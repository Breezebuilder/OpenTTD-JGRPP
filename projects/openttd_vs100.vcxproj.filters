<?xml version="1.0" encoding="utf-8"?>
<Project ToolsVersion="4.0" xmlns="http://schemas.microsoft.com/developer/msbuild/2003">
  <ItemGroup>
    <Filter Include="Source Files">
      <UniqueIdentifier>{c76ff9f1-1e62-46d8-8d55-000000000000}</UniqueIdentifier>
    </Filter>
    <Filter Include="Header Files">
      <UniqueIdentifier>{c76ff9f1-1e62-46d8-8d55-000000000001}</UniqueIdentifier>
    </Filter>
    <Filter Include="Core Source Code">
      <UniqueIdentifier>{c76ff9f1-1e62-46d8-8d55-000000000002}</UniqueIdentifier>
    </Filter>
    <Filter Include="GUI Source Code">
      <UniqueIdentifier>{c76ff9f1-1e62-46d8-8d55-000000000003}</UniqueIdentifier>
    </Filter>
    <Filter Include="Widgets">
      <UniqueIdentifier>{c76ff9f1-1e62-46d8-8d55-000000000004}</UniqueIdentifier>
    </Filter>
    <Filter Include="Command handlers">
      <UniqueIdentifier>{c76ff9f1-1e62-46d8-8d55-000000000005}</UniqueIdentifier>
    </Filter>
    <Filter Include="Save/Load handlers">
      <UniqueIdentifier>{c76ff9f1-1e62-46d8-8d55-000000000006}</UniqueIdentifier>
    </Filter>
    <Filter Include="Tables">
      <UniqueIdentifier>{c76ff9f1-1e62-46d8-8d55-000000000007}</UniqueIdentifier>
    </Filter>
    <Filter Include="MD5">
      <UniqueIdentifier>{c76ff9f1-1e62-46d8-8d55-000000000008}</UniqueIdentifier>
    </Filter>
    <Filter Include="Script">
      <UniqueIdentifier>{c76ff9f1-1e62-46d8-8d55-000000000009}</UniqueIdentifier>
    </Filter>
    <Filter Include="Squirrel">
      <UniqueIdentifier>{c76ff9f1-1e62-46d8-8d55-000000000010}</UniqueIdentifier>
    </Filter>
    <Filter Include="Squirrel headers">
      <UniqueIdentifier>{c76ff9f1-1e62-46d8-8d55-000000000011}</UniqueIdentifier>
    </Filter>
    <Filter Include="AI Core">
      <UniqueIdentifier>{c76ff9f1-1e62-46d8-8d55-000000000012}</UniqueIdentifier>
    </Filter>
    <Filter Include="AI API">
      <UniqueIdentifier>{c76ff9f1-1e62-46d8-8d55-000000000013}</UniqueIdentifier>
    </Filter>
    <Filter Include="Game API">
      <UniqueIdentifier>{c76ff9f1-1e62-46d8-8d55-000000000014}</UniqueIdentifier>
    </Filter>
    <Filter Include="Game Core">
      <UniqueIdentifier>{c76ff9f1-1e62-46d8-8d55-000000000015}</UniqueIdentifier>
    </Filter>
    <Filter Include="Script API">
      <UniqueIdentifier>{c76ff9f1-1e62-46d8-8d55-000000000016}</UniqueIdentifier>
    </Filter>
    <Filter Include="Script API Implementation">
      <UniqueIdentifier>{c76ff9f1-1e62-46d8-8d55-000000000017}</UniqueIdentifier>
    </Filter>
    <Filter Include="Blitters">
      <UniqueIdentifier>{c76ff9f1-1e62-46d8-8d55-000000000018}</UniqueIdentifier>
    </Filter>
    <Filter Include="Drivers">
      <UniqueIdentifier>{c76ff9f1-1e62-46d8-8d55-000000000019}</UniqueIdentifier>
    </Filter>
    <Filter Include="Sprite loaders">
      <UniqueIdentifier>{c76ff9f1-1e62-46d8-8d55-000000000020}</UniqueIdentifier>
    </Filter>
    <Filter Include="NewGRF">
      <UniqueIdentifier>{c76ff9f1-1e62-46d8-8d55-000000000021}</UniqueIdentifier>
    </Filter>
    <Filter Include="Map Accessors">
      <UniqueIdentifier>{c76ff9f1-1e62-46d8-8d55-000000000022}</UniqueIdentifier>
    </Filter>
    <Filter Include="Misc">
      <UniqueIdentifier>{c76ff9f1-1e62-46d8-8d55-000000000023}</UniqueIdentifier>
    </Filter>
    <Filter Include="Network Core">
      <UniqueIdentifier>{c76ff9f1-1e62-46d8-8d55-000000000024}</UniqueIdentifier>
    </Filter>
    <Filter Include="Pathfinder">
      <UniqueIdentifier>{c76ff9f1-1e62-46d8-8d55-000000000025}</UniqueIdentifier>
    </Filter>
    <Filter Include="NPF">
      <UniqueIdentifier>{c76ff9f1-1e62-46d8-8d55-000000000026}</UniqueIdentifier>
    </Filter>
    <Filter Include="YAPF">
      <UniqueIdentifier>{c76ff9f1-1e62-46d8-8d55-000000000027}</UniqueIdentifier>
    </Filter>
    <Filter Include="Video">
      <UniqueIdentifier>{c76ff9f1-1e62-46d8-8d55-000000000028}</UniqueIdentifier>
    </Filter>
    <Filter Include="Music">
      <UniqueIdentifier>{c76ff9f1-1e62-46d8-8d55-000000000029}</UniqueIdentifier>
    </Filter>
    <Filter Include="Sound">
      <UniqueIdentifier>{c76ff9f1-1e62-46d8-8d55-000000000030}</UniqueIdentifier>
    </Filter>
    <Filter Include="Windows files">
      <UniqueIdentifier>{c76ff9f1-1e62-46d8-8d55-000000000031}</UniqueIdentifier>
    </Filter>
    <Filter Include="Threading">
      <UniqueIdentifier>{c76ff9f1-1e62-46d8-8d55-000000000032}</UniqueIdentifier>
    </Filter>
  </ItemGroup>
  <ItemGroup>
    <ClCompile Include="..\src\tbtr_template_gui_main.cpp">
      <Filter>Source Files</Filter>
    </ClCompile>
    <ClCompile Include="..\src\tbtr_template_gui_create.cpp">
      <Filter>Source Files</Filter>
    </ClCompile>
    <ClCompile Include="..\src\tbtr_template_vehicle.cpp">
      <Filter>Source Files</Filter>
    </ClCompile>
    <ClCompile Include="..\src\tbtr_template_vehicle_func.cpp">
      <Filter>Source Files</Filter>
    </ClCompile>
    <ClInclude Include="..\src\tbtr_template_gui_main.h">
      <Filter>Source Files</Filter>
    </ClInclude>
    <ClInclude Include="..\src\tbtr_template_gui_create.h">
      <Filter>Source Files</Filter>
    </ClInclude>
    <ClInclude Include="..\src\tbtr_template_vehicle.h">
      <Filter>Source Files</Filter>
    </ClInclude>
    <ClInclude Include="..\src\tbtr_template_vehicle_func.h">
      <Filter>Source Files</Filter>
    </ClInclude>
    <ClCompile Include="..\src\airport.cpp">
      <Filter>Source Files</Filter>
    </ClCompile>
    <ClCompile Include="..\src\animated_tile.cpp">
      <Filter>Source Files</Filter>
    </ClCompile>
    <ClCompile Include="..\src\articulated_vehicles.cpp">
      <Filter>Source Files</Filter>
    </ClCompile>
    <ClCompile Include="..\src\autoreplace.cpp">
      <Filter>Source Files</Filter>
    </ClCompile>
    <ClCompile Include="..\src\bmp.cpp">
      <Filter>Source Files</Filter>
    </ClCompile>
    <ClCompile Include="..\src\cargoaction.cpp">
      <Filter>Source Files</Filter>
    </ClCompile>
    <ClCompile Include="..\src\cargomonitor.cpp">
      <Filter>Source Files</Filter>
    </ClCompile>
    <ClCompile Include="..\src\cargopacket.cpp">
      <Filter>Source Files</Filter>
    </ClCompile>
    <ClCompile Include="..\src\cargotype.cpp">
      <Filter>Source Files</Filter>
    </ClCompile>
    <ClCompile Include="..\src\cheat.cpp">
      <Filter>Source Files</Filter>
    </ClCompile>
    <ClCompile Include="..\src\command.cpp">
      <Filter>Source Files</Filter>
    </ClCompile>
    <ClCompile Include="..\src\console.cpp">
      <Filter>Source Files</Filter>
    </ClCompile>
    <ClCompile Include="..\src\console_cmds.cpp">
      <Filter>Source Files</Filter>
    </ClCompile>
    <ClCompile Include="..\src\cpu.cpp">
      <Filter>Source Files</Filter>
    </ClCompile>
    <ClCompile Include="..\src\crashlog.cpp">
      <Filter>Source Files</Filter>
    </ClCompile>
    <ClCompile Include="..\src\currency.cpp">
      <Filter>Source Files</Filter>
    </ClCompile>
    <ClCompile Include="..\src\date.cpp">
      <Filter>Source Files</Filter>
    </ClCompile>
    <ClCompile Include="..\src\debug.cpp">
      <Filter>Source Files</Filter>
    </ClCompile>
    <ClCompile Include="..\src\dedicated.cpp">
      <Filter>Source Files</Filter>
    </ClCompile>
    <ClCompile Include="..\src\departures.cpp">
      <Filter>Source Files</Filter>
    </ClCompile>
    <ClCompile Include="..\src\depot.cpp">
      <Filter>Source Files</Filter>
    </ClCompile>
    <ClCompile Include="..\src\disaster_vehicle.cpp">
      <Filter>Source Files</Filter>
    </ClCompile>
    <ClCompile Include="..\src\driver.cpp">
      <Filter>Source Files</Filter>
    </ClCompile>
    <ClCompile Include="..\src\economy.cpp">
      <Filter>Source Files</Filter>
    </ClCompile>
    <ClCompile Include="..\src\effectvehicle.cpp">
      <Filter>Source Files</Filter>
    </ClCompile>
    <ClCompile Include="..\src\elrail.cpp">
      <Filter>Source Files</Filter>
    </ClCompile>
    <ClCompile Include="..\src\engine.cpp">
      <Filter>Source Files</Filter>
    </ClCompile>
    <ClCompile Include="..\src\fileio.cpp">
      <Filter>Source Files</Filter>
    </ClCompile>
    <ClCompile Include="..\src\fios.cpp">
      <Filter>Source Files</Filter>
    </ClCompile>
    <ClCompile Include="..\src\fontcache.cpp">
      <Filter>Source Files</Filter>
    </ClCompile>
    <ClCompile Include="..\src\fontdetection.cpp">
      <Filter>Source Files</Filter>
    </ClCompile>
    <ClCompile Include="..\src\base_consist.cpp">
      <Filter>Source Files</Filter>
    </ClCompile>
    <ClCompile Include="..\src\gamelog.cpp">
      <Filter>Source Files</Filter>
    </ClCompile>
    <ClCompile Include="..\src\genworld.cpp">
      <Filter>Source Files</Filter>
    </ClCompile>
    <ClCompile Include="..\src\gfx.cpp">
      <Filter>Source Files</Filter>
    </ClCompile>
    <ClCompile Include="..\src\gfxinit.cpp">
      <Filter>Source Files</Filter>
    </ClCompile>
    <ClCompile Include="..\src\gfx_layout.cpp">
      <Filter>Source Files</Filter>
    </ClCompile>
    <ClCompile Include="..\src\goal.cpp">
      <Filter>Source Files</Filter>
    </ClCompile>
    <ClCompile Include="..\src\ground_vehicle.cpp">
      <Filter>Source Files</Filter>
    </ClCompile>
    <ClCompile Include="..\src\heightmap.cpp">
      <Filter>Source Files</Filter>
    </ClCompile>
    <ClCompile Include="..\src\highscore.cpp">
      <Filter>Source Files</Filter>
    </ClCompile>
    <ClCompile Include="..\src\infrastructure.cpp">
      <Filter>Source Files</Filter>
    </ClCompile>
    <ClCompile Include="..\src\hotkeys.cpp">
      <Filter>Source Files</Filter>
    </ClCompile>
    <ClCompile Include="..\src\ini.cpp">
      <Filter>Source Files</Filter>
    </ClCompile>
    <ClCompile Include="..\src\ini_load.cpp">
      <Filter>Source Files</Filter>
    </ClCompile>
    <ClCompile Include="..\src\landscape.cpp">
      <Filter>Source Files</Filter>
    </ClCompile>
    <ClCompile Include="..\src\linkgraph\demands.cpp">
      <Filter>Source Files</Filter>
    </ClCompile>
    <ClCompile Include="..\src\linkgraph\flowmapper.cpp">
      <Filter>Source Files</Filter>
    </ClCompile>
    <ClCompile Include="..\src\linkgraph\linkgraph.cpp">
      <Filter>Source Files</Filter>
    </ClCompile>
    <ClCompile Include="..\src\linkgraph\linkgraphjob.cpp">
      <Filter>Source Files</Filter>
    </ClCompile>
    <ClCompile Include="..\src\linkgraph\linkgraphschedule.cpp">
      <Filter>Source Files</Filter>
    </ClCompile>
    <ClCompile Include="..\src\linkgraph\mcf.cpp">
      <Filter>Source Files</Filter>
    </ClCompile>
    <ClCompile Include="..\src\linkgraph\refresh.cpp">
      <Filter>Source Files</Filter>
    </ClCompile>
    <ClCompile Include="..\src\map.cpp">
      <Filter>Source Files</Filter>
    </ClCompile>
    <ClCompile Include="..\src\misc.cpp">
      <Filter>Source Files</Filter>
    </ClCompile>
    <ClCompile Include="..\src\mixer.cpp">
      <Filter>Source Files</Filter>
    </ClCompile>
    <ClCompile Include="..\src\music.cpp">
      <Filter>Source Files</Filter>
    </ClCompile>
    <ClCompile Include="..\src\network\network.cpp">
      <Filter>Source Files</Filter>
    </ClCompile>
    <ClCompile Include="..\src\network\network_admin.cpp">
      <Filter>Source Files</Filter>
    </ClCompile>
    <ClCompile Include="..\src\network\network_client.cpp">
      <Filter>Source Files</Filter>
    </ClCompile>
    <ClCompile Include="..\src\network\network_command.cpp">
      <Filter>Source Files</Filter>
    </ClCompile>
    <ClCompile Include="..\src\network\network_content.cpp">
      <Filter>Source Files</Filter>
    </ClCompile>
    <ClCompile Include="..\src\network\network_gamelist.cpp">
      <Filter>Source Files</Filter>
    </ClCompile>
    <ClCompile Include="..\src\network\network_server.cpp">
      <Filter>Source Files</Filter>
    </ClCompile>
    <ClCompile Include="..\src\network\network_udp.cpp">
      <Filter>Source Files</Filter>
    </ClCompile>
    <ClCompile Include="..\src\openttd.cpp">
      <Filter>Source Files</Filter>
    </ClCompile>
    <ClCompile Include="..\src\order_backup.cpp">
      <Filter>Source Files</Filter>
    </ClCompile>
    <ClCompile Include="..\src\pbs.cpp">
      <Filter>Source Files</Filter>
    </ClCompile>
    <ClCompile Include="..\src\plans.cpp">
      <Filter>Source Files</Filter>
    </ClCompile>
    <ClCompile Include="..\src\progress.cpp">
      <Filter>Source Files</Filter>
    </ClCompile>
    <ClCompile Include="..\src\rail.cpp">
      <Filter>Source Files</Filter>
    </ClCompile>
    <ClCompile Include="..\src\rev.cpp">
      <Filter>Source Files</Filter>
    </ClCompile>
    <ClCompile Include="..\src\road.cpp">
      <Filter>Source Files</Filter>
    </ClCompile>
    <ClCompile Include="..\src\roadstop.cpp">
      <Filter>Source Files</Filter>
    </ClCompile>
    <ClCompile Include="..\src\screenshot.cpp">
      <Filter>Source Files</Filter>
    </ClCompile>
    <ClCompile Include="..\src\sdl.cpp">
      <Filter>Source Files</Filter>
    </ClCompile>
    <ClCompile Include="..\src\settings.cpp">
      <Filter>Source Files</Filter>
    </ClCompile>
    <ClCompile Include="..\src\signal.cpp">
      <Filter>Source Files</Filter>
    </ClCompile>
    <ClCompile Include="..\src\programmable_signals.cpp">
      <Filter>Source Files</Filter>
    </ClCompile>
    <ClCompile Include="..\src\programmable_signals_gui.cpp">
      <Filter>Source Files</Filter>
    </ClCompile>
    <ClCompile Include="..\src\signs.cpp">
      <Filter>Source Files</Filter>
    </ClCompile>
    <ClCompile Include="..\src\sound.cpp">
      <Filter>Source Files</Filter>
    </ClCompile>
    <ClCompile Include="..\src\sprite.cpp">
      <Filter>Source Files</Filter>
    </ClCompile>
    <ClCompile Include="..\src\spritecache.cpp">
      <Filter>Source Files</Filter>
    </ClCompile>
    <ClCompile Include="..\src\station.cpp">
      <Filter>Source Files</Filter>
    </ClCompile>
    <ClCompile Include="..\src\strgen\strgen_base.cpp">
      <Filter>Source Files</Filter>
    </ClCompile>
    <ClCompile Include="..\src\string.cpp">
      <Filter>Source Files</Filter>
    </ClCompile>
    <ClCompile Include="..\src\stringfilter.cpp">
      <Filter>Source Files</Filter>
    </ClCompile>
    <ClCompile Include="..\src\strings.cpp">
      <Filter>Source Files</Filter>
    </ClCompile>
    <ClCompile Include="..\src\story.cpp">
      <Filter>Source Files</Filter>
    </ClCompile>
    <ClCompile Include="..\src\subsidy.cpp">
      <Filter>Source Files</Filter>
    </ClCompile>
    <ClCompile Include="..\src\textbuf.cpp">
      <Filter>Source Files</Filter>
    </ClCompile>
    <ClCompile Include="..\src\texteff.cpp">
      <Filter>Source Files</Filter>
    </ClCompile>
    <ClCompile Include="..\src\tgp.cpp">
      <Filter>Source Files</Filter>
    </ClCompile>
    <ClCompile Include="..\src\tile_map.cpp">
      <Filter>Source Files</Filter>
    </ClCompile>
    <ClCompile Include="..\src\tilearea.cpp">
      <Filter>Source Files</Filter>
    </ClCompile>
    <ClCompile Include="..\src\townname.cpp">
      <Filter>Source Files</Filter>
    </ClCompile>
    <ClCompile Include="..\src\vehicle.cpp">
      <Filter>Source Files</Filter>
    </ClCompile>
    <ClCompile Include="..\src\vehiclelist.cpp">
      <Filter>Source Files</Filter>
    </ClCompile>
    <ClCompile Include="..\src\viewport.cpp">
      <Filter>Source Files</Filter>
    </ClCompile>
    <ClCompile Include="..\src\viewport_sprite_sorter_sse4.cpp">
      <Filter>Source Files</Filter>
    </ClCompile>
    <ClCompile Include="..\src\waypoint.cpp">
      <Filter>Source Files</Filter>
    </ClCompile>
    <ClCompile Include="..\src\widget.cpp">
      <Filter>Source Files</Filter>
    </ClCompile>
    <ClCompile Include="..\src\window.cpp">
      <Filter>Source Files</Filter>
    </ClCompile>
    <ClInclude Include="..\src\aircraft.h">
      <Filter>Header Files</Filter>
    </ClInclude>
    <ClInclude Include="..\src\airport.h">
      <Filter>Header Files</Filter>
    </ClInclude>
    <ClInclude Include="..\src\animated_tile_func.h">
      <Filter>Header Files</Filter>
    </ClInclude>
    <ClInclude Include="..\src\articulated_vehicles.h">
      <Filter>Header Files</Filter>
    </ClInclude>
    <ClInclude Include="..\src\autoreplace_base.h">
      <Filter>Header Files</Filter>
    </ClInclude>
    <ClInclude Include="..\src\autoreplace_func.h">
      <Filter>Header Files</Filter>
    </ClInclude>
    <ClInclude Include="..\src\autoreplace_gui.h">
      <Filter>Header Files</Filter>
    </ClInclude>
    <ClInclude Include="..\src\autoreplace_type.h">
      <Filter>Header Files</Filter>
    </ClInclude>
    <ClInclude Include="..\src\autoslope.h">
      <Filter>Header Files</Filter>
    </ClInclude>
    <ClInclude Include="..\src\base_media_base.h">
      <Filter>Header Files</Filter>
    </ClInclude>
    <ClInclude Include="..\src\base_media_func.h">
      <Filter>Header Files</Filter>
    </ClInclude>
    <ClInclude Include="..\src\base_station_base.h">
      <Filter>Header Files</Filter>
    </ClInclude>
    <ClInclude Include="..\src\bmp.h">
      <Filter>Header Files</Filter>
    </ClInclude>
    <ClInclude Include="..\src\bridge.h">
      <Filter>Header Files</Filter>
    </ClInclude>
    <ClInclude Include="..\src\cargo_type.h">
      <Filter>Header Files</Filter>
    </ClInclude>
    <ClInclude Include="..\src\cargoaction.h">
      <Filter>Header Files</Filter>
    </ClInclude>
    <ClInclude Include="..\src\cargomonitor.h">
      <Filter>Header Files</Filter>
    </ClInclude>
    <ClInclude Include="..\src\cargopacket.h">
      <Filter>Header Files</Filter>
    </ClInclude>
    <ClInclude Include="..\src\cargotype.h">
      <Filter>Header Files</Filter>
    </ClInclude>
    <ClInclude Include="..\src\cheat_func.h">
      <Filter>Header Files</Filter>
    </ClInclude>
    <ClInclude Include="..\src\cheat_type.h">
      <Filter>Header Files</Filter>
    </ClInclude>
    <ClInclude Include="..\src\clear_func.h">
      <Filter>Header Files</Filter>
    </ClInclude>
    <ClInclude Include="..\src\cmd_helper.h">
      <Filter>Header Files</Filter>
    </ClInclude>
    <ClInclude Include="..\src\command_func.h">
      <Filter>Header Files</Filter>
    </ClInclude>
    <ClInclude Include="..\src\command_type.h">
      <Filter>Header Files</Filter>
    </ClInclude>
    <ClInclude Include="..\src\company_base.h">
      <Filter>Header Files</Filter>
    </ClInclude>
    <ClInclude Include="..\src\company_func.h">
      <Filter>Header Files</Filter>
    </ClInclude>
    <ClInclude Include="..\src\company_gui.h">
      <Filter>Header Files</Filter>
    </ClInclude>
    <ClInclude Include="..\src\company_manager_face.h">
      <Filter>Header Files</Filter>
    </ClInclude>
    <ClInclude Include="..\src\company_type.h">
      <Filter>Header Files</Filter>
    </ClInclude>
    <ClInclude Include="..\src\console_func.h">
      <Filter>Header Files</Filter>
    </ClInclude>
    <ClInclude Include="..\src\console_gui.h">
      <Filter>Header Files</Filter>
    </ClInclude>
    <ClInclude Include="..\src\console_internal.h">
      <Filter>Header Files</Filter>
    </ClInclude>
    <ClInclude Include="..\src\console_type.h">
      <Filter>Header Files</Filter>
    </ClInclude>
    <ClInclude Include="..\src\cpu.h">
      <Filter>Header Files</Filter>
    </ClInclude>
    <ClInclude Include="..\src\crashlog.h">
      <Filter>Header Files</Filter>
    </ClInclude>
    <ClInclude Include="..\src\crashlog_bfd.h">
      <Filter>Header Files</Filter>
    </ClInclude>
    <ClInclude Include="..\src\currency.h">
      <Filter>Header Files</Filter>
    </ClInclude>
    <ClInclude Include="..\src\date_func.h">
      <Filter>Header Files</Filter>
    </ClInclude>
    <ClInclude Include="..\src\date_gui.h">
      <Filter>Header Files</Filter>
    </ClInclude>
    <ClInclude Include="..\src\date_type.h">
      <Filter>Header Files</Filter>
    </ClInclude>
    <ClInclude Include="..\src\debug.h">
      <Filter>Header Files</Filter>
    </ClInclude>
    <ClInclude Include="..\src\video\dedicated_v.h">
      <Filter>Header Files</Filter>
    </ClInclude>
    <ClInclude Include="..\src\departures_func.h">
      <Filter>Header Files</Filter>
    </ClInclude>
    <ClInclude Include="..\src\departures_gui.h">
      <Filter>Header Files</Filter>
    </ClInclude>
    <ClInclude Include="..\src\departures_type.h">
      <Filter>Header Files</Filter>
    </ClInclude>
    <ClInclude Include="..\src\depot_base.h">
      <Filter>Header Files</Filter>
    </ClInclude>
    <ClInclude Include="..\src\depot_func.h">
      <Filter>Header Files</Filter>
    </ClInclude>
    <ClInclude Include="..\src\depot_map.h">
      <Filter>Header Files</Filter>
    </ClInclude>
    <ClInclude Include="..\src\depot_type.h">
      <Filter>Header Files</Filter>
    </ClInclude>
    <ClInclude Include="..\src\direction_func.h">
      <Filter>Header Files</Filter>
    </ClInclude>
    <ClInclude Include="..\src\direction_type.h">
      <Filter>Header Files</Filter>
    </ClInclude>
    <ClInclude Include="..\src\disaster_vehicle.h">
      <Filter>Header Files</Filter>
    </ClInclude>
    <ClInclude Include="..\src\music\dmusic.h">
      <Filter>Header Files</Filter>
    </ClInclude>
    <ClInclude Include="..\src\driver.h">
      <Filter>Header Files</Filter>
    </ClInclude>
    <ClInclude Include="..\src\economy_base.h">
      <Filter>Header Files</Filter>
    </ClInclude>
    <ClInclude Include="..\src\economy_func.h">
      <Filter>Header Files</Filter>
    </ClInclude>
    <ClInclude Include="..\src\economy_type.h">
      <Filter>Header Files</Filter>
    </ClInclude>
    <ClInclude Include="..\src\effectvehicle_base.h">
      <Filter>Header Files</Filter>
    </ClInclude>
    <ClInclude Include="..\src\effectvehicle_func.h">
      <Filter>Header Files</Filter>
    </ClInclude>
    <ClInclude Include="..\src\elrail_func.h">
      <Filter>Header Files</Filter>
    </ClInclude>
    <ClInclude Include="..\src\engine_base.h">
      <Filter>Header Files</Filter>
    </ClInclude>
    <ClInclude Include="..\src\engine_func.h">
      <Filter>Header Files</Filter>
    </ClInclude>
    <ClInclude Include="..\src\engine_gui.h">
      <Filter>Header Files</Filter>
    </ClInclude>
    <ClInclude Include="..\src\engine_type.h">
      <Filter>Header Files</Filter>
    </ClInclude>
    <ClInclude Include="..\src\error.h">
      <Filter>Header Files</Filter>
    </ClInclude>
    <ClInclude Include="..\src\fileio_func.h">
      <Filter>Header Files</Filter>
    </ClInclude>
    <ClInclude Include="..\src\fileio_type.h">
      <Filter>Header Files</Filter>
    </ClInclude>
    <ClInclude Include="..\src\fios.h">
      <Filter>Header Files</Filter>
    </ClInclude>
    <ClInclude Include="..\src\fontcache.h">
      <Filter>Header Files</Filter>
    </ClInclude>
    <ClInclude Include="..\src\fontdetection.h">
      <Filter>Header Files</Filter>
    </ClInclude>
    <ClInclude Include="..\src\base_consist.h">
      <Filter>Header Files</Filter>
    </ClInclude>
    <ClInclude Include="..\src\gamelog.h">
      <Filter>Header Files</Filter>
    </ClInclude>
    <ClInclude Include="..\src\gamelog_internal.h">
      <Filter>Header Files</Filter>
    </ClInclude>
    <ClInclude Include="..\src\genworld.h">
      <Filter>Header Files</Filter>
    </ClInclude>
    <ClInclude Include="..\src\gfx_func.h">
      <Filter>Header Files</Filter>
    </ClInclude>
    <ClInclude Include="..\src\gfx_layout.h">
      <Filter>Header Files</Filter>
    </ClInclude>
    <ClInclude Include="..\src\gfx_type.h">
      <Filter>Header Files</Filter>
    </ClInclude>
    <ClInclude Include="..\src\gfxinit.h">
      <Filter>Header Files</Filter>
    </ClInclude>
    <ClInclude Include="..\src\goal_base.h">
      <Filter>Header Files</Filter>
    </ClInclude>
    <ClInclude Include="..\src\goal_type.h">
      <Filter>Header Files</Filter>
    </ClInclude>
    <ClInclude Include="..\src\graph_gui.h">
      <Filter>Header Files</Filter>
    </ClInclude>
    <ClInclude Include="..\src\ground_vehicle.hpp">
      <Filter>Header Files</Filter>
    </ClInclude>
    <ClInclude Include="..\src\group.h">
      <Filter>Header Files</Filter>
    </ClInclude>
    <ClInclude Include="..\src\group_gui.h">
      <Filter>Header Files</Filter>
    </ClInclude>
    <ClInclude Include="..\src\group_type.h">
      <Filter>Header Files</Filter>
    </ClInclude>
    <ClInclude Include="..\src\gui.h">
      <Filter>Header Files</Filter>
    </ClInclude>
    <ClInclude Include="..\src\heightmap.h">
      <Filter>Header Files</Filter>
    </ClInclude>
    <ClInclude Include="..\src\highscore.h">
      <Filter>Header Files</Filter>
    </ClInclude>
    <ClInclude Include="..\src\hotkeys.h">
      <Filter>Header Files</Filter>
    </ClInclude>
    <ClInclude Include="..\src\house.h">
      <Filter>Header Files</Filter>
    </ClInclude>
    <ClInclude Include="..\src\house_type.h">
      <Filter>Header Files</Filter>
    </ClInclude>
    <ClInclude Include="..\src\industry.h">
      <Filter>Header Files</Filter>
    </ClInclude>
    <ClInclude Include="..\src\industry_type.h">
      <Filter>Header Files</Filter>
    </ClInclude>
    <ClInclude Include="..\src\industrytype.h">
      <Filter>Header Files</Filter>
    </ClInclude>
    <ClInclude Include="..\src\infrastructure_func.h">
      <Filter>Header Files</Filter>
    </ClInclude>
    <ClInclude Include="..\src\ini_type.h">
      <Filter>Header Files</Filter>
    </ClInclude>
    <ClInclude Include="..\src\landscape.h">
      <Filter>Header Files</Filter>
    </ClInclude>
    <ClInclude Include="..\src\landscape_type.h">
      <Filter>Header Files</Filter>
    </ClInclude>
    <ClInclude Include="..\src\language.h">
      <Filter>Header Files</Filter>
    </ClInclude>
    <ClInclude Include="..\src\linkgraph\demands.h">
      <Filter>Header Files</Filter>
    </ClInclude>
    <ClInclude Include="..\src\linkgraph\flowmapper.h">
      <Filter>Header Files</Filter>
    </ClInclude>
    <ClInclude Include="..\src\linkgraph\init.h">
      <Filter>Header Files</Filter>
    </ClInclude>
    <ClInclude Include="..\src\linkgraph\linkgraph.h">
      <Filter>Header Files</Filter>
    </ClInclude>
    <ClInclude Include="..\src\linkgraph\linkgraph_base.h">
      <Filter>Header Files</Filter>
    </ClInclude>
    <ClInclude Include="..\src\linkgraph\linkgraph_gui.h">
      <Filter>Header Files</Filter>
    </ClInclude>
    <ClInclude Include="..\src\linkgraph\linkgraph_type.h">
      <Filter>Header Files</Filter>
    </ClInclude>
    <ClInclude Include="..\src\linkgraph\linkgraphjob.h">
      <Filter>Header Files</Filter>
    </ClInclude>
    <ClInclude Include="..\src\linkgraph\linkgraphjob_base.h">
      <Filter>Header Files</Filter>
    </ClInclude>
    <ClInclude Include="..\src\linkgraph\linkgraphschedule.h">
      <Filter>Header Files</Filter>
    </ClInclude>
    <ClInclude Include="..\src\linkgraph\mcf.h">
      <Filter>Header Files</Filter>
    </ClInclude>
    <ClInclude Include="..\src\linkgraph\refresh.h">
      <Filter>Header Files</Filter>
    </ClInclude>
    <ClInclude Include="..\src\livery.h">
      <Filter>Header Files</Filter>
    </ClInclude>
    <ClInclude Include="..\src\map_func.h">
      <Filter>Header Files</Filter>
    </ClInclude>
    <ClInclude Include="..\src\map_type.h">
      <Filter>Header Files</Filter>
    </ClInclude>
    <ClInclude Include="..\src\mixer.h">
      <Filter>Header Files</Filter>
    </ClInclude>
    <ClInclude Include="..\src\network\network.h">
      <Filter>Header Files</Filter>
    </ClInclude>
    <ClInclude Include="..\src\network\network_admin.h">
      <Filter>Header Files</Filter>
    </ClInclude>
    <ClInclude Include="..\src\network\network_base.h">
      <Filter>Header Files</Filter>
    </ClInclude>
    <ClInclude Include="..\src\network\network_client.h">
      <Filter>Header Files</Filter>
    </ClInclude>
    <ClInclude Include="..\src\network\network_content.h">
      <Filter>Header Files</Filter>
    </ClInclude>
    <ClInclude Include="..\src\network\network_content_gui.h">
      <Filter>Header Files</Filter>
    </ClInclude>
    <ClInclude Include="..\src\network\network_func.h">
      <Filter>Header Files</Filter>
    </ClInclude>
    <ClInclude Include="..\src\network\network_gamelist.h">
      <Filter>Header Files</Filter>
    </ClInclude>
    <ClInclude Include="..\src\network\network_gui.h">
      <Filter>Header Files</Filter>
    </ClInclude>
    <ClInclude Include="..\src\network\network_internal.h">
      <Filter>Header Files</Filter>
    </ClInclude>
    <ClInclude Include="..\src\network\network_server.h">
      <Filter>Header Files</Filter>
    </ClInclude>
    <ClInclude Include="..\src\network\network_type.h">
      <Filter>Header Files</Filter>
    </ClInclude>
    <ClInclude Include="..\src\network\network_udp.h">
      <Filter>Header Files</Filter>
    </ClInclude>
    <ClInclude Include="..\src\newgrf.h">
      <Filter>Header Files</Filter>
    </ClInclude>
    <ClInclude Include="..\src\newgrf_airport.h">
      <Filter>Header Files</Filter>
    </ClInclude>
    <ClInclude Include="..\src\newgrf_airporttiles.h">
      <Filter>Header Files</Filter>
    </ClInclude>
    <ClInclude Include="..\src\newgrf_animation_base.h">
      <Filter>Header Files</Filter>
    </ClInclude>
    <ClInclude Include="..\src\newgrf_animation_type.h">
      <Filter>Header Files</Filter>
    </ClInclude>
    <ClInclude Include="..\src\newgrf_callbacks.h">
      <Filter>Header Files</Filter>
    </ClInclude>
    <ClInclude Include="..\src\newgrf_canal.h">
      <Filter>Header Files</Filter>
    </ClInclude>
    <ClInclude Include="..\src\newgrf_cargo.h">
      <Filter>Header Files</Filter>
    </ClInclude>
    <ClInclude Include="..\src\newgrf_class.h">
      <Filter>Header Files</Filter>
    </ClInclude>
    <ClInclude Include="..\src\newgrf_class_func.h">
      <Filter>Header Files</Filter>
    </ClInclude>
    <ClInclude Include="..\src\newgrf_commons.h">
      <Filter>Header Files</Filter>
    </ClInclude>
    <ClInclude Include="..\src\newgrf_config.h">
      <Filter>Header Files</Filter>
    </ClInclude>
    <ClInclude Include="..\src\newgrf_debug.h">
      <Filter>Header Files</Filter>
    </ClInclude>
    <ClInclude Include="..\src\newgrf_engine.h">
      <Filter>Header Files</Filter>
    </ClInclude>
    <ClInclude Include="..\src\newgrf_generic.h">
      <Filter>Header Files</Filter>
    </ClInclude>
    <ClInclude Include="..\src\newgrf_house.h">
      <Filter>Header Files</Filter>
    </ClInclude>
    <ClInclude Include="..\src\newgrf_industries.h">
      <Filter>Header Files</Filter>
    </ClInclude>
    <ClInclude Include="..\src\newgrf_industrytiles.h">
      <Filter>Header Files</Filter>
    </ClInclude>
    <ClInclude Include="..\src\newgrf_object.h">
      <Filter>Header Files</Filter>
    </ClInclude>
    <ClInclude Include="..\src\newgrf_properties.h">
      <Filter>Header Files</Filter>
    </ClInclude>
    <ClInclude Include="..\src\newgrf_railtype.h">
      <Filter>Header Files</Filter>
    </ClInclude>
    <ClInclude Include="..\src\newgrf_sound.h">
      <Filter>Header Files</Filter>
    </ClInclude>
    <ClInclude Include="..\src\newgrf_spritegroup.h">
      <Filter>Header Files</Filter>
    </ClInclude>
    <ClInclude Include="..\src\newgrf_station.h">
      <Filter>Header Files</Filter>
    </ClInclude>
    <ClInclude Include="..\src\newgrf_storage.h">
      <Filter>Header Files</Filter>
    </ClInclude>
    <ClInclude Include="..\src\newgrf_text.h">
      <Filter>Header Files</Filter>
    </ClInclude>
    <ClInclude Include="..\src\newgrf_town.h">
      <Filter>Header Files</Filter>
    </ClInclude>
    <ClInclude Include="..\src\newgrf_townname.h">
      <Filter>Header Files</Filter>
    </ClInclude>
    <ClInclude Include="..\src\news_func.h">
      <Filter>Header Files</Filter>
    </ClInclude>
    <ClInclude Include="..\src\news_gui.h">
      <Filter>Header Files</Filter>
    </ClInclude>
    <ClInclude Include="..\src\news_type.h">
      <Filter>Header Files</Filter>
    </ClInclude>
    <ClInclude Include="..\src\music\null_m.h">
      <Filter>Header Files</Filter>
    </ClInclude>
    <ClInclude Include="..\src\sound\null_s.h">
      <Filter>Header Files</Filter>
    </ClInclude>
    <ClInclude Include="..\src\video\null_v.h">
      <Filter>Header Files</Filter>
    </ClInclude>
    <ClInclude Include="..\src\object.h">
      <Filter>Header Files</Filter>
    </ClInclude>
    <ClInclude Include="..\src\object_base.h">
      <Filter>Header Files</Filter>
    </ClInclude>
    <ClInclude Include="..\src\object_type.h">
      <Filter>Header Files</Filter>
    </ClInclude>
    <ClInclude Include="..\src\openttd.h">
      <Filter>Header Files</Filter>
    </ClInclude>
    <ClInclude Include="..\src\order_backup.h">
      <Filter>Header Files</Filter>
    </ClInclude>
    <ClInclude Include="..\src\order_base.h">
      <Filter>Header Files</Filter>
    </ClInclude>
    <ClInclude Include="..\src\order_func.h">
      <Filter>Header Files</Filter>
    </ClInclude>
    <ClInclude Include="..\src\order_type.h">
      <Filter>Header Files</Filter>
    </ClInclude>
    <ClInclude Include="..\src\pbs.h">
      <Filter>Header Files</Filter>
    </ClInclude>
    <ClInclude Include="..\src\plans_base.h">
      <Filter>Header Files</Filter>
    </ClInclude>
    <ClInclude Include="..\src\plans_func.h">
      <Filter>Header Files</Filter>
    </ClInclude>
    <ClInclude Include="..\src\plans_type.h">
      <Filter>Header Files</Filter>
    </ClInclude>
    <ClInclude Include="..\src\progress.h">
      <Filter>Header Files</Filter>
    </ClInclude>
    <ClInclude Include="..\src\querystring_gui.h">
      <Filter>Header Files</Filter>
    </ClInclude>
    <ClInclude Include="..\src\rail.h">
      <Filter>Header Files</Filter>
    </ClInclude>
    <ClInclude Include="..\src\rail_gui.h">
      <Filter>Header Files</Filter>
    </ClInclude>
    <ClInclude Include="..\src\rail_type.h">
      <Filter>Header Files</Filter>
    </ClInclude>
    <ClInclude Include="..\src\rev.h">
      <Filter>Header Files</Filter>
    </ClInclude>
    <ClInclude Include="..\src\road_cmd.h">
      <Filter>Header Files</Filter>
    </ClInclude>
    <ClInclude Include="..\src\road_func.h">
      <Filter>Header Files</Filter>
    </ClInclude>
    <ClInclude Include="..\src\road_gui.h">
      <Filter>Header Files</Filter>
    </ClInclude>
    <ClInclude Include="..\src\road_internal.h">
      <Filter>Header Files</Filter>
    </ClInclude>
    <ClInclude Include="..\src\road_type.h">
      <Filter>Header Files</Filter>
    </ClInclude>
    <ClInclude Include="..\src\roadstop_base.h">
      <Filter>Header Files</Filter>
    </ClInclude>
    <ClInclude Include="..\src\roadveh.h">
      <Filter>Header Files</Filter>
    </ClInclude>
    <ClInclude Include="..\src\safeguards.h">
      <Filter>Header Files</Filter>
    </ClInclude>
    <ClInclude Include="..\src\scope.h">
      <Filter>Header Files</Filter>
    </ClInclude>
    <ClInclude Include="..\src\screenshot.h">
      <Filter>Header Files</Filter>
    </ClInclude>
    <ClInclude Include="..\src\sdl.h">
      <Filter>Header Files</Filter>
    </ClInclude>
    <ClInclude Include="..\src\sound\sdl_s.h">
      <Filter>Header Files</Filter>
    </ClInclude>
    <ClInclude Include="..\src\video\sdl_v.h">
      <Filter>Header Files</Filter>
    </ClInclude>
    <ClInclude Include="..\src\settings_func.h">
      <Filter>Header Files</Filter>
    </ClInclude>
    <ClInclude Include="..\src\settings_gui.h">
      <Filter>Header Files</Filter>
    </ClInclude>
    <ClInclude Include="..\src\settings_internal.h">
      <Filter>Header Files</Filter>
    </ClInclude>
    <ClInclude Include="..\src\settings_type.h">
      <Filter>Header Files</Filter>
    </ClInclude>
    <ClInclude Include="..\src\ship.h">
      <Filter>Header Files</Filter>
    </ClInclude>
    <ClInclude Include="..\src\signal_func.h">
      <Filter>Header Files</Filter>
    </ClInclude>
    <ClInclude Include="..\src\signal_type.h">
      <Filter>Header Files</Filter>
    </ClInclude>
    <ClInclude Include="..\src\programmable_signals.h">
      <Filter>Header Files</Filter>
    </ClInclude>
    <ClInclude Include="..\src\signs_base.h">
      <Filter>Header Files</Filter>
    </ClInclude>
    <ClInclude Include="..\src\signs_func.h">
      <Filter>Header Files</Filter>
    </ClInclude>
    <ClInclude Include="..\src\signs_type.h">
      <Filter>Header Files</Filter>
    </ClInclude>
    <ClInclude Include="..\src\slope_func.h">
      <Filter>Header Files</Filter>
    </ClInclude>
    <ClInclude Include="..\src\slope_type.h">
      <Filter>Header Files</Filter>
    </ClInclude>
    <ClInclude Include="..\src\smallmap_colours.h">
      <Filter>Header Files</Filter>
    </ClInclude>
    <ClInclude Include="..\src\smallmap_gui.h">
      <Filter>Header Files</Filter>
    </ClInclude>
    <ClInclude Include="..\src\sortlist_type.h">
      <Filter>Header Files</Filter>
    </ClInclude>
    <ClInclude Include="..\src\sound_func.h">
      <Filter>Header Files</Filter>
    </ClInclude>
    <ClInclude Include="..\src\sound_type.h">
      <Filter>Header Files</Filter>
    </ClInclude>
    <ClInclude Include="..\src\sprite.h">
      <Filter>Header Files</Filter>
    </ClInclude>
    <ClInclude Include="..\src\spritecache.h">
      <Filter>Header Files</Filter>
    </ClInclude>
    <ClInclude Include="..\src\station_base.h">
      <Filter>Header Files</Filter>
    </ClInclude>
    <ClInclude Include="..\src\station_func.h">
      <Filter>Header Files</Filter>
    </ClInclude>
    <ClInclude Include="..\src\station_gui.h">
      <Filter>Header Files</Filter>
    </ClInclude>
    <ClInclude Include="..\src\station_type.h">
      <Filter>Header Files</Filter>
    </ClInclude>
    <ClInclude Include="..\src\statusbar_gui.h">
      <Filter>Header Files</Filter>
    </ClInclude>
    <ClInclude Include="..\src\stdafx.h">
      <Filter>Header Files</Filter>
    </ClInclude>
    <ClInclude Include="..\src\story_base.h">
      <Filter>Header Files</Filter>
    </ClInclude>
    <ClInclude Include="..\src\story_type.h">
      <Filter>Header Files</Filter>
    </ClInclude>
    <ClInclude Include="..\src\strgen\strgen.h">
      <Filter>Header Files</Filter>
    </ClInclude>
    <ClInclude Include="..\src\string_base.h">
      <Filter>Header Files</Filter>
    </ClInclude>
    <ClInclude Include="..\src\string_func.h">
      <Filter>Header Files</Filter>
    </ClInclude>
    <ClInclude Include="..\src\string_type.h">
      <Filter>Header Files</Filter>
    </ClInclude>
    <ClInclude Include="..\src\stringfilter_type.h">
      <Filter>Header Files</Filter>
    </ClInclude>
    <ClInclude Include="..\src\strings_func.h">
      <Filter>Header Files</Filter>
    </ClInclude>
    <ClInclude Include="..\src\strings_type.h">
      <Filter>Header Files</Filter>
    </ClInclude>
    <ClInclude Include="..\src\subsidy_base.h">
      <Filter>Header Files</Filter>
    </ClInclude>
    <ClInclude Include="..\src\subsidy_func.h">
      <Filter>Header Files</Filter>
    </ClInclude>
    <ClInclude Include="..\src\subsidy_type.h">
      <Filter>Header Files</Filter>
    </ClInclude>
    <ClInclude Include="..\src\tar_type.h">
      <Filter>Header Files</Filter>
    </ClInclude>
    <ClInclude Include="..\src\terraform_gui.h">
      <Filter>Header Files</Filter>
    </ClInclude>
    <ClInclude Include="..\src\textbuf_gui.h">
      <Filter>Header Files</Filter>
    </ClInclude>
    <ClInclude Include="..\src\textbuf_type.h">
      <Filter>Header Files</Filter>
    </ClInclude>
    <ClInclude Include="..\src\texteff.hpp">
      <Filter>Header Files</Filter>
    </ClInclude>
    <ClInclude Include="..\src\textfile_gui.h">
      <Filter>Header Files</Filter>
    </ClInclude>
    <ClInclude Include="..\src\textfile_type.h">
      <Filter>Header Files</Filter>
    </ClInclude>
    <ClInclude Include="..\src\tgp.h">
      <Filter>Header Files</Filter>
    </ClInclude>
    <ClInclude Include="..\src\tile_cmd.h">
      <Filter>Header Files</Filter>
    </ClInclude>
    <ClInclude Include="..\src\tile_type.h">
      <Filter>Header Files</Filter>
    </ClInclude>
    <ClInclude Include="..\src\tilearea_type.h">
      <Filter>Header Files</Filter>
    </ClInclude>
    <ClInclude Include="..\src\tilehighlight_func.h">
      <Filter>Header Files</Filter>
    </ClInclude>
    <ClInclude Include="..\src\tilehighlight_type.h">
      <Filter>Header Files</Filter>
    </ClInclude>
    <ClInclude Include="..\src\tilematrix_type.hpp">
      <Filter>Header Files</Filter>
    </ClInclude>
    <ClInclude Include="..\src\timetable.h">
      <Filter>Header Files</Filter>
    </ClInclude>
    <ClInclude Include="..\src\toolbar_gui.h">
      <Filter>Header Files</Filter>
    </ClInclude>
    <ClInclude Include="..\src\town.h">
      <Filter>Header Files</Filter>
    </ClInclude>
    <ClInclude Include="..\src\town_gui.h">
      <Filter>Header Files</Filter>
    </ClInclude>
    <ClInclude Include="..\src\town_type.h">
      <Filter>Header Files</Filter>
    </ClInclude>
    <ClInclude Include="..\src\townname_func.h">
      <Filter>Header Files</Filter>
    </ClInclude>
    <ClInclude Include="..\src\townname_type.h">
      <Filter>Header Files</Filter>
    </ClInclude>
    <ClInclude Include="..\src\track_func.h">
      <Filter>Header Files</Filter>
    </ClInclude>
    <ClInclude Include="..\src\track_type.h">
      <Filter>Header Files</Filter>
    </ClInclude>
    <ClInclude Include="..\src\train.h">
      <Filter>Header Files</Filter>
    </ClInclude>
    <ClInclude Include="..\src\transparency.h">
      <Filter>Header Files</Filter>
    </ClInclude>
    <ClInclude Include="..\src\transparency_gui.h">
      <Filter>Header Files</Filter>
    </ClInclude>
    <ClInclude Include="..\src\transport_type.h">
      <Filter>Header Files</Filter>
    </ClInclude>
    <ClInclude Include="..\src\tunnelbridge.h">
      <Filter>Header Files</Filter>
    </ClInclude>
    <ClInclude Include="..\src\vehicle_base.h">
      <Filter>Header Files</Filter>
    </ClInclude>
    <ClInclude Include="..\src\vehicle_func.h">
      <Filter>Header Files</Filter>
    </ClInclude>
    <ClInclude Include="..\src\vehicle_gui.h">
      <Filter>Header Files</Filter>
    </ClInclude>
    <ClInclude Include="..\src\vehicle_gui_base.h">
      <Filter>Header Files</Filter>
    </ClInclude>
    <ClInclude Include="..\src\vehicle_type.h">
      <Filter>Header Files</Filter>
    </ClInclude>
    <ClInclude Include="..\src\vehiclelist.h">
      <Filter>Header Files</Filter>
    </ClInclude>
    <ClInclude Include="..\src\viewport_func.h">
      <Filter>Header Files</Filter>
    </ClInclude>
    <ClInclude Include="..\src\viewport_sprite_sorter.h">
      <Filter>Header Files</Filter>
    </ClInclude>
    <ClInclude Include="..\src\viewport_type.h">
      <Filter>Header Files</Filter>
    </ClInclude>
    <ClInclude Include="..\src\water.h">
      <Filter>Header Files</Filter>
    </ClInclude>
    <ClInclude Include="..\src\waypoint_base.h">
      <Filter>Header Files</Filter>
    </ClInclude>
    <ClInclude Include="..\src\waypoint_func.h">
      <Filter>Header Files</Filter>
    </ClInclude>
    <ClInclude Include="..\src\widget_type.h">
      <Filter>Header Files</Filter>
    </ClInclude>
    <ClInclude Include="..\src\os\windows\win32.h">
      <Filter>Header Files</Filter>
    </ClInclude>
    <ClInclude Include="..\src\music\win32_m.h">
      <Filter>Header Files</Filter>
    </ClInclude>
    <ClInclude Include="..\src\sound\win32_s.h">
      <Filter>Header Files</Filter>
    </ClInclude>
    <ClInclude Include="..\src\unit_conversion.h">
      <Filter>Header Files</Filter>
    </ClInclude>
    <ClInclude Include="..\src\video\win32_v.h">
      <Filter>Header Files</Filter>
    </ClInclude>
    <ClInclude Include="..\src\window_func.h">
      <Filter>Header Files</Filter>
    </ClInclude>
    <ClInclude Include="..\src\window_gui.h">
      <Filter>Header Files</Filter>
    </ClInclude>
    <ClInclude Include="..\src\window_type.h">
      <Filter>Header Files</Filter>
    </ClInclude>
    <ClInclude Include="..\src\zoom_func.h">
      <Filter>Header Files</Filter>
    </ClInclude>
    <ClInclude Include="..\src\zoom_type.h">
      <Filter>Header Files</Filter>
    </ClInclude>
    <ClInclude Include="..\src\zoning.h">
      <Filter>Header Files</Filter>
    </ClInclude>
    <ClCompile Include="..\src\core\alloc_func.cpp">
      <Filter>Core Source Code</Filter>
    </ClCompile>
    <ClInclude Include="..\src\core\alloc_func.hpp">
      <Filter>Core Source Code</Filter>
    </ClInclude>
    <ClInclude Include="..\src\core\alloc_type.hpp">
      <Filter>Core Source Code</Filter>
    </ClInclude>
    <ClInclude Include="..\src\core\backup_type.hpp">
      <Filter>Core Source Code</Filter>
    </ClInclude>
    <ClCompile Include="..\src\core\bitmath_func.cpp">
      <Filter>Core Source Code</Filter>
    </ClCompile>
    <ClInclude Include="..\src\core\bitmath_func.hpp">
      <Filter>Core Source Code</Filter>
    </ClInclude>
    <ClInclude Include="..\src\core\container_func.hpp">
      <Filter>Core Source Code</Filter>
    </ClInclude>
    <ClInclude Include="..\src\core\endian_func.hpp">
      <Filter>Core Source Code</Filter>
    </ClInclude>
    <ClInclude Include="..\src\core\endian_type.hpp">
      <Filter>Core Source Code</Filter>
    </ClInclude>
    <ClInclude Include="..\src\core\enum_type.hpp">
      <Filter>Core Source Code</Filter>
    </ClInclude>
    <ClCompile Include="..\src\core\geometry_func.cpp">
      <Filter>Core Source Code</Filter>
    </ClCompile>
    <ClInclude Include="..\src\core\geometry_func.hpp">
      <Filter>Core Source Code</Filter>
    </ClInclude>
    <ClInclude Include="..\src\core\geometry_type.hpp">
      <Filter>Core Source Code</Filter>
    </ClInclude>
    <ClCompile Include="..\src\core\math_func.cpp">
      <Filter>Core Source Code</Filter>
    </ClCompile>
    <ClInclude Include="..\src\core\math_func.hpp">
      <Filter>Core Source Code</Filter>
    </ClInclude>
    <ClInclude Include="..\src\core\mem_func.hpp">
      <Filter>Core Source Code</Filter>
    </ClInclude>
    <ClInclude Include="..\src\core\multimap.hpp">
      <Filter>Core Source Code</Filter>
    </ClInclude>
    <ClInclude Include="..\src\core\overflowsafe_type.hpp">
      <Filter>Core Source Code</Filter>
    </ClInclude>
    <ClCompile Include="..\src\core\pool_func.cpp">
      <Filter>Core Source Code</Filter>
    </ClCompile>
    <ClInclude Include="..\src\core\pool_func.hpp">
      <Filter>Core Source Code</Filter>
    </ClInclude>
    <ClInclude Include="..\src\core\pool_type.hpp">
      <Filter>Core Source Code</Filter>
    </ClInclude>
    <ClCompile Include="..\src\core\random_func.cpp">
      <Filter>Core Source Code</Filter>
    </ClCompile>
    <ClInclude Include="..\src\core\random_func.hpp">
      <Filter>Core Source Code</Filter>
    </ClInclude>
    <ClInclude Include="..\src\core\smallmap_type.hpp">
      <Filter>Core Source Code</Filter>
    </ClInclude>
    <ClInclude Include="..\src\core\smallmatrix_type.hpp">
      <Filter>Core Source Code</Filter>
    </ClInclude>
    <ClInclude Include="..\src\core\smallstack_type.hpp">
      <Filter>Core Source Code</Filter>
    </ClInclude>
    <ClInclude Include="..\src\core\smallvec_type.hpp">
      <Filter>Core Source Code</Filter>
    </ClInclude>
    <ClInclude Include="..\src\core\sort_func.hpp">
      <Filter>Core Source Code</Filter>
    </ClInclude>
    <ClInclude Include="..\src\core\string_compare_type.hpp">
      <Filter>Core Source Code</Filter>
    </ClInclude>
    <ClCompile Include="..\src\aircraft_gui.cpp">
      <Filter>GUI Source Code</Filter>
    </ClCompile>
    <ClCompile Include="..\src\airport_gui.cpp">
      <Filter>GUI Source Code</Filter>
    </ClCompile>
    <ClCompile Include="..\src\autoreplace_gui.cpp">
      <Filter>GUI Source Code</Filter>
    </ClCompile>
    <ClCompile Include="..\src\bootstrap_gui.cpp">
      <Filter>GUI Source Code</Filter>
    </ClCompile>
    <ClCompile Include="..\src\bridge_gui.cpp">
      <Filter>GUI Source Code</Filter>
    </ClCompile>
    <ClCompile Include="..\src\build_vehicle_gui.cpp">
      <Filter>GUI Source Code</Filter>
    </ClCompile>
    <ClCompile Include="..\src\cheat_gui.cpp">
      <Filter>GUI Source Code</Filter>
    </ClCompile>
    <ClCompile Include="..\src\company_gui.cpp">
      <Filter>GUI Source Code</Filter>
    </ClCompile>
    <ClCompile Include="..\src\console_gui.cpp">
      <Filter>GUI Source Code</Filter>
    </ClCompile>
    <ClCompile Include="..\src\date_gui.cpp">
      <Filter>GUI Source Code</Filter>
    </ClCompile>
    <ClCompile Include="..\src\departures_gui.cpp">
      <Filter>GUI Source Code</Filter>
    </ClCompile>
    <ClCompile Include="..\src\depot_gui.cpp">
      <Filter>GUI Source Code</Filter>
    </ClCompile>
    <ClCompile Include="..\src\dock_gui.cpp">
      <Filter>GUI Source Code</Filter>
    </ClCompile>
    <ClCompile Include="..\src\engine_gui.cpp">
      <Filter>GUI Source Code</Filter>
    </ClCompile>
    <ClCompile Include="..\src\error_gui.cpp">
      <Filter>GUI Source Code</Filter>
    </ClCompile>
    <ClCompile Include="..\src\fios_gui.cpp">
      <Filter>GUI Source Code</Filter>
    </ClCompile>
    <ClCompile Include="..\src\genworld_gui.cpp">
      <Filter>GUI Source Code</Filter>
    </ClCompile>
    <ClCompile Include="..\src\goal_gui.cpp">
      <Filter>GUI Source Code</Filter>
    </ClCompile>
    <ClCompile Include="..\src\graph_gui.cpp">
      <Filter>GUI Source Code</Filter>
    </ClCompile>
    <ClCompile Include="..\src\group_gui.cpp">
      <Filter>GUI Source Code</Filter>
    </ClCompile>
    <ClCompile Include="..\src\highscore_gui.cpp">
      <Filter>GUI Source Code</Filter>
    </ClCompile>
    <ClCompile Include="..\src\industry_gui.cpp">
      <Filter>GUI Source Code</Filter>
    </ClCompile>
    <ClCompile Include="..\src\intro_gui.cpp">
      <Filter>GUI Source Code</Filter>
    </ClCompile>
    <ClCompile Include="..\src\linkgraph\linkgraph_gui.cpp">
      <Filter>GUI Source Code</Filter>
    </ClCompile>
    <ClCompile Include="..\src\main_gui.cpp">
      <Filter>GUI Source Code</Filter>
    </ClCompile>
    <ClCompile Include="..\src\misc_gui.cpp">
      <Filter>GUI Source Code</Filter>
    </ClCompile>
    <ClCompile Include="..\src\music_gui.cpp">
      <Filter>GUI Source Code</Filter>
    </ClCompile>
    <ClCompile Include="..\src\network\network_chat_gui.cpp">
      <Filter>GUI Source Code</Filter>
    </ClCompile>
    <ClCompile Include="..\src\network\network_content_gui.cpp">
      <Filter>GUI Source Code</Filter>
    </ClCompile>
    <ClCompile Include="..\src\network\network_gui.cpp">
      <Filter>GUI Source Code</Filter>
    </ClCompile>
    <ClCompile Include="..\src\newgrf_debug_gui.cpp">
      <Filter>GUI Source Code</Filter>
    </ClCompile>
    <ClCompile Include="..\src\newgrf_gui.cpp">
      <Filter>GUI Source Code</Filter>
    </ClCompile>
    <ClCompile Include="..\src\news_gui.cpp">
      <Filter>GUI Source Code</Filter>
    </ClCompile>
    <ClCompile Include="..\src\object_gui.cpp">
      <Filter>GUI Source Code</Filter>
    </ClCompile>
    <ClCompile Include="..\src\order_gui.cpp">
      <Filter>GUI Source Code</Filter>
    </ClCompile>
    <ClCompile Include="..\src\osk_gui.cpp">
      <Filter>GUI Source Code</Filter>
    </ClCompile>
    <ClCompile Include="..\src\plans_gui.cpp">
      <Filter>GUI Source Code</Filter>
    </ClCompile>
    <ClCompile Include="..\src\rail_gui.cpp">
      <Filter>GUI Source Code</Filter>
    </ClCompile>
    <ClCompile Include="..\src\road_gui.cpp">
      <Filter>GUI Source Code</Filter>
    </ClCompile>
    <ClCompile Include="..\src\roadveh_gui.cpp">
      <Filter>GUI Source Code</Filter>
    </ClCompile>
    <ClCompile Include="..\src\settings_gui.cpp">
      <Filter>GUI Source Code</Filter>
    </ClCompile>
    <ClCompile Include="..\src\ship_gui.cpp">
      <Filter>GUI Source Code</Filter>
    </ClCompile>
    <ClCompile Include="..\src\signs_gui.cpp">
      <Filter>GUI Source Code</Filter>
    </ClCompile>
    <ClCompile Include="..\src\smallmap_gui.cpp">
      <Filter>GUI Source Code</Filter>
    </ClCompile>
    <ClCompile Include="..\src\station_gui.cpp">
      <Filter>GUI Source Code</Filter>
    </ClCompile>
    <ClCompile Include="..\src\statusbar_gui.cpp">
      <Filter>GUI Source Code</Filter>
    </ClCompile>
    <ClCompile Include="..\src\story_gui.cpp">
      <Filter>GUI Source Code</Filter>
    </ClCompile>
    <ClCompile Include="..\src\subsidy_gui.cpp">
      <Filter>GUI Source Code</Filter>
    </ClCompile>
    <ClCompile Include="..\src\terraform_gui.cpp">
      <Filter>GUI Source Code</Filter>
    </ClCompile>
    <ClCompile Include="..\src\textfile_gui.cpp">
      <Filter>GUI Source Code</Filter>
    </ClCompile>
    <ClCompile Include="..\src\timetable_gui.cpp">
      <Filter>GUI Source Code</Filter>
    </ClCompile>
    <ClCompile Include="..\src\toolbar_gui.cpp">
      <Filter>GUI Source Code</Filter>
    </ClCompile>
    <ClCompile Include="..\src\town_gui.cpp">
      <Filter>GUI Source Code</Filter>
    </ClCompile>
    <ClCompile Include="..\src\train_gui.cpp">
      <Filter>GUI Source Code</Filter>
    </ClCompile>
    <ClCompile Include="..\src\transparency_gui.cpp">
      <Filter>GUI Source Code</Filter>
    </ClCompile>
    <ClCompile Include="..\src\tree_gui.cpp">
      <Filter>GUI Source Code</Filter>
    </ClCompile>
    <ClCompile Include="..\src\vehicle_gui.cpp">
      <Filter>GUI Source Code</Filter>
    </ClCompile>
    <ClCompile Include="..\src\viewport_gui.cpp">
      <Filter>GUI Source Code</Filter>
    </ClCompile>
    <ClCompile Include="..\src\waypoint_gui.cpp">
      <Filter>GUI Source Code</Filter>
    </ClCompile>
    <ClCompile Include="..\src\zoning_gui.cpp">
      <Filter>GUI Source Code</Filter>
    </ClCompile>
    <ClInclude Include="..\src\widgets\airport_widget.h">
      <Filter>Widgets</Filter>
    </ClInclude>
    <ClInclude Include="..\src\widgets\ai_widget.h">
      <Filter>Widgets</Filter>
    </ClInclude>
    <ClInclude Include="..\src\widgets\autoreplace_widget.h">
      <Filter>Widgets</Filter>
    </ClInclude>
    <ClInclude Include="..\src\widgets\bootstrap_widget.h">
      <Filter>Widgets</Filter>
    </ClInclude>
    <ClInclude Include="..\src\widgets\bridge_widget.h">
      <Filter>Widgets</Filter>
    </ClInclude>
    <ClInclude Include="..\src\widgets\build_vehicle_widget.h">
      <Filter>Widgets</Filter>
    </ClInclude>
    <ClInclude Include="..\src\widgets\cheat_widget.h">
      <Filter>Widgets</Filter>
    </ClInclude>
    <ClInclude Include="..\src\widgets\company_widget.h">
      <Filter>Widgets</Filter>
    </ClInclude>
    <ClInclude Include="..\src\widgets\console_widget.h">
      <Filter>Widgets</Filter>
    </ClInclude>
    <ClInclude Include="..\src\widgets\date_widget.h">
      <Filter>Widgets</Filter>
    </ClInclude>
    <ClInclude Include="..\src\widgets\departures_widget.h">
      <Filter>Widgets</Filter>
    </ClInclude>
    <ClInclude Include="..\src\widgets\depot_widget.h">
      <Filter>Widgets</Filter>
    </ClInclude>
    <ClInclude Include="..\src\widgets\dock_widget.h">
      <Filter>Widgets</Filter>
    </ClInclude>
    <ClCompile Include="..\src\widgets\dropdown.cpp">
      <Filter>Widgets</Filter>
    </ClCompile>
    <ClInclude Include="..\src\widgets\dropdown_func.h">
      <Filter>Widgets</Filter>
    </ClInclude>
    <ClInclude Include="..\src\widgets\dropdown_type.h">
      <Filter>Widgets</Filter>
    </ClInclude>
    <ClInclude Include="..\src\widgets\dropdown_widget.h">
      <Filter>Widgets</Filter>
    </ClInclude>
    <ClInclude Include="..\src\widgets\engine_widget.h">
      <Filter>Widgets</Filter>
    </ClInclude>
    <ClInclude Include="..\src\widgets\error_widget.h">
      <Filter>Widgets</Filter>
    </ClInclude>
    <ClInclude Include="..\src\widgets\fios_widget.h">
      <Filter>Widgets</Filter>
    </ClInclude>
    <ClInclude Include="..\src\widgets\genworld_widget.h">
      <Filter>Widgets</Filter>
    </ClInclude>
    <ClInclude Include="..\src\widgets\goal_widget.h">
      <Filter>Widgets</Filter>
    </ClInclude>
    <ClInclude Include="..\src\widgets\graph_widget.h">
      <Filter>Widgets</Filter>
    </ClInclude>
    <ClInclude Include="..\src\widgets\group_widget.h">
      <Filter>Widgets</Filter>
    </ClInclude>
    <ClInclude Include="..\src\widgets\highscore_widget.h">
      <Filter>Widgets</Filter>
    </ClInclude>
    <ClInclude Include="..\src\widgets\industry_widget.h">
      <Filter>Widgets</Filter>
    </ClInclude>
    <ClInclude Include="..\src\widgets\intro_widget.h">
      <Filter>Widgets</Filter>
    </ClInclude>
    <ClInclude Include="..\src\widgets\link_graph_legend_widget.h">
      <Filter>Widgets</Filter>
    </ClInclude>
    <ClInclude Include="..\src\widgets\main_widget.h">
      <Filter>Widgets</Filter>
    </ClInclude>
    <ClInclude Include="..\src\widgets\misc_widget.h">
      <Filter>Widgets</Filter>
    </ClInclude>
    <ClInclude Include="..\src\widgets\music_widget.h">
      <Filter>Widgets</Filter>
    </ClInclude>
    <ClInclude Include="..\src\widgets\network_chat_widget.h">
      <Filter>Widgets</Filter>
    </ClInclude>
    <ClInclude Include="..\src\widgets\network_content_widget.h">
      <Filter>Widgets</Filter>
    </ClInclude>
    <ClInclude Include="..\src\widgets\network_widget.h">
      <Filter>Widgets</Filter>
    </ClInclude>
    <ClInclude Include="..\src\widgets\newgrf_debug_widget.h">
      <Filter>Widgets</Filter>
    </ClInclude>
    <ClInclude Include="..\src\widgets\newgrf_widget.h">
      <Filter>Widgets</Filter>
    </ClInclude>
    <ClInclude Include="..\src\widgets\news_widget.h">
      <Filter>Widgets</Filter>
    </ClInclude>
    <ClInclude Include="..\src\widgets\object_widget.h">
      <Filter>Widgets</Filter>
    </ClInclude>
    <ClInclude Include="..\src\widgets\order_widget.h">
      <Filter>Widgets</Filter>
    </ClInclude>
    <ClInclude Include="..\src\widgets\osk_widget.h">
      <Filter>Widgets</Filter>
    </ClInclude>
    <ClInclude Include="..\src\widgets\plans_widget.h">
      <Filter>Widgets</Filter>
    </ClInclude>
    <ClInclude Include="..\src\widgets\rail_widget.h">
      <Filter>Widgets</Filter>
    </ClInclude>
    <ClInclude Include="..\src\widgets\road_widget.h">
      <Filter>Widgets</Filter>
    </ClInclude>
    <ClInclude Include="..\src\widgets\settings_widget.h">
      <Filter>Widgets</Filter>
    </ClInclude>
    <ClInclude Include="..\src\widgets\sign_widget.h">
      <Filter>Widgets</Filter>
    </ClInclude>
    <ClInclude Include="..\src\widgets\smallmap_widget.h">
      <Filter>Widgets</Filter>
    </ClInclude>
    <ClInclude Include="..\src\widgets\station_widget.h">
      <Filter>Widgets</Filter>
    </ClInclude>
    <ClInclude Include="..\src\widgets\statusbar_widget.h">
      <Filter>Widgets</Filter>
    </ClInclude>
    <ClInclude Include="..\src\widgets\story_widget.h">
      <Filter>Widgets</Filter>
    </ClInclude>
    <ClInclude Include="..\src\widgets\subsidy_widget.h">
      <Filter>Widgets</Filter>
    </ClInclude>
    <ClInclude Include="..\src\widgets\terraform_widget.h">
      <Filter>Widgets</Filter>
    </ClInclude>
    <ClInclude Include="..\src\widgets\timetable_widget.h">
      <Filter>Widgets</Filter>
    </ClInclude>
    <ClInclude Include="..\src\widgets\toolbar_widget.h">
      <Filter>Widgets</Filter>
    </ClInclude>
    <ClInclude Include="..\src\widgets\town_widget.h">
      <Filter>Widgets</Filter>
    </ClInclude>
    <ClInclude Include="..\src\widgets\transparency_widget.h">
      <Filter>Widgets</Filter>
    </ClInclude>
    <ClInclude Include="..\src\widgets\tree_widget.h">
      <Filter>Widgets</Filter>
    </ClInclude>
    <ClInclude Include="..\src\widgets\vehicle_widget.h">
      <Filter>Widgets</Filter>
    </ClInclude>
    <ClInclude Include="..\src\widgets\viewport_widget.h">
      <Filter>Widgets</Filter>
    </ClInclude>
    <ClInclude Include="..\src\widgets\waypoint_widget.h">
      <Filter>Widgets</Filter>
    </ClInclude>
    <ClCompile Include="..\src\aircraft_cmd.cpp">
      <Filter>Command handlers</Filter>
    </ClCompile>
    <ClCompile Include="..\src\autoreplace_cmd.cpp">
      <Filter>Command handlers</Filter>
    </ClCompile>
    <ClCompile Include="..\src\clear_cmd.cpp">
      <Filter>Command handlers</Filter>
    </ClCompile>
    <ClCompile Include="..\src\company_cmd.cpp">
      <Filter>Command handlers</Filter>
    </ClCompile>
    <ClCompile Include="..\src\depot_cmd.cpp">
      <Filter>Command handlers</Filter>
    </ClCompile>
    <ClCompile Include="..\src\group_cmd.cpp">
      <Filter>Command handlers</Filter>
    </ClCompile>
    <ClCompile Include="..\src\industry_cmd.cpp">
      <Filter>Command handlers</Filter>
    </ClCompile>
    <ClCompile Include="..\src\misc_cmd.cpp">
      <Filter>Command handlers</Filter>
    </ClCompile>
    <ClCompile Include="..\src\object_cmd.cpp">
      <Filter>Command handlers</Filter>
    </ClCompile>
    <ClCompile Include="..\src\order_cmd.cpp">
      <Filter>Command handlers</Filter>
    </ClCompile>
    <ClCompile Include="..\src\plans_cmd.cpp">
      <Filter>Command handlers</Filter>
    </ClCompile>
    <ClCompile Include="..\src\rail_cmd.cpp">
      <Filter>Command handlers</Filter>
    </ClCompile>
    <ClCompile Include="..\src\road_cmd.cpp">
      <Filter>Command handlers</Filter>
    </ClCompile>
    <ClCompile Include="..\src\roadveh_cmd.cpp">
      <Filter>Command handlers</Filter>
    </ClCompile>
    <ClCompile Include="..\src\ship_cmd.cpp">
      <Filter>Command handlers</Filter>
    </ClCompile>
    <ClCompile Include="..\src\signs_cmd.cpp">
      <Filter>Command handlers</Filter>
    </ClCompile>
    <ClCompile Include="..\src\station_cmd.cpp">
      <Filter>Command handlers</Filter>
    </ClCompile>
    <ClCompile Include="..\src\terraform_cmd.cpp">
      <Filter>Command handlers</Filter>
    </ClCompile>
    <ClCompile Include="..\src\timetable_cmd.cpp">
      <Filter>Command handlers</Filter>
    </ClCompile>
    <ClCompile Include="..\src\town_cmd.cpp">
      <Filter>Command handlers</Filter>
    </ClCompile>
    <ClCompile Include="..\src\train_cmd.cpp">
      <Filter>Command handlers</Filter>
    </ClCompile>
    <ClCompile Include="..\src\tree_cmd.cpp">
      <Filter>Command handlers</Filter>
    </ClCompile>
    <ClCompile Include="..\src\tunnelbridge_cmd.cpp">
      <Filter>Command handlers</Filter>
    </ClCompile>
    <ClCompile Include="..\src\vehicle_cmd.cpp">
      <Filter>Command handlers</Filter>
    </ClCompile>
    <ClCompile Include="..\src\void_cmd.cpp">
      <Filter>Command handlers</Filter>
    </ClCompile>
    <ClCompile Include="..\src\water_cmd.cpp">
      <Filter>Command handlers</Filter>
    </ClCompile>
    <ClCompile Include="..\src\waypoint_cmd.cpp">
      <Filter>Command handlers</Filter>
    </ClCompile>
    <ClCompile Include="..\src\zoning_cmd.cpp">
      <Filter>Command handlers</Filter>
    </ClCompile>
    <ClCompile Include="..\src\saveload\afterload.cpp">
      <Filter>Save/Load handlers</Filter>
    </ClCompile>
    <ClCompile Include="..\src\saveload\ai_sl.cpp">
      <Filter>Save/Load handlers</Filter>
    </ClCompile>
    <ClCompile Include="..\src\saveload\airport_sl.cpp">
      <Filter>Save/Load handlers</Filter>
    </ClCompile>
    <ClCompile Include="..\src\saveload\animated_tile_sl.cpp">
      <Filter>Save/Load handlers</Filter>
    </ClCompile>
    <ClCompile Include="..\src\saveload\autoreplace_sl.cpp">
      <Filter>Save/Load handlers</Filter>
    </ClCompile>
    <ClCompile Include="..\src\saveload\cargomonitor_sl.cpp">
      <Filter>Save/Load handlers</Filter>
    </ClCompile>
    <ClCompile Include="..\src\saveload\cargopacket_sl.cpp">
      <Filter>Save/Load handlers</Filter>
    </ClCompile>
    <ClCompile Include="..\src\saveload\cheat_sl.cpp">
      <Filter>Save/Load handlers</Filter>
    </ClCompile>
    <ClCompile Include="..\src\saveload\company_sl.cpp">
      <Filter>Save/Load handlers</Filter>
    </ClCompile>
    <ClCompile Include="..\src\saveload\depot_sl.cpp">
      <Filter>Save/Load handlers</Filter>
    </ClCompile>
    <ClCompile Include="..\src\saveload\economy_sl.cpp">
      <Filter>Save/Load handlers</Filter>
    </ClCompile>
    <ClCompile Include="..\src\saveload\engine_sl.cpp">
      <Filter>Save/Load handlers</Filter>
    </ClCompile>
    <ClCompile Include="..\src\saveload\game_sl.cpp">
      <Filter>Save/Load handlers</Filter>
    </ClCompile>
    <ClCompile Include="..\src\saveload\gamelog_sl.cpp">
      <Filter>Save/Load handlers</Filter>
    </ClCompile>
    <ClCompile Include="..\src\saveload\goal_sl.cpp">
      <Filter>Save/Load handlers</Filter>
    </ClCompile>
    <ClCompile Include="..\src\saveload\group_sl.cpp">
      <Filter>Save/Load handlers</Filter>
    </ClCompile>
    <ClCompile Include="..\src\saveload\industry_sl.cpp">
      <Filter>Save/Load handlers</Filter>
    </ClCompile>
    <ClCompile Include="..\src\saveload\labelmaps_sl.cpp">
      <Filter>Save/Load handlers</Filter>
    </ClCompile>
    <ClCompile Include="..\src\saveload\linkgraph_sl.cpp">
      <Filter>Save/Load handlers</Filter>
    </ClCompile>
    <ClCompile Include="..\src\saveload\map_sl.cpp">
      <Filter>Save/Load handlers</Filter>
    </ClCompile>
    <ClCompile Include="..\src\saveload\misc_sl.cpp">
      <Filter>Save/Load handlers</Filter>
    </ClCompile>
    <ClCompile Include="..\src\saveload\newgrf_sl.cpp">
      <Filter>Save/Load handlers</Filter>
    </ClCompile>
    <ClInclude Include="..\src\saveload\newgrf_sl.h">
      <Filter>Save/Load handlers</Filter>
    </ClInclude>
    <ClCompile Include="..\src\saveload\object_sl.cpp">
      <Filter>Save/Load handlers</Filter>
    </ClCompile>
    <ClCompile Include="..\src\saveload\oldloader.cpp">
      <Filter>Save/Load handlers</Filter>
    </ClCompile>
    <ClInclude Include="..\src\saveload\oldloader.h">
      <Filter>Save/Load handlers</Filter>
    </ClInclude>
    <ClCompile Include="..\src\saveload\oldloader_sl.cpp">
      <Filter>Save/Load handlers</Filter>
    </ClCompile>
    <ClCompile Include="..\src\saveload\order_sl.cpp">
      <Filter>Save/Load handlers</Filter>
    </ClCompile>
    <ClCompile Include="..\src\saveload\plans_sl.cpp">
      <Filter>Save/Load handlers</Filter>
    </ClCompile>
    <ClCompile Include="..\src\saveload\saveload.cpp">
      <Filter>Save/Load handlers</Filter>
    </ClCompile>
    <ClInclude Include="..\src\saveload\saveload.h">
      <Filter>Save/Load handlers</Filter>
    </ClInclude>
    <ClInclude Include="..\src\saveload\saveload_filter.h">
      <Filter>Save/Load handlers</Filter>
    </ClInclude>
    <ClInclude Include="..\src\saveload\saveload_internal.h">
      <Filter>Save/Load handlers</Filter>
    </ClInclude>
    <ClCompile Include="..\src\saveload\signs_sl.cpp">
      <Filter>Save/Load handlers</Filter>
    </ClCompile>
    <ClCompile Include="..\src\saveload\station_sl.cpp">
      <Filter>Save/Load handlers</Filter>
    </ClCompile>
    <ClCompile Include="..\src\saveload\storage_sl.cpp">
      <Filter>Save/Load handlers</Filter>
    </ClCompile>
    <ClCompile Include="..\src\saveload\strings_sl.cpp">
      <Filter>Save/Load handlers</Filter>
    </ClCompile>
    <ClCompile Include="..\src\saveload\story_sl.cpp">
      <Filter>Save/Load handlers</Filter>
    </ClCompile>
    <ClCompile Include="..\src\saveload\subsidy_sl.cpp">
      <Filter>Save/Load handlers</Filter>
    </ClCompile>
    <ClCompile Include="..\src\saveload\town_sl.cpp">
      <Filter>Save/Load handlers</Filter>
    </ClCompile>
    <ClCompile Include="..\src\saveload\vehicle_sl.cpp">
      <Filter>Save/Load handlers</Filter>
    </ClCompile>
    <ClCompile Include="..\src\saveload\waypoint_sl.cpp">
      <Filter>Save/Load handlers</Filter>
    </ClCompile>
    <ClCompile Include="..\src\saveload\signal_sl.cpp">
      <Filter>Save/Load handlers</Filter>
    </ClCompile>
    <ClInclude Include="..\src\saveload\extended_ver_sl.h">
      <Filter>Save/Load handlers</Filter>
    </ClInclude>
    <ClCompile Include="..\src\saveload\extended_ver_sl.cpp">
      <Filter>Save/Load handlers</Filter>
    </ClCompile>
<<<<<<< HEAD
    <ClCompile Include="..\src\saveload\tbtr_template_replacement_sl.cpp">
      <Filter>Save/Load handlers</Filter>
    </ClCompile>
    <ClCompile Include="..\src\saveload\tbtr_template_veh_sl.cpp">
=======
    <ClCompile Include="..\src\saveload\bridge_signal_sl.cpp">
>>>>>>> 556594f2
      <Filter>Save/Load handlers</Filter>
    </ClCompile>
    <ClInclude Include="..\src\table\airport_defaults.h">
      <Filter>Tables</Filter>
    </ClInclude>
    <ClInclude Include="..\src\table\airport_movement.h">
      <Filter>Tables</Filter>
    </ClInclude>
    <ClInclude Include="..\src\table\airporttile_ids.h">
      <Filter>Tables</Filter>
    </ClInclude>
    <ClInclude Include="..\src\table\airporttiles.h">
      <Filter>Tables</Filter>
    </ClInclude>
    <ClInclude Include="..\src\table\animcursors.h">
      <Filter>Tables</Filter>
    </ClInclude>
    <ClInclude Include="..\src\table\autorail.h">
      <Filter>Tables</Filter>
    </ClInclude>
    <ClInclude Include="..\src\table\bridge_land.h">
      <Filter>Tables</Filter>
    </ClInclude>
    <ClInclude Include="..\src\table\build_industry.h">
      <Filter>Tables</Filter>
    </ClInclude>
    <ClInclude Include="..\src\table\cargo_const.h">
      <Filter>Tables</Filter>
    </ClInclude>
    <ClInclude Include="..\src\table\clear_land.h">
      <Filter>Tables</Filter>
    </ClInclude>
    <ClInclude Include="..\src\table\control_codes.h">
      <Filter>Tables</Filter>
    </ClInclude>
    <ClInclude Include="..\src\table\darklight_colours.h">
      <Filter>Tables</Filter>
    </ClInclude>
    <ClInclude Include="..\src\table\elrail_data.h">
      <Filter>Tables</Filter>
    </ClInclude>
    <ClInclude Include="..\src\table\engines.h">
      <Filter>Tables</Filter>
    </ClInclude>
    <ClInclude Include="..\src\table\genland.h">
      <Filter>Tables</Filter>
    </ClInclude>
    <ClInclude Include="..\src\table\heightmap_colours.h">
      <Filter>Tables</Filter>
    </ClInclude>
    <ClInclude Include="..\src\table\industry_land.h">
      <Filter>Tables</Filter>
    </ClInclude>
    <ClInclude Include="..\src\table\landscape_sprite.h">
      <Filter>Tables</Filter>
    </ClInclude>
    <ClInclude Include="..\src\table\newgrf_debug_data.h">
      <Filter>Tables</Filter>
    </ClInclude>
    <ClInclude Include="..\src\table\object_land.h">
      <Filter>Tables</Filter>
    </ClInclude>
    <ClInclude Include="..\src\table\palette_convert.h">
      <Filter>Tables</Filter>
    </ClInclude>
    <ClInclude Include="..\src\table\palettes.h">
      <Filter>Tables</Filter>
    </ClInclude>
    <ClInclude Include="..\src\table\pricebase.h">
      <Filter>Tables</Filter>
    </ClInclude>
    <ClInclude Include="..\src\table\railtypes.h">
      <Filter>Tables</Filter>
    </ClInclude>
    <ClInclude Include="..\src\table\road_land.h">
      <Filter>Tables</Filter>
    </ClInclude>
    <ClInclude Include="..\src\table\roadveh_movement.h">
      <Filter>Tables</Filter>
    </ClInclude>
    <ClInclude Include="..\src\..\objs\settings\table\settings.h">
      <Filter>Tables</Filter>
    </ClInclude>
    <ClInclude Include="..\src\table\sprites.h">
      <Filter>Tables</Filter>
    </ClInclude>
    <ClInclude Include="..\src\table\station_land.h">
      <Filter>Tables</Filter>
    </ClInclude>
    <ClInclude Include="..\src\table\strgen_tables.h">
      <Filter>Tables</Filter>
    </ClInclude>
    <ClInclude Include="..\src\table\string_colours.h">
      <Filter>Tables</Filter>
    </ClInclude>
    <ClInclude Include="..\src\..\objs\langs\table\strings.h">
      <Filter>Tables</Filter>
    </ClInclude>
    <ClInclude Include="..\src\table\town_land.h">
      <Filter>Tables</Filter>
    </ClInclude>
    <ClInclude Include="..\src\table\townname.h">
      <Filter>Tables</Filter>
    </ClInclude>
    <ClInclude Include="..\src\table\track_land.h">
      <Filter>Tables</Filter>
    </ClInclude>
    <ClInclude Include="..\src\table\train_cmd.h">
      <Filter>Tables</Filter>
    </ClInclude>
    <ClInclude Include="..\src\table\tree_land.h">
      <Filter>Tables</Filter>
    </ClInclude>
    <ClInclude Include="..\src\table\unicode.h">
      <Filter>Tables</Filter>
    </ClInclude>
    <ClInclude Include="..\src\table\water_land.h">
      <Filter>Tables</Filter>
    </ClInclude>
    <ClCompile Include="..\src\3rdparty\md5\md5.cpp">
      <Filter>MD5</Filter>
    </ClCompile>
    <ClInclude Include="..\src\3rdparty\md5\md5.h">
      <Filter>MD5</Filter>
    </ClInclude>
    <ClCompile Include="..\src\script\script_config.cpp">
      <Filter>Script</Filter>
    </ClCompile>
    <ClInclude Include="..\src\script\script_config.hpp">
      <Filter>Script</Filter>
    </ClInclude>
    <ClInclude Include="..\src\script\script_fatalerror.hpp">
      <Filter>Script</Filter>
    </ClInclude>
    <ClCompile Include="..\src\script\script_info.cpp">
      <Filter>Script</Filter>
    </ClCompile>
    <ClInclude Include="..\src\script\script_info.hpp">
      <Filter>Script</Filter>
    </ClInclude>
    <ClCompile Include="..\src\script\script_info_dummy.cpp">
      <Filter>Script</Filter>
    </ClCompile>
    <ClCompile Include="..\src\script\script_instance.cpp">
      <Filter>Script</Filter>
    </ClCompile>
    <ClInclude Include="..\src\script\script_instance.hpp">
      <Filter>Script</Filter>
    </ClInclude>
    <ClCompile Include="..\src\script\script_scanner.cpp">
      <Filter>Script</Filter>
    </ClCompile>
    <ClInclude Include="..\src\script\script_scanner.hpp">
      <Filter>Script</Filter>
    </ClInclude>
    <ClInclude Include="..\src\script\script_storage.hpp">
      <Filter>Script</Filter>
    </ClInclude>
    <ClInclude Include="..\src\script\script_suspend.hpp">
      <Filter>Script</Filter>
    </ClInclude>
    <ClCompile Include="..\src\script\squirrel.cpp">
      <Filter>Script</Filter>
    </ClCompile>
    <ClInclude Include="..\src\script\squirrel.hpp">
      <Filter>Script</Filter>
    </ClInclude>
    <ClInclude Include="..\src\script\squirrel_class.hpp">
      <Filter>Script</Filter>
    </ClInclude>
    <ClInclude Include="..\src\script\squirrel_helper.hpp">
      <Filter>Script</Filter>
    </ClInclude>
    <ClInclude Include="..\src\script\squirrel_helper_type.hpp">
      <Filter>Script</Filter>
    </ClInclude>
    <ClCompile Include="..\src\script\squirrel_std.cpp">
      <Filter>Script</Filter>
    </ClCompile>
    <ClInclude Include="..\src\script\squirrel_std.hpp">
      <Filter>Script</Filter>
    </ClInclude>
    <ClCompile Include="..\src\3rdparty\squirrel\squirrel\sqapi.cpp">
      <Filter>Squirrel</Filter>
    </ClCompile>
    <ClCompile Include="..\src\3rdparty\squirrel\squirrel\sqbaselib.cpp">
      <Filter>Squirrel</Filter>
    </ClCompile>
    <ClCompile Include="..\src\3rdparty\squirrel\squirrel\sqclass.cpp">
      <Filter>Squirrel</Filter>
    </ClCompile>
    <ClCompile Include="..\src\3rdparty\squirrel\squirrel\sqcompiler.cpp">
      <Filter>Squirrel</Filter>
    </ClCompile>
    <ClCompile Include="..\src\3rdparty\squirrel\squirrel\sqdebug.cpp">
      <Filter>Squirrel</Filter>
    </ClCompile>
    <ClCompile Include="..\src\3rdparty\squirrel\squirrel\sqfuncstate.cpp">
      <Filter>Squirrel</Filter>
    </ClCompile>
    <ClCompile Include="..\src\3rdparty\squirrel\squirrel\sqlexer.cpp">
      <Filter>Squirrel</Filter>
    </ClCompile>
    <ClCompile Include="..\src\3rdparty\squirrel\squirrel\sqmem.cpp">
      <Filter>Squirrel</Filter>
    </ClCompile>
    <ClCompile Include="..\src\3rdparty\squirrel\squirrel\sqobject.cpp">
      <Filter>Squirrel</Filter>
    </ClCompile>
    <ClCompile Include="..\src\3rdparty\squirrel\squirrel\sqstate.cpp">
      <Filter>Squirrel</Filter>
    </ClCompile>
    <ClCompile Include="..\src\3rdparty\squirrel\sqstdlib\sqstdaux.cpp">
      <Filter>Squirrel</Filter>
    </ClCompile>
    <ClCompile Include="..\src\3rdparty\squirrel\sqstdlib\sqstdmath.cpp">
      <Filter>Squirrel</Filter>
    </ClCompile>
    <ClCompile Include="..\src\3rdparty\squirrel\squirrel\sqtable.cpp">
      <Filter>Squirrel</Filter>
    </ClCompile>
    <ClCompile Include="..\src\3rdparty\squirrel\squirrel\sqvm.cpp">
      <Filter>Squirrel</Filter>
    </ClCompile>
    <ClInclude Include="..\src\3rdparty\squirrel\squirrel\sqarray.h">
      <Filter>Squirrel headers</Filter>
    </ClInclude>
    <ClInclude Include="..\src\3rdparty\squirrel\squirrel\sqclass.h">
      <Filter>Squirrel headers</Filter>
    </ClInclude>
    <ClInclude Include="..\src\3rdparty\squirrel\squirrel\sqclosure.h">
      <Filter>Squirrel headers</Filter>
    </ClInclude>
    <ClInclude Include="..\src\3rdparty\squirrel\squirrel\sqcompiler.h">
      <Filter>Squirrel headers</Filter>
    </ClInclude>
    <ClInclude Include="..\src\3rdparty\squirrel\squirrel\sqfuncproto.h">
      <Filter>Squirrel headers</Filter>
    </ClInclude>
    <ClInclude Include="..\src\3rdparty\squirrel\squirrel\sqfuncstate.h">
      <Filter>Squirrel headers</Filter>
    </ClInclude>
    <ClInclude Include="..\src\3rdparty\squirrel\squirrel\sqlexer.h">
      <Filter>Squirrel headers</Filter>
    </ClInclude>
    <ClInclude Include="..\src\3rdparty\squirrel\squirrel\sqobject.h">
      <Filter>Squirrel headers</Filter>
    </ClInclude>
    <ClInclude Include="..\src\3rdparty\squirrel\squirrel\sqopcodes.h">
      <Filter>Squirrel headers</Filter>
    </ClInclude>
    <ClInclude Include="..\src\3rdparty\squirrel\squirrel\sqpcheader.h">
      <Filter>Squirrel headers</Filter>
    </ClInclude>
    <ClInclude Include="..\src\3rdparty\squirrel\squirrel\sqstate.h">
      <Filter>Squirrel headers</Filter>
    </ClInclude>
    <ClInclude Include="..\src\3rdparty\squirrel\include\sqstdaux.h">
      <Filter>Squirrel headers</Filter>
    </ClInclude>
    <ClInclude Include="..\src\3rdparty\squirrel\include\sqstdmath.h">
      <Filter>Squirrel headers</Filter>
    </ClInclude>
    <ClInclude Include="..\src\3rdparty\squirrel\include\sqstdstring.h">
      <Filter>Squirrel headers</Filter>
    </ClInclude>
    <ClInclude Include="..\src\3rdparty\squirrel\squirrel\sqstring.h">
      <Filter>Squirrel headers</Filter>
    </ClInclude>
    <ClInclude Include="..\src\3rdparty\squirrel\squirrel\sqtable.h">
      <Filter>Squirrel headers</Filter>
    </ClInclude>
    <ClInclude Include="..\src\3rdparty\squirrel\include\squirrel.h">
      <Filter>Squirrel headers</Filter>
    </ClInclude>
    <ClInclude Include="..\src\3rdparty\squirrel\squirrel\squserdata.h">
      <Filter>Squirrel headers</Filter>
    </ClInclude>
    <ClInclude Include="..\src\3rdparty\squirrel\squirrel\squtils.h">
      <Filter>Squirrel headers</Filter>
    </ClInclude>
    <ClInclude Include="..\src\3rdparty\squirrel\squirrel\sqvm.h">
      <Filter>Squirrel headers</Filter>
    </ClInclude>
    <ClInclude Include="..\src\ai\ai.hpp">
      <Filter>AI Core</Filter>
    </ClInclude>
    <ClCompile Include="..\src\ai\ai_config.cpp">
      <Filter>AI Core</Filter>
    </ClCompile>
    <ClInclude Include="..\src\ai\ai_config.hpp">
      <Filter>AI Core</Filter>
    </ClInclude>
    <ClCompile Include="..\src\ai\ai_core.cpp">
      <Filter>AI Core</Filter>
    </ClCompile>
    <ClCompile Include="..\src\ai\ai_gui.cpp">
      <Filter>AI Core</Filter>
    </ClCompile>
    <ClInclude Include="..\src\ai\ai_gui.hpp">
      <Filter>AI Core</Filter>
    </ClInclude>
    <ClCompile Include="..\src\ai\ai_info.cpp">
      <Filter>AI Core</Filter>
    </ClCompile>
    <ClInclude Include="..\src\ai\ai_info.hpp">
      <Filter>AI Core</Filter>
    </ClInclude>
    <ClCompile Include="..\src\ai\ai_instance.cpp">
      <Filter>AI Core</Filter>
    </ClCompile>
    <ClInclude Include="..\src\ai\ai_instance.hpp">
      <Filter>AI Core</Filter>
    </ClInclude>
    <ClCompile Include="..\src\ai\ai_scanner.cpp">
      <Filter>AI Core</Filter>
    </ClCompile>
    <ClInclude Include="..\src\ai\ai_scanner.hpp">
      <Filter>AI Core</Filter>
    </ClInclude>
    <ClInclude Include="..\src\script\api\ai_changelog.hpp">
      <Filter>AI API</Filter>
    </ClInclude>
    <ClInclude Include="..\src\script\api\game_changelog.hpp">
      <Filter>Game API</Filter>
    </ClInclude>
    <ClInclude Include="..\src\game\game.hpp">
      <Filter>Game Core</Filter>
    </ClInclude>
    <ClCompile Include="..\src\game\game_config.cpp">
      <Filter>Game Core</Filter>
    </ClCompile>
    <ClInclude Include="..\src\game\game_config.hpp">
      <Filter>Game Core</Filter>
    </ClInclude>
    <ClCompile Include="..\src\game\game_core.cpp">
      <Filter>Game Core</Filter>
    </ClCompile>
    <ClCompile Include="..\src\game\game_info.cpp">
      <Filter>Game Core</Filter>
    </ClCompile>
    <ClInclude Include="..\src\game\game_info.hpp">
      <Filter>Game Core</Filter>
    </ClInclude>
    <ClCompile Include="..\src\game\game_instance.cpp">
      <Filter>Game Core</Filter>
    </ClCompile>
    <ClInclude Include="..\src\game\game_instance.hpp">
      <Filter>Game Core</Filter>
    </ClInclude>
    <ClCompile Include="..\src\game\game_scanner.cpp">
      <Filter>Game Core</Filter>
    </ClCompile>
    <ClInclude Include="..\src\game\game_scanner.hpp">
      <Filter>Game Core</Filter>
    </ClInclude>
    <ClCompile Include="..\src\game\game_text.cpp">
      <Filter>Game Core</Filter>
    </ClCompile>
    <ClInclude Include="..\src\game\game_text.hpp">
      <Filter>Game Core</Filter>
    </ClInclude>
    <ClInclude Include="..\src\script\api\script_accounting.hpp">
      <Filter>Script API</Filter>
    </ClInclude>
    <ClInclude Include="..\src\script\api\script_admin.hpp">
      <Filter>Script API</Filter>
    </ClInclude>
    <ClInclude Include="..\src\script\api\script_airport.hpp">
      <Filter>Script API</Filter>
    </ClInclude>
    <ClInclude Include="..\src\script\api\script_base.hpp">
      <Filter>Script API</Filter>
    </ClInclude>
    <ClInclude Include="..\src\script\api\script_basestation.hpp">
      <Filter>Script API</Filter>
    </ClInclude>
    <ClInclude Include="..\src\script\api\script_bridge.hpp">
      <Filter>Script API</Filter>
    </ClInclude>
    <ClInclude Include="..\src\script\api\script_bridgelist.hpp">
      <Filter>Script API</Filter>
    </ClInclude>
    <ClInclude Include="..\src\script\api\script_cargo.hpp">
      <Filter>Script API</Filter>
    </ClInclude>
    <ClInclude Include="..\src\script\api\script_cargolist.hpp">
      <Filter>Script API</Filter>
    </ClInclude>
    <ClInclude Include="..\src\script\api\script_cargomonitor.hpp">
      <Filter>Script API</Filter>
    </ClInclude>
    <ClInclude Include="..\src\script\api\script_company.hpp">
      <Filter>Script API</Filter>
    </ClInclude>
    <ClInclude Include="..\src\script\api\script_companymode.hpp">
      <Filter>Script API</Filter>
    </ClInclude>
    <ClInclude Include="..\src\script\api\script_controller.hpp">
      <Filter>Script API</Filter>
    </ClInclude>
    <ClInclude Include="..\src\script\api\script_date.hpp">
      <Filter>Script API</Filter>
    </ClInclude>
    <ClInclude Include="..\src\script\api\script_depotlist.hpp">
      <Filter>Script API</Filter>
    </ClInclude>
    <ClInclude Include="..\src\script\api\script_engine.hpp">
      <Filter>Script API</Filter>
    </ClInclude>
    <ClInclude Include="..\src\script\api\script_enginelist.hpp">
      <Filter>Script API</Filter>
    </ClInclude>
    <ClInclude Include="..\src\script\api\script_error.hpp">
      <Filter>Script API</Filter>
    </ClInclude>
    <ClInclude Include="..\src\script\api\script_event.hpp">
      <Filter>Script API</Filter>
    </ClInclude>
    <ClInclude Include="..\src\script\api\script_event_types.hpp">
      <Filter>Script API</Filter>
    </ClInclude>
    <ClInclude Include="..\src\script\api\script_execmode.hpp">
      <Filter>Script API</Filter>
    </ClInclude>
    <ClInclude Include="..\src\script\api\script_game.hpp">
      <Filter>Script API</Filter>
    </ClInclude>
    <ClInclude Include="..\src\script\api\script_gamesettings.hpp">
      <Filter>Script API</Filter>
    </ClInclude>
    <ClInclude Include="..\src\script\api\script_goal.hpp">
      <Filter>Script API</Filter>
    </ClInclude>
    <ClInclude Include="..\src\script\api\script_group.hpp">
      <Filter>Script API</Filter>
    </ClInclude>
    <ClInclude Include="..\src\script\api\script_grouplist.hpp">
      <Filter>Script API</Filter>
    </ClInclude>
    <ClInclude Include="..\src\script\api\script_industry.hpp">
      <Filter>Script API</Filter>
    </ClInclude>
    <ClInclude Include="..\src\script\api\script_industrylist.hpp">
      <Filter>Script API</Filter>
    </ClInclude>
    <ClInclude Include="..\src\script\api\script_industrytype.hpp">
      <Filter>Script API</Filter>
    </ClInclude>
    <ClInclude Include="..\src\script\api\script_industrytypelist.hpp">
      <Filter>Script API</Filter>
    </ClInclude>
    <ClInclude Include="..\src\script\api\script_info_docs.hpp">
      <Filter>Script API</Filter>
    </ClInclude>
    <ClInclude Include="..\src\script\api\script_infrastructure.hpp">
      <Filter>Script API</Filter>
    </ClInclude>
    <ClInclude Include="..\src\script\api\script_list.hpp">
      <Filter>Script API</Filter>
    </ClInclude>
    <ClInclude Include="..\src\script\api\script_log.hpp">
      <Filter>Script API</Filter>
    </ClInclude>
    <ClInclude Include="..\src\script\api\script_map.hpp">
      <Filter>Script API</Filter>
    </ClInclude>
    <ClInclude Include="..\src\script\api\script_marine.hpp">
      <Filter>Script API</Filter>
    </ClInclude>
    <ClInclude Include="..\src\script\api\script_news.hpp">
      <Filter>Script API</Filter>
    </ClInclude>
    <ClInclude Include="..\src\script\api\script_object.hpp">
      <Filter>Script API</Filter>
    </ClInclude>
    <ClInclude Include="..\src\script\api\script_order.hpp">
      <Filter>Script API</Filter>
    </ClInclude>
    <ClInclude Include="..\src\script\api\script_rail.hpp">
      <Filter>Script API</Filter>
    </ClInclude>
    <ClInclude Include="..\src\script\api\script_railtypelist.hpp">
      <Filter>Script API</Filter>
    </ClInclude>
    <ClInclude Include="..\src\script\api\script_road.hpp">
      <Filter>Script API</Filter>
    </ClInclude>
    <ClInclude Include="..\src\script\api\script_sign.hpp">
      <Filter>Script API</Filter>
    </ClInclude>
    <ClInclude Include="..\src\script\api\script_signlist.hpp">
      <Filter>Script API</Filter>
    </ClInclude>
    <ClInclude Include="..\src\script\api\script_station.hpp">
      <Filter>Script API</Filter>
    </ClInclude>
    <ClInclude Include="..\src\script\api\script_stationlist.hpp">
      <Filter>Script API</Filter>
    </ClInclude>
    <ClInclude Include="..\src\script\api\script_story_page.hpp">
      <Filter>Script API</Filter>
    </ClInclude>
    <ClInclude Include="..\src\script\api\script_storypagelist.hpp">
      <Filter>Script API</Filter>
    </ClInclude>
    <ClInclude Include="..\src\script\api\script_storypageelementlist.hpp">
      <Filter>Script API</Filter>
    </ClInclude>
    <ClInclude Include="..\src\script\api\script_subsidy.hpp">
      <Filter>Script API</Filter>
    </ClInclude>
    <ClInclude Include="..\src\script\api\script_subsidylist.hpp">
      <Filter>Script API</Filter>
    </ClInclude>
    <ClInclude Include="..\src\script\api\script_testmode.hpp">
      <Filter>Script API</Filter>
    </ClInclude>
    <ClInclude Include="..\src\script\api\script_text.hpp">
      <Filter>Script API</Filter>
    </ClInclude>
    <ClInclude Include="..\src\script\api\script_tile.hpp">
      <Filter>Script API</Filter>
    </ClInclude>
    <ClInclude Include="..\src\script\api\script_tilelist.hpp">
      <Filter>Script API</Filter>
    </ClInclude>
    <ClInclude Include="..\src\script\api\script_town.hpp">
      <Filter>Script API</Filter>
    </ClInclude>
    <ClInclude Include="..\src\script\api\script_townlist.hpp">
      <Filter>Script API</Filter>
    </ClInclude>
    <ClInclude Include="..\src\script\api\script_tunnel.hpp">
      <Filter>Script API</Filter>
    </ClInclude>
    <ClInclude Include="..\src\script\api\script_types.hpp">
      <Filter>Script API</Filter>
    </ClInclude>
    <ClInclude Include="..\src\script\api\script_vehicle.hpp">
      <Filter>Script API</Filter>
    </ClInclude>
    <ClInclude Include="..\src\script\api\script_vehiclelist.hpp">
      <Filter>Script API</Filter>
    </ClInclude>
    <ClInclude Include="..\src\script\api\script_viewport.hpp">
      <Filter>Script API</Filter>
    </ClInclude>
    <ClInclude Include="..\src\script\api\script_waypoint.hpp">
      <Filter>Script API</Filter>
    </ClInclude>
    <ClInclude Include="..\src\script\api\script_waypointlist.hpp">
      <Filter>Script API</Filter>
    </ClInclude>
    <ClInclude Include="..\src\script\api\script_window.hpp">
      <Filter>Script API</Filter>
    </ClInclude>
    <ClCompile Include="..\src\script\api\script_accounting.cpp">
      <Filter>Script API Implementation</Filter>
    </ClCompile>
    <ClCompile Include="..\src\script\api\script_admin.cpp">
      <Filter>Script API Implementation</Filter>
    </ClCompile>
    <ClCompile Include="..\src\script\api\script_airport.cpp">
      <Filter>Script API Implementation</Filter>
    </ClCompile>
    <ClCompile Include="..\src\script\api\script_base.cpp">
      <Filter>Script API Implementation</Filter>
    </ClCompile>
    <ClCompile Include="..\src\script\api\script_basestation.cpp">
      <Filter>Script API Implementation</Filter>
    </ClCompile>
    <ClCompile Include="..\src\script\api\script_bridge.cpp">
      <Filter>Script API Implementation</Filter>
    </ClCompile>
    <ClCompile Include="..\src\script\api\script_bridgelist.cpp">
      <Filter>Script API Implementation</Filter>
    </ClCompile>
    <ClCompile Include="..\src\script\api\script_cargo.cpp">
      <Filter>Script API Implementation</Filter>
    </ClCompile>
    <ClCompile Include="..\src\script\api\script_cargolist.cpp">
      <Filter>Script API Implementation</Filter>
    </ClCompile>
    <ClCompile Include="..\src\script\api\script_cargomonitor.cpp">
      <Filter>Script API Implementation</Filter>
    </ClCompile>
    <ClCompile Include="..\src\script\api\script_company.cpp">
      <Filter>Script API Implementation</Filter>
    </ClCompile>
    <ClCompile Include="..\src\script\api\script_companymode.cpp">
      <Filter>Script API Implementation</Filter>
    </ClCompile>
    <ClCompile Include="..\src\script\api\script_controller.cpp">
      <Filter>Script API Implementation</Filter>
    </ClCompile>
    <ClCompile Include="..\src\script\api\script_date.cpp">
      <Filter>Script API Implementation</Filter>
    </ClCompile>
    <ClCompile Include="..\src\script\api\script_depotlist.cpp">
      <Filter>Script API Implementation</Filter>
    </ClCompile>
    <ClCompile Include="..\src\script\api\script_engine.cpp">
      <Filter>Script API Implementation</Filter>
    </ClCompile>
    <ClCompile Include="..\src\script\api\script_enginelist.cpp">
      <Filter>Script API Implementation</Filter>
    </ClCompile>
    <ClCompile Include="..\src\script\api\script_error.cpp">
      <Filter>Script API Implementation</Filter>
    </ClCompile>
    <ClCompile Include="..\src\script\api\script_event.cpp">
      <Filter>Script API Implementation</Filter>
    </ClCompile>
    <ClCompile Include="..\src\script\api\script_event_types.cpp">
      <Filter>Script API Implementation</Filter>
    </ClCompile>
    <ClCompile Include="..\src\script\api\script_execmode.cpp">
      <Filter>Script API Implementation</Filter>
    </ClCompile>
    <ClCompile Include="..\src\script\api\script_game.cpp">
      <Filter>Script API Implementation</Filter>
    </ClCompile>
    <ClCompile Include="..\src\script\api\script_gamesettings.cpp">
      <Filter>Script API Implementation</Filter>
    </ClCompile>
    <ClCompile Include="..\src\script\api\script_goal.cpp">
      <Filter>Script API Implementation</Filter>
    </ClCompile>
    <ClCompile Include="..\src\script\api\script_group.cpp">
      <Filter>Script API Implementation</Filter>
    </ClCompile>
    <ClCompile Include="..\src\script\api\script_grouplist.cpp">
      <Filter>Script API Implementation</Filter>
    </ClCompile>
    <ClCompile Include="..\src\script\api\script_industry.cpp">
      <Filter>Script API Implementation</Filter>
    </ClCompile>
    <ClCompile Include="..\src\script\api\script_industrylist.cpp">
      <Filter>Script API Implementation</Filter>
    </ClCompile>
    <ClCompile Include="..\src\script\api\script_industrytype.cpp">
      <Filter>Script API Implementation</Filter>
    </ClCompile>
    <ClCompile Include="..\src\script\api\script_industrytypelist.cpp">
      <Filter>Script API Implementation</Filter>
    </ClCompile>
    <ClCompile Include="..\src\script\api\script_infrastructure.cpp">
      <Filter>Script API Implementation</Filter>
    </ClCompile>
    <ClCompile Include="..\src\script\api\script_list.cpp">
      <Filter>Script API Implementation</Filter>
    </ClCompile>
    <ClCompile Include="..\src\script\api\script_log.cpp">
      <Filter>Script API Implementation</Filter>
    </ClCompile>
    <ClCompile Include="..\src\script\api\script_map.cpp">
      <Filter>Script API Implementation</Filter>
    </ClCompile>
    <ClCompile Include="..\src\script\api\script_marine.cpp">
      <Filter>Script API Implementation</Filter>
    </ClCompile>
    <ClCompile Include="..\src\script\api\script_news.cpp">
      <Filter>Script API Implementation</Filter>
    </ClCompile>
    <ClCompile Include="..\src\script\api\script_object.cpp">
      <Filter>Script API Implementation</Filter>
    </ClCompile>
    <ClCompile Include="..\src\script\api\script_order.cpp">
      <Filter>Script API Implementation</Filter>
    </ClCompile>
    <ClCompile Include="..\src\script\api\script_rail.cpp">
      <Filter>Script API Implementation</Filter>
    </ClCompile>
    <ClCompile Include="..\src\script\api\script_railtypelist.cpp">
      <Filter>Script API Implementation</Filter>
    </ClCompile>
    <ClCompile Include="..\src\script\api\script_road.cpp">
      <Filter>Script API Implementation</Filter>
    </ClCompile>
    <ClCompile Include="..\src\script\api\script_sign.cpp">
      <Filter>Script API Implementation</Filter>
    </ClCompile>
    <ClCompile Include="..\src\script\api\script_signlist.cpp">
      <Filter>Script API Implementation</Filter>
    </ClCompile>
    <ClCompile Include="..\src\script\api\script_station.cpp">
      <Filter>Script API Implementation</Filter>
    </ClCompile>
    <ClCompile Include="..\src\script\api\script_stationlist.cpp">
      <Filter>Script API Implementation</Filter>
    </ClCompile>
    <ClCompile Include="..\src\script\api\script_story_page.cpp">
      <Filter>Script API Implementation</Filter>
    </ClCompile>
    <ClCompile Include="..\src\script\api\script_storypagelist.cpp">
      <Filter>Script API Implementation</Filter>
    </ClCompile>
    <ClCompile Include="..\src\script\api\script_storypageelementlist.cpp">
      <Filter>Script API Implementation</Filter>
    </ClCompile>
    <ClCompile Include="..\src\script\api\script_subsidy.cpp">
      <Filter>Script API Implementation</Filter>
    </ClCompile>
    <ClCompile Include="..\src\script\api\script_subsidylist.cpp">
      <Filter>Script API Implementation</Filter>
    </ClCompile>
    <ClCompile Include="..\src\script\api\script_testmode.cpp">
      <Filter>Script API Implementation</Filter>
    </ClCompile>
    <ClCompile Include="..\src\script\api\script_text.cpp">
      <Filter>Script API Implementation</Filter>
    </ClCompile>
    <ClCompile Include="..\src\script\api\script_tile.cpp">
      <Filter>Script API Implementation</Filter>
    </ClCompile>
    <ClCompile Include="..\src\script\api\script_tilelist.cpp">
      <Filter>Script API Implementation</Filter>
    </ClCompile>
    <ClCompile Include="..\src\script\api\script_town.cpp">
      <Filter>Script API Implementation</Filter>
    </ClCompile>
    <ClCompile Include="..\src\script\api\script_townlist.cpp">
      <Filter>Script API Implementation</Filter>
    </ClCompile>
    <ClCompile Include="..\src\script\api\script_tunnel.cpp">
      <Filter>Script API Implementation</Filter>
    </ClCompile>
    <ClCompile Include="..\src\script\api\script_vehicle.cpp">
      <Filter>Script API Implementation</Filter>
    </ClCompile>
    <ClCompile Include="..\src\script\api\script_vehiclelist.cpp">
      <Filter>Script API Implementation</Filter>
    </ClCompile>
    <ClCompile Include="..\src\script\api\script_viewport.cpp">
      <Filter>Script API Implementation</Filter>
    </ClCompile>
    <ClCompile Include="..\src\script\api\script_waypoint.cpp">
      <Filter>Script API Implementation</Filter>
    </ClCompile>
    <ClCompile Include="..\src\script\api\script_waypointlist.cpp">
      <Filter>Script API Implementation</Filter>
    </ClCompile>
    <ClCompile Include="..\src\script\api\script_window.cpp">
      <Filter>Script API Implementation</Filter>
    </ClCompile>
    <ClCompile Include="..\src\blitter\32bpp_anim.cpp">
      <Filter>Blitters</Filter>
    </ClCompile>
    <ClInclude Include="..\src\blitter\32bpp_anim.hpp">
      <Filter>Blitters</Filter>
    </ClInclude>
    <ClCompile Include="..\src\blitter\32bpp_anim_sse2.cpp">
      <Filter>Blitters</Filter>
    </ClCompile>
    <ClInclude Include="..\src\blitter\32bpp_anim_sse2.hpp">
      <Filter>Blitters</Filter>
    </ClInclude>
    <ClCompile Include="..\src\blitter\32bpp_anim_sse4.cpp">
      <Filter>Blitters</Filter>
    </ClCompile>
    <ClInclude Include="..\src\blitter\32bpp_anim_sse4.hpp">
      <Filter>Blitters</Filter>
    </ClInclude>
    <ClCompile Include="..\src\blitter\32bpp_base.cpp">
      <Filter>Blitters</Filter>
    </ClCompile>
    <ClInclude Include="..\src\blitter\32bpp_base.hpp">
      <Filter>Blitters</Filter>
    </ClInclude>
    <ClCompile Include="..\src\blitter\32bpp_optimized.cpp">
      <Filter>Blitters</Filter>
    </ClCompile>
    <ClInclude Include="..\src\blitter\32bpp_optimized.hpp">
      <Filter>Blitters</Filter>
    </ClInclude>
    <ClCompile Include="..\src\blitter\32bpp_simple.cpp">
      <Filter>Blitters</Filter>
    </ClCompile>
    <ClInclude Include="..\src\blitter\32bpp_simple.hpp">
      <Filter>Blitters</Filter>
    </ClInclude>
    <ClInclude Include="..\src\blitter\32bpp_sse_func.hpp">
      <Filter>Blitters</Filter>
    </ClInclude>
    <ClInclude Include="..\src\blitter\32bpp_sse_type.h">
      <Filter>Blitters</Filter>
    </ClInclude>
    <ClCompile Include="..\src\blitter\32bpp_sse2.cpp">
      <Filter>Blitters</Filter>
    </ClCompile>
    <ClInclude Include="..\src\blitter\32bpp_sse2.hpp">
      <Filter>Blitters</Filter>
    </ClInclude>
    <ClCompile Include="..\src\blitter\32bpp_sse4.cpp">
      <Filter>Blitters</Filter>
    </ClCompile>
    <ClInclude Include="..\src\blitter\32bpp_sse4.hpp">
      <Filter>Blitters</Filter>
    </ClInclude>
    <ClCompile Include="..\src\blitter\32bpp_ssse3.cpp">
      <Filter>Blitters</Filter>
    </ClCompile>
    <ClInclude Include="..\src\blitter\32bpp_ssse3.hpp">
      <Filter>Blitters</Filter>
    </ClInclude>
    <ClCompile Include="..\src\blitter\8bpp_base.cpp">
      <Filter>Blitters</Filter>
    </ClCompile>
    <ClInclude Include="..\src\blitter\8bpp_base.hpp">
      <Filter>Blitters</Filter>
    </ClInclude>
    <ClCompile Include="..\src\blitter\8bpp_optimized.cpp">
      <Filter>Blitters</Filter>
    </ClCompile>
    <ClInclude Include="..\src\blitter\8bpp_optimized.hpp">
      <Filter>Blitters</Filter>
    </ClInclude>
    <ClCompile Include="..\src\blitter\8bpp_simple.cpp">
      <Filter>Blitters</Filter>
    </ClCompile>
    <ClInclude Include="..\src\blitter\8bpp_simple.hpp">
      <Filter>Blitters</Filter>
    </ClInclude>
    <ClCompile Include="..\src\blitter\base.cpp">
      <Filter>Blitters</Filter>
    </ClCompile>
    <ClInclude Include="..\src\blitter\base.hpp">
      <Filter>Blitters</Filter>
    </ClInclude>
    <ClInclude Include="..\src\blitter\factory.hpp">
      <Filter>Blitters</Filter>
    </ClInclude>
    <ClCompile Include="..\src\blitter\null.cpp">
      <Filter>Blitters</Filter>
    </ClCompile>
    <ClInclude Include="..\src\blitter\null.hpp">
      <Filter>Blitters</Filter>
    </ClInclude>
    <ClInclude Include="..\src\music\music_driver.hpp">
      <Filter>Drivers</Filter>
    </ClInclude>
    <ClInclude Include="..\src\sound\sound_driver.hpp">
      <Filter>Drivers</Filter>
    </ClInclude>
    <ClInclude Include="..\src\video\video_driver.hpp">
      <Filter>Drivers</Filter>
    </ClInclude>
    <ClCompile Include="..\src\spriteloader\grf.cpp">
      <Filter>Sprite loaders</Filter>
    </ClCompile>
    <ClInclude Include="..\src\spriteloader\grf.hpp">
      <Filter>Sprite loaders</Filter>
    </ClInclude>
    <ClInclude Include="..\src\spriteloader\spriteloader.hpp">
      <Filter>Sprite loaders</Filter>
    </ClInclude>
    <ClCompile Include="..\src\newgrf.cpp">
      <Filter>NewGRF</Filter>
    </ClCompile>
    <ClCompile Include="..\src\newgrf_airport.cpp">
      <Filter>NewGRF</Filter>
    </ClCompile>
    <ClCompile Include="..\src\newgrf_airporttiles.cpp">
      <Filter>NewGRF</Filter>
    </ClCompile>
    <ClCompile Include="..\src\newgrf_canal.cpp">
      <Filter>NewGRF</Filter>
    </ClCompile>
    <ClCompile Include="..\src\newgrf_cargo.cpp">
      <Filter>NewGRF</Filter>
    </ClCompile>
    <ClCompile Include="..\src\newgrf_commons.cpp">
      <Filter>NewGRF</Filter>
    </ClCompile>
    <ClCompile Include="..\src\newgrf_config.cpp">
      <Filter>NewGRF</Filter>
    </ClCompile>
    <ClCompile Include="..\src\newgrf_engine.cpp">
      <Filter>NewGRF</Filter>
    </ClCompile>
    <ClCompile Include="..\src\newgrf_generic.cpp">
      <Filter>NewGRF</Filter>
    </ClCompile>
    <ClCompile Include="..\src\newgrf_house.cpp">
      <Filter>NewGRF</Filter>
    </ClCompile>
    <ClCompile Include="..\src\newgrf_industries.cpp">
      <Filter>NewGRF</Filter>
    </ClCompile>
    <ClCompile Include="..\src\newgrf_industrytiles.cpp">
      <Filter>NewGRF</Filter>
    </ClCompile>
    <ClCompile Include="..\src\newgrf_object.cpp">
      <Filter>NewGRF</Filter>
    </ClCompile>
    <ClCompile Include="..\src\newgrf_railtype.cpp">
      <Filter>NewGRF</Filter>
    </ClCompile>
    <ClCompile Include="..\src\newgrf_sound.cpp">
      <Filter>NewGRF</Filter>
    </ClCompile>
    <ClCompile Include="..\src\newgrf_spritegroup.cpp">
      <Filter>NewGRF</Filter>
    </ClCompile>
    <ClCompile Include="..\src\newgrf_station.cpp">
      <Filter>NewGRF</Filter>
    </ClCompile>
    <ClCompile Include="..\src\newgrf_storage.cpp">
      <Filter>NewGRF</Filter>
    </ClCompile>
    <ClCompile Include="..\src\newgrf_text.cpp">
      <Filter>NewGRF</Filter>
    </ClCompile>
    <ClCompile Include="..\src\newgrf_town.cpp">
      <Filter>NewGRF</Filter>
    </ClCompile>
    <ClCompile Include="..\src\newgrf_townname.cpp">
      <Filter>NewGRF</Filter>
    </ClCompile>
    <ClCompile Include="..\src\bridge_map.cpp">
      <Filter>Map Accessors</Filter>
    </ClCompile>
    <ClInclude Include="..\src\bridge_map.h">
      <Filter>Map Accessors</Filter>
    </ClInclude>
    <ClInclude Include="..\src\bridge_signal_map.h">
      <Filter>Map Accessors</Filter>
    </ClInclude>
    <ClInclude Include="..\src\clear_map.h">
      <Filter>Map Accessors</Filter>
    </ClInclude>
    <ClInclude Include="..\src\industry_map.h">
      <Filter>Map Accessors</Filter>
    </ClInclude>
    <ClInclude Include="..\src\object_map.h">
      <Filter>Map Accessors</Filter>
    </ClInclude>
    <ClInclude Include="..\src\rail_map.h">
      <Filter>Map Accessors</Filter>
    </ClInclude>
    <ClCompile Include="..\src\road_map.cpp">
      <Filter>Map Accessors</Filter>
    </ClCompile>
    <ClInclude Include="..\src\road_map.h">
      <Filter>Map Accessors</Filter>
    </ClInclude>
    <ClInclude Include="..\src\station_map.h">
      <Filter>Map Accessors</Filter>
    </ClInclude>
    <ClInclude Include="..\src\tile_map.h">
      <Filter>Map Accessors</Filter>
    </ClInclude>
    <ClInclude Include="..\src\town_map.h">
      <Filter>Map Accessors</Filter>
    </ClInclude>
    <ClInclude Include="..\src\tree_map.h">
      <Filter>Map Accessors</Filter>
    </ClInclude>
    <ClCompile Include="..\src\tunnel_map.cpp">
      <Filter>Map Accessors</Filter>
    </ClCompile>
    <ClInclude Include="..\src\tunnel_map.h">
      <Filter>Map Accessors</Filter>
    </ClInclude>
    <ClInclude Include="..\src\tunnelbridge_map.h">
      <Filter>Map Accessors</Filter>
    </ClInclude>
    <ClInclude Include="..\src\void_map.h">
      <Filter>Map Accessors</Filter>
    </ClInclude>
    <ClInclude Include="..\src\water_map.h">
      <Filter>Map Accessors</Filter>
    </ClInclude>
    <ClInclude Include="..\src\misc\array.hpp">
      <Filter>Misc</Filter>
    </ClInclude>
    <ClInclude Include="..\src\misc\binaryheap.hpp">
      <Filter>Misc</Filter>
    </ClInclude>
    <ClInclude Include="..\src\misc\blob.hpp">
      <Filter>Misc</Filter>
    </ClInclude>
    <ClCompile Include="..\src\misc\countedobj.cpp">
      <Filter>Misc</Filter>
    </ClCompile>
    <ClInclude Include="..\src\misc\countedptr.hpp">
      <Filter>Misc</Filter>
    </ClInclude>
    <ClCompile Include="..\src\misc\dbg_helpers.cpp">
      <Filter>Misc</Filter>
    </ClCompile>
    <ClInclude Include="..\src\misc\dbg_helpers.h">
      <Filter>Misc</Filter>
    </ClInclude>
    <ClInclude Include="..\src\misc\fixedsizearray.hpp">
      <Filter>Misc</Filter>
    </ClInclude>
    <ClCompile Include="..\src\misc\getoptdata.cpp">
      <Filter>Misc</Filter>
    </ClCompile>
    <ClInclude Include="..\src\misc\getoptdata.h">
      <Filter>Misc</Filter>
    </ClInclude>
    <ClInclude Include="..\src\misc\hashtable.hpp">
      <Filter>Misc</Filter>
    </ClInclude>
    <ClInclude Include="..\src\misc\str.hpp">
      <Filter>Misc</Filter>
    </ClInclude>
    <ClCompile Include="..\src\network\core\address.cpp">
      <Filter>Network Core</Filter>
    </ClCompile>
    <ClInclude Include="..\src\network\core\address.h">
      <Filter>Network Core</Filter>
    </ClInclude>
    <ClInclude Include="..\src\network\core\config.h">
      <Filter>Network Core</Filter>
    </ClInclude>
    <ClCompile Include="..\src\network\core\core.cpp">
      <Filter>Network Core</Filter>
    </ClCompile>
    <ClInclude Include="..\src\network\core\core.h">
      <Filter>Network Core</Filter>
    </ClInclude>
    <ClInclude Include="..\src\network\core\game.h">
      <Filter>Network Core</Filter>
    </ClInclude>
    <ClCompile Include="..\src\network\core\host.cpp">
      <Filter>Network Core</Filter>
    </ClCompile>
    <ClInclude Include="..\src\network\core\host.h">
      <Filter>Network Core</Filter>
    </ClInclude>
    <ClInclude Include="..\src\network\core\os_abstraction.h">
      <Filter>Network Core</Filter>
    </ClInclude>
    <ClCompile Include="..\src\network\core\packet.cpp">
      <Filter>Network Core</Filter>
    </ClCompile>
    <ClInclude Include="..\src\network\core\packet.h">
      <Filter>Network Core</Filter>
    </ClInclude>
    <ClCompile Include="..\src\network\core\tcp.cpp">
      <Filter>Network Core</Filter>
    </ClCompile>
    <ClInclude Include="..\src\network\core\tcp.h">
      <Filter>Network Core</Filter>
    </ClInclude>
    <ClCompile Include="..\src\network\core\tcp_admin.cpp">
      <Filter>Network Core</Filter>
    </ClCompile>
    <ClInclude Include="..\src\network\core\tcp_admin.h">
      <Filter>Network Core</Filter>
    </ClInclude>
    <ClCompile Include="..\src\network\core\tcp_connect.cpp">
      <Filter>Network Core</Filter>
    </ClCompile>
    <ClCompile Include="..\src\network\core\tcp_content.cpp">
      <Filter>Network Core</Filter>
    </ClCompile>
    <ClInclude Include="..\src\network\core\tcp_content.h">
      <Filter>Network Core</Filter>
    </ClInclude>
    <ClCompile Include="..\src\network\core\tcp_game.cpp">
      <Filter>Network Core</Filter>
    </ClCompile>
    <ClInclude Include="..\src\network\core\tcp_game.h">
      <Filter>Network Core</Filter>
    </ClInclude>
    <ClCompile Include="..\src\network\core\tcp_http.cpp">
      <Filter>Network Core</Filter>
    </ClCompile>
    <ClInclude Include="..\src\network\core\tcp_http.h">
      <Filter>Network Core</Filter>
    </ClInclude>
    <ClInclude Include="..\src\network\core\tcp_listen.h">
      <Filter>Network Core</Filter>
    </ClInclude>
    <ClCompile Include="..\src\network\core\udp.cpp">
      <Filter>Network Core</Filter>
    </ClCompile>
    <ClInclude Include="..\src\network\core\udp.h">
      <Filter>Network Core</Filter>
    </ClInclude>
    <ClInclude Include="..\src\pathfinder\follow_track.hpp">
      <Filter>Pathfinder</Filter>
    </ClInclude>
    <ClCompile Include="..\src\pathfinder\opf\opf_ship.cpp">
      <Filter>Pathfinder</Filter>
    </ClCompile>
    <ClInclude Include="..\src\pathfinder\opf\opf_ship.h">
      <Filter>Pathfinder</Filter>
    </ClInclude>
    <ClInclude Include="..\src\pathfinder\pathfinder_func.h">
      <Filter>Pathfinder</Filter>
    </ClInclude>
    <ClInclude Include="..\src\pathfinder\pathfinder_type.h">
      <Filter>Pathfinder</Filter>
    </ClInclude>
    <ClInclude Include="..\src\pathfinder\pf_performance_timer.hpp">
      <Filter>Pathfinder</Filter>
    </ClInclude>
    <ClCompile Include="..\src\pathfinder\npf\aystar.cpp">
      <Filter>NPF</Filter>
    </ClCompile>
    <ClInclude Include="..\src\pathfinder\npf\aystar.h">
      <Filter>NPF</Filter>
    </ClInclude>
    <ClCompile Include="..\src\pathfinder\npf\npf.cpp">
      <Filter>NPF</Filter>
    </ClCompile>
    <ClInclude Include="..\src\pathfinder\npf\npf_func.h">
      <Filter>NPF</Filter>
    </ClInclude>
    <ClCompile Include="..\src\pathfinder\npf\queue.cpp">
      <Filter>NPF</Filter>
    </ClCompile>
    <ClInclude Include="..\src\pathfinder\npf\queue.h">
      <Filter>NPF</Filter>
    </ClInclude>
    <ClInclude Include="..\src\pathfinder\yapf\nodelist.hpp">
      <Filter>YAPF</Filter>
    </ClInclude>
    <ClInclude Include="..\src\pathfinder\yapf\yapf.h">
      <Filter>YAPF</Filter>
    </ClInclude>
    <ClInclude Include="..\src\pathfinder\yapf\yapf.hpp">
      <Filter>YAPF</Filter>
    </ClInclude>
    <ClInclude Include="..\src\pathfinder\yapf\yapf_base.hpp">
      <Filter>YAPF</Filter>
    </ClInclude>
    <ClInclude Include="..\src\pathfinder\yapf\yapf_cache.h">
      <Filter>YAPF</Filter>
    </ClInclude>
    <ClInclude Include="..\src\pathfinder\yapf\yapf_common.hpp">
      <Filter>YAPF</Filter>
    </ClInclude>
    <ClInclude Include="..\src\pathfinder\yapf\yapf_costbase.hpp">
      <Filter>YAPF</Filter>
    </ClInclude>
    <ClInclude Include="..\src\pathfinder\yapf\yapf_costcache.hpp">
      <Filter>YAPF</Filter>
    </ClInclude>
    <ClInclude Include="..\src\pathfinder\yapf\yapf_costrail.hpp">
      <Filter>YAPF</Filter>
    </ClInclude>
    <ClInclude Include="..\src\pathfinder\yapf\yapf_destrail.hpp">
      <Filter>YAPF</Filter>
    </ClInclude>
    <ClInclude Include="..\src\pathfinder\yapf\yapf_node.hpp">
      <Filter>YAPF</Filter>
    </ClInclude>
    <ClInclude Include="..\src\pathfinder\yapf\yapf_node_rail.hpp">
      <Filter>YAPF</Filter>
    </ClInclude>
    <ClInclude Include="..\src\pathfinder\yapf\yapf_node_road.hpp">
      <Filter>YAPF</Filter>
    </ClInclude>
    <ClInclude Include="..\src\pathfinder\yapf\yapf_node_ship.hpp">
      <Filter>YAPF</Filter>
    </ClInclude>
    <ClCompile Include="..\src\pathfinder\yapf\yapf_rail.cpp">
      <Filter>YAPF</Filter>
    </ClCompile>
    <ClCompile Include="..\src\pathfinder\yapf\yapf_road.cpp">
      <Filter>YAPF</Filter>
    </ClCompile>
    <ClCompile Include="..\src\pathfinder\yapf\yapf_ship.cpp">
      <Filter>YAPF</Filter>
    </ClCompile>
    <ClInclude Include="..\src\pathfinder\yapf\yapf_type.hpp">
      <Filter>YAPF</Filter>
    </ClInclude>
    <ClCompile Include="..\src\video\dedicated_v.cpp">
      <Filter>Video</Filter>
    </ClCompile>
    <ClCompile Include="..\src\video\null_v.cpp">
      <Filter>Video</Filter>
    </ClCompile>
    <ClCompile Include="..\src\video\sdl_v.cpp">
      <Filter>Video</Filter>
    </ClCompile>
    <ClCompile Include="..\src\video\win32_v.cpp">
      <Filter>Video</Filter>
    </ClCompile>
    <ClCompile Include="..\src\music\dmusic.cpp">
      <Filter>Music</Filter>
    </ClCompile>
    <ClCompile Include="..\src\music\null_m.cpp">
      <Filter>Music</Filter>
    </ClCompile>
    <ClCompile Include="..\src\music\win32_m.cpp">
      <Filter>Music</Filter>
    </ClCompile>
    <ClCompile Include="..\src\sound\null_s.cpp">
      <Filter>Sound</Filter>
    </ClCompile>
    <ClCompile Include="..\src\sound\sdl_s.cpp">
      <Filter>Sound</Filter>
    </ClCompile>
    <ClCompile Include="..\src\sound\win32_s.cpp">
      <Filter>Sound</Filter>
    </ClCompile>
    <ClCompile Include="..\src\os\windows\crashlog_win.cpp">
      <Filter>Windows files</Filter>
    </ClCompile>
    <ResourceCompile Include="..\src\os\windows\ottdres.rc">
      <Filter>Windows files</Filter>
    </ResourceCompile>
    <ClCompile Include="..\src\os\windows\win32.cpp">
      <Filter>Windows files</Filter>
    </ClCompile>
    <ClInclude Include="..\src\thread\thread.h">
      <Filter>Threading</Filter>
    </ClInclude>
    <ClCompile Include="..\src\thread\thread_win32.cpp">
      <Filter>Threading</Filter>
    </ClCompile>
    <ClInclude Include="..\src\tracerestrict.h">
      <Filter>Threading</Filter>
    </ClInclude>
    <ClCompile Include="..\src\tracerestrict.cpp">
      <Filter>Threading</Filter>
    </ClCompile>
    <ClCompile Include="..\src\tracerestrict_gui.cpp">
      <Filter>Threading</Filter>
    </ClCompile>
    <ClCompile Include="..\src\saveload\tracerestrict_sl.cpp">
      <Filter>Threading</Filter>
    </ClCompile>
    <ClCompile Include="..\src\scope_info.cpp">
      <Filter>Threading</Filter>
    </ClCompile>
    <ClInclude Include="..\src\scope_info.h">
      <Filter>Threading</Filter>
    </ClInclude>
  </ItemGroup>
  <ItemGroup>
    <None Include="..\media\openttd.ico" />
    <None Include="..\readme.txt" />
  </ItemGroup>
</Project><|MERGE_RESOLUTION|>--- conflicted
+++ resolved
@@ -1953,14 +1953,13 @@
     <ClCompile Include="..\src\saveload\extended_ver_sl.cpp">
       <Filter>Save/Load handlers</Filter>
     </ClCompile>
-<<<<<<< HEAD
     <ClCompile Include="..\src\saveload\tbtr_template_replacement_sl.cpp">
       <Filter>Save/Load handlers</Filter>
     </ClCompile>
     <ClCompile Include="..\src\saveload\tbtr_template_veh_sl.cpp">
-=======
+      <Filter>Save/Load handlers</Filter>
+    </ClCompile>
     <ClCompile Include="..\src\saveload\bridge_signal_sl.cpp">
->>>>>>> 556594f2
       <Filter>Save/Load handlers</Filter>
     </ClCompile>
     <ClInclude Include="..\src\table\airport_defaults.h">
