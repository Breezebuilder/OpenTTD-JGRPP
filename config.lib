# $Id$

# This file is part of OpenTTD.
# OpenTTD is free software; you can redistribute it and/or modify it under the terms of the GNU General Public License as published by the Free Software Foundation, version 2.
# OpenTTD is distributed in the hope that it will be useful, but WITHOUT ANY WARRANTY; without even the implied warranty of MERCHANTABILITY or FITNESS FOR A PARTICULAR PURPOSE.
# See the GNU General Public License for more details. You should have received a copy of the GNU General Public License along with OpenTTD. If not, see <http://www.gnu.org/licenses/>.

log() {
	if [ $1 = "1" ]; then
		shift
		echo "$@"
	else
		shift
	fi
	echo "$@" >> $config_log
}

set_default() {
	ignore_extra_parameters="0"
	# We set all kinds of defaults for params. Later on the user can override
	# most of them; but if they don't, this default is used.
	build=""
	host=""
	cc_build=""
	cc_host=""
	cxx_build=""
	cxx_host=""
	windres=""
	strip=""
	lipo=""
	awk="awk"
	pkg_config="pkg-config"
	os="DETECT"
	cpu_type="DETECT"
	config_log="config.log"
	prefix_dir="/usr/local"
	binary_dir="games"
	data_dir="share/games/openttd"
	doc_dir="1"
	icon_dir="share/pixmaps"
	icon_theme_dir="1"
	personal_dir="1"
	shared_dir="1"
	install_dir="/"
	man_dir="1"
	menu_dir="1"
	menu_group="Game;"
	menu_name="OpenTTD"
	binary_name="openttd"
	enable_debug="0"
	enable_desync_debug="0"
	enable_profiling="0"
	enable_lto="0"
	enable_dedicated="0"
	enable_network="1"
	enable_static="1"
	enable_translator="0"
	enable_unicode="1"
	enable_console="1";
	enable_assert="1"
	enable_strip="0"
	enable_universal="0"
	enable_osx_g5="0"
	enable_cocoa_quartz="1"
	enable_cocoa_quickdraw="1"
	with_osx_sysroot="1"
	with_application_bundle="1"
	with_menu_entry="1"
	with_allegro="1"
	with_sdl="1"
	with_cocoa="1"
	with_zlib="1"
	with_lzma="1"
	with_lzo2="1"
	with_xdg_basedir="1"
	with_png="1"
	enable_builtin_depend="1"
	with_makedepend="0"
	with_direct_music="1"
	with_xaudio2="1"
	with_sort="1"
	with_iconv="1"
	with_midi=""
	with_midi_arg=""
	with_libtimidity="1"
	with_fluidsynth="1"
	with_freetype="1"
	with_fontconfig="1"
	with_icu_layout="1"
	with_icu_sort="1"
	static_icu="0"
	with_uniscribe="1"
	with_threads="1"
	with_distcc="1"
	with_ccache="1"
	with_nforenum="1"
	with_grfcodec="1"
	with_sse="1"

	save_params_array="
		build
		host
		cc_build
		cc_host
		cxx_build
		cxx_host
		windres
		strip
		lipo
		awk
		pkg_config
		os
		cpu_type
		config_log
		prefix_dir
		binary_dir
		data_dir
		doc_dir
		icon_dir
		icon_theme_dir
		man_dir
		menu_dir
		personal_dir
		shared_dir
		install_dir
		menu_group
		menu_name
		binary_name
		enable_debug
		enable_desync_debug
		enable_profiling
		enable_lto
		enable_dedicated
		enable_network
		enable_static
		enable_translator
		enable_unicode
		enable_console
		enable_assert
		enable_strip
		enable_universal
		enable_osx_g5
		enable_cocoa_quartz
		enable_cocoa_quickdraw
		with_osx_sysroot
		with_application_bundle
		with_allegro
		with_sdl
		with_cocoa
		with_zlib
		with_lzma
		with_lzo2
		with_xdg_basedir
		with_png
		enable_builtin_depend
		with_makedepend
		with_direct_music
		with_xaudio2
		with_sort
		with_iconv
		with_midi
		with_midi_arg
		with_libtimidity
		with_fluidsynth
		with_freetype
		with_fontconfig
		with_icu_layout
		with_icu_sort
		static_icu
		with_uniscribe
		with_threads
		with_distcc
		with_ccache
		with_grfcodec
		with_nforenum
		with_sse
	CC CXX CFLAGS CXXFLAGS LDFLAGS CFLAGS_BUILD CXXFLAGS_BUILD LDFLAGS_BUILD PKG_CONFIG_PATH PKG_CONFIG_LIBDIR"
}

detect_params() {
	# Walk over all params from the user and override any default settings if
	#  needed. This also handles any invalid option.
	for p in "$@"; do
		if [ -n "$prev_p" ]; then
			eval "$prev_p=\$p"
			prev_p=
			continue
		fi

		optarg=`expr "x$p" : 'x[^=]*=\(.*\)'`

		case "$p" in
			--help | -h | -\?)            showhelp; exit 0;;

			--config-log)                 prev_p="config_log";;
			--config-log=*)               config_log="$optarg";;

			--build)                      prev_p="build";;
			--build=*)                    build="$optarg";;

			--host)                       prev_p="host";;
			--host=*)                     host="$optarg";;

			--os)                         prev_p="os";;
			--os=*)                       os="$optarg";;

			--cpu-type)                   prev_p="cpu_type";;
			--cpu-type=*)                 cpu_type="$optarg";;

			--cc-build)                   prev_p="cc_build";;
			--cc-build=*)                 cc_build="$optarg";;
			--cc-host)                    prev_p="cc_host";;
			--cc-host=*)                  cc_host="$optarg";;
			--cxx-build)                  prev_p="cxx_build";;
			--cxx-build=*)                cxx_build="$optarg";;
			--cxx-host)                   prev_p="cxx_host";;
			--cxx-host=*)                 cxx_host="$optarg";;
			--windres)                    prev_p="windres";;
			--windres=*)                  windres="$optarg";;
			--awk)                        prev_p="awk";;
			--awk=*)                      awk="$optarg";;
			--pkg-config)                 prev_p="pkg_config";;
			--pkg-config=*)               pkg_config="$optarg";;
			--strip)                      prev_p="strip";;
			--strip=*)                    strip="$optarg";;
			--lipo)                       prev_p="lipo";;
			--lipo=*)                     lipo="$optarg";;



			# Alias --prefix with --prefix-dir, for compatibility with GNU autotools
			--prefix-dir | --prefix)      prev_p="prefix_dir";;
			--prefix-dir=* | --prefix=*)  prefix_dir="$optarg";;

			--binary-dir)                 prev_p="binary_dir";;
			--binary-dir=*)               binary_dir="$optarg";;

			--data-dir)                   prev_p="data_dir";;
			--data-dir=*)                 data_dir="$optarg";;

			--doc-dir)                    prev_p="doc_dir";;
			--doc-dir=*)                  doc_dir="$optarg";;

			--icon-dir)                   prev_p="icon_dir";;
			--icon-dir=*)                 icon_dir="$optarg";;

			--icon-theme-dir)             prev_p="icon_theme_dir";;
			--icon-theme-dir=*)           icon_theme_dir="$optarg";;
			--without-icon-theme)         icon_theme_dir="";;

			--menu-dir)                   prev_p="menu_dir";;
			--menu-dir=*)                 menu_dir="$optarg";;
			--without-menu-entry)         menu_dir="";;

			--menu-name)                  prev_p="menu_name";;
			--menu-name=*)                menu_name="$optarg";;

			--binary-name)                prev_p="binary_name";;
			--binary-name=*)              binary_name="$optarg";;

			--man-dir)                    prev_p="man_dir";;
			--man-dir=*)                  man_dir="$optarg";;

			--personal-dir)               prev_p="personal_dir";;
			--personal-dir=*)             personal_dir="$optarg";;
			--without-personal-dir)       personal_dir="";;

			--shared-dir)                 prev_p="shared_dir";;
			--shared-dir=*)               shared_dir="$optarg";;
			--without-shared-dir)         shared_dir="";;

			--install-dir)                prev_p="install_dir";;
			--install-dir=*)              install_dir="$optarg";;



			--menu-group)                 prev_p="menu_group";;
			--menu-group=*)               menu_group="$optarg";;



			--enable-debug)               enable_debug="1";;
			--enable-debug=*)             enable_debug="$optarg";;
			--enable-desync-debug)        enable_desync_debug="1";;
			--enable-desync-debug=*)      enable_desync_debug="$optarg";;
			--enable-profiling)           enable_profiling="1";;
			--enable-profiling=*)         enable_profiling="$optarg";;
			--enable-lto)                 enable_lto="1";;
			--enable-lto=*)               enable_lto="$optarg";;
			--enable-ipo)                 enable_lto="1";;
			--enable-ipo=*)               enable_lto="$optarg";;
			--enable-dedicated)           enable_dedicated="1";;
			--enable-dedicated=*)         enable_dedicated="$optarg";;
			--enable-network)             enable_network="2";;
			--enable-network=*)           enable_network="$optarg";;
			--disable-network)            enable_network="0";;
			--disable-static)             enable_static="0";;
			--enable-static)              enable_static="2";;
			--enable-static=*)            enable_static="$optarg";;
			--disable-translator)         enable_translator="0";;
			--enable-translator)          enable_translator="2";;
			--enable-translator=*)        enable_translator="$optarg";;
			--disable-assert)             enable_assert="0";;
			--enable-assert)              enable_assert="2";;
			--enable-assert=*)            enable_assert="$optarg";;
			--disable-strip)              enable_strip="0";;
			--enable-strip)               enable_strip="2";;
			--enable-strip=*)             enable_strip="$optarg";;
			--disable-universal)          enable_universal="0";;
			--enable-universal)           enable_universal="i386 ppc";;
			--enable-universal=*)         enable_universal="$optarg";;
			--disable-osx-g5)             enable_osx_g5="0";;
			--enable-osx-g5)              enable_osx_g5="2";;
			--enable-osx-g5=*)            enable_osx_g5="$optarg";;
			--disable-unicode)            enable_unicode="0";;
			--enable-unicode)             enable_unicode="2";;
			--enable-unicode=*)           enable_unicode="$optarg";;
			--disable-console)            enable_console="0";;
			--enable-console)             enable_console="2";;
			--enable-console=*)           enable_console="$optarg";;

			--disable-cocoa-quartz)       enable_cocoa_quartz="0";;
			--enable-cocoa-quartz)        enable_cocoa_quartz="2";;
			--enable-cocoa-quartz=*)      enable_cocoa_quartz="$optarg";;
			--disable-cocoa-quickdraw)    enable_cocoa_quickdraw="0";;
			--enable-cocoa-quickdraw)     enable_cocoa_quickdraw="2";;
			--enable-cocoa-quickdraw=*)   enable_cocoa_quickdraw="$optarg";;

			--with-allegro)               with_allegro="2";;
			--without-allegro)            with_allegro="0";;
			--with-allegro=*)             with_allegro="$optarg";;

			--with-sdl)                   with_sdl="2";;
			--without-sdl)                with_sdl="0";;
			--with-sdl=*)                 with_sdl="$optarg";;

			--with-cocoa)                 with_cocoa="2";;
			--without-cocoa)              with_cocoa="0";;
			--with-cocoa=*)               with_cocoa="$optarg";;

			--with-zlib)                  with_zlib="2";;
			--without-zlib)               with_zlib="0";;
			--with-zlib=*)                with_zlib="$optarg";;

			--with-lzma)                  with_lzma="2";;
			--without-lzma)               with_lzma="0";;
			--with-lzma=*)                with_lzma="$optarg";;
			--with-liblzma)               with_lzma="2";;
			--without-liblzma)            with_lzma="0";;
			--with-liblzma=*)             with_lzma="$optarg";;

			--with-lzo2)                  with_lzo2="2";;
			--without-lzo2)               with_lzo2="0";;
			--with-lzo2=*)                with_lzo2="$optarg";;
			--with-liblzo2)               with_lzo2="2";;
			--without-liblzo2)            with_lzo2="0";;
			--with-liblzo2=*)             with_lzo2="$optarg";;

			--with-xdg-basedir)           with_xdg_basedir="2";;
			--without-xdg-basedir)        with_xdg_basedir="0";;
			--with-xdg-basedir=*)         with_xdg_basedir="$optarg";;
			--with-libxdg-basedir)        with_xdg_basedir="2";;
			--without-libxdg-basedir)     with_xdg_basedir="0";;
			--with-libxdg-basedir=*)      with_xdg_basedir="$optarg";;

			--with-png)                   with_png="2";;
			--without-png)                with_png="0";;
			--with-png=*)                 with_png="$optarg";;
			--with-libpng)                with_png="2";;
			--without-libpng)             with_png="0";;
			--with-libpng=*)              with_png="$optarg";;

			--with-libtimidity)           with_libtimidity="2";;
			--without-libtimidity)        with_libtimidity="0";;
			--with-libtimidity=*)         with_libtimidity="$optarg";;

			--with-fluidsynth)            with_fluidsynth="2";;
			--without-fluidsynth)         with_fluidsynth="0";;

			--with-freetype)              with_freetype="2";;
			--without-freetype)           with_freetype="0";;
			--with-freetype=*)            with_freetype="$optarg";;
			--with-libfreetype)           with_freetype="2";;
			--without-libfreetype)        with_freetype="0";;
			--with-libfreetype=*)         with_freetype="$optarg";;

			--with-fontconfig)            with_fontconfig="2";;
			--without-fontconfig)         with_fontconfig="0";;
			--with-fontconfig=*)          with_fontconfig="$optarg";;
			--with-libfontconfig)         with_fontconfig="2";;
			--without-libfontconfig)      with_fontconfig="0";;
			--with-libfontconfig=*)       with_fontconfig="$optarg";;

			--with-icu)                   with_icu_layout="2";with_icu_sort="2";;
			--without-icu)                with_icu_layout="0";with_icu_sort="0";;
			--with-icu=*)                 with_icu_layout="$optarg";with_icu_sort="$optarg";;
			--with-libicu)                with_icu_layout="2";with_icu_sort="2";;
			--without-libicu)             with_icu_layout="0";with_icu_sort="0";;
			--with-libicu=*)              with_icu_layout="$optarg";with_icu_sort="$optarg";;
			--with-icu-layout)            with_icu_layout="2";;
			--without-icu-layout)         with_icu_layout="0";;
			--with-icu-layout=*)          with_icu_layout="$optarg";;
			--with-icu-sort)              with_icu_sort="2";;
			--without-icu-sort)           with_icu_sort="0";;
			--with-icu-sort=*)            with_icu_sort="$optarg";;
			--static-icu)                 static_icu="1";;
			--static-icu=*)               static_icu="$optarg";;
			--static-libicu)              static_icu="1";;
			--static-libicu=*)            static_icu="$optarg";;

			--with-uniscribe)             with_uniscribe="2";;
			--without-uniscribe)          with_uniscribe="0";;
			--with-uniscribe=*)           with_uniscribe="$optarg";;

			--disable-builtin-depend)     enable_builtin_depend="0";;
			--enable-builtin-depend)      enable_builtin_depend="2";;
			--enable-builtin-depend=*)    enable_builtin_depend="$optarg";;

			--with-makedepend)            with_makedepend="2";;
			--without-makedepend)         with_makedepend="0";;
			--with-makedepend=*)          with_makedepend="$optarg";;

			--with-direct-music)          with_direct_music="2";;
			--without-direct-music)       with_direct_music="0";;
			--with-direct-music=*)        with_direct_music="$optarg";;

			--with-xaudio2)               with_xaudio2="2";;
			--without-xaudio2)            with_xaudio2="0";;
			--with-xaudio2=*)             with_xaudio2="$optarg";;

			--with-sort)                  with_sort="2";;
			--without-sort)               with_sort="0";;
			--with-sort=*)                with_sort="$optarg";;

			--with-iconv)                 with_iconv="2";;
			--without-iconv)              with_iconv="0";;
			--with-iconv=*)               with_iconv="$optarg";;

			--with-midi=*)                with_midi="$optarg";;
			--with-midi-arg=*)            with_midi_arg="$optarg";;

			--without-distcc)             with_distcc="0";;
			--with-distcc)                with_distcc="2";;
			--with-distcc=*)              with_distcc="$optarg";;

			--without-ccache)             with_ccache="0";;
			--with-ccache)                with_ccache="2";;
			--with-ccache=*)              with_ccache="$optarg";;

			--without-nforenum)           with_nforenum="0";;
			--with-nforenum)              with_nforenum="2";;
			--with-nforenum=*)            with_nforenum="$optarg";;

			--without-grfcodec)           with_grfcodec="0";;
			--with-grfcodec)              with_grfcodec="2";;
			--with-grfcodec=*)            with_grfcodec="$optarg";;

			--without-osx-sysroot)        with_osx_sysroot="0";;
			--with-osx-sysroot)           with_osx_sysroot="2";;
			--with-osx-sysroot=*)         with_osx_sysroot="$optarg";;

			--without-application-bundle) with_application_bundle="0";;
			--with-application-bundle)    with_application_bundle="1";;
			--with-application-bundle=*)  with_application_bundle="$optarg";;

			--without-threads)            with_threads="0";;
			--with-threads)               with_threads="1";;
			--with-threads=*)             with_threads="$optarg";;

			--without-sse)                with_sse="0";;
			--with-sse)                   with_sse="1";;
			--with-sse=*)                 with_sse="$optarg";;

			CC=* | --CC=*)                CC="$optarg";;
			CXX=* | --CXX=*)              CXX="$optarg";;
			CFLAGS=* | --CFLAGS=*)        CFLAGS="$optarg";;
			CXXFLAGS=* | --CXXFLAGS=*)    CXXFLAGS="$optarg";;
			LDFLAGS=* | --LDFLAGS=*)      LDFLAGS="$optarg";;
			CFLAGS_BUILD=* | --CFLAGS_BUILD=* | --CFLAGS-BUILD=*)     CFLAGS_BUILD="$optarg";;
			CXXFLAGS_BUILD=* | --CXXFLAGS_BUILD=* | --CXXFLAGS-BUILD=*) CXXFLAGS_BUILD="$optarg";;
			LDFLAGS_BUILD=* | --LDFLAGS_BUILD=* | --LDFLAGS-BUILD=*)   LDFLAGS_BUILD="$optarg";;
			PKG_CONFIG_PATH=* | --PKG_CONFIG_PATH=* | --PKG-CONFIG-PATH=*) PKG_CONFIG_PATH="$optarg";;
			PKG_CONFIG_LIBDIR=* | --PKG_CONFIG_LIBDIR=* | --PKG-CONFIG-LIBDIR=*) PKG_CONFIG_LIBDIR="$optarg";;

			--ignore-extra-parameters)    ignore_extra_parameters="1";;

			--* | -*)
				if [ "$ignore_extra_parameters" = "0" ]; then
					log 1 "Unknown option $p"
					exit 1
				else
					log 1 "Unknown option $p ignored"
				fi
				;;
		esac
	done

	if [ -n "$prev_p" ]; then
		log 1 "configure: error: missing argument to --$prev_p"
		exit 1
	fi

	# Clean the logfile
	echo "" > $config_log
	log 2 "Invocation: $0 $*"
}

save_params() {
	# Here we save all params, so we can later on do an exact redo of this
	#  configuration, without having the user to re-input stuff

	echo "Running configure with following options:" >> $config_log
	echo "" >> $config_log

	configure="$CONFIGURE_EXECUTABLE --ignore-extra-parameters"
	for p in $save_params_array; do
		eval "v=\"\$$p\""
		p=`echo "$p" | sed 's@_@-@g;s@\n@@g;s@ @\\ @g'`
		# Only save those params that aren't empty
		configure="$configure --$p=\"$v\""
	done

	echo "$configure" >> $config_log
	echo "$configure" > config.cache
	echo "" >> $config_log
}

# Export a variable so tools like pkg-config can see it when invoked.
# If the variable contains an empty string then unset it.
# $1 - name of the variable to export or unset
export_or_unset() {
	eval local value=\$$1
	if [ -n "$value" ]; then
		export $1;
		log 2 "using $1=$value";
	else
		unset $1;
		log 2 "not using $1";
	fi
}

check_params() {
	# Some params want to be in full uppercase, else they might not work as
	# expected.. fix that here

	os=`echo $os | tr '[a-z]' '[A-Z]'`
	cpu_type=`echo $cpu_type | tr '[a-z]' '[A-Z]'`

	# Export some variables to be used by pkg-config
	#
	# PKG_CONFIG_LIBDIR variable musn't be set if we are not willing to
	# override the default pkg-config search path, it musn't be an empty
	# string. If the variable is empty (e.g. when an empty string comes
	# from config.cache) then unset it. This way the "don't override" state
	# will be properly preserved when (re)configuring.
	export_or_unset PKG_CONFIG_PATH
	export_or_unset PKG_CONFIG_LIBDIR

	# Check if all params have valid values

	# OS only allows DETECT, UNIX, OSX, FREEBSD, DRAGONFLY, OPENBSD, NETBSD, MORPHOS, BEOS, HAIKU, SUNOS, CYGWIN, MINGW, OS2, and DOS
	if [ -z "`echo $os | egrep '^(DETECT|UNIX|OSX|FREEBSD|DRAGONFLY|OPENBSD|NETBSD|HPUX|MORPHOS|BEOS|HAIKU|SUNOS|CYGWIN|MINGW|OS2|DOS)$'`" ]; then
		log 1 "configure: error: invalid option --os=$os"
		log 1 " Available options are: --os=[DETECT|UNIX|OSX|FREEBSD|DRAGONFLY|OPENBSD|NETBSD|HPUX|MORPHOS|BEOS|HAIKU|SUNOS|CYGWIN|MINGW|OS2|DOS]"
		exit 1
	fi
	# cpu_type can be either 32 or 64
	if [ -z "`echo $cpu_type | egrep '^(32|64|DETECT)$'`" ]; then
		log 1 "configure: error: invalid option --cpu-type=$cpu_type"
		log 1 " Available options are: --cpu-type[=DETECT|32|64]"
		exit 1
	fi
	# enable_debug should be between 0 and 4
	if [ -z "`echo $enable_debug | egrep '^[0123]$'`" ]; then
		log 1 "configure: error: invalid option --enable-debug=$enable_debug"
		log 1 " Available options are: --enable-debug[=0123]"
		exit 1
	fi

	# enable_desync_debug should be between 0 and 3
	if [ -z "`echo $enable_desync_debug | egrep '^[012]$'`" ]; then
		log 1 "configure: error: invalid option --enable-desync-debug=$enable_desync_debug"
		log 1 " Available options are: --enable-desync-debug[=012]"
		exit 1
	fi

	detect_awk

	detect_os

	check_build
	check_host

	# Check for universal builds; they only make sense for OSX, so fail if enabled for another OS
	if [ "$enable_universal" = "0" ]; then
		log 1 "checking universal build... no"
	else
		if [ "$os" != "OSX" ]; then
			log 1 "configure: error: --enable-universal only works on OSX"
			exit 1
		fi
		log 1 "checking universal build... yes, for: $enable_universal"
	fi

	# Already detected by check_build
	log 1 "checking build cc... $cc_build"
	log 1 "checking host cc... $cc_host"

	check_cxx_build
	check_cxx_host
	check_windres
	if [ "$enable_strip" != "0" ]; then
		check_strip
	else
		log 1 "checking strip... disabled"
	fi
	check_lipo

	if [ "$enable_builtin_depend" != "0" ]; then
		log 1 "checking builtin depend... yes"
		makedepend="\$(SRC_OBJS_DIR)/\$(DEPEND)"
	else
		log 1 "checking builtin depend... no"
	fi

	check_makedepend
	detect_cputype
	detect_sse_capable_architecture

	if [ "$enable_static" = "1" ]; then
		if [ "$os" = "MINGW" ] || [ "$os" = "CYGWIN" ] || [ "$os" = "MORPHOS" ] || [ "$os" = "DOS" ]; then
			enable_static="2"
		else
			enable_static="0"
		fi
	fi

	if [ "$enable_static" != "0" ]; then
		log 1 "checking static... yes"

		if [ "$os" != "MINGW" ] && [ "$os" != "CYGWIN" ] && [ "$os" != "OSX" ] && [ "$os" != "MORPHOS" ] && [ "$os" != "DOS" ]; then
			log 1 "WARNING: static is only known to work on Windows, DOS, MacOSX and MorphOS"
			log 1 "WARNING: use static at your own risk on this platform"

			sleep 5
		fi
	else
		log 1 "checking static... no"
	fi

	if [ "$enable_unicode" = "1" ]; then
		if [ "$os" = "MINGW" ] || [ "$os" = "CYGWIN" ] || [ "$os" = "DOS" ]; then
			enable_unicode="2"
		else
			enable_unicode="0"
		fi
	fi

	if [ "$enable_unicode" != "0" ]; then
		log 1 "checking unicode... yes"
	else
		log 1 "checking unicode... no"
	fi

	# Show what we configured
	if [ "$enable_debug" = "0" ]; then
		log 1 "using debug level... no"
	elif [ "$enable_profiling" != "0" ]; then
		log 1 "using debug level... profiling (debug level $enable_debug)"
	else
		log 1 "using debug level... level $enable_debug"
	fi

	if [ "$enable_desync_debug" = "0" ]; then
		log 1 "using desync debug level... no"
	else
		log 1 "using desync debug level... level $enable_desync_debug"
		log 1 "WARNING: desync debug functions slow down the game considerably."
		log 1 "WARNING: use only when you are instructed to do so"
		log 1 "         or when you know what you are doing."

		sleep 5
	fi

	if [ "$enable_lto" != "0" ]; then
		# GCC 4.5 outputs '%{flto}', GCC 4.6 outputs '%{flto*}'
		has_lto=`($cxx_build -dumpspecs 2>&1 | grep '\%{flto') || ($cxx_build -help ipo 2>&1 | grep '\-ipo')`
		if [ -n "$has_lto" ]; then
			log 1 "using link time optimization... yes"
		else
			enable_lto="0"
			log 1 "using link time optimization... no"
			log 1 "WARNING: you selected link time optimization but it is not found."
			sleep 5
		fi
	else
		log 1 "using link time optimization... no"
	fi


	if [ "$os" != "OSX" ] && [ "$with_osx_sysroot" != "0" ]; then
		if [ "$with_osx_sysroot" = "1" ]; then
			with_osx_sysroot="0"

			log 1 "checking OSX sysroot... not OSX, skipping"
		else
			log 1 "configure: error: --with-osx-sysroot only works if OSX is the target"
			exit 1
		fi
	fi

	if [ "$with_osx_sysroot" != "0" ]; then
		if [ "$enable_universal" = "0" ] && [ "$with_osx_sysroot" != "1" ] && [ "$with_osx_sysroot" != "2" ]; then
			# Sysroot manually specified? Check for usability
			log 1 "checking OSX sysroot... $with_osx_sysroot"
			if ! check_osx_sdk "$with_osx_sysroot"; then
				log 1 "Passed sysroot not found/not functional"
				exit 1
			fi
		else
			# If autodetect and no universal, use system default
			if [ "$with_osx_sysroot" = "1" ] && [ "$enable_universal" = "0" ]; then
				log 1 "checking OSX sysroot... no (use system default)"
			else
				log 1 "checking OSX sysroot... automatically"
				detect_osx_sdk
			fi
		fi

		if [ -n "$osx_sdk_path" ]; then
			if [ "$enable_universal" != "0" ]; then
				if [ -z "$osx_sdk_104_path" ]; then
					log 1 "WARNING: Could not find a usable 10.4u SDK, the resulting"
					log 1 "WARNING: binary will only run on OSX 10.5 or later"
					osx_sdk_104_path="$osx_sdk_path"
				fi
				OSX_SYSROOT="-isysroot $osx_sdk_104_path"
				OSX_LD_SYSROOT="-Wl,-syslibroot,$osx_sdk_104_path"
			else
				OSX_SYSROOT="-isysroot $osx_sdk_path"
				OSX_LD_SYSROOT="-Wl,-syslibroot,$osx_sdk_path"
			fi
		fi
	else
		if [ "$os" = "OSX" ]; then
			log 1 "checking OSX sysroot... no (use system default)"
		fi
	fi

	detect_allegro
	detect_sdl
	detect_cocoa

	if [ "$enable_dedicated" != "0" ]; then
		log 1 "checking GDI video driver... dedicated server, skipping"
		log 1 "checking dedicated... found"

		if [ "$enable_network" = "0" ]; then
			log 1 "configure: error: building a dedicated server without network support is pointless"
			exit 1
		fi
	else
		if [ "$os" = "MINGW" ] || [ "$os" = "CYGWIN" ]; then
			log 1 "checking GDI video driver... found"
		else
			log 1 "checking GDI video driver... not Windows, skipping"
		fi

		if [ -z "$allegro_config" ] && [ -z "$sdl_config" ] && [ "$with_cocoa" = 0 ] && [ "$os" != "MINGW" ] && [ "$os" != "CYGWIN" ]; then
			log 1 "configure: error: no video driver development files found"
			log 1 " If you want a dedicated server use --enable-dedicated as parameter"
			exit 1
		else
			log 1 "checking dedicated... not selected"
		fi
	fi

	if [ "$os" != "MINGW" ] && [ "$os" != "CYGWIN" ]; then
		log 1 "checking console application... not Windows, skipping"
	elif [ "$enable_console" = "1" ] && [ "$enable_dedicated" != "0" ]; then
		log 1 "checking console application... dedicated server, enabled"
		enable_console="2"
	elif [ "$enable_console" = "1" ]; then
		log 1 "checking console application... disabled (only used when forced)"
		enable_console="0"
	elif [ "$enable_console" = "0" ]; then
		log 1 "checking console application... disabled"
	else
		log 1 "checking console application... enabled"
	fi

	if [ "$enable_network" = "1" ] && [ "$os" = "DOS" ]; then
		log 1 "checking network... DOS, skipping"
		enable_network=0
	elif [ "$enable_network" != "0" ]; then
		log 1 "checking network... found"
	else
		log 1 "checking network... disabled"
	fi

	log 1 "checking squirrel... found"
	SCRIPT_SRC_DIR="$ROOT_DIR/src/3rdparty/squirrel/include"

	if [ "$enable_translator" != "0" ]; then
		log 1 "checking translator... debug"
		# -t shows TODO items, normally they are muted
		strgen_flags="-t"
	else
		log 1 "checking translator... no"
		strgen_flags=""
	fi

	if [ "$enable_assert" != "0" ]; then
		log 1 "checking assert... enabled"
	else
		log 1 "checking assert... disabled"
	fi

	pre_detect_with_zlib=$with_zlib
	detect_zlib

	if [ "$with_zlib" = "0" ] || [ -z "$zlib-config" ]; then
		log 1 "WARNING: zlib was not detected or disabled"
		log 1 "WARNING: OpenTTD doesn't require zlib, but it does mean that many features"
		log 1 "WARNING: (like loading most old savegames/scenarios, loading heightmaps,"
		log 1 "WARNING: using PNG, or using fonts, ...) will be disabled."
		if [ "$pre_detect_with_zlib" = "0" ]; then
			log 1 "WARNING: We strongly suggest you to install zlib."
		else
			log 1 "configure: error: no zlib detected"
			log 1 " If you want to compile without zlib use --without-zlib as parameter"
			exit
		fi
	fi

	pre_detect_with_lzma=$with_lzma
	detect_lzma

	if [ "$with_lzma" = "0" ] || [ -z "$lzma_config" ]; then
		log 1 "WARNING: lzma was not detected or disabled"
		log 1 "WARNING: OpenTTD doesn't require lzma, but it does mean that many features"
		log 1 "WARNING: (like loading most savegames/scenarios and joining most servers)"
		log 1 "WARNING: will be disabled."
		if [ "$pre_detect_with_lzma" = "0" ]; then
			log 1 "WARNING: We strongly suggest you to install liblzma."
			log 1 "configure: error: no liblzma detected"
		else
			log 1 " If you want to compile without lzma use --without-lzma as parameter"
			exit
		fi
	fi

	pre_detect_with_lzo2=$with_lzo2
	detect_lzo2

	if [ "$with_lzo2" = "0" ] || [ -z "$lzo2" ]; then
		log 1 "WARNING: liblzo2 was not detected or disabled"
		log 1 "WARNING: OpenTTD doesn't require liblzo2, but it does mean that"
		log 1 "WARNING: loading old savegames/scenarios will be disabled."
		if [ "$pre_detect_with_lzo2" = "0" ]; then
			log 1 "WARNING: We strongly suggest you to install liblzo2."
		else
			log 1 "configure: error: no liblzo2 detected"
			log 1 " If you want to compile without liblzo2 use --without-liblzo2 as parameter"
			exit
		fi
	fi

	if [ "$with_uniscribe" != "0" ]; then
		if [ "$os" != "MINGW" ]; then
			if [ "$with_uniscribe" != "1" ]; then
				log 1 "configure: error: Uniscribe is only supported on native Win32 targets"
				exit 1
			fi
			with_uniscribe="0"

			log 1 "checking Uniscribe text layout... not Windows, skipping"
		else
			log 1 "checking Uniscribe text layout... found"

			# Don't use ICU unless forced.
			if [ "$with_icu_layout" = "1" ]; then
				with_icu_layout="0"
			fi
			if [ "$with_icu_sort" = "1" ]; then
				with_icu_sort="0"
			fi
		fi
	fi

	detect_xdg_basedir
	detect_png
	detect_freetype
	detect_fontconfig
	detect_icu_layout
	detect_icu_sort
	detect_libtimidity
	detect_fluidsynth

	if [ "$with_direct_music" != "0" ]; then
		if [ "$os" != "MINGW" ] && [ "$os" != "CYGWIN" ]; then
			if [ "$with_direct_music" != "1" ]; then
				log 1 "configure: error: direct-music is only supported on Win32 targets"
				exit 1
			fi
			with_direct_music="0"

			log 1 "checking direct-music... not Windows, skipping"
		else
			check_direct_music
		fi
	fi

	if [ "$with_xaudio2" != "0" ]; then
		if [ "$os" != "MINGW" ] && [ "$os" != "CYGWIN" ]; then
			if [ "$with_xaudio2" != "1" ]; then
				log 1 "configure: error: xaudio2 is only supported on Win32 targets"
				exit 1
			fi
			with_xaudio2="0"

			log 1 "checking xaudio2... not Windows, skipping"
		else
			check_xaudio2
		fi
	fi

	detect_sort

	# Suppress language errors when there is a version defined, indicating a release
	#  It just isn't pretty if any release produces warnings in the languages.
	if [ -f "$ROOT_DIR/version" ]; then
		lang_suppress="yes"
		log 1 "suppress language errors... yes"
	else
		lang_suppress=""
		log 1 "suppress language errors... no"
	fi

	if [ "$enable_debug" = "0" ] && [ "$enable_profiling" = "0" ] && [ "$enable_strip" != "0" ]; then
		if [ "$os" = "MORPHOS" ]; then
			strip_arg="--strip-all --strip-unneeded --remove-section .comment"
		elif [ "$os" = "OSX" ]; then
			strip_arg=""
		elif [ "$os" = "OS2" ]; then
			strip_arg=""
			# OS2 uses strip via gcc, because it needs to be feed to emxbind
			LDFLAGS="$LDFLAGS -s"
		elif [ "$os" = "SUNOS" ]; then
			# The GNU strip does know -s, the non-GNU doesn't
			#  So try to detect it (in a bit of an ugly way)
			strip_arg="`$strip -s strip.test 2>/dev/null && echo \"-s\"`"
		else
			strip_arg="-s"
		fi

		log 1 "checking stripping... $strip $strip_arg"
	else
		strip=""
		log 1 "checking stripping... skipped"
	fi

	if [ "$with_distcc" = "0" ]; then
		log 1 "checking distcc... no"
	elif [ "$with_distcc" = "1" ]; then
		with_distcc="0"

		log 1 "checking distcc... no (only used when forced)"
	elif [ "$with_distcc" = "2" ]; then
		distcc="distcc"
	else
		distcc="$with_distcc"
	fi
	if [ "$with_distcc" != "0" ]; then
		res="`$distcc --version 2>/dev/null | head -n 1 | cut -b 1-6`"
		if [ "$res" != "distcc" ]; then
			distcc=""
			log 1 "checking distcc... no"
			if [ "$with_distcc" = "2" ]; then
				log 1 "configure: error: no distcc detected, but was forced to be used"
				exit 1
			fi
			if [ "$with_distcc" != "1" ]; then
				log 1 "configure: error: '$with_distcc' doesn't seem a distcc to me"
				exit 1
			fi
		fi

		log 1 "checking distcc... $distcc"
	fi

	if [ "$with_ccache" = "0" ]; then
		log 1 "checking ccache... no"
	elif [ "$with_ccache" = "1" ]; then
		with_ccache="0"

		log 1 "checking ccache... no (only used when forced)"
	elif [ "$with_ccache" = "2" ]; then
		ccache="ccache"
	else
		ccache="$with_ccache"
	fi
	if [ "$with_ccache" != "0" ]; then
		res="`$ccache --version 2>/dev/null | head -n 1 | cut -b 1-6`"
		if [ "$res" != "ccache" ]; then
			ccache=""
			log 1 "checking ccache... no"
			if [ "$with_ccache" = "2" ]; then
				log 1 "configure: error: no ccache detected, but was forced to be used"
				exit 1
			fi
			if [ "$with_ccache" != "1" ]; then
				log 1 "configure: error: '$with_ccache' doesn't seem a ccache to me"
				exit 1
			fi
		fi

		log 1 "checking ccache... $ccache"
	fi

	detect_grfcodec
	detect_nforenum

	if [ -z "$grfcodec" ] && [ -n "$nforenum" ]; then
		log 1 "checking nforenum/grfcodec... nforenum needs grfcodec enabled, disabling nforenum"
		nforenum=""
	fi

	if [ -z "$nforenum" ] && [ -n "$grfcodec" ]; then
		log 1 "checking nforenum/grfcodec... grfcodec needs nforenum enabled, disabling grfcodec"
		grfcodec=""
	fi

	if [ "$os" = "DOS" ]; then
		with_threads="0"
	fi

	if [ "$os" != "OSX" ] && [ "$with_application_bundle" != "0" ]; then
		if [ "$with_application_bundle" = "1" ]; then
			with_application_bundle="0"

			log 1 "checking OSX application bundle... not OSX, skipping"
		else
			log 1 "configure: error: --with-application-bundle only works if OSX is the target"
			exit 1
		fi
	fi

	if [ "$os" = "OSX" ] && [ "$with_application_bundle" = "1" ]; then
		OSXAPP="OpenTTD.app"
	else
		OSXAPP=""
	fi

	if [ "$os" = "OSX" ]; then
		# Test on ppc970 (G5) - we can optimize there

		if [ "$enable_osx_g5" != "0" ]; then
			log 1 "detecting ppc970 (G5)... yes (forced)"
		else
			# First, are we a real OSX system, else we can't detect it
			native=`LC_ALL=C uname | tr '[A-Z]' '[a-z]' | grep darwin`
			# If $host doesn't match $build , we are cross-compiling
			if [ -n "$native" ] && [ "$build" = "$host" ]; then
				$cxx_build $SRC_DIR/os/macosx/G5_detector.cpp -o G5_detector
				res=`./G5_detector`
				rm -f G5_detector
				if [ -n "$res" ]; then
					# This is G5, add flags for it
					enable_osx_g5="2"

					log 1 "detecting ppc970 (G5)... yes"
				else
					enable_osx_g5="0"

					log 1 "detecting ppc970 (G5)... no"
				fi
			else
				enable_osx_g5="0"

				log 1 "detecting ppc970 (G5)... no (cross-compiling)"
			fi
		fi
	else
		if [ "$enable_osx_g5" != "0" ]; then
			log 1 "configure: error: ppc970 (OSX G5) selected, but not compiling for OSX"
			log 1 "configure: error: either select OSX as OS, or deselect ppc970"

			exit 1
		fi
	fi

	if [ -d "$ROOT_DIR/.svn" ] && [ -n "`svn help 2>/dev/null`" ]; then
		log 1 "checking revision... svn detection"
	elif [ -d "$ROOT_DIR/../.svn" ] && [ -n "`svn help 2>/dev/null`" ] && [ -n "`LC_ALL=C svn info $ROOT_DIR/.. | grep '^URL:.*tags$'`" ]; then
		# subversion changed its behaviour; now not all folders have a .svn folder,
		# but only the root folder. Since making tags requires a (sparse) checkout
		# of the tags folder, the folder of the tag does not have a .svn folder
		# anymore and this fails to detect the subversion repository checkout.
		log 1 "checking revision... svn detection (tag)"
	elif [ -d "$ROOT_DIR/.git" ] && [ -n "`git help 2>/dev/null`" ]; then
		log 1 "checking revision... git detection"
	elif [ -d "$ROOT_DIR/.hg" ] && [ -n "`HGPLAIN= hg help 2>/dev/null`" ]; then
		log 1 "checking revision... hg detection"
	elif [ -f "$ROOT_DIR/.ottdrev" ]; then
		log 1 "checking revision... source tarball"
	else
		log 1 "checking revision... no detection"
		log 1 "WARNING: there is no means to determine the version."
		log 1 "WARNING: please use a subversion, mercurial, or git checkout of OpenTTD."
		log 1 "WARNING: you can only join game servers that have been compiled without"
		log 1 "WARNING:   version detection."
		log 1 "WARNING: there is a great chance you desync."
		log 1 "WARNING: USE WITH CAUTION!"

		sleep 5
	fi

	if [ "$doc_dir" = "1" ]; then
		if [ "$os" = "UNIX" ] || [ "$os" = "FREEBSD" ] || [ "$os" = "DRAGONFLY" ] || [ "$os" = "OPENBSD" ] || [ "$os" = "NETBSD" ] || [ "$os" = "HPUX" ] || [ "$os" = "SUNOS" ]; then
			doc_dir="share/doc/openttd"
		else
			doc_dir="$data_dir/docs"
		fi
	else
		doc_dir="`echo $doc_dir | sed 's@\([^\]\)\\\\ @\1\\\\\\\\ @g;s@\([^\]\) @\1\\\\\\\\ @g'`"
	fi

	if [ "$icon_theme_dir" = "1" ]; then
		if [ "$os" = "UNIX" ] || [ "$os" = "FREEBSD" ] || [ "$os" = "DRAGONFLY" ] || [ "$os" = "OPENBSD" ] || [ "$os" = "NETBSD" ] || [ "$os" = "HPUX" ] || [ "$os" = "SUNOS" ]; then
			icon_theme_dir="share/icons/hicolor"
		else
			icon_theme_dir=""
		fi
	else
		icon_theme_dir="`echo $icon_theme_dir | sed 's@\([^\]\)\\\\ @\1\\\\\\\\ @g;s@\([^\]\) @\1\\\\\\\\ @g'`"
	fi

	if [ "$personal_dir" = "1" ]; then
		if [ "$os" = "MINGW" ] || [ "$os" = "CYGWIN" ] || [ "$os" = "DOS" ] || [ "$os" = "HAIKU" ]; then
			personal_dir="OpenTTD"
		elif [ "$os" = "OSX" ]; then
			personal_dir="Documents/OpenTTD"
		else
			personal_dir=".openttd"
		fi
	else
		personal_dir="`echo $personal_dir | sed 's@\([^\]\)\\\\ @\1\\\\\\\\ @g;s@\([^\]\) @\1\\\\\\\\ @g'`"
	fi

	if [ "$shared_dir" = "1" ]; then
		# we are using default values
		if [ "$os" = "OSX" ]; then
			shared_dir="/Library/Application\\\\ Support/OpenTTD"
		else
			shared_dir=""
		fi
	else
		shared_dir="`echo $shared_dir | sed 's@\([^\]\)\\\\ @\1\\\\\\\\ @g;s@\([^\]\) @\1\\\\\\\\ @g'`"
	fi

	if [ "$man_dir" = "1" ]; then
		# add manpage on UNIX systems
		if [ "$os" = "UNIX" ] || [ "$os" = "FREEBSD" ] || [ "$os" = "DRAGONFLY" ] || [ "$os" = "OPENBSD" ] || [ "$os" = "NETBSD" ] || [ "$os" = "HPUX" ] || [ "$os" = "SUNOS" ] || [ "$os" = "OSX" ]; then
			man_dir="share/man/man6"
		else
			man_dir=""
		fi
	else
		man_dir="`echo $man_dir | sed 's@\([^\]\)\\\\ @\1\\\\\\\\ @g;s@\([^\]\) @\1\\\\\\\\ @g'`"
	fi

	if [ "$menu_dir" = "1" ]; then
		# add a freedesktop menu item only for some UNIX systems
		if [ "$os" = "UNIX" ] || [ "$os" = "FREEBSD" ] || [ "$os" = "DRAGONFLY" ] || [ "$os" = "OPENBSD" ] || [ "$os" = "NETBSD" ] || [ "$os" = "HPUX" ] || [ "$os" = "SUNOS" ]; then
			menu_dir="share/applications"
		else
			menu_dir=""
		fi
	else
		menu_dir="`echo $menu_dir | sed 's@\([^\]\)\\\\ @\1\\\\\\\\ @g;s@\([^\]\) @\1\\\\\\\\ @g'`"
	fi

	detect_iconv

	if [ -n "$personal_dir" ]
	then
		log 1 "personal home directory... $personal_dir"
	else
		log 1 "personal home directory... none"
	fi

	if [ -n "$shared_dir" ]
	then
		log 1 "shared data directory... $shared_dir"
	else
		log 1 "shared data directory... none"
	fi

	if [ -n "$install_dir" ]
	then
		log 1 "installation directory... $install_dir"
	else
		log 1 "installation directory... none"
	fi

	if [ -n "$icon_theme_dir" ]
	then
		log 1 "icon theme directory... $icon_theme_dir"
	else
		log 1 "icon theme directory... none"
	fi

	if [ -n "$man_dir" ]
	then
		log 1 "manual page directory... $man_dir"
	else
		log 1 "manual page directory... none"
	fi

	if [ -n "$menu_dir" ]
	then
		log 1 "menu item directory... $menu_dir"
	else
		log 1 "menu item directory... none"
	fi
}

make_compiler_cflags() {
	# Params:
	# $1 - compiler
	# $2 - name of the cflags variable
	# $3 - name of the cxxflags variable
	# $4 - name of the ldflags variable
	# $5 - name of the features variable

	# Get the compiler to tell us who it is
	version_line="`$1 --version | head -n1`"

	eval eval "flags=\\\$$2"
	eval eval "cxxflags=\\\$$3"
	eval eval "ldflags=\\\$$4"
	eval eval "features=\\\$$5"

	if [ `echo "$version_line" | cut -d' ' -f1` = "icc" ]; then
		# Enable some things only for certain ICC versions
		cc_version=`$1 -dumpversion | cut -c 1-4 | sed s@\\\.@@g`

		flags="$flags -rdynamic"
		ldflags="$ldflags -rdynamic"

		if [ -z "$first_time_icc_check" ]; then
			first_time_icc_check=no
			if [ $cc_version -lt 90 ]; then
				log 1 "WARNING: you seem to be using a very old version of ICC"
				log 1 "WARNING: OpenTTD hasn't been tested with this version"
				sleep 5
			elif [ $cc_version -lt 120 ]; then
				log 1 "WARNING: you seem to be using an unsupported ICC version"
				log 1 "WARNING: ICC older than 12.0 is known to fail to compile OpenTTD"
				sleep 5
			fi
		fi

		flags="$flags -Wall"
		# remark #111: statement is unreachable
		flags="$flags -wd111"
		# remark #181: argument is incompatible with corresponding format string conversion
		# ICC is very picky about signedness of operands, warnings provided by GCC are enough
		flags="$flags -wd181"
		# remark #271: trailing comma is nonstandard
		flags="$flags -wd271"
		# remark #280: selector expression is constant
		flags="$flags -wd280"
		# remark #304: access control not specified ("public" by default)
		flags="$flags -wd304"
		# remark #383: value copied to temporary, reference to temporary used
		flags="$flags -wd383"
		# remark #444: destructor for base class ... is not virtual
		flags="$flags -wd444"
		# remark #593: variable ... was set but never used
		flags="$flags -wd593"
		# warning #654: overloaded virtual function ... is only partially overridden in class ...
		flags="$flags -wd654"
		# remark #810: conversion from ... to ... may lose significant bits
		flags="$flags -wd810"
		# remark #869: parameter ... was never referenced
		flags="$flags -wd869"
		# warning #873: function ... ::operator new ... has no corresponding operator delete ...
		flags="$flags -wd873"
		# remark #981: operands are evaluated in unspecified order
		flags="$flags -wd981"
		# remark #1418: external function definition with no prior declaration
		flags="$flags -wd1418"
		# remark #1419: external declaration in primary source file
		flags="$flags -wd1419"
		# remark #1572: floating-point equality and inequality
		flags="$flags -wd1572"
		# remark #1599: declaration hides variable/parameter ...
		flags="$flags -wd1599"
		# remark #1720: function ... ::operator new ... has no corresponding member operator delete ...
		flags="$flags -wd1720"

		if [ $cc_version -lt 110 ]; then
			# warns about system headers with recent glibc:
			# warning #1292: attribute "__nonnull__" ignored
			flags="$flags -wd1292"
		fi

		if [ $cc_version -ge 100 ]; then
			# warning #1899: multicharacter character literal (potential portability problem)
			flags="$flags -wd1899"
			# vec report defaults to telling where it did loop vectorisation, which is not very important
			flags="$flags -vec-report=0 "
		fi

		if [ $cc_version -ge 110 ]; then
			# remark #2259: non-pointer conversion from ... to ... may lose significant bits
			flags="$flags -wd2259"
<<<<<<< HEAD
			# Use c++0x mode so static_assert() is available
			cxxflags="$cxxflags -std=c++11"
=======
>>>>>>> 962a9c54
		fi

		if [ $cc_version -lt 140 ]; then
			log 1 "configure: error: ICC version is too old: `$1 -dumpversion`, minumum: 14.0"
			exit 1
		fi

		if [ "$enable_lto" != "0" ]; then
			has_ipo=`$1 -help ipo | grep '\-ipo'`
			if [ -n "$has_ipo" ]; then
				# Use IPO (only if we see IPO exists and is requested)
				flags="$flags -ipo"
				features="$features lto"
			fi
		fi
	elif echo "$version_line" | grep -q "clang"; then
		# Enable some things only for certain clang versions
		# Need to try really hard to get the version line, because OSX clang likes to hide its true version
		cc_version="`$1 -v 2>&1 | grep -i version | head -n 1 | sed s@[^0-9]@@g | cut -c 1-2`"

		# aliasing rules are not held in openttd code
		flags="$flags -fno-strict-aliasing"

		# -W alone doesn't enable all warnings enabled by -Wall; on the other hand,
		# -Weverything enables too many useless warnings that can't be disabled (as of 3.0)
		flags="$flags -Wall -W -Wextra"

		# warning: unused parameter '...'
		flags="$flags -Wno-unused-parameter"

		# warning: expression result unused
		flags="$flags -Wno-unused-value"

		# warning: multi-character character constant
		flags="$flags -Wno-multichar"

		# warning: explicitly assigning a variable of type '...' to itself
		# it happens when using the FOR_ALL_WINDOWS_FROM_BACK_FROM macro
		flags="$flags -Wno-self-assign"

		if [ "$cc_version" -lt "30" ]; then
			# warning: equality comparison with extraneous parentheses
			flags="$flags -Wno-parentheses"
			# warning: operands of ? are integers of different signs: 'unsigned int' and 'int'
			flags="$flags -Wno-sign-compare"
		fi

		if [ "$cc_version" -ge "30" ]; then
			# warning: equality comparison with extraneous parentheses
			# this warning could be useful, but it warns about code in squirrel
			flags="$flags -Wno-parentheses-equality"
		fi

		if [ "$with_ccache" != "0" -o "$with_distcc" != "0" ]; then
			# ccache and distcc run separate preprocess and compile passes,
			# both are fed with the same CFLAGS. Unfortunately, clang
			# complains about -I when compiling preprocessed files:
			# "clang: warning: argument unused during compilation: '-I /usr/include'"
			flags="$flags -Qunused-arguments"
		fi

		if [ "$enable_assert" -eq "0" ]; then
			# do not warn about unused variables when building without asserts
			flags="$flags -Wno-unused-variable"
		fi

<<<<<<< HEAD
		if [ "$cc_version" -ge "33" ]; then
			# clang completed C++11 support in version 3.3
			flags="$flags -std=c++11"
		else
=======
		if [ "$cc_version" -lt "33" ]; then
>>>>>>> 962a9c54
			log 1 "configure: error: clang version is too old: `$1 -v 2>&1 | head -n 1`, minumum: 3.3"
			exit 1
		fi

		# rdynamic is used to get useful stack traces from crash reports.
		ldflags="$ldflags -rdynamic"

	# Assume gcc, since it just uses argv[0] in its --version output
	else
		# Enable some things only for certain GCC versions
		# cc_version = major_version * 100 + minor_version
		# For example: "3.3" -> 303, "4.9.2" -> 409, "6" -> 600, "23.5" -> 2305
		cc_version=`$1 -dumpversion | $awk -F . '{printf "%d%02d", $1, $2}'`

		if [ $cc_version -lt 303 ]; then
			log 1 "configure: error: gcc older than 3.3 can't compile OpenTTD because of its poor template support"
			exit 1
		fi

		flags="$flags -Wall -Wno-multichar -Wsign-compare -Wundef"
		flags="$flags -Wwrite-strings -Wpointer-arith"
		flags="$flags -W -Wno-unused-parameter -Wredundant-decls"
		flags="$flags -Wformat=2 -Wformat-security"

		if [ $enable_assert -eq 0 ]; then
			# Do not warn about unused variables when building without asserts
			flags="$flags -Wno-unused-variable"
			if [ $cc_version -ge 406 ]; then
				# GCC 4.6 gives more warnings, disable them too
				flags="$flags -Wno-unused-but-set-variable"
				flags="$flags -Wno-unused-but-set-parameter"
			fi
		fi

		if [ $cc_version -ge 304 ]; then
			# Warn when a variable is used to initialise itself:
			# int a = a;
			flags="$flags -Winit-self"
		fi

		if [ $cc_version -ge 400 ]; then
			# GCC 4.0+ complains about that we break strict-aliasing.
			#  On most places we don't see how to fix it, and it doesn't
			#  break anything. So disable strict-aliasing to make the
			#  compiler all happy.
			flags="$flags -fno-strict-aliasing"
			# Warn about casting-out 'const' with regular C-style cast.
			#  The preferred way is const_cast<>() which doesn't warn.
			flags="$flags -Wcast-qual"
		fi

		if [ $cc_version -ge 402 ]; then
			# GCC 4.2+ automatically assumes that signed overflows do
			# not occur in signed arithmetics, whereas we are not
			# sure that they will not happen. It furthermore complains
			# about its own optimized code in some places.
			flags="$flags -fno-strict-overflow"
			# GCC 4.2 no longer includes -Wnon-virtual-dtor in -Wall.
			# Enable it in order to be consistent with older GCC versions.
			flags="$flags -Wnon-virtual-dtor"
		fi

<<<<<<< HEAD
		if [ $cc_version -ge 403 ] && [ $cc_version -lt 600 ]; then
			# Use gnu++0x mode so static_assert() is available.
			# Don't use c++0x, it breaks mingw (with gcc 4.4.0).
			cxxflags="$cxxflags -std=gnu++11"
		fi

=======
>>>>>>> 962a9c54
		if [ $cc_version -eq 405 ]; then
			# Prevent optimisation supposing enums are in a range specified by the standard
			# For details, see http://gcc.gnu.org/PR43680
			flags="$flags -fno-tree-vrp"
		fi

		if [ $cc_version -eq 407 ]; then
			# Disable -Wnarrowing which gives many warnings, such as:
			# warning: narrowing conversion of '...' from 'unsigned int' to 'int' inside { } [-Wnarrowing]
			# They are valid according to the C++ standard, but useless.
			cxxflags="$cxxflags -Wno-narrowing"
		fi

		if [ $cc_version -ge 407 ]; then
			# Disable bogus 'attempt to free a non-heap object' warning
			flags="$flags -Wno-free-nonheap-object"
		else
			log 1 "configure: error: GCC version is too old: `$1 -dumpversion`, minumum: 4.7"
			exit 1
		fi

		if [ $cc_version -ge 600 ]; then
			# -flifetime-dse=2 (default since GCC 6) doesn't play
			# well with our custom pool item allocator
			cxxflags="$cxxflags -flifetime-dse=1"
		fi

		if [ "$enable_lto" != "0" ]; then
			# GCC 4.5 outputs '%{flto}', GCC 4.6 outputs '%{flto*}'
			has_lto=`$1 -dumpspecs | grep '\%{flto'`
			if [ -n "$has_lto" ]; then
				# Use LTO only if we see LTO exists and is requested
				if [ $cc_version -lt 406 ]; then
					flags="$flags -flto"
				else
					flags="$flags -flto=jobserver"
				fi
				ldflags="$ldflags -fwhole-program"
				features="$features lto"
			fi
		fi

		has_rdynamic=`$1 -dumpspecs | grep rdynamic`
		if [ -n "$has_rdynamic" ]; then
			# rdynamic is used to get useful stack traces from crash reports.
			flags="$flags -rdynamic"
			ldflags="$ldflags -rdynamic"
		fi
	fi

	eval "$2=\"$flags\""
	eval "$3=\"$cxxflags\""
	eval "$4=\"$ldflags\""
	eval "$5=\"$features\""
}

make_cflags_and_ldflags() {
	# General CFlags for BUILD
	CFLAGS_BUILD_ENV="$CFLAGS_BUILD"
	CFLAGS_BUILD=""
	# Special CXXFlags for BUILD
	CXXFLAGS_BUILD_ENV="$CXXFLAGS_BUILD"
	CXXFLAGS_BUILD=""
	# LDFLAGS for BUILD
	LDFLAGS_BUILD_ENV="$LDFLAGS_BUILD"
	LDFLAGS_BUILD=""
	# FEATURES for BUILD (lto)
	FEATURES_BUILD=""
	# General CFlags for HOST
	CFLAGS_ENV="$CFLAGS"
	CFLAGS=""
	# Special CXXFlags for HOST
	CXXFLAGS_ENV="$CXXFLAGS"
	CXXFLAGS=""
	# Libs to compile. In fact this is just LDFLAGS
	LIBS="-lstdc++"
	# LDFLAGS used for HOST
	LDFLAGS_ENV="$LDFLAGS"
	LDFLAGS=""
	# FEATURES for HOST (lto)
	FEATURES=""

	make_compiler_cflags "$cc_build" "CFLAGS_BUILD" "CXXFLAGS_BUILD" "LDFLAGS_BUILD" "FEATURES_BUILD"
	make_compiler_cflags "$cc_host" "CFLAGS" "CXXFLAGS" "LDFLAGS" "FEATURES"

	CFLAGS="$CFLAGS -D$os"
	CFLAGS_BUILD="$CFLAGS_BUILD -D$os"
	CXXFLAGS="$CXXFLAGS -std=c++11"
	CXXFLAGS_BUILD="$CXXFLAGS_BUILD -std=c++11"

	if [ "$enable_debug" = "0" ]; then
		# No debug, add default stuff
		OBJS_SUBDIR="release"
		if [ "$os" = "MORPHOS" ]; then
			CFLAGS="-I/gg/os-include -noixemul -fstrict-aliasing -fexpensive-optimizations -mcpu=604 -fno-inline -mstring -mmultiple $CFLAGS"
			LDFLAGS="$LDFLAGS -noixemul"
		fi

		if [ "$enable_profiling" = "0" ]; then
			# -fomit-frame-pointer and -pg do not go well together (gcc errors they are incompatible)
			CFLAGS="-fomit-frame-pointer $CFLAGS"
		fi
		CFLAGS="-O2 $CFLAGS"
	else
		OBJS_SUBDIR="debug"

		# Each debug level reduces the optimization by a bit
		if [ $enable_debug -ge 1 ]; then
			CFLAGS="$CFLAGS -g -D_DEBUG"
		fi
		if [ $enable_debug -ge 2 ]; then
			CFLAGS="$CFLAGS -fno-inline"
		fi
		if [ $enable_debug -ge 3 ]; then
			CFLAGS="$CFLAGS -O0"
		else
			CFLAGS="$CFLAGS -O2"
		fi
	fi

	if [ $enable_debug -le 2 ]; then
		cc_host_is_gcc=`basename "$cc_host" | grep "gcc" 2>/dev/null`
		if [ -n "$cc_host_is_gcc" ]; then
			# Define only when compiling with GCC. Some GLIBC versions use GNU
			# extensions in a way that breaks build with at least ICC.
			# This requires -O1 or more, so debug level 3 (-O0) is excluded.
			CFLAGS="$CFLAGS -D_FORTIFY_SOURCE=2"
		fi

		cc_build_is_gcc=`basename "$cc_build" | grep "gcc" 2>/dev/null`
		if [ -n "$cc_build_is_gcc" ]; then
			# Add -O1 and fortify source to the tools needed for building, on gcc
			CFLAGS_BUILD="$CFLAGS_BUILD -D_FORTIFY_SOURCE=2 -O1"
		elif [ -n "`basename "$cc_build" | grep "clang" 2>/dev/null`" ]; then
			# Add -O1 to the tools needed for building, on clang
			CFLAGS_BUILD="$CFLAGS_BUILD -O1"
		fi
	fi

	if [ "$os" = "OSX" ] && [ $cc_version -eq 400 ]; then
		# Apple's GCC 4.0 has a compiler bug for x86_64 with (higher) optimization,
		# wrongly optimizing ^= in loops. This disables the failing optimisation.
		CFLAGS="$CFLAGS -fno-expensive-optimizations"
	fi

	if [ "$enable_profiling" != "0" ]; then
		CFLAGS="$CFLAGS -pg"
		LDFLAGS="$LDFLAGS -pg"
	fi

	if [ "$with_threads" = "0" ]; then
		CFLAGS="$CFLAGS -DNO_THREADS"
	fi
	if [ "$with_sse" = "1" ]; then
		CFLAGS="$CFLAGS -DWITH_SSE"
	fi

	if [ "`echo $1 | cut -c 1-3`" != "icc" ]; then
		if [ "$os" = "CYGWIN" ]; then
			flags="$flags -mwin32"
			LDFLAGS="$LDFLAGS -mwin32"
		fi
		if [ "$os" = "MINGW" ] || [ "$os" = "CYGWIN" ]; then
			if [ $cc_version -lt 406 ]; then
				flags="$flags -mno-cygwin"
				LDFLAGS="$LDFLAGS -mno-cygwin"
			fi

			if [ "$enable_console" != "0" ]; then
				LDFLAGS="$LDFLAGS -Wl,--subsystem,console"
			else
				LDFLAGS="$LDFLAGS -Wl,--subsystem,windows"
			fi

			LIBS="$LIBS -lws2_32 -lwinmm -lgdi32 -ldxguid -lole32 -limm32"

			if [ $cc_version -ge 404 ]; then
				LDFLAGS_BUILD="$LDFLAGS_BUILD -static-libgcc -static-libstdc++"
			fi
			if [ $cc_version -ge 407 ]; then
				CFLAGS="$CFLAGS -mno-ms-bitfields"
			fi
		fi
	fi

	if [ "$os" != "CYGWIN" ] && [ "$os" != "HAIKU" ] && [ "$os" != "OPENBSD" ] && [ "$os" != "MINGW" ] && [ "$os" != "MORPHOS" ] && [ "$os" != "OSX" ] && [ "$os" != "DOS" ] && [ "$os" != "OS2" ]; then
		LIBS="$LIBS -lpthread"
	fi

	if [ "$os" != "CYGWIN" ] && [ "$os" != "HAIKU" ] && [ "$os" != "MINGW" ] && [ "$os" != "DOS" ]; then
		LIBS="$LIBS -lc"
	fi

	if [ "$os" = "MORPHOS" ]; then
		# -Wstrict-prototypes generates much noise because of system headers
		CFLAGS="$CFLAGS -Wno-strict-prototypes"
	fi

	if [ "$os" = "OPENBSD" ]; then
		LIBS="$LIBS -pthread"
	fi

	if [ "$os" = "OSX" ]; then
		LDFLAGS="$LDFLAGS -framework Cocoa"

		# Add macports include dir which is not always set a default system dir. This avoids zillions of bogus warnings.
		CFLAGS="$CFLAGS -isystem/opt/local/include"

		if [ "$enable_dedicated" = "0" ] && ([ "$cpu_type" = "32" ] || [ "$enable_universal" != "0" ]); then
			LIBS="$LIBS -framework QuickTime"
		else
			CFLAGS="$CFLAGS -DNO_QUICKTIME"
		fi

		if [ "$enable_universal" = "0" ]; then
			# Universal builds set this elsewhere
			CFLAGS="$OSX_SYSROOT $CFLAGS"
			LDFLAGS="$OSX_LD_SYSROOT $LDFLAGS"
		fi
	fi

	if [ "$os" = "BEOS" ] || [ "$os" = "HAIKU" ]; then
		LIBS="$LIBS -lmidi -lbe"
	fi

	# Most targets act like UNIX, just with some additions
	if [ "$os" = "BEOS" ] || [ "$os" = "HAIKU" ] || [ "$os" = "OSX" ] || [ "$os" = "MORPHOS" ] || [ "$os" = "FREEBSD" ] || [ "$os" = "DRAGONFLY" ] || [ "$os" = "OPENBSD" ] || [ "$os" = "NETBSD" ] || [ "$os" = "HPUX" ] || [ "$os" = "SUNOS" ] || [ "$os" = "OS2" ]; then
		CFLAGS="$CFLAGS -DUNIX"
	fi
	# And others like Windows
	if [ "$os" = "MINGW" ] || [ "$os" = "CYGWIN" ]; then
		CFLAGS="$CFLAGS -DWIN"
	fi

	if [ -n "$allegro_config" ]; then
		CFLAGS="$CFLAGS -DWITH_ALLEGRO"
		CFLAGS="$CFLAGS `$allegro_config --cflags`"
		if [ "$os" != "MINGW" ] && [ "$os" != "CYGWIN" ]; then
			if [ "$enable_static" != "0" ]; then
				LIBS="$LIBS `$allegro_config --static --libs`"
			else
				LIBS="$LIBS `$allegro_config --libs`"
			fi
		fi
	fi

	if [ -n "$sdl_config" ]; then
		CFLAGS="$CFLAGS -DWITH_SDL"
		# SDL must not add _GNU_SOURCE as it breaks many platforms
		CFLAGS="$CFLAGS `$sdl_config --cflags | sed 's@-D_GNU_SOURCE[^ ]*@@'`"
		if [ "$os" != "MINGW" ] && [ "$os" != "CYGWIN" ]; then
			if [ "$enable_static" != "0" ]; then
				LIBS="$LIBS `$sdl_config --static-libs`"
			else
				LIBS="$LIBS `$sdl_config --libs`"
			fi
		fi
	fi

	if [ "$with_cocoa" != "0" ]; then
		CFLAGS="$CFLAGS -DWITH_COCOA"
		LIBS="$LIBS -F/System/Library/Frameworks -framework Cocoa -framework Carbon -framework AudioUnit -framework AudioToolbox"

		if [ "$enable_cocoa_quartz" != "0" ]; then
			CFLAGS="$CFLAGS -DENABLE_COCOA_QUARTZ"
		fi

		if [ "$enable_cocoa_quickdraw" != "0" ]; then
			CFLAGS="$CFLAGS -DENABLE_COCOA_QUICKDRAW"
		fi
	fi

	if [ "$with_zlib" != "0" ]; then
		CFLAGS="$CFLAGS -DWITH_ZLIB"
		CFLAGS="$CFLAGS `$zlib_config --cflags | tr '\n\r' '  '`"
		if [ "$enable_static" != "0" ]; then
			LIBS="$LIBS `$zlib_config --libs --static | tr '\n\r' '  '`"
		else
			LIBS="$LIBS `$zlib_config --libs | tr '\n\r' '  '`"
		fi
	fi

	if [ -n "$lzma_config" ]; then
		CFLAGS="$CFLAGS -DWITH_LZMA"
		CFLAGS="$CFLAGS `$lzma_config --cflags | tr '\n\r' '  '`"

		if [ "$enable_static" != "0" ]; then
			CFLAGS="$CFLAGS -DLZMA_API_STATIC"
			LIBS="$LIBS `$lzma_config --libs --static | tr '\n\r' '  '`"
		else
			LIBS="$LIBS `$lzma_config --libs | tr '\n\r' '  '`"
		fi
	fi

	if [ "$with_lzo2" != "0" ]; then
		if [ "$enable_static" != "0" ] && [ "$os" != "OSX" ]; then
			LIBS="$LIBS $lzo2"
		else
			LIBS="$LIBS -llzo2"
		fi
		CFLAGS="$CFLAGS -DWITH_LZO"
	fi

	if [ -n "$xdg_basedir_config" ]; then
		CFLAGS="$CFLAGS -DWITH_XDG_BASEDIR"
		CFLAGS="$CFLAGS `$xdg_basedir_config --cflags | tr '\n\r' '  '`"

		if [ "$enable_static" != "0" ]; then
			LIBS="$LIBS `$xdg_basedir_config --libs --static | tr '\n\r' '  '`"
		else
			LIBS="$LIBS `$xdg_basedir_config --libs | tr '\n\r' '  '`"
		fi
	fi

	# 64bit machines need -D_SQ64
	if [ "$cpu_type" = "64" ] && [ "$enable_universal" = "0" ]; then
		CFLAGS="$CFLAGS -D_SQ64"
	fi
	CFLAGS="$CFLAGS -I$SCRIPT_SRC_DIR"

	if [ -n "$png_config" ]; then
		CFLAGS="$CFLAGS -DWITH_PNG"
		CFLAGS="$CFLAGS `$png_config --cflags | tr '\n\r' '  '`"

		if [ "$enable_static" != "0" ]; then
			LIBS="$LIBS `$png_config --libs --static | tr '\n\r' '  '`"
		else
			LIBS="$LIBS `$png_config --libs | tr '\n\r' '  '`"
		fi
	fi

	if [ -n "$fontconfig_config" ]; then
		CFLAGS="$CFLAGS -DWITH_FONTCONFIG"
		CFLAGS="$CFLAGS `$fontconfig_config --cflags | tr '\n\r' '  '`"

		if [ "$enable_static" != "0" ]; then
			LIBS="$LIBS `$fontconfig_config --libs --static | tr '\n\r' '  '`"
		else
			LIBS="$LIBS `$fontconfig_config --libs | tr '\n\r' '  '`"
		fi
	fi

	if [ -n "$freetype_config" ]; then
		CFLAGS="$CFLAGS -DWITH_FREETYPE"
		CFLAGS="$CFLAGS `$freetype_config --cflags | tr '\n\r' '  '`"

		if [ "$enable_static" != "0" ]; then
			LIBS="$LIBS `$freetype_config --libs --static | tr '\n\r' '  '` -lfreetype"
		else
			LIBS="$LIBS `$freetype_config --libs | tr '\n\r' '  '`"
		fi
	fi

	if [ -n "$icu_layout_config" ]; then
		CFLAGS="$CFLAGS -DWITH_ICU_LAYOUT"
		CFLAGS="$CFLAGS `$icu_layout_config --cflags | tr '\n\r' '  '`"

		if [ "$static_icu" != "0" ]; then
			LIBS="$LIBS `$icu_layout_config --libs --static | tr '\n\r' '  ' | sed s/-licu/-lsicu/g`"
		else
			LIBS="$LIBS `$icu_layout_config --libs | tr '\n\r' '  '`"
		fi
	fi

	if [ -n "$icu_sort_config" ]; then
		CFLAGS="$CFLAGS -DWITH_ICU_SORT"
		CFLAGS="$CFLAGS `$icu_sort_config --cflags | tr '\n\r' '  '`"

		if [ "$static_icu" != "0" ]; then
			LIBS="$LIBS `$icu_sort_config --libs --static | tr '\n\r' '  ' | sed s/-licu/-lsicu/g`"
		else
			LIBS="$LIBS `$icu_sort_config --libs | tr '\n\r' '  '`"
		fi
	fi

	if [ "$with_uniscribe" != "0" ]; then
		CFLAGS="$CFLAGS -DWITH_UNISCRIBE"
		LIBS="$LIBS -lusp10"
	fi

	if [ "$with_direct_music" != "0" ]; then
		CFLAGS="$CFLAGS -DWIN32_ENABLE_DIRECTMUSIC_SUPPORT"
		# GCC 4.0+ doesn't like the DirectX includes (gives tons of
		#  warnings on it we won't be able to fix). For now just
		#  suppress those warnings.
		if [ $cc_version -ge 400 ]; then
			CFLAGS="$CFLAGS -Wno-non-virtual-dtor"
		fi
	fi

	if [ "$with_xaudio2" != "0" ]; then
		CFLAGS="$CFLAGS -DWITH_XAUDIO2"
	fi

	if [ -n "$libtimidity_config" ]; then
		CFLAGS="$CFLAGS -DLIBTIMIDITY"
		CFLAGS="$CFLAGS `$libtimidity_config --cflags | tr '\n\r' '  '`"

		if [ "$enable_static" != "0" ]; then
			LIBS="$LIBS `$libtimidity_config --libs --static | tr '\n\r' '  '`"
		else
			LIBS="$LIBS `$libtimidity_config --libs | tr '\n\r' '  '`"
		fi
	fi

	if [ -n "$fluidsynth" ]; then
		LIBS="$LIBS -lfluidsynth"
		CFLAGS="$CFLAGS -DFLUIDSYNTH"
	fi

	if [ "$with_iconv" != "0" ]; then
		CFLAGS="$CFLAGS -DWITH_ICONV"
		if [ "$link_to_iconv" = "yes" ]; then
			LIBS="$LIBS -liconv"
			if [ "$with_iconv" != "2" ]; then
				CFLAGS="$CFLAGS -I$with_iconv/include"
				LIBS="$LIBS -L$with_iconv/lib"
			fi
		fi

		if [ "$os" != "OSX" ] && [ "$have_non_const_iconv" != "no" ]; then
			CFLAGS="$CFLAGS -DHAVE_NON_CONST_ICONV"
		fi
	fi

	if [ -n "$with_midi" ]; then
		CFLAGS="$CFLAGS -DEXTERNAL_PLAYER=\\\\\"$with_midi\\\\\""
	fi
	if [ -n "$with_midi_arg" ]; then
		CFLAGS="$CFLAGS -DMIDI_ARG=\\\\\"$with_midi_arg\\\\\""
	fi

	if [ "$enable_dedicated" != "0" ]; then
		CFLAGS="$CFLAGS -DDEDICATED"
	fi

	if [ "$enable_unicode" != "0" ]; then
		CFLAGS="$CFLAGS -DUNICODE -D_UNICODE"
	fi

	if [ "$enable_network" != "0" ]; then
		CFLAGS="$CFLAGS -DENABLE_NETWORK"

		if [ "$os" = "BEOS" ]; then
			LDFLAGS="$LDFLAGS -lbind -lsocket"
		fi

		if [ "$os" = "HAIKU" ]; then
			LDFLAGS="$LDFLAGS -lnetwork"
		fi

		if [ "$os" = "SUNOS" ]; then
			LDFLAGS="$LDFLAGS -lnsl -lsocket"
		fi
	fi

	if [ "$enable_static" != "0" ]; then
		# OSX can't handle -static in LDFLAGS
		if [ "$os" != "OSX" ]; then
			LDFLAGS="$LDFLAGS -static"
		fi
	fi

	if [ "$enable_assert" = "0" ]; then
		CFLAGS="$CFLAGS -DNDEBUG"
		CFLAGS_BUILD="$CFLAGS_BUILD -DNDEBUG"
	fi

	if [ "$enable_desync_debug" != "0" ]; then
		CFLAGS="$CFLAGS -DRANDOM_DEBUG"
	fi

	if [ "$enable_osx_g5" != "0" ]; then
		CFLAGS="$CFLAGS -mcpu=G5 -mpowerpc64 -mtune=970 -mcpu=970 -mpowerpc-gpopt"
	fi

	if [ -n "$personal_dir" ]; then
		CFLAGS="$CFLAGS -DWITH_PERSONAL_DIR -DPERSONAL_DIR=\\\\\"$personal_dir\\\\\""
	fi

	if [ -n "$shared_dir" ]; then
		CFLAGS="$CFLAGS -DWITH_SHARED_DIR -DSHARED_DIR=\\\\\"$shared_dir\\\\\""
	fi

	CFLAGS="$CFLAGS -DGLOBAL_DATA_DIR=\\\\\"$prefix_dir/$data_dir\\\\\""

	if [ "$enable_lto" != "0" ]; then
		lto_build=`echo "$FEATURES_BUILD" | grep "lto"`
		lto_host=`echo "$FEATURES" | grep "lto"`
		if [ -z "$lto_build$lto_host" ]; then
			log 1 "WARNING: you enabled LTO/IPO, but neither build nor host compiler supports it"
			log 1 "WARNING: LTO/IPO has been disabled"
		fi
		if [ -n "$lto_build" ]; then
			LDFLAGS_BUILD="$LDFLAGS_BUILD $CFLAGS_BUILD $CXXFLAGS_BUILD"
		fi
		if [ -n "$lto_host" ]; then
			LDFLAGS="$LDFLAGS $CFLAGS $CXXFLAGS"
		fi
	fi

	# All flags to be extended via the env
	CFLAGS_BUILD="$CFLAGS_BUILD $CFLAGS_BUILD_ENV"
	CXXFLAGS_BUILD="$CXXFLAGS_BUILD $CXXFLAGS_BUILD_ENV"
	LDFLAGS_BUILD="$LDFLAGS_BUILD $LDFLAGS_BUILD_ENV"
	CFLAGS="$CFLAGS $CFLAGS_ENV"
	CXXFLAGS="$CXXFLAGS $CXXFLAGS_ENV"
	LDFLAGS="$LDFLAGS $LDFLAGS_ENV"

	log 1 "using CFLAGS_BUILD... $CFLAGS_BUILD"
	log 1 "using CXXFLAGS_BUILD... $CXXFLAGS_BUILD"
	log 1 "using LDFLAGS_BUILD... $LDFLAGS_BUILD"
	log 1 "using CFLAGS... $CFLAGS"
	log 1 "using CXXFLAGS... $CXXFLAGS"
	log 1 "using LDFLAGS... $LIBS $LDFLAGS"

	# Makedepend doesn't like something like: -isysroot /OSX/blabla
	#  so convert it to: -isysroot -OSX/blabla. makedepend just ignores
	#  any - command it doesn't know, so we are pretty save.
	# Lovely hackish, not?
	# Btw, this almost always comes from outside the configure, so it is
	#  not something we can control.
	# Also make makedepend aware of compiler's built-in defines.
	if [ "$with_makedepend" != "0" ] || [ "$enable_builtin_depend" != "0" ]; then
		# Append CXXFLAGS possibly containing -std=c++0x
		cflags_makedep="`echo | $cxx_host $CXXFLAGS -E -x c++ -dM - | sed 's@.define @-D@g;s@ .*@ @g;s@(.*)@@g' | tr -d '\r\n'`"

		# Please escape ALL " within ` because e.g. "" terminates the string in some sh implementations
		cflags_makedep="$cflags_makedep `echo \"$CFLAGS\" \"$CXXFLAGS\" | sed 's@ /@ -@g;s@-I[ ]*[^ ]*@@g'`"
	else
		makedepend=""
	fi

	if [ "$with_distcc" != "0" ]; then
		cc_host="$distcc $cc_host"
		cxx_host="$distcc $cxx_host"
		log 1 ""
		log 1 " NOTICE: remind yourself to use 'make -jN' to make use of distcc"
		log 1 ""
	fi

	if [ "$with_ccache" != "0" ]; then
		cc_host="$ccache $cc_host"
		cxx_host="$ccache $cxx_host"
	fi
}

check_compiler() {
	# Params:
	# $1 - Type for message (build / host)
	# $2 - What to fill with the found compiler
	# $3 - System to try
	# $4 - Compiler to try
	# $5 - Env-setting to try
	# $6 - GCC alike to try
	# $7 - CC alike to try
	# $8 - "0" gcc, "1" g++, "2" windres, "3" strip, "4" lipo
	# $9 - What the command is to check for

	if [ -n "$4" ]; then
		# Check for manual compiler
		machine=`$4 $9 2>/dev/null`
		ret=$?
		eval "$2=\"$4\""

		log 2 "executing $4 $9"
		log 2 "  returned $machine"
		log 2 "  exit code $ret"

		if ( [ -z "$machine" ] && [ "$8" != "3" ] ) || [ "$ret" != "0" ]; then
			log 1 "checking $1... $4 not found"
			log 1 "the selected binary doesn't seem to be a $6 binary"
			exit 1
		fi
	elif [ -n "$3" ]; then
		# Check for system
		if [ -z "$6" ]; then
			compiler="$3"
		else
			compiler="$3-$6"
		fi
		machine=`eval $compiler $9 2>/dev/null`
		ret=$?
		eval "$2=\"$compiler\""

		log 2 "executing $compiler $9"
		log 2 "  returned $machine"
		log 2 "  exit code $ret"

		if ( [ -z "$machine" ] && [ "$8" != "3" ] ) || [ "$ret" != "0" ]; then
			if [ -z "$5" ]; then
				log 1 "checking $1... $compiler not found"
				log 1 "I couldn't detect any $6 binary for $3"
				exit 1
			else
				compiler="$3-$5"
			fi
			machine=`eval $compiler $9 2>/dev/null`
			ret=$?
			eval "$2=\"$compiler\""

			log 2 "executing $compiler $9"
			log 2 "  returned $machine"
			log 2 "  exit code $ret"

			if ( [ -z "$machine" ] && [ "$8" != "3" ] ) || [ "$ret" != "0" ]; then
				log 1 "checking $1... $compiler not found"
				log 1 "I couldn't detect any $5 binary for $3"
				exit 1
			fi
		fi

		if [ "$machine" != "$3" ] && ( [ "$8" = "0" ] || [ "$8" = "1" ] ); then
			log 1 "checking $1... expected $3, found $machine"
			log 1 "the compiler suggests it doesn't build code for the machine you specified"
			exit 1
		fi
	else
		# Nothing given, autodetect

		if [ -n "$5" ]; then
			machine=`$5 $9 2>/dev/null`
			ret=$?
			eval "$2=\"$5\""

			log 2 "executing $5 $9"
			log 2 "  returned $machine"
			log 2 "  exit code $ret"

			# The user defined a GCC that doesn't reply to $9.. abort
			if ( [ -z "$machine" ] && [ "$8" != "3" ] ) || [ "$ret" != "0" ]; then
				log 1 "checking $1... $5 unusable"
				log 1 "the CC environment variable is set, but it doesn't seem to be a $6 binary"
				log 1 "please redefine the CC/CXX environment to a $6 binary"
				exit 1
			fi
		else
			log 2 "checking $1... CC/CXX not set (skipping)"

			# No $5, so try '$6'
			machine=`$6 $9 2>/dev/null`
			ret=$?
			eval "$2=\"$6\""

			log 2 "executing $6 $9"
			log 2 "  returned $machine"
			log 2 "  exit code $ret"

			if ( [ -z "$machine" ] && [ "$8" != "3" ] ) || [ "$ret" != "0" ]; then
				# Maybe '$7'?
				machine=`$7 $9 2>/dev/null`
				ret=$?
				eval "$2=\"$7\""

				log 2 "executing $7 $9"
				log 2 "  returned $machine"
				log 2 "  exit code $ret"

				# All failed, abort
				if [ -z "$machine" ]; then
					log 1 "checking $1... $6 not found"
					log 1 "I couldn't detect any $6 binary on your system"
					log 1 "please define the CC/CXX environment to where it is located"

					exit 1
				fi
			fi
		fi
	fi

	if [ "$8" != "0" ]; then
		eval "res=\$$2"
		log 1 "checking $1... $res"
	else
		log 1 "checking $1... $machine"
	fi
}

check_build() {
	check_compiler "build system type" "cc_build" "$build" "$cc_build" "$CC" "gcc" "cc" "0" "-dumpmachine"
}

check_host() {
	# By default the host is the build
	if [ -z "$host" ]; then host="$build"; fi
	check_compiler "host system type" "cc_host" "$host" "$cc_host" "$CC" "gcc" "cc" "0" "-dumpmachine"
}

check_cxx_build() {
	check_compiler "build c++" "cxx_build" "$build" "$cxx_build" "$CXX" "g++" "c++" 1 "-dumpmachine"
}

check_cxx_host() {
	# By default the host is the build
	if [ -z "$host" ]; then host="$build"; fi
	check_compiler "host c++" "cxx_host" "$host" "$cxx_host" "$CXX" "g++" "c++" 1 "-dumpmachine"
}

check_windres() {
	if [ "$os" = "MINGW" ] || [ "$os" = "CYGWIN" ]; then
		check_compiler "host windres" "windres" "$host" "$windres" "$WINDRES" "windres" "windres" "2" "-V"
	fi
}

check_strip() {
	if [ "$os" = "OS2" ]; then
		# OS2 via gcc is a bit weird.. stripping HAS to be done via emxbind, which is via gcc directly
		log 1 "checking host strip... using gcc -s option"
	elif [ "$os" = "OSX" ]; then
		# Most targets have -V in strip, to see if they exists... OSX doesn't.. so execute something
		echo "int main(int argc, char *argv[]) { }" > strip.test.c
		$cxx_host strip.test.c -o strip.test
		check_compiler "host strip" "strip" "$host" "$strip" "$STRIP" "strip" "strip" "3" "strip.test"
		rm -f strip.test.c strip.test
	else
		check_compiler "host strip" "strip" "$host" "$strip" "$STRIP" "strip" "strip" "3" "-V"
	fi
}

check_lipo() {
	if [ "$os" = "OSX" ] && [ "$enable_universal" != "0" ]; then
		echo "int main(int argc, char *argv[]) { }" > lipo.test.c
		$cxx_host lipo.test.c -o lipo.test
		check_compiler "host lipo" "lipo" "$host" "$lipo" "$LIPO" "lipo" "lipo" "4" "-info lipo.test"
		rm -f lipo.test.c lipo.test
	fi
}

check_osx_sdk() {
	local sysroot=""
	if [ -n "$1" ]; then
		if echo "$1" | grep -q / ; then
			# Seems to be a file system path
			osx_sdk_path="$1"
		else
			osx_sdk_path="/Developer/SDKs/MacOSX$1.sdk"
		fi
		if [ ! -d "$osx_sdk_path" ]; then
			# No directory, not present or garbage
			return 1
		fi

		# Set minimum version to 10.4 as that's when kCGBitmapByteOrder32Host was introduced
		sysroot="-isysroot $osx_sdk_path -Wl,-syslibroot,$osx_sdk_path -mmacosx-version-min=10.4"
	fi

cat > tmp.osx.mm << EOF
#include <Cocoa/Cocoa.h>
int main() {
	kCGBitmapByteOrder32Host;
	return 0;
}
EOF
	execute="$cxx_host $sysroot $CFLAGS tmp.osx.mm -framework Cocoa -o tmp.osx 2>&1"
	eval $execute > /dev/null
	ret=$?
	log 2 "executing $execute"
	log 2 "  exit code $ret"
	rm -f tmp.osx.mm tmp.osx
	return $ret
}

check_direct_music() {
	echo "
		#include <windows.h>
		#include <dmksctrl.h>
		#include <dmusicc.h>
		int main(int argc, char *argv[]) { }" > direct_music.test.c
	$cxx_host $CFLAGS direct_music.test.c -o direct_music.test 2> /dev/null
	res=$?
	rm -f direct_music.test.c direct_music.test

	if [ "$res" != "0" ]; then
		if [ "$with_direct_music" != "1" ]; then
			log 1 "configure: error: direct-music is not available on this system"
			exit 1
		fi
		with_direct_music="0"

		log 1 "checking direct-music... not found"
	else
		log 1 "checking direct-music... found"
	fi
}

check_xaudio2() {
	echo "
		#include <windows.h>

		#undef NTDDI_VERSION
		#undef _WIN32_WINNT

		#define NTDDI_VERSION    NTDDI_WIN8
		#define _WIN32_WINNT	 _WIN32_WINNT_WIN8

		#include <xaudio2.h>
		int main(int argc, char *argv[]) { }" > xaudio2.test.c
	$cxx_host $CFLAGS xaudio2.test.c -o xaudio2.test 2> /dev/null
	res=$?
	rm -f xaudio2.test.c xaudio2.test

	if [ "$res" != "0" ]; then
		if [ "$with_xaudio2" != "1" ]; then
			log 1 "configure: error: xaudio2 is not available on this system"
			exit 1
		fi
		with_xaudio2="0"

		log 1 "checking xaudio2... not found"
	else
		log 1 "checking xaudio2... found"
	fi
}

check_makedepend() {
	if [ "$enable_builtin_depend" != "0" ]; then
		with_makedepend="0"
	fi

	if [ "$with_makedepend" = "0" ]; then
		log 1 "checking makedepend... disabled"
		return
	fi

	if [ "$with_makedepend" = "1" ] || [ "$with_makedepend" = "2" ]; then
		makedepend="makedepend"
	else
		makedepend="$with_makedepend"
	fi

	rm -f makedepend.tmp
	touch makedepend.tmp
	res=`$makedepend -fmakedepend.tmp 2>/dev/null`
	res=$?
	log 2 "executing $makedepend -f makedepend.tmp"
	log 2 "  returned `cat makedepend.tmp`"
	log 2 "  exit code $ret"

	if [ ! -s makedepend.tmp ]; then
		rm -f makedepend.tmp makedepend.tmp.bak

		if [ "$with_makedepend" = "2" ]; then
			log 1 "checking makedepend... not found"

			log 1 "I couldn't detect any makedepend on your system"
			log 1 "please locate it via --makedepend=[binary]"

			exit 1
		elif [ "$with_makedepend" != "1" ]; then
			log 1 "checking makedepend... $makedepend not found"

			log 1 "the selected file doesn't seem to be a valid makedepend binary"

			exit 1
		else
			log 1 "checking makedepend... not found"

			with_makedepend="0"
			return
		fi
	fi

	rm -f makedepend.tmp makedepend.tmp.bak

	log 1 "checking makedepend... $makedepend"
}

check_version() {
	# $1 - requested version (major.minor)
	# $2 - version we got (major.minor)

	if [ -z "$2" ]; then
		return 0
	fi

	req_major=`echo $1 | cut -d. -f1`
	got_major=`echo $2 | cut -d. -f1`
	if [ $got_major -lt $req_major ]; then
		return 0
	elif [ $got_major -gt $req_major ]; then
		return 1
	fi

	req_minor=`echo $1 | cut -d. -f2`
	got_minor=`echo $2 | cut -d. -f2`
	if [ $got_minor -lt $req_minor ]; then
		return 0
	fi
	return 1
}

detect_awk() {
	# Not all awks allow gsub(), so we test for that here! It is in fact all we need...

	# These awks are known to work. Test for them explicit
	awks="gawk mawk nawk"

	awk_prefix="echo \"a.c b.c c.c\" | tr ' ' \\\\n | "
	awk_param="' { ORS = \" \" } /\.c$/   { gsub(\".c$\",   \".o\", \$0); print \$0; }' 2>/dev/null"
	awk_result="a.o b.o c.o "
	log 2 "Detecing awk..."

	log 2 "Trying: $awk_prefix $awk $awk_param"
	res=`eval $awk_prefix $awk $awk_param`
	log 2 "Result: '$res'"
	if [ "$res" != "$awk_result" ] && [ "$awk" = "awk" ]; then
		# User didn't supply his own awk, so try to detect some other known working names for an awk
		for awk in $awks; do
			log 2 "Trying: $awk_prefix $awk $awk_param"
			res=`eval $awk_prefix $awk $awk_param`
			log 2 "Result: '$res'"
			if [ "$res" = "$awk_result" ]; then break; fi
		done

		if [ "$res" != "$awk_result" ]; then
			log 1 "checking awk... not found"
			log 1 "configure: error: no awk found"
			log 1 "configure: error: please install one of the following: $awks"
			exit 1
		fi
	fi
	if [ "$res" != "$awk_result" ]; then
		log 1 "checking awk... not found"
		log 1 "configure: error: you supplied '$awk' but it doesn't seem a valid gawk or mawk"
		exit 1
	fi

	log 1 "checking awk... $awk"
}

detect_os() {
	if [ "$os" = "DETECT" ]; then
		# Detect UNIX, OSX, FREEBSD, DRAGONFLY, OPENBSD, NETBSD, HPUX, MORPHOS, BEOS, SUNOS, CYGWIN, MINGW, OS2, and DOS

		# Try first via dumpmachine, then via uname
		os=`echo "$host" | tr '[A-Z]' '[a-z]' | $awk '
					/linux/        { print "UNIX";      exit}
					/darwin/       { print "OSX";       exit}
					/freebsd/      { print "FREEBSD";   exit}
					/dragonfly/    { print "DRAGONFLY"; exit}
					/openbsd/      { print "OPENBSD";   exit}
					/netbsd/       { print "NETBSD";    exit}
					/hp-ux/        { print "HPUX";      exit}
					/morphos/      { print "MORPHOS";   exit}
					/beos/         { print "BEOS";      exit}
					/haiku/        { print "HAIKU";     exit}
					/sunos/        { print "SUNOS";     exit}
					/solaris/      { print "SUNOS";     exit}
					/cygwin/       { print "CYGWIN";    exit}
					/mingw/        { print "MINGW";     exit}
					/os2/          { print "OS2";       exit}
					/dos/          { print "DOS";       exit}
		'`

		if [ -z "$os" ]; then
			os=`LC_ALL=C uname | tr '[A-Z]' '[a-z]' | $awk '
					/linux/        { print "UNIX";      exit}
					/darwin/       { print "OSX";       exit}
					/freebsd/      { print "FREEBSD";   exit}
					/dragonfly/    { print "DRAGONFLY"; exit}
					/openbsd/      { print "OPENBSD";   exit}
					/netbsd/       { print "NETBSD";    exit}
					/hp-ux/        { print "HPUX";      exit}
					/morphos/      { print "MORPHOS";   exit}
					/beos/         { print "BEOS";      exit}
					/haiku/        { print "HAIKU";     exit}
					/sunos/        { print "SUNOS";     exit}
					/cygwin/       { print "CYGWIN";    exit}
					/mingw/        { print "MINGW";     exit}
					/os\/2/        { print "OS2";       exit}
					/gnu/          { print "UNIX";      exit}
			'`
		fi

		if [ -z "$os" ]; then
			log 1 "detecting OS... none detected"
			log 1 "I couldn't detect your OS. Please use --os=OS to force one"
			log 1 "Allowed values are: UNIX, OSX, FREEBSD, DRAGONFLY, OPENBSD, NETBSD, MORPHOS, HPUX, BEOS, HAIKU, SUNOS, CYGWIN, MINGW, OS2, and DOS"
			exit 1
		fi

		log 1 "detecting OS... $os"
	else
		log 1 "forcing OS... $os"
	fi
}

detect_allegro() {
	# 0 means no, 1 is auto-detect, 2 is force
	if [ "$with_allegro" = "0" ]; then
		log 1 "checking Allegro... disabled"

		allegro_config=""
		return 0
	fi

	if [ "$with_allegro" = "2" ] && [ "$with_cocoa" = "2" ]; then
		log 1 "configure: error: it is impossible to compile both Allegro and COCOA"
		log 1 "configure: error: please deselect one of them and try again"
		exit 1
	fi

	if [ "$with_allegro" = "2" ] && [ "$enable_dedicated" != "0" ]; then
		log 1 "configure: error: it is impossible to compile a dedicated with Allegro"
		log 1 "configure: error: please deselect one of them and try again"
		exit 1
	fi

	if [ "$enable_dedicated" != "0" ]; then
		log 1 "checking Allegro... dedicated server, skipping"

		allegro_config=""
		return 0
	fi

	# By default on OSX we don't use Allegro. The rest is auto-detect
	if [ "$with_allegro" = "1" ] && [ "$os" = "OSX" ] && [ "$with_cocoa" != "0" ]; then
		log 1 "checking Allegro... OSX, skipping"

		allegro_config=""
		return 0
	fi

	detect_pkg_config "$with_allegro" "allegro" "allegro_config" "4.4"
}


detect_sdl() {
	# 0 means no, 1 is auto-detect, 2 is force
	if [ "$with_sdl" = "0" ]; then
		log 1 "checking SDL... disabled"

		sdl_config=""
		return 0
	fi

	if [ "$with_sdl" = "2" ] && [ "$with_cocoa" = "2" ]; then
		log 1 "configure: error: it is impossible to compile both SDL and COCOA"
		log 1 "configure: error: please deselect one of them and try again"
		exit 1
	fi

	if [ "$with_sdl" = "2" ] && [ "$enable_dedicated" != "0" ]; then
		log 1 "configure: error: it is impossible to compile a dedicated with SDL"
		log 1 "configure: error: please deselect one of them and try again"
		exit 1
	fi

	if [ "$enable_dedicated" != "0" ]; then
		log 1 "checking SDL... dedicated server, skipping"

		sdl_config=""
		return 0
	fi

	# By default on OSX we don't use SDL. The rest is auto-detect
	if [ "$with_sdl" = "1" ] && [ "$os" = "OSX" ] && [ "$with_cocoa" != "0" ]; then
		log 1 "checking SDL... OSX, skipping"

		sdl_config=""
		return 0
	fi

	if [ "$os" = "OSX" ]; then
		log 1 "WARNING: sdl is known to fail on some versions of Mac OS X"
		log 1 "WARNING: with some hardware configurations. Use at own risk!"
		sleep 5
	fi

	detect_pkg_config "$with_sdl" "sdl" "sdl_config" "1.2"
}

detect_osx_sdk() {
	# Try to find the best SDK available. For a normal build this
	# is currently the 10.5 SDK as this is needed to compile all
	# optional code. Because such an executable won't run on 10.4
	# or lower, also check for the 10.4u SDK when doing an universal
	# build.

	# Check for the 10.5 SDK, but try 10.6 if that fails
	check_osx_sdk "10.5" ||	check_osx_sdk "10.6" || osx_sdk_path=""

	if [ -z "$osx_sdk_path" ] || [ "$enable_universal" != "0" ]; then
		# No better SDK or universal build enabled? Check 10.4u SDK as well
		local old_sdk="$osx_sdk_path"
		if check_osx_sdk "10.4u"; then
			osx_sdk_104_path="$osx_sdk_path"
		else
			osx_sdk_104_path=""
		fi
		if [ -z "$old_sdk" ]; then
			osx_sdk_path="$osx_sdk_104_path"
		else
			osx_sdk_path="$old_sdk"
		fi
	fi

	if [ -z "$osx_sdk_path" ]; then
		log 1 "Your system SDK is probably too old"
		log 1 "Please install/upgrade your Xcode to >= 2.5"

		exit 1
	fi
}

detect_cocoa() {
	# 0 means no, 1 is auto-detect, 2 is force
	if [ "$with_cocoa" = "0" ]; then
		log 1 "checking COCOA... disabled"

		return 0
	fi

	if [ "$with_cocoa" = "2" ] && [ "$enable_dedicated" != "0" ]; then
		log 1 "configure: error: it is impossible to compile a dedicated with COCOA"
		log 1 "configure: error: please deselect one of them and try again"
		exit 1
	fi

	if [ "$enable_dedicated" != "0" ]; then
		log 1 "checking COCOA... dedicated server, skipping"

		with_cocoa="0"
		return 0
	fi

	# By default on OSX we use COCOA. The rest doesn't support it
	if [ "$with_cocoa" = "1" ] && [ "$os" != "OSX" ]; then
		log 1 "checking COCOA... not OSX, skipping"

		with_cocoa="0"
		return 0
	fi

	if [ "$os" != "OSX" ]; then
		log 1 "checking COCOA... not OSX"

		log 1 "configure: error: COCOA video driver is only supported for OSX"
		exit 1
	fi

	log 1 "checking COCOA... found"


	if [ "$enable_cocoa_quartz" != "0" ]; then
		log 1 "checking whether to enable the Quartz window subdriver... yes"
	else
		log 1 "checking whether to enable the Quartz window subdriver... no"
	fi

	detect_quickdraw
}

detect_quickdraw() {
	# 0 means no, 1 is auto-detect, 2 is force
	if [ "$enable_cocoa_quickdraw" = "0" ]; then
		log 1 "checking Quickdraw window subdriver... disabled"
		return 0
	fi

	# Assume QuickDraw is available when doing an universal build
	if [ "$enable_universal" != "0" ]; then
		log 1 "checking Quickdraw window subdriver... found"
		return 0
	fi

	# 64 bits doesn't have quickdraw
	if [ "$cpu_type" = "64" ]; then
		enable_cocoa_quickdraw="0"
		log 1 "checking Quickdraw window subdriver... disabled (64 bits)"
		return 0
	fi

cat > tmp.osx.mm << EOF
#include <AvailabilityMacros.h>
#import <Cocoa/Cocoa.h>
int main(int argc, char *argv[]) { SetEmptyRgn(NULL); return 0; }
EOF
	execute="$cxx_host $OSX_SYSROOT $OSX_LD_SYSROOT $CFLAGS -mmacosx-version-min=10.3 tmp.osx.mm -framework Cocoa -o tmp.osx 2>&1"
	eval $execute > /dev/null
	ret=$?
	log 2 "executing $execute"
	log 2 "  exit code $ret"
	rm -f tmp.osx.mm tmp.osx
	if [ "$ret" != "0" ]; then
		log 1 "checking Quickdraw window subdriver... not found"

		# It was forced, so it should be found.
		if [ "$enable_cocoa_quickdraw" != "1" ]; then
			log 1 "configure: error: Quickdraw window driver could not be found"
			exit 1
		fi

		enable_cocoa_quickdraw=0
		return 0
	fi

	enable_cocoa_quickdraw=1
	log 1 "checking Quickdraw window subdriver... found"
}

detect_library() {
	# $1 - config-param ($with_zlib value)
	# $2 - library name ('zlib', sets $zlib)
	# $3 - static library name (libz.a)
	# $4 - header directory ()
	# $5 - header name (zlib.h)
	# $6 - force static (if non-empty)

	if [ -n "$6" ]; then force_static="1"; fi

	# 0 means no, 1 is auto-detect, 2 is force
	if [ "$1" = "0" ]; then
		log 1 "checking $2... disabled"

		eval "$2=\"\""
		return 0
	fi

	log 2 "detecting $2"

	if [ "$1" = "1" ] || [ "$1" = "" ] || [ "$1" = "2" ]; then
		eval "$2=`ls -1 /usr/include/$4*.h 2>/dev/null | egrep \"\/$5\$\"`"
		eval "res=\$$2"
		if [ -z "$res" ]; then
			log 2 "  trying /usr/include/$4$5... no"
			eval "$2=`ls -1 /usr/local/include/$4*.h 2>/dev/null | egrep \"\/$5\$\"`"
		fi
		eval "res=\$$2"
		if [ -z "$res" ]; then
			log 2 "  trying /usr/local/include/$4$5... no"
			eval "$2=`ls -1 /mingw/include/$4*.h 2>/dev/null | egrep \"\/$5\$\"`"
		fi
		eval "res=\$$2"
		if [ -z "$res" ]; then
			log 2 "  trying /mingw/include/$4$5... no"
			eval "$2=`ls -1 /mingw$cpu_type/include/$4*.h 2>/dev/null | egrep \"\/$5\$\"`"
		fi
		eval "res=\$$2"
		if [ -z "$res" ]; then
			log 2 "  trying /mingw$cpu_type/include/$4$5... no"
			eval "$2=`ls -1 /opt/local/include/$4*.h 2>/dev/null | egrep \"\/$5\$\"`"
		fi
		eval "res=\$$2"
		if [ -z "$res" ]; then
			log 2 "  trying /opt/local/include/$4$5... no"
		fi
		if [ -z "$res" ] && [ "$os" = "NETBSD" ]; then
			eval "$2=`ls -1 /usr/pkg/include/$4*.h 2>/dev/null | egrep \"\/$5\$\"`"
			eval "res=\$$2"
			if [ -z "$res" ]; then
				log 2 "  trying /usr/pkg/include/$4$5... no"
			fi
		fi
		if [ -z "$res" ] && [ "$os" = "HAIKU" ]; then
			if [ -z "$includeDir" ]; then
				includeDir=`finddir B_SYSTEM_HEADERS_DIRECTORY`
			fi
			eval "$2=`ls -1 $includeDir/$4*.h 2>/dev/null | egrep \"\/$5\$\"`"
			eval "res=\$$2"
			if [ -z "$res" ]; then
				log 2 "  trying $includeDir/$4$5... no"
			fi
		fi

		eval "res=\$$2"
		if [ -n "$res" ] && ( [ -n "$force_static" ] || ( [ "$enable_static" != "0" ] && [ "$os" != "OSX" ] ) ); then
			eval "res=\$$2"
			log 2 "  trying $res... found"
			# Now find the static lib, if needed
			eval "$2=`ls /lib/*.a 2>/dev/null | egrep \"\/$3\$\"`"
			eval "res=\$$2"
			if [ -z "$res" ]; then
				log 2 "  trying /lib/$3... no"
				eval "$2=`ls /usr/lib/*.a 2>/dev/null | egrep \"\/$3\$\"`"
			fi
			eval "res=\$$2"
			if [ -z "$res" ]; then
				log 2 "  trying /usr/lib/$3... no"
				eval "$2=`ls /usr/local/lib/*.a 2>/dev/null | egrep \"\/$3\$\"`"
			fi
			eval "res=\$$2"
			if [ -z "$res" ]; then
				log 2 "  trying /usr/local/lib/$3... no"
				eval "$2=`ls /mingw/lib/*.a 2>/dev/null | egrep \"\/$3\$\"`"
			fi
			eval "res=\$$2"
			if [ -z "$res" ]; then
				log 2 "  trying /mingw/lib/$3... no"
				eval "$2=`ls /mingw$cpu_type/lib/*.a 2>/dev/null | egrep \"\/$3\$\"`"
			fi
			eval "res=\$$2"
			if [ -z "$res" ]; then
				log 2 "  trying /mingw$cpu_type/lib/$3... no"
				log 1 "configure: error: $2 couldn't be found"
				log 1 "configure: error: you requested a static link, but I can't find $3"

				exit 1
			fi
		fi
	else
		# Make sure it exists
		if [ -f "$1" ]; then
			eval "$2=`ls $1 2>/dev/null`"
		else
			eval "$2=`ls $1/$3 2>/dev/null`"
		fi
	fi

	eval "res=\$$2"
	if [ -z "$res" ]; then
		log 1 "checking $2... not found"
		if [ "$1" = "2" ]; then
			log 1 "configure: error: $2 couldn't be found"

			exit 1
		elif [ "$1" != "1" ]; then
			log 1 "configure: error: $2 couldn't be found"
			log 1 "configure: error: you supplied '$1', but it seems invalid"

			exit 1
		fi

		eval "with_$2=0"

		return 0
	fi

	eval "res=\$$2"
	log 2 "  trying $res... found"

	log 1 "checking $2... found"
}

detect_zlib() {
	detect_pkg_config "$with_zlib" "zlib" "zlib_config" "1.2"
}

detect_lzo2() {
	detect_library "$with_lzo2" "lzo2" "liblzo2.a" "lzo/" "lzo1x.h"
}

detect_libtimidity() {
	detect_pkg_config "$with_libtimidity" "libtimidity" "libtimidity_config" "0.1" "1"
}

detect_fluidsynth() {
	detect_library "$with_fluidsynth" "fluidsynth" "" "" "fluidsynth.h"
}

detect_pkg_config() {
	# $1 - config-param ($with_lzma value)
	# $2 - package name ('liblzma')
	# $3 - config name ('lzma_config', sets $lzma_config)
	# $4 - minimum module version ('2.3')
	# $5 - check for dedicated, 1 is "skif if dedicated"

	# 0 means no, 1 is auto-detect, 2 is force
	if [ "$1" = "0" ]; then
		log 1 "checking $2... disabled"

		eval "$3=\"\""
		return 0
	fi

	if [ "$5" = "1" ] && [ "$1" = "1" ] && [ "$enable_dedicated" != "0" ]; then
		log 1 "checking $2... dedicated server, skipping"

		eval "$3=\"\""
		return 0
	fi

	log 2 "detecting $2"

	if [ "$1" = "1" ] || [ "$1" = "" ] || [ "$1" = "2" ]; then
		pkg_config_call="$pkg_config $2"
	else
		pkg_config_call="$1"
	fi

	version=`$pkg_config_call --modversion 2>/dev/null`
	ret=$?
	check_version "$4" "$version"
	version_ok=$?
	log 2 "executing $pkg_config_call --modversion"
	log 2 "  returned $version"
	log 2 "  exit code $ret"

	if [ -z "$version" ] || [ "$ret" != "0" ] || [ "$version_ok" != "1" ]; then
		if [ -n "$version" ] && [ "$version_ok" != "1" ]; then
			log 1 "checking $2... needs at least version $4, $2 NOT enabled"
		else
			log 1 "checking $2... not found"
		fi

		# It was forced, so it should be found.
		if [ "$1" != "1" ]; then
			log 1 "configure: error: $pkg_config $2 couldn't be found"
			log 1 "configure: error: you supplied '$1', but it seems invalid"
			exit 1
		fi

		eval "$3=\"\""
		return 0
	fi

	eval "$3=\"$pkg_config_call\""
	log 1 "checking $2... found"
}

detect_lzma() {
	detect_pkg_config "$with_lzma" "liblzma" "lzma_config" "5.0"
}

detect_xdg_basedir() {
	detect_pkg_config "$with_xdg_basedir" "libxdg-basedir" "xdg_basedir_config" "1.2"
}

detect_png() {
	detect_pkg_config "$with_png" "libpng" "png_config" "1.2"
}

detect_freetype() {
	detect_pkg_config "$with_freetype" "freetype2" "freetype_config" "2.2" "1"
}

detect_fontconfig() {
	# 0 means no, 1 is auto-detect, 2 is force
	if [ "$with_fontconfig" = "0" ]; then
		log 1 "checking libfontconfig... disabled"

		fontconfig_config=""
		return 0
	fi
	if [ "$os" = "MINGW" ] || [ "$os" = "CYGWIN" ]; then
		log 1 "checking libfontconfig... WIN32, skipping"
		fontconfig_config=""
		return 0
	fi

	if [ "$os" = "OSX" ]; then
		log 1 "checking libfontconfig... OSX, skipping"
		fontconfig_config=""
		return 0
	fi

	detect_pkg_config "$with_fontconfig" "fontconfig" "fontconfig_config" "2.3" "1"
}

detect_icu_layout() {
	if [ "$with_cocoa" != "0" ] && [ "$with_icu_layout" = "1" ]; then
		log 1 "checking icu-lx... OSX, skipping"
		icu_layout_config=""
		return 0
	fi

	detect_pkg_config "$with_icu_layout" "icu-lx" "icu_layout_config" "4.8" "1"
}

detect_icu_sort() {
	if [ "$with_cocoa" != "0" ] && [ "$with_icu_sort" = "1" ]; then
		log 1 "checking icu-i18n... OSX, skipping"
		icu_sort_config=""
		return 0
	fi

	detect_pkg_config "$with_icu_sort" "icu-i18n" "icu_sort_config" "4.8" "1"
}

detect_iconv() {
	# 0 means no, 1 is auto-detect, 2 is force
	if [ "$with_iconv" = "0" ]; then
		log 1 "checking iconv... disabled"

		return 0
	fi

	if [ "$with_iconv" = "1" ] && [ "$os" != "OSX" ]; then
		log 1 "checking iconv... not OSX, skipping"
		with_iconv="0"

		return 0
	fi

	# Try to find iconv.h, seems to only thing to detect iconv with

	if [ "$with_iconv" = "1" ] || [ "$with_iconv" = "" ] || [ "$with_iconv" = "2" ]; then
		# Iterate over search paths
		iconv=""
		search_paths=`LC_ALL=C $cxx_host $OSX_SYSROOT $CFLAGS -E - -v </dev/null 2>&1 | \
		              $awk '/#include <...> search starts here:/{flag=1;next}/End of search list./{flag=0}flag'`
		for path in $search_paths; do
			iconv=`ls -1 $path 2>/dev/null | grep "iconv.h"`
			if [ -n "$iconv" ]; then
				break
			fi
		done
	else
		# Make sure it exists
		iconv=`ls $with_iconv/include/iconv.h 2>/dev/null`
	fi

	if [ -z "$iconv" ]; then
		log 1 "checking iconv... not found"
		if [ "$with_iconv" = "2" ]; then
			log 1 "configure: error: iconv couldn't be found"

			exit 1
		elif [ "$with_iconv" != "1" ]; then
			log 1 "configure: error: iconv couldn't be found"
			log 1 "configure: error: you supplied '$with_iconv', but I couldn't detect iconv in it"

			exit 1
		fi

		return 0
	fi

	if [ "$with_iconv" = "1" ]; then
		with_iconv="2"
	fi

	log 2 "found iconv in $iconv"

	log 1 "checking iconv... found"

	# There are different implementations of iconv. The older ones,
	# e.g. SUSv2, pass a const pointer, whereas the newer ones, e.g.
	# IEEE 1003.1 (2004), pass a non-const pointer.

	cat > tmp.iconv.cpp << EOF
#include "src/stdafx.h"
#include <iconv.h>
int main() {
	static char buf[1024];
	iconv_t convd = 0;
	const char *inbuf = "";
	char *outbuf  = buf;
	size_t outlen = 1023;
	size_t inlen  = 0;
	return iconv(convd, &inbuf, &inlen, &outbuf, &outlen);
}
EOF
	execute="$cxx_host $OSX_SYSROOT $CFLAGS -c tmp.iconv.cpp -o tmp.iconv -DTESTING 2>&1"
	eval $execute > /dev/null
	ret=$?
	log 2 "executing $execute"
	log 2 "  exit code $ret"
	if [ "$ret" = "0" ]; then have_non_const_iconv="no"; else have_non_const_iconv="yes"; fi
	log 1 "checking if iconv has non-const inbuf... $have_non_const_iconv"

	cat > tmp.iconv.cpp << EOF
#include "src/stdafx.h"
#include <iconv.h>
int main() {
	static char buf[1024];
	iconv_t convd = 0;
	char *inbuf = "";
	char *outbuf  = buf;
	size_t outlen = 1023;
	size_t inlen  = 0;
	return iconv(convd, &inbuf, &inlen, &outbuf, &outlen);
}
EOF
	execute="$cxx_host $OSX_SYSROOT $OSX_LD_SYSROOT $CFLAGS tmp.iconv.cpp -o tmp.iconv -DTESTING 2>&1"
	eval $execute > /dev/null
	ret=$?
	log 2 "executing $execute"
	log 2 "  exit code $ret"
	if [ "$ret" = "0" ]; then link_to_iconv="no"; else link_to_iconv="yes"; fi
	log 1 "checking whether to link to iconv... $link_to_iconv"
	rm -f tmp.iconv tmp.iconv.cpp
}

_detect_sort() {
	sort_test_in="d
a
c
b"

	sort_test_out="a
b
c
d"

	log 2 "running echo <array> | $1"

	if [ "`echo \"$sort_test_in\" | $1 2>/dev/null`" = "$sort_test_out" ]; then
		sort="$1"
		log 2 "  result was valid"
	else
		log 2 "  result was invalid"
	fi
}

detect_sort() {
	if [ "$with_sort" = "0" ]; then
		log 1 "checking sort... disabled"

		return
	fi

	if [ "$with_sort" = "1" ] || [ "$with_sort" = "2" ]; then
		_detect_sort "sort"
		if [ -z "$sort" ]; then _detect_sort "/sbin/sort"; fi
		if [ -z "$sort" ]; then _detect_sort "/usr/sbin/sort"; fi
		if [ -z "$sort" ]; then _detect_sort "/usr/local/sbin/sort"; fi
		if [ -z "$sort" ]; then _detect_sort "/bin/sort"; fi
		if [ -z "$sort" ]; then _detect_sort "/usr/bin/sort"; fi
		if [ -z "$sort" ]; then _detect_sort "/usr/local/bin/sort"; fi
	else
		_detect_sort "$with_sort"
	fi

	if [ -z "$sort" ]; then
		if [ "$with_sort" = "2" ]; then
			log 1 "checking sort... not found"

			log 1 "configure: error: couldn't detect sort on your system"
			exit 1
		elif [ "$with_sort" != "1" ]; then
			log 1 "checking sort... $with_sort not found"

			log 1 "configure: error: '$with_sort' doesn't look like a sort to me"
			log 1 "configure: error: please verify its location and function and try again"

			exit 1
		else
			log 1 "checking sort... not found"
		fi
	else
		log 1 "checking sort... $sort"
	fi
}

detect_grfcodec() {
	# 0 means no, 1 is auto-detect, 2 is force
	if [ "$with_grfcodec" = "0" ]; then
		log 1 "checking grfcodec... disabled"

		grfcodec=""
		return 0
	fi

	if [ "$with_grfcodec" = "1" ] || [ "$with_grfcodec" = "" ] || [ "$with_grfcodec" = "2" ]; then
		grfcodec="grfcodec"
	else
		grfcodec="$with_grfcodec"
	fi

	version=`$grfcodec -v 2>/dev/null | $awk '{print $3}' | sed 's/[rM]//g;s/-/0/'`
	ret=$?
	log 2 "executing grfcodec -v"
	log 2 "  returned $version"
	log 2 "  exit code $ret"

	if [ -z "$version" ] || [ "$ret" != "0" ] || [ "$version" -lt "985" ]; then
		if [ -n "$version" ] && [ "$version" -lt "985" ]; then
			log 1 "checking grfcodec... needs at least version 6.0.5 (r985), disabled"
		else
			log 1 "checking grfcodec... not found"
		fi

		# It was forced, so it should be found.
		if [ "$with_grfcodec" != "1" ]; then
			log 1 "configure: error: grfcodec couldn't be found"
			log 1 "configure: error: you supplied '$with_grfcodec', but it seems invalid"
			exit 1
		fi

		grfcodec=""
		return 0
	fi

	log 1 "checking grfcodec... found"
}

detect_nforenum() {
	# 0 means no, 1 is auto-detect, 2 is force
	if [ "$with_nforenum" = "0" ]; then
		log 1 "checking nforenum... disabled"

		nforenum=""
		return 0
	fi

	if [ "$with_nforenum" = "1" ] || [ "$with_nforenum" = "" ] || [ "$with_nforenum" = "2" ]; then
		nforenum="nforenum"
	else
		nforenum="$with_nforenum"
	fi

	version=`$nforenum -v 2>/dev/null | $awk '{print $3}' | sed 's/[rM]//g;s/-/0/'`
	ret=$?
	log 2 "executing nforenum -v"
	log 2 "  returned $version"
	log 2 "  exit code $ret"

	if [ -z "$version" ] || [ "$ret" != "0" ] || [ "$version" -lt "985" ]; then
		if [ -n "$version" ] && [ "$version" -lt "985" ]; then
			log 1 "checking nforenum... needs at least version 6.0.5 (r985), disabled"
		else
			log 1 "checking nforenum... not found"
		fi

		# It was forced, so it should be found.
		if [ "$with_nforenum" != "1" ]; then
			log 1 "configure: error: nforenum couldn't be found"
			log 1 "configure: error: you supplied '$with_nforenum', but it seems invalid"
			exit 1
		fi

		nforenum=""
		return 0
	fi

	log 1 "checking nforenum... found"
}

_detect_cputype_width() {
	echo "#define _SQ64 1" > $1.cpp
	echo "#include \"src/stdafx.h\"" >> $1.cpp
	echo "assert_compile(sizeof(size_t) == $2);" >> $1.cpp
	echo "int main() { return 0; }" >> $1.cpp
	execute="$cxx_host $CFLAGS -std=c++11 $1.cpp -o $1 -DTESTING 2>&1"
	cpu_type="`eval $execute 2>/dev/null`"
	ret=$?
	log 2 "executing $execute"
	log 2 "  returned $cpu_type"
	log 2 "  exit code $ret"
	rm -f $1 $1.cpp
	return $ret
}

detect_cputype() {
	if [ -n "$cpu_type" ] && [ "$cpu_type" != "DETECT" ]; then
		log 1 "forcing cpu-type... $cpu_type bits"
		return;
	fi
	_detect_cputype_width tmp.32bit 4
	result32=$?
	_detect_cputype_width tmp.64bit 8
	result64=$?

	if [ "$result32" = 0 ] && [ "$result64" != 0 ]; then
		cpu_type="32"
	elif [ "$result32" != 0 ] && [ "$result64" = 0 ]; then
		cpu_type="64"
	else
		log 1 "configure: unable to determine cpu-type (pointer width)"
		exit 1
	fi
	log 1 "detecting cpu-type... $cpu_type bits"
}

detect_sse_capable_architecture() {
	# 0 means no, 1 is auto-detect, 2 is force
	if [ "$with_sse" = "0" ]; then
		log 1 "checking SSE... disabled"
		return
	fi

	echo "#define _SQ64 1" > tmp.sse.cpp
	echo "#include <xmmintrin.h>" >> tmp.sse.cpp
	echo "#include <smmintrin.h>" >> tmp.sse.cpp
	echo "#include <tmmintrin.h>" >> tmp.sse.cpp
	echo "int main() { return 0; }" >> tmp.sse.cpp
	execute="$cxx_host -msse4.1 $CFLAGS tmp.sse.cpp -o tmp.sse 2>&1"
	sse="`eval $execute 2>/dev/null`"
	ret=$?
	log 2 "executing $execute"
	log 2 "  returned $sse"
	log 2 "  exit code $ret"
	if [ "$ret" = "0" ]; then
		log 1 "detecting SSE... found"
	else
		# It was forced, so it should be found.
		if [ "$with_sse" != "1" ]; then
			log 1 "configure: error: SSE couln't be found"
			log 1 "configure: error: you force enabled SSE, but it seems unavailable"
			exit 1
		fi

		log 1 "detecting SSE... not found"
		with_sse="0"
	fi
	rm -f tmp.sse tmp.exe tmp.sse.cpp
}

make_sed() {
	T_CFLAGS="$CFLAGS"
	T_CXXFLAGS="$CXXFLAGS"
	T_LDFLAGS="$LDFLAGS"

	SRC_OBJS_DIR="$BASE_SRC_OBJS_DIR/$OBJS_SUBDIR"

	# All the data needed to compile a single target
	#  Make sure if you compile multiple targets to
	#  use multiple OBJS_DIR, because all in-between
	#  binaries are stored in there, and nowhere else.
	SRC_REPLACE="
		s@!!CC_HOST!!@$cc_host@g;
		s@!!CXX_HOST!!@$cxx_host@g;
		s@!!CC_BUILD!!@$cc_build@g;
		s@!!CXX_BUILD!!@$cxx_build@g;
		s@!!WINDRES!!@$windres@g;
		s@!!STRIP!!@$strip $strip_arg@g;
		s@!!LIPO!!@$lipo@g;
		s@!!CFLAGS!!@$T_CFLAGS@g;
		s@!!CFLAGS_BUILD!!@$CFLAGS_BUILD@g;
		s@!!CXXFLAGS!!@$T_CXXFLAGS@g;
		s@!!CXXFLAGS_BUILD!!@$CXXFLAGS_BUILD@g;
		s@!!STRGEN_FLAGS!!@$strgen_flags@g;
		s@!!LIBS!!@$LIBS@g;
		s@!!LDFLAGS!!@$T_LDFLAGS@g;
		s@!!LDFLAGS_BUILD!!@$LDFLAGS_BUILD@g;
		s@!!BIN_DIR!!@$BIN_DIR@g;
		s@!!ROOT_DIR!!@$ROOT_DIR@g;
		s@!!MEDIA_DIR!!@$MEDIA_DIR@g;
		s@!!SOURCE_LIST!!@$SOURCE_LIST@g;
		s@!!SRC_OBJS_DIR!!@$SRC_OBJS_DIR@g;
		s@!!LANG_OBJS_DIR!!@$LANG_OBJS_DIR@g;
		s@!!GRF_OBJS_DIR!!@$GRF_OBJS_DIR@g;
		s@!!SETTING_OBJS_DIR!!@$SETTING_OBJS_DIR@g;
		s@!!SRC_DIR!!@$SRC_DIR@g;
		s@!!SCRIPT_SRC_DIR!!@$SCRIPT_SRC_DIR@g;
		s@!!OSXAPP!!@$OSXAPP@g;
		s@!!LANG_DIR!!@$LANG_DIR@g;
		s@!!TTD!!@$TTD@g;
		s@!!BINARY_DIR!!@$prefix_dir/$binary_dir@g;
		s@!!DATA_DIR!!@$prefix_dir/$data_dir@g;
		s@!!DOC_DIR!!@$prefix_dir/$doc_dir@g;
		s@!!MAN_DIR!!@$prefix_dir/$man_dir@g;
		s@!!ICON_DIR!!@$prefix_dir/$icon_dir@g;
		s@!!ICON_THEME_DIR!!@$prefix_dir/$icon_theme_dir@g;
		s@!!PERSONAL_DIR!!@$personal_dir@g;
		s@!!SHARED_DIR!!@$shared_dir@g;
		s@!!INSTALL_DIR!!@$install_dir@g;
		s@!!BINARY_NAME!!@$binary_name@g;
		s@!!STRGEN!!@$STRGEN@g;
		s@!!DEPEND!!@$DEPEND@g;
		s@!!SETTINGSGEN!!@$SETTINGSGEN@g;
		s@!!STAGE!!@$STAGE@g;
		s@!!MAKEDEPEND!!@$makedepend@g;
		s@!!CFLAGS_MAKEDEP!!@$cflags_makedep@g;
		s@!!SORT!!@$sort@g;
		s@!!CONFIG_CACHE_COMPILER!!@config.cache.compiler@g;
		s@!!CONFIG_CACHE_LINKER!!@config.cache.linker@g;
		s@!!CONFIG_CACHE_SOURCE!!@config.cache.source@g;
		s@!!CONFIG_CACHE_VERSION!!@config.cache.version@g;
		s@!!CONFIG_CACHE_SOURCE_LIST!!@config.cache.source.list@g;
		s@!!CONFIG_CACHE_PWD!!@config.cache.pwd@g;
		s@!!LANG_SUPPRESS!!@$lang_suppress@g;
		s@!!OBJS_C!!@$OBJS_C@g;
		s@!!OBJS_CPP!!@$OBJS_CPP@g;
		s@!!OBJS_MM!!@$OBJS_MM@g;
		s@!!OBJS_RC!!@$OBJS_RC@g;
		s@!!SRCS!!@$SRCS@g;
		s@!!OS!!@$os@g;
		s@!!CONFIGURE_FILES!!@$CONFIGURE_FILES@g;
		s@!!AWK!!@$awk@g;
		s@!!DISTCC!!@$distcc@g;
		s@!!NFORENUM!!@$nforenum@g;
		s@!!GRFCODEC!!@$grfcodec@g;
	"

	if [ "$icon_theme_dir" != "" ]; then
		SRC_REPLACE="$SRC_REPLACE
			s@!!ICON_THEME_DIR!!@$prefix_dir/$icon_theme_dir@g;
		"
	else
		SRC_REPLACE="$SRC_REPLACE
			s@!!ICON_THEME_DIR!!@@g;
		"
	fi

	if [ "$man_dir" != "" ]; then
		SRC_REPLACE="$SRC_REPLACE
			s@!!MAN_DIR!!@$prefix_dir/$man_dir@g;
		"
	else
		SRC_REPLACE="$SRC_REPLACE
			s@!!MAN_DIR!!@@g;
		"
	fi

	if [ "$menu_dir" != "" ]; then
		SRC_REPLACE="$SRC_REPLACE
			s@!!MENU_DIR!!@$prefix_dir/$menu_dir@g;
		"
	else
		SRC_REPLACE="$SRC_REPLACE
			s@!!MENU_DIR!!@@g;
		"
	fi
}

generate_menu_item() {
	MENU_REPLACE="
		s@!!TTD!!@$TTD@g;
		s@!!MENU_GROUP!!@$menu_group@g;
		s@!!MENU_NAME!!@$menu_name@g
	"
	log 1 "Generating menu item..."
	mkdir -p media
	< $ROOT_DIR/media/openttd.desktop.in sed "$MENU_REPLACE" > media/openttd.desktop
}

generate_main() {
	STAGE="[MAIN]"

	make_sed

	# Create the main Makefile
	log 1 "Generating Makefile..."
	echo "# Auto-generated file from 'Makefile.in' -- DO NOT EDIT" > Makefile
	< $ROOT_DIR/Makefile.in sed "$SRC_REPLACE" >> Makefile
	cp $ROOT_DIR/Makefile.bundle.in Makefile.bundle
	echo "# Auto-generated file -- DO NOT EDIT" > Makefile.am
	echo >> Makefile.am
	# Make the copy of the source-list, so we don't trigger an unwanted recompile
	cp $SOURCE_LIST config.cache.source.list
	# Add the current directory, so we don't trigger an unwanted recompile
	echo "`pwd`" > config.cache.pwd
	# Make sure config.cache is OLDER then config.cache.source.list
	touch config.cache
	touch config.pwd

	if [ "$menu_dir" != "" ]; then
		generate_menu_item
	fi
}

generate_lang() {
	STAGE="[LANG]"

	make_sed

	# Create the language file
	mkdir -p $LANG_OBJS_DIR

	log 1 "Generating lang/Makefile..."
	echo "# Auto-generated file from 'Makefile.lang.in' -- DO NOT EDIT" > $LANG_OBJS_DIR/Makefile
	< $ROOT_DIR/Makefile.lang.in sed "$SRC_REPLACE" >> $LANG_OBJS_DIR/Makefile
	echo "DIRS += $LANG_OBJS_DIR" >> Makefile.am
	echo "LANG_DIRS += $LANG_OBJS_DIR" >> Makefile.am
}

generate_settings() {
	STAGE="[SETTING]"

	make_sed

	# Create the language file
	mkdir -p $SETTING_OBJS_DIR

	log 1 "Generating setting/Makefile..."
	echo "# Auto-generated file from 'Makefile.settings.in' -- DO NOT EDIT" > $SETTING_OBJS_DIR/Makefile
	< $ROOT_DIR/Makefile.setting.in sed "$SRC_REPLACE" >> $SETTING_OBJS_DIR/Makefile
	echo "DIRS += $SETTING_OBJS_DIR" >> Makefile.am
}

generate_grf() {
	STAGE="[BASESET]"

	make_sed

	# Create the language file
	mkdir -p $GRF_OBJS_DIR

	log 1 "Generating grf/Makefile..."
	echo "# Auto-generated file from 'Makefile.grf.in' -- DO NOT EDIT" > $GRF_OBJS_DIR/Makefile
	< $ROOT_DIR/Makefile.grf.in sed "$SRC_REPLACE" >> $GRF_OBJS_DIR/Makefile
	echo "DIRS += $GRF_OBJS_DIR" >> Makefile.am
}

generate_src_normal() {
	STAGE=$1

	make_sed

	# Create the source file
	mkdir -p $SRC_OBJS_DIR

	log 1 "Generating $2/Makefile..."
	echo "# Auto-generated file from 'Makefile.src.in' -- DO NOT EDIT" > $SRC_OBJS_DIR/Makefile
	< $ROOT_DIR/Makefile.src.in sed "$SRC_REPLACE" >> $SRC_OBJS_DIR/Makefile
	echo "DIRS += $SRC_OBJS_DIR" >> Makefile.am
	echo "SRC_DIRS += $SRC_OBJS_DIR" >> Makefile.am
}

generate_src_osx() {
	cc_host_orig="$cc_host"
	cxx_host_orig="$cxx_host"
	CFLAGS_orig="$CFLAGS"
	LDFLAGS_orig="$LDFLAGS"

	for type in $enable_universal; do

		if [ -n "$osx_sdk_104_path" ]; then
			# Use 10.4 SDK for 32-bit targets
			CFLAGS="-isysroot $osx_sdk_104_path $CFLAGS_orig"
			LDFLAGS="-Wl,-syslibroot,$osx_sdk_104_path $LDFLAGS_orig"
		fi

		# We don't want to duplicate the x86_64 stuff for each target, so do it once here
		if [ "$type" = "ppc64" ] || [ "$type" = "x86_64" ]; then
			# 64 bits is always 10.5 or higher. Furthermore it has a non const ICONV
			# and they also removed support for QuickTime/QuickDraw
			if [ -n "$osx_sdk_path" ]; then
				CFLAGS="-isysroot $osx_sdk_path $CFLAGS_orig"
				LDFLAGS="-Wl,-syslibroot,$osx_sdk_path $LDFLAGS_orig"
			fi
			CFLAGS="$CFLAGS -D_SQ64 -DNO_QUICKTIME -UENABLE_COCOA_QUICKDRAW"
			LIBS="`echo $LIBS | sed 's/-framework QuickTime//'`"
		fi

		case $type in
			ppc)
				BASE_SRC_OBJS_DIR="$OBJS_DIR/ppc"
				cc_host="$cc_host_orig -arch ppc -mmacosx-version-min=10.3"
				cxx_host="$cxx_host_orig -arch ppc -mmacosx-version-min=10.3"
				generate_src_normal "[ppc]" "objs/ppc";;
			ppc970)
				BASE_SRC_OBJS_DIR="$OBJS_DIR/ppc970"
				cc_host="$cc_host_orig -arch ppc970 -mmacosx-version-min=10.3 -mcpu=G5 -mpowerpc64 -mtune=970 -mcpu=970 -mpowerpc-gpopt"
				cxx_host="$cxx_host_orig -arch ppc970 -mmacosx-version-min=10.3 -mcpu=G5 -mpowerpc64 -mtune=970 -mcpu=970 -mpowerpc-gpopt"
				generate_src_normal "[ppc970]" "objs/ppc970";;
			i386)
				BASE_SRC_OBJS_DIR="$OBJS_DIR/i386"
				cc_host="$cc_host_orig -arch i386 -mmacosx-version-min=10.4"
				cxx_host="$cxx_host_orig -arch i386 -mmacosx-version-min=10.4"
				generate_src_normal "[i386]" "objs/i386";;
			ppc64)
				BASE_SRC_OBJS_DIR="$OBJS_DIR/ppc64"
				cc_host="$cc_host_orig -arch ppc64 -mmacosx-version-min=10.5"
				cxx_host="$cxx_host_orig -arch ppc64 -mmacosx-version-min=10.5"
				generate_src_normal "[ppc64]" "objs/ppc64";;
			x86_64)
				BASE_SRC_OBJS_DIR="$OBJS_DIR/x86_64"
				cc_host="$cc_host_orig -arch x86_64 -mmacosx-version-min=10.5"
				cxx_host="$cxx_host_orig -arch x86_64 -mmacosx-version-min=10.5"
				generate_src_normal "[x86_64]" "objs/x86_64";;
			*) log 1 "Unknown architecture requested for universal build: $type";;
		esac
	done
}

generate_src() {
	if [ "$os" = "OSX" ] && [ "$enable_universal" != "0" ]; then
		generate_src_osx
	else
		generate_src_normal "[SRC]" "objs"
	fi
}

showhelp() {
	echo "'configure' configures OpenTTD."
	echo ""
	echo "Usage: $0 [OPTION]... [VAR=VALUE]..."
	echo ""
	echo "To assign environment variables (e.g., CC, CFLAGS...), specify them as"
	echo "VAR=VALUE.  See below for descriptions of some of the useful variables."
	echo ""
	echo "Defaults for the options are specified in brackets."
	echo ""
	echo "Configuration:"
	echo "  -h, --help                     display this help and exit"
	echo ""
	echo "System types:"
	echo "  --build=BUILD                  configure for building on BUILD [guessed]"
	echo "  --host=HOST                    cross-compile to build programs to run"
	echo "                                 on HOST [BUILD]"
	echo "  --windres=WINDRES              the windres to use [HOST-windres]"
	echo "  --strip=STRIP                  the strip to use [HOST-strip]"
	echo "  --awk=AWK                      the awk to use in configure [awk]"
	echo "  --pkg-config=PKG-CONFIG        the pkg-config to use in configure [pkg-config]"
	echo "  --lipo=LIPO                    the lipo to use (OSX ONLY) [HOST-lipo]"
	echo "  --os=OS                        the OS we are compiling for [DETECT]"
	echo "                                 DETECT/UNIX/OSX/FREEBSD/DRAGONFLY/OPENBSD/"
	echo "                                 NETBSD/MORPHOS/HPUX/BEOS/SUNOS/CYGWIN/"
	echo "                                 MINGW/OS2/DOS/HAIKU"
	echo ""
	echo "Paths:"
	echo "  --prefix-dir=dir               specifies the prefix for all installed"
	echo "                                 files [/usr/local]"
	echo "  --binary-dir=dir               location of the binary. Will be prefixed"
	echo "                                 with the prefix-dir [games]"
	echo "  --data-dir=dir                 location of data files (lang, data, gm)."
	echo "                                 Will be prefixed with the prefix-dir"
	echo "                                 [share/games/openttd]"
	echo "  --doc-dir=dir                  location of the doc files"
	echo "                                 Will be prefixed with the prefix-dir"
	echo "                                 [$doc_dir]"
	echo "  --icon-dir=dir                 location of icons. Will be prefixed"
	echo "                                 with the prefix-dir [share/pixmaps]"
	echo "  --icon-theme-dir=dir           location of icon theme."
	echo "                                 Will be prefixed with the prefix-dir"
	echo "                                 and postfixed with size-dirs [$icon_theme_dir]"
	echo "  --man-dir=dir                  location of the manual page (UNIX only)"
	echo "                                 Will be prefixed with the prefix-dir"
	echo "                                 [$man_dir]"
	echo "  --menu-dir=dir                 location of the menu item. (UNIX only, except OSX)"
	echo "                                 Will be prefixed with the prefix-dir"
	echo "                                 [share/applications]"
	echo "  --personal-dir=dir             location of the personal directory"
	echo "                                 [os-dependent default]"
	echo "  --shared-dir=dir               location of shared data files"
	echo "                                 [os-dependent default]"
	echo "  --install-dir=dir              specifies the root to install to."
	echo "                                 Useful to install into jails [/]"
	echo "  --binary-name                  the name used for the binary, icons,"
	echo "                                 desktop file, etc. when installing [openttd]"
	echo ""
	echo "Features and packages:"
	echo "  --enable-debug[=LVL]           enable debug-mode (LVL=[0123], 0 is release)"
	echo "  --enable-desync-debug=[LVL]    enable desync debug options (LVL=[012], 0 is none"
	echo "  --enable-profiling             enables profiling"
	echo "  --enable-lto                   enables GCC's Link Time Optimization (LTO)/ICC's"
	echo "                                 Interprocedural Optimization if available"
	echo "  --enable-dedicated             compile a dedicated server (without video)"
	echo "  --enable-static                enable static compile (doesn't work for"
	echo "                                 all HOSTs)"
	echo "  --enable-translator            enable extra output for translators"
	echo "  --enable-universal[=ARCH]      enable universal builds (OSX ONLY). Allowed is any combination"
	echo "                                 of architectures: i386 ppc ppc970 ppc64 x86_64"
	echo "                                 Default architectures are: i386 ppc"
	echo "  --enable-osx-g5                enables optimizations for ppc970 (G5) (OSX ONLY)"
	echo "  --disable-cocoa-quartz         disable the quartz window mode driver for Cocoa (OSX ONLY)"
	echo "  --disable-cocoa-quickdraw      disable the quickdraw window mode driver for Cocoa (OSX ONLY)"
	echo "  --disable-unicode              disable unicode support to build win9x"
	echo "                                 version (Win32 ONLY)"
	echo "  --enable-console               compile as a console application instead of as a GUI application."
	echo "                                 If this setting is active, debug output will appear in the same"
	echo "                                 console instead of opening a new window. (Win32 ONLY)"
	echo "  --disable-network              disable network support"
	echo "  --disable-assert               disable asserts (continue on errors)"
	echo "  --enable-strip                 enable any possible stripping"
	echo "  --without-osx-sysroot          disable the automatic adding of sysroot "
	echo "                                 (OSX ONLY)"
	echo "  --without-application-bundle   disable generation of application bundle"
	echo "                                 (OSX ONLY)"
	echo "  --without-menu-entry           Don't generate a menu item (Freedesktop based only)"
	echo "  --menu-group=group             Category in which the menu item will be placed (Freedesktop based only)"
	echo "  --menu-name=name               Name of the menu item when placed [OpenTTD]"
	echo "  --with-direct-music            enable direct music support (Win32 ONLY)"
	echo "  --with-sort=sort               define a non-default location for sort"
	echo "  --with-midi=midi               define which midi-player to use"
	echo "  --with-midi-arg=arg            define which args to use for the"
	echo "                                 midi-player"
	echo "  --with-libtimidity[=\"pkg-config libtimidity\"]"
	echo "                                 enables libtimidity support"
	echo "  --with-fluidsynth              enables fluidsynth support"
	echo "  --with-allegro[=\"pkg-config allegro\"]"
	echo "                                 enables Allegro video driver support"
	echo "  --with-cocoa                   enables COCOA video driver (OSX ONLY)"
	echo "  --with-sdl[=\"pkg-config sdl\"]  enables SDL video driver support"
	echo "  --with-zlib[=\"pkg-config zlib\"]"
	echo "                                 enables zlib support"
	echo "  --with-liblzma[=\"pkg-config liblzma\"]"
	echo "                                 enables liblzma support"
	echo "  --with-liblzo2[=liblzo2.a]     enables liblzo2 support"
	echo "  --with-png[=\"pkg-config libpng\"]"
	echo "                                 enables libpng support"
	echo "  --with-freetype[=\"pkg-config freetype2\"]"
	echo "                                 enables libfreetype support"
	echo "  --with-fontconfig[=\"pkg-config fontconfig\"]"
	echo "                                 enables fontconfig support"
	echo "  --with-xdg-basedir[=\"pkg-config libxdg-basedir\"]"
	echo "                                 enables XDG base directory support"
	echo "  --with-icu                     enables icu components for layout and sorting"
	echo "  --with-icu-layout[=\"pkg-config icu-lx\"]"
	echo "                                 enables icu components for layouting (right-to-left support)"
	echo "  --with-icu-sort[=\"pkg-config icu-i18n\"]"
	echo "                                 enables icu components for locale specific string sorting"
	echo "  --static-icu                   try to link statically (libsicu instead of"
	echo "                                 libicu; can fail as the new name is guessed)"
	echo "  --with-iconv[=iconv-path]      enables iconv support"
	echo "  --disable-builtin-depend       disable use of builtin deps finder"
	echo "  --with-makedepend[=makedepend] enables makedepend support"
	echo "  --with-ccache                  enables ccache support"
	echo "  --with-distcc                  enables distcc support"
	echo "  --without-grfcodec             disable usage of grfcodec and re-generation of base sets"
	echo "  --without-threads              disable threading support"
	echo "  --without-sse                  disable SSE support (x86/x86_64 only)"
	echo ""
	echo "Some influential environment variables:"
	echo "  CC                             C compiler command"
	echo "  CXX                            C++ compiler command"
	echo "  CFLAGS                         C compiler flags"
	echo "  CXXFLAGS                       C++ compiler flags"
	echo "  WINDRES                        windres command"
	echo "  LDFLAGS                        linker flags, e.g. -L<lib dir> if you"
	echo "                                 have libraries in a nonstandard"
	echo "                                 directory <lib dir>"
	echo "  CFLAGS_BUILD                   C compiler flags for build time tool generation"
	echo "  CXXFLAGS_BUILD                 C++ compiler flags for build time tool generation"
	echo "  LDFLAGS_BUILD                  linker flags for build time tool generation"
	echo "  PKG_CONFIG_PATH                additional library search paths (see \"man pkg-config\")"
	echo "  PKG_CONFIG_LIBDIR              replace the default library search path (see \"man pkg-config\")"
	echo ""
	echo "Use these variables to override the choices made by 'configure' or to help"
	echo "it to find libraries and programs with nonstandard names/locations."
}<|MERGE_RESOLUTION|>--- conflicted
+++ resolved
@@ -1317,11 +1317,6 @@
 		if [ $cc_version -ge 110 ]; then
 			# remark #2259: non-pointer conversion from ... to ... may lose significant bits
 			flags="$flags -wd2259"
-<<<<<<< HEAD
-			# Use c++0x mode so static_assert() is available
-			cxxflags="$cxxflags -std=c++11"
-=======
->>>>>>> 962a9c54
 		fi
 
 		if [ $cc_version -lt 140 ]; then
@@ -1388,14 +1383,7 @@
 			flags="$flags -Wno-unused-variable"
 		fi
 
-<<<<<<< HEAD
-		if [ "$cc_version" -ge "33" ]; then
-			# clang completed C++11 support in version 3.3
-			flags="$flags -std=c++11"
-		else
-=======
 		if [ "$cc_version" -lt "33" ]; then
->>>>>>> 962a9c54
 			log 1 "configure: error: clang version is too old: `$1 -v 2>&1 | head -n 1`, minumum: 3.3"
 			exit 1
 		fi
@@ -1458,15 +1446,6 @@
 			flags="$flags -Wnon-virtual-dtor"
 		fi
 
-<<<<<<< HEAD
-		if [ $cc_version -ge 403 ] && [ $cc_version -lt 600 ]; then
-			# Use gnu++0x mode so static_assert() is available.
-			# Don't use c++0x, it breaks mingw (with gcc 4.4.0).
-			cxxflags="$cxxflags -std=gnu++11"
-		fi
-
-=======
->>>>>>> 962a9c54
 		if [ $cc_version -eq 405 ]; then
 			# Prevent optimisation supposing enums are in a range specified by the standard
 			# For details, see http://gcc.gnu.org/PR43680
