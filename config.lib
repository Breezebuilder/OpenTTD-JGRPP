--- conflicted
+++ resolved
@@ -1423,16 +1423,15 @@
 			flags="$flags -Wno-free-nonheap-object"
 		fi
 
-<<<<<<< HEAD
 		if [ $cc_version -ge 49 ]; then
 			# Enable use of C++11 custom allocators
 			CFLAGS="$CFLAGS -DCUSTOM_ALLOCATOR"
-=======
+		fi
+
 		if [ $cc_version -ge 60 ]; then
 			# -flifetime-dse=2 (default since GCC 6) doesn't play
 			# well with our custom pool item allocator
 			cxxflags="$cxxflags -flifetime-dse=1"
->>>>>>> 5ac736ec
 		fi
 
 		if [ "$enable_lto" != "0" ]; then
