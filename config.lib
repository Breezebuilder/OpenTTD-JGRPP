# $Id$

# This file is part of OpenTTD.
# OpenTTD is free software; you can redistribute it and/or modify it under the terms of the GNU General Public License as published by the Free Software Foundation, version 2.
# OpenTTD is distributed in the hope that it will be useful, but WITHOUT ANY WARRANTY; without even the implied warranty of MERCHANTABILITY or FITNESS FOR A PARTICULAR PURPOSE.
# See the GNU General Public License for more details. You should have received a copy of the GNU General Public License along with OpenTTD. If not, see <http://www.gnu.org/licenses/>.

log() {
	if [ $1 = "1" ]; then
		shift
		echo "$@"
	else
		shift
	fi
	echo "$@" >> $config_log
}

set_default() {
	ignore_extra_parameters="0"
	# We set all kinds of defaults for params. Later on the user can override
	# most of them; but if they don't, this default is used.
	build=""
	host=""
	cc_build=""
	cc_host=""
	cxx_build=""
	cxx_host=""
	windres=""
	strip=""
	lipo=""
	awk="awk"
	pkg_config="pkg-config"
	os="DETECT"
	endian="AUTO"
	cpu_type="DETECT"
	config_log="config.log"
	prefix_dir="/usr/local"
	binary_dir="games"
	data_dir="share/games/openttd"
	doc_dir="1"
	icon_dir="share/pixmaps"
	icon_theme_dir="1"
	personal_dir="1"
	shared_dir="1"
	install_dir="/"
	man_dir="1"
	menu_dir="1"
	menu_group="Game;"
	menu_name="OpenTTD"
	binary_name="openttd"
	enable_debug="0"
	enable_desync_debug="0"
	enable_profiling="0"
	enable_lto="0"
	enable_dedicated="0"
	enable_network="1"
	enable_static="1"
	enable_translator="0"
	enable_unicode="1"
	enable_console="1";
	enable_assert="1"
	enable_strip="0"
	enable_universal="0"
	enable_osx_g5="0"
	enable_cocoa_quartz="1"
	enable_cocoa_quickdraw="1"
	with_osx_sysroot="1"
	with_application_bundle="1"
	with_menu_entry="1"
	with_allegro="1"
	with_sdl="1"
	with_cocoa="1"
	with_zlib="1"
	with_lzma="1"
	with_lzo2="1"
	with_xdg_basedir="1"
	with_png="1"
	enable_builtin_depend="1"
	with_makedepend="0"
	with_direct_music="1"
	with_sort="1"
	with_iconv="1"
	with_midi=""
	with_midi_arg=""
	with_libtimidity="1"
	with_freetype="1"
	with_fontconfig="1"
	with_icu_layout="1"
	with_icu_sort="1"
	static_icu="0"
	with_psp_config="1"
	with_threads="1"
	with_distcc="1"
	with_ccache="1"
	with_nforenum="1"
	with_grfcodec="1"
	with_sse="1"
	with_libbfd="1"
	with_bfd_extra_debug="1"
	with_self_gdb_debug="1"

	save_params_array="
		build
		host
		cc_build
		cc_host
		cxx_build
		cxx_host
		windres
		strip
		lipo
		awk
		pkg_config
		os
		endian
		cpu_type
		config_log
		prefix_dir
		binary_dir
		data_dir
		doc_dir
		icon_dir
		icon_theme_dir
		man_dir
		menu_dir
		personal_dir
		shared_dir
		install_dir
		menu_group
		menu_name
		binary_name
		enable_debug
		enable_desync_debug
		enable_profiling
		enable_lto
		enable_dedicated
		enable_network
		enable_static
		enable_translator
		enable_unicode
		enable_console
		enable_assert
		enable_strip
		enable_universal
		enable_osx_g5
		enable_cocoa_quartz
		enable_cocoa_quickdraw
		with_osx_sysroot
		with_application_bundle
		with_allegro
		with_sdl
		with_cocoa
		with_zlib
		with_lzma
		with_lzo2
		with_xdg_basedir
		with_png
		enable_builtin_depend
		with_makedepend
		with_direct_music
		with_sort
		with_iconv
		with_midi
		with_midi_arg
		with_libtimidity
		with_freetype
		with_fontconfig
		with_icu_layout
		with_icu_sort
		static_icu
		with_psp_config
		with_threads
		with_distcc
		with_ccache
		with_grfcodec
		with_nforenum
		with_sse
		with_libbfd
		with_bfd_extra_debug
		with_self_gdb_debug
<<<<<<< HEAD
	CC CXX CFLAGS CXXFLAGS LDFLAGS CFLAGS_BUILD CXXFLAGS_BUILD LDFLAGS_BUILD"
=======
	CC CXX CFLAGS CXXFLAGS LDFLAGS CFLAGS_BUILD CXXFLAGS_BUILD LDFLAGS_BUILD PKG_CONFIG_PATH PKG_CONFIG_LIBDIR"
>>>>>>> 4a6ddb2d
}

detect_params() {
	# Walk over all params from the user and override any default settings if
	#  needed. This also handles any invalid option.
	for p in "$@"; do
		if [ -n "$prev_p" ]; then
			eval "$prev_p=\$p"
			prev_p=
			continue
		fi

		optarg=`expr "x$p" : 'x[^=]*=\(.*\)'`

		case "$p" in
			--help | -h | -\?)            showhelp; exit 0;;

			--config-log)                 prev_p="config_log";;
			--config-log=*)               config_log="$optarg";;

			--build)                      prev_p="build";;
			--build=*)                    build="$optarg";;

			--host)                       prev_p="host";;
			--host=*)                     host="$optarg";;

			--os)                         prev_p="os";;
			--os=*)                       os="$optarg";;

			--cpu-type)                   prev_p="cpu_type";;
			--cpu-type=*)                 cpu_type="$optarg";;

			--cc-build)                   prev_p="cc_build";;
			--cc-build=*)                 cc_build="$optarg";;
			--cc-host)                    prev_p="cc_host";;
			--cc-host=*)                  cc_host="$optarg";;
			--cxx-build)                  prev_p="cxx_build";;
			--cxx-build=*)                cxx_build="$optarg";;
			--cxx-host)                   prev_p="cxx_host";;
			--cxx-host=*)                 cxx_host="$optarg";;
			--windres)                    prev_p="windres";;
			--windres=*)                  windres="$optarg";;
			--awk)                        prev_p="awk";;
			--awk=*)                      awk="$optarg";;
			--pkg-config)                 prev_p="pkg_config";;
			--pkg-config=*)               pkg_config="$optarg";;
			--strip)                      prev_p="strip";;
			--strip=*)                    strip="$optarg";;
			--lipo)                       prev_p="lipo";;
			--lipo=*)                     lipo="$optarg";;

			--endian)                     prev_p="endian";;
			--endian=*)                   endian="$optarg";;



			# Alias --prefix with --prefix-dir, for compatibility with GNU autotools
			--prefix-dir | --prefix)      prev_p="prefix_dir";;
			--prefix-dir=* | --prefix=*)  prefix_dir="$optarg";;

			--binary-dir)                 prev_p="binary_dir";;
			--binary-dir=*)               binary_dir="$optarg";;

			--data-dir)                   prev_p="data_dir";;
			--data-dir=*)                 data_dir="$optarg";;

			--doc-dir)                    prev_p="doc_dir";;
			--doc-dir=*)                  doc_dir="$optarg";;

			--icon-dir)                   prev_p="icon_dir";;
			--icon-dir=*)                 icon_dir="$optarg";;

			--icon-theme-dir)             prev_p="icon_theme_dir";;
			--icon-theme-dir=*)           icon_theme_dir="$optarg";;
			--without-icon-theme)         icon_theme_dir="";;

			--menu-dir)                   prev_p="menu_dir";;
			--menu-dir=*)                 menu_dir="$optarg";;
			--without-menu-entry)         menu_dir="";;

			--menu-name)                  prev_p="menu_name";;
			--menu-name=*)                menu_name="$optarg";;

			--binary-name)                prev_p="binary_name";;
			--binary-name=*)              binary_name="$optarg";;

			--man-dir)                    prev_p="man_dir";;
			--man-dir=*)                  man_dir="$optarg";;

			--personal-dir)               prev_p="personal_dir";;
			--personal-dir=*)             personal_dir="$optarg";;
			--without-personal-dir)       personal_dir="";;

			--shared-dir)                 prev_p="shared_dir";;
			--shared-dir=*)               shared_dir="$optarg";;
			--without-shared-dir)         shared_dir="";;

			--install-dir)                prev_p="install_dir";;
			--install-dir=*)              install_dir="$optarg";;



			--menu-group)                 prev_p="menu_group";;
			--menu-group=*)               menu_group="$optarg";;



			--enable-debug)               enable_debug="1";;
			--enable-debug=*)             enable_debug="$optarg";;
			--enable-desync-debug)        enable_desync_debug="1";;
			--enable-desync-debug=*)      enable_desync_debug="$optarg";;
			--enable-profiling)           enable_profiling="1";;
			--enable-profiling=*)         enable_profiling="$optarg";;
			--enable-lto)                 enable_lto="1";;
			--enable-lto=*)               enable_lto="$optarg";;
			--enable-ipo)                 enable_lto="1";;
			--enable-ipo=*)               enable_lto="$optarg";;
			--enable-dedicated)           enable_dedicated="1";;
			--enable-dedicated=*)         enable_dedicated="$optarg";;
			--enable-network)             enable_network="2";;
			--enable-network=*)           enable_network="$optarg";;
			--disable-network)            enable_network="0";;
			--disable-static)             enable_static="0";;
			--enable-static)              enable_static="2";;
			--enable-static=*)            enable_static="$optarg";;
			--disable-translator)         enable_translator="0";;
			--enable-translator)          enable_translator="2";;
			--enable-translator=*)        enable_translator="$optarg";;
			--disable-assert)             enable_assert="0";;
			--enable-assert)              enable_assert="2";;
			--enable-assert=*)            enable_assert="$optarg";;
			--disable-strip)              enable_strip="0";;
			--enable-strip)               enable_strip="2";;
			--enable-strip=*)             enable_strip="$optarg";;
			--disable-universal)          enable_universal="0";;
			--enable-universal)           enable_universal="i386 ppc";;
			--enable-universal=*)         enable_universal="$optarg";;
			--disable-osx-g5)             enable_osx_g5="0";;
			--enable-osx-g5)              enable_osx_g5="2";;
			--enable-osx-g5=*)            enable_osx_g5="$optarg";;
			--disable-unicode)            enable_unicode="0";;
			--enable-unicode)             enable_unicode="2";;
			--enable-unicode=*)           enable_unicode="$optarg";;
			--disable-console)            enable_console="0";;
			--enable-console)             enable_console="2";;
			--enable-console=*)           enable_console="$optarg";;

			--disable-cocoa-quartz)       enable_cocoa_quartz="0";;
			--enable-cocoa-quartz)        enable_cocoa_quartz="2";;
			--enable-cocoa-quartz=*)      enable_cocoa_quartz="$optarg";;
			--disable-cocoa-quickdraw)    enable_cocoa_quickdraw="0";;
			--enable-cocoa-quickdraw)     enable_cocoa_quickdraw="2";;
			--enable-cocoa-quickdraw=*)   enable_cocoa_quickdraw="$optarg";;

			--with-allegro)               with_allegro="2";;
			--without-allegro)            with_allegro="0";;
			--with-allegro=*)             with_allegro="$optarg";;

			--with-sdl)                   with_sdl="2";;
			--without-sdl)                with_sdl="0";;
			--with-sdl=*)                 with_sdl="$optarg";;

			--with-cocoa)                 with_cocoa="2";;
			--without-cocoa)              with_cocoa="0";;
			--with-cocoa=*)               with_cocoa="$optarg";;

			--with-zlib)                  with_zlib="2";;
			--without-zlib)               with_zlib="0";;
			--with-zlib=*)                with_zlib="$optarg";;

			--with-lzma)                  with_lzma="2";;
			--without-lzma)               with_lzma="0";;
			--with-lzma=*)                with_lzma="$optarg";;
			--with-liblzma)               with_lzma="2";;
			--without-liblzma)            with_lzma="0";;
			--with-liblzma=*)             with_lzma="$optarg";;

			--with-lzo2)                  with_lzo2="2";;
			--without-lzo2)               with_lzo2="0";;
			--with-lzo2=*)                with_lzo2="$optarg";;
			--with-liblzo2)               with_lzo2="2";;
			--without-liblzo2)            with_lzo2="0";;
			--with-liblzo2=*)             with_lzo2="$optarg";;

			--with-xdg-basedir)           with_xdg_basedir="2";;
			--without-xdg-basedir)        with_xdg_basedir="0";;
			--with-xdg-basedir=*)         with_xdg_basedir="$optarg";;
			--with-libxdg-basedir)        with_xdg_basedir="2";;
			--without-libxdg-basedir)     with_xdg_basedir="0";;
			--with-libxdg-basedir=*)      with_xdg_basedir="$optarg";;

			--with-png)                   with_png="2";;
			--without-png)                with_png="0";;
			--with-png=*)                 with_png="$optarg";;
			--with-libpng)                with_png="2";;
			--without-libpng)             with_png="0";;
			--with-libpng=*)              with_png="$optarg";;

			--with-libtimidity)           with_libtimidity="2";;
			--without-libtimidity)        with_libtimidity="0";;
			--with-libtimidity=*)         with_libtimidity="$optarg";;

			--with-freetype)              with_freetype="2";;
			--without-freetype)           with_freetype="0";;
			--with-freetype=*)            with_freetype="$optarg";;
			--with-libfreetype)           with_freetype="2";;
			--without-libfreetype)        with_freetype="0";;
			--with-libfreetype=*)         with_freetype="$optarg";;

			--with-fontconfig)            with_fontconfig="2";;
			--without-fontconfig)         with_fontconfig="0";;
			--with-fontconfig=*)          with_fontconfig="$optarg";;
			--with-libfontconfig)         with_fontconfig="2";;
			--without-libfontconfig)      with_fontconfig="0";;
			--with-libfontconfig=*)       with_fontconfig="$optarg";;

			--with-icu)                   with_icu_layout="2";with_icu_sort="2";;
			--without-icu)                with_icu_layout="0";with_icu_sort="0";;
			--with-icu=*)                 with_icu_layout="$optarg";with_icu_sort="$optarg";;
			--with-libicu)                with_icu_layout="2";with_icu_sort="2";;
			--without-libicu)             with_icu_layout="0";with_icu_sort="0";;
			--with-libicu=*)              with_icu_layout="$optarg";with_icu_sort="$optarg";;
			--with-icu-layout)            with_icu_layout="2";;
			--without-icu-layout)         with_icu_layout="0";;
			--with-icu-layout=*)          with_icu_layout="$optarg";;
			--with-icu-sort)              with_icu_sort="2";;
			--without-icu-sort)           with_icu_sort="0";;
			--with-icu-sort=*)            with_icu_sort="$optarg";;
			--static-icu)                 static_icu="1";;
			--static-icu=*)               static_icu="$optarg";;
			--static-libicu)              static_icu="1";;
			--static-libicu=*)            static_icu="$optarg";;

			--with-psp-config)            with_psp_config="2";;
			--without-psp-config)         with_psp_config="0";;
			--with-psp-config=*)          with_psp_config="$optarg";;

			--disable-builtin-depend)     enable_builtin_depend="0";;
			--enable-builtin-depend)      enable_builtin_depend="2";;
			--enable-builtin-depend=*)    enable_builtin_depend="$optarg";;

			--with-makedepend)            with_makedepend="2";;
			--without-makedepend)         with_makedepend="0";;
			--with-makedepend=*)          with_makedepend="$optarg";;

			--with-direct-music)          with_direct_music="2";;
			--without-direct-music)       with_direct_music="0";;
			--with-direct-music=*)        with_direct_music="$optarg";;

			--with-sort)                  with_sort="2";;
			--without-sort)               with_sort="0";;
			--with-sort=*)                with_sort="$optarg";;

			--with-iconv)                 with_iconv="2";;
			--without-iconv)              with_iconv="0";;
			--with-iconv=*)               with_iconv="$optarg";;

			--with-midi=*)                with_midi="$optarg";;
			--with-midi-arg=*)            with_midi_arg="$optarg";;

			--without-distcc)             with_distcc="0";;
			--with-distcc)                with_distcc="2";;
			--with-distcc=*)              with_distcc="$optarg";;

			--without-ccache)             with_ccache="0";;
			--with-ccache)                with_ccache="2";;
			--with-ccache=*)              with_ccache="$optarg";;

			--without-nforenum)           with_nforenum="0";;
			--with-nforenum)              with_nforenum="2";;
			--with-nforenum=*)            with_nforenum="$optarg";;

			--without-grfcodec)           with_grfcodec="0";;
			--with-grfcodec)              with_grfcodec="2";;
			--with-grfcodec=*)            with_grfcodec="$optarg";;

			--without-osx-sysroot)        with_osx_sysroot="0";;
			--with-osx-sysroot)           with_osx_sysroot="2";;
			--with-osx-sysroot=*)         with_osx_sysroot="$optarg";;

			--without-application-bundle) with_application_bundle="0";;
			--with-application-bundle)    with_application_bundle="1";;
			--with-application-bundle=*)  with_application_bundle="$optarg";;

			--without-threads)            with_threads="0";;
			--with-threads)               with_threads="1";;
			--with-threads=*)             with_threads="$optarg";;

			--without-sse)                with_sse="0";;
			--with-sse)                   with_sse="1";;
			--with-sse=*)                 with_sse="$optarg";;

			--without-libbfd)             with_libbfd="0";;
			--with-libbfd)                with_libbfd="1";;
			--with-libbfd=*)              with_libbfd="$optarg";;

			--without-bfd-extra-debug)    with_bfd_extra_debug="0";;
			--with-bfd-extra-debug)       with_bfd_extra_debug="1";;
			--with-bfd-extra-debug=*)     with_bfd_extra_debug="$optarg";;

			--without-self-gdb-debug)     with_self_gdb_debug="0";;
			--with-self-gdb-debug)        with_self_gdb_debug="1";;
			--with-self-gdb-debug=*)      with_self_gdb_debug="$optarg";;

			CC=* | --CC=*)                CC="$optarg";;
			CXX=* | --CXX=*)              CXX="$optarg";;
			CFLAGS=* | --CFLAGS=*)        CFLAGS="$optarg";;
			CXXFLAGS=* | --CXXFLAGS=*)    CXXFLAGS="$optarg";;
			LDFLAGS=* | --LDFLAGS=*)      LDFLAGS="$optarg";;
			CFLAGS_BUILD=* | --CFLAGS_BUILD=* | --CFLAGS-BUILD=*)     CFLAGS_BUILD="$optarg";;
			CXXFLAGS_BUILD=* | --CXXFLAGS_BUILD=* | --CXXFLAGS-BUILD=*) CXXFLAGS_BUILD="$optarg";;
			LDFLAGS_BUILD=* | --LDFLAGS_BUILD=* | --LDFLAGS-BUILD=*)   LDFLAGS_BUILD="$optarg";;
			PKG_CONFIG_PATH=* | --PKG_CONFIG_PATH=* | --PKG-CONFIG-PATH=*) PKG_CONFIG_PATH="$optarg";;
			PKG_CONFIG_LIBDIR=* | --PKG_CONFIG_LIBDIR=* | --PKG-CONFIG-LIBDIR=*) PKG_CONFIG_LIBDIR="$optarg";;

			--ignore-extra-parameters)    ignore_extra_parameters="1";;

			--* | -*)
				if [ "$ignore_extra_parameters" = "0" ]; then
					log 1 "Unknown option $p"
					exit 1
				else
					log 1 "Unknown option $p ignored"
				fi
				;;
		esac
	done

	if [ -n "$prev_p" ]; then
		log 1 "configure: error: missing argument to --$prev_p"
		exit 1
	fi

	# Clean the logfile
	echo "" > $config_log
	log 2 "Invocation: $0 $*"
	if [ "$ignore_extra_parameters" = "0" -o ! -f config.invocation ]; then
		echo "$0 $*" > config.invocation
		CONFIGURE_INVOCATION="$0 $*"
	else
		CONFIGURE_INVOCATION="`cat config.invocation`"
	fi
}

save_params() {
	# Here we save all params, so we can later on do an exact redo of this
	#  configuration, without having the user to re-input stuff

	echo "Running configure with following options:" >> $config_log
	echo "" >> $config_log

	configure="$CONFIGURE_EXECUTABLE --ignore-extra-parameters"
	for p in $save_params_array; do
		eval "v=\"\$$p\""
		p=`echo "$p" | sed 's@_@-@g;s@\n@@g;s@ @\\ @g'`
		# Only save those params that aren't empty
		configure="$configure --$p=\"$v\""
	done

	echo "$configure" >> $config_log
	echo "$configure" > config.cache
	echo "" >> $config_log
}

# Export a variable so tools like pkg-config can see it when invoked.
# If the variable contains an empty string then unset it.
# $1 - name of the variable to export or unset
export_or_unset() {
	eval local value=\$$1
	if [ -n "$value" ]; then
		export $1;
		log 2 "using $1=$value";
	else
		unset $1;
		log 2 "not using $1";
	fi
}

check_params() {
	# Some params want to be in full uppercase, else they might not work as
	# expected.. fix that here

	endian=`echo $endian | tr '[a-z]' '[A-Z]'`
	os=`echo $os | tr '[a-z]' '[A-Z]'`
	cpu_type=`echo $cpu_type | tr '[a-z]' '[A-Z]'`

	# Export some variables to be used by pkg-config
	#
	# PKG_CONFIG_LIBDIR variable musn't be set if we are not willing to
	# override the default pkg-config search path, it musn't be an empty
	# string. If the variable is empty (e.g. when an empty string comes
	# from config.cache) then unset it. This way the "don't override" state
	# will be properly preserved when (re)configuring.
	export_or_unset PKG_CONFIG_PATH
	export_or_unset PKG_CONFIG_LIBDIR

	# Check if all params have valid values

	# Endian only allows AUTO, LE and, BE
	if [ -z "`echo $endian | egrep '^(AUTO|LE|BE|PREPROCESSOR)$'`" ]; then
		log 1 "configure: error: invalid option --endian=$endian"
		log 1 " Available options are: --endian=[AUTO|LE|BE]"
		exit 1
	fi
	if [ "$endian" = "PREPROCESSOR" ] && [ "$os" != "OSX" ]; then
		log 1 "configure: error: invalid option --endian=$endian"
		log 1 " PREPROCESSOR is only available for OSX"
		exit 1
	fi
	# OS only allows DETECT, UNIX, OSX, FREEBSD, DRAGONFLY, OPENBSD, NETBSD, MORPHOS, BEOS, HAIKU, SUNOS, CYGWIN, MINGW, OS2, DOS, WINCE, and PSP
	if [ -z "`echo $os | egrep '^(DETECT|UNIX|OSX|FREEBSD|DRAGONFLY|OPENBSD|NETBSD|HPUX|MORPHOS|BEOS|HAIKU|SUNOS|CYGWIN|MINGW|OS2|DOS|WINCE|PSP)$'`" ]; then
		log 1 "configure: error: invalid option --os=$os"
		log 1 " Available options are: --os=[DETECT|UNIX|OSX|FREEBSD|DRAGONFLY|OPENBSD|NETBSD|HPUX|MORPHOS|BEOS|HAIKU|SUNOS|CYGWIN|MINGW|OS2|DOS|WINCE|PSP]"
		exit 1
	fi
	# cpu_type can be either 32 or 64
	if [ -z "`echo $cpu_type | egrep '^(32|64|DETECT)$'`" ]; then
		log 1 "configure: error: invalid option --cpu-type=$cpu_type"
		log 1 " Available options are: --cpu-type[=DETECT|32|64]"
		exit 1
	fi
	# enable_debug should be between 0 and 4
	if [ -z "`echo $enable_debug | egrep '^[0123]$'`" ]; then
		log 1 "configure: error: invalid option --enable-debug=$enable_debug"
		log 1 " Available options are: --enable-debug[=0123]"
		exit 1
	fi

	# enable_desync_debug should be between 0 and 3
	if [ -z "`echo $enable_desync_debug | egrep '^[012]$'`" ]; then
		log 1 "configure: error: invalid option --enable-desync-debug=$enable_desync_debug"
		log 1 " Available options are: --enable-desync-debug[=012]"
		exit 1
	fi

	detect_awk

	detect_os

	check_build
	check_host

	# Check for universal builds; they only make sense for OSX, so fail if enabled for another OS
	if [ "$enable_universal" = "0" ]; then
		log 1 "checking universal build... no"
	else
		if [ "$os" != "OSX" ]; then
			log 1 "configure: error: --enable-universal only works on OSX"
			exit 1
		fi
		log 1 "checking universal build... yes, for: $enable_universal"
	fi

	# Already detected by check_build
	log 1 "checking build cc... $cc_build"
	log 1 "checking host cc... $cc_host"

	check_cxx_build
	check_cxx_host
	check_windres
	if [ "$enable_strip" != "0" ]; then
		check_strip
	else
		log 1 "checking strip... disabled"
	fi
	check_lipo

	if [ "$enable_builtin_depend" != "0" ]; then
		log 1 "checking builtin depend... yes"
		makedepend="\$(SRC_OBJS_DIR)/\$(DEPEND)"
	else
		log 1 "checking builtin depend... no"
	fi

	check_makedepend
	detect_cputype
	detect_sse_capable_architecture

	if [ "$enable_static" = "1" ]; then
		if [ "$os" = "MINGW" ] || [ "$os" = "CYGWIN" ] || [ "$os" = "MORPHOS" ] || [ "$os" = "DOS" ]; then
			enable_static="2"
		else
			enable_static="0"
		fi
	fi

	if [ "$enable_static" != "0" ]; then
		log 1 "checking static... yes"

		if [ "$os" != "MINGW" ] && [ "$os" != "CYGWIN" ] && [ "$os" != "OSX" ] && [ "$os" != "MORPHOS" ] && [ "$os" != "DOS" ]; then
			log 1 "WARNING: static is only known to work on Windows, DOS, MacOSX and MorphOS"
			log 1 "WARNING: use static at your own risk on this platform"

			sleep 5
		fi
	else
		log 1 "checking static... no"
	fi

	if [ "$enable_unicode" = "1" ]; then
		if [ "$os" = "MINGW" ] || [ "$os" = "CYGWIN" ] || [ "$os" = "DOS" ]; then
			enable_unicode="2"
		else
			enable_unicode="0"
		fi
	fi

	if [ "$enable_unicode" != "0" ]; then
		log 1 "checking unicode... yes"
	else
		log 1 "checking unicode... no"
	fi

	# Show what we configured
	if [ "$enable_debug" = "0" ]; then
		log 1 "using debug level... no"
	elif [ "$enable_profiling" != "0" ]; then
		log 1 "using debug level... profiling (debug level $enable_debug)"
	else
		log 1 "using debug level... level $enable_debug"
	fi

	if [ "$enable_desync_debug" = "0" ]; then
		log 1 "using desync debug level... no"
	else
		log 1 "using desync debug level... level $enable_desync_debug"
		log 1 "WARNING: desync debug functions slow down the game considerably."
		log 1 "WARNING: use only when you are instructed to do so"
		log 1 "         or when you know what you are doing."

		sleep 5
	fi

	if [ "$enable_lto" != "0" ]; then
		# GCC 4.5 outputs '%{flto}', GCC 4.6 outputs '%{flto*}'
		has_lto=`($cxx_build -dumpspecs 2>&1 | grep '\%{flto') || ($cxx_build -help ipo 2>&1 | grep '\-ipo')`
		if [ -n "$has_lto" ]; then
			log 1 "using link time optimization... yes"
		else
			enable_lto="0"
			log 1 "using link time optimization... no"
			log 1 "WARNING: you selected link time optimization but it is not found."
			sleep 5
		fi
	else
		log 1 "using link time optimization... no"
	fi


	if [ "$os" != "OSX" ] && [ "$with_osx_sysroot" != "0" ]; then
		if [ "$with_osx_sysroot" = "1" ]; then
			with_osx_sysroot="0"

			log 1 "checking OSX sysroot... not OSX, skipping"
		else
			log 1 "configure: error: --with-osx-sysroot only works if OSX is the target"
			exit 1
		fi
	fi

	if [ "$with_osx_sysroot" != "0" ]; then
		if [ "$enable_universal" = "0" ] && [ "$with_osx_sysroot" != "1" ] && [ "$with_osx_sysroot" != "2" ]; then
			# Sysroot manually specified? Check for usability
			log 1 "checking OSX sysroot... $with_osx_sysroot"
			if ! check_osx_sdk "$with_osx_sysroot"; then
				log 1 "Passed sysroot not found/not functional"
				exit 1
			fi
		else
			# If autodetect and no universal, use system default
			if [ "$with_osx_sysroot" = "1" ] && [ "$enable_universal" = "0" ]; then
				log 1 "checking OSX sysroot... no (use system default)"
			else
				log 1 "checking OSX sysroot... automatically"
				detect_osx_sdk
			fi
		fi

		if [ -n "$osx_sdk_path" ]; then
			if [ "$enable_universal" != "0" ]; then
				if [ -z "$osx_sdk_104_path" ]; then
					log 1 "WARNING: Could not find a usable 10.4u SDK, the resulting"
					log 1 "WARNING: binary will only run on OSX 10.5 or later"
					osx_sdk_104_path="$osx_sdk_path"
				fi
				OSX_SYSROOT="-isysroot $osx_sdk_104_path"
				OSX_LD_SYSROOT="-Wl,-syslibroot,$osx_sdk_104_path"
			else
				OSX_SYSROOT="-isysroot $osx_sdk_path"
				OSX_LD_SYSROOT="-Wl,-syslibroot,$osx_sdk_path"
			fi
		fi
	else
		if [ "$os" = "OSX" ]; then
			log 1 "checking OSX sysroot... no (use system default)"
		fi
	fi

	detect_allegro
	detect_sdl
	detect_cocoa

	if [ "$enable_dedicated" != "0" ]; then
		log 1 "checking GDI video driver... dedicated server, skipping"
		log 1 "checking dedicated... found"

		if [ "$enable_network" = "0" ]; then
			log 1 "configure: error: building a dedicated server without network support is pointless"
			exit 1
		fi
	else
		if [ "$os" = "MINGW" ] || [ "$os" = "CYGWIN" ] || [ "$os" = "WINCE" ]; then
			log 1 "checking GDI video driver... found"
		else
			log 1 "checking GDI video driver... not Windows, skipping"
		fi

		if [ -z "$allegro_config" ] && [ -z "$sdl_config" ] && [ "$with_cocoa" = 0 ] && [ "$os" != "MINGW" ] && [ "$os" != "CYGWIN" ] && [ "$os" != "WINCE" ]; then
			log 1 "configure: error: no video driver development files found"
			log 1 " If you want a dedicated server use --enable-dedicated as parameter"
			exit 1
		else
			log 1 "checking dedicated... not selected"
		fi
	fi

	if [ "$os" != "MINGW" ] && [ "$os" != "CYGWIN" ]; then
		log 1 "checking console application... not Windows, skipping"
	elif [ "$enable_console" = "1" ] && [ "$enable_dedicated" != "0" ]; then
		log 1 "checking console application... dedicated server, enabled"
		enable_console="2"
	elif [ "$enable_console" = "1" ]; then
		log 1 "checking console application... disabled (only used when forced)"
		enable_console="0"
	elif [ "$enable_console" = "0" ]; then
		log 1 "checking console application... disabled"
	else
		log 1 "checking console application... enabled"
	fi

	if [ "$enable_network" = "1" ] && [ "$os" = "DOS" ]; then
		log 1 "checking network... DOS, skipping"
		enable_network=0
	elif [ "$enable_network" != "0" ]; then
		log 1 "checking network... found"
	else
		log 1 "checking network... disabled"
	fi

	log 1 "checking squirrel... found"
	SCRIPT_SRC_DIR="$ROOT_DIR/src/3rdparty/squirrel/include"

	if [ "$enable_translator" != "0" ]; then
		log 1 "checking translator... debug"
		# -t shows TODO items, normally they are muted
		strgen_flags="-t"
	else
		log 1 "checking translator... no"
		strgen_flags=""
	fi

	if [ "$enable_assert" != "0" ]; then
		log 1 "checking assert... enabled"
	else
		log 1 "checking assert... disabled"
	fi

	pre_detect_with_zlib=$with_zlib
	detect_zlib

	if [ "$with_zlib" = "0" ] || [ -z "$zlib-config" ]; then
		log 1 "WARNING: zlib was not detected or disabled"
		log 1 "WARNING: OpenTTD doesn't require zlib, but it does mean that many features"
		log 1 "WARNING: (like loading most old savegames/scenarios, loading heightmaps,"
		log 1 "WARNING: using PNG, or using fonts, ...) will be disabled."
		if [ "$pre_detect_with_zlib" = "0" ]; then
			log 1 "WARNING: We strongly suggest you to install zlib."
		else
			log 1 "configure: error: no zlib detected"
			log 1 " If you want to compile without zlib use --without-zlib as parameter"
			exit
		fi
	fi

	pre_detect_with_lzma=$with_lzma
	detect_lzma

	if [ "$with_lzma" = "0" ] || [ -z "$lzma_config" ]; then
		log 1 "WARNING: lzma was not detected or disabled"
		log 1 "WARNING: OpenTTD doesn't require lzma, but it does mean that many features"
		log 1 "WARNING: (like loading most savegames/scenarios and joining most servers)"
		log 1 "WARNING: will be disabled."
		if [ "$pre_detect_with_lzma" = "0" ]; then
			log 1 "WARNING: We strongly suggest you to install liblzma."
			log 1 "configure: error: no liblzma detected"
		else
			log 1 " If you want to compile without lzma use --without-lzma as parameter"
			exit
		fi
	fi

	pre_detect_with_lzo2=$with_lzo2
	detect_lzo2

	if [ "$with_lzo2" = "0" ] || [ -z "$lzo2" ]; then
		log 1 "WARNING: liblzo2 was not detected or disabled"
		log 1 "WARNING: OpenTTD doesn't require liblzo2, but it does mean that"
		log 1 "WARNING: loading old savegames/scenarios will be disabled."
		if [ "$pre_detect_with_lzo2" = "0" ]; then
			log 1 "WARNING: We strongly suggest you to install liblzo2."
		else
			log 1 "configure: error: no liblzo2 detected"
			log 1 " If you want to compile without liblzo2 use --without-liblzo2 as parameter"
			exit
		fi
	fi

	detect_xdg_basedir
	detect_png
	detect_freetype
	detect_fontconfig
	detect_icu_layout
	detect_icu_sort
	detect_pspconfig
	detect_libtimidity

	if [ "$with_direct_music" != "0" ]; then
		if [ "$os" != "MINGW" ] && [ "$os" != "CYGWIN" ]; then
			if [ "$with_direct_music" != "1" ]; then
				log 1 "configure: error: direct-music is only supported on Win32 targets"
				exit 1
			fi
			with_direct_music="0"

			log 1 "checking direct-music... not Windows, skipping"
		else
			check_direct_music
		fi
	fi

	detect_sort

	if [ "$os" = "OSX" ] && [ "$endian" = "AUTO" ]; then
		endian="PREPROCESSOR"
	fi

	log 1 "checking endianness... $endian"

	# Suppress language errors when there is a version defined, indicating a release
	#  It just isn't pretty if any release produces warnings in the languages.
	if [ -f "$ROOT_DIR/version" ]; then
		lang_suppress="yes"
		log 1 "suppress language errors... yes"
	else
		lang_suppress=""
		log 1 "suppress language errors... no"
	fi

	if [ "$enable_debug" = "0" ] && [ "$enable_profiling" = "0" ] && [ "$enable_strip" != "0" ]; then
		if [ "$os" = "MORPHOS" ]; then
			strip_arg="--strip-all --strip-unneeded --remove-section .comment"
		elif [ "$os" = "OSX" ]; then
			strip_arg=""
		elif [ "$os" = "OS2" ]; then
			strip_arg=""
			# OS2 uses strip via gcc, because it needs to be feed to emxbind
			LDFLAGS="$LDFLAGS -s"
		elif [ "$os" = "SUNOS" ]; then
			# The GNU strip does know -s, the non-GNU doesn't
			#  So try to detect it (in a bit of an ugly way)
			strip_arg="`$strip -s strip.test 2>/dev/null && echo \"-s\"`"
		else
			strip_arg="-s"
		fi

		log 1 "checking stripping... $strip $strip_arg"
	else
		strip=""
		log 1 "checking stripping... skipped"
	fi

	if [ "$with_distcc" = "0" ]; then
		log 1 "checking distcc... no"
	elif [ "$with_distcc" = "1" ]; then
		with_distcc="0"

		log 1 "checking distcc... no (only used when forced)"
	elif [ "$with_distcc" = "2" ]; then
		distcc="distcc"
	else
		distcc="$with_distcc"
	fi
	if [ "$with_distcc" != "0" ]; then
		res="`$distcc --version 2>/dev/null | head -n 1 | cut -b 1-6`"
		if [ "$res" != "distcc" ]; then
			distcc=""
			log 1 "checking distcc... no"
			if [ "$with_distcc" = "2" ]; then
				log 1 "configure: error: no distcc detected, but was forced to be used"
				exit 1
			fi
			if [ "$with_distcc" != "1" ]; then
				log 1 "configure: error: '$with_distcc' doesn't seem a distcc to me"
				exit 1
			fi
		fi

		log 1 "checking distcc... $distcc"
	fi

	if [ "$with_ccache" = "0" ]; then
		log 1 "checking ccache... no"
	elif [ "$with_ccache" = "1" ]; then
		with_ccache="0"

		log 1 "checking ccache... no (only used when forced)"
	elif [ "$with_ccache" = "2" ]; then
		ccache="ccache"
	else
		ccache="$with_ccache"
	fi
	if [ "$with_ccache" != "0" ]; then
		res="`$ccache --version 2>/dev/null | head -n 1 | cut -b 1-6`"
		if [ "$res" != "ccache" ]; then
			ccache=""
			log 1 "checking ccache... no"
			if [ "$with_ccache" = "2" ]; then
				log 1 "configure: error: no ccache detected, but was forced to be used"
				exit 1
			fi
			if [ "$with_ccache" != "1" ]; then
				log 1 "configure: error: '$with_ccache' doesn't seem a ccache to me"
				exit 1
			fi
		fi

		log 1 "checking ccache... $ccache"
	fi

	detect_grfcodec
	detect_nforenum

	if [ -z "$grfcodec" ] && [ -n "$nforenum" ]; then
		log 1 "checking nforenum/grfcodec... nforenum needs grfcodec enabled, disabling nforenum"
		nforenum=""
	fi

	if [ -z "$nforenum" ] && [ -n "$grfcodec" ]; then
		log 1 "checking nforenum/grfcodec... grfcodec needs nforenum enabled, disabling grfcodec"
		grfcodec=""
	fi

	if [ "$os" = "DOS" ]; then
		with_threads="0"
	fi

	if [ "$os" != "OSX" ] && [ "$with_application_bundle" != "0" ]; then
		if [ "$with_application_bundle" = "1" ]; then
			with_application_bundle="0"

			log 1 "checking OSX application bundle... not OSX, skipping"
		else
			log 1 "configure: error: --with-application-bundle only works if OSX is the target"
			exit 1
		fi
	fi

	if [ "$os" = "OSX" ] && [ "$with_application_bundle" = "1" ]; then
		OSXAPP="OpenTTD.app"
	else
		OSXAPP=""
	fi

	if [ "$os" = "OSX" ]; then
		# Test on ppc970 (G5) - we can optimize there

		if [ "$enable_osx_g5" != "0" ]; then
			log 1 "detecting ppc970 (G5)... yes (forced)"
		else
			# First, are we a real OSX system, else we can't detect it
			native=`LC_ALL=C uname | tr '[A-Z]' '[a-z]' | grep darwin`
			# If $host doesn't match $build , we are cross-compiling
			if [ -n "$native" ] && [ "$build" = "$host" ]; then
				$cxx_build $SRC_DIR/os/macosx/G5_detector.cpp -o G5_detector
				res=`./G5_detector`
				rm -f G5_detector
				if [ -n "$res" ]; then
					# This is G5, add flags for it
					enable_osx_g5="2"

					log 1 "detecting ppc970 (G5)... yes"
				else
					enable_osx_g5="0"

					log 1 "detecting ppc970 (G5)... no"
				fi
			else
				enable_osx_g5="0"

				log 1 "detecting ppc970 (G5)... no (cross-compiling)"
			fi
		fi
	else
		if [ "$enable_osx_g5" != "0" ]; then
			log 1 "configure: error: ppc970 (OSX G5) selected, but not compiling for OSX"
			log 1 "configure: error: either select OSX as OS, or deselect ppc970"

			exit 1
		fi
	fi

	if [ -d "$ROOT_DIR/.git" ] && [ -n "`git help 2>/dev/null`" ]; then
		log 1 "checking revision... git detection"
	elif [ -f "$ROOT_DIR/.ottdrev-vc" ]; then
		log 1 "checking revision... source release version"
	elif [ -d "$ROOT_DIR/.svn" ] && [ -n "`svn help 2>/dev/null`" ]; then
		log 1 "checking revision... svn detection"
	elif [ -d "$ROOT_DIR/../.svn" ] && [ -n "`svn help 2>/dev/null`" ] && [ -n "`LC_ALL=C svn info $ROOT_DIR/.. | grep '^URL:.*tags$'`" ]; then
		# subversion changed its behaviour; now not all folders have a .svn folder,
		# but only the root folder. Since making tags requires a (sparse) checkout
		# of the tags folder, the folder of the tag does not have a .svn folder
		# anymore and this fails to detect the subversion repository checkout.
		log 1 "checking revision... svn detection (tag)"
	elif [ -d "$ROOT_DIR/.hg" ] && [ -n "`HGPLAIN= hg help 2>/dev/null`" ]; then
		log 1 "checking revision... hg detection"
	elif [ -f "$ROOT_DIR/.ottdrev" ]; then
		log 1 "checking revision... source tarball"
	else
		log 1 "checking revision... no detection"
		log 1 "WARNING: there is no means to determine the version."
		log 1 "WARNING: please use a subversion, mercurial, or git checkout of OpenTTD."
		log 1 "WARNING: you can only join game servers that have been compiled without"
		log 1 "WARNING:   version detection."
		log 1 "WARNING: there is a great chance you desync."
		log 1 "WARNING: USE WITH CAUTION!"

		sleep 5
	fi

	if [ "$doc_dir" = "1" ]; then
		if [ "$os" = "UNIX" ] || [ "$os" = "FREEBSD" ] || [ "$os" = "DRAGONFLY" ] || [ "$os" = "OPENBSD" ] || [ "$os" = "NETBSD" ] || [ "$os" = "HPUX" ] || [ "$os" = "SUNOS" ]; then
			doc_dir="share/doc/openttd"
		else
			doc_dir="$data_dir/docs"
		fi
	else
		doc_dir="`echo $doc_dir | sed 's@\([^\]\)\\\\ @\1\\\\\\\\ @g;s@\([^\]\) @\1\\\\\\\\ @g'`"
	fi

	if [ "$icon_theme_dir" = "1" ]; then
		if [ "$os" = "UNIX" ] || [ "$os" = "FREEBSD" ] || [ "$os" = "DRAGONFLY" ] || [ "$os" = "OPENBSD" ] || [ "$os" = "NETBSD" ] || [ "$os" = "HPUX" ] || [ "$os" = "SUNOS" ]; then
			icon_theme_dir="share/icons/hicolor"
		else
			icon_theme_dir=""
		fi
	else
		icon_theme_dir="`echo $icon_theme_dir | sed 's@\([^\]\)\\\\ @\1\\\\\\\\ @g;s@\([^\]\) @\1\\\\\\\\ @g'`"
	fi

	if [ "$personal_dir" = "1" ]; then
		if [ "$os" = "MINGW" ] || [ "$os" = "CYGWIN" ] || [ "$os" = "WINCE" ] || [ "$os" = "DOS" ] || [ "$os" = "HAIKU" ]; then
			personal_dir="OpenTTD"
		elif [ "$os" = "OSX" ]; then
			personal_dir="Documents/OpenTTD"
		else
			personal_dir=".openttd"
		fi
	else
		personal_dir="`echo $personal_dir | sed 's@\([^\]\)\\\\ @\1\\\\\\\\ @g;s@\([^\]\) @\1\\\\\\\\ @g'`"
	fi

	if [ "$shared_dir" = "1" ]; then
		# we are using default values
		if [ "$os" = "OSX" ]; then
			shared_dir="/Library/Application\\\\ Support/OpenTTD"
		else
			shared_dir=""
		fi
	else
		shared_dir="`echo $shared_dir | sed 's@\([^\]\)\\\\ @\1\\\\\\\\ @g;s@\([^\]\) @\1\\\\\\\\ @g'`"
	fi

	if [ "$man_dir" = "1" ]; then
		# add manpage on UNIX systems
		if [ "$os" = "UNIX" ] || [ "$os" = "FREEBSD" ] || [ "$os" = "DRAGONFLY" ] || [ "$os" = "OPENBSD" ] || [ "$os" = "NETBSD" ] || [ "$os" = "HPUX" ] || [ "$os" = "SUNOS" ] || [ "$os" = "OSX" ]; then
			man_dir="share/man/man6"
		else
			man_dir=""
		fi
	else
		man_dir="`echo $man_dir | sed 's@\([^\]\)\\\\ @\1\\\\\\\\ @g;s@\([^\]\) @\1\\\\\\\\ @g'`"
	fi

	if [ "$menu_dir" = "1" ]; then
		# add a freedesktop menu item only for some UNIX systems
		if [ "$os" = "UNIX" ] || [ "$os" = "FREEBSD" ] || [ "$os" = "DRAGONFLY" ] || [ "$os" = "OPENBSD" ] || [ "$os" = "NETBSD" ] || [ "$os" = "HPUX" ] || [ "$os" = "SUNOS" ]; then
			menu_dir="share/applications"
		else
			menu_dir=""
		fi
	else
		menu_dir="`echo $menu_dir | sed 's@\([^\]\)\\\\ @\1\\\\\\\\ @g;s@\([^\]\) @\1\\\\\\\\ @g'`"
	fi

	detect_iconv

	if [ -n "$personal_dir" ]
	then
		log 1 "personal home directory... $personal_dir"
	else
		log 1 "personal home directory... none"
	fi

	if [ -n "$shared_dir" ]
	then
		log 1 "shared data directory... $shared_dir"
	else
		log 1 "shared data directory... none"
	fi

	if [ -n "$install_dir" ]
	then
		log 1 "installation directory... $install_dir"
	else
		log 1 "installation directory... none"
	fi

	if [ -n "$icon_theme_dir" ]
	then
		log 1 "icon theme directory... $icon_theme_dir"
	else
		log 1 "icon theme directory... none"
	fi

	if [ -n "$man_dir" ]
	then
		log 1 "manual page directory... $man_dir"
	else
		log 1 "manual page directory... none"
	fi

	if [ -n "$menu_dir" ]
	then
		log 1 "menu item directory... $menu_dir"
	else
		log 1 "menu item directory... none"
	fi
}

make_compiler_cflags() {
	# Params:
	# $1 - compiler
	# $2 - name of the cflags variable
	# $3 - name of the cxxflags variable
	# $4 - name of the ldflags variable
	# $5 - name of the features variable

	eval eval "flags=\\\$$2"
	eval eval "cxxflags=\\\$$3"
	eval eval "ldflags=\\\$$4"
	eval eval "features=\\\$$5"

	if [ `basename $1 | cut -c 1-3` = "icc" ]; then
		# Enable some things only for certain ICC versions
		cc_version=`$1 -dumpversion | cut -c 1-4 | sed s@\\\.@@g`

		flags="$flags -rdynamic"
		ldflags="$ldflags -rdynamic"

		if [ -z "$first_time_icc_check" ]; then
			first_time_icc_check=no
			if [ $cc_version -lt 90 ]; then
				log 1 "WARNING: you seem to be using a very old version of ICC"
				log 1 "WARNING: OpenTTD hasn't been tested with this version"
				sleep 5
			elif [ $cc_version -lt 120 ]; then
				log 1 "WARNING: you seem to be using an unsupported ICC version"
				log 1 "WARNING: ICC older than 12.0 is known to fail to compile OpenTTD"
				sleep 5
			fi
		fi

		flags="$flags -Wall"
		# remark #111: statement is unreachable
		flags="$flags -wd111"
		# remark #181: argument is incompatible with corresponding format string conversion
		# ICC is very picky about signedness of operands, warnings provided by GCC are enough
		flags="$flags -wd181"
		# remark #271: trailing comma is nonstandard
		flags="$flags -wd271"
		# remark #280: selector expression is constant
		flags="$flags -wd280"
		# remark #304: access control not specified ("public" by default)
		flags="$flags -wd304"
		# remark #383: value copied to temporary, reference to temporary used
		flags="$flags -wd383"
		# remark #444: destructor for base class ... is not virtual
		flags="$flags -wd444"
		# remark #593: variable ... was set but never used
		flags="$flags -wd593"
		# warning #654: overloaded virtual function ... is only partially overridden in class ...
		flags="$flags -wd654"
		# remark #810: conversion from ... to ... may lose significant bits
		flags="$flags -wd810"
		# remark #869: parameter ... was never referenced
		flags="$flags -wd869"
		# warning #873: function ... ::operator new ... has no corresponding operator delete ...
		flags="$flags -wd873"
		# remark #981: operands are evaluated in unspecified order
		flags="$flags -wd981"
		# remark #1418: external function definition with no prior declaration
		flags="$flags -wd1418"
		# remark #1419: external declaration in primary source file
		flags="$flags -wd1419"
		# remark #1572: floating-point equality and inequality
		flags="$flags -wd1572"
		# remark #1599: declaration hides variable/parameter ...
		flags="$flags -wd1599"
		# remark #1720: function ... ::operator new ... has no corresponding member operator delete ...
		flags="$flags -wd1720"

		if [ $cc_version -lt 110 ]; then
			# warns about system headers with recent glibc:
			# warning #1292: attribute "__nonnull__" ignored
			flags="$flags -wd1292"
		fi

		if [ $cc_version -ge 100 ]; then
			# warning #1899: multicharacter character literal (potential portability problem)
			flags="$flags -wd1899"
			# vec report defaults to telling where it did loop vectorisation, which is not very important
			flags="$flags -vec-report=0 "
		fi

		if [ $cc_version -ge 110 ]; then
			# remark #2259: non-pointer conversion from ... to ... may lose significant bits
			flags="$flags -wd2259"
			# Use c++0x mode so static_assert() is available
			cxxflags="$cxxflags -std=c++11"
		fi

		if [ $cc_version -lt 140 ]; then
			log 1 "configure: error: ICC version is too old: `$1 -dumpversion`, minumum: 14.0"
			exit 1
		fi

		if [ "$enable_lto" != "0" ]; then
			has_ipo=`$1 -help ipo | grep '\-ipo'`
			if [ -n "$has_ipo" ]; then
				# Use IPO (only if we see IPO exists and is requested)
				flags="$flags -ipo"
				features="$features lto"
			fi
		fi
	elif [ `basename $1 | grep 'clang'` ]; then
		# Enable some things only for certain clang versions
		cc_version="`$1 -v 2>&1 | head -n 1 | sed s@[^0-9]@@g | cut -c 1-2`"

		# aliasing rules are not held in openttd code
		flags="$flags -fno-strict-aliasing"

		# -W alone doesn't enable all warnings enabled by -Wall; on the other hand,
		# -Weverything enables too many useless warnings that can't be disabled (as of 3.0)
		flags="$flags -Wall -W -Wextra"

		# warning: unused parameter '...'
		flags="$flags -Wno-unused-parameter"

		# warning: expression result unused
		flags="$flags -Wno-unused-value"

		# warning: multi-character character constant
		flags="$flags -Wno-multichar"

		# warning: explicitly assigning a variable of type '...' to itself
		# it happens when using the FOR_ALL_WINDOWS_FROM_BACK_FROM macro
		flags="$flags -Wno-self-assign"

		if [ "$cc_version" -lt "30" ]; then
			# warning: equality comparison with extraneous parentheses
			flags="$flags -Wno-parentheses"
			# warning: operands of ? are integers of different signs: 'unsigned int' and 'int'
			flags="$flags -Wno-sign-compare"
		fi

		if [ "$cc_version" -ge "30" ]; then
			# warning: equality comparison with extraneous parentheses
			# this warning could be useful, but it warns about code in squirrel
			flags="$flags -Wno-parentheses-equality"
		fi

		if [ "$with_ccache" != "0" -o "$with_distcc" != "0" ]; then
			# ccache and distcc run separate preprocess and compile passes,
			# both are fed with the same CFLAGS. Unfortunately, clang
			# complains about -I when compiling preprocessed files:
			# "clang: warning: argument unused during compilation: '-I /usr/include'"
			flags="$flags -Qunused-arguments"
		fi

		if [ "$enable_assert" -eq "0" ]; then
			# do not warn about unused variables when building without asserts
			flags="$flags -Wno-unused-variable"
		fi

		if [ "$cc_version" -ge "33" ]; then
			# clang completed C++11 support in version 3.3
			flags="$flags -std=c++11 -DCUSTOM_ALLOCATOR"
		else
			log 1 "configure: error: clang version is too old: `$1 -v 2>&1 | head -n 1`, minumum: 3.3"
			exit 1
		fi

		# rdynamic is used to get useful stack traces from crash reports.
		ldflags="$ldflags -rdynamic"
	else
		# Enable some things only for certain GCC versions
		# cc_version = major_version * 100 + minor_version
		# For example: "3.3" -> 303, "4.9.2" -> 409, "6" -> 600, "23.5" -> 2305
		cc_version=`$1 -dumpversion | $awk -F . '{printf "%d%02d", $1, $2}'`

		if [ $cc_version -lt 303 ]; then
			log 1 "configure: error: gcc older than 3.3 can't compile OpenTTD because of its poor template support"
			exit 1
		fi

		flags="$flags -Wall -Wno-multichar -Wsign-compare -Wundef"
		flags="$flags -Wwrite-strings -Wpointer-arith"
		flags="$flags -W -Wno-unused-parameter -Wredundant-decls"
		flags="$flags -Wformat=2 -Wformat-security"

		if [ $enable_assert -eq 0 ]; then
			# Do not warn about unused variables when building without asserts
			flags="$flags -Wno-unused-variable"
			if [ $cc_version -ge 406 ]; then
				# GCC 4.6 gives more warnings, disable them too
				flags="$flags -Wno-unused-but-set-variable"
				flags="$flags -Wno-unused-but-set-parameter"
			fi
		fi

		if [ $cc_version -ge 304 ]; then
			# Warn when a variable is used to initialise itself:
			# int a = a;
			flags="$flags -Winit-self"
		fi

		if [ $cc_version -ge 400 ]; then
			# GCC 4.0+ complains about that we break strict-aliasing.
			#  On most places we don't see how to fix it, and it doesn't
			#  break anything. So disable strict-aliasing to make the
			#  compiler all happy.
			flags="$flags -fno-strict-aliasing"
			# Warn about casting-out 'const' with regular C-style cast.
			#  The preferred way is const_cast<>() which doesn't warn.
			flags="$flags -Wcast-qual"
		fi

		if [ $cc_version -ge 402 ]; then
			# GCC 4.2+ automatically assumes that signed overflows do
			# not occur in signed arithmetics, whereas we are not
			# sure that they will not happen. It furthermore complains
			# about its own optimized code in some places.
			flags="$flags -fno-strict-overflow"
			# GCC 4.2 no longer includes -Wnon-virtual-dtor in -Wall.
			# Enable it in order to be consistent with older GCC versions.
			flags="$flags -Wnon-virtual-dtor"
		fi

		if [ $cc_version -ge 403 ] && [ $cc_version -lt 600 ]; then
			# Use gnu++0x mode so static_assert() is available.
			# Don't use c++0x, it breaks mingw (with gcc 4.4.0).
			cxxflags="$cxxflags -std=gnu++11"
		fi

		if [ $cc_version -eq 405 ]; then
			# Prevent optimisation supposing enums are in a range specified by the standard
			# For details, see http://gcc.gnu.org/PR43680
			flags="$flags -fno-tree-vrp"
		fi

		if [ $cc_version -eq 407 ]; then
			# Disable -Wnarrowing which gives many warnings, such as:
			# warning: narrowing conversion of '...' from 'unsigned int' to 'int' inside { } [-Wnarrowing]
			# They are valid according to the C++ standard, but useless.
			cxxflags="$cxxflags -Wno-narrowing"
		fi

		if [ $cc_version -ge 407 ]; then
			# Disable bogus 'attempt to free a non-heap object' warning
			flags="$flags -Wno-free-nonheap-object"
		else
			log 1 "configure: error: GCC version is too old: `$1 -dumpversion`, minumum: 4.7"
			exit 1
		fi

		if [ $cc_version -ge 409 ]; then
			# Enable use of C++11 custom allocators
			CFLAGS="$CFLAGS -DCUSTOM_ALLOCATOR"
		fi

		if [ $cc_version -ge 600 ]; then
			# -flifetime-dse=2 (default since GCC 6) doesn't play
			# well with our custom pool item allocator
			cxxflags="$cxxflags -flifetime-dse=1 -std=gnu++14"
		fi

		if [ "$enable_lto" != "0" ]; then
			# GCC 4.5 outputs '%{flto}', GCC 4.6 outputs '%{flto*}'
			has_lto=`$1 -dumpspecs | grep '\%{flto'`
			if [ -n "$has_lto" ]; then
				# Use LTO only if we see LTO exists and is requested
				if [ $cc_version -lt 406 ]; then
					flags="$flags -flto"
				else
					flags="$flags -flto=jobserver"
				fi
				ldflags="$ldflags -fwhole-program"
				features="$features lto"
			fi
		fi

		has_rdynamic=`$1 -dumpspecs | grep rdynamic`
		if [ -n "$has_rdynamic" ]; then
			# rdynamic is used to get useful stack traces from crash reports.
			flags="$flags -rdynamic"
			ldflags="$ldflags -rdynamic"
		fi
	fi

	eval "$2=\"$flags\""
	eval "$3=\"$cxxflags\""
	eval "$4=\"$ldflags\""
	eval "$5=\"$features\""
}

test_compile_libbfd() {
<<<<<<< HEAD
	log 2 "executing $cc_host $CFLAGS $LDFLAGS $STATIC_FLAGS -o tmp.config.bfd -x c++ - $1"
	"$cc_host" $CFLAGS $LDFLAGS $STATIC_FLAGS -o tmp.config.bfd -x c++ - $1 2> /dev/null << EOL
=======
	log 2 "executing $cc_host $CFLAGS $LDFLAGS -o tmp.config.bfd -x c++ - $1"
	"$cc_host" $CFLAGS $LDFLAGS -o tmp.config.bfd -x c++ - $1 2> /dev/null << EOL
>>>>>>> 4a6ddb2d
		#define PACKAGE 1
		#define PACKAGE_VERSION 1
		#include <bfd.h>
		#include <unistd.h>
		int main() {
			bfd_init();
			bfd *abfd = bfd_openr("test", "test");
			bfd_check_format(abfd, bfd_object);
			bfd_get_file_flags(abfd);
			bfd_map_over_sections(abfd, (void (*)(bfd*, asection*, void*)) 0, (void *) 0);
			asymbol *syms = 0;
			long symcount = bfd_read_minisymbols(abfd, false, (void**) &syms, (unsigned int *) 0);
			bfd_get_section_flags(abfd, (asection*) 0);
			bfd_get_section_vma(abfd, (asection*) 0);
			bfd_section_size(abfd, (asection*) 0);
			bfd_find_nearest_line(abfd, (asection*) 0, (asymbol **) 0, (bfd_vma) 0, (const char **) 0, (const char **) 0, (unsigned int *) 0);
			return (int) symcount;
		}
EOL
	ret=$?
	rm -f tmp.config.bfd
	log 2 "  exit code $ret"
	return $ret
}

make_cflags_and_ldflags() {
	# General CFlags for BUILD
	CFLAGS_BUILD="$CFLAGS_BUILD"
	# Special CXXFlags for BUILD
	CXXFLAGS_BUILD="$CXXFLAGS_BUILD"
	# LDFLAGS for BUILD
	LDFLAGS_BUILD="$LDFLAGS_BUILD"
	# FEATURES for BUILD (lto)
	FEATURES_BUILD=""
	# General CFlags for HOST
	CFLAGS="$CFLAGS"
	# Special CXXFlags for HOST
	CXXFLAGS="$CXXFLAGS"
	# Libs to compile. In fact this is just LDFLAGS
	LIBS="-lstdc++"
	# LDFLAGS used for HOST
	LDFLAGS="$LDFLAGS"
	# FEATURES for HOST (lto)
	FEATURES=""

	make_compiler_cflags "$cc_build" "CFLAGS_BUILD" "CXXFLAGS_BUILD" "LDFLAGS_BUILD" "FEATURES_BUILD"
	make_compiler_cflags "$cc_host" "CFLAGS" "CXXFLAGS" "LDFLAGS" "FEATURES"

	CFLAGS="$CFLAGS -D$os"
	CFLAGS_BUILD="$CFLAGS_BUILD -D$os"

	if [ "$enable_static" != "0" ]; then
		STATIC_FLAGS="--static"
	else
		STATIC_FLAGS=""
	fi

	if [ "$enable_debug" = "0" ]; then
		# No debug, add default stuff
		OBJS_SUBDIR="release"
		if [ "$os" = "MORPHOS" ]; then
			CFLAGS="-I/gg/os-include -noixemul -fstrict-aliasing -fexpensive-optimizations -mcpu=604 -fno-inline -mstring -mmultiple $CFLAGS"
			LDFLAGS="$LDFLAGS -noixemul"
		fi

		if [ "$enable_profiling" = "0" ]; then
			# -fomit-frame-pointer and -pg do not go well together (gcc errors they are incompatible)
			CFLAGS="-fomit-frame-pointer $CFLAGS"
		fi
		CFLAGS="-O2 $CFLAGS"
	else
		OBJS_SUBDIR="debug"

		# Each debug level reduces the optimization by a bit
		if [ $enable_debug -ge 1 ]; then
			CFLAGS="$CFLAGS -g -D_DEBUG"
			if [ "$os" = "PSP" ]; then
				CFLAGS="$CFLAGS -G0"
			fi
		fi
		if [ $enable_debug -ge 2 ]; then
			CFLAGS="$CFLAGS -fno-inline"
		fi
		if [ $enable_debug -ge 3 ]; then
			CFLAGS="$CFLAGS -O0"
		else
			CFLAGS="$CFLAGS -O2"
		fi
	fi

	if [ $enable_debug -le 2 ]; then
		cc_host_is_gcc=`basename "$cc_host" | grep "gcc" 2>/dev/null`
		if [ -n "$cc_host_is_gcc" ]; then
			# Define only when compiling with GCC. Some GLIBC versions use GNU
			# extensions in a way that breaks build with at least ICC.
			# This requires -O1 or more, so debug level 3 (-O0) is excluded.
			CFLAGS="$CFLAGS -D_FORTIFY_SOURCE=2"
		fi

		cc_build_is_gcc=`basename "$cc_build" | grep "gcc" 2>/dev/null`
		if [ -n "$cc_build_is_gcc" ]; then
			# Add -O1 and fortify source to the tools needed for building, on gcc
			CFLAGS_BUILD="$CFLAGS_BUILD -D_FORTIFY_SOURCE=2 -O1"
		elif [ -n "`basename "$cc_build" | grep "clang" 2>/dev/null`" ]; then
			# Add -O1 to the tools needed for building, on clang
			CFLAGS_BUILD="$CFLAGS_BUILD -O1"
		fi
	fi

	if [ "$os" = "OSX" ] && [ $cc_version -eq 400 ]; then
		# Apple's GCC 4.0 has a compiler bug for x86_64 with (higher) optimization,
		# wrongly optimizing ^= in loops. This disables the failing optimisation.
		CFLAGS="$CFLAGS -fno-expensive-optimizations"
	fi

	if [ "$enable_profiling" != "0" ]; then
		CFLAGS="$CFLAGS -pg"
		LDFLAGS="$LDFLAGS -pg"
	fi

	if [ "$with_threads" = "0" ]; then
		CFLAGS="$CFLAGS -DNO_THREADS"
	fi
	if [ "$with_sse" = "1" ]; then
		CFLAGS="$CFLAGS -DWITH_SSE"
	fi

	if [ "`echo $1 | cut -c 1-3`" != "icc" ]; then
		if [ "$os" = "CYGWIN" ]; then
			flags="$flags -mwin32"
			LDFLAGS="$LDFLAGS -mwin32"
		fi
		if [ "$os" = "MINGW" ] || [ "$os" = "CYGWIN" ]; then
			if [ $cc_version -lt 406 ]; then
				flags="$flags -mno-cygwin"
				LDFLAGS="$LDFLAGS -mno-cygwin"
			fi

			if [ "$enable_console" != "0" ]; then
				LDFLAGS="$LDFLAGS -Wl,--subsystem,console"
			else
				LDFLAGS="$LDFLAGS -Wl,--subsystem,windows"
			fi

			LIBS="$LIBS -lws2_32 -lwinmm -lgdi32 -ldxguid -lole32 -limm32"

			if [ $cc_version -ge 404 ]; then
				LDFLAGS_BUILD="$LDFLAGS_BUILD -static-libgcc -static-libstdc++"
			fi
			if [ $cc_version -ge 407 ]; then
				CFLAGS="$CFLAGS -mno-ms-bitfields"
			fi
		fi
	fi

	if [ "$os" != "CYGWIN" ] && [ "$os" != "HAIKU" ] && [ "$os" != "OPENBSD" ] && [ "$os" != "MINGW" ] && [ "$os" != "MORPHOS" ] && [ "$os" != "OSX" ] && [ "$os" != "DOS" ] && [ "$os" != "WINCE" ] && [ "$os" != "PSP" ] && [ "$os" != "OS2" ]; then
		LIBS="$LIBS -lpthread"
	fi
	if [ "$os" != "CYGWIN" ] && [ "$os" != "HAIKU" ] && [ "$os" != "MINGW" ] && [ "$os" != "MORPHOS" ] && [ "$os" != "OSX" ] && [ "$os" != "DOS" ] && [ "$os" != "WINCE" ] && [ "$os" != "PSP" ] && [ "$os" != "OS2" ]; then
<<<<<<< HEAD
		log 2 "executing $cc_host $CFLAGS $LDFLAGS $STATIC_FLAGS -o tmp.config.libdl -x c++ - -ldl"
		"$cc_host" $CFLAGS $LDFLAGS $STATIC_FLAGS -o tmp.config.libdl -x c++ - -ldl 2> /dev/null << EOL
=======
		log 2 "executing $cc_host $CFLAGS $LDFLAGS -o tmp.config.libdl -x c++ - -ldl"
		"$cc_host" $CFLAGS $LDFLAGS -o tmp.config.libdl -x c++ - -ldl 2> /dev/null << EOL
>>>>>>> 4a6ddb2d
			#include <dlfcn.h>
			int main() {
				Dl_info info;
				return dladdr(0, &info);
			}
EOL
		ret=$?
		rm -f tmp.config.libdl
		log 2 "  exit code $ret"
		if [ $ret -ne 0 ]; then
			log 1 "checking libdl... no"
		else
			log 1 "checking libdl... found"
			LIBS="$LIBS -ldl"
			CFLAGS="$CFLAGS -DWITH_DL"
		fi

		LIBBFD_LIBS=
		if [ "$with_libbfd" = "1" ]; then
			if test_compile_libbfd "-lbfd -lz"; then
				LIBBFD_LIBS="-lbfd -lz"
			elif test_compile_libbfd "-lbfd -liberty -lz"; then
				LIBBFD_LIBS="-lbfd -liberty -lz"
			elif test_compile_libbfd "-lbfd -liberty -lintl -lz"; then
				LIBBFD_LIBS="-lbfd -liberty -lintl -lz"
			fi
			if [ -n "$LIBBFD_LIBS" ]; then
				log 1 "checking libbfd... found"
				LIBS="$LIBS $LIBBFD_LIBS"
				CFLAGS="$CFLAGS -DWITH_BFD"
			else
				log 1 "checking libbfd... no"
			fi
		fi

		HAVE_GDB_DBG=
		if [ "$with_self_gdb_debug" = "1" ]; then
			log 2 "executing $cc_host $CFLAGS $LDFLAGS $STATIC_FLAGS -o tmp.config.dbggdb -x c++ -"
			"$cc_host" $CFLAGS $LDFLAGS $STATIC_FLAGS -o tmp.config.dbggdb -x c++ - 2> /dev/null << EOL
				#include <unistd.h>
				#include <sys/stat.h>
				#include <fcntl.h>
				#include <sys/syscall.h>
				#include <sys/types.h>
				#include <sys/wait.h>
				int main() {
					pid_t tid = syscall(SYS_gettid);
					int status;
					waitpid((pid_t) 0, &status, 0);
					return WIFEXITED(status) && WEXITSTATUS(status);
				}
EOL
			ret=$?
			rm -f tmp.config.dbggdb
			log 2 "  exit code $ret"
			if [ $ret -ne 0 ]; then
				log 1 "checking dbg gdb... no"
			else
				log 1 "checking dbg gdb... found"
				CFLAGS="$CFLAGS -DWITH_DBG_GDB"
				HAVE_GDB_DBG=1

				log 2 "executing $cc_host $CFLAGS $LDFLAGS $STATIC_FLAGS -o tmp.config.dbggdbprctl -x c++ -"
				"$cc_host" $CFLAGS $LDFLAGS $STATIC_FLAGS -o tmp.config.dbggdbprctl -x c++ - 2> /dev/null << EOL
					#include <sys/prctl.h>
					int main() {
						return prctl(PR_SET_PTRACER, PR_SET_PTRACER_ANY, 0, 0, 0);
					}
EOL
				ret=$?
				rm -f tmp.config.dbggdbprctl
				log 2 "  exit code $ret"
				if [ $ret -ne 0 ]; then
					log 1 "checking dbg gdb (prctl)... no"
				else
					log 1 "checking dbg gdb (prctl)... found"
					CFLAGS="$CFLAGS -DWITH_PRCTL_PT"
				fi
			fi
		fi

		if [ -n "$LIBBFD_LIBS" -o -n "$HAVE_GDB_DBG" ]; then
			if [ $enable_debug -lt 1 ] && [ "$with_bfd_extra_debug" = "1" ]; then
				if [ -n "`basename "$cc_host" | grep "clang" 2>/dev/null`" ]; then
					CFLAGS="$CFLAGS -gline-tables-only"
				else
					CFLAGS="$CFLAGS -g1"
				fi
			fi
		fi

		log 2 "executing $cc_host $CFLAGS $LDFLAGS $STATIC_FLAGS -o tmp.config.sigaction -x c++ - -ldl"
		"$cc_host" $CFLAGS $LDFLAGS $STATIC_FLAGS -o tmp.config.sigaction -x c++ - -ldl 2> /dev/null << EOL
			#include <signal.h>
			void *addr;
			int code;
			void handler(int sig, siginfo_t *si, void *context) {
				addr = si->si_addr;
				code = si->si_code;
			}
			int main() {
				struct sigaction sa;
				sa.sa_flags = SA_SIGINFO;
				sigemptyset(&sa.sa_mask);
				sa.sa_sigaction = handler;
				sigaction(SIGSEGV, &sa, 0);
				return 0;
			}
EOL
		ret=$?
		rm -f tmp.config.sigaction
		log 2 "  exit code $ret"
		if [ $ret -ne 0 ]; then
			log 1 "checking sigaction... no"
		else
			log 1 "checking sigaction... found"
			CFLAGS="$CFLAGS -DWITH_SIGACTION"
		fi

		log 2 "executing $cc_host $CFLAGS $LDFLAGS $STATIC_FLAGS -o tmp.config.ucontext -x c++ - -ldl"
		"$cc_host" $CFLAGS $LDFLAGS $STATIC_FLAGS -o tmp.config.ucontext -x c++ - -ldl 2> /dev/null << EOL
			#include <ucontext.h>
			int main() {
				ucontext_t context;
#if defined(__x86_64__)
				void *ptr = (void *) context.uc_mcontext.gregs[REG_RIP];
#elif defined(__i386)
				void *ptr = (void *) context.uc_mcontext.gregs[REG_EIP];
#else
#error Unknown arch
#endif
				return 0;
			}
EOL
		ret=$?
		rm -f tmp.config.ucontext
		log 2 "  exit code $ret"
		if [ $ret -ne 0 ]; then
			log 1 "checking ucontext... no"
		else
			log 1 "checking ucontext... found"
			CFLAGS="$CFLAGS -DWITH_UCONTEXT"
		fi
	fi

	if [ "$os" = "MINGW" ]; then
		log 2 "executing $cc_host $CFLAGS $LDFLAGS -o tmp.config.dbghelp -x c++ -"
		"$cc_host" $CFLAGS $LDFLAGS -o tmp.config.dbghelp -x c++ - 2> /dev/null << EOL
			#include <windows.h>
			#include <dbghelp.h>
			int main() {
				STACKFRAME64 frame;
				IMAGEHLP_SYMBOL64 *sym_info;
				IMAGEHLP_MODULE64 module;
				IMAGEHLP_LINE64 line;
				return 0;
			}
EOL
		ret=$?
		rm -f tmp.config.dbghelp
		log 2 "  exit code $ret"
		if [ $ret -ne 0 ]; then
			log 1 "checking dbghelp... no"
		else
			log 1 "checking dbghelp... found"
			CFLAGS="$CFLAGS -DWITH_DBGHELP"

			if [ "$with_libbfd" = "1" ]; then
				test_compile_libbfd "-lbfd -liberty -lintl -lz"
				if [ $? -ne 0 ]; then
					log 1 "checking libbfd... no"
				else
					log 1 "checking libbfd... found"
					LIBS="$LIBS -lbfd -liberty -lintl -lz"
					CFLAGS="$CFLAGS -DWITH_BFD"

					if [ $enable_debug -lt 1 ] && [ "$with_bfd_extra_debug" = "1" ]; then
						CFLAGS="$CFLAGS -g1"
					fi
				fi
			fi
		fi
	fi

<<<<<<< HEAD
	log 2 "executing $cc_host $CFLAGS $LDFLAGS $STATIC_FLAGS -o tmp.config.bitmath-builtins -x c++ -"
	"$cc_host" $CFLAGS $LDFLAGS $STATIC_FLAGS -o tmp.config.bitmath-builtins -x c++ - 2> /dev/null << EOL
		int main() {
			return __builtin_popcountll(__builtin_popcountl(__builtin_popcount(__builtin_ctz(1))));
		}
EOL
	ret=$?
	rm -f tmp.config.bitmath-builtins
	log 2 "  exit code $ret"
	if [ $ret -ne 0 ]; then
		log 1 "checking bitmath builtins... no"
	else
		log 1 "checking bitmath builtins... found"
		CFLAGS="$CFLAGS -DWITH_BITMATH_BUILTINS"
	fi

	if [ "$os" != "CYGWIN" ] && [ "$os" != "HAIKU" ] && [ "$os" != "MORPHOS" ] && [ "$os" != "OSX" ] && [ "$os" != "DOS" ] && [ "$os" != "WINCE" ] && [ "$os" != "PSP" ] && [ "$os" != "OS2" ]; then
		log 2 "executing $cc_host $CFLAGS $LDFLAGS $STATIC_FLAGS -o tmp.config.demangle -x c++ - -lstdc++"
		"$cc_host" $CFLAGS $LDFLAGS $STATIC_FLAGS -o tmp.config.demangle -x c++ - -lstdc++ 2> /dev/null << EOL
=======
	if [ "$os" != "CYGWIN" ] && [ "$os" != "HAIKU" ] && [ "$os" != "MORPHOS" ] && [ "$os" != "OSX" ] && [ "$os" != "DOS" ] && [ "$os" != "WINCE" ] && [ "$os" != "PSP" ] && [ "$os" != "OS2" ]; then
		log 2 "executing $cc_host $CFLAGS $LDFLAGS -o tmp.config.demangle -x c++ - -lstdc++"
		"$cc_host" $CFLAGS $LDFLAGS -o tmp.config.demangle -x c++ - -lstdc++ 2> /dev/null << EOL
>>>>>>> 4a6ddb2d
			#include <cxxabi.h>
			int main() {
				int status = -1;
				char *demangled = abi::__cxa_demangle("test", 0, 0, &status);
				return 0;
			}
EOL
		ret=$?
		rm -f tmp.config.demangle
		log 2 "  exit code $ret"
		if [ $ret -ne 0 ]; then
			log 1 "checking abi::__cxa_demangle... no"
		else
			log 1 "checking abi::__cxa_demangle... found"
			CFLAGS="$CFLAGS -DWITH_DEMANGLE"
		fi
	fi

	if [ "$os" != "CYGWIN" ] && [ "$os" != "HAIKU" ] && [ "$os" != "MINGW" ] && [ "$os" != "DOS" ] && [ "$os" != "WINCE" ]; then
		LIBS="$LIBS -lc"
	fi
	if [ "$os" = "WINCE" ]; then
		LIBS="$LIBS -lcoredll -lcorelibc -laygshell -lws2 -e WinMainCRTStartup"
	fi
	if [ "$os" = "PSP" ]; then
		CFLAGS="$CFLAGS -I`$psp_config -p`/include"
		LDFLAGS="$LDFLAGS -L`$psp_config -p`/lib"

		CFLAGS="$CFLAGS -fno-exceptions -fno-rtti -D_PSP_FW_VERSION=150"
		LIBS="$LIBS -D_PSP_FW_VERSION=150 -lpspdebug -lpspdisplay -lpspge -lpspctrl -lpspsdk -lpspnet -lpspnet_inet -lpspnet_apctl -lpspnet_resolver -lpsputility -lpspuser -lpspkernel -lm"
	fi

	if [ "$os" = "MORPHOS" ]; then
		# -Wstrict-prototypes generates much noise because of system headers
		CFLAGS="$CFLAGS -Wno-strict-prototypes"
	fi

	if [ "$os" = "OPENBSD" ]; then
		LIBS="$LIBS -pthread"
	fi

	if [ "$os" = "OSX" ]; then
		LDFLAGS="$LDFLAGS -framework Cocoa"

		# Add macports include dir which is not always set a default system dir. This avoids zillions of bogus warnings.
		CFLAGS="$CFLAGS -isystem/opt/local/include"

		if [ "$enable_dedicated" = "0" ] && ([ "$cpu_type" = "32" ] || [ "$enable_universal" != "0" ]); then
			LIBS="$LIBS -framework QuickTime"
		else
			CFLAGS="$CFLAGS -DNO_QUICKTIME"
		fi

		if [ "$enable_universal" = "0" ]; then
			# Universal builds set this elsewhere
			CFLAGS="$OSX_SYSROOT $CFLAGS"
			LDFLAGS="$OSX_LD_SYSROOT $LDFLAGS"
		fi
	fi

	if [ "$os" = "BEOS" ] || [ "$os" = "HAIKU" ]; then
		LIBS="$LIBS -lmidi -lbe"
	fi

	# Most targets act like UNIX, just with some additions
	if [ "$os" = "BEOS" ] || [ "$os" = "HAIKU" ] || [ "$os" = "OSX" ] || [ "$os" = "MORPHOS" ] || [ "$os" = "FREEBSD" ] || [ "$os" = "DRAGONFLY" ] || [ "$os" = "OPENBSD" ] || [ "$os" = "NETBSD" ] || [ "$os" = "HPUX" ] || [ "$os" = "SUNOS" ] || [ "$os" = "OS2" ]; then
		CFLAGS="$CFLAGS -DUNIX"
	fi
	# And others like Windows
	if [ "$os" = "MINGW" ] || [ "$os" = "CYGWIN" ] || [ "$os" = "WINCE" ]; then
		CFLAGS="$CFLAGS -DWIN"
	fi

	if [ -n "$allegro_config" ]; then
		CFLAGS="$CFLAGS -DWITH_ALLEGRO"
		CFLAGS="$CFLAGS `$allegro_config --cflags`"
		if [ "$os" != "MINGW" ] && [ "$os" != "CYGWIN" ] && [ "$os" != "WINCE" ]; then
			if [ "$enable_static" != "0" ]; then
				LIBS="$LIBS `$allegro_config --static --libs`"
			else
				LIBS="$LIBS `$allegro_config --libs`"
			fi
		fi
	fi

	if [ -n "$sdl_config" ]; then
		CFLAGS="$CFLAGS -DWITH_SDL"
		# SDL must not add _GNU_SOURCE as it breaks many platforms
		CFLAGS="$CFLAGS `$sdl_config --cflags | sed 's@-D_GNU_SOURCE[^ ]*@@'`"
		if [ "$os" != "MINGW" ] && [ "$os" != "CYGWIN" ] && [ "$os" != "WINCE" ]; then
			if [ "$enable_static" != "0" ]; then
				LIBS="$LIBS `$sdl_config --static-libs`"
			else
				LIBS="$LIBS `$sdl_config --libs`"
			fi
		fi
	fi

	if [ "$with_cocoa" != "0" ]; then
		CFLAGS="$CFLAGS -DWITH_COCOA"
		LIBS="$LIBS -F/System/Library/Frameworks -framework Cocoa -framework Carbon -framework AudioUnit -framework AudioToolbox"

		if [ "$enable_cocoa_quartz" != "0" ]; then
			CFLAGS="$CFLAGS -DENABLE_COCOA_QUARTZ"
		fi

		if [ "$enable_cocoa_quickdraw" != "0" ]; then
			CFLAGS="$CFLAGS -DENABLE_COCOA_QUICKDRAW"
		fi
	fi

	if [ "$with_zlib" != "0" ]; then
		CFLAGS="$CFLAGS -DWITH_ZLIB"
		CFLAGS="$CFLAGS `$zlib_config --cflags | tr '\n\r' '  '`"
		if [ "$enable_static" != "0" ]; then
			LIBS="$LIBS `$zlib_config --libs --static | tr '\n\r' '  '`"
		else
			LIBS="$LIBS `$zlib_config --libs | tr '\n\r' '  '`"
		fi
	fi

	if [ -n "$lzma_config" ]; then
		CFLAGS="$CFLAGS -DWITH_LZMA"
		CFLAGS="$CFLAGS `$lzma_config --cflags | tr '\n\r' '  '`"

		if [ "$enable_static" != "0" ]; then
			CFLAGS="$CFLAGS -DLZMA_API_STATIC"
			LIBS="$LIBS `$lzma_config --libs --static | tr '\n\r' '  '`"
		else
			LIBS="$LIBS `$lzma_config --libs | tr '\n\r' '  '`"
		fi
	fi

	if [ "$with_lzo2" != "0" ]; then
		if [ "$enable_static" != "0" ] && [ "$os" != "OSX" ]; then
			LIBS="$LIBS $lzo2"
		else
			LIBS="$LIBS -llzo2"
		fi
		CFLAGS="$CFLAGS -DWITH_LZO"
	fi

	if [ -n "$xdg_basedir_config" ]; then
		CFLAGS="$CFLAGS -DWITH_XDG_BASEDIR"
		CFLAGS="$CFLAGS `$xdg_basedir_config --cflags | tr '\n\r' '  '`"

		if [ "$enable_static" != "0" ]; then
			LIBS="$LIBS `$xdg_basedir_config --libs --static | tr '\n\r' '  '`"
		else
			LIBS="$LIBS `$xdg_basedir_config --libs | tr '\n\r' '  '`"
		fi
	fi

	# 64bit machines need -D_SQ64
	if [ "$cpu_type" = "64" ] && [ "$enable_universal" = "0" ]; then
		CFLAGS="$CFLAGS -D_SQ64"
	fi
	CFLAGS="$CFLAGS -I$SCRIPT_SRC_DIR"

	if [ -n "$png_config" ]; then
		CFLAGS="$CFLAGS -DWITH_PNG"
		CFLAGS="$CFLAGS `$png_config --cflags | tr '\n\r' '  '`"

		if [ "$enable_static" != "0" ]; then
			LIBS="$LIBS `$png_config --libs --static | tr '\n\r' '  '`"
		else
			LIBS="$LIBS `$png_config --libs | tr '\n\r' '  '`"
		fi
	fi

	if [ -n "$fontconfig_config" ]; then
		CFLAGS="$CFLAGS -DWITH_FONTCONFIG"
		CFLAGS="$CFLAGS `$fontconfig_config --cflags | tr '\n\r' '  '`"

		if [ "$enable_static" != "0" ]; then
			LIBS="$LIBS `$fontconfig_config --libs --static | tr '\n\r' '  '`"
		else
			LIBS="$LIBS `$fontconfig_config --libs | tr '\n\r' '  '`"
		fi
	fi

	if [ -n "$freetype_config" ]; then
		CFLAGS="$CFLAGS -DWITH_FREETYPE"
		CFLAGS="$CFLAGS `$freetype_config --cflags | tr '\n\r' '  '`"

		if [ "$enable_static" != "0" ]; then
			LIBS="$LIBS `$freetype_config --libs --static | tr '\n\r' '  '`"
		else
			LIBS="$LIBS `$freetype_config --libs | tr '\n\r' '  '`"
		fi
	fi

	if [ -n "$icu_layout_config" ]; then
		CFLAGS="$CFLAGS -DWITH_ICU_LAYOUT"
		CFLAGS="$CFLAGS `$icu_layout_config --cflags | tr '\n\r' '  '`"

		if [ "$static_icu" != "0" ]; then
			LIBS="$LIBS `$icu_layout_config --libs --static | tr '\n\r' '  ' | sed s/-licu/-lsicu/g`"
		else
			LIBS="$LIBS `$icu_layout_config --libs | tr '\n\r' '  '`"
		fi
	fi

	if [ -n "$icu_sort_config" ]; then
		CFLAGS="$CFLAGS -DWITH_ICU_SORT"
		CFLAGS="$CFLAGS `$icu_sort_config --cflags | tr '\n\r' '  '`"

		if [ "$static_icu" != "0" ]; then
			LIBS="$LIBS `$icu_sort_config --libs --static | tr '\n\r' '  ' | sed s/-licu/-lsicu/g`"
		else
			LIBS="$LIBS `$icu_sort_config --libs | tr '\n\r' '  '`"
		fi
	fi


	if [ "$with_direct_music" != "0" ]; then
		CFLAGS="$CFLAGS -DWIN32_ENABLE_DIRECTMUSIC_SUPPORT"
		# GCC 4.0+ doesn't like the DirectX includes (gives tons of
		#  warnings on it we won't be able to fix). For now just
		#  suppress those warnings.
		if [ $cc_version -ge 400 ]; then
			CFLAGS="$CFLAGS -Wno-non-virtual-dtor"
		fi
	fi

	if [ -n "$libtimidity_config" ]; then
		CFLAGS="$CFLAGS -DLIBTIMIDITY"
		CFLAGS="$CFLAGS `$libtimidity_config --cflags | tr '\n\r' '  '`"

		if [ "$enable_static" != "0" ]; then
			LIBS="$LIBS `$libtimidity_config --libs --static | tr '\n\r' '  '`"
		else
			LIBS="$LIBS `$libtimidity_config --libs | tr '\n\r' '  '`"
		fi
	fi

	if [ "$with_iconv" != "0" ]; then
		CFLAGS="$CFLAGS -DWITH_ICONV"
		if [ "$link_to_iconv" = "yes" ]; then
			LIBS="$LIBS -liconv"
			if [ "$with_iconv" != "2" ]; then
				CFLAGS="$CFLAGS -I$with_iconv/include"
				LIBS="$LIBS -L$with_iconv/lib"
			fi
		fi

		if [ "$os" != "OSX" ] && [ "$have_non_const_iconv" != "no" ]; then
			CFLAGS="$CFLAGS -DHAVE_NON_CONST_ICONV"
		fi
	fi

	if [ -n "$with_midi" ]; then
		CFLAGS="$CFLAGS -DEXTERNAL_PLAYER=\\\\\"$with_midi\\\\\""
	fi
	if [ -n "$with_midi_arg" ]; then
		CFLAGS="$CFLAGS -DMIDI_ARG=\\\\\"$with_midi_arg\\\\\""
	fi

	if [ "$enable_dedicated" != "0" ]; then
		CFLAGS="$CFLAGS -DDEDICATED"
	fi

	if [ "$enable_unicode" != "0" ]; then
		CFLAGS="$CFLAGS -DUNICODE -D_UNICODE"
	fi

	if [ "$enable_network" != "0" ]; then
		CFLAGS="$CFLAGS -DENABLE_NETWORK"

		if [ "$os" = "BEOS" ]; then
			LDFLAGS="$LDFLAGS -lbind -lsocket"
		fi

		if [ "$os" = "HAIKU" ]; then
			LDFLAGS="$LDFLAGS -lnetwork"
		fi

		if [ "$os" = "SUNOS" ]; then
			LDFLAGS="$LDFLAGS -lnsl -lsocket"
		fi
	fi

	if [ "$enable_static" != "0" ]; then
		# OSX can't handle -static in LDFLAGS
		if [ "$os" != "OSX" ]; then
			LDFLAGS="$LDFLAGS -static"
		fi
	fi

	if [ "$enable_assert" = "0" ]; then
		CFLAGS="$CFLAGS -DNDEBUG"
		CFLAGS_BUILD="$CFLAGS_BUILD -DNDEBUG"
	fi

	if [ "$enable_desync_debug" != "0" ]; then
		CFLAGS="$CFLAGS -DRANDOM_DEBUG"
	fi

	if [ "$enable_osx_g5" != "0" ]; then
		CFLAGS="$CFLAGS -mcpu=G5 -mpowerpc64 -mtune=970 -mcpu=970 -mpowerpc-gpopt"
	fi

	if [ -n "$personal_dir" ]; then
		CFLAGS="$CFLAGS -DWITH_PERSONAL_DIR -DPERSONAL_DIR=\\\\\"$personal_dir\\\\\""
	fi

	if [ -n "$shared_dir" ]; then
		CFLAGS="$CFLAGS -DWITH_SHARED_DIR -DSHARED_DIR=\\\\\"$shared_dir\\\\\""
	fi

	CFLAGS="$CFLAGS -DGLOBAL_DATA_DIR=\\\\\"$prefix_dir/$data_dir\\\\\""

	if [ "$enable_lto" != "0" ]; then
		lto_build=`echo "$FEATURES_BUILD" | grep "lto"`
		lto_host=`echo "$FEATURES" | grep "lto"`
		if [ -z "$lto_build$lto_host" ]; then
			log 1 "WARNING: you enabled LTO/IPO, but neither build nor host compiler supports it"
			log 1 "WARNING: LTO/IPO has been disabled"
		fi
		if [ -n "$lto_build" ]; then
			LDFLAGS_BUILD="$LDFLAGS_BUILD $CFLAGS_BUILD $CXXFLAGS_BUILD"
		fi
		if [ -n "$lto_host" ]; then
			LDFLAGS="$LDFLAGS $CFLAGS $CXXFLAGS"
		fi
	fi

	log 1 "using CFLAGS_BUILD... $CFLAGS_BUILD"
	log 1 "using CXXFLAGS_BUILD... $CXXFLAGS_BUILD"
	log 1 "using LDFLAGS_BUILD... $LDFLAGS_BUILD"
	log 1 "using CFLAGS... $CFLAGS"
	log 1 "using CXXFLAGS... $CXXFLAGS"
	log 1 "using LDFLAGS... $LIBS $LDFLAGS"

	# Makedepend doesn't like something like: -isysroot /OSX/blabla
	#  so convert it to: -isysroot -OSX/blabla. makedepend just ignores
	#  any - command it doesn't know, so we are pretty save.
	# Lovely hackish, not?
	# Btw, this almost always comes from outside the configure, so it is
	#  not something we can control.
	# Also make makedepend aware of compiler's built-in defines.
	if [ "$with_makedepend" != "0" ] || [ "$enable_builtin_depend" != "0" ]; then
		# Append CXXFLAGS possibly containing -std=c++0x
		cflags_makedep="`echo | $cxx_host $CXXFLAGS -E -x c++ -dM - | sed 's@.define @-D@g;s@ .*@ @g;s@(.*)@@g' | tr -d '\r\n'`"

		# Please escape ALL " within ` because e.g. "" terminates the string in some sh implementations
		cflags_makedep="$cflags_makedep `echo \"$CFLAGS\" \"$CXXFLAGS\" | sed 's@ /@ -@g;s@-I[ ]*[^ ]*@@g'`"
	else
		makedepend=""
	fi

	if [ "$with_distcc" != "0" ]; then
		cc_host="$distcc $cc_host"
		cxx_host="$distcc $cxx_host"
		log 1 ""
		log 1 " NOTICE: remind yourself to use 'make -jN' to make use of distcc"
		log 1 ""
	fi

	if [ "$with_ccache" != "0" ]; then
		cc_host="$ccache $cc_host"
		cxx_host="$ccache $cxx_host"
	fi
}

check_compiler() {
	# Params:
	# $1 - Type for message (build / host)
	# $2 - What to fill with the found compiler
	# $3 - System to try
	# $4 - Compiler to try
	# $5 - Env-setting to try
	# $6 - GCC alike to try (array)
	# $7 - CC alike to try
	# $8 - "0" gcc, "1" g++, "2" windres, "3" strip, "4" lipo
	# $9 - What the command is to check for

	if [ -n "$3" ]; then
		# Check for system
		for val in $6; do
			if [ -z "$6" ]; then
				compiler="$3"
			else
				compiler="$3-$val"
			fi
			machine=`eval $compiler $9 2>/dev/null`
			ret=$?
			eval "$2=\"$compiler\""

			log 2 "executing $compiler $9"
			log 2 "  returned $machine"
			log 2 "  exit code $ret"
			if [ -n "$machine" ] && [ "$ret" = "0" ]; then
				break
			fi
		done

		if ( [ -z "$machine" ] && [ "$8" != "3" ] ) || [ "$ret" != "0" ]; then
			if [ -z "$5" ]; then
				log 1 "checking $1... $compiler not found"
				log 1 "I couldn't detect any '$6' binary for $3"
				exit 1
			else
				compiler="$3-$5"
			fi
			machine=`eval $compiler $9 2>/dev/null`
			ret=$?
			eval "$2=\"$compiler\""

			log 2 "executing $compiler $9"
			log 2 "  returned $machine"
			log 2 "  exit code $ret"

			if ( [ -z "$machine" ] && [ "$8" != "3" ] ) || [ "$ret" != "0" ]; then
				log 1 "checking $1... $compiler not found"
				log 1 "I couldn't detect any $5 binary for $3"
				exit 1
			fi
		fi

		if [ "$machine" != "$3" ] && ( [ "$8" = "0" ] || [ "$8" = "1" ] ); then
			log 1 "checking $1... expected $3, found $machine"
			log 1 "the compiler suggests it doesn't build code for the machine you specified"
			exit 1
		fi
	elif [ -n "$4" ]; then
		# Check for manual compiler
		machine=`$4 $9 2>/dev/null`
		ret=$?
		eval "$2=\"$4\""

		log 2 "executing $4 $9"
		log 2 "  returned $machine"
		log 2 "  exit code $ret"

		if ( [ -z "$machine" ] && [ "$8" != "3" ] ) || [ "$ret" != "0" ]; then
			log 1 "checking $1... $4 not found"
			log 1 "the selected binary doesn't seem to be a $6 binary"
			exit 1
		fi
	else
		# Nothing given, autodetect

		if [ -n "$5" ]; then
			machine=`$5 $9 2>/dev/null`
			ret=$?
			eval "$2=\"$5\""

			log 2 "executing $5 $9"
			log 2 "  returned $machine"
			log 2 "  exit code $ret"

			# The user defined a GCC that doesn't reply to $9.. abort
			if ( [ -z "$machine" ] && [ "$8" != "3" ] ) || [ "$ret" != "0" ]; then
				log 1 "checking $1... $5 unusable"
				log 1 "the CC environment variable is set, but it doesn't seem to be a '$6' binary"
				log 1 "please redefine the CC/CXX environment to a $6 binary"
				exit 1
			fi
		else
			log 2 "checking $1... CC/CXX not set (skipping)"

			for val in $6; do
				# No $5, so try next item in '$6'
				machine=`$val $9 2>/dev/null`
				ret=$?
				eval "$2=\"$val\""

				log 2 "executing $val $9"
				log 2 "  returned $machine"
				log 2 "  exit code $ret"
				if [ -n "$machine" ] && [ "$ret" = "0" ]; then
					break
				fi
			done

			if ( [ -z "$machine" ] && [ "$8" != "3" ] ) || [ "$ret" != "0" ]; then
				# Maybe '$7'?
				machine=`$7 $9 2>/dev/null`
				ret=$?
				eval "$2=\"$7\""

				log 2 "executing $7 $9"
				log 2 "  returned $machine"
				log 2 "  exit code $ret"

				# All failed, abort
				if [ -z "$machine" ]; then
					log 1 "checking $1... $6 not found"
					log 1 "I couldn't detect any '$6' binary on your system"
					log 1 "please define the CC/CXX environment to where it is located"

					exit 1
				fi
			fi
		fi
	fi

	if [ "$8" != "0" ]; then
		eval "res=\$$2"
		log 1 "checking $1... $res"
	else
		log 1 "checking $1... $machine"
	fi
}

check_build() {
	if [ "$os" = "FREEBSD" ]; then
		# FreeBSD's C compiler does not support dump machine.
		# However, removing C support is not possible because PSP must be linked with the C compiler.
		check_compiler "build system type" "cc_build" "$build" "$cc_build" "$CXX" "$default_cxx" "c++" "0" "-dumpmachine"
	else
		check_compiler "build system type" "cc_build" "$build" "$cc_build" "$CC" "$default_cc" "cc" "0" "-dumpmachine"
	fi
}

check_host() {
	# By default the host is the build
	if [ -z "$host" ]; then host="$build"; fi

	if [ "$os" = "FREEBSD" ]; then
		# FreeBSD's C compiler does not support dump machine.
		# However, removing C support is not possible because PSP must be linked with the C compiler.
		check_compiler "host system type" "cc_host" "$host" "$cc_host" "$CXX" "$default_cxx" "c++" "0" "-dumpmachine"
	else
		check_compiler "host system type" "cc_host" "$host" "$cc_host" "$CC" "$default_cc" "cc" "0" "-dumpmachine"
	fi
}

check_cxx_build() {
	check_compiler "build c++" "cxx_build" "$build" "$cxx_build" "$CXX" "$default_cxx" "c++" 1 "-dumpmachine"
}

check_cxx_host() {
	# By default the host is the build
	if [ -z "$host" ]; then host="$build"; fi
	check_compiler "host c++" "cxx_host" "$host" "$cxx_host" "$CXX" "$default_cxx" "c++" 1 "-dumpmachine"
}

check_windres() {
	if [ "$os" = "MINGW" ] || [ "$os" = "CYGWIN" ] || [ "$os" = "WINCE" ]; then
		check_compiler "host windres" "windres" "$host" "$windres" "$WINDRES" "windres" "windres" "2" "-V"
	fi
}

check_strip() {
	if [ "$os" = "OS2" ]; then
		# OS2 via gcc is a bit weird.. stripping HAS to be done via emxbind, which is via gcc directly
		log 1 "checking host strip... using gcc -s option"
	elif [ "$os" = "OSX" ]; then
		# Most targets have -V in strip, to see if they exists... OSX doesn't.. so execute something
		echo "int main(int argc, char *argv[]) { }" > strip.test.c
		$cxx_host strip.test.c -o strip.test
		check_compiler "host strip" "strip" "$host" "$strip" "$STRIP" "strip" "strip" "3" "strip.test"
		rm -f strip.test.c strip.test
	else
		check_compiler "host strip" "strip" "$host" "$strip" "$STRIP" "strip" "strip" "3" "-V"
	fi
}

check_lipo() {
	if [ "$os" = "OSX" ] && [ "$enable_universal" != "0" ]; then
		echo "int main(int argc, char *argv[]) { }" > lipo.test.c
		$cxx_host lipo.test.c -o lipo.test
		check_compiler "host lipo" "lipo" "$host" "$lipo" "$LIPO" "lipo" "lipo" "4" "-info lipo.test"
		rm -f lipo.test.c lipo.test
	fi
}

check_osx_sdk() {
	local sysroot=""
	if [ -n "$1" ]; then
		if echo "$1" | grep -q / ; then
			# Seems to be a file system path
			osx_sdk_path="$1"
		else
			osx_sdk_path="/Developer/SDKs/MacOSX$1.sdk"
		fi
		if [ ! -d "$osx_sdk_path" ]; then
			# No directory, not present or garbage
			return 1
		fi

		# Set minimum version to 10.4 as that's when kCGBitmapByteOrder32Host was introduced
		sysroot="-isysroot $osx_sdk_path -Wl,-syslibroot,$osx_sdk_path -mmacosx-version-min=10.4"
	fi

cat > tmp.osx.mm << EOF
#include <Cocoa/Cocoa.h>
int main() {
	kCGBitmapByteOrder32Host;
	return 0;
}
EOF
	execute="$cxx_host $sysroot $CFLAGS tmp.osx.mm -framework Cocoa -o tmp.osx 2>&1"
	eval $execute > /dev/null
	ret=$?
	log 2 "executing $execute"
	log 2 "  exit code $ret"
	rm -f tmp.osx.mm tmp.osx
	return $ret
}

check_direct_music() {
	echo "
		#include <windows.h>
		#include <dmksctrl.h>
		#include <dmusici.h>
		#include <dmusicc.h>
		#include <dmusicf.h>
		int main(int argc, char *argv[]) { }" > direct_music.test.c
	$cxx_host $CFLAGS direct_music.test.c -o direct_music.test 2> /dev/null
	res=$?
	rm -f direct_music.test.c direct_music.test

	if [ "$res" != "0" ]; then
		if [ "$with_direct_music" != "1" ]; then
			log 1 "configure: error: direct-music is not available on this system"
			exit 1
		fi
		with_direct_music="0"

		log 1 "checking direct-music... not found"
	else
		log 1 "checking direct-music... found"
	fi
}

check_makedepend() {
	if [ "$enable_builtin_depend" != "0" ]; then
		with_makedepend="0"
	fi

	if [ "$with_makedepend" = "0" ]; then
		log 1 "checking makedepend... disabled"
		return
	fi

	if [ "$with_makedepend" = "1" ] || [ "$with_makedepend" = "2" ]; then
		makedepend="makedepend"
	else
		makedepend="$with_makedepend"
	fi

	rm -f makedepend.tmp
	touch makedepend.tmp
	res=`$makedepend -fmakedepend.tmp 2>/dev/null`
	res=$?
	log 2 "executing $makedepend -f makedepend.tmp"
	log 2 "  returned `cat makedepend.tmp`"
	log 2 "  exit code $ret"

	if [ ! -s makedepend.tmp ]; then
		rm -f makedepend.tmp makedepend.tmp.bak

		if [ "$with_makedepend" = "2" ]; then
			log 1 "checking makedepend... not found"

			log 1 "I couldn't detect any makedepend on your system"
			log 1 "please locate it via --makedepend=[binary]"

			exit 1
		elif [ "$with_makedepend" != "1" ]; then
			log 1 "checking makedepend... $makedepend not found"

			log 1 "the selected file doesn't seem to be a valid makedepend binary"

			exit 1
		else
			log 1 "checking makedepend... not found"

			with_makedepend="0"
			return
		fi
	fi

	rm -f makedepend.tmp makedepend.tmp.bak

	log 1 "checking makedepend... $makedepend"
}

check_version() {
	# $1 - requested version (major.minor)
	# $2 - version we got (major.minor)

	if [ -z "$2" ]; then
		return 0
	fi

	req_major=`echo $1 | cut -d. -f1`
	got_major=`echo $2 | cut -d. -f1`
	if [ $got_major -lt $req_major ]; then
		return 0
	elif [ $got_major -gt $req_major ]; then
		return 1
	fi

	req_minor=`echo $1 | cut -d. -f2`
	got_minor=`echo $2 | cut -d. -f2`
	if [ $got_minor -lt $req_minor ]; then
		return 0
	fi
	return 1
}

detect_awk() {
	# Not all awks allow gsub(), so we test for that here! It is in fact all we need...

	# These awks are known to work. Test for them explicit
	awks="gawk mawk nawk"

	awk_prefix="echo \"a.c b.c c.c\" | tr ' ' \\\\n | "
	awk_param="' { ORS = \" \" } /\.c$/   { gsub(\".c$\",   \".o\", \$0); print \$0; }' 2>/dev/null"
	awk_result="a.o b.o c.o "
	log 2 "Detecing awk..."

	log 2 "Trying: $awk_prefix $awk $awk_param"
	res=`eval $awk_prefix $awk $awk_param`
	log 2 "Result: '$res'"
	if [ "$res" != "$awk_result" ] && [ "$awk" = "awk" ]; then
		# User didn't supply his own awk, so try to detect some other known working names for an awk
		for awk in $awks; do
			log 2 "Trying: $awk_prefix $awk $awk_param"
			res=`eval $awk_prefix $awk $awk_param`
			log 2 "Result: '$res'"
			if [ "$res" = "$awk_result" ]; then break; fi
		done

		if [ "$res" != "$awk_result" ]; then
			log 1 "checking awk... not found"
			log 1 "configure: error: no awk found"
			log 1 "configure: error: please install one of the following: $awks"
			exit 1
		fi
	fi
	if [ "$res" != "$awk_result" ]; then
		log 1 "checking awk... not found"
		log 1 "configure: error: you supplied '$awk' but it doesn't seem a valid gawk or mawk"
		exit 1
	fi

	log 1 "checking awk... $awk"
}

detect_os() {
	if [ "$os" = "DETECT" ]; then
		# Detect UNIX, OSX, FREEBSD, DRAGONFLY, OPENBSD, NETBSD, HPUX, MORPHOS, BEOS, SUNOS, CYGWIN, MINGW, OS2, DOS, WINCE, and PSP

		# Try first via dumpmachine, then via uname
		os=`echo "$host" | tr '[A-Z]' '[a-z]' | $awk '
					/linux/        { print "UNIX";      exit}
					/darwin/       { print "OSX";       exit}
					/freebsd/      { print "FREEBSD";   exit}
					/dragonfly/    { print "DRAGONFLY"; exit}
					/openbsd/      { print "OPENBSD";   exit}
					/netbsd/       { print "NETBSD";    exit}
					/hp-ux/        { print "HPUX";      exit}
					/morphos/      { print "MORPHOS";   exit}
					/beos/         { print "BEOS";      exit}
					/haiku/        { print "HAIKU";     exit}
					/sunos/        { print "SUNOS";     exit}
					/solaris/      { print "SUNOS";     exit}
					/cygwin/       { print "CYGWIN";    exit}
					/mingw/        { print "MINGW";     exit}
					/os2/          { print "OS2";       exit}
					/dos/          { print "DOS";       exit}
					/wince/        { print "WINCE";     exit}
					/psp/          { print "PSP";       exit}
		'`

		if [ -z "$os" ]; then
			os=`LC_ALL=C uname | tr '[A-Z]' '[a-z]' | $awk '
					/linux/        { print "UNIX";      exit}
					/darwin/       { print "OSX";       exit}
					/freebsd/      { print "FREEBSD";   exit}
					/dragonfly/    { print "DRAGONFLY"; exit}
					/openbsd/      { print "OPENBSD";   exit}
					/netbsd/       { print "NETBSD";    exit}
					/hp-ux/        { print "HPUX";      exit}
					/morphos/      { print "MORPHOS";   exit}
					/beos/         { print "BEOS";      exit}
					/haiku/        { print "HAIKU";     exit}
					/sunos/        { print "SUNOS";     exit}
					/cygwin/       { print "CYGWIN";    exit}
					/mingw/        { print "MINGW";     exit}
					/os\/2/        { print "OS2";       exit}
					/gnu/          { print "UNIX";      exit}
			'`
		fi

		if [ -z "$os" ]; then
			log 1 "detecting OS... none detected"
			log 1 "I couldn't detect your OS. Please use --os=OS to force one"
			log 1 "Allowed values are: UNIX, OSX, FREEBSD, DRAGONFLY, OPENBSD, NETBSD, MORPHOS, HPUX, BEOS, HAIKU, SUNOS, CYGWIN, MINGW, OS2, DOS, WINCE, and PSP"
			exit 1
		fi

		log 1 "detecting OS... $os"
	else
		log 1 "forcing OS... $os"
	fi
	if [ "$os" = "OSX" ]; then
		default_cc="clang gcc"
		default_cxx="clang++ g++"
	else
		default_cc="gcc clang"
		default_cxx="g++ clang++"
	fi
}

detect_allegro() {
	# 0 means no, 1 is auto-detect, 2 is force
	if [ "$with_allegro" = "0" ]; then
		log 1 "checking Allegro... disabled"

		allegro_config=""
		return 0
	fi

	if [ "$with_allegro" = "2" ] && [ "$with_cocoa" = "2" ]; then
		log 1 "configure: error: it is impossible to compile both Allegro and COCOA"
		log 1 "configure: error: please deselect one of them and try again"
		exit 1
	fi

	if [ "$with_allegro" = "2" ] && [ "$enable_dedicated" != "0" ]; then
		log 1 "configure: error: it is impossible to compile a dedicated with Allegro"
		log 1 "configure: error: please deselect one of them and try again"
		exit 1
	fi

	if [ "$enable_dedicated" != "0" ]; then
		log 1 "checking Allegro... dedicated server, skipping"

		allegro_config=""
		return 0
	fi

	# By default on OSX we don't use Allegro. The rest is auto-detect
	if [ "$with_allegro" = "1" ] && [ "$os" = "OSX" ] && [ "$with_cocoa" != "0" ]; then
		log 1 "checking Allegro... OSX, skipping"

		allegro_config=""
		return 0
	fi

	detect_pkg_config "$with_allegro" "allegro" "allegro_config" "4.4"
}


detect_sdl() {
	# 0 means no, 1 is auto-detect, 2 is force
	if [ "$with_sdl" = "0" ]; then
		log 1 "checking SDL... disabled"

		sdl_config=""
		return 0
	fi

	if [ "$with_sdl" = "2" ] && [ "$with_cocoa" = "2" ]; then
		log 1 "configure: error: it is impossible to compile both SDL and COCOA"
		log 1 "configure: error: please deselect one of them and try again"
		exit 1
	fi

	if [ "$with_sdl" = "2" ] && [ "$enable_dedicated" != "0" ]; then
		log 1 "configure: error: it is impossible to compile a dedicated with SDL"
		log 1 "configure: error: please deselect one of them and try again"
		exit 1
	fi

	if [ "$enable_dedicated" != "0" ]; then
		log 1 "checking SDL... dedicated server, skipping"

		sdl_config=""
		return 0
	fi

	# By default on OSX we don't use SDL. The rest is auto-detect
	if [ "$with_sdl" = "1" ] && [ "$os" = "OSX" ] && [ "$with_cocoa" != "0" ]; then
		log 1 "checking SDL... OSX, skipping"

		sdl_config=""
		return 0
	fi

	if [ "$os" = "OSX" ]; then
		log 1 "WARNING: sdl is known to fail on some versions of Mac OS X"
		log 1 "WARNING: with some hardware configurations. Use at own risk!"
		sleep 5
	fi

	detect_pkg_config "$with_sdl" "sdl" "sdl_config" "1.2"
}

detect_osx_sdk() {
	# Try to find the best SDK available. For a normal build this
	# is currently the 10.5 SDK as this is needed to compile all
	# optional code. Because such an executable won't run on 10.4
	# or lower, also check for the 10.4u SDK when doing an universal
	# build.

	# Check for the 10.5 SDK, but try 10.6 if that fails
	check_osx_sdk "10.5" ||	check_osx_sdk "10.6" || osx_sdk_path=""

	if [ -z "$osx_sdk_path" ] || [ "$enable_universal" != "0" ]; then
		# No better SDK or universal build enabled? Check 10.4u SDK as well
		local old_sdk="$osx_sdk_path"
		if check_osx_sdk "10.4u"; then
			osx_sdk_104_path="$osx_sdk_path"
		else
			osx_sdk_104_path=""
		fi
		if [ -z "$old_sdk" ]; then
			osx_sdk_path="$osx_sdk_104_path"
		else
			osx_sdk_path="$old_sdk"
		fi
	fi

	if [ -z "$osx_sdk_path" ]; then
		log 1 "Your system SDK is probably too old"
		log 1 "Please install/upgrade your Xcode to >= 2.5"

		exit 1
	fi
}

detect_cocoa() {
	# 0 means no, 1 is auto-detect, 2 is force
	if [ "$with_cocoa" = "0" ]; then
		log 1 "checking COCOA... disabled"

		return 0
	fi

	if [ "$with_cocoa" = "2" ] && [ "$enable_dedicated" != "0" ]; then
		log 1 "configure: error: it is impossible to compile a dedicated with COCOA"
		log 1 "configure: error: please deselect one of them and try again"
		exit 1
	fi

	if [ "$enable_dedicated" != "0" ]; then
		log 1 "checking COCOA... dedicated server, skipping"

		with_cocoa="0"
		return 0
	fi

	# By default on OSX we use COCOA. The rest doesn't support it
	if [ "$with_cocoa" = "1" ] && [ "$os" != "OSX" ]; then
		log 1 "checking COCOA... not OSX, skipping"

		with_cocoa="0"
		return 0
	fi

	if [ "$os" != "OSX" ]; then
		log 1 "checking COCOA... not OSX"

		log 1 "configure: error: COCOA video driver is only supported for OSX"
		exit 1
	fi

	log 1 "checking COCOA... found"


	if [ "$enable_cocoa_quartz" != "0" ]; then
		log 1 "checking whether to enable the Quartz window subdriver... yes"
	else
		log 1 "checking whether to enable the Quartz window subdriver... no"
	fi

	detect_quickdraw
}

detect_quickdraw() {
	# 0 means no, 1 is auto-detect, 2 is force
	if [ "$enable_cocoa_quickdraw" = "0" ]; then
		log 1 "checking Quickdraw window subdriver... disabled"
		return 0
	fi

	# Assume QuickDraw is available when doing an universal build
	if [ "$enable_universal" != "0" ]; then
		log 1 "checking Quickdraw window subdriver... found"
		return 0
	fi

	# 64 bits doesn't have quickdraw
	if [ "$cpu_type" = "64" ]; then
		enable_cocoa_quickdraw="0"
		log 1 "checking Quickdraw window subdriver... disabled (64 bits)"
		return 0
	fi

cat > tmp.osx.mm << EOF
#include <AvailabilityMacros.h>
#import <Cocoa/Cocoa.h>
int main(int argc, char *argv[]) { SetEmptyRgn(NULL); return 0; }
EOF
	execute="$cxx_host $OSX_SYSROOT $OSX_LD_SYSROOT $CFLAGS -mmacosx-version-min=10.3 tmp.osx.mm -framework Cocoa -o tmp.osx 2>&1"
	eval $execute > /dev/null
	ret=$?
	log 2 "executing $execute"
	log 2 "  exit code $ret"
	rm -f tmp.osx.mm tmp.osx
	if [ "$ret" != "0" ]; then
		log 1 "checking Quickdraw window subdriver... not found"

		# It was forced, so it should be found.
		if [ "$enable_cocoa_quickdraw" != "1" ]; then
			log 1 "configure: error: Quickdraw window driver could not be found"
			exit 1
		fi

		enable_cocoa_quickdraw=0
		return 0
	fi

	enable_cocoa_quickdraw=1
	log 1 "checking Quickdraw window subdriver... found"
}

detect_library() {
	# $1 - config-param ($with_zlib value)
	# $2 - library name ('zlib', sets $zlib)
	# $3 - static library name (libz.a)
	# $4 - header directory ()
	# $5 - header name (zlib.h)
	# $6 - force static (if non-empty)

	if [ -n "$6" ]; then force_static="1"; fi

	# 0 means no, 1 is auto-detect, 2 is force
	if [ "$1" = "0" ]; then
		log 1 "checking $2... disabled"

		eval "$2=\"\""
		return 0
	fi

	log 2 "detecting $2"

	if [ "$1" = "1" ] || [ "$1" = "" ] || [ "$1" = "2" ]; then
		eval "$2=`ls -1 /usr/include/$4*.h 2>/dev/null | egrep \"\/$5\$\"`"
		eval "res=\$$2"
		if [ -z "$res" ]; then
			log 2 "  trying /usr/include/$4$5... no"
			eval "$2=`ls -1 /usr/local/include/$4*.h 2>/dev/null | egrep \"\/$5\$\"`"
		fi
		eval "res=\$$2"
		if [ -z "$res" ]; then
			log 2 "  trying /usr/local/include/$4$5... no"
			eval "$2=`ls -1 /mingw/include/$4*.h 2>/dev/null | egrep \"\/$5\$\"`"
		fi
		eval "res=\$$2"
		if [ -z "$res" ]; then
			log 2 "  trying /mingw/include/$4$5... no"
			eval "$2=`ls -1 /opt/local/include/$4*.h 2>/dev/null | egrep \"\/$5\$\"`"
		fi
		eval "res=\$$2"
		if [ -z "$res" ]; then
			log 2 "  trying /opt/local/include/$4$5... no"
		fi
		if [ -z "$res" ] && [ "$os" = "NETBSD" ]; then
			eval "$2=`ls -1 /usr/pkg/include/$4*.h 2>/dev/null | egrep \"\/$5\$\"`"
			eval "res=\$$2"
			if [ -z "$res" ]; then
				log 2 "  trying /usr/pkg/include/$4$5... no"
			fi
		fi
		if [ -z "$res" ] && [ "$os" = "HAIKU" ]; then
			if [ -z "$includeDir" ]; then
				includeDir=`finddir B_SYSTEM_HEADERS_DIRECTORY`
			fi
			eval "$2=`ls -1 $includeDir/$4*.h 2>/dev/null | egrep \"\/$5\$\"`"
			eval "res=\$$2"
			if [ -z "$res" ]; then
				log 2 "  trying $includeDir/$4$5... no"
			fi
		fi

		eval "res=\$$2"
		if [ -n "$res" ] && ( [ -n "$force_static" ] || ( [ "$enable_static" != "0" ] && [ "$os" != "OSX" ] ) ); then
			eval "res=\$$2"
			log 2 "  trying $res... found"
			# Now find the static lib, if needed
			eval "$2=`ls /lib/*.a 2>/dev/null | egrep \"\/$3\$\"`"
			eval "res=\$$2"
			if [ -z "$res" ]; then
				log 2 "  trying /lib/$3... no"
				eval "$2=`ls /usr/lib/*.a 2>/dev/null | egrep \"\/$3\$\"`"
			fi
			eval "res=\$$2"
			if [ -z "$res" ]; then
				log 2 "  trying /usr/lib/$3... no"
				eval "$2=`ls /usr/local/lib/*.a 2>/dev/null | egrep \"\/$3\$\"`"
			fi
			eval "res=\$$2"
			if [ -z "$res" ]; then
				log 2 "  trying /usr/local/lib/$3... no"
				eval "$2=`ls /mingw/lib/*.a 2>/dev/null | egrep \"\/$3\$\"`"
			fi
			eval "res=\$$2"
			if [ -z "$res" ]; then
				log 2 "  trying /mingw/lib/$3... no"
				log 1 "configure: error: $2 couldn't be found"
				log 1 "configure: error: you requested a static link, but I can't find $3"

				exit 1
			fi
		fi
	else
		# Make sure it exists
		if [ -f "$1" ]; then
			eval "$2=`ls $1 2>/dev/null`"
		else
			eval "$2=`ls $1/$3 2>/dev/null`"
		fi
	fi

	eval "res=\$$2"
	if [ -z "$res" ]; then
		log 1 "checking $2... not found"
		if [ "$1" = "2" ]; then
			log 1 "configure: error: $2 couldn't be found"

			exit 1
		elif [ "$1" != "1" ]; then
			log 1 "configure: error: $2 couldn't be found"
			log 1 "configure: error: you supplied '$1', but it seems invalid"

			exit 1
		fi

		eval "with_$2=0"

		return 0
	fi

	eval "res=\$$2"
	log 2 "  trying $res... found"

	log 1 "checking $2... found"
}

detect_zlib() {
	detect_pkg_config "$with_zlib" "zlib" "zlib_config" "1.2"
}

detect_lzo2() {
	detect_library "$with_lzo2" "lzo2" "liblzo2.a" "lzo/" "lzo1x.h"
}

detect_libtimidity() {
	detect_pkg_config "$with_libtimidity" "libtimidity" "libtimidity_config" "0.1" "1"
}

detect_pkg_config() {
	# $1 - config-param ($with_lzma value)
	# $2 - package name ('liblzma')
	# $3 - config name ('lzma_config', sets $lzma_config)
	# $4 - minimum module version ('2.3')
	# $5 - check for dedicated, 1 is "skif if dedicated"

	# 0 means no, 1 is auto-detect, 2 is force
	if [ "$1" = "0" ]; then
		log 1 "checking $2... disabled"

		eval "$3=\"\""
		return 0
	fi

	if [ "$5" = "1" ] && [ "$1" = "1" ] && [ "$enable_dedicated" != "0" ]; then
		log 1 "checking $2... dedicated server, skipping"

		eval "$3=\"\""
		return 0
	fi

	log 2 "detecting $2"

	if [ "$1" = "1" ] || [ "$1" = "" ] || [ "$1" = "2" ]; then
		pkg_config_call="$pkg_config $2"
	else
		pkg_config_call="$1"
	fi

	version=`$pkg_config_call --modversion 2>/dev/null`
	ret=$?
	check_version "$4" "$version"
	version_ok=$?
	log 2 "executing $pkg_config_call --modversion"
	log 2 "  returned $version"
	log 2 "  exit code $ret"

	if [ -z "$version" ] || [ "$ret" != "0" ] || [ "$version_ok" != "1" ]; then
		if [ -n "$version" ] && [ "$version_ok" != "1" ]; then
			log 1 "checking $2... needs at least version $4, $2 NOT enabled"
		else
			log 1 "checking $2... not found"
		fi

		# It was forced, so it should be found.
		if [ "$1" != "1" ]; then
			log 1 "configure: error: $pkg_config $2 couldn't be found"
			log 1 "configure: error: you supplied '$1', but it seems invalid"
			exit 1
		fi

		eval "$3=\"\""
		return 0
	fi

	eval "$3=\"$pkg_config_call\""
	log 1 "checking $2... found"
}

detect_lzma() {
	detect_pkg_config "$with_lzma" "liblzma" "lzma_config" "5.0"
}

detect_xdg_basedir() {
	detect_pkg_config "$with_xdg_basedir" "libxdg-basedir" "xdg_basedir_config" "1.2"
}

detect_png() {
	detect_pkg_config "$with_png" "libpng" "png_config" "1.2"
}

detect_freetype() {
	detect_pkg_config "$with_freetype" "freetype2" "freetype_config" "2.2" "1"
}

detect_fontconfig() {
	# 0 means no, 1 is auto-detect, 2 is force
	if [ "$with_fontconfig" = "0" ]; then
		log 1 "checking libfontconfig... disabled"

		fontconfig_config=""
		return 0
	fi
	if [ "$os" = "MINGW" ] || [ "$os" = "CYGWIN" ] || [ "$os" = "WINCE" ]; then
		log 1 "checking libfontconfig... WIN32, skipping"
		fontconfig_config=""
		return 0
	fi

	if [ "$os" = "OSX" ]; then
		log 1 "checking libfontconfig... OSX, skipping"
		fontconfig_config=""
		return 0
	fi

	detect_pkg_config "$with_fontconfig" "fontconfig" "fontconfig_config" "2.3" "1"
}

detect_icu_layout() {
	detect_pkg_config "$with_icu_layout" "icu-lx" "icu_layout_config" "4.8" "1"
}

detect_icu_sort() {
	detect_pkg_config "$with_icu_sort" "icu-i18n" "icu_sort_config" "4.8" "1"
}

detect_pspconfig() {
	# 0 means no, 1 is auto-detect, 2 is force
	if [ "$with_psp_config" = "0" ]; then
		log 1 "checking psp-config... disabled"

		psp_config=""
		return 0
	fi

	if [ "$with_psp_config" = "1" ] && [ "$os" != "PSP" ]; then
		log 1 "checking psp-config... not PSP, skipping"

		psp_config="";
		return 0
	fi

	if [ "$os" != "PSP" ]; then
		log 1 "checking psp-config... not PSP"

		log 1 "configure: error: psp-config is only supported for PSP"
		exit 1
	fi

	if [ "$with_psp_config" = "1" ] || [ "$with_psp_config" = "" ] || [ "$with_psp_config" = "2" ]; then
		psp_config="psp-config"
	else
		psp_config="$with_psp_config"
	fi

	version=`$psp_config -p 2>/dev/null`
	ret=$?
	log 2 "executing $psp_config -p"
	log 2 "  returned $version"
	log 2 "  exit code $ret"

	if [ -z "$version" ] || [ "$ret" != "0" ]; then
		log 1 "checking psp-config... not found"
		log 1 "configure: error: psp-config couldn't be found"

		# It was forced, so it should be found.
		if [ "$with_psp_config" != "1" ]; then
			log 1 "configure: error: you supplied '$with_psp_config', but it seems invalid"
		fi
		exit 1
	fi

	log 1 "checking psp-config... found"
}

detect_iconv() {
	# 0 means no, 1 is auto-detect, 2 is force
	if [ "$with_iconv" = "0" ]; then
		log 1 "checking iconv... disabled"

		return 0
	fi

	if [ "$with_iconv" = "1" ] && [ "$os" != "OSX" ]; then
		log 1 "checking iconv... not OSX, skipping"
		with_iconv="0"

		return 0
	fi

	# Try to find iconv.h, seems to only thing to detect iconv with

	if [ "$with_iconv" = "1" ] || [ "$with_iconv" = "" ] || [ "$with_iconv" = "2" ]; then
		iconv=`ls -1 /usr/include 2>/dev/null | grep "iconv.h"`
		if [ -z "$iconv" ]; then
			iconv=`ls -1 /usr/local/include 2>/dev/null | grep "iconv.h"`
		fi
	else
		# Make sure it exists
		iconv=`ls $with_iconv/include/iconv.h 2>/dev/null`
	fi

	if [ -z "$iconv" ]; then
		log 1 "checking iconv... not found"
		if [ "$with_iconv" = "2" ]; then
			log 1 "configure: error: iconv couldn't be found"

			exit 1
		elif [ "$with_iconv" != "1" ]; then
			log 1 "configure: error: iconv couldn't be found"
			log 1 "configure: error: you supplied '$with_iconv', but I couldn't detect iconv in it"

			exit 1
		fi

		return 0
	fi

	if [ "$with_iconv" = "1" ]; then
		with_iconv="2"
	fi

	log 2 "found iconv in $iconv"

	log 1 "checking iconv... found"

	# There are different implementations of iconv. The older ones,
	# e.g. SUSv2, pass a const pointer, whereas the newer ones, e.g.
	# IEEE 1003.1 (2004), pass a non-const pointer.

	cat > tmp.iconv.cpp << EOF
#include "src/stdafx.h"
#include <iconv.h>
int main() {
	static char buf[1024];
	iconv_t convd = 0;
	const char *inbuf = "";
	char *outbuf  = buf;
	size_t outlen = 1023;
	size_t inlen  = 0;
	return iconv(convd, &inbuf, &inlen, &outbuf, &outlen);
}
EOF
	execute="$cxx_host $OSX_SYSROOT $CFLAGS -c tmp.iconv.cpp -o tmp.iconv -DTESTING 2>&1"
	eval $execute > /dev/null
	ret=$?
	log 2 "executing $execute"
	log 2 "  exit code $ret"
	if [ "$ret" = "0" ]; then have_non_const_iconv="no"; else have_non_const_iconv="yes"; fi
	log 1 "checking if iconv has non-const inbuf... $have_non_const_iconv"

	cat > tmp.iconv.cpp << EOF
#include "src/stdafx.h"
#include <iconv.h>
int main() {
	static char buf[1024];
	iconv_t convd = 0;
	char *inbuf = "";
	char *outbuf  = buf;
	size_t outlen = 1023;
	size_t inlen  = 0;
	return iconv(convd, &inbuf, &inlen, &outbuf, &outlen);
}
EOF
	execute="$cxx_host $OSX_SYSROOT $OSX_LD_SYSROOT $CFLAGS tmp.iconv.cpp -o tmp.iconv -DTESTING 2>&1"
	eval $execute > /dev/null
	ret=$?
	log 2 "executing $execute"
	log 2 "  exit code $ret"
	if [ "$ret" = "0" ]; then link_to_iconv="no"; else link_to_iconv="yes"; fi
	log 1 "checking whether to link to iconv... $link_to_iconv"
	rm -f tmp.iconv tmp.iconv.cpp
}

_detect_sort() {
	sort_test_in="d
a
c
b"

	sort_test_out="a
b
c
d"

	log 2 "running echo <array> | $1"

	if [ "`echo \"$sort_test_in\" | $1 2>/dev/null`" = "$sort_test_out" ]; then
		sort="$1"
		log 2 "  result was valid"
	else
		log 2 "  result was invalid"
	fi
}

detect_sort() {
	if [ "$with_sort" = "0" ]; then
		log 1 "checking sort... disabled"

		return
	fi

	if [ "$with_sort" = "1" ] || [ "$with_sort" = "2" ]; then
		_detect_sort "sort"
		if [ -z "$sort" ]; then _detect_sort "/sbin/sort"; fi
		if [ -z "$sort" ]; then _detect_sort "/usr/sbin/sort"; fi
		if [ -z "$sort" ]; then _detect_sort "/usr/local/sbin/sort"; fi
		if [ -z "$sort" ]; then _detect_sort "/bin/sort"; fi
		if [ -z "$sort" ]; then _detect_sort "/usr/bin/sort"; fi
		if [ -z "$sort" ]; then _detect_sort "/usr/local/bin/sort"; fi
	else
		_detect_sort "$with_sort"
	fi

	if [ -z "$sort" ]; then
		if [ "$with_sort" = "2" ]; then
			log 1 "checking sort... not found"

			log 1 "configure: error: couldn't detect sort on your system"
			exit 1
		elif [ "$with_sort" != "1" ]; then
			log 1 "checking sort... $with_sort not found"

			log 1 "configure: error: '$with_sort' doesn't look like a sort to me"
			log 1 "configure: error: please verify its location and function and try again"

			exit 1
		else
			log 1 "checking sort... not found"
		fi
	else
		log 1 "checking sort... $sort"
	fi
}

detect_grfcodec() {
	# 0 means no, 1 is auto-detect, 2 is force
	if [ "$with_grfcodec" = "0" ]; then
		log 1 "checking grfcodec... disabled"

		grfcodec=""
		return 0
	fi

	if [ "$with_grfcodec" = "1" ] || [ "$with_grfcodec" = "" ] || [ "$with_grfcodec" = "2" ]; then
		grfcodec="grfcodec"
	else
		grfcodec="$with_grfcodec"
	fi

	version=`$grfcodec -v 2>/dev/null | $awk '{print $3}' | sed 's/[rM]//g;s/-/0/'`
	ret=$?
	log 2 "executing grfcodec -v"
	log 2 "  returned $version"
	log 2 "  exit code $ret"

	if [ -z "$version" ] || [ "$ret" != "0" ] || [ "$version" -lt "985" ]; then
		if [ -n "$version" ] && [ "$version" -lt "985" ]; then
			log 1 "checking grfcodec... needs at least version 6.0.5 (r985), disabled"
		else
			log 1 "checking grfcodec... not found"
		fi

		# It was forced, so it should be found.
		if [ "$with_grfcodec" != "1" ]; then
			log 1 "configure: error: grfcodec couldn't be found"
			log 1 "configure: error: you supplied '$with_grfcodec', but it seems invalid"
			exit 1
		fi

		grfcodec=""
		return 0
	fi

	log 1 "checking grfcodec... found"
}

detect_nforenum() {
	# 0 means no, 1 is auto-detect, 2 is force
	if [ "$with_nforenum" = "0" ]; then
		log 1 "checking nforenum... disabled"

		nforenum=""
		return 0
	fi

	if [ "$with_nforenum" = "1" ] || [ "$with_nforenum" = "" ] || [ "$with_nforenum" = "2" ]; then
		nforenum="nforenum"
	else
		nforenum="$with_nforenum"
	fi

	version=`$nforenum -v 2>/dev/null | $awk '{print $3}' | sed 's/[rM]//g;s/-/0/'`
	ret=$?
	log 2 "executing nforenum -v"
	log 2 "  returned $version"
	log 2 "  exit code $ret"

	if [ -z "$version" ] || [ "$ret" != "0" ] || [ "$version" -lt "985" ]; then
		if [ -n "$version" ] && [ "$version" -lt "985" ]; then
			log 1 "checking nforenum... needs at least version 6.0.5 (r985), disabled"
		else
			log 1 "checking nforenum... not found"
		fi

		# It was forced, so it should be found.
		if [ "$with_nforenum" != "1" ]; then
			log 1 "configure: error: nforenum couldn't be found"
			log 1 "configure: error: you supplied '$with_nforenum', but it seems invalid"
			exit 1
		fi

		nforenum=""
		return 0
	fi

	log 1 "checking nforenum... found"
}

_detect_cputype_width() {
	echo "#define _SQ64 1" > $1.cpp
	echo "#include \"src/stdafx.h\"" >> $1.cpp
	echo "assert_compile(sizeof(size_t) == $2);" >> $1.cpp
	echo "int main() { return 0; }" >> $1.cpp
	execute="$cxx_host $CFLAGS -std=c++11 $1.cpp -o $1 -DTESTING 2>&1"
	cpu_type="`eval $execute 2>/dev/null`"
	ret=$?
	log 2 "executing $execute"
	log 2 "  returned $cpu_type"
	log 2 "  exit code $ret"
	rm -f $1 $1.cpp
	return $ret
}

detect_cputype() {
	if [ -n "$cpu_type" ] && [ "$cpu_type" != "DETECT" ]; then
		log 1 "forcing cpu-type... $cpu_type bits"
		return;
	fi
	_detect_cputype_width tmp.32bit 4
	result32=$?
	_detect_cputype_width tmp.64bit 8
	result64=$?

	if [ "$result32" = 0 ] && [ "$result64" != 0 ]; then
		cpu_type="32"
	elif [ "$result32" != 0 ] && [ "$result64" = 0 ]; then
		cpu_type="64"
	else
		log 1 "configure: unable to determine cpu-type (pointer width)"
		exit 1
	fi
	log 1 "detecting cpu-type... $cpu_type bits"
}

detect_sse_capable_architecture() {
	# 0 means no, 1 is auto-detect, 2 is force
	if [ "$with_sse" = "0" ]; then
		log 1 "checking SSE... disabled"
		return
	fi

	echo "#define _SQ64 1" > tmp.sse.cpp
	echo "#include <xmmintrin.h>" >> tmp.sse.cpp
	echo "#include <smmintrin.h>" >> tmp.sse.cpp
	echo "#include <tmmintrin.h>" >> tmp.sse.cpp
	echo "int main() { return 0; }" >> tmp.sse.cpp
	execute="$cxx_host -msse4.1 $CFLAGS tmp.sse.cpp -o tmp.sse 2>&1"
	sse="`eval $execute 2>/dev/null`"
	ret=$?
	log 2 "executing $execute"
	log 2 "  returned $sse"
	log 2 "  exit code $ret"
	if [ "$ret" = "0" ]; then
		log 1 "detecting SSE... found"
	else
		# It was forced, so it should be found.
		if [ "$with_sse" != "1" ]; then
			log 1 "configure: error: SSE couln't be found"
			log 1 "configure: error: you force enabled SSE, but it seems unavailable"
			exit 1
		fi

		log 1 "detecting SSE... not found"
		with_sse="0"
	fi
	rm -f tmp.sse tmp.exe tmp.sse.cpp
}

make_sed() {
	T_CFLAGS="$CFLAGS"
	T_CXXFLAGS="$CXXFLAGS"
	T_LDFLAGS="$LDFLAGS"

	SRC_OBJS_DIR="$BASE_SRC_OBJS_DIR/$OBJS_SUBDIR"

	# All the data needed to compile a single target
	#  Make sure if you compile multiple targets to
	#  use multiple OBJS_DIR, because all in-between
	#  binaries are stored in there, and nowhere else.
	SRC_REPLACE="
		s@!!CC_HOST!!@$cc_host@g;
		s@!!CXX_HOST!!@$cxx_host@g;
		s@!!CC_BUILD!!@$cc_build@g;
		s@!!CXX_BUILD!!@$cxx_build@g;
		s@!!WINDRES!!@$windres@g;
		s@!!STRIP!!@$strip $strip_arg@g;
		s@!!LIPO!!@$lipo@g;
		s@!!CFLAGS!!@$T_CFLAGS@g;
		s@!!CFLAGS_BUILD!!@$CFLAGS_BUILD@g;
		s@!!CXXFLAGS!!@$T_CXXFLAGS@g;
		s@!!CXXFLAGS_BUILD!!@$CXXFLAGS_BUILD@g;
		s@!!STRGEN_FLAGS!!@$strgen_flags@g;
		s@!!LIBS!!@$LIBS@g;
		s@!!LDFLAGS!!@$T_LDFLAGS@g;
		s@!!LDFLAGS_BUILD!!@$LDFLAGS_BUILD@g;
		s@!!BIN_DIR!!@$BIN_DIR@g;
		s@!!ROOT_DIR!!@$ROOT_DIR@g;
		s@!!MEDIA_DIR!!@$MEDIA_DIR@g;
		s@!!SOURCE_LIST!!@$SOURCE_LIST@g;
		s@!!SRC_OBJS_DIR!!@$SRC_OBJS_DIR@g;
		s@!!LANG_OBJS_DIR!!@$LANG_OBJS_DIR@g;
		s@!!GRF_OBJS_DIR!!@$GRF_OBJS_DIR@g;
		s@!!SETTING_OBJS_DIR!!@$SETTING_OBJS_DIR@g;
		s@!!SRC_DIR!!@$SRC_DIR@g;
		s@!!SCRIPT_SRC_DIR!!@$SCRIPT_SRC_DIR@g;
		s@!!OSXAPP!!@$OSXAPP@g;
		s@!!LANG_DIR!!@$LANG_DIR@g;
		s@!!TTD!!@$TTD@g;
		s@!!BINARY_DIR!!@$prefix_dir/$binary_dir@g;
		s@!!DATA_DIR!!@$prefix_dir/$data_dir@g;
		s@!!DOC_DIR!!@$prefix_dir/$doc_dir@g;
		s@!!MAN_DIR!!@$prefix_dir/$man_dir@g;
		s@!!ICON_DIR!!@$prefix_dir/$icon_dir@g;
		s@!!ICON_THEME_DIR!!@$prefix_dir/$icon_theme_dir@g;
		s@!!PERSONAL_DIR!!@$personal_dir@g;
		s@!!SHARED_DIR!!@$shared_dir@g;
		s@!!INSTALL_DIR!!@$install_dir@g;
		s@!!BINARY_NAME!!@$binary_name@g;
		s@!!STRGEN!!@$STRGEN@g;
		s@!!ENDIAN_CHECK!!@$ENDIAN_CHECK@g;
		s@!!DEPEND!!@$DEPEND@g;
		s@!!SETTINGSGEN!!@$SETTINGSGEN@g;
		s@!!ENDIAN_FORCE!!@$endian@g;
		s@!!STAGE!!@$STAGE@g;
		s@!!MAKEDEPEND!!@$makedepend@g;
		s@!!CFLAGS_MAKEDEP!!@$cflags_makedep@g;
		s@!!SORT!!@$sort@g;
		s@!!CONFIG_CACHE_COMPILER!!@config.cache.compiler@g;
		s@!!CONFIG_CACHE_LINKER!!@config.cache.linker@g;
		s@!!CONFIG_CACHE_ENDIAN!!@config.cache.endian@g;
		s@!!CONFIG_CACHE_SOURCE!!@config.cache.source@g;
		s@!!CONFIG_CACHE_VERSION!!@config.cache.version@g;
		s@!!CONFIG_CACHE_SOURCE_LIST!!@config.cache.source.list@g;
		s@!!CONFIG_CACHE_PWD!!@config.cache.pwd@g;
		s@!!CONFIG_CACHE_INVOCATION!!@config.cache.invocation@g;
		s@!!LANG_SUPPRESS!!@$lang_suppress@g;
		s@!!OBJS_C!!@$OBJS_C@g;
		s@!!OBJS_CPP!!@$OBJS_CPP@g;
		s@!!OBJS_MM!!@$OBJS_MM@g;
		s@!!OBJS_RC!!@$OBJS_RC@g;
		s@!!SRCS!!@$SRCS@g;
		s@!!OS!!@$os@g;
		s@!!CPU_TYPE!!@$cpu_type@g;
		s@!!CONFIGURE_FILES!!@$CONFIGURE_FILES@g;
		s@!!AWK!!@$awk@g;
		s@!!DISTCC!!@$distcc@g;
		s@!!NFORENUM!!@$nforenum@g;
		s@!!GRFCODEC!!@$grfcodec@g;
		s@!!CONFIGURE_INVOCATION!!@$CONFIGURE_INVOCATION@g;
	"

	if [ "$icon_theme_dir" != "" ]; then
		SRC_REPLACE="$SRC_REPLACE
			s@!!ICON_THEME_DIR!!@$prefix_dir/$icon_theme_dir@g;
		"
	else
		SRC_REPLACE="$SRC_REPLACE
			s@!!ICON_THEME_DIR!!@@g;
		"
	fi

	if [ "$man_dir" != "" ]; then
		SRC_REPLACE="$SRC_REPLACE
			s@!!MAN_DIR!!@$prefix_dir/$man_dir@g;
		"
	else
		SRC_REPLACE="$SRC_REPLACE
			s@!!MAN_DIR!!@@g;
		"
	fi

	if [ "$menu_dir" != "" ]; then
		SRC_REPLACE="$SRC_REPLACE
			s@!!MENU_DIR!!@$prefix_dir/$menu_dir@g;
		"
	else
		SRC_REPLACE="$SRC_REPLACE
			s@!!MENU_DIR!!@@g;
		"
	fi
}

generate_menu_item() {
	MENU_REPLACE="
		s@!!TTD!!@$TTD@g;
		s@!!MENU_GROUP!!@$menu_group@g;
		s@!!MENU_NAME!!@$menu_name@g
	"
	log 1 "Generating menu item..."
	mkdir -p media
	< $ROOT_DIR/media/openttd.desktop.in sed "$MENU_REPLACE" > media/openttd.desktop
}

generate_main() {
	STAGE="[MAIN]"

	make_sed

	# Create the main Makefile
	log 1 "Generating Makefile..."
	echo "# Auto-generated file from 'Makefile.in' -- DO NOT EDIT" > Makefile
	< $ROOT_DIR/Makefile.in sed "$SRC_REPLACE" >> Makefile
	cp $ROOT_DIR/Makefile.bundle.in Makefile.bundle
	echo "# Auto-generated file -- DO NOT EDIT" > Makefile.am
	echo >> Makefile.am
	# Make the copy of the source-list, so we don't trigger an unwanted recompile
	cp $SOURCE_LIST config.cache.source.list
	# Add the current directory, so we don't trigger an unwanted recompile
	echo "`pwd`" > config.cache.pwd
	# Make sure config.cache is OLDER then config.cache.source.list
	touch config.cache
	touch config.pwd

	if [ "$menu_dir" != "" ]; then
		generate_menu_item
	fi
}

generate_lang() {
	STAGE="[LANG]"

	make_sed

	# Create the language file
	mkdir -p $LANG_OBJS_DIR

	log 1 "Generating lang/Makefile..."
	echo "# Auto-generated file from 'Makefile.lang.in' -- DO NOT EDIT" > $LANG_OBJS_DIR/Makefile
	< $ROOT_DIR/Makefile.lang.in sed "$SRC_REPLACE" >> $LANG_OBJS_DIR/Makefile
	echo "DIRS += $LANG_OBJS_DIR" >> Makefile.am
	echo "LANG_DIRS += $LANG_OBJS_DIR" >> Makefile.am
}

generate_settings() {
	STAGE="[SETTING]"

	make_sed

	# Create the language file
	mkdir -p $SETTING_OBJS_DIR

	log 1 "Generating setting/Makefile..."
	echo "# Auto-generated file from 'Makefile.settings.in' -- DO NOT EDIT" > $SETTING_OBJS_DIR/Makefile
	< $ROOT_DIR/Makefile.setting.in sed "$SRC_REPLACE" >> $SETTING_OBJS_DIR/Makefile
	echo "DIRS += $SETTING_OBJS_DIR" >> Makefile.am
}

generate_grf() {
	STAGE="[BASESET]"

	make_sed

	# Create the language file
	mkdir -p $GRF_OBJS_DIR

	log 1 "Generating grf/Makefile..."
	echo "# Auto-generated file from 'Makefile.grf.in' -- DO NOT EDIT" > $GRF_OBJS_DIR/Makefile
	< $ROOT_DIR/Makefile.grf.in sed "$SRC_REPLACE" >> $GRF_OBJS_DIR/Makefile
	echo "DIRS += $GRF_OBJS_DIR" >> Makefile.am
}

generate_src_normal() {
	STAGE=$1

	make_sed

	# Create the source file
	mkdir -p $SRC_OBJS_DIR

	log 1 "Generating $2/Makefile..."
	echo "# Auto-generated file from 'Makefile.src.in' -- DO NOT EDIT" > $SRC_OBJS_DIR/Makefile
	< $ROOT_DIR/Makefile.src.in sed "$SRC_REPLACE" >> $SRC_OBJS_DIR/Makefile
	echo "DIRS += $SRC_OBJS_DIR" >> Makefile.am
	echo "SRC_DIRS += $SRC_OBJS_DIR" >> Makefile.am
}

generate_src_osx() {
	cc_host_orig="$cc_host"
	cxx_host_orig="$cxx_host"
	CFLAGS_orig="$CFLAGS"
	LDFLAGS_orig="$LDFLAGS"

	for type in $enable_universal; do

		if [ -n "$osx_sdk_104_path" ]; then
			# Use 10.4 SDK for 32-bit targets
			CFLAGS="-isysroot $osx_sdk_104_path $CFLAGS_orig"
			LDFLAGS="-Wl,-syslibroot,$osx_sdk_104_path $LDFLAGS_orig"
		fi

		# We don't want to duplicate the x86_64 stuff for each target, so do it once here
		if [ "$type" = "ppc64" ] || [ "$type" = "x86_64" ]; then
			# 64 bits is always 10.5 or higher. Furthermore it has a non const ICONV
			# and they also removed support for QuickTime/QuickDraw
			if [ -n "$osx_sdk_path" ]; then
				CFLAGS="-isysroot $osx_sdk_path $CFLAGS_orig"
				LDFLAGS="-Wl,-syslibroot,$osx_sdk_path $LDFLAGS_orig"
			fi
			CFLAGS="$CFLAGS -D_SQ64 -DNO_QUICKTIME -UENABLE_COCOA_QUICKDRAW"
			LIBS="`echo $LIBS | sed 's/-framework QuickTime//'`"
		fi

		case $type in
			ppc)
				BASE_SRC_OBJS_DIR="$OBJS_DIR/ppc"
				cc_host="$cc_host_orig -arch ppc -mmacosx-version-min=10.3"
				cxx_host="$cxx_host_orig -arch ppc -mmacosx-version-min=10.3"
				generate_src_normal "[ppc]" "objs/ppc";;
			ppc970)
				BASE_SRC_OBJS_DIR="$OBJS_DIR/ppc970"
				cc_host="$cc_host_orig -arch ppc970 -mmacosx-version-min=10.3 -mcpu=G5 -mpowerpc64 -mtune=970 -mcpu=970 -mpowerpc-gpopt"
				cxx_host="$cxx_host_orig -arch ppc970 -mmacosx-version-min=10.3 -mcpu=G5 -mpowerpc64 -mtune=970 -mcpu=970 -mpowerpc-gpopt"
				generate_src_normal "[ppc970]" "objs/ppc970";;
			i386)
				BASE_SRC_OBJS_DIR="$OBJS_DIR/i386"
				cc_host="$cc_host_orig -arch i386 -mmacosx-version-min=10.4"
				cxx_host="$cxx_host_orig -arch i386 -mmacosx-version-min=10.4"
				generate_src_normal "[i386]" "objs/i386";;
			ppc64)
				BASE_SRC_OBJS_DIR="$OBJS_DIR/ppc64"
				cc_host="$cc_host_orig -arch ppc64 -mmacosx-version-min=10.5"
				cxx_host="$cxx_host_orig -arch ppc64 -mmacosx-version-min=10.5"
				generate_src_normal "[ppc64]" "objs/ppc64";;
			x86_64)
				BASE_SRC_OBJS_DIR="$OBJS_DIR/x86_64"
				cc_host="$cc_host_orig -arch x86_64 -mmacosx-version-min=10.5"
				cxx_host="$cxx_host_orig -arch x86_64 -mmacosx-version-min=10.5"
				generate_src_normal "[x86_64]" "objs/x86_64";;
			*) log 1 "Unknown architecture requested for universal build: $type";;
		esac
	done
}

generate_src() {
	if [ "$os" = "OSX" ] && [ "$enable_universal" != "0" ]; then
		generate_src_osx
	else
		generate_src_normal "[SRC]" "objs"
	fi
}

showhelp() {
	echo "'configure' configures OpenTTD."
	echo ""
	echo "Usage: $0 [OPTION]... [VAR=VALUE]..."
	echo ""
	echo "To assign environment variables (e.g., CC, CFLAGS...), specify them as"
	echo "VAR=VALUE.  See below for descriptions of some of the useful variables."
	echo ""
	echo "Defaults for the options are specified in brackets."
	echo ""
	echo "Configuration:"
	echo "  -h, --help                     display this help and exit"
	echo ""
	echo "System types:"
	echo "  --build=BUILD                  configure for building on BUILD [guessed]"
	echo "  --host=HOST                    cross-compile to build programs to run"
	echo "                                 on HOST [BUILD]"
	echo "  --windres=WINDRES              the windres to use [HOST-windres]"
	echo "  --strip=STRIP                  the strip to use [HOST-strip]"
	echo "  --awk=AWK                      the awk to use in configure [awk]"
	echo "  --pkg-config=PKG-CONFIG        the pkg-config to use in configure [pkg-config]"
	echo "  --lipo=LIPO                    the lipo to use (OSX ONLY) [HOST-lipo]"
	echo "  --os=OS                        the OS we are compiling for [DETECT]"
	echo "                                 DETECT/UNIX/OSX/FREEBSD/DRAGONFLY/OPENBSD/"
	echo "                                 NETBSD/MORPHOS/HPUX/BEOS/SUNOS/CYGWIN/"
	echo "                                 MINGW/OS2/DOS/WINCE/PSP/HAIKU"
	echo "  --endian=ENDIAN                set the endian of the HOST (AUTO/LE/BE)"
	echo ""
	echo "Paths:"
	echo "  --prefix-dir=dir               specifies the prefix for all installed"
	echo "                                 files [/usr/local]"
	echo "  --binary-dir=dir               location of the binary. Will be prefixed"
	echo "                                 with the prefix-dir [games]"
	echo "  --data-dir=dir                 location of data files (lang, data, gm)."
	echo "                                 Will be prefixed with the prefix-dir"
	echo "                                 [share/games/openttd]"
	echo "  --doc-dir=dir                  location of the doc files"
	echo "                                 Will be prefixed with the prefix-dir"
	echo "                                 [$doc_dir]"
	echo "  --icon-dir=dir                 location of icons. Will be prefixed"
	echo "                                 with the prefix-dir [share/pixmaps]"
	echo "  --icon-theme-dir=dir           location of icon theme."
	echo "                                 Will be prefixed with the prefix-dir"
	echo "                                 and postfixed with size-dirs [$icon_theme_dir]"
	echo "  --man-dir=dir                  location of the manual page (UNIX only)"
	echo "                                 Will be prefixed with the prefix-dir"
	echo "                                 [$man_dir]"
	echo "  --menu-dir=dir                 location of the menu item. (UNIX only, except OSX)"
	echo "                                 Will be prefixed with the prefix-dir"
	echo "                                 [share/applications]"
	echo "  --personal-dir=dir             location of the personal directory"
	echo "                                 [os-dependent default]"
	echo "  --shared-dir=dir               location of shared data files"
	echo "                                 [os-dependent default]"
	echo "  --install-dir=dir              specifies the root to install to."
	echo "                                 Useful to install into jails [/]"
	echo "  --binary-name                  the name used for the binary, icons,"
	echo "                                 desktop file, etc. when installing [openttd]"
	echo ""
	echo "Features and packages:"
	echo "  --enable-debug[=LVL]           enable debug-mode (LVL=[0123], 0 is release)"
	echo "  --enable-desync-debug=[LVL]    enable desync debug options (LVL=[012], 0 is none"
	echo "  --enable-profiling             enables profiling"
	echo "  --enable-lto                   enables GCC's Link Time Optimization (LTO)/ICC's"
	echo "                                 Interprocedural Optimization if available"
	echo "  --enable-dedicated             compile a dedicated server (without video)"
	echo "  --enable-static                enable static compile (doesn't work for"
	echo "                                 all HOSTs)"
	echo "  --enable-translator            enable extra output for translators"
	echo "  --enable-universal[=ARCH]      enable universal builds (OSX ONLY). Allowed is any combination"
	echo "                                 of architectures: i386 ppc ppc970 ppc64 x86_64"
	echo "                                 Default architectures are: i386 ppc"
	echo "  --enable-osx-g5                enables optimizations for ppc970 (G5) (OSX ONLY)"
	echo "  --disable-cocoa-quartz         disable the quartz window mode driver for Cocoa (OSX ONLY)"
	echo "  --disable-cocoa-quickdraw      disable the quickdraw window mode driver for Cocoa (OSX ONLY)"
	echo "  --disable-unicode              disable unicode support to build win9x"
	echo "                                 version (Win32 ONLY)"
	echo "  --enable-console               compile as a console application instead of as a GUI application."
	echo "                                 If this setting is active, debug output will appear in the same"
	echo "                                 console instead of opening a new window. (Win32 ONLY)"
	echo "  --disable-network              disable network support"
	echo "  --disable-assert               disable asserts (continue on errors)"
	echo "  --enable-strip                 enable any possible stripping"
	echo "  --without-osx-sysroot          disable the automatic adding of sysroot "
	echo "                                 (OSX ONLY)"
	echo "  --without-application-bundle   disable generation of application bundle"
	echo "                                 (OSX ONLY)"
	echo "  --without-menu-entry           Don't generate a menu item (Freedesktop based only)"
	echo "  --menu-group=group             Category in which the menu item will be placed (Freedesktop based only)"
	echo "  --menu-name=name               Name of the menu item when placed [OpenTTD]"
	echo "  --with-direct-music            enable direct music support (Win32 ONLY)"
	echo "  --with-sort=sort               define a non-default location for sort"
	echo "  --with-midi=midi               define which midi-player to use"
	echo "  --with-midi-arg=arg            define which args to use for the"
	echo "                                 midi-player"
	echo "  --with-libtimidity[=\"pkg-config libtimidity\"]"
	echo "                                 enables libtimidity support"
	echo "  --with-allegro[=\"pkg-config allegro\"]"
	echo "                                 enables Allegro video driver support"
	echo "  --with-cocoa                   enables COCOA video driver (OSX ONLY)"
	echo "  --with-sdl[=\"pkg-config sdl\"]  enables SDL video driver support"
	echo "  --with-zlib[=\"pkg-config zlib\"]"
	echo "                                 enables zlib support"
	echo "  --with-liblzma[=\"pkg-config liblzma\"]"
	echo "                                 enables liblzma support"
	echo "  --with-liblzo2[=liblzo2.a]     enables liblzo2 support"
	echo "  --with-png[=\"pkg-config libpng\"]"
	echo "                                 enables libpng support"
	echo "  --with-freetype[=\"pkg-config freetype2\"]"
	echo "                                 enables libfreetype support"
	echo "  --with-fontconfig[=\"pkg-config fontconfig\"]"
	echo "                                 enables fontconfig support"
	echo "  --with-xdg-basedir[=\"pkg-config libxdg-basedir\"]"
	echo "                                 enables XDG base directory support"
	echo "  --with-icu                     enables icu components for layout and sorting"
	echo "  --with-icu-layout[=\"pkg-config icu-lx\"]"
	echo "                                 enables icu components for layouting (right-to-left support)"
	echo "  --with-icu-sort[=\"pkg-config icu-i18n\"]"
	echo "                                 enables icu components for locale specific string sorting"
	echo "  --static-icu                   try to link statically (libsicu instead of"
	echo "                                 libicu; can fail as the new name is guessed)"
	echo "  --with-iconv[=iconv-path]      enables iconv support"
	echo "  --with-psp-config[=psp-config] enables psp-config support (PSP ONLY)"
	echo "  --disable-builtin-depend       disable use of builtin deps finder"
	echo "  --with-makedepend[=makedepend] enables makedepend support"
	echo "  --with-ccache                  enables ccache support"
	echo "  --with-distcc                  enables distcc support"
	echo "  --without-grfcodec             disable usage of grfcodec and re-generation of base sets"
	echo "  --without-threads              disable threading support"
	echo "  --without-sse                  disable SSE support (x86/x86_64 only)"
	echo "  --without-libbfd               disable libbfd support, used for improved crash logs (MinGW and Unix/glibc only)"
	echo "  --without-bfd-extra-debug      disable extra debugging information when using libbfd (MinGW and Unix/glibc only)"
	echo "  --without-self-gdb-debug       disable improved crash logs using gdb (Linux only)"
	echo ""
	echo "Some influential environment variables:"
	echo "  CC                             C compiler command"
	echo "  CXX                            C++ compiler command"
	echo "  CFLAGS                         C compiler flags"
	echo "  CXXFLAGS                       C++ compiler flags"
	echo "  WINDRES                        windres command"
	echo "  LDFLAGS                        linker flags, e.g. -L<lib dir> if you"
	echo "                                 have libraries in a nonstandard"
	echo "                                 directory <lib dir>"
	echo "  CFLAGS_BUILD                   C compiler flags for build time tool generation"
	echo "  CXXFLAGS_BUILD                 C++ compiler flags for build time tool generation"
	echo "  LDFLAGS_BUILD                  linker flags for build time tool generation"
	echo "  PKG_CONFIG_PATH                additional library search paths (see \"man pkg-config\")"
	echo "  PKG_CONFIG_LIBDIR              replace the default library search path (see \"man pkg-config\")"
	echo ""
	echo "Use these variables to override the choices made by 'configure' or to help"
	echo "it to find libraries and programs with nonstandard names/locations."
}<|MERGE_RESOLUTION|>--- conflicted
+++ resolved
@@ -178,11 +178,7 @@
 		with_libbfd
 		with_bfd_extra_debug
 		with_self_gdb_debug
-<<<<<<< HEAD
-	CC CXX CFLAGS CXXFLAGS LDFLAGS CFLAGS_BUILD CXXFLAGS_BUILD LDFLAGS_BUILD"
-=======
 	CC CXX CFLAGS CXXFLAGS LDFLAGS CFLAGS_BUILD CXXFLAGS_BUILD LDFLAGS_BUILD PKG_CONFIG_PATH PKG_CONFIG_LIBDIR"
->>>>>>> 4a6ddb2d
 }
 
 detect_params() {
@@ -1519,13 +1515,8 @@
 }
 
 test_compile_libbfd() {
-<<<<<<< HEAD
 	log 2 "executing $cc_host $CFLAGS $LDFLAGS $STATIC_FLAGS -o tmp.config.bfd -x c++ - $1"
 	"$cc_host" $CFLAGS $LDFLAGS $STATIC_FLAGS -o tmp.config.bfd -x c++ - $1 2> /dev/null << EOL
-=======
-	log 2 "executing $cc_host $CFLAGS $LDFLAGS -o tmp.config.bfd -x c++ - $1"
-	"$cc_host" $CFLAGS $LDFLAGS -o tmp.config.bfd -x c++ - $1 2> /dev/null << EOL
->>>>>>> 4a6ddb2d
 		#define PACKAGE 1
 		#define PACKAGE_VERSION 1
 		#include <bfd.h>
@@ -1685,13 +1676,8 @@
 		LIBS="$LIBS -lpthread"
 	fi
 	if [ "$os" != "CYGWIN" ] && [ "$os" != "HAIKU" ] && [ "$os" != "MINGW" ] && [ "$os" != "MORPHOS" ] && [ "$os" != "OSX" ] && [ "$os" != "DOS" ] && [ "$os" != "WINCE" ] && [ "$os" != "PSP" ] && [ "$os" != "OS2" ]; then
-<<<<<<< HEAD
 		log 2 "executing $cc_host $CFLAGS $LDFLAGS $STATIC_FLAGS -o tmp.config.libdl -x c++ - -ldl"
 		"$cc_host" $CFLAGS $LDFLAGS $STATIC_FLAGS -o tmp.config.libdl -x c++ - -ldl 2> /dev/null << EOL
-=======
-		log 2 "executing $cc_host $CFLAGS $LDFLAGS -o tmp.config.libdl -x c++ - -ldl"
-		"$cc_host" $CFLAGS $LDFLAGS -o tmp.config.libdl -x c++ - -ldl 2> /dev/null << EOL
->>>>>>> 4a6ddb2d
 			#include <dlfcn.h>
 			int main() {
 				Dl_info info;
@@ -1876,7 +1862,6 @@
 		fi
 	fi
 
-<<<<<<< HEAD
 	log 2 "executing $cc_host $CFLAGS $LDFLAGS $STATIC_FLAGS -o tmp.config.bitmath-builtins -x c++ -"
 	"$cc_host" $CFLAGS $LDFLAGS $STATIC_FLAGS -o tmp.config.bitmath-builtins -x c++ - 2> /dev/null << EOL
 		int main() {
@@ -1896,11 +1881,6 @@
 	if [ "$os" != "CYGWIN" ] && [ "$os" != "HAIKU" ] && [ "$os" != "MORPHOS" ] && [ "$os" != "OSX" ] && [ "$os" != "DOS" ] && [ "$os" != "WINCE" ] && [ "$os" != "PSP" ] && [ "$os" != "OS2" ]; then
 		log 2 "executing $cc_host $CFLAGS $LDFLAGS $STATIC_FLAGS -o tmp.config.demangle -x c++ - -lstdc++"
 		"$cc_host" $CFLAGS $LDFLAGS $STATIC_FLAGS -o tmp.config.demangle -x c++ - -lstdc++ 2> /dev/null << EOL
-=======
-	if [ "$os" != "CYGWIN" ] && [ "$os" != "HAIKU" ] && [ "$os" != "MORPHOS" ] && [ "$os" != "OSX" ] && [ "$os" != "DOS" ] && [ "$os" != "WINCE" ] && [ "$os" != "PSP" ] && [ "$os" != "OS2" ]; then
-		log 2 "executing $cc_host $CFLAGS $LDFLAGS -o tmp.config.demangle -x c++ - -lstdc++"
-		"$cc_host" $CFLAGS $LDFLAGS -o tmp.config.demangle -x c++ - -lstdc++ 2> /dev/null << EOL
->>>>>>> 4a6ddb2d
 			#include <cxxabi.h>
 			int main() {
 				int status = -1;
