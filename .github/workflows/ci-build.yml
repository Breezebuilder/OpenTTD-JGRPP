name: CI

on:
  pull_request:
#  push:
#    branches:
#    - master
  workflow_dispatch:
    inputs:
      ref:
        description: 'Ref to build (for Pull Requests, use refs/pull/NNN/head)'
        required: true

env:
  CTEST_OUTPUT_ON_FAILURE: 1

concurrency:
  group: ${{ github.workflow }}-${{ github.ref }}
  cancel-in-progress: ${{ github.ref != 'refs/heads/master' }}

jobs:
  emscripten:
    name: Emscripten

    runs-on: ubuntu-20.04
    container:
      # If you change this version, change the number in the cache step too.
      image: emscripten/emsdk:3.1.37

    steps:
    - name: Checkout
      if: github.event_name != 'workflow_dispatch'
      uses: actions/checkout@v3

    - name: Checkout (Manual)
      if: github.event_name == 'workflow_dispatch'
      uses: actions/checkout@v3
      with:
        ref: ${{ github.event.inputs.ref }}

    - name: Setup cache
      uses: actions/cache@v3
      with:
        path: /emsdk/upstream/emscripten/cache
        key: 3.1.37-${{ runner.os }}

    - name: Patch Emscripten to support LZMA
      run: |
        cd /emsdk/upstream/emscripten
        patch -p1 < ${GITHUB_WORKSPACE}/os/emscripten/emsdk-liblzma.patch

    - name: Build (host tools)
      run: |
        mkdir build-host
        cd build-host

        echo "::group::CMake"
        cmake .. -DOPTION_TOOLS_ONLY=ON
        echo "::endgroup::"

        echo "::group::Build"
        echo "Running on $(nproc) cores"
        cmake --build . -j $(nproc) --target tools
        echo "::endgroup::"

    - name: Install GCC problem matcher
      uses: ammaraskar/gcc-problem-matcher@master

    - name: Build
      run: |
        mkdir build
        cd build

        echo "::group::CMake"
        emcmake cmake .. -DHOST_BINARY_DIR=../build-host
        echo "::endgroup::"

        echo "::group::Build"
        echo "Running on $(nproc) cores"
<<<<<<< HEAD
        cmake --build . -j $(nproc)
=======
        cmake --build . -j $(nproc) --target openttd
>>>>>>> 045a99dd
        echo "::endgroup::"

  linux:
    name: Linux

    strategy:
      fail-fast: false
      matrix:
        include:
        - compiler: clang
          cxxcompiler: clang++
          libsdl: libsdl2-dev
        - compiler: gcc
          cxxcompiler: g++
          libsdl: libsdl2-dev
        - compiler: gcc
          cxxcompiler: g++
          libsdl: libsdl1.2-dev
        - compiler: gcc
          cxxcompiler: g++
          extra-cmake-parameters: -DOPTION_DEDICATED=ON -DCMAKE_CXX_FLAGS_INIT="-DRANDOM_DEBUG"

    runs-on: ubuntu-20.04
    env:
      CC: ${{ matrix.compiler }}
      CXX: ${{ matrix.cxxcompiler }}

    steps:
    - name: Checkout
      if: github.event_name != 'workflow_dispatch'
      uses: actions/checkout@v3

    - name: Checkout (Manual)
      if: github.event_name == 'workflow_dispatch'
      uses: actions/checkout@v3
      with:
        ref: ${{ github.event.inputs.ref }}

    - name: Install dependencies
      run: |
        echo "::group::Update apt"
        sudo apt-get update
        echo "::endgroup::"

        echo "::group::Install dependencies"
        sudo apt-get install -y --no-install-recommends \
          liballegro4-dev \
          libcurl4-openssl-dev \
          libfontconfig-dev \
          libharfbuzz-dev \
          libicu-dev \
          liblzma-dev \
          libzstd-dev \
          liblzo2-dev \
          ${{ matrix.libsdl }} \
          zlib1g-dev \
          # EOF
        echo "::endgroup::"
      env:
        DEBIAN_FRONTEND: noninteractive

    - name: Get OpenGFX
      run: |
        mkdir -p ~/.local/share/openttd/baseset
        cd ~/.local/share/openttd/baseset

        echo "::group::Download OpenGFX"
        curl -L https://cdn.openttd.org/opengfx-releases/0.6.0/opengfx-0.6.0-all.zip -o opengfx-all.zip
        echo "::endgroup::"

        echo "::group::Unpack OpenGFX"
        unzip opengfx-all.zip
        echo "::endgroup::"

        rm -f opengfx-all.zip

    - name: Install GCC problem matcher
      uses: ammaraskar/gcc-problem-matcher@master

    - name: Build
      run: |
        mkdir build
        cd build

        echo "::group::CMake"
        cmake .. ${{ matrix.extra-cmake-parameters }}
        echo "::endgroup::"

        echo "::group::Build"
        echo "Running on $(nproc) cores"
        cmake --build . -j $(nproc)
        echo "::endgroup::"

  macos:
    name: Mac OS

    strategy:
      fail-fast: false
      matrix:
        include:
        - arch: x64
          full_arch: x86_64

    runs-on: macos-latest
    env:
      MACOSX_DEPLOYMENT_TARGET: 10.9

    steps:
    - name: Checkout
      if: github.event_name != 'workflow_dispatch'
      uses: actions/checkout@v3

    - name: Checkout (Manual)
      if: github.event_name == 'workflow_dispatch'
      uses: actions/checkout@v3
      with:
        ref: ${{ github.event.inputs.ref }}

    - name: Install dependencies
      env:
        HOMEBREW_NO_AUTO_UPDATE: 1
        HOMEBREW_NO_INSTALL_CLEANUP: 1
      run: |
        brew install \
          pkg-config \
          # EOF

    - name: Prepare cache key
      id: key
      run: |
        echo "image=$ImageOS-$ImageVersion" >> $GITHUB_OUTPUT

    - name: Enable vcpkg cache
      uses: actions/cache@v3
      with:
        path: /usr/local/share/vcpkg/installed
        key: ${{ steps.key.outputs.image }}-vcpkg-${{ matrix.arch }}-0 # Increase the number whenever dependencies are modified
        restore-keys: |
          ${{ steps.key.outputs.image }}-vcpkg-${{ matrix.arch }}

    - name: Prepare vcpkg
      run: |
        vcpkg install --triplet=${{ matrix.arch }}-osx \
          curl \
          liblzma \
          libpng \
          lzo \
          zlib \
          zstd \
          # EOF

    - name: Install OpenGFX
      run: |
        mkdir -p ~/Documents/OpenTTD/baseset
        cd ~/Documents//OpenTTD/baseset

        echo "::group::Download OpenGFX"
        curl -L https://cdn.openttd.org/opengfx-releases/0.6.0/opengfx-0.6.0-all.zip -o opengfx-all.zip
        echo "::endgroup::"

        echo "::group::Unpack OpenGFX"
        unzip opengfx-all.zip
        echo "::endgroup::"

        rm -f opengfx-all.zip

    - name: Install GCC problem matcher
      uses: ammaraskar/gcc-problem-matcher@master

    - name: Build
      run: |
        mkdir build
        cd build

        echo "::group::CMake"
        cmake ${GITHUB_WORKSPACE} \
          -DCMAKE_OSX_ARCHITECTURES=${{ matrix.full_arch }} \
          -DVCPKG_TARGET_TRIPLET=${{ matrix.arch }}-osx \
          -DCMAKE_TOOLCHAIN_FILE=/usr/local/share/vcpkg/scripts/buildsystems/vcpkg.cmake \
          # EOF
        echo "::endgroup::"

        echo "::group::Build"
        echo "Running on $(sysctl -n hw.logicalcpu) cores"
        cmake --build . -j $(sysctl -n hw.logicalcpu)
        echo "::endgroup::"

  windows:
    name: Windows

    strategy:
      fail-fast: false
      matrix:
        os: [windows-latest, windows-2019]
        arch: [x86, x64]

    runs-on: ${{ matrix.os }}

    steps:
    - name: Checkout
      if: github.event_name != 'workflow_dispatch'
      uses: actions/checkout@v3

    - name: Checkout (Manual)
      if: github.event_name == 'workflow_dispatch'
      uses: actions/checkout@v3
      with:
        ref: ${{ github.event.inputs.ref }}

    - name: Prepare cache key
      id: key
      shell: powershell
      run: |
        # Work around caching failure with GNU tar
        New-Item -Type Junction -Path vcpkg -Target c:\vcpkg

        Write-Output "image=$env:ImageOS-$env:ImageVersion" >> $env:GITHUB_OUTPUT

    - name: Enable vcpkg cache
      uses: actions/cache@v3
      with:
        path: vcpkg/installed
        key: ${{ steps.key.outputs.image }}-vcpkg-${{ matrix.arch }}-0 # Increase the number whenever dependencies are modified
        restore-keys: |
          ${{ steps.key.outputs.image }}-vcpkg-${{ matrix.arch }}

    - name: Prepare vcpkg
      shell: bash
      run: |
        vcpkg install --triplet=${{ matrix.arch }}-windows-static \
          liblzma \
          libpng \
          lzo \
          zlib \
          zstd \
          # EOF

    - name: Install OpenGFX
      shell: bash
      run: |
        mkdir -p "C:/Users/Public/Documents/OpenTTD/baseset"
        cd "C:/Users/Public/Documents/OpenTTD/baseset"

        echo "::group::Download OpenGFX"
        curl -L https://cdn.openttd.org/opengfx-releases/0.6.0/opengfx-0.6.0-all.zip -o opengfx-all.zip
        echo "::endgroup::"

        echo "::group::Unpack OpenGFX"
        unzip opengfx-all.zip
        echo "::endgroup::"

        rm -f opengfx-all.zip

    - name: Install MSVC problem matcher
      uses: ammaraskar/msvc-problem-matcher@master

    - name: Configure developer command prompt for ${{ matrix.arch }}
      uses: ilammy/msvc-dev-cmd@v1
      with:
        arch: ${{ matrix.arch }}

    - name: Build
      shell: bash
      run: |
        mkdir build
        cd build

        echo "::group::CMake"
        cmake .. \
          -GNinja \
          -DVCPKG_TARGET_TRIPLET=${{ matrix.arch }}-windows-static \
          -DCMAKE_TOOLCHAIN_FILE="c:\vcpkg\scripts\buildsystems\vcpkg.cmake" \
          # EOF
        echo "::endgroup::"

        echo "::group::Build"
        cmake --build .
        echo "::endgroup::"

  msys2:
    name: msys2

    strategy:
      fail-fast: false
      matrix:
        include:
          - msystem: MINGW64
            arch: x86_64
          - msystem: MINGW32
            arch: i686

    runs-on: windows-latest

    steps:
    - name: Checkout
      if: github.event_name != 'workflow_dispatch'
      uses: actions/checkout@v3

    - name: Checkout (Manual)
      if: github.event_name == 'workflow_dispatch'
      uses: actions/checkout@v3
      with:
        ref: ${{ github.event.inputs.ref }}

    - name: Setup MSYS2
      uses: msys2/setup-msys2@v2
      with:
        msystem: ${{ matrix.msystem }}
        release: false
        install: >-
          git
          make
          mingw-w64-${{ matrix.arch }}-cmake
          mingw-w64-${{ matrix.arch }}-gcc
          mingw-w64-${{ matrix.arch }}-lzo2
          mingw-w64-${{ matrix.arch }}-libpng

    - name: Install OpenGFX
      shell: bash
      run: |
        mkdir -p "C:/Users/Public/Documents/OpenTTD/baseset"
        cd "C:/Users/Public/Documents/OpenTTD/baseset"

        echo "::group::Download OpenGFX"
        curl -L https://cdn.openttd.org/opengfx-releases/0.6.0/opengfx-0.6.0-all.zip -o opengfx-all.zip
        echo "::endgroup::"

        echo "::group::Unpack OpenGFX"
        unzip opengfx-all.zip
        echo "::endgroup::"

        rm -f opengfx-all.zip

    - name: Install GCC problem matcher
      uses: ammaraskar/gcc-problem-matcher@master

    - name: Build
      shell: msys2 {0}
      run: |
        mkdir build
        cd build

        echo "::group::CMake"
        cmake .. -DOPTION_NO_WARN_UNINIT=1 -G"MSYS Makefiles"
        echo "::endgroup::"

        echo "::group::Build"
        echo "Running on $(nproc) cores"
        cmake --build . -j $(nproc)
        echo "::endgroup::"

  check_annotations:
    name: Check Annotations
    needs:
    - emscripten
    - linux
    - macos
    - windows
    - msys2

    if: always() && github.event_name == 'pull_request'

    runs-on: ubuntu-latest

    steps:
    - name: Check annotations
      uses: OpenTTD/actions/annotation-check@v3<|MERGE_RESOLUTION|>--- conflicted
+++ resolved
@@ -77,11 +77,7 @@
 
         echo "::group::Build"
         echo "Running on $(nproc) cores"
-<<<<<<< HEAD
         cmake --build . -j $(nproc)
-=======
-        cmake --build . -j $(nproc) --target openttd
->>>>>>> 045a99dd
         echo "::endgroup::"
 
   linux:
