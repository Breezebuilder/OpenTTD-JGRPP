--- conflicted
+++ resolved
@@ -51,20 +51,10 @@
         find_library(AUDIOTOOLBOX_LIBRARY AudioToolbox)
         find_library(AUDIOUNIT_LIBRARY AudioUnit)
         find_library(COCOA_LIBRARY Cocoa)
+
+        find_package(MacUcontext)
     endif (NOT APPLE)
 endif (NOT WIN32)
-<<<<<<< HEAD
-if (APPLE)
-    find_package(Iconv)
-
-    find_library(AUDIOTOOLBOX_LIBRARY AudioToolbox)
-    find_library(AUDIOUNIT_LIBRARY AudioUnit)
-    find_library(COCOA_LIBRARY Cocoa)
-
-    find_package(MacUcontext)
-endif (APPLE)
-=======
->>>>>>> 7fd7b515
 
 if (MSVC)
     find_package(Editbin REQUIRED)
