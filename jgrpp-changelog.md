## JGR's Patchpack Changelog

* * *

<<<<<<< HEAD
### v0.32-rc2 (2019-08-24)
* Fix crash when using query tool on non-road bridges.
* Fix road vehicles not being limited by the road type max speed.
* Bump trunk base from commit a52bbb72a8a2cbcbefb0ff91b559f33c34094239 to commit dabccf70b4c02f68ebf51aca807376ca4f2a0e15.

### v0.32-rc1 (2019-07-13)
* Include NotRoadTypes (NRT).
* Bump trunk base from commit 21edf67f89c60351d5a0d84625455aa296b6b950 to commit a52bbb72a8a2cbcbefb0ff91b559f33c34094239.
=======
### v0.31.5 (2019-08-29)
* Fix multiplayer desync when when moving newly built wagon
>>>>>>> df2c6d48

### v0.31.4 (2019-08-24)
* Fix crash when removing signals from tunnel/bridge with trainless reservation.
* Fix various cases where reversing a train inside a signalled tunnel/bridge handled PBS reservations incorrectly.
* Fix error windows being closed when returning to the main menu.
* Add a password mechanism to change network game settings from a network client.
* Change station tile coverage highlight colour to light blue.
* Change network protocol to send server/join and rcon passwords in hashed form instead of in clear text.
* Fix various possible sources of non-determinism which could potentially cause multiplayer desyncs.

### v0.31.3 (2019-07-13)
* Fix the target order number of conditional order jumps being loaded incorrectly from SpringPP savegames.
* Fix order backups not being restored when using buy and refit.
* Fix rendering error when waypoint sign is moved.
* Fix virtual trains in the template train replacement editing window reserving a unit number.
* Re-add previously removed group collapse and expand all buttons.
* Fix compilation on MSVC.
* Bump trunk base from commit 66cd32a252ee0edab11448b560371878b2189223 to commit 21edf67f89c60351d5a0d84625455aa296b6b950.

### v0.31.2 (2019-06-18)
* Fix through load orders which use full load any cargo, with multi-cargo trains.
* Fix PBS reservations not being shortened or extended when adding or removing signals to bridges/tunnels.
* Fix various issues which could cause multiplayer desyncs.
* Fix incorrect save/load when using compilers other than GCC/clang (e.g. MSVC).

### v0.31.1 (2019-05-28)
* Fix crash when articulated road vehicles overtook other road vehicles on custom bridge heads.
* Fix airports not being deleted on bankruptcy/company deletion when an aircraft from another company was taking off/landing.
* Fix max speed in road vehicle purchase window when using original acceleration model.
* Fix various issues in the company bankruptcy/take-over process.
* Template-based train replacement:
  * Fix state of front engine not being cleared when being replaced and kept in the depot.
  * Fix trace restrict slot ownership not being transfered when replacing the front engine.
  * Add error messages for replacement failure due to wrong depot railtype or owner.
* Add news/advice setting to warn if no depot order in vehicle schedule.
* Enable vehicle list buttons in station window when the list would be non-empty.
* Enable vehicle group management actions on other companies' stations.
* Improve performance of name sorting in town, industry and station list windows.
* Improve performance of server to client map transfer on multiplayer join.
* Fix various possible sources of non-determinism which could potentially cause multiplayer desyncs.
* Emit "crash" log, savegame and screenshot on multiplayer desync.

### v0.31.0 (2019-05-06)
* Fix online content requests which included a large numbers of missing items.
* Fix crash which could be triggered by an AI.
* Add setting to allow articulated road vehicles to overtake other vehicles (default on).
* Allow removing signals from plain rail track when a train is present.
* Open train vehicle details window on total cargo tab if ctrl presed.
* Link graph:
  * Allow overriding distribution mode on a per-cargo basis, in game.
  * Add new distribution modes: asymmetric (equal) and asymmetric (nearest).
* Template-based train replacement:
  * Allow cloning template trains with unavailable vehicles.
  * Show warning on templates which include unavailable vehicles.
* Change default non-global polyrail hotkeys to Y, CTRL-Y.
* Improvements to crash logging (on Unix and Mac).
* Fix potential multiplayer desync.
* Fix false positive warnings in desync debug logging.
* Add further checks to desync debug logging.
* Bump trunk base from commit c0836bccefb7fbc6ebc8c5fa28886602067070f8 to commit 66cd32a252ee0edab11448b560371878b2189223.

### v0.30.3 (2019-04-12)
* Fix crashes on Windows/MinGW caused by race condition at thread initialisation due to incorrect template argument deduction.

### v0.30.2 (2019-04-11)
* Fix crash and/or non-functionality which could occur when using the bootstrap UI to download the base graphics, or when using the content download window.
* Fix crash which could occur when displaying the origin station of cargo in the station window.
* Fix crashes related to caching of viewport station sign positions.
* Fix create group from vehicle list command.
* Fix rail type conversion of dual track tiles when rail type labels differ at load.
* Allow diagonal construction of rivers in the scenario editor.
* Persist the zoning overlay modes in UI setting.
* Bump trunk base from commit 66c60e52bac69b752f1dd7b7c599577fcbfa17a1 to commit c0836bccefb7fbc6ebc8c5fa28886602067070f8.

### v0.30.1 (2019-04-05)
* Fix multiplayer desync when using build and refit (regression in v0.30.0).
* Bump trunk base from commit 24fc25164a7c4efbf78d28ce9a3dbc22d1f45f5f to commit 66c60e52bac69b752f1dd7b7c599577fcbfa17a1.

### v0.30.0 (2019-04-03)
* Fix crash which could occur when attempting to build a rail station partially off the map.
* Fix crash which could occur when disaster vehicles were present.
* Fix mass changing of rail waypoint orders.
* Fix wrong rail type being used in some circumstances for dual rail type tiles.
* Fix enabling/disabling timetable automation for a vehicle in some circumstances.
* Fix viewport hovering and tunnel build viewport length tooltip when hover mode is set to right-click.
* Fix the show town population in label setting not being followed when also showing the rating.
* Fix display of restricted programmable signals which use NewGRF graphics.
* Disallow ordering ordinary road vehicles to tram depots and vice versa.
* Add UI setting for whether to open the new vehicle GUI when share-cloning.
* Add company setting for whether to advance order when cloning/copying/sharing (if current depot is in order list).
* Add client setting for the zoning overlay UI state.
* Remove town builds bridges over rail setting, feature in trunk.
* Add Japanese translations by Qwerty Asd.
* Bump trunk base from commit 690d1dd6a4490821759a6025114e0dc3eb656293 to commit 24fc25164a7c4efbf78d28ce9a3dbc22d1f45f5f.

### v0.29.3 (2019-02-22)
* Fix crash which could occur when disaster vehicles which emit effects were present.
* Fix case where trains were unable to exit signalled bridge/tunnels.
* Fix ships being drawn facing the wrong direction in some circumstances.
* Fix flickering of viewport hover tooltips in fast-forward mode.
* Fix second rail track type not being preserved when upgrading bridges or changing the NewGRF railtype configuration.
* Fix cases where the game blocked instead of pausing when cargo dest link graph jobs lagged.
* Fix ship collision avoidance near docks when dock not directly under station sign.
* Add game setting to allow only non-stop orders for ground vehicles.
* Fix compilation in MSVC.
* Adjust bundle install paths on OSX.
* Bump trunk base from commit 33e3f4916173b4129cbbe60f94dae659a70edb83 to commit 690d1dd6a4490821759a6025114e0dc3eb656293.

### v0.29.2 (2019-02-04)
* Fix order list corruption when drag-moving order.
* Fix trains not reversing in station when the front is on a diagonal rail piece or in a bridge/tunnel.
* Fix loading of bridges from Spring 2013 Patchpack savegames (v2.1.147 and later).
* Bump trunk base from commit fa53abe864a6939dc4dac8a6c61443e486e0eb04 to commit 33e3f4916173b4129cbbe60f94dae659a70edb83.

### v0.29.1 (2019-02-02)
* Fix train disconnecting when reversing at the end of a sloped bridge ramp due to heading the wrong way onto a signalled bridge.
* Fix display of two rail types per tile (horizontal overlay tracks).
* Fix crash or other failures when using more than approximately 230 NewGRFs.
* Fix input and display of hhmm times in timetable and scheduled dispatch GUI, when using large day length or ticks/minute values.
* Add GUI setting for when to ask for confirmation before overwriting an existing savegame file, add unique ID to savegames.
* Performance improvements.
* Bump trunk base from commit 391bc45c41287bf3016e33266b24f30cdbfb5f07 to commit fa53abe864a6939dc4dac8a6c61443e486e0eb04.

### v0.29.0 (2019-01-02)
* Fix crash or other failures when using more than approximately 230 NewGRFs.
* Allow up to two rail types per tile.
* Land area purchasing:
  * Allow purchasing a region of tiles at once, by dragging.
  * Add company rate limit for land purchasing.
  * Add setting to control if and how land purchasing is permitted.
* Routing restrictions: Add advanced feature reverse behind signal.
* Prevent AIs from creating or adding to rail custom bridge heads.
* NewGRF interface: Add Action 5 support for programmable signals graphics.
* Bump trunk base from commit 16a36dffa0ccd7753de0100ee320a4982bb1945c to commit 391bc45c41287bf3016e33266b24f30cdbfb5f07.

### v0.28.0 (2018-11-22)
* Fix trains unnecessarily slowing down when passing waypoints.
* Template-based train replacement: Add option to replace only old vehicles.
* Timetabling:
  * Extend timetable wait/travel times from 16 to 32 bits wide.
  * Fix timetabling of through-load orders.
* Scheduled dispatch: Don't show invalid required vehicle estimate.
* Routing restrictions:
  * Add train is in slot conditional order.
  * Prevent adding train slot state conditional orders to non-train vehicles.
* Zoning:
  * Add modes to show 2x2 and 3x3 town road grids.
  * Fix refreshing of SW edge of station coverage area.
* Stations under bridges:
  * Add NewGRF properties for permitted bridge pillars above station tiles, and bridge pillars present below bridges.
  * Set minimum bridge height clearances and permitted bridge pillars for the default stations.
  * Set present pillars for the default bridges.
* Bump trunk base from commit 59a1614ba0724bf5240b91d8cd2b90ff7eeb286c to commit 16a36dffa0ccd7753de0100ee320a4982bb1945c.

### v0.27.1 (2018-09-20)
* Fix crash when changing timetable leave early flag of current order.
* Add setting to enable flipping direction of all train types in depot.
* Fix build/compilation issue on MacOS.
* Bump trunk base from commit 703e7f8fc78a7032b7a5315092604fb62f471cb8 to commit 59a1614ba0724bf5240b91d8cd2b90ff7eeb286c.

### v0.27.0 (2018-08-29)
* Fix crash when selling a train that's in a routing restriction slot.
* Fix crash and/or reservation errors at the far end when a train exited a signalled bridge/tunnel.
* Fix routing restriction slot window not being refreshed.
* Fix order extra data/flags not always being copied and/or applied to vehicle.
* Fix various issues involving viewport plans in multiplayer due to lack of validation.
* Fix visual glitches rendering multi-part order lines.
* Add a "leave early" order timetable flag.
* Add order mode to lock timetable travel time against autofill/automate changes.
* Add support for timetabled wait times at waypoints.
* Add support for assigning names to viewport plans.
* Show reversing and timetabled wait states in vehicle status bar.
* Show information relevant to sort key in vehicle list windows when sorting.
* Performance improvements.
* Bump trunk base from commit 50d930298dd99d20022c0f4a3bc080487f8afc17 to commit 703e7f8fc78a7032b7a5315092604fb62f471cb8.

### v0.26.2 (2018-08-12)
* Fix crash/incorrect behaviour when propagating signal state changes up to the rear side of bridge/tunnel tiles.
* Fix script/AI construction of rail track and waypoints.
* Fix line height mismatch when selecting items in the timetable window.
* Fix the cost of constructing a depot not including the cost of its foundation.
* NewGRF bridges:
  * Increase the number of bridge types from 13 to 16.
  * Allow NewGRFs to set bridge selection sprites.
* Bump trunk base from commit 5df3a65074295f7a50f3a5a6bab355b6ab28afdc to commit 50d930298dd99d20022c0f4a3bc080487f8afc17.

### v0.26.1 (2018-08-06)
* Fix crash when deleting train from signalled tunnel/bridge (e.g. due to company bankruptcy).
* Fix being able to add signals to bridge with junction custom bridge head at far end.
* Fix being able to build bridges over airports (when using the setting to allow placing stations under bridges).
* Fix incorrect alignment of trains on bridges after entering via a custom bridge head at a 45° angle.
* Fix line height mismatch between columns in timetable window.
* NewGRF stations:
  * Implement variable 0x42 and property 0x1B.
* Bump trunk base from commit bf8d7df7367055dcfad6cc1c21fd9c762ffc2fe4 to commit 5df3a65074295f7a50f3a5a6bab355b6ab28afdc.
  * This fixes being unable to build rail waypoints on the NW-SE axis.

### v0.26.0 (2018-07-27)
* Fix handling of load if available cargo type orders.
* Fix double-accounting of road tunnel/bridge infrastructure counts when changing owner.
* Fix assertion failure on selecting cancel depot/service menu item in vehicle list window.
* Fix a required directory not being created when running 'make install'.
* Update current vehicle order if modifying corresponding order's (per-cargo) load/unload mode.
* Add custom bridge heads for rail bridges.
* Add bidirectional advanced mode for signals on tunnels/bridges.
* Add go to depot and sell vehicle orders.
* Add order mode to lock timetable wait time against autofill/automate changes.
* Add setting to allow placing stations under bridges.
* Add setting to allow placing all NewGRF objects under bridges.
* Routing restrictions:
  * Add "wait at entrance PBS for reservation ending here" action.
  * Add support for slot operations at PBS end signal.
* Bump trunk base from commit 11d1690acb73e77995558dad8fbdde1034e969ed to commit bf8d7df7367055dcfad6cc1c21fd9c762ffc2fe4.
  * This includes an increase in the number of rail track types to 64.
  * This includes an increase in the number of cargoes to 64.
  * This includes a fix for crashes when building tunnels.

### v0.25.2 (2018-06-13)
* Revert upstream trunk changes to font/text rendering on Windows which were merged in v0.25.1. This is to fix various crashes and rendering errors.
* Fix crash when attempting to request information on a large number of unknown GRFs from a multiplayer server.
* Fix compilation failures on ARM and Alpha platforms.
* Minor changes to acquiring of GRF information from multiplayer servers.

### v0.25.1 (2018-06-08)
* Fix savegame save/load and multiplayer join for clients running on Apple/Mac OSX.
* Add setting: station rating tolerance to waiting time depends on cargo class.
* Various minor changes to remove undefined behaviour.
* Bump trunk base from commit 2406500140fa3114d446be667f2bc5152f5cbe30 to commit 11d1690acb73e77995558dad8fbdde1034e969ed.

### v0.25.0 (2018-06-04)
* Multiplayer:
  * Allow up to 256 NewGRFs in multiplayer.
  * Fix displayed game info for maps with one or more dimensions >= 65536 tiles.
* Template-based train replacement:
  * Fix display of vehicle sprites for some NewGRFs.
  * Fix sizing issues in large UI modes.
  * Add 'all rail types' option to rail type dropdown, use by default.
* Through load:
  * Fix crash in handling of unload/transfer cargo payment finalisation.
  * Fix/improve handling of full-load orders, in particular when also using in-station refit.
  * Fix crash when leaving a station when the train head was on a waypoint tile.
  * Fix/improve handling of multi-head engines.
* Improve performance of show scrolling viewport on map feature.
* Improve scrolling rendering and performance of link graph overlays on viewport and smallmap.
* Add setting to automatically save when losing connection to a network game.
* Station rating: Track "last visited vehicle type" separately per cargo.
* Various minor performance improvements.
* Bump trunk base from commit 228f8fba55f55b4233ff635223ceb89f720638a5 to commit 2406500140fa3114d446be667f2bc5152f5cbe30.

### v0.24.1 (2018-05-11)
* Fix crash when using through-load orders with refits.
* Fix configure script not being able to detect clang on Mac OSX.
* Zoning:
  * Fix overlays on tiles with half-tile foundations.
  * Fix changes in town rating not or only partially refreshing the screen in authority overlay mode.

### v0.24.0 (2018-05-06)
* Fix incorrect rendering of disaster vehicles.
* Routing restrictions:
  * Fix incorrect tile and direction being used for conditional tests in reserve through program execution.
  * Fix crash when removing vehicle from slot.
  * Fix highlighting behaviour in slots window.
  * Add vehicle conditional order which checks slot occupancy.
* Increase maximum value of ticks per minute setting.
* Relax validation for conditional order travel time in old savegame load.
* Fix extended savegame version dump in output of -q command line switch.
* Fix hang when drawing vehicle route lines for conditional orders which form a cycle.
* Fix custom bridge heads being reset when upgrading the bridge.
* Signals on bridges/tunnels:
  * Fix signal simulation and reservation states being reset when upgrading the bridge.
  * Gradually slow down trains in advance of red signals on bridges/tunnels.
  * Fix clearing of train reservations at each end of the bridge/tunnel in some circumstances.
* Fix crash when re-routing cargodest cargo packets in some circumstances.
* Fix timetable auto-separation with go via station orders.
* Fix rendering issue in non-SSE 32bpp blitter for certain types of sprites.
* Zoning: Fix unserved building/industry highlight not being removed when tile cleared.
* Add feature: through load. This is an alternative loading mode for freight trains for the case where the train is longer then the platform.
* Avoid auto-refitting to cargo which is marked no-load in per-cargo type order.
* Vehicle list GUI:
  * Add menu item to mass cancel go to or service at depot orders.
  * Add UI setting to disable mass action buttons for top-level vehicle lists.
* Departure Boards: Allow Ctrl-Click on vehicle type buttons to show type exclusively.
* Bump trunk base from r27968 to commit 228f8fba55f55b4233ff635223ceb89f720638a5.

### v0.23.0 (2018-02-10)
* Template-based train replacement:
  * Fix crashes/failures when both template-based train replacement and autoreplace/autorenew were active on the same vehicle.
  * Enable autorenew when template-based train replacement is active.
* Ship pathfinding:
  * Fix ship pathfinder support for multiple docks. Ships can now head to docks other than the linearly closest one.
  * Improve ship collision avoidance.
* Cargo transfer payments are now paid to companies when the cargo eventually reaches its destination, instead of at the point of transfer.
* Scale displayed vehicle running costs by the day length factor.
* Show stops with timetabled wait time of 0 in departure boards.
* Cargo dest:
  * Improve performance of link graph visual map overlay.
  * Slightly improve link graph calculation performance.
* Slightly improve blitter performance of (32bpp animated) sprite rendering, and line drawing.
* Improve performance of zoning overlays.
* Bump trunk base from r27963 to r27968.

### v0.22.2 (2018-01-14)
* Fix crash when trams attempted do a short turnaround in a tunnel mouth.
* Timetabling:
  * Implement autofill/automate for taken conditional orders.
  * Add UI warnings for conditional order timetabling.
* Fix crash when a company went bankrupt whilst having template replacement virtual trains.
* Vehicle breakdowns:
  * Implement critical breakdown speed reduction for road vehicles.
  * Set a minimum speed for critical breakdown speed reductions.
* Fix incorrect vehicle running costs for day lengths > 3.
* Bump trunk base from r27935 to r27963.

### v0.22.1 (2017-12-10)
* Fix not being able to build water industries when removing water is disabled
* Bump trunk base from r27927 to r27935 (includes trunk fix for right mouse scrolling on recent Windows 10 update)

### v0.22.0 (2017-10-17)
* Template-based train replacement:
  * Fix crash when creating template vehicle in some cases
* Fix crash in bootstrap mode (base graphics not installed yet) when attempting to perform keyboard scrolling
* Fix crash involving freeing of NewGRF modified airport data
* Fix timetabled full-load order warning being shown for non station orders in timetable window
* Fix not being allowed to build docks or ship depots, when removing sea/rivers is disabled
* Fix incorrect scheduling of linkgraph jobs with a large number of nodes which caused poor performance
* Add support for multiple docks per station
* Add show passenger and show freight buttons to departure window
* Add cargo type list filter to vehicle list windows, controlled by a setting
* Bump trunk base from r27912 to r27927

### v0.21.0 (2017-09-05)
* Fix numerical overflow in date display/conversion when using high day lengths
* Fix assertion when a GRF supplies an invalid sound.
* Fix flickering when drawing vehicles in viewport, particularly in viewport map mode.
* Fix possible desync when using scheduled dispatch in multiplayer.
* Towns:
  * Add towns build bridges over rails patch (default off).
  * Add very and extremely slow options to town growth rate setting.
  * Add setting to scale town growth rate by proportion of town cargo transported.
* Add setting to disable removing sea/rivers.
* Programmable signals:
  * Add UI setting for whether programmable signals shown in UI (default off).
  * Remove programmable signals from ctrl-click signal type cycling.
* Add warning/info messages to timetable window.
* Add ctrl+click on shared list button in order/timetable window to add single vehicle to a new group.
* Move some settings in interface category of settings window.
* Add Korean translations by kiwitreekor.
* Add German translations by Auge and kruemelmagic.
* Bump trunk base from r27891 to r27912

### v0.20.1 (2017-07-27)
* Scheduled dispatch:
  * Fix hang when decloning vehicle orders.
  * Fix crash when cloning vehicle with no orders.
  * Improve arrival/departure time prediction in departure board.
* Fix sending money to companies in single-player mode.
* Fix circumstances in which PBS reservations are made across level crossings when improved level crossing safety is enabled, in edge cases involving train reversing and non-PBS signal blocks.
* Fix incorrect unit conversion factor when calculating power and acceleration in improved breakdowns reduced power breakdowns.
* Add Korean translations by kiwitreekor.
* Bump trunk base from r27886 to r27891

### v0.20.0 (2017-06-25)
* Fix excessive cost of building long rail tunnels.
* Fix not being able to enter 00:00 as a timetable start time.
* Fix trams not reversing on road custom bridge heads where tram tracks end on the bridge head in the direction of the bridge.
* Fix AIs unintentionally building custom bridge heads.
* Add patch: scheduled dispatch feature
* Add support for loading SpringPP v2.3, v2.4 savegames.
* Routing restrictions: Add program append GUI button.
* Increase maximum permitted depot and station name lengths.
* Trains now break down after colliding with a road vehicle.
* Add Korean translations by TELK.
* Bump trunk base from r27870 to r27886

### v0.19.0 (2017-05-10)
* Fix crashes and non-functionality with non-broadcast network chat, regression from v0.18.0.
* Fix crash when using unrelated buttons in timetable window when also inputting a numeric value.
* Template-based train replacement:
  * Fix crash when build and refitting template trains.
* Viewport:
  * Fix graphical glitches with re-drawing viewport order lines in some circumstances.
  * Fix viewport tooltips not being cleared when scrolling using the keyboard.
* Level crossings:
  * Prevent road vehicles from being stopped on level crossings.
  * Add setting to enable improved level crossing safety (default off).
* Routing restrictions:
  * Show routing restriction and/or programmable signal windows when ctrl-clicking signal.
  * Add advanced features: wait at PBS signal, and slots.
* Add setting for alternative transfer payment mode (default off). Calculate leg payment as a journey from the source to the transfer station, minus transfers.
* Fix company finance window being too small when first opened.
* Fix build issues on MacOS/OSX.
* Add Korean translations by TELK.
* Bump trunk base from r27846 to r27870

### v0.18.0 (2017-04-04)
* Fix incorrect behaviour and crashes with custom bridge heads on steep slopes.
* Fix day length not being reset to 1 when loading pre day-length savegames.
* Signals on bridges/tunnels:
  * Fix bridge/tunnel exit PBS signals never being set to green.
* Routing restrictions:
  * Fix evaluation of PBS entry signal conditional after reserve through.
  * Fix removal of PBS entry signal conditional instruction.
  * Add buttons to GUI to move instructions up/down.
  * Allow shallow-removing conditional blocks by use of ctrl+click.
  * Implement instruction scroll-to for PBS entry signal conditional.
* Template-based train replacement:
  * Assume that virtual vehicles are on a suitably powered railtype.
  * Fix virtual vehicles not having their build year set, which caused incorrect properties with some NewGRF sets.
* Enhanced viewport plans:
  * Fix various alignment issues in plans window.
  * Add a show all button.
  * Add ctrl+click to scroll to plan.
* Fix height above sea-level in measurement tool.
* Add chunnel patch (tunnels under bodies of water).
* Add minimum town distance patch.
* Add give money to company patch.
* Bump trunk base from r27747 to r27846

### v0.17.2 (2017-02-22)
* Fix crash due to articulated trams decoupling when doing a U-turn, when the end-of-line was removed mid-way through the turn.
* Fix wrong calculation of company infrastructure totals for road tunnels, which could cause multiplayer desyncs.
* Fix crash when removing secondary road type from tunnel.
* Fix crash and/or multiplayer desync after updating orders of vehicles which refer to stations/depots owned by a company which is being deleted.
* Increase maximum permitted group name length.
* Improvements to crash logging.
* Improve performance of linkgraph, and minor other areas.
* Fix memory leak when aborting linkgraph jobs due to abandoning game.
* Add Korean translations by kiwitreekor.
* Bump trunk base from r27743 to r27747

### v0.17.1 (2017-02-14)
* Fix crash when deleting bridge/tunnel with signals due to company reset/bankruptcy.
* Fix crash in linkgraph job scheduler when the total estimated cost of all jobs is 0.
* Fix crash when using build and refit with NewGRF sets with unpredicatable/dynamic refit costs.
* Fix support for increased number of NewGRFs in single player.

### v0.17.0 (2017-02-07)
* Template-based train replacement:
  * Fix crash on load/join after a company which owns templates goes bankrupt or is bought out.
  * Fix incorrect cost estimates in GUI for templates.
* Fix go to nearest depot and halt orders, not halting.
* Fix vehicle breakdown repair cost being paid when vehicle is being auto-replaced.
* Fix inverted condition for cargo waiting conditional order.
* Fix trains on adjacent non-connected tiles being able to crash into each other.
* Fix various UI/display issues with group collapsing.
* Fix various issues for cargo type orders in multiplayer.
* Fix lifetime profit not being fully reset when renewing vehicle.
* Fix vehicle list windows erroneously including sort by length for ships and aircraft, which caused a crash when used.
* Minor fix: more fully clear timetable state when clearing timetable automation.
* Minor fix: increase cost of removing secondary road-type from bridges/tunnels to correct amount.
* Add custom bridge heads for road bridges.
* Increase maximum setting limits for per-company vehicle-type limits.
* Increase maximum permitted vehicle name length.
* Signals on tunnel/bridges are now included in company infrastructure stats.
* Add a natural sort function to use if not compiling with ICU.
* Bump trunk base from r27719 to r27743

### v0.16.1 (2017-01-05)
* Fix hang which could occur when using conditional orders and cargodest.
* Fix vehicle repair costs patch, and change cost algorithm to avoid excessive costs.
* Fix redrawing of viewport order lines/markers for multiplayer clients.
* Fix template replacement virtual vehicles from appearing in advice news messages.
* Signals on bridges/tunnels:
  * Fix train crash on bridge/tunnel with signals leaving red signals behind when crash cleared.
  * Change back of bridge/tunnel PBS exit to be a line-end safe waiting point.
* Add shift-clicking on vehicle depot button to select specific depot.
* Show warning dialog if NewGRFs use too many string IDs.
* Add Korean translations by kiwitreekor.
* Bump trunk base from r27680 to r27719

### v0.16.0 (2016-11-26)
* Fix wrong calculation of infrastructure sharing train repayment on track deletion due to track owner bankruptcy.
* Fix loaded SpringPP savegames having wrong red/green state of signals on bridges/tunnels.
* Add setting to increase station catchment radius.
* Allow town cargo generation factor setting to be more finely adjusted (0.1 increments).
* Cargo dest:
  * Changes to link graph job scheduling algorithm, to improve responsiveness of updates.
  * Add hover tool-tips to graph legend window.
  * Improve visual contrast of graph legend window cargo labels.
* Bump trunk base from r27661 to r27680

### v0.15.1 (2016-10-12)
* Fix incorrect behaviour or multiplayer desync when saving/loading or joining a game with a per cargo type order as a vehicle's current order.
* Enhanced viewports:
  * If an order list includes the same destination a large number of times, show a single marker instead of a large stack.
  * Improve performance of route markers/lines.
* Departure board windows can now be scrolled using the mouse wheel.
* Bump trunk base from r27656 to r27661

### v0.15.0 (2016-09-27)
* Signals on bridges/tunnels:
  * Fix crash when dragging signals over bridges/tunnels.
  * Fix bridge/tunnel entrance signal not always being redrawn when state changes.
  * Display correct signal state for all signals on bridge middle part, not just first 16.
* Add cargo type orders patch, this allows order load/unload types to be set per cargo type.
* Add random town road reconstruction patch (default off).
* Add patch: when building tunnels, open new viewports at the far end of the tunnel.
* Template-based train replacement:
  * Fix vehicle not being unselected when aborting drag.
  * Sell button now lowers on hover.
* Enhanced viewports: Fix route markers/lines being hidden when using drop-down menus in the order window.
* Compiler requirements change: C++11 support is now required.
* Improve clang compiler support.
* Various minor performance improvements.
* Bump trunk base from r27623 to r27656

### v0.14.0 (2016-07-27)
* Routing restrictions:
  * Add conditionals: train weight, power, max T.E., power/weight and max T.E/weight.
  * Add client setting to show train weight ratios in details header.
  * Allow value of "PBS entry signal" conditional to be a rail depot.
  * Fix reservation through multiple reserve-through signals after a junction.
  * Fix compliation on MSVC.
* Template-based train replacement:
  * Fix crash when attempting to create a template train which used certain NewGRF features.
  * Select most used rail type by default, instead of first rail type.
* Fix loading of SpringPP savegames (regression in jgrpp-0.13.1).
* Fix crash involving very long articulated vehicles in preview window.
* Enhanced viewports: Update route markers/lines when drag/dropping vehicle orders.
* Improve performance when not running as a dedicated server in some circumstances.
* Bump trunk base from r27599 to r27623

### v0.13.3 (2016-06-12)
* Fix improved breakdowns reducing aircraft speed to 0 in some circumstances.
* Fix town cargo other than passengers and mail (e.g. ECS tourists) not being generated.
* Fix crash after deleting a template replacement vehicle, when it was in use by more than one group.
* Fix compliation on gcc 6 and some platforms.
* Various improvements to the crash logger.
* Bump trunk base from r27564 to r27599

### v0.13.2 (2016-05-13)
* Fix desync issues by reverting from v4 to v2 of house picking/placing patch, due to desync issue present in v4.
* Fix crash when using start date, autofill or clear/change time buttons in timetable window when vehicle had no orders.
* Timetable start times are no longer subject to rounding when the day length is greater than 1.
* Bump trunk base from r27555 to r27564

### v0.13.1 (2016-05-09)
* Fix crash when using erroneously present create group from vehicle list menu item in vehicle group GUI, remove menu item from vehicle group GUI.
* Fix incorrect calculation of final delivery payment after a transfer.
* Signals on bridges/tunnels:
  * Fix trains not leaving stations by PBS into non-empty signalled bridge/tunnels.
  * Fix signalled bridge/tunnel not always being redrawn on (un)reservation.
* Auto timetables:
  * Timetable auto separation is now per vehicle, with a company setting for the default. Remove global on-off settings.
  * Fix automate, start date, change time and autofill buttons being shown enabled for other companies' vehicles.
  * Add client setting to show the remainder ticks in timetable, after dividing to days or minutes.
  * Add a company setting to control the number of ticks used in auto-fill timetable rounding.
* Bump trunk base from r27547 to r27555

### v0.13.0 (2016-04-19)
* Fix crash when dragging two-directional block signals onto a bridge or tunnel.
* Add polyline rail track building tool.
* Routing restrictions: Add a train group membership conditional.
* Increase number of available rail track types from 16 to 32.
* Rail signals on bridges and tunnels now use rail-type specific graphics where available.
* Update from v2 to v4 of house picking/placing patch.
* Bump trunk base from r27525 to r27547

### v0.12.1 (2016-03-23)
* Template-based train replacement:
  * Fix crash on join or load as a spectator in multiplayer, if the game contained template trains.
  * Fix desync on join in multiplayer, if the game contained template trains.
  * Fix crash during a bankruptcy/company reset when another company owned a virtual train.
  * Fix drawing of template trains not being clipped to fit within the window.
* Improved breakdowns:
  * Fix aircraft aborting a landing/take off at a heliport/oil rig in the event of a breakdown to head to a hangar, and leaving the heliport/oil rig marked occupied.
  * Add a console command to fix savegames which were left with blocked heliports/oil rigs due to the above issue.
* Enhanced viewports: Fix incorrect rendering and/or buffer over-reads when using viewport map mode without first opening the small map window at the same map height limit.
* Fix shared restricted signal windows not being immediately updated when removing a restricted signal.
* Add menu item to vehicle list windows to assign all vehicles to a new group.
* Extend changing the timetable values of all of a vehicle's orders at once to also include: clear time, and set/clear speed.
* Improvements to crash logging.
* Add German translations by Auge, for the restricted signals, repair cost, ship collision avoidance, and lifetime profit patches.
* Bump trunk base from r27518 to r27525

### v0.12.0 (2016-03-02)
* Fix "remove all trees in scenario editor" being available in game.
* Fix crash when a company went bankrupt whilst one of its vehicles was in the middle of loading/unloading.
* Add template-base train replacement patch, with many fixes/changes.
* Allow changing the timetabled waiting time for all of a vehicle's orders at once.
* Run tile animations at the normal rate regardless of day length factor.
* Routing restrictions:
  * Fix unreserving through a green PBS signal not setting the state to red.
    This also fixes unsuccessful reservation attempts though a reserve-through signal erroneously leaving the signal set to green.
* Infrastructure sharing:
  * Add company settings to enable competitors to buy/renew vehicles in this company's depots.
  * Add setting to control whether trains can crash with trains owned by other companies.
* Signals on bridges/tunnels:
  * Enable PBS reservations to be made up to the signalled entrance to a bridge/tunnel.
  * Show tunnel/bridge exit signal facing correct way with correct colour.
  * Enable setting semaphore/electric type of signals on bridges/tunnels.
  * Also draw signals for tunnel exits.
  * Fix drag-convert not updating bridge/tunnel direction correctly.
  * Enable bridge/tunnel exit signals to be one-way PBS. Add signal conversion support.
* Enhanced viewports:
  * Fix route step lines not being updated when cloning a vehicle's orders.
* Strip colour codes when writing debug messages to the terminal.
* Improvements to crash logging.
* Bump trunk base from r27505 to r27518

### v0.11.0 (2016-02-04)
* Programmable signals: Fix crash when a programmable signal referenced a signal which was then turned to face the other way, and the programmable signal and then the other signal were then deleted.
* Improved breakdowns:
  * Change the breakdown probability calculation to more closely resemble the original behaviour.
  * Revert airport crash probabilities back to original behaviour, with modified behaviour only during emergency landings.
  * Low power breakdowns now only reduce the power of the engine which has broken down.
  * Low power breakdowns no longer reduce speed directly when using realistic acceleration, trains can coast or accelerate more slowly instead of actively braking.
  * Fix vehicle needs repair speed limits being incorrect in vehicle details.
* Auto timetables:
  * Fix timetable auto not being unset when sharing orders. Clear autofill when sharing/copying orders with timetable auto enabled.
  * Copy timetable auto state when copying orders.
  * Fix set distributed timetable start not working when using minutes.
  * Avoid set distributed timetable start setting start dates in the past.
* Add the hierarchical group collapse patch, with various modifications:
  * Make group collapsing per-window.
  * Add icon for collapsed groups.
  * Only enable collapse & (un)collapse all buttons where useful. Disable collapse button for leaf groups. Disable (un)collapse all button when all non-leaf groups already (un)collapsed.
* Add the ship collision avoidance patch. Add an on/off setting.
* Add the reduced tree growth patch.
* Add the remove all trees in scenario editor patch.
* Add a menu item to the vehicle list to change order target, e.g. for moving depot orders to a different depot.
* Show the average of the order occupancies in the orders window, and add a vehicle sort mode.
* Routing restrictions: Add Long Reserve feature.
* Infrastructure sharing:
  * Trains can now be crashed with trains from other companies
  * PBS reservations are now cleared when other companies' trains are removed due to the company being deleted/bankrupt.
* Cargo dest link graph:
  * Join more than one link graph job at once where possible. This is to prevent a backlog of jobs if the link graph settings are changed mid game.
  * Add setting for link graph times to be in non day length scaled days.
  * Bump trunk base from r27495 to r27505

### v0.10.2 (2016-01-19)
* Improved breakdowns:
  * Fix incorrect train speed limits after a save/load or network join (causing desync issues) after critical/mechanical breakdowns.
  * Reduce severity of train speed limit reduction after critical/mechanical breakdowns, remove reduction limit.

### v0.10.1 (2016-01-15)
* Fix FreeType fonts having an incorrect height (regression from v0.10.0).
* Routing restrictions:
  * Fix copying a signal without a program creating an empty program and marking the signal as restricted, instead of not creating a program.
  * Fix GUI issue where if a picker button was clicked when another picker button was already lowered/active, both would be raised.

### v0.10.0 (2016-01-13)
* Fix building rivers being disabled in scenario editor mode.
* Fix minor visual issue with SSE2 palette animator.
* Fix group info window when GUI/font is scaled to a larger size.
* Fix cargo dest overlay not being updated after a zoom change.
* Fix newly cloned routing restrictions not being activated.
* Fix compilation on gcc 4.3 to 4.6.
* Improved breakdowns: Limit low speed breakdowns to lower of 1/4 max speed or 28km/h.
* Zoning: Add mode to show station catchment only where station window open.
* Add vehicle lifetime profit patch, modified to show current lifetime profit, instead of the yearly-updated value.
* Change default measurement tool hotkey to shift-R.
* Minor performance improvement in fonts and viewport text labels.
* Minor configure script library detection changes.
* Add German translations by Auge, for the building rivers in game and improved breakdowns patches.
* Bump trunk base from r27472 to r27495

### v0.9.0 (2015-12-19)
* Improved breakdowns: Fix desync which occured when issuing a "train too heavy" advice message.
* Routing restrictions:
  * Add a conditional to test which company owns the train.
  * OpenGFX electric signal sprites are now considered "default", so can be recoloured blue when restricted.
  * Add a setting to show restricted electric signals using the default sprites (recoloured blue).
* Increase maximum value of max loan difficulty setting.
* Add a 32bpp SSE2 palette animator. This is ~4x faster than the non-accelerated palette animator.
* Version detection: git and the .ottdrev-vc file now override SVN and Hg.
* Bump trunk base from r27466 to r27472

### v0.8.1 (2015-12-06)
* Fix crash when a station is deleted with its departure boards window open.
* Enhanced viewports: Fix new/enlarged route step markers not being redrawn.
* Fix version detection of when git support is missing.
* Label threads with a descriptive name on supported Unixy platforms.
* Performance improvements:
  * Improve dedicated server performance. Up to approximately 2.5x faster.
  * Improve cargodest link graph calculation performance. Up to approximately 33% faster.
* Add German translations by Auge, for the improved breakdowns patch.
* Desync debugging: Changes to debug random logging.
* Bump trunk base from r27455 to r27466

### v0.8.0 (2015-11-24)
* Enhanced viewports:
  * Fix flicker and render errors of tunnels in viewport map mode.
  * Fix displayed height of bridges in viewport map mode.
  * Fix companies with a green colour scheme having sloping tiles and tunnels appearing as flashing yellow in viewport map mode (owner mode).
  * Fix out of bounds memory reads for bridges/tunnels in viewport map mode.
  * Fix a severe performance regression from v0.7.1 involving redrawing of modified vehicle route lines.
* Routing restrictions: Fix non-default signal sprites being recoloured blue for restricted signals.
* Programmable signals:
  * Fix the remove program button not working at all in multiplayer, causing desyncs.
  * Fix the copy program button only working correctly in the most trivial cases, and sometimes crashing.
* Build: Change file names of bundles when building on MinGW.
* Fixes to avoid potentially problematic undefined behaviour.
* Add a setting to add a company-coloured mark next to vehicles in vehicle list windows, if their owner does not match list owner (default on). Patch by McZapkie (modified).
* Desync debugging:
  * If a clients desyncs, the ejected client, the server and all remaining clients run some desync checks.
  * Changes to desync checks and debug levels.
  * No longer write desync messages to the console on Windows, as this can cause crashes, this is now only written to the file.
* Add German translations by Auge, for the adjacent level crossings patch.
* Bump trunk base from r27428 to r27455

### v0.7.1 (2015-11-01)
* Enhanced viewports:
  * Fix flicker and render errors of bridge/tunnels in viewport map mode.
  * Fix rendering, clearing and timely update issues of vehicle route lines.
* Zoning: Fix adding/removing station tiles not redrawing affected surrounding tiles when in the station catchment or unserved building/industry modes.
* Bridges on signals and tunnels:
  * Fix adjacent signals around bridge/tunnels not being updated when adding/updating (on the far side) and removing (on both sides) signals from the bridge/tunnel.
  * Fix middle of bridge not being redrawn when adding/updating/removing signals to bridges.
  * Fix vehicles continually emitting smoke when stopped at a red signal on a bridge.
* Change the default for the auto timetable separation rate company setting to 40%. This is to improve jam-resistance by default.
* Vehicle group info: make margins around text symmetric.
* Fix compilation on some compilers/platforms
* Add the changelog and readme to the bundle/install target.
* Add German translations by Auge, including: vehicle group info, vehicle details window, and the zoning toolbar.
* Bump trunk base from r27415 to r27428

### v0.7.0 (2015-10-29)
* Fix timetable rounding depending on the client time display mode setting, which caused desyncs in multiplayer (departure boards patch bug).
* Add reverse at waypoint orders.
* Change the order occupancy smoothness and automated timetables vehicle lateness adjustment scale settings, to be company settings.
* Fix compilation on some compilers/platforms.
* Bump trunk base from r27410 to r27415

### v0.6.0 (2015-10-17)
* Zoning: Add mode to show restricted signals.
* Pause on savegame load if ctrl key is pressed.
* Fix build and refit with articulated/multihead vehicles with non-zero refit costs.
* Fix YAPF pathfinder desync issue involving rail track type changes which where only passable by a subset of vehicles (trunk bug).
* Add a changelog file to the repository.
* Logging: Add debug category "yapfdesync" to enable desync checks for YAPF only. Save YAPF state dumps to new files on Unix platforms. Fix false positive in FindNearestSafeTile desync check. Log truncated revision strings at debug level 1 instead of 0.
* Bump trunk base from r27403 to r27410

### v0.5.3 (2015-10-03)
* Improved breakdowns patch: Fix non-determinism which caused desyncs in multiplayer.
* Programmable signals patch:
  * Fix programmable signal programs from the previous game not being cleared when starting or loading a new game.
  * Fix crash when the target of a signal state conditional changed to no longer be a rail tile.
  * Fix the invalidation of signal state conditionals when the target signal is removed not being performed correctly.
  * Fix test remove rail actions (e.g. clearing using shift or by opening the land info window) clearing signal programs.
  * Show the coordinates of the target signal in signal state conditionals in the program window.
* Extra large maps patch: Fix the terrain generator setting the height limit to 0 when both edges were longer than 4096 tiles.
* Logging: Improve desync and random logging when running with day length > 1. Log desync debug output to the console as well as the file. Increase thoroughness of vehicle and YAPF cache desync debug checks.
* Bump trunk base from r27402 to r27403

### v0.5.2 (2015-09-26)
* Everest treeline patch: fix planting random trees planting cacti above the snowline.
* Fix house picker window. Change picker/selection logic to be more like the object picker window.
* Bump trunk base from r27395 to r27402

### v0.5.1 (2015-09-18)
* Fix performance regression in road-vehicle path-finding introduced in v0.5.0 due to the maximum map size increase in the extra large maps patch.
* Fix bug in earlier fix for crashes when looking at aqueducts in the viewport map mode of the enhanced viewports patch.
* Fix compilation on some compilers/platforms.

### v0.5.0 (2015-09-13)
* Add the daily/monthly/yearly scripts patch.
* Add the flat minimap screenshot patch.
* Add the extra large maps patch. (Maximum map size is now 256M tiles, ranging from 16k x 16k to 256 x 1M).
* Add the build and refit patch, with changes to make it multi-player safe.
* Fix status bar date when time in minutes and show date with time are both on.
* Fix crash when opening object picker window in scenario editor. (Introduced in trunk r27346).
* Fix no breakdown smoke NewGRF vehicle engine flag being ignored.
* Fix breakdown smoke persisting long after vehicles have gone, with improved breakdowns reduced power/speed breakdowns.
* Fix crash when editing/selecting a conditional order in a non-train orders window.
* Fix crash when loading SpringPP savegame with huge airports (which should be rejected), in cases where the crash occurred before the rejection check was run.
* Scale cargodest link graph timeout and compression intervals by day length.
* Allow only one instance of house picker window, remove button toggle behaviour. This makes it behave more like the object picker window.
* (Unixy platforms) Include bin/data directory in make install target.
* Crash log improvements on MinGW and Unixy/glibc platforms (enable stack traces on MinGW, try to demangle C++ symbol names, try to use libbfd for better symbol lookup, handle SIGSEGV while backtracing).
* Bump trunk base from r27394 to r27395

### v0.4.1 (2015-09-06)
* Fix compilation on some compilers/platforms
* Fix out of date version information not always been detected and rebuilt by the build scripts (this affects the v0.4.0 windows builds posted on the thread)

### v0.4.0 (2015-09-05)
* Fix wait for cargo orders not being properly cleared when loading SpringPP games, resulting in a crash when looking at them in the orders window
* Add a company setting to enable automatic timetabling for new vehicles
* Pause the game instead of blocking when cargo dest link graph jobs lag.
* Update routing restrictions patch:
  * Program GUI changes to make 'or if' conditions easier to add, remove and use.
  * Add a 'reserve through' program command.
    If a restricted PBS signal uses this command, PBS reservations which would otherwise stop at this signal instead continue through it to the next signal/waiting point. In effect this allows the 'safe waiting point' property of a PBS signal to be conditionally turned off.
  * Improvements to the correctness and thoroughness of the program validator.
* Bump trunk base from r27389 to r27394

### v0.3.2 (2015-08-31)
* Fix crash when loading SpringPP games with day length > 1

### v0.3.1 (2015-08-31)
* Fix crash when opening orders window for competitors' vehicles

### v0.3.0 (2015-08-31)
* Fix more compilation issues on some old compilers/platforms
* Time in minutes is no longer scaled by the day length factor.
* Enable building rivers in game (default off)
* Add more conditional orders patch
* Add train length and group name to vehicle details window
* Add support for loading SpringPP v2.0, v2.1, v2.2 savegames, subject to caveats, see above.
* Misc build-script/version info changes

### v0.2.0 (2015-08-22)
* Fix memory leak in departure boards patch
* Fix dates/times in departure board and timetable windows when day length is greater than 1
* Update routing restrictions patch to include visual indicators for restricted signals (blue signal post)
* Add Everest tree-line patch (with various changes, see above)
* Bump trunk base from r27386 to r27389

### v0.1.2 (2015-08-17)
* Fix signals on bridges in tunnels sometimes permitting adding/modifying/removing signals when occupied by trains.
* Fix compilation on some compilers/platforms
* Fix various compiler warnings
* Misc build-script changes

### v0.1.1 (2015-08-15)
* Fix bug in improved breakdown patch where config string was inserted into the middle of the stop location setting string range, resulting in an assertion failure when looking at the stop location setting in the GUI.<|MERGE_RESOLUTION|>--- conflicted
+++ resolved
@@ -2,19 +2,13 @@
 
 * * *
 
-<<<<<<< HEAD
+### v0.31.5 (2019-08-29)
+* Fix multiplayer desync when when moving newly built wagon
+
 ### v0.32-rc2 (2019-08-24)
 * Fix crash when using query tool on non-road bridges.
 * Fix road vehicles not being limited by the road type max speed.
 * Bump trunk base from commit a52bbb72a8a2cbcbefb0ff91b559f33c34094239 to commit dabccf70b4c02f68ebf51aca807376ca4f2a0e15.
-
-### v0.32-rc1 (2019-07-13)
-* Include NotRoadTypes (NRT).
-* Bump trunk base from commit 21edf67f89c60351d5a0d84625455aa296b6b950 to commit a52bbb72a8a2cbcbefb0ff91b559f33c34094239.
-=======
-### v0.31.5 (2019-08-29)
-* Fix multiplayer desync when when moving newly built wagon
->>>>>>> df2c6d48
 
 ### v0.31.4 (2019-08-24)
 * Fix crash when removing signals from tunnel/bridge with trainless reservation.
@@ -24,6 +18,10 @@
 * Change station tile coverage highlight colour to light blue.
 * Change network protocol to send server/join and rcon passwords in hashed form instead of in clear text.
 * Fix various possible sources of non-determinism which could potentially cause multiplayer desyncs.
+
+### v0.32-rc1 (2019-07-13)
+* Include NotRoadTypes (NRT).
+* Bump trunk base from commit 21edf67f89c60351d5a0d84625455aa296b6b950 to commit a52bbb72a8a2cbcbefb0ff91b559f33c34094239.
 
 ### v0.31.3 (2019-07-13)
 * Fix the target order number of conditional order jumps being loaded incorrectly from SpringPP savegames.
