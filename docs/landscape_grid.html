--- conflicted
+++ resolved
@@ -102,7 +102,7 @@
       <td class="caption">rail</td>
       <td class="bits">XXXX XXXX</td>
       <td class="bits">XXXX XXXX</td>
-      <td class="bits"><span class="used_p">P</span><span class="free">OO</span>X XXXX</td>
+      <td class="bits"><span class="free">OOO</span>X XXXX</td>
       <td class="bits"><span class="free">OOOO</span> XXXX <span class="free">OOOO OOOO</span></td>
       <td class="bits"><span class="free">OOOO OOOO</span></td>
       <td class="bits"><span class="free">OOOO</span> XXXX</td>
@@ -116,13 +116,8 @@
       <td class="bits">-inherit-</td>
       <td class="bits">-inherit-</td>
       <td class="bits">-inherit-</td>
-<<<<<<< HEAD
       <td class="bits"><span class="free">OOO</span><span class="used_p">P</span> XXXX XXXX XXXX</td>
-      <td class="bits">XXXX XXXX</td>
-=======
-      <td class="bits"><span class="free">OOOO</span> XXXX XXXX XXXX</td>
-      <td class="bits">XXXX <span class="free">OOOO</span></td>
->>>>>>> bf8d7df7
+      <td class="bits">XXXX <span class="free">OOOO</span></td>
       <td class="bits">XXXX XXXX</td>
       <td class="bits">-inherit-</td>
       <td class="bits"><span class="free">OOOO OOOO</span></td>
@@ -160,15 +155,11 @@
       <td class="caption">level crossing</td>
       <td class="bits">-inherit-</td>
       <td class="bits">-inherit-</td>
-      <td class="bits"><span class="used_p">P</span><span class="free">OO</span>X XXXX</td>
-      <td class="bits">-inherit-</td>
-      <td class="bits">XXXX <span class="free">OOOO</span></td>
-      <td class="bits">-inherit-</td>
-<<<<<<< HEAD
-      <td class="bits">XXXX<span class="free"> OO</span><span class="used_p">P</span>X</td>
-=======
-      <td class="bits">XXXX <span class="free">OOO</span>X</td>
->>>>>>> bf8d7df7
+      <td class="bits">OOO</span>X XXXX</td>
+      <td class="bits">-inherit-</td>
+      <td class="bits">XXXX <span class="free">OOOO</span></td>
+      <td class="bits">-inherit-</td>
+      <td class="bits">XXXX <span class="free">OO</span><span class="used_p">P</span>X</td>
       <td class="bits"><span class="free">OO</span>XX X<span class="free">OOO</span></td>
       <td class="bits">XXXX XXXX</td>
       <td class="bits"><span class="free">OOOO OOOO OO</span>XX XXXX</td>
@@ -219,7 +210,7 @@
       <td class="caption">rail station</td>
       <td class="bits">XXXX XXXX</td>
       <td class="bits">XXXX XXXX</td>
-      <td class="bits"><span class="used_p">P</span>XXX XXXX</td>
+      <td class="bits"><span class="free">O</span>XXX XXXX</td>
       <td class="bits">XXXX XXXX XXXX XXXX</td>
       <td class="bits">XXXX <span class="free">OOOO</span></td>
       <td class="bits">XXXX XXXX</td>
@@ -365,15 +356,9 @@
       <td class="caption">tunnel entrance</td>
       <td class="bits">XXXX XXXX</td>
       <td class="bits">XXXX XXXX</td>
-<<<<<<< HEAD
-      <td class="bits"><span class="used_p">P</span><span class="free">OO</span>X XXXX</td>
+      <td class="bits"><span class="free">OOO</span>X XXXX</td>
       <td class="bits"><span class="used_p">PPPP PPPP PPPP PPPP</span></td>
-      <td class="bits">XXXX XXXX</td>
-=======
-      <td class="bits"><span class="free">OOO</span>X XXXX</td>
-      <td class="bits"><span class="free">OOOO OOOO OOOO OOOO</span></td>
-      <td class="bits">XXXX <span class="free">OOOO</span></td>
->>>>>>> bf8d7df7
+      <td class="bits">XXXX <span class="free">OOOO</span></td>
       <td class="bits"><span class="free">OOOO OOOO</span></td>
       <td class="bits">X<span class="used_p">PP</span>X XXXX</td>
       <td class="bits"><span class="used_p">PP</span><span class="free">OO OO</span><span class="used_p">PP</span></td>
