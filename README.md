--- conflicted
+++ resolved
@@ -1,8 +1,4 @@
-<<<<<<< HEAD
 ## JGR's Patchpack version 0.32-rc1
-=======
-## JGR's Patchpack version 0.31.4
->>>>>>> 12be6fd8
 
 This is a collection of patches applied to [OpenTTD](http://www.openttd.org/)
 
