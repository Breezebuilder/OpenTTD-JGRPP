/*
 * This file is part of OpenTTD.
 * OpenTTD is free software; you can redistribute it and/or modify it under the terms of the GNU General Public License as published by the Free Software Foundation, version 2.
 * OpenTTD is distributed in the hope that it will be useful, but WITHOUT ANY WARRANTY; without even the implied warranty of MERCHANTABILITY or FITNESS FOR A PARTICULAR PURPOSE.
 * See the GNU General Public License for more details. You should have received a copy of the GNU General Public License along with OpenTTD. If not, see <http://www.gnu.org/licenses/>.
 */

/** @file currency.h Functions to handle different currencies. */

#ifndef CURRENCY_H
#define CURRENCY_H

#include "date_type.h"
#include "string_func.h"
#include "strings_type.h"

static const int CF_NOEURO = 0; ///< Currency never switches to the Euro (as far as known).
static const int CF_ISEURO = 1; ///< Currency _is_ the Euro.

/**
 * This enum gives the currencies a unique id which must be maintained for
 * savegame compatibility and in order to refer to them quickly, especially
 * for referencing the custom one.
 */
enum Currencies {
	CURRENCY_GBP,       ///< British Pound
	CURRENCY_USD,       ///< US Dollar
	CURRENCY_EUR,       ///< Euro
	CURRENCY_JPY,       ///< Japanese Yen
	CURRENCY_ATS,       ///< Austrian Schilling
	CURRENCY_BEF,       ///< Belgian Franc
	CURRENCY_CHF,       ///< Swiss Franc
	CURRENCY_CZK,       ///< Czech Koruna
	CURRENCY_DEM,       ///< Deutsche Mark
	CURRENCY_DKK,       ///< Danish Krona
	CURRENCY_ESP,       ///< Spanish Peseta
	CURRENCY_FIM,       ///< Finish Markka
	CURRENCY_FRF,       ///< French Franc
	CURRENCY_GRD,       ///< Greek Drachma
	CURRENCY_HUF,       ///< Hungarian Forint
	CURRENCY_ISK,       ///< Icelandic Krona
	CURRENCY_ITL,       ///< Italian Lira
	CURRENCY_NLG,       ///< Dutch Gulden
	CURRENCY_NOK,       ///< Norwegian Krone
	CURRENCY_PLN,       ///< Polish Zloty
	CURRENCY_RON,       ///< Romenian Leu
	CURRENCY_RUR,       ///< Russian Rouble
	CURRENCY_SIT,       ///< Slovenian Tolar
	CURRENCY_SEK,       ///< Swedish Krona
	CURRENCY_YTL,       ///< Turkish Lira
	CURRENCY_SKK,       ///< Slovak Kornuna
	CURRENCY_BRL,       ///< Brazilian Real
	CURRENCY_EEK,       ///< Estonian Krooni
	CURRENCY_LTL,       ///< Lithuanian Litas
	CURRENCY_KRW,       ///< South Korean Won
	CURRENCY_ZAR,       ///< South African Rand
	CURRENCY_CUSTOM,    ///< Custom currency
	CURRENCY_GEL,       ///< Georgian Lari
	CURRENCY_IRR,       ///< Iranian Rial
	CURRENCY_RUB,       ///< New Russian Ruble
	CURRENCY_MXN,       ///< Mexican Peso
	CURRENCY_NTD,       ///< New Taiwan Dollar
	CURRENCY_CNY,       ///< Chinese Renminbi
	CURRENCY_HKD,       ///< Hong Kong Dollar
	CURRENCY_INR,       ///< Indian Rupee
	CURRENCY_IDR,       ///< Indonesian Rupiah
	CURRENCY_MYR,       ///< Malaysian Ringgit
	CURRENCY_END,       ///< always the last item
};

/** Specification of a currency. */
struct CurrencySpec {
	uint16 rate;           ///< The conversion rate compared to the base currency.
	std::string separator; ///< The thousands separator for this currency.
	Year to_euro;          ///< %Year of switching to the Euro. May also be #CF_NOEURO or #CF_ISEURO.
	std::string prefix;    ///< Prefix to apply when formatting money in this currency.
	std::string suffix;    ///< Suffix to apply when formatting money in this currency.
	std::string code; ///< 3 letter untranslated code to identify the currency.
	/**
	 * The currency symbol is represented by two possible values, prefix and suffix
	 * Usage of one or the other is determined by #symbol_pos.
	 * 0 = prefix
	 * 1 = suffix
	 * 2 = both : Special case only for custom currency.
	 *            It is not a spec from Newgrf,
	 *            rather a way to let users do what they want with custom currency
	 */
	byte symbol_pos;
	StringID name;

	CurrencySpec() = default;

<<<<<<< HEAD
	CurrencySpec(uint16 rate, const char *separator, Year to_euro, const char *prefix, const char *suffix, byte symbol_pos, StringID name) :
		rate(rate), separator(separator), to_euro(to_euro), prefix(prefix), suffix(suffix), symbol_pos(symbol_pos), name(name)
=======
	CurrencySpec(uint16 rate, const char *separator, TimerGameCalendar::Year to_euro, const char *prefix, const char *suffix, const char *code, byte symbol_pos, StringID name) :
		rate(rate), separator(separator), to_euro(to_euro), prefix(prefix), suffix(suffix), code(code), symbol_pos(symbol_pos), name(name)
>>>>>>> 5db4473a
	{
	}
};

extern CurrencySpec _currency_specs[CURRENCY_END];

/* XXX small hack, but makes the rest of the code a bit nicer to read */
#define _custom_currency (_currency_specs[CURRENCY_CUSTOM])
#define _currency ((const CurrencySpec*)&_currency_specs[GetGameSettings().locale.currency])

uint64 GetMaskOfAllowedCurrencies();
void CheckSwitchToEuro();
void ResetCurrencies(bool preserve_custom = true);
byte GetNewgrfCurrencyIdConverted(byte grfcurr_id);

#endif /* CURRENCY_H */<|MERGE_RESOLUTION|>--- conflicted
+++ resolved
@@ -75,7 +75,7 @@
 	Year to_euro;          ///< %Year of switching to the Euro. May also be #CF_NOEURO or #CF_ISEURO.
 	std::string prefix;    ///< Prefix to apply when formatting money in this currency.
 	std::string suffix;    ///< Suffix to apply when formatting money in this currency.
-	std::string code; ///< 3 letter untranslated code to identify the currency.
+	std::string code;      ///< 3 letter untranslated code to identify the currency.
 	/**
 	 * The currency symbol is represented by two possible values, prefix and suffix
 	 * Usage of one or the other is determined by #symbol_pos.
@@ -90,13 +90,8 @@
 
 	CurrencySpec() = default;
 
-<<<<<<< HEAD
-	CurrencySpec(uint16 rate, const char *separator, Year to_euro, const char *prefix, const char *suffix, byte symbol_pos, StringID name) :
-		rate(rate), separator(separator), to_euro(to_euro), prefix(prefix), suffix(suffix), symbol_pos(symbol_pos), name(name)
-=======
-	CurrencySpec(uint16 rate, const char *separator, TimerGameCalendar::Year to_euro, const char *prefix, const char *suffix, const char *code, byte symbol_pos, StringID name) :
+	CurrencySpec(uint16 rate, const char *separator, Year to_euro, const char *prefix, const char *suffix, const char *code, byte symbol_pos, StringID name) :
 		rate(rate), separator(separator), to_euro(to_euro), prefix(prefix), suffix(suffix), code(code), symbol_pos(symbol_pos), name(name)
->>>>>>> 5db4473a
 	{
 	}
 };
