/*
 * This file is part of OpenTTD.
 * OpenTTD is free software; you can redistribute it and/or modify it under the terms of the GNU General Public License as published by the Free Software Foundation, version 2.
 * OpenTTD is distributed in the hope that it will be useful, but WITHOUT ANY WARRANTY; without even the implied warranty of MERCHANTABILITY or FITNESS FOR A PARTICULAR PURPOSE.
 * See the GNU General Public License for more details. You should have received a copy of the GNU General Public License along with OpenTTD. If not, see <http://www.gnu.org/licenses/>.
 */

/** @file math_func.hpp Integer math functions */

#ifndef MATH_FUNC_HPP
#define MATH_FUNC_HPP

#include <limits>
#include <type_traits>

/**
 * Returns the absolute value of (scalar) variable.
 *
 * @note assumes variable to be signed
 * @param a The value we want to unsign
 * @return The unsigned value
 */
template <typename T>
static inline T abs(const T a)
{
	return (a < (T)0) ? -a : a;
}

/**
 * Return the smallest multiple of n equal or greater than x
 *
 * @note n must be a power of 2
 * @param x The min value
 * @param n The base of the number we are searching
 * @return The smallest multiple of n equal or greater than x
 */
template <typename T>
static inline T Align(const T x, uint n)
{
	assert((n & (n - 1)) == 0 && n != 0);
	n--;
	return (T)((x + n) & ~((T)n));
}

/**
 * Return the smallest multiple of n equal or greater than x
 * Applies to pointers only
 *
 * @note n must be a power of 2
 * @param x The min value
 * @param n The base of the number we are searching
 * @return The smallest multiple of n equal or greater than x
 * @see Align()
 */
template <typename T>
static inline T *AlignPtr(T *x, uint n)
{
	static_assert(sizeof(size_t) == sizeof(void *));
	return reinterpret_cast<T *>(Align((size_t)x, n));
}

/**
 * Clamp a value between an interval.
 *
 * This function returns a value which is between the given interval of
 * min and max. If the given value is in this interval the value itself
 * is returned otherwise the border of the interval is returned, according
 * which side of the interval was 'left'.
 *
 * @note The min value must be less or equal of max or you get some
 *       unexpected results.
 * @param a The value to clamp/truncate.
 * @param min The minimum of the interval.
 * @param max the maximum of the interval.
 * @returns A value between min and max which is closest to a.
 * @see ClampU(uint, uint, uint)
 * @see Clamp(int, int, int)
 */
template <typename T>
static inline T Clamp(const T a, const T min, const T max)
{
	assert(min <= max);
	if (a <= min) return min;
	if (a >= max) return max;
	return a;
}

/**
 * Clamp a value between an interval.
 *
 * This function returns a value which is between the given interval of
 * min and max. If the given value is in this interval the value itself
 * is returned otherwise the border of the interval is returned, according
 * which side of the interval was 'left'.
 *
<<<<<<< HEAD
 * @note If the min value is greater than the return value is the average of the min and max.
=======
 * @note If the min value is greater than the max, return value is the average of the min and max.
>>>>>>> f814c863
 * @param a The value to clamp/truncate.
 * @param min The minimum of the interval.
 * @param max the maximum of the interval.
 * @returns A value between min and max which is closest to a.
 */
template <typename T>
static inline T SoftClamp(const T a, const T min, const T max)
{
<<<<<<< HEAD
	if (min > max) return (min + max) / 2;
=======
	if (min > max) {
		using U = std::make_unsigned_t<T>;
		return min - (U(min) - max) / 2;
	}
>>>>>>> f814c863
	if (a <= min) return min;
	if (a >= max) return max;
	return a;
}

/**
 * Clamp an integer between an interval.
 *
 * This function returns a value which is between the given interval of
 * min and max. If the given value is in this interval the value itself
 * is returned otherwise the border of the interval is returned, according
 * which side of the interval was 'left'.
 *
 * @note The min value must be less or equal of max or you get some
 *       unexpected results.
 * @param a The value to clamp/truncate.
 * @param min The minimum of the interval.
 * @param max the maximum of the interval.
 * @returns A value between min and max which is closest to a.
 * @see ClampU(uint, uint, uint)
 */
static inline int Clamp(const int a, const int min, const int max)
{
	return Clamp<int>(a, min, max);
}

/**
 * Clamp an unsigned integer between an interval.
 *
 * This function returns a value which is between the given interval of
 * min and max. If the given value is in this interval the value itself
 * is returned otherwise the border of the interval is returned, according
 * which side of the interval was 'left'.
 *
 * @note The min value must be less or equal of max or you get some
 *       unexpected results.
 * @param a The value to clamp/truncate.
 * @param min The minimum of the interval.
 * @param max the maximum of the interval.
 * @returns A value between min and max which is closest to a.
 * @see Clamp(int, int, int)
 */
static inline uint ClampU(const uint a, const uint min, const uint max)
{
	return Clamp<uint>(a, min, max);
}

/**
 * Clamp the given value down to lie within the requested type.
 *
 * For example ClampTo<uint8_t> will return a value clamped to the range of 0
 * to 255. Anything smaller will become 0, anything larger will become 255.
 *
 * @param a The 64-bit value to clamp.
 * @return The 64-bit value reduced to a value within the given allowed range
 * for the return type.
 * @see Clamp(int, int, int)
 */
template <typename To, typename From>
constexpr To ClampTo(From value)
{
	static_assert(std::numeric_limits<To>::is_integer, "Do not clamp from non-integer values");
	static_assert(std::numeric_limits<From>::is_integer, "Do not clamp to non-integer values");

	if (sizeof(To) >= sizeof(From) && std::numeric_limits<To>::is_signed == std::numeric_limits<From>::is_signed) {
		/* Same signedness and To type is larger or equal than From type, no clamping is required. */
		return static_cast<To>(value);
	}

	if (sizeof(To) > sizeof(From) && std::numeric_limits<To>::is_signed) {
		/* Signed destination and a larger To type, no clamping is required. */
		return static_cast<To>(value);
	}

	/* Get the bigger of the two types based on essentially the number of bits. */
	using BiggerType = typename std::conditional<sizeof(From) >= sizeof(To), From, To>::type;

	if constexpr (std::numeric_limits<To>::is_signed) {
		/* The output is a signed number. */
		if constexpr (std::numeric_limits<From>::is_signed) {
			/* Both input and output are signed. */
			return static_cast<To>(std::clamp<BiggerType>(value,
					std::numeric_limits<To>::lowest(), std::numeric_limits<To>::max()));
		}

		/* The input is unsigned, so skip the minimum check and use unsigned variant of the biggest type as intermediate type. */
		using BiggerUnsignedType = typename std::make_unsigned<BiggerType>::type;
		return static_cast<To>(std::min<BiggerUnsignedType>(std::numeric_limits<To>::max(), value));
	}

	/* The output is unsigned. */

	if constexpr (std::numeric_limits<From>::is_signed) {
		/* Input is signed; account for the negative numbers in the input. */
		if constexpr (sizeof(To) >= sizeof(From)) {
			/* If the output type is larger or equal to the input type, then only clamp the negative numbers. */
			return static_cast<To>(std::max<From>(value, 0));
		}

		/* The output type is smaller than the input type. */
		using BiggerSignedType = typename std::make_signed<BiggerType>::type;
		return static_cast<To>(std::clamp<BiggerSignedType>(value,
				std::numeric_limits<To>::lowest(), std::numeric_limits<To>::max()));
	}

	/* The input and output are unsigned, just clamp at the high side. */
	return static_cast<To>(std::min<BiggerType>(value, std::numeric_limits<To>::max()));
}

/**
 * Returns the (absolute) difference between two (scalar) variables
 *
 * @param a The first scalar
 * @param b The second scalar
 * @return The absolute difference between the given scalars
 */
template <typename T>
static inline T Delta(const T a, const T b)
{
	return (a < b) ? b - a : a - b;
}

/**
 * Checks if a value is between a window started at some base point.
 *
 * This function checks if the value x is between the value of base
 * and base+size. If x equals base this returns true. If x equals
 * base+size this returns false.
 *
 * @param x The value to check
 * @param base The base value of the interval
 * @param size The size of the interval
 * @return True if the value is in the interval, false else.
 */
template <typename T>
static inline bool IsInsideBS(const T x, const size_t base, const size_t size)
{
	return (size_t)(x - base) < size;
}

/**
 * Checks if a value is in an interval.
 *
 * Returns true if a value is in the interval of [min, max).
 *
 * @param x The value to check
 * @param min The minimum of the interval
 * @param max The maximum of the interval
 * @see IsInsideBS()
 */
template <typename T>
static inline constexpr bool IsInsideMM(const T x, const size_t min, const size_t max)
{
	return (size_t)(x - min) < (max - min);
}

/**
 * Type safe swap operation
 * @param a variable to swap with b
 * @param b variable to swap with a
 */
template <typename T>
static inline void Swap(T &a, T &b)
{
	T t = a;
	a = b;
	b = t;
}

/**
 * Converts a "fract" value 0..255 to "percent" value 0..100
 * @param i value to convert, range 0..255
 * @return value in range 0..100
 */
static inline uint ToPercent8(uint i)
{
	assert(i < 256);
	return i * 101 >> 8;
}

/**
 * Converts a "fract" value 0..65535 to "percent" value 0..100
 * @param i value to convert, range 0..65535
 * @return value in range 0..100
 */
static inline uint ToPercent16(uint i)
{
	assert(i < 65536);
	return i * 101 >> 16;
}

int LeastCommonMultiple(int a, int b);
int GreatestCommonDivisor(int a, int b);
int DivideApprox(int a, int b);

/**
 * Computes ceil(a / b) for non-negative a and b.
 * @param a Numerator
 * @param b Denominator
 * @return Quotient, rounded up
 */
static inline uint CeilDiv(uint a, uint b)
{
	return (a + b - 1) / b;
}

/**
 * Computes ceil(a / b) for non-negative a and b (templated).
 * @param a Numerator
 * @param b Denominator
 * @return Quotient, rounded up
 */
template <typename T>
static inline T CeilDivT(T a, T b)
{
	return (a + b - 1) / b;
}

/**
 * Computes ceil(a / b) * b for non-negative a and b.
 * @param a Numerator
 * @param b Denominator
 * @return a rounded up to the nearest multiple of b.
 */
static inline uint Ceil(uint a, uint b)
{
	return CeilDiv(a, b) * b;
}

/**
 * Computes ceil(a / b) * b for non-negative a and b (templated).
 * @param a Numerator
 * @param b Denominator
 * @return a rounded up to the nearest multiple of b.
 */
template <typename T>
static inline T CeilT(T a, T b)
{
	return CeilDivT<T>(a, b) * b;
}

/**
 * Computes round(a / b) for signed a and unsigned b.
 * @param a Numerator
 * @param b Denominator
 * @return Quotient, rounded to nearest
 */
static inline int RoundDivSU(int a, uint b)
{
	if (a > 0) {
		/* 0.5 is rounded to 1 */
		return (a + static_cast<int>(b) / 2) / static_cast<int>(b);
	} else {
		/* -0.5 is rounded to 0 */
		return (a - (static_cast<int>(b) - 1) / 2) / static_cast<int>(b);
	}
}

/**
 * Computes (a / b) rounded away from zero.
 * @param a Numerator
 * @param b Denominator
 * @return Quotient, rounded away from zero
 */
static inline int DivAwayFromZero(int a, uint b)
{
	const int _b = static_cast<int>(b);
	if (a > 0) {
		return (a + _b - 1) / _b;
	} else {
		/* Note: Behaviour of negative numerator division is truncation toward zero. */
		return (a - _b + 1) / _b;
	}
}

/**
 * Computes a / b rounded towards negative infinity for b > 0.
 * @param a Numerator
 * @param b Denominator
 * @return Quotient, rounded towards negative infinity
 */
template <typename T>
static inline T DivTowardsNegativeInf(T a, T b)
{
	return (a / b) - (a % b < 0 ? 1 : 0);
}

/**
 * Computes a / b rounded towards positive infinity for b > 0.
 * @param a Numerator
 * @param b Denominator
 * @return Quotient, rounded towards positive infinity
 */
template <typename T>
static inline T DivTowardsPositiveInf(T a, T b)
{
	return (a / b) + (a % b > 0 ? 1 : 0);
}

uint32 IntSqrt(uint32 num);
uint32 IntSqrt64(uint64 num);
uint32 IntCbrt(uint64 num);

uint16 RXCompressUint(uint32 num);
uint32 RXDecompressUint(uint16 num);

#endif /* MATH_FUNC_HPP */<|MERGE_RESOLUTION|>--- conflicted
+++ resolved
@@ -93,11 +93,7 @@
  * is returned otherwise the border of the interval is returned, according
  * which side of the interval was 'left'.
  *
-<<<<<<< HEAD
- * @note If the min value is greater than the return value is the average of the min and max.
-=======
  * @note If the min value is greater than the max, return value is the average of the min and max.
->>>>>>> f814c863
  * @param a The value to clamp/truncate.
  * @param min The minimum of the interval.
  * @param max the maximum of the interval.
@@ -106,14 +102,10 @@
 template <typename T>
 static inline T SoftClamp(const T a, const T min, const T max)
 {
-<<<<<<< HEAD
-	if (min > max) return (min + max) / 2;
-=======
 	if (min > max) {
 		using U = std::make_unsigned_t<T>;
 		return min - (U(min) - max) / 2;
 	}
->>>>>>> f814c863
 	if (a <= min) return min;
 	if (a >= max) return max;
 	return a;
