--- conflicted
+++ resolved
@@ -226,15 +226,11 @@
 	Track track = FindFirstTrack(trackbits);
 
 	if (_remove_button_clicked) {
-<<<<<<< HEAD
-		DoCommandP(tile, track, 0, CMD_REMOVE_SIGNALS | CMD_MSG(STR_ERROR_CAN_T_REMOVE_SIGNALS_FROM), CcPlaySound1E);
+		DoCommandP(tile, track, 0, CMD_REMOVE_SIGNALS | CMD_MSG(STR_ERROR_CAN_T_REMOVE_SIGNALS_FROM), CcPlaySound_SPLAT_RAIL);
 	} else if (_trace_restrict_button) {
 		if (IsPlainRailTile(tile) && HasTrack(tile, track) && HasSignalOnTrack(tile, track)) {
 			ShowTraceRestrictProgramWindow(tile, track);
 		}
-=======
-		DoCommandP(tile, track, 0, CMD_REMOVE_SIGNALS | CMD_MSG(STR_ERROR_CAN_T_REMOVE_SIGNALS_FROM), CcPlaySound_SPLAT_RAIL);
->>>>>>> 2335acdc
 	} else {
 		const Window *w = FindWindowById(WC_BUILD_SIGNAL, 0);
 
