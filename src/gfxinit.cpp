/* $Id$ */

/*
 * This file is part of OpenTTD.
 * OpenTTD is free software; you can redistribute it and/or modify it under the terms of the GNU General Public License as published by the Free Software Foundation, version 2.
 * OpenTTD is distributed in the hope that it will be useful, but WITHOUT ANY WARRANTY; without even the implied warranty of MERCHANTABILITY or FITNESS FOR A PARTICULAR PURPOSE.
 * See the GNU General Public License for more details. You should have received a copy of the GNU General Public License along with OpenTTD. If not, see <http://www.gnu.org/licenses/>.
 */

/** @file gfxinit.cpp Initializing of the (GRF) graphics. */

#include "stdafx.h"
#include "fios.h"
#include "newgrf.h"
#include "3rdparty/md5/md5.h"
#include "fontcache.h"
#include "gfx_func.h"
#include "transparency.h"
#include "blitter/factory.hpp"
#include "video/video_driver.hpp"
#include "window_func.h"
#include "zoom_func.h"
#include "clear_map.h"
#include "clear_func.h"
#include "tree_map.h"
#include "scope.h"
#include "table/tree_land.h"
#include "blitter/32bpp_base.hpp"

/* The type of set we're replacing */
#define SET_TYPE "graphics"
#include "base_media_func.h"

#include "table/sprites.h"

#include "safeguards.h"

/** Whether the given NewGRFs must get a palette remap from windows to DOS or not. */
bool _palette_remap_grf[MAX_FILE_SLOTS];

#include "table/landscape_sprite.h"

/** Offsets for loading the different "replacement" sprites in the files. */
static const SpriteID * const _landscape_spriteindexes[] = {
	_landscape_spriteindexes_arctic,
	_landscape_spriteindexes_tropic,
	_landscape_spriteindexes_toyland,
};

/** file index of first user-added GRF file */
int _first_user_grf_file_index;
int _opengfx_grf_file_index;
int _progsig_grf_file_index;

/**
 * Load an old fashioned GRF file.
 * @param filename   The name of the file to open.
 * @param load_index The offset of the first sprite.
 * @param file_index The Fio offset to load the file in.
 * @return The number of loaded sprites.
 */
static uint LoadGrfFile(const char *filename, uint load_index, int file_index)
{
	uint load_index_org = load_index;
	uint sprite_id = 0;

	FioOpenFile(file_index, filename, BASESET_DIR);

	DEBUG(sprite, 2, "Reading grf-file '%s'", filename);

	byte container_ver = GetGRFContainerVersion();
	if (container_ver == 0) usererror("Base grf '%s' is corrupt", filename);
	ReadGRFSpriteOffsets(container_ver);
	if (container_ver >= 2) {
		/* Read compression. */
		byte compression = FioReadByte();
		if (compression != 0) usererror("Unsupported compression format");
	}

	while (LoadNextSprite(load_index, file_index, sprite_id, container_ver)) {
		load_index++;
		sprite_id++;
		if (load_index >= MAX_SPRITES) {
			usererror("Too many sprites. Recompile with higher MAX_SPRITES value or remove some custom GRF files.");
		}
	}
	DEBUG(sprite, 2, "Currently %i sprites are loaded", load_index);

	return load_index - load_index_org;
}

/**
 * Load an old fashioned GRF file to replace already loaded sprites.
 * @param filename   The name of the file to open.
 * @param index_tbl  The offsets of each of the sprites.
 * @param file_index The Fio offset to load the file in.
 * @return The number of loaded sprites.
 */
static void LoadGrfFileIndexed(const char *filename, const SpriteID *index_tbl, int file_index)
{
	uint start;
	uint sprite_id = 0;

	FioOpenFile(file_index, filename, BASESET_DIR);

	DEBUG(sprite, 2, "Reading indexed grf-file '%s'", filename);

	byte container_ver = GetGRFContainerVersion();
	if (container_ver == 0) usererror("Base grf '%s' is corrupt", filename);
	ReadGRFSpriteOffsets(container_ver);
	if (container_ver >= 2) {
		/* Read compression. */
		byte compression = FioReadByte();
		if (compression != 0) usererror("Unsupported compression format");
	}

	while ((start = *index_tbl++) != END) {
		uint end = *index_tbl++;

		do {
			bool b = LoadNextSprite(start, file_index, sprite_id, container_ver);
			assert(b);
			sprite_id++;
		} while (++start <= end);
	}
}

/**
 * Checks whether the MD5 checksums of the files are correct.
 *
 * @note Also checks sample.cat and other required non-NewGRF GRFs for corruption.
 */
void CheckExternalFiles()
{
	if (BaseGraphics::GetUsedSet() == nullptr || BaseSounds::GetUsedSet() == nullptr) return;

	const GraphicsSet *used_set = BaseGraphics::GetUsedSet();

	DEBUG(grf, 1, "Using the %s base graphics set", used_set->name);

	static const size_t ERROR_MESSAGE_LENGTH = 256;
	static const size_t MISSING_FILE_MESSAGE_LENGTH = 128;

	/* Allocate for a message for each missing file and for one error
	 * message per set.
	 */
	char error_msg[MISSING_FILE_MESSAGE_LENGTH * (GraphicsSet::NUM_FILES + SoundsSet::NUM_FILES) + 2 * ERROR_MESSAGE_LENGTH];
	error_msg[0] = '\0';
	char *add_pos = error_msg;
	const char *last = lastof(error_msg);

	if (used_set->GetNumInvalid() != 0) {
		/* Not all files were loaded successfully, see which ones */
		add_pos += seprintf(add_pos, last, "Trying to load graphics set '%s', but it is incomplete. The game will probably not run correctly until you properly install this set or select another one. See section 4.1 of README.md.\n\nThe following files are corrupted or missing:\n", used_set->name);
		for (uint i = 0; i < GraphicsSet::NUM_FILES; i++) {
			MD5File::ChecksumResult res = GraphicsSet::CheckMD5(&used_set->files[i], BASESET_DIR);
			if (res != MD5File::CR_MATCH) add_pos += seprintf(add_pos, last, "\t%s is %s (%s)\n", used_set->files[i].filename, res == MD5File::CR_MISMATCH ? "corrupt" : "missing", used_set->files[i].missing_warning);
		}
		add_pos += seprintf(add_pos, last, "\n");
	}

	const SoundsSet *sounds_set = BaseSounds::GetUsedSet();
	if (sounds_set->GetNumInvalid() != 0) {
		add_pos += seprintf(add_pos, last, "Trying to load sound set '%s', but it is incomplete. The game will probably not run correctly until you properly install this set or select another one. See section 4.1 of README.md.\n\nThe following files are corrupted or missing:\n", sounds_set->name);

		assert_compile(SoundsSet::NUM_FILES == 1);
		/* No need to loop each file, as long as there is only a single
		 * sound file. */
		add_pos += seprintf(add_pos, last, "\t%s is %s (%s)\n", sounds_set->files->filename, SoundsSet::CheckMD5(sounds_set->files, BASESET_DIR) == MD5File::CR_MISMATCH ? "corrupt" : "missing", sounds_set->files->missing_warning);
	}

	if (add_pos != error_msg) ShowInfoF("%s", error_msg);
}

/** Actually load the sprite tables. */
static void LoadSpriteTables()
{
	memset(_palette_remap_grf, 0, sizeof(_palette_remap_grf));
	uint i = FIRST_GRF_SLOT;
	const GraphicsSet *used_set = BaseGraphics::GetUsedSet();

	_palette_remap_grf[i] = (PAL_DOS != used_set->palette);
	LoadGrfFile(used_set->files[GFT_BASE].filename, 0, i++);

	/* Progsignal sprites. */
	_progsig_grf_file_index = i;
	LoadGrfFile("progsignals.grf", SPR_PROGSIGNAL_BASE, i++);

	/* Fill duplicate programmable signal graphics sprite block */
	for (uint i = 0; i < PROGSIGNAL_SPRITE_COUNT; i++) {
		DupSprite(SPR_PROGSIGNAL_BASE + i, SPR_DUP_PROGSIGNAL_BASE + i);
	}

	/* Tracerestrict sprites. */
	LoadGrfFile("tracerestrict.grf", SPR_TRACERESTRICT_BASE, i++);

	/* Fill duplicate original signal graphics sprite block */
	for (uint i = 0; i < DUP_ORIGINAL_SIGNALS_SPRITE_COUNT; i++) {
		DupSprite(SPR_ORIGINAL_SIGNALS_BASE + i, SPR_DUP_ORIGINAL_SIGNALS_BASE + i);
	}

	/*
	 * The second basic file always starts at the given location and does
	 * contain a different amount of sprites depending on the "type"; DOS
	 * has a few sprites less. However, we do not care about those missing
	 * sprites as they are not shown anyway (logos in intro game).
	 */
	_palette_remap_grf[i] = (PAL_DOS != used_set->palette);
	LoadGrfFile(used_set->files[GFT_LOGOS].filename, 4793, i++);

	/*
	 * Load additional sprites for climates other than temperate.
	 * This overwrites some of the temperate sprites, such as foundations
	 * and the ground sprites.
	 */
	if (_settings_game.game_creation.landscape != LT_TEMPERATE) {
		_palette_remap_grf[i] = (PAL_DOS != used_set->palette);
		LoadGrfFileIndexed(
			used_set->files[GFT_ARCTIC + _settings_game.game_creation.landscape - 1].filename,
			_landscape_spriteindexes[_settings_game.game_creation.landscape - 1],
			i++
		);
	}

	LoadGrfFile("innerhighlight.grf", SPR_ZONING_INNER_HIGHLIGHT_BASE, i++);

	/* Load route step graphics */
	LoadGrfFile("route_step.grf", SPR_ROUTE_STEP_BASE, i++);

	/* Initialize the unicode to sprite mapping table */
	InitializeUnicodeGlyphMap();

	/*
	 * Load the base and extra NewGRF with OTTD required graphics as first NewGRF.
	 * However, we do not want it to show up in the list of used NewGRFs,
	 * so we have to manually add it, and then remove it later.
	 */
	GRFConfig *top = _grfconfig;

	/* Default extra graphics */
	GRFConfig *master = new GRFConfig("OPENTTD.GRF");
	master->palette |= GRFP_GRF_DOS;
	FillGRFDetails(master, false, BASESET_DIR);
	ClrBit(master->flags, GCF_INIT_ONLY);

	/* Baseset extra graphics */
	GRFConfig *extra = new GRFConfig(used_set->files[GFT_EXTRA].filename);

	/* We know the palette of the base set, so if the base NewGRF is not
	 * setting one, use the palette of the base set and not the global
	 * one which might be the wrong palette for this base NewGRF.
	 * The value set here might be overridden via action14 later. */
	switch (used_set->palette) {
		case PAL_DOS:     extra->palette |= GRFP_GRF_DOS;     break;
		case PAL_WINDOWS: extra->palette |= GRFP_GRF_WINDOWS; break;
		default: break;
	}
	FillGRFDetails(extra, false, BASESET_DIR);
	ClrBit(extra->flags, GCF_INIT_ONLY);

	extra->next = top;
	master->next = extra;
	_grfconfig = master;

	LoadNewGRF(SPR_NEWGRFS_BASE, i, 2);

	uint total_extra_graphics = SPR_NEWGRFS_BASE - SPR_OPENTTD_BASE;
	_missing_extra_graphics = GetSpriteCountForSlot(i, SPR_OPENTTD_BASE, SPR_NEWGRFS_BASE);
	DEBUG(sprite, 1, "%u extra sprites, %u from baseset, %u from fallback", total_extra_graphics, total_extra_graphics - _missing_extra_graphics, _missing_extra_graphics);

	/* The original baseset extra graphics intentionally make use of the fallback graphics.
	 * Let's say everything which provides less than 500 sprites misses the rest intentionally. */
	if (500 + _missing_extra_graphics > total_extra_graphics) _missing_extra_graphics = 0;

	_first_user_grf_file_index = i + 1;
	_opengfx_grf_file_index = -1;
	uint index = i;
	for (GRFConfig *c = master; c != NULL; c = c->next, index++) {
		if (c->status == GCS_DISABLED || c->status == GCS_NOT_FOUND || HasBit(c->flags, GCF_INIT_ONLY)) continue;
		if (c->ident.grfid == BSWAP32(0xFF4F4701)) {
			/* Detect OpenGFX GRF ID */
			_opengfx_grf_file_index = index;
			break;
		}
	}

	/* Free and remove the top element. */
	delete extra;
	delete master;
	_grfconfig = top;
}


/**
 * Check blitter needed by NewGRF config and switch if needed.
 * @return False when nothing changed, true otherwise.
 */
static bool SwitchNewGRFBlitter()
{
	/* Never switch if the blitter was specified by the user. */
	if (!_blitter_autodetected) return false;

	/* Null driver => dedicated server => do nothing. */
	if (BlitterFactory::GetCurrentBlitter()->GetScreenDepth() == 0) return false;

	/* Get preferred depth.
	 *  - depth_wanted_by_base: Depth required by the baseset, i.e. the majority of the sprites.
	 *  - depth_wanted_by_grf:  Depth required by some NewGRF.
	 * Both can force using a 32bpp blitter. depth_wanted_by_base is used to select
	 * between multiple 32bpp blitters, which perform differently with 8bpp sprites.
	 */
	uint depth_wanted_by_base = BaseGraphics::GetUsedSet()->blitter == BLT_32BPP ? 32 : 8;
	uint depth_wanted_by_grf = _support8bpp == S8BPP_NONE ? 32 : 8;
	for (GRFConfig *c = _grfconfig; c != nullptr; c = c->next) {
		if (c->status == GCS_DISABLED || c->status == GCS_NOT_FOUND || HasBit(c->flags, GCF_INIT_ONLY)) continue;
		if (c->palette & GRFP_BLT_32BPP) depth_wanted_by_grf = 32;
	}

	/* Search the best blitter. */
	static const struct {
		const char *name;
		uint animation; ///< 0: no support, 1: do support, 2: both
		uint min_base_depth, max_base_depth, min_grf_depth, max_grf_depth;
	} replacement_blitters[] = {
#ifdef WITH_SSE
		{ "32bpp-sse4",      0, 32, 32,  8, 32 },
		{ "32bpp-ssse3",     0, 32, 32,  8, 32 },
		{ "32bpp-sse2",      0, 32, 32,  8, 32 },
		{ "32bpp-sse4-anim", 1, 32, 32,  8, 32 },
#endif
		{ "8bpp-optimized",  2,  8,  8,  8,  8 },
		{ "32bpp-optimized", 0,  8, 32,  8, 32 },
#ifdef WITH_SSE
		{ "32bpp-sse2-anim", 1,  8, 32,  8, 32 },
#endif
		{ "32bpp-anim",      1,  8, 32,  8, 32 },
	};

	const bool animation_wanted = HasBit(_display_opt, DO_FULL_ANIMATION);
	const char *cur_blitter = BlitterFactory::GetCurrentBlitter()->GetName();

	VideoDriver::GetInstance()->AcquireBlitterLock();
	auto guard = scope_guard([&]() {
		VideoDriver::GetInstance()->ReleaseBlitterLock();
	});

	for (uint i = 0; i < lengthof(replacement_blitters); i++) {
		if (animation_wanted && (replacement_blitters[i].animation == 0)) continue;
		if (!animation_wanted && (replacement_blitters[i].animation == 1)) continue;

		if (!IsInsideMM(depth_wanted_by_base, replacement_blitters[i].min_base_depth, replacement_blitters[i].max_base_depth + 1)) continue;
		if (!IsInsideMM(depth_wanted_by_grf, replacement_blitters[i].min_grf_depth, replacement_blitters[i].max_grf_depth + 1)) continue;
		const char *repl_blitter = replacement_blitters[i].name;

<<<<<<< HEAD
		if (strcmp(repl_blitter, cur_blitter) == 0) return false;
		if (BlitterFactory::GetBlitterFactory(repl_blitter) == NULL) continue;
=======
		if (strcmp(repl_blitter, cur_blitter) == 0) {
			VideoDriver::GetInstance()->ReleaseBlitterLock();
			return false;
		}
		if (BlitterFactory::GetBlitterFactory(repl_blitter) == nullptr) continue;
>>>>>>> 7c8e7c6b

		DEBUG(misc, 1, "Switching blitter from '%s' to '%s'... ", cur_blitter, repl_blitter);
		Blitter *new_blitter = BlitterFactory::SelectBlitter(repl_blitter);
		if (new_blitter == nullptr) NOT_REACHED();
		DEBUG(misc, 1, "Successfully switched to %s.", repl_blitter);
		break;
	}

	if (!VideoDriver::GetInstance()->AfterBlitterChange()) {
		/* Failed to switch blitter, let's hope we can return to the old one. */
		if (BlitterFactory::SelectBlitter(cur_blitter) == nullptr || !VideoDriver::GetInstance()->AfterBlitterChange()) usererror("Failed to reinitialize video driver. Specify a fixed blitter in the config");
	}

	return true;
}

/** Check whether we still use the right blitter, or use another (better) one. */
void CheckBlitter()
{
	if (!SwitchNewGRFBlitter()) return;

	ClearFontCache();
	GfxClearSpriteCache();
	ReInitAllWindows();
}

static void UpdateRouteStepSpriteSize()
{
	extern uint _vp_route_step_width;
	extern uint _vp_route_step_height_top;
	extern uint _vp_route_step_height_middle;
	extern uint _vp_route_step_height_bottom;
	extern SubSprite _vp_route_step_subsprite;

	Dimension d = GetSpriteSize(SPR_ROUTE_STEP_TOP);
	_vp_route_step_width = d.width;
	_vp_route_step_height_top = d.height;

	d = GetSpriteSize(SPR_ROUTE_STEP_MIDDLE);
	_vp_route_step_height_middle = d.height;
	assert(_vp_route_step_width == d.width);

	d = GetSpriteSize(SPR_ROUTE_STEP_BOTTOM);
	_vp_route_step_height_bottom = d.height;
	assert(_vp_route_step_width == d.width);

	const int char_height = GetCharacterHeight(FS_SMALL) + 1;
	_vp_route_step_subsprite.right = ScaleByZoom(_vp_route_step_width, ZOOM_LVL_GUI);
	_vp_route_step_subsprite.bottom = ScaleByZoom(char_height, ZOOM_LVL_GUI);
	_vp_route_step_subsprite.left = 0;
	_vp_route_step_subsprite.top = 0;
}

/* multi can be density, field type, ... */
static SpriteID GetSpriteIDForClearGround(const ClearGround cg, const Slope slope, const uint multi)
{
	switch (cg) {
		case CLEAR_GRASS:
			return GetSpriteIDForClearLand(slope, (byte) multi);
		case CLEAR_ROUGH:
			return GetSpriteIDForHillyLand(slope, multi);
		case CLEAR_ROCKS:
			return GetSpriteIDForRocks(slope, multi);
		case CLEAR_FIELDS:
			return GetSpriteIDForFields(slope, multi);
		case CLEAR_SNOW:
		case CLEAR_DESERT:
			return GetSpriteIDForSnowDesert(slope, multi);
		default: NOT_REACHED();
	}
}

/** Once the sprites are loaded, we can determine main colours of ground/water/... */
void GfxDetermineMainColours()
{
	/* Water. */
	extern uint32 _vp_map_water_colour[5];
	_vp_map_water_colour[0] = GetSpriteMainColour(SPR_FLAT_WATER_TILE, PAL_NONE);
	if (BlitterFactory::GetCurrentBlitter()->GetScreenDepth() == 32) {
		_vp_map_water_colour[1] = Blitter_32bppBase::MakeTransparent(_vp_map_water_colour[0], 256, 192).data; // lighter
		_vp_map_water_colour[2] = Blitter_32bppBase::MakeTransparent(_vp_map_water_colour[0], 192, 256).data; // darker
		_vp_map_water_colour[3] = _vp_map_water_colour[2];
		_vp_map_water_colour[4] = _vp_map_water_colour[1];
	}

	/* Clear ground. */
	extern uint32 _vp_map_vegetation_clear_colours[16][6][8];
	memset(_vp_map_vegetation_clear_colours, 0, sizeof(_vp_map_vegetation_clear_colours));
	const struct {
		byte min;
		byte max;
	} multi[6] = {
		{ 0, 3 }, // CLEAR_GRASS, density
		{ 0, 7 }, // CLEAR_ROUGH, "random" based on position
		{ 0, 1 }, // CLEAR_ROCKS, tile hash parity
		{ 0, 7 }, // CLEAR_FIELDS, some field types
		{ 0, 3 }, // CLEAR_SNOW, density
		{ 1, 3 }, // CLEAR_DESERT, density
	};
	for (uint s = 0; s <= SLOPE_ELEVATED; s++) {
		for (uint cg = 0; cg < 6; cg++) {
			for (uint m = multi[cg].min; m <= multi[cg].max; m++) {
				_vp_map_vegetation_clear_colours[s][cg][m] = GetSpriteMainColour(GetSpriteIDForClearGround((ClearGround) cg, (Slope) s, m), PAL_NONE);
			}
		}
	}

	/* Trees. */
	extern uint32 _vp_map_vegetation_tree_colours[5][MAX_TREE_COUNT_BY_LANDSCAPE];
	const uint base  = _tree_base_by_landscape[_settings_game.game_creation.landscape];
	const uint count = _tree_count_by_landscape[_settings_game.game_creation.landscape];
	for (uint tg = 0; tg < 5; tg++) {
		for (uint i = base; i < base + count; i++) {
			_vp_map_vegetation_tree_colours[tg][i - base] = GetSpriteMainColour(_tree_sprites[i].sprite, _tree_sprites[i].pal);
		}
		const int diff = MAX_TREE_COUNT_BY_LANDSCAPE - count;
		if (diff > 0) {
			for (uint i = count; i < MAX_TREE_COUNT_BY_LANDSCAPE; i++)
				_vp_map_vegetation_tree_colours[tg][i] = _vp_map_vegetation_tree_colours[tg][i - count];
		}
	}
}

/** Initialise and load all the sprites. */
void GfxLoadSprites()
{
	DEBUG(sprite, 2, "Loading sprite set %d", _settings_game.game_creation.landscape);

	_grf_bug_too_many_strings = false;

	SwitchNewGRFBlitter();
	ClearFontCache();
	GfxInitSpriteMem();
	LoadSpriteTables();
	GfxInitPalettes();
	GfxDetermineMainColours();

	UpdateRouteStepSpriteSize();
	UpdateCursorSize();

	DEBUG(sprite, 2, "Completed loading sprite set %d", _settings_game.game_creation.landscape);
}

bool GraphicsSet::FillSetDetails(IniFile *ini, const char *path, const char *full_filename)
{
	bool ret = this->BaseSet<GraphicsSet, MAX_GFT, true>::FillSetDetails(ini, path, full_filename, false);
	if (ret) {
		IniGroup *metadata = ini->GetGroup("metadata");
		IniItem *item;

		fetch_metadata("palette");
		this->palette = (*item->value == 'D' || *item->value == 'd') ? PAL_DOS : PAL_WINDOWS;

		/* Get optional blitter information. */
		item = metadata->GetItem("blitter", false);
		this->blitter = (item != nullptr && *item->value == '3') ? BLT_32BPP : BLT_8BPP;
	}
	return ret;
}

/**
 * Calculate and check the MD5 hash of the supplied GRF.
 * @param file The file get the hash of.
 * @param subdir The sub directory to get the files from.
 * @return
 * - #CR_MATCH if the MD5 hash matches
 * - #CR_MISMATCH if the MD5 does not match
 * - #CR_NO_FILE if the file misses
 */
/* static */ MD5File::ChecksumResult GraphicsSet::CheckMD5(const MD5File *file, Subdirectory subdir)
{
	size_t size = 0;
	FILE *f = FioFOpenFile(file->filename, "rb", subdir, &size);
	if (f == nullptr) return MD5File::CR_NO_FILE;

	size_t max = GRFGetSizeOfDataSection(f);

	FioFCloseFile(f);

	return file->CheckMD5(subdir, max);
}


/**
 * Calculate and check the MD5 hash of the supplied filename.
 * @param subdir The sub directory to get the files from
 * @param max_size Only calculate the hash for this many bytes from the file start.
 * @return
 * - #CR_MATCH if the MD5 hash matches
 * - #CR_MISMATCH if the MD5 does not match
 * - #CR_NO_FILE if the file misses
 */
MD5File::ChecksumResult MD5File::CheckMD5(Subdirectory subdir, size_t max_size) const
{
	size_t size;
	FILE *f = FioFOpenFile(this->filename, "rb", subdir, &size);

	if (f == nullptr) return CR_NO_FILE;

	size = min(size, max_size);

	Md5 checksum;
	uint8 buffer[1024];
	uint8 digest[16];
	size_t len;

	while ((len = fread(buffer, 1, (size > sizeof(buffer)) ? sizeof(buffer) : size, f)) != 0 && size != 0) {
		size -= len;
		checksum.Append(buffer, len);
	}

	FioFCloseFile(f);

	checksum.Finish(digest);
	return memcmp(this->hash, digest, sizeof(this->hash)) == 0 ? CR_MATCH : CR_MISMATCH;
}

/** Names corresponding to the GraphicsFileType */
static const char * const _graphics_file_names[] = { "base", "logos", "arctic", "tropical", "toyland", "extra" };

/** Implementation */
template <class T, size_t Tnum_files, bool Tsearch_in_tars>
/* static */ const char * const *BaseSet<T, Tnum_files, Tsearch_in_tars>::file_names = _graphics_file_names;

template <class Tbase_set>
/* static */ bool BaseMedia<Tbase_set>::DetermineBestSet()
{
	if (BaseMedia<Tbase_set>::used_set != nullptr) return true;

	const Tbase_set *best = nullptr;
	for (const Tbase_set *c = BaseMedia<Tbase_set>::available_sets; c != nullptr; c = c->next) {
		/* Skip unusable sets */
		if (c->GetNumMissing() != 0) continue;

		if (best == nullptr ||
				(best->fallback && !c->fallback) ||
				best->valid_files < c->valid_files ||
				(best->valid_files == c->valid_files && (
					(best->shortname == c->shortname && best->version < c->version) ||
					(best->palette != PAL_DOS && c->palette == PAL_DOS)))) {
			best = c;
		}
	}

	BaseMedia<Tbase_set>::used_set = best;
	return BaseMedia<Tbase_set>::used_set != nullptr;
}

template <class Tbase_set>
/* static */ const char *BaseMedia<Tbase_set>::GetExtension()
{
	return ".obg"; // OpenTTD Base Graphics
}

INSTANTIATE_BASE_MEDIA_METHODS(BaseMedia<GraphicsSet>, GraphicsSet)<|MERGE_RESOLUTION|>--- conflicted
+++ resolved
@@ -275,7 +275,7 @@
 	_first_user_grf_file_index = i + 1;
 	_opengfx_grf_file_index = -1;
 	uint index = i;
-	for (GRFConfig *c = master; c != NULL; c = c->next, index++) {
+	for (GRFConfig *c = master; c != nullptr; c = c->next, index++) {
 		if (c->status == GCS_DISABLED || c->status == GCS_NOT_FOUND || HasBit(c->flags, GCF_INIT_ONLY)) continue;
 		if (c->ident.grfid == BSWAP32(0xFF4F4701)) {
 			/* Detect OpenGFX GRF ID */
@@ -352,16 +352,8 @@
 		if (!IsInsideMM(depth_wanted_by_grf, replacement_blitters[i].min_grf_depth, replacement_blitters[i].max_grf_depth + 1)) continue;
 		const char *repl_blitter = replacement_blitters[i].name;
 
-<<<<<<< HEAD
 		if (strcmp(repl_blitter, cur_blitter) == 0) return false;
-		if (BlitterFactory::GetBlitterFactory(repl_blitter) == NULL) continue;
-=======
-		if (strcmp(repl_blitter, cur_blitter) == 0) {
-			VideoDriver::GetInstance()->ReleaseBlitterLock();
-			return false;
-		}
 		if (BlitterFactory::GetBlitterFactory(repl_blitter) == nullptr) continue;
->>>>>>> 7c8e7c6b
 
 		DEBUG(misc, 1, "Switching blitter from '%s' to '%s'... ", cur_blitter, repl_blitter);
 		Blitter *new_blitter = BlitterFactory::SelectBlitter(repl_blitter);
