/*
 * This file is part of OpenTTD.
 * OpenTTD is free software; you can redistribute it and/or modify it under the terms of the GNU General Public License as published by the Free Software Foundation, version 2.
 * OpenTTD is distributed in the hope that it will be useful, but WITHOUT ANY WARRANTY; without even the implied warranty of MERCHANTABILITY or FITNESS FOR A PARTICULAR PURPOSE.
 * See the GNU General Public License for more details. You should have received a copy of the GNU General Public License along with OpenTTD. If not, see <http://www.gnu.org/licenses/>.
 */

/** @file newgrf_object.cpp Handling of object NewGRFs. */

#include "stdafx.h"
#include "company_base.h"
#include "company_func.h"
#include "debug.h"
#include "genworld.h"
#include "newgrf_class_func.h"
#include "newgrf_object.h"
#include "newgrf_sound.h"
#include "object_base.h"
#include "object_map.h"
#include "tile_cmd.h"
#include "town.h"
#include "water.h"
#include "clear_func.h"
#include "newgrf_animation_base.h"
#include "newgrf_extension.h"

#include "safeguards.h"

/** The override manager for our objects. */
ObjectOverrideManager _object_mngr(NEW_OBJECT_OFFSET, NUM_OBJECTS, INVALID_OBJECT_TYPE);

extern const ObjectSpec _original_objects[NEW_OBJECT_OFFSET];
/** All the object specifications. */
std::vector<ObjectSpec> _object_specs;

const std::vector<ObjectSpec> &ObjectSpec::Specs()
{
	return _object_specs;
}

size_t ObjectSpec::Count()
{
	return _object_specs.size();
}

/**
 * Get the specification associated with a specific ObjectType.
 * @param index The object type to fetch.
 * @return The specification.
 */
/* static */ const ObjectSpec *ObjectSpec::Get(ObjectType index)
{
	/* Empty object if index is out of range -- this might happen if NewGRFs are changed. */
	static ObjectSpec empty = {};

	assert(index < NUM_OBJECTS);
	if (index >= _object_specs.size()) return &empty;
	return &_object_specs[index];
}

/**
 * Get the specification associated with a tile.
 * @param tile The tile to fetch the data for.
 * @return The specification.
 */
/* static */ const ObjectSpec *ObjectSpec::GetByTile(TileIndex tile)
{
	return ObjectSpec::Get(GetObjectType(tile));
}

/**
 * Check whether the object might be available at some point in this game with the current game mode.
 * @return true if it might be available.
 */
bool ObjectSpec::IsEverAvailable() const
{
	return this->IsEnabled() && HasBit(this->climate, _settings_game.game_creation.landscape) &&
			(this->flags & ((_game_mode != GM_EDITOR && !_generating_world) ? OBJECT_FLAG_ONLY_IN_SCENEDIT : OBJECT_FLAG_ONLY_IN_GAME)) == 0;
}

/**
 * Check whether the object was available at some point in the past or present in this game with the current game mode.
 * @return true if it was ever or is available.
 */
bool ObjectSpec::WasEverAvailable() const
{
	return this->IsEverAvailable() && (_date > this->introduction_date || (_settings_game.construction.ignore_object_intro_dates && !_generating_world));
}

/**
 * Check whether the object is available at this time.
 * @return true if it is available.
 */
bool ObjectSpec::IsAvailable() const
{
	return this->WasEverAvailable() &&
			(_date < this->end_of_life_date || this->end_of_life_date < this->introduction_date + 365 ||
			(_settings_game.construction.no_expire_objects_after != 0 && _cur_year >= _settings_game.construction.no_expire_objects_after));
}

/**
 * Gets the index of this spec.
 * @return The index.
 */
uint ObjectSpec::Index() const
{
	return this - _object_specs.data();
}

/**
 * Tie all ObjectSpecs to their class.
 */
/* static */ void ObjectSpec::BindToClasses()
{
	for (auto &spec : _object_specs) {
		if (spec.IsEnabled() && spec.cls_id != INVALID_OBJECT_CLASS) {
			ObjectClass::Assign(&spec);
		}
	}
}

/** This function initialize the spec arrays of objects. */
void ResetObjects()
{
	/* Clean the pool. */
	_object_specs.clear();

	/* And add our originals. */
	_object_specs.reserve(lengthof(_original_objects));

	for (uint16 i = 0; i < lengthof(_original_objects); i++) {
		ObjectSpec &spec = _object_specs.emplace_back(_original_objects[i]);
		spec.grf_prop.local_id = i;
	}

	/* Set class for originals. */
	_object_specs[OBJECT_LIGHTHOUSE].cls_id = ObjectClass::Allocate('LTHS');
	_object_specs[OBJECT_TRANSMITTER].cls_id = ObjectClass::Allocate('TRNS');
}

template <typename Tspec, typename Tid, Tid Tmax>
/* static */ void NewGRFClass<Tspec, Tid, Tmax>::InsertDefaults()
{
	ObjectClass::Get(ObjectClass::Allocate('LTHS'))->name = STR_OBJECT_CLASS_LTHS;
	ObjectClass::Get(ObjectClass::Allocate('TRNS'))->name = STR_OBJECT_CLASS_TRNS;
}

template <typename Tspec, typename Tid, Tid Tmax>
bool NewGRFClass<Tspec, Tid, Tmax>::IsUIAvailable(uint index) const
{
	return this->GetSpec(index)->IsEverAvailable();
}

INSTANTIATE_NEWGRF_CLASS_METHODS(ObjectClass, ObjectSpec, ObjectClassID, OBJECT_CLASS_MAX)

/* virtual */ uint32 ObjectScopeResolver::GetRandomBits() const
{
	return IsValidTile(this->tile) && IsTileType(this->tile, MP_OBJECT) ? GetObjectRandomBits(this->tile) : 0;
}

/**
 * Make an analysis of a tile and get the object type.
 * @param tile TileIndex of the tile to query
 * @param cur_grfid GRFID of the current callback chain
 * @return value encoded as per NFO specs
 */
static uint32 GetObjectIDAtOffset(TileIndex tile, uint32 cur_grfid)
{
	if (!IsTileType(tile, MP_OBJECT)) {
		return 0xFFFF;
	}

	const Object *o = Object::GetByTile(tile);
	const ObjectSpec *spec = ObjectSpec::Get(o->type);

	/* Default objects have no associated NewGRF file */
	if (spec->grf_prop.grffile == nullptr) {
		return 0xFFFE; // Defined in another grf file
	}

	if (spec->grf_prop.grffile->grfid == cur_grfid) { // same object, same grf ?
		return spec->grf_prop.local_id | o->view << 16;
	}

	return 0xFFFE; // Defined in another grf file
}

/**
 * Based on newhouses equivalent, but adapted for newobjects
 * @param parameter from callback.  It's in fact a pair of coordinates
 * @param tile TileIndex from which the callback was initiated
 * @param index of the object been queried for
 * @param grf_version8 True, if we are dealing with a new NewGRF which uses GRF version >= 8.
 * @return a construction of bits obeying the newgrf format
 */
static uint32 GetNearbyObjectTileInformation(byte parameter, TileIndex tile, ObjectID index, bool grf_version8, uint32 mask)
{
	if (parameter != 0) tile = GetNearbyTile(parameter, tile); // only perform if it is required
	bool is_same_object = (IsTileType(tile, MP_OBJECT) && GetObjectIndex(tile) == index);

	uint32 result = (is_same_object ? 1 : 0) << 8;
	if (mask & ~0x100) result |= GetNearbyTileInformation(tile, grf_version8, mask);
	return result;
}

/**
 * Get the closest object of a given type.
 * @param tile    The tile to start searching from.
 * @param type    The type of the object to search for.
 * @param current The current object (to ignore).
 * @return The distance to the closest object.
 */
static uint32 GetClosestObject(TileIndex tile, ObjectType type, const Object *current)
{
	uint32 best_dist = UINT32_MAX;
	for (const Object *o : Object::Iterate()) {
		if (o->type != type || o == current) continue;

		best_dist = std::min(best_dist, DistanceManhattan(tile, o->location.tile));
	}

	return best_dist;
}

/**
 * Implementation of var 65
 * @param local_id Parameter given to the callback, which is the set id, or the local id, in our terminology.
 * @param grfid    The object's GRFID.
 * @param tile     The tile to look from.
 * @param current  Object for which the inquiry is made
 * @return The formatted answer to the callback : rr(reserved) cc(count) dddd(manhattan distance of closest sister)
 */
static uint32 GetCountAndDistanceOfClosestInstance(uint32 local_id, uint32 grfid, TileIndex tile, const Object *current)
{
	uint32 grf_id = GetRegister(0x100);  // Get the GRFID of the definition to look for in register 100h
	uint32 idx;

	/* Determine what will be the object type to look for */
	switch (grf_id) {
		case 0:  // this is a default object type
			idx = local_id;
			break;

		case 0xFFFFFFFF: // current grf
			grf_id = grfid;
			FALLTHROUGH;

		default: // use the grfid specified in register 100h
			idx = _object_mngr.GetID(local_id, grf_id);
			break;
	}

	/* If the object type is invalid, there is none and the closest is far away. */
	if (idx >= NUM_OBJECTS) return 0 | 0xFFFF;

	return Object::GetTypeCount(idx) << 16 | ClampTo<uint16_t>(GetClosestObject(tile, idx, current));
}

/** Used by the resolver to get values for feature 0F deterministic spritegroups. */
<<<<<<< HEAD
/* virtual */ uint32 ObjectScopeResolver::GetVariable(uint16 variable, uint32 parameter, GetVariableExtra *extra) const
=======
/* virtual */ uint32_t ObjectScopeResolver::GetVariable(byte variable, [[maybe_unused]] uint32_t parameter, bool *available) const
>>>>>>> 077b08bb
{
	/* We get the town from the object, or we calculate the closest
	 * town if we need to when there's no object. */
	const Town *t = nullptr;

	if (this->obj == nullptr) {
		switch (variable) {
			/* Allow these when there's no object. */
			case 0x41:
			case 0x60:
			case 0x61:
			case 0x62:
			case 0x64:
				break;

			/* Allow these, but find the closest town. */
			case 0x45:
			case 0x46:
				if (!IsValidTile(this->tile)) goto unhandled;
				t = ClosestTownFromTile(this->tile, UINT_MAX);
				break;

			/* Construction date */
			case 0x42: return _date;

			/* Object founder information */
			case 0x44: return _current_company;

			/* Object view */
			case 0x48: return this->view;

			case A2VRI_OBJECT_FOUNDATION_SLOPE:
				return GetTileSlope(this->tile);

			case A2VRI_OBJECT_FOUNDATION_SLOPE_CHANGE:
				return 0;

			/*
			 * Disallow the rest:
			 * 0x40: Relative position is passed as parameter during construction.
			 * 0x43: Animation counter is only for actual tiles.
			 * 0x47: Object colour is only valid when its built.
			 * 0x63: Animation counter of nearby tile, see above.
			 */
			default:
				goto unhandled;
		}

		/* If there's an invalid tile, then we don't have enough information at all. */
		if (!IsValidTile(this->tile)) goto unhandled;
	} else {
		t = this->obj->town;
	}

	switch (variable) {
		/* Relative position. */
		case 0x40: {
			uint offset = this->tile - this->obj->location.tile;
			uint offset_x = TileX(offset);
			uint offset_y = TileY(offset);
			return offset_y << 20 | offset_x << 16 | offset_y << 8 | offset_x;
		}

		/* Tile information. */
		case 0x41: return GetTileSlope(this->tile) << 8 | GetTerrainType(this->tile);

		/* Construction date */
		case 0x42: return this->obj->build_date;

		/* Animation counter */
		case 0x43: return GetAnimationFrame(this->tile);

		/* Object founder information */
		case 0x44: return GetTileOwner(this->tile);

		/* Get town zone and Manhattan distance of closest town */
		case 0x45: return (t == nullptr) ? 0 : (GetTownRadiusGroup(t, this->tile) << 16 | ClampTo<uint16>(DistanceManhattan(this->tile, t->xy)));

		/* Get square of Euclidian distance of closest town */
		case 0x46: return (t == nullptr) ? 0 : DistanceSquare(this->tile, t->xy);

		/* Object colour */
		case 0x47: return this->obj->colour;

		/* Object view */
		case 0x48: return this->obj->view;

		/* Get object ID at offset param */
		case 0x60: return GetObjectIDAtOffset(GetNearbyTile(parameter, this->tile), this->ro.grffile->grfid);

		/* Get random tile bits at offset param */
		case 0x61: {
			TileIndex tile = GetNearbyTile(parameter, this->tile);
			return (IsTileType(tile, MP_OBJECT) && Object::GetByTile(tile) == this->obj) ? GetObjectRandomBits(tile) : 0;
		}

		/* Land info of nearby tiles */
		case 0x62: return GetNearbyObjectTileInformation(parameter, this->tile, this->obj == nullptr ? INVALID_OBJECT : this->obj->index, this->ro.grffile->grf_version >= 8, extra->mask);

		/* Animation counter of nearby tile */
		case 0x63: {
			TileIndex tile = GetNearbyTile(parameter, this->tile);
			return (IsTileType(tile, MP_OBJECT) && Object::GetByTile(tile) == this->obj) ? GetAnimationFrame(tile) : 0;
		}

		/* Count of object, distance of closest instance */
		case 0x64: return GetCountAndDistanceOfClosestInstance(parameter, this->ro.grffile->grfid, this->tile, this->obj);

		case A2VRI_OBJECT_FOUNDATION_SLOPE: {
			extern Foundation GetFoundation_Object(TileIndex tile, Slope tileh);
			Slope slope = GetTileSlope(this->tile);
			ApplyFoundationToSlope(GetFoundation_Object(this->tile, slope), &slope);
			return slope;
		}

		case A2VRI_OBJECT_FOUNDATION_SLOPE_CHANGE: {
			extern Foundation GetFoundation_Object(TileIndex tile, Slope tileh);
			Slope slope = GetTileSlope(this->tile);
			Slope orig_slope = slope;
			ApplyFoundationToSlope(GetFoundation_Object(this->tile, slope), &slope);
			return slope ^ orig_slope;
		}
	}

unhandled:
	DEBUG(grf, 1, "Unhandled object variable 0x%X", variable);

	extra->available = false;
	return UINT_MAX;
}

/**
 * Constructor of the object resolver.
 * @param obj Object being resolved.
 * @param tile %Tile of the object.
 * @param view View of the object.
 * @param callback Callback ID.
 * @param param1 First parameter (var 10) of the callback.
 * @param param2 Second parameter (var 18) of the callback.
 */
ObjectResolverObject::ObjectResolverObject(const ObjectSpec *spec, Object *obj, TileIndex tile, uint8 view,
		CallbackID callback, uint32 param1, uint32 param2)
	: ResolverObject(spec->grf_prop.grffile, callback, param1, param2), object_scope(*this, obj, spec, tile, view)
{
	this->town_scope = nullptr;
	this->root_spritegroup = (obj == nullptr && spec->grf_prop.spritegroup[OBJECT_SPRITE_GROUP_PURCHASE] != nullptr) ?
			spec->grf_prop.spritegroup[OBJECT_SPRITE_GROUP_PURCHASE] : spec->grf_prop.spritegroup[OBJECT_SPRITE_GROUP_DEFAULT];
}

ObjectResolverObject::~ObjectResolverObject()
{
	delete this->town_scope;
}

/**
 * Get the town resolver scope that belongs to this object resolver.
 * On the first call, the town scope is created (if possible).
 * @return Town scope, if available.
 */
TownScopeResolver *ObjectResolverObject::GetTown()
{
	if (this->town_scope == nullptr) {
		Town *t;
		if (this->object_scope.obj != nullptr) {
			t = this->object_scope.obj->town;
		} else {
			t = ClosestTownFromTile(this->object_scope.tile, UINT_MAX);
		}
		if (t == nullptr) return nullptr;
		this->town_scope = new TownScopeResolver(*this, t, this->object_scope.obj == nullptr);
	}
	return this->town_scope;
}

GrfSpecFeature ObjectResolverObject::GetFeature() const
{
	return GSF_OBJECTS;
}

uint32 ObjectResolverObject::GetDebugID() const
{
	return this->object_scope.spec->grf_prop.local_id;
}

/**
 * Perform a callback for an object.
 * @param callback The callback to perform.
 * @param param1   The first parameter to pass to the NewGRF.
 * @param param2   The second parameter to pass to the NewGRF.
 * @param spec     The specification of the object / the entry point.
 * @param o        The object to call the callback for.
 * @param tile     The tile the callback is called for.
 * @param view     The view of the object (only used when o == nullptr).
 * @return The result of the callback.
 */
uint16 GetObjectCallback(CallbackID callback, uint32 param1, uint32 param2, const ObjectSpec *spec, Object *o, TileIndex tile, uint8 view)
{
	ObjectResolverObject object(spec, o, tile, view, callback, param1, param2);
	return object.ResolveCallback();
}

/**
 * Draw an group of sprites on the map.
 * @param ti    Information about the tile to draw on.
 * @param group The group of sprites to draw.
 * @param spec  Object spec to draw.
 */
static void DrawTileLayout(TileInfo *ti, const TileLayoutSpriteGroup *group, const ObjectSpec *spec, int building_z_offset)
{
	const DrawTileSprites *dts = group->ProcessRegisters(nullptr);
	PaletteID palette = ((spec->flags & OBJECT_FLAG_2CC_COLOUR) ? SPR_2CCMAP_BASE : PALETTE_RECOLOUR_START) + Object::GetByTile(ti->tile)->colour;

	SpriteID image = dts->ground.sprite;
	PaletteID pal  = dts->ground.pal;

	if (spec->ctrl_flags & OBJECT_CTRL_FLAG_USE_LAND_GROUND) {
		if (IsTileOnWater(ti->tile) && GetObjectGroundType(ti->tile) != OBJECT_GROUND_SHORE) {
			DrawWaterClassGround(ti);
		} else {
			switch (GetObjectGroundType(ti->tile)) {
				case OBJECT_GROUND_GRASS:
					DrawClearLandTile(ti, GetObjectGroundDensity(ti->tile));
					break;

				case OBJECT_GROUND_SNOW_DESERT:
					DrawGroundSprite(GetSpriteIDForSnowDesert(ti->tileh, GetObjectGroundDensity(ti->tile)), PAL_NONE);
					break;

				case OBJECT_GROUND_SHORE:
					DrawShoreTile(ti->tileh);
					break;

				default:
					/* This should never be reached, just draw a black sprite to make the problem clear without being unnecessarily punitive */
					DrawGroundSprite(SPR_FLAT_BARE_LAND + SlopeToSpriteOffset(ti->tileh), PALETTE_ALL_BLACK);
					break;
			}
		}
	} else if (GB(image, 0, SPRITE_WIDTH) != 0) {
		/* If the ground sprite is the default flat water sprite, draw also canal/river borders
		 * Do not do this if the tile's WaterClass is 'land'. */
		if ((image == SPR_FLAT_WATER_TILE || spec->flags & OBJECT_FLAG_DRAW_WATER) && IsTileOnWater(ti->tile)) {
			DrawWaterClassGround(ti);
		} else {
			DrawGroundSprite(image, GroundSpritePaletteTransform(image, pal, palette));
		}
	}

	if (building_z_offset) ti->z += building_z_offset;
	DrawNewGRFTileSeq(ti, dts, TO_STRUCTURES, 0, palette);
	if (building_z_offset) ti->z -= building_z_offset;
}

/**
 * Draw an object on the map.
 * @param ti   Information about the tile to draw on.
 * @param spec Object spec to draw.
 */
void DrawNewObjectTile(TileInfo *ti, const ObjectSpec *spec, int building_z_offset)
{
	Object *o = Object::GetByTile(ti->tile);
	ObjectResolverObject object(spec, o, ti->tile);

	const SpriteGroup *group = object.Resolve();
	if (group == nullptr || group->type != SGT_TILELAYOUT) return;

	DrawTileLayout(ti, (const TileLayoutSpriteGroup *)group, spec, building_z_offset);
}

/**
 * Draw representation of an object (tile) for GUI purposes.
 * @param x    Position x of image.
 * @param y    Position y of image.
 * @param spec Object spec to draw.
 * @param view The object's view.
 */
void DrawNewObjectTileInGUI(int x, int y, const ObjectSpec *spec, uint8 view)
{
	ObjectResolverObject object(spec, nullptr, INVALID_TILE, view);
	const SpriteGroup *group = object.Resolve();
	if (group == nullptr || group->type != SGT_TILELAYOUT) return;

	const DrawTileSprites *dts = ((const TileLayoutSpriteGroup *)group)->ProcessRegisters(nullptr);

	PaletteID palette;
	if (Company::IsValidID(_local_company)) {
		/* Get the colours of our company! */
		if (spec->flags & OBJECT_FLAG_2CC_COLOUR) {
			const Livery *l = Company::Get(_local_company)->livery;
			palette = SPR_2CCMAP_BASE + l->colour1 + l->colour2 * 16;
		} else {
			palette = COMPANY_SPRITE_COLOUR(_local_company);
		}
	} else {
		/* There's no company, so just take the base palette. */
		palette = (spec->flags & OBJECT_FLAG_2CC_COLOUR) ? SPR_2CCMAP_BASE : PALETTE_RECOLOUR_START;
	}

	SpriteID image = dts->ground.sprite;
	PaletteID pal  = dts->ground.pal;

	if (GB(image, 0, SPRITE_WIDTH) != 0) {
		DrawSprite(image, GroundSpritePaletteTransform(image, pal, palette), x, y);
	}

	DrawNewGRFTileSeqInGUI(x, y, dts, 0, palette);
}

/**
 * Perform a callback for an object.
 * @param callback The callback to perform.
 * @param param1   The first parameter to pass to the NewGRF.
 * @param param2   The second parameter to pass to the NewGRF.
 * @param spec     The specification of the object / the entry point.
 * @param o        The object to call the callback for.
 * @param tile     The tile the callback is called for.
 * @return The result of the callback.
 */
<<<<<<< HEAD
uint16 StubGetObjectCallback(CallbackID callback, uint32 param1, uint32 param2, const ObjectSpec *spec, Object *o, TileIndex tile, int extra_data)
=======
uint16_t StubGetObjectCallback(CallbackID callback, uint32_t param1, uint32_t param2, const ObjectSpec *spec, Object *o, TileIndex tile, int)
>>>>>>> 077b08bb
{
	return GetObjectCallback(callback, param1, param2, spec, o, tile);
}

/** Helper class for animation control. */
struct ObjectAnimationBase : public AnimationBase<ObjectAnimationBase, ObjectSpec, Object, int, StubGetObjectCallback, TileAnimationFrameAnimationHelper<Object> > {
	static const CallbackID cb_animation_speed      = CBID_OBJECT_ANIMATION_SPEED;
	static const CallbackID cb_animation_next_frame = CBID_OBJECT_ANIMATION_NEXT_FRAME;

	static const ObjectCallbackMask cbm_animation_speed      = CBM_OBJ_ANIMATION_SPEED;
	static const ObjectCallbackMask cbm_animation_next_frame = CBM_OBJ_ANIMATION_NEXT_FRAME;
};

/**
 * Handle the animation of the object tile.
 * @param tile The tile to animate.
 */
void AnimateNewObjectTile(TileIndex tile)
{
	const ObjectSpec *spec = ObjectSpec::GetByTile(tile);
	if (spec == nullptr || !(spec->flags & OBJECT_FLAG_ANIMATION)) return;

	ObjectAnimationBase::AnimateTile(spec, Object::GetByTile(tile), tile, (spec->flags & OBJECT_FLAG_ANIM_RANDOM_BITS) != 0);
}

uint8 GetNewObjectTileAnimationSpeed(TileIndex tile)
{
	const ObjectSpec *spec = ObjectSpec::GetByTile(tile);
	if (spec == nullptr || !(spec->flags & OBJECT_FLAG_ANIMATION)) return 0;

	return ObjectAnimationBase::GetAnimationSpeed(spec);
}

/**
 * Trigger the update of animation on a single tile.
 * @param o       The object that got triggered.
 * @param tile    The location of the triggered tile.
 * @param trigger The trigger that is triggered.
 * @param spec    The spec associated with the object.
 */
void TriggerObjectTileAnimation(Object *o, TileIndex tile, ObjectAnimationTrigger trigger, const ObjectSpec *spec)
{
	if (!HasBit(spec->animation.triggers, trigger)) return;

	ObjectAnimationBase::ChangeAnimationFrame(CBID_OBJECT_ANIMATION_START_STOP, spec, o, tile, Random(), trigger);
}

/**
 * Trigger the update of animation on a whole object.
 * @param o       The object that got triggered.
 * @param trigger The trigger that is triggered.
 * @param spec    The spec associated with the object.
 */
void TriggerObjectAnimation(Object *o, ObjectAnimationTrigger trigger, const ObjectSpec *spec)
{
	if (!HasBit(spec->animation.triggers, trigger)) return;

	for (TileIndex tile : o->location) {
		TriggerObjectTileAnimation(o, tile, trigger, spec);
	}
}

void DumpObjectSpriteGroup(const ObjectSpec *spec, DumpSpriteGroupPrinter print)
{
	DumpSpriteGroup(spec->grf_prop.spritegroup[0], std::move(print));
}<|MERGE_RESOLUTION|>--- conflicted
+++ resolved
@@ -257,11 +257,7 @@
 }
 
 /** Used by the resolver to get values for feature 0F deterministic spritegroups. */
-<<<<<<< HEAD
 /* virtual */ uint32 ObjectScopeResolver::GetVariable(uint16 variable, uint32 parameter, GetVariableExtra *extra) const
-=======
-/* virtual */ uint32_t ObjectScopeResolver::GetVariable(byte variable, [[maybe_unused]] uint32_t parameter, bool *available) const
->>>>>>> 077b08bb
 {
 	/* We get the town from the object, or we calculate the closest
 	 * town if we need to when there's no object. */
@@ -580,11 +576,7 @@
  * @param tile     The tile the callback is called for.
  * @return The result of the callback.
  */
-<<<<<<< HEAD
 uint16 StubGetObjectCallback(CallbackID callback, uint32 param1, uint32 param2, const ObjectSpec *spec, Object *o, TileIndex tile, int extra_data)
-=======
-uint16_t StubGetObjectCallback(CallbackID callback, uint32_t param1, uint32_t param2, const ObjectSpec *spec, Object *o, TileIndex tile, int)
->>>>>>> 077b08bb
 {
 	return GetObjectCallback(callback, param1, param2, spec, o, tile);
 }
