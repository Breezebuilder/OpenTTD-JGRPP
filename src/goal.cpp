/*
 * This file is part of OpenTTD.
 * OpenTTD is free software; you can redistribute it and/or modify it under the terms of the GNU General Public License as published by the Free Software Foundation, version 2.
 * OpenTTD is distributed in the hope that it will be useful, but WITHOUT ANY WARRANTY; without even the implied warranty of MERCHANTABILITY or FITNESS FOR A PARTICULAR PURPOSE.
 * See the GNU General Public License for more details. You should have received a copy of the GNU General Public License along with OpenTTD. If not, see <http://www.gnu.org/licenses/>.
 */

/** @file goal.cpp Handling of goals. */

#include "stdafx.h"
#include "company_func.h"
#include "industry.h"
#include "town.h"
#include "window_func.h"
#include "goal_base.h"
#include "core/pool_func.hpp"
#include "game/game.hpp"
#include "command_func.h"
#include "company_base.h"
#include "story_base.h"
#include "string_func.h"
#include "gui.h"
#include "network/network.h"
#include "network/network_base.h"
#include "network/network_func.h"

#include "safeguards.h"


GoalID _new_goal_id;

GoalPool _goal_pool("Goal");
INSTANTIATE_POOL_METHODS(Goal)

/**
 * Create a new goal.
 * @param tile unused.
 * @param flags type of operation
 * @param p1 various bitstuffed elements
 * - p1 = (bit  0 -  7) - GoalType of destination.
 * - p1 = (bit  8 - 15) - Company for which this goal is.
 * @param p2 GoalTypeID of destination.
 * @param text Text of the goal.
 * @return the cost of this operation or an error
 */
CommandCost CmdCreateGoal(TileIndex tile, DoCommandFlag flags, uint32 p1, uint32 p2, const char *text)
{
	if (!Goal::CanAllocateItem()) return CMD_ERROR;

	GoalType type = (GoalType)GB(p1, 0, 8);
	CompanyID company = (CompanyID)GB(p1, 8, 8);

	if (_current_company != OWNER_DEITY) return CMD_ERROR;
	if (StrEmpty(text)) return CMD_ERROR;
	if (company != INVALID_COMPANY && !Company::IsValidID(company)) return CMD_ERROR;

	switch (type) {
		case GT_NONE:
			if (p2 != 0) return CMD_ERROR;
			break;

		case GT_TILE:
			if (!IsValidTile(p2)) return CMD_ERROR;
			break;

		case GT_INDUSTRY:
			if (!Industry::IsValidID(p2)) return CMD_ERROR;
			break;

		case GT_TOWN:
			if (!Town::IsValidID(p2)) return CMD_ERROR;
			break;

		case GT_COMPANY:
			if (!Company::IsValidID(p2)) return CMD_ERROR;
			break;

		case GT_STORY_PAGE: {
			if (!StoryPage::IsValidID(p2)) return CMD_ERROR;
			CompanyID story_company = StoryPage::Get(p2)->company;
			if (company == INVALID_COMPANY ? story_company != INVALID_COMPANY : story_company != INVALID_COMPANY && story_company != company) return CMD_ERROR;
			break;
		}

		default: return CMD_ERROR;
	}

	if (flags & DC_EXEC) {
		Goal *g = new Goal();
		g->type = type;
		g->dst = p2;
		g->company = company;
<<<<<<< HEAD
		g->text = stredup(text);
		g->progress = nullptr;
=======
		g->text = text;
>>>>>>> 908be596
		g->completed = false;

		if (g->company == INVALID_COMPANY) {
			InvalidateWindowClassesData(WC_GOALS_LIST);
		} else {
			InvalidateWindowData(WC_GOALS_LIST, g->company);
		}
		if (Goal::GetNumItems() == 1) InvalidateWindowData(WC_MAIN_TOOLBAR, 0);

		_new_goal_id = g->index;
	}

	return CommandCost();
}

/**
 * Remove a goal.
 * @param tile unused.
 * @param flags type of operation
 * @param p1 GoalID to remove.
 * @param p2 unused.
 * @param text unused.
 * @return the cost of this operation or an error
 */
CommandCost CmdRemoveGoal(TileIndex tile, DoCommandFlag flags, uint32 p1, uint32 p2, const char *text)
{
	if (_current_company != OWNER_DEITY) return CMD_ERROR;
	if (!Goal::IsValidID(p1)) return CMD_ERROR;

	if (flags & DC_EXEC) {
		Goal *g = Goal::Get(p1);
		CompanyID c = g->company;
		delete g;

		if (c == INVALID_COMPANY) {
			InvalidateWindowClassesData(WC_GOALS_LIST);
		} else {
			InvalidateWindowData(WC_GOALS_LIST, c);
		}
		if (Goal::GetNumItems() == 0) InvalidateWindowData(WC_MAIN_TOOLBAR, 0);
	}

	return CommandCost();
}

/**
 * Update goal text of a goal.
 * @param tile unused.
 * @param flags type of operation
 * @param p1 GoalID to update.
 * @param p2 unused
 * @param text Text of the goal.
 * @return the cost of this operation or an error
 */
CommandCost CmdSetGoalText(TileIndex tile, DoCommandFlag flags, uint32 p1, uint32 p2, const char *text)
{
	if (_current_company != OWNER_DEITY) return CMD_ERROR;
	if (!Goal::IsValidID(p1)) return CMD_ERROR;
	if (StrEmpty(text)) return CMD_ERROR;

	if (flags & DC_EXEC) {
<<<<<<< HEAD
		Goal *g = Goal::Get(p1);
		free(g->text);
		g->text = stredup(text);
=======
		Goal *g = Goal::Get(goal);
		g->text = text;
>>>>>>> 908be596

		if (g->company == INVALID_COMPANY) {
			InvalidateWindowClassesData(WC_GOALS_LIST);
		} else {
			InvalidateWindowData(WC_GOALS_LIST, g->company);
		}
	}

	return CommandCost();
}

/**
 * Update progress text of a goal.
 * @param tile unused.
 * @param flags type of operation
 * @param p1 GoalID to update.
 * @param p2 unused
 * @param text Progress text of the goal.
 * @return the cost of this operation or an error
 */
CommandCost CmdSetGoalProgress(TileIndex tile, DoCommandFlag flags, uint32 p1, uint32 p2, const char *text)
{
	if (_current_company != OWNER_DEITY) return CMD_ERROR;
	if (!Goal::IsValidID(p1)) return CMD_ERROR;

	if (flags & DC_EXEC) {
<<<<<<< HEAD
		Goal *g = Goal::Get(p1);
		free(g->progress);
		if (StrEmpty(text)) {
			g->progress = nullptr;
		} else {
			g->progress = stredup(text);
		}
=======
		Goal *g = Goal::Get(goal);
		g->progress = text;
>>>>>>> 908be596

		if (g->company == INVALID_COMPANY) {
			InvalidateWindowClassesData(WC_GOALS_LIST);
		} else {
			InvalidateWindowData(WC_GOALS_LIST, g->company);
		}
	}

	return CommandCost();
}

/**
 * Update completed state of a goal.
 * @param tile unused.
 * @param flags type of operation
 * @param p1 GoalID to update.
 * @param p2 completed state. If goal is completed, set to 1, otherwise 0.
 * @param text unused
 * @return the cost of this operation or an error
 */
CommandCost CmdSetGoalCompleted(TileIndex tile, DoCommandFlag flags, uint32 p1, uint32 p2, const char *text)
{
	if (_current_company != OWNER_DEITY) return CMD_ERROR;
	if (!Goal::IsValidID(p1)) return CMD_ERROR;

	if (flags & DC_EXEC) {
		Goal *g = Goal::Get(p1);
		g->completed = p2 == 1;

		if (g->company == INVALID_COMPANY) {
			InvalidateWindowClassesData(WC_GOALS_LIST);
		} else {
			InvalidateWindowData(WC_GOALS_LIST, g->company);
		}
	}

	return CommandCost();
}

/**
 * Ask a goal related question
 * @param tile unused.
 * @param flags type of operation
 * @param p1 various bitstuffed elements
 * - p1 = (bit  0 - 15) - Unique ID to use for this question.
 * @param p2 various bitstuffed elements
 * - p2 = (bit 0 - 17) - Buttons of the question.
 * - p2 = (bit 29 - 30) - Question type.
 * - p2 = (bit 31) - Question target: 0 - company, 1 - client.
 * @param p3 various bitstuffed elements
 * - p3 = (bit 0 - 31) - Company or client for which this question is.
 * @param text Text of the question.
 * @return the cost of this operation or an error
 */
CommandCost CmdGoalQuestion(TileIndex tile, DoCommandFlag flags, uint32 p1, uint32 p2, uint64 p3, const char *text, const CommandAuxiliaryBase *aux_data)
{
	uint16 uniqueid = (uint16)GB(p1, 0, 16);
	CompanyID company = (CompanyID)GB(p3, 0, 32);
	ClientID client = (ClientID)GB(p3, 0, 32);

	static_assert(sizeof(uint32) >= sizeof(CompanyID));
	static_assert(sizeof(uint32) >= sizeof(ClientID));

	static_assert(GOAL_QUESTION_BUTTON_COUNT < 29);
	uint32 button_mask = GB(p2, 0, GOAL_QUESTION_BUTTON_COUNT);
	byte type = GB(p2, 29, 2);
	bool is_client = HasBit(p2, 31);

	if (_current_company != OWNER_DEITY) return CMD_ERROR;
	if (StrEmpty(text)) return CMD_ERROR;
	if (is_client) {
		/* Only check during pre-flight; the client might have left between
		 * testing and executing. In that case it is fine to just ignore the
		 * fact the client is no longer here. */
		if (!(flags & DC_EXEC) && _network_server && NetworkClientInfo::GetByClientID(client) == nullptr) return CMD_ERROR;
	} else {
		if (company != INVALID_COMPANY && !Company::IsValidID(company)) return CMD_ERROR;
	}
	uint min_buttons = (type == GQT_QUESTION ? 1 : 0);
	if (CountBits(button_mask) < min_buttons || CountBits(button_mask) > 3) return CMD_ERROR;
	if (type >= GQT_END) return CMD_ERROR;

	if (flags & DC_EXEC) {
		if (is_client) {
			if (client != _network_own_client_id) return CommandCost();
		} else {
			if (company == INVALID_COMPANY && !Company::IsValidID(_local_company)) return CommandCost();
			if (company != INVALID_COMPANY && company != _local_company) return CommandCost();
		}
		ShowGoalQuestion(uniqueid, type, button_mask, text);
	}

	return CommandCost();
}

/**
 * Reply to a goal question.
 * @param tile unused.
 * @param flags type of operation
 * @param p1 Unique ID to use for this question.
 * @param p2 Button the company pressed
 * @param text Text of the question.
 * @return the cost of this operation or an error
 */
CommandCost CmdGoalQuestionAnswer(TileIndex tile, DoCommandFlag flags, uint32 p1, uint32 p2, const char *text)
{
	if (p1 > UINT16_MAX) return CMD_ERROR;
	if (p2 >= GOAL_QUESTION_BUTTON_COUNT) return CMD_ERROR;

	if (_current_company == OWNER_DEITY) {
		/* It has been requested to close this specific question on all clients */
		if (flags & DC_EXEC) DeleteWindowById(WC_GOAL_QUESTION, p1);
		return CommandCost();
	}

	if (_networking && _local_company == _current_company) {
		/* Somebody in the same company answered the question. Close the window */
		if (flags & DC_EXEC) DeleteWindowById(WC_GOAL_QUESTION, p1);
		if (!_network_server) return CommandCost();
	}

	if (flags & DC_EXEC) {
		Game::NewEvent(new ScriptEventGoalQuestionAnswer(p1, (ScriptCompany::CompanyID)(byte)_current_company, (ScriptGoal::QuestionButton)(1 << p2)));
	}

	return CommandCost();
}<|MERGE_RESOLUTION|>--- conflicted
+++ resolved
@@ -90,12 +90,11 @@
 		g->type = type;
 		g->dst = p2;
 		g->company = company;
-<<<<<<< HEAD
-		g->text = stredup(text);
-		g->progress = nullptr;
-=======
-		g->text = text;
->>>>>>> 908be596
+		if (StrEmpty(text)) {
+			g->progress.clear();
+		} else {
+			g->progress = text;
+		}
 		g->completed = false;
 
 		if (g->company == INVALID_COMPANY) {
@@ -157,14 +156,12 @@
 	if (StrEmpty(text)) return CMD_ERROR;
 
 	if (flags & DC_EXEC) {
-<<<<<<< HEAD
 		Goal *g = Goal::Get(p1);
-		free(g->text);
-		g->text = stredup(text);
-=======
-		Goal *g = Goal::Get(goal);
-		g->text = text;
->>>>>>> 908be596
+		if (StrEmpty(text)) {
+			g->text.clear();
+		} else {
+			g->text = text;
+		}
 
 		if (g->company == INVALID_COMPANY) {
 			InvalidateWindowClassesData(WC_GOALS_LIST);
@@ -191,18 +188,12 @@
 	if (!Goal::IsValidID(p1)) return CMD_ERROR;
 
 	if (flags & DC_EXEC) {
-<<<<<<< HEAD
 		Goal *g = Goal::Get(p1);
-		free(g->progress);
 		if (StrEmpty(text)) {
-			g->progress = nullptr;
-		} else {
-			g->progress = stredup(text);
-		}
-=======
-		Goal *g = Goal::Get(goal);
-		g->progress = text;
->>>>>>> 908be596
+			g->progress.clear();
+		} else {
+			g->progress = text;
+		}
 
 		if (g->company == INVALID_COMPANY) {
 			InvalidateWindowClassesData(WC_GOALS_LIST);
