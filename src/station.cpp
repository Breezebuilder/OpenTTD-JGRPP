/*
 * This file is part of OpenTTD.
 * OpenTTD is free software; you can redistribute it and/or modify it under the terms of the GNU General Public License as published by the Free Software Foundation, version 2.
 * OpenTTD is distributed in the hope that it will be useful, but WITHOUT ANY WARRANTY; without even the implied warranty of MERCHANTABILITY or FITNESS FOR A PARTICULAR PURPOSE.
 * See the GNU General Public License for more details. You should have received a copy of the GNU General Public License along with OpenTTD. If not, see <http://www.gnu.org/licenses/>.
 */

/** @file station.cpp Implementation of the station base class. */

#include "stdafx.h"
#include "company_func.h"
#include "company_base.h"
#include "roadveh.h"
#include "viewport_func.h"
#include "viewport_kdtree.h"
#include "date_func.h"
#include "command_func.h"
#include "news_func.h"
#include "aircraft.h"
#include "vehiclelist.h"
#include "core/pool_func.hpp"
#include "station_base.h"
#include "station_kdtree.h"
#include "roadstop_base.h"
#include "industry.h"
#include "town.h"
#include "core/random_func.hpp"
#include "linkgraph/linkgraph.h"
#include "linkgraph/linkgraphschedule.h"
#include "tracerestrict.h"
#include "newgrf_debug.h"

#include "table/strings.h"

#include "safeguards.h"

/** The pool of stations. */
StationPool _station_pool("Station");
INSTANTIATE_POOL_METHODS(Station)

std::array<ExtraStationNameInfo, MAX_EXTRA_STATION_NAMES> _extra_station_names;
uint _extra_station_names_used;


StationKdtree _station_kdtree(Kdtree_StationXYFunc);

void RebuildStationKdtree()
{
	std::vector<StationID> stids;
	for (const Station *st : Station::Iterate()) {
		stids.push_back(st->index);
	}
	_station_kdtree.Build(stids.begin(), stids.end());
}


BaseStation::~BaseStation()
{
	free(this->speclist);
	free(this->roadstop_speclist);

	if (CleaningPool()) return;

	DeleteWindowById(WC_TRAINS_LIST,   VehicleListIdentifier(VL_STATION_LIST, VEH_TRAIN,    this->owner, this->index).Pack());
	DeleteWindowById(WC_ROADVEH_LIST,  VehicleListIdentifier(VL_STATION_LIST, VEH_ROAD,     this->owner, this->index).Pack());
	DeleteWindowById(WC_SHIPS_LIST,    VehicleListIdentifier(VL_STATION_LIST, VEH_SHIP,     this->owner, this->index).Pack());
	DeleteWindowById(WC_AIRCRAFT_LIST, VehicleListIdentifier(VL_STATION_LIST, VEH_AIRCRAFT, this->owner, this->index).Pack());
	DeleteWindowById(WC_DEPARTURES_BOARD, this->index);
	DeleteWindowById(WC_STATION_CARGO, this->index);
}

Station::Station(TileIndex tile) :
	SpecializedStation<Station, false>(tile),
	bus_station(INVALID_TILE, 0, 0),
	truck_station(INVALID_TILE, 0, 0),
	ship_station(INVALID_TILE, 0, 0),
	indtype(IT_INVALID),
	extra_name_index(UINT16_MAX),
	time_since_load(255),
	time_since_unload(255),
	station_cargo_history_cargoes(0),
	station_cargo_history_offset(0)
{
	/* this->random_bits is set in Station::AddFacility() */
}

/**
 * Clean up a station by clearing vehicle orders, invalidating windows and
 * removing link stats.
 * Aircraft-Hangar orders need special treatment here, as the hangars are
 * actually part of a station (tiletype is STATION), but the order type
 * is OT_GOTO_DEPOT.
 */
Station::~Station()
{
	if (CleaningPool()) {
		for (CargoID c = 0; c < NUM_CARGO; c++) {
			this->goods[c].cargo.OnCleanPool();
		}
		return;
	}

	while (!this->loading_vehicles.empty()) {
		this->loading_vehicles.front()->LeaveStation();
	}

	for (Aircraft *a : Aircraft::Iterate()) {
		if (!a->IsNormalAircraft()) continue;
		if (a->targetairport == this->index) a->targetairport = INVALID_STATION;
	}

	for (CargoID c = 0; c < NUM_CARGO; ++c) {
		LinkGraph *lg = LinkGraph::GetIfValid(this->goods[c].link_graph);
		if (lg == nullptr) continue;

		for (NodeID node = 0; node < lg->Size(); ++node) {
			Station *st = Station::Get((*lg)[node].Station());
			st->goods[c].flows.erase(this->index);
			if ((*lg)[node][this->goods[c].node].LastUpdate() != INVALID_DATE) {
				st->goods[c].flows.DeleteFlows(this->index);
				RerouteCargo(st, c, this->index, st->index);
			}
		}
		lg->RemoveNode(this->goods[c].node);
		if (lg->Size() == 0) {
			LinkGraphSchedule::instance.Unqueue(lg);
			delete lg;
		}
	}

	for (Vehicle *v : Vehicle::Iterate()) {
		/* Forget about this station if this station is removed */
		if (v->last_station_visited == this->index) {
			v->last_station_visited = INVALID_STATION;
		}
		if (v->last_loading_station == this->index) {
			v->last_loading_station = INVALID_STATION;
		}
	}

	/* Remove station from industries and towns that reference it. */
	this->RemoveFromAllNearbyLists();

	/* Clear the persistent storage. */
	delete this->airport.psa;

	if (this->owner == OWNER_NONE) {
		/* Invalidate all in case of oil rigs. */
		InvalidateWindowClassesData(WC_STATION_LIST, 0);
	} else {
		InvalidateWindowData(WC_STATION_LIST, this->owner, 0);
	}

	DeleteWindowById(WC_STATION_VIEW, index);
	DeleteNewGRFInspectWindow(GSF_FAKE_STATION_STRUCT, this->index);

	/* Now delete all orders that go to the station */
	RemoveOrderFromAllVehicles(OT_GOTO_STATION, this->index);

	TraceRestrictRemoveDestinationID(TROCAF_STATION, this->index);

	/* Remove all news items */
	DeleteStationNews(this->index);

	for (CargoID c = 0; c < NUM_CARGO; c++) {
		this->goods[c].cargo.Truncate();
	}

	CargoPacket::InvalidateAllFrom(this->index);

	_station_kdtree.Remove(this->index);
	if (_viewport_sign_kdtree_valid && this->sign.kdtree_valid) _viewport_sign_kdtree.Remove(ViewportSignKdtreeItem::MakeStation(this->index));

	if (ShouldShowBaseStationViewportLabel(this)) this->sign.MarkDirty(ZOOM_LVL_DRAW_SPR);
}


/**
 * Invalidating of the JoinStation window has to be done
 * after removing item from the pool.
 * @param index index of deleted item
 */
void BaseStation::PostDestructor(size_t index)
{
	InvalidateWindowData(WC_SELECT_STATION, 0, 0);
}

void BaseStation::SetRoadStopTileData(TileIndex tile, byte data, byte offset)
{
	for (size_t i = 0; i < this->custom_road_stop_tiles.size(); i++) {
		if (this->custom_road_stop_tiles[i] == tile) {
			SB(this->custom_road_stop_data[i], offset, 8, data);
			return;
		}
	}
	this->custom_road_stop_tiles.push_back(tile);
	this->custom_road_stop_data.push_back(((uint)data) << offset);
}

void BaseStation::RemoveRoadStopTileData(TileIndex tile)
{
	for (size_t i = 0; i < this->custom_road_stop_tiles.size(); i++) {
		if (this->custom_road_stop_tiles[i] == tile) {
			this->custom_road_stop_tiles[i] = this->custom_road_stop_tiles.back();
			this->custom_road_stop_data[i] = this->custom_road_stop_data.back();
			this->custom_road_stop_tiles.pop_back();
			this->custom_road_stop_data.pop_back();
			return;
		}
	}
}

/**
 * Get the primary road stop (the first road stop) that the given vehicle can load/unload.
 * @param v the vehicle to get the first road stop for
 * @return the first roadstop that this vehicle can load at
 */
RoadStop *Station::GetPrimaryRoadStop(const RoadVehicle *v) const
{
	RoadStop *rs = this->GetPrimaryRoadStop(v->IsBus() ? ROADSTOP_BUS : ROADSTOP_TRUCK);

	for (; rs != nullptr; rs = rs->next) {
		/* The vehicle cannot go to this roadstop (different roadtype) */
		if (!HasTileAnyRoadType(rs->xy, v->compatible_roadtypes)) continue;
		/* The vehicle is articulated and can therefore not go to a standard road stop. */
		if (IsStandardRoadStopTile(rs->xy) && v->HasArticulatedPart()) continue;

		/* The vehicle can actually go to this road stop. So, return it! */
		break;
	}

	return rs;
}

/**
 * Called when new facility is built on the station. If it is the first facility
 * it initializes also 'xy' and 'random_bits' members
 */
void Station::AddFacility(StationFacility new_facility_bit, TileIndex facil_xy)
{
	if (this->facilities == FACIL_NONE) {
		this->MoveSign(facil_xy);
		this->random_bits = Random();
	}
	this->facilities |= new_facility_bit;
	this->owner = _current_company;
	this->build_date = _date;
}

/**
 * Marks the tiles of the station as dirty.
 *
 * @ingroup dirty
 */
void Station::MarkTilesDirty(bool cargo_change) const
{
	TileIndex tile = this->train_station.tile;
	int w, h;

	if (tile == INVALID_TILE) return;

	/* cargo_change is set if we're refreshing the tiles due to cargo moving
	 * around. */
	if (cargo_change) {
		/* Don't waste time updating if there are no custom station graphics
		 * that might change. Even if there are custom graphics, they might
		 * not change. Unfortunately we have no way of telling. */
		if (this->num_specs == 0) return;
	}

	for (h = 0; h < train_station.h; h++) {
		for (w = 0; w < train_station.w; w++) {
			if (this->TileBelongsToRailStation(tile)) {
				MarkTileDirtyByTile(tile, VMDF_NOT_MAP_MODE);
			}
			tile += TileDiffXY(1, 0);
		}
		tile += TileDiffXY(-w, 1);
	}
}

/* virtual */ uint Station::GetPlatformLength(TileIndex tile) const
{
	assert_tile(this->TileBelongsToRailStation(tile), tile);

	TileIndexDiff delta = (GetRailStationAxis(tile) == AXIS_X ? TileDiffXY(1, 0) : TileDiffXY(0, 1));

	TileIndex t = tile;
	uint len = 0;
	do {
		t -= delta;
		len++;
	} while (IsCompatibleTrainStationTile(t, tile));

	t = tile;
	do {
		t += delta;
		len++;
	} while (IsCompatibleTrainStationTile(t, tile));

	return len - 1;
}

/* virtual */ uint Station::GetPlatformLength(TileIndex tile, DiagDirection dir) const
{
	TileIndex start_tile = tile;
	uint length = 0;
	assert_tile(IsRailStationTile(tile), tile);
	assert(dir < DIAGDIR_END);

	do {
		length++;
		tile += TileOffsByDiagDir(dir);
	} while (IsCompatibleTrainStationTile(tile, start_tile));

	return length;
}

/**
 * Get the catchment size of an individual station tile.
 * @param tile Station tile to get catchment size of.
 * @param st Associated station of station tile.
 * @pre IsTileType(tile, MP_STATION)
 * @return The catchment size of the station tile.
 */
static uint GetTileCatchmentRadius(TileIndex tile, const Station *st)
{
	assert(IsTileType(tile, MP_STATION));

	const int32 inc = _settings_game.station.catchment_increase;

	if (_settings_game.station.modified_catchment) {
		switch (GetStationType(tile)) {
			case STATION_RAIL:    return CA_TRAIN + inc;
			case STATION_OILRIG:  return CA_UNMODIFIED + inc;
			case STATION_AIRPORT: return st->airport.GetSpec()->catchment + inc;
			case STATION_TRUCK:   return CA_TRUCK + inc;
			case STATION_BUS:     return CA_BUS + inc;
			case STATION_DOCK:    return CA_DOCK + inc;

			default: NOT_REACHED();
			case STATION_BUOY:
			case STATION_WAYPOINT:
			case STATION_ROADWAYPOINT: return CA_NONE;
		}
	} else {
		switch (GetStationType(tile)) {
			default:               return CA_UNMODIFIED + inc;
			case STATION_BUOY:
			case STATION_WAYPOINT:
			case STATION_ROADWAYPOINT: return CA_NONE;
		}
	}
}

/**
 * Determines the catchment radius of the station
 * @return The radius
 */
uint Station::GetCatchmentRadius() const
{
	uint ret = CA_NONE;

	if (_settings_game.station.modified_catchment) {
		if (this->bus_stops          != nullptr)      ret = std::max<uint>(ret, CA_BUS);
		if (this->truck_stops        != nullptr)      ret = std::max<uint>(ret, CA_TRUCK);
		if (this->train_station.tile != INVALID_TILE) ret = std::max<uint>(ret, CA_TRAIN);
		if (this->ship_station.tile  != INVALID_TILE) ret = std::max<uint>(ret, CA_DOCK);
		if (this->airport.tile       != INVALID_TILE) ret = std::max<uint>(ret, this->airport.GetSpec()->catchment);
	} else {
		if (this->bus_stops != nullptr || this->truck_stops != nullptr || this->train_station.tile != INVALID_TILE || this->ship_station.tile != INVALID_TILE || this->airport.tile != INVALID_TILE) {
			ret = CA_UNMODIFIED;
		}
	}

	if (ret != CA_NONE) ret += _settings_game.station.catchment_increase;

	return ret;
}

/**
 * Determines catchment rectangle of this station
 * @return clamped catchment rectangle
 */
Rect Station::GetCatchmentRectUsingRadius(uint catchment_radius) const
{
	assert(!this->rect.IsEmpty());

	/* Compute acceptance rectangle */
	Rect ret = {
		std::max<int>(this->rect.left   - catchment_radius, 0),
		std::max<int>(this->rect.top    - catchment_radius, 0),
		std::min<int>(this->rect.right  + catchment_radius, MapMaxX()),
		std::min<int>(this->rect.bottom + catchment_radius, MapMaxY())
	};

	return ret;
}

bool Station::IsWithinRangeOfDockingTile(TileIndex tile, uint max_distance) const
{
	if (DistanceManhattan(this->xy, tile) > _settings_game.station.station_spread + max_distance) return false;
	for (TileIndex dock_tile : this->docking_tiles) {
		if (DistanceManhattan(dock_tile, tile) <= max_distance) return true;
	}
	return false;
}

/**
 * Add nearby industry to station's industries_near list if it accepts cargo.
 * For industries that are already on the list update distance if it's closer.
 * @param ind  Industry
 * @param tile Tile of the industry to measure distance to.
 */
void Station::AddIndustryToDeliver(Industry *ind, TileIndex tile)
{
	/* Using DistanceMax to get about the same order as with previously used CircularTileSearch. */
	uint distance = DistanceMax(this->xy, tile);

	/* Don't check further if this industry is already in the list but update the distance if it's closer */
	auto pos = std::find_if(this->industries_near.begin(), this->industries_near.end(), [&](const IndustryListEntry &e) { return e.industry->index == ind->index; });
	if (pos != this->industries_near.end()) {
		if (pos->distance > distance) {
			auto node = this->industries_near.extract(pos);
			node.value().distance = distance;
			this->industries_near.insert(std::move(node));
		}
		return;
	}

	/* Include only industries that can accept cargo */
	uint cargo_index;
	for (cargo_index = 0; cargo_index < lengthof(ind->accepts_cargo); cargo_index++) {
		if (ind->accepts_cargo[cargo_index] != CT_INVALID) break;
	}
	if (cargo_index >= lengthof(ind->accepts_cargo)) return;

	this->industries_near.insert(IndustryListEntry{distance, ind});
}

/**
 * Remove nearby industry from station's industries_near list.
 * @param ind  Industry
 */
void Station::RemoveIndustryToDeliver(Industry *ind) {
	auto pos = std::find_if(this->industries_near.begin(), this->industries_near.end(), [&](const IndustryListEntry &e) { return e.industry->index == ind->index; });
	if (pos != this->industries_near.end()) {
		this->industries_near.erase(pos);
	}
}


/**
 * Remove this station from the nearby stations lists of all towns and industries.
 */
void Station::RemoveFromAllNearbyLists()
{
	for (Town *t : Town::Iterate()) { t->stations_near.erase(this); }
	for (Industry *i : Industry::Iterate()) { i->stations_near.erase(this); }
}

/**
 * Test if the given town ID is covered by our catchment area.
 * This is used when removing a house tile to determine if it was the last house tile
 * within our catchment.
 * @param t TownID to test.
 * @return true if at least one house tile of TownID is covered.
 */
bool Station::CatchmentCoversTown(TownID t) const
{
	BitmapTileIterator it(this->catchment_tiles);
	for (TileIndex tile = it; tile != INVALID_TILE; tile = ++it) {
		if (IsTileType(tile, MP_HOUSE) && GetTownIndex(tile) == t) return true;
	}
	return false;
}

/**
 * Recompute tiles covered in our catchment area.
 * This will additionally recompute nearby towns and industries.
 */
void Station::RecomputeCatchment(bool no_clear_nearby_lists)
{
	this->industries_near.clear();
	if (!no_clear_nearby_lists) this->RemoveFromAllNearbyLists();

	if (this->rect.IsEmpty()) {
		this->catchment_tiles.Reset();
		return;
	}

	if (!_settings_game.station.serve_neutral_industries && this->industry != nullptr) {
		/* Station is associated with an industry, so we only need to deliver to that industry. */
		this->catchment_tiles.Initialize(this->industry->location);
		for (TileIndex tile : this->industry->location) {
			if (IsTileType(tile, MP_INDUSTRY) && GetIndustryIndex(tile) == this->industry->index) {
				this->catchment_tiles.SetTile(tile);
			}
		}
		/* The industry's stations_near may have been computed before its neutral station was built so clear and re-add here. */
		for (Station *st : this->industry->stations_near) {
			st->RemoveIndustryToDeliver(this->industry);
		}
		this->industry->stations_near.clear();
		this->industry->stations_near.insert(this);
<<<<<<< HEAD
		this->industries_near.insert(this->industry);

		/* Loop finding all station tiles */
		TileArea ta(TileXY(this->rect.left, this->rect.top), TileXY(this->rect.right, this->rect.bottom));
		this->station_tiles = 0;
		for (TileIndex tile : ta) {
			if (!IsTileType(tile, MP_STATION) || GetStationIndex(tile) != this->index) continue;
			this->station_tiles++;
		}
=======
		this->industries_near.insert(IndustryListEntry{0, this->industry});
>>>>>>> 0d8fbf64
		return;
	}

	this->catchment_tiles.Initialize(GetCatchmentRect());

	/* Loop finding all station tiles */
	TileArea ta(TileXY(this->rect.left, this->rect.top), TileXY(this->rect.right, this->rect.bottom));
	this->station_tiles = 0;
	for (TileIndex tile : ta) {
		if (!IsTileType(tile, MP_STATION) || GetStationIndex(tile) != this->index) continue;

		this->station_tiles++;

		uint r = GetTileCatchmentRadius(tile, this);
		if (r == CA_NONE) continue;

		/* This tile sub-loop doesn't need to test any tiles, they are simply added to the catchment set. */
		TileArea ta2 = TileArea(tile, 1, 1).Expand(r);
		for (TileIndex tile2 : ta2) this->catchment_tiles.SetTile(tile2);
	}

	/* Search catchment tiles for towns and industries */
	BitmapTileIterator it(this->catchment_tiles);
	for (TileIndex tile = it; tile != INVALID_TILE; tile = ++it) {
		if (IsTileType(tile, MP_HOUSE)) {
			Town *t = Town::GetByTile(tile);
			t->stations_near.insert(this);
		}
		if (IsTileType(tile, MP_INDUSTRY)) {
			Industry *i = Industry::GetByTile(tile);

			/* Ignore industry if it has a neutral station. It already can't be this station. */
			if (!_settings_game.station.serve_neutral_industries && i->neutral_station != nullptr) continue;

			i->stations_near.insert(this);

			/* Add if we can deliver to this industry as well */
			this->AddIndustryToDeliver(i, tile);
		}
	}
}

/**
 * Recomputes catchment of all stations.
 * This will additionally recompute nearby stations for all towns and industries.
 */
/* static */ void Station::RecomputeCatchmentForAll()
{
	for (Town *t : Town::Iterate()) { t->stations_near.clear(); }
	for (Industry *i : Industry::Iterate()) { i->stations_near.clear(); }
	for (Station *st : Station::Iterate()) { st->RecomputeCatchment(true); }
}

/************************************************************************/
/*                     StationRect implementation                       */
/************************************************************************/

StationRect::StationRect()
{
	this->MakeEmpty();
}

void StationRect::MakeEmpty()
{
	this->left = this->top = this->right = this->bottom = 0;
}

/**
 * Determines whether a given point (x, y) is within a certain distance of
 * the station rectangle.
 * @note x and y are in Tile coordinates
 * @param x X coordinate
 * @param y Y coordinate
 * @param distance The maximum distance a point may have (L1 norm)
 * @return true if the point is within distance tiles of the station rectangle
 */
bool StationRect::PtInExtendedRect(int x, int y, int distance) const
{
	return this->left - distance <= x && x <= this->right + distance &&
			this->top - distance <= y && y <= this->bottom + distance;
}

bool StationRect::IsEmpty() const
{
	return this->left == 0 || this->left > this->right || this->top > this->bottom;
}

CommandCost StationRect::BeforeAddTile(TileIndex tile, StationRectMode mode)
{
	int x = TileX(tile);
	int y = TileY(tile);
	if (this->IsEmpty()) {
		/* we are adding the first station tile */
		if (mode != ADD_TEST) {
			this->left = this->right = x;
			this->top = this->bottom = y;
		}
	} else if (!this->PtInExtendedRect(x, y)) {
		/* current rect is not empty and new point is outside this rect
		 * make new spread-out rectangle */
		Rect new_rect = {std::min(x, this->left), std::min(y, this->top), std::max(x, this->right), std::max(y, this->bottom)};

		/* check new rect dimensions against preset max */
		int w = new_rect.right - new_rect.left + 1;
		int h = new_rect.bottom - new_rect.top + 1;
		if (mode != ADD_FORCE && (w > _settings_game.station.station_spread || h > _settings_game.station.station_spread)) {
			assert(mode != ADD_TRY);
			return_cmd_error(STR_ERROR_STATION_TOO_SPREAD_OUT);
		}

		/* spread-out ok, return true */
		if (mode != ADD_TEST) {
			/* we should update the station rect */
			*this = new_rect;
		}
	} else {
		; // new point is inside the rect, we don't need to do anything
	}
	return CommandCost();
}

CommandCost StationRect::BeforeAddRect(TileIndex tile, int w, int h, StationRectMode mode)
{
	if (mode == ADD_FORCE || (w <= _settings_game.station.station_spread && h <= _settings_game.station.station_spread)) {
		/* Important when the old rect is completely inside the new rect, resp. the old one was empty. */
		CommandCost ret = this->BeforeAddTile(tile, mode);
		if (ret.Succeeded()) ret = this->BeforeAddTile(TILE_ADDXY(tile, w - 1, h - 1), mode);
		return ret;
	}
	return CommandCost();
}

/**
 * Check whether station tiles of the given station id exist in the given rectangle
 * @param st_id    Station ID to look for in the rectangle
 * @param left_a   Minimal tile X edge of the rectangle
 * @param top_a    Minimal tile Y edge of the rectangle
 * @param right_a  Maximal tile X edge of the rectangle (inclusive)
 * @param bottom_a Maximal tile Y edge of the rectangle (inclusive)
 * @return \c true if a station tile with the given \a st_id exists in the rectangle, \c false otherwise
 */
/* static */ bool StationRect::ScanForStationTiles(StationID st_id, int left_a, int top_a, int right_a, int bottom_a)
{
	TileArea ta(TileXY(left_a, top_a), TileXY(right_a, bottom_a));
	for (TileIndex tile : ta) {
		if (IsTileType(tile, MP_STATION) && GetStationIndex(tile) == st_id) return true;
	}

	return false;
}

bool StationRect::AfterRemoveTile(BaseStation *st, TileIndex tile)
{
	int x = TileX(tile);
	int y = TileY(tile);

	/* look if removed tile was on the bounding rect edge
	 * and try to reduce the rect by this edge
	 * do it until we have empty rect or nothing to do */
	for (;;) {
		/* check if removed tile is on rect edge */
		bool left_edge = (x == this->left);
		bool right_edge = (x == this->right);
		bool top_edge = (y == this->top);
		bool bottom_edge = (y == this->bottom);

		/* can we reduce the rect in either direction? */
		bool reduce_x = ((left_edge || right_edge) && !ScanForStationTiles(st->index, x, this->top, x, this->bottom));
		bool reduce_y = ((top_edge || bottom_edge) && !ScanForStationTiles(st->index, this->left, y, this->right, y));
		if (!(reduce_x || reduce_y)) break; // nothing to do (can't reduce)

		if (reduce_x) {
			/* reduce horizontally */
			if (left_edge) {
				/* move left edge right */
				this->left = x = x + 1;
			} else {
				/* move right edge left */
				this->right = x = x - 1;
			}
		}
		if (reduce_y) {
			/* reduce vertically */
			if (top_edge) {
				/* move top edge down */
				this->top = y = y + 1;
			} else {
				/* move bottom edge up */
				this->bottom = y = y - 1;
			}
		}

		if (left > right || top > bottom) {
			/* can't continue, if the remaining rectangle is empty */
			this->MakeEmpty();
			return true; // empty remaining rect
		}
	}
	return false; // non-empty remaining rect
}

bool StationRect::AfterRemoveRect(BaseStation *st, TileArea ta)
{
	assert(this->PtInExtendedRect(TileX(ta.tile), TileY(ta.tile)));
	assert(this->PtInExtendedRect(TileX(ta.tile) + ta.w - 1, TileY(ta.tile) + ta.h - 1));

	bool empty = this->AfterRemoveTile(st, ta.tile);
	if (ta.w != 1 || ta.h != 1) empty = empty || this->AfterRemoveTile(st, TILE_ADDXY(ta.tile, ta.w - 1, ta.h - 1));
	return empty;
}

StationRect& StationRect::operator = (const Rect &src)
{
	this->left = src.left;
	this->top = src.top;
	this->right = src.right;
	this->bottom = src.bottom;
	return *this;
}

/**
 * Calculates the maintenance cost of all airports of a company.
 * @param owner Company.
 * @return Total cost.
 */
Money AirportMaintenanceCost(Owner owner)
{
	Money total_cost = 0;

	for (const Station *st : Station::Iterate()) {
		if (st->owner == owner && (st->facilities & FACIL_AIRPORT)) {
			total_cost += _price[PR_INFRASTRUCTURE_AIRPORT] * st->airport.GetSpec()->maintenance_cost;
		}
	}
	/* 3 bits fraction for the maintenance cost factor. */
	return total_cost >> 3;
}

bool StationCompare::operator() (const Station *lhs, const Station *rhs) const
{
	return lhs->index < rhs->index;
}<|MERGE_RESOLUTION|>--- conflicted
+++ resolved
@@ -421,9 +421,8 @@
 	auto pos = std::find_if(this->industries_near.begin(), this->industries_near.end(), [&](const IndustryListEntry &e) { return e.industry->index == ind->index; });
 	if (pos != this->industries_near.end()) {
 		if (pos->distance > distance) {
-			auto node = this->industries_near.extract(pos);
-			node.value().distance = distance;
-			this->industries_near.insert(std::move(node));
+			this->industries_near.erase(pos);
+			this->industries_near.insert(IndustryListEntry{distance, ind});
 		}
 		return;
 	}
@@ -503,8 +502,7 @@
 		}
 		this->industry->stations_near.clear();
 		this->industry->stations_near.insert(this);
-<<<<<<< HEAD
-		this->industries_near.insert(this->industry);
+		this->industries_near.insert(IndustryListEntry{0, this->industry});
 
 		/* Loop finding all station tiles */
 		TileArea ta(TileXY(this->rect.left, this->rect.top), TileXY(this->rect.right, this->rect.bottom));
@@ -513,9 +511,6 @@
 			if (!IsTileType(tile, MP_STATION) || GetStationIndex(tile) != this->index) continue;
 			this->station_tiles++;
 		}
-=======
-		this->industries_near.insert(IndustryListEntry{0, this->industry});
->>>>>>> 0d8fbf64
 		return;
 	}
 
