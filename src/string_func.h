/*
 * This file is part of OpenTTD.
 * OpenTTD is free software; you can redistribute it and/or modify it under the terms of the GNU General Public License as published by the Free Software Foundation, version 2.
 * OpenTTD is distributed in the hope that it will be useful, but WITHOUT ANY WARRANTY; without even the implied warranty of MERCHANTABILITY or FITNESS FOR A PARTICULAR PURPOSE.
 * See the GNU General Public License for more details. You should have received a copy of the GNU General Public License along with OpenTTD. If not, see <http://www.gnu.org/licenses/>.
 */

/**
 * @file string_func.h Functions related to low-level strings.
 *
 * @note Be aware of "dangerous" string functions; string functions that
 * have behaviour that could easily cause buffer overruns and such:
 * - strncpy: does not '\0' terminate when input string is longer than
 *   the size of the output string. Use strecpy instead.
 * - [v]snprintf: returns the length of the string as it would be written
 *   when the output is large enough, so it can be more than the size of
 *   the buffer and than can underflow size_t (uint-ish) which makes all
 *   subsequent snprintf alikes write outside of the buffer. Use
 *   [v]seprintf instead; it will return the number of bytes actually
 *   added so no [v]seprintf will cause outside of bounds writes.
 * - [v]sprintf: does not bounds checking: use [v]seprintf instead.
 */

#ifndef STRING_FUNC_H
#define STRING_FUNC_H

#include <stdarg.h>
#include <iosfwd>

#include "core/bitmath_func.hpp"
#include "string_type.h"

char *strecat(char *dst, const char *src, const char *last) NOACCESS(3);
char *strecpy(char *dst, const char *src, const char *last, bool quiet_mode = false) NOACCESS(3);
char *stredup(const char *src, const char *last = nullptr) NOACCESS(2);

int CDECL seprintf(char *str, const char *last, const char *format, ...) WARN_FORMAT(3, 4) NOACCESS(2);
int CDECL vseprintf(char *str, const char *last, const char *format, va_list ap) WARN_FORMAT(3, 0) NOACCESS(2);

std::string CDECL stdstr_fmt(const char *str, ...) WARN_FORMAT(1, 2);
std::string stdstr_vfmt(const char *str, va_list va) WARN_FORMAT(1, 0);

char *StrMakeValidInPlace(char *str, const char *last, StringValidationSettings settings = SVS_REPLACE_WITH_QUESTION_MARK) NOACCESS(2);
[[nodiscard]] std::string StrMakeValid(std::string_view str, StringValidationSettings settings = SVS_REPLACE_WITH_QUESTION_MARK);
void StrMakeValidInPlace(char *str, StringValidationSettings settings = SVS_REPLACE_WITH_QUESTION_MARK);

const char *str_fix_scc_encoded(char *str, const char *last) NOACCESS(2);
void str_strip_colours(char *str);
std::string str_strip_all_scc(const char *str);
char *str_replace_wchar(char *str, const char *last, WChar find, WChar replace);
bool strtolower(char *str);
bool strtolower(std::string &str, std::string::size_type offs = 0);

[[nodiscard]] bool StrValid(const char *str, const char *last) NOACCESS(2);
void StrTrimInPlace(std::string &str);

[[nodiscard]] bool StrStartsWith(const std::string_view str, const std::string_view prefix);
[[nodiscard]] bool StrStartsWithIgnoreCase(std::string_view str, const std::string_view prefix);
[[nodiscard]] bool StrEndsWith(const std::string_view str, const std::string_view suffix);
[[nodiscard]] bool StrEndsWithIgnoreCase(std::string_view str, const std::string_view suffix);

[[nodiscard]] int StrCompareIgnoreCase(const std::string_view str1, const std::string_view str2);
[[nodiscard]] bool StrEqualsIgnoreCase(const std::string_view str1, const std::string_view str2);
[[nodiscard]] int StrNaturalCompare(std::string_view s1, std::string_view s2, bool ignore_garbage_at_front = false);

<<<<<<< HEAD
const char *StrConsumeToSeparator(std::string &result, const char *str);
=======
/** Case insensitive comparator for strings, for example for use in std::map. */
struct CaseInsensitiveComparator {
	bool operator()(const std::string_view s1, const std::string_view s2) const { return StrCompareIgnoreCase(s1, s2) < 0; }
};
>>>>>>> 3a03a12a

/**
 * Check if a string buffer is empty.
 *
 * @param s The pointer to the first element of the buffer
 * @return true if the buffer starts with the terminating null-character or
 *         if the given pointer points to nullptr else return false
 */
static inline bool StrEmpty(const char *s)
{
	return s == nullptr || s[0] == '\0';
}

/**
 * Get the length of a string, within a limited buffer.
 *
 * @param str The pointer to the first element of the buffer
 * @param maxlen The maximum size of the buffer
 * @return The length of the string
 */
static inline size_t ttd_strnlen(const char *str, size_t maxlen)
{
	const char *t;
	for (t = str; (size_t)(t - str) < maxlen && *t != '\0'; t++) {}
	return t - str;
}

char *md5sumToString(char *buf, const char *last, const uint8 md5sum[16]);

bool IsValidChar(WChar key, CharSetFilter afilter);

size_t Utf8Decode(WChar *c, const char *s);
size_t Utf8Encode(char *buf, WChar c);
size_t Utf8Encode(std::ostreambuf_iterator<char> &buf, WChar c);
size_t Utf8TrimString(char *s, size_t maxlen);


static inline WChar Utf8Consume(const char **s)
{
	WChar c;
	*s += Utf8Decode(&c, *s);
	return c;
}

template <class Titr>
static inline WChar Utf8Consume(Titr &s)
{
	WChar c;
	s += Utf8Decode(&c, &*s);
	return c;
}

/**
 * Return the length of a UTF-8 encoded character.
 * @param c Unicode character.
 * @return Length of UTF-8 encoding for character.
 */
static inline int8 Utf8CharLen(WChar c)
{
	if (c < 0x80)       return 1;
	if (c < 0x800)      return 2;
	if (c < 0x10000)    return 3;
	if (c < 0x110000)   return 4;

	/* Invalid valid, we encode as a '?' */
	return 1;
}


/**
 * Return the length of an UTF-8 encoded value based on a single char. This
 * char should be the first byte of the UTF-8 encoding. If not, or encoding
 * is invalid, return value is 0
 * @param c char to query length of
 * @return requested size
 */
static inline int8 Utf8EncodedCharLen(char c)
{
	if (GB(c, 3, 5) == 0x1E) return 4;
	if (GB(c, 4, 4) == 0x0E) return 3;
	if (GB(c, 5, 3) == 0x06) return 2;
	if (GB(c, 7, 1) == 0x00) return 1;

	/* Invalid UTF8 start encoding */
	return 0;
}


/* Check if the given character is part of a UTF8 sequence */
static inline bool IsUtf8Part(char c)
{
	return GB(c, 6, 2) == 2;
}

/**
 * Retrieve the previous UNICODE character in an UTF-8 encoded string.
 * @param s char pointer pointing to (the first char of) the next character
 * @return a pointer in 's' to the previous UNICODE character's first byte
 * @note The function should not be used to determine the length of the previous
 * encoded char because it might be an invalid/corrupt start-sequence
 */
static inline char *Utf8PrevChar(char *s)
{
	char *ret = s;
	while (IsUtf8Part(*--ret)) {}
	return ret;
}

static inline const char *Utf8PrevChar(const char *s)
{
	const char *ret = s;
	while (IsUtf8Part(*--ret)) {}
	return ret;
}

size_t Utf8StringLength(const char *s);
size_t Utf8StringLength(const std::string &str);

/**
 * Is the given character a lead surrogate code point?
 * @param c The character to test.
 * @return True if the character is a lead surrogate code point.
 */
static inline bool Utf16IsLeadSurrogate(uint c)
{
	return c >= 0xD800 && c <= 0xDBFF;
}

/**
 * Is the given character a lead surrogate code point?
 * @param c The character to test.
 * @return True if the character is a lead surrogate code point.
 */
static inline bool Utf16IsTrailSurrogate(uint c)
{
	return c >= 0xDC00 && c <= 0xDFFF;
}

/**
 * Convert an UTF-16 surrogate pair to the corresponding Unicode character.
 * @param lead Lead surrogate code point.
 * @param trail Trail surrogate code point.
 * @return Decoded Unicode character.
 */
static inline WChar Utf16DecodeSurrogate(uint lead, uint trail)
{
	return 0x10000 + (((lead - 0xD800) << 10) | (trail - 0xDC00));
}

/**
 * Decode an UTF-16 character.
 * @param c Pointer to one or two UTF-16 code points.
 * @return Decoded Unicode character.
 */
static inline WChar Utf16DecodeChar(const uint16 *c)
{
	if (Utf16IsLeadSurrogate(c[0])) {
		return Utf16DecodeSurrogate(c[0], c[1]);
	} else {
		return *c;
	}
}

/**
 * Is the given character a text direction character.
 * @param c The character to test.
 * @return true iff the character is used to influence
 *         the text direction.
 */
static inline bool IsTextDirectionChar(WChar c)
{
	switch (c) {
		case CHAR_TD_LRM:
		case CHAR_TD_RLM:
		case CHAR_TD_LRE:
		case CHAR_TD_RLE:
		case CHAR_TD_LRO:
		case CHAR_TD_RLO:
		case CHAR_TD_PDF:
			return true;

		default:
			return false;
	}
}

static inline bool IsPrintable(WChar c)
{
	if (c < 0x20)   return false;
	if (c < 0xE000) return true;
	if (c < 0xE200) return false;
	return true;
}

/**
 * Check whether UNICODE character is whitespace or not, i.e. whether
 * this is a potential line-break character.
 * @param c UNICODE character to check
 * @return a boolean value whether 'c' is a whitespace character or not
 * @see http://www.fileformat.info/info/unicode/category/Zs/list.htm
 */
static inline bool IsWhitespace(WChar c)
{
	return c == 0x0020 /* SPACE */ || c == 0x3000; /* IDEOGRAPHIC SPACE */
}

/* Needed for NetBSD version (so feature) testing */
#if defined(__NetBSD__) || defined(__FreeBSD__)
#include <sys/param.h>
#endif

/* strcasestr is available for _GNU_SOURCE, BSD and some Apple */
#if defined(_GNU_SOURCE) || (defined(__BSD_VISIBLE) && __BSD_VISIBLE) || (defined(__APPLE__) && (!defined(_POSIX_C_SOURCE) || defined(_DARWIN_C_SOURCE))) || defined(_NETBSD_SOURCE)
#	undef DEFINE_STRCASESTR
#else
#	define DEFINE_STRCASESTR
char *strcasestr(const char *haystack, const char *needle);
#endif /* strcasestr is available */

#endif /* STRING_FUNC_H */<|MERGE_RESOLUTION|>--- conflicted
+++ resolved
@@ -63,14 +63,10 @@
 [[nodiscard]] bool StrEqualsIgnoreCase(const std::string_view str1, const std::string_view str2);
 [[nodiscard]] int StrNaturalCompare(std::string_view s1, std::string_view s2, bool ignore_garbage_at_front = false);
 
-<<<<<<< HEAD
-const char *StrConsumeToSeparator(std::string &result, const char *str);
-=======
 /** Case insensitive comparator for strings, for example for use in std::map. */
 struct CaseInsensitiveComparator {
 	bool operator()(const std::string_view s1, const std::string_view s2) const { return StrCompareIgnoreCase(s1, s2) < 0; }
 };
->>>>>>> 3a03a12a
 
 /**
  * Check if a string buffer is empty.
