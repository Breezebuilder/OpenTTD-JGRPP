--- conflicted
+++ resolved
@@ -663,15 +663,9 @@
 	case GFX_PLASTIC_FOUNTAIN_ANIMATED_3: case GFX_PLASTIC_FOUNTAIN_ANIMATED_4:
 	case GFX_PLASTIC_FOUNTAIN_ANIMATED_5: case GFX_PLASTIC_FOUNTAIN_ANIMATED_6:
 	case GFX_PLASTIC_FOUNTAIN_ANIMATED_7: case GFX_PLASTIC_FOUNTAIN_ANIMATED_8:
-<<<<<<< HEAD
 		if ((_scaled_tick_counter & 3) == 0) {
-			IndustryGfx gfx = GetIndustryGfx(tile);
-
-=======
-		if ((_tick_counter & 3) == 0) {
->>>>>>> 5a4f0498
-			gfx = (gfx < 155) ? gfx + 1 : 148;
-			SetIndustryGfx(tile, gfx);
+			IndustryGfx new_gfx = (gfx < 155) ? gfx + 1 : 148;
+			SetIndustryGfx(tile, new_gfx);
 			MarkTileDirtyByTile(tile, VMDF_NOT_MAP_MODE);
 		}
 		break;
@@ -1533,23 +1527,15 @@
 
 				/* Clear the tiles as OWNER_TOWN to not affect town rating, and to not clear protected buildings */
 				Backup<CompanyID> cur_company(_current_company, OWNER_TOWN, FILE_LINE);
-<<<<<<< HEAD
 				CommandCost ret = DoCommand(cur_tile, 0, 0, DC_NONE, CMD_LANDSCAPE_CLEAR);
-=======
-				ret = Command<CMD_LANDSCAPE_CLEAR>::Do(DC_NONE, cur_tile);
->>>>>>> 5a4f0498
 				cur_company.Restore();
 
 				if (ret.Failed()) return ret;
 			} else {
 				/* Clear the tiles, but do not affect town ratings */
-<<<<<<< HEAD
 				DoCommandFlag flags = DC_AUTO | DC_NO_TEST_TOWN_RATING | DC_NO_MODIFY_TOWN_RATING;
 				if ((ind_behav & INDUSTRYBEH_BUILT_ONWATER) && IsWaterTile(cur_tile)) flags |= DC_ALLOW_REMOVE_WATER;
 				CommandCost ret = DoCommand(cur_tile, 0, 0, flags, CMD_LANDSCAPE_CLEAR);
-=======
-				ret = Command<CMD_LANDSCAPE_CLEAR>::Do(DC_AUTO | DC_NO_TEST_TOWN_RATING | DC_NO_MODIFY_TOWN_RATING, cur_tile);
->>>>>>> 5a4f0498
 				if (ret.Failed()) return ret;
 			}
 		}
