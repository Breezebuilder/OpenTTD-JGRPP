/*
 * This file is part of OpenTTD.
 * OpenTTD is free software; you can redistribute it and/or modify it under the terms of the GNU General Public License as published by the Free Software Foundation, version 2.
 * OpenTTD is distributed in the hope that it will be useful, but WITHOUT ANY WARRANTY; without even the implied warranty of MERCHANTABILITY or FITNESS FOR A PARTICULAR PURPOSE.
 * See the GNU General Public License for more details. You should have received a copy of the GNU General Public License along with OpenTTD. If not, see <http://www.gnu.org/licenses/>.
 */

/** @file town.h Base of the town class. */

#ifndef TOWN_H
#define TOWN_H

#include "viewport_type.h"
#include "town_map.h"
#include "subsidy_type.h"
#include "newgrf_storage.h"
#include "cargotype.h"
<<<<<<< HEAD
#include "tilematrix_type.hpp"
#include "openttd.h"
#include "table/strings.h"
#include "company_func.h"
#include "core/tinystring_type.hpp"
=======
>>>>>>> 7fd7b515
#include <list>
#include <memory>

template <typename T>
struct BuildingCounts {
	T id_count[NUM_HOUSES];
	T class_count[HOUSE_CLASS_MAX];
};

static const uint CUSTOM_TOWN_NUMBER_DIFFICULTY  = 4; ///< value for custom town number in difficulty settings
static const uint CUSTOM_TOWN_MAX_NUMBER = 5000;  ///< this is the maximum number of towns a user can specify in customisation

static const TownID INVALID_TOWN = 0xFFFF;

static const uint TOWN_GROWTH_WINTER = 0xFFFFFFFE; ///< The town only needs this cargo in the winter (any amount)
static const uint TOWN_GROWTH_DESERT = 0xFFFFFFFF; ///< The town needs the cargo for growth when on desert (any amount)
static const uint16 TOWN_GROWTH_RATE_NONE = 0xFFFF; ///< Special value for Town::growth_rate to disable town growth.
static const uint16 MAX_TOWN_GROWTH_TICKS = 930; ///< Max amount of original town ticks that still fit into uint16, about equal to UINT16_MAX / TOWN_GROWTH_TICKS but slightly less to simplify calculations

typedef Pool<Town, TownID, 64, 64000> TownPool;
extern TownPool _town_pool;

/** Data structure with cached data of towns. */
struct TownCache {
	uint32 num_houses;                        ///< Amount of houses
	uint32 population;                        ///< Current population of people
	TrackedViewportSign sign;                 ///< Location of name sign, UpdateVirtCoord updates this
	PartOfSubsidy part_of_subsidy;            ///< Is this town a source/destination of a subsidy?
	uint32 squared_town_zone_radius[HZB_END]; ///< UpdateTownRadius updates this given the house count
	BuildingCounts<uint16> building_counts;   ///< The number of each type of building in the town
};

/** Town data structure. */
struct Town : TownPool::PoolItem<&_town_pool> {
	TileIndex xy;                  ///< town center tile

	TownCache cache; ///< Container for all cacheable data.

	/* Town name */
	uint32 townnamegrfid;
	uint16 townnametype;
	uint32 townnameparts;
	TinyString name;                 ///< Custom town name. If empty, the town was not renamed and uses the generated name.
	mutable std::string cached_name; ///< NOSAVE: Cache of the resolved name of the town, if not using a custom town name

	byte flags;                    ///< See #TownFlags.

	uint16 noise_reached;          ///< level of noise that all the airports are generating

	CompanyMask statues;           ///< which companies have a statue?

	/* Company ratings. */
	CompanyMask have_ratings;      ///< which companies have a rating
	uint8 unwanted[MAX_COMPANIES]; ///< how many months companies aren't wanted by towns (bribe)
	CompanyID exclusivity;         ///< which company has exclusivity
	uint8 exclusive_counter;       ///< months till the exclusivity expires
	int16 ratings[MAX_COMPANIES];  ///< ratings of each company for this town
	StringID town_label;           ///< Label dependent on _local_company rating.

	TransportedCargoStat<uint32> supplied[NUM_CARGO]; ///< Cargo statistics about supplied cargo.
	TransportedCargoStat<uint16> received[NUM_TE];    ///< Cargo statistics about received cargotypes.
	uint32 goal[NUM_TE];                              ///< Amount of cargo required for the town to grow.

	std::string text; ///< General text with additional information.

	inline byte GetPercentTransported(CargoID cid) const { return this->supplied[cid].old_act * 256 / (this->supplied[cid].old_max + 1); }

<<<<<<< HEAD
	/* Cargo production and acceptance stats. */
	CargoTypes cargo_produced;       ///< Bitmap of all cargoes produced by houses in this town.
	AcceptanceMatrix cargo_accepted; ///< Bitmap of cargoes accepted by houses for each 4*4 (really 12*12) map square of the town.
	CargoTypes cargo_accepted_total; ///< NOSAVE: Bitmap of all cargoes accepted by houses in this town.
=======
>>>>>>> 7fd7b515
	StationList stations_near;       ///< NOSAVE: List of nearby stations.

	uint16 time_until_rebuild;       ///< time until we rebuild a house

	uint16 grow_counter;             ///< counter to count when to grow, value is smaller than or equal to growth_rate
	uint16 growth_rate;              ///< town growth rate

	byte fund_buildings_months;      ///< fund buildings program in action?
	byte road_build_months;          ///< fund road reconstruction in action?

	bool larger_town;                ///< if this is a larger town and should grow more quickly
	TownLayout layout;               ///< town specific road layout

	bool show_zone;                  ///< NOSAVE: mark town to show the local authority zone in the viewports

	std::list<PersistentStorage *> psa_list;

	/**
	 * Creates a new town.
	 * @param tile center tile of the town
	 */
	Town(TileIndex tile = INVALID_TILE) : xy(tile) { }

	/** Destroy the town. */
	~Town();

	void InitializeLayout(TownLayout layout);

	void UpdateLabel();

	/**
	 * Returns the correct town label, based on rating.
	 */
	inline StringID Label() const{
		if (!(_game_mode == GM_EDITOR) && (_local_company < MAX_COMPANIES)) {
			return (_settings_client.gui.population_in_label ? STR_VIEWPORT_TOWN_POP_VERY_POOR_RATING : STR_VIEWPORT_TOWN_VERY_POOR_RATING) + this->town_label;
		} else {
			return _settings_client.gui.population_in_label ? STR_VIEWPORT_TOWN_POP : STR_VIEWPORT_TOWN;
		}
	}

	/**
	 * Returns the correct town small label, based on rating.
	 */
	inline StringID SmallLabel() const{
		if (!(_game_mode == GM_EDITOR) && (_local_company < MAX_COMPANIES)) {
			return STR_VIEWPORT_TOWN_TINY_VERY_POOR_RATING + this->town_label;
		} else {
			return STR_VIEWPORT_TOWN_TINY_WHITE;
		}
	}

	/**
	 * Calculate the max town noise.
	 * The value is counted using the population divided by the content of the
	 * entry in town_noise_population corresponding to the town's tolerance.
	 * @return the maximum noise level the town will tolerate.
	 */
	inline uint16 MaxTownNoise() const
	{
		if (this->cache.population == 0) return 0; // no population? no noise

		/* 3 is added (the noise of the lowest airport), so the  user can at least build a small airfield. */
		return (this->cache.population / _settings_game.economy.town_noise_population[_settings_game.difficulty.town_council_tolerance]) + 3;
	}

	void UpdateVirtCoord();

	inline const char *GetCachedName() const
	{
		if (!this->name.empty()) return this->name.c_str();
		if (this->cached_name.empty()) this->FillCachedName();
		return this->cached_name.c_str();
	}

	static inline Town *GetByTile(TileIndex tile)
	{
		return Town::Get(GetTownIndex(tile));
	}

	static Town *GetRandom();
	static void PostDestructor(size_t index);

private:
	void FillCachedName() const;
};

uint32 GetWorldPopulation();

void UpdateAllTownVirtCoords();
void ClearAllTownCachedNames();
void ShowTownViewWindow(TownID town);
void ExpandTown(Town *t);

void RebuildTownKdtree();


/**
 * Action types that a company must ask permission for to a town authority.
 * @see CheckforTownRating
 */
enum TownRatingCheckType {
	ROAD_REMOVE         = 0,      ///< Removal of a road owned by the town.
	TUNNELBRIDGE_REMOVE = 1,      ///< Removal of a tunnel or bridge owned by the towb.
	TOWN_RATING_CHECK_TYPE_COUNT, ///< Number of town checking action types.
};

/** Special values for town list window for the data parameter of #InvalidateWindowData. */
enum TownDirectoryInvalidateWindowData {
	TDIWD_FORCE_REBUILD,
	TDIWD_POPULATION_CHANGE,
	TDIWD_FORCE_RESORT,
};

/**
 * This enum is used in conjunction with town->flags.
 * IT simply states what bit is used for.
 * It is pretty unrealistic (IMHO) to only have one church/stadium
 * per town, NO MATTER the population of it.
 * And there are 5 more bits available on flags...
 */
enum TownFlags {
	TOWN_IS_GROWING     = 0,   ///< Conditions for town growth are met. Grow according to Town::growth_rate.
	TOWN_HAS_CHURCH     = 1,   ///< There can be only one church by town.
	TOWN_HAS_STADIUM    = 2,   ///< There can be only one stadium by town.
	TOWN_CUSTOM_GROWTH  = 3,   ///< Growth rate is controlled by GS.
};

CommandCost CheckforTownRating(DoCommandFlag flags, Town *t, TownRatingCheckType type);


TileIndexDiff GetHouseNorthPart(HouseID &house);

Town *CalcClosestTownFromTile(TileIndex tile, uint threshold = UINT_MAX);

void ResetHouses();

void ClearTownHouse(Town *t, TileIndex tile);
void UpdateTownMaxPass(Town *t);
void UpdateTownRadius(Town *t);
CommandCost CheckIfAuthorityAllowsNewStation(TileIndex tile, DoCommandFlag flags);
Town *ClosestTownFromTile(TileIndex tile, uint threshold);
void ChangeTownRating(Town *t, int add, int max, DoCommandFlag flags);
HouseZonesBits TryGetTownRadiusGroup(const Town *t, TileIndex tile);
HouseZonesBits GetTownRadiusGroup(const Town *t, TileIndex tile);
void SetTownRatingTestMode(bool mode);
uint GetMaskOfTownActions(int *nump, CompanyID cid, const Town *t);
bool GenerateTowns(TownLayout layout);
const CargoSpec *FindFirstCargoWithTownEffect(TownEffect effect);

/** Town actions of a company. */
enum TownActions {
	TACT_NONE             = 0x00, ///< Empty action set.

	TACT_ADVERTISE_SMALL  = 0x01, ///< Small advertising campaign.
	TACT_ADVERTISE_MEDIUM = 0x02, ///< Medium advertising campaign.
	TACT_ADVERTISE_LARGE  = 0x04, ///< Large advertising campaign.
	TACT_ROAD_REBUILD     = 0x08, ///< Rebuild the roads.
	TACT_BUILD_STATUE     = 0x10, ///< Build a statue.
	TACT_FUND_BUILDINGS   = 0x20, ///< Fund new buildings.
	TACT_BUY_RIGHTS       = 0x40, ///< Buy exclusive transport rights.
	TACT_BRIBE            = 0x80, ///< Try to bribe the council.

	TACT_COUNT            = 8,    ///< Number of available town actions.

	TACT_ADVERTISE        = TACT_ADVERTISE_SMALL | TACT_ADVERTISE_MEDIUM | TACT_ADVERTISE_LARGE, ///< All possible advertising actions.
	TACT_CONSTRUCTION     = TACT_ROAD_REBUILD | TACT_BUILD_STATUE | TACT_FUND_BUILDINGS,         ///< All possible construction actions.
	TACT_FUNDS            = TACT_BUY_RIGHTS | TACT_BRIBE,                                        ///< All possible funding actions.
	TACT_ALL              = TACT_ADVERTISE | TACT_CONSTRUCTION | TACT_FUNDS,                     ///< All possible actions.
};
DECLARE_ENUM_AS_BIT_SET(TownActions)

extern const byte _town_action_costs[TACT_COUNT];
extern TownID _new_town_id;

/**
 * Set the default name for a depot/waypoint
 * @tparam T The type/class to make a default name for
 * @param obj The object/instance we want to find the name for
 */
template <class T>
void MakeDefaultName(T *obj)
{
	/* We only want to set names if it hasn't been set before, or when we're calling from afterload. */
	assert(obj->name.empty() || obj->town_cn == UINT16_MAX);

	obj->town = ClosestTownFromTile(obj->xy, UINT_MAX);

	/* Find first unused number belonging to this town. This can never fail,
	 * as long as there can be at most 65535 waypoints/depots in total.
	 *
	 * This does 'n * m' search, but with 32bit 'used' bitmap, it needs at
	 * most 'n * (1 + ceil(m / 32))' steps (n - number of waypoints in pool,
	 * m - number of waypoints near this town).
	 * Usually, it needs only 'n' steps.
	 *
	 * If it wasn't using 'used' and 'idx', it would just search for increasing 'next',
	 * but this way it is faster */

	uint32 used = 0; // bitmap of used waypoint numbers, sliding window with 'next' as base
	uint32 next = 0; // first number in the bitmap
	uint32 idx  = 0; // index where we will stop
	uint32 cid  = 0; // current index, goes to T::GetPoolSize()-1, then wraps to 0

	do {
		T *lobj = T::GetIfValid(cid);

		/* check only valid waypoints... */
		if (lobj != nullptr && obj != lobj) {
			/* only objects within the same city and with the same type */
			if (lobj->town == obj->town && lobj->IsOfType(obj)) {
				/* if lobj->town_cn < next, uint will overflow to '+inf' */
				uint i = (uint)lobj->town_cn - next;

				if (i < 32) {
					SetBit(used, i); // update bitmap
					if (i == 0) {
						/* shift bitmap while the lowest bit is '1';
						 * increase the base of the bitmap too */
						do {
							used >>= 1;
							next++;
						} while (HasBit(used, 0));
						/* when we are at 'idx' again at end of the loop and
						 * 'next' hasn't changed, then no object had town_cn == next,
						 * so we can safely use it */
						idx = cid;
					}
				}
			}
		}

		cid++;
		if (cid == T::GetPoolSize()) cid = 0; // wrap to zero...
	} while (cid != idx);

	obj->town_cn = (uint16)next; // set index...
}

/*
 * Converts original town ticks counters to plain game ticks. Note that
 * tick 0 is a valid tick so actual amount is one more than the counter value.
 */
static inline uint16 TownTicksToGameTicks(uint16 ticks) {
	return (min(ticks, MAX_TOWN_GROWTH_TICKS) + 1) * TOWN_GROWTH_TICKS - 1;
}


RoadType GetTownRoadType(const Town *t);

#endif /* TOWN_H */<|MERGE_RESOLUTION|>--- conflicted
+++ resolved
@@ -15,14 +15,10 @@
 #include "subsidy_type.h"
 #include "newgrf_storage.h"
 #include "cargotype.h"
-<<<<<<< HEAD
-#include "tilematrix_type.hpp"
 #include "openttd.h"
 #include "table/strings.h"
 #include "company_func.h"
 #include "core/tinystring_type.hpp"
-=======
->>>>>>> 7fd7b515
 #include <list>
 #include <memory>
 
@@ -90,13 +86,6 @@
 
 	inline byte GetPercentTransported(CargoID cid) const { return this->supplied[cid].old_act * 256 / (this->supplied[cid].old_max + 1); }
 
-<<<<<<< HEAD
-	/* Cargo production and acceptance stats. */
-	CargoTypes cargo_produced;       ///< Bitmap of all cargoes produced by houses in this town.
-	AcceptanceMatrix cargo_accepted; ///< Bitmap of cargoes accepted by houses for each 4*4 (really 12*12) map square of the town.
-	CargoTypes cargo_accepted_total; ///< NOSAVE: Bitmap of all cargoes accepted by houses in this town.
-=======
->>>>>>> 7fd7b515
 	StationList stations_near;       ///< NOSAVE: List of nearby stations.
 
 	uint16 time_until_rebuild;       ///< time until we rebuild a house
