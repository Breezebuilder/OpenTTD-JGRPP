/* $Id$ */

/*
 * This file is part of OpenTTD.
 * OpenTTD is free software; you can redistribute it and/or modify it under the terms of the GNU General Public License as published by the Free Software Foundation, version 2.
 * OpenTTD is distributed in the hope that it will be useful, but WITHOUT ANY WARRANTY; without even the implied warranty of MERCHANTABILITY or FITNESS FOR A PARTICULAR PURPOSE.
 * See the GNU General Public License for more details. You should have received a copy of the GNU General Public License along with OpenTTD. If not, see <http://www.gnu.org/licenses/>.
 */

/** @file order_base.h Base class for orders. */

#ifndef ORDER_BASE_H
#define ORDER_BASE_H

#include "order_type.h"
#include "core/pool_type.hpp"
#include "core/bitmath_func.hpp"
#include "cargo_type.h"
#include "depot_type.h"
#include "station_type.h"
#include "vehicle_type.h"
#include "date_type.h"

typedef Pool<Order, OrderID, 256, 64000> OrderPool;
typedef Pool<OrderList, OrderListID, 128, 64000> OrderListPool;
extern OrderPool _order_pool;
extern OrderListPool _orderlist_pool;

/* If you change this, keep in mind that it is saved on 3 places:
 * - Load_ORDR, all the global orders
 * - Vehicle -> current_order
 * - REF_ORDER (all REFs are currently limited to 16 bits!!)
 */
struct Order : OrderPool::PoolItem<&_order_pool> {
private:
	friend const struct SaveLoad *GetVehicleDescription(VehicleType vt); ///< Saving and loading the current order of vehicles.
	friend void Load_VEHS();                                             ///< Loading of ancient vehicles.
	friend const struct SaveLoad *GetOrderDescription();                 ///< Saving and loading of orders.

	uint8 type;           ///< The type of order + non-stop flags
	uint8 flags;          ///< Load/unload types, depot order/action types.
	DestinationID dest;   ///< The destination of the order.

	CargoID refit_cargo;  ///< Refit CargoID

<<<<<<< HEAD
	uint8 occupancy;     ///< Estimate of vehicle occupancy on departure, for the current order, 0 indicates invalid, 1 - 101 indicate 0 - 100%
=======
	int8 jump_counter;    ///< Counter for the 'jump xx% of times' option
>>>>>>> 77bcd5f2

	uint16 wait_time;    ///< How long in ticks to wait at the destination.
	uint16 travel_time;  ///< How long in ticks the journey to this destination should take.
	uint16 max_speed;    ///< How fast the vehicle may go on the way to the destination.

public:
	Order *next;          ///< Pointer to next order. If NULL, end of list

	Order() : refit_cargo(CT_NO_REFIT), max_speed(UINT16_MAX) {}
	~Order();

	Order(uint32 packed);

	/**
	 * Check whether this order is of the given type.
	 * @param type the type to check against.
	 * @return true if the order matches.
	 */
	inline bool IsType(OrderType type) const { return this->GetType() == type; }

	/**
	 * Get the type of order of this order.
	 * @return the order type.
	 */
	inline OrderType GetType() const { return (OrderType)GB(this->type, 0, 4); }

	void Free();

	void MakeGoToStation(StationID destination);
	void MakeGoToDepot(DepotID destination, OrderDepotTypeFlags order, OrderNonStopFlags non_stop_type = ONSF_NO_STOP_AT_INTERMEDIATE_STATIONS, OrderDepotActionFlags action = ODATF_SERVICE_ONLY, CargoID cargo = CT_NO_REFIT);
	void MakeGoToWaypoint(StationID destination);
	void MakeLoading(bool ordered);
	void MakeLeaveStation();
	void MakeDummy();
	void MakeConditional(VehicleOrderID order);
	void MakeImplicit(StationID destination);
	void MakeWaiting();

	/**
	 * Is this a 'goto' order with a real destination?
	 * @return True if the type is either #OT_GOTO_WAYPOINT, #OT_GOTO_DEPOT or #OT_GOTO_STATION.
	 */
	inline bool IsGotoOrder() const
	{
		return IsType(OT_GOTO_WAYPOINT) || IsType(OT_GOTO_DEPOT) || IsType(OT_GOTO_STATION);
	}

	/**
	 * Gets the destination of this order.
	 * @pre IsType(OT_GOTO_WAYPOINT) || IsType(OT_GOTO_DEPOT) || IsType(OT_GOTO_STATION).
	 * @return the destination of the order.
	 */
	inline DestinationID GetDestination() const { return this->dest; }

	/**
	 * Sets the destination of this order.
	 * @param destination the new destination of the order.
	 * @pre IsType(OT_GOTO_WAYPOINT) || IsType(OT_GOTO_DEPOT) || IsType(OT_GOTO_STATION).
	 */
	inline void SetDestination(DestinationID destination) { this->dest = destination; }

	/**
	 * Is this order a refit order.
	 * @pre IsType(OT_GOTO_DEPOT) || IsType(OT_GOTO_STATION)
	 * @return true if a refit should happen.
	 */
	inline bool IsRefit() const { return this->refit_cargo < NUM_CARGO || this->refit_cargo == CT_AUTO_REFIT; }

	/**
	 * Is this order a auto-refit order.
	 * @pre IsType(OT_GOTO_DEPOT) || IsType(OT_GOTO_STATION)
	 * @return true if a auto-refit should happen.
	 */
	inline bool IsAutoRefit() const { return this->refit_cargo == CT_AUTO_REFIT; }

	/**
	 * Get the cargo to to refit to.
	 * @pre IsType(OT_GOTO_DEPOT) || IsType(OT_GOTO_STATION)
	 * @return the cargo type.
	 */
	inline CargoID GetRefitCargo() const { return this->refit_cargo; }

	void SetRefit(CargoID cargo);

	/**
	 * Update the jump_counter of this order.
	 * @param the jump chance in %.
	 * @return whether to jump or not.
	 * @pre IsType(OT_CONDITIONAL) && this->GetConditionVariable() == OCV_PERCENT.
	 */
	bool UpdateJumpCounter(uint8 percent);

	/** How must the consist be loaded? */
	inline OrderLoadFlags GetLoadType() const { return (OrderLoadFlags)GB(this->flags, 4, 3); }
	/** How must the consist be unloaded? */
	inline OrderUnloadFlags GetUnloadType() const { return (OrderUnloadFlags)GB(this->flags, 0, 3); }
	/** At which stations must we stop? */
	inline OrderNonStopFlags GetNonStopType() const { return (OrderNonStopFlags)GB(this->type, 6, 2); }
	/** Where must we stop at the platform? */
	inline OrderStopLocation GetStopLocation() const { return (OrderStopLocation)GB(this->type, 4, 2); }
	/** What caused us going to the depot? */
	inline OrderDepotTypeFlags GetDepotOrderType() const { return (OrderDepotTypeFlags)GB(this->flags, 0, 3); }
	/** What are we going to do when in the depot. */
	inline OrderDepotActionFlags GetDepotActionType() const { return (OrderDepotActionFlags)GB(this->flags, 4, 3); }
	/** What variable do we have to compare? */
	inline OrderConditionVariable GetConditionVariable() const { return (OrderConditionVariable)GB(this->dest, 11, 5); }
	/** What is the comparator to use? */
	inline OrderConditionComparator GetConditionComparator() const { return (OrderConditionComparator)GB(this->type, 5, 3); }
	/** Get the order to skip to. */
	inline VehicleOrderID GetConditionSkipToOrder() const { return this->flags; }
	/** Get the value to base the skip on. */
	inline uint16 GetConditionValue() const { return GB(this->dest, 0, 11); }

	/** Set how the consist must be loaded. */
	inline void SetLoadType(OrderLoadFlags load_type) { SB(this->flags, 4, 3, load_type); }
	/** Set how the consist must be unloaded. */
	inline void SetUnloadType(OrderUnloadFlags unload_type) { SB(this->flags, 0, 3, unload_type); }
	/** Set whether we must stop at stations or not. */
	inline void SetNonStopType(OrderNonStopFlags non_stop_type) { SB(this->type, 6, 2, non_stop_type); }
	/** Set where we must stop at the platform. */
	inline void SetStopLocation(OrderStopLocation stop_location) { SB(this->type, 4, 2, stop_location); }
	/** Set the cause to go to the depot. */
	inline void SetDepotOrderType(OrderDepotTypeFlags depot_order_type) { SB(this->flags, 0, 3, depot_order_type); }
	/** Set what we are going to do in the depot. */
	inline void SetDepotActionType(OrderDepotActionFlags depot_service_type) { SB(this->flags, 4, 3, depot_service_type); }
	/** Set variable we have to compare. */
	inline void SetConditionVariable(OrderConditionVariable condition_variable) { SB(this->dest, 11, 5, condition_variable); }
	/** Set the comparator to use. */
	inline void SetConditionComparator(OrderConditionComparator condition_comparator) { SB(this->type, 5, 3, condition_comparator); }
	/** Get the order to skip to. */
	inline void SetConditionSkipToOrder(VehicleOrderID order_id) { this->flags = order_id; }
	/** Set the value to base the skip on. */
	inline void SetConditionValue(uint16 value) { SB(this->dest, 0, 11, value); }

	/* As conditional orders write their "skip to" order all over the flags, we cannot check the
	 * flags to find out if timetabling is enabled. However, as conditional orders are never
	 * autofilled we can be sure that any non-zero values for their wait_time and travel_time are
	 * explicitly set (but travel_time is actually unused for conditionals). */

	/** Does this order have an explicit wait time set? */
	inline bool IsWaitTimetabled() const { return this->IsType(OT_CONDITIONAL) ? this->wait_time > 0 : HasBit(this->flags, 3); }
	/** Does this order have an explicit travel time set? */
	inline bool IsTravelTimetabled() const { return this->IsType(OT_CONDITIONAL) ? this->travel_time > 0 : HasBit(this->flags, 7); }

	/** Get the time in ticks a vehicle should wait at the destination or 0 if it's not timetabled. */
	inline uint16 GetTimetabledWait() const { return this->IsWaitTimetabled() ? this->wait_time : 0; }
	/** Get the time in ticks a vehicle should take to reach the destination or 0 if it's not timetabled. */
	inline uint16 GetTimetabledTravel() const { return this->IsTravelTimetabled() ? this->travel_time : 0; }
	/** Get the time in ticks a vehicle will probably wait at the destination (timetabled or not). */
	inline uint16 GetWaitTime() const { return this->wait_time; }
	/** Get the time in ticks a vehicle will probably take to reach the destination (timetabled or not). */
	inline uint16 GetTravelTime() const { return this->travel_time; }

	/**
	 * Get the maxmimum speed in km-ish/h a vehicle is allowed to reach on the way to the
	 * destination.
	 * @return maximum speed.
	 */
	inline uint16 GetMaxSpeed() const { return this->max_speed; }

	/** Set if the wait time is explicitly timetabled (unless the order is conditional). */
	inline void SetWaitTimetabled(bool timetabled) { if (!this->IsType(OT_CONDITIONAL)) SB(this->flags, 3, 1, timetabled ? 1 : 0); }
	/** Set if the travel time is explicitly timetabled (unless the order is conditional). */
	inline void SetTravelTimetabled(bool timetabled) { if (!this->IsType(OT_CONDITIONAL)) SB(this->flags, 7, 1, timetabled ? 1 : 0); }

	/**
	 * Set the time in ticks to wait at the destination.
	 * @param time Time to set as wait time.
	 */
	inline void SetWaitTime(uint16 time) { this->wait_time = time;  }

	/**
	 * Set the time in ticks to take for travelling to the destination.
	 * @param time Time to set as travel time.
	 */
	inline void SetTravelTime(uint16 time) { this->travel_time = time; }

	/**
	 * Set the maxmimum speed in km-ish/h a vehicle is allowed to reach on the way to the
	 * destination.
	 * @param speed Speed to be set.
	 */
	inline void SetMaxSpeed(uint16 speed) { this->max_speed = speed; }

	/**
	 * Get the occupancy value
	 * @return occupancy
	 */
	inline uint8 GetOccupancy() const { return this->occupancy; }

	/**
	 * Set the occupancy value
	 * @param occupancy The occupancy to set
	 */
	inline void SetOccupancy(uint8 occupancy) { this->occupancy = occupancy; }

	bool ShouldStopAtStation(const Vehicle *v, StationID station) const;
	bool CanLoadOrUnload() const;
	bool CanLeaveWithCargo(bool has_cargo) const;

	TileIndex GetLocation(const Vehicle *v, bool airport = false) const;

	/** Checks if travel_time and wait_time apply to this order and if they are timetabled. */
	inline bool IsCompletelyTimetabled() const
	{
		if (!this->IsTravelTimetabled() && !this->IsType(OT_CONDITIONAL)) return false;
		if (!this->IsWaitTimetabled() && this->IsType(OT_GOTO_STATION) &&
				!(this->GetNonStopType() & ONSF_NO_STOP_AT_DESTINATION_STATION)) {
			return false;
		}
		return true;
	}

	void AssignOrder(const Order &other);
	bool Equals(const Order &other) const;

	uint32 Pack() const;
	uint16 MapOldOrder() const;
	void ConvertFromOldSavegame();
};

void InsertOrder(Vehicle *v, Order *new_o, VehicleOrderID sel_ord);
void DeleteOrder(Vehicle *v, VehicleOrderID sel_ord);

/**
 * Shared order list linking together the linked list of orders and the list
 *  of vehicles sharing this order list.
 */
struct OrderList : OrderListPool::PoolItem<&_orderlist_pool> {
private:
	friend void AfterLoadVehicles(bool part_of_load); ///< For instantiating the shared vehicle chain
	friend const struct SaveLoad *GetOrderListDescription(); ///< Saving and loading of order lists.

	StationID GetBestLoadableNext(const Vehicle *v, const Order *o1, const Order *o2) const;

	Order *first;                     ///< First order of the order list.
	VehicleOrderID num_orders;        ///< NOSAVE: How many orders there are in the list.
	VehicleOrderID num_manual_orders; ///< NOSAVE: How many manually added orders are there in the list.
	uint num_vehicles;                ///< NOSAVE: Number of vehicles that share this order list.
	Vehicle *first_shared;            ///< NOSAVE: pointer to the first vehicle in the shared order chain.

	Ticks timetable_duration;         ///< NOSAVE: Total timetabled duration of the order list.
	Ticks total_duration;             ///< NOSAVE: Total (timetabled or not) duration of the order list.

public:
	/** Default constructor producing an invalid order list. */
	OrderList(VehicleOrderID num_orders = INVALID_VEH_ORDER_ID)
		: first(NULL), num_orders(num_orders), num_manual_orders(0), num_vehicles(0), first_shared(NULL),
		  timetable_duration(0), total_duration(0) { }

	/**
	 * Create an order list with the given order chain for the given vehicle.
	 *  @param chain pointer to the first order of the order chain
	 *  @param v any vehicle using this orderlist
	 */
	OrderList(Order *chain, Vehicle *v) { this->Initialize(chain, v); }

	/** Destructor. Invalidates OrderList for re-usage by the pool. */
	~OrderList() {}

	void Initialize(Order *chain, Vehicle *v);

	/**
	 * Get the first order of the order chain.
	 * @return the first order of the chain.
	 */
	inline Order *GetFirstOrder() const { return this->first; }

	Order *GetOrderAt(int index) const;

	/**
	 * Get the last order of the order chain.
	 * @return the last order of the chain.
	 */
	inline Order *GetLastOrder() const { return this->GetOrderAt(this->num_orders - 1); }

	/**
	 * Get the order after the given one or the first one, if the given one is the
	 * last one.
	 * @param curr Order to find the next one for.
	 * @return Next order.
	 */
	inline const Order *GetNext(const Order *curr) const { return (curr->next == NULL) ? this->GetFirstOrder() : curr->next; }

	/**
	 * Get number of orders in the order list.
	 * @return number of orders in the chain.
	 */
	inline VehicleOrderID GetNumOrders() const { return this->num_orders; }

	/**
	 * Get number of manually added orders in the order list.
	 * @return number of manual orders in the chain.
	 */
	inline VehicleOrderID GetNumManualOrders() const { return this->num_manual_orders; }

	StationIDStack GetNextStoppingStation(const Vehicle *v, const Order *first = NULL, uint hops = 0) const;
	const Order *GetNextDecisionNode(const Order *next, uint hops) const;

	void InsertOrderAt(Order *new_order, int index);
	void DeleteOrderAt(int index);
	void MoveOrder(int from, int to);

	/**
	 * Is this a shared order list?
	 * @return whether this order list is shared among multiple vehicles
	 */
	inline bool IsShared() const { return this->num_vehicles > 1; };

	/**
	 * Get the first vehicle of this vehicle chain.
	 * @return the first vehicle of the chain.
	 */
	inline Vehicle *GetFirstSharedVehicle() const { return this->first_shared; }

	/**
	 * Return the number of vehicles that share this orders list
	 * @return the count of vehicles that use this shared orders list
	 */
	inline uint GetNumVehicles() const { return this->num_vehicles; }

	bool IsVehicleInSharedOrdersList(const Vehicle *v) const;
	int GetPositionInSharedOrderList(const Vehicle *v) const;

	/**
	 * Adds the given vehicle to this shared order list.
	 * @note This is supposed to be called after the vehicle has been inserted
	 *       into the shared vehicle chain.
	 * @param v vehicle to add to the list
	 */
	inline void AddVehicle(Vehicle *v) { ++this->num_vehicles; }

	void RemoveVehicle(Vehicle *v);

	bool IsCompleteTimetable() const;

	/**
	 * Gets the total duration of the vehicles timetable or INVALID_TICKS is the timetable is not complete.
	 * @return total timetable duration or INVALID_TICKS for incomplete timetables
	 */
	inline Ticks GetTimetableTotalDuration() const { return this->IsCompleteTimetable() ? this->timetable_duration : INVALID_TICKS; }

	/**
	 * Gets the known duration of the vehicles timetable even if the timetable is not complete.
	 * @return known timetable duration
	 */
	inline Ticks GetTimetableDurationIncomplete() const { return this->timetable_duration; }

	/**
	 * Gets the known duration of the vehicles orders, timetabled or not.
	 * @return  known order duration.
	 */
	inline Ticks GetTotalDuration() const { return this->total_duration; }

	/**
	 * Must be called if an order's timetable is changed to update internal book keeping.
	 * @param delta By how many ticks has the timetable duration changed
	 */
	void UpdateTimetableDuration(Ticks delta) { this->timetable_duration += delta; }

	/**
	 * Must be called if an order's timetable is changed to update internal book keeping.
	 * @param delta By how many ticks has the total duration changed
	 */
	void UpdateTotalDuration(Ticks delta) { this->total_duration += delta; }

	void FreeChain(bool keep_orderlist = false);

	void DebugCheckSanity() const;
};

#define FOR_ALL_ORDERS_FROM(var, start) FOR_ALL_ITEMS_FROM(Order, order_index, var, start)
#define FOR_ALL_ORDERS(var) FOR_ALL_ORDERS_FROM(var, 0)


#define FOR_VEHICLE_ORDERS(v, order) for (order = (v->orders.list == NULL) ? NULL : v->orders.list->GetFirstOrder(); order != NULL; order = order->next)


#define FOR_ALL_ORDER_LISTS_FROM(var, start) FOR_ALL_ITEMS_FROM(OrderList, orderlist_index, var, start)
#define FOR_ALL_ORDER_LISTS(var) FOR_ALL_ORDER_LISTS_FROM(var, 0)

#endif /* ORDER_BASE_H */<|MERGE_RESOLUTION|>--- conflicted
+++ resolved
@@ -43,11 +43,8 @@
 
 	CargoID refit_cargo;  ///< Refit CargoID
 
-<<<<<<< HEAD
 	uint8 occupancy;     ///< Estimate of vehicle occupancy on departure, for the current order, 0 indicates invalid, 1 - 101 indicate 0 - 100%
-=======
-	int8 jump_counter;    ///< Counter for the 'jump xx% of times' option
->>>>>>> 77bcd5f2
+	int8 jump_counter;   ///< Counter for the 'jump xx% of times' option
 
 	uint16 wait_time;    ///< How long in ticks to wait at the destination.
 	uint16 travel_time;  ///< How long in ticks the journey to this destination should take.
