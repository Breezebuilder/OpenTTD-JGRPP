/*
 * This file is part of OpenTTD.
 * OpenTTD is free software; you can redistribute it and/or modify it under the terms of the GNU General Public License as published by the Free Software Foundation, version 2.
 * OpenTTD is distributed in the hope that it will be useful, but WITHOUT ANY WARRANTY; without even the implied warranty of MERCHANTABILITY or FITNESS FOR A PARTICULAR PURPOSE.
 * See the GNU General Public License for more details. You should have received a copy of the GNU General Public License along with OpenTTD. If not, see <http://www.gnu.org/licenses/>.
 */

/** @file cargotype.h Types/functions related to cargoes. */

#ifndef CARGOTYPE_H
#define CARGOTYPE_H

#include "economy_type.h"
#include "cargo_type.h"
#include "gfx_type.h"
#include "strings_type.h"
#include "landscape_type.h"
#include "core/bitmath_func.hpp"
#include "core/span_type.hpp"
#include <vector>

/** Globally unique label of a cargo type. */
typedef uint32 CargoLabel;

/** Town growth effect when delivering cargo. */
enum TownEffect {
	TE_BEGIN = 0,
	TE_NONE = TE_BEGIN, ///< Cargo has no effect.
	TE_PASSENGERS,      ///< Cargo behaves passenger-like.
	TE_MAIL,            ///< Cargo behaves mail-like.
	TE_GOODS,           ///< Cargo behaves goods/candy-like.
	TE_WATER,           ///< Cargo behaves water-like.
	TE_FOOD,            ///< Cargo behaves food/fizzy-drinks-like.
	TE_END,             ///< End of town effects.
	NUM_TE = TE_END,    ///< Amount of town effects.
};

/** Cargo classes. */
enum CargoClass {
	CC_NOAVAILABLE  = 0,       ///< No cargo class has been specified
	CC_PASSENGERS   = 1 <<  0, ///< Passengers
	CC_MAIL         = 1 <<  1, ///< Mail
	CC_EXPRESS      = 1 <<  2, ///< Express cargo (Goods, Food, Candy, but also possible for passengers)
	CC_ARMOURED     = 1 <<  3, ///< Armoured cargo (Valuables, Gold, Diamonds)
	CC_BULK         = 1 <<  4, ///< Bulk cargo (Coal, Grain etc., Ores, Fruit)
	CC_PIECE_GOODS  = 1 <<  5, ///< Piece goods (Livestock, Wood, Steel, Paper)
	CC_LIQUID       = 1 <<  6, ///< Liquids (Oil, Water, Rubber)
	CC_REFRIGERATED = 1 <<  7, ///< Refrigerated cargo (Food, Fruit)
	CC_HAZARDOUS    = 1 <<  8, ///< Hazardous cargo (Nuclear Fuel, Explosives, etc.)
	CC_COVERED      = 1 <<  9, ///< Covered/Sheltered Freight (Transportation in Box Vans, Silo Wagons, etc.)
	CC_SPECIAL      = 1 << 15, ///< Special bit used for livery refit tricks instead of normal cargoes.
};

static const byte INVALID_CARGO_BITNUM = 0xFF; ///< Constant representing invalid cargo

/** Specification of a cargo type. */
struct CargoSpec {
<<<<<<< HEAD
	uint8 bitnum;                    ///< Cargo bit number, is #INVALID_CARGO for a non-used spec.
	CargoLabel label;                ///< Unique label of the cargo type.
	uint8 legend_colour;
	uint8 rating_colour;
	uint8 weight;                    ///< Weight of a single unit of this cargo type in 1/16 ton (62.5 kg).
	uint16 multiplier;               ///< Capacity multiplier for vehicles. (8 fractional bits)
	int32 initial_payment;           ///< Initial payment rate before inflation is applied.
	uint8 transit_periods[2];
=======
	CargoLabel label;                ///< Unique label of the cargo type.
	uint8_t bitnum{INVALID_CARGO_BITNUM}; ///< Cargo bit number, is #INVALID_CARGO_BITNUM for a non-used spec.
	uint8_t legend_colour;
	uint8_t rating_colour;
	uint8_t weight;                    ///< Weight of a single unit of this cargo type in 1/16 ton (62.5 kg).
	uint16_t multiplier{0x100}; ///< Capacity multiplier for vehicles. (8 fractional bits)
	uint16_t classes;                  ///< Classes of this cargo type. @see CargoClass
	int32_t initial_payment;           ///< Initial payment rate before inflation is applied.
	uint8_t transit_periods[2];
>>>>>>> 077b08bb

	bool is_freight;                 ///< Cargo type is considered to be freight (affects train freight multiplier).
	TownEffect town_effect;          ///< The effect that delivering this cargo type has on towns. Also affects destination of subsidies.
	uint8 callback_mask;             ///< Bitmask of cargo callbacks that have to be called

	StringID name;                   ///< Name of this type of cargo.
	StringID name_single;            ///< Name of a single entity of this type of cargo.
	StringID units_volume;           ///< Name of a single unit of cargo of this type.
	StringID quantifier;             ///< Text for multiple units of cargo of this type.
	StringID abbrev;                 ///< Two letter abbreviation for this cargo type.

	SpriteID sprite;                 ///< Icon to display this cargo type, may be \c 0xFFF (which means to resolve an action123 chain).

<<<<<<< HEAD
	uint16 classes;                  ///< Classes of this cargo type. @see CargoClass
=======
>>>>>>> 077b08bb
	const struct GRFFile *grffile;   ///< NewGRF where #group belongs to.
	const struct SpriteGroup *group;

	Money current_payment;

	/**
	 * Determines index of this cargospec
	 * @return index (in the CargoSpec::array array)
	 */
	inline CargoID Index() const
	{
		return this - CargoSpec::array;
	}

	/**
	 * Determine CargoTypes bit of this cargospec
	 * @return CargoTypes bit
	 */
	inline CargoTypes CargoTypesBit() const
	{
		return static_cast<CargoTypes>(1) << this->Index();
	}

	/**
	 * Tests for validity of this cargospec
	 * @return is this cargospec valid?
	 * @note assert(cs->IsValid()) can be triggered when GRF config is modified
	 */
	inline bool IsValid() const
	{
		return this->bitnum != INVALID_CARGO_BITNUM;
	}

	/**
	 * Total number of cargospecs, both valid and invalid
	 * @return length of CargoSpec::array
	 */
	static inline size_t GetArraySize()
	{
		return lengthof(CargoSpec::array);
	}

	/**
	 * Retrieve cargo details for the given cargo ID
	 * @param index ID of cargo
	 * @pre index is a valid cargo ID
	 */
	static inline CargoSpec *Get(size_t index)
	{
		assert(index < lengthof(CargoSpec::array));
		return &CargoSpec::array[index];
	}

	SpriteID GetCargoIcon() const;

	inline uint64 WeightOfNUnits(uint32 n) const
	{
		return n * this->weight / 16u;
	}

	uint64 WeightOfNUnitsInTrain(uint32 n) const;

	/**
	 * Iterator to iterate all valid CargoSpec
	 */
	struct Iterator {
		typedef CargoSpec value_type;
		typedef CargoSpec *pointer;
		typedef CargoSpec &reference;
		typedef size_t difference_type;
		typedef std::forward_iterator_tag iterator_category;

		explicit Iterator(size_t index) : index(index)
		{
			this->ValidateIndex();
		};

		bool operator==(const Iterator &other) const { return this->index == other.index; }
		bool operator!=(const Iterator &other) const { return !(*this == other); }
		CargoSpec * operator*() const { return CargoSpec::Get(this->index); }
		Iterator & operator++() { this->index++; this->ValidateIndex(); return *this; }

	private:
		size_t index;
		void ValidateIndex() { while (this->index < CargoSpec::GetArraySize() && !(CargoSpec::Get(this->index)->IsValid())) this->index++; }
	};

	/*
	 * Iterable ensemble of all valid CargoSpec
	 */
	struct IterateWrapper {
		size_t from;
		IterateWrapper(size_t from = 0) : from(from) {}
		Iterator begin() { return Iterator(this->from); }
		Iterator end() { return Iterator(CargoSpec::GetArraySize()); }
		bool empty() { return this->begin() == this->end(); }
	};

	/**
	 * Returns an iterable ensemble of all valid CargoSpec
	 * @param from index of the first CargoSpec to consider
	 * @return an iterable ensemble of all valid CargoSpec
	 */
	static IterateWrapper Iterate(size_t from = 0) { return IterateWrapper(from); }

private:
	static CargoSpec array[NUM_CARGO]; ///< Array holding all CargoSpecs

	friend void SetupCargoForClimate(LandscapeID l);
};

extern CargoTypes _cargo_mask;
extern CargoTypes _standard_cargo_mask;

void SetupCargoForClimate(LandscapeID l);
CargoID GetCargoIDByLabel(CargoLabel cl);
CargoID GetCargoIDByBitnum(uint8 bitnum);
CargoID GetDefaultCargoID(LandscapeID l, CargoType ct);

void InitializeSortedCargoSpecs();
extern std::array<uint8_t, NUM_CARGO> _sorted_cargo_types;
extern std::vector<const CargoSpec *> _sorted_cargo_specs;
extern span<const CargoSpec *> _sorted_standard_cargo_specs;

uint ConvertCargoQuantityToDisplayQuantity(CargoID cargo, uint quantity);
uint ConvertDisplayQuantityToCargoQuantity(CargoID cargo, uint quantity);

/**
 * Does cargo \a c have cargo class \a cc?
 * @param c  Cargo type.
 * @param cc Cargo class.
 * @return The type fits in the class.
 */
static inline bool IsCargoInClass(CargoID c, CargoClass cc)
{
	return (CargoSpec::Get(c)->classes & cc) != 0;
}

using SetCargoBitIterator = SetBitIterator<CargoID, CargoTypes>;

#endif /* CARGOTYPE_H */<|MERGE_RESOLUTION|>--- conflicted
+++ resolved
@@ -55,26 +55,15 @@
 
 /** Specification of a cargo type. */
 struct CargoSpec {
-<<<<<<< HEAD
-	uint8 bitnum;                    ///< Cargo bit number, is #INVALID_CARGO for a non-used spec.
 	CargoLabel label;                ///< Unique label of the cargo type.
+	uint8 bitnum{INVALID_CARGO_BITNUM}; ///< Cargo bit number, is #INVALID_CARGO_BITNUM for a non-used spec.
 	uint8 legend_colour;
 	uint8 rating_colour;
 	uint8 weight;                    ///< Weight of a single unit of this cargo type in 1/16 ton (62.5 kg).
-	uint16 multiplier;               ///< Capacity multiplier for vehicles. (8 fractional bits)
+	uint16 multiplier{0x100};        ///< Capacity multiplier for vehicles. (8 fractional bits)
+	uint16 classes;                  ///< Classes of this cargo type. @see CargoClass
 	int32 initial_payment;           ///< Initial payment rate before inflation is applied.
 	uint8 transit_periods[2];
-=======
-	CargoLabel label;                ///< Unique label of the cargo type.
-	uint8_t bitnum{INVALID_CARGO_BITNUM}; ///< Cargo bit number, is #INVALID_CARGO_BITNUM for a non-used spec.
-	uint8_t legend_colour;
-	uint8_t rating_colour;
-	uint8_t weight;                    ///< Weight of a single unit of this cargo type in 1/16 ton (62.5 kg).
-	uint16_t multiplier{0x100}; ///< Capacity multiplier for vehicles. (8 fractional bits)
-	uint16_t classes;                  ///< Classes of this cargo type. @see CargoClass
-	int32_t initial_payment;           ///< Initial payment rate before inflation is applied.
-	uint8_t transit_periods[2];
->>>>>>> 077b08bb
 
 	bool is_freight;                 ///< Cargo type is considered to be freight (affects train freight multiplier).
 	TownEffect town_effect;          ///< The effect that delivering this cargo type has on towns. Also affects destination of subsidies.
@@ -88,10 +77,6 @@
 
 	SpriteID sprite;                 ///< Icon to display this cargo type, may be \c 0xFFF (which means to resolve an action123 chain).
 
-<<<<<<< HEAD
-	uint16 classes;                  ///< Classes of this cargo type. @see CargoClass
-=======
->>>>>>> 077b08bb
 	const struct GRFFile *grffile;   ///< NewGRF where #group belongs to.
 	const struct SpriteGroup *group;
 
