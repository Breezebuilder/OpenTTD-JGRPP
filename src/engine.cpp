/*
 * This file is part of OpenTTD.
 * OpenTTD is free software; you can redistribute it and/or modify it under the terms of the GNU General Public License as published by the Free Software Foundation, version 2.
 * OpenTTD is distributed in the hope that it will be useful, but WITHOUT ANY WARRANTY; without even the implied warranty of MERCHANTABILITY or FITNESS FOR A PARTICULAR PURPOSE.
 * See the GNU General Public License for more details. You should have received a copy of the GNU General Public License along with OpenTTD. If not, see <http://www.gnu.org/licenses/>.
 */

/** @file engine.cpp Base for all engine handling. */

#include "stdafx.h"
#include "company_func.h"
#include "command_func.h"
#include "news_func.h"
#include "aircraft.h"
#include "newgrf.h"
#include "newgrf_engine.h"
#include "strings_func.h"
#include "core/random_func.hpp"
#include "window_func.h"
#include "date_func.h"
#include "autoreplace_gui.h"
#include "string_func.h"
#include "ai/ai.hpp"
#include "core/pool_func.hpp"
#include "engine_gui.h"
#include "engine_func.h"
#include "engine_base.h"
#include "company_base.h"
#include "vehicle_func.h"
#include "articulated_vehicles.h"
#include "settings_type.h"
#include "error.h"

#include "table/strings.h"
#include "table/engines.h"

#include "safeguards.h"

EnginePool _engine_pool("Engine");
INSTANTIATE_POOL_METHODS(Engine)

EngineOverrideManager _engine_mngr;

/**
 * Year that engine aging stops. Engines will not reduce in reliability
 * and no more engines will be introduced
 */
static Year _year_engine_aging_stops;

/** Number of engines of each vehicle type in original engine data */
const uint8 _engine_counts[4] = {
	lengthof(_orig_rail_vehicle_info),
	lengthof(_orig_road_vehicle_info),
	lengthof(_orig_ship_vehicle_info),
	lengthof(_orig_aircraft_vehicle_info),
};

/** Offset of the first engine of each vehicle type in original engine data */
const uint8 _engine_offsets[4] = {
	0,
	lengthof(_orig_rail_vehicle_info),
	lengthof(_orig_rail_vehicle_info) + lengthof(_orig_road_vehicle_info),
	lengthof(_orig_rail_vehicle_info) + lengthof(_orig_road_vehicle_info) + lengthof(_orig_ship_vehicle_info),
};

assert_compile(lengthof(_orig_rail_vehicle_info) + lengthof(_orig_road_vehicle_info) + lengthof(_orig_ship_vehicle_info) + lengthof(_orig_aircraft_vehicle_info) == lengthof(_orig_engine_info));

const uint EngineOverrideManager::NUM_DEFAULT_ENGINES = _engine_counts[VEH_TRAIN] + _engine_counts[VEH_ROAD] + _engine_counts[VEH_SHIP] + _engine_counts[VEH_AIRCRAFT];

Engine::Engine() :
	name(nullptr),
	overrides_count(0),
	overrides(nullptr)
{
}

Engine::Engine(VehicleType type, EngineID base)
{
	this->type = type;
	this->grf_prop.local_id = base;
	this->list_position = base;
	this->preview_company = INVALID_COMPANY;

	/* Check if this base engine is within the original engine data range */
	if (base >= _engine_counts[type]) {
		/* Set model life to maximum to make wagons available */
		this->info.base_life = 0xFF;
		/* Set road vehicle tractive effort to the default value */
		if (type == VEH_ROAD) this->u.road.tractive_effort = 0x4C;
		/* Aircraft must have CT_INVALID as default, as there is no property */
		if (type == VEH_AIRCRAFT) this->info.cargo_type = CT_INVALID;
		/* Set visual effect to the default value */
		switch (type) {
			case VEH_TRAIN: this->u.rail.visual_effect = VE_DEFAULT; break;
			case VEH_ROAD:  this->u.road.visual_effect = VE_DEFAULT; break;
			case VEH_SHIP:  this->u.ship.visual_effect = VE_DEFAULT; break;
			default: break; // The aircraft, disasters and especially visual effects have no NewGRF configured visual effects
		}
		/* Set cargo aging period to the default value. */
		this->info.cargo_age_period = CARGO_AGING_TICKS;
		return;
	}

	/* Copy the original engine info for this slot */
	this->info = _orig_engine_info[_engine_offsets[type] + base];

	/* Copy the original engine data for this slot */
	switch (type) {
		default: NOT_REACHED();

		case VEH_TRAIN:
			this->u.rail = _orig_rail_vehicle_info[base];
			this->original_image_index = this->u.rail.image_index;
			this->info.string_id = STR_VEHICLE_NAME_TRAIN_ENGINE_RAIL_KIRBY_PAUL_TANK_STEAM + base;

			/* Set the default model life of original wagons to "infinite" */
			if (this->u.rail.railveh_type == RAILVEH_WAGON) this->info.base_life = 0xFF;

			break;

		case VEH_ROAD:
			this->u.road = _orig_road_vehicle_info[base];
			this->original_image_index = this->u.road.image_index;
			this->info.string_id = STR_VEHICLE_NAME_ROAD_VEHICLE_MPS_REGAL_BUS + base;
			break;

		case VEH_SHIP:
			this->u.ship = _orig_ship_vehicle_info[base];
			this->original_image_index = this->u.ship.image_index;
			this->info.string_id = STR_VEHICLE_NAME_SHIP_MPS_OIL_TANKER + base;
			break;

		case VEH_AIRCRAFT:
			this->u.air = _orig_aircraft_vehicle_info[base];
			this->original_image_index = this->u.air.image_index;
			this->info.string_id = STR_VEHICLE_NAME_AIRCRAFT_SAMPSON_U52 + base;
			break;
	}
}

Engine::~Engine()
{
	UnloadWagonOverrides(this);
	free(this->name);
}

/**
 * Checks whether the engine is a valid (non-articulated part of an) engine.
 * @return true if enabled
 */
bool Engine::IsEnabled() const
{
	return this->info.string_id != STR_NEWGRF_INVALID_ENGINE && HasBit(this->info.climates, _settings_game.game_creation.landscape);
}

/**
 * Retrieve the GRF ID of the NewGRF the engine is tied to.
 * This is the GRF providing the Action 3.
 * @return GRF ID of the associated NewGRF.
 */
uint32 Engine::GetGRFID() const
{
	const GRFFile *file = this->GetGRF();
	return file == nullptr ? 0 : file->grfid;
}

/**
 * Determines whether an engine can carry something.
 * A vehicle cannot carry anything if its capacity is zero, or none of the possible cargoes is available in the climate.
 * @return true if the vehicle can carry something.
 */
bool Engine::CanCarryCargo() const
{
	/* For engines that can appear in a consist (i.e. rail vehicles and (articulated) road vehicles), a capacity
	 * of zero is a special case, to define the vehicle to not carry anything. The default cargotype is still used
	 * for livery selection etc.
	 * Note: Only the property is tested. A capacity callback returning 0 does not have the same effect.
	 */
	switch (this->type) {
		case VEH_TRAIN:
			if (this->u.rail.capacity == 0) return false;
			break;

		case VEH_ROAD:
			if (this->u.road.capacity == 0) return false;
			break;

		case VEH_SHIP:
		case VEH_AIRCRAFT:
			break;

		default: NOT_REACHED();
	}
	return this->GetDefaultCargoType() != CT_INVALID;
}


/**
 * Determines capacity of a given vehicle from scratch.
 * For aircraft the main capacity is determined. Mail might be present as well.
 * @param v Vehicle of interest; nullptr in purchase list
 * @param mail_capacity returns secondary cargo (mail) capacity of aircraft
 * @return Capacity
 */
uint Engine::DetermineCapacity(const Vehicle *v, uint16 *mail_capacity) const
{
	assert(v == nullptr || this->index == v->engine_type);
	if (mail_capacity != nullptr) *mail_capacity = 0;

	if (!this->CanCarryCargo()) return 0;

	bool new_multipliers = HasBit(this->info.misc_flags, EF_NO_DEFAULT_CARGO_MULTIPLIER);
	CargoID default_cargo = this->GetDefaultCargoType();
	CargoID cargo_type = (v != nullptr) ? v->cargo_type : default_cargo;

	if (mail_capacity != nullptr && this->type == VEH_AIRCRAFT && IsCargoInClass(cargo_type, CC_PASSENGERS)) {
		*mail_capacity = GetEngineProperty(this->index, PROP_AIRCRAFT_MAIL_CAPACITY, this->u.air.mail_capacity, v);
	}

	/* Check the refit capacity callback if we are not in the default configuration, or if we are using the new multiplier algorithm. */
	if (HasBit(this->info.callback_mask, CBM_VEHICLE_REFIT_CAPACITY) &&
			(new_multipliers || default_cargo != cargo_type || (v != nullptr && v->cargo_subtype != 0))) {
		uint16 callback = GetVehicleCallback(CBID_VEHICLE_REFIT_CAPACITY, 0, 0, this->index, v);
		if (callback != CALLBACK_FAILED) return callback;
	}

	/* Get capacity according to property resp. CB */
	uint capacity;
	uint extra_mail_cap = 0;
	switch (this->type) {
		case VEH_TRAIN:
			capacity = GetEngineProperty(this->index, PROP_TRAIN_CARGO_CAPACITY,        this->u.rail.capacity, v);

			/* In purchase list add the capacity of the second head. Always use the plain property for this. */
			if (v == nullptr && this->u.rail.railveh_type == RAILVEH_MULTIHEAD) capacity += this->u.rail.capacity;
			break;

		case VEH_ROAD:
			capacity = GetEngineProperty(this->index, PROP_ROADVEH_CARGO_CAPACITY,      this->u.road.capacity, v);
			break;

		case VEH_SHIP:
			capacity = GetEngineProperty(this->index, PROP_SHIP_CARGO_CAPACITY,         this->u.ship.capacity, v);
			break;

		case VEH_AIRCRAFT:
			capacity = GetEngineProperty(this->index, PROP_AIRCRAFT_PASSENGER_CAPACITY, this->u.air.passenger_capacity, v);
			if (!IsCargoInClass(cargo_type, CC_PASSENGERS)) {
				extra_mail_cap = GetEngineProperty(this->index, PROP_AIRCRAFT_MAIL_CAPACITY, this->u.air.mail_capacity, v);
			}
			if (!new_multipliers && cargo_type == CT_MAIL) return capacity + extra_mail_cap;
			default_cargo = CT_PASSENGERS; // Always use 'passengers' wrt. cargo multipliers
			break;

		default: NOT_REACHED();
	}

	if (!new_multipliers) {
		/* Use the passenger multiplier for mail as well */
		capacity += extra_mail_cap;
		extra_mail_cap = 0;
	}

	/* Apply multipliers depending on cargo- and vehicletype. */
	if (new_multipliers || (this->type != VEH_SHIP && default_cargo != cargo_type)) {
		uint16 default_multiplier = new_multipliers ? 0x100 : CargoSpec::Get(default_cargo)->multiplier;
		uint16 cargo_multiplier = CargoSpec::Get(cargo_type)->multiplier;
		capacity *= cargo_multiplier;
		if (extra_mail_cap > 0) {
			uint mail_multiplier = CargoSpec::Get(CT_MAIL)->multiplier;
			capacity += (default_multiplier * extra_mail_cap * cargo_multiplier + mail_multiplier / 2) / mail_multiplier;
		}
		capacity = (capacity + default_multiplier / 2) / default_multiplier;
	}

	return capacity;
}

/**
 * Return display value of how much the running costs of this engine are.
 * @return Yearly running cost of the engine.
 */
Money Engine::GetDisplayRunningCost() const
{
	return this->GetRunningCost() * _settings_game.economy.day_length_factor;
}

/**
 * Return how much the running costs of this engine are.
 * @return Yearly running cost of the engine.
 */
Money Engine::GetRunningCost() const
{
	Price base_price;
	uint cost_factor;
	switch (this->type) {
		case VEH_ROAD:
			base_price = this->u.road.running_cost_class;
			if (base_price == INVALID_PRICE) return 0;
			cost_factor = GetEngineProperty(this->index, PROP_ROADVEH_RUNNING_COST_FACTOR, this->u.road.running_cost);
			break;

		case VEH_TRAIN:
			base_price = this->u.rail.running_cost_class;
			if (base_price == INVALID_PRICE) return 0;
			cost_factor = GetEngineProperty(this->index, PROP_TRAIN_RUNNING_COST_FACTOR, this->u.rail.running_cost);
			break;

		case VEH_SHIP:
			base_price = PR_RUNNING_SHIP;
			cost_factor = GetEngineProperty(this->index, PROP_SHIP_RUNNING_COST_FACTOR, this->u.ship.running_cost);
			break;

		case VEH_AIRCRAFT:
			base_price = PR_RUNNING_AIRCRAFT;
			cost_factor = GetEngineProperty(this->index, PROP_AIRCRAFT_RUNNING_COST_FACTOR, this->u.air.running_cost);
			break;

		default: NOT_REACHED();
	}

	return GetPrice(base_price, cost_factor, this->GetGRF(), -8);
}

/**
 * Return how much a new engine costs.
 * @return Cost of the engine.
 */
Money Engine::GetCost() const
{
	Price base_price;
	uint cost_factor;
	switch (this->type) {
		case VEH_ROAD:
			base_price = PR_BUILD_VEHICLE_ROAD;
			cost_factor = GetEngineProperty(this->index, PROP_ROADVEH_COST_FACTOR, this->u.road.cost_factor);
			break;

		case VEH_TRAIN:
			if (this->u.rail.railveh_type == RAILVEH_WAGON) {
				base_price = PR_BUILD_VEHICLE_WAGON;
				cost_factor = GetEngineProperty(this->index, PROP_TRAIN_COST_FACTOR, this->u.rail.cost_factor);
			} else {
				base_price = PR_BUILD_VEHICLE_TRAIN;
				cost_factor = GetEngineProperty(this->index, PROP_TRAIN_COST_FACTOR, this->u.rail.cost_factor);
			}
			break;

		case VEH_SHIP:
			base_price = PR_BUILD_VEHICLE_SHIP;
			cost_factor = GetEngineProperty(this->index, PROP_SHIP_COST_FACTOR, this->u.ship.cost_factor);
			break;

		case VEH_AIRCRAFT:
			base_price = PR_BUILD_VEHICLE_AIRCRAFT;
			cost_factor = GetEngineProperty(this->index, PROP_AIRCRAFT_COST_FACTOR, this->u.air.cost_factor);
			break;

		default: NOT_REACHED();
	}

	return GetPrice(base_price, cost_factor, this->GetGRF(), -8);
}

/**
 * Returns max speed of the engine for display purposes
 * @return max speed in km-ish/h
 */
uint Engine::GetDisplayMaxSpeed() const
{
	switch (this->type) {
		case VEH_TRAIN:
			return GetEngineProperty(this->index, PROP_TRAIN_SPEED, this->u.rail.max_speed);

		case VEH_ROAD: {
			uint max_speed = GetEngineProperty(this->index, PROP_ROADVEH_SPEED, 0);
			return (max_speed != 0) ? max_speed * 2 : this->u.road.max_speed / 2;
		}

		case VEH_SHIP:
			return GetEngineProperty(this->index, PROP_SHIP_SPEED, this->u.ship.max_speed) / 2;

		case VEH_AIRCRAFT: {
			uint max_speed = GetEngineProperty(this->index, PROP_AIRCRAFT_SPEED, 0);
			if (max_speed != 0) {
				return (max_speed * 128) / 10;
			}
			return this->u.air.max_speed;
		}

		default: NOT_REACHED();
	}
}

/**
 * Returns the power of the engine for display
 * and sorting purposes.
 * Only trains and road vehicles have power
 * @return power in display units hp
 */
uint Engine::GetPower() const
{
	/* Only trains and road vehicles have 'power'. */
	switch (this->type) {
		case VEH_TRAIN:
			return GetEngineProperty(this->index, PROP_TRAIN_POWER, this->u.rail.power);
		case VEH_ROAD:
			return GetEngineProperty(this->index, PROP_ROADVEH_POWER, this->u.road.power) * 10;

		default: NOT_REACHED();
	}
}

/**
 * Returns the weight of the engine for display purposes.
 * For dual-headed train-engines this is the weight of both heads
 * @return weight in display units metric tons
 */
uint Engine::GetDisplayWeight() const
{
	/* Only trains and road vehicles have 'weight'. */
	switch (this->type) {
		case VEH_TRAIN:
			return GetEngineProperty(this->index, PROP_TRAIN_WEIGHT, this->u.rail.weight) << (this->u.rail.railveh_type == RAILVEH_MULTIHEAD ? 1 : 0);
		case VEH_ROAD:
			return GetEngineProperty(this->index, PROP_ROADVEH_WEIGHT, this->u.road.weight) / 4;

		default: NOT_REACHED();
	}
}

/**
 * Returns the tractive effort of the engine for display purposes.
 * For dual-headed train-engines this is the tractive effort of both heads
 * @return tractive effort in display units kN
 */
uint Engine::GetDisplayMaxTractiveEffort() const
{
	/* Only trains and road vehicles have 'tractive effort'. */
	switch (this->type) {
		case VEH_TRAIN:
			return (GROUND_ACCELERATION * this->GetDisplayWeight() * GetEngineProperty(this->index, PROP_TRAIN_TRACTIVE_EFFORT, this->u.rail.tractive_effort)) / 256 / 1000;
		case VEH_ROAD:
			return (GROUND_ACCELERATION * this->GetDisplayWeight() * GetEngineProperty(this->index, PROP_ROADVEH_TRACTIVE_EFFORT, this->u.road.tractive_effort)) / 256 / 1000;

		default: NOT_REACHED();
	}
}

/**
 * Returns the vehicle's (not model's!) life length in days.
 * @return the life length
 */
Date Engine::GetLifeLengthInDays() const
{
	/* Assume leap years; this gives the player a bit more than the given amount of years, but never less. */
	return (this->info.lifelength + _settings_game.vehicle.extend_vehicle_life) * DAYS_IN_LEAP_YEAR;
}

/**
 * Get the range of an aircraft type.
 * @return Range of the aircraft type in tiles or 0 if unlimited range.
 */
uint16 Engine::GetRange() const
{
	switch (this->type) {
		case VEH_AIRCRAFT:
			return GetEngineProperty(this->index, PROP_AIRCRAFT_RANGE, this->u.air.max_range);

		default: NOT_REACHED();
	}
}

/**
 * Get the name of the aircraft type for display purposes.
 * @return Aircraft type string.
 */
StringID Engine::GetAircraftTypeText() const
{
	switch (this->type) {
		case VEH_AIRCRAFT:
			switch (this->u.air.subtype) {
				case AIR_HELI: return STR_LIVERY_HELICOPTER;
				case AIR_CTOL: return STR_LIVERY_SMALL_PLANE;
				case AIR_CTOL | AIR_FAST: return STR_LIVERY_LARGE_PLANE;
				default: NOT_REACHED();
			}

		default: NOT_REACHED();
	}
}

/**
 * Initializes the #EngineOverrideManager with the default engines.
 */
void EngineOverrideManager::ResetToDefaultMapping()
{
	this->clear();
	for (VehicleType type = VEH_TRAIN; type <= VEH_AIRCRAFT; type++) {
		for (uint internal_id = 0; internal_id < _engine_counts[type]; internal_id++) {
			/*C++17: EngineIDMapping &eid = */ this->emplace_back();
			EngineIDMapping &eid = this->back();
			eid.type            = type;
			eid.grfid           = INVALID_GRFID;
			eid.internal_id     = internal_id;
			eid.substitute_id   = internal_id;
		}
	}
}

/**
 * Looks up an EngineID in the EngineOverrideManager
 * @param type Vehicle type
 * @param grf_local_id The local id in the newgrf
 * @param grfid The GrfID that defines the scope of grf_local_id.
 *              If a newgrf overrides the engines of another newgrf, the "scope grfid" is the ID of the overridden newgrf.
 *              If dynnamic_engines is disabled, all newgrf share the same ID scope identified by INVALID_GRFID.
 * @return The engine ID if present, or INVALID_ENGINE if not.
 */
EngineID EngineOverrideManager::GetID(VehicleType type, uint16 grf_local_id, uint32 grfid)
{
	EngineID index = 0;
	for (const EngineIDMapping &eid : *this) {
		if (eid.type == type && eid.grfid == grfid && eid.internal_id == grf_local_id) {
			return index;
		}
		index++;
	}
	return INVALID_ENGINE;
}

/**
 * Tries to reset the engine mapping to match the current NewGRF configuration.
 * This is only possible when there are currently no vehicles in the game.
 * @return false if resetting failed due to present vehicles.
 */
bool EngineOverrideManager::ResetToCurrentNewGRFConfig()
{
	for (const Vehicle *v : Vehicle::Iterate()) {
		if (IsCompanyBuildableVehicleType(v)) return false;
	}

	/* Reset the engines, they will get new EngineIDs */
	_engine_mngr.ResetToDefaultMapping();
	ReloadNewGRFData();

	return true;
}

/**
 * Initialise the engine pool with the data from the original vehicles.
 */
void SetupEngines()
{
	DeleteWindowByClass(WC_ENGINE_PREVIEW);
	_engine_pool.CleanPool();

	assert(_engine_mngr.size() >= _engine_mngr.NUM_DEFAULT_ENGINES);
	uint index = 0;
	for (const EngineIDMapping &eid : _engine_mngr) {
		/* Assert is safe; there won't be more than 256 original vehicles
		 * in any case, and we just cleaned the pool. */
		assert(Engine::CanAllocateItem());
		const Engine *e = new Engine(eid.type, eid.internal_id);
		assert(e->index == index);
		index++;
	}
}

void ShowEnginePreviewWindow(EngineID engine);

/**
 * Determine whether an engine type is a wagon (and not a loco).
 * @param index %Engine getting queried.
 * @return Whether the queried engine is a wagon.
 */
static bool IsWagon(EngineID index)
{
	const Engine *e = Engine::Get(index);
	return e->type == VEH_TRAIN && e->u.rail.railveh_type == RAILVEH_WAGON;
}

/**
 * Update #Engine::reliability and (if needed) update the engine GUIs.
 * @param e %Engine to update.
 */
static void CalcEngineReliability(Engine *e)
{
	uint age = e->age;

	/* Check for early retirement */
	if (e->company_avail != 0 && !_settings_game.vehicle.never_expire_vehicles && e->info.base_life != 0xFF) {
		int retire_early = e->info.retire_early;
		uint retire_early_max_age = max(0, e->duration_phase_1 + e->duration_phase_2 - retire_early * 12);
		if (retire_early != 0 && age >= retire_early_max_age) {
			/* Early retirement is enabled and we're past the date... */
			e->company_avail = 0;
			AddRemoveEngineFromAutoreplaceAndBuildWindows(e->type);
		}
	}

	if (age < e->duration_phase_1) {
		uint start = e->reliability_start;
		e->reliability = age * (e->reliability_max - start) / e->duration_phase_1 + start;
	} else if ((age -= e->duration_phase_1) < e->duration_phase_2 || _settings_game.vehicle.never_expire_vehicles || e->info.base_life == 0xFF) {
		/* We are at the peak of this engines life. It will have max reliability.
		 * This is also true if the engines never expire. They will not go bad over time */
		e->reliability = e->reliability_max;
	} else if ((age -= e->duration_phase_2) < e->duration_phase_3) {
		uint max = e->reliability_max;
		e->reliability = (int)age * (int)(e->reliability_final - max) / e->duration_phase_3 + max;
	} else {
		/* time's up for this engine.
		 * We will now completely retire this design */
		e->company_avail = 0;
		e->reliability = e->reliability_final;
		/* Kick this engine out of the lists */
		AddRemoveEngineFromAutoreplaceAndBuildWindows(e->type);
	}
	SetWindowClassesDirty(WC_BUILD_VEHICLE); // Update to show the new reliability
	SetWindowClassesDirty(WC_REPLACE_VEHICLE);
}

/** Compute the value for #_year_engine_aging_stops. */
void SetYearEngineAgingStops()
{
	/* Determine last engine aging year, default to 2050 as previously. */
	_year_engine_aging_stops = 2050;

	for (const Engine *e : Engine::Iterate()) {
		const EngineInfo *ei = &e->info;

		/* Exclude certain engines */
		if (!HasBit(ei->climates, _settings_game.game_creation.landscape)) continue;
		if (e->type == VEH_TRAIN && e->u.rail.railveh_type == RAILVEH_WAGON) continue;

		/* Base year ending date on half the model life */
		YearMonthDay ymd;
		ConvertDateToYMD(ei->base_intro + (ei->lifelength * DAYS_IN_LEAP_YEAR) / 2, &ymd);

		_year_engine_aging_stops = max(_year_engine_aging_stops, ymd.year);
	}
}

/**
 * Start/initialise one engine.
 * @param e The engine to initialise.
 * @param aging_date The date used for age calculations.
 */
void StartupOneEngine(Engine *e, Date aging_date)
{
	const EngineInfo *ei = &e->info;

	e->age = 0;
	e->flags = 0;
	e->company_avail = 0;
	e->company_hidden = 0;

	/* Don't randomise the start-date in the first two years after gamestart to ensure availability
	 * of engines in early starting games.
	 * Note: TTDP uses fixed 1922 */
	SavedRandomSeeds saved_seeds;
	SaveRandomSeeds(&saved_seeds);
	SetRandomSeed(_settings_game.game_creation.generation_seed ^
	              ei->base_intro ^
	              e->type ^
	              e->GetGRFID());
	uint32 r = Random();

	e->intro_date = ei->base_intro <= ConvertYMDToDate(_settings_game.game_creation.starting_year + 2, 0, 1) ? ei->base_intro : (Date)GB(r, 0, 9) + ei->base_intro;
	if (e->intro_date <= _date) {
		e->age = (aging_date - e->intro_date) >> 5;
		e->company_avail = (CompanyMask)-1;
		e->flags |= ENGINE_AVAILABLE;
	}

	e->reliability_start = GB(r, 16, 14) + 0x7AE0;
	r = Random();
	e->reliability_max   = GB(r,  0, 14) + 0xBFFF;
	e->reliability_final = GB(r, 16, 14) + 0x3FFF;

	r = Random();
	e->duration_phase_1 = GB(r, 0, 5) + 7;
	e->duration_phase_2 = GB(r, 5, 4) + ei->base_life * 12 - 96;
	e->duration_phase_3 = GB(r, 9, 7) + 120;

	e->reliability_spd_dec = ei->decay_speed << 2;

	RestoreRandomSeeds(saved_seeds);
	CalcEngineReliability(e);

	/* prevent certain engines from ever appearing. */
	if (!HasBit(ei->climates, _settings_game.game_creation.landscape)) {
		e->flags |= ENGINE_AVAILABLE;
		e->company_avail = 0;
	}
}

/**
 * Start/initialise all our engines. Must be called whenever there are changes
 * to the NewGRF config.
 */
void StartupEngines()
{
	/* Aging of vehicles stops, so account for that when starting late */
	const Date aging_date = min(_date, ConvertYMDToDate(_year_engine_aging_stops, 0, 1));

	for (Engine *e : Engine::Iterate()) {
		StartupOneEngine(e, aging_date);
	}

	/* Update the bitmasks for the vehicle lists */
	for (Company *c : Company::Iterate()) {
		c->avail_railtypes = GetCompanyRailtypes(c->index);
		c->avail_roadtypes = GetCompanyRoadTypes(c->index);
	}

	/* Invalidate any open purchase lists */
	InvalidateWindowClassesData(WC_BUILD_VEHICLE);
}

/**
 * Company \a company accepts engine \a eid for preview.
 * @param eid Engine being accepted (is under preview).
 * @param company Current company previewing the engine.
 */
static void AcceptEnginePreview(EngineID eid, CompanyID company)
{
	Engine *e = Engine::Get(eid);
	Company *c = Company::Get(company);

	SetBit(e->company_avail, company);
	if (e->type == VEH_TRAIN) {
		assert(e->u.rail.railtype < RAILTYPE_END);
		c->avail_railtypes = AddDateIntroducedRailTypes(c->avail_railtypes | GetRailTypeInfo(e->u.rail.railtype)->introduces_railtypes, _date);
	} else if (e->type == VEH_ROAD) {
		assert(e->u.road.roadtype < ROADTYPE_END);
		c->avail_roadtypes = AddDateIntroducedRoadTypes(c->avail_roadtypes | GetRoadTypeInfo(e->u.road.roadtype)->introduces_roadtypes, _date);
	}

	e->preview_company = INVALID_COMPANY;
	e->preview_asked = (CompanyMask)-1;
	if (company == _local_company) {
		AddRemoveEngineFromAutoreplaceAndBuildWindows(e->type);
	}

	/* Update the toolbar. */
	if (e->type == VEH_ROAD) InvalidateWindowData(WC_BUILD_TOOLBAR, TRANSPORT_ROAD);
	if (e->type == VEH_SHIP) InvalidateWindowData(WC_BUILD_TOOLBAR, TRANSPORT_WATER);

	/* Notify preview window, that it might want to close.
	 * Note: We cannot directly close the window.
	 *       In singleplayer this function is called from the preview window, so
	 *       we have to use the GUI-scope scheduling of InvalidateWindowData.
	 */
	InvalidateWindowData(WC_ENGINE_PREVIEW, eid);
}

/**
 * Get the best company for an engine preview.
 * @param e Engine to preview.
 * @return Best company if it exists, #INVALID_COMPANY otherwise.
 */
static CompanyID GetPreviewCompany(Engine *e)
{
	CompanyID best_company = INVALID_COMPANY;

	/* For trains the cargomask has no useful meaning, since you can attach other wagons */
	CargoTypes cargomask = e->type != VEH_TRAIN ? GetUnionOfArticulatedRefitMasks(e->index, true) : ALL_CARGOTYPES;

	int32 best_hist = -1;
	for (const Company *c : Company::Iterate()) {
		if (c->block_preview == 0 && !HasBit(e->preview_asked, c->index) &&
				c->old_economy[0].performance_history > best_hist) {

			/* Check whether the company uses similar vehicles */
<<<<<<< HEAD
			Vehicle *v;
			FOR_ALL_VEHICLES(v) {
				if (v->owner != c->index || v->type != e->type || HasBit(v->subtype, GVSF_VIRTUAL)) continue;
=======
			for (const Vehicle *v : Vehicle::Iterate()) {
				if (v->owner != c->index || v->type != e->type) continue;
>>>>>>> 5b52f259
				if (!v->GetEngine()->CanCarryCargo() || !HasBit(cargomask, v->cargo_type)) continue;

				best_hist = c->old_economy[0].performance_history;
				best_company = c->index;
				break;
			}
		}
	}

	return best_company;
}

/**
 * Checks if a vehicle type is disabled for all/ai companies.
 * @param type The vehicle type which shall be checked.
 * @param ai If true, check if the type is disabled for AI companies, otherwise check if
 *           the vehicle type is disabled for human companies.
 * @return Whether or not a vehicle type is disabled.
 */
static bool IsVehicleTypeDisabled(VehicleType type, bool ai)
{
	switch (type) {
		case VEH_TRAIN:    return _settings_game.vehicle.max_trains == 0   || (ai && _settings_game.ai.ai_disable_veh_train);
		case VEH_ROAD:     return _settings_game.vehicle.max_roadveh == 0  || (ai && _settings_game.ai.ai_disable_veh_roadveh);
		case VEH_SHIP:     return _settings_game.vehicle.max_ships == 0    || (ai && _settings_game.ai.ai_disable_veh_ship);
		case VEH_AIRCRAFT: return _settings_game.vehicle.max_aircraft == 0 || (ai && _settings_game.ai.ai_disable_veh_aircraft);

		default: NOT_REACHED();
	}
}

/** Daily check to offer an exclusive engine preview to the companies. */
void EnginesDailyLoop()
{
	for (Company *c : Company::Iterate()) {
		c->avail_railtypes = AddDateIntroducedRailTypes(c->avail_railtypes, _date);
		c->avail_roadtypes = AddDateIntroducedRoadTypes(c->avail_roadtypes, _date);
	}

	if (_cur_year >= _year_engine_aging_stops) return;

	for (Engine *e : Engine::Iterate()) {
		EngineID i = e->index;
		if (e->flags & ENGINE_EXCLUSIVE_PREVIEW) {
			if (e->preview_company != INVALID_COMPANY) {
				if (!--e->preview_wait) {
					DeleteWindowById(WC_ENGINE_PREVIEW, i);
					e->preview_company = INVALID_COMPANY;
				}
			} else if (CountBits(e->preview_asked) < MAX_COMPANIES) {
				e->preview_company = GetPreviewCompany(e);

				if (e->preview_company == INVALID_COMPANY) {
					e->preview_asked = (CompanyMask)-1;
					continue;
				}

				SetBit(e->preview_asked, e->preview_company);
				e->preview_wait = 20;
				/* AIs are intentionally not skipped for preview even if they cannot build a certain
				 * vehicle type. This is done to not give poor performing human companies an "unfair"
				 * boost that they wouldn't have gotten against other human companies. The check on
				 * the line below is just to make AIs not notice that they have a preview if they
				 * cannot build the vehicle. */
				if (!IsVehicleTypeDisabled(e->type, true)) AI::NewEvent(e->preview_company, new ScriptEventEnginePreview(i));
				if (IsInteractiveCompany(e->preview_company)) ShowEnginePreviewWindow(i);
			}
		}
	}
}

/**
 * Clear the 'hidden' flag for all engines of a new company.
 * @param cid Company being created.
 */
void ClearEnginesHiddenFlagOfCompany(CompanyID cid)
{
	for (Engine *e : Engine::Iterate()) {
		SB(e->company_hidden, cid, 1, 0);
	}
}

/**
 * Set the visibility of an engine.
 * @param tile Unused.
 * @param flags Operation to perform.
 * @param p1 Unused.
 * @param p2 Bit 31: 0=visible, 1=hidden, other bits for the #EngineID.
 * @param text Unused.
 * @return The cost of this operation or an error.
 */
CommandCost CmdSetVehicleVisibility(TileIndex tile, DoCommandFlag flags, uint32 p1, uint32 p2, const char *text)
{
	Engine *e = Engine::GetIfValid(GB(p2, 0, 31));
	if (e == nullptr || _current_company >= MAX_COMPANIES) return CMD_ERROR;
	if (!IsEngineBuildable(e->index, e->type, _current_company)) return CMD_ERROR;

	if ((flags & DC_EXEC) != 0) {
		SB(e->company_hidden, _current_company, 1, GB(p2, 31, 1));
		AddRemoveEngineFromAutoreplaceAndBuildWindows(e->type);
	}

	return CommandCost();
}

/**
 * Accept an engine prototype. XXX - it is possible that the top-company
 * changes while you are waiting to accept the offer? Then it becomes invalid
 * @param tile unused
 * @param flags operation to perform
 * @param p1 engine-prototype offered
 * @param p2 unused
 * @param text unused
 * @return the cost of this operation or an error
 */
CommandCost CmdWantEnginePreview(TileIndex tile, DoCommandFlag flags, uint32 p1, uint32 p2, const char *text)
{
	Engine *e = Engine::GetIfValid(p1);
	if (e == nullptr || !(e->flags & ENGINE_EXCLUSIVE_PREVIEW) || e->preview_company != _current_company) return CMD_ERROR;

	if (flags & DC_EXEC) AcceptEnginePreview(p1, _current_company);

	return CommandCost();
}

/**
 * An engine has become available for general use.
 * Also handle the exclusive engine preview contract.
 * @param e Engine generally available as of now.
 */
static void NewVehicleAvailable(Engine *e)
{
	EngineID index = e->index;

	/* In case the company didn't build the vehicle during the intro period,
	 * prevent that company from getting future intro periods for a while. */
	if (e->flags & ENGINE_EXCLUSIVE_PREVIEW) {
		for (Company *c : Company::Iterate()) {
			uint block_preview = c->block_preview;

			if (!HasBit(e->company_avail, c->index)) continue;

			/* We assume the user did NOT build it.. prove me wrong ;) */
			c->block_preview = 20;

<<<<<<< HEAD
			FOR_ALL_VEHICLES(v) {
				if ((v->type == VEH_TRAIN && !HasBit(v->subtype, GVSF_VIRTUAL)) || v->type == VEH_ROAD || v->type == VEH_SHIP ||
=======
			for (const Vehicle *v : Vehicle::Iterate()) {
				if (v->type == VEH_TRAIN || v->type == VEH_ROAD || v->type == VEH_SHIP ||
>>>>>>> 5b52f259
						(v->type == VEH_AIRCRAFT && Aircraft::From(v)->IsNormalAircraft())) {
					if (v->owner == c->index && v->engine_type == index) {
						/* The user did prove me wrong, so restore old value */
						c->block_preview = block_preview;
						break;
					}
				}
			}
		}
	}

	e->flags = (e->flags & ~ENGINE_EXCLUSIVE_PREVIEW) | ENGINE_AVAILABLE;
	AddRemoveEngineFromAutoreplaceAndBuildWindows(e->type);

	/* Now available for all companies */
	e->company_avail = (CompanyMask)-1;

	/* Do not introduce new rail wagons */
	if (IsWagon(index)) return;

	if (e->type == VEH_TRAIN) {
		/* maybe make another rail type available */
		RailType railtype = e->u.rail.railtype;
		assert(railtype < RAILTYPE_END);
		for (Company *c : Company::Iterate()) c->avail_railtypes = AddDateIntroducedRailTypes(c->avail_railtypes | GetRailTypeInfo(e->u.rail.railtype)->introduces_railtypes, _date);
	} else if (e->type == VEH_ROAD) {
		/* maybe make another road type available */
		assert(e->u.road.roadtype < ROADTYPE_END);
		for (Company* c : Company::Iterate()) c->avail_roadtypes = AddDateIntroducedRoadTypes(c->avail_roadtypes | GetRoadTypeInfo(e->u.road.roadtype)->introduces_roadtypes, _date);
	}

	/* Only broadcast event if AIs are able to build this vehicle type. */
	if (!IsVehicleTypeDisabled(e->type, true)) AI::BroadcastNewEvent(new ScriptEventEngineAvailable(index));

	/* Only provide the "New Vehicle available" news paper entry, if engine can be built. */
	if (!IsVehicleTypeDisabled(e->type, false)) {
		SetDParam(0, GetEngineCategoryName(index));
		SetDParam(1, index);
		AddNewsItem(STR_NEWS_NEW_VEHICLE_NOW_AVAILABLE_WITH_TYPE, NT_NEW_VEHICLES, NF_VEHICLE, NR_ENGINE, index);
	}

	/* Update the toolbar. */
	if (e->type == VEH_ROAD) InvalidateWindowData(WC_BUILD_TOOLBAR, TRANSPORT_ROAD);
	if (e->type == VEH_SHIP) InvalidateWindowData(WC_BUILD_TOOLBAR, TRANSPORT_WATER);

	/* Close pending preview windows */
	DeleteWindowById(WC_ENGINE_PREVIEW, index);
}

/** Monthly update of the availability, reliability, and preview offers of the engines. */
void EnginesMonthlyLoop()
{
	if (_cur_year < _year_engine_aging_stops) {
		for (Engine *e : Engine::Iterate()) {
			/* Age the vehicle */
			if ((e->flags & ENGINE_AVAILABLE) && e->age != MAX_DAY) {
				e->age++;
				CalcEngineReliability(e);
			}

			/* Do not introduce invalid engines */
			if (!e->IsEnabled()) continue;

			if (!(e->flags & ENGINE_AVAILABLE) && _date >= (e->intro_date + DAYS_IN_YEAR)) {
				/* Introduce it to all companies */
				NewVehicleAvailable(e);
			} else if (!(e->flags & (ENGINE_AVAILABLE | ENGINE_EXCLUSIVE_PREVIEW)) && _date >= e->intro_date) {
				/* Introduction date has passed...
				 * Check if it is allowed to build this vehicle type at all
				 * based on the current game settings. If not, it does not
				 * make sense to show the preview dialog to any company. */
				if (IsVehicleTypeDisabled(e->type, false)) continue;

				/* Do not introduce new rail wagons */
				if (IsWagon(e->index)) continue;

				/* Show preview dialog to one of the companies. */
				e->flags |= ENGINE_EXCLUSIVE_PREVIEW;
				e->preview_company = INVALID_COMPANY;
				e->preview_asked = 0;
			}
		}

		InvalidateWindowClassesData(WC_BUILD_VEHICLE); // rebuild the purchase list (esp. when sorted by reliability)
	}
}

/**
 * Is \a name still free as name for an engine?
 * @param name New name of an engine.
 * @return \c false if the name is being used already, else \c true.
 */
static bool IsUniqueEngineName(const char *name)
{
	for (const Engine *e : Engine::Iterate()) {
		if (e->name != nullptr && strcmp(e->name, name) == 0) return false;
	}

	return true;
}

/**
 * Rename an engine.
 * @param tile unused
 * @param flags operation to perform
 * @param p1 engine ID to rename
 * @param p2 unused
 * @param text the new name or an empty string when resetting to the default
 * @return the cost of this operation or an error
 */
CommandCost CmdRenameEngine(TileIndex tile, DoCommandFlag flags, uint32 p1, uint32 p2, const char *text)
{
	Engine *e = Engine::GetIfValid(p1);
	if (e == nullptr) return CMD_ERROR;

	bool reset = StrEmpty(text);

	if (!reset) {
		if (Utf8StringLength(text) >= MAX_LENGTH_ENGINE_NAME_CHARS) return CMD_ERROR;
		if (!IsUniqueEngineName(text)) return_cmd_error(STR_ERROR_NAME_MUST_BE_UNIQUE);
	}

	if (flags & DC_EXEC) {
		free(e->name);

		if (reset) {
			e->name = nullptr;
		} else {
			e->name = stredup(text);
		}

		MarkWholeScreenDirty();
	}

	return CommandCost();
}


/**
 * Check if an engine is buildable.
 * @param engine  index of the engine to check.
 * @param type    the type the engine should be.
 * @param company index of the company.
 * @return True if an engine is valid, of the specified type, and buildable by
 *              the given company.
 */
bool IsEngineBuildable(EngineID engine, VehicleType type, CompanyID company)
{
	const Engine *e = Engine::GetIfValid(engine);

	/* check if it's an engine that is in the engine array */
	if (e == nullptr) return false;

	/* check if it's an engine of specified type */
	if (e->type != type) return false;

	/* check if it's available ... */
	if (company == OWNER_DEITY) {
		/* ... for any company (preview does not count) */
		if (!(e->flags & ENGINE_AVAILABLE) || e->company_avail == 0) return false;
	} else {
		/* ... for this company */
		if (!HasBit(e->company_avail, company)) return false;
	}

	if (!e->IsEnabled()) return false;

	if (type == VEH_TRAIN && company != OWNER_DEITY) {
		/* Check if the rail type is available to this company */
		const Company *c = Company::Get(company);
		if (((GetRailTypeInfo(e->u.rail.railtype))->compatible_railtypes & c->avail_railtypes) == 0) return false;
	}
	if (type == VEH_ROAD && company != OWNER_DEITY) {
		/* Check if the road type is available to this company */
		const Company *c = Company::Get(company);
		if ((GetRoadTypeInfo(e->u.road.roadtype)->powered_roadtypes & c->avail_roadtypes) == ROADTYPES_NONE) return false;
	}

	return true;
}

/**
 * Check if an engine is refittable.
 * Note: Likely you want to use IsArticulatedVehicleRefittable().
 * @param engine index of the engine to check.
 * @return true if the engine is refittable.
 */
bool IsEngineRefittable(EngineID engine)
{
	const Engine *e = Engine::GetIfValid(engine);

	/* check if it's an engine that is in the engine array */
	if (e == nullptr) return false;

	if (!e->CanCarryCargo()) return false;

	const EngineInfo *ei = &e->info;
	if (ei->refit_mask == 0) return false;

	/* Are there suffixes?
	 * Note: This does not mean the suffixes are actually available for every consist at any time. */
	if (HasBit(ei->callback_mask, CBM_VEHICLE_CARGO_SUFFIX)) return true;

	/* Is there any cargo except the default cargo? */
	CargoID default_cargo = e->GetDefaultCargoType();
	CargoTypes default_cargo_mask = 0;
	SetBit(default_cargo_mask, default_cargo);
	return default_cargo != CT_INVALID && ei->refit_mask != default_cargo_mask;
}

/**
 * Check for engines that have an appropriate availability.
 */
void CheckEngines()
{
	Date min_date = INT32_MAX;

	for (const Engine *e : Engine::Iterate()) {
		if (!e->IsEnabled()) continue;

		/* We have an available engine... yay! */
		if ((e->flags & ENGINE_AVAILABLE) != 0 && e->company_avail != 0) return;

		/* Okay, try to find the earliest date. */
		min_date = min(min_date, e->info.base_intro);
	}

	if (min_date < INT32_MAX) {
		SetDParam(0, min_date);
		ShowErrorMessage(STR_ERROR_NO_VEHICLES_AVAILABLE_YET, STR_ERROR_NO_VEHICLES_AVAILABLE_YET_EXPLANATION, WL_WARNING);
	} else {
		ShowErrorMessage(STR_ERROR_NO_VEHICLES_AVAILABLE_AT_ALL, STR_ERROR_NO_VEHICLES_AVAILABLE_AT_ALL_EXPLANATION, WL_WARNING);
	}
}<|MERGE_RESOLUTION|>--- conflicted
+++ resolved
@@ -774,14 +774,8 @@
 				c->old_economy[0].performance_history > best_hist) {
 
 			/* Check whether the company uses similar vehicles */
-<<<<<<< HEAD
-			Vehicle *v;
-			FOR_ALL_VEHICLES(v) {
+			for (const Vehicle *v : Vehicle::Iterate()) {
 				if (v->owner != c->index || v->type != e->type || HasBit(v->subtype, GVSF_VIRTUAL)) continue;
-=======
-			for (const Vehicle *v : Vehicle::Iterate()) {
-				if (v->owner != c->index || v->type != e->type) continue;
->>>>>>> 5b52f259
 				if (!v->GetEngine()->CanCarryCargo() || !HasBit(cargomask, v->cargo_type)) continue;
 
 				best_hist = c->old_economy[0].performance_history;
@@ -927,13 +921,8 @@
 			/* We assume the user did NOT build it.. prove me wrong ;) */
 			c->block_preview = 20;
 
-<<<<<<< HEAD
-			FOR_ALL_VEHICLES(v) {
+			for (const Vehicle *v : Vehicle::Iterate()) {
 				if ((v->type == VEH_TRAIN && !HasBit(v->subtype, GVSF_VIRTUAL)) || v->type == VEH_ROAD || v->type == VEH_SHIP ||
-=======
-			for (const Vehicle *v : Vehicle::Iterate()) {
-				if (v->type == VEH_TRAIN || v->type == VEH_ROAD || v->type == VEH_SHIP ||
->>>>>>> 5b52f259
 						(v->type == VEH_AIRCRAFT && Aircraft::From(v)->IsNormalAircraft())) {
 					if (v->owner == c->index && v->engine_type == index) {
 						/* The user did prove me wrong, so restore old value */
