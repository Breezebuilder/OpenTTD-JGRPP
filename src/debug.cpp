/* $Id$ */

/*
 * This file is part of OpenTTD.
 * OpenTTD is free software; you can redistribute it and/or modify it under the terms of the GNU General Public License as published by the Free Software Foundation, version 2.
 * OpenTTD is distributed in the hope that it will be useful, but WITHOUT ANY WARRANTY; without even the implied warranty of MERCHANTABILITY or FITNESS FOR A PARTICULAR PURPOSE.
 * See the GNU General Public License for more details. You should have received a copy of the GNU General Public License along with OpenTTD. If not, see <http://www.gnu.org/licenses/>.
 */

/** @file debug.cpp Handling of printing debug messages. */

#include "stdafx.h"
#include <stdarg.h>
#include "console_func.h"
#include "debug.h"
#include "string_func.h"
#include "fileio_func.h"
#include "settings_type.h"

<<<<<<< HEAD
#if defined(WIN32) || defined(WIN64)
=======
#if defined(_WIN32)
>>>>>>> 01261dae
#include "os/windows/win32.h"
#endif

#include <time.h>

#include "network/network_admin.h"
SOCKET _debug_socket = INVALID_SOCKET;

#include "safeguards.h"

int _debug_driver_level;
int _debug_grf_level;
int _debug_map_level;
int _debug_misc_level;
int _debug_net_level;
int _debug_sprite_level;
int _debug_oldloader_level;
int _debug_npf_level;
int _debug_yapf_level;
int _debug_freetype_level;
int _debug_script_level;
int _debug_sl_level;
int _debug_gamelog_level;
int _debug_desync_level;
int _debug_console_level;
#ifdef RANDOM_DEBUG
int _debug_random_level;
#endif

uint32 _realtime_tick = 0;

struct DebugLevel {
	const char *name;
	int *level;
};

#define DEBUG_LEVEL(x) { #x, &_debug_##x##_level }
	static const DebugLevel debug_level[] = {
	DEBUG_LEVEL(driver),
	DEBUG_LEVEL(grf),
	DEBUG_LEVEL(map),
	DEBUG_LEVEL(misc),
	DEBUG_LEVEL(net),
	DEBUG_LEVEL(sprite),
	DEBUG_LEVEL(oldloader),
	DEBUG_LEVEL(npf),
	DEBUG_LEVEL(yapf),
	DEBUG_LEVEL(freetype),
	DEBUG_LEVEL(script),
	DEBUG_LEVEL(sl),
	DEBUG_LEVEL(gamelog),
	DEBUG_LEVEL(desync),
	DEBUG_LEVEL(console),
#ifdef RANDOM_DEBUG
	DEBUG_LEVEL(random),
#endif
	};
#undef DEBUG_LEVEL

/**
 * Dump the available debug facility names in the help text.
 * @param buf Start address for storing the output.
 * @param last Last valid address for storing the output.
 * @return Next free position in the output.
 */
char *DumpDebugFacilityNames(char *buf, char *last)
{
	size_t length = 0;
	for (const DebugLevel *i = debug_level; i != endof(debug_level); ++i) {
		if (length == 0) {
			buf = strecpy(buf, "List of debug facility names:\n", last);
		} else {
			buf = strecpy(buf, ", ", last);
			length += 2;
		}
		buf = strecpy(buf, i->name, last);
		length += strlen(i->name);
	}
	if (length > 0) {
		buf = strecpy(buf, "\n\n", last);
	}
	return buf;
}

/**
 * Internal function for outputting the debug line.
 * @param dbg Debug category.
 * @param buf Text line to output.
 */
static void debug_print(const char *dbg, const char *buf)
{
	if (_debug_socket != INVALID_SOCKET) {
		char buf2[1024 + 32];

		seprintf(buf2, lastof(buf2), "%sdbg: [%s] %s\n", GetLogPrefix(), dbg, buf);
		/* Sending out an error when this fails would be nice, however... the error
		 * would have to be send over this failing socket which won't work. */
		send(_debug_socket, buf2, (int)strlen(buf2), 0);
		return;
	}
	if (strcmp(dbg, "desync") == 0) {
		static FILE *f = FioFOpenFile("commands-out.log", "wb", AUTOSAVE_DIR);
		if (f == NULL) return;

		fprintf(f, "%s%s\n", GetLogPrefix(), buf);
		fflush(f);
#ifdef RANDOM_DEBUG
	} else if (strcmp(dbg, "random") == 0) {
		static FILE *f = FioFOpenFile("random-out.log", "wb", AUTOSAVE_DIR);
		if (f == NULL) return;

		fprintf(f, "%s\n", buf);
		fflush(f);
#endif
	} else {
		char buffer[512];
		seprintf(buffer, lastof(buffer), "%sdbg: [%s] %s\n", GetLogPrefix(), dbg, buf);
<<<<<<< HEAD
#if defined(WIN32) || defined(WIN64)
=======
#if defined(_WIN32)
>>>>>>> 01261dae
		TCHAR system_buf[512];
		convert_to_fs(buffer, system_buf, lengthof(system_buf), true);
		_fputts(system_buf, stderr);
#else
		fputs(buffer, stderr);
#endif
		NetworkAdminConsole(dbg, buf);
		IConsoleDebug(dbg, buf);
	}
}

/**
 * Output a debug line.
 * @note Do not call directly, use the #DEBUG macro instead.
 * @param dbg Debug category.
 * @param format Text string a la printf, with optional arguments.
 */
void CDECL debug(const char *dbg, const char *format, ...)
{
	char buf[1024];

	va_list va;
	va_start(va, format);
	vseprintf(buf, lastof(buf), format, va);
	va_end(va);

	debug_print(dbg, buf);
}

/**
 * Set debugging levels by parsing the text in \a s.
 * For setting individual levels a string like \c "net=3,grf=6" should be used.
 * If the string starts with a number, the number is used as global debugging level.
 * @param s Text describing the wanted debugging levels.
 */
void SetDebugString(const char *s)
{
	int v;
	char *end;
	const char *t;

	/* global debugging level? */
	if (*s >= '0' && *s <= '9') {
		const DebugLevel *i;

		v = strtoul(s, &end, 0);
		s = end;

		for (i = debug_level; i != endof(debug_level); ++i) *i->level = v;
	}

	/* individual levels */
	for (;;) {
		const DebugLevel *i;
		int *p;

		/* skip delimiters */
		while (*s == ' ' || *s == ',' || *s == '\t') s++;
		if (*s == '\0') break;

		t = s;
		while (*s >= 'a' && *s <= 'z') s++;

		/* check debugging levels */
		p = NULL;
		for (i = debug_level; i != endof(debug_level); ++i) {
			if (s == t + strlen(i->name) && strncmp(t, i->name, s - t) == 0) {
				p = i->level;
				break;
			}
		}

		if (*s == '=') s++;
		v = strtoul(s, &end, 0);
		s = end;
		if (p != NULL) {
			*p = v;
		} else {
			ShowInfoF("Unknown debug level '%.*s'", (int)(s - t), t);
			return;
		}
	}
}

/**
 * Print out the current debug-level.
 * Just return a string with the values of all the debug categories.
 * @return string with debug-levels
 */
const char *GetDebugString()
{
	const DebugLevel *i;
	static char dbgstr[150];
	char dbgval[20];

	memset(dbgstr, 0, sizeof(dbgstr));
	i = debug_level;
	seprintf(dbgstr, lastof(dbgstr), "%s=%d", i->name, *i->level);

	for (i++; i != endof(debug_level); i++) {
		seprintf(dbgval, lastof(dbgval), ", %s=%d", i->name, *i->level);
		strecat(dbgstr, dbgval, lastof(dbgstr));
	}

	return dbgstr;
}

/**
 * Get the prefix for logs; if show_date_in_logs is enabled it returns
 * the date, otherwise it returns nothing.
 * @return the prefix for logs (do not free), never NULL
 */
const char *GetLogPrefix()
{
	static char _log_prefix[24];
	if (_settings_client.gui.show_date_in_logs) {
		time_t cur_time = time(NULL);
		strftime(_log_prefix, sizeof(_log_prefix), "[%Y-%m-%d %H:%M:%S] ", localtime(&cur_time));
	} else {
		*_log_prefix = '\0';
	}
	return _log_prefix;
}
<|MERGE_RESOLUTION|>--- conflicted
+++ resolved
@@ -17,11 +17,7 @@
 #include "fileio_func.h"
 #include "settings_type.h"
 
-<<<<<<< HEAD
-#if defined(WIN32) || defined(WIN64)
-=======
 #if defined(_WIN32)
->>>>>>> 01261dae
 #include "os/windows/win32.h"
 #endif
 
@@ -139,11 +135,7 @@
 	} else {
 		char buffer[512];
 		seprintf(buffer, lastof(buffer), "%sdbg: [%s] %s\n", GetLogPrefix(), dbg, buf);
-<<<<<<< HEAD
-#if defined(WIN32) || defined(WIN64)
-=======
 #if defined(_WIN32)
->>>>>>> 01261dae
 		TCHAR system_buf[512];
 		convert_to_fs(buffer, system_buf, lengthof(system_buf), true);
 		_fputts(system_buf, stderr);
