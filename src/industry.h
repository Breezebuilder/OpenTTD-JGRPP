--- conflicted
+++ resolved
@@ -116,16 +116,7 @@
 		return IsTileType(tile, MP_INDUSTRY) && GetIndustryIndex(tile) == this->index;
 	}
 
-<<<<<<< HEAD
 	inline int GetCargoProducedIndex(CargoID cargo) const
-=======
-	/**
-	 * Get produced cargo slot for a specific cargo type.
-	 * @param cargo CargoID to find.
-	 * @return Iterator pointing to produced cargo slot if it exists, or the end iterator.
-	 */
-	inline ProducedCargoArray::iterator GetCargoProduced(CargoID cargo)
->>>>>>> ab535c0a
 	{
 		if (cargo == CT_INVALID) return -1;
 		const CargoID *pos = std::find(this->produced_cargo, endof(this->produced_cargo), cargo);
@@ -133,27 +124,7 @@
 		return pos - this->produced_cargo;
 	}
 
-<<<<<<< HEAD
 	inline int GetCargoAcceptedIndex(CargoID cargo) const
-=======
-	/**
-	 * Get produced cargo slot for a specific cargo type (const-variant).
-	 * @param cargo CargoID to find.
-	 * @return Iterator pointing to produced cargo slot if it exists, or the end iterator.
-	 */
-	inline ProducedCargoArray::const_iterator GetCargoProduced(CargoID cargo) const
-	{
-		if (!IsValidCargoID(cargo)) return std::end(this->produced);
-		return std::find_if(std::begin(this->produced), std::end(this->produced), [&cargo](const auto &p) { return p.cargo == cargo; });
-	}
-
-	/**
-	 * Get accepted cargo slot for a specific cargo type.
-	 * @param cargo CargoID to find.
-	 * @return Iterator pointing to accepted cargo slot if it exists, or the end iterator.
-	 */
-	inline AcceptedCargoArray::iterator GetCargoAccepted(CargoID cargo)
->>>>>>> ab535c0a
 	{
 		if (cargo == CT_INVALID) return -1;
 		const CargoID *pos = std::find(this->accepts_cargo, endof(this->accepts_cargo), cargo);
