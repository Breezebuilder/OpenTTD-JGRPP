--- conflicted
+++ resolved
@@ -56,40 +56,25 @@
 	uint16 last_month_transported[INDUSTRY_NUM_OUTPUTS];   ///< total units transported per cargo in the last full month
 	uint16 counter;                                        ///< used for animation and/or production (if available cargo)
 
-<<<<<<< HEAD
 	IndustryType type;                  ///< type of industry.
-	OwnerByte owner;                    ///< owner of the industry.  Which SHOULD always be (imho) OWNER_NONE
+	Owner owner;                        ///< owner of the industry.  Which SHOULD always be (imho) OWNER_NONE
 	byte random_colour;                 ///< randomized colour of the industry, for display purpose
 	Year last_prod_year;                ///< last year of production
 	byte was_cargo_delivered;           ///< flag that indicate this has been the closest industry chosen for cargo delivery by a station. see DeliverGoodsToIndustry
 
-	PartOfSubsidyByte part_of_subsidy;  ///< NOSAVE: is this industry a source/destination of a subsidy?
+	PartOfSubsidy part_of_subsidy;      ///< NOSAVE: is this industry a source/destination of a subsidy?
 	StationList stations_near;          ///< NOSAVE: List of nearby stations.
 	std::unique_ptr<const char, FreeDeleter> cached_name; ///< NOSAVE: Cache of the resolved name of the industry
 
-	OwnerByte founder;                  ///< Founder of the industry
+	Owner founder;                      ///< Founder of the industry
 	Date construction_date;             ///< Date of the construction of the industry
 	uint8 construction_type;            ///< Way the industry was constructed (@see IndustryConstructionType)
-=======
-	IndustryType type;             ///< type of industry.
-	Owner owner;                   ///< owner of the industry.  Which SHOULD always be (imho) OWNER_NONE
-	byte random_colour;            ///< randomized colour of the industry, for display purpose
-	Year last_prod_year;           ///< last year of production
-	byte was_cargo_delivered;      ///< flag that indicate this has been the closest industry chosen for cargo delivery by a station. see DeliverGoodsToIndustry
-
-	PartOfSubsidy part_of_subsidy; ///< NOSAVE: is this industry a source/destination of a subsidy?
-	StationList stations_near;     ///< NOSAVE: List of nearby stations.
-
-	Owner founder;                 ///< Founder of the industry
-	Date construction_date;        ///< Date of the construction of the industry
-	uint8 construction_type;       ///< Way the industry was constructed (@see IndustryConstructionType)
->>>>>>> 21edf67f
 	Date last_cargo_accepted_at[INDUSTRY_NUM_INPUTS]; ///< Last day each cargo type was accepted by this industry
-	byte selected_layout;          ///< Which tile layout was used when creating the industry
-
-	uint16 random;                 ///< Random value used for randomisation of all kinds of things
-
-	PersistentStorage *psa;        ///< Persistent storage for NewGRF industries.
+	byte selected_layout;               ///< Which tile layout was used when creating the industry
+
+	uint16 random;                      ///< Random value used for randomisation of all kinds of things
+
+	PersistentStorage *psa;             ///< Persistent storage for NewGRF industries.
 
 	Industry(TileIndex tile = INVALID_TILE) : location(tile, 0, 0) {}
 	~Industry();
