/*
 * This file is part of OpenTTD.
 * OpenTTD is free software; you can redistribute it and/or modify it under the terms of the GNU General Public License as published by the Free Software Foundation, version 2.
 * OpenTTD is distributed in the hope that it will be useful, but WITHOUT ANY WARRANTY; without even the implied warranty of MERCHANTABILITY or FITNESS FOR A PARTICULAR PURPOSE.
 * See the GNU General Public License for more details. You should have received a copy of the GNU General Public License along with OpenTTD. If not, see <http://www.gnu.org/licenses/>.
 */

/** @file ai_core.cpp Implementation of AI. */

#include "../stdafx.h"
#include "../core/backup_type.hpp"
#include "../core/bitmath_func.hpp"
#include "../company_base.h"
#include "../company_func.h"
#include "../network/network.h"
#include "../window_func.h"
#include "../framerate_type.h"
#include "../scope_info.h"
#include "../string_func.h"
#include "ai_scanner.hpp"
#include "ai_instance.hpp"
#include "ai_config.hpp"
#include "ai_info.hpp"
#include "ai.hpp"

#include "../safeguards.h"

/* static */ uint AI::frame_counter = 0;
/* static */ AIScannerInfo *AI::scanner_info = nullptr;
/* static */ AIScannerLibrary *AI::scanner_library = nullptr;

/* static */ bool AI::CanStartNew()
{
	/* Only allow new AIs on the server and only when that is allowed in multiplayer */
	return !_networking || (_network_server && _settings_game.ai.ai_in_multiplayer);
}

/* static */ void AI::StartNew(CompanyID company, bool rerandomise_ai)
{
	assert(Company::IsValidID(company));

	/* Clients shouldn't start AIs */
	if (_networking && !_network_server) return;

	AIConfig *config = AIConfig::GetConfig(company, AIConfig::SSS_FORCE_GAME);
	AIInfo *info = config->GetInfo();
	if (info == nullptr || (rerandomise_ai && config->IsRandom())) {
		info = AI::scanner_info->SelectRandomAI();
		assert(info != nullptr);
		/* Load default data and store the name in the settings */
		config->Change(info->GetName(), -1, false, true);
	}
	config->AnchorUnchangeableSettings();

	Backup<CompanyID> cur_company(_current_company, company, FILE_LINE);
	Company *c = Company::Get(company);

	c->ai_info = info;
	assert(c->ai_instance == nullptr);
	c->ai_instance = new AIInstance();
	c->ai_instance->Initialize(info);
	c->ai_instance->LoadOnStack(config->GetToLoadData());
	config->SetToLoadData(nullptr);

	cur_company.Restore();

	InvalidateWindowData(WC_SCRIPT_DEBUG, 0, -1);
	return;
}

/* static */ void AI::GameLoop()
{
	/* If we are in networking, only servers run this function, and that only if it is allowed */
	if (_networking && (!_network_server || !_settings_game.ai.ai_in_multiplayer)) return;

	/* The speed with which AIs go, is limited by the 'competitor_speed' */
	AI::frame_counter++;
	assert(_settings_game.difficulty.competitor_speed <= 4);
	if ((AI::frame_counter & ((1 << (4 - _settings_game.difficulty.competitor_speed)) - 1)) != 0) return;

	Backup<CompanyID> cur_company(_current_company, FILE_LINE);
	for (const Company *c : Company::Iterate()) {
		if (c->is_ai) {
			SCOPE_INFO_FMT([&], "AI::GameLoop: %i: %s (v%d)\n", (int)c->index, c->ai_info->GetName(), c->ai_info->GetVersion());
			PerformanceMeasurer framerate((PerformanceElement)(PFE_AI0 + c->index));
			cur_company.Change(c->index);
			c->ai_instance->GameLoop();
			/* Occasionally collect garbage; every 255 ticks do one company.
			 * Effectively collecting garbage once every two months per AI. */
			if ((AI::frame_counter & 255) == 0 && (CompanyID)GB(AI::frame_counter, 8, 4) == c->index) {
				c->ai_instance->CollectGarbage();
			}
		} else {
			PerformanceMeasurer::SetInactive((PerformanceElement)(PFE_AI0 + c->index));
		}
	}
	cur_company.Restore();
}

/* static */ uint AI::GetTick()
{
	return AI::frame_counter;
}

/* static */ void AI::Stop(CompanyID company)
{
	if (_networking && !_network_server) return;
	PerformanceMeasurer::SetInactive((PerformanceElement)(PFE_AI0 + company));

	Backup<CompanyID> cur_company(_current_company, company, FILE_LINE);
	Company *c = Company::Get(company);

	delete c->ai_instance;
	c->ai_instance = nullptr;
	c->ai_info = nullptr;

	cur_company.Restore();

	InvalidateWindowData(WC_SCRIPT_DEBUG, 0, -1);
	DeleteWindowById(WC_SCRIPT_SETTINGS, company);
}

/* static */ void AI::Pause(CompanyID company)
{
	/* The reason why dedicated servers are forbidden to execute this
	 * command is not because it is unsafe, but because there is no way
	 * for the server owner to unpause the script again. */
	if (_network_dedicated) return;

	Backup<CompanyID> cur_company(_current_company, company, FILE_LINE);
	Company::Get(company)->ai_instance->Pause();

	cur_company.Restore();
}

/* static */ void AI::Unpause(CompanyID company)
{
	Backup<CompanyID> cur_company(_current_company, company, FILE_LINE);
	Company::Get(company)->ai_instance->Unpause();

	cur_company.Restore();
}

/* static */ bool AI::IsPaused(CompanyID company)
{
	Backup<CompanyID> cur_company(_current_company, company, FILE_LINE);
	bool paused = Company::Get(company)->ai_instance->IsPaused();

	cur_company.Restore();

	return paused;
}

/* static */ void AI::KillAll()
{
	/* It might happen there are no companies .. than we have nothing to loop */
	if (Company::GetPoolSize() == 0) return;

	for (const Company *c : Company::Iterate()) {
		if (c->is_ai) AI::Stop(c->index);
	}
}

/* static */ void AI::Initialize()
{
	if (AI::scanner_info != nullptr) AI::Uninitialize(true);

	AI::frame_counter = 0;
	if (AI::scanner_info == nullptr) {
		TarScanner::DoScan(TarScanner::AI);
		AI::scanner_info = new AIScannerInfo();
		AI::scanner_info->Initialize();
		AI::scanner_library = new AIScannerLibrary();
		AI::scanner_library->Initialize();
	}
}

/* static */ void AI::Uninitialize(bool keepConfig)
{
	AI::KillAll();

	if (keepConfig) {
		/* Do not bother re-scanning AI files, just reset config */
		ResetConfig();
	} else {
		/* Do not bother re-scanning AI files, just delete config */
		for (CompanyID c = COMPANY_FIRST; c < MAX_COMPANIES; c++) {
			if (_settings_game.ai_config[c] != nullptr) {
				delete _settings_game.ai_config[c];
				_settings_game.ai_config[c] = nullptr;
			}
			if (_settings_newgame.ai_config[c] != nullptr) {
				delete _settings_newgame.ai_config[c];
				_settings_newgame.ai_config[c] = nullptr;
			}
		}
	}
}

/* static */ void AI::ResetConfig()
{
	/* Check for both newgame as current game if we can reload the AIInfo inside
	 *  the AIConfig. If not, remove the AI from the list (which will assign
	 *  a random new AI on reload). */
	for (CompanyID c = COMPANY_FIRST; c < MAX_COMPANIES; c++) {
		if (_settings_game.ai_config[c] != nullptr && _settings_game.ai_config[c]->HasScript()) {
			if (!_settings_game.ai_config[c]->ResetInfo(true)) {
<<<<<<< HEAD
				DEBUG(script, 0, "After a reload, the AI by the name '%s' was no longer found, and removed from the list.", _settings_game.ai_config[c]->GetName());
				_settings_game.ai_config[c]->Change(nullptr);
=======
				Debug(script, 0, "After a reload, the AI by the name '{}' was no longer found, and removed from the list.", _settings_game.ai_config[c]->GetName());
				_settings_game.ai_config[c]->Change(std::nullopt);
>>>>>>> 91e140c7
				if (Company::IsValidAiID(c)) {
					/* The code belonging to an already running AI was deleted. We can only do
					 * one thing here to keep everything sane and that is kill the AI. After
					 * killing the offending AI we start a random other one in it's place, just
					 * like what would happen if the AI was missing during loading. */
					AI::Stop(c);
					AI::StartNew(c, false);
				}
			} else if (Company::IsValidAiID(c)) {
				/* Update the reference in the Company struct. */
				Company::Get(c)->ai_info = _settings_game.ai_config[c]->GetInfo();
			}
		}
		if (_settings_newgame.ai_config[c] != nullptr && _settings_newgame.ai_config[c]->HasScript()) {
			if (!_settings_newgame.ai_config[c]->ResetInfo(false)) {
<<<<<<< HEAD
				DEBUG(script, 0, "After a reload, the AI by the name '%s' was no longer found, and removed from the list.", _settings_newgame.ai_config[c]->GetName());
				_settings_newgame.ai_config[c]->Change(nullptr);
=======
				Debug(script, 0, "After a reload, the AI by the name '{}' was no longer found, and removed from the list.", _settings_newgame.ai_config[c]->GetName());
				_settings_newgame.ai_config[c]->Change(std::nullopt);
>>>>>>> 91e140c7
			}
		}
	}
}

/* static */ void AI::NewEvent(CompanyID company, ScriptEvent *event)
{
	/* AddRef() and Release() need to be called at least once, so do it here */
	event->AddRef();

	/* Clients should ignore events */
	if (_networking && !_network_server) {
		event->Release();
		return;
	}

	/* Only AIs can have an event-queue */
	if (!Company::IsValidAiID(company)) {
		event->Release();
		return;
	}

	/* Queue the event */
	Backup<CompanyID> cur_company(_current_company, company, FILE_LINE);
	Company::Get(_current_company)->ai_instance->InsertEvent(event);
	cur_company.Restore();

	event->Release();
}

/* static */ void AI::BroadcastNewEvent(ScriptEvent *event, CompanyID skip_company)
{
	/* AddRef() and Release() need to be called at least once, so do it here */
	event->AddRef();

	/* Clients should ignore events */
	if (_networking && !_network_server) {
		event->Release();
		return;
	}

	/* Try to send the event to all AIs */
	for (CompanyID c = COMPANY_FIRST; c < MAX_COMPANIES; c++) {
		if (c != skip_company) AI::NewEvent(c, event);
	}

	event->Release();
}

/* static */ void AI::Save(CompanyID company)
{
	if (!_networking || _network_server) {
		Company *c = Company::GetIfValid(company);
		assert(c != nullptr && c->ai_instance != nullptr);

		Backup<CompanyID> cur_company(_current_company, company, FILE_LINE);
		c->ai_instance->Save();
		cur_company.Restore();
	} else {
		AIInstance::SaveEmpty();
	}
}

/* static */ std::string AI::GetConsoleList(bool newest_only)
{
	return AI::scanner_info->GetConsoleList(newest_only);
}

/* static */ std::string AI::GetConsoleLibraryList()
{
	 return AI::scanner_library->GetConsoleList(true);
}

/* static */ const ScriptInfoList *AI::GetInfoList()
{
	return AI::scanner_info->GetInfoList();
}

/* static */ const ScriptInfoList *AI::GetUniqueInfoList()
{
	return AI::scanner_info->GetUniqueInfoList();
}

/* static */ AIInfo *AI::FindInfo(const std::string &name, int version, bool force_exact_match)
{
	return AI::scanner_info->FindInfo(name, version, force_exact_match);
}

/* static */ AILibrary *AI::FindLibrary(const std::string &library, int version)
{
	return AI::scanner_library->FindLibrary(library, version);
}

/* static */ void AI::Rescan()
{
	TarScanner::DoScan(TarScanner::AI);

	AI::scanner_info->RescanDir();
	AI::scanner_library->RescanDir();
	ResetConfig();

	InvalidateWindowData(WC_SCRIPT_LIST, 0, 1);
	SetWindowClassesDirty(WC_SCRIPT_DEBUG);
	InvalidateWindowClassesData(WC_SCRIPT_SETTINGS);
}

/**
 * Check whether we have an AI (library) with the exact characteristics as ci.
 * @param ci the characteristics to search on (shortname and md5sum)
 * @param md5sum whether to check the MD5 checksum
 * @return true iff we have an AI (library) matching.
 */
/* static */ bool AI::HasAI(const ContentInfo *ci, bool md5sum)
{
	return AI::scanner_info->HasScript(ci, md5sum);
}

/* static */ bool AI::HasAILibrary(const ContentInfo *ci, bool md5sum)
{
	return AI::scanner_library->HasScript(ci, md5sum);
}

/* static */ AIScannerInfo *AI::GetScannerInfo()
{
	return AI::scanner_info;
}

/* static */ AIScannerLibrary *AI::GetScannerLibrary()
{
	return AI::scanner_library;
}
<|MERGE_RESOLUTION|>--- conflicted
+++ resolved
@@ -81,7 +81,7 @@
 	Backup<CompanyID> cur_company(_current_company, FILE_LINE);
 	for (const Company *c : Company::Iterate()) {
 		if (c->is_ai) {
-			SCOPE_INFO_FMT([&], "AI::GameLoop: %i: %s (v%d)\n", (int)c->index, c->ai_info->GetName(), c->ai_info->GetVersion());
+			SCOPE_INFO_FMT([&], "AI::GameLoop: %i: %s (v%d)\n", (int)c->index, c->ai_info->GetName().c_str(), c->ai_info->GetVersion());
 			PerformanceMeasurer framerate((PerformanceElement)(PFE_AI0 + c->index));
 			cur_company.Change(c->index);
 			c->ai_instance->GameLoop();
@@ -205,13 +205,8 @@
 	for (CompanyID c = COMPANY_FIRST; c < MAX_COMPANIES; c++) {
 		if (_settings_game.ai_config[c] != nullptr && _settings_game.ai_config[c]->HasScript()) {
 			if (!_settings_game.ai_config[c]->ResetInfo(true)) {
-<<<<<<< HEAD
-				DEBUG(script, 0, "After a reload, the AI by the name '%s' was no longer found, and removed from the list.", _settings_game.ai_config[c]->GetName());
-				_settings_game.ai_config[c]->Change(nullptr);
-=======
-				Debug(script, 0, "After a reload, the AI by the name '{}' was no longer found, and removed from the list.", _settings_game.ai_config[c]->GetName());
+				DEBUG(script, 0, "After a reload, the AI by the name '%s' was no longer found, and removed from the list.", _settings_game.ai_config[c]->GetName().c_str());
 				_settings_game.ai_config[c]->Change(std::nullopt);
->>>>>>> 91e140c7
 				if (Company::IsValidAiID(c)) {
 					/* The code belonging to an already running AI was deleted. We can only do
 					 * one thing here to keep everything sane and that is kill the AI. After
@@ -227,13 +222,8 @@
 		}
 		if (_settings_newgame.ai_config[c] != nullptr && _settings_newgame.ai_config[c]->HasScript()) {
 			if (!_settings_newgame.ai_config[c]->ResetInfo(false)) {
-<<<<<<< HEAD
-				DEBUG(script, 0, "After a reload, the AI by the name '%s' was no longer found, and removed from the list.", _settings_newgame.ai_config[c]->GetName());
-				_settings_newgame.ai_config[c]->Change(nullptr);
-=======
-				Debug(script, 0, "After a reload, the AI by the name '{}' was no longer found, and removed from the list.", _settings_newgame.ai_config[c]->GetName());
+				DEBUG(script, 0, "After a reload, the AI by the name '%s' was no longer found, and removed from the list.", _settings_newgame.ai_config[c]->GetName().c_str());
 				_settings_newgame.ai_config[c]->Change(std::nullopt);
->>>>>>> 91e140c7
 			}
 		}
 	}
