--- conflicted
+++ resolved
@@ -108,14 +108,7 @@
 	}
 
 	/* Never used but required. */
-<<<<<<< HEAD
 	inline void operator delete(void *ptr) { NOT_REACHED(); }
-=======
-	inline void operator delete(void *) { NOT_REACHED(); }
-
-private:
-	size_t size;
->>>>>>> 077b08bb
 };
 
 struct SQWeakRef : SQRefCounted
