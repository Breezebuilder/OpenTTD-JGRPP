/*
 * This file is part of OpenTTD.
 * OpenTTD is free software; you can redistribute it and/or modify it under the terms of the GNU General Public License as published by the Free Software Foundation, version 2.
 * OpenTTD is distributed in the hope that it will be useful, but WITHOUT ANY WARRANTY; without even the implied warranty of MERCHANTABILITY or FITNESS FOR A PARTICULAR PURPOSE.
 * See the GNU General Public License for more details. You should have received a copy of the GNU General Public License along with OpenTTD. If not, see <http://www.gnu.org/licenses/>.
 */

/** @file object_gui.cpp The GUI for objects. */

#include "stdafx.h"
#include "command_func.h"
#include "hotkeys.h"
#include "newgrf.h"
#include "newgrf_object.h"
#include "newgrf_text.h"
#include "object.h"
#include "querystring_gui.h"
#include "sortlist_type.h"
#include "stringfilter_type.h"
#include "string_func.h"
#include "strings_func.h"
#include "viewport_func.h"
#include "tilehighlight_func.h"
#include "window_gui.h"
#include "window_func.h"
#include "zoom_func.h"
#include "core/backup_type.hpp"

#include "widgets/object_widget.h"

#include "table/strings.h"

#include "safeguards.h"

static ObjectClassID _selected_object_class; ///< Currently selected available object class.
static int _selected_object_index;           ///< Index of the currently selected object if existing, else \c -1.
static uint8 _selected_object_view;          ///< the view of the selected object

/** Enum referring to the Hotkeys in the build object window */
enum BuildObjectHotkeys {
	BOHK_FOCUS_FILTER_BOX, ///< Focus the edit box for editing the filter string
};

/** The window used for building objects. */
class BuildObjectWindow : public Window {
	typedef GUIList<ObjectClassID, StringFilter &> GUIObjectClassList; ///< Type definition for the list to hold available object classes.

	static const uint EDITBOX_MAX_SIZE = 16; ///< The maximum number of characters for the filter edit box.

	int object_margin;                     ///< The margin (in pixels) around an object.
	int line_height;                       ///< The height of a single line.
	int info_height;                       ///< The height of the info box.
	Scrollbar *vscroll;                    ///< The scrollbar.

	static Listing   last_sorting;         ///< Default sorting of #GUIObjectClassList.
	static Filtering last_filtering;       ///< Default filtering of #GUIObjectClassList.
	static GUIObjectClassList::SortFunction   * const sorter_funcs[]; ///< Sort functions of the #GUIObjectClassList.
	static GUIObjectClassList::FilterFunction * const filter_funcs[]; ///< Filter functions of the #GUIObjectClassList.
	GUIObjectClassList object_classes;     ///< Available object classes.
	StringFilter string_filter;            ///< Filter for available objects.
	QueryString filter_editbox;            ///< Filter editbox.

	/** Scroll #WID_BO_CLASS_LIST so that the selected object class is visible. */
	void EnsureSelectedObjectClassIsVisible()
	{
		uint pos = 0;
		for (auto object_class_id : this->object_classes) {
			if (object_class_id == _selected_object_class) break;
			pos++;
		}
		this->vscroll->ScrollTowards(pos);
	}

	/**
	 * Tests whether the previously selected object can be selected.
	 * @return \c true if the selected object is available, \c false otherwise.
	 */
	bool CanRestoreSelectedObject()
	{
		if (_selected_object_index == -1) return false;

		ObjectClass *objclass = ObjectClass::Get(_selected_object_class);
		if ((int)objclass->GetSpecCount() <= _selected_object_index) return false;

		return objclass->GetSpec(_selected_object_index)->IsAvailable();
	}

	/**
	 * Calculate the number of columns of the #WID_BO_SELECT_MATRIX widget.
	 * @return Number of columns in the matrix.
	 */
	uint GetMatrixColumnCount()
	{
		const NWidgetBase *matrix = this->GetWidget<NWidgetBase>(WID_BO_SELECT_MATRIX);
		return 1 + (matrix->current_x - matrix->smallest_x) / matrix->resize_x;
	}

public:
	BuildObjectWindow(WindowDesc *desc, WindowNumber number) : Window(desc), info_height(1), filter_editbox(EDITBOX_MAX_SIZE * MAX_CHAR_LENGTH, EDITBOX_MAX_SIZE)
	{
		this->CreateNestedTree();

		this->vscroll = this->GetScrollbar(WID_BO_SCROLLBAR);

		this->querystrings[WID_BO_FILTER] = &this->filter_editbox;

		this->object_classes.SetListing(this->last_sorting);
		this->object_classes.SetFiltering(this->last_filtering);
		this->object_classes.SetSortFuncs(this->sorter_funcs);
		this->object_classes.SetFilterFuncs(this->filter_funcs);
		this->object_classes.ForceRebuild();

		BuildObjectClassesAvailable();
		SelectClassAndObject();

		this->FinishInitNested(number);

		NWidgetMatrix *matrix = this->GetWidget<NWidgetMatrix>(WID_BO_SELECT_MATRIX);
		matrix->SetScrollbar(this->GetScrollbar(WID_BO_SELECT_SCROLL));
		matrix->SetCount(ObjectClass::Get(_selected_object_class)->GetUISpecCount());

		this->GetWidget<NWidgetMatrix>(WID_BO_OBJECT_MATRIX)->SetCount(4);

		ResetObjectToPlace();

		this->vscroll->SetCount(this->object_classes.size());

		EnsureSelectedObjectClassIsVisible();

		this->InvalidateData();
	}

	/** Sort object classes by ObjectClassID. */
	static bool ObjectClassIDSorter(ObjectClassID const &a, ObjectClassID const &b)
	{
		return a < b;
	}

	/** Filter object classes by class name. */
	static bool TagNameFilter(ObjectClassID const *oc, StringFilter &filter)
	{
		ObjectClass *objclass = ObjectClass::Get(*oc);

		filter.ResetState();
		filter.AddLine(GetString(objclass->name));
		return filter.GetState();
	}

	/** Builds the filter list of available object classes. */
	void BuildObjectClassesAvailable()
	{
		if (!this->object_classes.NeedRebuild()) return;

		this->object_classes.clear();

		for (uint i = 0; ObjectClass::IsClassIDValid((ObjectClassID)i); i++) {
			ObjectClass *objclass = ObjectClass::Get((ObjectClassID)i);
			if (objclass->GetUISpecCount() == 0) continue; // Is this needed here?
			object_classes.push_back((ObjectClassID)i);
		}

		this->object_classes.Filter(this->string_filter);
		this->object_classes.shrink_to_fit();
		this->object_classes.RebuildDone();
		this->object_classes.Sort();

		this->vscroll->SetCount(this->object_classes.size());
	}

	/**
	 * Checks if the previously selected current object class and object
	 * can be shown as selected to the user when the dialog is opened.
	 */
	void SelectClassAndObject()
	{
		assert(!this->object_classes.empty()); // object GUI should be disabled elsewise
		if (_selected_object_class == ObjectClassID::OBJECT_CLASS_BEGIN) {
			/* This happens during the first time the window is open during the game life cycle. */
			this->SelectOtherClass(this->object_classes[0]);
		} else {
			/* Check if the previously selected object class is not available anymore as a
			 * result of starting a new game without the corresponding NewGRF. */
<<<<<<< HEAD
			bool available = false;
			for (uint i = 0; ObjectClass::IsClassIDValid((ObjectClassID)i); ++i) {
				if ((ObjectClassID)i == _selected_object_class) {
					available = true;
					break;
				}
			}

			if (available) {
				this->SelectOtherClass(_selected_object_class);
			} else {
				this->SelectOtherClass(this->object_classes[0]);
			}
=======
			bool available = _selected_object_class < ObjectClass::GetClassCount();
			this->SelectOtherClass(available ? _selected_object_class : this->object_classes[0]);
>>>>>>> 91e140c7
		}

		if (this->CanRestoreSelectedObject()) {
			this->SelectOtherObject(_selected_object_index);
		} else {
			this->SelectFirstAvailableObject(true);
		}
		assert(ObjectClass::Get(_selected_object_class)->GetUISpecCount() > 0); // object GUI should be disabled elsewise
	}

	void SetStringParameters(int widget) const override
	{
		switch (widget) {
			case WID_BO_OBJECT_NAME: {
				ObjectClass *objclass = ObjectClass::Get(_selected_object_class);
				const ObjectSpec *spec = objclass->GetSpec(_selected_object_index);
				SetDParam(0, spec != nullptr ? spec->name : STR_EMPTY);
				break;
			}

			case WID_BO_OBJECT_SIZE: {
				ObjectClass *objclass = ObjectClass::Get(_selected_object_class);
				const ObjectSpec *spec = objclass->GetSpec(_selected_object_index);
				int size = spec == nullptr ? 0 : spec->size;
				SetDParam(0, GB(size, HasBit(_selected_object_view, 0) ? 4 : 0, 4));
				SetDParam(1, GB(size, HasBit(_selected_object_view, 0) ? 0 : 4, 4));
				break;
			}

			default: break;
		}
	}

	void OnInit() override
	{
		this->object_margin = ScaleGUITrad(4);
	}

	void UpdateWidgetSize(int widget, Dimension *size, const Dimension &padding, Dimension *fill, Dimension *resize) override
	{
		switch (widget) {
			case WID_BO_CLASS_LIST: {
				for (auto object_class_id : this->object_classes) {
					ObjectClass *objclass = ObjectClass::Get(object_class_id);
					if (objclass->GetUISpecCount() == 0) continue;
					size->width = std::max(size->width, GetStringBoundingBox(objclass->name).width + padding.width);
				}
				this->line_height = FONT_HEIGHT_NORMAL + padding.height;
				resize->height = this->line_height;
				size->height = 5 * this->line_height;
				break;
			}

			case WID_BO_OBJECT_NAME:
			case WID_BO_OBJECT_SIZE:
				/* We do not want the window to resize when selecting objects; better clip texts */
				size->width = 0;
				break;

			case WID_BO_OBJECT_MATRIX: {
				/* Get the right amount of buttons based on the current spec. */
				ObjectClass *objclass = ObjectClass::Get(_selected_object_class);
				const ObjectSpec *spec = objclass->GetSpec(_selected_object_index);
				if (spec != nullptr) {
					if (spec->views >= 2) size->width  += resize->width;
					if (spec->views >= 4) size->height += resize->height;
				}
				resize->width = 0;
				resize->height = 0;
				break;
			}

			case WID_BO_OBJECT_SPRITE: {
				bool two_wide = false;  // Whether there will be two widgets next to each other in the matrix or not.
				uint height[2] = {0, 0}; // The height for the different views; in this case views 1/2 and 4.

				/* Get the height and view information. */
				for (const auto &spec : ObjectSpec::Specs()) {
					if (!spec.IsEverAvailable()) continue;
					two_wide |= spec.views >= 2;
					height[spec.views / 4] = std::max<int>(spec.height, height[spec.views / 4]);
				}

				/* Determine the pixel heights. */
				for (size_t i = 0; i < lengthof(height); i++) {
					height[i] *= ScaleGUITrad(TILE_HEIGHT);
					height[i] += ScaleGUITrad(TILE_PIXELS) + 2 * this->object_margin;
				}

				/* Now determine the size of the minimum widgets. When there are two columns, then
				 * we want these columns to be slightly less wide. When there are two rows, then
				 * determine the size of the widgets based on the maximum size for a single row
				 * of widgets, or just the twice the widget height of the two row ones. */
				size->height = std::max(height[0], height[1] * 2);
				if (two_wide) {
					size->width  = (3 * ScaleGUITrad(TILE_PIXELS) + 2 * this->object_margin) * 2;
				} else {
					size->width  = 4 * ScaleGUITrad(TILE_PIXELS) + 2 * this->object_margin;
				}

				/* Get the right size for the single widget based on the current spec. */
				ObjectClass *objclass = ObjectClass::Get(_selected_object_class);
				const ObjectSpec *spec = objclass->GetSpec(_selected_object_index);
				if (spec != nullptr) {
					if (spec->views <= 1) size->width  += WidgetDimensions::scaled.hsep_normal;
					if (spec->views <= 2) size->height += WidgetDimensions::scaled.vsep_normal;
					if (spec->views >= 2) size->width  /= 2;
					if (spec->views >= 4) size->height /= 2;
				}
				break;
			}

			case WID_BO_INFO:
				size->height = this->info_height;
				break;

			case WID_BO_SELECT_MATRIX:
				fill->height = 1;
				resize->height = 1;
				break;

			case WID_BO_SELECT_IMAGE:
				size->width  = ScaleGUITrad(64) + WidgetDimensions::scaled.fullbevel.Horizontal();
				size->height = ScaleGUITrad(58) + WidgetDimensions::scaled.fullbevel.Vertical();
				break;

			default: break;
		}
	}

	void DrawWidget(const Rect &r, int widget) const override
	{
		switch (GB(widget, 0, 16)) {
			case WID_BO_CLASS_LIST: {
				Rect mr = r.Shrink(WidgetDimensions::scaled.matrix);
				uint pos = 0;
				for (auto object_class_id : this->object_classes) {
					ObjectClass *objclass = ObjectClass::Get(object_class_id);
					if (objclass->GetUISpecCount() == 0) continue;
					if (!this->vscroll->IsVisible(pos++)) continue;
					DrawString(mr, objclass->name,
							(object_class_id == _selected_object_class) ? TC_WHITE : TC_BLACK);
					mr.top += this->line_height;
				}
				break;
			}

			case WID_BO_OBJECT_SPRITE: {
				if (_selected_object_index == -1) break;

				ObjectClass *objclass = ObjectClass::Get(_selected_object_class);
				const ObjectSpec *spec = objclass->GetSpec(_selected_object_index);
				if (spec == nullptr) break;

				/* Height of the selection matrix.
				 * Depending on the number of views, the matrix has a 1x1, 1x2, 2x1 or 2x2 layout. To make the previews
				 * look nice in all layouts, we use the 4x4 layout (smallest previews) as starting point. For the bigger
				 * previews in the layouts with less views we add space homogeneously on all sides, so the 4x4 preview-rectangle
				 * is centered in the 2x1, 1x2 resp. 1x1 buttons. */
				uint matrix_height = this->GetWidget<NWidgetMatrix>(WID_BO_OBJECT_MATRIX)->current_y;

				DrawPixelInfo tmp_dpi;
				/* Set up a clipping area for the preview. */
				if (FillDrawPixelInfo(&tmp_dpi, r.left, r.top, r.Width(), r.Height())) {
					AutoRestoreBackup dpi_backup(_cur_dpi, &tmp_dpi);
					if (spec->grf_prop.grffile == nullptr) {
						extern const DrawTileSprites _objects[];
						const DrawTileSprites *dts = &_objects[spec->grf_prop.local_id];
						DrawOrigTileSeqInGUI(r.Width() / 2 - 1, (r.Height() + matrix_height / 2) / 2 - this->object_margin - ScaleSpriteTrad(TILE_PIXELS), dts, PAL_NONE);
					} else {
						DrawNewObjectTileInGUI(r.Width() / 2 - 1, (r.Height() + matrix_height / 2) / 2 - this->object_margin - ScaleSpriteTrad(TILE_PIXELS), spec, GB(widget, 16, 16));
					}
				}
				break;
			}

			case WID_BO_SELECT_IMAGE: {
				ObjectClass *objclass = ObjectClass::Get(_selected_object_class);
				int obj_index = objclass->GetIndexFromUI(GB(widget, 16, 16));
				if (obj_index < 0) break;
				const ObjectSpec *spec = objclass->GetSpec(obj_index);
				if (spec == nullptr) break;

				if (!spec->IsAvailable()) {
					GfxFillRect(r.Shrink(WidgetDimensions::scaled.bevel), PC_BLACK, FILLRECT_CHECKER);
				}
				DrawPixelInfo tmp_dpi;
				/* Set up a clipping area for the preview. */
				if (FillDrawPixelInfo(&tmp_dpi, r.left, r.top, r.Width(), r.Height())) {
					AutoRestoreBackup dpi_backup(_cur_dpi, &tmp_dpi);
					if (spec->grf_prop.grffile == nullptr) {
						extern const DrawTileSprites _objects[];
						const DrawTileSprites *dts = &_objects[spec->grf_prop.local_id];
						DrawOrigTileSeqInGUI(r.Width() / 2 - 1, r.Height() - this->object_margin - ScaleSpriteTrad(TILE_PIXELS), dts, PAL_NONE);
					} else {
						DrawNewObjectTileInGUI(r.Width() / 2 - 1, r.Height() - this->object_margin - ScaleSpriteTrad(TILE_PIXELS), spec,
								std::min<int>(_selected_object_view, spec->views - 1));
					}
				}
				break;
			}

			case WID_BO_INFO: {
				ObjectClass *objclass = ObjectClass::Get(_selected_object_class);
				const ObjectSpec *spec = objclass->GetSpec(_selected_object_index);
				if (spec == nullptr) break;

				/* Get the extra message for the GUI */
				if (HasBit(spec->callback_mask, CBM_OBJ_FUND_MORE_TEXT)) {
					uint16 callback_res = GetObjectCallback(CBID_OBJECT_FUND_MORE_TEXT, 0, 0, spec, nullptr, INVALID_TILE, _selected_object_view);
					if (callback_res != CALLBACK_FAILED && callback_res != 0x400) {
						if (callback_res > 0x400) {
							ErrorUnknownCallbackResult(spec->grf_prop.grffile->grfid, CBID_OBJECT_FUND_MORE_TEXT, callback_res);
						} else {
							StringID message = GetGRFStringID(spec->grf_prop.grffile->grfid, 0xD000 + callback_res);
							if (message != STR_NULL && message != STR_UNDEFINED) {
								StartTextRefStackUsage(spec->grf_prop.grffile, 6);
								/* Use all the available space left from where we stand up to the
								 * end of the window. We ALSO enlarge the window if needed, so we
								 * can 'go' wild with the bottom of the window. */
								int y = DrawStringMultiLine(r.left, r.right, r.top, UINT16_MAX, message, TC_ORANGE) - r.top - 1;
								StopTextRefStackUsage();
								if (y > this->info_height) {
									BuildObjectWindow *bow = const_cast<BuildObjectWindow *>(this);
									bow->info_height = y;
									bow->ReInit();
								}
							}
						}
					}
				}
			}
		}
	}

	/**
	 * Select the specified object class.
	 * @param object_class Object class select.
	 */
	void SelectOtherClass(ObjectClassID object_class)
	{
		_selected_object_class = object_class;
		ObjectClass *objclass = ObjectClass::Get(object_class);
		this->GetWidget<NWidgetMatrix>(WID_BO_SELECT_MATRIX)->SetCount(objclass->GetUISpecCount());
	}

	/**
	 * Select the specified object in #_selected_object_class class.
	 * @param object_index Object index to select, \c -1 means select nothing.
	 */
	void SelectOtherObject(int object_index)
	{
		_selected_object_index = object_index;
		if (_selected_object_index != -1) {
			ObjectClass *objclass = ObjectClass::Get(_selected_object_class);
			const ObjectSpec *spec = objclass->GetSpec(_selected_object_index);
			_selected_object_view = std::min<int>(_selected_object_view, spec->views - 1);
			this->ReInit();
		} else {
			_selected_object_view = 0;
		}

		if (_selected_object_index != -1) {
			SetObjectToPlaceWnd(SPR_CURSOR_TRANSMITTER, PAL_NONE, HT_RECT | HT_DIAGONAL, this);
		} else {
			if (_thd.window_class == this->window_class &&
					_thd.window_number == this->window_number) {
				ResetObjectToPlace();
			}
		}

		this->UpdateButtons(_selected_object_class, _selected_object_index, _selected_object_view);
	}

	void UpdateSelectSize()
	{
		if (_selected_object_index == -1) {
			SetTileSelectSize(1, 1);
		} else {
			ObjectClass *objclass = ObjectClass::Get(_selected_object_class);
			const ObjectSpec *spec = objclass->GetSpec(_selected_object_index);
			int w = GB(spec->size, HasBit(_selected_object_view, 0) ? 4 : 0, 4);
			int h = GB(spec->size, HasBit(_selected_object_view, 0) ? 0 : 4, 4);
			SetTileSelectSize(w, h);
		}
	}

	/**
	 * Update buttons to show the selection to the user.
	 * @param object_class The class of the selected object.
	 * @param sel_index Index of the object to select, or \c -1 .
	 * @param sel_view View of the object to select.
	 */
	void UpdateButtons(ObjectClassID object_class, int sel_index, uint sel_view)
	{
		int view_number, object_number;
		if (sel_index == -1) {
			view_number = -1; // If no object selected, also hide the selected view.
			object_number = -1;
		} else {
			view_number = sel_view;
			ObjectClass *objclass = ObjectClass::Get(_selected_object_class);
			object_number = objclass->GetUIFromIndex(sel_index);
		}

		this->GetWidget<NWidgetMatrix>(WID_BO_OBJECT_MATRIX)->SetClicked(view_number);
		this->GetWidget<NWidgetMatrix>(WID_BO_SELECT_MATRIX)->SetClicked(object_number);
		this->UpdateSelectSize();
		this->SetDirty();
	}

	void OnInvalidateData(int data = 0, bool gui_scope = true) override
	{
		if (!gui_scope) return;

		this->BuildObjectClassesAvailable();
	}

	void OnResize() override
	{
		this->vscroll->SetCapacityFromWidget(this, WID_BO_CLASS_LIST);
	}

	void OnClick(Point pt, int widget, int click_count) override
	{
		switch (GB(widget, 0, 16)) {
			case WID_BO_CLASS_LIST: {
				auto it = this->vscroll->GetScrolledItemFromWidget(this->object_classes, widget, this, pt.y);
				if (it == this->object_classes.end()) break;

				this->SelectOtherClass(*it);
				this->SelectFirstAvailableObject(false);
				break;
			}

			case WID_BO_SELECT_IMAGE: {
				ObjectClass *objclass = ObjectClass::Get(_selected_object_class);
				int num_clicked = objclass->GetIndexFromUI(GB(widget, 16, 16));
				if (num_clicked >= 0 && objclass->GetSpec(num_clicked)->IsAvailable()) this->SelectOtherObject(num_clicked);
				break;
			}

			case WID_BO_OBJECT_SPRITE:
				if (_selected_object_index != -1) {
					_selected_object_view = GB(widget, 16, 16);
					this->SelectOtherObject(_selected_object_index); // Re-select the object for a different view.
				}
				break;
		}
	}

	void OnPlaceObject(Point pt, TileIndex tile) override
	{
		const ObjectSpec *spec = ObjectClass::Get(_selected_object_class)->GetSpec(_selected_object_index);
		if (spec == nullptr) return;
		if (_settings_game.construction.build_object_area_permitted && spec->size == 0x11) {
			VpStartPlaceSizing(tile, VPM_X_AND_Y, DDSP_BUILD_OBJECT);
		} else {
			DoCommandP(tile, spec->Index(),
					_selected_object_view, CMD_BUILD_OBJECT | CMD_MSG(STR_ERROR_CAN_T_BUILD_OBJECT), CcTerraform);
		}
	}

	void OnPlaceObjectAbort() override
	{
		this->UpdateButtons(_selected_object_class, -1, _selected_object_view);
	}

	void OnPlaceDrag(ViewportPlaceMethod select_method, ViewportDragDropSelectionProcess select_proc, Point pt) override
	{
		VpSelectTilesWithMethod(pt.x, pt.y, select_method);
	}

	void OnPlaceMouseUp(ViewportPlaceMethod select_method, ViewportDragDropSelectionProcess select_proc, Point pt, TileIndex start_tile, TileIndex end_tile) override
	{
		if (pt.x != -1) {
			switch (select_proc) {
				default: NOT_REACHED();
				case DDSP_BUILD_OBJECT:
					if (!_settings_game.construction.freeform_edges) {
						/* When end_tile is MP_VOID, the error tile will not be visible to the
						 * user. This happens when terraforming at the southern border. */
						if (TileX(end_tile) == MapMaxX()) end_tile += TileDiffXY(-1, 0);
						if (TileY(end_tile) == MapMaxY()) end_tile += TileDiffXY(0, -1);
					}
					DoCommandP(end_tile, start_tile,
							( ObjectClass::Get(_selected_object_class)->GetSpec(_selected_object_index)->Index() << 3) | (_selected_object_view << 1) | (_ctrl_pressed ? 1 : 0),
							CMD_BUILD_OBJECT_AREA | CMD_MSG(STR_ERROR_CAN_T_BUILD_OBJECT), CcTerraform);
					break;
			}
		}
	}

	EventState OnHotkey(int hotkey) override
	{
		switch (hotkey) {
			case BOHK_FOCUS_FILTER_BOX:
				this->SetFocusedWidget(WID_BO_FILTER);
				SetFocusedWindow(this); // The user has asked to give focus to the text box, so make sure this window is focused.
				break;

			default:
				return ES_NOT_HANDLED;
		}

		return ES_HANDLED;
	}

	void OnEditboxChanged(int wid) override
	{
		string_filter.SetFilterTerm(this->filter_editbox.text.buf);
		this->object_classes.SetFilterState(!string_filter.IsEmpty());
		this->object_classes.ForceRebuild();
		this->InvalidateData();
	}

	/**
	 * Select the first available object.
	 * @param change_class If true, change the class if no object in the current
	 *   class is available.
	 */
	void SelectFirstAvailableObject(bool change_class)
	{
		ObjectClass *objclass = ObjectClass::Get(_selected_object_class);

		/* First try to select an object in the selected class. */
		for (uint i = 0; i < objclass->GetSpecCount(); i++) {
			const ObjectSpec *spec = objclass->GetSpec(i);
			if (spec->IsAvailable()) {
				this->SelectOtherObject(i);
				return;
			}
		}
		if (change_class) {
			/* If that fails, select the first available object
			 * from a random class. */
			for (auto object_class_id : this->object_classes) {
				ObjectClass *objclass = ObjectClass::Get(object_class_id);
				for (uint i = 0; i < objclass->GetSpecCount(); i++) {
					const ObjectSpec *spec = objclass->GetSpec(i);
					if (spec->IsAvailable()) {
						this->SelectOtherClass(object_class_id);
						this->SelectOtherObject(i);
						return;
					}
				}
			}
		}
		/* If all objects are unavailable, select nothing... */
		if (objclass->GetUISpecCount() == 0) {
			/* ... but make sure that the class is not empty. */
			for (auto object_class_id : this->object_classes) {
				ObjectClass *objclass = ObjectClass::Get(object_class_id);
				if (objclass->GetUISpecCount() > 0) {
					this->SelectOtherClass(object_class_id);
					break;
				}
			}
		}
		this->SelectOtherObject(-1);
	}

	static HotkeyList hotkeys;
};

/**
 * Handler for global hotkeys of the BuildObjectWindow.
 * @param hotkey Hotkey
 * @return ES_HANDLED if hotkey was accepted.
 */
static EventState BuildObjectGlobalHotkeys(int hotkey)
{
	if (_game_mode == GM_MENU) return ES_NOT_HANDLED;
	Window *w = ShowBuildObjectPicker();
	if (w == nullptr) return ES_NOT_HANDLED;
	return w->OnHotkey(hotkey);
}

static Hotkey buildobject_hotkeys[] = {
	Hotkey('F', "focus_filter_box", BOHK_FOCUS_FILTER_BOX),
	HOTKEY_LIST_END
};
HotkeyList BuildObjectWindow::hotkeys("buildobject", buildobject_hotkeys, BuildObjectGlobalHotkeys);

Listing BuildObjectWindow::last_sorting = { false, 0 };
Filtering BuildObjectWindow::last_filtering = { false, 0 };

BuildObjectWindow::GUIObjectClassList::SortFunction * const BuildObjectWindow::sorter_funcs[] = {
	&ObjectClassIDSorter,
};

BuildObjectWindow::GUIObjectClassList::FilterFunction * const BuildObjectWindow::filter_funcs[] = {
	&TagNameFilter,
};

static const NWidgetPart _nested_build_object_widgets[] = {
	NWidget(NWID_HORIZONTAL),
		NWidget(WWT_CLOSEBOX, COLOUR_DARK_GREEN),
		NWidget(WWT_CAPTION, COLOUR_DARK_GREEN), SetDataTip(STR_OBJECT_BUILD_CAPTION, STR_TOOLTIP_WINDOW_TITLE_DRAG_THIS),
		NWidget(WWT_SHADEBOX, COLOUR_DARK_GREEN),
		NWidget(WWT_DEFSIZEBOX, COLOUR_DARK_GREEN),
		NWidget(WWT_STICKYBOX, COLOUR_DARK_GREEN),
	EndContainer(),
	NWidget(WWT_PANEL, COLOUR_DARK_GREEN),
		NWidget(NWID_HORIZONTAL), SetPadding(2, 0, 0, 2),
			NWidget(NWID_VERTICAL), SetPadding(0, 5, 2, 0), SetPIP(0, 2, 0),
				NWidget(NWID_HORIZONTAL),
					NWidget(WWT_TEXT, COLOUR_DARK_GREEN), SetFill(0, 1), SetDataTip(STR_LIST_FILTER_TITLE, STR_NULL),
					NWidget(WWT_EDITBOX, COLOUR_GREY, WID_BO_FILTER), SetFill(1, 0), SetResize(1, 0),
							SetDataTip(STR_LIST_FILTER_OSKTITLE, STR_LIST_FILTER_TOOLTIP),
				EndContainer(),
				NWidget(NWID_HORIZONTAL),
					NWidget(WWT_MATRIX, COLOUR_GREY, WID_BO_CLASS_LIST), SetFill(1, 0), SetMatrixDataTip(1, 0, STR_OBJECT_BUILD_CLASS_TOOLTIP), SetScrollbar(WID_BO_SCROLLBAR),
					NWidget(NWID_VSCROLLBAR, COLOUR_GREY, WID_BO_SCROLLBAR),
				EndContainer(),
				NWidget(NWID_HORIZONTAL),
					NWidget(NWID_MATRIX, COLOUR_DARK_GREEN, WID_BO_OBJECT_MATRIX), SetPIP(0, 2, 0),
						NWidget(WWT_PANEL, COLOUR_GREY, WID_BO_OBJECT_SPRITE), SetDataTip(0x0, STR_OBJECT_BUILD_PREVIEW_TOOLTIP), EndContainer(),
					EndContainer(),
				EndContainer(),
				NWidget(WWT_TEXT, COLOUR_DARK_GREEN, WID_BO_OBJECT_NAME), SetDataTip(STR_JUST_STRING, STR_NULL), SetTextStyle(TC_ORANGE),
				NWidget(WWT_TEXT, COLOUR_DARK_GREEN, WID_BO_OBJECT_SIZE), SetDataTip(STR_OBJECT_BUILD_SIZE, STR_NULL),
			EndContainer(),
			NWidget(WWT_PANEL, COLOUR_DARK_GREEN), SetScrollbar(WID_BO_SELECT_SCROLL),
				NWidget(NWID_HORIZONTAL),
					NWidget(NWID_MATRIX, COLOUR_DARK_GREEN, WID_BO_SELECT_MATRIX), SetFill(0, 1), SetPIP(0, 2, 0),
						NWidget(WWT_PANEL, COLOUR_DARK_GREEN, WID_BO_SELECT_IMAGE), SetMinimalSize(66, 60), SetDataTip(0x0, STR_OBJECT_BUILD_TOOLTIP),
								SetFill(0, 0), SetResize(0, 0), SetScrollbar(WID_BO_SELECT_SCROLL),
						EndContainer(),
					EndContainer(),
					NWidget(NWID_VSCROLLBAR, COLOUR_DARK_GREEN, WID_BO_SELECT_SCROLL),
				EndContainer(),
			EndContainer(),
		EndContainer(),
		NWidget(NWID_HORIZONTAL),
			NWidget(WWT_EMPTY, INVALID_COLOUR, WID_BO_INFO), SetPadding(0, 5, 2, 2), SetFill(1, 0), SetResize(1, 0),
			NWidget(NWID_VERTICAL),
				NWidget(WWT_PANEL, COLOUR_DARK_GREEN), SetFill(0, 1), EndContainer(),
				NWidget(WWT_RESIZEBOX, COLOUR_DARK_GREEN),
			EndContainer(),
		EndContainer(),
	EndContainer(),
};

static WindowDesc _build_object_desc(
	WDP_AUTO, "build_object", 0, 0,
	WC_BUILD_OBJECT, WC_BUILD_TOOLBAR,
	WDF_CONSTRUCTION,
	_nested_build_object_widgets, lengthof(_nested_build_object_widgets),
	&BuildObjectWindow::hotkeys
);

/** Show our object picker.  */
Window *ShowBuildObjectPicker()
{
	/* Don't show the place object button when there are no objects to place. */
	if (ObjectClass::HasUIClass()) {
		return AllocateWindowDescFront<BuildObjectWindow>(&_build_object_desc, 0);
	}
	return nullptr;
}

/** Show our object picker, and select a particular spec.  */
void ShowBuildObjectPickerAndSelect(const ObjectSpec *spec)
{
	if (spec == nullptr || !spec->IsAvailable() || !ObjectClass::HasUIClass() || spec->cls_id == INVALID_OBJECT_CLASS) return;

	int spec_id = -1;
	const ObjectClass *objclass = ObjectClass::Get(spec->cls_id);
	for (int i = 0; i < (int)objclass->GetSpecCount(); i++) {
		if (objclass->GetSpec(i) == spec) {
			spec_id = i;
		}
	}
	if (spec_id < 0) return;

	BuildObjectWindow *w = AllocateWindowDescFront<BuildObjectWindow>(&_build_object_desc, 0, true);
	if (w != nullptr) {
		w->SelectOtherClass(spec->cls_id);
		w->SelectOtherObject(spec_id);
	}
}

/** Reset all data of the object GUI. */
void InitializeObjectGui()
{
	_selected_object_class = ObjectClassID::OBJECT_CLASS_BEGIN;
}<|MERGE_RESOLUTION|>--- conflicted
+++ resolved
@@ -180,24 +180,8 @@
 		} else {
 			/* Check if the previously selected object class is not available anymore as a
 			 * result of starting a new game without the corresponding NewGRF. */
-<<<<<<< HEAD
-			bool available = false;
-			for (uint i = 0; ObjectClass::IsClassIDValid((ObjectClassID)i); ++i) {
-				if ((ObjectClassID)i == _selected_object_class) {
-					available = true;
-					break;
-				}
-			}
-
-			if (available) {
-				this->SelectOtherClass(_selected_object_class);
-			} else {
-				this->SelectOtherClass(this->object_classes[0]);
-			}
-=======
 			bool available = _selected_object_class < ObjectClass::GetClassCount();
 			this->SelectOtherClass(available ? _selected_object_class : this->object_classes[0]);
->>>>>>> 91e140c7
 		}
 
 		if (this->CanRestoreSelectedObject()) {
