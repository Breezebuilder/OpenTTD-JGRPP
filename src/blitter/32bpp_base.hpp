/* $Id$ */

/*
 * This file is part of OpenTTD.
 * OpenTTD is free software; you can redistribute it and/or modify it under the terms of the GNU General Public License as published by the Free Software Foundation, version 2.
 * OpenTTD is distributed in the hope that it will be useful, but WITHOUT ANY WARRANTY; without even the implied warranty of MERCHANTABILITY or FITNESS FOR A PARTICULAR PURPOSE.
 * See the GNU General Public License for more details. You should have received a copy of the GNU General Public License along with OpenTTD. If not, see <http://www.gnu.org/licenses/>.
 */

/** @file 32bpp_base.hpp Base for all 32 bits blitters. */

#ifndef BLITTER_32BPP_BASE_HPP
#define BLITTER_32BPP_BASE_HPP

#include "base.hpp"
#include "../core/bitmath_func.hpp"
#include "../core/math_func.hpp"
#include "../gfx_func.h"

/** Base for all 32bpp blitters. */
class Blitter_32bppBase : public Blitter {
public:
<<<<<<< HEAD
	/* virtual */ uint8 GetScreenDepth() { return 32; }
	/* virtual */ void *MoveTo(void *video, int x, int y);
	/* virtual */ void SetPixel(void *video, int x, int y, uint8 colour);
	/* virtual */ void DrawLine(void *video, int x, int y, int x2, int y2, int screen_width, int screen_height, uint8 colour, int width, int dash);
	/* virtual */ void SetLine(void *video, int x, int y, uint8 *colours, uint width);
	/* virtual */ void SetLine32(void *video, int x, int y, uint32 *colours, uint width);
	/* virtual */ void DrawRect(void *video, int width, int height, uint8 colour);
	/* virtual */ void CopyFromBuffer(void *video, const void *src, int width, int height);
	/* virtual */ void CopyToBuffer(const void *video, void *dst, int width, int height);
	/* virtual */ void CopyImageToBuffer(const void *video, void *dst, int width, int height, int dst_pitch);
	/* virtual */ void ScrollBuffer(void *video, int &left, int &top, int &width, int &height, int scroll_x, int scroll_y);
	/* virtual */ int BufferSize(int width, int height);
	/* virtual */ void PaletteAnimate(const Palette &palette);
	/* virtual */ Blitter::PaletteAnimation UsePaletteAnimation();
	/* virtual */ int GetBytesPerPixel() { return 4; }
=======
	uint8 GetScreenDepth() override { return 32; }
	void *MoveTo(void *video, int x, int y) override;
	void SetPixel(void *video, int x, int y, uint8 colour) override;
	void DrawLine(void *video, int x, int y, int x2, int y2, int screen_width, int screen_height, uint8 colour, int width, int dash) override;
	void DrawRect(void *video, int width, int height, uint8 colour) override;
	void CopyFromBuffer(void *video, const void *src, int width, int height) override;
	void CopyToBuffer(const void *video, void *dst, int width, int height) override;
	void CopyImageToBuffer(const void *video, void *dst, int width, int height, int dst_pitch) override;
	void ScrollBuffer(void *video, int &left, int &top, int &width, int &height, int scroll_x, int scroll_y) override;
	int BufferSize(int width, int height) override;
	void PaletteAnimate(const Palette &palette) override;
	Blitter::PaletteAnimation UsePaletteAnimation() override;
	int GetBytesPerPixel() override { return 4; }
>>>>>>> fdaf67d9

	/**
	 * Look up the colour in the current palette.
	 */
	static inline Colour LookupColourInPalette(uint index)
	{
		return _cur_palette.palette[index];
	}

	/**
	 * Compose a colour based on RGBA values and the current pixel value.
	 */
	static inline Colour ComposeColourRGBANoCheck(uint r, uint g, uint b, uint a, Colour current)
	{
		uint cr = current.r;
		uint cg = current.g;
		uint cb = current.b;

		/* The 256 is wrong, it should be 255, but 256 is much faster... */
		return Colour(
							((int)(r - cr) * a) / 256 + cr,
							((int)(g - cg) * a) / 256 + cg,
							((int)(b - cb) * a) / 256 + cb);
	}

	/**
	 * Compose a colour based on RGBA values and the current pixel value.
	 * Handles fully transparent and solid pixels in a special (faster) way.
	 */
	static inline Colour ComposeColourRGBA(uint r, uint g, uint b, uint a, Colour current)
	{
		if (a == 0) return current;
		if (a >= 255) return Colour(r, g, b);

		return ComposeColourRGBANoCheck(r, g, b, a, current);
	}

	/**
	 * Compose a colour based on Pixel value, alpha value, and the current pixel value.
	 */
	static inline Colour ComposeColourPANoCheck(Colour colour, uint a, Colour current)
	{
		uint r  = colour.r;
		uint g  = colour.g;
		uint b  = colour.b;

		return ComposeColourRGBANoCheck(r, g, b, a, current);
	}

	/**
	 * Compose a colour based on Pixel value, alpha value, and the current pixel value.
	 * Handles fully transparent and solid pixels in a special (faster) way.
	 */
	static inline Colour ComposeColourPA(Colour colour, uint a, Colour current)
	{
		if (a == 0) return current;
		if (a >= 255) {
			colour.a = 255;
			return colour;
		}

		return ComposeColourPANoCheck(colour, a, current);
	}

	/**
	 * Make a pixel looks like it is transparent.
	 * @param colour the colour already on the screen.
	 * @param nom the amount of transparency, nominator, makes colour lighter.
	 * @param denom denominator, makes colour darker.
	 * @return the new colour for the screen.
	 */
	static inline Colour MakeTransparent(Colour colour, uint nom, uint denom = 256)
	{
		uint r = colour.r;
		uint g = colour.g;
		uint b = colour.b;

		return Colour(r * nom / denom, g * nom / denom, b * nom / denom);
	}

	/**
	 * Make a colour dark grey, for specialized 32bpp remapping.
	 * @param r red component
	 * @param g green component
	 * @param b blue component
	 * @return the brightness value of the new colour, now dark grey.
	 */
	static inline uint8 MakeDark(uint8 r, uint8 g, uint8 b)
	{
		/* Magic-numbers are ~66% of those used in MakeGrey() */
		return ((r * 13063) + (g * 25647) + (b * 4981)) / 65536;
	}

	/**
	 * Make a colour grey - based.
	 * @param colour the colour to make grey.
	 * @return the new colour, now grey.
	 */
	static inline Colour MakeGrey(Colour colour)
	{
		uint r = colour.r;
		uint g = colour.g;
		uint b = colour.b;

		/* To avoid doubles and stuff, multiple it with a total of 65536 (16bits), then
		 *  divide by it to normalize the value to a byte again. See heightmap.cpp for
		 *  information about the formula. */
		uint grey = ((r * 19595) + (g * 38470) + (b * 7471)) / 65536;

		return Colour(grey, grey, grey);
	}

	static const int DEFAULT_BRIGHTNESS = 128;

	static Colour ReallyAdjustBrightness(Colour colour, uint8 brightness);

	static inline Colour AdjustBrightness(Colour colour, uint8 brightness)
	{
		/* Shortcut for normal brightness */
		if (likely(brightness == DEFAULT_BRIGHTNESS)) return colour;

		return ReallyAdjustBrightness(colour, brightness);
	}
};

#endif /* BLITTER_32BPP_BASE_HPP */<|MERGE_RESOLUTION|>--- conflicted
+++ resolved
@@ -20,27 +20,12 @@
 /** Base for all 32bpp blitters. */
 class Blitter_32bppBase : public Blitter {
 public:
-<<<<<<< HEAD
-	/* virtual */ uint8 GetScreenDepth() { return 32; }
-	/* virtual */ void *MoveTo(void *video, int x, int y);
-	/* virtual */ void SetPixel(void *video, int x, int y, uint8 colour);
-	/* virtual */ void DrawLine(void *video, int x, int y, int x2, int y2, int screen_width, int screen_height, uint8 colour, int width, int dash);
-	/* virtual */ void SetLine(void *video, int x, int y, uint8 *colours, uint width);
-	/* virtual */ void SetLine32(void *video, int x, int y, uint32 *colours, uint width);
-	/* virtual */ void DrawRect(void *video, int width, int height, uint8 colour);
-	/* virtual */ void CopyFromBuffer(void *video, const void *src, int width, int height);
-	/* virtual */ void CopyToBuffer(const void *video, void *dst, int width, int height);
-	/* virtual */ void CopyImageToBuffer(const void *video, void *dst, int width, int height, int dst_pitch);
-	/* virtual */ void ScrollBuffer(void *video, int &left, int &top, int &width, int &height, int scroll_x, int scroll_y);
-	/* virtual */ int BufferSize(int width, int height);
-	/* virtual */ void PaletteAnimate(const Palette &palette);
-	/* virtual */ Blitter::PaletteAnimation UsePaletteAnimation();
-	/* virtual */ int GetBytesPerPixel() { return 4; }
-=======
 	uint8 GetScreenDepth() override { return 32; }
 	void *MoveTo(void *video, int x, int y) override;
 	void SetPixel(void *video, int x, int y, uint8 colour) override;
 	void DrawLine(void *video, int x, int y, int x2, int y2, int screen_width, int screen_height, uint8 colour, int width, int dash) override;
+	void SetLine(void *video, int x, int y, uint8 *colours, uint width) override;
+	void SetLine32(void *video, int x, int y, uint32 *colours, uint width) override;
 	void DrawRect(void *video, int width, int height, uint8 colour) override;
 	void CopyFromBuffer(void *video, const void *src, int width, int height) override;
 	void CopyToBuffer(const void *video, void *dst, int width, int height) override;
@@ -50,7 +35,6 @@
 	void PaletteAnimate(const Palette &palette) override;
 	Blitter::PaletteAnimation UsePaletteAnimation() override;
 	int GetBytesPerPixel() override { return 4; }
->>>>>>> fdaf67d9
 
 	/**
 	 * Look up the colour in the current palette.
