--- conflicted
+++ resolved
@@ -1161,17 +1161,10 @@
 		v->state = TRACK_BIT_DEPOT;
 
 		v->SetServiceInterval(Company::Get(_current_company)->settings.vehicle.servint_ships);
-<<<<<<< HEAD
 		v->date_of_last_service = _date;
 		v->build_year = _cur_year;
 		v->sprite_seq.Set(SPR_IMG_QUERY);
-		v->random_bits = VehicleRandomBits();
-=======
-		v->date_of_last_service = TimerGameCalendar::date;
-		v->build_year = TimerGameCalendar::year;
-		v->sprite_cache.sprite_seq.Set(SPR_IMG_QUERY);
 		v->random_bits = Random();
->>>>>>> 045a99dd
 
 		v->UpdateCache();
 
