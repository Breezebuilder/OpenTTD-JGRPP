--- conflicted
+++ resolved
@@ -650,11 +650,7 @@
 			case WID_VT_AUTOMATE: {
 				uint32 p2 = 0;
 				if (!HasBit(v->vehicle_flags, VF_AUTOMATE_TIMETABLE)) SetBit(p2, 0);
-<<<<<<< HEAD
-				if (!_ctrl_pressed) SetBit(p2, 1);
-=======
 				if (_ctrl_pressed) SetBit(p2, 1);
->>>>>>> 9eb07b4a
 				DoCommandP(0, v->index, p2, CMD_AUTOMATE_TIMETABLE | CMD_MSG(STR_ERROR_CAN_T_TIMETABLE_VEHICLE));
 				break;
 			}
