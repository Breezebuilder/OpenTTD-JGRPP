--- conflicted
+++ resolved
@@ -171,13 +171,8 @@
 	 *  the GameConfig. If not, remove the Game from the list. */
 	if (_settings_game.game_config != nullptr && _settings_game.game_config->HasScript()) {
 		if (!_settings_game.game_config->ResetInfo(true)) {
-<<<<<<< HEAD
-			DEBUG(script, 0, "After a reload, the GameScript by the name '%s' was no longer found, and removed from the list.", _settings_game.game_config->GetName());
-			_settings_game.game_config->Change(nullptr);
-=======
-			Debug(script, 0, "After a reload, the GameScript by the name '{}' was no longer found, and removed from the list.", _settings_game.game_config->GetName());
+			DEBUG(script, 0, "After a reload, the GameScript by the name '%s' was no longer found, and removed from the list.", _settings_game.game_config->GetName().c_str());
 			_settings_game.game_config->Change(std::nullopt);
->>>>>>> 91e140c7
 			if (Game::instance != nullptr) {
 				delete Game::instance;
 				Game::instance = nullptr;
@@ -189,13 +184,8 @@
 	}
 	if (_settings_newgame.game_config != nullptr && _settings_newgame.game_config->HasScript()) {
 		if (!_settings_newgame.game_config->ResetInfo(false)) {
-<<<<<<< HEAD
-			DEBUG(script, 0, "After a reload, the GameScript by the name '%s' was no longer found, and removed from the list.", _settings_newgame.game_config->GetName());
-			_settings_newgame.game_config->Change(nullptr);
-=======
-			Debug(script, 0, "After a reload, the GameScript by the name '{}' was no longer found, and removed from the list.", _settings_newgame.game_config->GetName());
+			DEBUG(script, 0, "After a reload, the GameScript by the name '%s' was no longer found, and removed from the list.", _settings_newgame.game_config->GetName().c_str());
 			_settings_newgame.game_config->Change(std::nullopt);
->>>>>>> 91e140c7
 		}
 	}
 }
