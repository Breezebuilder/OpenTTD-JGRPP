--- conflicted
+++ resolved
@@ -111,11 +111,7 @@
 			while (i > 0 && (buffer[i - 1] == '\r' || buffer[i - 1] == '\n' || buffer[i - 1] == ' ')) i--;
 			buffer[i] = '\0';
 
-<<<<<<< HEAD
-			ret->lines.emplace_back(buffer, buffer + i);
-=======
 			ret->lines.emplace_back(buffer, i);
->>>>>>> f1c39153
 
 			if (len > to_read) {
 				to_read = 0;
