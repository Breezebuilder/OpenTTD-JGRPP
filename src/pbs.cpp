--- conflicted
+++ resolved
@@ -155,12 +155,7 @@
 		case MP_TUNNELBRIDGE:
 			if (GetTunnelBridgeTransportType(tile) == TRANSPORT_RAIL && !GetTunnelBridgeReservationTrackBits(tile)) {
 				SetTunnelBridgeReservation(tile, true);
-<<<<<<< HEAD
-				if (IsTunnelBridgeSignalSimulationExit(tile) && IsTunnelBridgePBS(tile)) SetTunnelBridgeSignalState(tile, SIGNAL_STATE_GREEN);
 				MarkTileDirtyByTile(tile, ZOOM_LVL_DRAW_MAP);
-=======
-				MarkTileDirtyByTile(tile);
->>>>>>> 814f9f7e
 				return true;
 			}
 			break;
@@ -229,13 +224,8 @@
 		case MP_TUNNELBRIDGE:
 			if (GetTunnelBridgeTransportType(tile) == TRANSPORT_RAIL) {
 				SetTunnelBridgeReservation(tile, false);
-<<<<<<< HEAD
-				if (IsTunnelBridgeSignalSimulationExit(tile) && IsTunnelBridgePBS(tile)) SetTunnelBridgeSignalState(tile, SIGNAL_STATE_RED);
+				if (IsTunnelBridgeSignalSimulationExit(tile) && IsTunnelBridgePBS(tile)) SetTunnelBridgeExitSignalState(tile, SIGNAL_STATE_RED);
 				MarkTileDirtyByTile(tile, ZOOM_LVL_DRAW_MAP);
-=======
-				if (IsTunnelBridgeSignalSimulationExit(tile) && IsTunnelBridgePBS(tile)) SetTunnelBridgeExitSignalState(tile, SIGNAL_STATE_RED);
-				MarkTileDirtyByTile(tile);
->>>>>>> 814f9f7e
 			}
 			break;
 
