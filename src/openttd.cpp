/*
 * This file is part of OpenTTD.
 * OpenTTD is free software; you can redistribute it and/or modify it under the terms of the GNU General Public License as published by the Free Software Foundation, version 2.
 * OpenTTD is distributed in the hope that it will be useful, but WITHOUT ANY WARRANTY; without even the implied warranty of MERCHANTABILITY or FITNESS FOR A PARTICULAR PURPOSE.
 * See the GNU General Public License for more details. You should have received a copy of the GNU General Public License along with OpenTTD. If not, see <http://www.gnu.org/licenses/>.
 */

/** @file openttd.cpp Functions related to starting OpenTTD. */

#include "stdafx.h"

#include "blitter/factory.hpp"
#include "sound/sound_driver.hpp"
#include "music/music_driver.hpp"
#include "video/video_driver.hpp"
#include "mixer.h"

#include "fontcache.h"
#include "error.h"
#include "gui.h"

#include "base_media_base.h"
#include "saveload/saveload.h"
#include "company_func.h"
#include "command_func.h"
#include "news_func.h"
#include "fios.h"
#include "aircraft.h"
#include "roadveh.h"
#include "train.h"
#include "ship.h"
#include "console_func.h"
#include "screenshot.h"
#include "network/network.h"
#include "network/network_func.h"
#include "ai/ai.hpp"
#include "ai/ai_config.hpp"
#include "settings_func.h"
#include "genworld.h"
#include "progress.h"
#include "strings_func.h"
#include "date_func.h"
#include "vehicle_func.h"
#include "gamelog.h"
#include "animated_tile_func.h"
#include "roadstop_base.h"
#include "elrail_func.h"
#include "rev.h"
#include "highscore.h"
#include "station_base.h"
#include "crashlog.h"
#include "engine_func.h"
#include "core/random_func.hpp"
#include "rail_gui.h"
#include "road_gui.h"
#include "core/backup_type.hpp"
#include "hotkeys.h"
#include "newgrf.h"
#include "newgrf_commons.h"
#include "misc/getoptdata.h"
#include "game/game.hpp"
#include "game/game_config.hpp"
#include "town.h"
#include "subsidy_func.h"
#include "gfx_layout.h"
#include "viewport_func.h"
#include "viewport_sprite_sorter.h"
#include "framerate_type.h"
#include "programmable_signals.h"
#include "smallmap_gui.h"
#include "viewport_func.h"
#include "thread.h"
#include "bridge_signal_map.h"
#include "zoning.h"
#include "cargopacket.h"
#include "tbtr_template_vehicle.h"
#include "string_func_extra.h"
#include "industry.h"
#include "network/network_gui.h"
#include "cargopacket.h"
#include "core/checksum_func.hpp"
#include "tbtr_template_vehicle_func.h"
#include "debug_settings.h"
#include "debug_desync.h"
#include "event_logs.h"
#include "tunnelbridge.h"
#include "worker_thread.h"

#include "linkgraph/linkgraphschedule.h"
#include "tracerestrict.h"

#include <mutex>
#if defined(__MINGW32__)
#include "3rdparty/mingw-std-threads/mingw.mutex.h"
#endif

#include <stdarg.h>
#include <system_error>

#include "safeguards.h"

#ifdef __EMSCRIPTEN__
#	include <emscripten.h>
#	include <emscripten/html5.h>
#endif

void CallLandscapeTick();
void IncreaseDate();
void DoPaletteAnimations();
void MusicLoop();
void ResetMusic();
void CallWindowGameTickEvent();
bool HandleBootstrap();
void OnTick_Companies(bool main_tick);

extern void AfterLoadCompanyStats();
extern Company *DoStartupNewCompany(bool is_ai, CompanyID company = INVALID_COMPANY);
extern void OSOpenBrowser(const char *url);
extern void RebuildTownCaches(bool cargo_update_required, bool old_map_position);
extern void ShowOSErrorBox(const char *buf, bool system);
extern std::string _config_file;

bool _save_config = false;
bool _request_newgrf_scan = false;
NewGRFScanCallback *_request_newgrf_scan_callback = nullptr;

SimpleChecksum64 _state_checksum;

/**
 * Error handling for fatal user errors.
 * @param s the string to print.
 * @note Does NEVER return.
 */
void CDECL usererror(const char *s, ...)
{
	va_list va;
	char buf[512];

	va_start(va, s);
	vseprintf(buf, lastof(buf), s, va);
	va_end(va);

	ShowOSErrorBox(buf, false);
	if (VideoDriver::GetInstance() != nullptr) VideoDriver::GetInstance()->Stop();

#ifdef __EMSCRIPTEN__
	emscripten_exit_pointerlock();
	/* In effect, the game ends here. As emscripten_set_main_loop() caused
	 * the stack to be unwound, the code after MainLoop() in
	 * openttd_main() is never executed. */
	EM_ASM(if (window["openttd_syncfs"]) openttd_syncfs());
	EM_ASM(if (window["openttd_abort"]) openttd_abort());
#endif

	exit(1);
}

/**
 * Error handling for fatal non-user errors.
 * @param s the string to print.
 * @note Does NEVER return.
 */
void CDECL error(const char *s, ...)
{
	va_list va;
	char buf[2048];

	va_start(va, s);
	vseprintf(buf, lastof(buf), s, va);
	va_end(va);

	if (VideoDriver::GetInstance() == nullptr || VideoDriver::GetInstance()->HasGUI()) {
		ShowOSErrorBox(buf, true);
	}

	/* Set the error message for the crash log and then invoke it. */
	CrashLog::SetErrorMessage(buf);
	abort();
}

void CDECL assert_msg_error(int line, const char *file, const char *expr, const char *extra, const char *str, ...)
{
	va_list va;
	char buf[2048];

	char *b = buf;
	b += seprintf(b, lastof(buf), "Assertion failed at line %i of %s: %s\n\t", line, file, expr);

	if (extra != nullptr) {
		b += seprintf(b, lastof(buf), "%s\n\t", extra);
	}

	va_start(va, str);
	vseprintf(b, lastof(buf), str, va);
	va_end(va);

	ShowOSErrorBox(buf, true);

	/* Set the error message for the crash log and then invoke it. */
	CrashLog::SetErrorMessage(buf);
	abort();
}

const char *assert_tile_info(uint32 tile) {
	static char buffer[128];
	DumpTileInfo(buffer, lastof(buffer), tile);
	return buffer;
}

/**
 * Shows some information on the console/a popup box depending on the OS.
 * @param str the text to show.
 */
void CDECL ShowInfoF(const char *str, ...)
{
	va_list va;
	char buf[1024];
	va_start(va, str);
	vseprintf(buf, lastof(buf), str, va);
	va_end(va);
	ShowInfo(buf);
}

/**
 * Show the help message when someone passed a wrong parameter.
 */
static void ShowHelp()
{
	char buf[8192];
	char *p = buf;

	p += seprintf(p, lastof(buf), "OpenTTD %s\n", _openttd_revision);
	p = strecpy(p,
		"\n"
		"\n"
		"Command line options:\n"
		"  -v drv              = Set video driver (see below)\n"
		"  -s drv              = Set sound driver (see below)\n"
		"  -m drv              = Set music driver (see below)\n"
		"  -b drv              = Set the blitter to use (see below)\n"
		"  -r res              = Set resolution (for instance 800x600)\n"
		"  -h                  = Display this help text\n"
		"  -t year             = Set starting year\n"
		"  -d [[fac=]lvl[,...]]= Debug mode\n"
		"  -e                  = Start Editor\n"
		"  -g [savegame]       = Start new/save game immediately\n"
		"  -G seed             = Set random seed\n"
		"  -n [ip:port#company]= Join network game\n"
		"  -p password         = Password to join server\n"
		"  -P password         = Password to join company\n"
		"  -D [ip][:port]      = Start dedicated server\n"
		"  -l ip[:port]        = Redirect DEBUG()\n"
#if !defined(_WIN32)
		"  -f                  = Fork into the background (dedicated only)\n"
#endif
		"  -I graphics_set     = Force the graphics set (see below)\n"
		"  -S sounds_set       = Force the sounds set (see below)\n"
		"  -M music_set        = Force the music set (see below)\n"
		"  -c config_file      = Use 'config_file' instead of 'openttd.cfg'\n"
		"  -x                  = Never save configuration changes to disk\n"
		"  -X                  = Don't use global folders to search for files\n"
		"  -q savegame         = Write some information about the savegame and exit\n"
		"  -Q                  = Don't scan for/load NewGRF files on startup\n"
		"  -QQ                 = Disable NewGRF scanning/loading entirely\n"
		"  -Z                  = Write detailed version information and exit\n"
		"\n",
		lastof(buf)
	);

	/* List the graphics packs */
	p = BaseGraphics::GetSetsList(p, lastof(buf));

	/* List the sounds packs */
	p = BaseSounds::GetSetsList(p, lastof(buf));

	/* List the music packs */
	p = BaseMusic::GetSetsList(p, lastof(buf));

	/* List the drivers */
	p = DriverFactoryBase::GetDriversInfo(p, lastof(buf));

	/* List the blitters */
	p = BlitterFactory::GetBlittersInfo(p, lastof(buf));

	/* List the debug facilities. */
	p = DumpDebugFacilityNames(p, lastof(buf));

	/* We need to initialize the AI, so it finds the AIs */
	AI::Initialize();
	const std::string ai_list = AI::GetConsoleList(true);
	p = strecpy(p, ai_list.c_str(), lastof(buf));
	AI::Uninitialize(true);

	/* We need to initialize the GameScript, so it finds the GSs */
	Game::Initialize();
	const std::string game_list = Game::GetConsoleList(true);
	p = strecpy(p, game_list.c_str(), lastof(buf));
	Game::Uninitialize(true);

	/* ShowInfo put output to stderr, but version information should go
	 * to stdout; this is the only exception */
#if !defined(_WIN32)
	printf("%s\n", buf);
#else
	ShowInfo(buf);
#endif
}

static void WriteSavegameInfo(const char *name)
{
	extern SaveLoadVersion _sl_version;
	extern std::string _sl_xv_version_label;
	extern SaveLoadVersion _sl_xv_upstream_version;
	uint32 last_ottd_rev = 0;
	byte ever_modified = 0;
	bool removed_newgrfs = false;

	GamelogInfo(_load_check_data.gamelog_action, _load_check_data.gamelog_actions, &last_ottd_rev, &ever_modified, &removed_newgrfs);

	char buf[65536];
	char *p = buf;
	p += seprintf(p, lastof(buf), "Name:         %s\n", name);
	const char *type = "";
	extern bool _sl_is_faked_ext;
	extern bool _sl_is_ext_version;
	if (_sl_is_faked_ext) {
		type = " (fake extended)";
	} else if (_sl_is_ext_version) {
		type = " (extended)";
	}
	p += seprintf(p, lastof(buf), "Savegame ver: %d%s\n", _sl_version, type);
	if (!_sl_xv_version_label.empty()) {
		p += seprintf(p, lastof(buf), "    Version label: %s\n", _sl_xv_version_label.c_str());
	}
	if (_sl_xv_upstream_version != SL_MIN_VERSION) {
		p += seprintf(p, lastof(buf), "    Upstream version: %u\n", _sl_xv_upstream_version);
	}
	for (size_t i = 0; i < XSLFI_SIZE; i++) {
		if (_sl_xv_feature_versions[i] > 0) {
			p += seprintf(p, lastof(buf), "    Feature: %s = %d\n", SlXvGetFeatureName((SlXvFeatureIndex) i), _sl_xv_feature_versions[i]);
		}
	}
	p += seprintf(p, lastof(buf), "NewGRF ver:   0x%08X\n", last_ottd_rev);
	p += seprintf(p, lastof(buf), "Modified:     %d\n", ever_modified);

	if (removed_newgrfs) {
		p += seprintf(p, lastof(buf), "NewGRFs have been removed\n");
	}

	p = strecpy(p, "NewGRFs:\n", lastof(buf));
	if (_load_check_data.HasNewGrfs()) {
		for (GRFConfig *c = _load_check_data.grfconfig; c != nullptr; c = c->next) {
			char md5sum[33];
			md5sumToString(md5sum, lastof(md5sum), HasBit(c->flags, GCF_COMPATIBLE) ? c->original_md5sum : c->ident.md5sum);
			p += seprintf(p, lastof(buf), "%08X %s %s\n", c->ident.grfid, md5sum, c->filename);
		}
	}

	/* ShowInfo put output to stderr, but version information should go
	 * to stdout; this is the only exception */
#if !defined(_WIN32)
	printf("%s\n", buf);
#else
	ShowInfo(buf);
#endif
}

static void WriteSavegameDebugData(const char *name)
{
	char *buf = MallocT<char>(4096);
	char *buflast = buf + 4095;
	char *p = buf;
	auto bump_size = [&]() {
		size_t offset = p - buf;
		size_t new_size = buflast - buf + 1 + 4096;
		buf = ReallocT<char>(buf, new_size);
		buflast = buf + new_size - 1;
		p = buf + offset;
	};
	p += seprintf(p, buflast, "Name:         %s\n", name);
	if (_load_check_data.debug_log_data.size()) {
		p += seprintf(p, buflast, "%u bytes of debug log data in savegame\n", (uint) _load_check_data.debug_log_data.size());
		std::string buffer = _load_check_data.debug_log_data;
		ProcessLineByLine(buffer.data(), [&](const char *line) {
			if (buflast - p <= 1024) bump_size();
			p += seprintf(p, buflast, "> %s\n", line);
		});
	} else {
		p += seprintf(p, buflast, "No debug log data in savegame\n");
	}
	if (_load_check_data.debug_config_data.size()) {
		p += seprintf(p, buflast, "%u bytes of debug config data in savegame\n", (uint) _load_check_data.debug_config_data.size());
		std::string buffer = _load_check_data.debug_config_data;
		ProcessLineByLine(buffer.data(), [&](const char *line) {
			if (buflast - p <= 1024) bump_size();
			p += seprintf(p, buflast, "> %s\n", line);
		});
	} else {
		p += seprintf(p, buflast, "No debug config data in savegame\n");
	}

	/* ShowInfo put output to stderr, but version information should go
	 * to stdout; this is the only exception */
#if !defined(_WIN32)
	printf("%s\n", buf);
#else
	ShowInfo(buf);
#endif
	free(buf);
}


/**
 * Extract the resolution from the given string and store
 * it in the 'res' parameter.
 * @param res variable to store the resolution in.
 * @param s   the string to decompose.
 */
static void ParseResolution(Dimension *res, const char *s)
{
	const char *t = strchr(s, 'x');
	if (t == nullptr) {
		ShowInfoF("Invalid resolution '%s'", s);
		return;
	}

	res->width  = std::max(strtoul(s, nullptr, 0), 64UL);
	res->height = std::max(strtoul(t + 1, nullptr, 0), 64UL);
}


/**
 * Uninitializes drivers, frees allocated memory, cleans pools, ...
 * Generally, prepares the game for shutting down
 */
static void ShutdownGame()
{
	IConsoleFree();

	if (_network_available) NetworkShutDown(); // Shut down the network and close any open connections

	DriverFactoryBase::ShutdownDrivers();

	UnInitWindowSystem();

	/* stop the scripts */
	AI::Uninitialize(false);
	Game::Uninitialize(false);

	/* Uninitialize variables that are allocated dynamically */
	GamelogReset();

	LinkGraphSchedule::Clear();
	ClearTraceRestrictMapping();
	ClearBridgeSimulatedSignalMapping();
	ClearBridgeSignalStyleMapping();
	ClearCargoPacketDeferredPayments();
	PoolBase::Clean(PT_ALL);

	FreeSignalPrograms();
	FreeSignalDependencies();

	extern void ClearNewSignalStyleMapping();
	ClearNewSignalStyleMapping();

	extern void ClearAllSignalSpeedRestrictions();
	ClearAllSignalSpeedRestrictions();

	ClearZoningCaches();
	ClearOrderDestinationRefcountMap();

	/* No NewGRFs were loaded when it was still bootstrapping. */
	if (_game_mode != GM_BOOTSTRAP) ResetNewGRFData();

	UninitFontCache();

	ViewportMapClearTunnelCache();
	InvalidateVehicleTickCaches();
	ClearVehicleTickCaches();
	InvalidateTemplateReplacementImages();
	ClearCommandLog();
	ClearCommandQueue();
	ClearSpecialEventsLog();
	ClearDesyncMsgLog();

	extern void UninitializeCompanies();
	UninitializeCompanies();

	_loaded_local_company = COMPANY_SPECTATOR;
	_game_events_since_load = (GameEventFlags) 0;
	_game_events_overall = (GameEventFlags) 0;
	_game_load_cur_date_ymd = { 0, 0, 0 };
	_game_load_date_fract = 0;
	_game_load_tick_skip_counter = 0;
	_game_load_time = 0;
	_extra_aspects = 0;
	_aspect_cfg_hash = 0;
	InitGRFGlobalVars();
	_loadgame_DBGL_data.clear();
	_loadgame_DBGC_data.clear();
}

/**
 * Load the introduction game.
 * @param load_newgrfs Whether to load the NewGRFs or not.
 */
static void LoadIntroGame(bool load_newgrfs = true)
{
	UnshowCriticalError();
	for (Window *w : Window::IterateFromFront()) {
		delete w;
	}

	_game_mode = GM_MENU;

	if (load_newgrfs) ResetGRFConfig(false);

	/* Setup main window */
	ResetWindowSystem();
	SetupColoursAndInitialWindow();

	/* Load the default opening screen savegame */
	if (SaveOrLoad("opntitle.dat", SLO_LOAD, DFT_GAME_FILE, BASESET_DIR) != SL_OK) {
		GenerateWorld(GWM_EMPTY, 64, 64); // if failed loading, make empty world.
		SetLocalCompany(COMPANY_SPECTATOR);
	} else {
		SetLocalCompany(COMPANY_FIRST);
	}

	FixTitleGameZoom();
	_pause_mode = PM_UNPAUSED;
	_pause_countdown = 0;
	_cursor.fix_at = false;

	CheckForMissingGlyphs();

	MusicLoop(); // ensure music is correct
}

void MakeNewgameSettingsLive()
{
	for (CompanyID c = COMPANY_FIRST; c < MAX_COMPANIES; c++) {
		if (_settings_game.ai_config[c] != nullptr) {
			delete _settings_game.ai_config[c];
		}
	}
	if (_settings_game.game_config != nullptr) {
		delete _settings_game.game_config;
	}

	/* Copy newgame settings to active settings.
	 * Also initialise old settings needed for savegame conversion. */
	_settings_game = _settings_newgame;
	_settings_time = _settings_game.game_time = (TimeSettings)_settings_client.gui;
	_old_vds = _settings_client.company.vehicle;

	for (CompanyID c = COMPANY_FIRST; c < MAX_COMPANIES; c++) {
		_settings_game.ai_config[c] = nullptr;
		if (_settings_newgame.ai_config[c] != nullptr) {
			_settings_game.ai_config[c] = new AIConfig(_settings_newgame.ai_config[c]);
			if (!AIConfig::GetConfig(c, AIConfig::SSS_FORCE_GAME)->HasScript()) {
				AIConfig::GetConfig(c, AIConfig::SSS_FORCE_GAME)->Change(nullptr);
			}
		}
	}
	_settings_game.game_config = nullptr;
	if (_settings_newgame.game_config != nullptr) {
		_settings_game.game_config = new GameConfig(_settings_newgame.game_config);
	}
}

void OpenBrowser(const char *url)
{
	/* Make sure we only accept urls that are sure to open a browser. */
	if (strstr(url, "http://") != url && strstr(url, "https://") != url) return;

	OSOpenBrowser(url);
}

/** Callback structure of statements to be executed after the NewGRF scan. */
struct AfterNewGRFScan : NewGRFScanCallback {
	Year startyear = INVALID_YEAR;              ///< The start year.
	uint32 generation_seed = GENERATE_NEW_SEED; ///< Seed for the new game.
	std::string dedicated_host;                 ///< Hostname for the dedicated server.
	uint16 dedicated_port = 0;                  ///< Port for the dedicated server.
	std::string connection_string;              ///< Information about the server to connect to
	std::string join_server_password;           ///< The password to join the server with.
	std::string join_company_password;          ///< The password to join the company with.
	bool save_config = true;                    ///< The save config setting.

	/**
	 * Create a new callback.
	 */
	AfterNewGRFScan()
	{
		/* Visual C++ 2015 fails compiling this line (AfterNewGRFScan::generation_seed undefined symbol)
		 * if it's placed outside a member function, directly in the struct body. */
		static_assert(sizeof(generation_seed) == sizeof(_settings_game.game_creation.generation_seed));
	}

	virtual void OnNewGRFsScanned()
	{
		ResetGRFConfig(false);

		TarScanner::DoScan(TarScanner::SCENARIO);

		AI::Initialize();
		Game::Initialize();

		/* We want the new (correct) NewGRF count to survive the loading. */
		uint last_newgrf_count = _settings_client.gui.last_newgrf_count;
		LoadFromConfig();
		_settings_client.gui.last_newgrf_count = last_newgrf_count;
		/* Since the default for the palette might have changed due to
		 * reading the configuration file, recalculate that now. */
		UpdateNewGRFConfigPalette();

		Game::Uninitialize(true);
		AI::Uninitialize(true);
		LoadFromHighScore();
		LoadHotkeysFromConfig();
		WindowDesc::LoadFromConfig();

		/* We have loaded the config, so we may possibly save it. */
		_save_config = save_config;

		/* restore saved music and effects volumes */
		MusicDriver::GetInstance()->SetVolume(_settings_client.music.music_vol);
		SetEffectVolume(_settings_client.music.effect_vol);

		if (startyear != INVALID_YEAR) IConsoleSetSetting("game_creation.starting_year", startyear);
		if (generation_seed != GENERATE_NEW_SEED) _settings_newgame.game_creation.generation_seed = generation_seed;

		if (!dedicated_host.empty()) {
			_network_bind_list.clear();
			_network_bind_list.emplace_back(dedicated_host);
		}
		if (dedicated_port != 0) _settings_client.network.server_port = dedicated_port;

		/* initialize the ingame console */
		IConsoleInit();
		InitializeGUI();
		IConsoleCmdExec("exec scripts/autoexec.scr 0");

		/* Make sure _settings is filled with _settings_newgame if we switch to a game directly */
		if (_switch_mode != SM_NONE) MakeNewgameSettingsLive();

		if (_network_available && !connection_string.empty()) {
			LoadIntroGame();
			_switch_mode = SM_NONE;

			NetworkClientConnectGame(connection_string, COMPANY_NEW_COMPANY, join_server_password, join_company_password);
		}

		/* After the scan we're not used anymore. */
		delete this;
	}
};

#if defined(UNIX)
extern void DedicatedFork();
#endif

/** Options of OpenTTD. */
static const OptionData _options[] = {
	 GETOPT_SHORT_VALUE('I'),
	 GETOPT_SHORT_VALUE('S'),
	 GETOPT_SHORT_VALUE('M'),
	 GETOPT_SHORT_VALUE('m'),
	 GETOPT_SHORT_VALUE('s'),
	 GETOPT_SHORT_VALUE('v'),
	 GETOPT_SHORT_VALUE('b'),
	GETOPT_SHORT_OPTVAL('D'),
	GETOPT_SHORT_OPTVAL('n'),
	 GETOPT_SHORT_VALUE('l'),
	 GETOPT_SHORT_VALUE('p'),
	 GETOPT_SHORT_VALUE('P'),
#if !defined(_WIN32)
	 GETOPT_SHORT_NOVAL('f'),
#endif
	 GETOPT_SHORT_VALUE('r'),
	 GETOPT_SHORT_VALUE('t'),
	GETOPT_SHORT_OPTVAL('d'),
	 GETOPT_SHORT_NOVAL('e'),
	GETOPT_SHORT_OPTVAL('g'),
	 GETOPT_SHORT_VALUE('G'),
	 GETOPT_SHORT_VALUE('c'),
	 GETOPT_SHORT_NOVAL('x'),
	 GETOPT_SHORT_NOVAL('X'),
	 GETOPT_SHORT_VALUE('q'),
	 GETOPT_SHORT_VALUE('K'),
	 GETOPT_SHORT_NOVAL('h'),
	 GETOPT_SHORT_NOVAL('Q'),
	 GETOPT_SHORT_VALUE('J'),
	 GETOPT_SHORT_NOVAL('Z'),
	GETOPT_END()
};

/**
 * Main entry point for this lovely game.
 * @param argc The number of arguments passed to this game.
 * @param argv The values of the arguments.
 * @return 0 when there is no error.
 */
int openttd_main(int argc, char *argv[])
{
	SetSelfAsMainThread();
	PerThreadSetup();
	SlXvSetStaticCurrentVersions();
	std::string musicdriver;
	std::string sounddriver;
	std::string videodriver;
	std::string blitter;
	std::string graphics_set;
	std::string sounds_set;
	std::string music_set;
	Dimension resolution = {0, 0};
	std::unique_ptr<AfterNewGRFScan> scanner(new AfterNewGRFScan());
	bool dedicated = false;
	char *debuglog_conn = nullptr;
	bool only_local_path = false;

	extern bool _dedicated_forks;
	_dedicated_forks = false;

	_game_mode = GM_MENU;
	_switch_mode = SM_MENU;

	GetOptData mgo(argc - 1, argv + 1, _options);
	int ret = 0;

	int i;
	while ((i = mgo.GetOpt()) != -1) {
		switch (i) {
		case 'I': graphics_set = mgo.opt; break;
		case 'S': sounds_set = mgo.opt; break;
		case 'M': music_set = mgo.opt; break;
		case 'm': musicdriver = mgo.opt; break;
		case 's': sounddriver = mgo.opt; break;
		case 'v': videodriver = mgo.opt; break;
		case 'b': blitter = mgo.opt; break;
		case 'D':
			musicdriver = "null";
			sounddriver = "null";
			videodriver = "dedicated";
			blitter = "null";
			dedicated = true;
			SetDebugString("net=3", ShowInfo);
			if (mgo.opt != nullptr) {
				scanner->dedicated_host = ParseFullConnectionString(mgo.opt, scanner->dedicated_port);
			}
			break;
		case 'f': _dedicated_forks = true; break;
		case 'n':
			scanner->connection_string = mgo.opt; // optional IP:port#company parameter
			break;
		case 'l':
			debuglog_conn = mgo.opt;
			break;
		case 'p':
			scanner->join_server_password = mgo.opt;
			break;
		case 'P':
			scanner->join_company_password = mgo.opt;
			break;
		case 'r': ParseResolution(&resolution, mgo.opt); break;
		case 't': scanner->startyear = atoi(mgo.opt); break;
		case 'd': {
#if defined(_WIN32)
				CreateConsole();
#endif
				if (mgo.opt != nullptr) SetDebugString(mgo.opt, ShowInfo);
				break;
			}
		case 'e': _switch_mode = (_switch_mode == SM_LOAD_GAME || _switch_mode == SM_LOAD_SCENARIO ? SM_LOAD_SCENARIO : SM_EDITOR); break;
		case 'g':
			if (mgo.opt != nullptr) {
				_file_to_saveload.SetName(mgo.opt);
				bool is_scenario = _switch_mode == SM_EDITOR || _switch_mode == SM_LOAD_SCENARIO;
				_switch_mode = is_scenario ? SM_LOAD_SCENARIO : SM_LOAD_GAME;
				_file_to_saveload.SetMode(SLO_LOAD, is_scenario ? FT_SCENARIO : FT_SAVEGAME, DFT_GAME_FILE);

				/* if the file doesn't exist or it is not a valid savegame, let the saveload code show an error */
				auto t = _file_to_saveload.name.find_last_of('.');
				if (t != std::string::npos) {
					FiosType ft = FiosGetSavegameListCallback(SLO_LOAD, _file_to_saveload.name, _file_to_saveload.name.substr(t).c_str(), nullptr, nullptr);
					if (ft != FIOS_TYPE_INVALID) _file_to_saveload.SetMode(ft);
				}

				break;
			}

			_switch_mode = SM_NEWGAME;
			/* Give a random map if no seed has been given */
			if (scanner->generation_seed == GENERATE_NEW_SEED) {
				scanner->generation_seed = InteractiveRandom();
			}
			break;
		case 'q':
		case 'K': {
			DeterminePaths(argv[0], only_local_path);
			if (StrEmpty(mgo.opt)) {
				ret = 1;
				return ret;
			}

			char title[80];
			title[0] = '\0';
			FiosGetSavegameListCallback(SLO_LOAD, mgo.opt, strrchr(mgo.opt, '.'), title, lastof(title));

			_load_check_data.Clear();
			if (i == 'K') _load_check_data.want_debug_data = true;
			_load_check_data.want_grf_compatibility = false;
			SaveOrLoadResult res = SaveOrLoad(mgo.opt, SLO_CHECK, DFT_GAME_FILE, SAVE_DIR, false);
			if (res != SL_OK || _load_check_data.HasErrors()) {
				fprintf(stderr, "Failed to open savegame\n");
				if (_load_check_data.HasErrors()) {
					InitializeLanguagePacks(); // A language pack is needed for GetString()
					char buf[256];
					SetDParamStr(0, _load_check_data.error_data);
					GetString(buf, _load_check_data.error, lastof(buf));
					fprintf(stderr, "%s\n", buf);
				}
				return ret;
			}

			if (i == 'q') {
				WriteSavegameInfo(title);
			} else {
				WriteSavegameDebugData(title);
			}
			return ret;
		}
		case 'Q': {
			extern int _skip_all_newgrf_scanning;
			_skip_all_newgrf_scanning += 1;
			break;
		}
		case 'G': scanner->generation_seed = strtoul(mgo.opt, nullptr, 10); break;
		case 'c': _config_file = mgo.opt; break;
		case 'x': scanner->save_config = false; break;
		case 'J': _quit_after_days = Clamp(atoi(mgo.opt), 0, INT_MAX); break;
		case 'Z': {
			CrashLog::VersionInfoLog();
			return ret;
		}
		case 'X': only_local_path = true; break;
		case 'h':
			i = -2; // Force printing of help.
			break;
		}
		if (i == -2) break;
	}

	if (i == -2 || mgo.numleft > 0) {
		/* Either the user typed '-h', they made an error, or they added unrecognized command line arguments.
		 * In all cases, print the help, and exit.
		 *
		 * The next two functions are needed to list the graphics sets. We can't do them earlier
		 * because then we cannot show it on the debug console as that hasn't been configured yet. */
		DeterminePaths(argv[0], only_local_path);
		TarScanner::DoScan(TarScanner::BASESET);
		BaseGraphics::FindSets();
		BaseSounds::FindSets();
		BaseMusic::FindSets();
		ShowHelp();
		return ret;
	}

	DeterminePaths(argv[0], only_local_path);
	TarScanner::DoScan(TarScanner::BASESET);

	if (dedicated) DEBUG(net, 3, "Starting dedicated server, version %s", _openttd_revision);
	if (_dedicated_forks && !dedicated) _dedicated_forks = false;

#if defined(UNIX)
	/* We must fork here, or we'll end up without some resources we need (like sockets) */
	if (_dedicated_forks) DedicatedFork();
#endif

	LoadFromConfig(true);

	if (resolution.width != 0) _cur_resolution = resolution;

	/* Limit width times height times bytes per pixel to fit a 32 bit
	 * integer, This way all internal drawing routines work correctly.
	 * A resolution that has one component as 0 is treated as a marker to
	 * auto-detect a good window size. */
	_cur_resolution.width  = std::min(_cur_resolution.width, UINT16_MAX / 2u);
	_cur_resolution.height = std::min(_cur_resolution.height, UINT16_MAX / 2u);

	/* Assume the cursor starts within the game as not all video drivers
	 * get an event that the cursor is within the window when it is opened.
	 * Saying the cursor is there makes no visible difference as it would
	 * just be out of the bounds of the window. */
	_cursor.in_window = true;

	/* enumerate language files */
	InitializeLanguagePacks();

	/* Initialize the font cache */
	InitFontCache(false);

	/* This must be done early, since functions use the SetWindowDirty* calls */
	InitWindowSystem();

	BaseGraphics::FindSets();
	if (graphics_set.empty() && !BaseGraphics::ini_set.empty()) graphics_set = BaseGraphics::ini_set;
	if (!BaseGraphics::SetSet(graphics_set)) {
		if (!graphics_set.empty()) {
			BaseGraphics::SetSet({});

			ErrorMessageData msg(STR_CONFIG_ERROR, STR_CONFIG_ERROR_INVALID_BASE_GRAPHICS_NOT_FOUND);
			msg.SetDParamStr(0, graphics_set);
			ScheduleErrorMessage(msg);
		}
	}

	/* Initialize game palette */
	GfxInitPalettes();

	DEBUG(misc, 1, "Loading blitter...");
	if (blitter.empty() && !_ini_blitter.empty()) blitter = _ini_blitter;
	_blitter_autodetected = blitter.empty();
	/* Activate the initial blitter.
	 * This is only some initial guess, after NewGRFs have been loaded SwitchNewGRFBlitter may switch to a different one.
	 *  - Never guess anything, if the user specified a blitter. (_blitter_autodetected)
	 *  - Use 32bpp blitter if baseset or 8bpp-support settings says so.
	 *  - Use 8bpp blitter otherwise.
	 */
	if (!_blitter_autodetected ||
			(_support8bpp != S8BPP_NONE && (BaseGraphics::GetUsedSet() == nullptr || BaseGraphics::GetUsedSet()->blitter == BLT_8BPP)) ||
			BlitterFactory::SelectBlitter("32bpp-anim") == nullptr) {
		if (BlitterFactory::SelectBlitter(blitter) == nullptr) {
			blitter.empty() ?
				usererror("Failed to autoprobe blitter") :
				usererror("Failed to select requested blitter '%s'; does it exist?", blitter.c_str());
		}
	}

	if (videodriver.empty() && !_ini_videodriver.empty()) videodriver = _ini_videodriver;
	DriverFactoryBase::SelectDriver(videodriver, Driver::DT_VIDEO);

	InitializeSpriteSorter();

	/* Initialize the zoom level of the screen to normal */
	_screen.zoom = ZOOM_LVL_NORMAL;

	/* The video driver is now selected, now initialise GUI zoom */
	AdjustGUIZoom(AGZM_STARTUP);

	NetworkStartUp(); // initialize network-core

	if (debuglog_conn != nullptr && _network_available) {
		NetworkStartDebugLog(debuglog_conn);
	}

	if (!HandleBootstrap()) {
		ShutdownGame();
		return ret;
	}

	VideoDriver::GetInstance()->ClaimMousePointer();

	/* initialize screenshot formats */
	InitializeScreenshotFormats();

	BaseSounds::FindSets();
	if (sounds_set.empty() && !BaseSounds::ini_set.empty()) sounds_set = BaseSounds::ini_set;
	if (!BaseSounds::SetSet(sounds_set)) {
		if (sounds_set.empty() || !BaseSounds::SetSet({})) {
			usererror("Failed to find a sounds set. Please acquire a sounds set for OpenTTD. See section 1.4 of README.md.");
		} else {
			ErrorMessageData msg(STR_CONFIG_ERROR, STR_CONFIG_ERROR_INVALID_BASE_SOUNDS_NOT_FOUND);
			msg.SetDParamStr(0, sounds_set);
			ScheduleErrorMessage(msg);
		}
	}

	BaseMusic::FindSets();
	if (music_set.empty() && !BaseMusic::ini_set.empty()) music_set = BaseMusic::ini_set;
	if (!BaseMusic::SetSet(music_set)) {
		if (music_set.empty() || !BaseMusic::SetSet({})) {
			usererror("Failed to find a music set. Please acquire a music set for OpenTTD. See section 1.4 of README.md.");
		} else {
			ErrorMessageData msg(STR_CONFIG_ERROR, STR_CONFIG_ERROR_INVALID_BASE_MUSIC_NOT_FOUND);
			msg.SetDParamStr(0, music_set);
			ScheduleErrorMessage(msg);
		}
	}

	if (sounddriver.empty() && !_ini_sounddriver.empty()) sounddriver = _ini_sounddriver;
	DriverFactoryBase::SelectDriver(sounddriver, Driver::DT_SOUND);

	if (musicdriver.empty() && !_ini_musicdriver.empty()) musicdriver = _ini_musicdriver;
	DriverFactoryBase::SelectDriver(musicdriver, Driver::DT_MUSIC);

	GenerateWorld(GWM_EMPTY, 64, 64); // Make the viewport initialization happy
	LoadIntroGame(false);

	CheckForMissingGlyphs();

	/* ScanNewGRFFiles now has control over the scanner. */
	RequestNewGRFScan(scanner.release());

	_general_worker_pool.Start("ottd:worker", 8);

	VideoDriver::GetInstance()->MainLoop();

	_general_worker_pool.Stop();

	WaitTillSaved();

	/* only save config if we have to */
	if (_save_config) {
		SaveToConfig();
		SaveHotkeysToConfig();
		WindowDesc::SaveToConfig();
		SaveToHighScore();
	}

	/* Reset windowing system, stop drivers, free used memory, ... */
	ShutdownGame();
	return ret;
}

void HandleExitGameRequest()
{
	if (_game_mode == GM_MENU || _game_mode == GM_BOOTSTRAP) { // do not ask to quit on the main screen
		_exit_game = true;
	} else if (_settings_client.gui.autosave_on_exit) {
		DoExitSave();
		_exit_game = true;
	} else {
		AskExitGame();
	}
}

/**
 * Triggers everything required to set up a saved scenario for a new game.
 */
static void OnStartScenario()
{
	/* Reset engine pool to simplify changing engine NewGRFs in scenario editor. */
	EngineOverrideManager::ResetToCurrentNewGRFConfig();

	/* Make sure all industries were built "this year", to avoid too early closures. (#9918) */
	for (Industry *i : Industry::Iterate()) {
		i->last_prod_year = _cur_year;
	}
}

/**
 * Triggers everything that should be triggered when starting a game.
 * @param dedicated_server Whether this is a dedicated server or not.
 */
static void OnStartGame(bool dedicated_server)
{
	/* Update the local company for a loaded game. It is either always
	 * a company or in the case of a dedicated server a spectator */
	if (_network_server && !dedicated_server) {
		NetworkServerDoMove(CLIENT_ID_SERVER, GetDefaultLocalCompany());
	} else {
		SetLocalCompany(dedicated_server ? COMPANY_SPECTATOR : GetDefaultLocalCompany());
	}
	if (_ctrl_pressed && !dedicated_server) {
		DoCommandP(0, PM_PAUSED_NORMAL, 1, CMD_PAUSE);
	}
	/* Update the static game info to set the values from the new game. */
	NetworkServerUpdateGameInfo();
	/* Execute the game-start script */
	IConsoleCmdExec("exec scripts/game_start.scr 0");
}

static void MakeNewGameDone()
{
	SettingsDisableElrail(_settings_game.vehicle.disable_elrails);

	extern void PostCheckNewGRFLoadWarnings();
	PostCheckNewGRFLoadWarnings();

	/* In a dedicated server, the server does not play */
	if (!VideoDriver::GetInstance()->HasGUI()) {
		OnStartGame(true);
		if (_settings_client.gui.pause_on_newgame) DoCommandP(0, PM_PAUSED_NORMAL, 1, CMD_PAUSE);
		return;
	}

	/* Create a single company */
	DoStartupNewCompany(DSNC_NONE);

	Company *c = Company::Get(COMPANY_FIRST);
	c->settings = _settings_client.company;

	/* Overwrite color from settings if needed
	 * COLOUR_END corresponds to Random colour */
	if (_settings_client.gui.starting_colour != COLOUR_END) {
		c->colour = _settings_client.gui.starting_colour;
		ResetCompanyLivery(c);
		_company_colours[c->index] = (Colours)c->colour;
		BuildOwnerLegend();
	}

	OnStartGame(false);

	InitializeRailGUI();
	InitializeRoadGUI();

	/* We are the server, we start a new company (not dedicated),
	 * so set the default password *if* needed. */
	if (_network_server && !_settings_client.network.default_company_pass.empty()) {
		NetworkChangeCompanyPassword(_local_company, _settings_client.network.default_company_pass);
	}

	if (_settings_client.gui.pause_on_newgame) DoCommandP(0, PM_PAUSED_NORMAL, 1, CMD_PAUSE);

	CheckEngines();
	CheckIndustries();
	MarkWholeScreenDirty();

	if (_network_server && !_network_dedicated) ShowClientList();
}

/*
 * Too large size may be stored in settings (especially if switching between between OpenTTD
 * versions with different map size limits), we have to check if it is valid before generating world.
 * Simple separate checking of X and Y map sizes is not enough, as their sum is what counts for the limit.
 * Check the size and decrease the larger of the sizes till the size is in limit.
 */
static void FixConfigMapSize()
{
	while (_settings_game.game_creation.map_x + _settings_game.game_creation.map_y > MAX_MAP_TILES_BITS) {
		/* Repeat reducing larger of X/Y dimensions until the map size is within allowable limits */
		if (_settings_game.game_creation.map_x > _settings_game.game_creation.map_y) {
			_settings_game.game_creation.map_x--;
		} else {
			_settings_game.game_creation.map_y--;
		}
	}
}

static void MakeNewGame(bool from_heightmap, bool reset_settings)
{
	_game_mode = GM_NORMAL;
	if (!from_heightmap) {
		/* "reload" command needs to know what mode we were in. */
		_file_to_saveload.SetMode(SLO_INVALID, FT_INVALID, DFT_INVALID);
	}

	ResetGRFConfig(true);

	GenerateWorldSetCallback(&MakeNewGameDone);
	FixConfigMapSize();
	GenerateWorld(from_heightmap ? GWM_HEIGHTMAP : GWM_NEWGAME, 1 << _settings_game.game_creation.map_x, 1 << _settings_game.game_creation.map_y, reset_settings);
}

static void MakeNewEditorWorldDone()
{
	SetLocalCompany(OWNER_NONE);

	extern void PostCheckNewGRFLoadWarnings();
	PostCheckNewGRFLoadWarnings();
}

static void MakeNewEditorWorld()
{
	_game_mode = GM_EDITOR;
	/* "reload" command needs to know what mode we were in. */
	_file_to_saveload.SetMode(SLO_INVALID, FT_INVALID, DFT_INVALID);

	ResetGRFConfig(true);

	GenerateWorldSetCallback(&MakeNewEditorWorldDone);
	FixConfigMapSize();
	GenerateWorld(GWM_EMPTY, 1 << _settings_game.game_creation.map_x, 1 << _settings_game.game_creation.map_y);
}

/**
 * Load the specified savegame but on error do different things.
 * If loading fails due to corrupt savegame, bad version, etc. go back to
 * a previous correct state. In the menu for example load the intro game again.
 * @param filename file to be loaded
 * @param fop mode of loading, always SLO_LOAD
 * @param newgm switch to this mode of loading fails due to some unknown error
 * @param subdir default directory to look for filename, set to 0 if not needed
 * @param lf Load filter to use, if nullptr: use filename + subdir.
 * @param error_detail Optional string to fill with detaied error information.
 */
bool SafeLoad(const std::string &filename, SaveLoadOperation fop, DetailedFileType dft, GameMode newgm, Subdirectory subdir,
		struct LoadFilter *lf = nullptr, std::string *error_detail = nullptr)
{
	assert(fop == SLO_LOAD);
	assert(dft == DFT_GAME_FILE || (lf == nullptr && dft == DFT_OLD_GAME_FILE));
	GameMode ogm = _game_mode;

	_game_mode = newgm;

<<<<<<< HEAD
	switch (lf == nullptr ? SaveOrLoad(filename, fop, dft, subdir) : LoadWithFilter(lf)) {
		case SL_OK: return true;

		case SL_REINIT:
			if (error_detail != nullptr) *error_detail = GetSaveLoadErrorString();
			if (_network_dedicated) {
				/*
				 * We need to reinit a network map...
				 * We can't simply load the intro game here as that game has many
				 * special cases which make clients desync immediately. So we fall
				 * back to just generating a new game with the current settings.
				 */
				DEBUG(net, 0, "Loading game failed, so a new (random) game will be started");
				MakeNewGame(false, true);
				return false;
			}
			if (_network_server) {
				/* We can't load the intro game as server, so disconnect first. */
				NetworkDisconnect();
			}
=======
	SaveOrLoadResult result = (lf == nullptr) ? SaveOrLoad(filename, fop, dft, subdir) : LoadWithFilter(lf);
	if (result == SL_OK) return true;

	if (_network_dedicated && ogm == GM_MENU) {
		/*
		 * If we are a dedicated server *and* we just were in the menu, then we
		 * are loading the first savegame. If that fails, not starting the
		 * server is a better reaction than starting the server with a newly
		 * generated map as it is quite likely to be started from a script.
		 */
		Debug(net, 0, "Loading requested map failed; closing server.");
		_exit_game = true;
		return false;
	}
>>>>>>> 0bf6d80c

	if (result != SL_REINIT) {
		_game_mode = ogm;
		return false;
	}

	if (_network_dedicated) {
		/*
		 * If we are a dedicated server, have already loaded/started a game,
		 * and then loading the savegame fails in a manner that we need to
		 * reinitialize everything. We must not fall back into the menu mode
		 * with the intro game, as that is unjoinable by clients. So there is
		 * nothing else to do than start a new game, as it might have failed
		 * trying to reload the originally loaded savegame/scenario.
		 */
		Debug(net, 0, "Loading game failed, so a new (random) game will be started");
		MakeNewGame(false, true);
		return false;
	}

	if (_network_server) {
		/* We can't load the intro game as server, so disconnect first. */
		NetworkDisconnect();
	}

	switch (ogm) {
		default:
<<<<<<< HEAD
			if (error_detail != nullptr) *error_detail = GetSaveLoadErrorString();
			_game_mode = ogm;
			return false;
=======
		case GM_MENU:   LoadIntroGame();      break;
		case GM_EDITOR: MakeNewEditorWorld(); break;
>>>>>>> 0bf6d80c
	}
	return false;
}

void SwitchToMode(SwitchMode new_mode)
{
	/* If we are saving something, the network stays in its current state */
	if (new_mode != SM_SAVE_GAME) {
		/* If the network is active, make it not-active */
		if (_networking) {
			if (_network_server && (new_mode == SM_LOAD_GAME || new_mode == SM_NEWGAME || new_mode == SM_RESTARTGAME)) {
				NetworkReboot();
			} else {
				NetworkDisconnect();
			}
		}

		/* If we are a server, we restart the server */
		if (_is_network_server) {
			/* But not if we are going to the menu */
			if (new_mode != SM_MENU) {
				/* check if we should reload the config */
				if (_settings_client.network.reload_cfg) {
					LoadFromConfig();
					MakeNewgameSettingsLive();
					ResetGRFConfig(false);
				}
				NetworkServerStart();
			} else {
				/* This client no longer wants to be a network-server */
				_is_network_server = false;
			}
		}
	}

	/* Make sure all AI controllers are gone at quitting game */
	if (new_mode != SM_SAVE_GAME) AI::KillAll();

	switch (new_mode) {
		case SM_EDITOR: // Switch to scenario editor
			MakeNewEditorWorld();
			break;

		case SM_RELOADGAME: // Reload with what-ever started the game
			if (_file_to_saveload.abstract_ftype == FT_SAVEGAME || _file_to_saveload.abstract_ftype == FT_SCENARIO) {
				/* Reload current savegame/scenario */
				_switch_mode = _game_mode == GM_EDITOR ? SM_LOAD_SCENARIO : SM_LOAD_GAME;
				SwitchToMode(_switch_mode);
				break;
			} else if (_file_to_saveload.abstract_ftype == FT_HEIGHTMAP) {
				/* Restart current heightmap */
				_switch_mode = _game_mode == GM_EDITOR ? SM_LOAD_HEIGHTMAP : SM_RESTART_HEIGHTMAP;
				SwitchToMode(_switch_mode);
				break;
			}

			MakeNewGame(false, new_mode == SM_NEWGAME);
			break;

		case SM_RESTARTGAME: // Restart --> 'Random game' with current settings
		case SM_NEWGAME: // New Game --> 'Random game'
			MakeNewGame(false, new_mode == SM_NEWGAME);
			break;

		case SM_LOAD_GAME: { // Load game, Play Scenario
			ResetGRFConfig(true);
			ResetWindowSystem();

			if (!SafeLoad(_file_to_saveload.name, _file_to_saveload.file_op, _file_to_saveload.detail_ftype, GM_NORMAL, NO_DIRECTORY)) {
				SetDParamStr(0, GetSaveLoadErrorString());
				ShowErrorMessage(STR_JUST_RAW_STRING, INVALID_STRING_ID, WL_ERROR);
			} else {
				if (_file_to_saveload.abstract_ftype == FT_SCENARIO) {
					OnStartScenario();
				}
				OnStartGame(_network_dedicated);
				/* Decrease pause counter (was increased from opening load dialog) */
				DoCommandP(0, PM_PAUSED_SAVELOAD, 0, CMD_PAUSE);
			}
			break;
		}

		case SM_RESTART_HEIGHTMAP: // Load a heightmap and start a new game from it with current settings
		case SM_START_HEIGHTMAP: // Load a heightmap and start a new game from it
			MakeNewGame(true, new_mode == SM_START_HEIGHTMAP);
			break;

		case SM_LOAD_HEIGHTMAP: // Load heightmap from scenario editor
			SetLocalCompany(OWNER_NONE);

			FixConfigMapSize();
			GenerateWorld(GWM_HEIGHTMAP, 1 << _settings_game.game_creation.map_x, 1 << _settings_game.game_creation.map_y);
			MarkWholeScreenDirty();
			break;

		case SM_LOAD_SCENARIO: { // Load scenario from scenario editor
			if (SafeLoad(_file_to_saveload.name, _file_to_saveload.file_op, _file_to_saveload.detail_ftype, GM_EDITOR, NO_DIRECTORY)) {
				SetLocalCompany(OWNER_NONE);
				_settings_newgame.game_creation.starting_year = _cur_year;
				/* Cancel the saveload pausing */
				DoCommandP(0, PM_PAUSED_SAVELOAD, 0, CMD_PAUSE);
			} else {
				SetDParamStr(0, GetSaveLoadErrorString());
				ShowErrorMessage(STR_JUST_RAW_STRING, INVALID_STRING_ID, WL_ERROR);
			}
			break;
		}

		case SM_JOIN_GAME: // Join a multiplayer game
			LoadIntroGame();
			NetworkClientJoinGame();
			break;

		case SM_MENU: // Switch to game intro menu
			LoadIntroGame();
			if (BaseSounds::ini_set.empty() && BaseSounds::GetUsedSet()->fallback && SoundDriver::GetInstance()->HasOutput()) {
				ShowErrorMessage(STR_WARNING_FALLBACK_SOUNDSET, INVALID_STRING_ID, WL_CRITICAL);
				BaseSounds::ini_set = BaseSounds::GetUsedSet()->name;
			}
			break;

		case SM_SAVE_GAME: // Save game.
			/* Make network saved games on pause compatible to singleplayer mode */
			if (SaveOrLoad(_file_to_saveload.name, SLO_SAVE, DFT_GAME_FILE, NO_DIRECTORY) != SL_OK) {
				SetDParamStr(0, GetSaveLoadErrorString());
				ShowErrorMessage(STR_JUST_RAW_STRING, INVALID_STRING_ID, WL_ERROR);
			} else {
				DeleteWindowById(WC_SAVELOAD, 0);
			}
			break;

		case SM_SAVE_HEIGHTMAP: // Save heightmap.
			MakeHeightmapScreenshot(_file_to_saveload.name.c_str());
			DeleteWindowById(WC_SAVELOAD, 0);
			break;

		case SM_GENRANDLAND: // Generate random land within scenario editor
			SetLocalCompany(OWNER_NONE);
			FixConfigMapSize();
			GenerateWorld(GWM_RANDOM, 1 << _settings_game.game_creation.map_x, 1 << _settings_game.game_creation.map_y);
			/* XXX: set date */
			MarkWholeScreenDirty();
			break;

		default: NOT_REACHED();
	}

	SmallMapWindow::RebuildColourIndexIfNecessary();
}

void WriteVehicleInfo(char *&p, const char *last, const Vehicle *u, const Vehicle *v, uint length)
{
	p += seprintf(p, last, ": type %i, vehicle %i (%i), company %i, unit number %i, wagon %i, engine: ",
			(int)u->type, u->index, v->index, (int)u->owner, v->unitnumber, length);
	SetDParam(0, u->engine_type);
	p = GetString(p, STR_ENGINE_NAME, last);
	uint32 grfid = u->GetGRFID();
	if (grfid) {
		p += seprintf(p, last, ", GRF: %08X", BSWAP32(grfid));
		GRFConfig *grfconfig = GetGRFConfig(grfid);
		if (grfconfig) {
			p += seprintf(p, last, ", %s, %s", grfconfig->GetName(), grfconfig->filename);
		}
	}
}

static bool SignalInfraTotalMatches()
{
	std::array<int, MAX_COMPANIES> old_signal_totals = {};
	for (const Company *c : Company::Iterate()) {
		old_signal_totals[c->index] = c->infrastructure.signal;
	}

	std::array<int, MAX_COMPANIES> new_signal_totals = {};
	for (TileIndex tile = 0; tile < MapSize(); tile++) {
		switch (GetTileType(tile)) {
			case MP_RAILWAY:
				if (HasSignals(tile)) {
					const Company *c = Company::GetIfValid(GetTileOwner(tile));
					if (c != nullptr) new_signal_totals[c->index] += CountBits(GetPresentSignals(tile));
				}
				break;

			case MP_TUNNELBRIDGE: {
				/* Only count the tunnel/bridge if we're on the northern end tile. */
				DiagDirection dir = GetTunnelBridgeDirection(tile);
				if (dir == DIAGDIR_NE || dir == DIAGDIR_NW) break;

				if (IsTunnelBridgeWithSignalSimulation(tile)) {
					const Company *c = Company::GetIfValid(GetTileOwner(tile));
					if (c != nullptr) new_signal_totals[c->index] += GetTunnelBridgeSignalSimulationSignalCount(tile, GetOtherTunnelBridgeEnd(tile));
				}
				break;
			}

			default:
				break;
		}
	}

	return old_signal_totals == new_signal_totals;
}

/**
 * Check the validity of some of the caches.
 * Especially in the sense of desyncs between
 * the cached value and what the value would
 * be when calculated from the 'base' data.
 */
void CheckCaches(bool force_check, std::function<void(const char *)> log, CheckCachesFlags flags)
{
	if (!force_check) {
		int desync_level = _debug_desync_level;

		if (unlikely(HasChickenBit(DCBF_DESYNC_CHECK_PERIODIC)) && desync_level < 1) {
			desync_level = 1;
			if (HasChickenBit(DCBF_DESYNC_CHECK_NO_GENERAL)) flags &= ~CHECK_CACHE_GENERAL;
		}
		if (unlikely(HasChickenBit(DCBF_DESYNC_CHECK_PERIODIC_SIGNALS)) && desync_level < 2 && _scaled_date_ticks % 256 == 0) {
			if (!SignalInfraTotalMatches()) desync_level = 2;
		}

		/* Return here so it is easy to add checks that are run
		 * always to aid testing of caches. */
		if (desync_level < 1) return;

		if (desync_level == 1 && _scaled_date_ticks % 500 != 0) return;
	}

	std::vector<std::string> saved_messages;
	if (flags & CHECK_CACHE_EMIT_LOG) {
		log = [&saved_messages](const char *str) {
			saved_messages.emplace_back(str);
		};
	}

	char cclog_buffer[1024];
#define CCLOG(...) { \
	seprintf(cclog_buffer, lastof(cclog_buffer), __VA_ARGS__); \
	DEBUG(desync, 0, "%s", cclog_buffer); \
	if (log) { \
		log(cclog_buffer); \
	} else { \
		LogDesyncMsg(cclog_buffer); \
	} \
}

	auto output_veh_info = [&](char *&p, const Vehicle *u, const Vehicle *v, uint length) {
		WriteVehicleInfo(p, lastof(cclog_buffer), u, v, length);
	};

#define CCLOGV(...) { \
	char *p = cclog_buffer + seprintf(cclog_buffer, lastof(cclog_buffer), __VA_ARGS__); \
	output_veh_info(p, u, v, length); \
	DEBUG(desync, 0, "%s", cclog_buffer); \
	if (log) { \
		log(cclog_buffer); \
	} else { \
		LogDesyncMsg(cclog_buffer); \
	} \
}

	if (flags & CHECK_CACHE_GENERAL) {
		/* Check the town caches. */
		std::vector<TownCache> old_town_caches;
		std::vector<StationList> old_town_stations_nears;
		for (const Town *t : Town::Iterate()) {
			old_town_caches.push_back(t->cache);
			old_town_stations_nears.push_back(t->stations_near);
		}

		std::vector<IndustryList> old_station_industries_nears;
		std::vector<BitmapTileArea> old_station_catchment_tiles;
		std::vector<uint> old_station_tiles;
		for (Station *st : Station::Iterate()) {
			old_station_industries_nears.push_back(st->industries_near);
			old_station_catchment_tiles.push_back(st->catchment_tiles);
			old_station_tiles.push_back(st->station_tiles);
		}

		std::vector<StationList> old_industry_stations_nears;
		for (Industry *ind : Industry::Iterate()) {
			old_industry_stations_nears.push_back(ind->stations_near);
		}

		RebuildTownCaches(false, false);
		RebuildSubsidisedSourceAndDestinationCache();

		Station::RecomputeCatchmentForAll();

		uint i = 0;
		for (Town *t : Town::Iterate()) {
			if (old_town_caches[i].num_houses != t->cache.num_houses) {
				CCLOG("town cache num_houses mismatch: town %i, (old size: %u, new size: %u)", (int)t->index, old_town_caches[i].num_houses, t->cache.num_houses);
			}
			if (old_town_caches[i].population != t->cache.population) {
				CCLOG("town cache population mismatch: town %i, (old size: %u, new size: %u)", (int)t->index, old_town_caches[i].population, t->cache.population);
			}
			if (old_town_caches[i].part_of_subsidy != t->cache.part_of_subsidy) {
				CCLOG("town cache population mismatch: town %i, (old size: %u, new size: %u)", (int)t->index, old_town_caches[i].part_of_subsidy, t->cache.part_of_subsidy);
			}
			if (MemCmpT(old_town_caches[i].squared_town_zone_radius, t->cache.squared_town_zone_radius, lengthof(t->cache.squared_town_zone_radius)) != 0) {
				CCLOG("town cache squared_town_zone_radius mismatch: town %i", (int)t->index);
			}
			if (MemCmpT(&old_town_caches[i].building_counts, &t->cache.building_counts) != 0) {
				CCLOG("town cache building_counts mismatch: town %i", (int)t->index);
			}
			if (old_town_stations_nears[i] != t->stations_near) {
				CCLOG("town stations_near mismatch: town %i, (old size: %u, new size: %u)", (int)t->index, (uint)old_town_stations_nears[i].size(), (uint)t->stations_near.size());
			}
			i++;
		}
		i = 0;
		for (Station *st : Station::Iterate()) {
			if (old_station_industries_nears[i] != st->industries_near) {
				CCLOG("station industries_near mismatch: st %i, (old size: %u, new size: %u)", (int)st->index, (uint)old_station_industries_nears[i].size(), (uint)st->industries_near.size());
			}
			if (!(old_station_catchment_tiles[i] == st->catchment_tiles)) {
				CCLOG("station catchment_tiles mismatch: st %i", (int)st->index);
			}
			if (!(old_station_tiles[i] == st->station_tiles)) {
				CCLOG("station station_tiles mismatch: st %i, (old: %u, new: %u)", (int)st->index, old_station_tiles[i], st->station_tiles);
			}
			i++;
		}
		i = 0;
		for (Industry *ind : Industry::Iterate()) {
			if (old_industry_stations_nears[i] != ind->stations_near) {
				CCLOG("industry stations_near mismatch: ind %i, (old size: %u, new size: %u)", (int)ind->index, (uint)old_industry_stations_nears[i].size(), (uint)ind->stations_near.size());
			}
			StationList stlist;
			if (ind->neutral_station != nullptr && !_settings_game.station.serve_neutral_industries) {
				stlist.insert(ind->neutral_station);
				if (ind->stations_near != stlist) {
					CCLOG("industry neutral station stations_near mismatch: ind %i, (recalc size: %u, neutral size: %u)", (int)ind->index, (uint)ind->stations_near.size(), (uint)stlist.size());
				}
			} else {
				ForAllStationsAroundTiles(ind->location, [ind, &stlist](Station *st, TileIndex tile) {
					if (!IsTileType(tile, MP_INDUSTRY) || GetIndustryIndex(tile) != ind->index) return false;
					stlist.insert(st);
					return true;
				});
				if (ind->stations_near != stlist) {
					CCLOG("industry FindStationsAroundTiles mismatch: ind %i, (recalc size: %u, find size: %u)", (int)ind->index, (uint)ind->stations_near.size(), (uint)stlist.size());
				}
			}
			i++;
		}
	}

	if (flags & CHECK_CACHE_INFRA_TOTALS) {
		/* Check company infrastructure cache. */
		std::vector<CompanyInfrastructure> old_infrastructure;
		for (const Company *c : Company::Iterate()) old_infrastructure.push_back(c->infrastructure);

		AfterLoadCompanyStats();

		uint i = 0;
		for (const Company *c : Company::Iterate()) {
			if (MemCmpT(old_infrastructure.data() + i, &c->infrastructure) != 0) {
				CCLOG("infrastructure cache mismatch: company %i", (int)c->index);
				char buffer[4096];
				old_infrastructure[i].Dump(buffer, lastof(buffer));
				CCLOG("Previous:");
				ProcessLineByLine(buffer, [&](const char *line) {
					CCLOG("  %s", line);
				});
				c->infrastructure.Dump(buffer, lastof(buffer));
				CCLOG("Recalculated:");
				ProcessLineByLine(buffer, [&](const char *line) {
					CCLOG("  %s", line);
				});
				if (old_infrastructure[i].signal != c->infrastructure.signal && _network_server && !HasChickenBit(DCBF_DESYNC_CHECK_PERIODIC_SIGNALS)) {
					DoCommandP(0, 0, _settings_game.debug.chicken_bits | (1 << DCBF_DESYNC_CHECK_PERIODIC_SIGNALS), CMD_CHANGE_SETTING, nullptr, "debug.chicken_bits");
				}
			}
			i++;
		}
	}

	if (flags & CHECK_CACHE_GENERAL) {
		/* Strict checking of the road stop cache entries */
		for (const RoadStop *rs : RoadStop::Iterate()) {
			if (IsStandardRoadStopTile(rs->xy)) continue;

			assert(rs->GetEntry(DIAGDIR_NE) != rs->GetEntry(DIAGDIR_NW));
			rs->GetEntry(DIAGDIR_NE)->CheckIntegrity(rs);
			rs->GetEntry(DIAGDIR_NW)->CheckIntegrity(rs);
		}

		for (Vehicle *v : Vehicle::Iterate()) {
			extern bool ValidateVehicleTileHash(const Vehicle *v);
			if (!ValidateVehicleTileHash(v)) {
				CCLOG("vehicle tile hash mismatch: type %i, vehicle %i, company %i, unit number %i", (int)v->type, v->index, (int)v->owner, v->unitnumber);
			}

			extern void FillNewGRFVehicleCache(const Vehicle *v);
			if (v != v->First() || v->vehstatus & VS_CRASHED || !v->IsPrimaryVehicle()) continue;

			uint length = 0;
			for (const Vehicle *u = v; u != nullptr; u = u->Next()) {
				if (u->IsGroundVehicle() && (HasBit(u->GetGroundVehicleFlags(), GVF_GOINGUP_BIT) || HasBit(u->GetGroundVehicleFlags(), GVF_GOINGDOWN_BIT)) && u->GetGroundVehicleCache()->cached_slope_resistance && HasBit(v->vcache.cached_veh_flags, VCF_GV_ZERO_SLOPE_RESIST)) {
					CCLOGV("VCF_GV_ZERO_SLOPE_RESIST set incorrectly (1)");
				}
				if (u->type == VEH_TRAIN && u->breakdown_ctr != 0 && !HasBit(Train::From(v)->flags, VRF_CONSIST_BREAKDOWN) && (Train::From(u)->IsEngine() || Train::From(u)->IsMultiheaded())) {
					CCLOGV("VRF_CONSIST_BREAKDOWN incorrectly not set");
				}
				if (u->type == VEH_TRAIN && ((Train::From(u)->track & TRACK_BIT_WORMHOLE && !(Train::From(u)->vehstatus & VS_HIDDEN)) || Train::From(u)->track == TRACK_BIT_DEPOT) && !HasBit(Train::From(v)->flags, VRF_CONSIST_SPEED_REDUCTION)) {
					CCLOGV("VRF_CONSIST_SPEED_REDUCTION incorrectly not set");
				}
				length++;
			}

			NewGRFCache        *grf_cache = CallocT<NewGRFCache>(length);
			VehicleCache       *veh_cache = CallocT<VehicleCache>(length);
			GroundVehicleCache *gro_cache = CallocT<GroundVehicleCache>(length);
			AircraftCache      *air_cache = CallocT<AircraftCache>(length);
			TrainCache         *tra_cache = CallocT<TrainCache>(length);
			Vehicle           **veh_old   = CallocT<Vehicle *>(length);

			length = 0;
			for (const Vehicle *u = v; u != nullptr; u = u->Next()) {
				FillNewGRFVehicleCache(u);
				grf_cache[length] = u->grf_cache;
				veh_cache[length] = u->vcache;
				switch (u->type) {
					case VEH_TRAIN:
						gro_cache[length] = Train::From(u)->gcache;
						tra_cache[length] = Train::From(u)->tcache;
						veh_old[length] = CallocT<Train>(1);
						memcpy((void *) veh_old[length], (const void *) Train::From(u), sizeof(Train));
						break;
					case VEH_ROAD:
						gro_cache[length] = RoadVehicle::From(u)->gcache;
						veh_old[length] = CallocT<RoadVehicle>(1);
						memcpy((void *) veh_old[length], (const void *) RoadVehicle::From(u), sizeof(RoadVehicle));
						break;
					case VEH_AIRCRAFT:
						air_cache[length] = Aircraft::From(u)->acache;
						veh_old[length] = CallocT<Aircraft>(1);
						memcpy((void *) veh_old[length], (const void *) Aircraft::From(u), sizeof(Aircraft));
						break;
					default:
						veh_old[length] = CallocT<Vehicle>(1);
						memcpy((void *) veh_old[length], (const void *) u, sizeof(Vehicle));
						break;
				}
				length++;
			}

			switch (v->type) {
				case VEH_TRAIN:    Train::From(v)->ConsistChanged(CCF_TRACK); break;
				case VEH_ROAD:     RoadVehUpdateCache(RoadVehicle::From(v)); break;
				case VEH_AIRCRAFT: UpdateAircraftCache(Aircraft::From(v));   break;
				case VEH_SHIP:     Ship::From(v)->UpdateCache();             break;
				default: break;
			}

			length = 0;
			for (const Vehicle *u = v; u != nullptr; u = u->Next()) {
				FillNewGRFVehicleCache(u);
				if (memcmp(&grf_cache[length], &u->grf_cache, sizeof(NewGRFCache)) != 0) {
					CCLOGV("newgrf cache mismatch");
				}
				if (veh_cache[length].cached_max_speed != u->vcache.cached_max_speed || veh_cache[length].cached_cargo_age_period != u->vcache.cached_cargo_age_period ||
						veh_cache[length].cached_vis_effect != u->vcache.cached_vis_effect || HasBit(veh_cache[length].cached_veh_flags ^ u->vcache.cached_veh_flags, VCF_LAST_VISUAL_EFFECT)) {
					CCLOGV("vehicle cache mismatch: %c%c%c%c",
							veh_cache[length].cached_max_speed != u->vcache.cached_max_speed ? 'm' : '-',
							veh_cache[length].cached_cargo_age_period != u->vcache.cached_cargo_age_period ? 'c' : '-',
							veh_cache[length].cached_vis_effect != u->vcache.cached_vis_effect ? 'v' : '-',
							HasBit(veh_cache[length].cached_veh_flags ^ u->vcache.cached_veh_flags, VCF_LAST_VISUAL_EFFECT) ? 'l' : '-');
				}
				if (u->IsGroundVehicle() && (HasBit(u->GetGroundVehicleFlags(), GVF_GOINGUP_BIT) || HasBit(u->GetGroundVehicleFlags(), GVF_GOINGDOWN_BIT)) && u->GetGroundVehicleCache()->cached_slope_resistance && HasBit(v->vcache.cached_veh_flags, VCF_GV_ZERO_SLOPE_RESIST)) {
					CCLOGV("VCF_GV_ZERO_SLOPE_RESIST set incorrectly (2)");
				}
				if (veh_old[length]->acceleration != u->acceleration) {
					CCLOGV("acceleration mismatch");
				}
				if (veh_old[length]->breakdown_chance != u->breakdown_chance) {
					CCLOGV("breakdown_chance mismatch");
				}
				if (veh_old[length]->breakdown_ctr != u->breakdown_ctr) {
					CCLOGV("breakdown_ctr mismatch");
				}
				if (veh_old[length]->breakdown_delay != u->breakdown_delay) {
					CCLOGV("breakdown_delay mismatch");
				}
				if (veh_old[length]->breakdowns_since_last_service != u->breakdowns_since_last_service) {
					CCLOGV("breakdowns_since_last_service mismatch");
				}
				if (veh_old[length]->breakdown_severity != u->breakdown_severity) {
					CCLOGV("breakdown_severity mismatch");
				}
				if (veh_old[length]->breakdown_type != u->breakdown_type) {
					CCLOGV("breakdown_type mismatch");
				}
				if (veh_old[length]->vehicle_flags != u->vehicle_flags) {
					CCLOGV("vehicle_flags mismatch");
				}
				auto print_gv_cache_diff = [&](const char *vtype, const GroundVehicleCache &a, const GroundVehicleCache &b) {
					CCLOGV("%s ground vehicle cache mismatch: %c%c%c%c%c%c%c%c%c%c",
							vtype,
							a.cached_weight != b.cached_weight ? 'w' : '-',
							a.cached_slope_resistance != b.cached_slope_resistance ? 'r' : '-',
							a.cached_max_te != b.cached_max_te ? 't' : '-',
							a.cached_axle_resistance != b.cached_axle_resistance ? 'a' : '-',
							a.cached_max_track_speed != b.cached_max_track_speed ? 's' : '-',
							a.cached_power != b.cached_power ? 'p' : '-',
							a.cached_air_drag != b.cached_air_drag ? 'd' : '-',
							a.cached_total_length != b.cached_total_length ? 'l' : '-',
							a.first_engine != b.first_engine ? 'e' : '-',
							a.cached_veh_length != b.cached_veh_length ? 'L' : '-');
				};
				switch (u->type) {
					case VEH_TRAIN:
						if (memcmp(&gro_cache[length], &Train::From(u)->gcache, sizeof(GroundVehicleCache)) != 0) {
							print_gv_cache_diff("train", gro_cache[length], Train::From(u)->gcache);
						}
						if (memcmp(&tra_cache[length], &Train::From(u)->tcache, sizeof(TrainCache)) != 0) {
							CCLOGV("train cache mismatch: %c%c%c%c%c%c%c%c%c%c%c",
									tra_cache[length].cached_override != Train::From(u)->tcache.cached_override ? 'o' : '-',
									tra_cache[length].cached_curve_speed_mod != Train::From(u)->tcache.cached_curve_speed_mod ? 'C' : '-',
									tra_cache[length].cached_tflags != Train::From(u)->tcache.cached_tflags ? 'f' : '-',
									tra_cache[length].cached_num_engines != Train::From(u)->tcache.cached_num_engines ? 'e' : '-',
									tra_cache[length].cached_centre_mass != Train::From(u)->tcache.cached_centre_mass ? 'm' : '-',
									tra_cache[length].cached_braking_length != Train::From(u)->tcache.cached_braking_length ? 'b' : '-',
									tra_cache[length].cached_veh_weight != Train::From(u)->tcache.cached_veh_weight ? 'w' : '-',
									tra_cache[length].cached_uncapped_decel != Train::From(u)->tcache.cached_uncapped_decel ? 'D' : '-',
									tra_cache[length].cached_deceleration != Train::From(u)->tcache.cached_deceleration ? 'd' : '-',
									tra_cache[length].user_def_data != Train::From(u)->tcache.user_def_data ? 'u' : '-',
									tra_cache[length].cached_max_curve_speed != Train::From(u)->tcache.cached_max_curve_speed ? 'c' : '-');
						}
						if (Train::From(veh_old[length])->railtype != Train::From(u)->railtype) {
							CCLOGV("railtype mismatch");
						}
						if (Train::From(veh_old[length])->compatible_railtypes != Train::From(u)->compatible_railtypes) {
							CCLOGV("compatible_railtypes mismatch");
						}
						if (Train::From(veh_old[length])->flags != Train::From(u)->flags) {
							CCLOGV("train flags mismatch");
						}
						break;
					case VEH_ROAD:
						if (memcmp(&gro_cache[length], &RoadVehicle::From(u)->gcache, sizeof(GroundVehicleCache)) != 0) {
							print_gv_cache_diff("road vehicle", gro_cache[length], Train::From(u)->gcache);
						}
						break;
					case VEH_AIRCRAFT:
						if (memcmp(&air_cache[length], &Aircraft::From(u)->acache, sizeof(AircraftCache)) != 0) {
							CCLOGV("Aircraft vehicle cache mismatch: %c%c",
									air_cache[length].cached_max_range != Aircraft::From(u)->acache.cached_max_range ? 'r' : '-',
									air_cache[length].cached_max_range_sqr != Aircraft::From(u)->acache.cached_max_range_sqr ? 's' : '-');
						}
						break;
					default:
						break;
				}
				free(veh_old[length]);
				length++;
			}

			free(grf_cache);
			free(veh_cache);
			free(gro_cache);
			free(air_cache);
			free(tra_cache);
			free(veh_old);
		}

		/* Check whether the caches are still valid */
		for (Vehicle *v : Vehicle::Iterate()) {
			byte buff[sizeof(VehicleCargoList)];
			memcpy(buff, &v->cargo, sizeof(VehicleCargoList));
			v->cargo.InvalidateCache();
			assert(memcmp(&v->cargo, buff, sizeof(VehicleCargoList)) == 0);
		}

		for (Station *st : Station::Iterate()) {
			for (CargoID c = 0; c < NUM_CARGO; c++) {
				byte buff[sizeof(StationCargoList)];
				memcpy(buff, &st->goods[c].cargo, sizeof(StationCargoList));
				st->goods[c].cargo.InvalidateCache();
				assert(memcmp(&st->goods[c].cargo, buff, sizeof(StationCargoList)) == 0);
			}

			/* Check docking tiles */
			TileArea ta;
			std::map<TileIndex, bool> docking_tiles;
			for (TileIndex tile : st->docking_station) {
				ta.Add(tile);
				docking_tiles[tile] = IsDockingTile(tile);
			}
			UpdateStationDockingTiles(st);
			if (ta.tile != st->docking_station.tile || ta.w != st->docking_station.w || ta.h != st->docking_station.h) {
				CCLOG("station docking mismatch: station %i, company %i, prev: (%X, %u, %u), recalc: (%X, %u, %u)",
						st->index, (int)st->owner, ta.tile, ta.w, ta.h, st->docking_station.tile, st->docking_station.w, st->docking_station.h);
			}
			for (TileIndex tile : ta) {
				if (docking_tiles[tile] != IsDockingTile(tile)) {
					CCLOG("docking tile mismatch: tile %i", (int)tile);
				}
			}
		}

		for (OrderList *order_list : OrderList::Iterate()) {
			order_list->DebugCheckSanity();
		}

		extern void ValidateVehicleTickCaches();
		ValidateVehicleTickCaches();

		for (Vehicle *v : Vehicle::Iterate()) {
			if (v->Previous()) assert_msg(v->Previous()->Next() == v, "%u", v->index);
			if (v->Next()) assert_msg(v->Next()->Previous() == v, "%u", v->index);
		}
		for (const TemplateVehicle *tv : TemplateVehicle::Iterate()) {
			if (tv->Prev()) assert_msg(tv->Prev()->Next() == tv, "%u", tv->index);
			if (tv->Next()) assert_msg(tv->Next()->Prev() == tv, "%u", tv->index);
		}

		if (!TraceRestrictSlot::ValidateVehicleIndex()) CCLOG("Trace restrict slot vehicle index validation failed");
		TraceRestrictSlot::ValidateSlotOccupants(log);

		if (!CargoPacket::ValidateDeferredCargoPayments()) CCLOG("Cargo packets deferred payments validation failed");

		if (_order_destination_refcount_map_valid) {
			btree::btree_map<uint32, uint32> saved_order_destination_refcount_map = std::move(_order_destination_refcount_map);
			for (auto iter = saved_order_destination_refcount_map.begin(); iter != saved_order_destination_refcount_map.end();) {
				if (iter->second == 0) {
					iter = saved_order_destination_refcount_map.erase(iter);
				} else {
					++iter;
				}
			}
			IntialiseOrderDestinationRefcountMap();
			if (saved_order_destination_refcount_map != _order_destination_refcount_map) CCLOG("Order destination refcount map mismatch");
		} else {
			CCLOG("Order destination refcount map not valid");
		}
	}

	if ((flags & CHECK_CACHE_EMIT_LOG) && !saved_messages.empty()) {
		InconsistencyExtraInfo info;
		info.check_caches_result = std::move(saved_messages);
		CrashLog::InconsistencyLog(info);
		for (std::string &str : info.check_caches_result) {
			LogDesyncMsg(std::move(str));
		}
	}

#undef CCLOGV
#undef CCLOG
}

/**
 * Network-safe forced desync check.
 * @param tile unused
 * @param flags operation to perform
 * @param p1 unused
 * @param p2 unused
 * @param text unused
 * @return the cost of this operation or an error
 */
CommandCost CmdDesyncCheck(TileIndex tile, DoCommandFlag flags, uint32 p1, uint32 p2, const char *text)
{
	if (flags & DC_EXEC) {
		CheckCaches(true, nullptr, CHECK_CACHE_ALL | CHECK_CACHE_EMIT_LOG);
	}

	return CommandCost();
}

/**
 * State controlling game loop.
 * The state must not be changed from anywhere but here.
 * That check is enforced in DoCommand.
 */
void StateGameLoop()
{
	if (!_networking || _network_server) {
		StateGameLoop_LinkGraphPauseControl();
	}

	/* Don't execute the state loop during pause or when modal windows are open. */
	if (_pause_mode != PM_UNPAUSED || HasModalProgress()) {
		PerformanceMeasurer::Paused(PFE_GAMELOOP);
		PerformanceMeasurer::Paused(PFE_GL_ECONOMY);
		PerformanceMeasurer::Paused(PFE_GL_TRAINS);
		PerformanceMeasurer::Paused(PFE_GL_ROADVEHS);
		PerformanceMeasurer::Paused(PFE_GL_SHIPS);
		PerformanceMeasurer::Paused(PFE_GL_AIRCRAFT);
		PerformanceMeasurer::Paused(PFE_GL_LANDSCAPE);

		if (!HasModalProgress()) UpdateLandscapingLimits();
#ifndef DEBUG_DUMP_COMMANDS
		Game::GameLoop();
#endif
		return;
	}

	PerformanceMeasurer framerate(PFE_GAMELOOP);
	PerformanceAccumulator::Reset(PFE_GL_LANDSCAPE);

	Layouter::ReduceLineCache();

	if (_game_mode == GM_EDITOR) {
		BasePersistentStorageArray::SwitchMode(PSM_ENTER_GAMELOOP);
		RunTileLoop();
		CallVehicleTicks();
		CallLandscapeTick();
		BasePersistentStorageArray::SwitchMode(PSM_LEAVE_GAMELOOP);
		UpdateLandscapingLimits();

		CallWindowGameTickEvent();
		NewsLoop();
	} else {
		if (_debug_desync_level > 2 && _tick_skip_counter == 0 && _date_fract == 0 && (_date & 0x1F) == 0) {
			/* Save the desync savegame if needed. */
			char name[MAX_PATH];
			seprintf(name, lastof(name), "dmp_cmds_%08x_%08x.sav", _settings_game.game_creation.generation_seed, _date);
			SaveOrLoad(name, SLO_SAVE, DFT_GAME_FILE, AUTOSAVE_DIR, false);
		}

		CheckCaches(false, nullptr, CHECK_CACHE_ALL | CHECK_CACHE_EMIT_LOG);

		/* All these actions has to be done from OWNER_NONE
		 *  for multiplayer compatibility */
		Backup<CompanyID> cur_company(_current_company, OWNER_NONE, FILE_LINE);

		BasePersistentStorageArray::SwitchMode(PSM_ENTER_GAMELOOP);
		_tick_skip_counter++;
		_scaled_tick_counter++;
		_scaled_date_ticks++;   // This must update in lock-step with _tick_skip_counter, such that it always matches what SetScaledTickVariables would return.

		if (_settings_client.gui.autosave == 6 && !(_game_mode == GM_MENU || _game_mode == GM_BOOTSTRAP) &&
				(_scaled_date_ticks % (_settings_client.gui.autosave_custom_minutes * (60000 / MILLISECONDS_PER_TICK))) == 0) {
			_do_autosave = true;
			_check_special_modes = true;
			SetWindowDirty(WC_STATUS_BAR, 0);
		}

		RunAuxiliaryTileLoop();
		if (_tick_skip_counter < _settings_game.economy.day_length_factor) {
			AnimateAnimatedTiles();
			CallVehicleTicks();
			OnTick_Companies(false);
		} else {
			_tick_skip_counter = 0;
			IncreaseDate();
			AnimateAnimatedTiles();
			RunTileLoop();
			CallVehicleTicks();
			CallLandscapeTick();
			OnTick_Companies(true);
		}
		BasePersistentStorageArray::SwitchMode(PSM_LEAVE_GAMELOOP);

#ifndef DEBUG_DUMP_COMMANDS
		{
			PerformanceMeasurer script_framerate(PFE_ALLSCRIPTS);
			AI::GameLoop();
			Game::GameLoop();
		}
#endif
		UpdateLandscapingLimits();

		CallWindowGameTickEvent();
		NewsLoop();

		if (_networking) {
			for (Company *c : Company::Iterate()) {
				DEBUG_UPDATESTATECHECKSUM("Company: %u, Money: " OTTD_PRINTF64, c->index, (int64)c->money);
				UpdateStateChecksum(c->money);

				for (uint i = 0; i < ROADTYPE_END; i++) {
					DEBUG_UPDATESTATECHECKSUM("Company: %u, road[%u]: %u", c->index, i, c->infrastructure.road[i]);
					UpdateStateChecksum(c->infrastructure.road[i]);
				}

				for (uint i = 0; i < RAILTYPE_END; i++) {
					DEBUG_UPDATESTATECHECKSUM("Company: %u, rail[%u]: %u", c->index, i, c->infrastructure.rail[i]);
					UpdateStateChecksum(c->infrastructure.rail[i]);
				}

				DEBUG_UPDATESTATECHECKSUM("Company: %u, signal: %u, water: %u, station: %u, airport: %u",
						c->index, c->infrastructure.signal, c->infrastructure.water, c->infrastructure.station, c->infrastructure.airport);
				UpdateStateChecksum(c->infrastructure.signal);
				UpdateStateChecksum(c->infrastructure.water);
				UpdateStateChecksum(c->infrastructure.station);
				UpdateStateChecksum(c->infrastructure.airport);
			}
		}
		cur_company.Restore();
	}
	if (_extra_aspects > 0) FlushDeferredAspectUpdates();

	if (_pause_countdown > 0 && --_pause_countdown == 0) {
		_pause_mode = PM_PAUSED_NORMAL;
		SetWindowDirty(WC_MAIN_TOOLBAR, 0);
	}

	dbg_assert(IsLocalCompany());
}

FiosNumberedSaveName &GetAutoSaveFiosNumberedSaveName()
{
	static FiosNumberedSaveName _autosave_ctr("autosave");
	return _autosave_ctr;
}

/**
 * Create an autosave. The default name is "autosave#.sav". However with
 * the setting 'keep_all_autosave' the name defaults to company-name + date
 */
static void DoAutosave()
{
	DoAutoOrNetsave(GetAutoSaveFiosNumberedSaveName(), true);
}

/**
 * Request a new NewGRF scan. This will be executed on the next game-tick.
 * This is mostly needed to ensure NewGRF scans (which are blocking) are
 * done in the game-thread, and not in the draw-thread (which most often
 * triggers this request).
 * @param callback Optional callback to call when NewGRF scan is completed.
 * @return True when the NewGRF scan was actually requested, false when the scan was already running.
 */
bool RequestNewGRFScan(NewGRFScanCallback *callback)
{
	if (_request_newgrf_scan) return false;

	_request_newgrf_scan = true;
	_request_newgrf_scan_callback = callback;
	return true;
}

void GameLoopSpecial()
{
	/* autosave game? */
	if (_do_autosave) {
		DoAutosave();
		_do_autosave = false;
		SetWindowDirty(WC_STATUS_BAR, 0);
	}

	extern std::string _switch_baseset;
	if (!_switch_baseset.empty()) {
		if (BaseGraphics::GetUsedSet()->name != _switch_baseset) {
			BaseGraphics::SetSet(_switch_baseset);

			ReloadNewGRFData();
		}
		_switch_baseset.clear();
	}

	_check_special_modes = false;
}

void GameLoop()
{
	if (_game_mode == GM_BOOTSTRAP) {
		/* Check for UDP stuff */
		if (_network_available) NetworkBackgroundLoop();
		return;
	}

	if (_request_newgrf_scan) {
		ScanNewGRFFiles(_request_newgrf_scan_callback);
		_request_newgrf_scan = false;
		_request_newgrf_scan_callback = nullptr;
		/* In case someone closed the game during our scan, don't do anything else. */
		if (_exit_game) return;
	}

	ProcessAsyncSaveFinish();

	if (unlikely(_check_special_modes)) GameLoopSpecial();

	/* switch game mode? */
	if (_switch_mode != SM_NONE && !HasModalProgress()) {
		SwitchToMode(_switch_mode);
		_switch_mode = SM_NONE;
	}

	IncreaseSpriteLRU();

	/* Check for UDP stuff */
	if (_network_available) NetworkBackgroundLoop();

	DebugSendRemoteMessages();

	if (_networking && !HasModalProgress()) {
		/* Multiplayer */
		NetworkGameLoop();
	} else {
		if (_network_reconnect > 0 && --_network_reconnect == 0) {
			/* This means that we want to reconnect to the last host
			 * We do this here, because it means that the network is really closed */
			NetworkClientConnectGame(_settings_client.network.last_joined, COMPANY_SPECTATOR);
		}
		/* Singleplayer */
		StateGameLoop();
	}
	ExecuteCommandQueue();

	if (!_pause_mode && HasBit(_display_opt, DO_FULL_ANIMATION)) {
		extern std::mutex _cur_palette_mutex;
		std::lock_guard<std::mutex> lock_state(_cur_palette_mutex);
		DoPaletteAnimations();
	}

	SoundDriver::GetInstance()->MainLoop();
	MusicLoop();
}<|MERGE_RESOLUTION|>--- conflicted
+++ resolved
@@ -1195,30 +1195,10 @@
 
 	_game_mode = newgm;
 
-<<<<<<< HEAD
-	switch (lf == nullptr ? SaveOrLoad(filename, fop, dft, subdir) : LoadWithFilter(lf)) {
-		case SL_OK: return true;
-
-		case SL_REINIT:
-			if (error_detail != nullptr) *error_detail = GetSaveLoadErrorString();
-			if (_network_dedicated) {
-				/*
-				 * We need to reinit a network map...
-				 * We can't simply load the intro game here as that game has many
-				 * special cases which make clients desync immediately. So we fall
-				 * back to just generating a new game with the current settings.
-				 */
-				DEBUG(net, 0, "Loading game failed, so a new (random) game will be started");
-				MakeNewGame(false, true);
-				return false;
-			}
-			if (_network_server) {
-				/* We can't load the intro game as server, so disconnect first. */
-				NetworkDisconnect();
-			}
-=======
 	SaveOrLoadResult result = (lf == nullptr) ? SaveOrLoad(filename, fop, dft, subdir) : LoadWithFilter(lf);
 	if (result == SL_OK) return true;
+
+	if (error_detail != nullptr) *error_detail = GetSaveLoadErrorString();
 
 	if (_network_dedicated && ogm == GM_MENU) {
 		/*
@@ -1227,11 +1207,10 @@
 		 * server is a better reaction than starting the server with a newly
 		 * generated map as it is quite likely to be started from a script.
 		 */
-		Debug(net, 0, "Loading requested map failed; closing server.");
+		DEBUG(net, 0, "Loading requested map failed; closing server.");
 		_exit_game = true;
 		return false;
 	}
->>>>>>> 0bf6d80c
 
 	if (result != SL_REINIT) {
 		_game_mode = ogm;
@@ -1247,7 +1226,7 @@
 		 * nothing else to do than start a new game, as it might have failed
 		 * trying to reload the originally loaded savegame/scenario.
 		 */
-		Debug(net, 0, "Loading game failed, so a new (random) game will be started");
+		DEBUG(net, 0, "Loading game failed, so a new (random) game will be started");
 		MakeNewGame(false, true);
 		return false;
 	}
@@ -1259,14 +1238,8 @@
 
 	switch (ogm) {
 		default:
-<<<<<<< HEAD
-			if (error_detail != nullptr) *error_detail = GetSaveLoadErrorString();
-			_game_mode = ogm;
-			return false;
-=======
 		case GM_MENU:   LoadIntroGame();      break;
 		case GM_EDITOR: MakeNewEditorWorld(); break;
->>>>>>> 0bf6d80c
 	}
 	return false;
 }
