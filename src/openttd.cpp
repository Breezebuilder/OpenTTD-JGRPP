/*
 * This file is part of OpenTTD.
 * OpenTTD is free software; you can redistribute it and/or modify it under the terms of the GNU General Public License as published by the Free Software Foundation, version 2.
 * OpenTTD is distributed in the hope that it will be useful, but WITHOUT ANY WARRANTY; without even the implied warranty of MERCHANTABILITY or FITNESS FOR A PARTICULAR PURPOSE.
 * See the GNU General Public License for more details. You should have received a copy of the GNU General Public License along with OpenTTD. If not, see <http://www.gnu.org/licenses/>.
 */

/** @file openttd.cpp Functions related to starting OpenTTD. */

#include "stdafx.h"

#include "blitter/factory.hpp"
#include "sound/sound_driver.hpp"
#include "music/music_driver.hpp"
#include "video/video_driver.hpp"
#include "mixer.h"

#include "fontcache.h"
#include "error.h"
#include "gui.h"

#include "base_media_base.h"
#include "saveload/saveload.h"
#include "company_func.h"
#include "command_func.h"
#include "news_func.h"
#include "fios.h"
#include "aircraft.h"
#include "roadveh.h"
#include "train.h"
#include "ship.h"
#include "console_func.h"
#include "screenshot.h"
#include "network/network.h"
#include "network/network_func.h"
#include "ai/ai.hpp"
#include "ai/ai_config.hpp"
#include "settings_func.h"
#include "genworld.h"
#include "progress.h"
#include "strings_func.h"
#include "date_func.h"
#include "vehicle_func.h"
#include "gamelog.h"
#include "animated_tile_func.h"
#include "roadstop_base.h"
#include "elrail_func.h"
#include "rev.h"
#include "highscore.h"
#include "station_base.h"
#include "crashlog.h"
#include "engine_func.h"
#include "core/random_func.hpp"
#include "rail_gui.h"
#include "road_gui.h"
#include "core/backup_type.hpp"
#include "hotkeys.h"
#include "newgrf.h"
#include "newgrf_commons.h"
#include "misc/getoptdata.h"
#include "game/game.hpp"
#include "game/game_config.hpp"
#include "town.h"
#include "subsidy_func.h"
#include "gfx_layout.h"
#include "viewport_func.h"
#include "viewport_sprite_sorter.h"
#include "framerate_type.h"
#include "programmable_signals.h"
#include "smallmap_gui.h"
#include "viewport_func.h"
#include "thread.h"
#include "bridge_signal_map.h"
#include "zoning.h"
#include "cargopacket.h"
#include "tbtr_template_vehicle.h"
#include "string_func_extra.h"
#include "industry.h"
#include "network/network_gui.h"
#include "cargopacket.h"
#include "core/checksum_func.hpp"
#include "tbtr_template_vehicle_func.h"
#include "debug_settings.h"
#include "debug_desync.h"
#include "event_logs.h"
#include "tunnelbridge.h"
#include "worker_thread.h"
#include "scope_info.h"
#include "timer/timer.h"
<<<<<<< HEAD
=======
#include "timer/timer_game_calendar.h"
#include "timer/timer_game_realtime.h"
>>>>>>> 1a240169
#include "timer/timer_game_tick.h"

#include "linkgraph/linkgraphschedule.h"
#include "tracerestrict.h"

#include <mutex>
#if defined(__MINGW32__)
#include "3rdparty/mingw-std-threads/mingw.mutex.h"
#endif

#include <stdarg.h>
#include <system_error>

#include "safeguards.h"

#ifdef __EMSCRIPTEN__
#	include <emscripten.h>
#	include <emscripten/html5.h>
#endif

void CallLandscapeTick();
void IncreaseDate();
void DoPaletteAnimations();
void MusicLoop();
void ResetMusic();
void CallWindowGameTickEvent();
bool HandleBootstrap();
void OnTick_Companies(bool main_tick);

extern void AfterLoadCompanyStats();
extern Company *DoStartupNewCompany(bool is_ai, CompanyID company = INVALID_COMPANY);
extern void OSOpenBrowser(const char *url);
extern void RebuildTownCaches(bool cargo_update_required, bool old_map_position);
extern void ShowOSErrorBox(const char *buf, bool system);
extern std::string _config_file;

bool _save_config = false;
bool _request_newgrf_scan = false;
NewGRFScanCallback *_request_newgrf_scan_callback = nullptr;

<<<<<<< HEAD
SimpleChecksum64 _state_checksum;
=======
/** Available settings for autosave intervals. */
static const std::chrono::milliseconds _autosave_ticks[] = {
	std::chrono::minutes::zero(), ///< never
	std::chrono::minutes(10),
	std::chrono::minutes(30),
	std::chrono::minutes(60),
	std::chrono::minutes(120),
};
>>>>>>> 1a240169

/**
 * Error handling for fatal user errors.
 * @param s the string to print.
 * @note Does NEVER return.
 */
void CDECL usererror(const char *s, ...)
{
	va_list va;
	char buf[512];

	va_start(va, s);
	vseprintf(buf, lastof(buf), s, va);
	va_end(va);

	ShowOSErrorBox(buf, false);
	if (VideoDriver::GetInstance() != nullptr) VideoDriver::GetInstance()->Stop();

#ifdef __EMSCRIPTEN__
	emscripten_exit_pointerlock();
	/* In effect, the game ends here. As emscripten_set_main_loop() caused
	 * the stack to be unwound, the code after MainLoop() in
	 * openttd_main() is never executed. */
	EM_ASM(if (window["openttd_syncfs"]) openttd_syncfs());
	EM_ASM(if (window["openttd_abort"]) openttd_abort());
#endif

	exit(1);
}

/**
 * Error handling for fatal non-user errors.
 * @param s the string to print.
 * @note Does NEVER return.
 */
void CDECL error(const char *s, ...)
{
	va_list va;
	char buf[2048];

	va_start(va, s);
	vseprintf(buf, lastof(buf), s, va);
	va_end(va);

	if (VideoDriver::GetInstance() == nullptr || VideoDriver::GetInstance()->HasGUI()) {
		ShowOSErrorBox(buf, true);
	}

	/* Set the error message for the crash log and then invoke it. */
	CrashLog::SetErrorMessage(buf);
	abort();
}

void CDECL assert_msg_error(int line, const char *file, const char *expr, const char *extra, const char *str, ...)
{
	va_list va;
	char buf[2048];

	char *b = buf;
	b += seprintf(b, lastof(buf), "Assertion failed at line %i of %s: %s\n\t", line, file, expr);

	if (extra != nullptr) {
		b += seprintf(b, lastof(buf), "%s\n\t", extra);
	}

	va_start(va, str);
	vseprintf(b, lastof(buf), str, va);
	va_end(va);

	ShowOSErrorBox(buf, true);

	/* Set the error message for the crash log and then invoke it. */
	CrashLog::SetErrorMessage(buf);
	abort();
}

const char *assert_tile_info(uint32 tile) {
	static char buffer[128];
	DumpTileInfo(buffer, lastof(buffer), tile);
	return buffer;
}

/**
 * Shows some information on the console/a popup box depending on the OS.
 * @param str the text to show.
 */
void CDECL ShowInfoF(const char *str, ...)
{
	va_list va;
	char buf[1024];
	va_start(va, str);
	vseprintf(buf, lastof(buf), str, va);
	va_end(va);
	ShowInfo(buf);
}

/**
 * Show the help message when someone passed a wrong parameter.
 */
static void ShowHelp()
{
	char buf[8192];
	char *p = buf;

	p += seprintf(p, lastof(buf), "OpenTTD %s\n", _openttd_revision);
	p = strecpy(p,
		"\n"
		"\n"
		"Command line options:\n"
		"  -v drv              = Set video driver (see below)\n"
		"  -s drv              = Set sound driver (see below)\n"
		"  -m drv              = Set music driver (see below)\n"
		"  -b drv              = Set the blitter to use (see below)\n"
		"  -r res              = Set resolution (for instance 800x600)\n"
		"  -h                  = Display this help text\n"
		"  -t year             = Set starting year\n"
		"  -d [[fac=]lvl[,...]]= Debug mode\n"
		"  -e                  = Start Editor\n"
		"  -g [savegame]       = Start new/save game immediately\n"
		"  -G seed             = Set random seed\n"
		"  -n [ip:port#company]= Join network game\n"
		"  -p password         = Password to join server\n"
		"  -P password         = Password to join company\n"
		"  -D [ip][:port]      = Start dedicated server\n"
		"  -l ip[:port]        = Redirect DEBUG()\n"
#if !defined(_WIN32)
		"  -f                  = Fork into the background (dedicated only)\n"
#endif
		"  -I graphics_set     = Force the graphics set (see below)\n"
		"  -S sounds_set       = Force the sounds set (see below)\n"
		"  -M music_set        = Force the music set (see below)\n"
		"  -c config_file      = Use 'config_file' instead of 'openttd.cfg'\n"
		"  -x                  = Never save configuration changes to disk\n"
		"  -X                  = Don't use global folders to search for files\n"
		"  -q savegame         = Write some information about the savegame and exit\n"
		"  -Q                  = Don't scan for/load NewGRF files on startup\n"
		"  -QQ                 = Disable NewGRF scanning/loading entirely\n"
		"  -Z                  = Write detailed version information and exit\n"
		"\n",
		lastof(buf)
	);

	/* List the graphics packs */
	p = BaseGraphics::GetSetsList(p, lastof(buf));

	/* List the sounds packs */
	p = BaseSounds::GetSetsList(p, lastof(buf));

	/* List the music packs */
	p = BaseMusic::GetSetsList(p, lastof(buf));

	/* List the drivers */
	p = DriverFactoryBase::GetDriversInfo(p, lastof(buf));

	/* List the blitters */
	p = BlitterFactory::GetBlittersInfo(p, lastof(buf));

	/* List the debug facilities. */
	p = DumpDebugFacilityNames(p, lastof(buf));

	/* We need to initialize the AI, so it finds the AIs */
	AI::Initialize();
	const std::string ai_list = AI::GetConsoleList(true);
	p = strecpy(p, ai_list.c_str(), lastof(buf));
	AI::Uninitialize(true);

	/* We need to initialize the GameScript, so it finds the GSs */
	Game::Initialize();
	const std::string game_list = Game::GetConsoleList(true);
	p = strecpy(p, game_list.c_str(), lastof(buf));
	Game::Uninitialize(true);

	/* ShowInfo put output to stderr, but version information should go
	 * to stdout; this is the only exception */
#if !defined(_WIN32)
	printf("%s\n", buf);
#else
	ShowInfo(buf);
#endif
}

static void WriteSavegameInfo(const char *name)
{
	extern SaveLoadVersion _sl_version;
	extern std::string _sl_xv_version_label;
	extern SaveLoadVersion _sl_xv_upstream_version;
	uint32 last_ottd_rev = 0;
	byte ever_modified = 0;
	bool removed_newgrfs = false;

	GamelogInfo(_load_check_data.gamelog_action, _load_check_data.gamelog_actions, &last_ottd_rev, &ever_modified, &removed_newgrfs);

<<<<<<< HEAD
	char buf[65536];
	char *p = buf;
	p += seprintf(p, lastof(buf), "Name:         %s\n", name);
	const char *type = "";
	extern bool _sl_is_faked_ext;
	extern bool _sl_is_ext_version;
	if (_sl_is_faked_ext) {
		type = " (fake extended)";
	} else if (_sl_is_ext_version) {
		type = " (extended)";
	}
	p += seprintf(p, lastof(buf), "Savegame ver: %d%s\n", _sl_version, type);
	if (!_sl_xv_version_label.empty()) {
		p += seprintf(p, lastof(buf), "    Version label: %s\n", _sl_xv_version_label.c_str());
	}
	if (_sl_xv_upstream_version != SL_MIN_VERSION) {
		p += seprintf(p, lastof(buf), "    Upstream version: %u\n", _sl_xv_upstream_version);
	}
	for (size_t i = 0; i < XSLFI_SIZE; i++) {
		if (_sl_xv_feature_versions[i] > 0) {
			p += seprintf(p, lastof(buf), "    Feature: %s = %d\n", SlXvGetFeatureName((SlXvFeatureIndex) i), _sl_xv_feature_versions[i]);
		}
	}
	p += seprintf(p, lastof(buf), "NewGRF ver:   0x%08X\n", last_ottd_rev);
	p += seprintf(p, lastof(buf), "Modified:     %d\n", ever_modified);
=======
	std::string message;
	message.reserve(1024);
	fmt::format_to(std::back_inserter(message), "Name:         {}\n", name);
	fmt::format_to(std::back_inserter(message), "Savegame ver: {}\n", _sl_version);
	fmt::format_to(std::back_inserter(message), "NewGRF ver:   0x{:08X}\n", last_ottd_rev);
	fmt::format_to(std::back_inserter(message), "Modified:     {}\n", ever_modified);
>>>>>>> 1a240169

	if (removed_newgrfs) {
		fmt::format_to(std::back_inserter(message), "NewGRFs have been removed\n");
	}

	message += "NewGRFs:\n";
	if (_load_check_data.HasNewGrfs()) {
		for (GRFConfig *c = _load_check_data.grfconfig; c != nullptr; c = c->next) {
			char md5sum[33];
			md5sumToString(md5sum, lastof(md5sum), HasBit(c->flags, GCF_COMPATIBLE) ? c->original_md5sum : c->ident.md5sum);
			fmt::format_to(std::back_inserter(message), "{:08X} {} {}\n", c->ident.grfid, md5sum, c->filename);
		}
	}

	/* ShowInfo put output to stderr, but version information should go
	 * to stdout; this is the only exception */
#if !defined(_WIN32)
	printf("%s\n", message.c_str());
#else
<<<<<<< HEAD
	ShowInfo(buf);
#endif
}

static void WriteSavegameDebugData(const char *name)
{
	char *buf = MallocT<char>(4096);
	char *buflast = buf + 4095;
	char *p = buf;
	auto bump_size = [&]() {
		size_t offset = p - buf;
		size_t new_size = buflast - buf + 1 + 4096;
		buf = ReallocT<char>(buf, new_size);
		buflast = buf + new_size - 1;
		p = buf + offset;
	};
	p += seprintf(p, buflast, "Name:         %s\n", name);
	if (_load_check_data.debug_log_data.size()) {
		p += seprintf(p, buflast, "%u bytes of debug log data in savegame\n", (uint) _load_check_data.debug_log_data.size());
		std::string buffer = _load_check_data.debug_log_data;
		ProcessLineByLine(buffer.data(), [&](const char *line) {
			if (buflast - p <= 1024) bump_size();
			p += seprintf(p, buflast, "> %s\n", line);
		});
	} else {
		p += seprintf(p, buflast, "No debug log data in savegame\n");
	}
	if (_load_check_data.debug_config_data.size()) {
		p += seprintf(p, buflast, "%u bytes of debug config data in savegame\n", (uint) _load_check_data.debug_config_data.size());
		std::string buffer = _load_check_data.debug_config_data;
		ProcessLineByLine(buffer.data(), [&](const char *line) {
			if (buflast - p <= 1024) bump_size();
			p += seprintf(p, buflast, "> %s\n", line);
		});
	} else {
		p += seprintf(p, buflast, "No debug config data in savegame\n");
	}

	/* ShowInfo put output to stderr, but version information should go
	 * to stdout; this is the only exception */
#if !defined(_WIN32)
	printf("%s\n", buf);
#else
	ShowInfo(buf);
=======
	ShowInfoI(message);
>>>>>>> 1a240169
#endif
	free(buf);
}


/**
 * Extract the resolution from the given string and store
 * it in the 'res' parameter.
 * @param res variable to store the resolution in.
 * @param s   the string to decompose.
 */
static void ParseResolution(Dimension *res, const char *s)
{
	const char *t = strchr(s, 'x');
	if (t == nullptr) {
		ShowInfoF("Invalid resolution '%s'", s);
		return;
	}

	res->width  = std::max(std::strtoul(s, nullptr, 0), 64UL);
	res->height = std::max(std::strtoul(t + 1, nullptr, 0), 64UL);
}


/**
 * Uninitializes drivers, frees allocated memory, cleans pools, ...
 * Generally, prepares the game for shutting down
 */
static void ShutdownGame()
{
	IConsoleFree();

	if (_network_available) NetworkShutDown(); // Shut down the network and close any open connections

	DriverFactoryBase::ShutdownDrivers();

	UnInitWindowSystem();

	/* stop the scripts */
	AI::Uninitialize(false);
	Game::Uninitialize(false);

	/* Uninitialize variables that are allocated dynamically */
	GamelogReset();

	LinkGraphSchedule::Clear();
	ClearTraceRestrictMapping();
	ClearBridgeSimulatedSignalMapping();
	ClearBridgeSignalStyleMapping();
	ClearCargoPacketDeferredPayments();
	PoolBase::Clean(PT_ALL);

	FreeSignalPrograms();
	FreeSignalDependencies();

	extern void ClearNewSignalStyleMapping();
	ClearNewSignalStyleMapping();

	extern void ClearAllSignalSpeedRestrictions();
	ClearAllSignalSpeedRestrictions();

	ClearZoningCaches();
	ClearOrderDestinationRefcountMap();

	/* No NewGRFs were loaded when it was still bootstrapping. */
	if (_game_mode != GM_BOOTSTRAP) ResetNewGRFData();

	UninitFontCache();

	ViewportMapClearTunnelCache();
	InvalidateVehicleTickCaches();
	ClearVehicleTickCaches();
	InvalidateTemplateReplacementImages();
	ClearCommandLog();
	ClearCommandQueue();
	ClearSpecialEventsLog();
	ClearDesyncMsgLog();

	extern void UninitializeCompanies();
	UninitializeCompanies();

	_loaded_local_company = COMPANY_SPECTATOR;
	_game_events_since_load = (GameEventFlags) 0;
	_game_events_overall = (GameEventFlags) 0;
	_game_load_cur_date_ymd = { 0, 0, 0 };
	_game_load_date_fract = 0;
	_game_load_tick_skip_counter = 0;
	_game_load_time = 0;
	_extra_aspects = 0;
	_aspect_cfg_hash = 0;
	InitGRFGlobalVars();
	_loadgame_DBGL_data.clear();
	_loadgame_DBGC_data.clear();
}

/**
 * Load the introduction game.
 * @param load_newgrfs Whether to load the NewGRFs or not.
 */
static void LoadIntroGame(bool load_newgrfs = true)
{
	UnshowCriticalError();
	for (Window *w : Window::IterateFromFront()) {
		delete w;
	}

	_game_mode = GM_MENU;

	if (load_newgrfs) ResetGRFConfig(false);

	/* Setup main window */
	ResetWindowSystem();
	SetupColoursAndInitialWindow();

	/* Load the default opening screen savegame */
	if (SaveOrLoad("opntitle.dat", SLO_LOAD, DFT_GAME_FILE, BASESET_DIR) != SL_OK) {
		GenerateWorld(GWM_EMPTY, 64, 64); // if failed loading, make empty world.
		SetLocalCompany(COMPANY_SPECTATOR);
	} else {
		SetLocalCompany(COMPANY_FIRST);
	}

	FixTitleGameZoom();
	_pause_mode = PM_UNPAUSED;
	_pause_countdown = 0;
	_cursor.fix_at = false;

	CheckForMissingGlyphs();

	MusicLoop(); // ensure music is correct
}

void MakeNewgameSettingsLive()
{
	for (CompanyID c = COMPANY_FIRST; c < MAX_COMPANIES; c++) {
		if (_settings_game.ai_config[c] != nullptr) {
			delete _settings_game.ai_config[c];
		}
	}
	if (_settings_game.game_config != nullptr) {
		delete _settings_game.game_config;
	}

	/* Copy newgame settings to active settings.
	 * Also initialise old settings needed for savegame conversion. */
	_settings_game = _settings_newgame;
	_settings_time = _settings_game.game_time = (TimeSettings)_settings_client.gui;
	_old_vds = _settings_client.company.vehicle;

	for (CompanyID c = COMPANY_FIRST; c < MAX_COMPANIES; c++) {
		_settings_game.ai_config[c] = nullptr;
		if (_settings_newgame.ai_config[c] != nullptr) {
			_settings_game.ai_config[c] = new AIConfig(_settings_newgame.ai_config[c]);
			if (!AIConfig::GetConfig(c, AIConfig::SSS_FORCE_GAME)->HasScript()) {
				AIConfig::GetConfig(c, AIConfig::SSS_FORCE_GAME)->Change(nullptr);
			}
		}
	}
	_settings_game.game_config = nullptr;
	if (_settings_newgame.game_config != nullptr) {
		_settings_game.game_config = new GameConfig(_settings_newgame.game_config);
	}

	SetupTickRate();
}

void OpenBrowser(const char *url)
{
	/* Make sure we only accept urls that are sure to open a browser. */
	if (strstr(url, "http://") != url && strstr(url, "https://") != url) return;

	OSOpenBrowser(url);
}

/** Callback structure of statements to be executed after the NewGRF scan. */
struct AfterNewGRFScan : NewGRFScanCallback {
	Year startyear = INVALID_YEAR;              ///< The start year.
	uint32 generation_seed = GENERATE_NEW_SEED; ///< Seed for the new game.
	std::string dedicated_host;                 ///< Hostname for the dedicated server.
	uint16 dedicated_port = 0;                  ///< Port for the dedicated server.
	std::string connection_string;              ///< Information about the server to connect to
	std::string join_server_password;           ///< The password to join the server with.
	std::string join_company_password;          ///< The password to join the company with.
	bool save_config = true;                    ///< The save config setting.

	/**
	 * Create a new callback.
	 */
	AfterNewGRFScan()
	{
		/* Visual C++ 2015 fails compiling this line (AfterNewGRFScan::generation_seed undefined symbol)
		 * if it's placed outside a member function, directly in the struct body. */
		static_assert(sizeof(generation_seed) == sizeof(_settings_game.game_creation.generation_seed));
	}

	virtual void OnNewGRFsScanned()
	{
		ResetGRFConfig(false);

		TarScanner::DoScan(TarScanner::SCENARIO);

		AI::Initialize();
		Game::Initialize();

		/* We want the new (correct) NewGRF count to survive the loading. */
		uint last_newgrf_count = _settings_client.gui.last_newgrf_count;
		LoadFromConfig();
		_settings_client.gui.last_newgrf_count = last_newgrf_count;
		/* Since the default for the palette might have changed due to
		 * reading the configuration file, recalculate that now. */
		UpdateNewGRFConfigPalette();

		Game::Uninitialize(true);
		AI::Uninitialize(true);
		LoadFromHighScore();
		LoadHotkeysFromConfig();
		WindowDesc::LoadFromConfig();

		/* We have loaded the config, so we may possibly save it. */
		_save_config = save_config;

		/* restore saved music and effects volumes */
		MusicDriver::GetInstance()->SetVolume(_settings_client.music.music_vol);
		SetEffectVolume(_settings_client.music.effect_vol);

		if (startyear != INVALID_YEAR) IConsoleSetSetting("game_creation.starting_year", startyear);
		if (generation_seed != GENERATE_NEW_SEED) _settings_newgame.game_creation.generation_seed = generation_seed;

		if (!dedicated_host.empty()) {
			_network_bind_list.clear();
			_network_bind_list.emplace_back(dedicated_host);
		}
		if (dedicated_port != 0) _settings_client.network.server_port = dedicated_port;

		/* initialize the ingame console */
		IConsoleInit();
		InitializeGUI();
		IConsoleCmdExec("exec scripts/autoexec.scr 0");

		/* Make sure _settings is filled with _settings_newgame if we switch to a game directly */
		if (_switch_mode != SM_NONE) MakeNewgameSettingsLive();

		if (_network_available && !connection_string.empty()) {
			LoadIntroGame();
			_switch_mode = SM_NONE;

			NetworkClientConnectGame(connection_string, COMPANY_NEW_COMPANY, join_server_password, join_company_password);
		}

		/* After the scan we're not used anymore. */
		delete this;
	}
};

#if defined(UNIX)
extern void DedicatedFork();
#endif

/** Options of OpenTTD. */
static const OptionData _options[] = {
	 GETOPT_SHORT_VALUE('I'),
	 GETOPT_SHORT_VALUE('S'),
	 GETOPT_SHORT_VALUE('M'),
	 GETOPT_SHORT_VALUE('m'),
	 GETOPT_SHORT_VALUE('s'),
	 GETOPT_SHORT_VALUE('v'),
	 GETOPT_SHORT_VALUE('b'),
	GETOPT_SHORT_OPTVAL('D'),
	GETOPT_SHORT_OPTVAL('n'),
	 GETOPT_SHORT_VALUE('l'),
	 GETOPT_SHORT_VALUE('p'),
	 GETOPT_SHORT_VALUE('P'),
#if !defined(_WIN32)
	 GETOPT_SHORT_NOVAL('f'),
#endif
	 GETOPT_SHORT_VALUE('r'),
	 GETOPT_SHORT_VALUE('t'),
	GETOPT_SHORT_OPTVAL('d'),
	 GETOPT_SHORT_NOVAL('e'),
	GETOPT_SHORT_OPTVAL('g'),
	 GETOPT_SHORT_VALUE('G'),
	 GETOPT_SHORT_VALUE('c'),
	 GETOPT_SHORT_NOVAL('x'),
	 GETOPT_SHORT_NOVAL('X'),
	 GETOPT_SHORT_VALUE('q'),
	 GETOPT_SHORT_VALUE('K'),
	 GETOPT_SHORT_NOVAL('h'),
	 GETOPT_SHORT_NOVAL('Q'),
	 GETOPT_SHORT_VALUE('J'),
	 GETOPT_SHORT_NOVAL('Z'),
	GETOPT_END()
};

/**
 * Main entry point for this lovely game.
 * @param argc The number of arguments passed to this game.
 * @param argv The values of the arguments.
 * @return 0 when there is no error.
 */
int openttd_main(int argc, char *argv[])
{
	SetSelfAsMainThread();
	PerThreadSetup();
	SlXvSetStaticCurrentVersions();
	std::string musicdriver;
	std::string sounddriver;
	std::string videodriver;
	std::string blitter;
	std::string graphics_set;
	std::string sounds_set;
	std::string music_set;
	Dimension resolution = {0, 0};
	std::unique_ptr<AfterNewGRFScan> scanner(new AfterNewGRFScan());
	bool dedicated = false;
	char *debuglog_conn = nullptr;
	bool only_local_path = false;

	extern bool _dedicated_forks;
	_dedicated_forks = false;

	_game_mode = GM_MENU;
	_switch_mode = SM_MENU;

	GetOptData mgo(argc - 1, argv + 1, _options);
	int ret = 0;

	int i;
	while ((i = mgo.GetOpt()) != -1) {
		switch (i) {
		case 'I': graphics_set = mgo.opt; break;
		case 'S': sounds_set = mgo.opt; break;
		case 'M': music_set = mgo.opt; break;
		case 'm': musicdriver = mgo.opt; break;
		case 's': sounddriver = mgo.opt; break;
		case 'v': videodriver = mgo.opt; break;
		case 'b': blitter = mgo.opt; break;
		case 'D':
			musicdriver = "null";
			sounddriver = "null";
			videodriver = "dedicated";
			blitter = "null";
			dedicated = true;
			SetDebugString("net=3", ShowInfo);
			if (mgo.opt != nullptr) {
				scanner->dedicated_host = ParseFullConnectionString(mgo.opt, scanner->dedicated_port);
			}
			break;
		case 'f': _dedicated_forks = true; break;
		case 'n':
			scanner->connection_string = mgo.opt; // optional IP:port#company parameter
			break;
		case 'l':
			debuglog_conn = mgo.opt;
			break;
		case 'p':
			scanner->join_server_password = mgo.opt;
			break;
		case 'P':
			scanner->join_company_password = mgo.opt;
			break;
		case 'r': ParseResolution(&resolution, mgo.opt); break;
		case 't': scanner->startyear = atoi(mgo.opt); break;
		case 'd': {
#if defined(_WIN32)
				CreateConsole();
#endif
				if (mgo.opt != nullptr) SetDebugString(mgo.opt, ShowInfo);
				break;
			}
		case 'e': _switch_mode = (_switch_mode == SM_LOAD_GAME || _switch_mode == SM_LOAD_SCENARIO ? SM_LOAD_SCENARIO : SM_EDITOR); break;
		case 'g':
			if (mgo.opt != nullptr) {
				_file_to_saveload.SetName(mgo.opt);
				bool is_scenario = _switch_mode == SM_EDITOR || _switch_mode == SM_LOAD_SCENARIO;
				_switch_mode = is_scenario ? SM_LOAD_SCENARIO : SM_LOAD_GAME;
				_file_to_saveload.SetMode(SLO_LOAD, is_scenario ? FT_SCENARIO : FT_SAVEGAME, DFT_GAME_FILE);

				/* if the file doesn't exist or it is not a valid savegame, let the saveload code show an error */
				auto t = _file_to_saveload.name.find_last_of('.');
				if (t != std::string::npos) {
					FiosType ft = FiosGetSavegameListCallback(SLO_LOAD, _file_to_saveload.name, _file_to_saveload.name.substr(t).c_str(), nullptr, nullptr);
					if (ft != FIOS_TYPE_INVALID) _file_to_saveload.SetMode(ft);
				}

				break;
			}

			_switch_mode = SM_NEWGAME;
			/* Give a random map if no seed has been given */
			if (scanner->generation_seed == GENERATE_NEW_SEED) {
				scanner->generation_seed = InteractiveRandom();
			}
			break;
		case 'q':
		case 'K': {
			DeterminePaths(argv[0], only_local_path);
			if (StrEmpty(mgo.opt)) {
				ret = 1;
				return ret;
			}

			char title[80];
			title[0] = '\0';
			FiosGetSavegameListCallback(SLO_LOAD, mgo.opt, strrchr(mgo.opt, '.'), title, lastof(title));

			_load_check_data.Clear();
			if (i == 'K') _load_check_data.want_debug_data = true;
			_load_check_data.want_grf_compatibility = false;
			SaveOrLoadResult res = SaveOrLoad(mgo.opt, SLO_CHECK, DFT_GAME_FILE, SAVE_DIR, false);
			if (res != SL_OK || _load_check_data.HasErrors()) {
				fprintf(stderr, "Failed to open savegame\n");
				if (_load_check_data.HasErrors()) {
					InitializeLanguagePacks(); // A language pack is needed for GetString()
					char buf[256];
					SetDParamStr(0, _load_check_data.error_data);
					GetString(buf, _load_check_data.error, lastof(buf));
					fprintf(stderr, "%s\n", buf);
				}
				return ret;
			}

			if (i == 'q') {
				WriteSavegameInfo(title);
			} else {
				WriteSavegameDebugData(title);
			}
			return ret;
		}
		case 'Q': {
			extern int _skip_all_newgrf_scanning;
			_skip_all_newgrf_scanning += 1;
			break;
		}
		case 'G': scanner->generation_seed = std::strtoul(mgo.opt, nullptr, 10); break;
		case 'c': _config_file = mgo.opt; break;
		case 'x': scanner->save_config = false; break;
		case 'J': _quit_after_days = Clamp(atoi(mgo.opt), 0, INT_MAX); break;
		case 'Z': {
			CrashLog::VersionInfoLog();
			return ret;
		}
		case 'X': only_local_path = true; break;
		case 'h':
			i = -2; // Force printing of help.
			break;
		}
		if (i == -2) break;
	}

	if (i == -2 || mgo.numleft > 0) {
		/* Either the user typed '-h', they made an error, or they added unrecognized command line arguments.
		 * In all cases, print the help, and exit.
		 *
		 * The next two functions are needed to list the graphics sets. We can't do them earlier
		 * because then we cannot show it on the debug console as that hasn't been configured yet. */
		DeterminePaths(argv[0], only_local_path);
		TarScanner::DoScan(TarScanner::BASESET);
		BaseGraphics::FindSets();
		BaseSounds::FindSets();
		BaseMusic::FindSets();
		ShowHelp();
		return ret;
	}

	DeterminePaths(argv[0], only_local_path);
	TarScanner::DoScan(TarScanner::BASESET);

	if (dedicated) DEBUG(net, 3, "Starting dedicated server, version %s", _openttd_revision);
	if (_dedicated_forks && !dedicated) _dedicated_forks = false;

#if defined(UNIX)
	/* We must fork here, or we'll end up without some resources we need (like sockets) */
	if (_dedicated_forks) DedicatedFork();
#endif

	LoadFromConfig(true);

	if (resolution.width != 0) _cur_resolution = resolution;

	/* Limit width times height times bytes per pixel to fit a 32 bit
	 * integer, This way all internal drawing routines work correctly.
	 * A resolution that has one component as 0 is treated as a marker to
	 * auto-detect a good window size. */
	_cur_resolution.width  = std::min(_cur_resolution.width, UINT16_MAX / 2u);
	_cur_resolution.height = std::min(_cur_resolution.height, UINT16_MAX / 2u);

	/* Assume the cursor starts within the game as not all video drivers
	 * get an event that the cursor is within the window when it is opened.
	 * Saying the cursor is there makes no visible difference as it would
	 * just be out of the bounds of the window. */
	_cursor.in_window = true;

	/* enumerate language files */
	InitializeLanguagePacks();

	/* Initialize the font cache */
	InitFontCache(false);

	/* This must be done early, since functions use the SetWindowDirty* calls */
	InitWindowSystem();

	BaseGraphics::FindSets();
	if (graphics_set.empty() && !BaseGraphics::ini_set.empty()) graphics_set = BaseGraphics::ini_set;
	if (!BaseGraphics::SetSet(graphics_set)) {
		if (!graphics_set.empty()) {
			BaseGraphics::SetSet({});

			ErrorMessageData msg(STR_CONFIG_ERROR, STR_CONFIG_ERROR_INVALID_BASE_GRAPHICS_NOT_FOUND);
			msg.SetDParamStr(0, graphics_set);
			ScheduleErrorMessage(msg);
		}
	}

	/* Initialize game palette */
	GfxInitPalettes();

	DEBUG(misc, 1, "Loading blitter...");
	if (blitter.empty() && !_ini_blitter.empty()) blitter = _ini_blitter;
	_blitter_autodetected = blitter.empty();
	/* Activate the initial blitter.
	 * This is only some initial guess, after NewGRFs have been loaded SwitchNewGRFBlitter may switch to a different one.
	 *  - Never guess anything, if the user specified a blitter. (_blitter_autodetected)
	 *  - Use 32bpp blitter if baseset or 8bpp-support settings says so.
	 *  - Use 8bpp blitter otherwise.
	 */
	if (!_blitter_autodetected ||
			(_support8bpp != S8BPP_NONE && (BaseGraphics::GetUsedSet() == nullptr || BaseGraphics::GetUsedSet()->blitter == BLT_8BPP)) ||
			BlitterFactory::SelectBlitter("32bpp-anim") == nullptr) {
		if (BlitterFactory::SelectBlitter(blitter) == nullptr) {
			blitter.empty() ?
				usererror("Failed to autoprobe blitter") :
				usererror("Failed to select requested blitter '%s'; does it exist?", blitter.c_str());
		}
	}

	if (videodriver.empty() && !_ini_videodriver.empty()) videodriver = _ini_videodriver;
	DriverFactoryBase::SelectDriver(videodriver, Driver::DT_VIDEO);

	InitializeSpriteSorter();

	/* Initialize the zoom level of the screen to normal */
	_screen.zoom = ZOOM_LVL_NORMAL;

	/* The video driver is now selected, now initialise GUI zoom */
	AdjustGUIZoom(AGZM_STARTUP);

	NetworkStartUp(); // initialize network-core

	if (debuglog_conn != nullptr && _network_available) {
		NetworkStartDebugLog(debuglog_conn);
	}

	if (!HandleBootstrap()) {
		ShutdownGame();
		return ret;
	}

	VideoDriver::GetInstance()->ClaimMousePointer();

	/* initialize screenshot formats */
	InitializeScreenshotFormats();

	BaseSounds::FindSets();
	if (sounds_set.empty() && !BaseSounds::ini_set.empty()) sounds_set = BaseSounds::ini_set;
	if (!BaseSounds::SetSet(sounds_set)) {
		if (sounds_set.empty() || !BaseSounds::SetSet({})) {
			usererror("Failed to find a sounds set. Please acquire a sounds set for OpenTTD. See section 1.4 of README.md.");
		} else {
			ErrorMessageData msg(STR_CONFIG_ERROR, STR_CONFIG_ERROR_INVALID_BASE_SOUNDS_NOT_FOUND);
			msg.SetDParamStr(0, sounds_set);
			ScheduleErrorMessage(msg);
		}
	}

	BaseMusic::FindSets();
	if (music_set.empty() && !BaseMusic::ini_set.empty()) music_set = BaseMusic::ini_set;
	if (!BaseMusic::SetSet(music_set)) {
		if (music_set.empty() || !BaseMusic::SetSet({})) {
			usererror("Failed to find a music set. Please acquire a music set for OpenTTD. See section 1.4 of README.md.");
		} else {
			ErrorMessageData msg(STR_CONFIG_ERROR, STR_CONFIG_ERROR_INVALID_BASE_MUSIC_NOT_FOUND);
			msg.SetDParamStr(0, music_set);
			ScheduleErrorMessage(msg);
		}
	}

	if (sounddriver.empty() && !_ini_sounddriver.empty()) sounddriver = _ini_sounddriver;
	DriverFactoryBase::SelectDriver(sounddriver, Driver::DT_SOUND);

	if (musicdriver.empty() && !_ini_musicdriver.empty()) musicdriver = _ini_musicdriver;
	DriverFactoryBase::SelectDriver(musicdriver, Driver::DT_MUSIC);

	GenerateWorld(GWM_EMPTY, 64, 64); // Make the viewport initialization happy
	LoadIntroGame(false);

	CheckForMissingGlyphs();

	/* ScanNewGRFFiles now has control over the scanner. */
	RequestNewGRFScan(scanner.release());

	_general_worker_pool.Start("ottd:worker", 8);

	VideoDriver::GetInstance()->MainLoop();

	_general_worker_pool.Stop();

	WaitTillSaved();

	/* only save config if we have to */
	if (_save_config) {
		SaveToConfig();
		SaveHotkeysToConfig();
		WindowDesc::SaveToConfig();
		SaveToHighScore();
	}

	/* Reset windowing system, stop drivers, free used memory, ... */
	ShutdownGame();
	return ret;
}

void HandleExitGameRequest()
{
	if (_game_mode == GM_MENU || _game_mode == GM_BOOTSTRAP) { // do not ask to quit on the main screen
		_exit_game = true;
	} else if (_settings_client.gui.autosave_on_exit) {
		DoExitSave();
		_exit_game = true;
	} else {
		AskExitGame();
	}
}

/**
 * Triggers everything required to set up a saved scenario for a new game.
 */
static void OnStartScenario()
{
	/* Reset engine pool to simplify changing engine NewGRFs in scenario editor. */
	EngineOverrideManager::ResetToCurrentNewGRFConfig();

	/* Make sure all industries were built "this year", to avoid too early closures. (#9918) */
	for (Industry *i : Industry::Iterate()) {
		i->last_prod_year = _cur_year;
	}
}

/**
 * Triggers everything that should be triggered when starting a game.
 * @param dedicated_server Whether this is a dedicated server or not.
 */
static void OnStartGame(bool dedicated_server)
{
	/* Update the local company for a loaded game. It is either always
	 * a company or in the case of a dedicated server a spectator */
	if (_network_server && !dedicated_server) {
		NetworkServerDoMove(CLIENT_ID_SERVER, GetDefaultLocalCompany());
	} else {
		SetLocalCompany(dedicated_server ? COMPANY_SPECTATOR : GetDefaultLocalCompany());
	}
	if (_ctrl_pressed && !dedicated_server) {
		DoCommandP(0, PM_PAUSED_NORMAL, 1, CMD_PAUSE);
	}
	/* Update the static game info to set the values from the new game. */
	NetworkServerUpdateGameInfo();
	/* Execute the game-start script */
	IConsoleCmdExec("exec scripts/game_start.scr 0");
}

static void MakeNewGameDone()
{
	SettingsDisableElrail(_settings_game.vehicle.disable_elrails);

	extern void PostCheckNewGRFLoadWarnings();
	PostCheckNewGRFLoadWarnings();

	/* In a dedicated server, the server does not play */
	if (!VideoDriver::GetInstance()->HasGUI()) {
		OnStartGame(true);
		if (_settings_client.gui.pause_on_newgame) DoCommandP(0, PM_PAUSED_NORMAL, 1, CMD_PAUSE);
		return;
	}

	/* Create a single company */
	DoStartupNewCompany(DSNC_NONE);

	Company *c = Company::Get(COMPANY_FIRST);
	c->settings = _settings_client.company;

	/* Overwrite color from settings if needed
	 * COLOUR_END corresponds to Random colour */
	if (_settings_client.gui.starting_colour != COLOUR_END) {
		c->colour = _settings_client.gui.starting_colour;
		ResetCompanyLivery(c);
		_company_colours[c->index] = (Colours)c->colour;
		BuildOwnerLegend();
	}

	OnStartGame(false);

	InitializeRailGUI();
	InitializeRoadGUI();

	/* We are the server, we start a new company (not dedicated),
	 * so set the default password *if* needed. */
	if (_network_server && !_settings_client.network.default_company_pass.empty()) {
		NetworkChangeCompanyPassword(_local_company, _settings_client.network.default_company_pass);
	}

	if (_settings_client.gui.pause_on_newgame) DoCommandP(0, PM_PAUSED_NORMAL, 1, CMD_PAUSE);

	CheckEngines();
	CheckIndustries();
	MarkWholeScreenDirty();

	if (_network_server && !_network_dedicated) ShowClientList();
}

/*
 * Too large size may be stored in settings (especially if switching between between OpenTTD
 * versions with different map size limits), we have to check if it is valid before generating world.
 * Simple separate checking of X and Y map sizes is not enough, as their sum is what counts for the limit.
 * Check the size and decrease the larger of the sizes till the size is in limit.
 */
static void FixConfigMapSize()
{
	while (_settings_game.game_creation.map_x + _settings_game.game_creation.map_y > MAX_MAP_TILES_BITS) {
		/* Repeat reducing larger of X/Y dimensions until the map size is within allowable limits */
		if (_settings_game.game_creation.map_x > _settings_game.game_creation.map_y) {
			_settings_game.game_creation.map_x--;
		} else {
			_settings_game.game_creation.map_y--;
		}
	}
}

static void MakeNewGame(bool from_heightmap, bool reset_settings)
{
	_game_mode = GM_NORMAL;
	if (!from_heightmap) {
		/* "reload" command needs to know what mode we were in. */
		_file_to_saveload.SetMode(SLO_INVALID, FT_INVALID, DFT_INVALID);
	}

	ResetGRFConfig(true);

	GenerateWorldSetCallback(&MakeNewGameDone);
	FixConfigMapSize();
	GenerateWorld(from_heightmap ? GWM_HEIGHTMAP : GWM_NEWGAME, 1 << _settings_game.game_creation.map_x, 1 << _settings_game.game_creation.map_y, reset_settings);
}

static void MakeNewEditorWorldDone()
{
	SetLocalCompany(OWNER_NONE);

	extern void PostCheckNewGRFLoadWarnings();
	PostCheckNewGRFLoadWarnings();
}

static void MakeNewEditorWorld()
{
	_game_mode = GM_EDITOR;
	/* "reload" command needs to know what mode we were in. */
	_file_to_saveload.SetMode(SLO_INVALID, FT_INVALID, DFT_INVALID);

	ResetGRFConfig(true);

	GenerateWorldSetCallback(&MakeNewEditorWorldDone);
	FixConfigMapSize();
	GenerateWorld(GWM_EMPTY, 1 << _settings_game.game_creation.map_x, 1 << _settings_game.game_creation.map_y);
}

/**
 * Load the specified savegame but on error do different things.
 * If loading fails due to corrupt savegame, bad version, etc. go back to
 * a previous correct state. In the menu for example load the intro game again.
 * @param filename file to be loaded
 * @param fop mode of loading, always SLO_LOAD
 * @param newgm switch to this mode of loading fails due to some unknown error
 * @param subdir default directory to look for filename, set to 0 if not needed
 * @param lf Load filter to use, if nullptr: use filename + subdir.
 * @param error_detail Optional string to fill with detaied error information.
 */
bool SafeLoad(const std::string &filename, SaveLoadOperation fop, DetailedFileType dft, GameMode newgm, Subdirectory subdir,
		struct LoadFilter *lf = nullptr, std::string *error_detail = nullptr)
{
	assert(fop == SLO_LOAD);
	assert(dft == DFT_GAME_FILE || (lf == nullptr && dft == DFT_OLD_GAME_FILE));
	GameMode ogm = _game_mode;

	_game_mode = newgm;

	SaveOrLoadResult result = (lf == nullptr) ? SaveOrLoad(filename, fop, dft, subdir) : LoadWithFilter(lf);
	if (result == SL_OK) return true;

	if (error_detail != nullptr) *error_detail = GetSaveLoadErrorString();

	if (_network_dedicated && ogm == GM_MENU) {
		/*
		 * If we are a dedicated server *and* we just were in the menu, then we
		 * are loading the first savegame. If that fails, not starting the
		 * server is a better reaction than starting the server with a newly
		 * generated map as it is quite likely to be started from a script.
		 */
		DEBUG(net, 0, "Loading requested map failed; closing server.");
		_exit_game = true;
		return false;
	}

	if (result != SL_REINIT) {
		_game_mode = ogm;
		return false;
	}

	if (_network_dedicated) {
		/*
		 * If we are a dedicated server, have already loaded/started a game,
		 * and then loading the savegame fails in a manner that we need to
		 * reinitialize everything. We must not fall back into the menu mode
		 * with the intro game, as that is unjoinable by clients. So there is
		 * nothing else to do than start a new game, as it might have failed
		 * trying to reload the originally loaded savegame/scenario.
		 */
		DEBUG(net, 0, "Loading game failed, so a new (random) game will be started");
		MakeNewGame(false, true);
		return false;
	}

	if (_network_server) {
		/* We can't load the intro game as server, so disconnect first. */
		NetworkDisconnect();
	}

	switch (ogm) {
		default:
		case GM_MENU:   LoadIntroGame();      break;
		case GM_EDITOR: MakeNewEditorWorld(); break;
	}
	return false;
}

void SwitchToMode(SwitchMode new_mode)
{
	/* If we are saving something, the network stays in its current state */
	if (new_mode != SM_SAVE_GAME) {
		/* If the network is active, make it not-active */
		if (_networking) {
			if (_network_server && (new_mode == SM_LOAD_GAME || new_mode == SM_NEWGAME || new_mode == SM_RESTARTGAME)) {
				NetworkReboot();
			} else {
				NetworkDisconnect();
			}
		}

		/* If we are a server, we restart the server */
		if (_is_network_server) {
			/* But not if we are going to the menu */
			if (new_mode != SM_MENU) {
				/* check if we should reload the config */
				if (_settings_client.network.reload_cfg) {
					LoadFromConfig();
					MakeNewgameSettingsLive();
					ResetGRFConfig(false);
				}
				NetworkServerStart();
			} else {
				/* This client no longer wants to be a network-server */
				_is_network_server = false;
			}
		}
	}

	/* Make sure all AI controllers are gone at quitting game */
	if (new_mode != SM_SAVE_GAME) AI::KillAll();

	/* When we change mode, reset the autosave. */
	if (new_mode != SM_SAVE_GAME) ChangeAutosaveFrequency(true);

	switch (new_mode) {
		case SM_EDITOR: // Switch to scenario editor
			MakeNewEditorWorld();
			break;

		case SM_RELOADGAME: // Reload with what-ever started the game
			if (_file_to_saveload.abstract_ftype == FT_SAVEGAME || _file_to_saveload.abstract_ftype == FT_SCENARIO) {
				/* Reload current savegame/scenario */
				_switch_mode = _game_mode == GM_EDITOR ? SM_LOAD_SCENARIO : SM_LOAD_GAME;
				SwitchToMode(_switch_mode);
				break;
			} else if (_file_to_saveload.abstract_ftype == FT_HEIGHTMAP) {
				/* Restart current heightmap */
				_switch_mode = _game_mode == GM_EDITOR ? SM_LOAD_HEIGHTMAP : SM_RESTART_HEIGHTMAP;
				SwitchToMode(_switch_mode);
				break;
			}

			MakeNewGame(false, new_mode == SM_NEWGAME);
			break;

		case SM_RESTARTGAME: // Restart --> 'Random game' with current settings
		case SM_NEWGAME: // New Game --> 'Random game'
			MakeNewGame(false, new_mode == SM_NEWGAME);
			break;

		case SM_LOAD_GAME: { // Load game, Play Scenario
			ResetGRFConfig(true);
			ResetWindowSystem();

			if (!SafeLoad(_file_to_saveload.name, _file_to_saveload.file_op, _file_to_saveload.detail_ftype, GM_NORMAL, NO_DIRECTORY)) {
				SetDParamStr(0, GetSaveLoadErrorString());
				ShowErrorMessage(STR_JUST_RAW_STRING, INVALID_STRING_ID, WL_CRITICAL);
			} else {
				if (_file_to_saveload.abstract_ftype == FT_SCENARIO) {
					OnStartScenario();
				}
				OnStartGame(_network_dedicated);
				/* Decrease pause counter (was increased from opening load dialog) */
				DoCommandP(0, PM_PAUSED_SAVELOAD, 0, CMD_PAUSE);
			}
			break;
		}

		case SM_RESTART_HEIGHTMAP: // Load a heightmap and start a new game from it with current settings
		case SM_START_HEIGHTMAP: // Load a heightmap and start a new game from it
			MakeNewGame(true, new_mode == SM_START_HEIGHTMAP);
			break;

		case SM_LOAD_HEIGHTMAP: // Load heightmap from scenario editor
			SetLocalCompany(OWNER_NONE);

			FixConfigMapSize();
			GenerateWorld(GWM_HEIGHTMAP, 1 << _settings_game.game_creation.map_x, 1 << _settings_game.game_creation.map_y);
			MarkWholeScreenDirty();
			break;

		case SM_LOAD_SCENARIO: { // Load scenario from scenario editor
			if (SafeLoad(_file_to_saveload.name, _file_to_saveload.file_op, _file_to_saveload.detail_ftype, GM_EDITOR, NO_DIRECTORY)) {
				SetLocalCompany(OWNER_NONE);
				_settings_newgame.game_creation.starting_year = _cur_year;
				/* Cancel the saveload pausing */
				DoCommandP(0, PM_PAUSED_SAVELOAD, 0, CMD_PAUSE);
			} else {
				SetDParamStr(0, GetSaveLoadErrorString());
				ShowErrorMessage(STR_JUST_RAW_STRING, INVALID_STRING_ID, WL_CRITICAL);
			}
			break;
		}

		case SM_JOIN_GAME: // Join a multiplayer game
			LoadIntroGame();
			NetworkClientJoinGame();
			break;

		case SM_MENU: // Switch to game intro menu
			LoadIntroGame();
			if (BaseSounds::ini_set.empty() && BaseSounds::GetUsedSet()->fallback && SoundDriver::GetInstance()->HasOutput()) {
				ShowErrorMessage(STR_WARNING_FALLBACK_SOUNDSET, INVALID_STRING_ID, WL_CRITICAL);
				BaseSounds::ini_set = BaseSounds::GetUsedSet()->name;
			}
			break;

		case SM_SAVE_GAME: { // Save game.
			/* Make network saved games on pause compatible to singleplayer mode */
			SaveModeFlags flags = SMF_NONE;
			if (_game_mode == GM_EDITOR) flags |= SMF_SCENARIO;
			if (SaveOrLoad(_file_to_saveload.name, SLO_SAVE, DFT_GAME_FILE, NO_DIRECTORY, true, flags) != SL_OK) {
				SetDParamStr(0, GetSaveLoadErrorString());
				ShowErrorMessage(STR_JUST_RAW_STRING, INVALID_STRING_ID, WL_ERROR);
			} else {
				DeleteWindowById(WC_SAVELOAD, 0);
			}
			break;
		}

		case SM_SAVE_HEIGHTMAP: // Save heightmap.
			MakeHeightmapScreenshot(_file_to_saveload.name.c_str());
			DeleteWindowById(WC_SAVELOAD, 0);
			break;

		case SM_GENRANDLAND: // Generate random land within scenario editor
			SetLocalCompany(OWNER_NONE);
			FixConfigMapSize();
			GenerateWorld(GWM_RANDOM, 1 << _settings_game.game_creation.map_x, 1 << _settings_game.game_creation.map_y);
			/* XXX: set date */
			MarkWholeScreenDirty();
			break;

		default: NOT_REACHED();
	}

	SmallMapWindow::RebuildColourIndexIfNecessary();
}

void WriteVehicleInfo(char *&p, const char *last, const Vehicle *u, const Vehicle *v, uint length)
{
	p += seprintf(p, last, ": type %i, vehicle %i (%i), company %i, unit number %i, wagon %i, engine: ",
			(int)u->type, u->index, v->index, (int)u->owner, v->unitnumber, length);
	SetDParam(0, u->engine_type);
	p = GetString(p, STR_ENGINE_NAME, last);
	uint32 grfid = u->GetGRFID();
	if (grfid) {
		p += seprintf(p, last, ", GRF: %08X", BSWAP32(grfid));
		GRFConfig *grfconfig = GetGRFConfig(grfid);
		if (grfconfig) {
			p += seprintf(p, last, ", %s, %s", grfconfig->GetName(), grfconfig->filename);
		}
	}
}

static bool SignalInfraTotalMatches()
{
	std::array<int, MAX_COMPANIES> old_signal_totals = {};
	for (const Company *c : Company::Iterate()) {
		old_signal_totals[c->index] = c->infrastructure.signal;
	}

	std::array<int, MAX_COMPANIES> new_signal_totals = {};
	for (TileIndex tile = 0; tile < MapSize(); tile++) {
		switch (GetTileType(tile)) {
			case MP_RAILWAY:
				if (HasSignals(tile)) {
					const Company *c = Company::GetIfValid(GetTileOwner(tile));
					if (c != nullptr) new_signal_totals[c->index] += CountBits(GetPresentSignals(tile));
				}
				break;

			case MP_TUNNELBRIDGE: {
				/* Only count the tunnel/bridge if we're on the northern end tile. */
				DiagDirection dir = GetTunnelBridgeDirection(tile);
				if (dir == DIAGDIR_NE || dir == DIAGDIR_NW) break;

				if (IsTunnelBridgeWithSignalSimulation(tile)) {
					const Company *c = Company::GetIfValid(GetTileOwner(tile));
					if (c != nullptr) new_signal_totals[c->index] += GetTunnelBridgeSignalSimulationSignalCount(tile, GetOtherTunnelBridgeEnd(tile));
				}
				break;
			}

			default:
				break;
		}
	}

	return old_signal_totals == new_signal_totals;
}

/**
 * Check the validity of some of the caches.
 * Especially in the sense of desyncs between
 * the cached value and what the value would
 * be when calculated from the 'base' data.
 */
void CheckCaches(bool force_check, std::function<void(const char *)> log, CheckCachesFlags flags)
{
	if (!force_check) {
		int desync_level = _debug_desync_level;

		if (unlikely(HasChickenBit(DCBF_DESYNC_CHECK_PERIODIC)) && desync_level < 1) {
			desync_level = 1;
			if (HasChickenBit(DCBF_DESYNC_CHECK_NO_GENERAL)) flags &= ~CHECK_CACHE_GENERAL;
		}
		if (unlikely(HasChickenBit(DCBF_DESYNC_CHECK_PERIODIC_SIGNALS)) && desync_level < 2 && _scaled_date_ticks % 256 == 0) {
			if (!SignalInfraTotalMatches()) desync_level = 2;
		}

		/* Return here so it is easy to add checks that are run
		 * always to aid testing of caches. */
		if (desync_level < 1) return;

		if (desync_level == 1 && _scaled_date_ticks % 500 != 0) return;
	}

	SCOPE_INFO_FMT([flags], "CheckCaches: %X", flags);

	std::vector<std::string> saved_messages;
	std::function<void(const char *)> log_orig;
	if (flags & CHECK_CACHE_EMIT_LOG) {
		log_orig = std::move(log);
		log = [&saved_messages, &log_orig](const char *str) {
			if (log_orig) log_orig(str);
			saved_messages.emplace_back(str);
		};
	}

	char cclog_buffer[1024];
	auto cclog_common = [&]() {
		DEBUG(desync, 0, "%s", cclog_buffer);
		if (log) {
			log(cclog_buffer);
		} else {
			LogDesyncMsg(cclog_buffer);
		}
	};

#define CCLOG(...) { \
	seprintf(cclog_buffer, lastof(cclog_buffer), __VA_ARGS__); \
	cclog_common(); \
}

	auto output_veh_info = [&](char *&p, const Vehicle *u, const Vehicle *v, uint length) {
		WriteVehicleInfo(p, lastof(cclog_buffer), u, v, length);
	};
	auto output_veh_info_single = [&](char *&p, const Vehicle *v) {
		uint length = 0;
		for (const Vehicle *u = v->First(); u != v; u = u->Next()) {
			length++;
		}
		WriteVehicleInfo(p, lastof(cclog_buffer), v, v->First(), length);
	};

#define CCLOGV(...) { \
	char *p = cclog_buffer + seprintf(cclog_buffer, lastof(cclog_buffer), __VA_ARGS__); \
	output_veh_info(p, u, v, length); \
	cclog_common(); \
}

#define CCLOGV1(...) { \
	char *p = cclog_buffer + seprintf(cclog_buffer, lastof(cclog_buffer), __VA_ARGS__); \
	output_veh_info_single(p, v); \
	cclog_common(); \
}

	if (flags & CHECK_CACHE_GENERAL) {
		/* Check the town caches. */
		std::vector<TownCache> old_town_caches;
		std::vector<StationList> old_town_stations_nears;
		for (const Town *t : Town::Iterate()) {
			old_town_caches.push_back(t->cache);
			old_town_stations_nears.push_back(t->stations_near);
		}

		std::vector<IndustryList> old_station_industries_nears;
		std::vector<BitmapTileArea> old_station_catchment_tiles;
		std::vector<uint> old_station_tiles;
		for (Station *st : Station::Iterate()) {
			old_station_industries_nears.push_back(st->industries_near);
			old_station_catchment_tiles.push_back(st->catchment_tiles);
			old_station_tiles.push_back(st->station_tiles);
		}

		std::vector<StationList> old_industry_stations_nears;
		for (Industry *ind : Industry::Iterate()) {
			old_industry_stations_nears.push_back(ind->stations_near);
		}

		RebuildTownCaches(false, false);
		RebuildSubsidisedSourceAndDestinationCache();

		Station::RecomputeCatchmentForAll();

		uint i = 0;
		for (Town *t : Town::Iterate()) {
			if (old_town_caches[i].num_houses != t->cache.num_houses) {
				CCLOG("town cache num_houses mismatch: town %i, (old size: %u, new size: %u)", (int)t->index, old_town_caches[i].num_houses, t->cache.num_houses);
			}
			if (old_town_caches[i].population != t->cache.population) {
				CCLOG("town cache population mismatch: town %i, (old size: %u, new size: %u)", (int)t->index, old_town_caches[i].population, t->cache.population);
			}
			if (old_town_caches[i].part_of_subsidy != t->cache.part_of_subsidy) {
				CCLOG("town cache population mismatch: town %i, (old size: %u, new size: %u)", (int)t->index, old_town_caches[i].part_of_subsidy, t->cache.part_of_subsidy);
			}
			if (MemCmpT(old_town_caches[i].squared_town_zone_radius, t->cache.squared_town_zone_radius, lengthof(t->cache.squared_town_zone_radius)) != 0) {
				CCLOG("town cache squared_town_zone_radius mismatch: town %i", (int)t->index);
			}
			if (MemCmpT(&old_town_caches[i].building_counts, &t->cache.building_counts) != 0) {
				CCLOG("town cache building_counts mismatch: town %i", (int)t->index);
			}
			if (old_town_stations_nears[i] != t->stations_near) {
				CCLOG("town stations_near mismatch: town %i, (old size: %u, new size: %u)", (int)t->index, (uint)old_town_stations_nears[i].size(), (uint)t->stations_near.size());
			}
			i++;
		}
		i = 0;
		for (Station *st : Station::Iterate()) {
			if (old_station_industries_nears[i] != st->industries_near) {
				CCLOG("station industries_near mismatch: st %i, (old size: %u, new size: %u)", (int)st->index, (uint)old_station_industries_nears[i].size(), (uint)st->industries_near.size());
			}
			if (!(old_station_catchment_tiles[i] == st->catchment_tiles)) {
				CCLOG("station catchment_tiles mismatch: st %i", (int)st->index);
			}
			if (!(old_station_tiles[i] == st->station_tiles)) {
				CCLOG("station station_tiles mismatch: st %i, (old: %u, new: %u)", (int)st->index, old_station_tiles[i], st->station_tiles);
			}
			i++;
		}
		i = 0;
		for (Industry *ind : Industry::Iterate()) {
			if (old_industry_stations_nears[i] != ind->stations_near) {
				CCLOG("industry stations_near mismatch: ind %i, (old size: %u, new size: %u)", (int)ind->index, (uint)old_industry_stations_nears[i].size(), (uint)ind->stations_near.size());
			}
			StationList stlist;
			if (ind->neutral_station != nullptr && !_settings_game.station.serve_neutral_industries) {
				stlist.insert(ind->neutral_station);
				if (ind->stations_near != stlist) {
					CCLOG("industry neutral station stations_near mismatch: ind %i, (recalc size: %u, neutral size: %u)", (int)ind->index, (uint)ind->stations_near.size(), (uint)stlist.size());
				}
			} else {
				ForAllStationsAroundTiles(ind->location, [ind, &stlist](Station *st, TileIndex tile) {
					if (!IsTileType(tile, MP_INDUSTRY) || GetIndustryIndex(tile) != ind->index) return false;
					stlist.insert(st);
					return true;
				});
				if (ind->stations_near != stlist) {
					CCLOG("industry FindStationsAroundTiles mismatch: ind %i, (recalc size: %u, find size: %u)", (int)ind->index, (uint)ind->stations_near.size(), (uint)stlist.size());
				}
			}
			i++;
		}
	}

	if (flags & CHECK_CACHE_INFRA_TOTALS) {
		/* Check company infrastructure cache. */
		std::vector<CompanyInfrastructure> old_infrastructure;
		for (const Company *c : Company::Iterate()) old_infrastructure.push_back(c->infrastructure);

		AfterLoadCompanyStats();

		uint i = 0;
		for (const Company *c : Company::Iterate()) {
			if (MemCmpT(old_infrastructure.data() + i, &c->infrastructure) != 0) {
				CCLOG("infrastructure cache mismatch: company %i", (int)c->index);
				char buffer[4096];
				old_infrastructure[i].Dump(buffer, lastof(buffer));
				CCLOG("Previous:");
				ProcessLineByLine(buffer, [&](const char *line) {
					CCLOG("  %s", line);
				});
				c->infrastructure.Dump(buffer, lastof(buffer));
				CCLOG("Recalculated:");
				ProcessLineByLine(buffer, [&](const char *line) {
					CCLOG("  %s", line);
				});
				if (old_infrastructure[i].signal != c->infrastructure.signal && _network_server && !HasChickenBit(DCBF_DESYNC_CHECK_PERIODIC_SIGNALS)) {
					DoCommandP(0, 0, _settings_game.debug.chicken_bits | (1 << DCBF_DESYNC_CHECK_PERIODIC_SIGNALS), CMD_CHANGE_SETTING, nullptr, "debug.chicken_bits");
				}
			}
			i++;
		}
	}

	if (flags & CHECK_CACHE_GENERAL) {
		/* Strict checking of the road stop cache entries */
		for (const RoadStop *rs : RoadStop::Iterate()) {
			if (IsStandardRoadStopTile(rs->xy)) continue;

			assert(rs->GetEntry(DIAGDIR_NE) != rs->GetEntry(DIAGDIR_NW));
			rs->GetEntry(DIAGDIR_NE)->CheckIntegrity(rs);
			rs->GetEntry(DIAGDIR_NW)->CheckIntegrity(rs);
		}

		for (Vehicle *v : Vehicle::Iterate()) {
			extern bool ValidateVehicleTileHash(const Vehicle *v);
			if (!ValidateVehicleTileHash(v)) {
				CCLOG("vehicle tile hash mismatch: type %i, vehicle %i, company %i, unit number %i", (int)v->type, v->index, (int)v->owner, v->unitnumber);
			}

			extern void FillNewGRFVehicleCache(const Vehicle *v);
			if (v != v->First() || v->vehstatus & VS_CRASHED || !v->IsPrimaryVehicle()) continue;

			uint length = 0;
			for (const Vehicle *u = v; u != nullptr; u = u->Next()) {
				if (u->IsGroundVehicle() && (HasBit(u->GetGroundVehicleFlags(), GVF_GOINGUP_BIT) || HasBit(u->GetGroundVehicleFlags(), GVF_GOINGDOWN_BIT)) && u->GetGroundVehicleCache()->cached_slope_resistance && HasBit(v->vcache.cached_veh_flags, VCF_GV_ZERO_SLOPE_RESIST)) {
					CCLOGV("VCF_GV_ZERO_SLOPE_RESIST set incorrectly (1)");
				}
				if (u->type == VEH_TRAIN && u->breakdown_ctr != 0 && !HasBit(Train::From(v)->flags, VRF_CONSIST_BREAKDOWN) && (Train::From(u)->IsEngine() || Train::From(u)->IsMultiheaded())) {
					CCLOGV("VRF_CONSIST_BREAKDOWN incorrectly not set");
				}
				if (u->type == VEH_TRAIN && ((Train::From(u)->track & TRACK_BIT_WORMHOLE && !(Train::From(u)->vehstatus & VS_HIDDEN)) || Train::From(u)->track == TRACK_BIT_DEPOT) && !HasBit(Train::From(v)->flags, VRF_CONSIST_SPEED_REDUCTION)) {
					CCLOGV("VRF_CONSIST_SPEED_REDUCTION incorrectly not set");
				}
				length++;
			}

			NewGRFCache        *grf_cache = CallocT<NewGRFCache>(length);
			VehicleCache       *veh_cache = CallocT<VehicleCache>(length);
			GroundVehicleCache *gro_cache = CallocT<GroundVehicleCache>(length);
			AircraftCache      *air_cache = CallocT<AircraftCache>(length);
			TrainCache         *tra_cache = CallocT<TrainCache>(length);
			Vehicle           **veh_old   = CallocT<Vehicle *>(length);

			length = 0;
			for (const Vehicle *u = v; u != nullptr; u = u->Next()) {
				FillNewGRFVehicleCache(u);
				grf_cache[length] = u->grf_cache;
				veh_cache[length] = u->vcache;
				switch (u->type) {
					case VEH_TRAIN:
						gro_cache[length] = Train::From(u)->gcache;
						tra_cache[length] = Train::From(u)->tcache;
						veh_old[length] = CallocT<Train>(1);
						memcpy((void *) veh_old[length], (const void *) Train::From(u), sizeof(Train));
						break;
					case VEH_ROAD:
						gro_cache[length] = RoadVehicle::From(u)->gcache;
						veh_old[length] = CallocT<RoadVehicle>(1);
						memcpy((void *) veh_old[length], (const void *) RoadVehicle::From(u), sizeof(RoadVehicle));
						break;
					case VEH_AIRCRAFT:
						air_cache[length] = Aircraft::From(u)->acache;
						veh_old[length] = CallocT<Aircraft>(1);
						memcpy((void *) veh_old[length], (const void *) Aircraft::From(u), sizeof(Aircraft));
						break;
					default:
						veh_old[length] = CallocT<Vehicle>(1);
						memcpy((void *) veh_old[length], (const void *) u, sizeof(Vehicle));
						break;
				}
				length++;
			}

			switch (v->type) {
				case VEH_TRAIN:    Train::From(v)->ConsistChanged(CCF_TRACK); break;
				case VEH_ROAD:     RoadVehUpdateCache(RoadVehicle::From(v)); break;
				case VEH_AIRCRAFT: UpdateAircraftCache(Aircraft::From(v));   break;
				case VEH_SHIP:     Ship::From(v)->UpdateCache();             break;
				default: break;
			}

			length = 0;
			for (const Vehicle *u = v; u != nullptr; u = u->Next()) {
				FillNewGRFVehicleCache(u);
				if (memcmp(&grf_cache[length], &u->grf_cache, sizeof(NewGRFCache)) != 0) {
					CCLOGV("newgrf cache mismatch");
				}
				if (veh_cache[length].cached_max_speed != u->vcache.cached_max_speed || veh_cache[length].cached_cargo_age_period != u->vcache.cached_cargo_age_period ||
						veh_cache[length].cached_vis_effect != u->vcache.cached_vis_effect || HasBit(veh_cache[length].cached_veh_flags ^ u->vcache.cached_veh_flags, VCF_LAST_VISUAL_EFFECT)) {
					CCLOGV("vehicle cache mismatch: %c%c%c%c",
							veh_cache[length].cached_max_speed != u->vcache.cached_max_speed ? 'm' : '-',
							veh_cache[length].cached_cargo_age_period != u->vcache.cached_cargo_age_period ? 'c' : '-',
							veh_cache[length].cached_vis_effect != u->vcache.cached_vis_effect ? 'v' : '-',
							HasBit(veh_cache[length].cached_veh_flags ^ u->vcache.cached_veh_flags, VCF_LAST_VISUAL_EFFECT) ? 'l' : '-');
				}
				if (u->IsGroundVehicle() && (HasBit(u->GetGroundVehicleFlags(), GVF_GOINGUP_BIT) || HasBit(u->GetGroundVehicleFlags(), GVF_GOINGDOWN_BIT)) && u->GetGroundVehicleCache()->cached_slope_resistance && HasBit(v->vcache.cached_veh_flags, VCF_GV_ZERO_SLOPE_RESIST)) {
					CCLOGV("VCF_GV_ZERO_SLOPE_RESIST set incorrectly (2)");
				}
				if (veh_old[length]->acceleration != u->acceleration) {
					CCLOGV("acceleration mismatch");
				}
				if (veh_old[length]->breakdown_chance != u->breakdown_chance) {
					CCLOGV("breakdown_chance mismatch");
				}
				if (veh_old[length]->breakdown_ctr != u->breakdown_ctr) {
					CCLOGV("breakdown_ctr mismatch");
				}
				if (veh_old[length]->breakdown_delay != u->breakdown_delay) {
					CCLOGV("breakdown_delay mismatch");
				}
				if (veh_old[length]->breakdowns_since_last_service != u->breakdowns_since_last_service) {
					CCLOGV("breakdowns_since_last_service mismatch");
				}
				if (veh_old[length]->breakdown_severity != u->breakdown_severity) {
					CCLOGV("breakdown_severity mismatch");
				}
				if (veh_old[length]->breakdown_type != u->breakdown_type) {
					CCLOGV("breakdown_type mismatch");
				}
				if (veh_old[length]->vehicle_flags != u->vehicle_flags) {
					CCLOGV("vehicle_flags mismatch");
				}
				auto print_gv_cache_diff = [&](const char *vtype, const GroundVehicleCache &a, const GroundVehicleCache &b) {
					CCLOGV("%s ground vehicle cache mismatch: %c%c%c%c%c%c%c%c%c%c",
							vtype,
							a.cached_weight != b.cached_weight ? 'w' : '-',
							a.cached_slope_resistance != b.cached_slope_resistance ? 'r' : '-',
							a.cached_max_te != b.cached_max_te ? 't' : '-',
							a.cached_axle_resistance != b.cached_axle_resistance ? 'a' : '-',
							a.cached_max_track_speed != b.cached_max_track_speed ? 's' : '-',
							a.cached_power != b.cached_power ? 'p' : '-',
							a.cached_air_drag != b.cached_air_drag ? 'd' : '-',
							a.cached_total_length != b.cached_total_length ? 'l' : '-',
							a.first_engine != b.first_engine ? 'e' : '-',
							a.cached_veh_length != b.cached_veh_length ? 'L' : '-');
				};
				switch (u->type) {
					case VEH_TRAIN:
						if (memcmp(&gro_cache[length], &Train::From(u)->gcache, sizeof(GroundVehicleCache)) != 0) {
							print_gv_cache_diff("train", gro_cache[length], Train::From(u)->gcache);
						}
						if (memcmp(&tra_cache[length], &Train::From(u)->tcache, sizeof(TrainCache)) != 0) {
							CCLOGV("train cache mismatch: %c%c%c%c%c%c%c%c%c%c%c",
									tra_cache[length].cached_override != Train::From(u)->tcache.cached_override ? 'o' : '-',
									tra_cache[length].cached_curve_speed_mod != Train::From(u)->tcache.cached_curve_speed_mod ? 'C' : '-',
									tra_cache[length].cached_tflags != Train::From(u)->tcache.cached_tflags ? 'f' : '-',
									tra_cache[length].cached_num_engines != Train::From(u)->tcache.cached_num_engines ? 'e' : '-',
									tra_cache[length].cached_centre_mass != Train::From(u)->tcache.cached_centre_mass ? 'm' : '-',
									tra_cache[length].cached_braking_length != Train::From(u)->tcache.cached_braking_length ? 'b' : '-',
									tra_cache[length].cached_veh_weight != Train::From(u)->tcache.cached_veh_weight ? 'w' : '-',
									tra_cache[length].cached_uncapped_decel != Train::From(u)->tcache.cached_uncapped_decel ? 'D' : '-',
									tra_cache[length].cached_deceleration != Train::From(u)->tcache.cached_deceleration ? 'd' : '-',
									tra_cache[length].user_def_data != Train::From(u)->tcache.user_def_data ? 'u' : '-',
									tra_cache[length].cached_max_curve_speed != Train::From(u)->tcache.cached_max_curve_speed ? 'c' : '-');
						}
						if (Train::From(veh_old[length])->railtype != Train::From(u)->railtype) {
							CCLOGV("railtype mismatch");
						}
						if (Train::From(veh_old[length])->compatible_railtypes != Train::From(u)->compatible_railtypes) {
							CCLOGV("compatible_railtypes mismatch");
						}
						if (Train::From(veh_old[length])->flags != Train::From(u)->flags) {
							CCLOGV("train flags mismatch");
						}
						break;
					case VEH_ROAD:
						if (memcmp(&gro_cache[length], &RoadVehicle::From(u)->gcache, sizeof(GroundVehicleCache)) != 0) {
							print_gv_cache_diff("road vehicle", gro_cache[length], Train::From(u)->gcache);
						}
						break;
					case VEH_AIRCRAFT:
						if (memcmp(&air_cache[length], &Aircraft::From(u)->acache, sizeof(AircraftCache)) != 0) {
							CCLOGV("Aircraft vehicle cache mismatch: %c%c",
									air_cache[length].cached_max_range != Aircraft::From(u)->acache.cached_max_range ? 'r' : '-',
									air_cache[length].cached_max_range_sqr != Aircraft::From(u)->acache.cached_max_range_sqr ? 's' : '-');
						}
						break;
					default:
						break;
				}
				free(veh_old[length]);
				length++;
			}

			free(grf_cache);
			free(veh_cache);
			free(gro_cache);
			free(air_cache);
			free(tra_cache);
			free(veh_old);
		}

		/* Check whether the caches are still valid */
		for (Vehicle *v : Vehicle::Iterate()) {
			Money old_feeder_share = v->cargo.FeederShare();
			uint old_count = v->cargo.TotalCount();
			uint64 old_cargo_days_in_transit = v->cargo.CargoDaysInTransit();

			v->cargo.InvalidateCache();

			uint changed = 0;
			if (v->cargo.FeederShare() != old_feeder_share) SetBit(changed, 0);
			if (v->cargo.TotalCount() != old_count) SetBit(changed, 1);
			if (v->cargo.CargoDaysInTransit() != old_cargo_days_in_transit) SetBit(changed, 2);
			if (changed != 0) {
				CCLOGV1("vehicle cargo cache mismatch: %c%c%c",
						HasBit(changed, 0) ? 'f' : '-',
						HasBit(changed, 1) ? 't' : '-',
						HasBit(changed, 2) ? 'd' : '-');
			}
		}

		for (Station *st : Station::Iterate()) {
			for (CargoID c = 0; c < NUM_CARGO; c++) {
				uint old_count = st->goods[c].cargo.TotalCount();
				uint64 old_cargo_days_in_transit = st->goods[c].cargo.CargoDaysInTransit();

				st->goods[c].cargo.InvalidateCache();

				uint changed = 0;
				if (st->goods[c].cargo.TotalCount() != old_count) SetBit(changed, 0);
				if (st->goods[c].cargo.CargoDaysInTransit() != old_cargo_days_in_transit) SetBit(changed, 1);
				if (changed != 0) {
					CCLOG("station cargo cache mismatch: station %i, company %i, cargo %u: %c%c",
							st->index, (int)st->owner, c,
							HasBit(changed, 0) ? 't' : '-',
							HasBit(changed, 1) ? 'd' : '-');
				}
			}

			/* Check docking tiles */
			TileArea ta;
			std::map<TileIndex, bool> docking_tiles;
			for (TileIndex tile : st->docking_station) {
				ta.Add(tile);
				docking_tiles[tile] = IsDockingTile(tile);
			}
			UpdateStationDockingTiles(st);
			if (ta.tile != st->docking_station.tile || ta.w != st->docking_station.w || ta.h != st->docking_station.h) {
				CCLOG("station docking mismatch: station %i, company %i, prev: (%X, %u, %u), recalc: (%X, %u, %u)",
						st->index, (int)st->owner, ta.tile, ta.w, ta.h, st->docking_station.tile, st->docking_station.w, st->docking_station.h);
			}
			for (TileIndex tile : ta) {
				if (docking_tiles[tile] != IsDockingTile(tile)) {
					CCLOG("docking tile mismatch: tile %i", (int)tile);
				}
			}
		}

		for (OrderList *order_list : OrderList::Iterate()) {
			order_list->DebugCheckSanity();
		}

		extern void ValidateVehicleTickCaches();
		ValidateVehicleTickCaches();

		for (Vehicle *v : Vehicle::Iterate()) {
			if (v->Previous()) assert_msg(v->Previous()->Next() == v, "%u", v->index);
			if (v->Next()) assert_msg(v->Next()->Previous() == v, "%u", v->index);
		}
		for (const TemplateVehicle *tv : TemplateVehicle::Iterate()) {
			if (tv->Prev()) assert_msg(tv->Prev()->Next() == tv, "%u", tv->index);
			if (tv->Next()) assert_msg(tv->Next()->Prev() == tv, "%u", tv->index);
		}

		{
			extern std::string ValidateTemplateReplacementCaches();
			std::string template_validation_result = ValidateTemplateReplacementCaches();
			if (!template_validation_result.empty()) {
				CCLOG("Template replacement cache validation failed: %s", template_validation_result.c_str());
			}
		}

		if (!TraceRestrictSlot::ValidateVehicleIndex()) CCLOG("Trace restrict slot vehicle index validation failed");
		TraceRestrictSlot::ValidateSlotOccupants(log);

		if (!CargoPacket::ValidateDeferredCargoPayments()) CCLOG("Cargo packets deferred payments validation failed");

		if (_order_destination_refcount_map_valid) {
			btree::btree_map<uint32, uint32> saved_order_destination_refcount_map = std::move(_order_destination_refcount_map);
			for (auto iter = saved_order_destination_refcount_map.begin(); iter != saved_order_destination_refcount_map.end();) {
				if (iter->second == 0) {
					iter = saved_order_destination_refcount_map.erase(iter);
				} else {
					++iter;
				}
			}
			IntialiseOrderDestinationRefcountMap();
			if (saved_order_destination_refcount_map != _order_destination_refcount_map) CCLOG("Order destination refcount map mismatch");
		} else {
			CCLOG("Order destination refcount map not valid");
		}
	}

	if ((flags & CHECK_CACHE_EMIT_LOG) && !saved_messages.empty()) {
		InconsistencyExtraInfo info;
		info.check_caches_result = std::move(saved_messages);
		CrashLog::InconsistencyLog(info);
		for (std::string &str : info.check_caches_result) {
			LogDesyncMsg(std::move(str));
		}
	}

#undef CCLOG
#undef CCLOGV
#undef CCLOGV1
}

/**
 * Network-safe forced desync check.
 * @param tile unused
 * @param flags operation to perform
 * @param p1 unused
 * @param p2 unused
 * @param text unused
 * @return the cost of this operation or an error
 */
CommandCost CmdDesyncCheck(TileIndex tile, DoCommandFlag flags, uint32 p1, uint32 p2, const char *text)
{
	if (flags & DC_EXEC) {
		CheckCaches(true, nullptr, CHECK_CACHE_ALL | CHECK_CACHE_EMIT_LOG);
	}

	return CommandCost();
}

/**
 * State controlling game loop.
 * The state must not be changed from anywhere but here.
 * That check is enforced in DoCommand.
 */
void StateGameLoop()
{
	if (!_networking || _network_server) {
		StateGameLoop_LinkGraphPauseControl();
	}

	/* Don't execute the state loop during pause or when modal windows are open. */
	if (_pause_mode != PM_UNPAUSED || HasModalProgress()) {
		PerformanceMeasurer::Paused(PFE_GAMELOOP);
		PerformanceMeasurer::Paused(PFE_GL_ECONOMY);
		PerformanceMeasurer::Paused(PFE_GL_TRAINS);
		PerformanceMeasurer::Paused(PFE_GL_ROADVEHS);
		PerformanceMeasurer::Paused(PFE_GL_SHIPS);
		PerformanceMeasurer::Paused(PFE_GL_AIRCRAFT);
		PerformanceMeasurer::Paused(PFE_GL_LANDSCAPE);

		if (!HasModalProgress()) UpdateLandscapingLimits();
#ifndef DEBUG_DUMP_COMMANDS
		Game::GameLoop();
#endif
		return;
	}

	PerformanceMeasurer framerate(PFE_GAMELOOP);
	PerformanceAccumulator::Reset(PFE_GL_LANDSCAPE);

	Layouter::ReduceLineCache();

	if (_game_mode == GM_EDITOR) {
		BasePersistentStorageArray::SwitchMode(PSM_ENTER_GAMELOOP);
		RunTileLoop();
		CallVehicleTicks();
		CallLandscapeTick();
		TimerManager<TimerGameTick>::Elapsed(1);
		BasePersistentStorageArray::SwitchMode(PSM_LEAVE_GAMELOOP);
		UpdateLandscapingLimits();

		CallWindowGameTickEvent();
		NewsLoop();
	} else {
		if (_debug_desync_level > 2 && _tick_skip_counter == 0 && _date_fract == 0 && (_date & 0x1F) == 0) {
			/* Save the desync savegame if needed. */
			char name[MAX_PATH];
			seprintf(name, lastof(name), "dmp_cmds_%08x_%08x.sav", _settings_game.game_creation.generation_seed, _date);
			SaveOrLoad(name, SLO_SAVE, DFT_GAME_FILE, AUTOSAVE_DIR, false);
		}

		CheckCaches(false, nullptr, CHECK_CACHE_ALL | CHECK_CACHE_EMIT_LOG);

		/* All these actions has to be done from OWNER_NONE
		 *  for multiplayer compatibility */
		Backup<CompanyID> cur_company(_current_company, OWNER_NONE, FILE_LINE);

		BasePersistentStorageArray::SwitchMode(PSM_ENTER_GAMELOOP);
		_tick_skip_counter++;
		_scaled_tick_counter++;
		_scaled_date_ticks++;   // This must update in lock-step with _tick_skip_counter, such that it always matches what SetScaledTickVariables would return.

		if (_settings_client.gui.autosave == 6 && !(_game_mode == GM_MENU || _game_mode == GM_BOOTSTRAP) &&
				(_scaled_date_ticks % (_settings_client.gui.autosave_custom_minutes * (_settings_game.economy.tick_rate == TRM_MODERN ? (60000 / 27) : (60000 / 30)))) == 0) {
			_do_autosave = true;
			_check_special_modes = true;
			SetWindowDirty(WC_STATUS_BAR, 0);
		}

		RunAuxiliaryTileLoop();
		if (_tick_skip_counter < _settings_game.economy.day_length_factor) {
			AnimateAnimatedTiles();
			CallVehicleTicks();
			OnTick_Companies(false);
		} else {
			_tick_skip_counter = 0;
			IncreaseDate();
			AnimateAnimatedTiles();
			RunTileLoop();
			CallVehicleTicks();
			CallLandscapeTick();
			OnTick_Companies(true);
		}
		TimerManager<TimerGameTick>::Elapsed(1);
		BasePersistentStorageArray::SwitchMode(PSM_LEAVE_GAMELOOP);

#ifndef DEBUG_DUMP_COMMANDS
		{
			PerformanceMeasurer script_framerate(PFE_ALLSCRIPTS);
			AI::GameLoop();
			Game::GameLoop();
		}
#endif
		UpdateLandscapingLimits();

		CallWindowGameTickEvent();
		NewsLoop();

		if (_networking) {
			for (Company *c : Company::Iterate()) {
				DEBUG_UPDATESTATECHECKSUM("Company: %u, Money: " OTTD_PRINTF64, c->index, (int64)c->money);
				UpdateStateChecksum(c->money);

				for (uint i = 0; i < ROADTYPE_END; i++) {
					DEBUG_UPDATESTATECHECKSUM("Company: %u, road[%u]: %u", c->index, i, c->infrastructure.road[i]);
					UpdateStateChecksum(c->infrastructure.road[i]);
				}

				for (uint i = 0; i < RAILTYPE_END; i++) {
					DEBUG_UPDATESTATECHECKSUM("Company: %u, rail[%u]: %u", c->index, i, c->infrastructure.rail[i]);
					UpdateStateChecksum(c->infrastructure.rail[i]);
				}

				DEBUG_UPDATESTATECHECKSUM("Company: %u, signal: %u, water: %u, station: %u, airport: %u",
						c->index, c->infrastructure.signal, c->infrastructure.water, c->infrastructure.station, c->infrastructure.airport);
				UpdateStateChecksum(c->infrastructure.signal);
				UpdateStateChecksum(c->infrastructure.water);
				UpdateStateChecksum(c->infrastructure.station);
				UpdateStateChecksum(c->infrastructure.airport);
			}
		}
		cur_company.Restore();
	}
	if (_extra_aspects > 0) FlushDeferredAspectUpdates();

	if (_pause_countdown > 0 && --_pause_countdown == 0) {
		_pause_mode = PM_PAUSED_NORMAL;
		SetWindowDirty(WC_MAIN_TOOLBAR, 0);
	}

	dbg_assert(IsLocalCompany());
}

<<<<<<< HEAD
FiosNumberedSaveName &GetAutoSaveFiosNumberedSaveName()
{
	static FiosNumberedSaveName _autosave_ctr("autosave");
	return _autosave_ctr;
}
=======
/** Interval for regular autosaves. Initialized at zero to disable till settings are loaded. */
static IntervalTimer<TimerGameRealtime> _autosave_interval({std::chrono::milliseconds::zero(), TimerGameRealtime::AUTOSAVE}, [](auto)
{
	/* We reset the command-during-pause mode here, so we don't continue
	 * to make auto-saves when nothing more is changing. */
	_pause_mode &= ~PM_COMMAND_DURING_PAUSE;

	_do_autosave = true;
	SetWindowDirty(WC_STATUS_BAR, 0);

	static FiosNumberedSaveName _autosave_ctr("autosave");
	DoAutoOrNetsave(_autosave_ctr);

	_do_autosave = false;
	SetWindowDirty(WC_STATUS_BAR, 0);
});
>>>>>>> 1a240169

/**
 * Reset the interval of the autosave.
 *
 * If reset is not set, this does not set the elapsed time on the timer,
 * so if the interval is smaller, it might result in an autosave being done
 * immediately.
 *
 * @param reset Whether to reset the timer back to zero, or to continue.
 */
void ChangeAutosaveFrequency(bool reset)
{
<<<<<<< HEAD
	DoAutoOrNetsave(GetAutoSaveFiosNumberedSaveName(), true);
=======
	_autosave_interval.SetInterval({_autosave_ticks[_settings_client.gui.autosave], TimerGameRealtime::AUTOSAVE}, reset);
>>>>>>> 1a240169
}

/**
 * Request a new NewGRF scan. This will be executed on the next game-tick.
 * This is mostly needed to ensure NewGRF scans (which are blocking) are
 * done in the game-thread, and not in the draw-thread (which most often
 * triggers this request).
 * @param callback Optional callback to call when NewGRF scan is completed.
 * @return True when the NewGRF scan was actually requested, false when the scan was already running.
 */
bool RequestNewGRFScan(NewGRFScanCallback *callback)
{
	if (_request_newgrf_scan) return false;

	_request_newgrf_scan = true;
	_request_newgrf_scan_callback = callback;
	return true;
}

void GameLoopSpecial()
{
	/* autosave game? */
	if (_do_autosave) {
		DoAutosave();
		_do_autosave = false;
		SetWindowDirty(WC_STATUS_BAR, 0);
	}

	extern std::string _switch_baseset;
	if (!_switch_baseset.empty()) {
		if (BaseGraphics::GetUsedSet()->name != _switch_baseset) {
			BaseGraphics::SetSet(_switch_baseset);

			ReloadNewGRFData();
		}
		_switch_baseset.clear();
	}

	_check_special_modes = false;
}

void GameLoop()
{
	if (_game_mode == GM_BOOTSTRAP) {
		/* Check for UDP stuff */
		if (_network_available) NetworkBackgroundLoop();
		return;
	}

	if (_request_newgrf_scan) {
		ScanNewGRFFiles(_request_newgrf_scan_callback);
		_request_newgrf_scan = false;
		_request_newgrf_scan_callback = nullptr;
		/* In case someone closed the game during our scan, don't do anything else. */
		if (_exit_game) return;
	}

	ProcessAsyncSaveFinish();

<<<<<<< HEAD
	if (unlikely(_check_special_modes)) GameLoopSpecial();
=======
	if (_game_mode == GM_NORMAL) {
		static auto last_time = std::chrono::steady_clock::now();
		auto now = std::chrono::steady_clock::now();
		auto delta_ms = std::chrono::duration_cast<std::chrono::milliseconds>(now - last_time);
		if (delta_ms.count() != 0) {
			TimerManager<TimerGameRealtime>::Elapsed(delta_ms);
			last_time = now;
		}
	}
>>>>>>> 1a240169

	/* switch game mode? */
	if (_switch_mode != SM_NONE && !HasModalProgress()) {
		SwitchToMode(_switch_mode);
		_switch_mode = SM_NONE;
	}

	IncreaseSpriteLRU();

	/* Check for UDP stuff */
	if (_network_available) NetworkBackgroundLoop();

	DebugSendRemoteMessages();

	if (_networking && !HasModalProgress()) {
		/* Multiplayer */
		NetworkGameLoop();
	} else {
		if (_network_reconnect > 0 && --_network_reconnect == 0) {
			/* This means that we want to reconnect to the last host
			 * We do this here, because it means that the network is really closed */
			NetworkClientConnectGame(_settings_client.network.last_joined, COMPANY_SPECTATOR);
		}
		/* Singleplayer */
		StateGameLoop();
	}
	ExecuteCommandQueue();

	if (!_pause_mode && HasBit(_display_opt, DO_FULL_ANIMATION)) {
		extern std::mutex _cur_palette_mutex;
		std::lock_guard<std::mutex> lock_state(_cur_palette_mutex);
		DoPaletteAnimations();
	}

	SoundDriver::GetInstance()->MainLoop();
	MusicLoop();
}<|MERGE_RESOLUTION|>--- conflicted
+++ resolved
@@ -87,11 +87,6 @@
 #include "worker_thread.h"
 #include "scope_info.h"
 #include "timer/timer.h"
-<<<<<<< HEAD
-=======
-#include "timer/timer_game_calendar.h"
-#include "timer/timer_game_realtime.h"
->>>>>>> 1a240169
 #include "timer/timer_game_tick.h"
 
 #include "linkgraph/linkgraphschedule.h"
@@ -132,18 +127,7 @@
 bool _request_newgrf_scan = false;
 NewGRFScanCallback *_request_newgrf_scan_callback = nullptr;
 
-<<<<<<< HEAD
 SimpleChecksum64 _state_checksum;
-=======
-/** Available settings for autosave intervals. */
-static const std::chrono::milliseconds _autosave_ticks[] = {
-	std::chrono::minutes::zero(), ///< never
-	std::chrono::minutes(10),
-	std::chrono::minutes(30),
-	std::chrono::minutes(60),
-	std::chrono::minutes(120),
-};
->>>>>>> 1a240169
 
 /**
  * Error handling for fatal user errors.
@@ -336,7 +320,6 @@
 
 	GamelogInfo(_load_check_data.gamelog_action, _load_check_data.gamelog_actions, &last_ottd_rev, &ever_modified, &removed_newgrfs);
 
-<<<<<<< HEAD
 	char buf[65536];
 	char *p = buf;
 	p += seprintf(p, lastof(buf), "Name:         %s\n", name);
@@ -362,34 +345,25 @@
 	}
 	p += seprintf(p, lastof(buf), "NewGRF ver:   0x%08X\n", last_ottd_rev);
 	p += seprintf(p, lastof(buf), "Modified:     %d\n", ever_modified);
-=======
-	std::string message;
-	message.reserve(1024);
-	fmt::format_to(std::back_inserter(message), "Name:         {}\n", name);
-	fmt::format_to(std::back_inserter(message), "Savegame ver: {}\n", _sl_version);
-	fmt::format_to(std::back_inserter(message), "NewGRF ver:   0x{:08X}\n", last_ottd_rev);
-	fmt::format_to(std::back_inserter(message), "Modified:     {}\n", ever_modified);
->>>>>>> 1a240169
 
 	if (removed_newgrfs) {
-		fmt::format_to(std::back_inserter(message), "NewGRFs have been removed\n");
-	}
-
-	message += "NewGRFs:\n";
+		p += seprintf(p, lastof(buf), "NewGRFs have been removed\n");
+	}
+
+	p = strecpy(p, "NewGRFs:\n", lastof(buf));
 	if (_load_check_data.HasNewGrfs()) {
 		for (GRFConfig *c = _load_check_data.grfconfig; c != nullptr; c = c->next) {
 			char md5sum[33];
 			md5sumToString(md5sum, lastof(md5sum), HasBit(c->flags, GCF_COMPATIBLE) ? c->original_md5sum : c->ident.md5sum);
-			fmt::format_to(std::back_inserter(message), "{:08X} {} {}\n", c->ident.grfid, md5sum, c->filename);
+			p += seprintf(p, lastof(buf), "%08X %s %s\n", c->ident.grfid, md5sum, c->filename);
 		}
 	}
 
 	/* ShowInfo put output to stderr, but version information should go
 	 * to stdout; this is the only exception */
 #if !defined(_WIN32)
-	printf("%s\n", message.c_str());
+	printf("%s\n", buf);
 #else
-<<<<<<< HEAD
 	ShowInfo(buf);
 #endif
 }
@@ -434,9 +408,6 @@
 	printf("%s\n", buf);
 #else
 	ShowInfo(buf);
-=======
-	ShowInfoI(message);
->>>>>>> 1a240169
 #endif
 	free(buf);
 }
@@ -1311,9 +1282,6 @@
 
 	/* Make sure all AI controllers are gone at quitting game */
 	if (new_mode != SM_SAVE_GAME) AI::KillAll();
-
-	/* When we change mode, reset the autosave. */
-	if (new_mode != SM_SAVE_GAME) ChangeAutosaveFrequency(true);
 
 	switch (new_mode) {
 		case SM_EDITOR: // Switch to scenario editor
@@ -2134,47 +2102,19 @@
 	dbg_assert(IsLocalCompany());
 }
 
-<<<<<<< HEAD
 FiosNumberedSaveName &GetAutoSaveFiosNumberedSaveName()
 {
 	static FiosNumberedSaveName _autosave_ctr("autosave");
 	return _autosave_ctr;
 }
-=======
-/** Interval for regular autosaves. Initialized at zero to disable till settings are loaded. */
-static IntervalTimer<TimerGameRealtime> _autosave_interval({std::chrono::milliseconds::zero(), TimerGameRealtime::AUTOSAVE}, [](auto)
-{
-	/* We reset the command-during-pause mode here, so we don't continue
-	 * to make auto-saves when nothing more is changing. */
-	_pause_mode &= ~PM_COMMAND_DURING_PAUSE;
-
-	_do_autosave = true;
-	SetWindowDirty(WC_STATUS_BAR, 0);
-
-	static FiosNumberedSaveName _autosave_ctr("autosave");
-	DoAutoOrNetsave(_autosave_ctr);
-
-	_do_autosave = false;
-	SetWindowDirty(WC_STATUS_BAR, 0);
-});
->>>>>>> 1a240169
 
 /**
- * Reset the interval of the autosave.
- *
- * If reset is not set, this does not set the elapsed time on the timer,
- * so if the interval is smaller, it might result in an autosave being done
- * immediately.
- *
- * @param reset Whether to reset the timer back to zero, or to continue.
+ * Create an autosave. The default name is "autosave#.sav". However with
+ * the setting 'keep_all_autosave' the name defaults to company-name + date
  */
-void ChangeAutosaveFrequency(bool reset)
-{
-<<<<<<< HEAD
+static void DoAutosave()
+{
 	DoAutoOrNetsave(GetAutoSaveFiosNumberedSaveName(), true);
-=======
-	_autosave_interval.SetInterval({_autosave_ticks[_settings_client.gui.autosave], TimerGameRealtime::AUTOSAVE}, reset);
->>>>>>> 1a240169
 }
 
 /**
@@ -2234,19 +2174,7 @@
 
 	ProcessAsyncSaveFinish();
 
-<<<<<<< HEAD
 	if (unlikely(_check_special_modes)) GameLoopSpecial();
-=======
-	if (_game_mode == GM_NORMAL) {
-		static auto last_time = std::chrono::steady_clock::now();
-		auto now = std::chrono::steady_clock::now();
-		auto delta_ms = std::chrono::duration_cast<std::chrono::milliseconds>(now - last_time);
-		if (delta_ms.count() != 0) {
-			TimerManager<TimerGameRealtime>::Elapsed(delta_ms);
-			last_time = now;
-		}
-	}
->>>>>>> 1a240169
 
 	/* switch game mode? */
 	if (_switch_mode != SM_NONE && !HasModalProgress()) {
