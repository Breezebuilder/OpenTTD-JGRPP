/*
 * This file is part of OpenTTD.
 * OpenTTD is free software; you can redistribute it and/or modify it under the terms of the GNU General Public License as published by the Free Software Foundation, version 2.
 * OpenTTD is distributed in the hope that it will be useful, but WITHOUT ANY WARRANTY; without even the implied warranty of MERCHANTABILITY or FITNESS FOR A PARTICULAR PURPOSE.
 * See the GNU General Public License for more details. You should have received a copy of the GNU General Public License along with OpenTTD. If not, see <http://www.gnu.org/licenses/>.
 */

/** @file openttd.cpp Functions related to starting OpenTTD. */

#include "stdafx.h"

#include "blitter/factory.hpp"
#include "sound/sound_driver.hpp"
#include "music/music_driver.hpp"
#include "video/video_driver.hpp"

#include "fontcache.h"
#include "error.h"
#include "gui.h"

#include "base_media_base.h"
#include "saveload/saveload.h"
#include "company_func.h"
#include "command_func.h"
#include "news_func.h"
#include "fios.h"
#include "aircraft.h"
#include "roadveh.h"
#include "train.h"
#include "ship.h"
#include "console_func.h"
#include "screenshot.h"
#include "network/network.h"
#include "network/network_func.h"
#include "ai/ai.hpp"
#include "ai/ai_config.hpp"
#include "settings_func.h"
#include "genworld.h"
#include "progress.h"
#include "strings_func.h"
#include "date_func.h"
#include "vehicle_func.h"
#include "gamelog.h"
#include "animated_tile_func.h"
#include "roadstop_base.h"
#include "elrail_func.h"
#include "rev.h"
#include "highscore.h"
#include "station_base.h"
#include "crashlog.h"
#include "engine_func.h"
#include "core/random_func.hpp"
#include "rail_gui.h"
#include "road_gui.h"
#include "core/backup_type.hpp"
#include "hotkeys.h"
#include "newgrf.h"
#include "newgrf_commons.h"
#include "misc/getoptdata.h"
#include "game/game.hpp"
#include "game/game_config.hpp"
#include "town.h"
#include "subsidy_func.h"
#include "gfx_layout.h"
#include "viewport_func.h"
#include "viewport_sprite_sorter.h"
#include "framerate_type.h"
#include "programmable_signals.h"
#include "smallmap_gui.h"
#include "viewport_func.h"
#include "thread.h"
#include "bridge_signal_map.h"
#include "zoning.h"
#include "cargopacket.h"
#include "tbtr_template_vehicle.h"
#include "string_func_extra.h"
#include "industry.h"
#include "network/network_gui.h"
#include "cargopacket.h"
#include "core/checksum_func.hpp"
#include "tbtr_template_vehicle_func.h"
#include "debug_settings.h"
#include "debug_desync.h"
#include "event_logs.h"
#include "tunnelbridge.h"

#include "linkgraph/linkgraphschedule.h"
#include "tracerestrict.h"

#include <mutex>
#if defined(__MINGW32__)
#include "3rdparty/mingw-std-threads/mingw.mutex.h"
#endif

#include <stdarg.h>
#include <system_error>

#include "safeguards.h"

#ifdef __EMSCRIPTEN__
#	include <emscripten.h>
#	include <emscripten/html5.h>
#endif

void CallLandscapeTick();
void IncreaseDate();
void DoPaletteAnimations();
void MusicLoop();
void ResetMusic();
void CallWindowGameTickEvent();
bool HandleBootstrap();

extern void ShowOSErrorBox(const char *buf, bool system);
extern std::string _config_file;

bool _save_config = false;
bool _request_newgrf_scan = false;
NewGRFScanCallback *_request_newgrf_scan_callback = nullptr;

SimpleChecksum64 _state_checksum;

/**
 * Error handling for fatal user errors.
 * @param s the string to print.
 * @note Does NEVER return.
 */
void CDECL usererror(const char *s, ...)
{
	va_list va;
	char buf[512];

	va_start(va, s);
	vseprintf(buf, lastof(buf), s, va);
	va_end(va);

	ShowOSErrorBox(buf, false);
	if (VideoDriver::GetInstance() != nullptr) VideoDriver::GetInstance()->Stop();

#ifdef __EMSCRIPTEN__
	emscripten_exit_pointerlock();
	/* In effect, the game ends here. As emscripten_set_main_loop() caused
	 * the stack to be unwound, the code after MainLoop() in
	 * openttd_main() is never executed. */
	EM_ASM(if (window["openttd_syncfs"]) openttd_syncfs());
	EM_ASM(if (window["openttd_abort"]) openttd_abort());
#endif

	exit(1);
}

/**
 * Error handling for fatal non-user errors.
 * @param s the string to print.
 * @note Does NEVER return.
 */
void CDECL error(const char *s, ...)
{
	va_list va;
	char buf[2048];

	va_start(va, s);
	vseprintf(buf, lastof(buf), s, va);
	va_end(va);

	if (VideoDriver::GetInstance() == nullptr || VideoDriver::GetInstance()->HasGUI()) {
		ShowOSErrorBox(buf, true);
	}

	/* Set the error message for the crash log and then invoke it. */
	CrashLog::SetErrorMessage(buf);
	abort();
}

void CDECL assert_msg_error(int line, const char *file, const char *expr, const char *extra, const char *str, ...)
{
	va_list va;
	char buf[2048];

	char *b = buf;
	b += seprintf(b, lastof(buf), "Assertion failed at line %i of %s: %s\n\t", line, file, expr);

	if (extra != nullptr) {
		b += seprintf(b, lastof(buf), "%s\n\t", extra);
	}

	va_start(va, str);
	vseprintf(b, lastof(buf), str, va);
	va_end(va);

	ShowOSErrorBox(buf, true);

	/* Set the error message for the crash log and then invoke it. */
	CrashLog::SetErrorMessage(buf);
	abort();
}

const char *assert_tile_info(uint32 tile) {
	static char buffer[128];
	DumpTileInfo(buffer, lastof(buffer), tile);
	return buffer;
}

/**
 * Shows some information on the console/a popup box depending on the OS.
 * @param str the text to show.
 */
void CDECL ShowInfoF(const char *str, ...)
{
	va_list va;
	char buf[1024];
	va_start(va, str);
	vseprintf(buf, lastof(buf), str, va);
	va_end(va);
	ShowInfo(buf);
}

/**
 * Show the help message when someone passed a wrong parameter.
 */
static void ShowHelp()
{
	char buf[8192];
	char *p = buf;

	p += seprintf(p, lastof(buf), "OpenTTD %s\n", _openttd_revision);
	p = strecpy(p,
		"\n"
		"\n"
		"Command line options:\n"
		"  -v drv              = Set video driver (see below)\n"
		"  -s drv              = Set sound driver (see below) (param bufsize,hz)\n"
		"  -m drv              = Set music driver (see below)\n"
		"  -b drv              = Set the blitter to use (see below)\n"
		"  -r res              = Set resolution (for instance 800x600)\n"
		"  -h                  = Display this help text\n"
		"  -t year             = Set starting year\n"
		"  -d [[fac=]lvl[,...]]= Debug mode\n"
		"  -e                  = Start Editor\n"
		"  -g [savegame]       = Start new/save game immediately\n"
		"  -G seed             = Set random seed\n"
		"  -n [ip:port#company]= Join network game\n"
		"  -p password         = Password to join server\n"
		"  -P password         = Password to join company\n"
		"  -D [ip][:port]      = Start dedicated server\n"
		"  -l ip[:port]        = Redirect DEBUG()\n"
#if !defined(_WIN32)
		"  -f                  = Fork into the background (dedicated only)\n"
#endif
		"  -I graphics_set     = Force the graphics set (see below)\n"
		"  -S sounds_set       = Force the sounds set (see below)\n"
		"  -M music_set        = Force the music set (see below)\n"
		"  -c config_file      = Use 'config_file' instead of 'openttd.cfg'\n"
		"  -x                  = Never save configuration changes to disk\n"
		"  -X                  = Don't use global folders to search for files\n"
		"  -q savegame         = Write some information about the savegame and exit\n"
		"  -Q                  = Don't scan for/load NewGRF files on startup\n"
		"  -QQ                 = Disable NewGRF scanning/loading entirely\n"
		"  -Z                  = Write detailed version information and exit\n"
		"\n",
		lastof(buf)
	);

	/* List the graphics packs */
	p = BaseGraphics::GetSetsList(p, lastof(buf));

	/* List the sounds packs */
	p = BaseSounds::GetSetsList(p, lastof(buf));

	/* List the music packs */
	p = BaseMusic::GetSetsList(p, lastof(buf));

	/* List the drivers */
	p = DriverFactoryBase::GetDriversInfo(p, lastof(buf));

	/* List the blitters */
	p = BlitterFactory::GetBlittersInfo(p, lastof(buf));

	/* List the debug facilities. */
	p = DumpDebugFacilityNames(p, lastof(buf));

	/* We need to initialize the AI, so it finds the AIs */
	AI::Initialize();
	p = AI::GetConsoleList(p, lastof(buf), true);
	AI::Uninitialize(true);

	/* We need to initialize the GameScript, so it finds the GSs */
	Game::Initialize();
	p = Game::GetConsoleList(p, lastof(buf), true);
	Game::Uninitialize(true);

	/* ShowInfo put output to stderr, but version information should go
	 * to stdout; this is the only exception */
#if !defined(_WIN32)
	printf("%s\n", buf);
#else
	ShowInfo(buf);
#endif
}

static void WriteSavegameInfo(const char *name)
{
	extern SaveLoadVersion _sl_version;
	extern std::string _sl_xv_version_label;
	uint32 last_ottd_rev = 0;
	byte ever_modified = 0;
	bool removed_newgrfs = false;

	GamelogInfo(_load_check_data.gamelog_action, _load_check_data.gamelog_actions, &last_ottd_rev, &ever_modified, &removed_newgrfs);

	char buf[65536];
	char *p = buf;
	p += seprintf(p, lastof(buf), "Name:         %s\n", name);
	const char *type = "";
	extern bool _sl_is_faked_ext;
	extern bool _sl_is_ext_version;
	if (_sl_is_faked_ext) {
		type = " (fake extended)";
	} else if (_sl_is_ext_version) {
		type = " (extended)";
	}
	p += seprintf(p, lastof(buf), "Savegame ver: %d%s\n", _sl_version, type);
	if (!_sl_xv_version_label.empty()) {
		p += seprintf(p, lastof(buf), "    Version label: %s\n", _sl_xv_version_label.c_str());
	}
	for (size_t i = 0; i < XSLFI_SIZE; i++) {
		if (_sl_xv_feature_versions[i] > 0) {
			p += seprintf(p, lastof(buf), "    Feature: %s = %d\n", SlXvGetFeatureName((SlXvFeatureIndex) i), _sl_xv_feature_versions[i]);
		}
	}
	p += seprintf(p, lastof(buf), "NewGRF ver:   0x%08X\n", last_ottd_rev);
	p += seprintf(p, lastof(buf), "Modified:     %d\n", ever_modified);

	if (removed_newgrfs) {
		p += seprintf(p, lastof(buf), "NewGRFs have been removed\n");
	}

	p = strecpy(p, "NewGRFs:\n", lastof(buf));
	if (_load_check_data.HasNewGrfs()) {
		for (GRFConfig *c = _load_check_data.grfconfig; c != nullptr; c = c->next) {
			char md5sum[33];
			md5sumToString(md5sum, lastof(md5sum), HasBit(c->flags, GCF_COMPATIBLE) ? c->original_md5sum : c->ident.md5sum);
			p += seprintf(p, lastof(buf), "%08X %s %s\n", c->ident.grfid, md5sum, c->filename);
		}
	}

	/* ShowInfo put output to stderr, but version information should go
	 * to stdout; this is the only exception */
#if !defined(_WIN32)
	printf("%s\n", buf);
#else
	ShowInfo(buf);
#endif
}

static void WriteSavegameDebugData(const char *name)
{
	char *buf = MallocT<char>(4096);
	char *buflast = buf + 4095;
	char *p = buf;
	auto bump_size = [&]() {
		size_t offset = p - buf;
		size_t new_size = buflast - buf + 1 + 4096;
		buf = ReallocT<char>(buf, new_size);
		buflast = buf + new_size - 1;
		p = buf + offset;
	};
	p += seprintf(p, buflast, "Name:         %s\n", name);
	if (_load_check_data.debug_log_data.size()) {
		p += seprintf(p, buflast, "%u bytes of debug log data in savegame\n", (uint) _load_check_data.debug_log_data.size());
		std::string buffer = _load_check_data.debug_log_data;
		ProcessLineByLine(buffer.data(), [&](const char *line) {
			if (buflast - p <= 1024) bump_size();
			p += seprintf(p, buflast, "> %s\n", line);
		});
	} else {
		p += seprintf(p, buflast, "No debug log data in savegame\n");
	}
	if (_load_check_data.debug_config_data.size()) {
		p += seprintf(p, buflast, "%u bytes of debug config data in savegame\n", (uint) _load_check_data.debug_config_data.size());
		std::string buffer = _load_check_data.debug_config_data;
		ProcessLineByLine(buffer.data(), [&](const char *line) {
			if (buflast - p <= 1024) bump_size();
			p += seprintf(p, buflast, "> %s\n", line);
		});
	} else {
		p += seprintf(p, buflast, "No debug config data in savegame\n");
	}

	/* ShowInfo put output to stderr, but version information should go
	 * to stdout; this is the only exception */
#if !defined(_WIN32)
	printf("%s\n", buf);
#else
	ShowInfo(buf);
#endif
	free(buf);
}


/**
 * Extract the resolution from the given string and store
 * it in the 'res' parameter.
 * @param res variable to store the resolution in.
 * @param s   the string to decompose.
 */
static void ParseResolution(Dimension *res, const char *s)
{
	const char *t = strchr(s, 'x');
	if (t == nullptr) {
		ShowInfoF("Invalid resolution '%s'", s);
		return;
	}

	res->width  = std::max(strtoul(s, nullptr, 0), 64UL);
	res->height = std::max(strtoul(t + 1, nullptr, 0), 64UL);
}


/**
 * Uninitializes drivers, frees allocated memory, cleans pools, ...
 * Generally, prepares the game for shutting down
 */
static void ShutdownGame()
{
	IConsoleFree();

	if (_network_available) NetworkShutDown(); // Shut down the network and close any open connections

	DriverFactoryBase::ShutdownDrivers();

	UnInitWindowSystem();

	/* stop the scripts */
	AI::Uninitialize(false);
	Game::Uninitialize(false);

	/* Uninitialize variables that are allocated dynamically */
	GamelogReset();

	LinkGraphSchedule::Clear();
	ClearTraceRestrictMapping();
	ClearBridgeSimulatedSignalMapping();
	ClearBridgeSignalStyleMapping();
	ClearCargoPacketDeferredPayments();
	PoolBase::Clean(PT_ALL);

	FreeSignalPrograms();
	FreeSignalDependencies();

	extern void ClearNewSignalStyleMapping();
	ClearNewSignalStyleMapping();

	extern void ClearAllSignalSpeedRestrictions();
	ClearAllSignalSpeedRestrictions();

	ClearZoningCaches();
	ClearOrderDestinationRefcountMap();

	/* No NewGRFs were loaded when it was still bootstrapping. */
	if (_game_mode != GM_BOOTSTRAP) ResetNewGRFData();

	UninitFreeType();

	ViewportMapClearTunnelCache();
	InvalidateVehicleTickCaches();
	ClearVehicleTickCaches();
	InvalidateTemplateReplacementImages();
	ClearCommandLog();
	ClearSpecialEventsLog();
	ClearDesyncMsgLog();

	_loaded_local_company = COMPANY_SPECTATOR;
	_game_events_since_load = (GameEventFlags) 0;
	_game_events_overall = (GameEventFlags) 0;
	_game_load_cur_date_ymd = { 0, 0, 0 };
	_game_load_date_fract = 0;
	_game_load_tick_skip_counter = 0;
	_game_load_time = 0;
	_extra_station_names_used = 0;
	_extra_station_names_probability = 0;
	_extra_aspects = 0;
	_aspect_cfg_hash = 0;
	_loadgame_DBGL_data.clear();
	_loadgame_DBGC_data.clear();
}

/**
 * Load the introduction game.
 * @param load_newgrfs Whether to load the NewGRFs or not.
 */
static void LoadIntroGame(bool load_newgrfs = true)
{
	UnshowCriticalError();
	for (Window *w : Window::IterateFromFront()) {
		delete w;
	}

	_game_mode = GM_MENU;

	if (load_newgrfs) ResetGRFConfig(false);

	/* Setup main window */
	ResetWindowSystem();
	SetupColoursAndInitialWindow();

	/* Load the default opening screen savegame */
	if (SaveOrLoad("opntitle.dat", SLO_LOAD, DFT_GAME_FILE, BASESET_DIR) != SL_OK) {
		GenerateWorld(GWM_EMPTY, 64, 64); // if failed loading, make empty world.
		SetLocalCompany(COMPANY_SPECTATOR);
	} else {
		SetLocalCompany(COMPANY_FIRST);
	}

	FixTitleGameZoom();
	_pause_mode = PM_UNPAUSED;
	_cursor.fix_at = false;

	CheckForMissingGlyphs();

	MusicLoop(); // ensure music is correct
}

void MakeNewgameSettingsLive()
{
	for (CompanyID c = COMPANY_FIRST; c < MAX_COMPANIES; c++) {
		if (_settings_game.ai_config[c] != nullptr) {
			delete _settings_game.ai_config[c];
		}
	}
	if (_settings_game.game_config != nullptr) {
		delete _settings_game.game_config;
	}

	/* Copy newgame settings to active settings.
	 * Also initialise old settings needed for savegame conversion. */
	_settings_game = _settings_newgame;
	_settings_time = _settings_game.game_time = _settings_client.gui;
	_old_vds = _settings_client.company.vehicle;

	for (CompanyID c = COMPANY_FIRST; c < MAX_COMPANIES; c++) {
		_settings_game.ai_config[c] = nullptr;
		if (_settings_newgame.ai_config[c] != nullptr) {
			_settings_game.ai_config[c] = new AIConfig(_settings_newgame.ai_config[c]);
			if (!AIConfig::GetConfig(c, AIConfig::SSS_FORCE_GAME)->HasScript()) {
				AIConfig::GetConfig(c, AIConfig::SSS_FORCE_GAME)->Change(nullptr);
			}
		}
	}
	_settings_game.game_config = nullptr;
	if (_settings_newgame.game_config != nullptr) {
		_settings_game.game_config = new GameConfig(_settings_newgame.game_config);
	}
}

void OpenBrowser(const char *url)
{
	/* Make sure we only accept urls that are sure to open a browser. */
	if (strstr(url, "http://") != url && strstr(url, "https://") != url) return;

	extern void OSOpenBrowser(const char *url);
	OSOpenBrowser(url);
}

/** Callback structure of statements to be executed after the NewGRF scan. */
struct AfterNewGRFScan : NewGRFScanCallback {
	Year startyear = INVALID_YEAR;              ///< The start year.
	uint32 generation_seed = GENERATE_NEW_SEED; ///< Seed for the new game.
	std::string dedicated_host;                 ///< Hostname for the dedicated server.
	uint16 dedicated_port = 0;                  ///< Port for the dedicated server.
	std::string connection_string;              ///< Information about the server to connect to
	std::string join_server_password;           ///< The password to join the server with.
	std::string join_company_password;          ///< The password to join the company with.
	bool save_config = true;                    ///< The save config setting.

	/**
	 * Create a new callback.
	 */
	AfterNewGRFScan()
	{
		/* Visual C++ 2015 fails compiling this line (AfterNewGRFScan::generation_seed undefined symbol)
		 * if it's placed outside a member function, directly in the struct body. */
		static_assert(sizeof(generation_seed) == sizeof(_settings_game.game_creation.generation_seed));
	}

	virtual void OnNewGRFsScanned()
	{
		ResetGRFConfig(false);

		TarScanner::DoScan(TarScanner::SCENARIO);

		AI::Initialize();
		Game::Initialize();

		/* We want the new (correct) NewGRF count to survive the loading. */
		uint last_newgrf_count = _settings_client.gui.last_newgrf_count;
		LoadFromConfig();
		_settings_client.gui.last_newgrf_count = last_newgrf_count;
		/* Since the default for the palette might have changed due to
		 * reading the configuration file, recalculate that now. */
		UpdateNewGRFConfigPalette();

		Game::Uninitialize(true);
		AI::Uninitialize(true);
		LoadFromHighScore();
		LoadHotkeysFromConfig();
		WindowDesc::LoadFromConfig();

		/* We have loaded the config, so we may possibly save it. */
		_save_config = save_config;

		/* restore saved music volume */
		MusicDriver::GetInstance()->SetVolume(_settings_client.music.music_vol);

		if (startyear != INVALID_YEAR) IConsoleSetSetting("game_creation.starting_year", startyear);
		if (generation_seed != GENERATE_NEW_SEED) _settings_newgame.game_creation.generation_seed = generation_seed;

		if (!dedicated_host.empty()) {
			_network_bind_list.clear();
			_network_bind_list.emplace_back(dedicated_host);
		}
		if (dedicated_port != 0) _settings_client.network.server_port = dedicated_port;

		/* initialize the ingame console */
		IConsoleInit();
		InitializeGUI();
		IConsoleCmdExec("exec scripts/autoexec.scr 0");

		/* Make sure _settings is filled with _settings_newgame if we switch to a game directly */
		if (_switch_mode != SM_NONE) MakeNewgameSettingsLive();

		if (_network_available && !connection_string.empty()) {
			LoadIntroGame();
			_switch_mode = SM_NONE;

			NetworkClientConnectGame(connection_string, COMPANY_NEW_COMPANY, join_server_password, join_company_password);
		}

		/* After the scan we're not used anymore. */
		delete this;
	}
};

#if defined(UNIX)
extern void DedicatedFork();
#endif

/** Options of OpenTTD. */
static const OptionData _options[] = {
	 GETOPT_SHORT_VALUE('I'),
	 GETOPT_SHORT_VALUE('S'),
	 GETOPT_SHORT_VALUE('M'),
	 GETOPT_SHORT_VALUE('m'),
	 GETOPT_SHORT_VALUE('s'),
	 GETOPT_SHORT_VALUE('v'),
	 GETOPT_SHORT_VALUE('b'),
	GETOPT_SHORT_OPTVAL('D'),
	GETOPT_SHORT_OPTVAL('n'),
	 GETOPT_SHORT_VALUE('l'),
	 GETOPT_SHORT_VALUE('p'),
	 GETOPT_SHORT_VALUE('P'),
#if !defined(_WIN32)
	 GETOPT_SHORT_NOVAL('f'),
#endif
	 GETOPT_SHORT_VALUE('r'),
	 GETOPT_SHORT_VALUE('t'),
	GETOPT_SHORT_OPTVAL('d'),
	 GETOPT_SHORT_NOVAL('e'),
	GETOPT_SHORT_OPTVAL('g'),
	 GETOPT_SHORT_VALUE('G'),
	 GETOPT_SHORT_VALUE('c'),
	 GETOPT_SHORT_NOVAL('x'),
	 GETOPT_SHORT_NOVAL('X'),
	 GETOPT_SHORT_VALUE('q'),
	 GETOPT_SHORT_VALUE('K'),
	 GETOPT_SHORT_NOVAL('h'),
	 GETOPT_SHORT_NOVAL('Q'),
	 GETOPT_SHORT_VALUE('J'),
	 GETOPT_SHORT_NOVAL('Z'),
	GETOPT_END()
};

/**
 * Main entry point for this lovely game.
 * @param argc The number of arguments passed to this game.
 * @param argv The values of the arguments.
 * @return 0 when there is no error.
 */
int openttd_main(int argc, char *argv[])
{
	SetSelfAsMainThread();
	PerThreadSetup();
	SlXvSetStaticCurrentVersions();
	std::string musicdriver;
	std::string sounddriver;
	std::string videodriver;
	std::string blitter;
	std::string graphics_set;
	std::string sounds_set;
	std::string music_set;
	Dimension resolution = {0, 0};
	std::unique_ptr<AfterNewGRFScan> scanner(new AfterNewGRFScan());
	bool dedicated = false;
	char *debuglog_conn = nullptr;
	bool only_local_path = false;

	extern bool _dedicated_forks;
	_dedicated_forks = false;

	_game_mode = GM_MENU;
	_switch_mode = SM_MENU;

	GetOptData mgo(argc - 1, argv + 1, _options);
	int ret = 0;

	int i;
	while ((i = mgo.GetOpt()) != -1) {
		switch (i) {
		case 'I': graphics_set = mgo.opt; break;
		case 'S': sounds_set = mgo.opt; break;
		case 'M': music_set = mgo.opt; break;
		case 'm': musicdriver = mgo.opt; break;
		case 's': sounddriver = mgo.opt; break;
		case 'v': videodriver = mgo.opt; break;
		case 'b': blitter = mgo.opt; break;
		case 'D':
			musicdriver = "null";
			sounddriver = "null";
			videodriver = "dedicated";
			blitter = "null";
			dedicated = true;
<<<<<<< HEAD
			SetDebugString("net=3");
=======
			SetDebugString("net=4", ShowInfo);
>>>>>>> e6aab701
			if (mgo.opt != nullptr) {
				scanner->dedicated_host = ParseFullConnectionString(mgo.opt, scanner->dedicated_port);
			}
			break;
		case 'f': _dedicated_forks = true; break;
		case 'n':
			scanner->connection_string = mgo.opt; // optional IP:port#company parameter
			break;
		case 'l':
			debuglog_conn = mgo.opt;
			break;
		case 'p':
			scanner->join_server_password = mgo.opt;
			break;
		case 'P':
			scanner->join_company_password = mgo.opt;
			break;
		case 'r': ParseResolution(&resolution, mgo.opt); break;
		case 't': scanner->startyear = atoi(mgo.opt); break;
		case 'd': {
#if defined(_WIN32)
				CreateConsole();
#endif
				if (mgo.opt != nullptr) SetDebugString(mgo.opt, ShowInfo);
				break;
			}
		case 'e': _switch_mode = (_switch_mode == SM_LOAD_GAME || _switch_mode == SM_LOAD_SCENARIO ? SM_LOAD_SCENARIO : SM_EDITOR); break;
		case 'g':
			if (mgo.opt != nullptr) {
				_file_to_saveload.SetName(mgo.opt);
				bool is_scenario = _switch_mode == SM_EDITOR || _switch_mode == SM_LOAD_SCENARIO;
				_switch_mode = is_scenario ? SM_LOAD_SCENARIO : SM_LOAD_GAME;
				_file_to_saveload.SetMode(SLO_LOAD, is_scenario ? FT_SCENARIO : FT_SAVEGAME, DFT_GAME_FILE);

				/* if the file doesn't exist or it is not a valid savegame, let the saveload code show an error */
				auto t = _file_to_saveload.name.find_last_of('.');
				if (t != std::string::npos) {
					FiosType ft = FiosGetSavegameListCallback(SLO_LOAD, _file_to_saveload.name, _file_to_saveload.name.substr(t).c_str(), nullptr, nullptr);
					if (ft != FIOS_TYPE_INVALID) _file_to_saveload.SetMode(ft);
				}

				break;
			}

			_switch_mode = SM_NEWGAME;
			/* Give a random map if no seed has been given */
			if (scanner->generation_seed == GENERATE_NEW_SEED) {
				scanner->generation_seed = InteractiveRandom();
			}
			break;
		case 'q':
		case 'K': {
			DeterminePaths(argv[0], only_local_path);
			if (StrEmpty(mgo.opt)) {
				ret = 1;
				return ret;
			}

			char title[80];
			title[0] = '\0';
			FiosGetSavegameListCallback(SLO_LOAD, mgo.opt, strrchr(mgo.opt, '.'), title, lastof(title));

			_load_check_data.Clear();
			if (i == 'K') _load_check_data.want_debug_data = true;
			_load_check_data.want_grf_compatibility = false;
			SaveOrLoadResult res = SaveOrLoad(mgo.opt, SLO_CHECK, DFT_GAME_FILE, SAVE_DIR, false);
			if (res != SL_OK || _load_check_data.HasErrors()) {
				fprintf(stderr, "Failed to open savegame\n");
				if (_load_check_data.HasErrors()) {
					InitializeLanguagePacks(); // A language pack is needed for GetString()
					char buf[256];
					SetDParamStr(0, _load_check_data.error_data);
					GetString(buf, _load_check_data.error, lastof(buf));
					fprintf(stderr, "%s\n", buf);
				}
				return ret;
			}

			if (i == 'q') {
				WriteSavegameInfo(title);
			} else {
				WriteSavegameDebugData(title);
			}
			return ret;
		}
		case 'Q': {
			extern int _skip_all_newgrf_scanning;
			_skip_all_newgrf_scanning += 1;
			break;
		}
		case 'G': scanner->generation_seed = strtoul(mgo.opt, nullptr, 10); break;
		case 'c': _config_file = mgo.opt; break;
		case 'x': scanner->save_config = false; break;
		case 'J': _quit_after_days = Clamp(atoi(mgo.opt), 0, INT_MAX); break;
		case 'Z': {
			CrashLog::VersionInfoLog();
			return ret;
		}
		case 'X': only_local_path = true; break;
		case 'h':
			i = -2; // Force printing of help.
			break;
		}
		if (i == -2) break;
	}

	if (i == -2 || mgo.numleft > 0) {
		/* Either the user typed '-h', they made an error, or they added unrecognized command line arguments.
		 * In all cases, print the help, and exit.
		 *
		 * The next two functions are needed to list the graphics sets. We can't do them earlier
		 * because then we cannot show it on the debug console as that hasn't been configured yet. */
		DeterminePaths(argv[0], only_local_path);
		TarScanner::DoScan(TarScanner::BASESET);
		BaseGraphics::FindSets();
		BaseSounds::FindSets();
		BaseMusic::FindSets();
		ShowHelp();
		return ret;
	}

	DeterminePaths(argv[0], only_local_path);
	TarScanner::DoScan(TarScanner::BASESET);

	if (dedicated) DEBUG(net, 3, "Starting dedicated server, version %s", _openttd_revision);
	if (_dedicated_forks && !dedicated) _dedicated_forks = false;

#if defined(UNIX)
	/* We must fork here, or we'll end up without some resources we need (like sockets) */
	if (_dedicated_forks) DedicatedFork();
#endif

	LoadFromConfig(true);

	if (resolution.width != 0) _cur_resolution = resolution;

	/* Limit width times height times bytes per pixel to fit a 32 bit
	 * integer, This way all internal drawing routines work correctly.
	 * A resolution that has one component as 0 is treated as a marker to
	 * auto-detect a good window size. */
	_cur_resolution.width  = std::min(_cur_resolution.width, UINT16_MAX / 2u);
	_cur_resolution.height = std::min(_cur_resolution.height, UINT16_MAX / 2u);

	/* Assume the cursor starts within the game as not all video drivers
	 * get an event that the cursor is within the window when it is opened.
	 * Saying the cursor is there makes no visible difference as it would
	 * just be out of the bounds of the window. */
	_cursor.in_window = true;

	/* enumerate language files */
	InitializeLanguagePacks();

	/* Initialize the regular font for FreeType */
	InitFreeType(false);

	/* This must be done early, since functions use the SetWindowDirty* calls */
	InitWindowSystem();

	BaseGraphics::FindSets();
	if (graphics_set.empty() && !BaseGraphics::ini_set.empty()) graphics_set = BaseGraphics::ini_set;
	if (!BaseGraphics::SetSet(graphics_set)) {
		if (!graphics_set.empty()) {
			BaseGraphics::SetSet({});

			ErrorMessageData msg(STR_CONFIG_ERROR, STR_CONFIG_ERROR_INVALID_BASE_GRAPHICS_NOT_FOUND);
			msg.SetDParamStr(0, graphics_set);
			ScheduleErrorMessage(msg);
		}
	}

	/* Initialize game palette */
	GfxInitPalettes();

	DEBUG(misc, 1, "Loading blitter...");
	if (blitter.empty() && !_ini_blitter.empty()) blitter = _ini_blitter;
	_blitter_autodetected = blitter.empty();
	/* Activate the initial blitter.
	 * This is only some initial guess, after NewGRFs have been loaded SwitchNewGRFBlitter may switch to a different one.
	 *  - Never guess anything, if the user specified a blitter. (_blitter_autodetected)
	 *  - Use 32bpp blitter if baseset or 8bpp-support settings says so.
	 *  - Use 8bpp blitter otherwise.
	 */
	if (!_blitter_autodetected ||
			(_support8bpp != S8BPP_NONE && (BaseGraphics::GetUsedSet() == nullptr || BaseGraphics::GetUsedSet()->blitter == BLT_8BPP)) ||
			BlitterFactory::SelectBlitter("32bpp-anim") == nullptr) {
		if (BlitterFactory::SelectBlitter(blitter) == nullptr) {
			blitter.empty() ?
				usererror("Failed to autoprobe blitter") :
				usererror("Failed to select requested blitter '%s'; does it exist?", blitter.c_str());
		}
	}

	if (videodriver.empty() && !_ini_videodriver.empty()) videodriver = _ini_videodriver;
	DriverFactoryBase::SelectDriver(videodriver, Driver::DT_VIDEO);

	InitializeSpriteSorter();

	/* Initialize the zoom level of the screen to normal */
	_screen.zoom = ZOOM_LVL_NORMAL;
	UpdateGUIZoom();

	NetworkStartUp(); // initialize network-core

	if (debuglog_conn != nullptr && _network_available) {
		NetworkStartDebugLog(debuglog_conn);
	}

	if (!HandleBootstrap()) {
		ShutdownGame();
		return ret;
	}

	VideoDriver::GetInstance()->ClaimMousePointer();

	/* initialize screenshot formats */
	InitializeScreenshotFormats();

	BaseSounds::FindSets();
	if (sounds_set.empty() && !BaseSounds::ini_set.empty()) sounds_set = BaseSounds::ini_set;
	if (!BaseSounds::SetSet(sounds_set)) {
		if (sounds_set.empty() || !BaseSounds::SetSet({})) {
			usererror("Failed to find a sounds set. Please acquire a sounds set for OpenTTD. See section 1.4 of README.md.");
		} else {
			ErrorMessageData msg(STR_CONFIG_ERROR, STR_CONFIG_ERROR_INVALID_BASE_SOUNDS_NOT_FOUND);
			msg.SetDParamStr(0, sounds_set);
			ScheduleErrorMessage(msg);
		}
	}

	BaseMusic::FindSets();
	if (music_set.empty() && !BaseMusic::ini_set.empty()) music_set = BaseMusic::ini_set;
	if (!BaseMusic::SetSet(music_set)) {
		if (music_set.empty() || !BaseMusic::SetSet({})) {
			usererror("Failed to find a music set. Please acquire a music set for OpenTTD. See section 1.4 of README.md.");
		} else {
			ErrorMessageData msg(STR_CONFIG_ERROR, STR_CONFIG_ERROR_INVALID_BASE_MUSIC_NOT_FOUND);
			msg.SetDParamStr(0, music_set);
			ScheduleErrorMessage(msg);
		}
	}

	if (sounddriver.empty() && !_ini_sounddriver.empty()) sounddriver = _ini_sounddriver;
	DriverFactoryBase::SelectDriver(sounddriver, Driver::DT_SOUND);

	if (musicdriver.empty() && !_ini_musicdriver.empty()) musicdriver = _ini_musicdriver;
	DriverFactoryBase::SelectDriver(musicdriver, Driver::DT_MUSIC);

	GenerateWorld(GWM_EMPTY, 64, 64); // Make the viewport initialization happy
	LoadIntroGame(false);

	CheckForMissingGlyphs();

	/* ScanNewGRFFiles now has control over the scanner. */
	RequestNewGRFScan(scanner.release());

	VideoDriver::GetInstance()->MainLoop();

	WaitTillSaved();

	/* only save config if we have to */
	if (_save_config) {
		SaveToConfig();
		SaveHotkeysToConfig();
		WindowDesc::SaveToConfig();
		SaveToHighScore();
	}

	/* Reset windowing system, stop drivers, free used memory, ... */
	ShutdownGame();
	return ret;
}

void HandleExitGameRequest()
{
	if (_game_mode == GM_MENU || _game_mode == GM_BOOTSTRAP) { // do not ask to quit on the main screen
		_exit_game = true;
	} else if (_settings_client.gui.autosave_on_exit) {
		DoExitSave();
		_exit_game = true;
	} else {
		AskExitGame();
	}
}

/**
 * Triggers everything required to set up a saved scenario for a new game.
 */
static void OnStartScenario()
{
	/* Reset engine pool to simplify changing engine NewGRFs in scenario editor. */
	EngineOverrideManager::ResetToCurrentNewGRFConfig();

	/* Make sure all industries were built "this year", to avoid too early closures. (#9918) */
	for (Industry *i : Industry::Iterate()) {
		i->last_prod_year = _cur_year;
	}
}

/**
 * Triggers everything that should be triggered when starting a game.
 * @param dedicated_server Whether this is a dedicated server or not.
 */
static void OnStartGame(bool dedicated_server)
{
	/* Update the local company for a loaded game. It is either always
	 * a company or in the case of a dedicated server a spectator */
	if (_network_server && !dedicated_server) {
		NetworkServerDoMove(CLIENT_ID_SERVER, GetDefaultLocalCompany());
	} else {
		SetLocalCompany(dedicated_server ? COMPANY_SPECTATOR : GetDefaultLocalCompany());
	}
	if (_ctrl_pressed && !dedicated_server) {
		DoCommandP(0, PM_PAUSED_NORMAL, 1, CMD_PAUSE);
	}
	/* Update the static game info to set the values from the new game. */
	NetworkServerUpdateGameInfo();
	/* Execute the game-start script */
	IConsoleCmdExec("exec scripts/game_start.scr 0");
}

static void MakeNewGameDone()
{
	SettingsDisableElrail(_settings_game.vehicle.disable_elrails);

	extern void PostCheckNewGRFLoadWarnings();
	PostCheckNewGRFLoadWarnings();

	/* In a dedicated server, the server does not play */
	if (!VideoDriver::GetInstance()->HasGUI()) {
		OnStartGame(true);
		if (_settings_client.gui.pause_on_newgame) DoCommandP(0, PM_PAUSED_NORMAL, 1, CMD_PAUSE);
		return;
	}

	/* Create a single company */
	DoStartupNewCompany(DSNC_NONE);

	Company *c = Company::Get(COMPANY_FIRST);
	c->settings = _settings_client.company;

	/* Overwrite color from settings if needed
	 * COLOUR_END corresponds to Random colour */
	if (_settings_client.gui.starting_colour != COLOUR_END) {
		c->colour = _settings_client.gui.starting_colour;
		ResetCompanyLivery(c);
		_company_colours[c->index] = (Colours)c->colour;
		BuildOwnerLegend();
	}

	OnStartGame(false);

	InitializeRailGUI();
	InitializeRoadGUI();

	/* We are the server, we start a new company (not dedicated),
	 * so set the default password *if* needed. */
	if (_network_server && !_settings_client.network.default_company_pass.empty()) {
		NetworkChangeCompanyPassword(_local_company, _settings_client.network.default_company_pass);
	}

	if (_settings_client.gui.pause_on_newgame) DoCommandP(0, PM_PAUSED_NORMAL, 1, CMD_PAUSE);

	CheckEngines();
	CheckIndustries();
	MarkWholeScreenDirty();

	if (_network_server && !_network_dedicated) ShowClientList();
}

/*
 * Too large size may be stored in settings (especially if switching between between OpenTTD
 * versions with different map size limits), we have to check if it is valid before generating world.
 * Simple separate checking of X and Y map sizes is not enough, as their sum is what counts for the limit.
 * Check the size and decrease the larger of the sizes till the size is in limit.
 */
static void FixConfigMapSize()
{
	while (_settings_game.game_creation.map_x + _settings_game.game_creation.map_y > MAX_MAP_TILES_BITS) {
		/* Repeat reducing larger of X/Y dimensions until the map size is within allowable limits */
		if (_settings_game.game_creation.map_x > _settings_game.game_creation.map_y) {
			_settings_game.game_creation.map_x--;
		} else {
			_settings_game.game_creation.map_y--;
		}
	}
}

static void MakeNewGame(bool from_heightmap, bool reset_settings)
{
	_game_mode = GM_NORMAL;
	if (!from_heightmap) {
		/* "reload" command needs to know what mode we were in. */
		_file_to_saveload.SetMode(SLO_INVALID, FT_INVALID, DFT_INVALID);
	}

	ResetGRFConfig(true);

	GenerateWorldSetCallback(&MakeNewGameDone);
	FixConfigMapSize();
	GenerateWorld(from_heightmap ? GWM_HEIGHTMAP : GWM_NEWGAME, 1 << _settings_game.game_creation.map_x, 1 << _settings_game.game_creation.map_y, reset_settings);
}

static void MakeNewEditorWorldDone()
{
	SetLocalCompany(OWNER_NONE);

	extern void PostCheckNewGRFLoadWarnings();
	PostCheckNewGRFLoadWarnings();
}

static void MakeNewEditorWorld()
{
	_game_mode = GM_EDITOR;
	/* "reload" command needs to know what mode we were in. */
	_file_to_saveload.SetMode(SLO_INVALID, FT_INVALID, DFT_INVALID);

	ResetGRFConfig(true);

	GenerateWorldSetCallback(&MakeNewEditorWorldDone);
	FixConfigMapSize();
	GenerateWorld(GWM_EMPTY, 1 << _settings_game.game_creation.map_x, 1 << _settings_game.game_creation.map_y);
}

/**
 * Load the specified savegame but on error do different things.
 * If loading fails due to corrupt savegame, bad version, etc. go back to
 * a previous correct state. In the menu for example load the intro game again.
 * @param filename file to be loaded
 * @param fop mode of loading, always SLO_LOAD
 * @param newgm switch to this mode of loading fails due to some unknown error
 * @param subdir default directory to look for filename, set to 0 if not needed
 * @param lf Load filter to use, if nullptr: use filename + subdir.
 */
bool SafeLoad(const std::string &filename, SaveLoadOperation fop, DetailedFileType dft, GameMode newgm, Subdirectory subdir, struct LoadFilter *lf = nullptr)
{
	assert(fop == SLO_LOAD);
	assert(dft == DFT_GAME_FILE || (lf == nullptr && dft == DFT_OLD_GAME_FILE));
	GameMode ogm = _game_mode;

	_game_mode = newgm;

	switch (lf == nullptr ? SaveOrLoad(filename, fop, dft, subdir) : LoadWithFilter(lf)) {
		case SL_OK: return true;

		case SL_REINIT:
			if (_network_dedicated) {
				/*
				 * We need to reinit a network map...
				 * We can't simply load the intro game here as that game has many
				 * special cases which make clients desync immediately. So we fall
				 * back to just generating a new game with the current settings.
				 */
				DEBUG(net, 0, "Loading game failed, so a new (random) game will be started");
				MakeNewGame(false, true);
				return false;
			}
			if (_network_server) {
				/* We can't load the intro game as server, so disconnect first. */
				NetworkDisconnect();
			}

			switch (ogm) {
				default:
				case GM_MENU:   LoadIntroGame();      break;
				case GM_EDITOR: MakeNewEditorWorld(); break;
			}
			return false;

		default:
			_game_mode = ogm;
			return false;
	}
}

void SwitchToMode(SwitchMode new_mode)
{
	/* If we are saving something, the network stays in its current state */
	if (new_mode != SM_SAVE_GAME) {
		/* If the network is active, make it not-active */
		if (_networking) {
			if (_network_server && (new_mode == SM_LOAD_GAME || new_mode == SM_NEWGAME || new_mode == SM_RESTARTGAME)) {
				NetworkReboot();
			} else {
				NetworkDisconnect();
			}
		}

		/* If we are a server, we restart the server */
		if (_is_network_server) {
			/* But not if we are going to the menu */
			if (new_mode != SM_MENU) {
				/* check if we should reload the config */
				if (_settings_client.network.reload_cfg) {
					LoadFromConfig();
					MakeNewgameSettingsLive();
					ResetGRFConfig(false);
				}
				NetworkServerStart();
			} else {
				/* This client no longer wants to be a network-server */
				_is_network_server = false;
			}
		}
	}

	/* Make sure all AI controllers are gone at quitting game */
	if (new_mode != SM_SAVE_GAME) AI::KillAll();

	switch (new_mode) {
		case SM_EDITOR: // Switch to scenario editor
			MakeNewEditorWorld();
			break;

		case SM_RELOADGAME: // Reload with what-ever started the game
			if (_file_to_saveload.abstract_ftype == FT_SAVEGAME || _file_to_saveload.abstract_ftype == FT_SCENARIO) {
				/* Reload current savegame/scenario */
				_switch_mode = _game_mode == GM_EDITOR ? SM_LOAD_SCENARIO : SM_LOAD_GAME;
				SwitchToMode(_switch_mode);
				break;
			} else if (_file_to_saveload.abstract_ftype == FT_HEIGHTMAP) {
				/* Restart current heightmap */
				_switch_mode = _game_mode == GM_EDITOR ? SM_LOAD_HEIGHTMAP : SM_RESTART_HEIGHTMAP;
				SwitchToMode(_switch_mode);
				break;
			}

			MakeNewGame(false, new_mode == SM_NEWGAME);
			break;

		case SM_RESTARTGAME: // Restart --> 'Random game' with current settings
		case SM_NEWGAME: // New Game --> 'Random game'
			MakeNewGame(false, new_mode == SM_NEWGAME);
			break;

		case SM_LOAD_GAME: { // Load game, Play Scenario
			ResetGRFConfig(true);
			ResetWindowSystem();

			if (!SafeLoad(_file_to_saveload.name, _file_to_saveload.file_op, _file_to_saveload.detail_ftype, GM_NORMAL, NO_DIRECTORY)) {
				SetDParamStr(0, GetSaveLoadErrorString());
				ShowErrorMessage(STR_JUST_RAW_STRING, INVALID_STRING_ID, WL_ERROR);
			} else {
				if (_file_to_saveload.abstract_ftype == FT_SCENARIO) {
					OnStartScenario();
				}
				OnStartGame(_network_dedicated);
				/* Decrease pause counter (was increased from opening load dialog) */
				DoCommandP(0, PM_PAUSED_SAVELOAD, 0, CMD_PAUSE);
			}
			break;
		}

		case SM_RESTART_HEIGHTMAP: // Load a heightmap and start a new game from it with current settings
		case SM_START_HEIGHTMAP: // Load a heightmap and start a new game from it
			MakeNewGame(true, new_mode == SM_START_HEIGHTMAP);
			break;

		case SM_LOAD_HEIGHTMAP: // Load heightmap from scenario editor
			SetLocalCompany(OWNER_NONE);

			FixConfigMapSize();
			GenerateWorld(GWM_HEIGHTMAP, 1 << _settings_game.game_creation.map_x, 1 << _settings_game.game_creation.map_y);
			MarkWholeScreenDirty();
			break;

		case SM_LOAD_SCENARIO: { // Load scenario from scenario editor
			if (SafeLoad(_file_to_saveload.name, _file_to_saveload.file_op, _file_to_saveload.detail_ftype, GM_EDITOR, NO_DIRECTORY)) {
				SetLocalCompany(OWNER_NONE);
				_settings_newgame.game_creation.starting_year = _cur_year;
				/* Cancel the saveload pausing */
				DoCommandP(0, PM_PAUSED_SAVELOAD, 0, CMD_PAUSE);
			} else {
				SetDParamStr(0, GetSaveLoadErrorString());
				ShowErrorMessage(STR_JUST_RAW_STRING, INVALID_STRING_ID, WL_ERROR);
			}
			break;
		}

		case SM_JOIN_GAME: // Join a multiplayer game
			LoadIntroGame();
			NetworkClientJoinGame();
			break;

		case SM_MENU: // Switch to game intro menu
			LoadIntroGame();
			if (BaseSounds::ini_set.empty() && BaseSounds::GetUsedSet()->fallback && SoundDriver::GetInstance()->HasOutput()) {
				ShowErrorMessage(STR_WARNING_FALLBACK_SOUNDSET, INVALID_STRING_ID, WL_CRITICAL);
				BaseSounds::ini_set = BaseSounds::GetUsedSet()->name;
			}
			break;

		case SM_SAVE_GAME: // Save game.
			/* Make network saved games on pause compatible to singleplayer mode */
			if (SaveOrLoad(_file_to_saveload.name, SLO_SAVE, DFT_GAME_FILE, NO_DIRECTORY) != SL_OK) {
				SetDParamStr(0, GetSaveLoadErrorString());
				ShowErrorMessage(STR_JUST_RAW_STRING, INVALID_STRING_ID, WL_ERROR);
			} else {
				DeleteWindowById(WC_SAVELOAD, 0);
			}
			break;

		case SM_SAVE_HEIGHTMAP: // Save heightmap.
			MakeHeightmapScreenshot(_file_to_saveload.name.c_str());
			DeleteWindowById(WC_SAVELOAD, 0);
			break;

		case SM_GENRANDLAND: // Generate random land within scenario editor
			SetLocalCompany(OWNER_NONE);
			FixConfigMapSize();
			GenerateWorld(GWM_RANDOM, 1 << _settings_game.game_creation.map_x, 1 << _settings_game.game_creation.map_y);
			/* XXX: set date */
			MarkWholeScreenDirty();
			break;

		default: NOT_REACHED();
	}

	SmallMapWindow::RebuildColourIndexIfNecessary();
}

void WriteVehicleInfo(char *&p, const char *last, const Vehicle *u, const Vehicle *v, uint length)
{
	p += seprintf(p, last, ": type %i, vehicle %i (%i), company %i, unit number %i, wagon %i, engine: ",
			(int)u->type, u->index, v->index, (int)u->owner, v->unitnumber, length);
	SetDParam(0, u->engine_type);
	p = GetString(p, STR_ENGINE_NAME, last);
	uint32 grfid = u->GetGRFID();
	if (grfid) {
		p += seprintf(p, last, ", GRF: %08X", BSWAP32(grfid));
		GRFConfig *grfconfig = GetGRFConfig(grfid);
		if (grfconfig) {
			p += seprintf(p, last, ", %s, %s", grfconfig->GetName(), grfconfig->filename);
		}
	}
}

static bool SignalInfraTotalMatches()
{
	std::array<int, MAX_COMPANIES> old_signal_totals = {};
	for (const Company *c : Company::Iterate()) {
		old_signal_totals[c->index] = c->infrastructure.signal;
	}

	std::array<int, MAX_COMPANIES> new_signal_totals = {};
	for (TileIndex tile = 0; tile < MapSize(); tile++) {
		switch (GetTileType(tile)) {
			case MP_RAILWAY:
				if (HasSignals(tile)) {
					const Company *c = Company::GetIfValid(GetTileOwner(tile));
					if (c != nullptr) new_signal_totals[c->index] += CountBits(GetPresentSignals(tile));
				}
				break;

			case MP_TUNNELBRIDGE: {
				/* Only count the tunnel/bridge if we're on the northern end tile. */
				DiagDirection dir = GetTunnelBridgeDirection(tile);
				if (dir == DIAGDIR_NE || dir == DIAGDIR_NW) break;

				if (IsTunnelBridgeWithSignalSimulation(tile)) {
					const Company *c = Company::GetIfValid(GetTileOwner(tile));
					if (c != nullptr) new_signal_totals[c->index] += GetTunnelBridgeSignalSimulationSignalCount(tile, GetOtherTunnelBridgeEnd(tile));
				}
				break;
			}

			default:
				break;
		}
	}

	return old_signal_totals == new_signal_totals;
}

/**
 * Check the validity of some of the caches.
 * Especially in the sense of desyncs between
 * the cached value and what the value would
 * be when calculated from the 'base' data.
 */
void CheckCaches(bool force_check, std::function<void(const char *)> log, CheckCachesFlags flags)
{
	if (!force_check) {
		int desync_level = _debug_desync_level;

		if (unlikely(HasChickenBit(DCBF_DESYNC_CHECK_PERIODIC)) && desync_level < 1) {
			desync_level = 1;
			if (HasChickenBit(DCBF_DESYNC_CHECK_NO_GENERAL)) flags &= ~CHECK_CACHE_GENERAL;
		}
		if (unlikely(HasChickenBit(DCBF_DESYNC_CHECK_PERIODIC_SIGNALS)) && desync_level < 2 && _scaled_date_ticks % 256 == 0) {
			if (!SignalInfraTotalMatches()) desync_level = 2;
		}

		/* Return here so it is easy to add checks that are run
		 * always to aid testing of caches. */
		if (desync_level < 1) return;

		if (desync_level == 1 && _scaled_date_ticks % 500 != 0) return;
	}

	std::vector<std::string> saved_messages;
	if (flags & CHECK_CACHE_EMIT_LOG) {
		log = [&saved_messages](const char *str) {
			saved_messages.emplace_back(str);
		};
	}

	char cclog_buffer[1024];
#define CCLOG(...) { \
	seprintf(cclog_buffer, lastof(cclog_buffer), __VA_ARGS__); \
	DEBUG(desync, 0, "%s", cclog_buffer); \
	if (log) { \
		log(cclog_buffer); \
	} else { \
		LogDesyncMsg(cclog_buffer); \
	} \
}

	auto output_veh_info = [&](char *&p, const Vehicle *u, const Vehicle *v, uint length) {
		WriteVehicleInfo(p, lastof(cclog_buffer), u, v, length);
	};

#define CCLOGV(...) { \
	char *p = cclog_buffer + seprintf(cclog_buffer, lastof(cclog_buffer), __VA_ARGS__); \
	output_veh_info(p, u, v, length); \
	DEBUG(desync, 0, "%s", cclog_buffer); \
	if (log) { \
		log(cclog_buffer); \
	} else { \
		LogDesyncMsg(cclog_buffer); \
	} \
}

	if (flags & CHECK_CACHE_GENERAL) {
		/* Check the town caches. */
		std::vector<TownCache> old_town_caches;
		std::vector<StationList> old_town_stations_nears;
		for (const Town *t : Town::Iterate()) {
			old_town_caches.push_back(t->cache);
			old_town_stations_nears.push_back(t->stations_near);
		}

		std::vector<IndustryList> old_station_industries_nears;
		std::vector<BitmapTileArea> old_station_catchment_tiles;
		std::vector<uint> old_station_tiles;
		for (Station *st : Station::Iterate()) {
			old_station_industries_nears.push_back(st->industries_near);
			old_station_catchment_tiles.push_back(st->catchment_tiles);
			old_station_tiles.push_back(st->station_tiles);
		}

		std::vector<StationList> old_industry_stations_nears;
		for (Industry *ind : Industry::Iterate()) {
			old_industry_stations_nears.push_back(ind->stations_near);
		}

		extern void RebuildTownCaches(bool cargo_update_required, bool old_map_position);
		RebuildTownCaches(false, false);
		RebuildSubsidisedSourceAndDestinationCache();

		Station::RecomputeCatchmentForAll();

		uint i = 0;
		for (Town *t : Town::Iterate()) {
			if (MemCmpT(old_town_caches.data() + i, &t->cache) != 0) {
				CCLOG("town cache mismatch: town %i", (int)t->index);
			}
			if (old_town_stations_nears[i] != t->stations_near) {
				CCLOG("town stations_near mismatch: town %i, (old size: %u, new size: %u)", (int)t->index, (uint)old_town_stations_nears[i].size(), (uint)t->stations_near.size());
			}
			i++;
		}
		i = 0;
		for (Station *st : Station::Iterate()) {
			if (old_station_industries_nears[i] != st->industries_near) {
				CCLOG("station industries_near mismatch: st %i, (old size: %u, new size: %u)", (int)st->index, (uint)old_station_industries_nears[i].size(), (uint)st->industries_near.size());
			}
			if (!(old_station_catchment_tiles[i] == st->catchment_tiles)) {
				CCLOG("station catchment_tiles mismatch: st %i", (int)st->index);
			}
			if (!(old_station_tiles[i] == st->station_tiles)) {
				CCLOG("station station_tiles mismatch: st %i, (old: %u, new: %u)", (int)st->index, old_station_tiles[i], st->station_tiles);
			}
			i++;
		}
		i = 0;
		for (Industry *ind : Industry::Iterate()) {
			if (old_industry_stations_nears[i] != ind->stations_near) {
				CCLOG("industry stations_near mismatch: ind %i, (old size: %u, new size: %u)", (int)ind->index, (uint)old_industry_stations_nears[i].size(), (uint)ind->stations_near.size());
			}
			StationList stlist;
			if (ind->neutral_station != nullptr && !_settings_game.station.serve_neutral_industries) {
				stlist.insert(ind->neutral_station);
				if (ind->stations_near != stlist) {
					CCLOG("industry neutral station stations_near mismatch: ind %i, (recalc size: %u, neutral size: %u)", (int)ind->index, (uint)ind->stations_near.size(), (uint)stlist.size());
				}
			} else {
				ForAllStationsAroundTiles(ind->location, [ind, &stlist](Station *st, TileIndex tile) {
					if (!IsTileType(tile, MP_INDUSTRY) || GetIndustryIndex(tile) != ind->index) return false;
					stlist.insert(st);
					return true;
				});
				if (ind->stations_near != stlist) {
					CCLOG("industry FindStationsAroundTiles mismatch: ind %i, (recalc size: %u, find size: %u)", (int)ind->index, (uint)ind->stations_near.size(), (uint)stlist.size());
				}
			}
			i++;
		}
	}

	if (flags & CHECK_CACHE_INFRA_TOTALS) {
		/* Check company infrastructure cache. */
		std::vector<CompanyInfrastructure> old_infrastructure;
		for (const Company *c : Company::Iterate()) old_infrastructure.push_back(c->infrastructure);

		extern void AfterLoadCompanyStats();
		AfterLoadCompanyStats();

		uint i = 0;
		for (const Company *c : Company::Iterate()) {
			if (MemCmpT(old_infrastructure.data() + i, &c->infrastructure) != 0) {
				CCLOG("infrastructure cache mismatch: company %i", (int)c->index);
				char buffer[4096];
				old_infrastructure[i].Dump(buffer, lastof(buffer));
				CCLOG("Previous:");
				ProcessLineByLine(buffer, [&](const char *line) {
					CCLOG("  %s", line);
				});
				c->infrastructure.Dump(buffer, lastof(buffer));
				CCLOG("Recalculated:");
				ProcessLineByLine(buffer, [&](const char *line) {
					CCLOG("  %s", line);
				});
				if (old_infrastructure[i].signal != c->infrastructure.signal && _network_server && !HasChickenBit(DCBF_DESYNC_CHECK_PERIODIC_SIGNALS)) {
					DoCommandP(0, 0, _settings_game.debug.chicken_bits | (1 << DCBF_DESYNC_CHECK_PERIODIC_SIGNALS), CMD_CHANGE_SETTING, nullptr, "debug.chicken_bits");
				}
			}
			i++;
		}
	}

	if (flags & CHECK_CACHE_GENERAL) {
		/* Strict checking of the road stop cache entries */
		for (const RoadStop *rs : RoadStop::Iterate()) {
			if (IsStandardRoadStopTile(rs->xy)) continue;

			assert(rs->GetEntry(DIAGDIR_NE) != rs->GetEntry(DIAGDIR_NW));
			rs->GetEntry(DIAGDIR_NE)->CheckIntegrity(rs);
			rs->GetEntry(DIAGDIR_NW)->CheckIntegrity(rs);
		}

		for (Vehicle *v : Vehicle::Iterate()) {
			extern bool ValidateVehicleTileHash(const Vehicle *v);
			if (!ValidateVehicleTileHash(v)) {
				CCLOG("vehicle tile hash mismatch: type %i, vehicle %i, company %i, unit number %i", (int)v->type, v->index, (int)v->owner, v->unitnumber);
			}

			extern void FillNewGRFVehicleCache(const Vehicle *v);
			if (v != v->First() || v->vehstatus & VS_CRASHED || !v->IsPrimaryVehicle()) continue;

			uint length = 0;
			for (const Vehicle *u = v; u != nullptr; u = u->Next()) {
				if (u->IsGroundVehicle() && (HasBit(u->GetGroundVehicleFlags(), GVF_GOINGUP_BIT) || HasBit(u->GetGroundVehicleFlags(), GVF_GOINGDOWN_BIT)) && u->GetGroundVehicleCache()->cached_slope_resistance && HasBit(v->vcache.cached_veh_flags, VCF_GV_ZERO_SLOPE_RESIST)) {
					CCLOGV("VCF_GV_ZERO_SLOPE_RESIST set incorrectly (1)");
				}
				if (u->type == VEH_TRAIN && u->breakdown_ctr != 0 && !HasBit(Train::From(v)->flags, VRF_CONSIST_BREAKDOWN)) {
					CCLOGV("VRF_CONSIST_BREAKDOWN incorrectly not set");
				}
				if (u->type == VEH_TRAIN && ((Train::From(u)->track & TRACK_BIT_WORMHOLE && !(Train::From(u)->vehstatus & VS_HIDDEN)) || Train::From(u)->track == TRACK_BIT_DEPOT) && !HasBit(Train::From(v)->flags, VRF_CONSIST_SPEED_REDUCTION)) {
					CCLOGV("VRF_CONSIST_SPEED_REDUCTION incorrectly not set");
				}
				length++;
			}

			NewGRFCache        *grf_cache = CallocT<NewGRFCache>(length);
			VehicleCache       *veh_cache = CallocT<VehicleCache>(length);
			GroundVehicleCache *gro_cache = CallocT<GroundVehicleCache>(length);
			AircraftCache      *air_cache = CallocT<AircraftCache>(length);
			TrainCache         *tra_cache = CallocT<TrainCache>(length);
			Vehicle           **veh_old   = CallocT<Vehicle *>(length);

			length = 0;
			for (const Vehicle *u = v; u != nullptr; u = u->Next()) {
				FillNewGRFVehicleCache(u);
				grf_cache[length] = u->grf_cache;
				veh_cache[length] = u->vcache;
				switch (u->type) {
					case VEH_TRAIN:
						gro_cache[length] = Train::From(u)->gcache;
						tra_cache[length] = Train::From(u)->tcache;
						veh_old[length] = CallocT<Train>(1);
						memcpy((void *) veh_old[length], (const void *) Train::From(u), sizeof(Train));
						break;
					case VEH_ROAD:
						gro_cache[length] = RoadVehicle::From(u)->gcache;
						veh_old[length] = CallocT<RoadVehicle>(1);
						memcpy((void *) veh_old[length], (const void *) RoadVehicle::From(u), sizeof(RoadVehicle));
						break;
					case VEH_AIRCRAFT:
						air_cache[length] = Aircraft::From(u)->acache;
						veh_old[length] = CallocT<Aircraft>(1);
						memcpy((void *) veh_old[length], (const void *) Aircraft::From(u), sizeof(Aircraft));
						break;
					default:
						veh_old[length] = CallocT<Vehicle>(1);
						memcpy((void *) veh_old[length], (const void *) u, sizeof(Vehicle));
						break;
				}
				length++;
			}

			switch (v->type) {
				case VEH_TRAIN:    Train::From(v)->ConsistChanged(CCF_TRACK); break;
				case VEH_ROAD:     RoadVehUpdateCache(RoadVehicle::From(v)); break;
				case VEH_AIRCRAFT: UpdateAircraftCache(Aircraft::From(v));   break;
				case VEH_SHIP:     Ship::From(v)->UpdateCache();             break;
				default: break;
			}

			length = 0;
			for (const Vehicle *u = v; u != nullptr; u = u->Next()) {
				FillNewGRFVehicleCache(u);
				if (memcmp(&grf_cache[length], &u->grf_cache, sizeof(NewGRFCache)) != 0) {
					CCLOGV("newgrf cache mismatch");
				}
				if (veh_cache[length].cached_max_speed != u->vcache.cached_max_speed || veh_cache[length].cached_cargo_age_period != u->vcache.cached_cargo_age_period ||
						veh_cache[length].cached_vis_effect != u->vcache.cached_vis_effect || HasBit(veh_cache[length].cached_veh_flags ^ u->vcache.cached_veh_flags, VCF_LAST_VISUAL_EFFECT)) {
					CCLOGV("vehicle cache mismatch: %c%c%c%c",
							veh_cache[length].cached_max_speed != u->vcache.cached_max_speed ? 'm' : '-',
							veh_cache[length].cached_cargo_age_period != u->vcache.cached_cargo_age_period ? 'c' : '-',
							veh_cache[length].cached_vis_effect != u->vcache.cached_vis_effect ? 'v' : '-',
							HasBit(veh_cache[length].cached_veh_flags ^ u->vcache.cached_veh_flags, VCF_LAST_VISUAL_EFFECT) ? 'l' : '-');
				}
				if (u->IsGroundVehicle() && (HasBit(u->GetGroundVehicleFlags(), GVF_GOINGUP_BIT) || HasBit(u->GetGroundVehicleFlags(), GVF_GOINGDOWN_BIT)) && u->GetGroundVehicleCache()->cached_slope_resistance && HasBit(v->vcache.cached_veh_flags, VCF_GV_ZERO_SLOPE_RESIST)) {
					CCLOGV("VCF_GV_ZERO_SLOPE_RESIST set incorrectly (2)");
				}
				if (veh_old[length]->acceleration != u->acceleration) {
					CCLOGV("acceleration mismatch");
				}
				if (veh_old[length]->breakdown_chance != u->breakdown_chance) {
					CCLOGV("breakdown_chance mismatch");
				}
				if (veh_old[length]->breakdown_ctr != u->breakdown_ctr) {
					CCLOGV("breakdown_ctr mismatch");
				}
				if (veh_old[length]->breakdown_delay != u->breakdown_delay) {
					CCLOGV("breakdown_delay mismatch");
				}
				if (veh_old[length]->breakdowns_since_last_service != u->breakdowns_since_last_service) {
					CCLOGV("breakdowns_since_last_service mismatch");
				}
				if (veh_old[length]->breakdown_severity != u->breakdown_severity) {
					CCLOGV("breakdown_severity mismatch");
				}
				if (veh_old[length]->breakdown_type != u->breakdown_type) {
					CCLOGV("breakdown_type mismatch");
				}
				if (veh_old[length]->vehicle_flags != u->vehicle_flags) {
					CCLOGV("vehicle_flags mismatch");
				}
				auto print_gv_cache_diff = [&](const char *vtype, const GroundVehicleCache &a, const GroundVehicleCache &b) {
					CCLOGV("%s ground vehicle cache mismatch: %c%c%c%c%c%c%c%c%c%c",
							vtype,
							a.cached_weight != b.cached_weight ? 'w' : '-',
							a.cached_slope_resistance != b.cached_slope_resistance ? 'r' : '-',
							a.cached_max_te != b.cached_max_te ? 't' : '-',
							a.cached_axle_resistance != b.cached_axle_resistance ? 'a' : '-',
							a.cached_max_track_speed != b.cached_max_track_speed ? 's' : '-',
							a.cached_power != b.cached_power ? 'p' : '-',
							a.cached_air_drag != b.cached_air_drag ? 'd' : '-',
							a.cached_total_length != b.cached_total_length ? 'l' : '-',
							a.first_engine != b.first_engine ? 'e' : '-',
							a.cached_veh_length != b.cached_veh_length ? 'L' : '-');
				};
				switch (u->type) {
					case VEH_TRAIN:
						if (memcmp(&gro_cache[length], &Train::From(u)->gcache, sizeof(GroundVehicleCache)) != 0) {
							print_gv_cache_diff("train", gro_cache[length], Train::From(u)->gcache);
						}
						if (memcmp(&tra_cache[length], &Train::From(u)->tcache, sizeof(TrainCache)) != 0) {
							CCLOGV("train cache mismatch: %c%c%c%c%c%c%c%c%c%c%c",
									tra_cache[length].cached_override != Train::From(u)->tcache.cached_override ? 'o' : '-',
									tra_cache[length].cached_curve_speed_mod != Train::From(u)->tcache.cached_curve_speed_mod ? 'C' : '-',
									tra_cache[length].cached_tflags != Train::From(u)->tcache.cached_tflags ? 'f' : '-',
									tra_cache[length].cached_num_engines != Train::From(u)->tcache.cached_num_engines ? 'e' : '-',
									tra_cache[length].cached_centre_mass != Train::From(u)->tcache.cached_centre_mass ? 'm' : '-',
									tra_cache[length].cached_braking_length != Train::From(u)->tcache.cached_braking_length ? 'b' : '-',
									tra_cache[length].cached_veh_weight != Train::From(u)->tcache.cached_veh_weight ? 'w' : '-',
									tra_cache[length].cached_uncapped_decel != Train::From(u)->tcache.cached_uncapped_decel ? 'D' : '-',
									tra_cache[length].cached_deceleration != Train::From(u)->tcache.cached_deceleration ? 'd' : '-',
									tra_cache[length].user_def_data != Train::From(u)->tcache.user_def_data ? 'u' : '-',
									tra_cache[length].cached_max_curve_speed != Train::From(u)->tcache.cached_max_curve_speed ? 'c' : '-');
						}
						if (Train::From(veh_old[length])->railtype != Train::From(u)->railtype) {
							CCLOGV("railtype mismatch");
						}
						if (Train::From(veh_old[length])->compatible_railtypes != Train::From(u)->compatible_railtypes) {
							CCLOGV("compatible_railtypes mismatch");
						}
						if (Train::From(veh_old[length])->flags != Train::From(u)->flags) {
							CCLOGV("train flags mismatch");
						}
						break;
					case VEH_ROAD:
						if (memcmp(&gro_cache[length], &RoadVehicle::From(u)->gcache, sizeof(GroundVehicleCache)) != 0) {
							print_gv_cache_diff("road vehicle", gro_cache[length], Train::From(u)->gcache);
						}
						break;
					case VEH_AIRCRAFT:
						if (memcmp(&air_cache[length], &Aircraft::From(u)->acache, sizeof(AircraftCache)) != 0) {
							CCLOGV("Aircraft vehicle cache mismatch: %c%c",
									air_cache[length].cached_max_range != Aircraft::From(u)->acache.cached_max_range ? 'r' : '-',
									air_cache[length].cached_max_range_sqr != Aircraft::From(u)->acache.cached_max_range_sqr ? 's' : '-');
						}
						break;
					default:
						break;
				}
				free(veh_old[length]);
				length++;
			}

			free(grf_cache);
			free(veh_cache);
			free(gro_cache);
			free(air_cache);
			free(tra_cache);
			free(veh_old);
		}

		/* Check whether the caches are still valid */
		for (Vehicle *v : Vehicle::Iterate()) {
			byte buff[sizeof(VehicleCargoList)];
			memcpy(buff, &v->cargo, sizeof(VehicleCargoList));
			v->cargo.InvalidateCache();
			assert(memcmp(&v->cargo, buff, sizeof(VehicleCargoList)) == 0);
		}

		for (Station *st : Station::Iterate()) {
			for (CargoID c = 0; c < NUM_CARGO; c++) {
				byte buff[sizeof(StationCargoList)];
				memcpy(buff, &st->goods[c].cargo, sizeof(StationCargoList));
				st->goods[c].cargo.InvalidateCache();
				assert(memcmp(&st->goods[c].cargo, buff, sizeof(StationCargoList)) == 0);
			}

			/* Check docking tiles */
			TileArea ta;
			std::map<TileIndex, bool> docking_tiles;
			for (TileIndex tile : st->docking_station) {
				ta.Add(tile);
				docking_tiles[tile] = IsDockingTile(tile);
			}
			UpdateStationDockingTiles(st);
			if (ta.tile != st->docking_station.tile || ta.w != st->docking_station.w || ta.h != st->docking_station.h) {
				CCLOG("station docking mismatch: station %i, company %i, prev: (%X, %u, %u), recalc: (%X, %u, %u)",
						st->index, (int)st->owner, ta.tile, ta.w, ta.h, st->docking_station.tile, st->docking_station.w, st->docking_station.h);
			}
			for (TileIndex tile : ta) {
				if (docking_tiles[tile] != IsDockingTile(tile)) {
					CCLOG("docking tile mismatch: tile %i", (int)tile);
				}
			}
		}

		for (OrderList *order_list : OrderList::Iterate()) {
			order_list->DebugCheckSanity();
		}

		extern void ValidateVehicleTickCaches();
		ValidateVehicleTickCaches();

		for (Vehicle *v : Vehicle::Iterate()) {
			if (v->Previous()) assert_msg(v->Previous()->Next() == v, "%u", v->index);
			if (v->Next()) assert_msg(v->Next()->Previous() == v, "%u", v->index);
		}
		for (const TemplateVehicle *tv : TemplateVehicle::Iterate()) {
			if (tv->Prev()) assert_msg(tv->Prev()->Next() == tv, "%u", tv->index);
			if (tv->Next()) assert_msg(tv->Next()->Prev() == tv, "%u", tv->index);
		}

		if (!TraceRestrictSlot::ValidateVehicleIndex()) CCLOG("Trace restrict slot vehicle index validation failed");
		TraceRestrictSlot::ValidateSlotOccupants(log);

		if (!CargoPacket::ValidateDeferredCargoPayments()) CCLOG("Cargo packets deferred payments validation failed");

		if (_order_destination_refcount_map_valid) {
			btree::btree_map<uint32, uint32> saved_order_destination_refcount_map = std::move(_order_destination_refcount_map);
			for (auto iter = saved_order_destination_refcount_map.begin(); iter != saved_order_destination_refcount_map.end();) {
				if (iter->second == 0) {
					iter = saved_order_destination_refcount_map.erase(iter);
				} else {
					++iter;
				}
			}
			IntialiseOrderDestinationRefcountMap();
			if (saved_order_destination_refcount_map != _order_destination_refcount_map) CCLOG("Order destination refcount map mismatch");
		} else {
			CCLOG("Order destination refcount map not valid");
		}
	}

	if ((flags & CHECK_CACHE_EMIT_LOG) && !saved_messages.empty()) {
		InconsistencyExtraInfo info;
		info.check_caches_result = std::move(saved_messages);
		CrashLog::InconsistencyLog(info);
		for (std::string &str : info.check_caches_result) {
			LogDesyncMsg(std::move(str));
		}
	}

#undef CCLOGV
#undef CCLOG
}

/**
 * Network-safe forced desync check.
 * @param tile unused
 * @param flags operation to perform
 * @param p1 unused
 * @param p2 unused
 * @param text unused
 * @return the cost of this operation or an error
 */
CommandCost CmdDesyncCheck(TileIndex tile, DoCommandFlag flags, uint32 p1, uint32 p2, const char *text)
{
	if (flags & DC_EXEC) {
		CheckCaches(true, nullptr, CHECK_CACHE_ALL | CHECK_CACHE_EMIT_LOG);
	}

	return CommandCost();
}

/**
 * State controlling game loop.
 * The state must not be changed from anywhere but here.
 * That check is enforced in DoCommand.
 */
void StateGameLoop()
{
	if (!_networking || _network_server) {
		StateGameLoop_LinkGraphPauseControl();
	}

	/* Don't execute the state loop during pause or when modal windows are open. */
	if (_pause_mode != PM_UNPAUSED || HasModalProgress()) {
		PerformanceMeasurer::Paused(PFE_GAMELOOP);
		PerformanceMeasurer::Paused(PFE_GL_ECONOMY);
		PerformanceMeasurer::Paused(PFE_GL_TRAINS);
		PerformanceMeasurer::Paused(PFE_GL_ROADVEHS);
		PerformanceMeasurer::Paused(PFE_GL_SHIPS);
		PerformanceMeasurer::Paused(PFE_GL_AIRCRAFT);
		PerformanceMeasurer::Paused(PFE_GL_LANDSCAPE);

		if (!HasModalProgress()) UpdateLandscapingLimits();
#ifndef DEBUG_DUMP_COMMANDS
		Game::GameLoop();
#endif
		return;
	}

	PerformanceMeasurer framerate(PFE_GAMELOOP);
	PerformanceAccumulator::Reset(PFE_GL_LANDSCAPE);

	Layouter::ReduceLineCache();

	if (_game_mode == GM_EDITOR) {
		BasePersistentStorageArray::SwitchMode(PSM_ENTER_GAMELOOP);
		RunTileLoop();
		CallVehicleTicks();
		CallLandscapeTick();
		BasePersistentStorageArray::SwitchMode(PSM_LEAVE_GAMELOOP);
		UpdateLandscapingLimits();

		CallWindowGameTickEvent();
		NewsLoop();
	} else {
		if (_debug_desync_level > 2 && _tick_skip_counter == 0 && _date_fract == 0 && (_date & 0x1F) == 0) {
			/* Save the desync savegame if needed. */
			char name[MAX_PATH];
			seprintf(name, lastof(name), "dmp_cmds_%08x_%08x.sav", _settings_game.game_creation.generation_seed, _date);
			SaveOrLoad(name, SLO_SAVE, DFT_GAME_FILE, AUTOSAVE_DIR, false);
		}

		CheckCaches(false, nullptr, CHECK_CACHE_ALL | CHECK_CACHE_EMIT_LOG);

		/* All these actions has to be done from OWNER_NONE
		 *  for multiplayer compatibility */
		Backup<CompanyID> cur_company(_current_company, OWNER_NONE, FILE_LINE);

		BasePersistentStorageArray::SwitchMode(PSM_ENTER_GAMELOOP);
		_tick_skip_counter++;
		_scaled_tick_counter++; // This must update in lock-step with _tick_skip_counter, such that it always matches what SetScaledTickVariables would return.
		_scaled_date_ticks++;   // "

		if (_settings_client.gui.autosave == 6 && !(_game_mode == GM_MENU || _game_mode == GM_BOOTSTRAP) &&
				(_scaled_date_ticks % (_settings_client.gui.autosave_custom_minutes * (60000 / MILLISECONDS_PER_TICK))) == 0) {
			_do_autosave = true;
			_check_special_modes = true;
			SetWindowDirty(WC_STATUS_BAR, 0);
		}

		if (_tick_skip_counter < _settings_game.economy.day_length_factor) {
			AnimateAnimatedTiles();
			CallVehicleTicks();
		} else {
			_tick_skip_counter = 0;
			IncreaseDate();
			AnimateAnimatedTiles();
			RunTileLoop();
			CallVehicleTicks();
			CallLandscapeTick();
		}
		BasePersistentStorageArray::SwitchMode(PSM_LEAVE_GAMELOOP);

#ifndef DEBUG_DUMP_COMMANDS
		{
			PerformanceMeasurer framerate(PFE_ALLSCRIPTS);
			AI::GameLoop();
			Game::GameLoop();
		}
#endif
		UpdateLandscapingLimits();

		CallWindowGameTickEvent();
		NewsLoop();

		for (Company *c : Company::Iterate()) {
			DEBUG_UPDATESTATECHECKSUM("Company: %u, Money: " OTTD_PRINTF64, c->index, (int64)c->money);
			UpdateStateChecksum(c->money);
		}
		cur_company.Restore();
	}
	if (_extra_aspects > 0) FlushDeferredAspectUpdates();

	assert(IsLocalCompany());
}

FiosNumberedSaveName &GetAutoSaveFiosNumberedSaveName()
{
	static FiosNumberedSaveName _autosave_ctr("autosave");
	return _autosave_ctr;
}

/**
 * Create an autosave. The default name is "autosave#.sav". However with
 * the setting 'keep_all_autosave' the name defaults to company-name + date
 */
static void DoAutosave()
{
	DoAutoOrNetsave(GetAutoSaveFiosNumberedSaveName(), true);
}

/**
 * Request a new NewGRF scan. This will be executed on the next game-tick.
 * This is mostly needed to ensure NewGRF scans (which are blocking) are
 * done in the game-thread, and not in the draw-thread (which most often
 * triggers this request).
 * @param callback Optional callback to call when NewGRF scan is completed.
 * @return True when the NewGRF scan was actually requested, false when the scan was already running.
 */
bool RequestNewGRFScan(NewGRFScanCallback *callback)
{
	if (_request_newgrf_scan) return false;

	_request_newgrf_scan = true;
	_request_newgrf_scan_callback = callback;
	return true;
}

void GameLoopSpecial()
{
	/* autosave game? */
	if (_do_autosave) {
		DoAutosave();
		_do_autosave = false;
		SetWindowDirty(WC_STATUS_BAR, 0);
	}

	extern std::string _switch_baseset;
	if (!_switch_baseset.empty()) {
		if (BaseGraphics::GetUsedSet()->name != _switch_baseset) {
			BaseGraphics::SetSet(_switch_baseset);

			ReloadNewGRFData();
		}
		_switch_baseset.clear();
	}

	_check_special_modes = false;
}

void GameLoop()
{
	if (_game_mode == GM_BOOTSTRAP) {
		/* Check for UDP stuff */
		if (_network_available) NetworkBackgroundLoop();
		return;
	}

	if (_request_newgrf_scan) {
		ScanNewGRFFiles(_request_newgrf_scan_callback);
		_request_newgrf_scan = false;
		_request_newgrf_scan_callback = nullptr;
		/* In case someone closed the game during our scan, don't do anything else. */
		if (_exit_game) return;
	}

	ProcessAsyncSaveFinish();

	if (unlikely(_check_special_modes)) GameLoopSpecial();

	/* switch game mode? */
	if (_switch_mode != SM_NONE && !HasModalProgress()) {
		SwitchToMode(_switch_mode);
		_switch_mode = SM_NONE;
	}

	IncreaseSpriteLRU();

	/* Check for UDP stuff */
	if (_network_available) NetworkBackgroundLoop();

	DebugSendRemoteMessages();

	if (_networking && !HasModalProgress()) {
		/* Multiplayer */
		NetworkGameLoop();
	} else {
		if (_network_reconnect > 0 && --_network_reconnect == 0) {
			/* This means that we want to reconnect to the last host
			 * We do this here, because it means that the network is really closed */
			NetworkClientConnectGame(_settings_client.network.last_joined, COMPANY_SPECTATOR);
		}
		/* Singleplayer */
		StateGameLoop();
	}

	if (!_pause_mode && HasBit(_display_opt, DO_FULL_ANIMATION)) {
		extern std::mutex _cur_palette_mutex;
		std::lock_guard<std::mutex> lock_state(_cur_palette_mutex);
		DoPaletteAnimations();
	}

	SoundDriver::GetInstance()->MainLoop();
	MusicLoop();
}<|MERGE_RESOLUTION|>--- conflicted
+++ resolved
@@ -728,11 +728,7 @@
 			videodriver = "dedicated";
 			blitter = "null";
 			dedicated = true;
-<<<<<<< HEAD
-			SetDebugString("net=3");
-=======
-			SetDebugString("net=4", ShowInfo);
->>>>>>> e6aab701
+			SetDebugString("net=3", ShowInfo);
 			if (mgo.opt != nullptr) {
 				scanner->dedicated_host = ParseFullConnectionString(mgo.opt, scanner->dedicated_port);
 			}
