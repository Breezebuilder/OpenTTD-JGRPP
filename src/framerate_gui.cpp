--- conflicted
+++ resolved
@@ -877,16 +877,7 @@
 		this->SelectVerticalScale(peak_value);
 	}
 
-<<<<<<< HEAD
 	void OnRealtimeTick(uint delta_ms) override
-=======
-	/** Update the scaling on a regular interval. */
-	IntervalTimer<TimerWindow> update_interval = {std::chrono::milliseconds(500), [this](auto) {
-		this->UpdateScale();
-	}};
-
-	void OnRealtimeTick([[maybe_unused]] uint delta_ms) override
->>>>>>> 077b08bb
 	{
 		this->SetDirty();
 
