--- conflicted
+++ resolved
@@ -361,11 +361,7 @@
 			DrawSpriteIgnorePadding((v->vehstatus & VS_STOPPED) ? SPR_FLAG_VEH_STOPPED : SPR_FLAG_VEH_RUNNING, PAL_NONE, flag, false, SA_CENTER);
 
 			SetDParam(0, v->unitnumber);
-<<<<<<< HEAD
 			DrawString(text, STR_JUST_COMMA, (uint16)(v->max_age - DAYS_IN_LEAP_YEAR) >= v->age ? TC_BLACK : TC_RED);
-=======
-			DrawString(text, STR_JUST_COMMA, (v->max_age - CalendarTime::DAYS_IN_LEAP_YEAR) >= v->age ? TC_BLACK : TC_RED);
->>>>>>> 30eba33f
 		}
 	}
 
