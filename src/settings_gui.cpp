/*
 * This file is part of OpenTTD.
 * OpenTTD is free software; you can redistribute it and/or modify it under the terms of the GNU General Public License as published by the Free Software Foundation, version 2.
 * OpenTTD is distributed in the hope that it will be useful, but WITHOUT ANY WARRANTY; without even the implied warranty of MERCHANTABILITY or FITNESS FOR A PARTICULAR PURPOSE.
 * See the GNU General Public License for more details. You should have received a copy of the GNU General Public License along with OpenTTD. If not, see <http://www.gnu.org/licenses/>.
 */

/** @file settings_gui.cpp GUI for settings. */

#include "stdafx.h"
#include "currency.h"
#include "error.h"
#include "settings_gui.h"
#include "textbuf_gui.h"
#include "command_func.h"
#include "network/network.h"
#include "town.h"
#include "settings_internal.h"
#include "strings_func.h"
#include "window_func.h"
#include "string_func.h"
#include "widgets/dropdown_type.h"
#include "widgets/dropdown_func.h"
#include "highscore.h"
#include "base_media_base.h"
#include "company_base.h"
#include "company_func.h"
#include "viewport_func.h"
#include "core/geometry_func.hpp"
#include "ai/ai.hpp"
#include "blitter/factory.hpp"
#include "language.h"
#include "textfile_gui.h"
#include "stringfilter_type.h"
#include "querystring_gui.h"
#include "fontcache.h"
#include "zoom_func.h"

#include <vector>
#include <functional>

#include "safeguards.h"

extern void FlushDeparturesWindowTextCaches();

static const StringID _autosave_dropdown[] = {
	STR_GAME_OPTIONS_AUTOSAVE_DROPDOWN_OFF,
	STR_GAME_OPTIONS_AUTOSAVE_DROPDOWN_EVERY_1_MONTH,
	STR_GAME_OPTIONS_AUTOSAVE_DROPDOWN_EVERY_3_MONTHS,
	STR_GAME_OPTIONS_AUTOSAVE_DROPDOWN_EVERY_6_MONTHS,
	STR_GAME_OPTIONS_AUTOSAVE_DROPDOWN_EVERY_12_MONTHS,
	INVALID_STRING_ID,
};

static const StringID _gui_zoom_dropdown[] = {
	STR_GAME_OPTIONS_GUI_ZOOM_DROPDOWN_AUTO,
	STR_GAME_OPTIONS_GUI_ZOOM_DROPDOWN_NORMAL,
	STR_GAME_OPTIONS_GUI_ZOOM_DROPDOWN_2X_ZOOM,
	STR_GAME_OPTIONS_GUI_ZOOM_DROPDOWN_4X_ZOOM,
	INVALID_STRING_ID,
};

static const StringID _font_zoom_dropdown[] = {
	STR_GAME_OPTIONS_FONT_ZOOM_DROPDOWN_AUTO,
	STR_GAME_OPTIONS_FONT_ZOOM_DROPDOWN_NORMAL,
	STR_GAME_OPTIONS_FONT_ZOOM_DROPDOWN_2X_ZOOM,
	STR_GAME_OPTIONS_FONT_ZOOM_DROPDOWN_4X_ZOOM,
	INVALID_STRING_ID,
};

static Dimension _circle_size; ///< Dimension of the circle +/- icon. This is here as not all users are within the class of the settings window.

static const void *ResolveVariableAddress(const GameSettings *settings_ptr, const SettingDesc *sd);

/**
 * Get index of the current screen resolution.
 * @return Index of the current screen resolution if it is a known resolution, _resolutions.size() otherwise.
 */
static uint GetCurRes()
{
	uint i;

	for (i = 0; i != _resolutions.size(); i++) {
		if (_resolutions[i] == Dimension(_screen.width, _screen.height)) break;
	}
	return i;
}

static void ShowCustCurrency();

template <class T>
static DropDownList BuildSetDropDownList(int *selected_index, bool allow_selection)
{
	int n = T::GetNumSets();
	*selected_index = T::GetIndexOfUsedSet();

	DropDownList list;
	for (int i = 0; i < n; i++) {
		list.emplace_back(new DropDownListCharStringItem(T::GetSet(i)->name, i, !allow_selection && (*selected_index != i)));
	}

	return list;
}

DropDownList BuildMusicSetDropDownList(int *selected_index)
{
	return BuildSetDropDownList<BaseMusic>(selected_index, true);
}

/** Window for displaying the textfile of a BaseSet. */
template <class TBaseSet>
struct BaseSetTextfileWindow : public TextfileWindow {
	const TBaseSet* baseset; ///< View the textfile of this BaseSet.
	StringID content_type;   ///< STR_CONTENT_TYPE_xxx for title.

	BaseSetTextfileWindow(TextfileType file_type, const TBaseSet* baseset, StringID content_type) : TextfileWindow(file_type), baseset(baseset), content_type(content_type)
	{
		const char *textfile = this->baseset->GetTextfile(file_type);
		this->LoadTextfile(textfile, BASESET_DIR);
	}

	void SetStringParameters(int widget) const override
	{
		if (widget == WID_TF_CAPTION) {
			SetDParam(0, content_type);
			SetDParamStr(1, this->baseset->name.c_str());
		}
	}
};

/**
 * Open the BaseSet version of the textfile window.
 * @param file_type The type of textfile to display.
 * @param baseset The BaseSet to use.
 * @param content_type STR_CONTENT_TYPE_xxx for title.
 */
template <class TBaseSet>
void ShowBaseSetTextfileWindow(TextfileType file_type, const TBaseSet* baseset, StringID content_type)
{
	DeleteWindowById(WC_TEXTFILE, file_type);
	new BaseSetTextfileWindow<TBaseSet>(file_type, baseset, content_type);
}

struct GameOptionsWindow : Window {
	GameSettings *opt;
	bool reload;

	GameOptionsWindow(WindowDesc *desc) : Window(desc)
	{
		this->opt = &GetGameSettings();
		this->reload = false;

		this->InitNested(WN_GAME_OPTIONS_GAME_OPTIONS);
		this->OnInvalidateData(0);
	}

	~GameOptionsWindow()
	{
		DeleteWindowById(WC_CUSTOM_CURRENCY, 0);
		DeleteWindowByClass(WC_TEXTFILE);
		if (this->reload) _switch_mode = SM_MENU;
	}

	/**
	 * Build the dropdown list for a specific widget.
	 * @param widget         Widget to build list for
	 * @param selected_index Currently selected item
	 * @return the built dropdown list, or nullptr if the widget has no dropdown menu.
	 */
	DropDownList BuildDropDownList(int widget, int *selected_index) const
	{
		DropDownList list;
		switch (widget) {
			case WID_GO_CURRENCY_DROPDOWN: { // Setup currencies dropdown
				*selected_index = this->opt->locale.currency;
				StringID *items = BuildCurrencyDropdown();
				uint64 disabled = _game_mode == GM_MENU ? 0LL : ~GetMaskOfAllowedCurrencies();

				/* Add non-custom currencies; sorted naturally */
				for (uint i = 0; i < CURRENCY_END; items++, i++) {
					if (i == CURRENCY_CUSTOM) continue;
					list.emplace_back(new DropDownListStringItem(*items, i, HasBit(disabled, i)));
				}
				std::sort(list.begin(), list.end(), DropDownListStringItem::NatSortFunc);

				/* Append custom currency at the end */
				list.emplace_back(new DropDownListItem(-1, false)); // separator line
				list.emplace_back(new DropDownListStringItem(STR_GAME_OPTIONS_CURRENCY_CUSTOM, CURRENCY_CUSTOM, HasBit(disabled, CURRENCY_CUSTOM)));
				break;
			}

<<<<<<< HEAD
			case WID_GO_ROADSIDE_DROPDOWN: { // Setup road-side dropdown
				*selected_index = this->opt->vehicle.road_side;
				const StringID *items = _driveside_dropdown;
				uint disabled = 0;

				/* You can only change the drive side if you are in the menu or ingame with
				 * no vehicles present. In a networking game only the server can change it */
				extern bool RoadVehiclesAreBuilt();
				if ((_game_mode != GM_MENU && RoadVehiclesAreBuilt()) || (_networking && !(_network_server || _network_settings_access))) {
					disabled = ~(1 << this->opt->vehicle.road_side); // disable the other value
				}

				for (uint i = 0; *items != INVALID_STRING_ID; items++, i++) {
					list.emplace_back(new DropDownListStringItem(*items, i, HasBit(disabled, i)));
				}
				break;
			}

			case WID_GO_TOWNNAME_DROPDOWN: { // Setup townname dropdown
				*selected_index = this->opt->game_creation.town_name;

				int enabled_item = (_game_mode == GM_MENU || Town::GetNumItems() == 0) ? -1 : *selected_index;

				/* Add and sort newgrf townnames generators */
				for (int i = 0; i < _nb_grf_names; i++) {
					int result = _nb_orig_names + i;
					list.emplace_back(new DropDownListStringItem(_grf_names[i], result, enabled_item != result && enabled_item >= 0));
				}
				std::sort(list.begin(), list.end(), DropDownListStringItem::NatSortFunc);

				size_t newgrf_size = list.size();
				/* Insert newgrf_names at the top of the list */
				if (newgrf_size > 0) {
					list.emplace_back(new DropDownListItem(-1, false)); // separator line
					newgrf_size++;
				}

				/* Add and sort original townnames generators */
				for (int i = 0; i < _nb_orig_names; i++) {
					list.emplace_back(new DropDownListStringItem(STR_GAME_OPTIONS_TOWN_NAME_ORIGINAL_ENGLISH + i, i, enabled_item != i && enabled_item >= 0));
				}
				std::sort(list.begin() + newgrf_size, list.end(), DropDownListStringItem::NatSortFunc);
				break;
			}

=======
>>>>>>> cb8e1706
			case WID_GO_AUTOSAVE_DROPDOWN: { // Setup autosave dropdown
				*selected_index = _settings_client.gui.autosave;
				const StringID *items = _autosave_dropdown;
				for (uint i = 0; *items != INVALID_STRING_ID; items++, i++) {
					list.emplace_back(new DropDownListStringItem(*items, i, false));
				}
				break;
			}

			case WID_GO_LANG_DROPDOWN: { // Setup interface language dropdown
				for (uint i = 0; i < _languages.size(); i++) {
					if (&_languages[i] == _current_language) *selected_index = i;
					list.emplace_back(new DropDownListStringItem(SPECSTR_LANGUAGE_START + i, i, false));
				}
				std::sort(list.begin(), list.end(), DropDownListStringItem::NatSortFunc);
				break;
			}

			case WID_GO_RESOLUTION_DROPDOWN: // Setup resolution dropdown
				if (_resolutions.empty()) break;

				*selected_index = GetCurRes();
				for (uint i = 0; i < _resolutions.size(); i++) {
					list.emplace_back(new DropDownListStringItem(SPECSTR_RESOLUTION_START + i, i, false));
				}
				break;

			case WID_GO_GUI_ZOOM_DROPDOWN: {
				*selected_index = _gui_zoom_cfg != ZOOM_LVL_CFG_AUTO ? ZOOM_LVL_OUT_4X - _gui_zoom + 1 : 0;
				const StringID *items = _gui_zoom_dropdown;
				for (int i = 0; *items != INVALID_STRING_ID; items++, i++) {
					list.emplace_back(new DropDownListStringItem(*items, i, i != 0 && _settings_client.gui.zoom_min > ZOOM_LVL_OUT_4X - i + 1));
				}
				break;
			}

			case WID_GO_FONT_ZOOM_DROPDOWN: {
				*selected_index = _font_zoom_cfg != ZOOM_LVL_CFG_AUTO ? ZOOM_LVL_OUT_4X - _font_zoom + 1 : 0;
				const StringID *items = _font_zoom_dropdown;
				for (int i = 0; *items != INVALID_STRING_ID; items++, i++) {
					list.emplace_back(new DropDownListStringItem(*items, i, false));
				}
				break;
			}

			case WID_GO_BASE_GRF_DROPDOWN:
				list = BuildSetDropDownList<BaseGraphics>(selected_index, (_game_mode == GM_MENU));
				break;

			case WID_GO_BASE_SFX_DROPDOWN:
				list = BuildSetDropDownList<BaseSounds>(selected_index, (_game_mode == GM_MENU));
				break;

			case WID_GO_BASE_MUSIC_DROPDOWN:
				list = BuildMusicSetDropDownList(selected_index);
				break;
		}

		return list;
	}

	void SetStringParameters(int widget) const override
	{
		switch (widget) {
			case WID_GO_CURRENCY_DROPDOWN:   SetDParam(0, _currency_specs[this->opt->locale.currency].name); break;
			case WID_GO_AUTOSAVE_DROPDOWN:   SetDParam(0, _autosave_dropdown[_settings_client.gui.autosave]); break;
			case WID_GO_LANG_DROPDOWN:       SetDParamStr(0, _current_language->own_name); break;
			case WID_GO_RESOLUTION_DROPDOWN: SetDParam(0, GetCurRes() == _resolutions.size() ? STR_GAME_OPTIONS_RESOLUTION_OTHER : SPECSTR_RESOLUTION_START + GetCurRes()); break;
			case WID_GO_GUI_ZOOM_DROPDOWN:   SetDParam(0, _gui_zoom_dropdown[_gui_zoom_cfg != ZOOM_LVL_CFG_AUTO ? ZOOM_LVL_OUT_4X - _gui_zoom_cfg + 1 : 0]); break;
			case WID_GO_FONT_ZOOM_DROPDOWN:  SetDParam(0, _font_zoom_dropdown[_font_zoom_cfg != ZOOM_LVL_CFG_AUTO ? ZOOM_LVL_OUT_4X - _font_zoom_cfg + 1 : 0]); break;
			case WID_GO_BASE_GRF_DROPDOWN:   SetDParamStr(0, BaseGraphics::GetUsedSet()->name.c_str()); break;
			case WID_GO_BASE_GRF_STATUS:     SetDParam(0, BaseGraphics::GetUsedSet()->GetNumInvalid()); break;
			case WID_GO_BASE_SFX_DROPDOWN:   SetDParamStr(0, BaseSounds::GetUsedSet()->name.c_str()); break;
			case WID_GO_BASE_MUSIC_DROPDOWN: SetDParamStr(0, BaseMusic::GetUsedSet()->name.c_str()); break;
			case WID_GO_BASE_MUSIC_STATUS:   SetDParam(0, BaseMusic::GetUsedSet()->GetNumInvalid()); break;
		}
	}

	void DrawWidget(const Rect &r, int widget) const override
	{
		switch (widget) {
			case WID_GO_BASE_GRF_DESCRIPTION:
				SetDParamStr(0, BaseGraphics::GetUsedSet()->GetDescription(GetCurrentLanguageIsoCode()));
				DrawStringMultiLine(r.left, r.right, r.top, UINT16_MAX, STR_BLACK_RAW_STRING);
				break;

			case WID_GO_BASE_SFX_DESCRIPTION:
				SetDParamStr(0, BaseSounds::GetUsedSet()->GetDescription(GetCurrentLanguageIsoCode()));
				DrawStringMultiLine(r.left, r.right, r.top, UINT16_MAX, STR_BLACK_RAW_STRING);
				break;

			case WID_GO_BASE_MUSIC_DESCRIPTION:
				SetDParamStr(0, BaseMusic::GetUsedSet()->GetDescription(GetCurrentLanguageIsoCode()));
				DrawStringMultiLine(r.left, r.right, r.top, UINT16_MAX, STR_BLACK_RAW_STRING);
				break;
		}
	}

	void UpdateWidgetSize(int widget, Dimension *size, const Dimension &padding, Dimension *fill, Dimension *resize) override
	{
		switch (widget) {
			case WID_GO_BASE_GRF_DESCRIPTION:
				/* Find the biggest description for the default size. */
				for (int i = 0; i < BaseGraphics::GetNumSets(); i++) {
					SetDParamStr(0, BaseGraphics::GetSet(i)->GetDescription(GetCurrentLanguageIsoCode()));
					size->height = std::max(size->height, (uint)GetStringHeight(STR_BLACK_RAW_STRING, size->width));
				}
				break;

			case WID_GO_BASE_GRF_STATUS:
				/* Find the biggest description for the default size. */
				for (int i = 0; i < BaseGraphics::GetNumSets(); i++) {
					uint invalid_files = BaseGraphics::GetSet(i)->GetNumInvalid();
					if (invalid_files == 0) continue;

					SetDParam(0, invalid_files);
					*size = maxdim(*size, GetStringBoundingBox(STR_GAME_OPTIONS_BASE_GRF_STATUS));
				}
				break;

			case WID_GO_BASE_SFX_DESCRIPTION:
				/* Find the biggest description for the default size. */
				for (int i = 0; i < BaseSounds::GetNumSets(); i++) {
					SetDParamStr(0, BaseSounds::GetSet(i)->GetDescription(GetCurrentLanguageIsoCode()));
					size->height = std::max(size->height, (uint)GetStringHeight(STR_BLACK_RAW_STRING, size->width));
				}
				break;

			case WID_GO_BASE_MUSIC_DESCRIPTION:
				/* Find the biggest description for the default size. */
				for (int i = 0; i < BaseMusic::GetNumSets(); i++) {
					SetDParamStr(0, BaseMusic::GetSet(i)->GetDescription(GetCurrentLanguageIsoCode()));
					size->height = std::max(size->height, (uint)GetStringHeight(STR_BLACK_RAW_STRING, size->width));
				}
				break;

			case WID_GO_BASE_MUSIC_STATUS:
				/* Find the biggest description for the default size. */
				for (int i = 0; i < BaseMusic::GetNumSets(); i++) {
					uint invalid_files = BaseMusic::GetSet(i)->GetNumInvalid();
					if (invalid_files == 0) continue;

					SetDParam(0, invalid_files);
					*size = maxdim(*size, GetStringBoundingBox(STR_GAME_OPTIONS_BASE_MUSIC_STATUS));
				}
				break;

			default: {
				int selected;
				DropDownList list = this->BuildDropDownList(widget, &selected);
				if (!list.empty()) {
					/* Find the biggest item for the default size. */
					for (const auto &ddli : list) {
						Dimension string_dim;
						int width = ddli->Width();
						string_dim.width = width + padding.width;
						string_dim.height = ddli->Height(width) + padding.height;
						*size = maxdim(*size, string_dim);
					}
				}
			}
		}
	}

	void OnClick(Point pt, int widget, int click_count) override
	{
		if (widget >= WID_GO_BASE_GRF_TEXTFILE && widget < WID_GO_BASE_GRF_TEXTFILE + TFT_END) {
			if (BaseGraphics::GetUsedSet() == nullptr) return;

			ShowBaseSetTextfileWindow((TextfileType)(widget - WID_GO_BASE_GRF_TEXTFILE), BaseGraphics::GetUsedSet(), STR_CONTENT_TYPE_BASE_GRAPHICS);
			return;
		}
		if (widget >= WID_GO_BASE_SFX_TEXTFILE && widget < WID_GO_BASE_SFX_TEXTFILE + TFT_END) {
			if (BaseSounds::GetUsedSet() == nullptr) return;

			ShowBaseSetTextfileWindow((TextfileType)(widget - WID_GO_BASE_SFX_TEXTFILE), BaseSounds::GetUsedSet(), STR_CONTENT_TYPE_BASE_SOUNDS);
			return;
		}
		if (widget >= WID_GO_BASE_MUSIC_TEXTFILE && widget < WID_GO_BASE_MUSIC_TEXTFILE + TFT_END) {
			if (BaseMusic::GetUsedSet() == nullptr) return;

			ShowBaseSetTextfileWindow((TextfileType)(widget - WID_GO_BASE_MUSIC_TEXTFILE), BaseMusic::GetUsedSet(), STR_CONTENT_TYPE_BASE_MUSIC);
			return;
		}
		switch (widget) {
			case WID_GO_FULLSCREEN_BUTTON: // Click fullscreen on/off
				/* try to toggle full-screen on/off */
				if (!ToggleFullScreen(!_fullscreen)) {
					ShowErrorMessage(STR_ERROR_FULLSCREEN_FAILED, INVALID_STRING_ID, WL_ERROR);
				}
				this->SetWidgetLoweredState(WID_GO_FULLSCREEN_BUTTON, _fullscreen);
				this->SetDirty();
				break;

			default: {
				int selected;
				DropDownList list = this->BuildDropDownList(widget, &selected);
				if (!list.empty()) {
					ShowDropDownList(this, std::move(list), selected, widget);
				} else {
					if (widget == WID_GO_RESOLUTION_DROPDOWN) ShowErrorMessage(STR_ERROR_RESOLUTION_LIST_FAILED, INVALID_STRING_ID, WL_ERROR);
				}
				break;
			}
		}
	}

	/**
	 * Set the base media set.
	 * @param index the index of the media set
	 * @tparam T class of media set
	 */
	template <class T>
	void SetMediaSet(int index)
	{
		if (_game_mode == GM_MENU) {
			auto name = T::GetSet(index)->name;

			T::ini_set = name;

			T::SetSet(name);
			this->reload = true;
			this->InvalidateData();
		}
	}

	void OnDropdownSelect(int widget, int index) override
	{
		switch (widget) {
			case WID_GO_CURRENCY_DROPDOWN: // Currency
				if (index == CURRENCY_CUSTOM) ShowCustCurrency();
				this->opt->locale.currency = index;
				ReInitAllWindows();
				break;

			case WID_GO_AUTOSAVE_DROPDOWN: // Autosave options
				_settings_client.gui.autosave = index;
				this->SetDirty();
				break;

			case WID_GO_LANG_DROPDOWN: // Change interface language
				ReadLanguagePack(&_languages[index]);
				DeleteWindowByClass(WC_QUERY_STRING);
				CheckForMissingGlyphs();
				ClearAllCachedNames();
				UpdateAllVirtCoords();
				ReInitAllWindows();
				FlushDeparturesWindowTextCaches();
				break;

			case WID_GO_RESOLUTION_DROPDOWN: // Change resolution
				if ((uint)index < _resolutions.size() && ChangeResInGame(_resolutions[index].width, _resolutions[index].height)) {
					this->SetDirty();
				}
				break;

<<<<<<< HEAD
			case WID_GO_GUI_ZOOM_DROPDOWN:
				GfxClearSpriteCache();
				_gui_zoom = (ZoomLevel)(ZOOM_LVL_OUT_4X - index);
				UpdateCursorSize();
				UpdateAllVirtCoords();
				FixTitleGameZoom();
				ReInitAllWindows();
				FlushDeparturesWindowTextCaches();
=======
			case WID_GO_GUI_ZOOM_DROPDOWN: {
				int8 new_zoom = index > 0 ? ZOOM_LVL_OUT_4X - index + 1 : ZOOM_LVL_CFG_AUTO;
				if (new_zoom != _gui_zoom_cfg) {
					GfxClearSpriteCache();
					_gui_zoom_cfg = new_zoom;
					UpdateGUIZoom();
					UpdateCursorSize();
					UpdateAllVirtCoords();
					FixTitleGameZoom();
					ReInitAllWindows();
				}
>>>>>>> cb8e1706
				break;
			}

<<<<<<< HEAD
			case WID_GO_FONT_ZOOM_DROPDOWN:
				extern void UpdateFontHeightCache();
				GfxClearSpriteCache();
				_font_zoom = (ZoomLevel)(ZOOM_LVL_OUT_4X - index);
				ClearFontCache();
				UpdateFontHeightCache();
				LoadStringWidthTable();
				UpdateAllVirtCoords();
				FlushDeparturesWindowTextCaches();
=======
			case WID_GO_FONT_ZOOM_DROPDOWN: {
				int8 new_zoom = index > 0 ? ZOOM_LVL_OUT_4X - index + 1 : ZOOM_LVL_CFG_AUTO;
				if (new_zoom != _font_zoom_cfg) {
					GfxClearSpriteCache();
					_font_zoom_cfg = new_zoom;
					UpdateGUIZoom();
					ClearFontCache();
					LoadStringWidthTable();
					UpdateAllVirtCoords();
				}
>>>>>>> cb8e1706
				break;
			}

			case WID_GO_BASE_GRF_DROPDOWN:
				this->SetMediaSet<BaseGraphics>(index);
				break;

			case WID_GO_BASE_SFX_DROPDOWN:
				this->SetMediaSet<BaseSounds>(index);
				break;

			case WID_GO_BASE_MUSIC_DROPDOWN:
				ChangeMusicSet(index);
				break;
		}
	}

	/**
	 * Some data on this window has become invalid.
	 * @param data Information about the changed data. @see GameOptionsInvalidationData
	 * @param gui_scope Whether the call is done from GUI scope. You may not do everything when not in GUI scope. See #InvalidateWindowData() for details.
	 */
	void OnInvalidateData(int data = 0, bool gui_scope = true) override
	{
		if (!gui_scope) return;
		this->SetWidgetLoweredState(WID_GO_FULLSCREEN_BUTTON, _fullscreen);

		bool missing_files = BaseGraphics::GetUsedSet()->GetNumMissing() == 0;
		this->GetWidget<NWidgetCore>(WID_GO_BASE_GRF_STATUS)->SetDataTip(missing_files ? STR_EMPTY : STR_GAME_OPTIONS_BASE_GRF_STATUS, STR_NULL);

		for (TextfileType tft = TFT_BEGIN; tft < TFT_END; tft++) {
			this->SetWidgetDisabledState(WID_GO_BASE_GRF_TEXTFILE + tft, BaseGraphics::GetUsedSet() == nullptr || BaseGraphics::GetUsedSet()->GetTextfile(tft) == nullptr);
			this->SetWidgetDisabledState(WID_GO_BASE_SFX_TEXTFILE + tft, BaseSounds::GetUsedSet() == nullptr || BaseSounds::GetUsedSet()->GetTextfile(tft) == nullptr);
			this->SetWidgetDisabledState(WID_GO_BASE_MUSIC_TEXTFILE + tft, BaseMusic::GetUsedSet() == nullptr || BaseMusic::GetUsedSet()->GetTextfile(tft) == nullptr);
		}

		missing_files = BaseMusic::GetUsedSet()->GetNumInvalid() == 0;
		this->GetWidget<NWidgetCore>(WID_GO_BASE_MUSIC_STATUS)->SetDataTip(missing_files ? STR_EMPTY : STR_GAME_OPTIONS_BASE_MUSIC_STATUS, STR_NULL);
	}
};

static const NWidgetPart _nested_game_options_widgets[] = {
	NWidget(NWID_HORIZONTAL),
		NWidget(WWT_CLOSEBOX, COLOUR_GREY),
		NWidget(WWT_CAPTION, COLOUR_GREY), SetDataTip(STR_GAME_OPTIONS_CAPTION, STR_TOOLTIP_WINDOW_TITLE_DRAG_THIS),
	EndContainer(),
	NWidget(WWT_PANEL, COLOUR_GREY, WID_GO_BACKGROUND), SetPIP(6, 6, 10),
		NWidget(NWID_HORIZONTAL), SetPIP(10, 10, 10),
			NWidget(NWID_VERTICAL), SetPIP(0, 6, 0),
				NWidget(WWT_FRAME, COLOUR_GREY), SetDataTip(STR_GAME_OPTIONS_AUTOSAVE_FRAME, STR_NULL),
					NWidget(WWT_DROPDOWN, COLOUR_GREY, WID_GO_AUTOSAVE_DROPDOWN), SetMinimalSize(150, 12), SetDataTip(STR_BLACK_STRING, STR_GAME_OPTIONS_AUTOSAVE_DROPDOWN_TOOLTIP), SetFill(1, 0),
				EndContainer(),
				NWidget(WWT_FRAME, COLOUR_GREY), SetDataTip(STR_GAME_OPTIONS_RESOLUTION, STR_NULL),
					NWidget(WWT_DROPDOWN, COLOUR_GREY, WID_GO_RESOLUTION_DROPDOWN), SetMinimalSize(150, 12), SetDataTip(STR_BLACK_STRING, STR_GAME_OPTIONS_RESOLUTION_TOOLTIP), SetFill(1, 0), SetPadding(0, 0, 3, 0),
					NWidget(NWID_HORIZONTAL),
						NWidget(WWT_TEXT, COLOUR_GREY), SetMinimalSize(0, 12), SetFill(1, 0), SetDataTip(STR_GAME_OPTIONS_FULLSCREEN, STR_NULL),
						NWidget(WWT_TEXTBTN, COLOUR_GREY, WID_GO_FULLSCREEN_BUTTON), SetMinimalSize(21, 9), SetDataTip(STR_EMPTY, STR_GAME_OPTIONS_FULLSCREEN_TOOLTIP),
					EndContainer(),
				EndContainer(),
				NWidget(WWT_FRAME, COLOUR_GREY), SetDataTip(STR_GAME_OPTIONS_GUI_ZOOM_FRAME, STR_NULL),
					NWidget(WWT_DROPDOWN, COLOUR_GREY, WID_GO_GUI_ZOOM_DROPDOWN), SetMinimalSize(150, 12), SetDataTip(STR_BLACK_STRING, STR_GAME_OPTIONS_GUI_ZOOM_DROPDOWN_TOOLTIP), SetFill(1, 0),
				EndContainer(),
			EndContainer(),

			NWidget(NWID_VERTICAL), SetPIP(0, 6, 0),
				NWidget(WWT_FRAME, COLOUR_GREY), SetDataTip(STR_GAME_OPTIONS_LANGUAGE, STR_NULL),
					NWidget(WWT_DROPDOWN, COLOUR_GREY, WID_GO_LANG_DROPDOWN), SetMinimalSize(150, 12), SetDataTip(STR_BLACK_RAW_STRING, STR_GAME_OPTIONS_LANGUAGE_TOOLTIP), SetFill(1, 0),
				EndContainer(),
				NWidget(WWT_FRAME, COLOUR_GREY), SetDataTip(STR_GAME_OPTIONS_CURRENCY_UNITS_FRAME, STR_NULL),
					NWidget(WWT_DROPDOWN, COLOUR_GREY, WID_GO_CURRENCY_DROPDOWN), SetMinimalSize(150, 12), SetDataTip(STR_BLACK_STRING, STR_GAME_OPTIONS_CURRENCY_UNITS_DROPDOWN_TOOLTIP), SetFill(1, 0),
				EndContainer(),
				NWidget(NWID_SPACER), SetMinimalSize(0, 0), SetFill(0, 1),
				NWidget(WWT_FRAME, COLOUR_GREY), SetDataTip(STR_GAME_OPTIONS_FONT_ZOOM, STR_NULL),
					NWidget(WWT_DROPDOWN, COLOUR_GREY, WID_GO_FONT_ZOOM_DROPDOWN), SetMinimalSize(150, 12), SetDataTip(STR_BLACK_STRING, STR_GAME_OPTIONS_FONT_ZOOM_DROPDOWN_TOOLTIP), SetFill(1, 0),
				EndContainer(),
			EndContainer(),
		EndContainer(),

		NWidget(WWT_FRAME, COLOUR_GREY), SetDataTip(STR_GAME_OPTIONS_BASE_GRF, STR_NULL), SetPadding(0, 10, 0, 10),
			NWidget(NWID_HORIZONTAL), SetPIP(0, 30, 0),
				NWidget(WWT_DROPDOWN, COLOUR_GREY, WID_GO_BASE_GRF_DROPDOWN), SetMinimalSize(150, 12), SetDataTip(STR_BLACK_RAW_STRING, STR_GAME_OPTIONS_BASE_GRF_TOOLTIP),
				NWidget(WWT_TEXT, COLOUR_GREY, WID_GO_BASE_GRF_STATUS), SetMinimalSize(150, 12), SetDataTip(STR_EMPTY, STR_NULL), SetFill(1, 0),
			EndContainer(),
			NWidget(WWT_TEXT, COLOUR_GREY, WID_GO_BASE_GRF_DESCRIPTION), SetMinimalSize(330, 0), SetDataTip(STR_EMPTY, STR_GAME_OPTIONS_BASE_GRF_DESCRIPTION_TOOLTIP), SetFill(1, 0), SetPadding(6, 0, 6, 0),
			NWidget(NWID_HORIZONTAL, NC_EQUALSIZE), SetPIP(7, 0, 7),
				NWidget(WWT_PUSHTXTBTN, COLOUR_GREY, WID_GO_BASE_GRF_TEXTFILE + TFT_README), SetFill(1, 0), SetResize(1, 0), SetDataTip(STR_TEXTFILE_VIEW_README, STR_NULL),
				NWidget(WWT_PUSHTXTBTN, COLOUR_GREY, WID_GO_BASE_GRF_TEXTFILE + TFT_CHANGELOG), SetFill(1, 0), SetResize(1, 0), SetDataTip(STR_TEXTFILE_VIEW_CHANGELOG, STR_NULL),
				NWidget(WWT_PUSHTXTBTN, COLOUR_GREY, WID_GO_BASE_GRF_TEXTFILE + TFT_LICENSE), SetFill(1, 0), SetResize(1, 0), SetDataTip(STR_TEXTFILE_VIEW_LICENCE, STR_NULL),
			EndContainer(),
		EndContainer(),

		NWidget(WWT_FRAME, COLOUR_GREY), SetDataTip(STR_GAME_OPTIONS_BASE_SFX, STR_NULL), SetPadding(0, 10, 0, 10),
			NWidget(NWID_HORIZONTAL), SetPIP(0, 30, 0),
				NWidget(WWT_DROPDOWN, COLOUR_GREY, WID_GO_BASE_SFX_DROPDOWN), SetMinimalSize(150, 12), SetDataTip(STR_BLACK_RAW_STRING, STR_GAME_OPTIONS_BASE_SFX_TOOLTIP),
				NWidget(NWID_SPACER), SetFill(1, 0),
			EndContainer(),
			NWidget(WWT_TEXT, COLOUR_GREY, WID_GO_BASE_SFX_DESCRIPTION), SetMinimalSize(330, 0), SetDataTip(STR_EMPTY, STR_GAME_OPTIONS_BASE_SFX_DESCRIPTION_TOOLTIP), SetFill(1, 0), SetPadding(6, 0, 6, 0),
			NWidget(NWID_HORIZONTAL, NC_EQUALSIZE), SetPIP(7, 0, 7),
				NWidget(WWT_PUSHTXTBTN, COLOUR_GREY, WID_GO_BASE_SFX_TEXTFILE + TFT_README), SetFill(1, 0), SetResize(1, 0), SetDataTip(STR_TEXTFILE_VIEW_README, STR_NULL),
				NWidget(WWT_PUSHTXTBTN, COLOUR_GREY, WID_GO_BASE_SFX_TEXTFILE + TFT_CHANGELOG), SetFill(1, 0), SetResize(1, 0), SetDataTip(STR_TEXTFILE_VIEW_CHANGELOG, STR_NULL),
				NWidget(WWT_PUSHTXTBTN, COLOUR_GREY, WID_GO_BASE_SFX_TEXTFILE + TFT_LICENSE), SetFill(1, 0), SetResize(1, 0), SetDataTip(STR_TEXTFILE_VIEW_LICENCE, STR_NULL),
			EndContainer(),
		EndContainer(),

		NWidget(WWT_FRAME, COLOUR_GREY), SetDataTip(STR_GAME_OPTIONS_BASE_MUSIC, STR_NULL), SetPadding(0, 10, 0, 10),
			NWidget(NWID_HORIZONTAL), SetPIP(0, 30, 0),
				NWidget(WWT_DROPDOWN, COLOUR_GREY, WID_GO_BASE_MUSIC_DROPDOWN), SetMinimalSize(150, 12), SetDataTip(STR_BLACK_RAW_STRING, STR_GAME_OPTIONS_BASE_MUSIC_TOOLTIP),
				NWidget(WWT_TEXT, COLOUR_GREY, WID_GO_BASE_MUSIC_STATUS), SetMinimalSize(150, 12), SetDataTip(STR_EMPTY, STR_NULL), SetFill(1, 0),
			EndContainer(),
			NWidget(WWT_TEXT, COLOUR_GREY, WID_GO_BASE_MUSIC_DESCRIPTION), SetMinimalSize(330, 0), SetDataTip(STR_EMPTY, STR_GAME_OPTIONS_BASE_MUSIC_DESCRIPTION_TOOLTIP), SetFill(1, 0), SetPadding(6, 0, 6, 0),
			NWidget(NWID_HORIZONTAL, NC_EQUALSIZE), SetPIP(7, 0, 7),
				NWidget(WWT_PUSHTXTBTN, COLOUR_GREY, WID_GO_BASE_MUSIC_TEXTFILE + TFT_README), SetFill(1, 0), SetResize(1, 0), SetDataTip(STR_TEXTFILE_VIEW_README, STR_NULL),
				NWidget(WWT_PUSHTXTBTN, COLOUR_GREY, WID_GO_BASE_MUSIC_TEXTFILE + TFT_CHANGELOG), SetFill(1, 0), SetResize(1, 0), SetDataTip(STR_TEXTFILE_VIEW_CHANGELOG, STR_NULL),
				NWidget(WWT_PUSHTXTBTN, COLOUR_GREY, WID_GO_BASE_MUSIC_TEXTFILE + TFT_LICENSE), SetFill(1, 0), SetResize(1, 0), SetDataTip(STR_TEXTFILE_VIEW_LICENCE, STR_NULL),
			EndContainer(),
		EndContainer(),
	EndContainer(),
};

static WindowDesc _game_options_desc(
	WDP_CENTER, "settings_game", 0, 0,
	WC_GAME_OPTIONS, WC_NONE,
	0,
	_nested_game_options_widgets, lengthof(_nested_game_options_widgets)
);

/** Open the game options window. */
void ShowGameOptions()
{
	DeleteWindowByClass(WC_GAME_OPTIONS);
	new GameOptionsWindow(&_game_options_desc);
}

static int SETTING_HEIGHT = 11;    ///< Height of a single setting in the tree view in pixels
static const int LEVEL_WIDTH = 15; ///< Indenting width of a sub-page in pixels

/**
 * Flags for #SettingEntry
 * @note The #SEF_BUTTONS_MASK matches expectations of the formal parameter 'state' of #DrawArrowButtons
 */
enum SettingEntryFlags {
	SEF_LEFT_DEPRESSED  = 0x01, ///< Of a numeric setting entry, the left button is depressed
	SEF_RIGHT_DEPRESSED = 0x02, ///< Of a numeric setting entry, the right button is depressed
	SEF_BUTTONS_MASK = (SEF_LEFT_DEPRESSED | SEF_RIGHT_DEPRESSED), ///< Bit-mask for button flags

	SEF_LAST_FIELD = 0x04, ///< This entry is the last one in a (sub-)page
	SEF_FILTERED   = 0x08, ///< Entry is hidden by the string filter
};

/** How the list of advanced settings is filtered. */
enum RestrictionMode {
	RM_BASIC,                            ///< Display settings associated to the "basic" list.
	RM_ADVANCED,                         ///< Display settings associated to the "advanced" list.
	RM_ALL,                              ///< List all settings regardless of the default/newgame/... values.
	RM_CHANGED_AGAINST_DEFAULT,          ///< Show only settings which are different compared to default values.
	RM_CHANGED_AGAINST_NEW,              ///< Show only settings which are different compared to the user's new game setting values.
	RM_END,                              ///< End for iteration.
};
DECLARE_POSTFIX_INCREMENT(RestrictionMode)

/** Filter for settings list. */
struct SettingFilter {
	StringFilter string;     ///< Filter string.
	RestrictionMode min_cat; ///< Minimum category needed to display all filtered strings (#RM_BASIC, #RM_ADVANCED, or #RM_ALL).
	bool type_hides;         ///< Whether the type hides filtered strings.
	RestrictionMode mode;    ///< Filter based on category.
	SettingType type;        ///< Filter based on type.
};

/** Data structure describing a single setting in a tab */
struct BaseSettingEntry {
	byte flags; ///< Flags of the setting entry. @see SettingEntryFlags
	byte level; ///< Nesting level of this setting entry

	BaseSettingEntry() : flags(0), level(0) {}
	virtual ~BaseSettingEntry() {}

	virtual void Init(byte level = 0);
	virtual void FoldAll() {}
	virtual void UnFoldAll() {}

	/**
	 * Set whether this is the last visible entry of the parent node.
	 * @param last_field Value to set
	 */
	void SetLastField(bool last_field) { if (last_field) SETBITS(this->flags, SEF_LAST_FIELD); else CLRBITS(this->flags, SEF_LAST_FIELD); }

	virtual uint Length() const = 0;
	virtual void GetFoldingState(bool &all_folded, bool &all_unfolded) const {}
	virtual bool IsVisible(const BaseSettingEntry *item) const;
	virtual BaseSettingEntry *FindEntry(uint row, uint *cur_row);
	virtual uint GetMaxHelpHeight(int maxw) { return 0; }

	/**
	 * Check whether an entry is hidden due to filters
	 * @return true if hidden.
	 */
	bool IsFiltered() const { return (this->flags & SEF_FILTERED) != 0; }

	virtual bool UpdateFilterState(SettingFilter &filter, bool force_visible) = 0;

	virtual uint Draw(GameSettings *settings_ptr, int left, int right, int y, uint first_row, uint max_row, BaseSettingEntry *selected, uint cur_row = 0, uint parent_last = 0) const;

protected:
	virtual void DrawSetting(GameSettings *settings_ptr, int left, int right, int y, bool highlight) const = 0;
};

/** Standard setting */
struct SettingEntry : BaseSettingEntry {
	const char *name;           ///< Name of the setting
	const SettingDesc *setting; ///< Setting description of the setting
	uint index;                 ///< Index of the setting in the settings table

	SettingEntry(const char *name);

	virtual void Init(byte level = 0);
	virtual uint Length() const;
	virtual uint GetMaxHelpHeight(int maxw);
	virtual bool UpdateFilterState(SettingFilter &filter, bool force_visible);

	void SetButtons(byte new_val);

	/**
	 * Get the help text of a single setting.
	 * @return The requested help text.
	 */
	inline StringID GetHelpText() const
	{
		return this->setting->desc.str_help;
	}

	void SetValueDParams(uint first_param, int32 value) const;

protected:
	SettingEntry(const SettingDesc *setting, uint index);
	virtual void DrawSetting(GameSettings *settings_ptr, int left, int right, int y, bool highlight) const;
	virtual void DrawSettingString(uint left, uint right, int y, bool highlight, int32 value) const;

private:
	bool IsVisibleByRestrictionMode(RestrictionMode mode) const;
};

/** Standard setting */
struct CargoDestPerCargoSettingEntry : SettingEntry {
	CargoID cargo;

	CargoDestPerCargoSettingEntry(CargoID cargo, const SettingDesc *setting, uint index);
	virtual void Init(byte level = 0);
	virtual bool UpdateFilterState(SettingFilter &filter, bool force_visible);

protected:
	virtual void DrawSettingString(uint left, uint right, int y, bool highlight, int32 value) const;
};

/** Containers for BaseSettingEntry */
struct SettingsContainer {
	typedef std::vector<BaseSettingEntry*> EntryVector;
	EntryVector entries; ///< Settings on this page

	template<typename T>
	T *Add(T *item)
	{
		this->entries.push_back(item);
		return item;
	}

	void Init(byte level = 0);
	void FoldAll();
	void UnFoldAll();

	uint Length() const;
	void GetFoldingState(bool &all_folded, bool &all_unfolded) const;
	bool IsVisible(const BaseSettingEntry *item) const;
	BaseSettingEntry *FindEntry(uint row, uint *cur_row);
	uint GetMaxHelpHeight(int maxw);

	bool UpdateFilterState(SettingFilter &filter, bool force_visible);

	uint Draw(GameSettings *settings_ptr, int left, int right, int y, uint first_row, uint max_row, BaseSettingEntry *selected, uint cur_row = 0, uint parent_last = 0) const;
};

/** Data structure describing one page of settings in the settings window. */
struct SettingsPage : BaseSettingEntry, SettingsContainer {
	StringID title;     ///< Title of the sub-page
	bool folded;        ///< Sub-page is folded (not visible except for its title)
	std::function<bool()> hide_callback; ///< optional callback, returns true if this shouldbe hidden

	SettingsPage(StringID title);

	virtual void Init(byte level = 0);
	virtual void FoldAll();
	virtual void UnFoldAll();

	virtual uint Length() const;
	virtual void GetFoldingState(bool &all_folded, bool &all_unfolded) const;
	virtual bool IsVisible(const BaseSettingEntry *item) const;
	virtual BaseSettingEntry *FindEntry(uint row, uint *cur_row);
	virtual uint GetMaxHelpHeight(int maxw) { return SettingsContainer::GetMaxHelpHeight(maxw); }

	virtual bool UpdateFilterState(SettingFilter &filter, bool force_visible);

	virtual uint Draw(GameSettings *settings_ptr, int left, int right, int y, uint first_row, uint max_row, BaseSettingEntry *selected, uint cur_row = 0, uint parent_last = 0) const;

protected:
	virtual void DrawSetting(GameSettings *settings_ptr, int left, int right, int y, bool highlight) const;
};

/* == BaseSettingEntry methods == */

/**
 * Initialization of a setting entry
 * @param level      Page nesting level of this entry
 */
void BaseSettingEntry::Init(byte level)
{
	this->level = level;
}

/**
 * Check whether an entry is visible and not folded or filtered away.
 * Note: This does not consider the scrolling range; it might still require scrolling to make the setting really visible.
 * @param item Entry to search for.
 * @return true if entry is visible.
 */
bool BaseSettingEntry::IsVisible(const BaseSettingEntry *item) const
{
	if (this->IsFiltered()) return false;
	if (this == item) return true;
	return false;
}

/**
 * Find setting entry at row \a row_num
 * @param row_num Index of entry to return
 * @param cur_row Current row number
 * @return The requested setting entry or \c nullptr if it not found (folded or filtered)
 */
BaseSettingEntry *BaseSettingEntry::FindEntry(uint row_num, uint *cur_row)
{
	if (this->IsFiltered()) return nullptr;
	if (row_num == *cur_row) return this;
	(*cur_row)++;
	return nullptr;
}

/**
 * Draw a row in the settings panel.
 *
 * The scrollbar uses rows of the page, while the page data structure is a tree of #SettingsPage and #SettingEntry objects.
 * As a result, the drawing routing traverses the tree from top to bottom, counting rows in \a cur_row until it reaches \a first_row.
 * Then it enables drawing rows while traversing until \a max_row is reached, at which point drawing is terminated.
 *
 * The \a parent_last parameter ensures that the vertical lines at the left are
 * only drawn when another entry follows, that it prevents output like
 * \verbatim
 *  |-- setting
 *  |-- (-) - Title
 *  |    |-- setting
 *  |    |-- setting
 * \endverbatim
 * The left-most vertical line is not wanted. It is prevented by setting the
 * appropriate bit in the \a parent_last parameter.
 *
 * @param settings_ptr Pointer to current values of all settings
 * @param left         Left-most position in window/panel to start drawing \a first_row
 * @param right        Right-most x position to draw strings at.
 * @param y            Upper-most position in window/panel to start drawing \a first_row
 * @param first_row    First row number to draw
 * @param max_row      Row-number to stop drawing (the row-number of the row below the last row to draw)
 * @param selected     Selected entry by the user.
 * @param cur_row      Current row number (internal variable)
 * @param parent_last  Last-field booleans of parent page level (page level \e i sets bit \e i to 1 if it is its last field)
 * @return Row number of the next row to draw
 */
uint BaseSettingEntry::Draw(GameSettings *settings_ptr, int left, int right, int y, uint first_row, uint max_row, BaseSettingEntry *selected, uint cur_row, uint parent_last) const
{
	if (this->IsFiltered()) return cur_row;
	if (cur_row >= max_row) return cur_row;

	bool rtl = _current_text_dir == TD_RTL;
	int offset = rtl ? -4 : 4;
	int level_width = rtl ? -LEVEL_WIDTH : LEVEL_WIDTH;

	int x = rtl ? right : left;
	if (cur_row >= first_row) {
		int colour = _colour_gradient[COLOUR_ORANGE][4];
		y += (cur_row - first_row) * SETTING_HEIGHT; // Compute correct y start position

		/* Draw vertical for parent nesting levels */
		for (uint lvl = 0; lvl < this->level; lvl++) {
			if (!HasBit(parent_last, lvl)) GfxDrawLine(x + offset, y, x + offset, y + SETTING_HEIGHT - 1, colour);
			x += level_width;
		}
		/* draw own |- prefix */
		int halfway_y = y + SETTING_HEIGHT / 2;
		int bottom_y = (flags & SEF_LAST_FIELD) ? halfway_y : y + SETTING_HEIGHT - 1;
		GfxDrawLine(x + offset, y, x + offset, bottom_y, colour);
		/* Small horizontal line from the last vertical line */
		GfxDrawLine(x + offset, halfway_y, x + level_width - offset, halfway_y, colour);
		x += level_width;

		this->DrawSetting(settings_ptr, rtl ? left : x, rtl ? x : right, y, this == selected);
	}
	cur_row++;

	return cur_row;
}

/* == SettingEntry methods == */

/**
 * Constructor for a single setting in the 'advanced settings' window
 * @param name Name of the setting in the setting table
 */
SettingEntry::SettingEntry(const char *name)
{
	this->name = name;
	this->setting = nullptr;
	this->index = 0;
}

SettingEntry::SettingEntry(const SettingDesc *setting, uint index)
{
	this->name = nullptr;
	this->setting = setting;
	this->index = index;
}

/**
 * Initialization of a setting entry
 * @param level      Page nesting level of this entry
 */
void SettingEntry::Init(byte level)
{
	BaseSettingEntry::Init(level);
	this->setting = GetSettingFromName(this->name, &this->index);
	assert_msg(this->setting != nullptr, "name: %s", this->name);
}

/**
 * Set the button-depressed flags (#SEF_LEFT_DEPRESSED and #SEF_RIGHT_DEPRESSED) to a specified value
 * @param new_val New value for the button flags
 * @see SettingEntryFlags
 */
void SettingEntry::SetButtons(byte new_val)
{
	assert((new_val & ~SEF_BUTTONS_MASK) == 0); // Should not touch any flags outside the buttons
	this->flags = (this->flags & ~SEF_BUTTONS_MASK) | new_val;
}

/** Return number of rows needed to display the (filtered) entry */
uint SettingEntry::Length() const
{
	return this->IsFiltered() ? 0 : 1;
}

/**
 * Get the biggest height of the help text(s), if the width is at least \a maxw. Help text gets wrapped if needed.
 * @param maxw Maximal width of a line help text.
 * @return Biggest height needed to display any help text of this node (and its descendants).
 */
uint SettingEntry::GetMaxHelpHeight(int maxw)
{
	return GetStringHeight(this->GetHelpText(), maxw);
}

/**
 * Checks whether an entry shall be made visible based on the restriction mode.
 * @param mode The current status of the restriction drop down box.
 * @return true if the entry shall be visible.
 */
bool SettingEntry::IsVisibleByRestrictionMode(RestrictionMode mode) const
{
	/* There shall not be any restriction, i.e. all settings shall be visible. */
	if (mode == RM_ALL) return true;

	GameSettings *settings_ptr = &GetGameSettings();
	const SettingDesc *sd = this->setting;

	if (mode == RM_BASIC) return (this->setting->desc.cat & SC_BASIC_LIST) != 0;
	if (mode == RM_ADVANCED) return (this->setting->desc.cat & SC_ADVANCED_LIST) != 0;

	/* Read the current value. */
	const void *var = ResolveVariableAddress(settings_ptr, sd);
	int64 current_value = ReadValue(var, sd->save.conv);

	int64 filter_value;

	if (mode == RM_CHANGED_AGAINST_DEFAULT) {
		/* This entry shall only be visible, if the value deviates from its default value. */

		/* Read the default value. */
		filter_value = ReadValue(&sd->desc.def, sd->save.conv);
	} else {
		assert(mode == RM_CHANGED_AGAINST_NEW);
		/* This entry shall only be visible, if the value deviates from
		 * its value is used when starting a new game. */

		/* Make sure we're not comparing the new game settings against itself. */
		assert(settings_ptr != &_settings_newgame);

		/* Read the new game's value. */
		var = ResolveVariableAddress(&_settings_newgame, sd);
		filter_value = ReadValue(var, sd->save.conv);
	}

	return current_value != filter_value;
}

/**
 * Update the filter state.
 * @param filter Filter
 * @param force_visible Whether to force all items visible, no matter what (due to filter text; not affected by restriction drop down box).
 * @return true if item remains visible
 */
bool SettingEntry::UpdateFilterState(SettingFilter &filter, bool force_visible)
{
	if (this->setting->desc.flags & SGF_NO_NEWGAME && _game_mode == GM_MENU) {
		SETBITS(this->flags, SEF_FILTERED);
		return false;
	}
	CLRBITS(this->flags, SEF_FILTERED);

	bool visible = true;

	const SettingDesc *sd = this->setting;
	if (!force_visible && !filter.string.IsEmpty()) {
		/* Process the search text filter for this item. */
		filter.string.ResetState();

		const SettingDescBase *sdb = &sd->desc;

		SetDParam(0, STR_EMPTY);
		filter.string.AddLine(sdb->str);
		filter.string.AddLine(this->GetHelpText());

		visible = filter.string.GetState();
	}

	if (visible) {
		if (filter.type != ST_ALL && sd->GetType() != filter.type) {
			filter.type_hides = true;
			visible = false;
		}
		if (!this->IsVisibleByRestrictionMode(filter.mode)) {
			while (filter.min_cat < RM_ALL && (filter.min_cat == filter.mode || !this->IsVisibleByRestrictionMode(filter.min_cat))) filter.min_cat++;
			visible = false;
		}
	}

	if (!visible) SETBITS(this->flags, SEF_FILTERED);
	return visible;
}


static const void *ResolveVariableAddress(const GameSettings *settings_ptr, const SettingDesc *sd)
{
	if ((sd->desc.flags & SGF_PER_COMPANY) != 0) {
		if (Company::IsValidID(_local_company) && _game_mode != GM_MENU) {
			return GetVariableAddress(&Company::Get(_local_company)->settings, &sd->save);
		} else {
			return GetVariableAddress(&_settings_client.company, &sd->save);
		}
	} else {
		return GetVariableAddress(settings_ptr, &sd->save);
	}
}

/**
 * Set the DParams for drawing the value of a setting.
 * @param first_param First DParam to use
 * @param value Setting value to set params for.
 */
void SettingEntry::SetValueDParams(uint first_param, int32 value) const
{
	const SettingDescBase *sdb = &this->setting->desc;
	if (sdb->cmd == SDT_BOOLX) {
		SetDParam(first_param++, value != 0 ? STR_CONFIG_SETTING_ON : STR_CONFIG_SETTING_OFF);
	} else {
		if ((sdb->flags & SGF_ENUM) != 0) {
			StringID str = STR_UNDEFINED;
			for (const SettingDescEnumEntry *enumlist = sdb->enumlist; enumlist != nullptr && enumlist->str != STR_NULL; enumlist++) {
				if (enumlist->val == value) {
					str = enumlist->str;
					break;
				}
			}
			SetDParam(first_param++, str);
		} else if ((sdb->flags & SGF_MULTISTRING) != 0) {
			SetDParam(first_param++, sdb->str_val - sdb->min + value);
		} else if ((sdb->flags & SGF_DISPLAY_ABS) != 0) {
			SetDParam(first_param++, sdb->str_val + ((value >= 0) ? 1 : 0));
			value = abs(value);
		} else {
			SetDParam(first_param++, sdb->str_val + ((value == 0 && (sdb->flags & SGF_0ISDISABLED) != 0) ? 1 : 0));
		}
		SetDParam(first_param++, value);
	}
}

/**
 * Function to draw setting value (button + text + current value)
 * @param settings_ptr Pointer to current values of all settings
 * @param left         Left-most position in window/panel to start drawing
 * @param right        Right-most position in window/panel to draw
 * @param y            Upper-most position in window/panel to start drawing
 * @param highlight    Highlight entry.
 */
void SettingEntry::DrawSetting(GameSettings *settings_ptr, int left, int right, int y, bool highlight) const
{
	const SettingDesc *sd = this->setting;
	const SettingDescBase *sdb = &sd->desc;
	const void *var = ResolveVariableAddress(settings_ptr, sd);
	int state = this->flags & SEF_BUTTONS_MASK;

	bool rtl = _current_text_dir == TD_RTL;
	uint buttons_left = rtl ? right + 1 - SETTING_BUTTON_WIDTH : left;
	uint text_left  = left + (rtl ? 0 : SETTING_BUTTON_WIDTH + 5);
	uint text_right = right - (rtl ? SETTING_BUTTON_WIDTH + 5 : 0);
	uint button_y = y + (SETTING_HEIGHT - SETTING_BUTTON_HEIGHT) / 2;

	/* We do not allow changes of some items when we are a client in a networkgame */
	bool editable = sd->IsEditable();

	SetDParam(0, highlight ? STR_ORANGE_STRING1_WHITE : STR_ORANGE_STRING1_LTBLUE);
	int32 value = (int32)ReadValue(var, sd->save.conv);
	if (sdb->cmd == SDT_BOOLX) {
		/* Draw checkbox for boolean-value either on/off */
		DrawBoolButton(buttons_left, button_y, value != 0, editable);
	} else if ((sdb->flags & (SGF_MULTISTRING | SGF_ENUM)) != 0) {
		/* Draw [v] button for settings of an enum-type */
		DrawDropDownButton(buttons_left, button_y, COLOUR_YELLOW, state != 0, editable);
	} else {
		/* Draw [<][>] boxes for settings of an integer-type */
		DrawArrowButtons(buttons_left, button_y, COLOUR_YELLOW, state,
				editable && value != (sdb->flags & SGF_0ISDISABLED ? 0 : sdb->min), editable && (uint32)value != sdb->max);
	}
	this->DrawSettingString(text_left, text_right, y + (SETTING_HEIGHT - FONT_HEIGHT_NORMAL) / 2, highlight, value);
}

void SettingEntry::DrawSettingString(uint left, uint right, int y, bool highlight, int32 value) const
{
	const SettingDesc *sd = this->setting;
	const SettingDescBase *sdb = &sd->desc;
	this->SetValueDParams(1, value);
	DrawString(left, right, y, sdb->str, highlight ? TC_WHITE : TC_LIGHT_BLUE);
}

/* == CargoDestPerCargoSettingEntry methods == */

CargoDestPerCargoSettingEntry::CargoDestPerCargoSettingEntry(CargoID cargo, const SettingDesc *setting, uint index)
	: SettingEntry(setting, index), cargo(cargo) {}

void CargoDestPerCargoSettingEntry::Init(byte level)
{
	BaseSettingEntry::Init(level);
}

void CargoDestPerCargoSettingEntry::DrawSettingString(uint left, uint right, int y, bool highlight, int32 value) const
{
	const SettingDesc *sd = this->setting;
	const SettingDescBase *sdb = &sd->desc;
	assert(sdb->str == STR_CONFIG_SETTING_DISTRIBUTION_PER_CARGO);
	SetDParam(0, CargoSpec::Get(this->cargo)->name);
	SetDParam(1, highlight ? STR_ORANGE_STRING1_WHITE : STR_ORANGE_STRING1_LTBLUE);
	this->SetValueDParams(2, value);
	DrawString(left, right, y, STR_CONFIG_SETTING_DISTRIBUTION_PER_CARGO_PARAM, highlight ? TC_WHITE : TC_LIGHT_BLUE);
}

bool CargoDestPerCargoSettingEntry::UpdateFilterState(SettingFilter &filter, bool force_visible)
{
	if (!HasBit(_cargo_mask, this->cargo)) {
		SETBITS(this->flags, SEF_FILTERED);
		return false;
	} else {
		return SettingEntry::UpdateFilterState(filter, force_visible);
	}
}

/* == SettingsContainer methods == */

/**
 * Initialization of an entire setting page
 * @param level Nesting level of this page (internal variable, do not provide a value for it when calling)
 */
void SettingsContainer::Init(byte level)
{
	for (EntryVector::iterator it = this->entries.begin(); it != this->entries.end(); ++it) {
		(*it)->Init(level);
	}
}

/** Recursively close all folds of sub-pages */
void SettingsContainer::FoldAll()
{
	for (EntryVector::iterator it = this->entries.begin(); it != this->entries.end(); ++it) {
		(*it)->FoldAll();
	}
}

/** Recursively open all folds of sub-pages */
void SettingsContainer::UnFoldAll()
{
	for (EntryVector::iterator it = this->entries.begin(); it != this->entries.end(); ++it) {
		(*it)->UnFoldAll();
	}
}

/**
 * Recursively accumulate the folding state of the tree.
 * @param[in,out] all_folded Set to false, if one entry is not folded.
 * @param[in,out] all_unfolded Set to false, if one entry is folded.
 */
void SettingsContainer::GetFoldingState(bool &all_folded, bool &all_unfolded) const
{
	for (EntryVector::const_iterator it = this->entries.begin(); it != this->entries.end(); ++it) {
		(*it)->GetFoldingState(all_folded, all_unfolded);
	}
}

/**
 * Update the filter state.
 * @param filter Filter
 * @param force_visible Whether to force all items visible, no matter what
 * @return true if item remains visible
 */
bool SettingsContainer::UpdateFilterState(SettingFilter &filter, bool force_visible)
{
	bool visible = false;
	bool first_visible = true;
	for (EntryVector::reverse_iterator it = this->entries.rbegin(); it != this->entries.rend(); ++it) {
		visible |= (*it)->UpdateFilterState(filter, force_visible);
		(*it)->SetLastField(first_visible);
		if (visible && first_visible) first_visible = false;
	}
	return visible;
}


/**
 * Check whether an entry is visible and not folded or filtered away.
 * Note: This does not consider the scrolling range; it might still require scrolling to make the setting really visible.
 * @param item Entry to search for.
 * @return true if entry is visible.
 */
bool SettingsContainer::IsVisible(const BaseSettingEntry *item) const
{
	for (EntryVector::const_iterator it = this->entries.begin(); it != this->entries.end(); ++it) {
		if ((*it)->IsVisible(item)) return true;
	}
	return false;
}

/** Return number of rows needed to display the whole page */
uint SettingsContainer::Length() const
{
	uint length = 0;
	for (EntryVector::const_iterator it = this->entries.begin(); it != this->entries.end(); ++it) {
		length += (*it)->Length();
	}
	return length;
}

/**
 * Find the setting entry at row number \a row_num
 * @param row_num Index of entry to return
 * @param cur_row Variable used for keeping track of the current row number. Should point to memory initialized to \c 0 when first called.
 * @return The requested setting entry or \c nullptr if it does not exist
 */
BaseSettingEntry *SettingsContainer::FindEntry(uint row_num, uint *cur_row)
{
	BaseSettingEntry *pe = nullptr;
	for (EntryVector::iterator it = this->entries.begin(); it != this->entries.end(); ++it) {
		pe = (*it)->FindEntry(row_num, cur_row);
		if (pe != nullptr) {
			break;
		}
	}
	return pe;
}

/**
 * Get the biggest height of the help texts, if the width is at least \a maxw. Help text gets wrapped if needed.
 * @param maxw Maximal width of a line help text.
 * @return Biggest height needed to display any help text of this (sub-)tree.
 */
uint SettingsContainer::GetMaxHelpHeight(int maxw)
{
	uint biggest = 0;
	for (EntryVector::const_iterator it = this->entries.begin(); it != this->entries.end(); ++it) {
		biggest = std::max(biggest, (*it)->GetMaxHelpHeight(maxw));
	}
	return biggest;
}

/**
 * Draw a row in the settings panel.
 *
 * @param settings_ptr Pointer to current values of all settings
 * @param left         Left-most position in window/panel to start drawing \a first_row
 * @param right        Right-most x position to draw strings at.
 * @param y            Upper-most position in window/panel to start drawing \a first_row
 * @param first_row    First row number to draw
 * @param max_row      Row-number to stop drawing (the row-number of the row below the last row to draw)
 * @param selected     Selected entry by the user.
 * @param cur_row      Current row number (internal variable)
 * @param parent_last  Last-field booleans of parent page level (page level \e i sets bit \e i to 1 if it is its last field)
 * @return Row number of the next row to draw
 */
uint SettingsContainer::Draw(GameSettings *settings_ptr, int left, int right, int y, uint first_row, uint max_row, BaseSettingEntry *selected, uint cur_row, uint parent_last) const
{
	for (EntryVector::const_iterator it = this->entries.begin(); it != this->entries.end(); ++it) {
		cur_row = (*it)->Draw(settings_ptr, left, right, y, first_row, max_row, selected, cur_row, parent_last);
		if (cur_row >= max_row) {
			break;
		}
	}
	return cur_row;
}

/* == SettingsPage methods == */

/**
 * Constructor for a sub-page in the 'advanced settings' window
 * @param title Title of the sub-page
 */
SettingsPage::SettingsPage(StringID title)
{
	this->title = title;
	this->folded = true;
}

/**
 * Initialization of an entire setting page
 * @param level Nesting level of this page (internal variable, do not provide a value for it when calling)
 */
void SettingsPage::Init(byte level)
{
	BaseSettingEntry::Init(level);
	SettingsContainer::Init(level + 1);
}

/** Recursively close all (filtered) folds of sub-pages */
void SettingsPage::FoldAll()
{
	if (this->IsFiltered()) return;
	this->folded = true;

	SettingsContainer::FoldAll();
}

/** Recursively open all (filtered) folds of sub-pages */
void SettingsPage::UnFoldAll()
{
	if (this->IsFiltered()) return;
	this->folded = false;

	SettingsContainer::UnFoldAll();
}

/**
 * Recursively accumulate the folding state of the (filtered) tree.
 * @param[in,out] all_folded Set to false, if one entry is not folded.
 * @param[in,out] all_unfolded Set to false, if one entry is folded.
 */
void SettingsPage::GetFoldingState(bool &all_folded, bool &all_unfolded) const
{
	if (this->IsFiltered()) return;

	if (this->folded) {
		all_unfolded = false;
	} else {
		all_folded = false;
	}

	SettingsContainer::GetFoldingState(all_folded, all_unfolded);
}

/**
 * Update the filter state.
 * @param filter Filter
 * @param force_visible Whether to force all items visible, no matter what (due to filter text; not affected by restriction drop down box).
 * @return true if item remains visible
 */
bool SettingsPage::UpdateFilterState(SettingFilter &filter, bool force_visible)
{
	if (!force_visible && !filter.string.IsEmpty()) {
		filter.string.ResetState();
		filter.string.AddLine(this->title);
		force_visible = filter.string.GetState();
	}

	bool visible = SettingsContainer::UpdateFilterState(filter, force_visible);
	if (this->hide_callback && this->hide_callback()) visible = false;
	if (visible) {
		CLRBITS(this->flags, SEF_FILTERED);
	} else {
		SETBITS(this->flags, SEF_FILTERED);
	}
	return visible;
}

/**
 * Check whether an entry is visible and not folded or filtered away.
 * Note: This does not consider the scrolling range; it might still require scrolling to make the setting really visible.
 * @param item Entry to search for.
 * @return true if entry is visible.
 */
bool SettingsPage::IsVisible(const BaseSettingEntry *item) const
{
	if (this->IsFiltered()) return false;
	if (this == item) return true;
	if (this->folded) return false;

	return SettingsContainer::IsVisible(item);
}

/** Return number of rows needed to display the (filtered) entry */
uint SettingsPage::Length() const
{
	if (this->IsFiltered()) return 0;
	if (this->folded) return 1; // Only displaying the title

	return 1 + SettingsContainer::Length();
}

/**
 * Find setting entry at row \a row_num
 * @param row_num Index of entry to return
 * @param cur_row Current row number
 * @return The requested setting entry or \c nullptr if it not found (folded or filtered)
 */
BaseSettingEntry *SettingsPage::FindEntry(uint row_num, uint *cur_row)
{
	if (this->IsFiltered()) return nullptr;
	if (row_num == *cur_row) return this;
	(*cur_row)++;
	if (this->folded) return nullptr;

	return SettingsContainer::FindEntry(row_num, cur_row);
}

/**
 * Draw a row in the settings panel.
 *
 * @param settings_ptr Pointer to current values of all settings
 * @param left         Left-most position in window/panel to start drawing \a first_row
 * @param right        Right-most x position to draw strings at.
 * @param y            Upper-most position in window/panel to start drawing \a first_row
 * @param first_row    First row number to draw
 * @param max_row      Row-number to stop drawing (the row-number of the row below the last row to draw)
 * @param selected     Selected entry by the user.
 * @param cur_row      Current row number (internal variable)
 * @param parent_last  Last-field booleans of parent page level (page level \e i sets bit \e i to 1 if it is its last field)
 * @return Row number of the next row to draw
 */
uint SettingsPage::Draw(GameSettings *settings_ptr, int left, int right, int y, uint first_row, uint max_row, BaseSettingEntry *selected, uint cur_row, uint parent_last) const
{
	if (this->IsFiltered()) return cur_row;
	if (cur_row >= max_row) return cur_row;

	cur_row = BaseSettingEntry::Draw(settings_ptr, left, right, y, first_row, max_row, selected, cur_row, parent_last);

	if (!this->folded) {
		if (this->flags & SEF_LAST_FIELD) {
			assert(this->level < 8 * sizeof(parent_last));
			SetBit(parent_last, this->level); // Add own last-field state
		}

		cur_row = SettingsContainer::Draw(settings_ptr, left, right, y, first_row, max_row, selected, cur_row, parent_last);
	}

	return cur_row;
}

/**
 * Function to draw setting value (button + text + current value)
 * @param settings_ptr Pointer to current values of all settings
 * @param left         Left-most position in window/panel to start drawing
 * @param right        Right-most position in window/panel to draw
 * @param y            Upper-most position in window/panel to start drawing
 * @param highlight    Highlight entry.
 */
void SettingsPage::DrawSetting(GameSettings *settings_ptr, int left, int right, int y, bool highlight) const
{
	bool rtl = _current_text_dir == TD_RTL;
	DrawSprite((this->folded ? SPR_CIRCLE_FOLDED : SPR_CIRCLE_UNFOLDED), PAL_NONE, rtl ? right - _circle_size.width : left, y + (SETTING_HEIGHT - _circle_size.height) / 2);
	DrawString(rtl ? left : left + _circle_size.width + 2, rtl ? right - _circle_size.width - 2 : right, y + (SETTING_HEIGHT - FONT_HEIGHT_NORMAL) / 2, this->title);
}

/** Construct settings tree */
static SettingsContainer &GetSettingsTree()
{
	static SettingsContainer *main = nullptr;

	if (main == nullptr)
	{
		/* Build up the dynamic settings-array only once per OpenTTD session */
		main = new SettingsContainer();

		SettingsPage *localisation = main->Add(new SettingsPage(STR_CONFIG_SETTING_LOCALISATION));
		{
			localisation->Add(new SettingEntry("locale.units_velocity"));
			localisation->Add(new SettingEntry("locale.units_power"));
			localisation->Add(new SettingEntry("locale.units_weight"));
			localisation->Add(new SettingEntry("locale.units_volume"));
			localisation->Add(new SettingEntry("locale.units_force"));
			localisation->Add(new SettingEntry("locale.units_height"));
			localisation->Add(new SettingEntry("gui.date_format_in_default_names"));
		}

		SettingsPage *graphics = main->Add(new SettingsPage(STR_CONFIG_SETTING_GRAPHICS));
		{
			graphics->Add(new SettingEntry("gui.zoom_min"));
			graphics->Add(new SettingEntry("gui.zoom_max"));
			graphics->Add(new SettingEntry("gui.smallmap_land_colour"));
			graphics->Add(new SettingEntry("gui.linkgraph_colours"));
			graphics->Add(new SettingEntry("gui.graph_line_thickness"));
			graphics->Add(new SettingEntry("gui.show_vehicle_route_steps"));
			graphics->Add(new SettingEntry("gui.show_vehicle_route"));
			graphics->Add(new SettingEntry("gui.dash_level_of_route_lines"));
			graphics->Add(new SettingEntry("gui.show_restricted_signal_default"));
			graphics->Add(new SettingEntry("gui.disable_vehicle_image_update"));
		}

		SettingsPage *sound = main->Add(new SettingsPage(STR_CONFIG_SETTING_SOUND));
		{
			sound->Add(new SettingEntry("sound.click_beep"));
			sound->Add(new SettingEntry("sound.confirm"));
			sound->Add(new SettingEntry("sound.news_ticker"));
			sound->Add(new SettingEntry("sound.news_full"));
			sound->Add(new SettingEntry("sound.new_year"));
			sound->Add(new SettingEntry("sound.disaster"));
			sound->Add(new SettingEntry("sound.vehicle"));
			sound->Add(new SettingEntry("sound.ambient"));
		}

		SettingsPage *interface = main->Add(new SettingsPage(STR_CONFIG_SETTING_INTERFACE));
		{
			SettingsPage *general = interface->Add(new SettingsPage(STR_CONFIG_SETTING_INTERFACE_GENERAL));
			{
				general->Add(new SettingEntry("gui.osk_activation"));
				general->Add(new SettingEntry("gui.hover_delay_ms"));
				general->Add(new SettingEntry("gui.errmsg_duration"));
				general->Add(new SettingEntry("gui.window_snap_radius"));
				general->Add(new SettingEntry("gui.window_soft_limit"));
				general->Add(new SettingEntry("gui.right_mouse_wnd_close"));
			}

			SettingsPage *viewports = interface->Add(new SettingsPage(STR_CONFIG_SETTING_INTERFACE_VIEWPORTS));
			{
				SettingsPage *viewport_map = interface->Add(new SettingsPage(STR_CONFIG_SETTING_VIEWPORT_MAP_OPTIONS));
				{
					viewport_map->Add(new SettingEntry("gui.default_viewport_map_mode"));
					viewport_map->Add(new SettingEntry("gui.action_when_viewport_map_is_dblclicked"));
					viewport_map->Add(new SettingEntry("gui.viewport_map_scan_surroundings"));
					viewport_map->Add(new SettingEntry("gui.show_scrolling_viewport_on_map"));
					viewport_map->Add(new SettingEntry("gui.show_slopes_on_viewport_map"));
					viewport_map->Add(new SettingEntry("gui.show_bridges_on_map"));
					viewport_map->Add(new SettingEntry("gui.show_tunnels_on_map"));
					viewport_map->Add(new SettingEntry("gui.use_owner_colour_for_tunnelbridge"));
				}

				viewports->Add(new SettingEntry("gui.auto_scrolling"));
				viewports->Add(new SettingEntry("gui.scroll_mode"));
				viewports->Add(new SettingEntry("gui.smooth_scroll"));
				/* While the horizontal scrollwheel scrolling is written as general code, only
				 *  the cocoa (OSX) driver generates input for it.
				 *  Since it's also able to completely disable the scrollwheel will we display it on all platforms anyway */
				viewports->Add(new SettingEntry("gui.scrollwheel_scrolling"));
				viewports->Add(new SettingEntry("gui.scrollwheel_multiplier"));
#ifdef __APPLE__
				/* We might need to emulate a right mouse button on mac */
				viewports->Add(new SettingEntry("gui.right_mouse_btn_emulation"));
#endif
				viewports->Add(new SettingEntry("gui.population_in_label"));
				viewports->Add(new SettingEntry("gui.liveries"));
				viewports->Add(new SettingEntry("construction.train_signal_side"));
				viewports->Add(new SettingEntry("gui.measure_tooltip"));
				viewports->Add(new SettingEntry("gui.loading_indicators"));
				viewports->Add(new SettingEntry("gui.show_track_reservation"));
			}

			SettingsPage *construction = interface->Add(new SettingsPage(STR_CONFIG_SETTING_INTERFACE_CONSTRUCTION));
			{
				construction->Add(new SettingEntry("gui.link_terraform_toolbar"));
				construction->Add(new SettingEntry("gui.enable_signal_gui"));
				construction->Add(new SettingEntry("gui.persistent_buildingtools"));
				construction->Add(new SettingEntry("gui.quick_goto"));
				construction->Add(new SettingEntry("gui.default_rail_type"));
				construction->Add(new SettingEntry("gui.default_road_type"));
			}

			SettingsPage *departureboards = interface->Add(new SettingsPage(STR_CONFIG_SETTING_INTERFACE_DEPARTUREBOARDS));
			{
				departureboards->Add(new SettingEntry("gui.max_departures"));
				departureboards->Add(new SettingEntry("gui.max_departure_time"));
				departureboards->Add(new SettingEntry("gui.departure_calc_frequency"));
				departureboards->Add(new SettingEntry("gui.departure_show_vehicle"));
				departureboards->Add(new SettingEntry("gui.departure_show_group"));
				departureboards->Add(new SettingEntry("gui.departure_show_company"));
				departureboards->Add(new SettingEntry("gui.departure_show_vehicle_type"));
				departureboards->Add(new SettingEntry("gui.departure_show_vehicle_color"));
				departureboards->Add(new SettingEntry("gui.departure_larger_font"));
				departureboards->Add(new SettingEntry("gui.departure_destination_type"));
				departureboards->Add(new SettingEntry("gui.departure_show_both"));
				departureboards->Add(new SettingEntry("gui.departure_only_passengers"));
				departureboards->Add(new SettingEntry("gui.departure_smart_terminus"));
				departureboards->Add(new SettingEntry("gui.departure_conditionals"));
				departureboards->Add(new SettingEntry("gui.departure_show_all_stops"));
				departureboards->Add(new SettingEntry("gui.departure_merge_identical"));
			}

			SettingsPage *wallclock = interface->Add(new SettingsPage(STR_CONFIG_SETTING_INTERFACE_WALLCLOCK));
			{
				wallclock->Add(new SettingEntry("gui.override_time_settings"));
				SettingsPage *game = wallclock->Add(new SettingsPage(STR_CONFIG_SETTING_INTERFACE_TIME_SAVEGAME));
				{
					game->hide_callback = []() -> bool {
						return _game_mode == GM_MENU;
					};
					game->Add(new SettingEntry("game_time.time_in_minutes"));
					game->Add(new SettingEntry("game_time.ticks_per_minute"));
					game->Add(new SettingEntry("game_time.clock_offset"));
				}
				SettingsPage *client = wallclock->Add(new SettingsPage(STR_CONFIG_SETTING_INTERFACE_TIME_CLIENT));
				{
					client->hide_callback = []() -> bool {
						return _game_mode != GM_MENU && !_settings_client.gui.override_time_settings;
					};
					client->Add(new SettingEntry("gui.time_in_minutes"));
					client->Add(new SettingEntry("gui.ticks_per_minute"));
					client->Add(new SettingEntry("gui.clock_offset"));
				}

				wallclock->Add(new SettingEntry("gui.date_with_time"));
			}

			SettingsPage *timetable = interface->Add(new SettingsPage(STR_CONFIG_SETTING_INTERFACE_TIMETABLE));
			{
				timetable->Add(new SettingEntry("gui.timetable_in_ticks"));
				timetable->Add(new SettingEntry("gui.timetable_leftover_ticks"));
				timetable->Add(new SettingEntry("gui.timetable_arrival_departure"));
				timetable->Add(new SettingEntry("gui.timetable_start_text_entry"));
			}

			SettingsPage *advsig = interface->Add(new SettingsPage(STR_CONFIG_SETTING_INTERFACE_ADV_SIGNALS));
			{
				advsig->Add(new SettingEntry("gui.show_progsig_ui"));
				advsig->Add(new SettingEntry("gui.show_adv_tracerestrict_features"));
			}

			interface->Add(new SettingEntry("gui.autosave"));
			interface->Add(new SettingEntry("gui.autosave_on_network_disconnect"));
			interface->Add(new SettingEntry("gui.savegame_overwrite_confirm"));
			interface->Add(new SettingEntry("gui.toolbar_pos"));
			interface->Add(new SettingEntry("gui.statusbar_pos"));
			interface->Add(new SettingEntry("gui.prefer_teamchat"));
			interface->Add(new SettingEntry("gui.advanced_vehicle_list"));
			interface->Add(new SettingEntry("gui.expenses_layout"));
			interface->Add(new SettingEntry("gui.show_newgrf_name"));
			interface->Add(new SettingEntry("gui.show_train_length_in_details"));
			interface->Add(new SettingEntry("gui.show_train_weight_ratios_in_details"));
			interface->Add(new SettingEntry("gui.show_vehicle_group_in_details"));
			interface->Add(new SettingEntry("gui.show_vehicle_list_company_colour"));
			interface->Add(new SettingEntry("gui.show_veh_list_cargo_filter"));
			interface->Add(new SettingEntry("gui.show_adv_load_mode_features"));
			interface->Add(new SettingEntry("gui.disable_top_veh_list_mass_actions"));
			interface->Add(new SettingEntry("gui.adv_sig_bridge_tun_modes"));
			interface->Add(new SettingEntry("gui.show_depot_sell_gui"));
			interface->Add(new SettingEntry("gui.open_vehicle_gui_clone_share"));
			interface->Add(new SettingEntry("gui.vehicle_names"));
		}

		SettingsPage *advisors = main->Add(new SettingsPage(STR_CONFIG_SETTING_ADVISORS));
		{
			advisors->Add(new SettingEntry("gui.coloured_news_year"));
			advisors->Add(new SettingEntry("news_display.general"));
			advisors->Add(new SettingEntry("news_display.new_vehicles"));
			advisors->Add(new SettingEntry("news_display.accident"));
			advisors->Add(new SettingEntry("news_display.company_info"));
			advisors->Add(new SettingEntry("news_display.acceptance"));
			advisors->Add(new SettingEntry("news_display.arrival_player"));
			advisors->Add(new SettingEntry("news_display.arrival_other"));
			advisors->Add(new SettingEntry("news_display.advice"));
			advisors->Add(new SettingEntry("gui.order_review_system"));
			advisors->Add(new SettingEntry("gui.no_depot_order_warn"));
			advisors->Add(new SettingEntry("gui.vehicle_income_warn"));
			advisors->Add(new SettingEntry("gui.lost_vehicle_warn"));
			advisors->Add(new SettingEntry("gui.restriction_wait_vehicle_warn"));
			advisors->Add(new SettingEntry("gui.show_finances"));
			advisors->Add(new SettingEntry("news_display.economy"));
			advisors->Add(new SettingEntry("news_display.subsidies"));
			advisors->Add(new SettingEntry("news_display.open"));
			advisors->Add(new SettingEntry("news_display.close"));
			advisors->Add(new SettingEntry("news_display.production_player"));
			advisors->Add(new SettingEntry("news_display.production_other"));
			advisors->Add(new SettingEntry("news_display.production_nobody"));
		}

		SettingsPage *company = main->Add(new SettingsPage(STR_CONFIG_SETTING_COMPANY));
		{
			company->Add(new SettingEntry("gui.semaphore_build_before"));
			company->Add(new SettingEntry("gui.default_signal_type"));
			company->Add(new SettingEntry("gui.cycle_signal_types"));
			company->Add(new SettingEntry("gui.drag_signals_fixed_distance"));
			company->Add(new SettingEntry("gui.auto_remove_signals"));
			company->Add(new SettingEntry("gui.new_nonstop"));
			company->Add(new SettingEntry("gui.stop_location"));
			company->Add(new SettingEntry("gui.starting_colour"));
			company->Add(new SettingEntry("company.engine_renew"));
			company->Add(new SettingEntry("company.engine_renew_months"));
			company->Add(new SettingEntry("company.engine_renew_money"));
			company->Add(new SettingEntry("vehicle.servint_ispercent"));
			company->Add(new SettingEntry("vehicle.servint_trains"));
			company->Add(new SettingEntry("vehicle.servint_roadveh"));
			company->Add(new SettingEntry("vehicle.servint_ships"));
			company->Add(new SettingEntry("vehicle.servint_aircraft"));
			company->Add(new SettingEntry("vehicle.auto_timetable_by_default"));
			company->Add(new SettingEntry("vehicle.auto_separation_by_default"));
			company->Add(new SettingEntry("auto_timetable_separation_rate"));
			company->Add(new SettingEntry("timetable_autofill_rounding"));
			company->Add(new SettingEntry("order_occupancy_smoothness"));
			company->Add(new SettingEntry("company.infra_others_buy_in_depot[0]"));
			company->Add(new SettingEntry("company.infra_others_buy_in_depot[1]"));
			company->Add(new SettingEntry("company.infra_others_buy_in_depot[2]"));
			company->Add(new SettingEntry("company.infra_others_buy_in_depot[3]"));
			company->Add(new SettingEntry("company.advance_order_on_clone"));
			company->Add(new SettingEntry("company.copy_clone_add_to_group"));
			company->Add(new SettingEntry("company.simulated_wormhole_signals"));
		}

		SettingsPage *accounting = main->Add(new SettingsPage(STR_CONFIG_SETTING_ACCOUNTING));
		{
			accounting->Add(new SettingEntry("economy.inflation"));
			accounting->Add(new SettingEntry("economy.inflation_fixed_dates"));
			accounting->Add(new SettingEntry("economy.day_length_factor"));
			accounting->Add(new SettingEntry("difficulty.initial_interest"));
			accounting->Add(new SettingEntry("difficulty.max_loan"));
			accounting->Add(new SettingEntry("difficulty.subsidy_multiplier"));
			accounting->Add(new SettingEntry("economy.feeder_payment_share"));
			accounting->Add(new SettingEntry("economy.infrastructure_maintenance"));
			accounting->Add(new SettingEntry("difficulty.vehicle_costs"));
			accounting->Add(new SettingEntry("difficulty.construction_cost"));
		}

		SettingsPage *vehicles = main->Add(new SettingsPage(STR_CONFIG_SETTING_VEHICLES));
		{
			SettingsPage *physics = vehicles->Add(new SettingsPage(STR_CONFIG_SETTING_VEHICLES_PHYSICS));
			{
				physics->Add(new SettingEntry("vehicle.train_acceleration_model"));
				physics->Add(new SettingEntry("vehicle.train_braking_model"));
				physics->Add(new SettingEntry("vehicle.train_slope_steepness"));
				physics->Add(new SettingEntry("vehicle.wagon_speed_limits"));
				physics->Add(new SettingEntry("vehicle.freight_trains"));
				physics->Add(new SettingEntry("vehicle.roadveh_acceleration_model"));
				physics->Add(new SettingEntry("vehicle.roadveh_slope_steepness"));
				physics->Add(new SettingEntry("vehicle.smoke_amount"));
				physics->Add(new SettingEntry("vehicle.plane_speed"));
				physics->Add(new SettingEntry("vehicle.ship_collision_avoidance"));
				physics->Add(new SettingEntry("vehicle.roadveh_articulated_overtaking"));
			}

			SettingsPage *routing = vehicles->Add(new SettingsPage(STR_CONFIG_SETTING_VEHICLES_ROUTING));
			{
				routing->Add(new SettingEntry("pf.pathfinder_for_trains"));
				routing->Add(new SettingEntry("difficulty.line_reverse_mode"));
				routing->Add(new SettingEntry("pf.reverse_at_signals"));
				routing->Add(new SettingEntry("pf.forbid_90_deg"));
				routing->Add(new SettingEntry("pf.pathfinder_for_roadvehs"));
				routing->Add(new SettingEntry("pf.pathfinder_for_ships"));
				routing->Add(new SettingEntry("pf.reroute_rv_on_layout_change"));
				routing->Add(new SettingEntry("vehicle.drive_through_train_depot"));
			}

			vehicles->Add(new SettingEntry("order.no_servicing_if_no_breakdowns"));
			vehicles->Add(new SettingEntry("order.serviceathelipad"));
			vehicles->Add(new SettingEntry("order.nonstop_only"));
			vehicles->Add(new SettingEntry("vehicle.adjacent_crossings"));
			vehicles->Add(new SettingEntry("vehicle.safer_crossings"));
			vehicles->Add(new SettingEntry("vehicle.flip_direction_all_trains"));
		}

		SettingsPage *limitations = main->Add(new SettingsPage(STR_CONFIG_SETTING_LIMITATIONS));
		{
			limitations->Add(new SettingEntry("construction.command_pause_level"));
			limitations->Add(new SettingEntry("construction.autoslope"));
			limitations->Add(new SettingEntry("construction.extra_dynamite"));
			limitations->Add(new SettingEntry("construction.max_heightlevel"));
			limitations->Add(new SettingEntry("construction.max_bridge_length"));
			limitations->Add(new SettingEntry("construction.max_bridge_height"));
			limitations->Add(new SettingEntry("construction.max_tunnel_length"));
			limitations->Add(new SettingEntry("construction.chunnel"));
			limitations->Add(new SettingEntry("station.never_expire_airports"));
			limitations->Add(new SettingEntry("vehicle.never_expire_vehicles"));
			limitations->Add(new SettingEntry("vehicle.no_expire_vehicles_after"));
			limitations->Add(new SettingEntry("vehicle.max_trains"));
			limitations->Add(new SettingEntry("vehicle.max_roadveh"));
			limitations->Add(new SettingEntry("vehicle.max_aircraft"));
			limitations->Add(new SettingEntry("vehicle.max_ships"));
			limitations->Add(new SettingEntry("vehicle.max_train_length"));
			limitations->Add(new SettingEntry("station.station_spread"));
			limitations->Add(new SettingEntry("station.distant_join_stations"));
			limitations->Add(new SettingEntry("construction.road_stop_on_town_road"));
			limitations->Add(new SettingEntry("construction.road_stop_on_competitor_road"));
			limitations->Add(new SettingEntry("vehicle.disable_elrails"));
			limitations->Add(new SettingEntry("construction.maximum_signal_evaluations"));
			limitations->Add(new SettingEntry("construction.enable_build_river"));
			limitations->Add(new SettingEntry("construction.enable_remove_water"));
			limitations->Add(new SettingEntry("construction.road_custom_bridge_heads"));
			limitations->Add(new SettingEntry("construction.rail_custom_bridge_heads"));
			limitations->Add(new SettingEntry("construction.allow_grf_objects_under_bridges"));
			limitations->Add(new SettingEntry("construction.allow_stations_under_bridges"));
			limitations->Add(new SettingEntry("construction.allow_road_stops_under_bridges"));
			limitations->Add(new SettingEntry("construction.allow_docks_under_bridges"));
			limitations->Add(new SettingEntry("construction.purchase_land_permitted"));
			limitations->Add(new SettingEntry("construction.build_object_area_permitted"));
		}

		SettingsPage *disasters = main->Add(new SettingsPage(STR_CONFIG_SETTING_ACCIDENTS));
		{
			disasters->Add(new SettingEntry("difficulty.disasters"));
			disasters->Add(new SettingEntry("difficulty.economy"));
			disasters->Add(new SettingEntry("difficulty.vehicle_breakdowns"));
			disasters->Add(new SettingEntry("vehicle.improved_breakdowns"));
			disasters->Add(new SettingEntry("vehicle.pay_for_repair"));
			disasters->Add(new SettingEntry("vehicle.repair_cost"));
			disasters->Add(new SettingEntry("vehicle.plane_crashes"));
			disasters->Add(new SettingEntry("vehicle.no_train_crash_other_company"));
		}

		SettingsPage *genworld = main->Add(new SettingsPage(STR_CONFIG_SETTING_GENWORLD));
		{
			genworld->Add(new SettingEntry("game_creation.landscape"));
			genworld->Add(new SettingEntry("game_creation.land_generator"));
			genworld->Add(new SettingEntry("difficulty.terrain_type"));
			genworld->Add(new SettingEntry("game_creation.tgen_smoothness"));
			genworld->Add(new SettingEntry("game_creation.variety"));
			genworld->Add(new SettingEntry("game_creation.snow_line_height"));
			genworld->Add(new SettingEntry("game_creation.amount_of_rivers"));
			genworld->Add(new SettingEntry("game_creation.tree_placer"));
			genworld->Add(new SettingEntry("vehicle.road_side"));
			genworld->Add(new SettingEntry("economy.larger_towns"));
			genworld->Add(new SettingEntry("economy.initial_city_size"));
			genworld->Add(new SettingEntry("economy.town_layout"));
			genworld->Add(new SettingEntry("economy.town_min_distance"));
			genworld->Add(new SettingEntry("difficulty.industry_density"));
			genworld->Add(new SettingEntry("gui.pause_on_newgame"));
			genworld->Add(new SettingEntry("game_creation.ending_year"));
		}

		SettingsPage *environment = main->Add(new SettingsPage(STR_CONFIG_SETTING_ENVIRONMENT));
		{
			SettingsPage *authorities = environment->Add(new SettingsPage(STR_CONFIG_SETTING_ENVIRONMENT_AUTHORITIES));
			{
				authorities->Add(new SettingEntry("difficulty.town_council_tolerance"));
				authorities->Add(new SettingEntry("economy.bribe"));
				authorities->Add(new SettingEntry("economy.exclusive_rights"));
				authorities->Add(new SettingEntry("economy.fund_roads"));
				authorities->Add(new SettingEntry("economy.fund_buildings"));
				authorities->Add(new SettingEntry("economy.station_noise_level"));
			}

			SettingsPage *towns = environment->Add(new SettingsPage(STR_CONFIG_SETTING_ENVIRONMENT_TOWNS));
			{
				towns->Add(new SettingEntry("economy.town_growth_rate"));
				towns->Add(new SettingEntry("economy.town_growth_cargo_transported"));
				towns->Add(new SettingEntry("economy.allow_town_roads"));
				towns->Add(new SettingEntry("economy.allow_town_level_crossings"));
				towns->Add(new SettingEntry("economy.found_town"));
				towns->Add(new SettingEntry("economy.town_cargogen_mode"));
				towns->Add(new SettingEntry("economy.town_cargo_scale_factor"));
				towns->Add(new SettingEntry("economy.random_road_reconstruction"));
			}

			SettingsPage *industries = environment->Add(new SettingsPage(STR_CONFIG_SETTING_ENVIRONMENT_INDUSTRIES));
			{
				industries->Add(new SettingEntry("construction.raw_industry_construction"));
				industries->Add(new SettingEntry("construction.industry_platform"));
				industries->Add(new SettingEntry("economy.multiple_industry_per_town"));
				industries->Add(new SettingEntry("game_creation.oil_refinery_limit"));
				industries->Add(new SettingEntry("economy.type"));
				industries->Add(new SettingEntry("station.serve_neutral_industries"));
				industries->Add(new SettingEntry("economy.industry_cargo_scale_factor"));
			}

			SettingsPage *cdist = environment->Add(new SettingsPage(STR_CONFIG_SETTING_ENVIRONMENT_CARGODIST));
			{
				cdist->Add(new SettingEntry("linkgraph.recalc_time"));
				cdist->Add(new SettingEntry("linkgraph.recalc_interval"));
				cdist->Add(new SettingEntry("linkgraph.distribution_pax"));
				cdist->Add(new SettingEntry("linkgraph.distribution_mail"));
				cdist->Add(new SettingEntry("linkgraph.distribution_armoured"));
				cdist->Add(new SettingEntry("linkgraph.distribution_default"));
				SettingsPage *cdist_override = cdist->Add(new SettingsPage(STR_CONFIG_SETTING_ENVIRONMENT_CARGODIST_PER_CARGO_OVERRIDE));
				{
					uint index = 0;
					const SettingDesc *setting = GetSettingFromName("linkgraph.distribution_per_cargo[0]", &index);
					for (CargoID c = 0; c < NUM_CARGO; c++) {
						cdist_override->Add(new CargoDestPerCargoSettingEntry(c, setting + c, index + c));
					}
				}
				cdist->Add(new SettingEntry("linkgraph.accuracy"));
				cdist->Add(new SettingEntry("linkgraph.demand_distance"));
				cdist->Add(new SettingEntry("linkgraph.demand_size"));
				cdist->Add(new SettingEntry("linkgraph.short_path_saturation"));
				cdist->Add(new SettingEntry("linkgraph.recalc_not_scaled_by_daylength"));
			}
			SettingsPage *treedist = environment->Add(new SettingsPage(STR_CONFIG_SETTING_ENVIRONMENT_TREES));
			{
				treedist->Add(new SettingEntry("construction.extra_tree_placement"));
				treedist->Add(new SettingEntry("construction.trees_around_snow_line_enabled"));
				treedist->Add(new SettingEntry("construction.trees_around_snow_line_range"));
				treedist->Add(new SettingEntry("construction.tree_growth_rate"));
			}

			environment->Add(new SettingEntry("station.modified_catchment"));
			environment->Add(new SettingEntry("station.catchment_increase"));
			environment->Add(new SettingEntry("station.cargo_class_rating_wait_time"));
			environment->Add(new SettingEntry("station.station_size_rating_cargo_amount"));
		}

		SettingsPage *ai = main->Add(new SettingsPage(STR_CONFIG_SETTING_AI));
		{
			SettingsPage *npc = ai->Add(new SettingsPage(STR_CONFIG_SETTING_AI_NPC));
			{
				npc->Add(new SettingEntry("script.settings_profile"));
				npc->Add(new SettingEntry("script.script_max_opcode_till_suspend"));
				npc->Add(new SettingEntry("script.script_max_memory_megabytes"));
				npc->Add(new SettingEntry("difficulty.competitor_speed"));
				npc->Add(new SettingEntry("ai.ai_in_multiplayer"));
				npc->Add(new SettingEntry("ai.ai_disable_veh_train"));
				npc->Add(new SettingEntry("ai.ai_disable_veh_roadveh"));
				npc->Add(new SettingEntry("ai.ai_disable_veh_aircraft"));
				npc->Add(new SettingEntry("ai.ai_disable_veh_ship"));
			}

			SettingsPage *sharing = ai->Add(new SettingsPage(STR_CONFIG_SETTING_SHARING));
			{
				sharing->Add(new SettingEntry("economy.infrastructure_sharing[0]"));
				sharing->Add(new SettingEntry("economy.infrastructure_sharing[1]"));
				sharing->Add(new SettingEntry("economy.infrastructure_sharing[2]"));
				sharing->Add(new SettingEntry("economy.infrastructure_sharing[3]"));
				sharing->Add(new SettingEntry("economy.sharing_fee[0]"));
				sharing->Add(new SettingEntry("economy.sharing_fee[1]"));
				sharing->Add(new SettingEntry("economy.sharing_fee[2]"));
				sharing->Add(new SettingEntry("economy.sharing_fee[3]"));
				sharing->Add(new SettingEntry("economy.sharing_payment_in_debt"));
			}

			ai->Add(new SettingEntry("economy.give_money"));
			ai->Add(new SettingEntry("economy.allow_shares"));
			ai->Add(new SettingEntry("economy.min_years_for_shares"));
			ai->Add(new SettingEntry("difficulty.money_cheat_in_multiplayer"));
		}

		SettingsPage *scenario = main->Add(new SettingsPage(STR_CONFIG_SETTING_SCENARIO_EDITOR));
		scenario->hide_callback = []() -> bool {
			return _game_mode == GM_NORMAL;
		};
		{
			scenario->Add(new SettingEntry("scenario.multiple_buildings"));
			scenario->Add(new SettingEntry("scenario.house_ignore_dates"));
			scenario->Add(new SettingEntry("scenario.house_ignore_zones"));
			scenario->Add(new SettingEntry("scenario.house_ignore_grf"));
		}

		main->Init();
	}
	return *main;
}

static const StringID _game_settings_restrict_dropdown[] = {
	STR_CONFIG_SETTING_RESTRICT_BASIC,                            // RM_BASIC
	STR_CONFIG_SETTING_RESTRICT_ADVANCED,                         // RM_ADVANCED
	STR_CONFIG_SETTING_RESTRICT_ALL,                              // RM_ALL
	STR_CONFIG_SETTING_RESTRICT_CHANGED_AGAINST_DEFAULT,          // RM_CHANGED_AGAINST_DEFAULT
	STR_CONFIG_SETTING_RESTRICT_CHANGED_AGAINST_NEW,              // RM_CHANGED_AGAINST_NEW
};
static_assert(lengthof(_game_settings_restrict_dropdown) == RM_END);

/** Warnings about hidden search results. */
enum WarnHiddenResult {
	WHR_NONE,          ///< Nothing was filtering matches away.
	WHR_CATEGORY,      ///< Category setting filtered matches away.
	WHR_TYPE,          ///< Type setting filtered matches away.
	WHR_CATEGORY_TYPE, ///< Both category and type settings filtered matches away.
};

/** Window to edit settings of the game. */
struct GameSettingsWindow : Window {
	static const int SETTINGTREE_LEFT_OFFSET   = 5; ///< Position of left edge of setting values
	static const int SETTINGTREE_RIGHT_OFFSET  = 5; ///< Position of right edge of setting values
	static const int SETTINGTREE_TOP_OFFSET    = 5; ///< Position of top edge of setting values
	static const int SETTINGTREE_BOTTOM_OFFSET = 5; ///< Position of bottom edge of setting values

	static GameSettings *settings_ptr; ///< Pointer to the game settings being displayed and modified.

	SettingEntry *valuewindow_entry;   ///< If non-nullptr, pointer to setting for which a value-entering window has been opened.
	SettingEntry *clicked_entry;       ///< If non-nullptr, pointer to a clicked numeric setting (with a depressed left or right button).
	SettingEntry *last_clicked;        ///< If non-nullptr, pointer to the last clicked setting.
	SettingEntry *valuedropdown_entry; ///< If non-nullptr, pointer to the value for which a dropdown window is currently opened.
	bool closing_dropdown;             ///< True, if the dropdown list is currently closing.

	SettingFilter filter;              ///< Filter for the list.
	QueryString filter_editbox;        ///< Filter editbox;
	bool manually_changed_folding;     ///< Whether the user expanded/collapsed something manually.
	WarnHiddenResult warn_missing;     ///< Whether and how to warn about missing search results.
	int warn_lines;                    ///< Number of lines used for warning about missing search results.

	Scrollbar *vscroll;

	GameSettingsWindow(WindowDesc *desc) : Window(desc), filter_editbox(50)
	{
		this->warn_missing = WHR_NONE;
		this->warn_lines = 0;
		this->filter.mode = (RestrictionMode)_settings_client.gui.settings_restriction_mode;
		this->filter.min_cat = RM_ALL;
		this->filter.type = ST_ALL;
		this->filter.type_hides = false;
		this->settings_ptr = &GetGameSettings();

		_circle_size = maxdim(GetSpriteSize(SPR_CIRCLE_FOLDED), GetSpriteSize(SPR_CIRCLE_UNFOLDED));
		GetSettingsTree().FoldAll(); // Close all sub-pages

		this->valuewindow_entry = nullptr; // No setting entry for which a entry window is opened
		this->clicked_entry = nullptr; // No numeric setting buttons are depressed
		this->last_clicked = nullptr;
		this->valuedropdown_entry = nullptr;
		this->closing_dropdown = false;
		this->manually_changed_folding = false;

		this->CreateNestedTree();
		this->vscroll = this->GetScrollbar(WID_GS_SCROLLBAR);
		this->FinishInitNested(WN_GAME_OPTIONS_GAME_SETTINGS);

		this->querystrings[WID_GS_FILTER] = &this->filter_editbox;
		this->filter_editbox.cancel_button = QueryString::ACTION_CLEAR;
		this->SetFocusedWidget(WID_GS_FILTER);

		this->InvalidateData();
	}

	void UpdateWidgetSize(int widget, Dimension *size, const Dimension &padding, Dimension *fill, Dimension *resize) override
	{
		switch (widget) {
			case WID_GS_OPTIONSPANEL:
				resize->height = SETTING_HEIGHT = std::max({(int)_circle_size.height, SETTING_BUTTON_HEIGHT, FONT_HEIGHT_NORMAL}) + 1;
				resize->width  = 1;

				size->height = 5 * resize->height + SETTINGTREE_TOP_OFFSET + SETTINGTREE_BOTTOM_OFFSET;
				break;

			case WID_GS_HELP_TEXT: {
				static const StringID setting_types[] = {
					STR_CONFIG_SETTING_TYPE_CLIENT,
					STR_CONFIG_SETTING_TYPE_COMPANY_MENU, STR_CONFIG_SETTING_TYPE_COMPANY_INGAME,
					STR_CONFIG_SETTING_TYPE_GAME_MENU, STR_CONFIG_SETTING_TYPE_GAME_INGAME,
				};
				for (uint i = 0; i < lengthof(setting_types); i++) {
					SetDParam(0, setting_types[i]);
					size->width = std::max(size->width, GetStringBoundingBox(STR_CONFIG_SETTING_TYPE).width);
				}
				size->height = 2 * FONT_HEIGHT_NORMAL + WD_PAR_VSEP_NORMAL +
						std::max(size->height, GetSettingsTree().GetMaxHelpHeight(size->width));
				break;
			}

			case WID_GS_RESTRICT_CATEGORY:
			case WID_GS_RESTRICT_TYPE:
				size->width = std::max(GetStringBoundingBox(STR_CONFIG_SETTING_RESTRICT_CATEGORY).width, GetStringBoundingBox(STR_CONFIG_SETTING_RESTRICT_TYPE).width);
				break;

			default:
				break;
		}
	}

	void OnPaint() override
	{
		if (this->closing_dropdown) {
			this->closing_dropdown = false;
			assert(this->valuedropdown_entry != nullptr);
			this->valuedropdown_entry->SetButtons(0);
			this->valuedropdown_entry = nullptr;
		}

		/* Reserve the correct number of lines for the 'some search results are hidden' notice in the central settings display panel. */
		const NWidgetBase *panel = this->GetWidget<NWidgetBase>(WID_GS_OPTIONSPANEL);
		StringID warn_str = STR_CONFIG_SETTING_CATEGORY_HIDES - 1 + this->warn_missing;
		int new_warn_lines;
		if (this->warn_missing == WHR_NONE) {
			new_warn_lines = 0;
		} else {
			SetDParam(0, _game_settings_restrict_dropdown[this->filter.min_cat]);
			new_warn_lines = GetStringLineCount(warn_str, panel->current_x);
		}
		if (this->warn_lines != new_warn_lines) {
			this->vscroll->SetCount(this->vscroll->GetCount() - this->warn_lines + new_warn_lines);
			this->warn_lines = new_warn_lines;
		}

		this->DrawWidgets();

		/* Draw the 'some search results are hidden' notice. */
		if (this->warn_missing != WHR_NONE) {
			const int left = panel->pos_x;
			const int right = left + panel->current_x - 1;
			const int top = panel->pos_y + WD_FRAMETEXT_TOP + (SETTING_HEIGHT - FONT_HEIGHT_NORMAL) * this->warn_lines / 2;
			SetDParam(0, _game_settings_restrict_dropdown[this->filter.min_cat]);
			if (this->warn_lines == 1) {
				/* If the warning fits at one line, center it. */
				DrawString(left + WD_FRAMETEXT_LEFT, right - WD_FRAMETEXT_RIGHT, top, warn_str, TC_FROMSTRING, SA_HOR_CENTER);
			} else {
				DrawStringMultiLine(left + WD_FRAMERECT_LEFT, right - WD_FRAMERECT_RIGHT, top, INT32_MAX, warn_str, TC_FROMSTRING, SA_HOR_CENTER);
			}
		}
	}

	void SetStringParameters(int widget) const override
	{
		switch (widget) {
			case WID_GS_RESTRICT_DROPDOWN:
				SetDParam(0, _game_settings_restrict_dropdown[this->filter.mode]);
				break;

			case WID_GS_TYPE_DROPDOWN:
				switch (this->filter.type) {
					case ST_GAME:    SetDParam(0, _game_mode == GM_MENU ? STR_CONFIG_SETTING_TYPE_DROPDOWN_GAME_MENU : STR_CONFIG_SETTING_TYPE_DROPDOWN_GAME_INGAME); break;
					case ST_COMPANY: SetDParam(0, _game_mode == GM_MENU ? STR_CONFIG_SETTING_TYPE_DROPDOWN_COMPANY_MENU : STR_CONFIG_SETTING_TYPE_DROPDOWN_COMPANY_INGAME); break;
					case ST_CLIENT:  SetDParam(0, STR_CONFIG_SETTING_TYPE_DROPDOWN_CLIENT); break;
					default:         SetDParam(0, STR_CONFIG_SETTING_TYPE_DROPDOWN_ALL); break;
				}
				break;
		}
	}

	DropDownList BuildDropDownList(int widget) const
	{
		DropDownList list;
		switch (widget) {
			case WID_GS_RESTRICT_DROPDOWN:
				for (int mode = 0; mode != RM_END; mode++) {
					/* If we are in adv. settings screen for the new game's settings,
					 * we don't want to allow comparing with new game's settings. */
					bool disabled = mode == RM_CHANGED_AGAINST_NEW && settings_ptr == &_settings_newgame;

					list.emplace_back(new DropDownListStringItem(_game_settings_restrict_dropdown[mode], mode, disabled));
				}
				break;

			case WID_GS_TYPE_DROPDOWN:
				list.emplace_back(new DropDownListStringItem(STR_CONFIG_SETTING_TYPE_DROPDOWN_ALL, ST_ALL, false));
				list.emplace_back(new DropDownListStringItem(_game_mode == GM_MENU ? STR_CONFIG_SETTING_TYPE_DROPDOWN_GAME_MENU : STR_CONFIG_SETTING_TYPE_DROPDOWN_GAME_INGAME, ST_GAME, false));
				list.emplace_back(new DropDownListStringItem(_game_mode == GM_MENU ? STR_CONFIG_SETTING_TYPE_DROPDOWN_COMPANY_MENU : STR_CONFIG_SETTING_TYPE_DROPDOWN_COMPANY_INGAME, ST_COMPANY, false));
				list.emplace_back(new DropDownListStringItem(STR_CONFIG_SETTING_TYPE_DROPDOWN_CLIENT, ST_CLIENT, false));
				break;
		}
		return list;
	}

	void DrawWidget(const Rect &r, int widget) const override
	{
		switch (widget) {
			case WID_GS_OPTIONSPANEL: {
				int top_pos = r.top + SETTINGTREE_TOP_OFFSET + 1 + this->warn_lines * SETTING_HEIGHT;
				uint last_row = this->vscroll->GetPosition() + this->vscroll->GetCapacity() - this->warn_lines;
				int next_row = GetSettingsTree().Draw(settings_ptr, r.left + SETTINGTREE_LEFT_OFFSET, r.right - SETTINGTREE_RIGHT_OFFSET, top_pos,
						this->vscroll->GetPosition(), last_row, this->last_clicked);
				if (next_row == 0) DrawString(r.left + SETTINGTREE_LEFT_OFFSET, r.right - SETTINGTREE_RIGHT_OFFSET, top_pos, STR_CONFIG_SETTINGS_NONE);
				break;
			}

			case WID_GS_HELP_TEXT:
				if (this->last_clicked != nullptr) {
					const SettingDesc *sd = this->last_clicked->setting;

					int y = r.top;
					switch (sd->GetType()) {
						case ST_COMPANY: SetDParam(0, _game_mode == GM_MENU ? STR_CONFIG_SETTING_TYPE_COMPANY_MENU : STR_CONFIG_SETTING_TYPE_COMPANY_INGAME); break;
						case ST_CLIENT:  SetDParam(0, STR_CONFIG_SETTING_TYPE_CLIENT); break;
						case ST_GAME:    SetDParam(0, _game_mode == GM_MENU ? STR_CONFIG_SETTING_TYPE_GAME_MENU : STR_CONFIG_SETTING_TYPE_GAME_INGAME); break;
						default: NOT_REACHED();
					}
					DrawString(r.left, r.right, y, STR_CONFIG_SETTING_TYPE);
					y += FONT_HEIGHT_NORMAL;

					int32 default_value = ReadValue(&sd->desc.def, sd->save.conv);
					this->last_clicked->SetValueDParams(0, default_value);
					DrawString(r.left, r.right, y, STR_CONFIG_SETTING_DEFAULT_VALUE);
					y += FONT_HEIGHT_NORMAL + WD_PAR_VSEP_NORMAL;

					DrawStringMultiLine(r.left, r.right, y, r.bottom, this->last_clicked->GetHelpText(), TC_WHITE);
				}
				break;

			default:
				break;
		}
	}

	/**
	 * Set the entry that should have its help text displayed, and mark the window dirty so it gets repainted.
	 * @param pe Setting to display help text of, use \c nullptr to stop displaying help of the currently displayed setting.
	 */
	void SetDisplayedHelpText(SettingEntry *pe)
	{
		if (this->last_clicked != pe) this->SetDirty();
		this->last_clicked = pe;
	}

	void OnClick(Point pt, int widget, int click_count) override
	{
		switch (widget) {
			case WID_GS_EXPAND_ALL:
				this->manually_changed_folding = true;
				GetSettingsTree().UnFoldAll();
				this->InvalidateData();
				break;

			case WID_GS_COLLAPSE_ALL:
				this->manually_changed_folding = true;
				GetSettingsTree().FoldAll();
				this->InvalidateData();
				break;

			case WID_GS_RESTRICT_DROPDOWN: {
				DropDownList list = this->BuildDropDownList(widget);
				if (!list.empty()) {
					ShowDropDownList(this, std::move(list), this->filter.mode, widget);
				}
				break;
			}

			case WID_GS_TYPE_DROPDOWN: {
				DropDownList list = this->BuildDropDownList(widget);
				if (!list.empty()) {
					ShowDropDownList(this, std::move(list), this->filter.type, widget);
				}
				break;
			}
		}

		if (widget != WID_GS_OPTIONSPANEL) return;

		uint btn = this->vscroll->GetScrolledRowFromWidget(pt.y, this, WID_GS_OPTIONSPANEL, SETTINGTREE_TOP_OFFSET);
		if (btn == INT_MAX || (int)btn < this->warn_lines) return;
		btn -= this->warn_lines;

		uint cur_row = 0;
		BaseSettingEntry *clicked_entry = GetSettingsTree().FindEntry(btn, &cur_row);

		if (clicked_entry == nullptr) return;  // Clicked below the last setting of the page

		int x = (_current_text_dir == TD_RTL ? this->width - 1 - pt.x : pt.x) - SETTINGTREE_LEFT_OFFSET - (clicked_entry->level + 1) * LEVEL_WIDTH;  // Shift x coordinate
		if (x < 0) return;  // Clicked left of the entry

		SettingsPage *clicked_page = dynamic_cast<SettingsPage*>(clicked_entry);
		if (clicked_page != nullptr) {
			this->SetDisplayedHelpText(nullptr);
			clicked_page->folded = !clicked_page->folded; // Flip 'folded'-ness of the sub-page

			this->manually_changed_folding = true;

			this->InvalidateData();
			return;
		}

		SettingEntry *pe = dynamic_cast<SettingEntry*>(clicked_entry);
		assert(pe != nullptr);
		const SettingDesc *sd = pe->setting;

		/* return if action is only active in network, or only settable by server */
		if (!sd->IsEditable()) {
			this->SetDisplayedHelpText(pe);
			return;
		}

		const void *var = ResolveVariableAddress(settings_ptr, sd);
		int32 value = (int32)ReadValue(var, sd->save.conv);

		/* clicked on the icon on the left side. Either scroller, bool on/off or dropdown */
		if (x < SETTING_BUTTON_WIDTH && (sd->desc.flags & (SGF_MULTISTRING | SGF_ENUM))) {
			const SettingDescBase *sdb = &sd->desc;
			this->SetDisplayedHelpText(pe);

			if (this->valuedropdown_entry == pe) {
				/* unclick the dropdown */
				HideDropDownMenu(this);
				this->closing_dropdown = false;
				this->valuedropdown_entry->SetButtons(0);
				this->valuedropdown_entry = nullptr;
			} else {
				if (this->valuedropdown_entry != nullptr) this->valuedropdown_entry->SetButtons(0);
				this->closing_dropdown = false;

				const NWidgetBase *wid = this->GetWidget<NWidgetBase>(WID_GS_OPTIONSPANEL);
				int rel_y = (pt.y - (int)wid->pos_y - SETTINGTREE_TOP_OFFSET) % wid->resize_y;

				Rect wi_rect;
				wi_rect.left = pt.x - (_current_text_dir == TD_RTL ? SETTING_BUTTON_WIDTH - 1 - x : x);
				wi_rect.right = wi_rect.left + SETTING_BUTTON_WIDTH - 1;
				wi_rect.top = pt.y - rel_y + (SETTING_HEIGHT - SETTING_BUTTON_HEIGHT) / 2;
				wi_rect.bottom = wi_rect.top + SETTING_BUTTON_HEIGHT - 1;

				/* For dropdowns we also have to check the y position thoroughly, the mouse may not above the just opening dropdown */
				if (pt.y >= wi_rect.top && pt.y <= wi_rect.bottom) {
					this->valuedropdown_entry = pe;
					this->valuedropdown_entry->SetButtons(SEF_LEFT_DEPRESSED);

					DropDownList list;
					if (sd->desc.flags & SGF_MULTISTRING) {
						for (int i = sdb->min; i <= (int)sdb->max; i++) {
							int val = sd->orderproc ? sd->orderproc(i - sdb->min) : i;
							assert_msg(val >= sdb->min && val <= (int)sdb->max, "min: %d, max: %d, val: %d", sdb->min, sdb->max, val);
							list.emplace_back(new DropDownListStringItem(sdb->str_val + val - sdb->min, val, false));
						}
					} else if ((sd->desc.flags & SGF_ENUM)) {
						for (const SettingDescEnumEntry *enumlist = sd->desc.enumlist; enumlist != nullptr && enumlist->str != STR_NULL; enumlist++) {
							list.emplace_back(new DropDownListStringItem(enumlist->str, enumlist->val, false));
						}
					}

					ShowDropDownListAt(this, std::move(list), value, -1, wi_rect, COLOUR_ORANGE, true);
				}
			}
			this->SetDirty();
		} else if (x < SETTING_BUTTON_WIDTH) {
			this->SetDisplayedHelpText(pe);
			const SettingDescBase *sdb = &sd->desc;
			int32 oldvalue = value;

			switch (sdb->cmd) {
				case SDT_BOOLX: value ^= 1; break;
				case SDT_ONEOFMANY:
				case SDT_NUMX: {
					/* Add a dynamic step-size to the scroller. In a maximum of
					 * 50-steps you should be able to get from min to max,
					 * unless specified otherwise in the 'interval' variable
					 * of the current setting. */
					uint32 step = (sdb->interval == 0) ? ((sdb->max - sdb->min) / 50) : sdb->interval;
					if (step == 0) step = 1;

					/* don't allow too fast scrolling */
					if ((this->flags & WF_TIMEOUT) && this->timeout_timer > 1) {
						_left_button_clicked = false;
						return;
					}

					/* Increase or decrease the value and clamp it to extremes */
					if (x >= SETTING_BUTTON_WIDTH / 2) {
						value += step;
						if (sdb->min < 0) {
							assert((int32)sdb->max >= 0);
							if (value > (int32)sdb->max) value = (int32)sdb->max;
						} else {
							if ((uint32)value > sdb->max) value = (int32)sdb->max;
						}
						if (value < sdb->min) value = sdb->min; // skip between "disabled" and minimum
					} else {
						value -= step;
						if (value < sdb->min) value = (sdb->flags & SGF_0ISDISABLED) ? 0 : sdb->min;
					}

					/* Set up scroller timeout for numeric values */
					if (value != oldvalue) {
						if (this->clicked_entry != nullptr) { // Release previous buttons if any
							this->clicked_entry->SetButtons(0);
						}
						this->clicked_entry = pe;
						this->clicked_entry->SetButtons((x >= SETTING_BUTTON_WIDTH / 2) != (_current_text_dir == TD_RTL) ? SEF_RIGHT_DEPRESSED : SEF_LEFT_DEPRESSED);
						this->SetTimeout();
						_left_button_clicked = false;
					}
					break;
				}

				default: NOT_REACHED();
			}

			if (value != oldvalue) {
				if ((sd->desc.flags & SGF_PER_COMPANY) != 0) {
					SetCompanySetting(pe->index, value);
				} else {
					SetSettingValue(pe->index, value);
				}
				this->SetDirty();
			}
		} else {
			/* Only open editbox if clicked for the second time, and only for types where it is sensible for. */
			if (this->last_clicked == pe && sd->desc.cmd != SDT_BOOLX && !(sd->desc.flags & (SGF_MULTISTRING | SGF_ENUM))) {
				int64 value64 = value;
				/* Show the correct currency-translated value */
				if (sd->desc.flags & SGF_CURRENCY) value64 *= _currency->rate;

				this->valuewindow_entry = pe;
				if (sd->desc.flags & SGF_DECIMAL1) {
					SetDParam(0, value64);
					ShowQueryString(STR_JUST_DECIMAL1, STR_CONFIG_SETTING_QUERY_CAPTION, 10, this, CS_NUMERAL_DECIMAL, QSF_ENABLE_DEFAULT);
				} else {
					SetDParam(0, value64);
					/* Limit string length to 14 so that MAX_INT32 * max currency rate doesn't exceed MAX_INT64. */
					ShowQueryString(STR_JUST_INT, STR_CONFIG_SETTING_QUERY_CAPTION, 15, this, CS_NUMERAL, QSF_ENABLE_DEFAULT);
				}
			}
			this->SetDisplayedHelpText(pe);
		}
	}

	void OnTimeout() override
	{
		if (this->clicked_entry != nullptr) { // On timeout, release any depressed buttons
			this->clicked_entry->SetButtons(0);
			this->clicked_entry = nullptr;
			this->SetDirty();
		}
	}

	void OnQueryTextFinished(char *str) override
	{
		/* The user pressed cancel */
		if (str == nullptr) return;

		assert(this->valuewindow_entry != nullptr);
		const SettingDesc *sd = this->valuewindow_entry->setting;

		int32 value;
		if (!StrEmpty(str)) {
			long long llvalue;
			if (sd->desc.flags & SGF_DECIMAL1) {
				llvalue = atof(str) * 10;
			} else {
				llvalue = atoll(str);
			}

			/* Save the correct currency-translated value */
			if (sd->desc.flags & SGF_CURRENCY) llvalue /= _currency->rate;

			value = (int32)ClampToI32(llvalue);
		} else {
			value = (int32)(size_t)sd->desc.def;
		}

		if ((sd->desc.flags & SGF_PER_COMPANY) != 0) {
			SetCompanySetting(this->valuewindow_entry->index, value);
		} else {
			SetSettingValue(this->valuewindow_entry->index, value);
		}
		this->SetDirty();
	}

	void OnDropdownSelect(int widget, int index) override
	{
		switch (widget) {
			case WID_GS_RESTRICT_DROPDOWN:
				this->filter.mode = (RestrictionMode)index;
				if (this->filter.mode == RM_CHANGED_AGAINST_DEFAULT ||
						this->filter.mode == RM_CHANGED_AGAINST_NEW) {

					if (!this->manually_changed_folding) {
						/* Expand all when selecting 'changes'. Update the filter state first, in case it becomes less restrictive in some cases. */
						GetSettingsTree().UpdateFilterState(this->filter, false);
						GetSettingsTree().UnFoldAll();
					}
				} else {
					/* Non-'changes' filter. Save as default. */
					_settings_client.gui.settings_restriction_mode = this->filter.mode;
				}
				this->InvalidateData();
				break;

			case WID_GS_TYPE_DROPDOWN:
				this->filter.type = (SettingType)index;
				this->InvalidateData();
				break;

			default:
				if (widget < 0) {
					/* Deal with drop down boxes on the panel. */
					assert(this->valuedropdown_entry != nullptr);
					const SettingDesc *sd = this->valuedropdown_entry->setting;
					assert(sd->desc.flags & (SGF_MULTISTRING | SGF_ENUM));

					if ((sd->desc.flags & SGF_PER_COMPANY) != 0) {
						SetCompanySetting(this->valuedropdown_entry->index, index);
					} else {
						SetSettingValue(this->valuedropdown_entry->index, index);
					}

					this->SetDirty();
				}
				break;
		}
	}

	void OnDropdownClose(Point pt, int widget, int index, bool instant_close) override
	{
		if (widget >= 0) {
			/* Normally the default implementation of OnDropdownClose() takes care of
			 * a few things. We want that behaviour here too, but only for
			 * "normal" dropdown boxes. The special dropdown boxes added for every
			 * setting that needs one can't have this call. */
			Window::OnDropdownClose(pt, widget, index, instant_close);
		} else {
			/* We cannot raise the dropdown button just yet. OnClick needs some hint, whether
			 * the same dropdown button was clicked again, and then not open the dropdown again.
			 * So, we only remember that it was closed, and process it on the next OnPaint, which is
			 * after OnClick. */
			assert(this->valuedropdown_entry != nullptr);
			this->closing_dropdown = true;
			this->SetDirty();
		}
	}

	void OnInvalidateData(int data = 0, bool gui_scope = true) override
	{
		if (!gui_scope) return;

		/* Update which settings are to be visible. */
		RestrictionMode min_level = (this->filter.mode <= RM_ALL) ? this->filter.mode : RM_BASIC;
		this->filter.min_cat = min_level;
		this->filter.type_hides = false;
		GetSettingsTree().UpdateFilterState(this->filter, false);

		if (this->filter.string.IsEmpty()) {
			this->warn_missing = WHR_NONE;
		} else if (min_level < this->filter.min_cat) {
			this->warn_missing = this->filter.type_hides ? WHR_CATEGORY_TYPE : WHR_CATEGORY;
		} else {
			this->warn_missing = this->filter.type_hides ? WHR_TYPE : WHR_NONE;
		}
		this->vscroll->SetCount(GetSettingsTree().Length() + this->warn_lines);

		if (this->last_clicked != nullptr && !GetSettingsTree().IsVisible(this->last_clicked)) {
			this->SetDisplayedHelpText(nullptr);
		}

		bool all_folded = true;
		bool all_unfolded = true;
		GetSettingsTree().GetFoldingState(all_folded, all_unfolded);
		this->SetWidgetDisabledState(WID_GS_EXPAND_ALL, all_unfolded);
		this->SetWidgetDisabledState(WID_GS_COLLAPSE_ALL, all_folded);
	}

	void OnEditboxChanged(int wid) override
	{
		if (wid == WID_GS_FILTER) {
			this->filter.string.SetFilterTerm(this->filter_editbox.text.buf);
			if (!this->filter.string.IsEmpty() && !this->manually_changed_folding) {
				/* User never expanded/collapsed single pages and entered a filter term.
				 * Expand everything, to save weird expand clicks, */
				GetSettingsTree().UnFoldAll();
			}
			this->InvalidateData();
		}
	}

	void OnResize() override
	{
		this->vscroll->SetCapacityFromWidget(this, WID_GS_OPTIONSPANEL, SETTINGTREE_TOP_OFFSET + SETTINGTREE_BOTTOM_OFFSET);
	}
};

GameSettings *GameSettingsWindow::settings_ptr = nullptr;

static const NWidgetPart _nested_settings_selection_widgets[] = {
	NWidget(NWID_HORIZONTAL),
		NWidget(WWT_CLOSEBOX, COLOUR_MAUVE),
		NWidget(WWT_CAPTION, COLOUR_MAUVE), SetDataTip(STR_CONFIG_SETTING_TREE_CAPTION, STR_TOOLTIP_WINDOW_TITLE_DRAG_THIS),
		NWidget(WWT_DEFSIZEBOX, COLOUR_MAUVE),
	EndContainer(),
	NWidget(WWT_PANEL, COLOUR_MAUVE),
		NWidget(NWID_VERTICAL), SetPIP(0, WD_PAR_VSEP_NORMAL, 0), SetPadding(WD_TEXTPANEL_TOP, 0, WD_TEXTPANEL_BOTTOM, 0),
			NWidget(NWID_HORIZONTAL), SetPIP(WD_FRAMETEXT_LEFT, WD_FRAMETEXT_RIGHT, WD_FRAMETEXT_RIGHT),
				NWidget(WWT_TEXT, COLOUR_MAUVE, WID_GS_RESTRICT_CATEGORY), SetDataTip(STR_CONFIG_SETTING_RESTRICT_CATEGORY, STR_NULL),
				NWidget(WWT_DROPDOWN, COLOUR_MAUVE, WID_GS_RESTRICT_DROPDOWN), SetMinimalSize(100, 12), SetDataTip(STR_BLACK_STRING, STR_CONFIG_SETTING_RESTRICT_DROPDOWN_HELPTEXT), SetFill(1, 0), SetResize(1, 0),
			EndContainer(),
			NWidget(NWID_HORIZONTAL), SetPIP(WD_FRAMETEXT_LEFT, WD_FRAMETEXT_RIGHT, WD_FRAMETEXT_RIGHT),
				NWidget(WWT_TEXT, COLOUR_MAUVE, WID_GS_RESTRICT_TYPE), SetDataTip(STR_CONFIG_SETTING_RESTRICT_TYPE, STR_NULL),
				NWidget(WWT_DROPDOWN, COLOUR_MAUVE, WID_GS_TYPE_DROPDOWN), SetMinimalSize(100, 12), SetDataTip(STR_BLACK_STRING, STR_CONFIG_SETTING_TYPE_DROPDOWN_HELPTEXT), SetFill(1, 0), SetResize(1, 0),
			EndContainer(),
		EndContainer(),
		NWidget(NWID_HORIZONTAL), SetPadding(0, 0, WD_TEXTPANEL_BOTTOM, 0),
				SetPIP(WD_FRAMETEXT_LEFT, WD_FRAMETEXT_RIGHT, WD_FRAMETEXT_RIGHT),
			NWidget(WWT_TEXT, COLOUR_MAUVE), SetFill(0, 1), SetDataTip(STR_CONFIG_SETTING_FILTER_TITLE, STR_NULL),
			NWidget(WWT_EDITBOX, COLOUR_MAUVE, WID_GS_FILTER), SetFill(1, 0), SetMinimalSize(50, 12), SetResize(1, 0),
					SetDataTip(STR_LIST_FILTER_OSKTITLE, STR_LIST_FILTER_TOOLTIP),
		EndContainer(),
	EndContainer(),
	NWidget(NWID_HORIZONTAL),
		NWidget(WWT_PANEL, COLOUR_MAUVE, WID_GS_OPTIONSPANEL), SetMinimalSize(400, 174), SetScrollbar(WID_GS_SCROLLBAR), EndContainer(),
		NWidget(NWID_VSCROLLBAR, COLOUR_MAUVE, WID_GS_SCROLLBAR),
	EndContainer(),
	NWidget(WWT_PANEL, COLOUR_MAUVE), SetMinimalSize(400, 40),
		NWidget(WWT_EMPTY, INVALID_COLOUR, WID_GS_HELP_TEXT), SetMinimalSize(300, 25), SetFill(1, 1), SetResize(1, 0),
				SetPadding(WD_FRAMETEXT_TOP, WD_FRAMETEXT_RIGHT, WD_FRAMETEXT_BOTTOM, WD_FRAMETEXT_LEFT),
	EndContainer(),
	NWidget(NWID_HORIZONTAL),
		NWidget(WWT_PUSHTXTBTN, COLOUR_MAUVE, WID_GS_EXPAND_ALL), SetDataTip(STR_CONFIG_SETTING_EXPAND_ALL, STR_NULL),
		NWidget(WWT_PUSHTXTBTN, COLOUR_MAUVE, WID_GS_COLLAPSE_ALL), SetDataTip(STR_CONFIG_SETTING_COLLAPSE_ALL, STR_NULL),
		NWidget(WWT_PANEL, COLOUR_MAUVE), SetFill(1, 0), SetResize(1, 0),
		EndContainer(),
		NWidget(WWT_RESIZEBOX, COLOUR_MAUVE),
	EndContainer(),
};

static WindowDesc _settings_selection_desc(
	WDP_CENTER, "settings", 510, 450,
	WC_GAME_OPTIONS, WC_NONE,
	0,
	_nested_settings_selection_widgets, lengthof(_nested_settings_selection_widgets)
);

/** Open advanced settings window. */
void ShowGameSettings()
{
	DeleteWindowByClass(WC_GAME_OPTIONS);
	new GameSettingsWindow(&_settings_selection_desc);
}


/**
 * Draw [<][>] boxes.
 * @param x the x position to draw
 * @param y the y position to draw
 * @param button_colour the colour of the button
 * @param state 0 = none clicked, 1 = first clicked, 2 = second clicked
 * @param clickable_left is the left button clickable?
 * @param clickable_right is the right button clickable?
 */
void DrawArrowButtons(int x, int y, Colours button_colour, byte state, bool clickable_left, bool clickable_right)
{
	int colour = _colour_gradient[button_colour][2];
	Dimension dim = NWidgetScrollbar::GetHorizontalDimension();

	DrawFrameRect(x,             y, x + dim.width - 1,             y + dim.height - 1, button_colour, (state == 1) ? FR_LOWERED : FR_NONE);
	DrawFrameRect(x + dim.width, y, x + dim.width + dim.width - 1, y + dim.height - 1, button_colour, (state == 2) ? FR_LOWERED : FR_NONE);
	DrawSprite(SPR_ARROW_LEFT, PAL_NONE, x + WD_IMGBTN_LEFT, y + WD_IMGBTN_TOP);
	DrawSprite(SPR_ARROW_RIGHT, PAL_NONE, x + WD_IMGBTN_LEFT + dim.width, y + WD_IMGBTN_TOP);

	/* Grey out the buttons that aren't clickable */
	bool rtl = _current_text_dir == TD_RTL;
	if (rtl ? !clickable_right : !clickable_left) {
		GfxFillRect(x + 1, y, x + dim.width - 1, y + dim.height - 2, colour, FILLRECT_CHECKER);
	}
	if (rtl ? !clickable_left : !clickable_right) {
		GfxFillRect(x + dim.width + 1, y, x + dim.width + dim.width - 1, y + dim.height - 2, colour, FILLRECT_CHECKER);
	}
}

/**
 * Draw a dropdown button.
 * @param x the x position to draw
 * @param y the y position to draw
 * @param button_colour the colour of the button
 * @param state true = lowered
 * @param clickable is the button clickable?
 */
void DrawDropDownButton(int x, int y, Colours button_colour, bool state, bool clickable)
{
	int colour = _colour_gradient[button_colour][2];

	DrawFrameRect(x, y, x + SETTING_BUTTON_WIDTH - 1, y + SETTING_BUTTON_HEIGHT - 1, button_colour, state ? FR_LOWERED : FR_NONE);
	DrawSprite(SPR_ARROW_DOWN, PAL_NONE, x + (SETTING_BUTTON_WIDTH - NWidgetScrollbar::GetVerticalDimension().width) / 2 + state, y + 2 + state);

	if (!clickable) {
		GfxFillRect(x +  1, y, x + SETTING_BUTTON_WIDTH - 1, y + SETTING_BUTTON_HEIGHT - 2, colour, FILLRECT_CHECKER);
	}
}

/**
 * Draw a toggle button.
 * @param x the x position to draw
 * @param y the y position to draw
 * @param state true = lowered
 * @param clickable is the button clickable?
 */
void DrawBoolButton(int x, int y, bool state, bool clickable)
{
	static const Colours _bool_ctabs[2][2] = {{COLOUR_CREAM, COLOUR_RED}, {COLOUR_DARK_GREEN, COLOUR_GREEN}};
	DrawFrameRect(x, y, x + SETTING_BUTTON_WIDTH - 1, y + SETTING_BUTTON_HEIGHT - 1, _bool_ctabs[state][clickable], state ? FR_LOWERED : FR_NONE);
}

struct CustomCurrencyWindow : Window {
	int query_widget;

	CustomCurrencyWindow(WindowDesc *desc) : Window(desc)
	{
		this->InitNested();

		SetButtonState();
	}

	void SetButtonState()
	{
		this->SetWidgetDisabledState(WID_CC_RATE_DOWN, _custom_currency.rate == 1);
		this->SetWidgetDisabledState(WID_CC_RATE_UP, _custom_currency.rate == UINT16_MAX);
		this->SetWidgetDisabledState(WID_CC_YEAR_DOWN, _custom_currency.to_euro == CF_NOEURO);
		this->SetWidgetDisabledState(WID_CC_YEAR_UP, _custom_currency.to_euro == MAX_YEAR);
	}

	void SetStringParameters(int widget) const override
	{
		switch (widget) {
			case WID_CC_RATE:      SetDParam(0, 1); SetDParam(1, 1);            break;
			case WID_CC_SEPARATOR: SetDParamStr(0, _custom_currency.separator); break;
			case WID_CC_PREFIX:    SetDParamStr(0, _custom_currency.prefix);    break;
			case WID_CC_SUFFIX:    SetDParamStr(0, _custom_currency.suffix);    break;
			case WID_CC_YEAR:
				SetDParam(0, (_custom_currency.to_euro != CF_NOEURO) ? STR_CURRENCY_SWITCH_TO_EURO : STR_CURRENCY_SWITCH_TO_EURO_NEVER);
				SetDParam(1, _custom_currency.to_euro);
				break;

			case WID_CC_PREVIEW:
				SetDParam(0, 10000);
				break;
		}
	}

	void UpdateWidgetSize(int widget, Dimension *size, const Dimension &padding, Dimension *fill, Dimension *resize) override
	{
		switch (widget) {
			/* Set the appropriate width for the edit 'buttons' */
			case WID_CC_SEPARATOR_EDIT:
			case WID_CC_PREFIX_EDIT:
			case WID_CC_SUFFIX_EDIT:
				size->width  = this->GetWidget<NWidgetBase>(WID_CC_RATE_DOWN)->smallest_x + this->GetWidget<NWidgetBase>(WID_CC_RATE_UP)->smallest_x;
				break;

			/* Make sure the window is wide enough for the widest exchange rate */
			case WID_CC_RATE:
				SetDParam(0, 1);
				SetDParam(1, INT32_MAX);
				*size = GetStringBoundingBox(STR_CURRENCY_EXCHANGE_RATE);
				break;
		}
	}

	void OnClick(Point pt, int widget, int click_count) override
	{
		int line = 0;
		int len = 0;
		StringID str = 0;
		CharSetFilter afilter = CS_ALPHANUMERAL;

		switch (widget) {
			case WID_CC_RATE_DOWN:
				if (_custom_currency.rate > 1) _custom_currency.rate--;
				if (_custom_currency.rate == 1) this->DisableWidget(WID_CC_RATE_DOWN);
				this->EnableWidget(WID_CC_RATE_UP);
				break;

			case WID_CC_RATE_UP:
				if (_custom_currency.rate < UINT16_MAX) _custom_currency.rate++;
				if (_custom_currency.rate == UINT16_MAX) this->DisableWidget(WID_CC_RATE_UP);
				this->EnableWidget(WID_CC_RATE_DOWN);
				break;

			case WID_CC_RATE:
				SetDParam(0, _custom_currency.rate);
				str = STR_JUST_INT;
				len = 5;
				line = WID_CC_RATE;
				afilter = CS_NUMERAL;
				break;

			case WID_CC_SEPARATOR_EDIT:
			case WID_CC_SEPARATOR:
				SetDParamStr(0, _custom_currency.separator);
				str = STR_JUST_RAW_STRING;
				len = 1;
				line = WID_CC_SEPARATOR;
				break;

			case WID_CC_PREFIX_EDIT:
			case WID_CC_PREFIX:
				SetDParamStr(0, _custom_currency.prefix);
				str = STR_JUST_RAW_STRING;
				len = 12;
				line = WID_CC_PREFIX;
				break;

			case WID_CC_SUFFIX_EDIT:
			case WID_CC_SUFFIX:
				SetDParamStr(0, _custom_currency.suffix);
				str = STR_JUST_RAW_STRING;
				len = 12;
				line = WID_CC_SUFFIX;
				break;

			case WID_CC_YEAR_DOWN:
				_custom_currency.to_euro = (_custom_currency.to_euro <= 2000) ? CF_NOEURO : _custom_currency.to_euro - 1;
				if (_custom_currency.to_euro == CF_NOEURO) this->DisableWidget(WID_CC_YEAR_DOWN);
				this->EnableWidget(WID_CC_YEAR_UP);
				break;

			case WID_CC_YEAR_UP:
				_custom_currency.to_euro = Clamp(_custom_currency.to_euro + 1, 2000, MAX_YEAR);
				if (_custom_currency.to_euro == MAX_YEAR) this->DisableWidget(WID_CC_YEAR_UP);
				this->EnableWidget(WID_CC_YEAR_DOWN);
				break;

			case WID_CC_YEAR:
				SetDParam(0, _custom_currency.to_euro);
				str = STR_JUST_INT;
				len = 7;
				line = WID_CC_YEAR;
				afilter = CS_NUMERAL;
				break;
		}

		if (len != 0) {
			this->query_widget = line;
			ShowQueryString(str, STR_CURRENCY_CHANGE_PARAMETER, len + 1, this, afilter, QSF_NONE);
		}

		this->SetTimeout();
		this->SetDirty();
	}

	void OnQueryTextFinished(char *str) override
	{
		if (str == nullptr) return;

		switch (this->query_widget) {
			case WID_CC_RATE:
				_custom_currency.rate = Clamp(atoi(str), 1, UINT16_MAX);
				break;

			case WID_CC_SEPARATOR: // Thousands separator
				strecpy(_custom_currency.separator, str, lastof(_custom_currency.separator));
				break;

			case WID_CC_PREFIX:
				strecpy(_custom_currency.prefix, str, lastof(_custom_currency.prefix));
				break;

			case WID_CC_SUFFIX:
				strecpy(_custom_currency.suffix, str, lastof(_custom_currency.suffix));
				break;

			case WID_CC_YEAR: { // Year to switch to euro
				int val = atoi(str);

				_custom_currency.to_euro = (val < 2000 ? CF_NOEURO : std::min(val, MAX_YEAR));
				break;
			}
		}
		MarkWholeScreenDirty();
		SetButtonState();
	}

	void OnTimeout() override
	{
		this->SetDirty();
	}
};

static const NWidgetPart _nested_cust_currency_widgets[] = {
	NWidget(NWID_HORIZONTAL),
		NWidget(WWT_CLOSEBOX, COLOUR_GREY),
		NWidget(WWT_CAPTION, COLOUR_GREY), SetDataTip(STR_CURRENCY_WINDOW, STR_TOOLTIP_WINDOW_TITLE_DRAG_THIS),
	EndContainer(),
	NWidget(WWT_PANEL, COLOUR_GREY),
		NWidget(NWID_VERTICAL, NC_EQUALSIZE), SetPIP(7, 3, 0),
			NWidget(NWID_HORIZONTAL), SetPIP(10, 0, 5),
				NWidget(WWT_PUSHARROWBTN, COLOUR_YELLOW, WID_CC_RATE_DOWN), SetDataTip(AWV_DECREASE, STR_CURRENCY_DECREASE_EXCHANGE_RATE_TOOLTIP),
				NWidget(WWT_PUSHARROWBTN, COLOUR_YELLOW, WID_CC_RATE_UP), SetDataTip(AWV_INCREASE, STR_CURRENCY_INCREASE_EXCHANGE_RATE_TOOLTIP),
				NWidget(NWID_SPACER), SetMinimalSize(5, 0),
				NWidget(WWT_TEXT, COLOUR_BLUE, WID_CC_RATE), SetDataTip(STR_CURRENCY_EXCHANGE_RATE, STR_CURRENCY_SET_EXCHANGE_RATE_TOOLTIP), SetFill(1, 0),
			EndContainer(),
			NWidget(NWID_HORIZONTAL), SetPIP(10, 0, 5),
				NWidget(WWT_PUSHBTN, COLOUR_DARK_BLUE, WID_CC_SEPARATOR_EDIT), SetDataTip(0x0, STR_CURRENCY_SET_CUSTOM_CURRENCY_SEPARATOR_TOOLTIP), SetFill(0, 1),
				NWidget(NWID_SPACER), SetMinimalSize(5, 0),
				NWidget(WWT_TEXT, COLOUR_BLUE, WID_CC_SEPARATOR), SetDataTip(STR_CURRENCY_SEPARATOR, STR_CURRENCY_SET_CUSTOM_CURRENCY_SEPARATOR_TOOLTIP), SetFill(1, 0),
			EndContainer(),
			NWidget(NWID_HORIZONTAL), SetPIP(10, 0, 5),
				NWidget(WWT_PUSHBTN, COLOUR_DARK_BLUE, WID_CC_PREFIX_EDIT), SetDataTip(0x0, STR_CURRENCY_SET_CUSTOM_CURRENCY_PREFIX_TOOLTIP), SetFill(0, 1),
				NWidget(NWID_SPACER), SetMinimalSize(5, 0),
				NWidget(WWT_TEXT, COLOUR_BLUE, WID_CC_PREFIX), SetDataTip(STR_CURRENCY_PREFIX, STR_CURRENCY_SET_CUSTOM_CURRENCY_PREFIX_TOOLTIP), SetFill(1, 0),
			EndContainer(),
			NWidget(NWID_HORIZONTAL), SetPIP(10, 0, 5),
				NWidget(WWT_PUSHBTN, COLOUR_DARK_BLUE, WID_CC_SUFFIX_EDIT), SetDataTip(0x0, STR_CURRENCY_SET_CUSTOM_CURRENCY_SUFFIX_TOOLTIP), SetFill(0, 1),
				NWidget(NWID_SPACER), SetMinimalSize(5, 0),
				NWidget(WWT_TEXT, COLOUR_BLUE, WID_CC_SUFFIX), SetDataTip(STR_CURRENCY_SUFFIX, STR_CURRENCY_SET_CUSTOM_CURRENCY_SUFFIX_TOOLTIP), SetFill(1, 0),
			EndContainer(),
			NWidget(NWID_HORIZONTAL), SetPIP(10, 0, 5),
				NWidget(WWT_PUSHARROWBTN, COLOUR_YELLOW, WID_CC_YEAR_DOWN), SetDataTip(AWV_DECREASE, STR_CURRENCY_DECREASE_CUSTOM_CURRENCY_TO_EURO_TOOLTIP),
				NWidget(WWT_PUSHARROWBTN, COLOUR_YELLOW, WID_CC_YEAR_UP), SetDataTip(AWV_INCREASE, STR_CURRENCY_INCREASE_CUSTOM_CURRENCY_TO_EURO_TOOLTIP),
				NWidget(NWID_SPACER), SetMinimalSize(5, 0),
				NWidget(WWT_TEXT, COLOUR_BLUE, WID_CC_YEAR), SetDataTip(STR_JUST_STRING, STR_CURRENCY_SET_CUSTOM_CURRENCY_TO_EURO_TOOLTIP), SetFill(1, 0),
			EndContainer(),
		EndContainer(),
		NWidget(WWT_LABEL, COLOUR_BLUE, WID_CC_PREVIEW),
								SetDataTip(STR_CURRENCY_PREVIEW, STR_CURRENCY_CUSTOM_CURRENCY_PREVIEW_TOOLTIP), SetPadding(15, 1, 18, 2),
	EndContainer(),
};

static WindowDesc _cust_currency_desc(
	WDP_CENTER, nullptr, 0, 0,
	WC_CUSTOM_CURRENCY, WC_NONE,
	0,
	_nested_cust_currency_widgets, lengthof(_nested_cust_currency_widgets)
);

/** Open custom currency window. */
static void ShowCustCurrency()
{
	DeleteWindowById(WC_CUSTOM_CURRENCY, 0);
	new CustomCurrencyWindow(&_cust_currency_desc);
}<|MERGE_RESOLUTION|>--- conflicted
+++ resolved
@@ -189,54 +189,6 @@
 				break;
 			}
 
-<<<<<<< HEAD
-			case WID_GO_ROADSIDE_DROPDOWN: { // Setup road-side dropdown
-				*selected_index = this->opt->vehicle.road_side;
-				const StringID *items = _driveside_dropdown;
-				uint disabled = 0;
-
-				/* You can only change the drive side if you are in the menu or ingame with
-				 * no vehicles present. In a networking game only the server can change it */
-				extern bool RoadVehiclesAreBuilt();
-				if ((_game_mode != GM_MENU && RoadVehiclesAreBuilt()) || (_networking && !(_network_server || _network_settings_access))) {
-					disabled = ~(1 << this->opt->vehicle.road_side); // disable the other value
-				}
-
-				for (uint i = 0; *items != INVALID_STRING_ID; items++, i++) {
-					list.emplace_back(new DropDownListStringItem(*items, i, HasBit(disabled, i)));
-				}
-				break;
-			}
-
-			case WID_GO_TOWNNAME_DROPDOWN: { // Setup townname dropdown
-				*selected_index = this->opt->game_creation.town_name;
-
-				int enabled_item = (_game_mode == GM_MENU || Town::GetNumItems() == 0) ? -1 : *selected_index;
-
-				/* Add and sort newgrf townnames generators */
-				for (int i = 0; i < _nb_grf_names; i++) {
-					int result = _nb_orig_names + i;
-					list.emplace_back(new DropDownListStringItem(_grf_names[i], result, enabled_item != result && enabled_item >= 0));
-				}
-				std::sort(list.begin(), list.end(), DropDownListStringItem::NatSortFunc);
-
-				size_t newgrf_size = list.size();
-				/* Insert newgrf_names at the top of the list */
-				if (newgrf_size > 0) {
-					list.emplace_back(new DropDownListItem(-1, false)); // separator line
-					newgrf_size++;
-				}
-
-				/* Add and sort original townnames generators */
-				for (int i = 0; i < _nb_orig_names; i++) {
-					list.emplace_back(new DropDownListStringItem(STR_GAME_OPTIONS_TOWN_NAME_ORIGINAL_ENGLISH + i, i, enabled_item != i && enabled_item >= 0));
-				}
-				std::sort(list.begin() + newgrf_size, list.end(), DropDownListStringItem::NatSortFunc);
-				break;
-			}
-
-=======
->>>>>>> cb8e1706
 			case WID_GO_AUTOSAVE_DROPDOWN: { // Setup autosave dropdown
 				*selected_index = _settings_client.gui.autosave;
 				const StringID *items = _autosave_dropdown;
@@ -493,16 +445,6 @@
 				}
 				break;
 
-<<<<<<< HEAD
-			case WID_GO_GUI_ZOOM_DROPDOWN:
-				GfxClearSpriteCache();
-				_gui_zoom = (ZoomLevel)(ZOOM_LVL_OUT_4X - index);
-				UpdateCursorSize();
-				UpdateAllVirtCoords();
-				FixTitleGameZoom();
-				ReInitAllWindows();
-				FlushDeparturesWindowTextCaches();
-=======
 			case WID_GO_GUI_ZOOM_DROPDOWN: {
 				int8 new_zoom = index > 0 ? ZOOM_LVL_OUT_4X - index + 1 : ZOOM_LVL_CFG_AUTO;
 				if (new_zoom != _gui_zoom_cfg) {
@@ -513,22 +455,11 @@
 					UpdateAllVirtCoords();
 					FixTitleGameZoom();
 					ReInitAllWindows();
-				}
->>>>>>> cb8e1706
-				break;
-			}
-
-<<<<<<< HEAD
-			case WID_GO_FONT_ZOOM_DROPDOWN:
-				extern void UpdateFontHeightCache();
-				GfxClearSpriteCache();
-				_font_zoom = (ZoomLevel)(ZOOM_LVL_OUT_4X - index);
-				ClearFontCache();
-				UpdateFontHeightCache();
-				LoadStringWidthTable();
-				UpdateAllVirtCoords();
-				FlushDeparturesWindowTextCaches();
-=======
+					FlushDeparturesWindowTextCaches();
+				}
+				break;
+			}
+
 			case WID_GO_FONT_ZOOM_DROPDOWN: {
 				int8 new_zoom = index > 0 ? ZOOM_LVL_OUT_4X - index + 1 : ZOOM_LVL_CFG_AUTO;
 				if (new_zoom != _font_zoom_cfg) {
@@ -538,8 +469,8 @@
 					ClearFontCache();
 					LoadStringWidthTable();
 					UpdateAllVirtCoords();
-				}
->>>>>>> cb8e1706
+					FlushDeparturesWindowTextCaches();
+				}
 				break;
 			}
 
