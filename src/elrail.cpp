--- conflicted
+++ resolved
@@ -266,15 +266,8 @@
 	 */
 
 	int z = GetSlopePixelZ(TileX(tile) * TILE_SIZE + std::min<int8>(x_pcp_offsets[PCPpos], TILE_SIZE - 1),
-<<<<<<< HEAD
-	                       TileY(tile) * TILE_SIZE + std::min<int8>(y_pcp_offsets[PCPpos], TILE_SIZE - 1));
+	                       TileY(tile) * TILE_SIZE + std::min<int8>(y_pcp_offsets[PCPpos], TILE_SIZE - 1), true);
 	return (z + 2) & ~3; // this means z = (z + TILE_HEIGHT / 4) / (TILE_HEIGHT / 2) * (TILE_HEIGHT / 2);
-=======
-	                       TileY(tile) * TILE_SIZE + std::min<int8>(y_pcp_offsets[PCPpos], TILE_SIZE - 1), true);
-	/* Round the Z to the nearest half tile height. */
-	static const uint HALF_TILE_HEIGHT = TILE_HEIGHT / 2;
-	return (z + HALF_TILE_HEIGHT / 2) / HALF_TILE_HEIGHT * HALF_TILE_HEIGHT;
->>>>>>> c6ff7dad
 }
 
 /**
