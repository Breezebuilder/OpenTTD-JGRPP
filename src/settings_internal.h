--- conflicted
+++ resolved
@@ -11,6 +11,8 @@
 #define SETTINGS_INTERNAL_H
 
 #include "sl/saveload_types.h"
+
+#include <functional>
 
 enum SettingFlag : uint32 {
 	SF_NONE = 0,
@@ -109,18 +111,12 @@
 
 /** Properties of config file settings. */
 struct SettingDesc {
-<<<<<<< HEAD
 	struct XrefContructorTag {};
 	SettingDesc(const SaveLoad &save, const char *name, SettingFlag flags, OnGuiCtrl *guiproc, bool startup, const char *patx_name) :
 		name(name), flags(flags), guiproc(guiproc), startup(startup), save(save), patx_name(patx_name) {}
 	SettingDesc(XrefContructorTag tag, SaveLoad save, SettingsXref xref) :
 		name(nullptr), flags(SF_NONE), guiproc(nullptr), startup(false), save(save), patx_name(nullptr), xref(xref) {}
-	virtual ~SettingDesc() {}
-=======
-	SettingDesc(const SaveLoad &save, SettingFlag flags, bool startup) :
-		flags(flags), startup(startup), save(save) {}
 	virtual ~SettingDesc() = default;
->>>>>>> 91e140c7
 
 	const char *name;       ///< Name of the setting. Used in configuration file and for console
 	SettingFlag flags;      ///< Handles how a setting would show up in the GUI (text/currency, etc.)
@@ -198,12 +194,7 @@
 			SettingCategory cat, PreChangeCheck pre_check, PostChangeCallback post_callback, const SettingDescEnumEntry *enumlist) :
 		SettingDesc(save, name, flags, guiproc, startup, patx_name), def(def), min(min), max(max), interval(interval),
 			str(str), str_help(str_help), str_val(str_val), cat(cat), pre_check(pre_check),
-<<<<<<< HEAD
 			post_callback(post_callback), enumlist(enumlist) {}
-	virtual ~IntSettingDesc() {}
-=======
-			post_callback(post_callback) {}
->>>>>>> 91e140c7
 
 	int32 def;              ///< default value given when none is present
 	int32 min;              ///< minimum values
@@ -242,19 +233,10 @@
 
 /** Boolean setting. */
 struct BoolSettingDesc : IntSettingDesc {
-<<<<<<< HEAD
 	BoolSettingDesc(const SaveLoad &save, const char *name, SettingFlag flags, OnGuiCtrl *guiproc, bool startup, const char *patx_name, bool def,
 		StringID str, StringID str_help, StringID str_val, SettingCategory cat,
 		PreChangeCheck pre_check, PostChangeCallback post_callback) :
 		IntSettingDesc(save, name, flags, guiproc, startup, patx_name, def, 0, 1, 0, str, str_help, str_val, cat, pre_check, post_callback, nullptr) {}
-	virtual ~BoolSettingDesc() {}
-=======
-	BoolSettingDesc(const SaveLoad &save, SettingFlag flags, bool startup, bool def,
-			StringID str, StringID str_help, StringID str_val, SettingCategory cat,
-			PreChangeCheck pre_check, PostChangeCallback post_callback) :
-		IntSettingDesc(save, flags, startup, def, 0, 1, 0, str, str_help, str_val, cat,
-			pre_check, post_callback) {}
->>>>>>> 91e140c7
 
 	bool IsBoolSetting() const override { return true; }
 	size_t ParseValue(const char *str) const override;
@@ -339,14 +321,8 @@
 
 /** List/array settings. */
 struct ListSettingDesc : SettingDesc {
-<<<<<<< HEAD
 	ListSettingDesc(const SaveLoad &save, const char *name, SettingFlag flags, OnGuiCtrl *guiproc, bool startup, const char *patx_name, const char *def) :
 		SettingDesc(save, name, flags, guiproc, startup, patx_name), def(def) {}
-	virtual ~ListSettingDesc() {}
-=======
-	ListSettingDesc(const SaveLoad &save, SettingFlag flags, bool startup, const char *def) :
-		SettingDesc(save, flags, startup), def(def) {}
->>>>>>> 91e140c7
 
 	const char *def;        ///< default value given when none is present
 
@@ -358,14 +334,9 @@
 /** Placeholder for settings that have been removed, but might still linger in the savegame. */
 struct NullSettingDesc : SettingDesc {
 	NullSettingDesc(const SaveLoad &save) :
-<<<<<<< HEAD
 		SettingDesc(save, "", SF_NOT_IN_CONFIG, nullptr, false, nullptr) {}
 	NullSettingDesc(const SaveLoad &save, const char *name, const char *patx_name) :
 		SettingDesc(save, name, SF_NOT_IN_CONFIG, nullptr, false, patx_name) {}
-	virtual ~NullSettingDesc() {}
-=======
-		SettingDesc(save, SF_NOT_IN_CONFIG, false) {}
->>>>>>> 91e140c7
 
 	void FormatValue(char *buf, const char *last, const void *object) const override { NOT_REACHED(); }
 	void ParseValue(const IniItem *item, void *object) const override { NOT_REACHED(); }
@@ -376,7 +347,6 @@
 struct XrefSettingDesc : SettingDesc {
 	XrefSettingDesc(const SaveLoad &save, SettingsXref xref) :
 		SettingDesc(SettingDesc::XrefContructorTag(), save, xref) {}
-	virtual ~XrefSettingDesc() {}
 
 	void FormatValue(char *buf, const char *last, const void *object) const override { NOT_REACHED(); }
 	void ParseValue(const IniItem *item, void *object) const override { NOT_REACHED(); }
@@ -386,7 +356,14 @@
 typedef std::initializer_list<std::unique_ptr<const SettingDesc>> SettingTable;
 
 const SettingDesc *GetSettingFromName(const char *name);
+inline const SettingDesc *GetSettingFromName(const std::string &name)
+{
+	return GetSettingFromName(name.c_str());
+}
+
 bool SetSettingValue(const IntSettingDesc *sd, int32 value, bool force_newgame = false);
 bool SetSettingValue(const StringSettingDesc *sd, const std::string value, bool force_newgame = false);
 
+void IterateSettingsTables(std::function<void(const SettingTable &, void *)> handler);
+
 #endif /* SETTINGS_INTERNAL_H */