--- conflicted
+++ resolved
@@ -113,13 +113,8 @@
 /**
  * Construct a resolver for a house tile.
  * @param house_id House to query.
-<<<<<<< HEAD
- * @param tile %Tile containing the house. INVALID_TILE to query a house type rather then a certian house tile.
- * @param town %Town containing the house.
-=======
  * @param tile %Tile containing the house. #INVALID_TILE to query a GUI house rather then a certain house tile.
  * @param town %Town containing the house. \c NULL if querying a GUI house.
->>>>>>> 0fd34a17
  * @param callback Callback ID.
  * @param param1 First parameter (var 10) of the callback.
  * @param param2 Second parameter (var 18) of the callback.
@@ -132,22 +127,6 @@
 		bool not_yet_constructed, uint8 initial_random_bits, uint32 watched_cargo_triggers)
 	: ResolverObject(GetHouseSpecGrf(house_id), callback, param1, param2)
 {
-<<<<<<< HEAD
-	assert((tile != INVALID_TILE) == (town != NULL));
-	assert(tile == INVALID_TILE || (not_yet_constructed ? IsValidTile(tile) : GetHouseType(tile) == house_id && Town::GetByTile(tile) == town));
-
-	this->house_scope = (tile != INVALID_TILE) ?
-			(ScopeResolver*)new HouseScopeResolver(*this, house_id, tile, town, not_yet_constructed, initial_random_bits, watched_cargo_triggers) :
-			(ScopeResolver*)new FakeHouseScopeResolver(*this, house_id);
-
-	this->town_scope = (town != NULL) ?
-			(ScopeResolver*)new TownScopeResolver(*this, town, not_yet_constructed) : // Don't access StorePSA if house is not yet constructed.
-			(ScopeResolver*)new FakeTownScopeResolver(*this);
-
-	this->root_spritegroup = HouseSpec::Get(house_id)->grf_prop.spritegroup[0];
-}
-
-=======
 	assert(not_yet_constructed ? IsValidTile(tile) : IsTileType(tile, MP_HOUSE));
 
 	this->house_scope = new HouseScopeResolver(*this, house_id, tile, town, not_yet_constructed || callback == CBID_HOUSE_SETUP_VARIANT, not_yet_constructed, initial_random_bits, watched_cargo_triggers);
@@ -180,7 +159,6 @@
 	this->root_spritegroup = HouseSpec::Get(house_id)->grf_prop.spritegroup[0];
 }
 
->>>>>>> 0fd34a17
 /* virtual */ HouseResolverObject::~HouseResolverObject()
 {
 	delete this->house_scope;
@@ -555,86 +533,6 @@
  * @note Used by the resolver to get values for feature 07 deterministic spritegroups.
  */
 /* virtual */ uint32 FakeHouseScopeResolver::GetVariable(byte variable, uint32 parameter, bool *available) const
-<<<<<<< HEAD
-{
-	switch (variable) {
-		/* Construction stage. */
-		case 0x40: return TOWN_HOUSE_COMPLETED;
-
-		/* Building age. */
-		case 0x41: return 0;
-
-		/* Town zone */
-		case 0x42: return FIND_FIRST_BIT(HouseSpec::Get(this->house_id)->building_availability & HZ_ZONALL); // first available
-
-		/* Terrain type */
-		case 0x43: return _settings_game.game_creation.landscape == LT_ARCTIC && (HouseSpec::Get(house_id)->building_availability & (HZ_SUBARTC_ABOVE | HZ_SUBARTC_BELOW)) == HZ_SUBARTC_ABOVE ? 4 : 0;
-
-		/* Number of this type of building on the map. */
-		case 0x44: return 0;
-
-		/* Whether the town is being created or just expanded. */
-		case 0x45: return 0;
-
-		/* Current animation frame. */
-		case 0x46: return 0;
-
-		/* Position of the house */
-		case 0x47: return 0xFFFFFFFF;
-
-		/* Building counts for old houses with id = parameter. */
-		case 0x60: return 0;
-
-		/* Building counts for new houses with id = parameter. */
-		case 0x61: return 0;
-
-		/* Land info for nearby tiles. */
-		case 0x62: return 0;
-
-		/* Current animation frame of nearby house tiles */
-		case 0x63: return 0;
-
-		/* Cargo acceptance history of nearby stations */
-		case 0x64: return 0;
-
-		/* Distance test for some house types */
-		case 0x65: return 0;
-
-		/* Class and ID of nearby house tile */
-		case 0x66: return 0xFFFFFFFF;
-
-		/* GRFID of nearby house tile */
-		case 0x67: return 0xFFFFFFFF;
-	}
-
-	DEBUG(grf, 1, "Unhandled house variable 0x%X", variable);
-
-	*available = false;
-	return UINT_MAX;
-}
-
-uint16 GetHouseCallback(CallbackID callback, uint32 param1, uint32 param2, HouseID house_id, Town *town, TileIndex tile,
-		bool not_yet_constructed, uint8 initial_random_bits, uint32 watched_cargo_triggers)
-{
-	HouseResolverObject object(house_id, tile, town, callback, param1, param2,
-			not_yet_constructed, initial_random_bits, watched_cargo_triggers);
-	return object.ResolveCallback();
-}
-
-/**
- * Get the name of a house.
- * @param house House type.
- * @param tile Tile where the house is located. INVALID_TILE to get the general name of houses of the given type.
- * @return Name of the house.
- */
-StringID GetHouseName(HouseID house_id, TileIndex tile)
-{
-	const HouseSpec *hs = HouseSpec::Get(house_id);
-	bool house_completed = (tile == INVALID_TILE) || IsHouseCompleted(tile);
-	Town *t = (tile == INVALID_TILE) ? NULL : Town::GetByTile(tile);
-
-	uint16 callback_res = GetHouseCallback(CBID_HOUSE_CUSTOM_NAME, house_completed ? 1 : 0, 0, house_id, t, tile);
-=======
 {
 	switch (variable) {
 		/* Construction stage. */
@@ -768,7 +666,6 @@
 	uint16 callback_res = (tile != INVALID_TILE) ?
 			GetHouseCallback(CBID_HOUSE_CUSTOM_NAME, IsHouseCompleted(tile) ? 1 : 0, 0, house_id, Town::GetByTile(tile), tile, HIT_HOUSE_TILE) :
 			GetHouseCallback(CBID_HOUSE_CUSTOM_NAME, 0, 0, house_id, NULL, INVALID_TILE, HIT_GUI_HOUSE_PREVIEW, variant);
->>>>>>> 0fd34a17
 	if (callback_res != CALLBACK_FAILED && callback_res != 0x400) {
 		if (callback_res > 0x400) {
 			ErrorUnknownCallbackResult(hs->grf_prop.grffile->grfid, CBID_HOUSE_CUSTOM_NAME, callback_res);
@@ -781,9 +678,6 @@
 	return hs->building_name;
 }
 
-<<<<<<< HEAD
-static inline PaletteID GetHouseColour(HouseID house_id, TileIndex tile = INVALID_TILE)
-=======
 /**
  * Get colour palette to be used to draw a house.
  *
@@ -794,16 +688,11 @@
  * @return The palette.
  */
 static PaletteID GetHouseColour(HouseID house_id, HouseImageType image_type, TileIndex tile = INVALID_TILE, HouseVariant variant = HOUSE_NO_VARIANT)
->>>>>>> 0fd34a17
 {
 	const HouseSpec *hs = HouseSpec::Get(house_id);
 	if (HasBit(hs->callback_mask, CBM_HOUSE_COLOUR)) {
 		Town *t = (tile != INVALID_TILE) ? Town::GetByTile(tile) : NULL;
-<<<<<<< HEAD
-		uint16 callback = GetHouseCallback(CBID_HOUSE_COLOUR, 0, 0, house_id, t, tile);
-=======
 		uint16 callback = GetHouseCallback(CBID_HOUSE_COLOUR, 0, 0, house_id, t, tile, image_type, variant);
->>>>>>> 0fd34a17
 		if (callback != CALLBACK_FAILED) {
 			/* If bit 14 is set, we should use a 2cc colour map, else use the callback value. */
 			return HasBit(callback, 14) ? GB(callback, 0, 8) + SPR_2CCMAP_BASE : callback;
@@ -816,11 +705,7 @@
 {
 	const DrawTileSprites *dts = group->ProcessRegisters(&stage);
 
-<<<<<<< HEAD
-	PaletteID palette = GetHouseColour(house_id, ti->tile);
-=======
 	PaletteID palette = GetHouseColour(house_id, HIT_HOUSE_TILE, ti->tile);
->>>>>>> 0fd34a17
 
 	SpriteID image = dts->ground.sprite;
 	PaletteID pal  = dts->ground.pal;
@@ -835,20 +720,12 @@
 	DrawNewGRFTileSeq(ti, dts, TO_HOUSES, stage, palette);
 }
 
-<<<<<<< HEAD
-static void DrawTileLayoutInGUI(int x, int y, const TileLayoutSpriteGroup *group, HouseID house_id, bool ground)
-=======
 static void DrawTileLayoutInGUI(int x, int y, const TileLayoutSpriteGroup *group, HouseID house_id, HouseVariant variant, HouseImageType image_type, bool ground)
->>>>>>> 0fd34a17
 {
 	byte stage = TOWN_HOUSE_COMPLETED;
 	const DrawTileSprites *dts = group->ProcessRegisters(&stage);
 
-<<<<<<< HEAD
-	PaletteID palette = GetHouseColour(house_id);
-=======
 	PaletteID palette = GetHouseColour(house_id, image_type, INVALID_TILE, variant);
->>>>>>> 0fd34a17
 
 	if (ground) {
 		PalSpriteID image = dts->ground;
@@ -889,21 +766,12 @@
 	}
 }
 
-<<<<<<< HEAD
-void DrawNewHouseTileInGUI(int x, int y, HouseID house_id, bool ground)
-{
-	HouseResolverObject object(house_id);
-	const SpriteGroup *group = object.Resolve();
-	if (group != NULL && group->type == SGT_TILELAYOUT) {
-		DrawTileLayoutInGUI(x, y, (const TileLayoutSpriteGroup*)group, house_id, ground);
-=======
 void DrawNewHouseTileInGUI(int x, int y, HouseID house_id, HouseVariant variant, HouseImageType image_type, bool ground)
 {
 	HouseResolverObject object(house_id, variant, image_type);
 	const SpriteGroup *group = object.Resolve();
 	if (group != NULL && group->type == SGT_TILELAYOUT) {
 		DrawTileLayoutInGUI(x, y, (const TileLayoutSpriteGroup*)group, house_id, variant, image_type, ground);
->>>>>>> 0fd34a17
 	}
 }
 
@@ -952,27 +820,12 @@
 /**
  * Check if GRF allows a given house to be constructed (callback 17)
  * @param house_id house type
-<<<<<<< HEAD
-=======
  * @param variant house variant
->>>>>>> 0fd34a17
  * @param tile tile where the house is about to be placed
  * @param t town in which we are building
  * @param random_bits feature random bits for the house
  * @return false if callback 17 disallows construction, true in other cases
  */
-<<<<<<< HEAD
-bool HouseAllowsConstruction(HouseID house_id, TileIndex tile, Town *t, byte random_bits)
-{
-	const HouseSpec *hs = HouseSpec::Get(house_id);
-	if (HasBit(hs->callback_mask, CBM_HOUSE_ALLOW_CONSTRUCTION)) {
-		uint16 callback_res = GetHouseCallback(CBID_HOUSE_ALLOW_CONSTRUCTION, 0, 0, house_id, t, tile, true, random_bits);
-		if (callback_res != CALLBACK_FAILED && !Convert8bitBooleanCallback(hs->grf_prop.grffile, CBID_HOUSE_ALLOW_CONSTRUCTION, callback_res)) {
-			return false;
-		}
-	}
-	return true;
-=======
 CommandCost HouseAllowsConstruction(HouseID house_id, HouseVariant variant, TileIndex tile, Town *t, byte random_bits)
 {
 	const HouseSpec *hs = HouseSpec::Get(house_id);
@@ -990,7 +843,6 @@
 	}
 
 	return GetErrorMessageFromLocationCallbackResult(callback_res, hs->grf_prop.grffile, STR_ERROR_SITE_UNSUITABLE);
->>>>>>> 0fd34a17
 }
 
 bool CanDeleteHouse(TileIndex tile)
