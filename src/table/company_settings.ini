; This file is part of OpenTTD.
; OpenTTD is free software; you can redistribute it and/or modify it under the terms of the GNU General Public License as published by the Free Software Foundation, version 2.
; OpenTTD is distributed in the hope that it will be useful, but WITHOUT ANY WARRANTY; without even the implied warranty of MERCHANTABILITY or FITNESS FOR A PARTICULAR PURPOSE.
; See the GNU General Public License for more details. You should have received a copy of the GNU General Public License along with OpenTTD. If not, see <http://www.gnu.org/licenses/>.
;

[pre-amble]
static bool CheckInterval(int32 p1);
static bool InvalidateDetailsWindow(int32 p1);
static bool UpdateIntervalTrains(int32 p1);
static bool UpdateIntervalRoadVeh(int32 p1);
static bool UpdateIntervalShips(int32 p1);
static bool UpdateIntervalAircraft(int32 p1);

static const SettingTable _company_settings{
[post-amble]
};
[templates]
<<<<<<< HEAD
SDT_BOOL = SDT_BOOL($base, $var,        $flags, $guiflags, $def,                        $str, $strhelp, $strval, $proc, $guiproc, $from, $to, $cat, $startup, $extver, $patxname),
SDT_VAR  =  SDT_VAR($base, $var, $type, $flags, $guiflags, $def, $min, $max, $interval, $str, $strhelp, $strval, $proc, $guiproc, $from, $to, $cat, $startup, $extver, $patxname),
SDT_NULL =  SDT_NULL($length, $from, $to, $extver),
SDT_END  = SDT_END()
=======
SDT_BOOL = SDT_BOOL($base, $var,        $flags, $guiflags, $def,                        $str, $strhelp, $strval, $proc, $from, $to, $cat, $extra, $startup),
SDT_VAR  =  SDT_VAR($base, $var, $type, $flags, $guiflags, $def, $min, $max, $interval, $str, $strhelp, $strval, $proc, $from, $to, $cat, $extra, $startup),
>>>>>>> cf6b91f3

[validation]
SDT_VAR = static_assert($max <= MAX_$type, "Maximum value for $base.$var exceeds storage size");

[defaults]
flags    = 0
guiflags = SGF_PER_COMPANY
interval = 0
str      = STR_NULL
strhelp  = STR_CONFIG_SETTING_NO_EXPLANATION_AVAILABLE_HELPTEXT
strval   = STR_NULL
proc     = nullptr
guiproc  = nullptr
load     = nullptr
from     = SL_MIN_VERSION
to       = SL_MAX_VERSION
cat      = SC_ADVANCED
startup  = false
extver   = SlXvFeatureTest()
patxname = nullptr



[SDT_BOOL]
base     = CompanySettings
var      = engine_renew
def      = true
str      = STR_CONFIG_SETTING_AUTORENEW_VEHICLE
strhelp  = STR_CONFIG_SETTING_AUTORENEW_VEHICLE_HELPTEXT
cat      = SC_BASIC

[SDT_VAR]
base     = CompanySettings
var      = engine_renew_months
type     = SLE_INT16
guiflags = SGF_PER_COMPANY | SGF_DISPLAY_ABS
def      = 6
min      = -12
max      = 12
str      = STR_CONFIG_SETTING_AUTORENEW_MONTHS
strhelp  = STR_CONFIG_SETTING_AUTORENEW_MONTHS_HELPTEXT
strval   = STR_CONFIG_SETTING_AUTORENEW_MONTHS_VALUE_BEFORE

[SDT_VAR]
base     = CompanySettings
var      = engine_renew_money
type     = SLE_UINT
guiflags = SGF_PER_COMPANY | SGF_CURRENCY
def      = 100000
min      = 0
max      = 2000000
str      = STR_CONFIG_SETTING_AUTORENEW_MONEY
strhelp  = STR_CONFIG_SETTING_AUTORENEW_MONEY_HELPTEXT
strval   = STR_JUST_CURRENCY_LONG

[SDT_BOOL]
base     = CompanySettings
var      = renew_keep_length
def      = false

;; allow_autoreplace_to_self
[SDT_NULL]
length   = 1
extver   = SlXvFeatureTest(XSLFTO_AND, XSLFI_SPRINGPP, 2)

[SDT_BOOL]
base     = CompanySettings
var      = vehicle.servint_ispercent
def      = false
str      = STR_CONFIG_SETTING_SERVINT_ISPERCENT
strhelp  = STR_CONFIG_SETTING_SERVINT_ISPERCENT_HELPTEXT
proc     = CheckInterval

[SDT_VAR]
base     = CompanySettings
var      = vehicle.servint_trains
type     = SLE_UINT16
guiflags = SGF_PER_COMPANY | SGF_0ISDISABLED
def      = 150
min      = 5
max      = 800
str      = STR_CONFIG_SETTING_SERVINT_TRAINS
strhelp  = STR_CONFIG_SETTING_SERVINT_TRAINS_HELPTEXT
strval   = STR_CONFIG_SETTING_SERVINT_VALUE
proc     = UpdateIntervalTrains

[SDT_VAR]
base     = CompanySettings
var      = vehicle.servint_roadveh
type     = SLE_UINT16
guiflags = SGF_PER_COMPANY | SGF_0ISDISABLED
def      = 150
min      = 5
max      = 800
str      = STR_CONFIG_SETTING_SERVINT_ROAD_VEHICLES
strhelp  = STR_CONFIG_SETTING_SERVINT_ROAD_VEHICLES_HELPTEXT
strval   = STR_CONFIG_SETTING_SERVINT_VALUE
proc     = UpdateIntervalRoadVeh

[SDT_VAR]
base     = CompanySettings
var      = vehicle.servint_ships
type     = SLE_UINT16
guiflags = SGF_PER_COMPANY | SGF_0ISDISABLED
def      = 360
min      = 5
max      = 800
str      = STR_CONFIG_SETTING_SERVINT_SHIPS
strhelp  = STR_CONFIG_SETTING_SERVINT_SHIPS_HELPTEXT
strval   = STR_CONFIG_SETTING_SERVINT_VALUE
proc     = UpdateIntervalShips

[SDT_VAR]
base     = CompanySettings
var      = vehicle.servint_aircraft
type     = SLE_UINT16
guiflags = SGF_PER_COMPANY | SGF_0ISDISABLED
def      = 100
min      = 5
max      = 800
str      = STR_CONFIG_SETTING_SERVINT_AIRCRAFT
strhelp  = STR_CONFIG_SETTING_SERVINT_AIRCRAFT_HELPTEXT
strval   = STR_CONFIG_SETTING_SERVINT_VALUE
<<<<<<< HEAD
proc     = UpdateIntervalAircraft

[SDT_BOOL]
base     = CompanySettings
var      = vehicle.auto_timetable_by_default
guiflags = SGF_PER_COMPANY
def      = false
str      = STR_CONFIG_SETTING_AUTO_TIMETABLE_BY_DEFAULT
strhelp  = STR_CONFIG_SETTING_AUTO_TIMETABLE_BY_DEFAULT_HELPTEXT
patxname = ""vehicle.auto_timetable_by_default""

[SDT_BOOL]
base     = CompanySettings
var      = vehicle.auto_separation_by_default
guiflags = SGF_PER_COMPANY
def      = true
str      = STR_CONFIG_SETTING_TIMETABLE_SEPARATION_BY_DEFAULT
strhelp  = STR_CONFIG_SETTING_TIMETABLE_SEPARATION_BY_DEFAULT_HELPTEXT
patxname = ""vehicle.auto_separation_by_default""

[SDT_VAR]
base     = CompanySettings
var      = auto_timetable_separation_rate
type     = SLE_UINT8
guiflags = SGF_PER_COMPANY
def      = 40
min      = 0
max      = 100
interval = 10
str      = STR_CONFIG_SETTING_TIMETABLE_SEPARATION_RATE
strhelp  = STR_CONFIG_SETTING_TIMETABLE_SEPARATION_RATE_HELPTEXT
strval   = STR_CONFIG_SETTING_PERCENTAGE
cat      = SC_EXPERT
patxname = ""auto_timetable_separation_rate""

[SDT_VAR]
base     = CompanySettings
var      = timetable_autofill_rounding
type     = SLE_UINT16
guiflags = SGF_PER_COMPANY
def      = 74
min      = 1
max      = 1000
interval = 10
str      = STR_CONFIG_SETTING_TIMETABLE_AUTOFILL_ROUNDING_TICKS
strhelp  = STR_CONFIG_SETTING_TIMETABLE_AUTOFILL_ROUNDING_TICKS_HELPTEXT
strval   = STR_JUST_INT
cat      = SC_EXPERT
patxname = ""timetable_autofill_rounding""

[SDT_VAR]
base     = CompanySettings
var      = order_occupancy_smoothness
type     = SLE_UINT8
guiflags = SGF_PER_COMPANY
def      = 75
min      = 0
max      = 100
interval = 10
str      = STR_CONFIG_OCCUPANCY_SMOOTHNESS
strhelp  = STR_CONFIG_OCCUPANCY_SMOOTHNESS_HELPTEXT
strval   = STR_CONFIG_SETTING_PERCENTAGE
cat      = SC_EXPERT
patxname = ""order_occupancy_smoothness""

[SDT_BOOL]
base     = CompanySettings
var      = infra_others_buy_in_depot[0]
guiflags = SGF_PER_COMPANY
def      = false
str      = STR_CONFIG_SETTING_INFRA_OTHERS_BUY_IN_DEPOT_RAIL
patxname = ""infra_sharing.infra_others_buy_in_depot.rail""

[SDT_BOOL]
base     = CompanySettings
var      = infra_others_buy_in_depot[1]
guiflags = SGF_PER_COMPANY
def      = false
str      = STR_CONFIG_SETTING_INFRA_OTHERS_BUY_IN_DEPOT_ROAD
patxname = ""infra_sharing.infra_others_buy_in_depot.road""

[SDT_BOOL]
base     = CompanySettings
var      = infra_others_buy_in_depot[2]
guiflags = SGF_PER_COMPANY
def      = false
str      = STR_CONFIG_SETTING_INFRA_OTHERS_BUY_IN_DEPOT_WATER
patxname = ""infra_sharing.infra_others_buy_in_depot.water""

[SDT_BOOL]
base     = CompanySettings
var      = infra_others_buy_in_depot[3]
guiflags = SGF_PER_COMPANY
def      = false
str      = STR_CONFIG_SETTING_INFRA_OTHERS_BUY_IN_DEPOT_AIR
patxname = ""infra_sharing.infra_others_buy_in_depot.air""


[SDT_BOOL]
base     = CompanySettings
var      = advance_order_on_clone
guiflags = SGF_PER_COMPANY
def      = false
str      = STR_CONFIG_SETTING_ADVANCE_ORDER_ON_CLONE
strhelp  = STR_CONFIG_SETTING_ADVANCE_ORDER_ON_CLONE_HELPTEXT
patxname = ""advance_order_on_clone""

[SDT_BOOL]
base     = CompanySettings
var      = copy_clone_add_to_group
guiflags = SGF_PER_COMPANY
def      = true
str      = STR_CONFIG_SETTING_COPY_CLONE_ADD_TO_GROUP
strhelp  = STR_CONFIG_SETTING_COPY_CLONE_ADD_TO_GROUP_HELPTEXT
patxname = ""copy_clone_add_to_group""

[SDT_VAR]
base     = CompanySettings
var      = simulated_wormhole_signals
type     = SLE_UINT8
guiflags = SGF_PER_COMPANY
def      = 4
min      = 1
max      = 16
str      = STR_CONFIG_SETTING_SIMULATE_SIGNALS
strhelp  = STR_CONFIG_SETTING_SIMULATE_SIGNALS_HELPTEXT
strval   = STR_CONFIG_SETTING_SIMULATE_SIGNALS_VALUE
cat      = SC_ADVANCED
patxname = ""simulated_wormhole_signals""

[SDT_END]


};
=======
proc     = UpdateIntervalAircraft
>>>>>>> cf6b91f3
<|MERGE_RESOLUTION|>--- conflicted
+++ resolved
@@ -16,15 +16,9 @@
 [post-amble]
 };
 [templates]
-<<<<<<< HEAD
 SDT_BOOL = SDT_BOOL($base, $var,        $flags, $guiflags, $def,                        $str, $strhelp, $strval, $proc, $guiproc, $from, $to, $cat, $startup, $extver, $patxname),
 SDT_VAR  =  SDT_VAR($base, $var, $type, $flags, $guiflags, $def, $min, $max, $interval, $str, $strhelp, $strval, $proc, $guiproc, $from, $to, $cat, $startup, $extver, $patxname),
 SDT_NULL =  SDT_NULL($length, $from, $to, $extver),
-SDT_END  = SDT_END()
-=======
-SDT_BOOL = SDT_BOOL($base, $var,        $flags, $guiflags, $def,                        $str, $strhelp, $strval, $proc, $from, $to, $cat, $extra, $startup),
-SDT_VAR  =  SDT_VAR($base, $var, $type, $flags, $guiflags, $def, $min, $max, $interval, $str, $strhelp, $strval, $proc, $from, $to, $cat, $extra, $startup),
->>>>>>> cf6b91f3
 
 [validation]
 SDT_VAR = static_assert($max <= MAX_$type, "Maximum value for $base.$var exceeds storage size");
@@ -148,7 +142,6 @@
 str      = STR_CONFIG_SETTING_SERVINT_AIRCRAFT
 strhelp  = STR_CONFIG_SETTING_SERVINT_AIRCRAFT_HELPTEXT
 strval   = STR_CONFIG_SETTING_SERVINT_VALUE
-<<<<<<< HEAD
 proc     = UpdateIntervalAircraft
 
 [SDT_BOOL]
@@ -277,12 +270,4 @@
 strhelp  = STR_CONFIG_SETTING_SIMULATE_SIGNALS_HELPTEXT
 strval   = STR_CONFIG_SETTING_SIMULATE_SIGNALS_VALUE
 cat      = SC_ADVANCED
-patxname = ""simulated_wormhole_signals""
-
-[SDT_END]
-
-
-};
-=======
-proc     = UpdateIntervalAircraft
->>>>>>> cf6b91f3
+patxname = ""simulated_wormhole_signals""