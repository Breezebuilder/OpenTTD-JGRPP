--- conflicted
+++ resolved
@@ -9,13 +9,8 @@
 [post-amble]
 };
 [templates]
-<<<<<<< HEAD
-SDT_VAR  = SDT_VAR ($base, $var, $type, $flags, $guiflags, $def, $min, $max, $interval, $str, $strhelp, $strval, $proc, $from, $to, $extver, $cat, $guiproc, $startup, nullptr),
-SDT_SSTR = SDT_SSTR($base, $var, $type, $flags, $guiflags, $def,                                                 $proc, $from, $to, $extver, $cat, $guiproc, $startup, nullptr),
-=======
-SDT_VAR  = SDT_VAR (CurrencySpec, $var, $type, $flags, $guiflags, $def, $min, $max, $interval, $str, $strhelp, $strval, $pre_cb, $post_cb, $from, $to, $cat, $extra, $startup),
-SDT_SSTR = SDT_SSTR(CurrencySpec, $var, $type, $flags, $guiflags, $def,                                                 $pre_cb, $post_cb, $from, $to, $cat, $extra, $startup),
->>>>>>> 4d74e519
+SDT_VAR  = SDT_VAR (CurrencySpec, $var, $type, $flags, $guiflags, $def, $min, $max, $interval, $str, $strhelp, $strval, $pre_cb, $post_cb, $from, $to, $extver, $cat, $guiproc, $startup, nullptr),
+SDT_SSTR = SDT_SSTR(CurrencySpec, $var, $type, $flags, $guiflags, $def,                                                 $pre_cb, $post_cb, $from, $to, $extver, $cat, $guiproc, $startup, nullptr),
 
 [validation]
 SDT_VAR = static_assert($max <= MAX_$type, "Maximum value for CurrencySpec.$var exceeds storage size");
@@ -27,13 +22,9 @@
 str      = STR_NULL
 strhelp  = STR_CONFIG_SETTING_NO_EXPLANATION_AVAILABLE_HELPTEXT
 strval   = STR_NULL
-<<<<<<< HEAD
-proc     = nullptr
-guiproc  = nullptr
-=======
 pre_cb   = nullptr
 post_cb  = nullptr
->>>>>>> 4d74e519
+guiproc  = nullptr
 load     = nullptr
 from     = SL_MIN_VERSION
 to       = SL_MAX_VERSION
