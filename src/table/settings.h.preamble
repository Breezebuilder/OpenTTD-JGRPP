--- conflicted
+++ resolved
@@ -119,22 +119,14 @@
 #define SDT_STR(base, var, type, flags, guiflags, def, str, strhelp, strval, proc, from, to, cat, startup, extver, patxname)\
 	SDT_GENERAL(#var, SDT_STRING, SL_STR, type, flags, guiflags, base, var, sizeof(((base*)8)->var), def, 0, 0, 0, nullptr, str, strhelp, strval, proc, nullptr, from, to, cat, startup, extver, patxname)
 
-#define SDT_CHR(base, var, flags, guiflags, def, str, strhelp, strval, proc, from, to, cat, startup, extver, patxname)\
-	SDT_GENERAL(#var, SDT_STRING, SL_VAR, SLE_CHAR, flags, guiflags, base, var, 1, def, 0, 0, 0, nullptr, str, strhelp, strval, proc, nullptr, from, to, cat, startup, extver, patxname)
-
 #define SDT_OMANY(base, var, type, flags, guiflags, def, max, full, str, strhelp, strval, proc, from, to, load, cat, startup, extver, patxname)\
 	SDT_GENERAL(#var, SDT_ONEOFMANY, SL_VAR, type, flags, guiflags, base, var, 1, def, 0, max, 0, full, str, strhelp, strval, proc, load, from, to, cat, startup, extver, patxname)
 
-<<<<<<< HEAD
 #define SDT_MMANY(base, var, type, flags, guiflags, def, full, str, proc, strhelp, strval, from, to, cat, startup, extver, patxname)\
 	SDT_GENERAL(#var, SDT_MANYOFMANY, SL_VAR, type, flags, guiflags, base, var, 1, def, 0, 0, 0, full, str, strhelp, strval, proc, nullptr, from, to, cat, startup, extver, patxname)
 
 #define SDT_NULL(length, from, to, extver)\
 	{{"", nullptr, SDT_NUMX, SGF_NONE, 0, 0, 0, nullptr, STR_NULL, STR_NULL, STR_NULL, nullptr, nullptr, SC_NONE, false, nullptr}, SLE_CONDNULL_X(length, from, to, extver), nullptr, SettingsXref(), nullptr}
-=======
-#define SDT_OMANY(base, var, type, flags, guiflags, def, max, full, str, strhelp, strval, proc, from, to, load, cat, extra, startup)\
-	SDT_GENERAL(#var, SDT_ONEOFMANY, SL_VAR, type, flags, guiflags, base, var, 1, def, 0, max, 0, full, str, strhelp, strval, proc, load, from, to, cat, extra, startup)
->>>>>>> 8fa53f54
 
 
 #define SDTC_VAR(var, type, flags, guiflags, def, min, max, interval, str, strhelp, strval, proc, from, to, cat, startup, extver, patxname, orderproc)\
