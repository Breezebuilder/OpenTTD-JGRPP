; This file is part of OpenTTD.
; OpenTTD is free software; you can redistribute it and/or modify it under the terms of the GNU General Public License as published by the Free Software Foundation, version 2.
; OpenTTD is distributed in the hope that it will be useful, but WITHOUT ANY WARRANTY; without even the implied warranty of MERCHANTABILITY or FITNESS FOR A PARTICULAR PURPOSE.
; See the GNU General Public License for more details. You should have received a copy of the GNU General Public License along with OpenTTD. If not, see <http://www.gnu.org/licenses/>.
;

; Settings for the in-game custom currency.

[pre-amble]
static const SettingTable _currency_settings{
[post-amble]
};
[templates]
<<<<<<< HEAD
SDT_VAR  = SDT_VAR (CurrencySpec, $var, $type, $flags, $guiflags, $def, $min, $max, $interval, $str, $strhelp, $strval, $pre_cb, $post_cb, $from, $to, $extver, $cat, $guiproc, $startup, nullptr),
SDT_SSTR = SDT_SSTR(CurrencySpec, $var, $type, $flags, $guiflags, $def,                                                 $pre_cb, $post_cb, $from, $to, $extver, $cat, $guiproc, $startup, nullptr),
=======
SDT_VAR  = SDT_VAR (CurrencySpec, $var, $type, $flags, $def, $min, $max, $interval, $str, $strhelp, $strval, $pre_cb, $post_cb, $from, $to, $cat, $extra, $startup),
SDT_SSTR = SDT_SSTR(CurrencySpec, $var, $type, $flags, $def,                                                 $pre_cb, $post_cb, $from, $to, $cat, $extra, $startup),
>>>>>>> ed3946e2

[validation]
SDT_VAR = static_assert($max <= MAX_$type, "Maximum value for CurrencySpec.$var exceeds storage size");

[defaults]
flags    = SF_NOT_IN_SAVE | SF_NO_NETWORK_SYNC
interval = 0
str      = STR_NULL
strhelp  = STR_CONFIG_SETTING_NO_EXPLANATION_AVAILABLE_HELPTEXT
strval   = STR_NULL
pre_cb   = nullptr
post_cb  = nullptr
guiproc  = nullptr
load     = nullptr
from     = SL_MIN_VERSION
to       = SL_MAX_VERSION
cat      = SC_ADVANCED
startup  = false
extver   = SlXvFeatureTest()



[SDT_VAR]
var      = rate
type     = SLE_UINT16
def      = 1
min      = 0
max      = UINT16_MAX

[SDT_SSTR]
var      = separator
type     = SLE_STRQ
def      = "".""
cat      = SC_BASIC

[SDT_VAR]
var      = to_euro
type     = SLE_INT32
def      = 0
min      = MIN_YEAR
max      = MAX_YEAR

[SDT_SSTR]
var      = prefix
type     = SLE_STRQ
def      = nullptr

[SDT_SSTR]
var      = suffix
type     = SLE_STRQ
def      = "" credits""<|MERGE_RESOLUTION|>--- conflicted
+++ resolved
@@ -11,13 +11,8 @@
 [post-amble]
 };
 [templates]
-<<<<<<< HEAD
-SDT_VAR  = SDT_VAR (CurrencySpec, $var, $type, $flags, $guiflags, $def, $min, $max, $interval, $str, $strhelp, $strval, $pre_cb, $post_cb, $from, $to, $extver, $cat, $guiproc, $startup, nullptr),
-SDT_SSTR = SDT_SSTR(CurrencySpec, $var, $type, $flags, $guiflags, $def,                                                 $pre_cb, $post_cb, $from, $to, $extver, $cat, $guiproc, $startup, nullptr),
-=======
-SDT_VAR  = SDT_VAR (CurrencySpec, $var, $type, $flags, $def, $min, $max, $interval, $str, $strhelp, $strval, $pre_cb, $post_cb, $from, $to, $cat, $extra, $startup),
-SDT_SSTR = SDT_SSTR(CurrencySpec, $var, $type, $flags, $def,                                                 $pre_cb, $post_cb, $from, $to, $cat, $extra, $startup),
->>>>>>> ed3946e2
+SDT_VAR  = SDT_VAR (CurrencySpec, $var, $type, $flags, $def, $min, $max, $interval, $str, $strhelp, $strval, $pre_cb, $post_cb, $from, $to, $extver, $cat, $guiproc, $startup, nullptr),
+SDT_SSTR = SDT_SSTR(CurrencySpec, $var, $type, $flags, $def,                                                 $pre_cb, $post_cb, $from, $to, $extver, $cat, $guiproc, $startup, nullptr),
 
 [validation]
 SDT_VAR = static_assert($max <= MAX_$type, "Maximum value for CurrencySpec.$var exceeds storage size");
