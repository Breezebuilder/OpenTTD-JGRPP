--- conflicted
+++ resolved
@@ -157,9 +157,9 @@
 [SDT_VAR]
 var      = game_creation.starting_year
 type     = SLE_INT32
-def      = CalendarTime::DEF_START_YEAR
-min      = CalendarTime::MIN_YEAR
-max      = CalendarTime::MAX_YEAR
+def      = DEF_START_YEAR
+min      = MIN_YEAR
+max      = MAX_YEAR
 interval = 1
 str      = STR_CONFIG_SETTING_STARTING_YEAR
 strval   = STR_JUST_INT
@@ -170,9 +170,9 @@
 type     = SLE_INT32
 from     = SLV_ENDING_YEAR
 flags    = SF_GUI_0_IS_SPECIAL
-def      = CalendarTime::DEF_END_YEAR
-min      = CalendarTime::MIN_YEAR
-max      = CalendarTime::MAX_YEAR - 1
+def      = DEF_END_YEAR
+min      = MIN_YEAR
+max      = MAX_YEAR - 1
 interval = 1
 str      = STR_CONFIG_SETTING_ENDING_YEAR
 strhelp  = STR_CONFIG_SETTING_ENDING_YEAR_HELPTEXT
@@ -757,7 +757,13 @@
 cat      = SC_BASIC
 
 [SDT_BOOL]
-<<<<<<< HEAD
+var      = construction.crossing_with_competitor
+def      = true
+str      = STR_CONFIG_SETTING_CROSSING_WITH_COMPETITOR
+strhelp  = STR_CONFIG_SETTING_CROSSING_WITH_COMPETITOR_HELPTEXT
+cat      = SC_BASIC
+
+[SDT_BOOL]
 var      = construction.road_custom_bridge_heads
 flags    = SF_PATCH
 def      = true
@@ -865,13 +871,6 @@
 strhelp  = STR_CONFIG_SETTING_ALLOW_CONVERT_TOWN_ROAD_NO_HOUSES_HELPTEXT
 cat      = SC_EXPERT
 patxname = ""construction.convert_town_road_no_houses""
-=======
-var      = construction.crossing_with_competitor
-def      = true
-str      = STR_CONFIG_SETTING_CROSSING_WITH_COMPETITOR
-strhelp  = STR_CONFIG_SETTING_CROSSING_WITH_COMPETITOR_HELPTEXT
-cat      = SC_BASIC
->>>>>>> 30eba33f
 
 [SDT_VAR]
 var      = construction.raw_industry_construction
