/*
 * This file is part of OpenTTD.
 * OpenTTD is free software; you can redistribute it and/or modify it under the terms of the GNU General Public License as published by the Free Software Foundation, version 2.
 * OpenTTD is distributed in the hope that it will be useful, but WITHOUT ANY WARRANTY; without even the implied warranty of MERCHANTABILITY or FITNESS FOR A PARTICULAR PURPOSE.
 * See the GNU General Public License for more details. You should have received a copy of the GNU General Public License along with OpenTTD. If not, see <http://www.gnu.org/licenses/>.
 */

/** @file newgrf_debug_data.h Data 'tables' for NewGRF debugging. */

#include "../newgrf_house.h"
#include "../newgrf_engine.h"
#include "../newgrf_roadtype.h"
#include "../newgrf_roadstop.h"
#include "../newgrf_cargo.h"
#include "../newgrf_newsignals.h"
#include "../newgrf_newlandscape.h"
#include "../date_func.h"
#include "../timetable.h"
#include "../ship.h"
#include "../aircraft.h"
#include "../object_map.h"
#include "../waypoint_base.h"
#include "../string_func_extra.h"
#include "../newgrf_extension.h"
#include "../animated_tile.h"
#include "../clear_map.h"
#include "../tunnelbridge.h"

/* Helper for filling property tables */
#define NIP(prop, base, variable, type, name) { name, (ptrdiff_t)cpp_offsetof(base, variable), cpp_sizeof(base, variable), prop, type }
#define NIP_END() { nullptr, 0, 0, 0, 0 }

/* Helper for filling callback tables */
#define NIC(cb_id, base, variable, bit) { #cb_id, (ptrdiff_t)cpp_offsetof(base, variable), cpp_sizeof(base, variable), bit, cb_id }
#define NIC_END() { nullptr, 0, 0, 0, 0 }

/* Helper for filling variable tables */
#define NIV(var, name) { name, var, NIVF_NONE }
#define NIVF(var, name, flags) { name, var, flags }
#define NIV_END() { nullptr, 0, NIVF_NONE }


static uint GetTownInspectWindowNumber(const Town *town)
{
	if (town == nullptr) return UINT32_MAX;
	return GetInspectWindowNumber(GSF_FAKE_TOWNS, town->index);
}

static bool IsLabelPrintable(uint32 l)
{
	for (uint i = 0; i < 4; i++) {
		if ((l & 0xFF) < 0x20 || (l & 0xFF) > 0x7F) return false;
		l >>= 8;
	}
	return true;
}

struct dumper {
	inline const char *Label(uint32 label)
	{
		if (IsLabelPrintable(label)) {
			seprintf(this->buffer, lastof(this->buffer), "%c%c%c%c", label >> 24, label >> 16, label >> 8, label);
		} else {
			seprintf(this->buffer, lastof(this->buffer), "0x%08X", BSWAP32(label));
		}
		return this->buffer;
	}

	inline const char *RailTypeLabel(RailType rt)
	{
		return this->Label(GetRailTypeInfo(rt)->label);
	}

	inline const char *RoadTypeLabel(RoadType rt)
	{
		return this->Label(GetRoadTypeInfo(rt)->label);
	}

private:
	char buffer[64];
};

static void DumpRailTypeList(NIExtraInfoOutput &output, const char *prefix, RailTypes rail_types, RailTypes mark = RAILTYPES_NONE)
{
	char buffer[256];
	for (RailType rt = RAILTYPE_BEGIN; rt < RAILTYPE_END; rt++) {
		if (!HasBit(rail_types, rt)) continue;
		const RailTypeInfo *rti = GetRailTypeInfo(rt);
		if (rti->label == 0) continue;

		seprintf(buffer, lastof(buffer), "%s%02u %s%s",
				prefix,
				(uint) rt,
				dumper().Label(rti->label),
				HasBit(mark, rt) ? " !!!" : "");
		output.print(buffer);
	}
}

static void DumpRoadTypeList(NIExtraInfoOutput &output, const char *prefix, RoadTypes road_types)
{
	char buffer[256];
	for (RoadType rt = ROADTYPE_BEGIN; rt < ROADTYPE_END; rt++) {
		if (!HasBit(road_types, rt)) continue;
		const RoadTypeInfo *rti = GetRoadTypeInfo(rt);
		if (rti->label == 0) continue;

		seprintf(buffer, lastof(buffer), "%s%02u %s %s",
				prefix,
				(uint) rt,
				RoadTypeIsTram(rt) ? "Tram" : "Road",
				dumper().Label(rti->label));
		output.print(buffer);
	}
}

/*** NewGRF Vehicles ***/

#define NICV(cb_id, bit) NIC(cb_id, Engine, info.callback_mask, bit)
static const NICallback _nic_vehicles[] = {
	NICV(CBID_VEHICLE_VISUAL_EFFECT,         CBM_VEHICLE_VISUAL_EFFECT),
	NICV(CBID_VEHICLE_LENGTH,                CBM_VEHICLE_LENGTH),
	NICV(CBID_VEHICLE_LOAD_AMOUNT,           CBM_VEHICLE_LOAD_AMOUNT),
	NICV(CBID_VEHICLE_REFIT_CAPACITY,        CBM_VEHICLE_REFIT_CAPACITY),
	NICV(CBID_VEHICLE_ARTIC_ENGINE,          CBM_VEHICLE_ARTIC_ENGINE),
	NICV(CBID_VEHICLE_CARGO_SUFFIX,          CBM_VEHICLE_CARGO_SUFFIX),
	NICV(CBID_TRAIN_ALLOW_WAGON_ATTACH,      CBM_NO_BIT),
	NICV(CBID_VEHICLE_ADDITIONAL_TEXT,       CBM_NO_BIT),
	NICV(CBID_VEHICLE_COLOUR_MAPPING,        CBM_VEHICLE_COLOUR_REMAP),
	NICV(CBID_VEHICLE_START_STOP_CHECK,      CBM_NO_BIT),
	NICV(CBID_VEHICLE_32DAY_CALLBACK,        CBM_NO_BIT),
	NICV(CBID_VEHICLE_SOUND_EFFECT,          CBM_VEHICLE_SOUND_EFFECT),
	NICV(CBID_VEHICLE_AUTOREPLACE_SELECTION, CBM_NO_BIT),
	NICV(CBID_VEHICLE_MODIFY_PROPERTY,       CBM_NO_BIT),
	NICV(CBID_VEHICLE_NAME,                  CBM_VEHICLE_NAME),
	NIC_END()
};


static const NIVariable _niv_vehicles[] = {
	NIV(0x40, "position in consist and length"),
	NIV(0x41, "position and length of chain of same vehicles"),
	NIV(0x42, "transported cargo types"),
	NIV(0x43, "player info"),
	NIV(0x44, "aircraft info"),
	NIV(0x45, "curvature info"),
	NIV(0x46, "motion counter"),
	NIV(0x47, "vehicle cargo info"),
	NIV(0x48, "vehicle type info"),
	NIV(0x49, "year of construction"),
	NIV(0x4A, "current rail/road type info"),
	NIV(0x4B, "long date of last service"),
	NIV(0x4C, "current max speed"),
	NIV(0x4D, "position in articulated vehicle"),
	NIV(0x60, "count vehicle id occurrences"),
	// 0x61 not useful, since it requires register 0x10F
	NIV(0x62, "curvature/position difference to other vehicle"),
	NIV(0x63, "tile compatibility wrt. track-type"),
	NIV_END()
};

class NIHVehicle : public NIHelper {
	bool IsInspectable(uint index) const override        { return true; }
	bool ShowExtraInfoOnly(uint index) const override    { return Vehicle::Get(index)->GetGRF() == nullptr; }
	bool ShowSpriteDumpButton(uint index) const override { return true; }
	uint GetParent(uint index) const override            { const Vehicle *first = Vehicle::Get(index)->First(); return GetInspectWindowNumber(GetGrfSpecFeature(first->type), first->index); }
	const void *GetInstance(uint index)const override    { return Vehicle::Get(index); }
	const void *GetSpec(uint index) const override       { return Vehicle::Get(index)->GetEngine(); }
	void SetStringParameters(uint index) const override  { this->SetSimpleStringParameters(STR_VEHICLE_NAME, Vehicle::Get(index)->First()->index); }
	uint32 GetGRFID(uint index) const override                   { return Vehicle::Get(index)->GetGRFID(); }

	uint Resolve(uint index, uint var, uint param, GetVariableExtra *extra) const override
	{
		Vehicle *v = Vehicle::Get(index);
		VehicleResolverObject ro(v->engine_type, v, VehicleResolverObject::WO_CACHED);
		return ro.GetScope(VSG_SCOPE_SELF)->GetVariable(var, param, extra);
	}

	/* virtual */ void ExtraInfo(uint index, NIExtraInfoOutput &output) const override
	{

		Vehicle *v = Vehicle::Get(index);
		output.print("Debug Info:");
		this->VehicleInfo(v, output, true, 0);
		if (v->type == VEH_AIRCRAFT) {
			output.print("");
			output.print("Shadow:");
			this->VehicleInfo(v->Next(), output, false, 8);
			if (v->Next()->Next() != nullptr) {
				output.print("");
				output.print("Rotor:");
				this->VehicleInfo(v->Next()->Next(), output, false, 16);
			}
		}
	}

	void VehicleInfo(Vehicle *v, NIExtraInfoOutput &output, bool show_engine, uint flag_shift) const
	{
		char buffer[1024];
		seprintf(buffer, lastof(buffer), "  Index: %u", v->index);
		output.print(buffer);
		output.register_next_line_click_flag_toggle(1 << flag_shift);
		char *b = buffer;
		if (output.flags & (1 << flag_shift)) {
			b += seprintf(b, lastof(buffer), "  [-] Flags:\n");
			b = v->DumpVehicleFlagsMultiline(b, lastof(buffer), "    ", "  ");
			ProcessLineByLine(buffer, output.print);
			seprintf(buffer, lastof(buffer), "    Tile hash: %s", (v->hash_tile_current != INVALID_TILE) ? "yes" : "no");
			output.print(buffer);
		} else {
			b += seprintf(b, lastof(buffer), "  [+] Flags: ");
			b = v->DumpVehicleFlags(b, lastof(buffer), false);
			output.print(buffer);
		}

		b = buffer + seprintf(buffer, lastof(buffer), "  ");
		b = DumpTileInfo(b, lastof(buffer), v->tile);
		if (buffer[2] == 't') buffer[2] = 'T';
		output.print(buffer);

		TileIndex vtile = TileVirtXY(v->x_pos, v->y_pos);
		if (v->tile != vtile) {
			seprintf(buffer, lastof(buffer), "  VirtXYTile: %X (%u x %u)", vtile, TileX(vtile), TileY(vtile));
			output.print(buffer);
		}
		b = buffer + seprintf(buffer, lastof(buffer), "  Position: %X, %X, %X, Direction: %d", v->x_pos, v->y_pos, v->z_pos, v->direction);
		if (v->type == VEH_TRAIN) seprintf(b, lastof(buffer), ", tile margin: %d", GetTileMarginInFrontOfTrain(Train::From(v)));
		if (v->type == VEH_SHIP) seprintf(b, lastof(buffer), ", rotation: %d", Ship::From(v)->rotation);
		output.print(buffer);

		if (v->IsPrimaryVehicle()) {
			seprintf(buffer, lastof(buffer), "  Order indices: real: %u, implicit: %u, tt: %u, current type: %s",
					v->cur_real_order_index, v->cur_implicit_order_index, v->cur_timetable_order_index, GetOrderTypeName(v->current_order.GetType()));
			output.print(buffer);
			seprintf(buffer, lastof(buffer), "  Current order time: (%u, %u mins), current loading time: (%u, %u mins)",
					v->current_order_time, v->current_order_time / _settings_time.ticks_per_minute,
					v->current_loading_time, v->current_loading_time / _settings_time.ticks_per_minute);
			output.print(buffer);
		}
		seprintf(buffer, lastof(buffer), "  Reliability: %u, spd_dec: %u, needs service: %s",
				v->reliability, v->reliability_spd_dec, v->NeedsServicing() ? "yes" : "no");
		output.print(buffer);
		seprintf(buffer, lastof(buffer), "  Breakdown: ctr: %u, delay: %u, since svc: %u, chance: %u",
				v->breakdown_ctr, v->breakdown_delay, v->breakdowns_since_last_service, v->breakdown_chance);
		output.print(buffer);
		seprintf(buffer, lastof(buffer), "  V Cache: max speed: %u, cargo age period: %u, vis effect: %u",
				v->vcache.cached_max_speed, v->vcache.cached_cargo_age_period, v->vcache.cached_vis_effect);
		output.print(buffer);
		if (v->cargo_type != CT_INVALID) {
			seprintf(buffer, lastof(buffer), "  V Cargo: type: %u, sub type: %u, cap: %u, transfer: %u, deliver: %u, keep: %u, load: %u",
					v->cargo_type, v->cargo_subtype, v->cargo_cap,
					v->cargo.ActionCount(VehicleCargoList::MTA_TRANSFER), v->cargo.ActionCount(VehicleCargoList::MTA_DELIVER),
					v->cargo.ActionCount(VehicleCargoList::MTA_KEEP), v->cargo.ActionCount(VehicleCargoList::MTA_LOAD));
			output.print(buffer);
		}
		if (BaseStation::IsValidID(v->last_station_visited)) {
			seprintf(buffer, lastof(buffer), "  V Last station visited: %u, %s", v->last_station_visited, BaseStation::Get(v->last_station_visited)->GetCachedName());
			output.print(buffer);
		}
		if (BaseStation::IsValidID(v->last_loading_station)) {
			seprintf(buffer, lastof(buffer), "  V Last loading station: %u, %s", v->last_loading_station, BaseStation::Get(v->last_loading_station)->GetCachedName());
			output.print(buffer);
			seprintf(buffer, lastof(buffer), "  V Last loading tick: " OTTD_PRINTF64 " (" OTTD_PRINTF64 ", " OTTD_PRINTF64 " mins ago)",
					v->last_loading_tick, _scaled_tick_counter - v->last_loading_tick, (_scaled_tick_counter - v->last_loading_tick) / _settings_time.ticks_per_minute);
			output.print(buffer);
		}
		if (v->IsGroundVehicle()) {
			const GroundVehicleCache &gvc = *(v->GetGroundVehicleCache());
			seprintf(buffer, lastof(buffer), "  GV Cache: weight: %u, slope res: %u, max TE: %u, axle res: %u",
					gvc.cached_weight, gvc.cached_slope_resistance, gvc.cached_max_te, gvc.cached_axle_resistance);
			output.print(buffer);
			seprintf(buffer, lastof(buffer), "  GV Cache: max track speed: %u, power: %u, air drag: %u",
					gvc.cached_max_track_speed, gvc.cached_power, gvc.cached_air_drag);
			output.print(buffer);
			seprintf(buffer, lastof(buffer), "  GV Cache: total length: %u, veh length: %u",
					gvc.cached_total_length, gvc.cached_veh_length);
			output.print(buffer);
		}
		if (v->type == VEH_TRAIN) {
			const Train *t = Train::From(v);
			seprintf(buffer, lastof(buffer), "  T cache: tilt: %d, speed varies by railtype: %d, curve speed mod: %d, engines: %u",
					(t->tcache.cached_tflags & TCF_TILT) ? 1 : 0, (t->tcache.cached_tflags & TCF_SPD_RAILTYPE) ? 1 : 0, t->tcache.cached_curve_speed_mod, t->tcache.cached_num_engines);
			output.print(buffer);
			seprintf(buffer, lastof(buffer), "  T cache: RL braking: %d, decel: %u, uncapped decel: %u, centre mass: %u, braking length: %u",
					(t->UsingRealisticBraking()) ? 1 : 0, t->tcache.cached_deceleration, t->tcache.cached_uncapped_decel, t->tcache.cached_centre_mass, t->tcache.cached_braking_length);
			output.print(buffer);
			seprintf(buffer, lastof(buffer), "  T cache: veh weight: %u, user data: %u, curve speed: %u",
					t->tcache.cached_veh_weight, t->tcache.user_def_data, t->tcache.cached_max_curve_speed);
			output.print(buffer);
			seprintf(buffer, lastof(buffer), "  Wait counter: %u, rev distance: %u, TBSN: %u",
					t->wait_counter, t->reverse_distance, t->tunnel_bridge_signal_num);
			output.print(buffer);
			seprintf(buffer, lastof(buffer), "  Speed restriction: %u, signal speed restriction (ATC): %u",
					t->speed_restriction, t->signal_speed_restriction);
			output.print(buffer);

			output.register_next_line_click_flag_toggle(8 << flag_shift);
			seprintf(buffer, lastof(buffer), "  [%c] Railtype: %u (%s), compatible_railtypes: 0x" OTTD_PRINTFHEX64 ", acceleration type: %u",
					(output.flags & (8 << flag_shift)) ? '-' : '+', t->railtype, dumper().RailTypeLabel(t->railtype), t->compatible_railtypes, t->GetAccelerationType());
			output.print(buffer);
			if (output.flags & (8 << flag_shift)) {
				DumpRailTypeList(output, "    ", t->compatible_railtypes);
			}

			if (t->vehstatus & VS_CRASHED) {
				seprintf(buffer, lastof(buffer), "  CRASHED: anim pos: %u", t->crash_anim_pos);
				output.print(buffer);
			} else if (t->crash_anim_pos > 0) {
				seprintf(buffer, lastof(buffer), "  Brake heating: %u", t->crash_anim_pos);
				output.print(buffer);
			}
			if (t->lookahead != nullptr) {
				output.print("  Look ahead:");
				const TrainReservationLookAhead &l = *t->lookahead;
				TrainDecelerationStats stats(t, l.cached_zpos);

				auto print_braking_speed = [&](int position, int end_speed, int end_z) {
					if (!t->UsingRealisticBraking()) return;
					extern void LimitSpeedFromLookAhead(int &max_speed, const TrainDecelerationStats &stats, int current_position, int position, int end_speed, int z_delta);
					int speed = INT_MAX;
					LimitSpeedFromLookAhead(speed, stats, l.current_position, position, end_speed, end_z - stats.z_pos);
					if (speed != INT_MAX) {
						b += seprintf(b, lastof(buffer), ", appr speed: %d", speed);
					}
				};

				b = buffer + seprintf(buffer, lastof(buffer), "    Position: current: %d, z: %d, end: %d, remaining: %d", l.current_position, stats.z_pos, l.reservation_end_position, l.reservation_end_position - l.current_position);
				if (l.lookahead_end_position <= l.reservation_end_position) {
					b += seprintf(b, lastof(buffer), ", (lookahead: end: %d, remaining: %d)", l.lookahead_end_position, l.lookahead_end_position - l.current_position);
				}
				if (l.next_extend_position > l.current_position) {
					b += seprintf(b, lastof(buffer), ", next extend position: %d (dist: %d)", l.next_extend_position, l.next_extend_position - l.current_position);
				}
				output.print(buffer);

				const int overall_zpos = t->CalculateOverallZPos();
				seprintf(buffer, lastof(buffer), "    Cached zpos: %u (actual: %u, delta: %d), positions to refresh: %u",
						l.cached_zpos, overall_zpos, (l.cached_zpos - overall_zpos), l.zpos_refresh_remaining);
				output.print(buffer);

				b = buffer + seprintf(buffer, lastof(buffer), "    Reservation ends at %X (%u x %u), trackdir: %02X, z: %d",
						l.reservation_end_tile, TileX(l.reservation_end_tile), TileY(l.reservation_end_tile), l.reservation_end_trackdir, l.reservation_end_z);
				if (HasBit(l.flags, TRLF_DEPOT_END)) {
					print_braking_speed(l.reservation_end_position - TILE_SIZE, _settings_game.vehicle.rail_depot_speed_limit, l.reservation_end_z);
				} else {
					print_braking_speed(l.reservation_end_position, 0, l.reservation_end_z);
				}
				output.print(buffer);

				b = buffer + seprintf(buffer, lastof(buffer), "    TB reserved tiles: %d, flags:", l.tunnel_bridge_reserved_tiles);
				if (HasBit(l.flags, TRLF_TB_EXIT_FREE)) b += seprintf(b, lastof(buffer), "x");
				if (HasBit(l.flags, TRLF_DEPOT_END)) b += seprintf(b, lastof(buffer), "d");
				if (HasBit(l.flags, TRLF_APPLY_ADVISORY)) b += seprintf(b, lastof(buffer), "a");
				if (HasBit(l.flags, TRLF_CHUNNEL)) b += seprintf(b, lastof(buffer), "c");
				output.print(buffer);

				seprintf(buffer, lastof(buffer), "    Items: %u", (uint)l.items.size());
				output.print(buffer);
				for (const TrainReservationLookAheadItem &item : l.items) {
					b = buffer + seprintf(buffer, lastof(buffer), "      Start: %d (dist: %d), end: %d (dist: %d), z: %d, ",
							item.start, item.start - l.current_position, item.end, item.end - l.current_position, item.z_pos);
					switch (item.type) {
						case TRLIT_STATION:
							b += seprintf(b, lastof(buffer), "station: %u, %s", item.data_id, BaseStation::IsValidID(item.data_id) ? BaseStation::Get(item.data_id)->GetCachedName() : "[invalid]");
							if (t->current_order.ShouldStopAtStation(t->last_station_visited, item.data_id, Waypoint::GetIfValid(item.data_id) != nullptr)) {
								extern int PredictStationStoppingLocation(const Train *v, const Order *order, int station_length, DestinationID dest);
								int stop_position = PredictStationStoppingLocation(t, &(t->current_order), item.end - item.start, item.data_id);
								b += seprintf(b, lastof(buffer), ", stop_position: %d", item.start + stop_position);
								print_braking_speed(item.start + stop_position, 0, item.z_pos);
							} else if (t->current_order.IsType(OT_GOTO_WAYPOINT) && t->current_order.GetDestination() == item.data_id && (t->current_order.GetWaypointFlags() & OWF_REVERSE)) {
								print_braking_speed(item.start + t->gcache.cached_total_length, 0, item.z_pos);
							}
							break;
						case TRLIT_REVERSE:
							b += seprintf(b, lastof(buffer), "reverse");
							print_braking_speed(item.start + t->gcache.cached_total_length, 0, item.z_pos);
							break;
						case TRLIT_TRACK_SPEED:
							b += seprintf(b, lastof(buffer), "track speed: %u", item.data_id);
							print_braking_speed(item.start, item.data_id, item.z_pos);
							break;
						case TRLIT_SPEED_RESTRICTION:
							b += seprintf(b, lastof(buffer), "speed restriction: %u", item.data_id);
							if (item.data_id > 0) print_braking_speed(item.start, item.data_id, item.z_pos);
							break;
						case TRLIT_SIGNAL:
							b += seprintf(b, lastof(buffer), "signal: target speed: %u, style: %u, flags:", item.data_id, item.data_aux >> 8);
							if (HasBit(item.data_aux, TRSLAI_NO_ASPECT_INC)) b += seprintf(b, lastof(buffer), "n");
							if (HasBit(item.data_aux, TRSLAI_NEXT_ONLY)) b += seprintf(b, lastof(buffer), "s");
							if (HasBit(item.data_aux, TRSLAI_COMBINED)) b += seprintf(b, lastof(buffer), "c");
							if (HasBit(item.data_aux, TRSLAI_COMBINED_SHUNT)) b += seprintf(b, lastof(buffer), "X");
							if (_settings_game.vehicle.realistic_braking_aspect_limited == TRBALM_ON &&
									(l.lookahead_end_position == item.start || l.lookahead_end_position == item.start + 1)) {
								b += seprintf(b, lastof(buffer), ", lookahead end");
								print_braking_speed(item.start, 0, item.z_pos);
							}
							break;
						case TRLIT_CURVE_SPEED:
							b += seprintf(b, lastof(buffer), "curve speed: %u", item.data_id);
							if (_settings_game.vehicle.train_acceleration_model != AM_ORIGINAL) print_braking_speed(item.start, item.data_id, item.z_pos);

							break;
					}
					output.print(buffer);
				}

				seprintf(buffer, lastof(buffer), "    Curves: %u", (uint)l.curves.size());
				output.print(buffer);
				for (const TrainReservationLookAheadCurve &curve : l.curves) {
					seprintf(buffer, lastof(buffer), "      Pos: %d (dist: %d), dir diff: %d", curve.position, curve.position - l.current_position, curve.dir_diff);
					output.print(buffer);
				}
			}
		}
		if (v->type == VEH_ROAD) {
			const RoadVehicle *rv = RoadVehicle::From(v);
			seprintf(buffer, lastof(buffer), "  Overtaking: %u, overtaking_ctr: %u, overtaking threshold: %u",
					rv->overtaking, rv->overtaking_ctr, rv->GetOvertakingCounterThreshold());
			output.print(buffer);
			seprintf(buffer, lastof(buffer), "  Speed: %u", rv->cur_speed);
			output.print(buffer);

			b = buffer + seprintf(buffer, lastof(buffer), "  Path cache: ");
			if (rv->cached_path != nullptr) {
				b += seprintf(b, lastof(buffer), "length: %u, layout ctr: %X (current: %X)", (uint)rv->cached_path->size(), rv->cached_path->layout_ctr, _road_layout_change_counter);
				output.print(buffer);
				b = buffer;
				uint idx = rv->cached_path->start;
				for (uint i = 0; i < rv->cached_path->size(); i++) {
					if ((i & 3) == 0) {
						if (b > buffer + 4) output.print(buffer);
						b = buffer + seprintf(buffer, lastof(buffer), "    ");
					} else {
						b += seprintf(b, lastof(buffer), ", ");
					}
					b += seprintf(b, lastof(buffer), "(%ux%u, %X)", TileX(rv->cached_path->tile[idx]), TileY(rv->cached_path->tile[idx]), rv->cached_path->td[idx]);
					idx = (idx + 1) & RV_PATH_CACHE_SEGMENT_MASK;
				}
				if (b > buffer + 4) output.print(buffer);
			} else {
				b += seprintf(b, lastof(buffer), "none");
				output.print(buffer);
			}

			output.register_next_line_click_flag_toggle(8 << flag_shift);
			seprintf(buffer, lastof(buffer), "  [%c] Roadtype: %u (%s), Compatible: 0x" OTTD_PRINTFHEX64,
					(output.flags & (8 << flag_shift)) ? '-' : '+', rv->roadtype, dumper().RoadTypeLabel(rv->roadtype), rv->compatible_roadtypes);
			output.print(buffer);
			if (output.flags & (8 << flag_shift)) {
				DumpRoadTypeList(output, "    ", rv->compatible_roadtypes);
			}
		}
		if (v->type == VEH_SHIP) {
			const Ship *s = Ship::From(v);
			seprintf(buffer, lastof(buffer), "  Lost counter: %u",
					s->lost_count);
			output.print(buffer);
		}
		if (v->type == VEH_AIRCRAFT) {
			const Aircraft *a = Aircraft::From(v);
			b = buffer + seprintf(buffer, lastof(buffer), "  Pos: %u, prev pos: %u, state: %u",
					a->pos, a->previous_pos, a->state);
			if (a->IsPrimaryVehicle()) b += seprintf(b, lastof(buffer), " (%s)", AirportMovementStateToString(a->state));
			b += seprintf(b, lastof(buffer), ", flags: 0x%X", a->flags);
			output.print(buffer);
			if (BaseStation::IsValidID(a->targetairport)) {
				seprintf(buffer, lastof(buffer), "  Target airport: %u, %s", a->targetairport, BaseStation::Get(a->targetairport)->GetCachedName());
				output.print(buffer);
			}
		}

		seprintf(buffer, lastof(buffer), "  Cached sprite bounds: (%d, %d) to (%d, %d), offs: (%d, %d)",
				v->sprite_seq_bounds.left, v->sprite_seq_bounds.top, v->sprite_seq_bounds.right, v->sprite_seq_bounds.bottom, v->x_offs, v->y_offs);
		output.print(buffer);

		if (HasBit(v->vehicle_flags, VF_SEPARATION_ACTIVE)) {
			std::vector<TimetableProgress> progress_array = PopulateSeparationState(v);
			if (!progress_array.empty()) {
				output.print("Separation state:");
			}
			for (const auto &info : progress_array) {
				b = buffer + seprintf(buffer, lastof(buffer), "  %s [%d, %d, %d], %u, ",
						info.id == v->index ? "*" : " ", info.order_count, info.order_ticks, info.cumulative_ticks, info.id);
				SetDParam(0, info.id);
				b = GetString(b, STR_VEHICLE_NAME, lastof(buffer));
				b += seprintf(b, lastof(buffer), ", lateness: %d", Vehicle::Get(info.id)->lateness_counter);
				output.print(buffer);
			}
		}

		if (show_engine) {
			const Engine *e = Engine::GetIfValid(v->engine_type);
			char *b = buffer + seprintf(buffer, lastof(buffer), "  Engine: %u", v->engine_type);
			if (e->grf_prop.grffile != nullptr) {
				b += seprintf(b, lastof(buffer), " (local ID: %u)", e->grf_prop.local_id);
			}
			if (e->info.variant_id != INVALID_ENGINE) {
				b += seprintf(b, lastof(buffer), ", variant of: %u", e->info.variant_id);
				const Engine *variant_e = Engine::GetIfValid(e->info.variant_id);
				if (variant_e->grf_prop.grffile != nullptr) {
					b += seprintf(b, lastof(buffer), " (local ID: %u)", variant_e->grf_prop.local_id);
				}
			}
			output.print(buffer);

			if (e != nullptr) {
				seprintf(buffer, lastof(buffer), "    Callbacks: 0x%X, CB36 Properties: 0x" OTTD_PRINTFHEX64,
						e->callbacks_used, e->cb36_properties_used);
				output.print(buffer);
				uint64 cb36_properties = e->cb36_properties_used;
				if (!e->sprite_group_cb36_properties_used.empty()) {
					const SpriteGroup *root_spritegroup = nullptr;
					if (v->IsGroundVehicle()) root_spritegroup = GetWagonOverrideSpriteSet(v->engine_type, v->cargo_type, v->GetGroundVehicleCache()->first_engine);
					if (root_spritegroup == nullptr) {
						CargoID cargo = v->cargo_type;
						assert(cargo < lengthof(e->grf_prop.spritegroup));
						root_spritegroup = e->grf_prop.spritegroup[cargo] != nullptr ? e->grf_prop.spritegroup[cargo] : e->grf_prop.spritegroup[CT_DEFAULT];
					}
					auto iter = e->sprite_group_cb36_properties_used.find(root_spritegroup);
					if (iter != e->sprite_group_cb36_properties_used.end()) {
						cb36_properties = iter->second;
						seprintf(buffer, lastof(buffer), "    Current sprite group: CB36 Properties: 0x" OTTD_PRINTFHEX64, iter->second);
						output.print(buffer);
					}
				}
				if (cb36_properties != UINT64_MAX) {
					uint64 props = cb36_properties;
					while (props) {
						PropertyID prop = (PropertyID)FindFirstBit(props);
						props = KillFirstBit(props);
						uint16 res = GetVehicleProperty(v, prop, CALLBACK_FAILED);
						if (res == CALLBACK_FAILED) {
							seprintf(buffer, lastof(buffer), "      CB36: 0x%X --> FAILED", prop);
						} else {
							seprintf(buffer, lastof(buffer), "      CB36: 0x%X --> 0x%X", prop, res);
						}
						output.print(buffer);
					}
				}
				if (e->refit_capacity_values != nullptr) {
					const EngineRefitCapacityValue *caps = e->refit_capacity_values.get();
					CargoTypes seen = 0;
					while (seen != ALL_CARGOTYPES) {
						seprintf(buffer, lastof(buffer), "    Refit capacity cache: cargoes: 0x" OTTD_PRINTFHEX64 " --> 0x%X", caps->cargoes, caps->capacity);
						output.print(buffer);
						seen |= caps->cargoes;
						caps++;
					}
				}
				YearMonthDay ymd;
				ConvertDateToYMD(e->intro_date, &ymd);
				YearMonthDay base_ymd;
				ConvertDateToYMD(e->info.base_intro, &base_ymd);
				seprintf(buffer, lastof(buffer), "    Intro: %4i-%02i-%02i (base: %4i-%02i-%02i), Age: %u, Base life: %u, Durations: %u %u %u (sum: %u)",
						ymd.year, ymd.month + 1, ymd.day, base_ymd.year, base_ymd.month + 1, base_ymd.day,
						e->age, e->info.base_life, e->duration_phase_1, e->duration_phase_2, e->duration_phase_3,
						e->duration_phase_1 + e->duration_phase_2 + e->duration_phase_3);
				output.print(buffer);
				seprintf(buffer, lastof(buffer), "    Reliability: %u, spd_dec: %u, start: %u, max: %u, final: %u",
						e->reliability, e->reliability_spd_dec, e->reliability_start, e->reliability_max, e->reliability_final);
				output.print(buffer);
				seprintf(buffer, lastof(buffer), "    Cargo type: %u, refit mask: 0x" OTTD_PRINTFHEX64 ", refit cost: %u",
						e->info.cargo_type, e->info.refit_mask, e->info.refit_cost);
				output.print(buffer);

				output.register_next_line_click_flag_toggle(2 << flag_shift);
				if (output.flags & (2 << flag_shift)) {
					seprintf(buffer, lastof(buffer), "    [-] Engine Misc Flags:\n");
					output.print(buffer);
					auto print_bit = [&](int bit, const char *name) {
						if (HasBit(e->info.misc_flags, bit)) {
							seprintf(buffer, lastof(buffer), "      %s\n", name);
							output.print(buffer);
						}
					};
					print_bit(EF_RAIL_TILTS,                  "EF_RAIL_TILTS");
					print_bit(EF_USES_2CC,                    "EF_USES_2CC");
					print_bit(EF_RAIL_IS_MU,                  "EF_RAIL_IS_MU");
					print_bit(EF_RAIL_FLIPS,                  "EF_RAIL_FLIPS");
					print_bit(EF_AUTO_REFIT,                  "EF_AUTO_REFIT");
					print_bit(EF_NO_DEFAULT_CARGO_MULTIPLIER, "EF_NO_DEFAULT_CARGO_MULTIPLIER");
					print_bit(EF_NO_BREAKDOWN_SMOKE,          "EF_NO_BREAKDOWN_SMOKE");
					print_bit(EF_SPRITE_STACK,                "EF_SPRITE_STACK");
				} else {
					seprintf(buffer, lastof(buffer), "    [+] Engine Misc Flags: %c%c%c%c%c%c%c%c",
							HasBit(e->info.misc_flags, EF_RAIL_TILTS)                  ? 't' : '-',
							HasBit(e->info.misc_flags, EF_USES_2CC)                    ? '2' : '-',
							HasBit(e->info.misc_flags, EF_RAIL_IS_MU)                  ? 'm' : '-',
							HasBit(e->info.misc_flags, EF_RAIL_FLIPS)                  ? 'f' : '-',
							HasBit(e->info.misc_flags, EF_AUTO_REFIT)                  ? 'r' : '-',
							HasBit(e->info.misc_flags, EF_NO_DEFAULT_CARGO_MULTIPLIER) ? 'c' : '-',
							HasBit(e->info.misc_flags, EF_NO_BREAKDOWN_SMOKE)          ? 'b' : '-',
							HasBit(e->info.misc_flags, EF_SPRITE_STACK)                ? 's' : '-');
					output.print(buffer);
				}

				if (e->type == VEH_TRAIN) {
					const RailTypeInfo *rti = GetRailTypeInfo(e->u.rail.railtype);
					seprintf(buffer, lastof(buffer), "    Railtype: %u (%s), Compatible: 0x" OTTD_PRINTFHEX64 ", Powered: 0x" OTTD_PRINTFHEX64 ", All compatible: 0x" OTTD_PRINTFHEX64,
							e->u.rail.railtype, dumper().RailTypeLabel(e->u.rail.railtype), rti->compatible_railtypes, rti->powered_railtypes, rti->all_compatible_railtypes);
					output.print(buffer);
					static const char *engine_types[] = {
						"SINGLEHEAD",
						"MULTIHEAD",
						"WAGON",
					};
					seprintf(buffer, lastof(buffer), "    Rail veh type: %s, power: %u", engine_types[e->u.rail.railveh_type], e->u.rail.power);
					output.print(buffer);
				}
				if (e->type == VEH_ROAD) {
					output.register_next_line_click_flag_toggle(16 << flag_shift);
					const RoadTypeInfo* rti = GetRoadTypeInfo(e->u.road.roadtype);
					seprintf(buffer, lastof(buffer), "    [%c] Roadtype: %u (%s), Powered: 0x" OTTD_PRINTFHEX64,
							(output.flags & (16 << flag_shift)) ? '-' : '+', e->u.road.roadtype, dumper().RoadTypeLabel(e->u.road.roadtype), rti->powered_roadtypes);
					output.print(buffer);
					if (output.flags & (16 << flag_shift)) {
						DumpRoadTypeList(output, "      ", rti->powered_roadtypes);
					}
					seprintf(buffer, lastof(buffer), "    Capacity: %u, Weight: %u, Power: %u, TE: %u, Air drag: %u, Shorten: %u",
							e->u.road.capacity, e->u.road.weight, e->u.road.power, e->u.road.tractive_effort, e->u.road.air_drag, e->u.road.shorten_factor);
					output.print(buffer);
				}

				output.register_next_line_click_flag_toggle(4 << flag_shift);
				if (output.flags & (4 << flag_shift)) {
					seprintf(buffer, lastof(buffer), "    [-] Extra Engine Flags:\n");
					output.print(buffer);
					auto print_bit = [&](ExtraEngineFlags flag, const char *name) {
						if ((e->info.extra_flags & flag) != ExtraEngineFlags::None) {
							seprintf(buffer, lastof(buffer), "      %s\n", name);
							output.print(buffer);
						}
					};
					print_bit(ExtraEngineFlags::NoNews,          "NoNews");
					print_bit(ExtraEngineFlags::NoPreview,       "NoPreview");
					print_bit(ExtraEngineFlags::JoinPreview,     "JoinPreview");
					print_bit(ExtraEngineFlags::SyncReliability, "SyncReliability");
				} else {
					seprintf(buffer, lastof(buffer), "    [+] Extra Engine Flags: %c%c%c%c",
							(e->info.extra_flags & ExtraEngineFlags::NoNews)          != ExtraEngineFlags::None ? 'n' : '-',
							(e->info.extra_flags & ExtraEngineFlags::NoPreview)       != ExtraEngineFlags::None ? 'p' : '-',
							(e->info.extra_flags & ExtraEngineFlags::JoinPreview)     != ExtraEngineFlags::None ? 'j' : '-',
							(e->info.extra_flags & ExtraEngineFlags::SyncReliability) != ExtraEngineFlags::None ? 's' : '-');
					output.print(buffer);
				}
			}
		}

		seprintf(buffer, lastof(buffer), "  Current image cacheable: %s (%X), spritenum: %X",
				v->cur_image_valid_dir != INVALID_DIR ? "yes" : "no", v->cur_image_valid_dir, v->spritenum);
		output.print(buffer);
	}

	/* virtual */ void SpriteDump(uint index, DumpSpriteGroupPrinter print) const override
	{
		extern void DumpVehicleSpriteGroup(const Vehicle *v, DumpSpriteGroupPrinter print);
		DumpVehicleSpriteGroup(Vehicle::Get(index), std::move(print));
	}
};

static const NIFeature _nif_vehicle = {
	nullptr,
	_nic_vehicles,
	_niv_vehicles,
	new NIHVehicle(),
};


/*** NewGRF station (tiles) ***/

#define NICS(cb_id, bit) NIC(cb_id, StationSpec, callback_mask, bit)
static const NICallback _nic_stations[] = {
	NICS(CBID_STATION_AVAILABILITY,     CBM_STATION_AVAIL),
	NICS(CBID_STATION_SPRITE_LAYOUT,    CBM_STATION_SPRITE_LAYOUT),
	NICS(CBID_STATION_TILE_LAYOUT,      CBM_NO_BIT),
	NICS(CBID_STATION_ANIM_START_STOP,  CBM_NO_BIT),
	NICS(CBID_STATION_ANIM_NEXT_FRAME,  CBM_STATION_ANIMATION_NEXT_FRAME),
	NICS(CBID_STATION_ANIMATION_SPEED,  CBM_STATION_ANIMATION_SPEED),
	NICS(CBID_STATION_LAND_SLOPE_CHECK, CBM_STATION_SLOPE_CHECK),
	NIC_END()
};

static const NIVariable _niv_stations[] = {
	NIV(0x40, "platform info and relative position"),
	NIV(0x41, "platform info and relative position for individually built sections"),
	NIV(0x42, "terrain and track type"),
	NIV(0x43, "player info"),
	NIV(0x44, "path signalling info"),
	NIV(0x45, "rail continuation info"),
	NIV(0x46, "platform info and relative position from middle"),
	NIV(0x47, "platform info and relative position from middle for individually built sections"),
	NIV(0x48, "bitmask of accepted cargoes"),
	NIV(0x49, "platform info and relative position of same-direction section"),
	NIV(0x4A, "current animation frame"),
	NIV(0x60, "amount of cargo waiting"),
	NIV(0x61, "time since last cargo pickup"),
	NIV(0x62, "rating of cargo"),
	NIV(0x63, "time spent on route"),
	NIV(0x64, "information about last vehicle picking cargo up"),
	NIV(0x65, "amount of cargo acceptance"),
	NIV(0x66, "animation frame of nearby tile"),
	NIV(0x67, "land info of nearby tiles"),
	NIV(0x68, "station info of nearby tiles"),
	NIV(0x69, "information about cargo accepted in the past"),
	NIV(0x6A, "GRFID of nearby station tiles"),
	NIVF(A2VRI_STATION_INFO_NEARBY_TILES_V2, "station info of nearby tiles v2", NIVF_SHOW_PARAMS),
	NIV_END()
};

class NIHStation : public NIHelper {
	bool IsInspectable(uint index) const override        { return GetStationSpec(index) != nullptr; }
<<<<<<< HEAD
	uint GetParent(uint index) const override            { return GetTownInspectWindowNumber(Station::GetByTile(index)->town); }
	bool ShowSpriteDumpButton(uint index) const override { return true; }
	const void *GetInstance(uint index)const override    { return nullptr; }
=======
	uint GetParent(uint index) const override            { return GetInspectWindowNumber(GSF_FAKE_TOWNS, Station::GetByTile(index)->town->index); }
	const void *GetInstance(uint ) const override        { return nullptr; }
>>>>>>> 077b08bb
	const void *GetSpec(uint index) const override       { return GetStationSpec(index); }
	void SetStringParameters(uint index) const override  { this->SetObjectAtStringParameters(STR_STATION_NAME, GetStationIndex(index), index); }
	uint32 GetGRFID(uint index) const override           { return (this->IsInspectable(index)) ? GetStationSpec(index)->grf_prop.grffile->grfid : 0; }

	uint Resolve(uint index, uint var, uint param, GetVariableExtra *extra) const override
	{
		StationResolverObject ro(GetStationSpec(index), Station::GetByTile(index), index, INVALID_RAILTYPE);
		return ro.GetScope(VSG_SCOPE_SELF)->GetVariable(var, param, extra);
	}

	/* virtual */ void ExtraInfo(uint index, NIExtraInfoOutput &output) const override
	{
		char buffer[1024];

		const StationSpec *statspec = GetStationSpec(index);
		if (statspec == nullptr) return;

		if (statspec->grf_prop.grffile != nullptr) {
			seprintf(buffer, lastof(buffer), "GRF local ID: %u", statspec->grf_prop.local_id);
			output.print(buffer);
		}

		for (size_t i = 0; i < statspec->renderdata.size(); i++) {
			seprintf(buffer, lastof(buffer), "Tile Layout %u:", (uint)i);
			output.print(buffer);
			const NewGRFSpriteLayout &dts = statspec->renderdata[i];

			const TileLayoutRegisters *registers = dts.registers;
			auto print_reg_info = [&](char *b, uint i, bool is_parent) {
				if (registers == nullptr) {
					output.print(buffer);
					return;
				}
				const TileLayoutRegisters *reg = registers + i;
				if (reg->flags == 0) {
					output.print(buffer);
					return;
				}
				seprintf(b, lastof(buffer), ", register flags: %X", reg->flags);
				output.print(buffer);
				auto log_reg = [&](TileLayoutFlags flag, const char *name, uint8 flag_reg) {
					if (reg->flags & flag) {
						seprintf(buffer, lastof(buffer), "  %s reg: %X", name, flag_reg);
						output.print(buffer);
					}
				};
				log_reg(TLF_DODRAW, "TLF_DODRAW", reg->dodraw);
				log_reg(TLF_SPRITE, "TLF_SPRITE", reg->sprite);
				log_reg(TLF_PALETTE, "TLF_PALETTE", reg->palette);
				if (is_parent) {
					log_reg(TLF_BB_XY_OFFSET, "TLF_BB_XY_OFFSET x", reg->delta.parent[0]);
					log_reg(TLF_BB_XY_OFFSET, "TLF_BB_XY_OFFSET y", reg->delta.parent[1]);
					log_reg(TLF_BB_Z_OFFSET, "TLF_BB_Z_OFFSET", reg->delta.parent[2]);
				} else {
					log_reg(TLF_CHILD_X_OFFSET, "TLF_CHILD_X_OFFSET", reg->delta.child[0]);
					log_reg(TLF_CHILD_Y_OFFSET, "TLF_CHILD_Y_OFFSET", reg->delta.child[1]);
				}
				if (reg->flags & TLF_SPRITE_VAR10) {
					seprintf(buffer, lastof(buffer), "  TLF_SPRITE_VAR10 value: %X", reg->sprite_var10);
					output.print(buffer);
				}
				if (reg->flags & TLF_PALETTE_VAR10) {
					seprintf(buffer, lastof(buffer), "  TLF_PALETTE_VAR10 value: %X", reg->palette_var10);
					output.print(buffer);
				}
			};

			char *b = buffer + seprintf(buffer, lastof(buffer), "  ground: (%X, %X)",
					dts.ground.sprite, dts.ground.pal);
			print_reg_info(b, 0, false);

			uint offset = 0; // offset 0 is the ground sprite
			const DrawTileSeqStruct *element;
			foreach_draw_tile_seq(element, dts.seq) {
				offset++;
				char *b = buffer;
				if (element->IsParentSprite()) {
					b += seprintf(buffer, lastof(buffer), "  section: %X, image: (%X, %X), d: (%d, %d, %d), s: (%d, %d, %d)",
							offset, element->image.sprite, element->image.pal,
							element->delta_x, element->delta_y, element->delta_z,
							element->size_x, element->size_y, element->size_z);
				} else {
					b += seprintf(buffer, lastof(buffer), "  section: %X, image: (%X, %X), d: (%d, %d)",
							offset, element->image.sprite, element->image.pal,
							element->delta_x, element->delta_y);
				}
				print_reg_info(b, offset, element->IsParentSprite());
			}
		}
	}

	/* virtual */ void SpriteDump(uint index, DumpSpriteGroupPrinter print) const override
	{
		extern void DumpStationSpriteGroup(const StationSpec *statspec, BaseStation *st, DumpSpriteGroupPrinter print);
		DumpStationSpriteGroup(GetStationSpec(index), BaseStation::GetByTile(index), std::move(print));
	}
};

static const NIFeature _nif_station = {
	nullptr,
	_nic_stations,
	_niv_stations,
	new NIHStation(),
};


/*** NewGRF house tiles ***/

#define NICH(cb_id, bit) NIC(cb_id, HouseSpec, callback_mask, bit)
static const NICallback _nic_house[] = {
	NICH(CBID_HOUSE_ALLOW_CONSTRUCTION,        CBM_HOUSE_ALLOW_CONSTRUCTION),
	NICH(CBID_HOUSE_ANIMATION_NEXT_FRAME,      CBM_HOUSE_ANIMATION_NEXT_FRAME),
	NICH(CBID_HOUSE_ANIMATION_START_STOP,      CBM_HOUSE_ANIMATION_START_STOP),
	NICH(CBID_HOUSE_CONSTRUCTION_STATE_CHANGE, CBM_HOUSE_CONSTRUCTION_STATE_CHANGE),
	NICH(CBID_HOUSE_COLOUR,                    CBM_HOUSE_COLOUR),
	NICH(CBID_HOUSE_CARGO_ACCEPTANCE,          CBM_HOUSE_CARGO_ACCEPTANCE),
	NICH(CBID_HOUSE_ANIMATION_SPEED,           CBM_HOUSE_ANIMATION_SPEED),
	NICH(CBID_HOUSE_DESTRUCTION,               CBM_HOUSE_DESTRUCTION),
	NICH(CBID_HOUSE_ACCEPT_CARGO,              CBM_HOUSE_ACCEPT_CARGO),
	NICH(CBID_HOUSE_PRODUCE_CARGO,             CBM_HOUSE_PRODUCE_CARGO),
	NICH(CBID_HOUSE_DENY_DESTRUCTION,          CBM_HOUSE_DENY_DESTRUCTION),
	NICH(CBID_HOUSE_WATCHED_CARGO_ACCEPTED,    CBM_NO_BIT),
	NICH(CBID_HOUSE_CUSTOM_NAME,               CBM_NO_BIT),
	NICH(CBID_HOUSE_DRAW_FOUNDATIONS,          CBM_HOUSE_DRAW_FOUNDATIONS),
	NICH(CBID_HOUSE_AUTOSLOPE,                 CBM_HOUSE_AUTOSLOPE),
	NIC_END()
};

static const NIVariable _niv_house[] = {
	NIV(0x40, "construction state of tile and pseudo-random value"),
	NIV(0x41, "age of building in years"),
	NIV(0x42, "town zone"),
	NIV(0x43, "terrain type"),
	NIV(0x44, "building counts"),
	NIV(0x45, "town expansion bits"),
	NIV(0x46, "current animation frame"),
	NIV(0x47, "xy coordinate of the building"),
	NIV(0x60, "other building counts (old house type)"),
	NIV(0x61, "other building counts (new house type)"),
	NIV(0x62, "land info of nearby tiles"),
	NIV(0x63, "current animation frame of nearby house tile"),
	NIV(0x64, "cargo acceptance history of nearby stations"),
	NIV(0x65, "distance of nearest house matching a given criterion"),
	NIV(0x66, "class and ID of nearby house tile"),
	NIV(0x67, "GRFID of nearby house tile"),
	NIV_END()
};

class NIHHouse : public NIHelper {
	bool IsInspectable(uint index) const override        { return true; }
	bool ShowExtraInfoOnly(uint index) const override    { return HouseSpec::Get(GetHouseType(index))->grf_prop.grffile == nullptr; }
	bool ShowSpriteDumpButton(uint index) const override { return true; }
	uint GetParent(uint index) const override            { return GetInspectWindowNumber(GSF_FAKE_TOWNS, GetTownIndex(index)); }
	const void *GetInstance(uint)const override          { return nullptr; }
	const void *GetSpec(uint index) const override       { return HouseSpec::Get(GetHouseType(index)); }
	void SetStringParameters(uint index) const override  { this->SetObjectAtStringParameters(STR_TOWN_NAME, GetTownIndex(index), index); }
	uint32 GetGRFID(uint index) const override           { return (this->IsInspectable(index)) ? HouseSpec::Get(GetHouseType(index))->grf_prop.grffile->grfid : 0; }

	uint Resolve(uint index, uint var, uint param, GetVariableExtra *extra) const override
	{
		HouseResolverObject ro(GetHouseType(index), index, Town::GetByTile(index));
		return ro.GetScope(VSG_SCOPE_SELF)->GetVariable(var, param, extra);
	}

	void ExtraInfo(uint index, NIExtraInfoOutput &output) const override
	{
		const HouseSpec *hs = HouseSpec::Get(GetHouseType(index));
		char buffer[1024];
		output.print("Debug Info:");
		char *b = buffer + seprintf(buffer, lastof(buffer), "  House Type: %u", GetHouseType(index));
		if (hs->grf_prop.grffile != nullptr) {
			b += seprintf(b, lastof(buffer), "  (local ID: %u)", hs->grf_prop.local_id);
		}
		output.print(buffer);
		seprintf(buffer, lastof(buffer), "  building_flags: 0x%X", hs->building_flags);
		output.print(buffer);
		seprintf(buffer, lastof(buffer), "  extra_flags: 0x%X, ctrl_flags: 0x%X", hs->extra_flags, hs->ctrl_flags);
		output.print(buffer);
		seprintf(buffer, lastof(buffer), "  remove_rating_decrease: %u, minimum_life: %u", hs->remove_rating_decrease, hs->minimum_life);
		output.print(buffer);
		seprintf(buffer, lastof(buffer), "  population: %u, mail_generation: %u", hs->population, hs->mail_generation);
		output.print(buffer);
		seprintf(buffer, lastof(buffer), "  animation: frames: %u, status: %u, speed: %u, triggers: 0x%X", hs->animation.frames, hs->animation.status, hs->animation.speed, hs->animation.triggers);
		output.print(buffer);

		if (GetCleanHouseType(index) != GetHouseType(index)) {
			hs = HouseSpec::Get(GetCleanHouseType(index));
			b = buffer + seprintf(buffer, lastof(buffer), "  Untranslated House Type: %u", GetCleanHouseType(index));
			if (hs->grf_prop.grffile != nullptr) {
				b += seprintf(b, lastof(buffer), "  (local ID: %u)", hs->grf_prop.local_id);
			}
			output.print(buffer);
			seprintf(buffer, lastof(buffer), "    building_flags: 0x%X", hs->building_flags);
			output.print(buffer);
		}
	}

	/* virtual */ void SpriteDump(uint index, DumpSpriteGroupPrinter print) const override
	{
		DumpSpriteGroup(HouseSpec::Get(GetHouseType(index))->grf_prop.spritegroup[0], std::move(print));
	}
};

static const NIFeature _nif_house = {
	nullptr,
	_nic_house,
	_niv_house,
	new NIHHouse(),
};


/*** NewGRF industry tiles ***/

#define NICIT(cb_id, bit) NIC(cb_id, IndustryTileSpec, callback_mask, bit)
static const NICallback _nic_industrytiles[] = {
	NICIT(CBID_INDTILE_ANIM_START_STOP,  CBM_NO_BIT),
	NICIT(CBID_INDTILE_ANIM_NEXT_FRAME,  CBM_INDT_ANIM_NEXT_FRAME),
	NICIT(CBID_INDTILE_ANIMATION_SPEED,  CBM_INDT_ANIM_SPEED),
	NICIT(CBID_INDTILE_CARGO_ACCEPTANCE, CBM_INDT_CARGO_ACCEPTANCE),
	NICIT(CBID_INDTILE_ACCEPT_CARGO,     CBM_INDT_ACCEPT_CARGO),
	NICIT(CBID_INDTILE_SHAPE_CHECK,      CBM_INDT_SHAPE_CHECK),
	NICIT(CBID_INDTILE_DRAW_FOUNDATIONS, CBM_INDT_DRAW_FOUNDATIONS),
	NICIT(CBID_INDTILE_AUTOSLOPE,        CBM_INDT_AUTOSLOPE),
	NIC_END()
};

static const NIVariable _niv_industrytiles[] = {
	NIV(0x40, "construction state of tile"),
	NIV(0x41, "ground type"),
	NIV(0x42, "current town zone in nearest town"),
	NIV(0x43, "relative position"),
	NIV(0x44, "animation frame"),
	NIV(0x60, "land info of nearby tiles"),
	NIV(0x61, "animation stage of nearby tiles"),
	NIV(0x62, "get industry or airport tile ID at offset"),
	NIV_END()
};

class NIHIndustryTile : public NIHelper {
	bool IsInspectable(uint index) const override        { return GetIndustryTileSpec(GetIndustryGfx(index))->grf_prop.grffile != nullptr; }
	bool ShowSpriteDumpButton(uint index) const override { return true; }
	uint GetParent(uint index) const override            { return GetInspectWindowNumber(GSF_INDUSTRIES, GetIndustryIndex(index)); }
	const void *GetInstance(uint)const override          { return nullptr; }
	const void *GetSpec(uint index) const override       { return GetIndustryTileSpec(GetIndustryGfx(index)); }
	void SetStringParameters(uint index) const override  { this->SetObjectAtStringParameters(STR_INDUSTRY_NAME, GetIndustryIndex(index), index); }
	uint32 GetGRFID(uint index) const override           { return (this->IsInspectable(index)) ? GetIndustryTileSpec(GetIndustryGfx(index))->grf_prop.grffile->grfid : 0; }

	uint Resolve(uint index, uint var, uint param, GetVariableExtra *extra) const override
	{
		IndustryTileResolverObject ro(GetIndustryGfx(index), index, Industry::GetByTile(index));
		return ro.GetScope(VSG_SCOPE_SELF)->GetVariable(var, param, extra);
	}

	void ExtraInfo(uint index, NIExtraInfoOutput &output) const override
	{
		char buffer[1024];
		output.print("Debug Info:");
		seprintf(buffer, lastof(buffer), "  Gfx Index: %u, animated tile: %d", GetIndustryGfx(index), _animated_tiles.find(index) != _animated_tiles.end());
		output.print(buffer);
		const IndustryTileSpec *indts = GetIndustryTileSpec(GetIndustryGfx(index));
		if (indts) {
			seprintf(buffer, lastof(buffer), "  anim_production: %u, anim_next: %u, anim_state: %u, ", indts->anim_production, indts->anim_next, indts->anim_state);
			output.print(buffer);
			seprintf(buffer, lastof(buffer), "  animation: frames: %u, status: %u, speed: %u, triggers: 0x%X", indts->animation.frames, indts->animation.status, indts->animation.speed, indts->animation.triggers);
			output.print(buffer);
			seprintf(buffer, lastof(buffer), "  special_flags: 0x%X, enabled: %u", indts->special_flags, indts->enabled);
			output.print(buffer);
		}
	}

	/* virtual */ void SpriteDump(uint index, DumpSpriteGroupPrinter print) const override
	{
		const IndustryTileSpec *indts = GetIndustryTileSpec(GetIndustryGfx(index));
		if (indts) {
			extern void DumpIndustryTileSpriteGroup(const IndustryTileSpec *spec, DumpSpriteGroupPrinter print);
			DumpIndustryTileSpriteGroup(indts, std::move(print));
		}
	}
};

static const NIFeature _nif_industrytile = {
	nullptr,
	_nic_industrytiles,
	_niv_industrytiles,
	new NIHIndustryTile(),
};


/*** NewGRF industries ***/

static const NIProperty _nip_industries[] = {
	NIP(0x25, Industry, produced_cargo[ 0], NIT_CARGO, "produced cargo 0"),
	NIP(0x25, Industry, produced_cargo[ 1], NIT_CARGO, "produced cargo 1"),
	NIP(0x25, Industry, produced_cargo[ 2], NIT_CARGO, "produced cargo 2"),
	NIP(0x25, Industry, produced_cargo[ 3], NIT_CARGO, "produced cargo 3"),
	NIP(0x25, Industry, produced_cargo[ 4], NIT_CARGO, "produced cargo 4"),
	NIP(0x25, Industry, produced_cargo[ 5], NIT_CARGO, "produced cargo 5"),
	NIP(0x25, Industry, produced_cargo[ 6], NIT_CARGO, "produced cargo 6"),
	NIP(0x25, Industry, produced_cargo[ 7], NIT_CARGO, "produced cargo 7"),
	NIP(0x25, Industry, produced_cargo[ 8], NIT_CARGO, "produced cargo 8"),
	NIP(0x25, Industry, produced_cargo[ 9], NIT_CARGO, "produced cargo 9"),
	NIP(0x25, Industry, produced_cargo[10], NIT_CARGO, "produced cargo 10"),
	NIP(0x25, Industry, produced_cargo[11], NIT_CARGO, "produced cargo 11"),
	NIP(0x25, Industry, produced_cargo[12], NIT_CARGO, "produced cargo 12"),
	NIP(0x25, Industry, produced_cargo[13], NIT_CARGO, "produced cargo 13"),
	NIP(0x25, Industry, produced_cargo[14], NIT_CARGO, "produced cargo 14"),
	NIP(0x25, Industry, produced_cargo[15], NIT_CARGO, "produced cargo 15"),
	NIP(0x26, Industry, accepts_cargo[ 0],  NIT_CARGO, "accepted cargo 0"),
	NIP(0x26, Industry, accepts_cargo[ 1],  NIT_CARGO, "accepted cargo 1"),
	NIP(0x26, Industry, accepts_cargo[ 2],  NIT_CARGO, "accepted cargo 2"),
	NIP(0x26, Industry, accepts_cargo[ 3],  NIT_CARGO, "accepted cargo 3"),
	NIP(0x26, Industry, accepts_cargo[ 4],  NIT_CARGO, "accepted cargo 4"),
	NIP(0x26, Industry, accepts_cargo[ 5],  NIT_CARGO, "accepted cargo 5"),
	NIP(0x26, Industry, accepts_cargo[ 6],  NIT_CARGO, "accepted cargo 6"),
	NIP(0x26, Industry, accepts_cargo[ 7],  NIT_CARGO, "accepted cargo 7"),
	NIP(0x26, Industry, accepts_cargo[ 8],  NIT_CARGO, "accepted cargo 8"),
	NIP(0x26, Industry, accepts_cargo[ 9],  NIT_CARGO, "accepted cargo 9"),
	NIP(0x26, Industry, accepts_cargo[10],  NIT_CARGO, "accepted cargo 10"),
	NIP(0x26, Industry, accepts_cargo[11],  NIT_CARGO, "accepted cargo 11"),
	NIP(0x26, Industry, accepts_cargo[12],  NIT_CARGO, "accepted cargo 12"),
	NIP(0x26, Industry, accepts_cargo[13],  NIT_CARGO, "accepted cargo 13"),
	NIP(0x26, Industry, accepts_cargo[14],  NIT_CARGO, "accepted cargo 14"),
	NIP(0x26, Industry, accepts_cargo[15],  NIT_CARGO, "accepted cargo 15"),
	NIP_END()
};

#define NICI(cb_id, bit) NIC(cb_id, IndustrySpec, callback_mask, bit)
static const NICallback _nic_industries[] = {
	NICI(CBID_INDUSTRY_PROBABILITY,          CBM_IND_PROBABILITY),
	NICI(CBID_INDUSTRY_LOCATION,             CBM_IND_LOCATION),
	NICI(CBID_INDUSTRY_PRODUCTION_CHANGE,    CBM_IND_PRODUCTION_CHANGE),
	NICI(CBID_INDUSTRY_MONTHLYPROD_CHANGE,   CBM_IND_MONTHLYPROD_CHANGE),
	NICI(CBID_INDUSTRY_CARGO_SUFFIX,         CBM_IND_CARGO_SUFFIX),
	NICI(CBID_INDUSTRY_FUND_MORE_TEXT,       CBM_IND_FUND_MORE_TEXT),
	NICI(CBID_INDUSTRY_WINDOW_MORE_TEXT,     CBM_IND_WINDOW_MORE_TEXT),
	NICI(CBID_INDUSTRY_SPECIAL_EFFECT,       CBM_IND_SPECIAL_EFFECT),
	NICI(CBID_INDUSTRY_REFUSE_CARGO,         CBM_IND_REFUSE_CARGO),
	NICI(CBID_INDUSTRY_DECIDE_COLOUR,        CBM_IND_DECIDE_COLOUR),
	NICI(CBID_INDUSTRY_INPUT_CARGO_TYPES,    CBM_IND_INPUT_CARGO_TYPES),
	NICI(CBID_INDUSTRY_OUTPUT_CARGO_TYPES,   CBM_IND_OUTPUT_CARGO_TYPES),
	NICI(CBID_INDUSTRY_PROD_CHANGE_BUILD,    CBM_IND_PROD_CHANGE_BUILD),
	NIC_END()
};

static const NIVariable _niv_industries[] = {
	NIV(0x40, "waiting cargo 0"),
	NIV(0x41, "waiting cargo 1"),
	NIV(0x42, "waiting cargo 2"),
	NIV(0x43, "distance to closest dry/land tile"),
	NIV(0x44, "layout number"),
	NIV(0x45, "player info"),
	NIV(0x46, "industry construction date"),
	NIV(0x60, "get industry tile ID at offset"),
	NIV(0x61, "get random tile bits at offset"),
	NIV(0x62, "land info of nearby tiles"),
	NIV(0x63, "animation stage of nearby tiles"),
	NIV(0x64, "distance on nearest industry with given type"),
	NIV(0x65, "get town zone and Manhattan distance of closest town"),
	NIV(0x66, "get square of Euclidean distance of closes town"),
	NIV(0x67, "count of industry and distance of closest instance"),
	NIV(0x68, "count of industry and distance of closest instance with layout filter"),
	NIV(0x69, "produced cargo waiting"),
	NIV(0x6A, "cargo produced this month"),
	NIV(0x6B, "cargo transported this month"),
	NIV(0x6C, "cargo produced last month"),
	NIV(0x6D, "cargo transported last month"),
	NIV(0x6E, "date since cargo was delivered"),
	NIV(0x6F, "waiting input cargo"),
	NIV(0x70, "production rate"),
	NIV(0x71, "percentage of cargo transported last month"),
	NIV_END()
};

class NIHIndustry : public NIHelper {
	bool IsInspectable(uint index) const override        { return true; }
	bool ShowSpriteDumpButton(uint index) const override { return true; }
	uint GetParent(uint index) const override            { return HasBit(index, 26) ? UINT32_MAX : GetTownInspectWindowNumber(Industry::Get(index)->town); }
	const void *GetInstance(uint index)const override    { return HasBit(index, 26) ? nullptr : Industry::Get(index); }
	uint32 GetGRFID(uint index) const override           { return (!this->ShowExtraInfoOnly(index)) ? ((const IndustrySpec *)this->GetSpec(index))->grf_prop.grffile->grfid : 0; }

	bool ShowExtraInfoOnly(uint index) const override
	{
		const IndustrySpec *spec = (const IndustrySpec *)this->GetSpec(index);
		return spec == nullptr || spec->grf_prop.grffile == nullptr;
	}

	bool ShowExtraInfoIncludingGRFIDOnly(uint index) const override
	{
		return HasBit(index, 26);
	}

	const void *GetSpec(uint index) const override
	{
		if (HasBit(index, 26)) {
			return GetIndustrySpec(GB(index, 0, 16));
		} else {
			Industry *i = Industry::Get(index);
			return i != nullptr ? GetIndustrySpec(i->type) : nullptr;
		}
	}

	void SetStringParameters(uint index) const override
	{
		if (HasBit(index, 26)) {
			SetDParam(0, GetIndustrySpec(GB(index, 0, 16))->name);
		} else {
			this->SetSimpleStringParameters(STR_INDUSTRY_NAME, index);
		}
	}

	uint Resolve(uint index, uint var, uint param, GetVariableExtra *extra) const override
	{
		Industry *i = Industry::Get(index);
		IndustriesResolverObject ro(i->location.tile, i, i->type);
		return ro.GetScope(VSG_SCOPE_SELF)->GetVariable(var, param, extra);
	}

<<<<<<< HEAD
	uint GetPSASize(uint index, uint32 grfid) const override { return cpp_lengthof(PersistentStorage, storage); }

	const int32 *GetPSAFirstPosition(uint index, uint32 grfid) const override
=======
	uint GetPSASize(uint, uint32_t) const override { return cpp_lengthof(PersistentStorage, storage); }

	const int32_t *GetPSAFirstPosition(uint index, uint32_t) const override
>>>>>>> 077b08bb
	{
		const Industry *i = (const Industry *)this->GetInstance(index);
		if (i->psa == nullptr) return nullptr;
		return (int32 *)(&i->psa->storage);
	}

	std::vector<uint32> GetPSAGRFIDs(uint index) const override
	{
		return { 0 };
	}

	void ExtraInfo(uint index, NIExtraInfoOutput &output) const override
	{
		char buffer[1024];
		output.print("Debug Info:");

		if (!HasBit(index, 26)) {
			seprintf(buffer, lastof(buffer), "  Index: %u", index);
			output.print(buffer);
			const Industry *ind = Industry::GetIfValid(index);
			if (ind) {
				seprintf(buffer, lastof(buffer), "  Location: %ux%u (%X), w: %u, h: %u", TileX(ind->location.tile), TileY(ind->location.tile), ind->location.tile, ind->location.w, ind->location.h);
				output.print(buffer);
				if (ind->neutral_station) {
					seprintf(buffer, lastof(buffer), "  Neutral station: %u: %s", ind->neutral_station->index, ind->neutral_station->GetCachedName());
					output.print(buffer);
				}
				seprintf(buffer, lastof(buffer), "  Nearby stations: %u", (uint) ind->stations_near.size());
				output.print(buffer);
				for (const Station *st : ind->stations_near) {
					seprintf(buffer, lastof(buffer), "    %u: %s", st->index, st->GetCachedName());
					output.print(buffer);
				}
				output.print("  Produces:");
				for (uint i = 0; i < lengthof(ind->produced_cargo); i++) {
					if (ind->produced_cargo[i] != CT_INVALID) {
						seprintf(buffer, lastof(buffer), "    %s:", GetStringPtr(CargoSpec::Get(ind->produced_cargo[i])->name));
						output.print(buffer);
						seprintf(buffer, lastof(buffer), "      Waiting: %u, rate: %u",
								ind->produced_cargo_waiting[i], ind->production_rate[i]);
						output.print(buffer);
						seprintf(buffer, lastof(buffer), "      This month: production: %u, transported: %u",
								ind->this_month_production[i], ind->this_month_transported[i]);
						output.print(buffer);
						seprintf(buffer, lastof(buffer), "      Last month: production: %u, transported: %u, (%u/255)",
								ind->last_month_production[i], ind->last_month_transported[i], ind->last_month_pct_transported[i]);
						output.print(buffer);
					}
				}
				output.print("  Accepts:");
				for (uint i = 0; i < lengthof(ind->accepts_cargo); i++) {
					if (ind->accepts_cargo[i] != CT_INVALID) {
						seprintf(buffer, lastof(buffer), "    %s: waiting: %u",
								GetStringPtr(CargoSpec::Get(ind->accepts_cargo[i])->name), ind->incoming_cargo_waiting[i]);
						output.print(buffer);
					}
				}
				seprintf(buffer, lastof(buffer), "  Counter: %u", ind->counter);
				output.print(buffer);
			}
		}

		const IndustrySpec *indsp = (const IndustrySpec *)this->GetSpec(index);
		if (indsp) {
			seprintf(buffer, lastof(buffer), "  CBM_IND_PRODUCTION_CARGO_ARRIVAL: %s", HasBit(indsp->callback_mask, CBM_IND_PRODUCTION_CARGO_ARRIVAL) ? "yes" : "no");
			output.print(buffer);
			seprintf(buffer, lastof(buffer), "  CBM_IND_PRODUCTION_256_TICKS: %s", HasBit(indsp->callback_mask, CBM_IND_PRODUCTION_256_TICKS) ? "yes" : "no");
			output.print(buffer);
			if ((_settings_game.economy.industry_cargo_scale_factor != 0) && HasBit(indsp->callback_mask, CBM_IND_PRODUCTION_256_TICKS)) {
				seprintf(buffer, lastof(buffer), "  Counter production interval: %u", ScaleQuantity(INDUSTRY_PRODUCE_TICKS, -_settings_game.economy.industry_cargo_scale_factor));
				output.print(buffer);
			}
			seprintf(buffer, lastof(buffer), "  Number of layouts: %u", (uint)indsp->layouts.size());
			output.print(buffer);
			for (size_t i = 0; i < indsp->layout_anim_masks.size(); i++) {
				seprintf(buffer, lastof(buffer), "  Layout anim inhibit mask %u: " OTTD_PRINTFHEX64, (uint)i, indsp->layout_anim_masks[i]);
				output.print(buffer);
			}
			if (indsp->grf_prop.grffile != nullptr) {
				seprintf(buffer, lastof(buffer), "  GRF local ID: %u", indsp->grf_prop.local_id);
				output.print(buffer);
			}
		}
	}

	/* virtual */ void SpriteDump(uint index, DumpSpriteGroupPrinter print) const override
	{
		const IndustrySpec *spec = (const IndustrySpec *)this->GetSpec(index);
		if (spec) {
			extern void DumpIndustrySpriteGroup(const IndustrySpec *spec, DumpSpriteGroupPrinter print);
			DumpIndustrySpriteGroup(spec, std::move(print));
		}
	}
};

static const NIFeature _nif_industry = {
	_nip_industries,
	_nic_industries,
	_niv_industries,
	new NIHIndustry(),
};


/*** NewGRF cargos ***/

#define NICC(cb_id, bit) NIC(cb_id, CargoSpec, callback_mask, bit)
static const NICallback _nic_cargo[] = {
	NICC(CBID_CARGO_PROFIT_CALC,               CBM_CARGO_PROFIT_CALC),
	NICC(CBID_CARGO_STATION_RATING_CALC,       CBM_CARGO_STATION_RATING_CALC),
	NIC_END()
};

class NIHCargo : public NIHelper {
	bool IsInspectable(uint index) const override        { return true; }
	bool ShowExtraInfoOnly(uint index) const override    { return CargoSpec::Get(index)->grffile == nullptr; }
	bool ShowSpriteDumpButton(uint index) const override { return true; }
	uint GetParent(uint index) const override            { return UINT32_MAX; }
	const void *GetInstance(uint index)const override    { return nullptr; }
	const void *GetSpec(uint index) const override       { return CargoSpec::Get(index); }
	void SetStringParameters(uint index) const override  { SetDParam(0, CargoSpec::Get(index)->name); }
	uint32 GetGRFID(uint index) const override           { return (!this->ShowExtraInfoOnly(index)) ? CargoSpec::Get(index)->grffile->grfid : 0; }

	uint Resolve(uint index, uint var, uint param, GetVariableExtra *extra) const override
	{
		return 0;
	}

	void ExtraInfo(uint index, NIExtraInfoOutput &output) const override
	{
		char buffer[1024];

		output.print("Debug Info:");
		seprintf(buffer, lastof(buffer), "  Index: %u", index);
		output.print(buffer);

		const CargoSpec *spec = CargoSpec::Get(index);
		seprintf(buffer, lastof(buffer), "  Bit: %2u, Label: %c%c%c%c, Callback mask: 0x%02X",
				spec->bitnum,
				spec->label >> 24, spec->label >> 16, spec->label >> 8, spec->label,
				spec->callback_mask);
		output.print(buffer);
		int written = seprintf(buffer, lastof(buffer), "  Cargo class: %s%s%s%s%s%s%s%s%s%s%s",
				(spec->classes & CC_PASSENGERS)   != 0 ? "passenger, " : "",
				(spec->classes & CC_MAIL)         != 0 ? "mail, " : "",
				(spec->classes & CC_EXPRESS)      != 0 ? "express, " : "",
				(spec->classes & CC_ARMOURED)     != 0 ? "armoured, " : "",
				(spec->classes & CC_BULK)         != 0 ? "bulk, " : "",
				(spec->classes & CC_PIECE_GOODS)  != 0 ? "piece goods, " : "",
				(spec->classes & CC_LIQUID)       != 0 ? "liquid, " : "",
				(spec->classes & CC_REFRIGERATED) != 0 ? "refrigerated, " : "",
				(spec->classes & CC_HAZARDOUS)    != 0 ? "hazardous, " : "",
				(spec->classes & CC_COVERED)      != 0 ? "covered/sheltered, " : "",
				(spec->classes & CC_SPECIAL)      != 0 ? "special, " : "");
		if (written >= 2 && buffer[written - 2] == ',') buffer[written - 2] = 0;
		output.print(buffer);

		seprintf(buffer, lastof(buffer), "  Weight: %u, Capacity multiplier: %u", spec->weight, spec->multiplier);
		output.print(buffer);
		seprintf(buffer, lastof(buffer), "  Initial payment: %d, Current payment: " OTTD_PRINTF64 ", Transit periods: (%u, %u)",
				spec->initial_payment, (int64)spec->current_payment, spec->transit_periods[0], spec->transit_periods[1]);
		output.print(buffer);
		seprintf(buffer, lastof(buffer), "  Freight: %s, Town effect: %u", spec->is_freight ? "yes" : "no", spec->town_effect);
		output.print(buffer);
	}

	/* virtual */ void SpriteDump(uint index, DumpSpriteGroupPrinter print) const override
	{
		DumpSpriteGroup(CargoSpec::Get(index)->group, std::move(print));
	}
};

static const NIFeature _nif_cargo = {
	nullptr,
	_nic_cargo,
	nullptr,
	new NIHCargo(),
};


/*** NewGRF signals ***/
void DumpTileSignalsInfo(char *buffer, const char *last, uint index, NIExtraInfoOutput &output)
{
	for (Trackdir td = TRACKDIR_BEGIN; td < TRACKDIR_END; td = (Trackdir)(td + 1)) {
		if (!IsValidTrackdir(td)) continue;
		if (HasTrack(index, TrackdirToTrack(td)) && HasSignalOnTrackdir(index, td)) {
			char *b = buffer;
			const SignalState state = GetSignalStateByTrackdir(index, td);
			b += seprintf(b, last, "  trackdir: %d, state: %d", td, state);
			if (_extra_aspects > 0 && state == SIGNAL_STATE_GREEN) seprintf(b, last, ", aspect: %d", GetSignalAspect(index, TrackdirToTrack(td)));
			output.print(buffer);
		}
	}
}

void DumpTunnelBridgeSignalsInfo(char *buffer, const char *last, uint index, NIExtraInfoOutput &output)
{
	if (IsTunnelBridgeSignalSimulationEntrance(index)) {
		char *b = buffer;
		const SignalState state = GetTunnelBridgeEntranceSignalState(index);
		b += seprintf(b, last, "  Entrance: state: %d", state);
		if (_extra_aspects > 0 && state == SIGNAL_STATE_GREEN) b += seprintf(b, last, ", aspect: %d", GetTunnelBridgeEntranceSignalAspect(index));
		output.print(buffer);
	}
	if (IsTunnelBridgeSignalSimulationExit(index)) {
		char *b = buffer;
		const SignalState state = GetTunnelBridgeExitSignalState(index);
		b += seprintf(b, last, "  Exit: state: %d", state);
		if (_extra_aspects > 0 && state == SIGNAL_STATE_GREEN) b += seprintf(b, last, ", aspect: %d", GetTunnelBridgeExitSignalAspect(index));
		output.print(buffer);
	}
	TileIndex end = GetOtherTunnelBridgeEnd(index);
	extern uint GetTunnelBridgeSignalSimulationSignalCount(TileIndex begin, TileIndex end);
	seprintf(buffer, last, "  Spacing: %d, total signals: %d", GetTunnelBridgeSignalSimulationSpacing(index), GetTunnelBridgeSignalSimulationSignalCount(index, end));
	output.print(buffer);
}

static const NIVariable _niv_signals[] = {
	NIV(0x40, "terrain type"),
	NIV(A2VRI_SIGNALS_SIGNAL_RESTRICTION_INFO, "restriction info"),
	NIV(A2VRI_SIGNALS_SIGNAL_CONTEXT, "context"),
	NIV(A2VRI_SIGNALS_SIGNAL_STYLE, "style"),
	NIV(A2VRI_SIGNALS_SIGNAL_SIDE, "side"),
	NIV(A2VRI_SIGNALS_SIGNAL_VERTICAL_CLEARANCE, "vertical_clearance"),
	NIV_END()
};

class NIHSignals : public NIHelper {
	bool IsInspectable(uint index) const override        { return true; }
	bool ShowExtraInfoOnly(uint index) const override    { return _new_signals_grfs.empty(); }
	bool ShowSpriteDumpButton(uint index) const override { return true; }
	uint GetParent(uint index) const override            { return UINT32_MAX; }
	const void *GetInstance(uint index)const override    { return nullptr; }
	const void *GetSpec(uint index) const override       { return nullptr; }
	void SetStringParameters(uint index) const override  { this->SetObjectAtStringParameters(STR_NEWGRF_INSPECT_CAPTION_OBJECT_AT_SIGNALS, INVALID_STRING_ID, index); }
	uint32 GetGRFID(uint index) const override           { return 0; }

	uint Resolve(uint index, uint var, uint param, GetVariableExtra *extra) const override
	{
		extern TraceRestrictProgram *GetFirstTraceRestrictProgramOnTile(TileIndex t);
		CustomSignalSpriteContext ctx = CSSC_TRACK;
		uint8 style = 0;
		uint z = 0;
		if (IsTunnelBridgeWithSignalSimulation(index)) {
			ctx = IsTunnelBridgeSignalSimulationEntrance(index) ? CSSC_TUNNEL_BRIDGE_ENTRANCE : CSSC_TUNNEL_BRIDGE_EXIT;
			style = GetTunnelBridgeSignalStyle(index);
			z = GetTunnelBridgeSignalZ(index, !IsTunnelBridgeSignalSimulationEntrance(index));
		} else if (IsTileType(index, MP_RAILWAY) && HasSignals(index)) {
			TrackBits bits = GetTrackBits(index);
			do {
				Track track = RemoveFirstTrack(&bits);
				if (HasSignalOnTrack(index, track)) {
					style = GetSignalStyle(index, track);
					Trackdir td = TrackToTrackdir(track);
					if (!HasSignalOnTrackdir(index, td)) td = ReverseTrackdir(td);

					uint x, y;
					GetSignalXYZByTrackdir(index, td, HasBit(_signal_style_masks.signal_opposite_side, style), x, y, z);
					break;
				}
			} while (bits != TRACK_BIT_NONE);
		}
		NewSignalsResolverObject ro(nullptr, index, TCX_NORMAL, 0, 0, ctx, style, GetFirstTraceRestrictProgramOnTile(index), z);
		return ro.GetScope(VSG_SCOPE_SELF)->GetVariable(var, param, extra);
	}

	void ExtraInfo(uint index, NIExtraInfoOutput &output) const override
	{
		char buffer[1024];
		output.print("Debug Info:");
		if (IsTileType(index, MP_RAILWAY) && HasSignals(index)) {
			output.print("Signals:");
			DumpTileSignalsInfo(buffer, lastof(buffer), index, output);
		}
		if (IsTunnelBridgeWithSignalSimulation(index)) {
			output.print("Signals:");
			DumpTunnelBridgeSignalsInfo(buffer, lastof(buffer), index, output);
		}
	}

	/* virtual */ void SpriteDump(uint index, DumpSpriteGroupPrinter print) const override
	{
		extern void DumpNewSignalsSpriteGroups(DumpSpriteGroupPrinter print);
		DumpNewSignalsSpriteGroups(std::move(print));
	}
};

static const NIFeature _nif_signals = {
	nullptr,
	nullptr,
	_niv_signals,
	new NIHSignals(),
};

/*** NewGRF objects ***/

#define NICO(cb_id, bit) NIC(cb_id, ObjectSpec, callback_mask, bit)
static const NICallback _nic_objects[] = {
	NICO(CBID_OBJECT_LAND_SLOPE_CHECK,     CBM_OBJ_SLOPE_CHECK),
	NICO(CBID_OBJECT_ANIMATION_NEXT_FRAME, CBM_OBJ_ANIMATION_NEXT_FRAME),
	NICO(CBID_OBJECT_ANIMATION_START_STOP, CBM_NO_BIT),
	NICO(CBID_OBJECT_ANIMATION_SPEED,      CBM_OBJ_ANIMATION_SPEED),
	NICO(CBID_OBJECT_COLOUR,               CBM_OBJ_COLOUR),
	NICO(CBID_OBJECT_FUND_MORE_TEXT,       CBM_OBJ_FUND_MORE_TEXT),
	NICO(CBID_OBJECT_AUTOSLOPE,            CBM_OBJ_AUTOSLOPE),
	NIC_END()
};

static const NIVariable _niv_objects[] = {
	NIV(0x40, "relative position"),
	NIV(0x41, "tile information"),
	NIV(0x42, "construction date"),
	NIV(0x43, "animation counter"),
	NIV(0x44, "object founder"),
	NIV(0x45, "get town zone and Manhattan distance of closest town"),
	NIV(0x46, "get square of Euclidean distance of closes town"),
	NIV(0x47, "colour"),
	NIV(0x48, "view"),
	NIV(0x60, "get object ID at offset"),
	NIV(0x61, "get random tile bits at offset"),
	NIV(0x62, "land info of nearby tiles"),
	NIV(0x63, "animation stage of nearby tiles"),
	NIV(0x64, "distance on nearest object with given type"),
	NIV(A2VRI_OBJECT_FOUNDATION_SLOPE,        "slope after foundation applied"),
	NIV(A2VRI_OBJECT_FOUNDATION_SLOPE_CHANGE, "slope after foundation applied xor non-foundation slope"),
	NIV_END()
};

class NIHObject : public NIHelper {
	bool IsInspectable(uint index) const override        { return true; }
	bool ShowExtraInfoOnly(uint index) const override    { return ObjectSpec::GetByTile(index)->grf_prop.grffile == nullptr; }
	bool ShowSpriteDumpButton(uint index) const override { return true; }
	uint GetParent(uint index) const override            { return GetTownInspectWindowNumber(Object::GetByTile(index)->town); }
	const void *GetInstance(uint index)const override    { return Object::GetByTile(index); }
	const void *GetSpec(uint index) const override       { return ObjectSpec::GetByTile(index); }
	void SetStringParameters(uint index) const override  { this->SetObjectAtStringParameters(STR_NEWGRF_INSPECT_CAPTION_OBJECT_AT_OBJECT, INVALID_STRING_ID, index); }
	uint32 GetGRFID(uint index) const override           { return (!this->ShowExtraInfoOnly(index)) ? ObjectSpec::GetByTile(index)->grf_prop.grffile->grfid : 0; }

	uint Resolve(uint index, uint var, uint param, GetVariableExtra *extra) const override
	{
		ObjectResolverObject ro(ObjectSpec::GetByTile(index), Object::GetByTile(index), index);
		return ro.GetScope(VSG_SCOPE_SELF)->GetVariable(var, param, extra);
	}

	void ExtraInfo(uint index, NIExtraInfoOutput &output) const override
	{
		char buffer[1024];
		output.print("Debug Info:");
		const ObjectSpec *spec = ObjectSpec::GetByTile(index);
		if (spec) {
			ObjectID id = GetObjectIndex(index);
			const Object *obj = Object::Get(id);
			char *b = buffer + seprintf(buffer, lastof(buffer), "  index: %u, type ID: %u", id, GetObjectType(index));
			if (spec->grf_prop.grffile != nullptr) {
				b += seprintf(b, lastof(buffer), "  (local ID: %u)", spec->grf_prop.local_id);
			}
			if (spec->cls_id != INVALID_OBJECT_CLASS) {
				uint class_id = ObjectClass::Get(spec->cls_id)->global_id;
				b += seprintf(b, lastof(buffer), ", class ID: %c%c%c%c", class_id >> 24, class_id >> 16, class_id >> 8, class_id);
			}
			output.print(buffer);
			seprintf(buffer, lastof(buffer), "  view: %u, colour: %u, effective foundation: %u", obj->view, obj->colour, GetObjectEffectiveFoundationType(index));
			output.print(buffer);
			if (spec->ctrl_flags & OBJECT_CTRL_FLAG_USE_LAND_GROUND) {
				seprintf(buffer, lastof(buffer), "  ground type: %u, density: %u, counter: %u, water class: %u", GetObjectGroundType(index), GetObjectGroundDensity(index), GetObjectGroundCounter(index), GetWaterClass(index));
				output.print(buffer);
			}
			seprintf(buffer, lastof(buffer), "  animation: frames: %u, status: %u, speed: %u, triggers: 0x%X", spec->animation.frames, spec->animation.status, spec->animation.speed, spec->animation.triggers);
			output.print(buffer);
			seprintf(buffer, lastof(buffer), "  size: %ux%u, height: %u, views: %u", GB(spec->size, 4, 4), GB(spec->size, 0, 4), spec->height, spec->views);
			output.print(buffer);

			{
				YearMonthDay ymd;
				ConvertDateToYMD(spec->introduction_date, &ymd);
				char *b = buffer + seprintf(buffer, lastof(buffer), " intro: %4i-%02i-%02i",
						ymd.year, ymd.month + 1, ymd.day);
				if (spec->end_of_life_date < MAX_DAY) {
					ConvertDateToYMD(spec->end_of_life_date, &ymd);
					seprintf(b, lastof(buffer), ", end of life: %4i-%02i-%02i",
							ymd.year, ymd.month + 1, ymd.day);
				}
				output.print(buffer);
			}

			output.register_next_line_click_flag_toggle(1);
			seprintf(buffer, lastof(buffer), "  [%c] flags: 0x%X", output.flags & 1 ? '-' : '+', spec->flags);
			output.print(buffer);
			if (output.flags & 1) {
				auto print = [&](const char *name) {
					seprintf(buffer, lastof(buffer), "    %s", name);
					output.print(buffer);
				};
				auto check_flag = [&](ObjectFlags flag, const char *name) {
					if (spec->flags & flag) print(name);
				};
				auto check_ctrl_flag = [&](ObjectCtrlFlags flag, const char *name) {
					if (spec->ctrl_flags & flag) print(name);
				};
				check_flag(OBJECT_FLAG_ONLY_IN_SCENEDIT,   "OBJECT_FLAG_ONLY_IN_SCENEDIT");
				check_flag(OBJECT_FLAG_CANNOT_REMOVE,      "OBJECT_FLAG_CANNOT_REMOVE");
				check_flag(OBJECT_FLAG_AUTOREMOVE,         "OBJECT_FLAG_AUTOREMOVE");
				check_flag(OBJECT_FLAG_BUILT_ON_WATER,     "OBJECT_FLAG_BUILT_ON_WATER");
				check_flag(OBJECT_FLAG_CLEAR_INCOME,       "OBJECT_FLAG_CLEAR_INCOME");
				check_flag(OBJECT_FLAG_HAS_NO_FOUNDATION,  "OBJECT_FLAG_HAS_NO_FOUNDATION");
				check_flag(OBJECT_FLAG_ANIMATION,          "OBJECT_FLAG_ANIMATION");
				check_flag(OBJECT_FLAG_ONLY_IN_GAME,       "OBJECT_FLAG_ONLY_IN_GAME");
				check_flag(OBJECT_FLAG_2CC_COLOUR,         "OBJECT_FLAG_2CC_COLOUR");
				check_flag(OBJECT_FLAG_NOT_ON_LAND,        "OBJECT_FLAG_NOT_ON_LAND");
				check_flag(OBJECT_FLAG_DRAW_WATER,         "OBJECT_FLAG_DRAW_WATER");
				check_flag(OBJECT_FLAG_ALLOW_UNDER_BRIDGE, "OBJECT_FLAG_ALLOW_UNDER_BRIDGE");
				check_flag(OBJECT_FLAG_ANIM_RANDOM_BITS,   "OBJECT_FLAG_ANIM_RANDOM_BITS");
				check_flag(OBJECT_FLAG_SCALE_BY_WATER,     "OBJECT_FLAG_SCALE_BY_WATER");
				check_ctrl_flag(OBJECT_CTRL_FLAG_USE_LAND_GROUND, "OBJECT_CTRL_FLAG_USE_LAND_GROUND");
				check_ctrl_flag(OBJECT_CTRL_FLAG_EDGE_FOUNDATION, "OBJECT_CTRL_FLAG_EDGE_FOUNDATION");
				check_ctrl_flag(OBJECT_CTRL_FLAG_FLOOD_RESISTANT, "OBJECT_CTRL_FLAG_FLOOD_RESISTANT");
				check_ctrl_flag(OBJECT_CTRL_FLAG_VPORT_MAP_TYPE,  "OBJECT_CTRL_FLAG_VPORT_MAP_TYPE");
			}
		}
	}

	/* virtual */ void SpriteDump(uint index, DumpSpriteGroupPrinter print) const override
	{
		extern void DumpObjectSpriteGroup(const ObjectSpec *spec, DumpSpriteGroupPrinter print);
		DumpObjectSpriteGroup(ObjectSpec::GetByTile(index), std::move(print));
	}
};

static const NIFeature _nif_object = {
	nullptr,
	_nic_objects,
	_niv_objects,
	new NIHObject(),
};


/*** NewGRF rail types ***/

static const NIVariable _niv_railtypes[] = {
	NIV(0x40, "terrain type"),
	NIV(0x41, "enhanced tunnels"),
	NIV(0x42, "level crossing status"),
	NIV(0x43, "construction date"),
	NIV(0x44, "town zone"),
	NIV_END()
};

static void PrintTypeLabels(char *buffer, const char *last, const char *prefix, uint32 label, const uint32 *alternate_labels, size_t alternate_labels_count, std::function<void(const char *)> &print)
{
	if (alternate_labels_count > 0) {
		char *b = buffer;
		b += seprintf(b, last, "%sAlternate labels: ", prefix);
		for (size_t i = 0; i < alternate_labels_count; i++) {
			if (i != 0) b += seprintf(b, last, ", ");
			uint32 l = alternate_labels[i];
			b += seprintf(b, last, "%s", dumper().Label(l));
		}
		print(buffer);
	}
}

class NIHRailType : public NIHelper {
<<<<<<< HEAD
	bool IsInspectable(uint index) const override        { return true; }
	bool ShowSpriteDumpButton(uint index) const override { return true; }
	uint GetParent(uint index) const override            { return UINT32_MAX; }
	const void *GetInstance(uint index)const override    { return nullptr; }
	const void *GetSpec(uint index) const override       { return nullptr; }
	void SetStringParameters(uint index) const override  { this->SetObjectAtStringParameters(STR_NEWGRF_INSPECT_CAPTION_OBJECT_AT_RAIL_TYPE, INVALID_STRING_ID, index); }
	uint32 GetGRFID(uint index) const override           { return 0; }
=======
	bool IsInspectable(uint) const override              { return true; }
	uint GetParent(uint) const override                  { return UINT32_MAX; }
	const void *GetInstance(uint) const override         { return nullptr; }
	const void *GetSpec(uint) const override             { return nullptr; }
	void SetStringParameters(uint index) const override  { this->SetObjectAtStringParameters(STR_NEWGRF_INSPECT_CAPTION_OBJECT_AT_RAIL_TYPE, INVALID_STRING_ID, index); }
	uint32_t GetGRFID(uint) const override               { return 0; }
>>>>>>> 077b08bb

	uint Resolve(uint index, uint var, uint param, GetVariableExtra *extra) const override
	{
		/* There is no unique GRFFile for the tile. Multiple GRFs can define different parts of the railtype.
		 * However, currently the NewGRF Debug GUI does not display variables depending on the GRF (like 0x7F) anyway. */
		RailTypeResolverObject ro(nullptr, index, TCX_NORMAL, RTSG_END);
		return ro.GetScope(VSG_SCOPE_SELF)->GetVariable(var, param, extra);
	}

	void ExtraInfo(uint index, NIExtraInfoOutput &output) const override
	{
		char buffer[1024];

		RailType primary = GetTileRailType(index);
		RailType secondary = GetTileSecondaryRailTypeIfValid(index);

		auto writeRailType = [&](RailType type) {
			const RailTypeInfo *info = GetRailTypeInfo(type);
			seprintf(buffer, lastof(buffer), "  Type: %u (%s)", type, dumper().RailTypeLabel(type));
			output.print(buffer);
			seprintf(buffer, lastof(buffer), "  Flags: %c%c%c%c%c%c",
					HasBit(info->flags, RTF_CATENARY) ? 'c' : '-',
					HasBit(info->flags, RTF_NO_LEVEL_CROSSING) ? 'l' : '-',
					HasBit(info->flags, RTF_HIDDEN) ? 'h' : '-',
					HasBit(info->flags, RTF_NO_SPRITE_COMBINE) ? 's' : '-',
					HasBit(info->flags, RTF_ALLOW_90DEG) ? 'a' : '-',
					HasBit(info->flags, RTF_DISALLOW_90DEG) ? 'd' : '-');
			output.print(buffer);
			seprintf(buffer, lastof(buffer), "  Ctrl flags: %c%c%c%c",
					HasBit(info->ctrl_flags, RTCF_PROGSIG) ? 'p' : '-',
					HasBit(info->ctrl_flags, RTCF_RESTRICTEDSIG) ? 'r' : '-',
					HasBit(info->ctrl_flags, RTCF_NOREALISTICBRAKING) ? 'b' : '-',
					HasBit(info->ctrl_flags, RTCF_NOENTRYSIG) ? 'n' : '-');
			output.print(buffer);

			uint bit = 1;
			auto dump_railtypes = [&](const char *name, RailTypes types, RailTypes mark) {
				output.register_next_line_click_flag_toggle(bit);
				seprintf(buffer, lastof(buffer), "  [%c] %s: 0x" OTTD_PRINTFHEX64, (output.flags & bit) ? '-' : '+', name, types);
				output.print(buffer);
				if (output.flags & bit) {
					DumpRailTypeList(output, "    ", types, mark);
				}

				bit <<= 1;
			};
			dump_railtypes("Powered", info->powered_railtypes, RAILTYPES_NONE);
			dump_railtypes("Compatible", info->compatible_railtypes, RAILTYPES_NONE);
			dump_railtypes("All compatible", info->all_compatible_railtypes, ~info->compatible_railtypes);

			PrintTypeLabels(buffer, lastof(buffer), "  ", info->label, (const uint32*) info->alternate_labels.data(), info->alternate_labels.size(), output.print);
			seprintf(buffer, lastof(buffer), "  Cost multiplier: %u/8, Maintenance multiplier: %u/8", info->cost_multiplier, info->maintenance_multiplier);
			output.print(buffer);

			YearMonthDay ymd;
			ConvertDateToYMD(info->introduction_date, &ymd);
			seprintf(buffer, lastof(buffer), "  Introduction date: %4i-%02i-%02i", ymd.year, ymd.month + 1, ymd.day);
			output.print(buffer);
			seprintf(buffer, lastof(buffer), "  Intro required railtypes: 0x" OTTD_PRINTFHEX64, info->introduction_required_railtypes);
			output.print(buffer);
			seprintf(buffer, lastof(buffer), "  Intro railtypes: 0x" OTTD_PRINTFHEX64, info->introduces_railtypes);
			output.print(buffer);
		};

		output.print("Debug Info:");
		writeRailType(primary);
		if (secondary != INVALID_RAILTYPE) {
			writeRailType(secondary);
		}

		if (IsTileType(index, MP_RAILWAY) && HasSignals(index)) {
			output.print("Signals:");
			DumpTileSignalsInfo(buffer, lastof(buffer), index, output);
		}
		if (IsTileType(index, MP_RAILWAY) && IsRailDepot(index)) {
			seprintf(buffer, lastof(buffer), "Depot: reserved: %u", HasDepotReservation(index));
			output.print(buffer);
		}
	}

	/* virtual */ void SpriteDump(uint index, DumpSpriteGroupPrinter print) const override
	{
		extern void DumpRailTypeSpriteGroup(RailType rt, DumpSpriteGroupPrinter print);
		DumpRailTypeSpriteGroup(GetTileRailType(index), std::move(print));
	}
};

static const NIFeature _nif_railtype = {
	nullptr,
	nullptr,
	_niv_railtypes,
	new NIHRailType(),
};


/*** NewGRF airport tiles ***/

#define NICAT(cb_id, bit) NIC(cb_id, AirportTileSpec, callback_mask, bit)
static const NICallback _nic_airporttiles[] = {
	NICAT(CBID_AIRPTILE_DRAW_FOUNDATIONS, CBM_AIRT_DRAW_FOUNDATIONS),
	NICAT(CBID_AIRPTILE_ANIM_START_STOP,  CBM_NO_BIT),
	NICAT(CBID_AIRPTILE_ANIM_NEXT_FRAME,  CBM_AIRT_ANIM_NEXT_FRAME),
	NICAT(CBID_AIRPTILE_ANIMATION_SPEED,  CBM_AIRT_ANIM_SPEED),
	NIC_END()
};

static const NIVariable _niv_airporttiles[] = {
	NIV(0x41, "ground type"),
	NIV(0x42, "current town zone in nearest town"),
	NIV(0x43, "relative position"),
	NIV(0x44, "animation frame"),
	NIV(0x60, "land info of nearby tiles"),
	NIV(0x61, "animation stage of nearby tiles"),
	NIV(0x62, "get industry or airport tile ID at offset"),
	NIV(A2VRI_AIRPORTTILES_AIRPORT_LAYOUT, "airport layout"),
	NIV(A2VRI_AIRPORTTILES_AIRPORT_ID, "airport local ID"),
	NIV_END()
};

class NIHAirportTile : public NIHelper {
	bool IsInspectable(uint index) const override        { return AirportTileSpec::Get(GetAirportGfx(index))->grf_prop.grffile != nullptr; }
	uint GetParent(uint index) const override            { return GetInspectWindowNumber(GSF_AIRPORTS, GetStationIndex(index)); }
	const void *GetInstance(uint)const override          { return nullptr; }
	const void *GetSpec(uint index) const override       { return AirportTileSpec::Get(GetAirportGfx(index)); }
	void SetStringParameters(uint index) const override  { this->SetObjectAtStringParameters(STR_STATION_NAME, GetStationIndex(index), index); }
	uint32 GetGRFID(uint index) const override           { return (this->IsInspectable(index)) ? AirportTileSpec::Get(GetAirportGfx(index))->grf_prop.grffile->grfid : 0; }

	uint Resolve(uint index, uint var, uint param, GetVariableExtra *extra) const override
	{
		AirportTileResolverObject ro(AirportTileSpec::GetByTile(index), index, Station::GetByTile(index));
		return ro.GetScope(VSG_SCOPE_SELF)->GetVariable(var, param, extra);
	}

	void ExtraInfo(uint index, NIExtraInfoOutput &output) const override
	{
		char buffer[1024];
		output.print("Debug Info:");
		seprintf(buffer, lastof(buffer), "  Gfx Index: %u", GetAirportGfx(index));
		output.print(buffer);
		const AirportTileSpec *spec = AirportTileSpec::Get(GetAirportGfx(index));
		if (spec) {
			seprintf(buffer, lastof(buffer), "  animation: frames: %u, status: %u, speed: %u, triggers: 0x%X", spec->animation.frames, spec->animation.status, spec->animation.speed, spec->animation.triggers);
			output.print(buffer);
		}
	}
};

static const NIFeature _nif_airporttile = {
	nullptr,
	_nic_airporttiles,
	_niv_airporttiles,
	new NIHAirportTile(),
};


/*** NewGRF airports ***/

static const NIVariable _niv_airports[] = {
	NIV(0x40, "Layout number"),
	NIV(0x48, "bitmask of accepted cargoes"),
	NIV(0x60, "amount of cargo waiting"),
	NIV(0x61, "time since last cargo pickup"),
	NIV(0x62, "rating of cargo"),
	NIV(0x63, "time spent on route"),
	NIV(0x64, "information about last vehicle picking cargo up"),
	NIV(0x65, "amount of cargo acceptance"),
	NIV(0x69, "information about cargo accepted in the past"),
	NIV(0xF1, "type of the airport"),
	NIV(0xF6, "airport block status"),
	NIV(0xFA, "built date"),
	NIV_END()
};

class NIHAirport : public NIHelper {
	bool IsInspectable(uint index) const override        { return AirportSpec::Get(Station::Get(index)->airport.type)->grf_prop.grffile != nullptr; }
	uint GetParent(uint index) const override            { return GetInspectWindowNumber(GSF_FAKE_TOWNS, Station::Get(index)->town->index); }
	const void *GetInstance(uint index)const override    { return Station::Get(index); }
	const void *GetSpec(uint index) const override       { return AirportSpec::Get(Station::Get(index)->airport.type); }
	void SetStringParameters(uint index) const override  { this->SetObjectAtStringParameters(STR_STATION_NAME, index, Station::Get(index)->airport.tile); }
	uint32_t GetGRFID(uint index) const override         { return (this->IsInspectable(index)) ? AirportSpec::Get(Station::Get(index)->airport.type)->grf_prop.grffile->grfid : 0; }

	uint Resolve(uint index, uint var, uint param, GetVariableExtra *extra) const override
	{
		Station *st = Station::Get(index);
		AirportResolverObject ro(st->airport.tile, st, st->airport.type, st->airport.layout);
		return ro.GetScope(VSG_SCOPE_SELF)->GetVariable(var, param, extra);
	}

	uint GetPSASize(uint, uint32_t) const override { return cpp_lengthof(PersistentStorage, storage); }

	const int32_t *GetPSAFirstPosition(uint index, uint32_t) const override
	{
		const Station *st = (const Station *)this->GetInstance(index);
		if (st->airport.psa == nullptr) return nullptr;
		return (int32_t *)(&st->airport.psa->storage);
	}
};

static const NIFeature _nif_airport = {
	nullptr,
	nullptr,
	_niv_airports,
	new NIHAirport(),
};


/*** NewGRF towns ***/

static const NIVariable _niv_towns[] = {
	NIV(0x40, "larger town effect on this town"),
	NIV(0x41, "town index"),
	NIV(0x82, "population"),
	NIV(0x94, "zone radius 0"),
	NIV(0x96, "zone radius 1"),
	NIV(0x98, "zone radius 2"),
	NIV(0x9A, "zone radius 3"),
	NIV(0x9C, "zone radius 4"),
	NIV(0xB6, "number of buildings"),
	NIV(A2VRI_TOWNS_HOUSE_COUNT, "number of buildings (uncapped)"),
	NIV(A2VRI_TOWNS_POPULATION, "population (uncapped)"),
	NIV(A2VRI_TOWNS_ZONE_0, "zone radius 0 (uncapped)"),
	NIV(A2VRI_TOWNS_ZONE_1, "zone radius 1 (uncapped)"),
	NIV(A2VRI_TOWNS_ZONE_2, "zone radius 2 (uncapped)"),
	NIV(A2VRI_TOWNS_ZONE_3, "zone radius 3 (uncapped)"),
	NIV(A2VRI_TOWNS_ZONE_4, "zone radius 4 (uncapped)"),
	NIV(A2VRI_TOWNS_XY, "town tile xy"),
	NIV_END()
};

class NIHTown : public NIHelper {
	bool IsInspectable(uint index) const override        { return Town::IsValidID(index); }
<<<<<<< HEAD
	bool ShowSpriteDumpButton(uint index) const override { return true; }
	uint GetParent(uint index) const override            { return UINT32_MAX; }
=======
	uint GetParent(uint) const override                  { return UINT32_MAX; }
>>>>>>> 077b08bb
	const void *GetInstance(uint index)const override    { return Town::Get(index); }
	const void *GetSpec(uint) const override             { return nullptr; }
	void SetStringParameters(uint index) const override  { this->SetSimpleStringParameters(STR_TOWN_NAME, index); }
<<<<<<< HEAD
	uint32 GetGRFID(uint index) const override           { return 0; }
	bool PSAWithParameter() const override               { return true; }
	uint GetPSASize(uint index, uint32 grfid) const override { return cpp_lengthof(PersistentStorage, storage); }
=======
	uint32_t GetGRFID(uint) const override               { return 0; }
	bool PSAWithParameter() const override               { return true; }
	uint GetPSASize(uint, uint32_t) const override       { return cpp_lengthof(PersistentStorage, storage); }
>>>>>>> 077b08bb

	uint Resolve(uint index, uint var, uint param, GetVariableExtra *extra) const override
	{
		TownResolverObject ro(nullptr, Town::Get(index), true);
		return ro.GetScope(VSG_SCOPE_SELF)->GetVariable(var, param, extra);
	}

	const int32 *GetPSAFirstPosition(uint index, uint32 grfid) const override
	{
		Town *t = Town::Get(index);

		for (const auto &it : t->psa_list) {
			if (it->grfid == grfid) return &it->storage[0];
		}

		return nullptr;
	}

	virtual std::vector<uint32> GetPSAGRFIDs(uint index) const override
	{
		Town *t = Town::Get(index);

		std::vector<uint32> output;
		for (const auto &iter : t->psa_list) {
			output.push_back(iter->grfid);
		}
		return output;
	}

	void ExtraInfo(uint index, NIExtraInfoOutput &output) const override
	{
		const Town *t = Town::Get(index);
		char buffer[1024];

		output.print("Debug Info:");
		seprintf(buffer, lastof(buffer), "  Index: %u", index);
		output.print(buffer);
		seprintf(buffer, lastof(buffer), "  Churches: %u, Stadiums: %u", t->church_count, t->stadium_count);
		output.print(buffer);

		seprintf(buffer, lastof(buffer), "  Nearby stations: %u", (uint) t->stations_near.size());
		output.print(buffer);
		for (const Station *st : t->stations_near) {
			seprintf(buffer, lastof(buffer), "    %u: %s", st->index, st->GetCachedName());
			output.print(buffer);
		}

		seprintf(buffer, lastof(buffer), "  Growth rate: %u, Growth Counter: %u, T to Rebuild: %u, Growing: %u, Custom growth: %u",
				t->growth_rate, t->grow_counter, t->time_until_rebuild, HasBit(t->flags, TOWN_IS_GROWING) ? 1 : 0,HasBit(t->flags, TOWN_CUSTOM_GROWTH) ? 1 : 0);
		output.print(buffer);

		if (t->have_ratings != 0) {
			output.print("  Company ratings:");
			for (uint8 bit : SetBitIterator(t->have_ratings)) {
				seprintf(buffer, lastof(buffer), "    %u: %d", bit, t->ratings[bit]);
				output.print(buffer);
			}
		}
	}

	/* virtual */ void SpriteDump(uint index, DumpSpriteGroupPrinter print) const override
	{
		extern void DumpGenericCallbackSpriteGroups(GrfSpecFeature feature, DumpSpriteGroupPrinter print);
		DumpGenericCallbackSpriteGroups(GSF_FAKE_TOWNS, std::move(print));
	}
};

static const NIFeature _nif_town = {
	nullptr,
	nullptr,
	_niv_towns,
	new NIHTown(),
};

class NIHStationStruct : public NIHelper {
	bool IsInspectable(uint index) const override        { return BaseStation::IsValidID(index); }
	bool ShowExtraInfoOnly(uint index) const override    { return true; }
	uint GetParent(uint index) const override            { return UINT32_MAX; }
	const void *GetInstance(uint index)const override    { return nullptr; }
	const void *GetSpec(uint index) const override       { return nullptr; }

	void SetStringParameters(uint index) const override
	{
		const BaseStation *bst = BaseStation::GetIfValid(index);
		if (bst != nullptr && !Station::IsExpected(bst)) {
			this->SetSimpleStringParameters(STR_WAYPOINT_NAME, index);
		} else {
			this->SetSimpleStringParameters(STR_STATION_NAME, index);
		}
	}

	uint32 GetGRFID(uint index) const override           { return 0; }

	uint Resolve(uint index, uint var, uint param, GetVariableExtra *extra) const override
	{
		return 0;
	}

	void ExtraInfo(uint index, NIExtraInfoOutput &output) const override
	{
		char buffer[1024];
		output.print("Debug Info:");
		seprintf(buffer, lastof(buffer), "  Index: %u", index);
		output.print(buffer);
		const BaseStation *bst = BaseStation::GetIfValid(index);
		if (!bst) return;
		seprintf(buffer, lastof(buffer), "  Tile: %X (%u x %u)", bst->xy, TileX(bst->xy), TileY(bst->xy));
		output.print(buffer);
		if (bst->rect.IsEmpty()) {
			output.print("  rect: empty");
		} else {
			seprintf(buffer, lastof(buffer), "  rect: left: %u, right: %u, top: %u, bottom: %u", bst->rect.left, bst->rect.right, bst->rect.top, bst->rect.bottom);
			output.print(buffer);
		}
		const Station *st = Station::GetIfValid(index);
		if (st) {
			if (st->industry) {
				seprintf(buffer, lastof(buffer), "  Neutral industry: %u: %s", st->industry->index, st->industry->GetCachedName().c_str());
				output.print(buffer);
			}
			seprintf(buffer, lastof(buffer), "  Nearby industries: %u", (uint) st->industries_near.size());
			output.print(buffer);
			for (const auto &i : st->industries_near) {
				seprintf(buffer, lastof(buffer), "    %u: %s, distance: %u", i.industry->index, i.industry->GetCachedName().c_str(), i.distance);
				output.print(buffer);
			}
			seprintf(buffer, lastof(buffer), "  Station tiles: %u", st->station_tiles);
			output.print(buffer);
			seprintf(buffer, lastof(buffer), "  Delete counter: %u", st->delete_ctr);
			output.print(buffer);
			seprintf(buffer, lastof(buffer), "  Docking tiles: %X, %u x %u", st->docking_station.tile, st->docking_station.w, st->docking_station.h);
			output.print(buffer);
			seprintf(buffer, lastof(buffer), "  Time since: load: %u, unload: %u", st->time_since_load, st->time_since_unload);
			output.print(buffer);

			if (st->airport.tile != INVALID_TILE) {
				seprintf(buffer, lastof(buffer), "  Airport: type: %u (local: %u), layout: %u, rotation: %u",
						st->airport.type, st->airport.GetSpec()->grf_prop.local_id, st->airport.layout, st->airport.rotation);
				output.print(buffer);
			}

			for (const CargoSpec *cs : CargoSpec::Iterate()) {
				const GoodsEntry *ge = &st->goods[cs->Index()];

				if (ge->data == nullptr && ge->status == 0) {
					/* Nothing of note to show */
					continue;
				}

				const StationCargoPacketMap *pkts = ge->data != nullptr ? ge->data->cargo.Packets() : nullptr;

				seprintf(buffer, lastof(buffer), "  Goods entry: %u: %s", cs->Index(), GetStringPtr(cs->name));
				output.print(buffer);
				char *b = buffer + seprintf(buffer, lastof(buffer), "    Status: %c%c%c%c%c%c%c",
						HasBit(ge->status, GoodsEntry::GES_ACCEPTANCE)       ? 'a' : '-',
						HasBit(ge->status, GoodsEntry::GES_RATING)           ? 'r' : '-',
						HasBit(ge->status, GoodsEntry::GES_EVER_ACCEPTED)    ? 'e' : '-',
						HasBit(ge->status, GoodsEntry::GES_LAST_MONTH)       ? 'l' : '-',
						HasBit(ge->status, GoodsEntry::GES_CURRENT_MONTH)    ? 'c' : '-',
						HasBit(ge->status, GoodsEntry::GES_ACCEPTED_BIGTICK) ? 'b' : '-',
						HasBit(ge->status, GoodsEntry::GES_NO_CARGO_SUPPLY)  ? 'n' : '-');
				if (ge->data != nullptr && ge->data->MayBeRemoved()) b += seprintf(b, lastof(buffer), ", (removable)");
				if (ge->data == nullptr) b += seprintf(b, lastof(buffer), ", (no data)");
				output.print(buffer);

				if (ge->amount_fract > 0) {
					seprintf(buffer, lastof(buffer), "    Amount fract: %u", ge->amount_fract);
					output.print(buffer);
				}
				if (pkts != nullptr && (pkts->MapSize() > 0 || ge->CargoTotalCount() > 0)) {
					seprintf(buffer, lastof(buffer), "    Cargo packets: %u, cargo packet keys: %u, available: %u, reserved: %u",
							(uint)pkts->size(), (uint)pkts->MapSize(), ge->CargoAvailableCount(), ge->CargoReservedCount());
					output.print(buffer);
				}
				if (ge->link_graph != INVALID_LINK_GRAPH) {
					seprintf(buffer, lastof(buffer), "    Link graph: %u, node: %u", ge->link_graph, ge->node);
					output.print(buffer);
				}
				if (ge->max_waiting_cargo > 0) {
					seprintf(buffer, lastof(buffer), "    Max waiting cargo: %u", ge->max_waiting_cargo);
					output.print(buffer);
				}
				if (ge->data != nullptr && ge->data->flows.size() > 0) {
					size_t total_shares = 0;
					for (const FlowStat &fs : ge->data->flows) {
						total_shares += fs.size();
					}
					seprintf(buffer, lastof(buffer), "    Flows: %u, total shares: %u", (uint)ge->data->flows.size(), (uint)total_shares);
					output.print(buffer);
				}
			}
		}
		const Waypoint *wp = Waypoint::GetIfValid(index);
		if (wp) {
			output.register_next_line_click_flag_toggle(1);
			seprintf(buffer, lastof(buffer), "  [%c] flags: 0x%X", output.flags & 1 ? '-' : '+', wp->waypoint_flags);
			output.print(buffer);
			if (output.flags & 1) {
				auto print = [&](const char *name) {
					seprintf(buffer, lastof(buffer), "    %s", name);
					output.print(buffer);
				};
				auto check_flag = [&](WaypointFlags flag, const char *name) {
					if (HasBit(wp->waypoint_flags, flag)) print(name);
				};
				check_flag(WPF_HIDE_LABEL,   "WPF_HIDE_LABEL");
				check_flag(WPF_ROAD,         "WPF_ROAD");
			}

			seprintf(buffer, lastof(buffer), "  road_waypoint_area: tile: %X (%u x %u), width: %u, height: %u",
					wp->road_waypoint_area.tile, TileX(wp->road_waypoint_area.tile), TileY(wp->road_waypoint_area.tile), wp->road_waypoint_area.w, wp->road_waypoint_area.h);
			output.print(buffer);
		}
	}
};

static const NIFeature _nif_station_struct = {
	nullptr,
	nullptr,
	nullptr,
	new NIHStationStruct(),
};

/*** NewGRF road types ***/

static const NIVariable _niv_roadtypes[] = {
	NIV(0x40, "terrain type"),
	NIV(0x41, "enhanced tunnels"),
	NIV(0x42, "level crossing status"),
	NIV(0x43, "construction date"),
	NIV(0x44, "town zone"),
	NIV_END()
};

class NIHRoadType : public NIHelper {
<<<<<<< HEAD
	bool IsInspectable(uint index) const override        { return true; }
	bool ShowSpriteDumpButton(uint index) const override { return true; }
	uint GetParent(uint index) const override            { return UINT32_MAX; }
	const void *GetInstance(uint index) const override   { return nullptr; }
	const void *GetSpec(uint index) const override       { return nullptr; }
	void SetStringParameters(uint index) const override  { this->SetObjectAtStringParameters(STR_NEWGRF_INSPECT_CAPTION_OBJECT_AT_ROAD_TYPE, INVALID_STRING_ID, index); }
	uint32 GetGRFID(uint index) const override           { return 0; }
=======
	bool IsInspectable(uint) const override              { return true; }
	uint GetParent(uint) const override                  { return UINT32_MAX; }
	const void *GetInstance(uint) const override         { return nullptr; }
	const void *GetSpec(uint) const override             { return nullptr; }
	void SetStringParameters(uint index) const override  { this->SetObjectAtStringParameters(STR_NEWGRF_INSPECT_CAPTION_OBJECT_AT_ROAD_TYPE, INVALID_STRING_ID, index); }
	uint32_t GetGRFID(uint) const override               { return 0; }
>>>>>>> 077b08bb

	uint Resolve(uint index, uint var, uint param, GetVariableExtra *extra) const override
	{
		/* There is no unique GRFFile for the tile. Multiple GRFs can define different parts of the railtype.
		 * However, currently the NewGRF Debug GUI does not display variables depending on the GRF (like 0x7F) anyway. */
		RoadTypeResolverObject ro(nullptr, index, TCX_NORMAL, ROTSG_END);
		return ro.GetScope(VSG_SCOPE_SELF)->GetVariable(var, param, extra);
	}

	void ExtraInfo(uint index, NIExtraInfoOutput &output) const override
	{
		output.print("Debug Info:");
		auto writeInfo = [&](RoadTramType rtt) {
			RoadType type = GetRoadType(index, rtt);
			if (type == INVALID_ROADTYPE) return;

			char buffer[1024];
			const RoadTypeInfo* rti = GetRoadTypeInfo(type);
			seprintf(buffer, lastof(buffer), "  %s Type: %u (%s)", rtt == RTT_TRAM ? "Tram" : "Road", type, dumper().RoadTypeLabel(type));
			output.print(buffer);
			seprintf(buffer, lastof(buffer), "    Flags: %c%c%c%c%c",
					HasBit(rti->flags, ROTF_CATENARY) ? 'c' : '-',
					HasBit(rti->flags, ROTF_NO_LEVEL_CROSSING) ? 'l' : '-',
					HasBit(rti->flags, ROTF_NO_HOUSES) ? 'X' : '-',
					HasBit(rti->flags, ROTF_HIDDEN) ? 'h' : '-',
					HasBit(rti->flags, ROTF_TOWN_BUILD) ? 'T' : '-');
			output.print(buffer);
			seprintf(buffer, lastof(buffer), "    Extra Flags: %c%c%c%c",
					HasBit(rti->extra_flags, RXTF_NOT_AVAILABLE_AI_GS) ? 's' : '-',
					HasBit(rti->extra_flags, RXTF_NO_TOWN_MODIFICATION) ? 't' : '-',
					HasBit(rti->extra_flags, RXTF_NO_TUNNELS) ? 'T' : '-',
					HasBit(rti->extra_flags, RXTF_NO_TRAIN_COLLISION) ? 'c' : '-');
			output.print(buffer);
			seprintf(buffer, lastof(buffer), "    Collision mode: %u", rti->collision_mode);
			output.print(buffer);

			output.register_next_line_click_flag_toggle((1 << rtt));
			seprintf(buffer, lastof(buffer), "    [%c] Powered: 0x" OTTD_PRINTFHEX64, (output.flags & (1 << rtt)) ? '-' : '+', rti->powered_roadtypes);
			output.print(buffer);
			if (output.flags & (1 << rtt)) {
				DumpRoadTypeList(output, "      ", rti->powered_roadtypes);
			}
			PrintTypeLabels(buffer, lastof(buffer), "    ", rti->label, (const uint32*) rti->alternate_labels.data(), rti->alternate_labels.size(), output.print);
			seprintf(buffer, lastof(buffer), "    Cost multiplier: %u/8, Maintenance multiplier: %u/8", rti->cost_multiplier, rti->maintenance_multiplier);
			output.print(buffer);
		};
		writeInfo(RTT_ROAD);
		writeInfo(RTT_TRAM);
	}

	/* virtual */ void SpriteDump(uint index, DumpSpriteGroupPrinter print) const override
	{
		for (RoadTramType rtt : { RTT_ROAD, RTT_TRAM }) {
			RoadType rt = GetRoadType(index, rtt);
			if (rt == INVALID_ROADTYPE) continue;

			extern void DumpRoadTypeSpriteGroup(RoadType rt, DumpSpriteGroupPrinter print);
			DumpRoadTypeSpriteGroup(rt, print);
		}
	}
};

static const NIFeature _nif_roadtype = {
	nullptr,
	nullptr,
	_niv_roadtypes,
	new NIHRoadType(),
};

#define NICRS(cb_id, bit) NIC(cb_id, RoadStopSpec, callback_mask, bit)
static const NICallback _nic_roadstops[] = {
	NICRS(CBID_STATION_AVAILABILITY,     CBM_ROAD_STOP_AVAIL),
	NICRS(CBID_STATION_ANIM_START_STOP,  CBM_NO_BIT),
	NICRS(CBID_STATION_ANIM_NEXT_FRAME,  CBM_ROAD_STOP_ANIMATION_NEXT_FRAME),
	NICRS(CBID_STATION_ANIMATION_SPEED,  CBM_ROAD_STOP_ANIMATION_SPEED),
	NIC_END()
};

static const NIVariable _nif_roadstops[] = {
	NIV(0x40, "view/rotation"),
	NIV(0x41, "stop type"),
	NIV(0x42, "terrain type"),
	NIV(0x43, "road type"),
	NIV(0x44, "tram type"),
	NIV(0x45, "town zone and Manhattan distance of town"),
	NIV(0x46, "square of Euclidean distance of town"),
	NIV(0x47, "player info"),
	NIV(0x48, "bitmask of accepted cargoes"),
	NIV(0x49, "current animation frame"),
	NIV(0x50, "miscellaneous info"),
	NIV(0x60, "amount of cargo waiting"),
	NIV(0x61, "time since last cargo pickup"),
	NIV(0x62, "rating of cargo"),
	NIV(0x63, "time spent on route"),
	NIV(0x64, "information about last vehicle picking cargo up"),
	NIV(0x65, "amount of cargo acceptance"),
	NIV(0x66, "animation frame of nearby tile"),
	NIV(0x67, "land info of nearby tiles"),
	NIV(0x68, "road stop info of nearby tiles"),
	NIV(0x69, "information about cargo accepted in the past"),
	NIV(0x6A, "GRFID of nearby road stop tiles"),
	NIV(0x6B, "Road info of nearby plain road tiles"),
	NIVF(A2VRI_ROADSTOP_INFO_NEARBY_TILES_EXT, "road stop info of nearby tiles ext", NIVF_SHOW_PARAMS),
	NIVF(A2VRI_ROADSTOP_INFO_NEARBY_TILES_V2, "road stop info of nearby tiles v2", NIVF_SHOW_PARAMS),
	NIV_END(),
};

class NIHRoadStop : public NIHelper {
	bool IsInspectable(uint index) const override        { return GetRoadStopSpec(index) != nullptr; }
<<<<<<< HEAD
	bool ShowSpriteDumpButton(uint index) const override { return true; }
	uint GetParent(uint index) const override            { return GetTownInspectWindowNumber(BaseStation::GetByTile(index)->town); }
	const void *GetInstance(uint index)const override    { return nullptr; }
=======
	uint GetParent(uint index) const override            { return GetInspectWindowNumber(GSF_FAKE_TOWNS, BaseStation::GetByTile(index)->town->index); }
	const void *GetInstance(uint)const override          { return nullptr; }
>>>>>>> 077b08bb
	const void *GetSpec(uint index) const override       { return GetRoadStopSpec(index); }
	void SetStringParameters(uint index) const override  { this->SetObjectAtStringParameters(STR_STATION_NAME, GetStationIndex(index), index); }
	uint32 GetGRFID(uint index) const override           { return (this->IsInspectable(index)) ? GetRoadStopSpec(index)->grf_prop.grffile->grfid : 0; }

	uint Resolve(uint index, uint var, uint param, GetVariableExtra *extra) const override
	{
		int view = GetRoadStopDir(index);
		if (IsDriveThroughStopTile(index)) view += 4;
		RoadStopResolverObject ro(GetRoadStopSpec(index), BaseStation::GetByTile(index), index, INVALID_ROADTYPE, GetStationType(index), view);
		return ro.GetScope(VSG_SCOPE_SELF)->GetVariable(var, param, extra);
	}

	void ExtraInfo(uint index, NIExtraInfoOutput &output) const override
	{
		char buffer[1024];
		output.print("Debug Info:");
		const RoadStopSpec *spec = GetRoadStopSpec(index);
		if (spec) {
			uint class_id = RoadStopClass::Get(spec->cls_id)->global_id;
			char *b = buffer + seprintf(buffer, lastof(buffer), "  class ID: %c%c%c%c, spec ID: %u", class_id >> 24, class_id >> 16, class_id >> 8, class_id, spec->spec_id);
			if (spec->grf_prop.grffile != nullptr) {
				b += seprintf(b, lastof(buffer), "  (local ID: %u)", spec->grf_prop.local_id);
			}
			output.print(buffer);
			seprintf(buffer, lastof(buffer), "  spec: stop type: %X, draw mode: %X, cargo triggers: " OTTD_PRINTFHEX64, spec->stop_type, spec->draw_mode, spec->cargo_triggers);
			output.print(buffer);
			seprintf(buffer, lastof(buffer), "  spec: callback mask: %X, flags: %X, intl flags: %X", spec->callback_mask, spec->flags, spec->internal_flags);
			output.print(buffer);
			seprintf(buffer, lastof(buffer), "  spec: build: %u, clear: %u, height: %u", spec->build_cost_multiplier, spec->clear_cost_multiplier, spec->height);
			output.print(buffer);
			seprintf(buffer, lastof(buffer), "  animation: frames: %u, status: %u, speed: %u, triggers: 0x%X", spec->animation.frames, spec->animation.status, spec->animation.speed, spec->animation.triggers);
			output.print(buffer);

			const BaseStation *st = BaseStation::GetByTile(index);
			seprintf(buffer, lastof(buffer), "  road stop: random bits: %02X, animation frame: %02X", st->GetRoadStopRandomBits(index), st->GetRoadStopAnimationFrame(index));
			output.print(buffer);
		}
	}

	/* virtual */ void SpriteDump(uint index, DumpSpriteGroupPrinter print) const override
	{
		extern void DumpRoadStopSpriteGroup(const BaseStation *st, const RoadStopSpec *spec, DumpSpriteGroupPrinter print);
		DumpRoadStopSpriteGroup(BaseStation::GetByTile(index), GetRoadStopSpec(index), std::move(print));
	}
};

static const NIFeature _nif_roadstop = {
	nullptr,
	_nic_roadstops,
	_nif_roadstops,
	new NIHRoadStop(),
};

static const NIVariable _niv_newlandscape[] = {
	NIV(0x40, "terrain type"),
	NIV(0x41, "tile slope"),
	NIV(0x42, "tile height"),
	NIV(0x43, "tile hash"),
	NIV(0x44, "landscape type"),
	NIV(0x45, "ground info"),
	NIV(0x60, "land info of nearby tiles"),
	NIV_END(),
};

class NIHNewLandscape : public NIHelper {
	bool IsInspectable(uint index) const override        { return true; }
	bool ShowExtraInfoOnly(uint index) const override    { return _new_landscape_rocks_grfs.empty(); }
	bool ShowSpriteDumpButton(uint index) const override { return true; }
	uint GetParent(uint index) const override            { return UINT32_MAX; }
	const void *GetInstance(uint index)const override    { return nullptr; }
	const void *GetSpec(uint index) const override       { return nullptr; }
	void SetStringParameters(uint index) const override  { this->SetObjectAtStringParameters(STR_LAI_CLEAR_DESCRIPTION_ROCKS, INVALID_STRING_ID, index); }
	uint32 GetGRFID(uint index) const override           { return 0; }

	uint Resolve(uint index, uint var, uint param, GetVariableExtra *extra) const override
	{
		if (!IsTileType(index, MP_CLEAR)) return 0;

		TileInfo ti;
		ti.x = TileX(index);
		ti.y = TileY(index);
		ti.tileh = GetTilePixelSlope(index, &ti.z);
		ti.tile = index;

		NewLandscapeResolverObject ro(nullptr, &ti, NEW_LANDSCAPE_ROCKS);
		return ro.GetScope(VSG_SCOPE_SELF)->GetVariable(var, param, extra);
	}

	void ExtraInfo(uint index, NIExtraInfoOutput &output) const override
	{
		char buffer[1024];
		output.print("New Landscape GRFs:");
		for (const GRFFile *grf : _new_landscape_rocks_grfs) {
			seprintf(buffer, lastof(buffer), "  GRF: %08X", BSWAP32(grf->grfid));
			output.print(buffer);
			seprintf(buffer, lastof(buffer), "    Enable rocks recolour: %d, Enable drawing snowy rocks: %d",
					HasBit(grf->new_landscape_ctrl_flags, NLCF_ROCKS_RECOLOUR_ENABLED), HasBit(grf->new_landscape_ctrl_flags, NLCF_ROCKS_DRAW_SNOWY_ENABLED));
			output.print(buffer);
		}
	}

	/* virtual */ void SpriteDump(uint index, DumpSpriteGroupPrinter print) const override
	{
		extern void DumpNewLandscapeRocksSpriteGroups(DumpSpriteGroupPrinter print);
		DumpNewLandscapeRocksSpriteGroups(std::move(print));
	}
};

static const NIFeature _nif_newlandscape = {
	nullptr,
	nullptr,
	_niv_newlandscape,
	new NIHNewLandscape(),
};

/** Table with all NIFeatures. */
static const NIFeature * const _nifeatures[] = {
	&_nif_vehicle,      // GSF_TRAINS
	&_nif_vehicle,      // GSF_ROADVEHICLES
	&_nif_vehicle,      // GSF_SHIPS
	&_nif_vehicle,      // GSF_AIRCRAFT
	&_nif_station,      // GSF_STATIONS
	nullptr,            // GSF_CANALS (no callbacks/action2 implemented)
	nullptr,            // GSF_BRIDGES (no callbacks/action2)
	&_nif_house,        // GSF_HOUSES
	nullptr,            // GSF_GLOBALVAR (has no "physical" objects)
	&_nif_industrytile, // GSF_INDUSTRYTILES
	&_nif_industry,     // GSF_INDUSTRIES
	&_nif_cargo,        // GSF_CARGOES (has no "physical" objects)
	nullptr,            // GSF_SOUNDFX (has no "physical" objects)
	&_nif_airport,      // GSF_AIRPORTS
	&_nif_signals,      // GSF_SIGNALS
	&_nif_object,       // GSF_OBJECTS
	&_nif_railtype,     // GSF_RAILTYPES
	&_nif_airporttile,  // GSF_AIRPORTTILES
	&_nif_roadtype,     // GSF_ROADTYPES
	&_nif_roadtype,     // GSF_TRAMTYPES
	&_nif_roadstop,     // GSF_ROADSTOPS
	&_nif_newlandscape, // GSF_NEWLANDSCAPE
	&_nif_town,         // GSF_FAKE_TOWNS
	&_nif_station_struct,  // GSF_FAKE_STATION_STRUCT
};
static_assert(lengthof(_nifeatures) == GSF_FAKE_END);<|MERGE_RESOLUTION|>--- conflicted
+++ resolved
@@ -709,14 +709,9 @@
 
 class NIHStation : public NIHelper {
 	bool IsInspectable(uint index) const override        { return GetStationSpec(index) != nullptr; }
-<<<<<<< HEAD
 	uint GetParent(uint index) const override            { return GetTownInspectWindowNumber(Station::GetByTile(index)->town); }
 	bool ShowSpriteDumpButton(uint index) const override { return true; }
 	const void *GetInstance(uint index)const override    { return nullptr; }
-=======
-	uint GetParent(uint index) const override            { return GetInspectWindowNumber(GSF_FAKE_TOWNS, Station::GetByTile(index)->town->index); }
-	const void *GetInstance(uint ) const override        { return nullptr; }
->>>>>>> 077b08bb
 	const void *GetSpec(uint index) const override       { return GetStationSpec(index); }
 	void SetStringParameters(uint index) const override  { this->SetObjectAtStringParameters(STR_STATION_NAME, GetStationIndex(index), index); }
 	uint32 GetGRFID(uint index) const override           { return (this->IsInspectable(index)) ? GetStationSpec(index)->grf_prop.grffile->grfid : 0; }
@@ -1134,15 +1129,9 @@
 		return ro.GetScope(VSG_SCOPE_SELF)->GetVariable(var, param, extra);
 	}
 
-<<<<<<< HEAD
 	uint GetPSASize(uint index, uint32 grfid) const override { return cpp_lengthof(PersistentStorage, storage); }
 
 	const int32 *GetPSAFirstPosition(uint index, uint32 grfid) const override
-=======
-	uint GetPSASize(uint, uint32_t) const override { return cpp_lengthof(PersistentStorage, storage); }
-
-	const int32_t *GetPSAFirstPosition(uint index, uint32_t) const override
->>>>>>> 077b08bb
 	{
 		const Industry *i = (const Industry *)this->GetInstance(index);
 		if (i->psa == nullptr) return nullptr;
@@ -1604,7 +1593,6 @@
 }
 
 class NIHRailType : public NIHelper {
-<<<<<<< HEAD
 	bool IsInspectable(uint index) const override        { return true; }
 	bool ShowSpriteDumpButton(uint index) const override { return true; }
 	uint GetParent(uint index) const override            { return UINT32_MAX; }
@@ -1612,14 +1600,6 @@
 	const void *GetSpec(uint index) const override       { return nullptr; }
 	void SetStringParameters(uint index) const override  { this->SetObjectAtStringParameters(STR_NEWGRF_INSPECT_CAPTION_OBJECT_AT_RAIL_TYPE, INVALID_STRING_ID, index); }
 	uint32 GetGRFID(uint index) const override           { return 0; }
-=======
-	bool IsInspectable(uint) const override              { return true; }
-	uint GetParent(uint) const override                  { return UINT32_MAX; }
-	const void *GetInstance(uint) const override         { return nullptr; }
-	const void *GetSpec(uint) const override             { return nullptr; }
-	void SetStringParameters(uint index) const override  { this->SetObjectAtStringParameters(STR_NEWGRF_INSPECT_CAPTION_OBJECT_AT_RAIL_TYPE, INVALID_STRING_ID, index); }
-	uint32_t GetGRFID(uint) const override               { return 0; }
->>>>>>> 077b08bb
 
 	uint Resolve(uint index, uint var, uint param, GetVariableExtra *extra) const override
 	{
@@ -1851,24 +1831,14 @@
 
 class NIHTown : public NIHelper {
 	bool IsInspectable(uint index) const override        { return Town::IsValidID(index); }
-<<<<<<< HEAD
 	bool ShowSpriteDumpButton(uint index) const override { return true; }
 	uint GetParent(uint index) const override            { return UINT32_MAX; }
-=======
-	uint GetParent(uint) const override                  { return UINT32_MAX; }
->>>>>>> 077b08bb
 	const void *GetInstance(uint index)const override    { return Town::Get(index); }
 	const void *GetSpec(uint) const override             { return nullptr; }
 	void SetStringParameters(uint index) const override  { this->SetSimpleStringParameters(STR_TOWN_NAME, index); }
-<<<<<<< HEAD
 	uint32 GetGRFID(uint index) const override           { return 0; }
 	bool PSAWithParameter() const override               { return true; }
 	uint GetPSASize(uint index, uint32 grfid) const override { return cpp_lengthof(PersistentStorage, storage); }
-=======
-	uint32_t GetGRFID(uint) const override               { return 0; }
-	bool PSAWithParameter() const override               { return true; }
-	uint GetPSASize(uint, uint32_t) const override       { return cpp_lengthof(PersistentStorage, storage); }
->>>>>>> 077b08bb
 
 	uint Resolve(uint index, uint var, uint param, GetVariableExtra *extra) const override
 	{
@@ -2104,7 +2074,6 @@
 };
 
 class NIHRoadType : public NIHelper {
-<<<<<<< HEAD
 	bool IsInspectable(uint index) const override        { return true; }
 	bool ShowSpriteDumpButton(uint index) const override { return true; }
 	uint GetParent(uint index) const override            { return UINT32_MAX; }
@@ -2112,14 +2081,6 @@
 	const void *GetSpec(uint index) const override       { return nullptr; }
 	void SetStringParameters(uint index) const override  { this->SetObjectAtStringParameters(STR_NEWGRF_INSPECT_CAPTION_OBJECT_AT_ROAD_TYPE, INVALID_STRING_ID, index); }
 	uint32 GetGRFID(uint index) const override           { return 0; }
-=======
-	bool IsInspectable(uint) const override              { return true; }
-	uint GetParent(uint) const override                  { return UINT32_MAX; }
-	const void *GetInstance(uint) const override         { return nullptr; }
-	const void *GetSpec(uint) const override             { return nullptr; }
-	void SetStringParameters(uint index) const override  { this->SetObjectAtStringParameters(STR_NEWGRF_INSPECT_CAPTION_OBJECT_AT_ROAD_TYPE, INVALID_STRING_ID, index); }
-	uint32_t GetGRFID(uint) const override               { return 0; }
->>>>>>> 077b08bb
 
 	uint Resolve(uint index, uint var, uint param, GetVariableExtra *extra) const override
 	{
@@ -2229,14 +2190,9 @@
 
 class NIHRoadStop : public NIHelper {
 	bool IsInspectable(uint index) const override        { return GetRoadStopSpec(index) != nullptr; }
-<<<<<<< HEAD
 	bool ShowSpriteDumpButton(uint index) const override { return true; }
 	uint GetParent(uint index) const override            { return GetTownInspectWindowNumber(BaseStation::GetByTile(index)->town); }
 	const void *GetInstance(uint index)const override    { return nullptr; }
-=======
-	uint GetParent(uint index) const override            { return GetInspectWindowNumber(GSF_FAKE_TOWNS, BaseStation::GetByTile(index)->town->index); }
-	const void *GetInstance(uint)const override          { return nullptr; }
->>>>>>> 077b08bb
 	const void *GetSpec(uint index) const override       { return GetRoadStopSpec(index); }
 	void SetStringParameters(uint index) const override  { this->SetObjectAtStringParameters(STR_STATION_NAME, GetStationIndex(index), index); }
 	uint32 GetGRFID(uint index) const override           { return (this->IsInspectable(index)) ? GetRoadStopSpec(index)->grf_prop.grffile->grfid : 0; }
