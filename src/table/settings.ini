; $Id$
;
; This file is part of OpenTTD.
; OpenTTD is free software; you can redistribute it and/or modify it under the terms of the GNU General Public License as published by the Free Software Foundation, version 2.
; OpenTTD is distributed in the hope that it will be useful, but WITHOUT ANY WARRANTY; without even the implied warranty of MERCHANTABILITY or FITNESS FOR A PARTICULAR PURPOSE.
; See the GNU General Public License for more details. You should have received a copy of the GNU General Public License along with OpenTTD. If not, see <http://www.gnu.org/licenses/>.
;

[pre-amble]
/* Begin - Callback Functions for the various settings */
static bool v_PositionMainToolbar(int32 p1);
static bool v_PositionStatusbar(int32 p1);
static bool PopulationInLabelActive(int32 p1);
static bool RedrawScreen(int32 p1);
static bool RedrawSmallmap(int32 p1);
static bool StationSpreadChanged(int32 p1);
static bool InvalidateBuildIndustryWindow(int32 p1);
static bool CloseSignalGUI(int32 p1);
static bool InvalidateTownViewWindow(int32 p1);
static bool DeleteSelectStationWindow(int32 p1);
static bool UpdateConsists(int32 p1);
static bool TrainAccelerationModelChanged(int32 p1);
static bool RoadVehAccelerationModelChanged(int32 p1);
static bool TrainSlopeSteepnessChanged(int32 p1);
static bool RoadVehSlopeSteepnessChanged(int32 p1);
static bool DragSignalsDensityChanged(int32);
static bool TownFoundingChanged(int32 p1);
static bool DifficultyNoiseChange(int32 i);
static bool MaxNoAIsChange(int32 i);
static bool CheckRoadSide(int p1);
static bool ChangeMaxHeightLevel(int32 p1);
static bool CheckFreeformEdges(int32 p1);
static bool ChangeDynamicEngines(int32 p1);
static bool StationCatchmentChanged(int32 p1);
static bool InvalidateVehTimetableWindow(int32 p1);
static bool InvalidateCompanyLiveryWindow(int32 p1);
static bool InvalidateNewGRFChangeWindows(int32 p1);
static bool InvalidateIndustryViewWindow(int32 p1);
static bool InvalidateAISettingsWindow(int32 p1);
static bool RedrawTownAuthority(int32 p1);
static bool InvalidateCompanyInfrastructureWindow(int32 p1);
static bool InvalidateCompanyWindow(int32 p1);
static bool ZoomMinMaxChanged(int32 p1);
static bool MaxVehiclesChanged(int32 p1);
static bool ImprovedBreakdownsSettingChanged(int32 p1);

#ifdef ENABLE_NETWORK
static bool UpdateClientName(int32 p1);
static bool UpdateServerPassword(int32 p1);
static bool UpdateRconPassword(int32 p1);
static bool UpdateClientConfigValues(int32 p1);
#endif /* ENABLE_NETWORK */
/* End - Callback Functions for the various settings */

/* Some settings do not need to be synchronised when playing in multiplayer.
 * These include for example the GUI settings and will not be saved with the
 * savegame.
 * It is also a bit tricky since you would think that service_interval
 * for example doesn't need to be synched. Every client assigns the
 * service_interval value to the v->service_interval, meaning that every client
 * assigns his value. If the setting was company-based, that would mean that
 * vehicles could decide on different moments that they are heading back to a
 * service depot, causing desyncs on a massive scale. */
const SettingDesc _settings[] = {
[post-amble]
};
[templates]
SDTG_BOOL  =  SDTG_BOOL($name,              $flags, $guiflags, $var, $def,                        $str, $strhelp, $strval, $proc, $from, $to,        $cat, $extver, $patxname),
SDTG_VAR   =   SDTG_VAR($name,       $type, $flags, $guiflags, $var, $def, $min, $max, $interval, $str, $strhelp, $strval, $proc, $from, $to,        $cat, $extver, $patxname),
SDTG_OMANY = SDTG_OMANY($name,       $type, $flags, $guiflags, $var, $def,       $max, $full,     $str, $strhelp, $strval, $proc, $from, $to,        $cat, $extver, $patxname),
SDTC_BOOL  =  SDTC_BOOL(       $var,        $flags, $guiflags, $def,                              $str, $strhelp, $strval, $proc, $from, $to,        $cat, $extver, $patxname),
SDTC_LIST  =  SDTC_LIST(       $var, $type, $flags, $guiflags, $def,                              $str, $strhelp, $strval, $proc, $from, $to,        $cat, $extver, $patxname),
SDTC_OMANY = SDTC_OMANY(       $var, $type, $flags, $guiflags, $def,             $max, $full,     $str, $strhelp, $strval, $proc, $from, $to,        $cat, $extver, $patxname),
SDTC_STR   =   SDTC_STR(       $var, $type, $flags, $guiflags, $def,                              $str, $strhelp, $strval, $proc, $from, $to,        $cat, $extver, $patxname),
SDTC_VAR   =   SDTC_VAR(       $var, $type, $flags, $guiflags, $def,       $min, $max, $interval, $str, $strhelp, $strval, $proc, $from, $to,        $cat, $extver, $patxname),
SDT_BOOL   =   SDT_BOOL($base, $var,        $flags, $guiflags, $def,                              $str, $strhelp, $strval, $proc, $from, $to,        $cat, $extver, $patxname),
SDT_OMANY  =  SDT_OMANY($base, $var, $type, $flags, $guiflags, $def,             $max, $full,     $str, $strhelp, $strval, $proc, $from, $to, $load, $cat, $extver, $patxname),
SDT_STR    =    SDT_STR($base, $var, $type, $flags, $guiflags, $def,                              $str, $strhelp, $strval, $proc, $from, $to,        $cat, $extver, $patxname),
SDT_VAR    =    SDT_VAR($base, $var, $type, $flags, $guiflags, $def,       $min, $max, $interval, $str, $strhelp, $strval, $proc, $from, $to,        $cat, $extver, $patxname),
SDT_NULL   =   SDT_NULL($length, $from, $to, $extver),
SDT_END    = SDT_END()

[defaults]
flags    = 0
guiflags = 0
interval = 0
str      = STR_NULL
strhelp  = STR_CONFIG_SETTING_NO_EXPLANATION_AVAILABLE_HELPTEXT
strval   = STR_NULL
proc     = NULL
load     = NULL
from     = 0
to       = SL_MAX_VERSION
cat      = SC_ADVANCED
extver   = {}
patxname = NULL



; Saved settings variables.
; Do not ADD or REMOVE something in this "difficulty.XXX" table or before it. It breaks savegame compatability.
[SDT_VAR]
base     = GameSettings
var      = difficulty.max_no_competitors
type     = SLE_UINT8
from     = 97
def      = 0
min      = 0
max      = MAX_COMPANIES - 1
interval = 1
proc     = MaxNoAIsChange
cat      = SC_BASIC

[SDT_NULL]
length   = 1
from     = 97
to       = 109

[SDT_VAR]
base     = GameSettings
var      = difficulty.number_towns
type     = SLE_UINT8
from     = 97
guiflags = SGF_NEWGAME_ONLY
def      = 2
min      = 0
max      = 4
interval = 1
strval   = STR_NUM_VERY_LOW
cat      = SC_BASIC

[SDT_VAR]
base     = GameSettings
var      = difficulty.industry_density
type     = SLE_UINT8
from     = 97
guiflags = SGF_MULTISTRING
def      = ID_END - 1
min      = 0
max      = ID_END - 1
interval = 1
str      = STR_CONFIG_SETTING_INDUSTRY_DENSITY
strhelp  = STR_CONFIG_SETTING_INDUSTRY_DENSITY_HELPTEXT
strval   = STR_FUNDING_ONLY
cat      = SC_BASIC

[SDT_VAR]
base     = GameSettings
var      = difficulty.max_loan
type     = SLE_UINT32
from     = 97
guiflags = SGF_NEWGAME_ONLY | SGF_SCENEDIT_TOO | SGF_CURRENCY
def      = 300000
min      = 100000
max      = 500000
interval = 50000
str      = STR_CONFIG_SETTING_MAXIMUM_INITIAL_LOAN
strhelp  = STR_CONFIG_SETTING_MAXIMUM_INITIAL_LOAN_HELPTEXT
strval   = STR_JUST_CURRENCY_LONG
cat      = SC_BASIC

[SDT_VAR]
base     = GameSettings
var      = difficulty.initial_interest
type     = SLE_UINT8
from     = 97
guiflags = SGF_NEWGAME_ONLY | SGF_SCENEDIT_TOO
def      = 2
min      = 2
max      = 4
interval = 1
str      = STR_CONFIG_SETTING_INTEREST_RATE
strhelp  = STR_CONFIG_SETTING_INTEREST_RATE_HELPTEXT
strval   = STR_CONFIG_SETTING_PERCENTAGE

[SDT_VAR]
base     = GameSettings
var      = difficulty.vehicle_costs
type     = SLE_UINT8
from     = 97
guiflags = SGF_NEWGAME_ONLY | SGF_SCENEDIT_TOO | SGF_MULTISTRING
def      = 0
min      = 0
max      = 2
interval = 1
str      = STR_CONFIG_SETTING_RUNNING_COSTS
strhelp  = STR_CONFIG_SETTING_RUNNING_COSTS_HELPTEXT
strval   = STR_SEA_LEVEL_LOW
cat      = SC_BASIC

[SDT_VAR]
base     = GameSettings
var      = difficulty.competitor_speed
type     = SLE_UINT8
from     = 97
guiflags = SGF_MULTISTRING
def      = 2
min      = 0
max      = 4
interval = 1
str      = STR_CONFIG_SETTING_CONSTRUCTION_SPEED
strhelp  = STR_CONFIG_SETTING_CONSTRUCTION_SPEED_HELPTEXT
strval   = STR_AI_SPEED_VERY_SLOW
cat      = SC_BASIC

[SDT_NULL]
length   = 1
from     = 97
to       = 109

[SDT_VAR]
base     = GameSettings
var      = difficulty.vehicle_breakdowns
type     = SLE_UINT8
from     = 97
guiflags = SGF_MULTISTRING
def      = 1
min      = 0
max      = 2
interval = 1
str      = STR_CONFIG_SETTING_VEHICLE_BREAKDOWNS
strhelp  = STR_CONFIG_SETTING_VEHICLE_BREAKDOWNS_HELPTEXT
strval   = STR_DISASTER_NONE
cat      = SC_BASIC

[SDT_VAR]
base     = GameSettings
var      = difficulty.subsidy_multiplier
type     = SLE_UINT8
from     = 97
guiflags = SGF_MULTISTRING
def      = 2
min      = 0
max      = 3
interval = 1
str      = STR_CONFIG_SETTING_SUBSIDY_MULTIPLIER
strhelp  = STR_CONFIG_SETTING_SUBSIDY_MULTIPLIER_HELPTEXT
strval   = STR_SUBSIDY_X1_5

[SDT_VAR]
base     = GameSettings
var      = difficulty.construction_cost
type     = SLE_UINT8
from     = 97
guiflags = SGF_NEWGAME_ONLY | SGF_SCENEDIT_TOO | SGF_MULTISTRING
def      = 0
min      = 0
max      = 2
interval = 1
str      = STR_CONFIG_SETTING_CONSTRUCTION_COSTS
strhelp  = STR_CONFIG_SETTING_CONSTRUCTION_COSTS_HELPTEXT
strval   = STR_SEA_LEVEL_LOW
cat      = SC_BASIC

[SDT_VAR]
base     = GameSettings
var      = difficulty.terrain_type
type     = SLE_UINT8
from     = 97
guiflags = SGF_MULTISTRING | SGF_NEWGAME_ONLY
def      = 1
min      = 0
max      = 4
interval = 1
str      = STR_CONFIG_SETTING_TERRAIN_TYPE
strhelp  = STR_CONFIG_SETTING_TERRAIN_TYPE_HELPTEXT
strval   = STR_TERRAIN_TYPE_VERY_FLAT
cat      = SC_BASIC

[SDT_VAR]
base     = GameSettings
var      = difficulty.quantity_sea_lakes
type     = SLE_UINT8
from     = 97
guiflags = SGF_NEWGAME_ONLY
def      = 0
min      = 0
max      = 4
interval = 1
strval   = STR_SEA_LEVEL_VERY_LOW
cat      = SC_BASIC

[SDT_BOOL]
base     = GameSettings
var      = difficulty.economy
from     = 97
def      = false
str      = STR_CONFIG_SETTING_RECESSIONS
strhelp  = STR_CONFIG_SETTING_RECESSIONS_HELPTEXT

[SDT_BOOL]
base     = GameSettings
var      = difficulty.line_reverse_mode
from     = 97
def      = false
str      = STR_CONFIG_SETTING_TRAIN_REVERSING
strhelp  = STR_CONFIG_SETTING_TRAIN_REVERSING_HELPTEXT

[SDT_BOOL]
base     = GameSettings
var      = difficulty.disasters
from     = 97
def      = false
str      = STR_CONFIG_SETTING_DISASTERS
strhelp  = STR_CONFIG_SETTING_DISASTERS_HELPTEXT
cat      = SC_BASIC

[SDT_VAR]
base     = GameSettings
var      = difficulty.town_council_tolerance
type     = SLE_UINT8
from     = 97
guiflags = SGF_MULTISTRING
def      = 0
min      = 0
max      = 2
interval = 1
str      = STR_CONFIG_SETTING_CITY_APPROVAL
strhelp  = STR_CONFIG_SETTING_CITY_APPROVAL_HELPTEXT
strval   = STR_CITY_APPROVAL_PERMISSIVE
proc     = DifficultyNoiseChange

[SDTG_VAR]
name     = ""diff_level""
var      = _old_diff_level
type     = SLE_UINT8
flags    = SLF_NOT_IN_CONFIG
from     = 97
to       = 177
def      = 3
min      = 0
max      = 3
cat      = SC_BASIC

; There are only 21 predefined town_name values (0-20), but you can have more with newgrf action F so allow
; these bigger values (21-255). Invalid values will fallback to english on use and (undefined string) in GUI.
[SDT_OMANY]
base     = GameSettings
var      = game_creation.town_name
type     = SLE_UINT8
from     = 97
guiflags = SGF_NO_NETWORK
def      = 0
max      = 255
full     = _town_names
cat      = SC_BASIC

[SDT_OMANY]
base     = GameSettings
var      = game_creation.landscape
type     = SLE_UINT8
from     = 97
guiflags = SGF_MULTISTRING | SGF_NEWGAME_ONLY
def      = 0
max      = 3
full     = _climates
load     = ConvertLandscape
str      = STR_CONFIG_SETTING_LANDSCAPE
strhelp  = STR_CONFIG_SETTING_LANDSCAPE_HELPTEXT
strval   = STR_CHEAT_SWITCH_CLIMATE_TEMPERATE_LANDSCAPE
cat      = SC_BASIC

; Snow line (or snow_line_height * TILE_HEIGHT)
[SDT_NULL]
length   = 1
from     = 97
to       = 163

[SDT_OMANY]
base     = GameSettings
var      = vehicle.road_side
type     = SLE_UINT8
from     = 97
guiflags = SGF_MULTISTRING | SGF_NO_NETWORK
def      = 1
max      = 1
full     = _roadsides
str      = STR_CONFIG_SETTING_ROAD_SIDE
strhelp  = STR_CONFIG_SETTING_ROAD_SIDE_HELPTEXT
strval   = STR_GAME_OPTIONS_ROAD_VEHICLES_DROPDOWN_LEFT
proc     = CheckRoadSide

; Construction

[SDT_VAR]
base     = GameSettings
var      = construction.max_heightlevel
type     = SLE_UINT8
from     = 194
guiflags = SGF_NEWGAME_ONLY | SGF_SCENEDIT_TOO
def      = DEF_MAX_HEIGHTLEVEL
min      = MIN_MAX_HEIGHTLEVEL
max      = MAX_MAX_HEIGHTLEVEL
interval = 1
str      = STR_CONFIG_SETTING_MAX_HEIGHTLEVEL
strhelp  = STR_CONFIG_SETTING_MAX_HEIGHTLEVEL_HELPTEXT
strval   = STR_JUST_INT
proc     = ChangeMaxHeightLevel
cat      = SC_BASIC

[SDT_BOOL]
base     = GameSettings
var      = construction.build_on_slopes
guiflags = SGF_NO_NETWORK
def      = true
cat      = SC_EXPERT

[SDT_VAR]
base     = GameSettings
var      = construction.command_pause_level
type     = SLE_UINT8
from     = 154
guiflags = SGF_MULTISTRING | SGF_NO_NETWORK
def      = 1
min      = 0
max      = 3
interval = 1
str      = STR_CONFIG_SETTING_COMMAND_PAUSE_LEVEL
strhelp  = STR_CONFIG_SETTING_COMMAND_PAUSE_LEVEL_HELPTEXT
strval   = STR_CONFIG_SETTING_COMMAND_PAUSE_LEVEL_NO_ACTIONS

[SDT_VAR]
base     = GameSettings
var      = construction.terraform_per_64k_frames
type     = SLE_UINT32
from     = 156
def      = 64 << 16
min      = 0
max      = 1 << 30
interval = 1
cat      = SC_EXPERT

[SDT_VAR]
base     = GameSettings
var      = construction.terraform_frame_burst
type     = SLE_UINT16
from     = 156
def      = 4096
min      = 0
max      = 1 << 30
interval = 1
cat      = SC_EXPERT

[SDT_VAR]
base     = GameSettings
var      = construction.clear_per_64k_frames
type     = SLE_UINT32
from     = 156
def      = 64 << 16
min      = 0
max      = 1 << 30
interval = 1
cat      = SC_EXPERT

[SDT_VAR]
base     = GameSettings
var      = construction.clear_frame_burst
type     = SLE_UINT16
from     = 156
def      = 4096
min      = 0
max      = 1 << 30
interval = 1
cat      = SC_EXPERT

[SDT_VAR]
base     = GameSettings
var      = construction.tree_per_64k_frames
type     = SLE_UINT32
from     = 175
def      = 64 << 16
min      = 0
max      = 1 << 30
interval = 1
cat      = SC_EXPERT

[SDT_VAR]
base     = GameSettings
var      = construction.tree_frame_burst
type     = SLE_UINT16
from     = 175
def      = 4096
min      = 0
max      = 1 << 30
interval = 1
cat      = SC_EXPERT

[SDT_BOOL]
base     = GameSettings
var      = construction.autoslope
from     = 75
def      = true
str      = STR_CONFIG_SETTING_AUTOSLOPE
strhelp  = STR_CONFIG_SETTING_AUTOSLOPE_HELPTEXT
cat      = SC_EXPERT

[SDT_BOOL]
base     = GameSettings
var      = construction.extra_dynamite
def      = true
str      = STR_CONFIG_SETTING_EXTRADYNAMITE
strhelp  = STR_CONFIG_SETTING_EXTRADYNAMITE_HELPTEXT

[SDT_VAR]
base     = GameSettings
var      = construction.max_bridge_length
type     = SLE_UINT16
from     = 159
guiflags = SGF_NO_NETWORK
def      = 64
min      = 1
max      = MAX_MAP_SIZE
interval = 1
str      = STR_CONFIG_SETTING_MAX_BRIDGE_LENGTH
strhelp  = STR_CONFIG_SETTING_MAX_BRIDGE_LENGTH_HELPTEXT
strval   = STR_CONFIG_SETTING_TILE_LENGTH

[SDT_VAR]
base     = GameSettings
var      = construction.max_bridge_height
type     = SLE_UINT8
from     = 194
guiflags = SGF_NO_NETWORK
def      = 12
min      = 1
max      = MAX_TILE_HEIGHT
interval = 1
str      = STR_CONFIG_SETTING_MAX_BRIDGE_HEIGHT
strhelp  = STR_CONFIG_SETTING_MAX_BRIDGE_HEIGHT_HELPTEXT
strval   = STR_JUST_COMMA
cat      = SC_EXPERT

[SDT_VAR]
base     = GameSettings
var      = construction.max_tunnel_length
type     = SLE_UINT16
from     = 159
guiflags = SGF_NO_NETWORK
def      = 64
min      = 1
max      = MAX_MAP_SIZE
interval = 1
str      = STR_CONFIG_SETTING_MAX_TUNNEL_LENGTH
strhelp  = STR_CONFIG_SETTING_MAX_TUNNEL_LENGTH_HELPTEXT
strval   = STR_CONFIG_SETTING_TILE_LENGTH

# construction.longbridges
[SDT_NULL]
length   = 1
to       = 158

[SDT_VAR]
base     = GameSettings
var      = construction.train_signal_side
type     = SLE_UINT8
guiflags = SGF_MULTISTRING | SGF_NO_NETWORK
def      = 1
min      = 0
max      = 2
str      = STR_CONFIG_SETTING_SIGNALSIDE
strhelp  = STR_CONFIG_SETTING_SIGNALSIDE_HELPTEXT
strval   = STR_CONFIG_SETTING_SIGNALSIDE_LEFT
proc     = RedrawScreen
cat      = SC_BASIC

[SDT_BOOL]
base     = GameSettings
var      = station.never_expire_airports
guiflags = SGF_NO_NETWORK
def      = false
str      = STR_CONFIG_SETTING_NEVER_EXPIRE_AIRPORTS
strhelp  = STR_CONFIG_SETTING_NEVER_EXPIRE_AIRPORTS_HELPTEXT

[SDT_VAR]
base     = GameSettings
var      = economy.town_layout
type     = SLE_UINT8
from     = 59
guiflags = SGF_MULTISTRING
def      = TL_ORIGINAL
min      = TL_BEGIN
max      = NUM_TLS - 1
interval = 1
str      = STR_CONFIG_SETTING_TOWN_LAYOUT
strhelp  = STR_CONFIG_SETTING_TOWN_LAYOUT_HELPTEXT
strval   = STR_CONFIG_SETTING_TOWN_LAYOUT_DEFAULT
proc     = TownFoundingChanged

[SDT_BOOL]
base     = GameSettings
var      = economy.allow_town_roads
from     = 113
guiflags = SGF_NO_NETWORK
def      = true
str      = STR_CONFIG_SETTING_ALLOW_TOWN_ROADS
strhelp  = STR_CONFIG_SETTING_ALLOW_TOWN_ROADS_HELPTEXT

[SDT_VAR]
base     = GameSettings
var      = economy.found_town
type     = SLE_UINT8
from     = 128
guiflags = SGF_MULTISTRING
def      = TF_FORBIDDEN
min      = TF_BEGIN
max      = TF_END - 1
interval = 1
str      = STR_CONFIG_SETTING_TOWN_FOUNDING
strhelp  = STR_CONFIG_SETTING_TOWN_FOUNDING_HELPTEXT
strval   = STR_CONFIG_SETTING_TOWN_FOUNDING_FORBIDDEN
proc     = TownFoundingChanged
cat      = SC_BASIC

[SDT_BOOL]
base     = GameSettings
var      = economy.allow_town_level_crossings
from     = 143
guiflags = SGF_NO_NETWORK
def      = true
str      = STR_CONFIG_SETTING_ALLOW_TOWN_LEVEL_CROSSINGS
strhelp  = STR_CONFIG_SETTING_ALLOW_TOWN_LEVEL_CROSSINGS_HELPTEXT

; link graph

[SDT_VAR]
base     = GameSettings
var      = linkgraph.recalc_interval
type     = SLE_UINT16
from     = 183
def      = 4
min      = 2
max      = 32
interval = 2
str      = STR_CONFIG_SETTING_LINKGRAPH_INTERVAL
strval   = STR_JUST_COMMA
strhelp  = STR_CONFIG_SETTING_LINKGRAPH_INTERVAL_HELPTEXT

[SDT_VAR]
base     = GameSettings
var      = linkgraph.recalc_time
type     = SLE_UINT16
from     = 183
def      = 16
min      = 1
max      = 4096
interval = 1
str      = STR_CONFIG_SETTING_LINKGRAPH_TIME
strval   = STR_JUST_COMMA
strhelp  = STR_CONFIG_SETTING_LINKGRAPH_TIME_HELPTEXT

[SDT_VAR]
base     = GameSettings
var      = linkgraph.distribution_pax
type     = SLE_UINT8
from     = 183
guiflags = SGF_MULTISTRING
def      = DT_MANUAL
min      = DT_MIN
max      = DT_MAX
interval = 1
str      = STR_CONFIG_SETTING_DISTRIBUTION_PAX
strval   = STR_CONFIG_SETTING_DISTRIBUTION_MANUAL
strhelp  = STR_CONFIG_SETTING_DISTRIBUTION_PAX_HELPTEXT

[SDT_VAR]
base     = GameSettings
var      = linkgraph.distribution_mail
type     = SLE_UINT8
from     = 183
guiflags = SGF_MULTISTRING
def      = DT_MANUAL
min      = DT_MIN
max      = DT_MAX
interval = 1
str      = STR_CONFIG_SETTING_DISTRIBUTION_MAIL
strval   = STR_CONFIG_SETTING_DISTRIBUTION_MANUAL
strhelp  = STR_CONFIG_SETTING_DISTRIBUTION_MAIL_HELPTEXT

[SDT_VAR]
base     = GameSettings
var      = linkgraph.distribution_armoured
type     = SLE_UINT8
from     = 183
guiflags = SGF_MULTISTRING
def      = DT_MANUAL
min      = DT_MIN
max      = DT_MAX
interval = 1
str      = STR_CONFIG_SETTING_DISTRIBUTION_ARMOURED
strval   = STR_CONFIG_SETTING_DISTRIBUTION_MANUAL
strhelp  = STR_CONFIG_SETTING_DISTRIBUTION_ARMOURED_HELPTEXT

[SDT_VAR]
base     = GameSettings
var      = linkgraph.distribution_default
type     = SLE_UINT8
from     = 183
guiflags = SGF_MULTISTRING
def      = DT_MANUAL
min      = DT_BEGIN
max      = DT_MAX_NONSYMMETRIC
interval = 1
str      = STR_CONFIG_SETTING_DISTRIBUTION_DEFAULT
strval   = STR_CONFIG_SETTING_DISTRIBUTION_MANUAL
strhelp  = STR_CONFIG_SETTING_DISTRIBUTION_DEFAULT_HELPTEXT

[SDT_VAR]
base     = GameSettings
var      = linkgraph.accuracy
type     = SLE_UINT8
from     = 183
def      = 16
min      = 2
max      = 64
interval = 1
str      = STR_CONFIG_SETTING_LINKGRAPH_ACCURACY
strval   = STR_JUST_COMMA
strhelp  = STR_CONFIG_SETTING_LINKGRAPH_ACCURACY_HELPTEXT

[SDT_VAR]
base     = GameSettings
var      = linkgraph.demand_distance
type     = SLE_UINT8
from     = 183
def      = 100
min      = 0
max      = 255
interval = 5
str      = STR_CONFIG_SETTING_DEMAND_DISTANCE
strval   = STR_CONFIG_SETTING_PERCENTAGE
strhelp  = STR_CONFIG_SETTING_DEMAND_DISTANCE_HELPTEXT

[SDT_VAR]
base     = GameSettings
var      = linkgraph.demand_size
type     = SLE_UINT8
from     = 183
def      = 100
min      = 0
max      = 100
interval = 5
str      = STR_CONFIG_SETTING_DEMAND_SIZE
strval   = STR_CONFIG_SETTING_PERCENTAGE
strhelp  = STR_CONFIG_SETTING_DEMAND_SIZE_HELPTEXT

[SDT_VAR]
base     = GameSettings
var      = linkgraph.short_path_saturation
type     = SLE_UINT8
from     = 183
def      = 80
min      = 0
max      = 250
interval = 5
str      = STR_CONFIG_SETTING_SHORT_PATH_SATURATION
strval   = STR_CONFIG_SETTING_PERCENTAGE
strhelp  = STR_CONFIG_SETTING_SHORT_PATH_SATURATION_HELPTEXT

; Vehicles

[SDT_VAR]
base     = GameSettings
var      = vehicle.train_acceleration_model
type     = SLE_UINT8
guiflags = SGF_MULTISTRING
def      = 0
min      = 0
max      = 1
interval = 1
str      = STR_CONFIG_SETTING_TRAIN_ACCELERATION_MODEL
strhelp  = STR_CONFIG_SETTING_TRAIN_ACCELERATION_MODEL_HELPTEXT
strval   = STR_CONFIG_SETTING_ORIGINAL
proc     = TrainAccelerationModelChanged

[SDT_VAR]
base     = GameSettings
var      = vehicle.roadveh_acceleration_model
type     = SLE_UINT8
from     = 139
guiflags = SGF_MULTISTRING
def      = 0
min      = 0
max      = 1
interval = 1
str      = STR_CONFIG_SETTING_ROAD_VEHICLE_ACCELERATION_MODEL
strhelp  = STR_CONFIG_SETTING_ROAD_VEHICLE_ACCELERATION_MODEL_HELPTEXT
strval   = STR_CONFIG_SETTING_ORIGINAL
proc     = RoadVehAccelerationModelChanged

[SDT_VAR]
base     = GameSettings
var      = vehicle.train_slope_steepness
type     = SLE_UINT8
from     = 133
def      = 3
min      = 0
max      = 10
interval = 1
str      = STR_CONFIG_SETTING_TRAIN_SLOPE_STEEPNESS
strhelp  = STR_CONFIG_SETTING_TRAIN_SLOPE_STEEPNESS_HELPTEXT
strval   = STR_CONFIG_SETTING_PERCENTAGE
proc     = TrainSlopeSteepnessChanged
cat      = SC_EXPERT

[SDT_VAR]
base     = GameSettings
var      = vehicle.roadveh_slope_steepness
type     = SLE_UINT8
from     = 139
def      = 7
min      = 0
max      = 10
interval = 1
str      = STR_CONFIG_SETTING_ROAD_VEHICLE_SLOPE_STEEPNESS
strhelp  = STR_CONFIG_SETTING_ROAD_VEHICLE_SLOPE_STEEPNESS_HELPTEXT
strval   = STR_CONFIG_SETTING_PERCENTAGE
proc     = RoadVehSlopeSteepnessChanged
cat      = SC_EXPERT

[SDT_BOOL]
base     = GameSettings
var      = pf.forbid_90_deg
def      = false
str      = STR_CONFIG_SETTING_FORBID_90_DEG
strhelp  = STR_CONFIG_SETTING_FORBID_90_DEG_HELPTEXT
cat      = SC_EXPERT

[SDT_VAR]
base     = GameSettings
var      = vehicle.max_train_length
type     = SLE_UINT8
from     = 159
def      = 7
min      = 1
max      = 64
interval = 1
str      = STR_CONFIG_SETTING_TRAIN_LENGTH
strhelp  = STR_CONFIG_SETTING_TRAIN_LENGTH_HELPTEXT
strval   = STR_CONFIG_SETTING_TILE_LENGTH
cat      = SC_BASIC

; vehicle.mammoth_trains
[SDT_NULL]
length   = 1
to       = 158

[SDT_VAR]
base     = GameSettings
var      = vehicle.smoke_amount
type     = SLE_UINT8
from     = 145
guiflags = SGF_MULTISTRING
def      = 1
min      = 0
max      = 2
str      = STR_CONFIG_SETTING_SMOKE_AMOUNT
strhelp  = STR_CONFIG_SETTING_SMOKE_AMOUNT_HELPTEXT
strval   = STR_CONFIG_SETTING_NONE

; order.gotodepot
[SDT_NULL]
length   = 1
to       = 158

; path finder

[SDT_BOOL]
base     = GameSettings
var      = pf.roadveh_queue
def      = true
cat      = SC_EXPERT

[SDT_BOOL]
base     = GameSettings
var      = pf.new_pathfinding_all
to       = 86
def      = false
cat      = SC_EXPERT

[SDT_BOOL]
base     = GameSettings
var      = pf.yapf.ship_use_yapf
from     = 28
to       = 86
def      = false
cat      = SC_EXPERT

[SDT_BOOL]
base     = GameSettings
var      = pf.yapf.road_use_yapf
from     = 28
to       = 86
def      = true
cat      = SC_EXPERT

[SDT_BOOL]
base     = GameSettings
var      = pf.yapf.rail_use_yapf
from     = 28
to       = 86
def      = true
cat      = SC_EXPERT

##
[SDT_VAR]
base     = GameSettings
var      = pf.pathfinder_for_trains
type     = SLE_UINT8
from     = 87
guiflags = SGF_MULTISTRING
def      = 2
min      = 1
max      = 2
interval = 1
str      = STR_CONFIG_SETTING_PATHFINDER_FOR_TRAINS
strhelp  = STR_CONFIG_SETTING_PATHFINDER_FOR_TRAINS_HELPTEXT
strval   = STR_CONFIG_SETTING_PATHFINDER_NPF
cat      = SC_EXPERT

[SDT_VAR]
base     = GameSettings
var      = pf.pathfinder_for_roadvehs
type     = SLE_UINT8
from     = 87
guiflags = SGF_MULTISTRING
def      = 2
min      = 1
max      = 2
interval = 1
str      = STR_CONFIG_SETTING_PATHFINDER_FOR_ROAD_VEHICLES
strhelp  = STR_CONFIG_SETTING_PATHFINDER_FOR_ROAD_VEHICLES_HELPTEXT
strval   = STR_CONFIG_SETTING_PATHFINDER_NPF
cat      = SC_EXPERT

[SDT_VAR]
base     = GameSettings
var      = pf.pathfinder_for_ships
type     = SLE_UINT8
from     = 87
guiflags = SGF_MULTISTRING
def      = 2
min      = 0
max      = 2
interval = 1
str      = STR_CONFIG_SETTING_PATHFINDER_FOR_SHIPS
strhelp  = STR_CONFIG_SETTING_PATHFINDER_FOR_SHIPS_HELPTEXT
strval   = STR_CONFIG_SETTING_PATHFINDER_OPF
cat      = SC_EXPERT

[SDT_BOOL]
base     = GameSettings
var      = vehicle.never_expire_vehicles
guiflags = SGF_NO_NETWORK
def      = false
str      = STR_CONFIG_SETTING_NEVER_EXPIRE_VEHICLES
strhelp  = STR_CONFIG_SETTING_NEVER_EXPIRE_VEHICLES_HELPTEXT

[SDT_VAR]
base     = GameSettings
var      = vehicle.max_trains
type     = SLE_UINT16
def      = 500
min      = 0
max      = 5000
str      = STR_CONFIG_SETTING_MAX_TRAINS
strhelp  = STR_CONFIG_SETTING_MAX_TRAINS_HELPTEXT
strval   = STR_JUST_COMMA
proc     = MaxVehiclesChanged
cat      = SC_BASIC

[SDT_VAR]
base     = GameSettings
var      = vehicle.max_roadveh
type     = SLE_UINT16
def      = 500
min      = 0
max      = 5000
str      = STR_CONFIG_SETTING_MAX_ROAD_VEHICLES
strhelp  = STR_CONFIG_SETTING_MAX_ROAD_VEHICLES_HELPTEXT
strval   = STR_JUST_COMMA
proc     = MaxVehiclesChanged
cat      = SC_BASIC

[SDT_VAR]
base     = GameSettings
var      = vehicle.max_aircraft
type     = SLE_UINT16
def      = 200
min      = 0
max      = 5000
str      = STR_CONFIG_SETTING_MAX_AIRCRAFT
strhelp  = STR_CONFIG_SETTING_MAX_AIRCRAFT_HELPTEXT
strval   = STR_JUST_COMMA
proc     = MaxVehiclesChanged
cat      = SC_BASIC

[SDT_VAR]
base     = GameSettings
var      = vehicle.max_ships
type     = SLE_UINT16
def      = 300
min      = 0
max      = 5000
str      = STR_CONFIG_SETTING_MAX_SHIPS
strhelp  = STR_CONFIG_SETTING_MAX_SHIPS_HELPTEXT
strval   = STR_JUST_COMMA
proc     = MaxVehiclesChanged
cat      = SC_BASIC

[SDTG_BOOL]
name     = NULL
guiflags = SGF_NO_NETWORK
var      = _old_vds.servint_ispercent
def      = false
to       = 119

[SDTG_VAR]
name     = NULL
type     = SLE_UINT16
guiflags = SGF_0ISDISABLED
var      = _old_vds.servint_trains
def      = 150
min      = 5
max      = 800
to       = 119

[SDTG_VAR]
name     = NULL
type     = SLE_UINT16
guiflags = SGF_0ISDISABLED
var      = _old_vds.servint_roadveh
def      = 150
min      = 5
max      = 800
to       = 119

[SDTG_VAR]
name     = NULL
type     = SLE_UINT16
guiflags = SGF_0ISDISABLED
var      = _old_vds.servint_ships
def      = 360
min      = 5
max      = 800
to       = 119

[SDTG_VAR]
name     = NULL
type     = SLE_UINT16
guiflags = SGF_0ISDISABLED
var      = _old_vds.servint_aircraft
def      = 150
min      = 5
max      = 800
to       = 119

[SDT_BOOL]
base     = GameSettings
var      = order.no_servicing_if_no_breakdowns
def      = true
str      = STR_CONFIG_SETTING_NOSERVICE
strhelp  = STR_CONFIG_SETTING_NOSERVICE_HELPTEXT

[SDT_BOOL]
base     = GameSettings
var      = vehicle.wagon_speed_limits
guiflags = SGF_NO_NETWORK
def      = true
str      = STR_CONFIG_SETTING_WAGONSPEEDLIMITS
strhelp  = STR_CONFIG_SETTING_WAGONSPEEDLIMITS_HELPTEXT
proc     = UpdateConsists

[SDT_BOOL]
base     = GameSettings
var      = vehicle.disable_elrails
from     = 38
guiflags = SGF_NO_NETWORK
def      = false
str      = STR_CONFIG_SETTING_DISABLE_ELRAILS
strhelp  = STR_CONFIG_SETTING_DISABLE_ELRAILS_HELPTEXT
proc     = SettingsDisableElrail
cat      = SC_EXPERT

[SDT_VAR]
base     = GameSettings
var      = vehicle.freight_trains
type     = SLE_UINT8
from     = 39
guiflags = SGF_NO_NETWORK
def      = 1
min      = 1
max      = 255
interval = 1
str      = STR_CONFIG_SETTING_FREIGHT_TRAINS
strhelp  = STR_CONFIG_SETTING_FREIGHT_TRAINS_HELPTEXT
strval   = STR_JUST_COMMA
proc     = UpdateConsists

; order.timetabling
[SDT_NULL]
length   = 1
from     = 67
to       = 158

[SDT_VAR]
base     = GameSettings
var      = vehicle.plane_speed
type     = SLE_UINT8
from     = 90
guiflags = SGF_NO_NETWORK
def      = 4
min      = 1
max      = 4
str      = STR_CONFIG_SETTING_PLANE_SPEED
strhelp  = STR_CONFIG_SETTING_PLANE_SPEED_HELPTEXT
strval   = STR_CONFIG_SETTING_PLANE_SPEED_VALUE

[SDT_BOOL]
base     = GameSettings
var      = vehicle.dynamic_engines
from     = 95
guiflags = SGF_NO_NETWORK
def      = true
proc     = ChangeDynamicEngines
cat      = SC_EXPERT

[SDT_VAR]
base     = GameSettings
var      = vehicle.plane_crashes
type     = SLE_UINT8
from     = 138
guiflags = SGF_MULTISTRING
def      = 2
min      = 0
max      = 2
interval = 1
str      = STR_CONFIG_SETTING_PLANE_CRASHES
strhelp  = STR_CONFIG_SETTING_PLANE_CRASHES_HELPTEXT
strval   = STR_CONFIG_SETTING_PLANE_CRASHES_NONE
cat      = SC_BASIC

[SDT_BOOL]
base     = GameSettings
var      = vehicle.improved_breakdowns
guiflags = SGF_NO_NETWORK
def      = false
str      = STR_CONFIG_SETTING_IMPROVED_BREAKDOWNS
<<<<<<< HEAD
patxname = ""improved_breakdowns.vehicle.improved_breakdowns""
=======
proc     = ImprovedBreakdownsSettingChanged
>>>>>>> e03d97ea

; station.join_stations
[SDT_NULL]
length   = 1
to       = 158

[SDTC_BOOL]
var      = gui.sg_full_load_any
from     = 22
to       = 92
def      = true

[SDT_BOOL]
base     = GameSettings
var      = order.improved_load
guiflags = SGF_NO_NETWORK
def      = true
cat      = SC_EXPERT

[SDT_BOOL]
base     = GameSettings
var      = order.selectgoods
def      = true
cat      = SC_EXPERT

[SDTC_BOOL]
var      = gui.sg_new_nonstop
from     = 22
to       = 92
def      = false

; station.nonuniform_stations
[SDT_NULL]
length   = 1
to       = 158

[SDT_VAR]
base     = GameSettings
var      = station.station_spread
type     = SLE_UINT8
def      = 12
min      = 4
max      = 64
str      = STR_CONFIG_SETTING_STATION_SPREAD
strhelp  = STR_CONFIG_SETTING_STATION_SPREAD_HELPTEXT
strval   = STR_CONFIG_SETTING_TILE_LENGTH
proc     = StationSpreadChanged
cat      = SC_BASIC

[SDT_BOOL]
base     = GameSettings
var      = order.serviceathelipad
def      = true
str      = STR_CONFIG_SETTING_SERVICEATHELIPAD
strhelp  = STR_CONFIG_SETTING_SERVICEATHELIPAD_HELPTEXT
cat      = SC_EXPERT

[SDT_BOOL]
base     = GameSettings
var      = station.modified_catchment
def      = true
str      = STR_CONFIG_SETTING_CATCHMENT
strhelp  = STR_CONFIG_SETTING_CATCHMENT_HELPTEXT
proc     = StationCatchmentChanged
cat      = SC_EXPERT

[SDT_BOOL]
base     = GameSettings
var      = order.gradual_loading
from     = 40
guiflags = SGF_NO_NETWORK
def      = true
cat      = SC_EXPERT

[SDT_BOOL]
base     = GameSettings
var      = construction.road_stop_on_town_road
from     = 47
def      = true
str      = STR_CONFIG_SETTING_STOP_ON_TOWN_ROAD
strhelp  = STR_CONFIG_SETTING_STOP_ON_TOWN_ROAD_HELPTEXT
cat      = SC_BASIC

[SDT_BOOL]
base     = GameSettings
var      = construction.road_stop_on_competitor_road
from     = 114
def      = true
str      = STR_CONFIG_SETTING_STOP_ON_COMPETITOR_ROAD
strhelp  = STR_CONFIG_SETTING_STOP_ON_COMPETITOR_ROAD_HELPTEXT
cat      = SC_BASIC

[SDT_BOOL]
base     = GameSettings
var      = station.adjacent_stations
from     = 62
def      = true
cat      = SC_EXPERT

[SDT_BOOL]
base     = GameSettings
var      = economy.station_noise_level
from     = 96
guiflags = SGF_NO_NETWORK
def      = false
str      = STR_CONFIG_SETTING_NOISE_LEVEL
strhelp  = STR_CONFIG_SETTING_NOISE_LEVEL_HELPTEXT
proc     = InvalidateTownViewWindow

[SDT_BOOL]
base     = GameSettings
var      = station.distant_join_stations
from     = 106
def      = true
str      = STR_CONFIG_SETTING_DISTANT_JOIN_STATIONS
strhelp  = STR_CONFIG_SETTING_DISTANT_JOIN_STATIONS_HELPTEXT
proc     = DeleteSelectStationWindow

##
[SDT_BOOL]
base     = GameSettings
var      = economy.inflation
def      = true
str      = STR_CONFIG_SETTING_INFLATION
strhelp  = STR_CONFIG_SETTING_INFLATION_HELPTEXT
cat      = SC_BASIC

[SDT_VAR]
base     = GameSettings
var      = construction.raw_industry_construction
type     = SLE_UINT8
guiflags = SGF_MULTISTRING
def      = 0
min      = 0
max      = 2
str      = STR_CONFIG_SETTING_RAW_INDUSTRY_CONSTRUCTION_METHOD
strhelp  = STR_CONFIG_SETTING_RAW_INDUSTRY_CONSTRUCTION_METHOD_HELPTEXT
strval   = STR_CONFIG_SETTING_RAW_INDUSTRY_CONSTRUCTION_METHOD_NONE
proc     = InvalidateBuildIndustryWindow
cat      = SC_BASIC

[SDT_VAR]
base     = GameSettings
var      = construction.industry_platform
type     = SLE_UINT8
from     = 148
def      = 1
min      = 0
max      = 4
str      = STR_CONFIG_SETTING_INDUSTRY_PLATFORM
strhelp  = STR_CONFIG_SETTING_INDUSTRY_PLATFORM_HELPTEXT
strval   = STR_CONFIG_SETTING_TILE_LENGTH
cat      = SC_EXPERT

[SDT_BOOL]
base     = GameSettings
var      = economy.multiple_industry_per_town
def      = false
str      = STR_CONFIG_SETTING_MULTIPINDTOWN
strhelp  = STR_CONFIG_SETTING_MULTIPINDTOWN_HELPTEXT

[SDT_NULL]
length   = 1
to       = 140

[SDT_BOOL]
base     = GameSettings
var      = economy.bribe
def      = true
str      = STR_CONFIG_SETTING_BRIBE
strhelp  = STR_CONFIG_SETTING_BRIBE_HELPTEXT
proc     = RedrawTownAuthority
cat      = SC_BASIC

[SDT_BOOL]
base     = GameSettings
var      = economy.exclusive_rights
from     = 79
def      = true
str      = STR_CONFIG_SETTING_ALLOW_EXCLUSIVE
strhelp  = STR_CONFIG_SETTING_ALLOW_EXCLUSIVE_HELPTEXT
proc     = RedrawTownAuthority
cat      = SC_BASIC

[SDT_BOOL]
base     = GameSettings
var      = economy.fund_buildings
from     = 165
def      = true
str      = STR_CONFIG_SETTING_ALLOW_FUND_BUILDINGS
strhelp  = STR_CONFIG_SETTING_ALLOW_FUND_BUILDINGS_HELPTEXT
proc     = RedrawTownAuthority
cat      = SC_BASIC

[SDT_BOOL]
base     = GameSettings
var      = economy.fund_roads
from     = 160
def      = true
str      = STR_CONFIG_SETTING_ALLOW_FUND_ROAD
strhelp  = STR_CONFIG_SETTING_ALLOW_FUND_ROAD_HELPTEXT
proc     = RedrawTownAuthority
cat      = SC_BASIC

[SDT_BOOL]
base     = GameSettings
var      = economy.give_money
from     = 79
def      = true
str      = STR_CONFIG_SETTING_ALLOW_GIVE_MONEY
strhelp  = STR_CONFIG_SETTING_ALLOW_GIVE_MONEY_HELPTEXT
cat      = SC_BASIC

[SDT_VAR]
base     = GameSettings
var      = game_creation.snow_line_height
type     = SLE_UINT8
guiflags = SGF_NO_NETWORK
def      = DEF_SNOWLINE_HEIGHT
min      = MIN_SNOWLINE_HEIGHT
max      = MAX_SNOWLINE_HEIGHT
str      = STR_CONFIG_SETTING_SNOWLINE_HEIGHT
strhelp  = STR_CONFIG_SETTING_SNOWLINE_HEIGHT_HELPTEXT
strval   = STR_JUST_COMMA
cat      = SC_BASIC

[SDT_NULL]
length   = 4
to       = 143

[SDT_VAR]
base     = GameSettings
var      = game_creation.starting_year
type     = SLE_INT32
def      = DEF_START_YEAR
min      = MIN_YEAR
max      = MAX_YEAR
interval = 1
str      = STR_CONFIG_SETTING_STARTING_YEAR
strval   = STR_JUST_INT
cat      = SC_BASIC

[SDT_NULL]
length   = 4
to       = 104

[SDT_BOOL]
base     = GameSettings
var      = economy.smooth_economy
def      = true
str      = STR_CONFIG_SETTING_SMOOTH_ECONOMY
strhelp  = STR_CONFIG_SETTING_SMOOTH_ECONOMY_HELPTEXT
proc     = InvalidateIndustryViewWindow
cat      = SC_BASIC

[SDT_BOOL]
base     = GameSettings
var      = economy.allow_shares
def      = false
str      = STR_CONFIG_SETTING_ALLOW_SHARES
strhelp  = STR_CONFIG_SETTING_ALLOW_SHARES_HELPTEXT
proc     = InvalidateCompanyWindow

[SDT_VAR]
base     = GameSettings
var      = economy.feeder_payment_share
type     = SLE_UINT8
from     = 134
def      = 75
min      = 0
max      = 100
str      = STR_CONFIG_SETTING_FEEDER_PAYMENT_SHARE
strhelp  = STR_CONFIG_SETTING_FEEDER_PAYMENT_SHARE_HELPTEXT
strval   = STR_CONFIG_SETTING_PERCENTAGE
cat      = SC_EXPERT

[SDT_VAR]
base     = GameSettings
var      = economy.town_growth_rate
type     = SLE_UINT8
from     = 54
guiflags = SGF_MULTISTRING
def      = 2
min      = 0
max      = 4
str      = STR_CONFIG_SETTING_TOWN_GROWTH
strhelp  = STR_CONFIG_SETTING_TOWN_GROWTH_HELPTEXT
strval   = STR_CONFIG_SETTING_TOWN_GROWTH_NONE

[SDT_VAR]
base     = GameSettings
var      = economy.larger_towns
type     = SLE_UINT8
from     = 54
guiflags = SGF_0ISDISABLED
def      = 4
min      = 0
max      = 255
interval = 1
str      = STR_CONFIG_SETTING_LARGER_TOWNS
strhelp  = STR_CONFIG_SETTING_LARGER_TOWNS_HELPTEXT
strval   = STR_CONFIG_SETTING_LARGER_TOWNS_VALUE

[SDT_VAR]
base     = GameSettings
var      = economy.initial_city_size
type     = SLE_UINT8
from     = 56
def      = 2
min      = 1
max      = 10
interval = 1
str      = STR_CONFIG_SETTING_CITY_SIZE_MULTIPLIER
strhelp  = STR_CONFIG_SETTING_CITY_SIZE_MULTIPLIER_HELPTEXT
strval   = STR_JUST_COMMA

[SDT_BOOL]
base     = GameSettings
var      = economy.mod_road_rebuild
from     = 77
def      = true
cat      = SC_EXPERT

; previously ai-new setting.
[SDT_NULL]
length   = 1
to       = 106

[SDT_OMANY]
base     = GameSettings
var      = script.settings_profile
type     = SLE_UINT8
from     = 178
guiflags = SGF_MULTISTRING
def      = SP_EASY
min      = SP_EASY
max      = SP_HARD
full     = _settings_profiles
str      = STR_CONFIG_SETTING_AI_PROFILE
strhelp  = STR_CONFIG_SETTING_AI_PROFILE_HELPTEXT
strval   = STR_CONFIG_SETTING_AI_PROFILE_EASY
cat      = SC_BASIC

[SDT_BOOL]
base     = GameSettings
var      = ai.ai_in_multiplayer
def      = true
str      = STR_CONFIG_SETTING_AI_IN_MULTIPLAYER
strhelp  = STR_CONFIG_SETTING_AI_IN_MULTIPLAYER_HELPTEXT
cat      = SC_BASIC

[SDT_BOOL]
base     = GameSettings
var      = ai.ai_disable_veh_train
def      = false
str      = STR_CONFIG_SETTING_AI_BUILDS_TRAINS
strhelp  = STR_CONFIG_SETTING_AI_BUILDS_TRAINS_HELPTEXT

[SDT_BOOL]
base     = GameSettings
var      = ai.ai_disable_veh_roadveh
def      = false
str      = STR_CONFIG_SETTING_AI_BUILDS_ROAD_VEHICLES
strhelp  = STR_CONFIG_SETTING_AI_BUILDS_ROAD_VEHICLES_HELPTEXT

[SDT_BOOL]
base     = GameSettings
var      = ai.ai_disable_veh_aircraft
def      = false
str      = STR_CONFIG_SETTING_AI_BUILDS_AIRCRAFT
strhelp  = STR_CONFIG_SETTING_AI_BUILDS_AIRCRAFT_HELPTEXT

[SDT_BOOL]
base     = GameSettings
var      = ai.ai_disable_veh_ship
def      = false
str      = STR_CONFIG_SETTING_AI_BUILDS_SHIPS
strhelp  = STR_CONFIG_SETTING_AI_BUILDS_SHIPS_HELPTEXT

[SDT_VAR]
base     = GameSettings
var      = script.script_max_opcode_till_suspend
type     = SLE_UINT32
from     = 107
guiflags = SGF_NEWGAME_ONLY
def      = 10000
min      = 5000
max      = 250000
interval = 2500
str      = STR_CONFIG_SETTING_SCRIPT_MAX_OPCODES
strhelp  = STR_CONFIG_SETTING_SCRIPT_MAX_OPCODES_HELPTEXT
strval   = STR_JUST_COMMA
cat      = SC_EXPERT

##
[SDT_VAR]
base     = GameSettings
var      = vehicle.extend_vehicle_life
type     = SLE_UINT8
def      = 0
min      = 0
max      = 100
cat      = SC_EXPERT

[SDT_VAR]
base     = GameSettings
var      = economy.dist_local_authority
type     = SLE_UINT8
def      = 20
min      = 5
max      = 60
cat      = SC_EXPERT

[SDT_BOOL]
base     = GameSettings
var      = pf.reverse_at_signals
from     = 159
def      = false
str      = STR_CONFIG_SETTING_REVERSE_AT_SIGNALS
strhelp  = STR_CONFIG_SETTING_REVERSE_AT_SIGNALS_HELPTEXT

[SDT_VAR]
base     = GameSettings
var      = pf.wait_oneway_signal
type     = SLE_UINT8
def      = 15
min      = 2
max      = 255
cat      = SC_EXPERT

[SDT_VAR]
base     = GameSettings
var      = pf.wait_twoway_signal
type     = SLE_UINT8
def      = 41
min      = 2
max      = 255
cat      = SC_EXPERT

[SDT_VAR]
base     = GameSettings
var      = economy.town_noise_population[0]
type     = SLE_UINT16
from     = 96
def      = 800
min      = 200
max      = 65535
cat      = SC_EXPERT

[SDT_VAR]
base     = GameSettings
var      = economy.town_noise_population[1]
type     = SLE_UINT16
from     = 96
def      = 2000
min      = 400
max      = 65535
cat      = SC_EXPERT

[SDT_VAR]
base     = GameSettings
var      = economy.town_noise_population[2]
type     = SLE_UINT16
from     = 96
def      = 4000
min      = 800
max      = 65535
cat      = SC_EXPERT

[SDT_BOOL]
base     = GameSettings
var      = economy.infrastructure_maintenance
from     = 166
def      = false
str      = STR_CONFIG_SETTING_INFRASTRUCTURE_MAINTENANCE
strhelp  = STR_CONFIG_SETTING_INFRASTRUCTURE_MAINTENANCE_HELPTEXT
proc     = InvalidateCompanyInfrastructureWindow
cat      = SC_BASIC

##
[SDT_VAR]
base     = GameSettings
var      = pf.wait_for_pbs_path
type     = SLE_UINT8
from     = 100
def      = 30
min      = 2
max      = 255
cat      = SC_EXPERT

[SDT_BOOL]
base     = GameSettings
var      = pf.reserve_paths
from     = 100
def      = false
cat      = SC_EXPERT

[SDT_VAR]
base     = GameSettings
var      = pf.path_backoff_interval
type     = SLE_UINT8
from     = 100
def      = 20
min      = 1
max      = 255
cat      = SC_EXPERT

##
[SDT_VAR]
base     = GameSettings
var      = pf.opf.pf_maxlength
type     = SLE_UINT16
def      = 4096
min      = 64
max      = 65535
cat      = SC_EXPERT

[SDT_VAR]
base     = GameSettings
var      = pf.opf.pf_maxdepth
type     = SLE_UINT8
def      = 48
min      = 4
max      = 255
cat      = SC_EXPERT

##
[SDT_VAR]
base     = GameSettings
var      = pf.npf.npf_max_search_nodes
type     = SLE_UINT
def      = 10000
min      = 500
max      = 100000
cat      = SC_EXPERT

[SDT_VAR]
base     = GameSettings
var      = pf.npf.npf_rail_firstred_penalty
type     = SLE_UINT
def      = 10 * NPF_TILE_LENGTH
min      = 0
max      = 100000
cat      = SC_EXPERT

[SDT_VAR]
base     = GameSettings
var      = pf.npf.npf_rail_firstred_exit_penalty
type     = SLE_UINT
def      = 100 * NPF_TILE_LENGTH
min      = 0
max      = 100000
cat      = SC_EXPERT

[SDT_VAR]
base     = GameSettings
var      = pf.npf.npf_rail_lastred_penalty
type     = SLE_UINT
def      = 10 * NPF_TILE_LENGTH
min      = 0
max      = 100000
cat      = SC_EXPERT

[SDT_VAR]
base     = GameSettings
var      = pf.npf.npf_rail_station_penalty
type     = SLE_UINT
def      = 1 * NPF_TILE_LENGTH
min      = 0
max      = 100000
cat      = SC_EXPERT

[SDT_VAR]
base     = GameSettings
var      = pf.npf.npf_rail_slope_penalty
type     = SLE_UINT
def      = 1 * NPF_TILE_LENGTH
min      = 0
max      = 100000
cat      = SC_EXPERT

[SDT_VAR]
base     = GameSettings
var      = pf.npf.npf_rail_curve_penalty
type     = SLE_UINT
def      = 1 * NPF_TILE_LENGTH
min      = 0
max      = 100000
cat      = SC_EXPERT

[SDT_VAR]
base     = GameSettings
var      = pf.npf.npf_rail_depot_reverse_penalty
type     = SLE_UINT
def      = 50 * NPF_TILE_LENGTH
min      = 0
max      = 100000
cat      = SC_EXPERT

[SDT_VAR]
base     = GameSettings
var      = pf.npf.npf_rail_pbs_cross_penalty
type     = SLE_UINT
from     = 100
def      = 3 * NPF_TILE_LENGTH
min      = 0
max      = 100000
cat      = SC_EXPERT

[SDT_VAR]
base     = GameSettings
var      = pf.npf.npf_rail_pbs_signal_back_penalty
type     = SLE_UINT
from     = 100
def      = 15 * NPF_TILE_LENGTH
min      = 0
max      = 100000
cat      = SC_EXPERT

[SDT_VAR]
base     = GameSettings
var      = pf.npf.npf_buoy_penalty
type     = SLE_UINT
def      = 2 * NPF_TILE_LENGTH
min      = 0
max      = 100000
cat      = SC_EXPERT

[SDT_VAR]
base     = GameSettings
var      = pf.npf.npf_water_curve_penalty
type     = SLE_UINT
def      = 1 * NPF_TILE_LENGTH
min      = 0
max      = 100000
cat      = SC_EXPERT

[SDT_VAR]
base     = GameSettings
var      = pf.npf.npf_road_curve_penalty
type     = SLE_UINT
def      = 1 * NPF_TILE_LENGTH
min      = 0
max      = 100000
cat      = SC_EXPERT

[SDT_VAR]
base     = GameSettings
var      = pf.npf.npf_crossing_penalty
type     = SLE_UINT
def      = 3 * NPF_TILE_LENGTH
min      = 0
max      = 100000
cat      = SC_EXPERT

[SDT_VAR]
base     = GameSettings
var      = pf.npf.npf_road_drive_through_penalty
type     = SLE_UINT
from     = 47
def      = 8 * NPF_TILE_LENGTH
min      = 0
max      = 100000
cat      = SC_EXPERT

[SDT_VAR]
base     = GameSettings
var      = pf.npf.npf_road_dt_occupied_penalty
type     = SLE_UINT
from     = 130
def      = 8 * NPF_TILE_LENGTH
min      = 0
max      = 100000
cat      = SC_EXPERT

[SDT_VAR]
base     = GameSettings
var      = pf.npf.npf_road_bay_occupied_penalty
type     = SLE_UINT
from     = 130
def      = 15 * NPF_TILE_LENGTH
min      = 0
max      = 100000
cat      = SC_EXPERT

[SDT_VAR]
base     = GameSettings
var      = pf.npf.maximum_go_to_depot_penalty
type     = SLE_UINT
from     = 131
def      = 20 * NPF_TILE_LENGTH
min      = 0
max      = 1000000
cat      = SC_EXPERT

##
[SDT_BOOL]
base     = GameSettings
var      = pf.yapf.disable_node_optimization
from     = 28
def      = false
cat      = SC_EXPERT

[SDT_VAR]
base     = GameSettings
var      = pf.yapf.max_search_nodes
type     = SLE_UINT
from     = 28
def      = 10000
min      = 500
max      = 1000000
cat      = SC_EXPERT

[SDT_BOOL]
base     = GameSettings
var      = pf.yapf.rail_firstred_twoway_eol
from     = 28
def      = false
cat      = SC_EXPERT

[SDT_VAR]
base     = GameSettings
var      = pf.yapf.rail_firstred_penalty
type     = SLE_UINT
from     = 28
def      = 10 * YAPF_TILE_LENGTH
min      = 0
max      = 1000000
cat      = SC_EXPERT

[SDT_VAR]
base     = GameSettings
var      = pf.yapf.rail_firstred_exit_penalty
type     = SLE_UINT
from     = 28
def      = 100 * YAPF_TILE_LENGTH
min      = 0
max      = 1000000
cat      = SC_EXPERT

[SDT_VAR]
base     = GameSettings
var      = pf.yapf.rail_lastred_penalty
type     = SLE_UINT
from     = 28
def      = 10 * YAPF_TILE_LENGTH
min      = 0
max      = 1000000
cat      = SC_EXPERT

[SDT_VAR]
base     = GameSettings
var      = pf.yapf.rail_lastred_exit_penalty
type     = SLE_UINT
from     = 28
def      = 100 * YAPF_TILE_LENGTH
min      = 0
max      = 1000000
cat      = SC_EXPERT

[SDT_VAR]
base     = GameSettings
var      = pf.yapf.rail_station_penalty
type     = SLE_UINT
from     = 28
def      = 10 * YAPF_TILE_LENGTH
min      = 0
max      = 1000000
cat      = SC_EXPERT

[SDT_VAR]
base     = GameSettings
var      = pf.yapf.rail_slope_penalty
type     = SLE_UINT
from     = 28
def      = 2 * YAPF_TILE_LENGTH
min      = 0
max      = 1000000
cat      = SC_EXPERT

[SDT_VAR]
base     = GameSettings
var      = pf.yapf.rail_curve45_penalty
type     = SLE_UINT
from     = 28
def      = 1 * YAPF_TILE_LENGTH
min      = 0
max      = 1000000
cat      = SC_EXPERT

[SDT_VAR]
base     = GameSettings
var      = pf.yapf.rail_curve90_penalty
type     = SLE_UINT
from     = 28
def      = 6 * YAPF_TILE_LENGTH
min      = 0
max      = 1000000
cat      = SC_EXPERT

[SDT_VAR]
base     = GameSettings
var      = pf.yapf.rail_depot_reverse_penalty
type     = SLE_UINT
from     = 28
def      = 50 * YAPF_TILE_LENGTH
min      = 0
max      = 1000000
cat      = SC_EXPERT

[SDT_VAR]
base     = GameSettings
var      = pf.yapf.rail_crossing_penalty
type     = SLE_UINT
from     = 28
def      = 3 * YAPF_TILE_LENGTH
min      = 0
max      = 1000000
cat      = SC_EXPERT

[SDT_VAR]
base     = GameSettings
var      = pf.yapf.rail_look_ahead_max_signals
type     = SLE_UINT
from     = 28
def      = 10
min      = 1
max      = 100
cat      = SC_EXPERT

[SDT_VAR]
base     = GameSettings
var      = pf.yapf.rail_look_ahead_signal_p0
type     = SLE_INT
from     = 28
def      = 500
min      = -1000000
max      = 1000000
cat      = SC_EXPERT

[SDT_VAR]
base     = GameSettings
var      = pf.yapf.rail_look_ahead_signal_p1
type     = SLE_INT
from     = 28
def      = -100
min      = -1000000
max      = 1000000
cat      = SC_EXPERT

[SDT_VAR]
base     = GameSettings
var      = pf.yapf.rail_look_ahead_signal_p2
type     = SLE_INT
from     = 28
def      = 5
min      = -1000000
max      = 1000000
cat      = SC_EXPERT

[SDT_VAR]
base     = GameSettings
var      = pf.yapf.rail_pbs_cross_penalty
type     = SLE_UINT
from     = 100
def      = 3 * YAPF_TILE_LENGTH
min      = 0
max      = 1000000
cat      = SC_EXPERT

[SDT_VAR]
base     = GameSettings
var      = pf.yapf.rail_pbs_station_penalty
type     = SLE_UINT
from     = 100
def      = 8 * YAPF_TILE_LENGTH
min      = 0
max      = 1000000
cat      = SC_EXPERT

[SDT_VAR]
base     = GameSettings
var      = pf.yapf.rail_pbs_signal_back_penalty
type     = SLE_UINT
from     = 100
def      = 15 * YAPF_TILE_LENGTH
min      = 0
max      = 1000000
cat      = SC_EXPERT

[SDT_VAR]
base     = GameSettings
var      = pf.yapf.rail_doubleslip_penalty
type     = SLE_UINT
from     = 100
def      = 1 * YAPF_TILE_LENGTH
min      = 0
max      = 1000000
cat      = SC_EXPERT

[SDT_VAR]
base     = GameSettings
var      = pf.yapf.rail_longer_platform_penalty
type     = SLE_UINT
from     = 33
def      = 8 * YAPF_TILE_LENGTH
min      = 0
max      = 20000
cat      = SC_EXPERT

[SDT_VAR]
base     = GameSettings
var      = pf.yapf.rail_longer_platform_per_tile_penalty
type     = SLE_UINT
from     = 33
def      = 0 * YAPF_TILE_LENGTH
min      = 0
max      = 20000
cat      = SC_EXPERT

[SDT_VAR]
base     = GameSettings
var      = pf.yapf.rail_shorter_platform_penalty
type     = SLE_UINT
from     = 33
def      = 40 * YAPF_TILE_LENGTH
min      = 0
max      = 20000
cat      = SC_EXPERT

[SDT_VAR]
base     = GameSettings
var      = pf.yapf.rail_shorter_platform_per_tile_penalty
type     = SLE_UINT
from     = 33
def      = 0 * YAPF_TILE_LENGTH
min      = 0
max      = 20000
cat      = SC_EXPERT

[SDT_VAR]
base     = GameSettings
var      = pf.yapf.road_slope_penalty
type     = SLE_UINT
from     = 33
def      = 2 * YAPF_TILE_LENGTH
min      = 0
max      = 1000000
cat      = SC_EXPERT

[SDT_VAR]
base     = GameSettings
var      = pf.yapf.road_curve_penalty
type     = SLE_UINT
from     = 33
def      = 1 * YAPF_TILE_LENGTH
min      = 0
max      = 1000000
cat      = SC_EXPERT

[SDT_VAR]
base     = GameSettings
var      = pf.yapf.road_crossing_penalty
type     = SLE_UINT
from     = 33
def      = 3 * YAPF_TILE_LENGTH
min      = 0
max      = 1000000
cat      = SC_EXPERT

[SDT_VAR]
base     = GameSettings
var      = pf.yapf.road_stop_penalty
type     = SLE_UINT
from     = 47
def      = 8 * YAPF_TILE_LENGTH
min      = 0
max      = 1000000
cat      = SC_EXPERT

[SDT_VAR]
base     = GameSettings
var      = pf.yapf.road_stop_occupied_penalty
type     = SLE_UINT
from     = 130
def      = 8 * YAPF_TILE_LENGTH
min      = 0
max      = 1000000
cat      = SC_EXPERT

[SDT_VAR]
base     = GameSettings
var      = pf.yapf.road_stop_bay_occupied_penalty
type     = SLE_UINT
from     = 130
def      = 15 * YAPF_TILE_LENGTH
min      = 0
max      = 1000000
cat      = SC_EXPERT

[SDT_VAR]
base     = GameSettings
var      = pf.yapf.maximum_go_to_depot_penalty
type     = SLE_UINT
from     = 131
def      = 20 * YAPF_TILE_LENGTH
min      = 0
max      = 1000000
cat      = SC_EXPERT

##
[SDT_VAR]
base     = GameSettings
var      = game_creation.land_generator
type     = SLE_UINT8
from     = 30
guiflags = SGF_MULTISTRING | SGF_NEWGAME_ONLY
def      = 1
min      = 0
max      = 1
str      = STR_CONFIG_SETTING_LAND_GENERATOR
strhelp  = STR_CONFIG_SETTING_LAND_GENERATOR_HELPTEXT
strval   = STR_CONFIG_SETTING_LAND_GENERATOR_ORIGINAL

[SDT_VAR]
base     = GameSettings
var      = game_creation.oil_refinery_limit
type     = SLE_UINT8
from     = 30
def      = 32
min      = 12
max      = 48
str      = STR_CONFIG_SETTING_OIL_REF_EDGE_DISTANCE
strval   = STR_CONFIG_SETTING_TILE_LENGTH
strhelp  = STR_CONFIG_SETTING_OIL_REF_EDGE_DISTANCE_HELPTEXT

[SDT_VAR]
base     = GameSettings
var      = game_creation.tgen_smoothness
type     = SLE_UINT8
from     = 30
guiflags = SGF_MULTISTRING | SGF_NEWGAME_ONLY
def      = 1
min      = TGEN_SMOOTHNESS_BEGIN
max      = TGEN_SMOOTHNESS_END - 1
str      = STR_CONFIG_SETTING_ROUGHNESS_OF_TERRAIN
strhelp  = STR_CONFIG_SETTING_ROUGHNESS_OF_TERRAIN_HELPTEXT
strval   = STR_CONFIG_SETTING_ROUGHNESS_OF_TERRAIN_VERY_SMOOTH
cat      = SC_BASIC

[SDT_VAR]
base     = GameSettings
var      = game_creation.variety
type     = SLE_UINT8
flags    = SLF_NOT_IN_SAVE | SLF_NO_NETWORK_SYNC
guiflags = SGF_MULTISTRING | SGF_NEWGAME_ONLY
def      = 0
min      = 0
max      = 5
str      = STR_CONFIG_SETTING_VARIETY
strhelp  = STR_CONFIG_SETTING_VARIETY_HELPTEXT
strval   = STR_VARIETY_NONE

[SDT_VAR]
base     = GameSettings
var      = game_creation.generation_seed
type     = SLE_UINT32
from     = 30
def      = GENERATE_NEW_SEED
min      = 0
max      = UINT32_MAX
cat      = SC_EXPERT

[SDT_VAR]
base     = GameSettings
var      = game_creation.tree_placer
type     = SLE_UINT8
from     = 30
guiflags = SGF_MULTISTRING | SGF_NEWGAME_ONLY | SGF_SCENEDIT_TOO
def      = 2
min      = 0
max      = 2
str      = STR_CONFIG_SETTING_TREE_PLACER
strhelp  = STR_CONFIG_SETTING_TREE_PLACER_HELPTEXT
strval   = STR_CONFIG_SETTING_TREE_PLACER_NONE

[SDT_VAR]
base     = GameSettings
var      = game_creation.heightmap_rotation
type     = SLE_UINT8
flags    = SLF_NOT_IN_SAVE | SLF_NO_NETWORK_SYNC
guiflags = SGF_MULTISTRING
def      = 0
min      = 0
max      = 1
str      = STR_CONFIG_SETTING_HEIGHTMAP_ROTATION
strval   = STR_CONFIG_SETTING_HEIGHTMAP_ROTATION_COUNTER_CLOCKWISE
cat      = SC_BASIC

[SDT_VAR]
base     = GameSettings
var      = game_creation.se_flat_world_height
type     = SLE_UINT8
flags    = SLF_NOT_IN_SAVE | SLF_NO_NETWORK_SYNC
def      = 1
min      = 0
max      = 15
str      = STR_CONFIG_SETTING_SE_FLAT_WORLD_HEIGHT
strval   = STR_JUST_COMMA
cat      = SC_BASIC

##
[SDT_VAR]
base     = GameSettings
var      = game_creation.map_x
type     = SLE_UINT8
flags    = SLF_NOT_IN_SAVE | SLF_NO_NETWORK_SYNC
def      = 8
min      = MIN_MAP_SIZE_BITS
max      = MAX_MAP_SIZE_BITS
cat      = SC_BASIC

[SDT_VAR]
base     = GameSettings
var      = game_creation.map_y
type     = SLE_UINT8
flags    = SLF_NOT_IN_SAVE | SLF_NO_NETWORK_SYNC
def      = 8
min      = MIN_MAP_SIZE_BITS
max      = MAX_MAP_SIZE_BITS
cat      = SC_BASIC

[SDT_BOOL]
base     = GameSettings
var      = construction.freeform_edges
from     = 111
def      = true
proc     = CheckFreeformEdges
cat      = SC_EXPERT

[SDT_VAR]
base     = GameSettings
var      = game_creation.water_borders
type     = SLE_UINT8
from     = 111
def      = 15
min      = 0
max      = 16

[SDT_VAR]
base     = GameSettings
var      = game_creation.custom_town_number
type     = SLE_UINT16
from     = 115
def      = 1
min      = 1
max      = 5000
cat      = SC_BASIC

[SDT_VAR]
base     = GameSettings
var      = construction.extra_tree_placement
type     = SLE_UINT8
from     = 132
guiflags = SGF_MULTISTRING
def      = 2
min      = 0
max      = 2
str      = STR_CONFIG_SETTING_EXTRA_TREE_PLACEMENT
strhelp  = STR_CONFIG_SETTING_EXTRA_TREE_PLACEMENT_HELPTEXT
strval   = STR_CONFIG_SETTING_EXTRA_TREE_PLACEMENT_NONE
cat      = SC_BASIC

[SDT_VAR]
base     = GameSettings
var      = game_creation.custom_sea_level
type     = SLE_UINT8
from     = 149
def      = 1
min      = 2
max      = 90
cat      = SC_BASIC

[SDT_VAR]
base     = GameSettings
var      = game_creation.min_river_length
type     = SLE_UINT8
from     = 163
def      = 16
min      = 2
max      = 255
cat      = SC_EXPERT

[SDT_VAR]
base     = GameSettings
var      = game_creation.river_route_random
type     = SLE_UINT8
from     = 163
def      = 5
min      = 1
max      = 255
cat      = SC_EXPERT

[SDT_VAR]
base     = GameSettings
var      = game_creation.amount_of_rivers
type     = SLE_UINT8
from     = 163
guiflags = SGF_MULTISTRING | SGF_NEWGAME_ONLY
def      = 2
min      = 0
max      = 3
str      = STR_CONFIG_SETTING_RIVER_AMOUNT
strhelp  = STR_CONFIG_SETTING_RIVER_AMOUNT_HELPTEXT
strval   = STR_RIVERS_NONE

; locale

[SDT_OMANY]
base     = GameSettings
var      = locale.currency
type     = SLE_UINT8
from     = 97
flags    = SLF_NO_NETWORK_SYNC
def      = 0
max      = CURRENCY_END - 1
full     = _locale_currencies
proc     = RedrawScreen
cat      = SC_BASIC

[SDTG_OMANY]
name     = ""units""
var      = _old_units
type     = SLE_UINT8
from     = 97
to       = 183
flags    = SLF_NOT_IN_CONFIG
def      = 1
max      = 2
full     = _locale_units
proc     = RedrawScreen
cat      = SC_BASIC

[SDT_OMANY]
base     = GameSettings
var      = locale.units_velocity
type     = SLE_UINT8
from     = 184
flags    = SLF_NO_NETWORK_SYNC
guiflags = SGF_MULTISTRING
def      = 1
max      = 2
full     = _locale_units
proc     = RedrawScreen
cat      = SC_BASIC
str      = STR_CONFIG_SETTING_LOCALISATION_UNITS_VELOCITY
strhelp  = STR_CONFIG_SETTING_LOCALISATION_UNITS_VELOCITY_HELPTEXT
strval   = STR_CONFIG_SETTING_LOCALISATION_UNITS_VELOCITY_IMPERIAL

[SDT_OMANY]
base     = GameSettings
var      = locale.units_power
type     = SLE_UINT8
from     = 184
flags    = SLF_NO_NETWORK_SYNC
guiflags = SGF_MULTISTRING
def      = 1
max      = 2
full     = _locale_units
proc     = RedrawScreen
cat      = SC_BASIC
str      = STR_CONFIG_SETTING_LOCALISATION_UNITS_POWER
strhelp  = STR_CONFIG_SETTING_LOCALISATION_UNITS_POWER_HELPTEXT
strval   = STR_CONFIG_SETTING_LOCALISATION_UNITS_POWER_IMPERIAL

[SDT_OMANY]
base     = GameSettings
var      = locale.units_weight
type     = SLE_UINT8
from     = 184
flags    = SLF_NO_NETWORK_SYNC
guiflags = SGF_MULTISTRING
def      = 1
max      = 2
full     = _locale_units
proc     = RedrawScreen
cat      = SC_BASIC
str      = STR_CONFIG_SETTING_LOCALISATION_UNITS_WEIGHT
strhelp  = STR_CONFIG_SETTING_LOCALISATION_UNITS_WEIGHT_HELPTEXT
strval   = STR_CONFIG_SETTING_LOCALISATION_UNITS_WEIGHT_IMPERIAL

[SDT_OMANY]
base     = GameSettings
var      = locale.units_volume
type     = SLE_UINT8
from     = 184
flags    = SLF_NO_NETWORK_SYNC
guiflags = SGF_MULTISTRING
def      = 1
max      = 2
full     = _locale_units
proc     = RedrawScreen
cat      = SC_BASIC
str      = STR_CONFIG_SETTING_LOCALISATION_UNITS_VOLUME
strhelp  = STR_CONFIG_SETTING_LOCALISATION_UNITS_VOLUME_HELPTEXT
strval   = STR_CONFIG_SETTING_LOCALISATION_UNITS_VOLUME_IMPERIAL

[SDT_OMANY]
base     = GameSettings
var      = locale.units_force
type     = SLE_UINT8
from     = 184
flags    = SLF_NO_NETWORK_SYNC
guiflags = SGF_MULTISTRING
def      = 2
max      = 2
full     = _locale_units
proc     = RedrawScreen
cat      = SC_BASIC
str      = STR_CONFIG_SETTING_LOCALISATION_UNITS_FORCE
strhelp  = STR_CONFIG_SETTING_LOCALISATION_UNITS_FORCE_HELPTEXT
strval   = STR_CONFIG_SETTING_LOCALISATION_UNITS_FORCE_IMPERIAL

[SDT_OMANY]
base     = GameSettings
var      = locale.units_height
type     = SLE_UINT8
from     = 184
flags    = SLF_NO_NETWORK_SYNC
guiflags = SGF_MULTISTRING
def      = 1
max      = 2
full     = _locale_units
proc     = RedrawScreen
cat      = SC_BASIC
str      = STR_CONFIG_SETTING_LOCALISATION_UNITS_HEIGHT
strhelp  = STR_CONFIG_SETTING_LOCALISATION_UNITS_HEIGHT_HELPTEXT
strval   = STR_CONFIG_SETTING_LOCALISATION_UNITS_HEIGHT_IMPERIAL

[SDT_STR]
base     = GameSettings
var      = locale.digit_group_separator
type     = SLE_STRQ
from     = 118
flags    = SLF_NO_NETWORK_SYNC
def      = NULL
proc     = RedrawScreen
cat      = SC_BASIC

[SDT_STR]
base     = GameSettings
var      = locale.digit_group_separator_currency
type     = SLE_STRQ
from     = 118
flags    = SLF_NO_NETWORK_SYNC
def      = NULL
proc     = RedrawScreen
cat      = SC_BASIC

[SDT_STR]
base     = GameSettings
var      = locale.digit_decimal_separator
type     = SLE_STRQ
from     = 126
flags    = SLF_NO_NETWORK_SYNC
def      = NULL
proc     = RedrawScreen
cat      = SC_BASIC


;***************************************************************************
; Unsaved setting variables.

[SDTC_OMANY]
var      = gui.autosave
type     = SLE_UINT8
flags    = SLF_NOT_IN_SAVE | SLF_NO_NETWORK_SYNC
guiflags = SGF_MULTISTRING
def      = 1
max      = 4
full     = _autosave_interval
str      = STR_CONFIG_SETTING_AUTOSAVE
strhelp  = STR_CONFIG_SETTING_AUTOSAVE_HELPTEXT
strval   = STR_GAME_OPTIONS_AUTOSAVE_DROPDOWN_OFF
cat      = SC_BASIC

[SDTC_BOOL]
var      = gui.threaded_saves
flags    = SLF_NOT_IN_SAVE | SLF_NO_NETWORK_SYNC
def      = true
cat      = SC_EXPERT

[SDTC_OMANY]
var      = gui.date_format_in_default_names
type     = SLE_UINT8
flags    = SLF_NOT_IN_SAVE | SLF_NO_NETWORK_SYNC
guiflags = SGF_MULTISTRING
def      = 0
max      = 2
full     = _savegame_date
str      = STR_CONFIG_SETTING_DATE_FORMAT_IN_SAVE_NAMES
strhelp  = STR_CONFIG_SETTING_DATE_FORMAT_IN_SAVE_NAMES_HELPTEXT
strval   = STR_CONFIG_SETTING_DATE_FORMAT_IN_SAVE_NAMES_LONG

[SDTC_BOOL]
var      = gui.show_finances
flags    = SLF_NOT_IN_SAVE | SLF_NO_NETWORK_SYNC
def      = true
str      = STR_CONFIG_SETTING_SHOWFINANCES
strhelp  = STR_CONFIG_SETTING_SHOWFINANCES_HELPTEXT
cat      = SC_BASIC

[SDTC_VAR]
var      = gui.auto_scrolling
type     = SLE_UINT8
flags    = SLF_NOT_IN_SAVE | SLF_NO_NETWORK_SYNC
guiflags = SGF_MULTISTRING
def      = 0
min      = 0
max      = 3
str      = STR_CONFIG_SETTING_AUTOSCROLL
strhelp  = STR_CONFIG_SETTING_AUTOSCROLL_HELPTEXT
strval   = STR_CONFIG_SETTING_AUTOSCROLL_DISABLED
cat      = SC_BASIC

[SDTC_BOOL]
var      = gui.reverse_scroll
flags    = SLF_NOT_IN_SAVE | SLF_NO_NETWORK_SYNC
def      = false
str      = STR_CONFIG_SETTING_REVERSE_SCROLLING
strhelp  = STR_CONFIG_SETTING_REVERSE_SCROLLING_HELPTEXT
cat      = SC_BASIC

[SDTC_BOOL]
var      = gui.smooth_scroll
flags    = SLF_NOT_IN_SAVE | SLF_NO_NETWORK_SYNC
def      = false
str      = STR_CONFIG_SETTING_SMOOTH_SCROLLING
strhelp  = STR_CONFIG_SETTING_SMOOTH_SCROLLING_HELPTEXT

[SDTC_BOOL]
var      = gui.left_mouse_btn_scrolling
flags    = SLF_NOT_IN_SAVE | SLF_NO_NETWORK_SYNC
def      = false
str      = STR_CONFIG_SETTING_LEFT_MOUSE_BTN_SCROLLING
strhelp  = STR_CONFIG_SETTING_LEFT_MOUSE_BTN_SCROLLING_HELPTEXT
cat      = SC_BASIC

[SDTC_BOOL]
var      = gui.measure_tooltip
flags    = SLF_NOT_IN_SAVE | SLF_NO_NETWORK_SYNC
def      = true
str      = STR_CONFIG_SETTING_MEASURE_TOOLTIP
strhelp  = STR_CONFIG_SETTING_MEASURE_TOOLTIP_HELPTEXT
cat      = SC_BASIC

[SDTC_VAR]
var      = gui.errmsg_duration
type     = SLE_UINT8
flags    = SLF_NOT_IN_SAVE | SLF_NO_NETWORK_SYNC
def      = 5
min      = 0
max      = 20
str      = STR_CONFIG_SETTING_ERRMSG_DURATION
strhelp  = STR_CONFIG_SETTING_ERRMSG_DURATION_HELPTEXT
strval   = STR_CONFIG_SETTING_ERRMSG_DURATION_VALUE

[SDTC_VAR]
var      = gui.hover_delay_ms
type     = SLE_UINT16
flags    = SLF_NOT_IN_SAVE | SLF_NO_NETWORK_SYNC
guiflags = SGF_0ISDISABLED
def      = 250
min      = 50
max      = 6000
interval = 50
str      = STR_CONFIG_SETTING_HOVER_DELAY
strhelp  = STR_CONFIG_SETTING_HOVER_DELAY_HELPTEXT
strval   = STR_CONFIG_SETTING_HOVER_DELAY_VALUE

[SDTC_OMANY]
var      = gui.osk_activation
type     = SLE_UINT8
flags    = SLF_NOT_IN_SAVE | SLF_NO_NETWORK_SYNC
str      = STR_CONFIG_SETTING_OSK_ACTIVATION
strhelp  = STR_CONFIG_SETTING_OSK_ACTIVATION_HELPTEXT
strval   = STR_CONFIG_SETTING_OSK_ACTIVATION_DISABLED
guiflags = SGF_MULTISTRING
full     = _osk_activation
def      = 1
min      = 0
max      = 3
cat      = SC_BASIC

[SDTC_VAR]
var      = gui.toolbar_pos
type     = SLE_UINT8
flags    = SLF_NOT_IN_SAVE | SLF_NO_NETWORK_SYNC
guiflags = SGF_MULTISTRING
def      = 1
min      = 0
max      = 2
str      = STR_CONFIG_SETTING_TOOLBAR_POS
strhelp  = STR_CONFIG_SETTING_TOOLBAR_POS_HELPTEXT
strval   = STR_CONFIG_SETTING_HORIZONTAL_POS_LEFT
proc     = v_PositionMainToolbar
cat      = SC_BASIC

[SDTC_VAR]
var      = gui.statusbar_pos
type     = SLE_UINT8
flags    = SLF_NOT_IN_SAVE | SLF_NO_NETWORK_SYNC
guiflags = SGF_MULTISTRING
def      = 1
min      = 0
max      = 2
str      = STR_CONFIG_SETTING_STATUSBAR_POS
strhelp  = STR_CONFIG_SETTING_STATUSBAR_POS_HELPTEXT
strval   = STR_CONFIG_SETTING_HORIZONTAL_POS_LEFT
proc     = v_PositionStatusbar
cat      = SC_BASIC

[SDTC_VAR]
var      = gui.window_snap_radius
type     = SLE_UINT8
flags    = SLF_NOT_IN_SAVE | SLF_NO_NETWORK_SYNC
guiflags = SGF_0ISDISABLED
def      = 10
min      = 1
max      = 32
str      = STR_CONFIG_SETTING_SNAP_RADIUS
strhelp  = STR_CONFIG_SETTING_SNAP_RADIUS_HELPTEXT
strval   = STR_CONFIG_SETTING_SNAP_RADIUS_VALUE
cat      = SC_EXPERT

[SDTC_VAR]
var      = gui.window_soft_limit
type     = SLE_UINT8
flags    = SLF_NOT_IN_SAVE | SLF_NO_NETWORK_SYNC
guiflags = SGF_0ISDISABLED
def      = 20
min      = 5
max      = 255
interval = 1
str      = STR_CONFIG_SETTING_SOFT_LIMIT
strhelp  = STR_CONFIG_SETTING_SOFT_LIMIT_HELPTEXT
strval   = STR_CONFIG_SETTING_SOFT_LIMIT_VALUE
cat      = SC_EXPERT

[SDTC_VAR]
var      = gui.zoom_min
type     = SLE_UINT8
flags    = SLF_NOT_IN_SAVE | SLF_NO_NETWORK_SYNC
guiflags = SGF_MULTISTRING
def      = ZOOM_LVL_MIN
min      = ZOOM_LVL_MIN
max      = ZOOM_LVL_OUT_4X
str      = STR_CONFIG_SETTING_ZOOM_MIN
strhelp  = STR_CONFIG_SETTING_ZOOM_MIN_HELPTEXT
strval   = STR_CONFIG_SETTING_ZOOM_LVL_MIN
proc     = ZoomMinMaxChanged

[SDTC_VAR]
var      = gui.zoom_max
type     = SLE_UINT8
flags    = SLF_NOT_IN_SAVE | SLF_NO_NETWORK_SYNC
guiflags = SGF_MULTISTRING
def      = ZOOM_LVL_MAX
min      = ZOOM_LVL_OUT_8X
max      = ZOOM_LVL_MAX
str      = STR_CONFIG_SETTING_ZOOM_MAX
strhelp  = STR_CONFIG_SETTING_ZOOM_MAX_HELPTEXT
strval   = STR_CONFIG_SETTING_ZOOM_LVL_OUT_2X
proc     = ZoomMinMaxChanged

[SDTC_BOOL]
var      = gui.population_in_label
flags    = SLF_NOT_IN_SAVE | SLF_NO_NETWORK_SYNC
def      = true
str      = STR_CONFIG_SETTING_POPULATION_IN_LABEL
strhelp  = STR_CONFIG_SETTING_POPULATION_IN_LABEL_HELPTEXT
proc     = PopulationInLabelActive

[SDTC_BOOL]
var      = gui.link_terraform_toolbar
flags    = SLF_NOT_IN_SAVE | SLF_NO_NETWORK_SYNC
def      = false
str      = STR_CONFIG_SETTING_LINK_TERRAFORM_TOOLBAR
strhelp  = STR_CONFIG_SETTING_LINK_TERRAFORM_TOOLBAR_HELPTEXT

[SDTC_VAR]
var      = gui.smallmap_land_colour
type     = SLE_UINT8
flags    = SLF_NOT_IN_SAVE | SLF_NO_NETWORK_SYNC
guiflags = SGF_MULTISTRING
def      = 0
min      = 0
max      = 2
str      = STR_CONFIG_SETTING_SMALLMAP_LAND_COLOUR
strhelp  = STR_CONFIG_SETTING_SMALLMAP_LAND_COLOUR_HELPTEXT
strval   = STR_CONFIG_SETTING_SMALLMAP_LAND_COLOUR_GREEN
proc     = RedrawSmallmap

[SDTC_VAR]
var      = gui.liveries
type     = SLE_UINT8
flags    = SLF_NOT_IN_SAVE | SLF_NO_NETWORK_SYNC
guiflags = SGF_MULTISTRING
def      = 2
min      = 0
max      = 2
str      = STR_CONFIG_SETTING_LIVERIES
strhelp  = STR_CONFIG_SETTING_LIVERIES_HELPTEXT
strval   = STR_CONFIG_SETTING_LIVERIES_NONE
proc     = InvalidateCompanyLiveryWindow

[SDTC_BOOL]
var      = gui.prefer_teamchat
flags    = SLF_NOT_IN_SAVE | SLF_NO_NETWORK_SYNC
def      = false
str      = STR_CONFIG_SETTING_PREFER_TEAMCHAT
strhelp  = STR_CONFIG_SETTING_PREFER_TEAMCHAT_HELPTEXT
cat      = SC_BASIC

[SDTC_VAR]
var      = gui.scrollwheel_scrolling
type     = SLE_UINT8
flags    = SLF_NOT_IN_SAVE | SLF_NO_NETWORK_SYNC
guiflags = SGF_MULTISTRING
def      = 0
min      = 0
max      = 2
str      = STR_CONFIG_SETTING_SCROLLWHEEL_SCROLLING
strhelp  = STR_CONFIG_SETTING_SCROLLWHEEL_SCROLLING_HELPTEXT
strval   = STR_CONFIG_SETTING_SCROLLWHEEL_ZOOM
cat      = SC_BASIC

[SDTC_VAR]
var      = gui.scrollwheel_multiplier
type     = SLE_UINT8
flags    = SLF_NOT_IN_SAVE | SLF_NO_NETWORK_SYNC
def      = 5
min      = 1
max      = 15
interval = 1
str      = STR_CONFIG_SETTING_SCROLLWHEEL_MULTIPLIER
strhelp  = STR_CONFIG_SETTING_SCROLLWHEEL_MULTIPLIER_HELPTEXT
strval   = STR_JUST_COMMA
cat      = SC_BASIC

[SDTC_BOOL]
var      = gui.pause_on_newgame
flags    = SLF_NOT_IN_SAVE | SLF_NO_NETWORK_SYNC
def      = false
str      = STR_CONFIG_SETTING_PAUSE_ON_NEW_GAME
strhelp  = STR_CONFIG_SETTING_PAUSE_ON_NEW_GAME_HELPTEXT
cat      = SC_BASIC

[SDTC_VAR]
var      = gui.advanced_vehicle_list
type     = SLE_UINT8
flags    = SLF_NOT_IN_SAVE | SLF_NO_NETWORK_SYNC
guiflags = SGF_MULTISTRING
def      = 1
min      = 0
max      = 2
str      = STR_CONFIG_SETTING_ADVANCED_VEHICLE_LISTS
strhelp  = STR_CONFIG_SETTING_ADVANCED_VEHICLE_LISTS_HELPTEXT
strval   = STR_CONFIG_SETTING_COMPANIES_OFF

[SDTC_BOOL]
var      = gui.timetable_in_ticks
flags    = SLF_NOT_IN_SAVE | SLF_NO_NETWORK_SYNC
def      = false
str      = STR_CONFIG_SETTING_TIMETABLE_IN_TICKS
strhelp  = STR_CONFIG_SETTING_TIMETABLE_IN_TICKS_HELPTEXT
proc     = InvalidateVehTimetableWindow
cat      = SC_EXPERT

[SDTC_BOOL]
var      = gui.timetable_arrival_departure
flags    = SLF_NOT_IN_SAVE | SLF_NO_NETWORK_SYNC
def      = true
str      = STR_CONFIG_SETTING_TIMETABLE_SHOW_ARRIVAL_DEPARTURE
strhelp  = STR_CONFIG_SETTING_TIMETABLE_SHOW_ARRIVAL_DEPARTURE_HELPTEXT
proc     = InvalidateVehTimetableWindow

[SDTC_BOOL]
var      = gui.quick_goto
flags    = SLF_NOT_IN_SAVE | SLF_NO_NETWORK_SYNC
def      = false
str      = STR_CONFIG_SETTING_QUICKGOTO
strhelp  = STR_CONFIG_SETTING_QUICKGOTO_HELPTEXT
cat      = SC_BASIC

[SDTC_VAR]
var      = gui.loading_indicators
type     = SLE_UINT8
flags    = SLF_NOT_IN_SAVE | SLF_NO_NETWORK_SYNC
guiflags = SGF_MULTISTRING
def      = 1
min      = 0
max      = 2
str      = STR_CONFIG_SETTING_LOADING_INDICATORS
strhelp  = STR_CONFIG_SETTING_LOADING_INDICATORS_HELPTEXT
strval   = STR_CONFIG_SETTING_COMPANIES_OFF
proc     = RedrawScreen
cat      = SC_BASIC

[SDTC_VAR]
var      = gui.default_rail_type
type     = SLE_UINT8
flags    = SLF_NOT_IN_SAVE | SLF_NO_NETWORK_SYNC
guiflags = SGF_MULTISTRING
def      = 0
min      = 0
max      = 2
str      = STR_CONFIG_SETTING_DEFAULT_RAIL_TYPE
strhelp  = STR_CONFIG_SETTING_DEFAULT_RAIL_TYPE_HELPTEXT
strval   = STR_CONFIG_SETTING_DEFAULT_RAIL_TYPE_FIRST
cat      = SC_BASIC

[SDTC_BOOL]
var      = gui.enable_signal_gui
flags    = SLF_NOT_IN_SAVE | SLF_NO_NETWORK_SYNC
def      = true
str      = STR_CONFIG_SETTING_ENABLE_SIGNAL_GUI
strhelp  = STR_CONFIG_SETTING_ENABLE_SIGNAL_GUI_HELPTEXT
proc     = CloseSignalGUI
cat      = SC_EXPERT

[SDTC_VAR]
var      = gui.coloured_news_year
type     = SLE_INT32
flags    = SLF_NOT_IN_SAVE | SLF_NO_NETWORK_SYNC
def      = 2000
min      = MIN_YEAR
max      = MAX_YEAR
interval = 1
str      = STR_CONFIG_SETTING_COLOURED_NEWS_YEAR
strhelp  = STR_CONFIG_SETTING_COLOURED_NEWS_YEAR_HELPTEXT
strval   = STR_JUST_INT
cat      = SC_EXPERT

[SDTC_VAR]
var      = gui.drag_signals_density
type     = SLE_UINT8
flags    = SLF_NOT_IN_SAVE | SLF_NO_NETWORK_SYNC
def      = 4
min      = 1
max      = 20
str      = STR_CONFIG_SETTING_DRAG_SIGNALS_DENSITY
strhelp  = STR_CONFIG_SETTING_DRAG_SIGNALS_DENSITY_HELPTEXT
strval   = STR_CONFIG_SETTING_DRAG_SIGNALS_DENSITY_VALUE
proc     = DragSignalsDensityChanged
cat      = SC_BASIC

[SDTC_BOOL]
var      = gui.drag_signals_fixed_distance
flags    = SLF_NOT_IN_SAVE | SLF_NO_NETWORK_SYNC
def      = false
str      = STR_CONFIG_SETTING_DRAG_SIGNALS_FIXED_DISTANCE
strhelp  = STR_CONFIG_SETTING_DRAG_SIGNALS_FIXED_DISTANCE_HELPTEXT
cat      = SC_EXPERT

[SDTC_VAR]
var      = gui.semaphore_build_before
type     = SLE_INT32
flags    = SLF_NOT_IN_SAVE | SLF_NO_NETWORK_SYNC
def      = 1950
min      = MIN_YEAR
max      = MAX_YEAR
interval = 1
str      = STR_CONFIG_SETTING_SEMAPHORE_BUILD_BEFORE_DATE
strhelp  = STR_CONFIG_SETTING_SEMAPHORE_BUILD_BEFORE_DATE_HELPTEXT
strval   = STR_JUST_INT
proc     = ResetSignalVariant

[SDTC_BOOL]
var      = gui.vehicle_income_warn
flags    = SLF_NOT_IN_SAVE | SLF_NO_NETWORK_SYNC
def      = true
str      = STR_CONFIG_SETTING_WARN_INCOME_LESS
strhelp  = STR_CONFIG_SETTING_WARN_INCOME_LESS_HELPTEXT
cat      = SC_BASIC

[SDTC_VAR]
var      = gui.order_review_system
type     = SLE_UINT8
flags    = SLF_NOT_IN_SAVE | SLF_NO_NETWORK_SYNC
guiflags = SGF_MULTISTRING
def      = 2
min      = 0
max      = 2
str      = STR_CONFIG_SETTING_ORDER_REVIEW
strhelp  = STR_CONFIG_SETTING_ORDER_REVIEW_HELPTEXT
strval   = STR_CONFIG_SETTING_ORDER_REVIEW_OFF
cat      = SC_BASIC

[SDTC_BOOL]
var      = gui.lost_vehicle_warn
flags    = SLF_NOT_IN_SAVE | SLF_NO_NETWORK_SYNC
def      = true
str      = STR_CONFIG_SETTING_WARN_LOST_VEHICLE
strhelp  = STR_CONFIG_SETTING_WARN_LOST_VEHICLE_HELPTEXT

[SDTC_BOOL]
var      = gui.disable_unsuitable_building
flags    = SLF_NOT_IN_SAVE | SLF_NO_NETWORK_SYNC
def      = true
str      = STR_CONFIG_SETTING_DISABLE_UNSUITABLE_BUILDING
strhelp  = STR_CONFIG_SETTING_DISABLE_UNSUITABLE_BUILDING_HELPTEXT
proc     = RedrawScreen
cat      = SC_EXPERT

[SDTC_BOOL]
var      = gui.new_nonstop
flags    = SLF_NOT_IN_SAVE | SLF_NO_NETWORK_SYNC
def      = false
str      = STR_CONFIG_SETTING_NONSTOP_BY_DEFAULT
strhelp  = STR_CONFIG_SETTING_NONSTOP_BY_DEFAULT_HELPTEXT
cat      = SC_BASIC

[SDTC_VAR]
var      = gui.stop_location
type     = SLE_UINT8
flags    = SLF_NOT_IN_SAVE | SLF_NO_NETWORK_SYNC
guiflags = SGF_MULTISTRING
def      = 2
min      = 0
max      = 2
interval = 1
str      = STR_CONFIG_SETTING_STOP_LOCATION
strhelp  = STR_CONFIG_SETTING_STOP_LOCATION_HELPTEXT
strval   = STR_CONFIG_SETTING_STOP_LOCATION_NEAR_END
cat      = SC_BASIC

[SDTC_BOOL]
var      = gui.keep_all_autosave
flags    = SLF_NOT_IN_SAVE | SLF_NO_NETWORK_SYNC
def      = false

[SDTC_BOOL]
var      = gui.autosave_on_exit
flags    = SLF_NOT_IN_SAVE | SLF_NO_NETWORK_SYNC
def      = false
cat      = SC_BASIC

[SDTC_VAR]
var      = gui.max_num_autosaves
type     = SLE_UINT8
flags    = SLF_NOT_IN_SAVE | SLF_NO_NETWORK_SYNC
def      = 16
min      = 0
max      = 255

[SDTC_BOOL]
var      = gui.auto_euro
flags    = SLF_NOT_IN_SAVE | SLF_NO_NETWORK_SYNC
def      = true

[SDTC_VAR]
var      = gui.news_message_timeout
type     = SLE_UINT8
flags    = SLF_NOT_IN_SAVE | SLF_NO_NETWORK_SYNC
def      = 2
min      = 1
max      = 255

[SDTC_BOOL]
var      = gui.show_track_reservation
flags    = SLF_NOT_IN_SAVE | SLF_NO_NETWORK_SYNC
def      = false
str      = STR_CONFIG_SETTING_SHOW_TRACK_RESERVATION
strhelp  = STR_CONFIG_SETTING_SHOW_TRACK_RESERVATION_HELPTEXT
proc     = RedrawScreen
cat      = SC_BASIC

[SDTC_VAR]
var      = gui.default_signal_type
type     = SLE_UINT8
flags    = SLF_NOT_IN_SAVE | SLF_NO_NETWORK_SYNC
guiflags = SGF_MULTISTRING
def      = 1
min      = 0
max      = 2
interval = 1
str      = STR_CONFIG_SETTING_DEFAULT_SIGNAL_TYPE
strhelp  = STR_CONFIG_SETTING_DEFAULT_SIGNAL_TYPE_HELPTEXT
strval   = STR_CONFIG_SETTING_DEFAULT_SIGNAL_NORMAL
cat      = SC_BASIC

[SDTC_VAR]
var      = gui.cycle_signal_types
type     = SLE_UINT8
flags    = SLF_NOT_IN_SAVE | SLF_NO_NETWORK_SYNC
guiflags = SGF_MULTISTRING
def      = 2
min      = 0
max      = 2
interval = 1
str      = STR_CONFIG_SETTING_CYCLE_SIGNAL_TYPES
strhelp  = STR_CONFIG_SETTING_CYCLE_SIGNAL_TYPES_HELPTEXT
strval   = STR_CONFIG_SETTING_CYCLE_SIGNAL_NORMAL

[SDTC_VAR]
var      = gui.station_numtracks
type     = SLE_UINT8
flags    = SLF_NOT_IN_SAVE | SLF_NO_NETWORK_SYNC
def      = 1
min      = 1
max      = 7

[SDTC_VAR]
var      = gui.station_platlength
type     = SLE_UINT8
flags    = SLF_NOT_IN_SAVE | SLF_NO_NETWORK_SYNC
def      = 5
min      = 1
max      = 7
cat      = SC_BASIC

[SDTC_BOOL]
var      = gui.station_dragdrop
flags    = SLF_NOT_IN_SAVE | SLF_NO_NETWORK_SYNC
def      = true
cat      = SC_BASIC

[SDTC_BOOL]
var      = gui.station_show_coverage
flags    = SLF_NOT_IN_SAVE | SLF_NO_NETWORK_SYNC
def      = false
cat      = SC_BASIC

[SDTC_BOOL]
var      = gui.persistent_buildingtools
flags    = SLF_NOT_IN_SAVE | SLF_NO_NETWORK_SYNC
def      = true
str      = STR_CONFIG_SETTING_PERSISTENT_BUILDINGTOOLS
strhelp  = STR_CONFIG_SETTING_PERSISTENT_BUILDINGTOOLS_HELPTEXT
cat      = SC_BASIC

[SDTC_BOOL]
var      = gui.expenses_layout
flags    = SLF_NOT_IN_SAVE | SLF_NO_NETWORK_SYNC
def      = false
str      = STR_CONFIG_SETTING_EXPENSES_LAYOUT
strhelp  = STR_CONFIG_SETTING_EXPENSES_LAYOUT_HELPTEXT
proc     = RedrawScreen

[SDTC_VAR]
var      = gui.station_gui_group_order
type     = SLE_UINT8
flags    = SLF_NOT_IN_SAVE | SLF_NO_NETWORK_SYNC
def      = 0
min      = 0
max      = 5
interval = 1

[SDTC_VAR]
var      = gui.station_gui_sort_by
type     = SLE_UINT8
flags    = SLF_NOT_IN_SAVE | SLF_NO_NETWORK_SYNC
def      = 0
min      = 0
max      = 3
interval = 1

[SDTC_VAR]
var      = gui.station_gui_sort_order
type     = SLE_UINT8
flags    = SLF_NOT_IN_SAVE | SLF_NO_NETWORK_SYNC
def      = 0
min      = 0
max      = 1
interval = 1

[SDTC_VAR]
var      = gui.missing_strings_threshold
type     = SLE_UINT8
flags    = SLF_NOT_IN_SAVE | SLF_NO_NETWORK_SYNC
def      = 25
min      = 1
max      = UINT8_MAX
cat      = SC_EXPERT

[SDTC_VAR]
var      = gui.graph_line_thickness
type     = SLE_UINT8
flags    = SLF_NOT_IN_SAVE | SLF_NO_NETWORK_SYNC
def      = 3
min      = 1
max      = 5
str      = STR_CONFIG_SETTING_GRAPH_LINE_THICKNESS
strhelp  = STR_CONFIG_SETTING_GRAPH_LINE_THICKNESS_HELPTEXT
strval   = STR_JUST_COMMA
proc     = RedrawScreen

; For the dedicated build we'll enable dates in logs by default.
[SDTC_BOOL]
ifdef    = DEDICATED
var      = gui.show_date_in_logs
flags    = SLF_NOT_IN_SAVE | SLF_NO_NETWORK_SYNC
def      = true

[SDTC_BOOL]
ifndef   = DEDICATED
var      = gui.show_date_in_logs
flags    = SLF_NOT_IN_SAVE | SLF_NO_NETWORK_SYNC
def      = false

[SDTC_VAR]
var      = gui.settings_restriction_mode
type     = SLE_UINT8
flags    = SLF_NOT_IN_SAVE | SLF_NO_NETWORK_SYNC
def      = 0
min      = 0
max      = 2

[SDTC_VAR]
var      = gui.developer
type     = SLE_UINT8
flags    = SLF_NOT_IN_SAVE | SLF_NO_NETWORK_SYNC
def      = 1
min      = 0
max      = 2
cat      = SC_EXPERT

[SDTC_BOOL]
var      = gui.newgrf_developer_tools
flags    = SLF_NOT_IN_SAVE | SLF_NO_NETWORK_SYNC
def      = false
proc     = InvalidateNewGRFChangeWindows
cat      = SC_EXPERT

[SDTC_BOOL]
var      = gui.ai_developer_tools
flags    = SLF_NOT_IN_SAVE | SLF_NO_NETWORK_SYNC
def      = false
proc     = InvalidateAISettingsWindow
cat      = SC_EXPERT

[SDTC_BOOL]
var      = gui.scenario_developer
flags    = SLF_NOT_IN_SAVE | SLF_NO_NETWORK_SYNC
def      = false
proc     = InvalidateNewGRFChangeWindows

[SDTC_BOOL]
var      = gui.newgrf_show_old_versions
flags    = SLF_NOT_IN_SAVE | SLF_NO_NETWORK_SYNC
def      = false
cat      = SC_EXPERT

[SDTC_VAR]
var      = gui.newgrf_default_palette
type     = SLE_UINT8
flags    = SLF_NOT_IN_SAVE | SLF_NO_NETWORK_SYNC
guiflags = SGF_MULTISTRING
def      = 1
min      = 0
max      = 1
proc     = UpdateNewGRFConfigPalette
cat      = SC_EXPERT

[SDTC_VAR]
var      = gui.console_backlog_timeout
type     = SLE_UINT16
flags    = SLF_NOT_IN_SAVE | SLF_NO_NETWORK_SYNC
def      = 100
min      = 10
max      = 65500

[SDTC_VAR]
var      = gui.console_backlog_length
type     = SLE_UINT16
flags    = SLF_NOT_IN_SAVE | SLF_NO_NETWORK_SYNC
def      = 100
min      = 10
max      = 65500

[SDTC_BOOL]
var      = sound.news_ticker
flags    = SLF_NOT_IN_SAVE | SLF_NO_NETWORK_SYNC
def      = true
str      = STR_CONFIG_SETTING_SOUND_TICKER
strhelp  = STR_CONFIG_SETTING_SOUND_TICKER_HELPTEXT

[SDTC_BOOL]
var      = sound.news_full
flags    = SLF_NOT_IN_SAVE | SLF_NO_NETWORK_SYNC
def      = true
str      = STR_CONFIG_SETTING_SOUND_NEWS
strhelp  = STR_CONFIG_SETTING_SOUND_NEWS_HELPTEXT

[SDTC_BOOL]
var      = sound.new_year
flags    = SLF_NOT_IN_SAVE | SLF_NO_NETWORK_SYNC
def      = true
str      = STR_CONFIG_SETTING_SOUND_NEW_YEAR
strhelp  = STR_CONFIG_SETTING_SOUND_NEW_YEAR_HELPTEXT

[SDTC_BOOL]
var      = sound.confirm
flags    = SLF_NOT_IN_SAVE | SLF_NO_NETWORK_SYNC
def      = true
str      = STR_CONFIG_SETTING_SOUND_CONFIRM
strhelp  = STR_CONFIG_SETTING_SOUND_CONFIRM_HELPTEXT

[SDTC_BOOL]
var      = sound.click_beep
flags    = SLF_NOT_IN_SAVE | SLF_NO_NETWORK_SYNC
def      = true
str      = STR_CONFIG_SETTING_SOUND_CLICK
strhelp  = STR_CONFIG_SETTING_SOUND_CLICK_HELPTEXT

[SDTC_BOOL]
var      = sound.disaster
flags    = SLF_NOT_IN_SAVE | SLF_NO_NETWORK_SYNC
def      = true
str      = STR_CONFIG_SETTING_SOUND_DISASTER
strhelp  = STR_CONFIG_SETTING_SOUND_DISASTER_HELPTEXT

[SDTC_BOOL]
var      = sound.vehicle
flags    = SLF_NOT_IN_SAVE | SLF_NO_NETWORK_SYNC
def      = true
str      = STR_CONFIG_SETTING_SOUND_VEHICLE
strhelp  = STR_CONFIG_SETTING_SOUND_VEHICLE_HELPTEXT

[SDTC_BOOL]
var      = sound.ambient
flags    = SLF_NOT_IN_SAVE | SLF_NO_NETWORK_SYNC
def      = true
str      = STR_CONFIG_SETTING_SOUND_AMBIENT
strhelp  = STR_CONFIG_SETTING_SOUND_AMBIENT_HELPTEXT

[SDTC_VAR]
var      = music.playlist
type     = SLE_UINT8
flags    = SLF_NOT_IN_SAVE | SLF_NO_NETWORK_SYNC
def      = 0
min      = 0
max      = 5
interval = 1
cat      = SC_BASIC

[SDTC_VAR]
var      = music.music_vol
type     = SLE_UINT8
flags    = SLF_NOT_IN_SAVE | SLF_NO_NETWORK_SYNC
def      = 127
min      = 0
max      = 127
interval = 1
cat      = SC_BASIC

[SDTC_VAR]
var      = music.effect_vol
type     = SLE_UINT8
flags    = SLF_NOT_IN_SAVE | SLF_NO_NETWORK_SYNC
def      = 127
min      = 0
max      = 127
interval = 1
cat      = SC_BASIC

[SDTC_LIST]
var      = music.custom_1
type     = SLE_UINT8
flags    = SLF_NOT_IN_SAVE | SLF_NO_NETWORK_SYNC
def      = NULL
cat      = SC_BASIC

[SDTC_LIST]
var      = music.custom_2
type     = SLE_UINT8
flags    = SLF_NOT_IN_SAVE | SLF_NO_NETWORK_SYNC
def      = NULL
cat      = SC_BASIC

[SDTC_BOOL]
var      = music.playing
flags    = SLF_NOT_IN_SAVE | SLF_NO_NETWORK_SYNC
def      = true
cat      = SC_BASIC

[SDTC_BOOL]
var      = music.shuffle
flags    = SLF_NOT_IN_SAVE | SLF_NO_NETWORK_SYNC
def      = false
cat      = SC_BASIC

[SDTC_OMANY]
var      = news_display.arrival_player
type     = SLE_UINT8
flags    = SLF_NOT_IN_SAVE | SLF_NO_NETWORK_SYNC
guiflags = SGF_MULTISTRING
def      = 2
max      = 2
full     = _news_display
str      = STR_CONFIG_SETTING_NEWS_ARRIVAL_FIRST_VEHICLE_OWN
strhelp  = STR_CONFIG_SETTING_NEWS_ARRIVAL_FIRST_VEHICLE_OWN_HELPTEXT
strval   = STR_CONFIG_SETTING_NEWS_MESSAGES_OFF

[SDTC_OMANY]
var      = news_display.arrival_other
type     = SLE_UINT8
flags    = SLF_NOT_IN_SAVE | SLF_NO_NETWORK_SYNC
guiflags = SGF_MULTISTRING
def      = 1
max      = 2
full     = _news_display
str      = STR_CONFIG_SETTING_NEWS_ARRIVAL_FIRST_VEHICLE_OTHER
strhelp  = STR_CONFIG_SETTING_NEWS_ARRIVAL_FIRST_VEHICLE_OTHER_HELPTEXT
strval   = STR_CONFIG_SETTING_NEWS_MESSAGES_OFF

[SDTC_OMANY]
var      = news_display.accident
type     = SLE_UINT8
flags    = SLF_NOT_IN_SAVE | SLF_NO_NETWORK_SYNC
guiflags = SGF_MULTISTRING
def      = 2
max      = 2
full     = _news_display
str      = STR_CONFIG_SETTING_NEWS_ACCIDENTS_DISASTERS
strhelp  = STR_CONFIG_SETTING_NEWS_ACCIDENTS_DISASTERS_HELPTEXT
strval   = STR_CONFIG_SETTING_NEWS_MESSAGES_OFF

[SDTC_OMANY]
var      = news_display.company_info
type     = SLE_UINT8
flags    = SLF_NOT_IN_SAVE | SLF_NO_NETWORK_SYNC
guiflags = SGF_MULTISTRING
def      = 2
max      = 2
full     = _news_display
str      = STR_CONFIG_SETTING_NEWS_COMPANY_INFORMATION
strhelp  = STR_CONFIG_SETTING_NEWS_COMPANY_INFORMATION_HELPTEXT
strval   = STR_CONFIG_SETTING_NEWS_MESSAGES_OFF

[SDTC_OMANY]
var      = news_display.open
type     = SLE_UINT8
flags    = SLF_NOT_IN_SAVE | SLF_NO_NETWORK_SYNC
guiflags = SGF_MULTISTRING
def      = 1
max      = 2
full     = _news_display
str      = STR_CONFIG_SETTING_NEWS_INDUSTRY_OPEN
strhelp  = STR_CONFIG_SETTING_NEWS_INDUSTRY_OPEN_HELPTEXT
strval   = STR_CONFIG_SETTING_NEWS_MESSAGES_OFF

[SDTC_OMANY]
var      = news_display.close
type     = SLE_UINT8
flags    = SLF_NOT_IN_SAVE | SLF_NO_NETWORK_SYNC
guiflags = SGF_MULTISTRING
def      = 1
max      = 2
full     = _news_display
str      = STR_CONFIG_SETTING_NEWS_INDUSTRY_CLOSE
strhelp  = STR_CONFIG_SETTING_NEWS_INDUSTRY_CLOSE_HELPTEXT
strval   = STR_CONFIG_SETTING_NEWS_MESSAGES_OFF

[SDTC_OMANY]
var      = news_display.economy
type     = SLE_UINT8
flags    = SLF_NOT_IN_SAVE | SLF_NO_NETWORK_SYNC
guiflags = SGF_MULTISTRING
def      = 2
max      = 2
full     = _news_display
str      = STR_CONFIG_SETTING_NEWS_ECONOMY_CHANGES
strhelp  = STR_CONFIG_SETTING_NEWS_ECONOMY_CHANGES_HELPTEXT
strval   = STR_CONFIG_SETTING_NEWS_MESSAGES_OFF

[SDTC_OMANY]
var      = news_display.production_player
type     = SLE_UINT8
flags    = SLF_NOT_IN_SAVE | SLF_NO_NETWORK_SYNC
guiflags = SGF_MULTISTRING
def      = 1
max      = 2
full     = _news_display
str      = STR_CONFIG_SETTING_NEWS_INDUSTRY_CHANGES_COMPANY
strhelp  = STR_CONFIG_SETTING_NEWS_INDUSTRY_CHANGES_COMPANY_HELPTEXT
strval   = STR_CONFIG_SETTING_NEWS_MESSAGES_OFF

[SDTC_OMANY]
var      = news_display.production_other
type     = SLE_UINT8
flags    = SLF_NOT_IN_SAVE | SLF_NO_NETWORK_SYNC
guiflags = SGF_MULTISTRING
def      = 0
max      = 2
full     = _news_display
str      = STR_CONFIG_SETTING_NEWS_INDUSTRY_CHANGES_OTHER
strhelp  = STR_CONFIG_SETTING_NEWS_INDUSTRY_CHANGES_OTHER_HELPTEXT
strval   = STR_CONFIG_SETTING_NEWS_MESSAGES_OFF

[SDTC_OMANY]
var      = news_display.production_nobody
type     = SLE_UINT8
flags    = SLF_NOT_IN_SAVE | SLF_NO_NETWORK_SYNC
guiflags = SGF_MULTISTRING
def      = 0
max      = 2
full     = _news_display
str      = STR_CONFIG_SETTING_NEWS_INDUSTRY_CHANGES_UNSERVED
strhelp  = STR_CONFIG_SETTING_NEWS_INDUSTRY_CHANGES_UNSERVED_HELPTEXT
strval   = STR_CONFIG_SETTING_NEWS_MESSAGES_OFF

[SDTC_OMANY]
var      = news_display.advice
type     = SLE_UINT8
flags    = SLF_NOT_IN_SAVE | SLF_NO_NETWORK_SYNC
guiflags = SGF_MULTISTRING
def      = 2
max      = 2
full     = _news_display
str      = STR_CONFIG_SETTING_NEWS_ADVICE
strhelp  = STR_CONFIG_SETTING_NEWS_ADVICE_HELPTEXT
strval   = STR_CONFIG_SETTING_NEWS_MESSAGES_OFF

[SDTC_OMANY]
var      = news_display.new_vehicles
type     = SLE_UINT8
flags    = SLF_NOT_IN_SAVE | SLF_NO_NETWORK_SYNC
guiflags = SGF_MULTISTRING
def      = 2
max      = 2
full     = _news_display
str      = STR_CONFIG_SETTING_NEWS_NEW_VEHICLES
strhelp  = STR_CONFIG_SETTING_NEWS_NEW_VEHICLES_HELPTEXT
strval   = STR_CONFIG_SETTING_NEWS_MESSAGES_OFF

[SDTC_OMANY]
var      = news_display.acceptance
type     = SLE_UINT8
flags    = SLF_NOT_IN_SAVE | SLF_NO_NETWORK_SYNC
guiflags = SGF_MULTISTRING
def      = 2
max      = 2
full     = _news_display
str      = STR_CONFIG_SETTING_NEWS_CHANGES_ACCEPTANCE
strhelp  = STR_CONFIG_SETTING_NEWS_CHANGES_ACCEPTANCE_HELPTEXT
strval   = STR_CONFIG_SETTING_NEWS_MESSAGES_OFF

[SDTC_OMANY]
var      = news_display.subsidies
type     = SLE_UINT8
flags    = SLF_NOT_IN_SAVE | SLF_NO_NETWORK_SYNC
guiflags = SGF_MULTISTRING
def      = 1
max      = 2
full     = _news_display
str      = STR_CONFIG_SETTING_NEWS_SUBSIDIES
strhelp  = STR_CONFIG_SETTING_NEWS_SUBSIDIES_HELPTEXT
strval   = STR_CONFIG_SETTING_NEWS_MESSAGES_OFF

[SDTC_OMANY]
var      = news_display.general
type     = SLE_UINT8
flags    = SLF_NOT_IN_SAVE | SLF_NO_NETWORK_SYNC
guiflags = SGF_MULTISTRING
def      = 2
max      = 2
full     = _news_display
str      = STR_CONFIG_SETTING_NEWS_GENERAL_INFORMATION
strhelp  = STR_CONFIG_SETTING_NEWS_GENERAL_INFORMATION_HELPTEXT
strval   = STR_CONFIG_SETTING_NEWS_MESSAGES_OFF

[SDTC_VAR]
ifdef    = ENABLE_NETWORK
var      = gui.network_chat_box_width_pct
type     = SLE_UINT16
flags    = SLF_NOT_IN_SAVE | SLF_NO_NETWORK_SYNC
def      = 40
min      = 10
max      = 100
cat      = SC_EXPERT

[SDTC_VAR]
ifdef    = ENABLE_NETWORK
var      = gui.network_chat_box_height
type     = SLE_UINT8
flags    = SLF_NOT_IN_SAVE | SLF_NO_NETWORK_SYNC
def      = 25
min      = 5
max      = 255
cat      = SC_EXPERT

[SDTC_VAR]
ifdef    = ENABLE_NETWORK
var      = gui.network_chat_timeout
type     = SLE_UINT16
flags    = SLF_NOT_IN_SAVE | SLF_NO_NETWORK_SYNC
def      = 20
min      = 1
max      = 65535
cat      = SC_EXPERT

[SDTC_VAR]
ifdef    = ENABLE_NETWORK
var      = network.sync_freq
type     = SLE_UINT16
flags    = SLF_NOT_IN_SAVE | SLF_NOT_IN_CONFIG | SLF_NO_NETWORK_SYNC
guiflags = SGF_NETWORK_ONLY
def      = 100
min      = 0
max      = 100
cat      = SC_EXPERT

[SDTC_VAR]
ifdef    = ENABLE_NETWORK
var      = network.frame_freq
type     = SLE_UINT8
flags    = SLF_NOT_IN_SAVE | SLF_NOT_IN_CONFIG | SLF_NO_NETWORK_SYNC
guiflags = SGF_NETWORK_ONLY
def      = 0
min      = 0
max      = 100
cat      = SC_EXPERT

[SDTC_VAR]
ifdef    = ENABLE_NETWORK
var      = network.commands_per_frame
type     = SLE_UINT16
flags    = SLF_NOT_IN_SAVE | SLF_NO_NETWORK_SYNC
guiflags = SGF_NETWORK_ONLY
def      = 2
min      = 1
max      = 65535
cat      = SC_EXPERT

[SDTC_VAR]
ifdef    = ENABLE_NETWORK
var      = network.max_commands_in_queue
type     = SLE_UINT16
flags    = SLF_NOT_IN_SAVE | SLF_NO_NETWORK_SYNC
guiflags = SGF_NETWORK_ONLY
def      = 16
min      = 1
max      = 65535
cat      = SC_EXPERT

[SDTC_VAR]
ifdef    = ENABLE_NETWORK
var      = network.bytes_per_frame
type     = SLE_UINT16
flags    = SLF_NOT_IN_SAVE | SLF_NO_NETWORK_SYNC
guiflags = SGF_NETWORK_ONLY
def      = 8
min      = 1
max      = 65535
cat      = SC_EXPERT

[SDTC_VAR]
ifdef    = ENABLE_NETWORK
var      = network.bytes_per_frame_burst
type     = SLE_UINT16
flags    = SLF_NOT_IN_SAVE | SLF_NO_NETWORK_SYNC
guiflags = SGF_NETWORK_ONLY
def      = 256
min      = 1
max      = 65535
cat      = SC_EXPERT

[SDTC_VAR]
ifdef    = ENABLE_NETWORK
var      = network.max_init_time
type     = SLE_UINT16
flags    = SLF_NOT_IN_SAVE | SLF_NO_NETWORK_SYNC
guiflags = SGF_NETWORK_ONLY
def      = 100
min      = 0
max      = 32000
cat      = SC_EXPERT

[SDTC_VAR]
ifdef    = ENABLE_NETWORK
var      = network.max_join_time
type     = SLE_UINT16
flags    = SLF_NOT_IN_SAVE | SLF_NO_NETWORK_SYNC
guiflags = SGF_NETWORK_ONLY
def      = 500
min      = 0
max      = 32000

[SDTC_VAR]
ifdef    = ENABLE_NETWORK
var      = network.max_download_time
type     = SLE_UINT16
flags    = SLF_NOT_IN_SAVE | SLF_NO_NETWORK_SYNC
guiflags = SGF_NETWORK_ONLY
def      = 1000
min      = 0
max      = 32000

[SDTC_VAR]
ifdef    = ENABLE_NETWORK
var      = network.max_password_time
type     = SLE_UINT16
flags    = SLF_NOT_IN_SAVE | SLF_NO_NETWORK_SYNC
guiflags = SGF_NETWORK_ONLY
def      = 2000
min      = 0
max      = 32000

[SDTC_VAR]
ifdef    = ENABLE_NETWORK
var      = network.max_lag_time
type     = SLE_UINT16
flags    = SLF_NOT_IN_SAVE | SLF_NO_NETWORK_SYNC
guiflags = SGF_NETWORK_ONLY
def      = 500
min      = 0
max      = 32000

[SDTC_BOOL]
ifdef    = ENABLE_NETWORK
var      = network.pause_on_join
flags    = SLF_NOT_IN_SAVE | SLF_NO_NETWORK_SYNC
guiflags = SGF_NETWORK_ONLY
def      = true

[SDTC_VAR]
ifdef    = ENABLE_NETWORK
var      = network.server_port
type     = SLE_UINT16
flags    = SLF_NOT_IN_SAVE | SLF_NO_NETWORK_SYNC
guiflags = SGF_NETWORK_ONLY
def      = NETWORK_DEFAULT_PORT
min      = 0
max      = 65535
cat      = SC_EXPERT

[SDTC_VAR]
ifdef    = ENABLE_NETWORK
var      = network.server_admin_port
type     = SLE_UINT16
flags    = SLF_NOT_IN_SAVE | SLF_NO_NETWORK_SYNC
guiflags = SGF_NETWORK_ONLY
def      = NETWORK_ADMIN_PORT
min      = 0
max      = 65535
cat      = SC_EXPERT

[SDTC_BOOL]
ifdef    = ENABLE_NETWORK
var      = network.server_admin_chat
flags    = SLF_NOT_IN_SAVE | SLF_NO_NETWORK_SYNC
guiflags = SGF_NETWORK_ONLY
def      = true
cat      = SC_EXPERT

[SDTC_BOOL]
ifdef    = ENABLE_NETWORK
var      = network.server_advertise
flags    = SLF_NOT_IN_SAVE | SLF_NO_NETWORK_SYNC
guiflags = SGF_NETWORK_ONLY
def      = false

[SDTC_VAR]
ifdef    = ENABLE_NETWORK
var      = network.lan_internet
type     = SLE_UINT8
flags    = SLF_NOT_IN_SAVE | SLF_NO_NETWORK_SYNC
guiflags = SGF_NETWORK_ONLY
def      = 0
min      = 0
max      = 1

[SDTC_STR]
ifdef    = ENABLE_NETWORK
var      = network.client_name
type     = SLE_STRB
flags    = SLF_NOT_IN_SAVE | SLF_NO_NETWORK_SYNC
def      = NULL
proc     = UpdateClientName
cat      = SC_BASIC

[SDTC_STR]
ifdef    = ENABLE_NETWORK
var      = network.server_password
type     = SLE_STRB
flags    = SLF_NOT_IN_SAVE | SLF_NO_NETWORK_SYNC
guiflags = SGF_NETWORK_ONLY
def      = NULL
proc     = UpdateServerPassword
cat      = SC_BASIC

[SDTC_STR]
ifdef    = ENABLE_NETWORK
var      = network.rcon_password
type     = SLE_STRB
flags    = SLF_NOT_IN_SAVE | SLF_NO_NETWORK_SYNC
guiflags = SGF_NETWORK_ONLY
def      = NULL
proc     = UpdateRconPassword
cat      = SC_BASIC

[SDTC_STR]
ifdef    = ENABLE_NETWORK
var      = network.admin_password
type     = SLE_STRB
flags    = SLF_NOT_IN_SAVE | SLF_NO_NETWORK_SYNC
guiflags = SGF_NETWORK_ONLY
def      = NULL
cat      = SC_BASIC

[SDTC_STR]
ifdef    = ENABLE_NETWORK
var      = network.default_company_pass
type     = SLE_STRB
flags    = SLF_NOT_IN_SAVE | SLF_NO_NETWORK_SYNC
def      = NULL

[SDTC_STR]
ifdef    = ENABLE_NETWORK
var      = network.server_name
type     = SLE_STRB
flags    = SLF_NOT_IN_SAVE | SLF_NO_NETWORK_SYNC
guiflags = SGF_NETWORK_ONLY
def      = NULL
cat      = SC_BASIC

[SDTC_STR]
ifdef    = ENABLE_NETWORK
var      = network.connect_to_ip
type     = SLE_STRB
flags    = SLF_NOT_IN_SAVE | SLF_NO_NETWORK_SYNC
def      = NULL

[SDTC_STR]
ifdef    = ENABLE_NETWORK
var      = network.network_id
type     = SLE_STRB
flags    = SLF_NOT_IN_SAVE | SLF_NO_NETWORK_SYNC
guiflags = SGF_NETWORK_ONLY
def      = NULL

[SDTC_BOOL]
ifdef    = ENABLE_NETWORK
var      = network.autoclean_companies
flags    = SLF_NOT_IN_SAVE | SLF_NO_NETWORK_SYNC
guiflags = SGF_NETWORK_ONLY
def      = false

[SDTC_VAR]
ifdef    = ENABLE_NETWORK
var      = network.autoclean_unprotected
type     = SLE_UINT8
flags    = SLF_NOT_IN_SAVE | SLF_NO_NETWORK_SYNC
guiflags = SGF_0ISDISABLED | SGF_NETWORK_ONLY
def      = 12
min      = 0
max      = 240

[SDTC_VAR]
ifdef    = ENABLE_NETWORK
var      = network.autoclean_protected
type     = SLE_UINT8
flags    = SLF_NOT_IN_SAVE | SLF_NO_NETWORK_SYNC
guiflags = SGF_0ISDISABLED | SGF_NETWORK_ONLY
def      = 36
min      = 0
max      = 240

[SDTC_VAR]
ifdef    = ENABLE_NETWORK
var      = network.autoclean_novehicles
type     = SLE_UINT8
flags    = SLF_NOT_IN_SAVE | SLF_NO_NETWORK_SYNC
guiflags = SGF_0ISDISABLED | SGF_NETWORK_ONLY
def      = 0
min      = 0
max      = 240

[SDTC_VAR]
ifdef    = ENABLE_NETWORK
var      = network.max_companies
type     = SLE_UINT8
flags    = SLF_NOT_IN_SAVE | SLF_NO_NETWORK_SYNC
guiflags = SGF_NETWORK_ONLY
def      = 15
min      = 1
max      = MAX_COMPANIES
proc     = UpdateClientConfigValues
cat      = SC_BASIC

[SDTC_VAR]
ifdef    = ENABLE_NETWORK
var      = network.max_clients
type     = SLE_UINT8
flags    = SLF_NOT_IN_SAVE | SLF_NO_NETWORK_SYNC
guiflags = SGF_NETWORK_ONLY
def      = 25
min      = 2
max      = MAX_CLIENTS
cat      = SC_BASIC

[SDTC_VAR]
ifdef    = ENABLE_NETWORK
var      = network.max_spectators
type     = SLE_UINT8
flags    = SLF_NOT_IN_SAVE | SLF_NO_NETWORK_SYNC
guiflags = SGF_NETWORK_ONLY
def      = 15
min      = 0
max      = MAX_CLIENTS
proc     = UpdateClientConfigValues
cat      = SC_BASIC

[SDTC_VAR]
ifdef    = ENABLE_NETWORK
var      = network.restart_game_year
type     = SLE_INT32
flags    = SLF_NOT_IN_SAVE | SLF_NO_NETWORK_SYNC
guiflags = SGF_0ISDISABLED | SGF_NETWORK_ONLY
def      = 0
min      = MIN_YEAR
max      = MAX_YEAR
interval = 1

[SDTC_VAR]
ifdef    = ENABLE_NETWORK
var      = network.min_active_clients
type     = SLE_UINT8
flags    = SLF_NOT_IN_SAVE | SLF_NO_NETWORK_SYNC
guiflags = SGF_NETWORK_ONLY
def      = 0
min      = 0
max      = MAX_CLIENTS

[SDTC_OMANY]
ifdef    = ENABLE_NETWORK
var      = network.server_lang
type     = SLE_UINT8
flags    = SLF_NOT_IN_SAVE | SLF_NO_NETWORK_SYNC
guiflags = SGF_NETWORK_ONLY
def      = 0
max      = 35
full     = _server_langs
cat      = SC_BASIC

[SDTC_BOOL]
ifdef    = ENABLE_NETWORK
var      = network.reload_cfg
flags    = SLF_NOT_IN_SAVE | SLF_NO_NETWORK_SYNC
guiflags = SGF_NETWORK_ONLY
def      = false
cat      = SC_EXPERT

[SDTC_STR]
ifdef    = ENABLE_NETWORK
var      = network.last_host
type     = SLE_STRB
flags    = SLF_NOT_IN_SAVE | SLF_NO_NETWORK_SYNC
def      = """"
cat      = SC_EXPERT

[SDTC_VAR]
ifdef    = ENABLE_NETWORK
var      = network.last_port
type     = SLE_UINT16
flags    = SLF_NOT_IN_SAVE | SLF_NO_NETWORK_SYNC
def      = 0
min      = 0
max      = UINT16_MAX
cat      = SC_EXPERT

[SDTC_BOOL]
ifdef    = ENABLE_NETWORK
var      = network.no_http_content_downloads
flags    = SLF_NOT_IN_SAVE | SLF_NO_NETWORK_SYNC
def      = false
cat      = SC_EXPERT

; Since the network code (CmdChangeSetting and friends) use the index in this array to decide
; which setting the server is talking about all conditional compilation of this array must be at the
; end. This isn't really the best solution, the settings the server can tell the client about should
; either use a seperate array or some other form of identifier.

;
; We might need to emulate a right mouse button on mac
[SDTC_VAR]
ifdef    = __APPLE__
var      = gui.right_mouse_btn_emulation
type     = SLE_UINT8
flags    = SLF_NOT_IN_SAVE | SLF_NO_NETWORK_SYNC
guiflags = SGF_MULTISTRING
def      = 0
min      = 0
max      = 2
str      = STR_CONFIG_SETTING_RIGHT_MOUSE_BTN_EMU
strhelp  = STR_CONFIG_SETTING_RIGHT_MOUSE_BTN_EMU_HELPTEXT
strval   = STR_CONFIG_SETTING_RIGHT_MOUSE_BTN_EMU_COMMAND
cat      = SC_BASIC

[SDT_END]
<|MERGE_RESOLUTION|>--- conflicted
+++ resolved
@@ -1145,11 +1145,8 @@
 guiflags = SGF_NO_NETWORK
 def      = false
 str      = STR_CONFIG_SETTING_IMPROVED_BREAKDOWNS
-<<<<<<< HEAD
+proc     = ImprovedBreakdownsSettingChanged
 patxname = ""improved_breakdowns.vehicle.improved_breakdowns""
-=======
-proc     = ImprovedBreakdownsSettingChanged
->>>>>>> e03d97ea
 
 ; station.join_stations
 [SDT_NULL]
