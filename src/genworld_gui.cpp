--- conflicted
+++ resolved
@@ -120,16 +120,11 @@
 			NWidget(NWID_VERTICAL), SetPIP(0, 4, 0),
 				NWidget(NWID_HORIZONTAL), SetPIP(0, 3, 0),
 					NWidget(NWID_VERTICAL, NC_EQUALSIZE), SetPIP(0, 4, 0),
-<<<<<<< HEAD
-						NWidget(WWT_TEXT, COLOUR_ORANGE), SetDataTip(STR_MAPGEN_MAX_HEIGHTLEVEL, STR_NULL), SetFill(1, 1),
-						NWidget(NWID_SELECTION, INVALID_COLOUR, WID_GL_LEVEL_SEL_1),
-							NWidget(WWT_TEXT, COLOUR_ORANGE), SetDataTip(STR_MAPGEN_SNOW_LINE_HEIGHT, STR_NULL), SetFill(1, 1),
-							NWidget(WWT_TEXT, COLOUR_ORANGE), SetDataTip(STR_MAPGEN_RAINFOREST_LINE_HEIGHT, STR_NULL), SetFill(1, 1),
-=======
 						NWidget(NWID_SELECTION, INVALID_COLOUR, WID_GL_CLIMATE_SEL_LABEL),
 							NWidget(WWT_TEXT, COLOUR_ORANGE), SetDataTip(STR_MAPGEN_SNOW_COVERAGE, STR_NULL), SetFill(1, 1),
 							NWidget(WWT_TEXT, COLOUR_ORANGE), SetDataTip(STR_MAPGEN_DESERT_COVERAGE, STR_NULL), SetFill(1, 1),
->>>>>>> 76e92f67
+							NWidget(WWT_TEXT, COLOUR_ORANGE), SetDataTip(STR_MAPGEN_SNOW_LINE_HEIGHT, STR_NULL), SetFill(1, 1),
+							NWidget(WWT_TEXT, COLOUR_ORANGE), SetDataTip(STR_MAPGEN_RAINFOREST_LINE_HEIGHT, STR_NULL), SetFill(1, 1),
 						EndContainer(),
 						NWidget(WWT_TEXT, COLOUR_ORANGE), SetDataTip(STR_MAPGEN_DATE, STR_NULL), SetFill(1, 1),
 						NWidget(WWT_TEXT, COLOUR_ORANGE), SetDataTip(STR_MAPGEN_SMOOTHNESS, STR_NULL), SetFill(1, 1),
@@ -137,26 +132,6 @@
 						NWidget(WWT_TEXT, COLOUR_ORANGE), SetDataTip(STR_GAME_OPTIONS_TOWN_NAMES_FRAME, STR_NULL), SetFill(1, 1),
 					EndContainer(),
 					NWidget(NWID_VERTICAL, NC_EQUALSIZE), SetPIP(0, 4, 0),
-<<<<<<< HEAD
-						/* Max. heightlevel. */
-						NWidget(NWID_HORIZONTAL),
-							NWidget(WWT_IMGBTN, COLOUR_ORANGE, WID_GL_MAX_HEIGHTLEVEL_DOWN), SetDataTip(SPR_ARROW_DOWN, STR_MAPGEN_MAX_HEIGHTLEVEL_DOWN), SetFill(0, 1),
-							NWidget(WWT_TEXTBTN, COLOUR_ORANGE, WID_GL_MAX_HEIGHTLEVEL_TEXT), SetDataTip(STR_BLACK_INT, STR_NULL), SetFill(1, 0),
-							NWidget(WWT_IMGBTN, COLOUR_ORANGE, WID_GL_MAX_HEIGHTLEVEL_UP), SetDataTip(SPR_ARROW_UP, STR_MAPGEN_MAX_HEIGHTLEVEL_UP), SetFill(0, 1),
-						EndContainer(),
-						NWidget(NWID_SELECTION, INVALID_COLOUR, WID_GL_LEVEL_SEL_2),
-							/* Snow line. */
-							NWidget(NWID_HORIZONTAL),
-								NWidget(WWT_IMGBTN, COLOUR_ORANGE, WID_GL_SNOW_LEVEL_DOWN), SetDataTip(SPR_ARROW_DOWN, STR_MAPGEN_SNOW_LINE_DOWN), SetFill(0, 1),
-								NWidget(WWT_TEXTBTN, COLOUR_ORANGE, WID_GL_SNOW_LEVEL_TEXT), SetDataTip(STR_BLACK_INT, STR_NULL), SetFill(1, 0),
-								NWidget(WWT_IMGBTN, COLOUR_ORANGE, WID_GL_SNOW_LEVEL_UP), SetDataTip(SPR_ARROW_UP, STR_MAPGEN_SNOW_LINE_UP), SetFill(0, 1),
-							EndContainer(),
-							/* Rainforest line. */
-							NWidget(NWID_HORIZONTAL),
-								NWidget(WWT_IMGBTN, COLOUR_ORANGE, WID_GL_RAINFOREST_LEVEL_DOWN), SetDataTip(SPR_ARROW_DOWN, STR_MAPGEN_RAINFOREST_LINE_DOWN), SetFill(0, 1),
-								NWidget(WWT_TEXTBTN, COLOUR_ORANGE, WID_GL_RAINFOREST_LEVEL_TEXT), SetDataTip(STR_BLACK_INT, STR_NULL), SetFill(1, 0),
-								NWidget(WWT_IMGBTN, COLOUR_ORANGE, WID_GL_RAINFOREST_LEVEL_UP), SetDataTip(SPR_ARROW_UP, STR_MAPGEN_RAINFOREST_LINE_UP), SetFill(0, 1),
-=======
 						NWidget(NWID_SELECTION, INVALID_COLOUR, WID_GL_CLIMATE_SEL_SELECTOR),
 							/* Snow coverage. */
 							NWidget(NWID_HORIZONTAL),
@@ -169,7 +144,18 @@
 								NWidget(WWT_IMGBTN, COLOUR_ORANGE, WID_GL_DESERT_COVERAGE_DOWN), SetDataTip(SPR_ARROW_DOWN, STR_MAPGEN_DESERT_COVERAGE_DOWN), SetFill(0, 1),
 								NWidget(WWT_TEXTBTN, COLOUR_ORANGE, WID_GL_DESERT_COVERAGE_TEXT), SetDataTip(STR_MAPGEN_DESERT_COVERAGE_TEXT, STR_NULL), SetFill(1, 0),
 								NWidget(WWT_IMGBTN, COLOUR_ORANGE, WID_GL_DESERT_COVERAGE_UP), SetDataTip(SPR_ARROW_UP, STR_MAPGEN_DESERT_COVERAGE_UP), SetFill(0, 1),
->>>>>>> 76e92f67
+							EndContainer(),
+							/* Snow line. */
+							NWidget(NWID_HORIZONTAL),
+								NWidget(WWT_IMGBTN, COLOUR_ORANGE, WID_GL_SNOW_LEVEL_DOWN), SetDataTip(SPR_ARROW_DOWN, STR_MAPGEN_SNOW_LINE_DOWN), SetFill(0, 1),
+								NWidget(WWT_TEXTBTN, COLOUR_ORANGE, WID_GL_SNOW_LEVEL_TEXT), SetDataTip(STR_BLACK_INT, STR_NULL), SetFill(1, 0),
+								NWidget(WWT_IMGBTN, COLOUR_ORANGE, WID_GL_SNOW_LEVEL_UP), SetDataTip(SPR_ARROW_UP, STR_MAPGEN_SNOW_LINE_UP), SetFill(0, 1),
+							EndContainer(),
+							/* Rainforest line. */
+							NWidget(NWID_HORIZONTAL),
+								NWidget(WWT_IMGBTN, COLOUR_ORANGE, WID_GL_RAINFOREST_LEVEL_DOWN), SetDataTip(SPR_ARROW_DOWN, STR_MAPGEN_RAINFOREST_LINE_DOWN), SetFill(0, 1),
+								NWidget(WWT_TEXTBTN, COLOUR_ORANGE, WID_GL_RAINFOREST_LEVEL_TEXT), SetDataTip(STR_BLACK_INT, STR_NULL), SetFill(1, 0),
+								NWidget(WWT_IMGBTN, COLOUR_ORANGE, WID_GL_RAINFOREST_LEVEL_UP), SetDataTip(SPR_ARROW_UP, STR_MAPGEN_RAINFOREST_LINE_UP), SetFill(0, 1),
 							EndContainer(),
 						EndContainer(),
 						/* Starting date. */
@@ -269,17 +255,12 @@
 					NWidget(NWID_VERTICAL), SetPIP(0, 4, 0),
 						NWidget(NWID_HORIZONTAL), SetPIP(0, 3, 0),
 							NWidget(NWID_VERTICAL, NC_EQUALSIZE), SetPIP(0, 4, 0),
-<<<<<<< HEAD
-								NWidget(WWT_TEXT, COLOUR_ORANGE), SetDataTip(STR_MAPGEN_MAX_HEIGHTLEVEL, STR_NULL), SetFill(1, 1),
-								NWidget(NWID_SELECTION, INVALID_COLOUR, WID_GL_LEVEL_SEL_1),
-									NWidget(WWT_TEXT, COLOUR_ORANGE), SetDataTip(STR_MAPGEN_SNOW_LINE_HEIGHT, STR_NULL), SetFill(1, 1),
-									NWidget(WWT_TEXT, COLOUR_ORANGE), SetDataTip(STR_MAPGEN_RAINFOREST_LINE_HEIGHT, STR_NULL), SetFill(1, 1),
-=======
 								NWidget(WWT_TEXT, COLOUR_ORANGE), SetDataTip(STR_MAPGEN_HEIGHTMAP_HEIGHT, STR_NULL), SetFill(1, 1),
 								NWidget(NWID_SELECTION, INVALID_COLOUR, WID_GL_CLIMATE_SEL_LABEL),
 									NWidget(WWT_TEXT, COLOUR_ORANGE), SetDataTip(STR_MAPGEN_SNOW_COVERAGE, STR_NULL), SetFill(1, 1),
 									NWidget(WWT_TEXT, COLOUR_ORANGE), SetDataTip(STR_MAPGEN_DESERT_COVERAGE, STR_NULL), SetFill(1, 1),
->>>>>>> 76e92f67
+									NWidget(WWT_TEXT, COLOUR_ORANGE), SetDataTip(STR_MAPGEN_SNOW_LINE_HEIGHT, STR_NULL), SetFill(1, 1),
+									NWidget(WWT_TEXT, COLOUR_ORANGE), SetDataTip(STR_MAPGEN_RAINFOREST_LINE_HEIGHT, STR_NULL), SetFill(1, 1),
 								EndContainer(),
 								NWidget(WWT_TEXT, COLOUR_ORANGE), SetDataTip(STR_MAPGEN_DATE, STR_NULL), SetFill(1, 1),
 								NWidget(WWT_TEXT, COLOUR_ORANGE), SetDataTip(STR_GAME_OPTIONS_TOWN_NAMES_FRAME, STR_NULL), SetFill(1, 1),
@@ -290,8 +271,17 @@
 									NWidget(WWT_TEXTBTN, COLOUR_ORANGE, WID_GL_HEIGHTMAP_HEIGHT_TEXT), SetDataTip(STR_BLACK_INT, STR_NULL), SetFill(1, 0),
 									NWidget(WWT_IMGBTN, COLOUR_ORANGE, WID_GL_HEIGHTMAP_HEIGHT_UP), SetDataTip(SPR_ARROW_UP, STR_MAPGEN_HEIGHTMAP_HEIGHT_UP), SetFill(0, 1),
 								EndContainer(),
-<<<<<<< HEAD
-								NWidget(NWID_SELECTION, INVALID_COLOUR, WID_GL_LEVEL_SEL_2),
+								NWidget(NWID_SELECTION, INVALID_COLOUR, WID_GL_CLIMATE_SEL_SELECTOR),
+									NWidget(NWID_HORIZONTAL),
+										NWidget(WWT_IMGBTN, COLOUR_ORANGE, WID_GL_SNOW_COVERAGE_DOWN), SetDataTip(SPR_ARROW_DOWN, STR_MAPGEN_SNOW_COVERAGE_DOWN), SetFill(0, 1),
+										NWidget(WWT_TEXTBTN, COLOUR_ORANGE, WID_GL_SNOW_COVERAGE_TEXT), SetDataTip(STR_MAPGEN_SNOW_COVERAGE_TEXT, STR_NULL), SetFill(1, 0),
+										NWidget(WWT_IMGBTN, COLOUR_ORANGE, WID_GL_SNOW_COVERAGE_UP), SetDataTip(SPR_ARROW_UP, STR_MAPGEN_SNOW_COVERAGE_UP), SetFill(0, 1),
+									EndContainer(),
+									NWidget(NWID_HORIZONTAL),
+										NWidget(WWT_IMGBTN, COLOUR_ORANGE, WID_GL_DESERT_COVERAGE_DOWN), SetDataTip(SPR_ARROW_DOWN, STR_MAPGEN_DESERT_COVERAGE_DOWN), SetFill(0, 1),
+										NWidget(WWT_TEXTBTN, COLOUR_ORANGE, WID_GL_DESERT_COVERAGE_TEXT), SetDataTip(STR_MAPGEN_DESERT_COVERAGE_TEXT, STR_NULL), SetFill(1, 0),
+										NWidget(WWT_IMGBTN, COLOUR_ORANGE, WID_GL_DESERT_COVERAGE_UP), SetDataTip(SPR_ARROW_UP, STR_MAPGEN_DESERT_COVERAGE_UP), SetFill(0, 1),
+									EndContainer(),
 									/* Snow line. */
 									NWidget(NWID_HORIZONTAL),
 										NWidget(WWT_IMGBTN, COLOUR_ORANGE, WID_GL_SNOW_LEVEL_DOWN), SetDataTip(SPR_ARROW_DOWN, STR_MAPGEN_SNOW_LINE_DOWN), SetFill(0, 1),
@@ -303,18 +293,6 @@
 										NWidget(WWT_IMGBTN, COLOUR_ORANGE, WID_GL_RAINFOREST_LEVEL_DOWN), SetDataTip(SPR_ARROW_DOWN, STR_MAPGEN_RAINFOREST_LINE_DOWN), SetFill(0, 1),
 										NWidget(WWT_TEXTBTN, COLOUR_ORANGE, WID_GL_RAINFOREST_LEVEL_TEXT), SetDataTip(STR_BLACK_INT, STR_NULL), SetFill(1, 0),
 										NWidget(WWT_IMGBTN, COLOUR_ORANGE, WID_GL_RAINFOREST_LEVEL_UP), SetDataTip(SPR_ARROW_UP, STR_MAPGEN_RAINFOREST_LINE_UP), SetFill(0, 1),
-=======
-								NWidget(NWID_SELECTION, INVALID_COLOUR, WID_GL_CLIMATE_SEL_SELECTOR),
-									NWidget(NWID_HORIZONTAL),
-										NWidget(WWT_IMGBTN, COLOUR_ORANGE, WID_GL_SNOW_COVERAGE_DOWN), SetDataTip(SPR_ARROW_DOWN, STR_MAPGEN_SNOW_COVERAGE_DOWN), SetFill(0, 1),
-										NWidget(WWT_TEXTBTN, COLOUR_ORANGE, WID_GL_SNOW_COVERAGE_TEXT), SetDataTip(STR_MAPGEN_SNOW_COVERAGE_TEXT, STR_NULL), SetFill(1, 0),
-										NWidget(WWT_IMGBTN, COLOUR_ORANGE, WID_GL_SNOW_COVERAGE_UP), SetDataTip(SPR_ARROW_UP, STR_MAPGEN_SNOW_COVERAGE_UP), SetFill(0, 1),
-									EndContainer(),
-									NWidget(NWID_HORIZONTAL),
-										NWidget(WWT_IMGBTN, COLOUR_ORANGE, WID_GL_DESERT_COVERAGE_DOWN), SetDataTip(SPR_ARROW_DOWN, STR_MAPGEN_DESERT_COVERAGE_DOWN), SetFill(0, 1),
-										NWidget(WWT_TEXTBTN, COLOUR_ORANGE, WID_GL_DESERT_COVERAGE_TEXT), SetDataTip(STR_MAPGEN_DESERT_COVERAGE_TEXT, STR_NULL), SetFill(1, 0),
-										NWidget(WWT_IMGBTN, COLOUR_ORANGE, WID_GL_DESERT_COVERAGE_UP), SetDataTip(SPR_ARROW_UP, STR_MAPGEN_DESERT_COVERAGE_UP), SetFill(0, 1),
->>>>>>> 76e92f67
 									EndContainer(),
 								EndContainer(),
 								NWidget(NWID_HORIZONTAL),
@@ -478,15 +456,11 @@
 			case WID_GL_START_DATE_TEXT:      SetDParam(0, ConvertYMDToDate(_settings_newgame.game_creation.starting_year, 0, 1)); break;
 			case WID_GL_MAPSIZE_X_PULLDOWN:   SetDParam(0, 1LL << _settings_newgame.game_creation.map_x); break;
 			case WID_GL_MAPSIZE_Y_PULLDOWN:   SetDParam(0, 1LL << _settings_newgame.game_creation.map_y); break;
-<<<<<<< HEAD
-			case WID_GL_MAX_HEIGHTLEVEL_TEXT: SetDParam(0, _settings_newgame.construction.max_heightlevel); break;
-			case WID_GL_SNOW_LEVEL_TEXT:      SetDParam(0, _settings_newgame.game_creation.snow_line_height); break;
-			case WID_GL_RAINFOREST_LEVEL_TEXT:SetDParam(0, _settings_newgame.game_creation.rainforest_line_height); break;
-=======
 			case WID_GL_HEIGHTMAP_HEIGHT_TEXT: SetDParam(0, _settings_newgame.game_creation.heightmap_height); break;
 			case WID_GL_SNOW_COVERAGE_TEXT:   SetDParam(0, _settings_newgame.game_creation.snow_coverage); break;
 			case WID_GL_DESERT_COVERAGE_TEXT: SetDParam(0, _settings_newgame.game_creation.desert_coverage); break;
->>>>>>> 76e92f67
+			case WID_GL_SNOW_LEVEL_TEXT:      SetDParam(0, _settings_newgame.game_creation.snow_line_height); break;
+			case WID_GL_RAINFOREST_LEVEL_TEXT:SetDParam(0, _settings_newgame.game_creation.rainforest_line_height); break;
 
 			case WID_GL_TOWN_PULLDOWN:
 				if (_game_mode == GM_EDITOR) {
@@ -584,31 +558,22 @@
 		}
 
 		/* Disable snowline if not arctic */
-<<<<<<< HEAD
-		this->SetWidgetDisabledState(WID_GL_SNOW_LEVEL_TEXT, _settings_newgame.game_creation.landscape != LT_ARCTIC);
-		/* Disable rainforest line if not tropic */
-		this->SetWidgetDisabledState(WID_GL_RAINFOREST_LEVEL_TEXT, _settings_newgame.game_creation.landscape != LT_TROPIC);
-
-		/* Set snow/rainforest selections */
-		int snow_rainforest_plane = _settings_newgame.game_creation.landscape == LT_TROPIC ? 1 : 0;
-		this->GetWidget<NWidgetStacked>(WID_GL_LEVEL_SEL_1)->SetDisplayedPlane(snow_rainforest_plane);
-		this->GetWidget<NWidgetStacked>(WID_GL_LEVEL_SEL_2)->SetDisplayedPlane(snow_rainforest_plane);
-=======
-		this->SetWidgetDisabledState(WID_GL_SNOW_COVERAGE_TEXT, _settings_newgame.game_creation.landscape != LT_ARCTIC);
+		this->SetWidgetDisabledState(WID_GL_SNOW_COVERAGE_TEXT, _settings_newgame.game_creation.landscape != LT_ARCTIC || _settings_newgame.game_creation.climate_threshold_mode != 0);
+		this->SetWidgetDisabledState(WID_GL_SNOW_LEVEL_TEXT, _settings_newgame.game_creation.landscape != LT_ARCTIC || _settings_newgame.game_creation.climate_threshold_mode == 0);
 		/* Disable desert if not tropic */
-		this->SetWidgetDisabledState(WID_GL_DESERT_COVERAGE_TEXT, _settings_newgame.game_creation.landscape != LT_TROPIC);
+		this->SetWidgetDisabledState(WID_GL_DESERT_COVERAGE_TEXT, _settings_newgame.game_creation.landscape != LT_TROPIC || _settings_newgame.game_creation.climate_threshold_mode != 0);
+		this->SetWidgetDisabledState(WID_GL_RAINFOREST_LEVEL_TEXT, _settings_newgame.game_creation.landscape != LT_TROPIC || _settings_newgame.game_creation.climate_threshold_mode == 0);
 
 		/* Set snow/rainforest selections */
 		int climate_plane = 0;
 		switch (_settings_newgame.game_creation.landscape) {
 			case LT_TEMPERATE: climate_plane = SZSP_VERTICAL; break;
-			case LT_ARCTIC:    climate_plane = 0;             break;
-			case LT_TROPIC:    climate_plane = 1;             break;
+			case LT_ARCTIC:    climate_plane = _settings_newgame.game_creation.climate_threshold_mode ? 2 : 0; break;
+			case LT_TROPIC:    climate_plane = _settings_newgame.game_creation.climate_threshold_mode ? 3 : 1; break;
 			case LT_TOYLAND:   climate_plane = SZSP_VERTICAL; break;
 		}
 		this->GetWidget<NWidgetStacked>(WID_GL_CLIMATE_SEL_LABEL)->SetDisplayedPlane(climate_plane);
 		this->GetWidget<NWidgetStacked>(WID_GL_CLIMATE_SEL_SELECTOR)->SetDisplayedPlane(climate_plane);
->>>>>>> 76e92f67
 
 		/* Update availability of decreasing / increasing start date and snow level */
 		if (mode == GLWM_HEIGHTMAP) {
@@ -617,33 +582,26 @@
 		}
 		this->SetWidgetDisabledState(WID_GL_START_DATE_DOWN, _settings_newgame.game_creation.starting_year <= MIN_YEAR);
 		this->SetWidgetDisabledState(WID_GL_START_DATE_UP,   _settings_newgame.game_creation.starting_year >= MAX_YEAR);
-<<<<<<< HEAD
+		this->SetWidgetDisabledState(WID_GL_SNOW_COVERAGE_DOWN, _settings_newgame.game_creation.snow_coverage <= 0 || _settings_newgame.game_creation.landscape != LT_ARCTIC);
+		this->SetWidgetDisabledState(WID_GL_SNOW_COVERAGE_UP,   _settings_newgame.game_creation.snow_coverage >= 100 || _settings_newgame.game_creation.landscape != LT_ARCTIC);
+		this->SetWidgetDisabledState(WID_GL_DESERT_COVERAGE_DOWN, _settings_newgame.game_creation.desert_coverage <= 0 || _settings_newgame.game_creation.landscape != LT_TROPIC);
+		this->SetWidgetDisabledState(WID_GL_DESERT_COVERAGE_UP,   _settings_newgame.game_creation.desert_coverage >= 100 || _settings_newgame.game_creation.landscape != LT_TROPIC);
 		this->SetWidgetDisabledState(WID_GL_SNOW_LEVEL_DOWN, _settings_newgame.game_creation.snow_line_height <= MIN_SNOWLINE_HEIGHT || _settings_newgame.game_creation.landscape != LT_ARCTIC);
 		this->SetWidgetDisabledState(WID_GL_SNOW_LEVEL_UP,   _settings_newgame.game_creation.snow_line_height >= MAX_SNOWLINE_HEIGHT || _settings_newgame.game_creation.landscape != LT_ARCTIC);
 		this->SetWidgetDisabledState(WID_GL_RAINFOREST_LEVEL_DOWN, _settings_newgame.game_creation.rainforest_line_height <= MIN_RAINFOREST_HEIGHT || _settings_newgame.game_creation.landscape != LT_TROPIC);
 		this->SetWidgetDisabledState(WID_GL_RAINFOREST_LEVEL_UP,   _settings_newgame.game_creation.rainforest_line_height >= MAX_RAINFOREST_HEIGHT || _settings_newgame.game_creation.landscape != LT_TROPIC);
 
-		/* Do not allow a custom sea level with the original land generator. */
-		if (_settings_newgame.game_creation.land_generator == LG_ORIGINAL &&
-				_settings_newgame.difficulty.quantity_sea_lakes == CUSTOM_SEA_LEVEL_NUMBER_DIFFICULTY) {
-			_settings_newgame.difficulty.quantity_sea_lakes = CUSTOM_SEA_LEVEL_MIN_PERCENTAGE;
-=======
-		this->SetWidgetDisabledState(WID_GL_SNOW_COVERAGE_DOWN, _settings_newgame.game_creation.snow_coverage <= 0 || _settings_newgame.game_creation.landscape != LT_ARCTIC);
-		this->SetWidgetDisabledState(WID_GL_SNOW_COVERAGE_UP,   _settings_newgame.game_creation.snow_coverage >= 100 || _settings_newgame.game_creation.landscape != LT_ARCTIC);
-		this->SetWidgetDisabledState(WID_GL_DESERT_COVERAGE_DOWN, _settings_newgame.game_creation.desert_coverage <= 0 || _settings_newgame.game_creation.landscape != LT_TROPIC);
-		this->SetWidgetDisabledState(WID_GL_DESERT_COVERAGE_UP,   _settings_newgame.game_creation.desert_coverage >= 100 || _settings_newgame.game_creation.landscape != LT_TROPIC);
-
 		/* Do not allow a custom sea level or terrain type with the original land generator. */
 		if (_settings_newgame.game_creation.land_generator == LG_ORIGINAL) {
 			if (_settings_newgame.difficulty.quantity_sea_lakes == CUSTOM_SEA_LEVEL_NUMBER_DIFFICULTY) {
-				_settings_newgame.difficulty.quantity_sea_lakes = 1;
+				_settings_newgame.difficulty.quantity_sea_lakes = CUSTOM_SEA_LEVEL_MIN_PERCENTAGE;
 			}
 			if (_settings_newgame.difficulty.terrain_type == CUSTOM_TERRAIN_TYPE_NUMBER_DIFFICULTY) {
 				_settings_newgame.difficulty.terrain_type = 1;
 			}
->>>>>>> 76e92f67
-		}
-
+		}
+
+		this->SetDirty();
 	}
 
 	void UpdateWidgetSize(int widget, Dimension *size, const Dimension &padding, Dimension *fill, Dimension *resize) override
@@ -674,6 +632,11 @@
 			case WID_GL_DESERT_COVERAGE_TEXT:
 				SetDParamMaxValue(0, MAX_TILE_HEIGHT);
 				*size = maxdim(*size, GetStringBoundingBox(STR_MAPGEN_DESERT_COVERAGE_TEXT));
+				break;
+
+			case WID_GL_SNOW_LEVEL_TEXT:
+				SetDParamMaxValue(0, MAX_TILE_HEIGHT);
+				*size = maxdim(*size, GetStringBoundingBox(STR_JUST_INT));
 				break;
 
 			case WID_GL_RAINFOREST_LEVEL_TEXT:
@@ -880,6 +843,24 @@
 				ShowQueryString(STR_JUST_INT, STR_MAPGEN_DESERT_COVERAGE_QUERY_CAPT, 4, this, CS_NUMERAL, QSF_ENABLE_DEFAULT);
 				break;
 
+			case WID_GL_SNOW_LEVEL_DOWN:
+			case WID_GL_SNOW_LEVEL_UP: // Snow line buttons
+				/* Don't allow too fast scrolling */
+				if (!(this->flags & WF_TIMEOUT) || this->timeout_timer <= 1) {
+					this->HandleButtonClick(widget);
+
+					_settings_newgame.game_creation.snow_line_height = Clamp(_settings_newgame.game_creation.snow_line_height + widget - WID_GL_SNOW_LEVEL_TEXT, MIN_SNOWLINE_HEIGHT, MAX_SNOWLINE_HEIGHT);
+					this->InvalidateData();
+				}
+				_left_button_clicked = false;
+				break;
+
+			case WID_GL_SNOW_LEVEL_TEXT: // Snow line text
+				this->widget_id = WID_GL_SNOW_LEVEL_TEXT;
+				SetDParam(0, _settings_newgame.game_creation.snow_line_height);
+				ShowQueryString(STR_JUST_INT, STR_MAPGEN_SNOW_LINE_QUERY_CAPT, 4, this, CS_NUMERAL, QSF_ENABLE_DEFAULT);
+				break;
+
 			case WID_GL_RAINFOREST_LEVEL_DOWN:
 			case WID_GL_RAINFOREST_LEVEL_UP: // Rainforest line buttons
 				/* Don't allow too fast scrolling */
@@ -963,17 +944,12 @@
 
 	void OnTimeout() override
 	{
-<<<<<<< HEAD
-		static const int raise_widgets[] = {WID_GL_MAX_HEIGHTLEVEL_DOWN, WID_GL_MAX_HEIGHTLEVEL_UP, WID_GL_START_DATE_DOWN, WID_GL_START_DATE_UP, WID_GL_SNOW_LEVEL_UP, WID_GL_SNOW_LEVEL_DOWN, WID_GL_RAINFOREST_LEVEL_UP, WID_GL_RAINFOREST_LEVEL_DOWN, WIDGET_LIST_END};
-		for (const int *widget = raise_widgets; *widget != WIDGET_LIST_END; widget++) {
-=======
-		static const int newgame_raise_widgets[] = {WID_GL_START_DATE_DOWN, WID_GL_START_DATE_UP, WID_GL_SNOW_COVERAGE_UP, WID_GL_SNOW_COVERAGE_DOWN, WID_GL_DESERT_COVERAGE_UP, WID_GL_DESERT_COVERAGE_DOWN, WIDGET_LIST_END};
-		static const int heightmap_raise_widgets[] = {WID_GL_HEIGHTMAP_HEIGHT_DOWN, WID_GL_HEIGHTMAP_HEIGHT_UP, WID_GL_START_DATE_DOWN, WID_GL_START_DATE_UP, WID_GL_SNOW_COVERAGE_UP, WID_GL_SNOW_COVERAGE_DOWN, WID_GL_DESERT_COVERAGE_UP, WID_GL_DESERT_COVERAGE_DOWN, WIDGET_LIST_END};
+		static const int newgame_raise_widgets[] = {WID_GL_START_DATE_DOWN, WID_GL_START_DATE_UP, WID_GL_SNOW_COVERAGE_UP, WID_GL_SNOW_COVERAGE_DOWN, WID_GL_DESERT_COVERAGE_UP, WID_GL_DESERT_COVERAGE_DOWN, WID_GL_SNOW_LEVEL_UP, WID_GL_SNOW_LEVEL_DOWN, WID_GL_RAINFOREST_LEVEL_UP, WID_GL_RAINFOREST_LEVEL_DOWN, WIDGET_LIST_END};
+		static const int heightmap_raise_widgets[] = {WID_GL_HEIGHTMAP_HEIGHT_DOWN, WID_GL_HEIGHTMAP_HEIGHT_UP, WID_GL_START_DATE_DOWN, WID_GL_START_DATE_UP, WID_GL_SNOW_COVERAGE_UP, WID_GL_SNOW_COVERAGE_DOWN, WID_GL_DESERT_COVERAGE_UP, WID_GL_DESERT_COVERAGE_DOWN, WID_GL_SNOW_LEVEL_UP, WID_GL_SNOW_LEVEL_DOWN, WID_GL_RAINFOREST_LEVEL_UP, WID_GL_RAINFOREST_LEVEL_DOWN, WIDGET_LIST_END};
 
 		const int *widget = (mode == GLWM_HEIGHTMAP) ? heightmap_raise_widgets : newgame_raise_widgets;
 
 		for (; *widget != WIDGET_LIST_END; widget++) {
->>>>>>> 76e92f67
 			if (this->IsWidgetLowered(*widget)) {
 				this->RaiseWidget(*widget);
 				this->SetWidgetDirty(*widget);
@@ -1058,18 +1034,13 @@
 			switch (this->widget_id) {
 				case WID_GL_HEIGHTMAP_HEIGHT_TEXT: value = MAP_HEIGHT_LIMIT_AUTO_MINIMUM; break;
 				case WID_GL_START_DATE_TEXT: value = DEF_START_YEAR; break;
-<<<<<<< HEAD
-				case WID_GL_SNOW_LEVEL_TEXT: value = DEF_SNOWLINE_HEIGHT; break;
-				case WID_GL_RAINFOREST_LEVEL_TEXT: value = DEF_RAINFOREST_HEIGHT; break;
-				case WID_GL_TOWN_PULLDOWN:   value = 1; break;
-				case WID_GL_WATER_PULLDOWN:  value = CUSTOM_SEA_LEVEL_MIN_PERCENTAGE; break;
-=======
 				case WID_GL_SNOW_COVERAGE_TEXT: value = DEF_SNOW_COVERAGE; break;
 				case WID_GL_DESERT_COVERAGE_TEXT: value = DEF_DESERT_COVERAGE; break;
 				case WID_GL_TOWN_PULLDOWN: value = 1; break;
 				case WID_GL_TERRAIN_PULLDOWN: value = MIN_MAP_HEIGHT_LIMIT; break;
 				case WID_GL_WATER_PULLDOWN: value = CUSTOM_SEA_LEVEL_MIN_PERCENTAGE; break;
->>>>>>> 76e92f67
+				case WID_GL_SNOW_LEVEL_TEXT: value = DEF_SNOWLINE_HEIGHT; break;
+				case WID_GL_RAINFOREST_LEVEL_TEXT: value = DEF_RAINFOREST_HEIGHT; break;
 				default: NOT_REACHED();
 			}
 		}
@@ -1093,6 +1064,11 @@
 			case WID_GL_DESERT_COVERAGE_TEXT:
 				this->SetWidgetDirty(WID_GL_DESERT_COVERAGE_TEXT);
 				_settings_newgame.game_creation.desert_coverage = Clamp(value, 0, 100);
+				break;
+
+			case WID_GL_SNOW_LEVEL_TEXT:
+				this->SetWidgetDirty(WID_GL_SNOW_LEVEL_TEXT);
+				_settings_newgame.game_creation.snow_line_height = Clamp(value, MIN_SNOWLINE_HEIGHT, MAX_SNOWLINE_HEIGHT);
 				break;
 
 			case WID_GL_RAINFOREST_LEVEL_TEXT:
