--- conflicted
+++ resolved
@@ -31,12 +31,9 @@
 #include "newgrf_townname.h"
 #include "townname_type.h"
 #include "video/video_driver.hpp"
-<<<<<<< HEAD
 #include "industry.h"
-=======
 #include "ai/ai_gui.hpp"
 #include "game/game_gui.hpp"
->>>>>>> 7c3c92f8
 
 #include "widgets/genworld_widget.h"
 
@@ -158,7 +155,6 @@
 								NWidget(WWT_TEXTBTN, COLOUR_ORANGE, WID_GL_DESERT_COVERAGE_TEXT), SetDataTip(STR_MAPGEN_DESERT_COVERAGE_TEXT, STR_NULL), SetFill(1, 0),
 								NWidget(WWT_IMGBTN, COLOUR_ORANGE, WID_GL_DESERT_COVERAGE_UP), SetDataTip(SPR_ARROW_UP, STR_MAPGEN_DESERT_COVERAGE_UP), SetFill(0, 1),
 							EndContainer(),
-<<<<<<< HEAD
 							/* Snow line. */
 							NWidget(NWID_HORIZONTAL),
 								NWidget(WWT_IMGBTN, COLOUR_ORANGE, WID_GL_SNOW_LEVEL_DOWN), SetDataTip(SPR_ARROW_DOWN, STR_MAPGEN_SNOW_LINE_DOWN), SetFill(0, 1),
@@ -171,10 +167,6 @@
 								NWidget(WWT_TEXTBTN, COLOUR_ORANGE, WID_GL_RAINFOREST_LEVEL_TEXT), SetDataTip(STR_BLACK_INT, STR_NULL), SetFill(1, 0),
 								NWidget(WWT_IMGBTN, COLOUR_ORANGE, WID_GL_RAINFOREST_LEVEL_UP), SetDataTip(SPR_ARROW_UP, STR_MAPGEN_RAINFOREST_LINE_UP), SetFill(0, 1),
 							EndContainer(),
-=======
-							/* Temperate/Toyland spacer. */
-							NWidget(NWID_SPACER),
->>>>>>> 7c3c92f8
 						EndContainer(),
 						/* Starting date. */
 						NWidget(NWID_HORIZONTAL),
@@ -318,7 +310,6 @@
 										NWidget(WWT_TEXTBTN, COLOUR_ORANGE, WID_GL_DESERT_COVERAGE_TEXT), SetDataTip(STR_MAPGEN_DESERT_COVERAGE_TEXT, STR_NULL), SetFill(1, 0),
 										NWidget(WWT_IMGBTN, COLOUR_ORANGE, WID_GL_DESERT_COVERAGE_UP), SetDataTip(SPR_ARROW_UP, STR_MAPGEN_DESERT_COVERAGE_UP), SetFill(0, 1),
 									EndContainer(),
-<<<<<<< HEAD
 									/* Snow line. */
 									NWidget(NWID_HORIZONTAL),
 										NWidget(WWT_IMGBTN, COLOUR_ORANGE, WID_GL_SNOW_LEVEL_DOWN), SetDataTip(SPR_ARROW_DOWN, STR_MAPGEN_SNOW_LINE_DOWN), SetFill(0, 1),
@@ -331,10 +322,6 @@
 										NWidget(WWT_TEXTBTN, COLOUR_ORANGE, WID_GL_RAINFOREST_LEVEL_TEXT), SetDataTip(STR_BLACK_INT, STR_NULL), SetFill(1, 0),
 										NWidget(WWT_IMGBTN, COLOUR_ORANGE, WID_GL_RAINFOREST_LEVEL_UP), SetDataTip(SPR_ARROW_UP, STR_MAPGEN_RAINFOREST_LINE_UP), SetFill(0, 1),
 									EndContainer(),
-=======
-									/* Temperate/Toyland spacer. */
-									NWidget(NWID_SPACER),
->>>>>>> 7c3c92f8
 								EndContainer(),
 								/* Starting date. */
 								NWidget(NWID_HORIZONTAL),
