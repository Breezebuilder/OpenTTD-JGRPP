/*
 * This file is part of OpenTTD.
 * OpenTTD is free software; you can redistribute it and/or modify it under the terms of the GNU General Public License as published by the Free Software Foundation, version 2.
 * OpenTTD is distributed in the hope that it will be useful, but WITHOUT ANY WARRANTY; without even the implied warranty of MERCHANTABILITY or FITNESS FOR A PARTICULAR PURPOSE.
 * See the GNU General Public License for more details. You should have received a copy of the GNU General Public License along with OpenTTD. If not, see <http://www.gnu.org/licenses/>.
 */

/** @file landscape.cpp Functions related to the landscape (slopes etc.). */

/** @defgroup SnowLineGroup Snowline functions and data structures */

#include "stdafx.h"
#include "heightmap.h"
#include "clear_map.h"
#include "spritecache.h"
#include "viewport_func.h"
#include "command_func.h"
#include "landscape.h"
#include "void_map.h"
#include "tgp.h"
#include "genworld.h"
#include "fios.h"
#include "date_func.h"
#include "water.h"
#include "effectvehicle_func.h"
#include "landscape_type.h"
#include "animated_tile_func.h"
#include "core/random_func.hpp"
#include "object_base.h"
#include "company_func.h"
#include "tunnelbridge_map.h"
#include "pathfinder/npf/aystar.h"
#include "saveload/saveload.h"
#include "framerate_type.h"
<<<<<<< HEAD
#include "town.h"
#include "3rdparty/cpp-btree/btree_set.h"
#include "scope_info.h"
=======
#include <array>
>>>>>>> 76e92f67
#include <list>
#include <set>
#include <deque>

#include "table/strings.h"
#include "table/sprites.h"

#include "safeguards.h"

extern const TileTypeProcs
	_tile_type_clear_procs,
	_tile_type_rail_procs,
	_tile_type_road_procs,
	_tile_type_town_procs,
	_tile_type_trees_procs,
	_tile_type_station_procs,
	_tile_type_water_procs,
	_tile_type_void_procs,
	_tile_type_industry_procs,
	_tile_type_tunnelbridge_procs,
	_tile_type_object_procs;

/**
 * Tile callback functions for each type of tile.
 * @ingroup TileCallbackGroup
 * @see TileType
 */
const TileTypeProcs * const _tile_type_procs[16] = {
	&_tile_type_clear_procs,        ///< Callback functions for MP_CLEAR tiles
	&_tile_type_rail_procs,         ///< Callback functions for MP_RAILWAY tiles
	&_tile_type_road_procs,         ///< Callback functions for MP_ROAD tiles
	&_tile_type_town_procs,         ///< Callback functions for MP_HOUSE tiles
	&_tile_type_trees_procs,        ///< Callback functions for MP_TREES tiles
	&_tile_type_station_procs,      ///< Callback functions for MP_STATION tiles
	&_tile_type_water_procs,        ///< Callback functions for MP_WATER tiles
	&_tile_type_void_procs,         ///< Callback functions for MP_VOID tiles
	&_tile_type_industry_procs,     ///< Callback functions for MP_INDUSTRY tiles
	&_tile_type_tunnelbridge_procs, ///< Callback functions for MP_TUNNELBRIDGE tiles
	&_tile_type_object_procs,       ///< Callback functions for MP_OBJECT tiles
};

/** landscape slope => sprite */
extern const byte _slope_to_sprite_offset[32] = {
	0, 1, 2, 3, 4, 5, 6,  7, 8, 9, 10, 11, 12, 13, 14, 0,
	0, 0, 0, 0, 0, 0, 0, 16, 0, 0,  0, 17,  0, 15, 18, 0,
};

/**
 * Description of the snow line throughout the year.
 *
 * If it is \c nullptr, a static snowline height is used, as set by \c _settings_game.game_creation.snow_line_height.
 * Otherwise it points to a table loaded from a newGRF file that describes the variable snowline.
 * @ingroup SnowLineGroup
 * @see GetSnowLine() GameCreationSettings
 */
static SnowLine *_snow_line = nullptr;

byte _cached_snowline = 0;

/**
 * Map 2D viewport or smallmap coordinate to 3D world or tile coordinate.
 * Function takes into account height of tiles and foundations.
 *
 * @param x X viewport 2D coordinate.
 * @param y Y viewport 2D coordinate.
 * @param clamp_to_map Clamp the coordinate outside of the map to the closest, non-void tile within the map.
 * @param[out] clamped Whether coordinates were clamped.
 * @return 3D world coordinate of point visible at the given screen coordinate (3D perspective).
 *
 * @note Inverse of #RemapCoords2 function. Smaller values may get rounded.
 * @see InverseRemapCoords
 */
Point InverseRemapCoords2(int x, int y, bool clamp_to_map, bool *clamped)
{
	if (clamped != nullptr) *clamped = false; // Not clamping yet.

	/* Initial x/y world coordinate is like if the landscape
	 * was completely flat on height 0. */
	Point pt = InverseRemapCoords(x, y);

	const uint min_coord = _settings_game.construction.freeform_edges ? TILE_SIZE : 0;
	const uint max_x = MapMaxX() * TILE_SIZE - 1;
	const uint max_y = MapMaxY() * TILE_SIZE - 1;

	if (clamp_to_map) {
		/* Bring the coordinates near to a valid range. At the top we allow a number
		 * of extra tiles. This is mostly due to the tiles on the north side of
		 * the map possibly being drawn higher due to the extra height levels. */
		int extra_tiles = CeilDiv(_settings_game.construction.map_height_limit * TILE_HEIGHT, TILE_PIXELS);
		Point old_pt = pt;
		pt.x = Clamp(pt.x, -extra_tiles * TILE_SIZE, max_x);
		pt.y = Clamp(pt.y, -extra_tiles * TILE_SIZE, max_y);
		if (clamped != nullptr) *clamped = (pt.x != old_pt.x) || (pt.y != old_pt.y);
	}

	/* Now find the Z-world coordinate by fix point iteration.
	 * This is a bit tricky because the tile height is non-continuous at foundations.
	 * The clicked point should be approached from the back, otherwise there are regions that are not clickable.
	 * (FOUNDATION_HALFTILE_LOWER on SLOPE_STEEP_S hides north halftile completely)
	 * So give it a z-malus of 4 in the first iterations. */
	int z = 0;
	if (clamp_to_map) {
		for (int i = 0; i < 5; i++) z = GetSlopePixelZ(Clamp(pt.x + std::max(z, 4) - 4, min_coord, max_x), Clamp(pt.y + std::max(z, 4) - 4, min_coord, max_y)) / 2;
		for (int m = 3; m > 0; m--) z = GetSlopePixelZ(Clamp(pt.x + std::max(z, m) - m, min_coord, max_x), Clamp(pt.y + std::max(z, m) - m, min_coord, max_y)) / 2;
		for (int i = 0; i < 5; i++) z = GetSlopePixelZ(Clamp(pt.x + z,             min_coord, max_x), Clamp(pt.y + z,             min_coord, max_y)) / 2;
	} else {
		for (int i = 0; i < 5; i++) z = GetSlopePixelZOutsideMap(pt.x + std::max(z, 4) - 4, pt.y + std::max(z, 4) - 4) / 2;
		for (int m = 3; m > 0; m--) z = GetSlopePixelZOutsideMap(pt.x + std::max(z, m) - m, pt.y + std::max(z, m) - m) / 2;
		for (int i = 0; i < 5; i++) z = GetSlopePixelZOutsideMap(pt.x + z,             pt.y + z            ) / 2;
	}

	pt.x += z;
	pt.y += z;
	if (clamp_to_map) {
		Point old_pt = pt;
		pt.x = Clamp(pt.x, min_coord, max_x);
		pt.y = Clamp(pt.y, min_coord, max_y);
		if (clamped != nullptr) *clamped = *clamped || (pt.x != old_pt.x) || (pt.y != old_pt.y);
	}

	return pt;
}

/**
 * Applies a foundation to a slope.
 *
 * @pre      Foundation and slope must be valid combined.
 * @param f  The #Foundation.
 * @param s  The #Slope to modify.
 * @return   Increment to the tile Z coordinate.
 */
uint ApplyFoundationToSlope(Foundation f, Slope *s)
{
	if (!IsFoundation(f)) return 0;

	if (IsLeveledFoundation(f)) {
		uint dz = 1 + (IsSteepSlope(*s) ? 1 : 0);
		*s = SLOPE_FLAT;
		return dz;
	}

	if (f != FOUNDATION_STEEP_BOTH && IsNonContinuousFoundation(f)) {
		*s = HalftileSlope(*s, GetHalftileFoundationCorner(f));
		return 0;
	}

	if (IsSpecialRailFoundation(f)) {
		*s = SlopeWithThreeCornersRaised(OppositeCorner(GetRailFoundationCorner(f)));
		return 0;
	}

	uint dz = IsSteepSlope(*s) ? 1 : 0;
	Corner highest_corner = GetHighestSlopeCorner(*s);

	switch (f) {
		case FOUNDATION_INCLINED_X:
			*s = (((highest_corner == CORNER_W) || (highest_corner == CORNER_S)) ? SLOPE_SW : SLOPE_NE);
			break;

		case FOUNDATION_INCLINED_Y:
			*s = (((highest_corner == CORNER_S) || (highest_corner == CORNER_E)) ? SLOPE_SE : SLOPE_NW);
			break;

		case FOUNDATION_STEEP_LOWER:
			*s = SlopeWithOneCornerRaised(highest_corner);
			break;

		case FOUNDATION_STEEP_BOTH:
			*s = HalftileSlope(SlopeWithOneCornerRaised(highest_corner), highest_corner);
			break;

		default: NOT_REACHED();
	}
	return dz;
}


/**
 * Determines height at given coordinate of a slope
 * @param x x coordinate
 * @param y y coordinate
 * @param corners slope to examine
 * @return height of given point of given slope
 */
uint GetPartialPixelZ(int x, int y, Slope corners)
{
	if (IsHalftileSlope(corners)) {
		switch (GetHalftileSlopeCorner(corners)) {
			case CORNER_W:
				if (x - y >= 0) return GetSlopeMaxPixelZ(corners);
				break;

			case CORNER_S:
				if (x - (y ^ 0xF) >= 0) return GetSlopeMaxPixelZ(corners);
				break;

			case CORNER_E:
				if (y - x >= 0) return GetSlopeMaxPixelZ(corners);
				break;

			case CORNER_N:
				if ((y ^ 0xF) - x >= 0) return GetSlopeMaxPixelZ(corners);
				break;

			default: NOT_REACHED();
		}
	}

	int z = 0;

	switch (RemoveHalftileSlope(corners)) {
		case SLOPE_W:
			if (x - y >= 0) {
				z = (x - y) >> 1;
			}
			break;

		case SLOPE_S:
			y ^= 0xF;
			if ((x - y) >= 0) {
				z = (x - y) >> 1;
			}
			break;

		case SLOPE_SW:
			z = (x >> 1) + 1;
			break;

		case SLOPE_E:
			if (y - x >= 0) {
				z = (y - x) >> 1;
			}
			break;

		case SLOPE_EW:
		case SLOPE_NS:
		case SLOPE_ELEVATED:
			z = 4;
			break;

		case SLOPE_SE:
			z = (y >> 1) + 1;
			break;

		case SLOPE_WSE:
			z = 8;
			y ^= 0xF;
			if (x - y < 0) {
				z += (x - y) >> 1;
			}
			break;

		case SLOPE_N:
			y ^= 0xF;
			if (y - x >= 0) {
				z = (y - x) >> 1;
			}
			break;

		case SLOPE_NW:
			z = (y ^ 0xF) >> 1;
			break;

		case SLOPE_NWS:
			z = 8;
			if (x - y < 0) {
				z += (x - y) >> 1;
			}
			break;

		case SLOPE_NE:
			z = (x ^ 0xF) >> 1;
			break;

		case SLOPE_ENW:
			z = 8;
			y ^= 0xF;
			if (y - x < 0) {
				z += (y - x) >> 1;
			}
			break;

		case SLOPE_SEN:
			z = 8;
			if (y - x < 0) {
				z += (y - x) >> 1;
			}
			break;

		case SLOPE_STEEP_S:
			z = 1 + ((x + y) >> 1);
			break;

		case SLOPE_STEEP_W:
			z = 1 + ((x + (y ^ 0xF)) >> 1);
			break;

		case SLOPE_STEEP_N:
			z = 1 + (((x ^ 0xF) + (y ^ 0xF)) >> 1);
			break;

		case SLOPE_STEEP_E:
			z = 1 + (((x ^ 0xF) + y) >> 1);
			break;

		default: break;
	}

	return z;
}

int GetSlopePixelZ(int x, int y)
{
	TileIndex tile = TileVirtXY(x, y);

	return _tile_type_procs[GetTileType(tile)]->get_slope_z_proc(tile, x, y);
}

/**
 * Return world \c z coordinate of a given point of a tile,
 * also for tiles outside the map (virtual "black" tiles).
 *
 * @param x World X coordinate in tile "units", may be outside the map.
 * @param y World Y coordinate in tile "units", may be outside the map.
 * @return World Z coordinate at tile ground level, including slopes and foundations.
 */
int GetSlopePixelZOutsideMap(int x, int y)
{
	if (IsInsideBS(x, 0, MapSizeX() * TILE_SIZE) && IsInsideBS(y, 0, MapSizeY() * TILE_SIZE)) {
		return GetSlopePixelZ(x, y);
	} else {
		return _tile_type_procs[MP_VOID]->get_slope_z_proc(INVALID_TILE, x, y);
	}
}

/**
 * Determine the Z height of a corner relative to TileZ.
 *
 * @pre The slope must not be a halftile slope.
 *
 * @param tileh The slope.
 * @param corner The corner.
 * @return Z position of corner relative to TileZ.
 */
int GetSlopeZInCorner(Slope tileh, Corner corner)
{
	assert(!IsHalftileSlope(tileh));
	return ((tileh & SlopeWithOneCornerRaised(corner)) != 0 ? 1 : 0) + (tileh == SteepSlope(corner) ? 1 : 0);
}

/**
 * Determine the Z height of the corners of a specific tile edge
 *
 * @note If a tile has a non-continuous halftile foundation, a corner can have different heights wrt. its edges.
 *
 * @pre z1 and z2 must be initialized (typ. with TileZ). The corner heights just get added.
 *
 * @param tileh The slope of the tile.
 * @param edge The edge of interest.
 * @param z1 Gets incremented by the height of the first corner of the edge. (near corner wrt. the camera)
 * @param z2 Gets incremented by the height of the second corner of the edge. (far corner wrt. the camera)
 */
void GetSlopePixelZOnEdge(Slope tileh, DiagDirection edge, int *z1, int *z2)
{
	static const Slope corners[4][4] = {
		/*    corner     |          steep slope
		 *  z1      z2   |       z1             z2        */
		{SLOPE_E, SLOPE_N, SLOPE_STEEP_E, SLOPE_STEEP_N}, // DIAGDIR_NE, z1 = E, z2 = N
		{SLOPE_S, SLOPE_E, SLOPE_STEEP_S, SLOPE_STEEP_E}, // DIAGDIR_SE, z1 = S, z2 = E
		{SLOPE_S, SLOPE_W, SLOPE_STEEP_S, SLOPE_STEEP_W}, // DIAGDIR_SW, z1 = S, z2 = W
		{SLOPE_W, SLOPE_N, SLOPE_STEEP_W, SLOPE_STEEP_N}, // DIAGDIR_NW, z1 = W, z2 = N
	};

	int halftile_test = (IsHalftileSlope(tileh) ? SlopeWithOneCornerRaised(GetHalftileSlopeCorner(tileh)) : 0);
	if (halftile_test == corners[edge][0]) *z2 += TILE_HEIGHT; // The slope is non-continuous in z2. z2 is on the upper side.
	if (halftile_test == corners[edge][1]) *z1 += TILE_HEIGHT; // The slope is non-continuous in z1. z1 is on the upper side.

	if ((tileh & corners[edge][0]) != 0) *z1 += TILE_HEIGHT; // z1 is raised
	if ((tileh & corners[edge][1]) != 0) *z2 += TILE_HEIGHT; // z2 is raised
	if (RemoveHalftileSlope(tileh) == corners[edge][2]) *z1 += TILE_HEIGHT; // z1 is highest corner of a steep slope
	if (RemoveHalftileSlope(tileh) == corners[edge][3]) *z2 += TILE_HEIGHT; // z2 is highest corner of a steep slope
}

/**
 * Get slope of a tile on top of a (possible) foundation
 * If a tile does not have a foundation, the function returns the same as GetTileSlope.
 *
 * @param tile The tile of interest.
 * @param z returns the z of the foundation slope. (Can be nullptr, if not needed)
 * @return The slope on top of the foundation.
 */
Slope GetFoundationSlope(TileIndex tile, int *z)
{
	Slope tileh = GetTileSlope(tile, z);
	Foundation f = _tile_type_procs[GetTileType(tile)]->get_foundation_proc(tile, tileh);
	uint z_inc = ApplyFoundationToSlope(f, &tileh);
	if (z != nullptr) *z += z_inc;
	return tileh;
}


bool HasFoundationNW(TileIndex tile, Slope slope_here, uint z_here)
{
	if (IsCustomBridgeHeadTile(tile) && GetTunnelBridgeDirection(tile) == DIAGDIR_NW) return false;

	int z;

	int z_W_here = z_here;
	int z_N_here = z_here;
	GetSlopePixelZOnEdge(slope_here, DIAGDIR_NW, &z_W_here, &z_N_here);

	Slope slope = GetFoundationPixelSlope(TILE_ADDXY(tile, 0, -1), &z);
	int z_W = z;
	int z_N = z;
	GetSlopePixelZOnEdge(slope, DIAGDIR_SE, &z_W, &z_N);

	return (z_N_here > z_N) || (z_W_here > z_W);
}


bool HasFoundationNE(TileIndex tile, Slope slope_here, uint z_here)
{
	if (IsCustomBridgeHeadTile(tile) && GetTunnelBridgeDirection(tile) == DIAGDIR_NE) return false;

	int z;

	int z_E_here = z_here;
	int z_N_here = z_here;
	GetSlopePixelZOnEdge(slope_here, DIAGDIR_NE, &z_E_here, &z_N_here);

	Slope slope = GetFoundationPixelSlope(TILE_ADDXY(tile, -1, 0), &z);
	int z_E = z;
	int z_N = z;
	GetSlopePixelZOnEdge(slope, DIAGDIR_SW, &z_E, &z_N);

	return (z_N_here > z_N) || (z_E_here > z_E);
}

/**
 * Draw foundation \a f at tile \a ti. Updates \a ti.
 * @param ti Tile to draw foundation on
 * @param f  Foundation to draw
 */
void DrawFoundation(TileInfo *ti, Foundation f)
{
	if (!IsFoundation(f)) return;

	/* Two part foundations must be drawn separately */
	assert(f != FOUNDATION_STEEP_BOTH);

	uint sprite_block = 0;
	int z;
	Slope slope = GetFoundationPixelSlope(ti->tile, &z);

	/* Select the needed block of foundations sprites
	 * Block 0: Walls at NW and NE edge
	 * Block 1: Wall  at        NE edge
	 * Block 2: Wall  at NW        edge
	 * Block 3: No walls at NW or NE edge
	 */
	if (!HasFoundationNW(ti->tile, slope, z)) sprite_block += 1;
	if (!HasFoundationNE(ti->tile, slope, z)) sprite_block += 2;

	/* Use the original slope sprites if NW and NE borders should be visible */
	SpriteID leveled_base = (sprite_block == 0 ? (int)SPR_FOUNDATION_BASE : (SPR_SLOPES_VIRTUAL_BASE + sprite_block * SPR_TRKFOUND_BLOCK_SIZE));
	SpriteID inclined_base = SPR_SLOPES_VIRTUAL_BASE + SPR_SLOPES_INCLINED_OFFSET + sprite_block * SPR_TRKFOUND_BLOCK_SIZE;
	SpriteID halftile_base = SPR_HALFTILE_FOUNDATION_BASE + sprite_block * SPR_HALFTILE_BLOCK_SIZE;

	if (IsSteepSlope(ti->tileh)) {
		if (!IsNonContinuousFoundation(f)) {
			/* Lower part of foundation */
			AddSortableSpriteToDraw(
				leveled_base + (ti->tileh & ~SLOPE_STEEP), PAL_NONE, ti->x, ti->y, 16, 16, 7, ti->z
			);
		}

		Corner highest_corner = GetHighestSlopeCorner(ti->tileh);
		ti->z += ApplyPixelFoundationToSlope(f, &ti->tileh);

		if (IsInclinedFoundation(f)) {
			/* inclined foundation */
			byte inclined = highest_corner * 2 + (f == FOUNDATION_INCLINED_Y ? 1 : 0);

			AddSortableSpriteToDraw(inclined_base + inclined, PAL_NONE, ti->x, ti->y,
				f == FOUNDATION_INCLINED_X ? 16 : 1,
				f == FOUNDATION_INCLINED_Y ? 16 : 1,
				TILE_HEIGHT, ti->z
			);
			OffsetGroundSprite(31, 9);
		} else if (IsLeveledFoundation(f)) {
			AddSortableSpriteToDraw(leveled_base + SlopeWithOneCornerRaised(highest_corner), PAL_NONE, ti->x, ti->y, 16, 16, 7, ti->z - TILE_HEIGHT);
			OffsetGroundSprite(31, 1);
		} else if (f == FOUNDATION_STEEP_LOWER) {
			/* one corner raised */
			OffsetGroundSprite(31, 1);
		} else {
			/* halftile foundation */
			int x_bb = (((highest_corner == CORNER_W) || (highest_corner == CORNER_S)) ? 8 : 0);
			int y_bb = (((highest_corner == CORNER_S) || (highest_corner == CORNER_E)) ? 8 : 0);

			AddSortableSpriteToDraw(halftile_base + highest_corner, PAL_NONE, ti->x + x_bb, ti->y + y_bb, 8, 8, 7, ti->z + TILE_HEIGHT);
			OffsetGroundSprite(31, 9);
		}
	} else {
		if (IsLeveledFoundation(f)) {
			/* leveled foundation */
			AddSortableSpriteToDraw(leveled_base + ti->tileh, PAL_NONE, ti->x, ti->y, 16, 16, 7, ti->z);
			OffsetGroundSprite(31, 1);
		} else if (IsNonContinuousFoundation(f)) {
			/* halftile foundation */
			Corner halftile_corner = GetHalftileFoundationCorner(f);
			int x_bb = (((halftile_corner == CORNER_W) || (halftile_corner == CORNER_S)) ? 8 : 0);
			int y_bb = (((halftile_corner == CORNER_S) || (halftile_corner == CORNER_E)) ? 8 : 0);

			AddSortableSpriteToDraw(halftile_base + halftile_corner, PAL_NONE, ti->x + x_bb, ti->y + y_bb, 8, 8, 7, ti->z);
			OffsetGroundSprite(31, 9);
		} else if (IsSpecialRailFoundation(f)) {
			/* anti-zig-zag foundation */
			SpriteID spr;
			if (ti->tileh == SLOPE_NS || ti->tileh == SLOPE_EW) {
				/* half of leveled foundation under track corner */
				spr = leveled_base + SlopeWithThreeCornersRaised(GetRailFoundationCorner(f));
			} else {
				/* tile-slope = sloped along X/Y, foundation-slope = three corners raised */
				spr = inclined_base + 2 * GetRailFoundationCorner(f) + ((ti->tileh == SLOPE_SW || ti->tileh == SLOPE_NE) ? 1 : 0);
			}
			AddSortableSpriteToDraw(spr, PAL_NONE, ti->x, ti->y, 16, 16, 7, ti->z);
			OffsetGroundSprite(31, 9);
		} else {
			/* inclined foundation */
			byte inclined = GetHighestSlopeCorner(ti->tileh) * 2 + (f == FOUNDATION_INCLINED_Y ? 1 : 0);

			AddSortableSpriteToDraw(inclined_base + inclined, PAL_NONE, ti->x, ti->y,
				f == FOUNDATION_INCLINED_X ? 16 : 1,
				f == FOUNDATION_INCLINED_Y ? 16 : 1,
				TILE_HEIGHT, ti->z
			);
			OffsetGroundSprite(31, 9);
		}
		ti->z += ApplyPixelFoundationToSlope(f, &ti->tileh);
	}
}

void DoClearSquare(TileIndex tile)
{
	/* If the tile can have animation and we clear it, delete it from the animated tile list. */
	if (_tile_type_procs[GetTileType(tile)]->animate_tile_proc != nullptr) DeleteAnimatedTile(tile);

	MakeClear(tile, CLEAR_GRASS, _generating_world ? 3 : 0);
	MarkTileDirtyByTile(tile);
}

/**
 * Returns information about trackdirs and signal states.
 * If there is any trackbit at 'side', return all trackdirbits.
 * For TRANSPORT_ROAD, return no trackbits if there is no roadbit (of given subtype) at given side.
 * @param tile tile to get info about
 * @param mode transport type
 * @param sub_mode for TRANSPORT_ROAD, roadtypes to check
 * @param side side we are entering from, INVALID_DIAGDIR to return all trackbits
 * @return trackdirbits and other info depending on 'mode'
 */
TrackStatus GetTileTrackStatus(TileIndex tile, TransportType mode, uint sub_mode, DiagDirection side)
{
	return _tile_type_procs[GetTileType(tile)]->get_tile_track_status_proc(tile, mode, sub_mode, side);
}

/**
 * Change the owner of a tile
 * @param tile      Tile to change
 * @param old_owner Current owner of the tile
 * @param new_owner New owner of the tile
 */
void ChangeTileOwner(TileIndex tile, Owner old_owner, Owner new_owner)
{
	_tile_type_procs[GetTileType(tile)]->change_tile_owner_proc(tile, old_owner, new_owner);
}

void GetTileDesc(TileIndex tile, TileDesc *td)
{
	_tile_type_procs[GetTileType(tile)]->get_tile_desc_proc(tile, td);
}

/**
 * Has a snow line table already been loaded.
 * @return true if the table has been loaded already.
 * @ingroup SnowLineGroup
 */
bool IsSnowLineSet()
{
	return _snow_line != nullptr;
}

/**
 * Set a variable snow line, as loaded from a newgrf file.
 * @param table the 12 * 32 byte table containing the snowline for each day
 * @ingroup SnowLineGroup
 */
void SetSnowLine(byte table[SNOW_LINE_MONTHS][SNOW_LINE_DAYS])
{
	_snow_line = CallocT<SnowLine>(1);
	_snow_line->lowest_value = 0xFF;
	memcpy(_snow_line->table, table, sizeof(_snow_line->table));

	for (uint i = 0; i < SNOW_LINE_MONTHS; i++) {
		for (uint j = 0; j < SNOW_LINE_DAYS; j++) {
			_snow_line->highest_value = std::max(_snow_line->highest_value, table[i][j]);
			_snow_line->lowest_value = std::min(_snow_line->lowest_value, table[i][j]);
		}
	}

	UpdateCachedSnowLine();
}

/**
 * Get the current snow line, either variable or static.
 * @return the snow line height.
 * @ingroup SnowLineGroup
 */
byte GetSnowLineUncached()
{
	if (_snow_line == nullptr) return _settings_game.game_creation.snow_line_height;

	return _snow_line->table[_cur_date_ymd.month][_cur_date_ymd.day];
}

void UpdateCachedSnowLine()
{
	_cached_snowline = GetSnowLineUncached();
}

/**
 * Get the highest possible snow line height, either variable or static.
 * @return the highest snow line height.
 * @ingroup SnowLineGroup
 */
byte HighestSnowLine()
{
	return _snow_line == nullptr ? _settings_game.game_creation.snow_line_height : _snow_line->highest_value;
}

/**
 * Get the lowest possible snow line height, either variable or static.
 * @return the lowest snow line height.
 * @ingroup SnowLineGroup
 */
byte LowestSnowLine()
{
	return _snow_line == nullptr ? _settings_game.game_creation.snow_line_height : _snow_line->lowest_value;
}

/**
 * Clear the variable snow line table and free the memory.
 * @ingroup SnowLineGroup
 */
void ClearSnowLine()
{
	free(_snow_line);
	_snow_line = nullptr;
	UpdateCachedSnowLine();
}

/**
 * Clear a piece of landscape
 * @param tile tile to clear
 * @param flags of operation to conduct
 * @param p1 unused
 * @param p2 unused
 * @param text unused
 * @return the cost of this operation or an error
 */
CommandCost CmdLandscapeClear(TileIndex tile, DoCommandFlag flags, uint32 p1, uint32 p2, const char *text)
{
	CommandCost cost(EXPENSES_CONSTRUCTION);
	bool do_clear = false;
	/* Test for stuff which results in water when cleared. Then add the cost to also clear the water. */
	if ((flags & DC_FORCE_CLEAR_TILE) && HasTileWaterClass(tile) && IsTileOnWater(tile) && !IsWaterTile(tile) && !IsCoastTile(tile)) {
		if ((flags & DC_AUTO) && GetWaterClass(tile) == WATER_CLASS_CANAL) return_cmd_error(STR_ERROR_MUST_DEMOLISH_CANAL_FIRST);
		do_clear = true;
		const bool is_canal = GetWaterClass(tile) == WATER_CLASS_CANAL;
		if (!is_canal && _game_mode != GM_EDITOR && !_settings_game.construction.enable_remove_water && !(flags & DC_ALLOW_REMOVE_WATER)) return_cmd_error(STR_ERROR_CAN_T_BUILD_ON_WATER);
		cost.AddCost(is_canal ? _price[PR_CLEAR_CANAL] : _price[PR_CLEAR_WATER]);
	}

	Company *c = (flags & (DC_AUTO | DC_BANKRUPT)) ? nullptr : Company::GetIfValid(_current_company);
	if (c != nullptr && (int)GB(c->clear_limit, 16, 16) < 1) {
		return_cmd_error(STR_ERROR_CLEARING_LIMIT_REACHED);
	}

	if ((flags & DC_TOWN) && !MayTownModifyRoad(tile)) return CMD_ERROR;

	const ClearedObjectArea *coa = FindClearedObject(tile);

	/* If this tile was the first tile which caused object destruction, always
	 * pass it on to the tile_type_proc. That way multiple test runs and the exec run stay consistent. */
	if (coa != nullptr && coa->first_tile != tile) {
		/* If this tile belongs to an object which was already cleared via another tile, pretend it has been
		 * already removed.
		 * However, we need to check stuff, which is not the same for all object tiles. (e.g. being on water or not) */

		/* If a object is removed, it leaves either bare land or water. */
		if ((flags & DC_NO_WATER) && HasTileWaterClass(tile) && IsTileOnWater(tile)) {
			return_cmd_error(STR_ERROR_CAN_T_BUILD_ON_WATER);
		}
	} else {
		cost.AddCost(_tile_type_procs[GetTileType(tile)]->clear_tile_proc(tile, flags));
	}

	if (flags & DC_EXEC) {
		if (c != nullptr) c->clear_limit -= 1 << 16;
		if (do_clear) DoClearSquare(tile);
	}
	return cost;
}

/**
 * Clear a big piece of landscape
 * @param tile end tile of area dragging
 * @param flags of operation to conduct
 * @param p1 start tile of area dragging
 * @param p2 various bitstuffed data.
 *  bit      0: Whether to use the Orthogonal (0) or Diagonal (1) iterator.
 * @param text unused
 * @return the cost of this operation or an error
 */
CommandCost CmdClearArea(TileIndex tile, DoCommandFlag flags, uint32 p1, uint32 p2, const char *text)
{
	if (p1 >= MapSize()) return CMD_ERROR;

	Money money = GetAvailableMoneyForCommand();
	CommandCost cost(EXPENSES_CONSTRUCTION);
	CommandCost last_error = CMD_ERROR;
	bool had_success = false;

	const Company *c = (flags & (DC_AUTO | DC_BANKRUPT)) ? nullptr : Company::GetIfValid(_current_company);
	int limit = (c == nullptr ? INT32_MAX : GB(c->clear_limit, 16, 16));

	TileIterator *iter = HasBit(p2, 0) ? (TileIterator *)new DiagonalTileIterator(tile, p1) : new OrthogonalTileIterator(tile, p1);
	for (; *iter != INVALID_TILE; ++(*iter)) {
		TileIndex t = *iter;
		CommandCost ret = DoCommand(t, 0, 0, flags & ~DC_EXEC, CMD_LANDSCAPE_CLEAR);
		if (ret.Failed()) {
			last_error = ret;

			/* We may not clear more tiles. */
			if (c != nullptr && GB(c->clear_limit, 16, 16) < 1) break;
			continue;
		}

		had_success = true;
		if (flags & DC_EXEC) {
			money -= ret.GetCost();
			if (ret.GetCost() > 0 && money < 0) {
				_additional_cash_required = ret.GetCost();
				delete iter;
				return cost;
			}
			DoCommand(t, 0, 0, flags, CMD_LANDSCAPE_CLEAR);

			/* draw explosion animation...
			 * Disable explosions when game is paused. Looks silly and blocks the view. */
			if ((t == tile || t == p1) && _pause_mode == PM_UNPAUSED) {
				/* big explosion in two corners, or small explosion for single tiles */
				CreateEffectVehicleAbove(TileX(t) * TILE_SIZE + TILE_SIZE / 2, TileY(t) * TILE_SIZE + TILE_SIZE / 2, 2,
					TileX(tile) == TileX(p1) && TileY(tile) == TileY(p1) ? EV_EXPLOSION_SMALL : EV_EXPLOSION_LARGE
				);
			}
		} else {
			/* When we're at the clearing limit we better bail (unneed) testing as well. */
			if (ret.GetCost() != 0 && --limit <= 0) break;
		}
		cost.AddCost(ret);
	}

	delete iter;
	return had_success ? cost : last_error;
}


TileIndex _cur_tileloop_tile;

/**
 * Gradually iterate over all tiles on the map, calling their TileLoopProcs once every 256 ticks.
 */
void RunTileLoop()
{
	PerformanceAccumulator framerate(PFE_GL_LANDSCAPE);

	/* The pseudorandom sequence of tiles is generated using a Galois linear feedback
	 * shift register (LFSR). This allows a deterministic pseudorandom ordering, but
	 * still with minimal state and fast iteration. */

	/* Maximal length LFSR feedback terms, from 12-bit (for 64x64 maps) to 28-bit (for 16kx16k maps).
	 * Extracted from http://www.ece.cmu.edu/~koopman/lfsr/ */
	static const uint32 feedbacks[] = {
		0xD8F, 0x1296, 0x2496, 0x4357, 0x8679, 0x1030E, 0x206CD, 0x403FE, 0x807B8, 0x1004B2, 0x2006A8,
		0x4004B2, 0x800B87, 0x10004F3, 0x200072D, 0x40006AE, 0x80009E3,
	};
	static_assert(lengthof(feedbacks) == MAX_MAP_TILES_BITS - 2 * MIN_MAP_SIZE_BITS + 1);
	const uint32 feedback = feedbacks[MapLogX() + MapLogY() - 2 * MIN_MAP_SIZE_BITS];

	/* We update every tile every 256 ticks, so divide the map size by 2^8 = 256 */
	uint count = 1 << (MapLogX() + MapLogY() - 8);

	TileIndex tile = _cur_tileloop_tile;
	/* The LFSR cannot have a zeroed state. */
	assert(tile != 0);

	SCOPE_INFO_FMT([&], "RunTileLoop: tile: %dx%d", TileX(tile), TileY(tile));

	/* Manually update tile 0 every 256 ticks - the LFSR never iterates over it itself.  */
	if (_tick_counter % 256 == 0) {
		_tile_type_procs[GetTileType(0)]->tile_loop_proc(0);
		count--;
	}

	while (count--) {
		_tile_type_procs[GetTileType(tile)]->tile_loop_proc(tile);

		/* Get the next tile in sequence using a Galois LFSR. */
		tile = (tile >> 1) ^ (-(int32)(tile & 1) & feedback);
	}

	_cur_tileloop_tile = tile;
}

void InitializeLandscape()
{
	for (uint y = _settings_game.construction.freeform_edges ? 1 : 0; y < MapMaxY(); y++) {
		for (uint x = _settings_game.construction.freeform_edges ? 1 : 0; x < MapMaxX(); x++) {
			MakeClear(TileXY(x, y), CLEAR_GRASS, 3);
			SetTileHeight(TileXY(x, y), 0);
			SetTropicZone(TileXY(x, y), TROPICZONE_NORMAL);
			ClearBridgeMiddle(TileXY(x, y));
		}
	}

	for (uint x = 0; x < MapSizeX(); x++) MakeVoid(TileXY(x, MapMaxY()));
	for (uint y = 0; y < MapSizeY(); y++) MakeVoid(TileXY(MapMaxX(), y));
}

static const byte _genterrain_tbl_1[5] = { 10, 22, 33, 37, 4  };
static const byte _genterrain_tbl_2[5] = {  0,  0,  0,  0, 33 };

static void GenerateTerrain(int type, uint flag)
{
	uint32 r = Random();

	const Sprite *templ = GetSprite((((r >> 24) * _genterrain_tbl_1[type]) >> 8) + _genterrain_tbl_2[type] + 4845, ST_MAPGEN);
	if (templ == nullptr) usererror("Map generator sprites could not be loaded");

	uint x = r & MapMaxX();
	uint y = (r >> MapLogX()) & MapMaxY();

	uint edge_distance = 1 + (_settings_game.construction.freeform_edges ? 1 : 0);
	if (x <= edge_distance || y <= edge_distance) return;

	DiagDirection direction = (DiagDirection)GB(r, 22, 2);
	uint w = templ->width;
	uint h = templ->height;

	if (DiagDirToAxis(direction) == AXIS_Y) Swap(w, h);

	const byte *p = templ->data;

	if ((flag & 4) != 0) {
		uint xw = x * MapSizeY();
		uint yw = y * MapSizeX();
		uint bias = (MapSizeX() + MapSizeY()) * 16;

		switch (flag & 3) {
			default: NOT_REACHED();
			case 0:
				if (xw + yw > MapSize() - bias) return;
				break;

			case 1:
				if (yw < xw + bias) return;
				break;

			case 2:
				if (xw + yw < MapSize() + bias) return;
				break;

			case 3:
				if (xw < yw + bias) return;
				break;
		}
	}

	if (x + w >= MapMaxX()) return;
	if (y + h >= MapMaxY()) return;

	TileIndex tile = TileXY(x, y);

	switch (direction) {
		default: NOT_REACHED();
		case DIAGDIR_NE:
			do {
				TileIndex tile_cur = tile;

				for (uint w_cur = w; w_cur != 0; --w_cur) {
					if (GB(*p, 0, 4) >= TileHeight(tile_cur)) SetTileHeight(tile_cur, GB(*p, 0, 4));
					p++;
					tile_cur++;
				}
				tile += TileDiffXY(0, 1);
			} while (--h != 0);
			break;

		case DIAGDIR_SE:
			do {
				TileIndex tile_cur = tile;

				for (uint h_cur = h; h_cur != 0; --h_cur) {
					if (GB(*p, 0, 4) >= TileHeight(tile_cur)) SetTileHeight(tile_cur, GB(*p, 0, 4));
					p++;
					tile_cur += TileDiffXY(0, 1);
				}
				tile += TileDiffXY(1, 0);
			} while (--w != 0);
			break;

		case DIAGDIR_SW:
			tile += TileDiffXY(w - 1, 0);
			do {
				TileIndex tile_cur = tile;

				for (uint w_cur = w; w_cur != 0; --w_cur) {
					if (GB(*p, 0, 4) >= TileHeight(tile_cur)) SetTileHeight(tile_cur, GB(*p, 0, 4));
					p++;
					tile_cur--;
				}
				tile += TileDiffXY(0, 1);
			} while (--h != 0);
			break;

		case DIAGDIR_NW:
			tile += TileDiffXY(0, h - 1);
			do {
				TileIndex tile_cur = tile;

				for (uint h_cur = h; h_cur != 0; --h_cur) {
					if (GB(*p, 0, 4) >= TileHeight(tile_cur)) SetTileHeight(tile_cur, GB(*p, 0, 4));
					p++;
					tile_cur -= TileDiffXY(0, 1);
				}
				tile += TileDiffXY(1, 0);
			} while (--w != 0);
			break;
	}
}


#include "table/genland.h"

static void CreateDesertOrRainForest(uint desert_tropic_line)
{
	TileIndex update_freq = MapSize() / 4;
	const TileIndexDiffC *data;
<<<<<<< HEAD
	uint max_desert_height = _settings_game.game_creation.rainforest_line_height;
=======
>>>>>>> 76e92f67

	for (TileIndex tile = 0; tile != MapSize(); ++tile) {
		if ((tile % update_freq) == 0) IncreaseGeneratingWorldProgress(GWP_LANDSCAPE);

		if (!IsValidTile(tile)) continue;

		for (data = _make_desert_or_rainforest_data;
				data != endof(_make_desert_or_rainforest_data); ++data) {
			TileIndex t = AddTileIndexDiffCWrap(tile, *data);
			if (t != INVALID_TILE && (TileHeight(t) >= desert_tropic_line || IsTileType(t, MP_WATER))) break;
		}
		if (data == endof(_make_desert_or_rainforest_data)) {
			SetTropicZone(tile, TROPICZONE_DESERT);
		}
	}

	for (uint i = 0; i != 256; i++) {
		if ((i % 64) == 0) IncreaseGeneratingWorldProgress(GWP_LANDSCAPE);

		RunTileLoop();
	}

	for (TileIndex tile = 0; tile != MapSize(); ++tile) {
		if ((tile % update_freq) == 0) IncreaseGeneratingWorldProgress(GWP_LANDSCAPE);

		if (!IsValidTile(tile)) continue;

		for (data = _make_desert_or_rainforest_data;
				data != endof(_make_desert_or_rainforest_data); ++data) {
			TileIndex t = AddTileIndexDiffCWrap(tile, *data);
			if (t != INVALID_TILE && IsTileType(t, MP_CLEAR) && IsClearGround(t, CLEAR_DESERT)) break;
		}
		if (data == endof(_make_desert_or_rainforest_data)) {
			SetTropicZone(tile, TROPICZONE_RAINFOREST);
		}
	}
}

/**
 * Find the spring of a river.
 * @param tile The tile to consider for being the spring.
 * @param user_data Ignored data.
 * @return True iff it is suitable as a spring.
 */
static bool FindSpring(TileIndex tile, void *user_data)
{
	int referenceHeight;
	if (!IsTileFlat(tile, &referenceHeight) || IsWaterTile(tile)) return false;

	/* In the tropics rivers start in the rainforest. */
	if (_settings_game.game_creation.landscape == LT_TROPIC && GetTropicZone(tile) != TROPICZONE_RAINFOREST) return false;

	/* Are there enough higher tiles to warrant a 'spring'? */
	uint num = 0;
	for (int dx = -1; dx <= 1; dx++) {
		for (int dy = -1; dy <= 1; dy++) {
			TileIndex t = TileAddWrap(tile, dx, dy);
			if (t != INVALID_TILE && GetTileMaxZ(t) > referenceHeight) num++;
		}
	}

	if (num < 4) return false;

	if (_settings_game.game_creation.rivers_top_of_hill) {
		/* Are we near the top of a hill? */
		for (int dx = -16; dx <= 16; dx++) {
			for (int dy = -16; dy <= 16; dy++) {
				TileIndex t = TileAddWrap(tile, dx, dy);
				if (t != INVALID_TILE && GetTileMaxZ(t) > referenceHeight + 2) return false;
			}
		}
	}

	return true;
}

/**
 * Make a connected lake; fill all tiles in the circular tile search that are connected.
 * @param tile The tile to consider for lake making.
 * @param user_data The height of the lake.
 * @return Always false, so it continues searching.
 */
static bool MakeLake(TileIndex tile, void *user_data)
{
	uint height = *(uint*)user_data;
	if (!IsValidTile(tile) || TileHeight(tile) != height || !IsTileFlat(tile)) return false;
	if (_settings_game.game_creation.landscape == LT_TROPIC && GetTropicZone(tile) == TROPICZONE_DESERT) return false;

	for (DiagDirection d = DIAGDIR_BEGIN; d < DIAGDIR_END; d++) {
		TileIndex t2 = tile + TileOffsByDiagDir(d);
		if (IsWaterTile(t2)) {
			MakeRiver(tile, Random());
			MarkTileDirtyByTile(tile);
			/* Remove desert directly around the river tile. */
			TileIndex t = tile;
			CircularTileSearch(&t, _settings_game.game_creation.river_tropics_width, RiverModifyDesertZone, nullptr);
			return false;
		}
	}

	return false;
}

/**
 * Check whether a river at begin could (logically) flow down to end.
 * @param begin The origin of the flow.
 * @param end The destination of the flow.
 * @return True iff the water can be flowing down.
 */
static bool FlowsDown(TileIndex begin, TileIndex end)
{
	assert(DistanceManhattan(begin, end) == 1);

	int heightBegin;
	int heightEnd;
	Slope slopeBegin = GetTileSlope(begin, &heightBegin);
	Slope slopeEnd   = GetTileSlope(end, &heightEnd);

	return heightEnd <= heightBegin &&
			/* Slope either is inclined or flat; rivers don't support other slopes. */
			(slopeEnd == SLOPE_FLAT || IsInclinedSlope(slopeEnd)) &&
			/* Slope continues, then it must be lower... or either end must be flat. */
			((slopeEnd == slopeBegin && heightEnd < heightBegin) || slopeEnd == SLOPE_FLAT || slopeBegin == SLOPE_FLAT);
}

/* AyStar callback for checking whether we reached our destination. */
static int32 River_EndNodeCheck(const AyStar *aystar, const OpenListNode *current)
{
	return current->path.node.tile == *(TileIndex*)aystar->user_target ? AYSTAR_FOUND_END_NODE : AYSTAR_DONE;
}

/* AyStar callback for getting the cost of the current node. */
static int32 River_CalculateG(AyStar *aystar, AyStarNode *current, OpenListNode *parent)
{
	return 1 + RandomRange(_settings_game.game_creation.river_route_random);
}

/* AyStar callback for getting the estimated cost to the destination. */
static int32 River_CalculateH(AyStar *aystar, AyStarNode *current, OpenListNode *parent)
{
	return DistanceManhattan(*(TileIndex*)aystar->user_target, current->tile);
}

/* AyStar callback for getting the neighbouring nodes of the given node. */
static void River_GetNeighbours(AyStar *aystar, OpenListNode *current)
{
	TileIndex tile = current->path.node.tile;

	aystar->num_neighbours = 0;
	for (DiagDirection d = DIAGDIR_BEGIN; d < DIAGDIR_END; d++) {
		TileIndex t2 = tile + TileOffsByDiagDir(d);
		if (IsValidTile(t2) && FlowsDown(tile, t2)) {
			aystar->neighbours[aystar->num_neighbours].tile = t2;
			aystar->neighbours[aystar->num_neighbours].direction = INVALID_TRACKDIR;
			aystar->num_neighbours++;
		}
	}
}

/* AyStar callback when an route has been found. */
static void River_FoundEndNode(AyStar *aystar, OpenListNode *current)
{
	for (PathNode *path = &current->path; path != nullptr; path = path->parent) {
		TileIndex tile = path->node.tile;
		if (!IsWaterTile(tile)) {
			MakeRiver(tile, Random());
			MarkTileDirtyByTile(tile);
			/* Remove desert directly around the river tile. */
			CircularTileSearch(&tile, _settings_game.game_creation.river_tropics_width, RiverModifyDesertZone, nullptr);
		}
	}
}

static const uint RIVER_HASH_SIZE = 8; ///< The number of bits the hash for river finding should have.

/**
 * Simple hash function for river tiles to be used by AyStar.
 * @param tile The tile to hash.
 * @param dir The unused direction.
 * @return The hash for the tile.
 */
static uint River_Hash(uint tile, uint dir)
{
	return GB(TileHash(TileX(tile), TileY(tile)), 0, RIVER_HASH_SIZE);
}

/**
 * Actually build the river between the begin and end tiles using AyStar.
 * @param begin The begin of the river.
 * @param end The end of the river.
 */
static void BuildRiver(TileIndex begin, TileIndex end)
{
	AyStar finder = {};
	finder.CalculateG = River_CalculateG;
	finder.CalculateH = River_CalculateH;
	finder.GetNeighbours = River_GetNeighbours;
	finder.EndNodeCheck = River_EndNodeCheck;
	finder.FoundEndNode = River_FoundEndNode;
	finder.user_target = &end;

	finder.Init(River_Hash, 1 << RIVER_HASH_SIZE);

	AyStarNode start;
	start.tile = begin;
	start.direction = INVALID_TRACKDIR;
	finder.AddStartNode(&start, 0);
	finder.Main();
	finder.Free();
}

/**
 * Try to flow the river down from a given begin.
 * @param spring The springing point of the river.
 * @param begin  The begin point we are looking from; somewhere down hill from the spring.
 * @return True iff a river could/has been built, otherwise false.
 */
static bool FlowRiver(TileIndex spring, TileIndex begin)
{
#	define SET_MARK(x) marks.insert(x)
#	define IS_MARKED(x) (marks.find(x) != marks.end())

	uint height = TileHeight(begin);
	if (IsWaterTile(begin)) return DistanceManhattan(spring, begin) > _settings_game.game_creation.min_river_length;

	btree::btree_set<TileIndex> marks;
	SET_MARK(begin);

	/* Breadth first search for the closest tile we can flow down to. */
	std::deque<TileIndex> queue;
	queue.push_back(begin);

	bool found = false;
	uint count = 0; // Number of tiles considered; to be used for lake location guessing.
	TileIndex end;
	do {
		end = queue.front();
		queue.pop_front();

		uint height2 = TileHeight(end);
		if (IsTileFlat(end) && (height2 < height || (height2 == height && IsWaterTile(end)))) {
			found = true;
			break;
		}

		for (DiagDirection d = DIAGDIR_BEGIN; d < DIAGDIR_END; d++) {
			TileIndex t2 = end + TileOffsByDiagDir(d);
			if (IsValidTile(t2) && !IS_MARKED(t2) && FlowsDown(end, t2)) {
				SET_MARK(t2);
				count++;
				queue.push_back(t2);
			}
		}
	} while (!queue.empty());

	if (found) {
		/* Flow further down hill. */
		found = FlowRiver(spring, end);
	} else if (count > 32) {
		/* Maybe we can make a lake. Find the Nth of the considered tiles. */
		TileIndex lakeCenter = 0;
		int i = RandomRange(count - 1) + 1;
		btree::btree_set<TileIndex>::const_iterator cit = marks.begin();
		while (--i) cit++;
		lakeCenter = *cit;

		if (IsValidTile(lakeCenter) &&
				/* A river, or lake, can only be built on flat slopes. */
				IsTileFlat(lakeCenter) &&
				/* We want the lake to be built at the height of the river. */
				TileHeight(begin) == TileHeight(lakeCenter) &&
				/* We don't want the lake at the entry of the valley. */
				lakeCenter != begin &&
				/* We don't want lakes in the desert. */
				(_settings_game.game_creation.landscape != LT_TROPIC || _settings_game.game_creation.lakes_allowed_in_deserts || GetTropicZone(lakeCenter) != TROPICZONE_DESERT) &&
				/* We only want a lake if the river is long enough. */
				DistanceManhattan(spring, lakeCenter) > _settings_game.game_creation.min_river_length) {
			end = lakeCenter;
			MakeRiver(lakeCenter, Random());
			MarkTileDirtyByTile(lakeCenter);
			/* Remove desert directly around the river tile. */
			CircularTileSearch(&lakeCenter, _settings_game.game_creation.river_tropics_width, RiverModifyDesertZone, nullptr);
			lakeCenter = end;
			uint range = RandomRange(_settings_game.game_creation.lake_size) + 3;
			CircularTileSearch(&lakeCenter, range, MakeLake, &height);
			/* Call the search a second time so artefacts from going circular in one direction get (mostly) hidden. */
			lakeCenter = end;
			CircularTileSearch(&lakeCenter, range, MakeLake, &height);
			found = true;
		}
	}

	marks.clear();
	if (found) BuildRiver(begin, end);
	return found;
}

/**
 * Actually (try to) create some rivers.
 */
static void CreateRivers()
{
	int amount = _settings_game.game_creation.amount_of_rivers;
	if (amount == 0) return;

	uint wells = ScaleByMapSize(4 << _settings_game.game_creation.amount_of_rivers);
	SetGeneratingWorldProgress(GWP_RIVER, wells + 256 / 64); // Include the tile loop calls below.

	for (; wells != 0; wells--) {
		IncreaseGeneratingWorldProgress(GWP_RIVER);
		for (int tries = 0; tries < 128; tries++) {
			TileIndex t = RandomTile();
			if (!CircularTileSearch(&t, 8, FindSpring, nullptr)) continue;
			if (FlowRiver(t, t)) break;
		}
	}

	/* Run tile loop to update the ground density. */
	for (uint i = 0; i != 256; i++) {
		if (i % 64 == 0) IncreaseGeneratingWorldProgress(GWP_RIVER);
		RunTileLoop();
	}
}

/**
 * Calculate what height would be needed to cover N% of the landmass.
 *
 * The function allows both snow and desert/tropic line to be calculated. It
 * tries to find the closests height which covers N% of the landmass; it can
 * be below or above it.
 *
 * Tropic has a mechanism where water and tropic tiles in mountains grow
 * inside the desert. To better approximate the requested coverage, this is
 * taken into account via an edge histogram, which tells how many neighbouring
 * tiles are lower than the tiles of that height. The multiplier indicates how
 * severe this has to be taken into account.
 *
 * @param coverage A value between 0 and 100 indicating a percentage of landmass that should be covered.
 * @param edge_multiplier How much effect neighbouring tiles that are of a lower height level have on the score.
 * @return The estimated best height to use to cover N% of the landmass.
 */
static uint CalculateCoverageLine(uint coverage, uint edge_multiplier)
{
	const DiagDirection neighbour_dir[] = {
		DIAGDIR_NE,
		DIAGDIR_SE,
		DIAGDIR_SW,
		DIAGDIR_NW,
	};

	/* Histogram of how many tiles per height level exist. */
	std::array<int, MAX_TILE_HEIGHT + 1> histogram = {};
	/* Histogram of how many neighbour tiles are lower than the tiles of the height level. */
	std::array<int, MAX_TILE_HEIGHT + 1> edge_histogram = {};

	/* Build a histogram of the map height. */
	for (TileIndex tile = 0; tile < MapSize(); tile++) {
		uint h = TileHeight(tile);
		histogram[h]++;

		if (edge_multiplier != 0) {
			/* Check if any of our neighbours is below us. */
			for (auto dir : neighbour_dir) {
				TileIndex neighbour_tile = AddTileIndexDiffCWrap(tile, TileIndexDiffCByDiagDir(dir));
				if (IsValidTile(neighbour_tile) && TileHeight(neighbour_tile) < h) {
					edge_histogram[h]++;
				}
			}
		}
	}

	/* The amount of land we have is the map size minus the first (sea) layer. */
	uint land_tiles = MapSizeX() * MapSizeY() - histogram[0];
	int best_score = land_tiles;

	/* Our goal is the coverage amount of the land-mass. */
	int goal_tiles = land_tiles * coverage / 100;

	/* We scan from top to bottom. */
	uint h = MAX_TILE_HEIGHT;
	uint best_h = h;

	int current_tiles = 0;
	for (; h > 0; h--) {
		current_tiles += histogram[h];
		int current_score = goal_tiles - current_tiles;

		/* Tropic grows from water and mountains into the desert. This is a
		 * great visual, but it also means we* need to take into account how
		 * much less desert tiles are being created if we are on this
		 * height-level. We estimate this based on how many neighbouring
		 * tiles are below us for a given length, assuming that is where
		 * tropic is growing from.
		 */
		if (edge_multiplier != 0 && h > 1) {
			/* From water tropic tiles grow for a few tiles land inward. */
			current_score -= edge_histogram[1] * edge_multiplier;
			/* Tropic tiles grow into the desert for a few tiles. */
			current_score -= edge_histogram[h] * edge_multiplier;
		}

		if (std::abs(current_score) < std::abs(best_score)) {
			best_score = current_score;
			best_h = h;
		}

		/* Always scan all height-levels, as h == 1 might give a better
		 * score than any before. This is true for example with 0% desert
		 * coverage. */
	}

	return best_h;
}

/**
 * Calculate the line from which snow begins.
 */
static void CalculateSnowLine()
{
	/* We do not have snow sprites on coastal tiles, so never allow "1" as height. */
	_settings_game.game_creation.snow_line_height = std::max(CalculateCoverageLine(_settings_game.game_creation.snow_coverage, 0), 2u);
}

/**
 * Calculate the line (in height) between desert and tropic.
 * @return The height of the line between desert and tropic.
 */
static uint8 CalculateDesertLine()
{
	/* CalculateCoverageLine() runs from top to bottom, so we need to invert the coverage. */
	return _settings_game.game_creation.snow_line_height = CalculateCoverageLine(100 - _settings_game.game_creation.desert_coverage, 4);
}

void GenerateLandscape(byte mode)
{
	/** Number of steps of landscape generation */
	enum GenLandscapeSteps {
		GLS_HEIGHTMAP    =  3, ///< Loading a heightmap
		GLS_TERRAGENESIS =  5, ///< Terragenesis generator
		GLS_ORIGINAL     =  2, ///< Original generator
		GLS_TROPIC       = 12, ///< Extra steps needed for tropic landscape
		GLS_OTHER        =  0, ///< Extra steps for other landscapes
	};
	uint steps = (_settings_game.game_creation.landscape == LT_TROPIC) ? GLS_TROPIC : GLS_OTHER;

	if (mode == GWM_HEIGHTMAP) {
		SetGeneratingWorldProgress(GWP_LANDSCAPE, steps + GLS_HEIGHTMAP);
		LoadHeightmap(_file_to_saveload.detail_ftype, _file_to_saveload.name.c_str());
		IncreaseGeneratingWorldProgress(GWP_LANDSCAPE);
	} else if (_settings_game.game_creation.land_generator == LG_TERRAGENESIS) {
		SetGeneratingWorldProgress(GWP_LANDSCAPE, steps + GLS_TERRAGENESIS);
		GenerateTerrainPerlin();
	} else {
		SetGeneratingWorldProgress(GWP_LANDSCAPE, steps + GLS_ORIGINAL);
		if (_settings_game.construction.freeform_edges) {
			for (uint x = 0; x < MapSizeX(); x++) MakeVoid(TileXY(x, 0));
			for (uint y = 0; y < MapSizeY(); y++) MakeVoid(TileXY(0, y));
		}
		switch (_settings_game.game_creation.landscape) {
			case LT_ARCTIC: {
				uint32 r = Random();

				for (uint i = ScaleByMapSize(GB(r, 0, 7) + 950); i != 0; --i) {
					GenerateTerrain(2, 0);
				}

				uint flag = GB(r, 7, 2) | 4;
				for (uint i = ScaleByMapSize(GB(r, 9, 7) + 450); i != 0; --i) {
					GenerateTerrain(4, flag);
				}
				break;
			}

			case LT_TROPIC: {
				uint32 r = Random();

				for (uint i = ScaleByMapSize(GB(r, 0, 7) + 170); i != 0; --i) {
					GenerateTerrain(0, 0);
				}

				uint flag = GB(r, 7, 2) | 4;
				for (uint i = ScaleByMapSize(GB(r, 9, 8) + 1700); i != 0; --i) {
					GenerateTerrain(0, flag);
				}

				flag ^= 2;

				for (uint i = ScaleByMapSize(GB(r, 17, 7) + 410); i != 0; --i) {
					GenerateTerrain(3, flag);
				}
				break;
			}

			default: {
				uint32 r = Random();

				assert(_settings_game.difficulty.quantity_sea_lakes != CUSTOM_SEA_LEVEL_NUMBER_DIFFICULTY);
				uint i = ScaleByMapSize(GB(r, 0, 7) + (3 - _settings_game.difficulty.quantity_sea_lakes) * 256 + 100);
				for (; i != 0; --i) {
					/* Make sure we do not overflow. */
					GenerateTerrain(Clamp(_settings_game.difficulty.terrain_type, 0, 3), 0);
				}
				break;
			}
		}
	}

	/* Do not call IncreaseGeneratingWorldProgress() before FixSlopes(),
	 * it allows screen redraw. Drawing of broken slopes crashes the game */
	FixSlopes();
	MarkWholeScreenDirty();
	IncreaseGeneratingWorldProgress(GWP_LANDSCAPE);

	ConvertGroundTilesIntoWaterTiles();
	MarkWholeScreenDirty();
	IncreaseGeneratingWorldProgress(GWP_LANDSCAPE);

	switch (_settings_game.game_creation.landscape) {
		case LT_ARCTIC:
			CalculateSnowLine();
			break;

		case LT_TROPIC: {
			uint desert_tropic_line = CalculateDesertLine();
			CreateDesertOrRainForest(desert_tropic_line);
			break;
		}

		default:
			break;
	}

	CreateRivers();
}

void OnTick_Town();
void OnTick_Trees();
void OnTick_Station();
void OnTick_Industry();

void OnTick_Companies();
void OnTick_LinkGraph();

void CallLandscapeTick()
{
	{
		PerformanceAccumulator framerate(PFE_GL_LANDSCAPE);

		OnTick_Town();
		OnTick_Trees();
		OnTick_Station();
		OnTick_Industry();
	}

	OnTick_Companies();
	OnTick_LinkGraph();
}<|MERGE_RESOLUTION|>--- conflicted
+++ resolved
@@ -32,13 +32,10 @@
 #include "pathfinder/npf/aystar.h"
 #include "saveload/saveload.h"
 #include "framerate_type.h"
-<<<<<<< HEAD
 #include "town.h"
 #include "3rdparty/cpp-btree/btree_set.h"
 #include "scope_info.h"
-=======
 #include <array>
->>>>>>> 76e92f67
 #include <list>
 #include <set>
 #include <deque>
@@ -999,10 +996,6 @@
 {
 	TileIndex update_freq = MapSize() / 4;
 	const TileIndexDiffC *data;
-<<<<<<< HEAD
-	uint max_desert_height = _settings_game.game_creation.rainforest_line_height;
-=======
->>>>>>> 76e92f67
 
 	for (TileIndex tile = 0; tile != MapSize(); ++tile) {
 		if ((tile % update_freq) == 0) IncreaseGeneratingWorldProgress(GWP_LANDSCAPE);
@@ -1422,8 +1415,11 @@
  */
 static void CalculateSnowLine()
 {
-	/* We do not have snow sprites on coastal tiles, so never allow "1" as height. */
-	_settings_game.game_creation.snow_line_height = std::max(CalculateCoverageLine(_settings_game.game_creation.snow_coverage, 0), 2u);
+	if (_settings_game.game_creation.climate_threshold_mode == 0) {
+		/* We do not have snow sprites on coastal tiles, so never allow "1" as height. */
+		_settings_game.game_creation.snow_line_height = std::max(CalculateCoverageLine(_settings_game.game_creation.snow_coverage, 0), 2u);
+	}
+	UpdateCachedSnowLine();
 }
 
 /**
@@ -1432,8 +1428,10 @@
  */
 static uint8 CalculateDesertLine()
 {
+	if (_settings_game.game_creation.climate_threshold_mode != 0) return _settings_game.game_creation.rainforest_line_height;
+
 	/* CalculateCoverageLine() runs from top to bottom, so we need to invert the coverage. */
-	return _settings_game.game_creation.snow_line_height = CalculateCoverageLine(100 - _settings_game.game_creation.desert_coverage, 4);
+	return CalculateCoverageLine(100 - _settings_game.game_creation.desert_coverage, 4);
 }
 
 void GenerateLandscape(byte mode)
