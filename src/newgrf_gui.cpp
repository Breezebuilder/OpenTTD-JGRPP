/*
 * This file is part of OpenTTD.
 * OpenTTD is free software; you can redistribute it and/or modify it under the terms of the GNU General Public License as published by the Free Software Foundation, version 2.
 * OpenTTD is distributed in the hope that it will be useful, but WITHOUT ANY WARRANTY; without even the implied warranty of MERCHANTABILITY or FITNESS FOR A PARTICULAR PURPOSE.
 * See the GNU General Public License for more details. You should have received a copy of the GNU General Public License along with OpenTTD. If not, see <http://www.gnu.org/licenses/>.
 */

/** @file newgrf_gui.cpp GUI to change NewGRF settings. */

#include "stdafx.h"
#include "error.h"
#include "settings_gui.h"
#include "newgrf.h"
#include "strings_func.h"
#include "window_func.h"
#include "gamelog.h"
#include "settings_type.h"
#include "settings_func.h"
#include "widgets/dropdown_type.h"
#include "widgets/dropdown_func.h"
#include "network/network.h"
#include "network/network_content.h"
#include "sortlist_type.h"
#include "stringfilter_type.h"
#include "querystring_gui.h"
#include "core/geometry_func.hpp"
#include "newgrf_text.h"
#include "textfile_gui.h"
#include "tilehighlight_func.h"
#include "fios.h"
#include "guitimer_func.h"

#include "widgets/newgrf_widget.h"
#include "widgets/misc_widget.h"

#include "table/sprites.h"

#include <map>
#include "safeguards.h"

/**
 * Show the first NewGRF error we can find.
 */
void ShowNewGRFError()
{
	/* Do not show errors when entering the main screen */
	if (_game_mode == GM_MENU) return;

	for (const GRFConfig *c = _grfconfig; c != nullptr; c = c->next) {
		/* We only want to show fatal errors */
		if (c->error == nullptr || c->error->severity != STR_NEWGRF_ERROR_MSG_FATAL) continue;

		SetDParam   (0, c->error->message != STR_NULL ? c->error->message : STR_JUST_RAW_STRING);
		SetDParamStr(1, c->error->custom_message.c_str());
		SetDParamStr(2, c->filename);
		SetDParamStr(3, c->error->data.c_str());
		for (uint i = 0; i < lengthof(c->error->param_value); i++) {
			SetDParam(4 + i, c->error->param_value[i]);
		}
		ShowErrorMessage(STR_NEWGRF_ERROR_FATAL_POPUP, INVALID_STRING_ID, WL_CRITICAL);
		break;
	}
}

static void ShowNewGRFInfo(const GRFConfig *c, uint x, uint y, uint right, uint bottom, bool show_params)
{
	if (c->error != nullptr) {
		char message[512];
		SetDParamStr(0, c->error->custom_message.c_str()); // is skipped by built-in messages
		SetDParamStr(1, c->filename);
		SetDParamStr(2, c->error->data.c_str());
		for (uint i = 0; i < lengthof(c->error->param_value); i++) {
			SetDParam(3 + i, c->error->param_value[i]);
		}
		GetString(message, c->error->message != STR_NULL ? c->error->message : STR_JUST_RAW_STRING, lastof(message));

		SetDParamStr(0, message);
		y = DrawStringMultiLine(x, right, y, bottom, c->error->severity);
	}

	/* Draw filename or not if it is not known (GRF sent over internet) */
	if (c->filename != nullptr) {
		SetDParamStr(0, c->filename);
		y = DrawStringMultiLine(x, right, y, bottom, STR_NEWGRF_SETTINGS_FILENAME);
	}

	/* Prepare and draw GRF ID */
	char buff[256];
	seprintf(buff, lastof(buff), "%08X", BSWAP32(c->ident.grfid));
	SetDParamStr(0, buff);
	y = DrawStringMultiLine(x, right, y, bottom, STR_NEWGRF_SETTINGS_GRF_ID);

	if ((_settings_client.gui.newgrf_developer_tools || _settings_client.gui.newgrf_show_old_versions) && c->version != 0) {
		SetDParam(0, c->version);
		y = DrawStringMultiLine(x, right, y, bottom, STR_NEWGRF_SETTINGS_VERSION);
	}
	if ((_settings_client.gui.newgrf_developer_tools || _settings_client.gui.newgrf_show_old_versions) && c->min_loadable_version != 0) {
		SetDParam(0, c->min_loadable_version);
		y = DrawStringMultiLine(x, right, y, bottom, STR_NEWGRF_SETTINGS_MIN_VERSION);
	}

	/* Prepare and draw MD5 sum */
	md5sumToString(buff, lastof(buff), c->ident.md5sum);
	SetDParamStr(0, buff);
	y = DrawStringMultiLine(x, right, y, bottom, STR_NEWGRF_SETTINGS_MD5SUM);

	/* Show GRF parameter list */
	if (show_params) {
		if (c->num_params > 0) {
			GRFBuildParamList(buff, c, lastof(buff));
			SetDParam(0, STR_JUST_RAW_STRING);
			SetDParamStr(1, buff);
		} else {
			SetDParam(0, STR_NEWGRF_SETTINGS_PARAMETER_NONE);
		}
		y = DrawStringMultiLine(x, right, y, bottom, STR_NEWGRF_SETTINGS_PARAMETER);

		/* Draw the palette of the NewGRF */
		if (c->palette & GRFP_BLT_32BPP) {
			SetDParam(0, (c->palette & GRFP_USE_WINDOWS) ? STR_NEWGRF_SETTINGS_PALETTE_LEGACY_32BPP : STR_NEWGRF_SETTINGS_PALETTE_DEFAULT_32BPP);
		} else {
			SetDParam(0, (c->palette & GRFP_USE_WINDOWS) ? STR_NEWGRF_SETTINGS_PALETTE_LEGACY : STR_NEWGRF_SETTINGS_PALETTE_DEFAULT);
		}
		y = DrawStringMultiLine(x, right, y, bottom, STR_NEWGRF_SETTINGS_PALETTE);
	}

	/* Show flags */
	if (c->status == GCS_NOT_FOUND)       y = DrawStringMultiLine(x, right, y, bottom, STR_NEWGRF_SETTINGS_NOT_FOUND);
	if (c->status == GCS_DISABLED)        y = DrawStringMultiLine(x, right, y, bottom, STR_NEWGRF_SETTINGS_DISABLED);
	if (HasBit(c->flags, GCF_INVALID))    y = DrawStringMultiLine(x, right, y, bottom, STR_NEWGRF_SETTINGS_INCOMPATIBLE);
	if (HasBit(c->flags, GCF_COMPATIBLE)) y = DrawStringMultiLine(x, right, y, bottom, STR_NEWGRF_COMPATIBLE_LOADED);

	/* Draw GRF info if it exists */
	if (!StrEmpty(c->GetDescription())) {
		SetDParamStr(0, c->GetDescription());
		y = DrawStringMultiLine(x, right, y, bottom, STR_BLACK_RAW_STRING);
	} else {
		y = DrawStringMultiLine(x, right, y, bottom, STR_NEWGRF_SETTINGS_NO_INFO);
	}
}

/**
 * Window for setting the parameters of a NewGRF.
 */
struct NewGRFParametersWindow : public Window {
	static GRFParameterInfo dummy_parameter_info; ///< Dummy info in case a newgrf didn't provide info about some parameter.
	GRFConfig *grf_config; ///< Set the parameters of this GRFConfig.
	uint clicked_button;   ///< The row in which a button was clicked or UINT_MAX.
	bool clicked_increase; ///< True if the increase button was clicked, false for the decrease button.
	bool clicked_dropdown; ///< Whether the dropdown is open.
	bool closing_dropdown; ///< True, if the dropdown list is currently closing.
	GUITimer timeout;      ///< How long before we unpress the last-pressed button?
	uint clicked_row;      ///< The selected parameter
	int line_height;       ///< Height of a row in the matrix widget.
	Scrollbar *vscroll;
	bool action14present;  ///< True if action14 information is present.
	bool editable;         ///< Allow editing parameters.

	NewGRFParametersWindow(WindowDesc *desc, GRFConfig *c, bool editable) : Window(desc),
		grf_config(c),
		clicked_button(UINT_MAX),
		clicked_dropdown(false),
		closing_dropdown(false),
		clicked_row(UINT_MAX),
		editable(editable)
	{
		this->action14present = (c->num_valid_params != lengthof(c->param) || c->param_info.size() != 0);

		this->CreateNestedTree();
		this->vscroll = this->GetScrollbar(WID_NP_SCROLLBAR);
		this->GetWidget<NWidgetStacked>(WID_NP_SHOW_NUMPAR)->SetDisplayedPlane(this->action14present ? SZSP_HORIZONTAL : 0);
		this->GetWidget<NWidgetStacked>(WID_NP_SHOW_DESCRIPTION)->SetDisplayedPlane(this->action14present ? 0 : SZSP_HORIZONTAL);
		this->FinishInitNested();  // Initializes 'this->line_height' as side effect.

		this->SetWidgetDisabledState(WID_NP_RESET, !this->editable);

		this->InvalidateData();
	}

	/**
	 * Get a dummy parameter-info object with default information.
	 * @param nr The param number that should be changed.
	 * @return GRFParameterInfo with dummy information about the given parameter.
	 */
	static GRFParameterInfo *GetDummyParameterInfo(uint nr)
	{
		dummy_parameter_info.param_nr = nr;
		return &dummy_parameter_info;
	}

	void UpdateWidgetSize(int widget, Dimension *size, const Dimension &padding, Dimension *fill, Dimension *resize) override
	{
		switch (widget) {
			case WID_NP_NUMPAR_DEC:
			case WID_NP_NUMPAR_INC: {
				size->width  = std::max(SETTING_BUTTON_WIDTH / 2, FONT_HEIGHT_NORMAL);
				size->height = std::max(SETTING_BUTTON_HEIGHT, FONT_HEIGHT_NORMAL);
				break;
			}

			case WID_NP_NUMPAR: {
				SetDParamMaxValue(0, lengthof(this->grf_config->param));
				Dimension d = GetStringBoundingBox(this->GetWidget<NWidgetCore>(widget)->widget_data);
				d.width += padding.width;
				d.height += padding.height;
				*size = maxdim(*size, d);
				break;
			}

			case WID_NP_BACKGROUND:
				this->line_height = std::max(SETTING_BUTTON_HEIGHT, FONT_HEIGHT_NORMAL) + WD_MATRIX_TOP + WD_MATRIX_BOTTOM;

				resize->width = 1;
				resize->height = this->line_height;
				size->height = 5 * this->line_height;
				break;

			case WID_NP_DESCRIPTION:
				/* Minimum size of 4 lines. The 500 is the default size of the window. */
				Dimension suggestion = {500 - WD_FRAMERECT_LEFT - WD_FRAMERECT_RIGHT, (uint)FONT_HEIGHT_NORMAL * 4 + WD_TEXTPANEL_TOP + WD_TEXTPANEL_BOTTOM};
				for (uint i = 0; i < this->grf_config->param_info.size(); i++) {
					const GRFParameterInfo *par_info = this->grf_config->param_info[i];
					if (par_info == nullptr) continue;
					const char *desc = GetGRFStringFromGRFText(par_info->desc);
					if (desc == nullptr) continue;
					Dimension d = GetStringMultiLineBoundingBox(desc, suggestion);
					d.height += WD_TEXTPANEL_TOP + WD_TEXTPANEL_BOTTOM;
					suggestion = maxdim(d, suggestion);
				}
				size->height = suggestion.height;
				break;
		}
	}

	void SetStringParameters(int widget) const override
	{
		switch (widget) {
			case WID_NP_NUMPAR:
				SetDParam(0, this->vscroll->GetCount());
				break;
		}
	}

	void DrawWidget(const Rect &r, int widget) const override
	{
		if (widget == WID_NP_DESCRIPTION) {
			const GRFParameterInfo *par_info = (this->clicked_row < this->grf_config->param_info.size()) ? this->grf_config->param_info[this->clicked_row] : nullptr;
			if (par_info == nullptr) return;
			const char *desc = GetGRFStringFromGRFText(par_info->desc);
			if (desc == nullptr) return;
			DrawStringMultiLine(r.left + WD_FRAMERECT_LEFT, r.right - WD_FRAMERECT_RIGHT, r.top + WD_TEXTPANEL_TOP, r.bottom - WD_TEXTPANEL_BOTTOM, desc, TC_BLACK);
			return;
		} else if (widget != WID_NP_BACKGROUND) {
			return;
		}

		bool rtl = _current_text_dir == TD_RTL;
		uint buttons_left = rtl ? r.right - SETTING_BUTTON_WIDTH - 3 : r.left + 4;
		uint text_left    = r.left + (rtl ? WD_FRAMERECT_LEFT : SETTING_BUTTON_WIDTH + 8);
		uint text_right   = r.right - (rtl ? SETTING_BUTTON_WIDTH + 8 : WD_FRAMERECT_RIGHT);

		int y = r.top;
		int button_y_offset = (this->line_height - SETTING_BUTTON_HEIGHT) / 2;
		int text_y_offset = (this->line_height - FONT_HEIGHT_NORMAL) / 2;
		for (uint i = this->vscroll->GetPosition(); this->vscroll->IsVisible(i) && i < this->vscroll->GetCount(); i++) {
			GRFParameterInfo *par_info = (i < this->grf_config->param_info.size()) ? this->grf_config->param_info[i] : nullptr;
			if (par_info == nullptr) par_info = GetDummyParameterInfo(i);
			uint32 current_value = par_info->GetValue(this->grf_config);
			bool selected = (i == this->clicked_row);

			if (par_info->type == PTYPE_BOOL) {
				DrawBoolButton(buttons_left, y + button_y_offset, current_value != 0, this->editable);
				SetDParam(2, par_info->GetValue(this->grf_config) == 0 ? STR_CONFIG_SETTING_OFF : STR_CONFIG_SETTING_ON);
			} else if (par_info->type == PTYPE_UINT_ENUM) {
				if (par_info->complete_labels) {
					DrawDropDownButton(buttons_left, y + button_y_offset, COLOUR_YELLOW, this->clicked_row == i && this->clicked_dropdown, this->editable);
				} else {
					DrawArrowButtons(buttons_left, y + button_y_offset, COLOUR_YELLOW, (this->clicked_button == i) ? 1 + (this->clicked_increase != rtl) : 0, this->editable && current_value > par_info->min_value, this->editable && current_value < par_info->max_value);
				}
				SetDParam(2, STR_JUST_INT);
				SetDParam(3, current_value);
				if (par_info->value_names.Contains(current_value)) {
					const char *label = GetGRFStringFromGRFText(par_info->value_names.Find(current_value)->second);
					if (label != nullptr) {
						SetDParam(2, STR_JUST_RAW_STRING);
						SetDParamStr(3, label);
					}
				}
			}

			const char *name = GetGRFStringFromGRFText(par_info->name);
			if (name != nullptr) {
				SetDParam(0, STR_JUST_RAW_STRING);
				SetDParamStr(1, name);
			} else {
				SetDParam(0, STR_NEWGRF_PARAMETERS_DEFAULT_NAME);
				SetDParam(1, i + 1);
			}

			DrawString(text_left, text_right, y + text_y_offset, STR_NEWGRF_PARAMETERS_SETTING, selected ? TC_WHITE : TC_LIGHT_BLUE);
			y += this->line_height;
		}
	}

	void OnPaint() override
	{
		if (this->closing_dropdown) {
			this->closing_dropdown = false;
			this->clicked_dropdown = false;
		}
		this->DrawWidgets();
	}

	void OnClick(Point pt, int widget, int click_count) override
	{
		switch (widget) {
			case WID_NP_NUMPAR_DEC:
				if (this->editable && !this->action14present && this->grf_config->num_params > 0) {
					this->grf_config->num_params--;
					this->InvalidateData();
					SetWindowDirty(WC_GAME_OPTIONS, WN_GAME_OPTIONS_NEWGRF_STATE);
				}
				break;

			case WID_NP_NUMPAR_INC: {
				GRFConfig *c = this->grf_config;
				if (this->editable && !this->action14present && c->num_params < c->num_valid_params) {
					c->param[c->num_params++] = 0;
					this->InvalidateData();
					SetWindowDirty(WC_GAME_OPTIONS, WN_GAME_OPTIONS_NEWGRF_STATE);
				}
				break;
			}

			case WID_NP_BACKGROUND: {
				if (!this->editable) break;
				uint num = this->vscroll->GetScrolledRowFromWidget(pt.y, this, WID_NP_BACKGROUND);
				if (num >= this->vscroll->GetCount()) break;
				if (this->clicked_row != num) {
					DeleteChildWindows(WC_QUERY_STRING);
					HideDropDownMenu(this);
					this->clicked_row = num;
					this->clicked_dropdown = false;
				}

				const NWidgetBase *wid = this->GetWidget<NWidgetBase>(WID_NP_BACKGROUND);
				int x = pt.x - wid->pos_x;
				if (_current_text_dir == TD_RTL) x = wid->current_x - 1 - x;
				x -= 4;

				GRFParameterInfo *par_info = (num < this->grf_config->param_info.size()) ? this->grf_config->param_info[num] : nullptr;
				if (par_info == nullptr) par_info = GetDummyParameterInfo(num);

				/* One of the arrows is clicked */
				uint32 old_val = par_info->GetValue(this->grf_config);
				if (par_info->type != PTYPE_BOOL && IsInsideMM(x, 0, SETTING_BUTTON_WIDTH) && par_info->complete_labels) {
					if (this->clicked_dropdown) {
						/* unclick the dropdown */
						HideDropDownMenu(this);
						this->clicked_dropdown = false;
						this->closing_dropdown = false;
					} else {
						const NWidgetBase *wid = this->GetWidget<NWidgetBase>(WID_NP_BACKGROUND);
						int rel_y = (pt.y - (int)wid->pos_y) % this->line_height;

						Rect wi_rect;
						wi_rect.left = pt.x - (_current_text_dir == TD_RTL ? SETTING_BUTTON_WIDTH - 1 - x : x);;
						wi_rect.right = wi_rect.left + SETTING_BUTTON_WIDTH - 1;
						wi_rect.top = pt.y - rel_y + (this->line_height - SETTING_BUTTON_HEIGHT) / 2;
						wi_rect.bottom = wi_rect.top + SETTING_BUTTON_HEIGHT - 1;

						/* For dropdowns we also have to check the y position thoroughly, the mouse may not above the just opening dropdown */
						if (pt.y >= wi_rect.top && pt.y <= wi_rect.bottom) {
							this->clicked_dropdown = true;
							this->closing_dropdown = false;

							DropDownList list;
							for (uint32 i = par_info->min_value; i <= par_info->max_value; i++) {
								list.emplace_back(new DropDownListCharStringItem(GetGRFStringFromGRFText(par_info->value_names.Find(i)->second), i, false));
							}

							ShowDropDownListAt(this, std::move(list), old_val, -1, wi_rect, COLOUR_ORANGE, true);
						}
					}
				} else if (IsInsideMM(x, 0, SETTING_BUTTON_WIDTH)) {
					uint32 val = old_val;
					if (par_info->type == PTYPE_BOOL) {
						val = !val;
					} else {
						if (x >= SETTING_BUTTON_WIDTH / 2) {
							/* Increase button clicked */
							if (val < par_info->max_value) val++;
							this->clicked_increase = true;
						} else {
							/* Decrease button clicked */
							if (val > par_info->min_value) val--;
							this->clicked_increase = false;
						}
					}
					if (val != old_val) {
						par_info->SetValue(this->grf_config, val);

						this->clicked_button = num;
						this->timeout.SetInterval(150);
					}
				} else if (par_info->type == PTYPE_UINT_ENUM && !par_info->complete_labels && click_count >= 2) {
					/* Display a query box so users can enter a custom value. */
					SetDParam(0, old_val);
					ShowQueryString(STR_JUST_INT, STR_CONFIG_SETTING_QUERY_CAPTION, 10, this, CS_NUMERAL, QSF_NONE);
				}
				this->SetDirty();
				break;
			}

			case WID_NP_RESET:
				if (!this->editable) break;
				this->grf_config->SetParameterDefaults();
				this->InvalidateData();
				SetWindowDirty(WC_GAME_OPTIONS, WN_GAME_OPTIONS_NEWGRF_STATE);
				break;

			case WID_NP_ACCEPT:
				delete this;
				break;
		}
	}

	void OnQueryTextFinished(char *str) override
	{
		if (StrEmpty(str)) return;
		int32 value = atoi(str);
		GRFParameterInfo *par_info = ((uint)this->clicked_row < this->grf_config->param_info.size()) ? this->grf_config->param_info[this->clicked_row] : nullptr;
		if (par_info == nullptr) par_info = GetDummyParameterInfo(this->clicked_row);
		uint32 val = Clamp<uint32>(value, par_info->min_value, par_info->max_value);
		par_info->SetValue(this->grf_config, val);
		this->SetDirty();
	}

	void OnDropdownSelect(int widget, int index) override
	{
		assert(this->clicked_dropdown);
		GRFParameterInfo *par_info = ((uint)this->clicked_row < this->grf_config->param_info.size()) ? this->grf_config->param_info[this->clicked_row] : nullptr;
		if (par_info == nullptr) par_info = GetDummyParameterInfo(this->clicked_row);
		par_info->SetValue(this->grf_config, index);
		this->SetDirty();
	}

	void OnDropdownClose(Point pt, int widget, int index, bool instant_close) override
	{
		/* We cannot raise the dropdown button just yet. OnClick needs some hint, whether
		 * the same dropdown button was clicked again, and then not open the dropdown again.
		 * So, we only remember that it was closed, and process it on the next OnPaint, which is
		 * after OnClick. */
		assert(this->clicked_dropdown);
		this->closing_dropdown = true;
		this->SetDirty();
	}

	void OnResize() override
	{
		this->vscroll->SetCapacityFromWidget(this, WID_NP_BACKGROUND);
	}

	/**
	 * Some data on this window has become invalid.
	 * @param data Information about the changed data.
	 * @param gui_scope Whether the call is done from GUI scope. You may not do everything when not in GUI scope. See #InvalidateWindowData() for details.
	 */
	void OnInvalidateData(int data = 0, bool gui_scope = true) override
	{
		if (!gui_scope) return;
		if (!this->action14present) {
			this->SetWidgetDisabledState(WID_NP_NUMPAR_DEC, !this->editable || this->grf_config->num_params == 0);
			this->SetWidgetDisabledState(WID_NP_NUMPAR_INC, !this->editable || this->grf_config->num_params >= this->grf_config->num_valid_params);
		}

		this->vscroll->SetCount(this->action14present ? this->grf_config->num_valid_params : this->grf_config->num_params);
		if (this->clicked_row != UINT_MAX && this->clicked_row >= this->vscroll->GetCount()) {
			this->clicked_row = UINT_MAX;
			DeleteChildWindows(WC_QUERY_STRING);
		}
	}

	void OnRealtimeTick(uint delta_ms) override
	{
		if (timeout.Elapsed(delta_ms)) {
			this->clicked_button = UINT_MAX;
			this->SetDirty();
		}
	}
};
GRFParameterInfo NewGRFParametersWindow::dummy_parameter_info(0);


static const NWidgetPart _nested_newgrf_parameter_widgets[] = {
	NWidget(NWID_HORIZONTAL),
		NWidget(WWT_CLOSEBOX, COLOUR_MAUVE),
		NWidget(WWT_CAPTION, COLOUR_MAUVE), SetDataTip(STR_NEWGRF_PARAMETERS_CAPTION, STR_TOOLTIP_WINDOW_TITLE_DRAG_THIS),
		NWidget(WWT_DEFSIZEBOX, COLOUR_MAUVE),
	EndContainer(),
	NWidget(NWID_SELECTION, INVALID_COLOUR, WID_NP_SHOW_NUMPAR),
		NWidget(WWT_PANEL, COLOUR_MAUVE), SetResize(1, 0), SetFill(1, 0), SetPIP(4, 0, 4),
			NWidget(NWID_HORIZONTAL), SetPIP(4, 0, 4),
				NWidget(WWT_PUSHARROWBTN, COLOUR_YELLOW, WID_NP_NUMPAR_DEC), SetMinimalSize(12, 12), SetDataTip(AWV_DECREASE, STR_NULL),
				NWidget(WWT_PUSHARROWBTN, COLOUR_YELLOW, WID_NP_NUMPAR_INC), SetMinimalSize(12, 12), SetDataTip(AWV_INCREASE, STR_NULL),
				NWidget(WWT_TEXT, COLOUR_MAUVE, WID_NP_NUMPAR), SetResize(1, 0), SetFill(1, 0), SetPadding(0, 0, 0, 4), SetDataTip(STR_NEWGRF_PARAMETERS_NUM_PARAM, STR_NULL),
			EndContainer(),
		EndContainer(),
	EndContainer(),
	NWidget(NWID_HORIZONTAL),
		NWidget(WWT_MATRIX, COLOUR_MAUVE, WID_NP_BACKGROUND), SetMinimalSize(188, 182), SetResize(1, 1), SetFill(1, 0), SetMatrixDataTip(1, 0, STR_NULL), SetScrollbar(WID_NP_SCROLLBAR),
		NWidget(NWID_VSCROLLBAR, COLOUR_MAUVE, WID_NP_SCROLLBAR),
	EndContainer(),
	NWidget(NWID_SELECTION, INVALID_COLOUR, WID_NP_SHOW_DESCRIPTION),
		NWidget(WWT_PANEL, COLOUR_MAUVE, WID_NP_DESCRIPTION), SetResize(1, 0), SetFill(1, 0),
		EndContainer(),
	EndContainer(),
	NWidget(NWID_HORIZONTAL),
		NWidget(NWID_HORIZONTAL, NC_EQUALSIZE),
			NWidget(WWT_PUSHTXTBTN, COLOUR_MAUVE, WID_NP_ACCEPT), SetResize(1, 0), SetFill(1, 0), SetDataTip(STR_NEWGRF_PARAMETERS_CLOSE, STR_NULL),
			NWidget(WWT_PUSHTXTBTN, COLOUR_MAUVE, WID_NP_RESET), SetResize(1, 0), SetFill(1, 0), SetDataTip(STR_NEWGRF_PARAMETERS_RESET, STR_NEWGRF_PARAMETERS_RESET_TOOLTIP),
		EndContainer(),
		NWidget(WWT_RESIZEBOX, COLOUR_MAUVE),
	EndContainer(),
};

/** Window definition for the change grf parameters window */
static WindowDesc _newgrf_parameters_desc(
	WDP_CENTER, "settings_newgrf_config", 500, 208,
	WC_GRF_PARAMETERS, WC_NONE,
	0,
	_nested_newgrf_parameter_widgets, lengthof(_nested_newgrf_parameter_widgets)
);

static void OpenGRFParameterWindow(GRFConfig *c, bool editable)
{
	DeleteWindowByClass(WC_GRF_PARAMETERS);
	new NewGRFParametersWindow(&_newgrf_parameters_desc, c, editable);
}

/** Window for displaying the textfile of a NewGRF. */
struct NewGRFTextfileWindow : public TextfileWindow {
	const GRFConfig *grf_config; ///< View the textfile of this GRFConfig.

	NewGRFTextfileWindow(TextfileType file_type, const GRFConfig *c) : TextfileWindow(file_type), grf_config(c)
	{
		const char *textfile = this->grf_config->GetTextfile(file_type);
		this->LoadTextfile(textfile, NEWGRF_DIR);
	}

	void SetStringParameters(int widget) const override
	{
		if (widget == WID_TF_CAPTION) {
			SetDParam(0, STR_CONTENT_TYPE_NEWGRF);
			SetDParamStr(1, this->grf_config->GetName());
		}
	}
};

void ShowNewGRFTextfileWindow(TextfileType file_type, const GRFConfig *c)
{
	DeleteWindowById(WC_TEXTFILE, file_type);
	new NewGRFTextfileWindow(file_type, c);
}

typedef std::map<uint32, const GRFConfig *> GrfIdMap; ///< Map of grfid to the grf config.

/**
 * Add all grf configs from \a c into the map.
 * @param c Grf list to add.
 * @param grfid_map Map to add them to.
 */
static void FillGrfidMap(const GRFConfig *c, GrfIdMap *grfid_map)
{
	while (c != nullptr) {
		std::pair<uint32, const GRFConfig *> p(c->ident.grfid, c);
		grfid_map->insert(p);
		c = c->next;
	}
}

static void NewGRFConfirmationCallback(Window *w, bool confirmed);
static void ShowSavePresetWindow(const char *initial_text);
void PostCheckNewGRFLoadWarnings();

/**
 * Window for showing NewGRF files
 */
struct NewGRFWindow : public Window, NewGRFScanCallback {
	typedef GUIList<const GRFConfig *, StringFilter &> GUIGRFConfigList;

	static const uint EDITBOX_MAX_SIZE   =  50;

	static Listing   last_sorting;   ///< Default sorting of #GUIGRFConfigList.
	static Filtering last_filtering; ///< Default filtering of #GUIGRFConfigList.
	static GUIGRFConfigList::SortFunction   * const sorter_funcs[]; ///< Sort functions of the #GUIGRFConfigList.
	static GUIGRFConfigList::FilterFunction * const filter_funcs[]; ///< Filter functions of the #GUIGRFConfigList.

	GUIGRFConfigList avails;    ///< Available (non-active) grfs.
	const GRFConfig *avail_sel; ///< Currently selected available grf. \c nullptr is none is selected.
	int avail_pos;              ///< Index of #avail_sel if existing, else \c -1.
	StringFilter string_filter; ///< Filter for available grf.
	QueryString filter_editbox; ///< Filter editbox;

	StringList grf_presets;     ///< List of known NewGRF presets.

	GRFConfig *actives;         ///< Temporary active grf list to which changes are made.
	GRFConfig *active_sel;      ///< Selected active grf item.

	GRFConfig **orig_list;      ///< List active grfs in the game. Used as initial value, may be updated by the window.
	bool editable;              ///< Is the window editable?
	bool show_params;           ///< Are the grf-parameters shown in the info-panel?
	bool execute;               ///< On pressing 'apply changes' are grf changes applied immediately, or only list is updated.
	int preset;                 ///< Selected preset or \c -1 if none selected.
	int active_over;            ///< Active GRF item over which another one is dragged, \c -1 if none.
	bool modified;              ///< The list of active NewGRFs has been modified since the last time they got saved.

	Scrollbar *vscroll;
	Scrollbar *vscroll2;

	NewGRFWindow(WindowDesc *desc, bool editable, bool show_params, bool execute, GRFConfig **orig_list) : Window(desc), filter_editbox(EDITBOX_MAX_SIZE)
	{
		this->avail_sel   = nullptr;
		this->avail_pos   = -1;
		this->active_sel  = nullptr;
		this->actives     = nullptr;
		this->orig_list   = orig_list;
		this->editable    = editable;
		this->execute     = execute;
		this->show_params = show_params;
		this->preset      = -1;
		this->active_over = -1;

		CopyGRFConfigList(&this->actives, *orig_list, false);
		this->grf_presets = GetGRFPresetList();

		this->CreateNestedTree();
		this->vscroll = this->GetScrollbar(WID_NS_SCROLLBAR);
		this->vscroll2 = this->GetScrollbar(WID_NS_SCROLL2BAR);

		this->GetWidget<NWidgetStacked>(WID_NS_SHOW_REMOVE)->SetDisplayedPlane(this->editable ? 0 : 1);
		this->GetWidget<NWidgetStacked>(WID_NS_SHOW_APPLY)->SetDisplayedPlane(this->editable ? 0 : this->show_params ? 1 : SZSP_HORIZONTAL);
		this->FinishInitNested(WN_GAME_OPTIONS_NEWGRF_STATE);

		this->querystrings[WID_NS_FILTER] = &this->filter_editbox;
		this->filter_editbox.cancel_button = QueryString::ACTION_CLEAR;
		if (editable) {
			this->SetFocusedWidget(WID_NS_FILTER);
		} else {
			this->DisableWidget(WID_NS_FILTER);
		}

		this->avails.SetListing(this->last_sorting);
		this->avails.SetFiltering(this->last_filtering);
		this->avails.SetSortFuncs(this->sorter_funcs);
		this->avails.SetFilterFuncs(this->filter_funcs);
		this->avails.ForceRebuild();

		this->OnInvalidateData(GOID_NEWGRF_CURRENT_LOADED);
	}

	~NewGRFWindow()
	{
		DeleteWindowByClass(WC_GRF_PARAMETERS);
		DeleteWindowByClass(WC_TEXTFILE);
		DeleteWindowByClass(WC_SAVE_PRESET);

		if (this->editable && this->modified && !this->execute && !_exit_game) {
			CopyGRFConfigList(this->orig_list, this->actives, true);
			ResetGRFConfig(false);
			ReloadNewGRFData();
			PostCheckNewGRFLoadWarnings();
		}

		/* Remove the temporary copy of grf-list used in window */
		ClearGRFConfigList(&this->actives);
	}

	/**
	 * Test whether the currently active set of NewGRFs can be upgraded with the available NewGRFs.
	 * @return Whether an upgrade is possible.
	 */
	bool CanUpgradeCurrent()
	{
		GrfIdMap grfid_map;
		FillGrfidMap(this->actives, &grfid_map);

		for (const GRFConfig *a = _all_grfs; a != nullptr; a = a->next) {
			GrfIdMap::const_iterator iter = grfid_map.find(a->ident.grfid);
			if (iter != grfid_map.end() && a->version > iter->second->version) return true;
		}
		return false;
	}

	/** Upgrade the currently active set of NewGRFs. */
	void UpgradeCurrent()
	{
		GrfIdMap grfid_map;
		FillGrfidMap(this->actives, &grfid_map);

		for (const GRFConfig *a = _all_grfs; a != nullptr; a = a->next) {
			GrfIdMap::iterator iter = grfid_map.find(a->ident.grfid);
			if (iter == grfid_map.end() || iter->second->version >= a->version) continue;

			GRFConfig **c = &this->actives;
			while (*c != iter->second) c = &(*c)->next;
			GRFConfig *d = new GRFConfig(*a);
			d->next = (*c)->next;
			d->CopyParams(**c);
			if (this->active_sel == *c) {
				DeleteWindowByClass(WC_GRF_PARAMETERS);
				DeleteWindowByClass(WC_TEXTFILE);
				this->active_sel = nullptr;
			}
			delete *c;
			*c = d;
			iter->second = d;
		}
	}

	void UpdateWidgetSize(int widget, Dimension *size, const Dimension &padding, Dimension *fill, Dimension *resize) override
	{
		switch (widget) {
			case WID_NS_FILE_LIST:
			{
				Dimension d = maxdim(GetSpriteSize(SPR_SQUARE), GetSpriteSize(SPR_WARNING_SIGN));
				resize->height = std::max(d.height + 2U, FONT_HEIGHT_NORMAL + 2U);
				size->height = std::max(size->height, WD_FRAMERECT_TOP + 6 * resize->height + WD_FRAMERECT_BOTTOM);
				break;
			}

			case WID_NS_AVAIL_LIST:
				resize->height = std::max(12, FONT_HEIGHT_NORMAL + 2);
				size->height = std::max(size->height, WD_FRAMERECT_TOP + 8 * resize->height + WD_FRAMERECT_BOTTOM);
				break;

			case WID_NS_NEWGRF_INFO_TITLE: {
				Dimension dim = GetStringBoundingBox(STR_NEWGRF_SETTINGS_INFO_TITLE);
				size->height = std::max(size->height, dim.height + WD_FRAMETEXT_TOP + WD_FRAMETEXT_BOTTOM);
				size->width  = std::max(size->width,  dim.width  + WD_FRAMETEXT_LEFT + WD_FRAMETEXT_RIGHT);
				break;
			}

			case WID_NS_NEWGRF_INFO:
				size->height = std::max(size->height, WD_FRAMERECT_TOP + 10 * FONT_HEIGHT_NORMAL + WD_FRAMERECT_BOTTOM + padding.height + 2);
				break;

			case WID_NS_PRESET_LIST: {
				Dimension d = GetStringBoundingBox(STR_NUM_CUSTOM);
				for (const auto &i : this->grf_presets) {
					SetDParamStr(0, i.c_str());
					d = maxdim(d, GetStringBoundingBox(STR_JUST_RAW_STRING));
				}
				d.width += padding.width;
				*size = maxdim(d, *size);
				break;
			}

			case WID_NS_CONTENT_DOWNLOAD:
			case WID_NS_CONTENT_DOWNLOAD2: {
				Dimension d = GetStringBoundingBox(STR_NEWGRF_SETTINGS_FIND_MISSING_CONTENT_BUTTON);
				*size = maxdim(d, GetStringBoundingBox(STR_INTRO_ONLINE_CONTENT));
				size->width  += padding.width;
				size->height += padding.height;
				break;
			}
		}
	}

	void OnResize() override
	{
		this->vscroll->SetCapacityFromWidget(this, WID_NS_FILE_LIST);
		this->vscroll2->SetCapacityFromWidget(this, WID_NS_AVAIL_LIST);
	}

	void SetStringParameters(int widget) const override
	{
		switch (widget) {
			case WID_NS_PRESET_LIST:
				if (this->preset == -1) {
					SetDParam(0, STR_NUM_CUSTOM);
				} else {
					SetDParam(0, STR_JUST_RAW_STRING);
					SetDParamStr(1, this->grf_presets[this->preset].c_str());
				}
				break;
		}
	}

	/**
	 * Pick the palette for the sprite of the grf to display.
	 * @param c grf to display.
	 * @return Palette for the sprite.
	 */
	inline PaletteID GetPalette(const GRFConfig *c) const
	{
		PaletteID pal;

		/* Pick a colour */
		switch (c->status) {
			case GCS_NOT_FOUND:
			case GCS_DISABLED:
				pal = PALETTE_TO_RED;
				break;
			case GCS_ACTIVATED:
				pal = PALETTE_TO_GREEN;
				break;
			default:
				pal = PALETTE_TO_BLUE;
				break;
		}

		/* Do not show a "not-failure" colour when it actually failed to load */
		if (pal != PALETTE_TO_RED) {
			if (HasBit(c->flags, GCF_STATIC)) {
				pal = PALETTE_TO_GREY;
			} else if (HasBit(c->flags, GCF_COMPATIBLE)) {
				pal = PALETTE_TO_ORANGE;
			}
		}

		return pal;
	}

	void DrawWidget(const Rect &r, int widget) const override
	{
		switch (widget) {
			case WID_NS_FILE_LIST: {
				GfxFillRect(r.left + 1, r.top + 1, r.right - 1, r.bottom - 1, PC_BLACK);

				uint step_height = this->GetWidget<NWidgetBase>(WID_NS_FILE_LIST)->resize_y;
				uint y = r.top + WD_FRAMERECT_TOP;
				Dimension square = GetSpriteSize(SPR_SQUARE);
				Dimension warning = GetSpriteSize(SPR_WARNING_SIGN);
				int square_offset_y = (step_height - square.height) / 2;
				int warning_offset_y = (step_height - warning.height) / 2;
				int offset_y = (step_height - FONT_HEIGHT_NORMAL) / 2;

				bool rtl = _current_text_dir == TD_RTL;
				uint text_left    = rtl ? r.left + WD_FRAMERECT_LEFT : r.left + square.width + 15;
				uint text_right   = rtl ? r.right - square.width - 15 : r.right - WD_FRAMERECT_RIGHT;
				uint square_left  = rtl ? r.right - square.width - 5 : r.left + 5;
				uint warning_left = rtl ? r.right - square.width - warning.width - 10 : r.left + square.width + 10;

				int i = 0;
				for (const GRFConfig *c = this->actives; c != nullptr; c = c->next, i++) {
					if (this->vscroll->IsVisible(i)) {
						const char *text = c->GetName();
						bool h = (this->active_sel == c);
						PaletteID pal = this->GetPalette(c);

						if (h) {
							GfxFillRect(r.left + 1, y, r.right - 1, y + step_height - 1, PC_DARK_BLUE);
						} else if (i == this->active_over) {
							/* Get index of current selection. */
							int active_sel_pos = 0;
							for (GRFConfig *c = this->actives; c != nullptr && c != this->active_sel; c = c->next, active_sel_pos++) {}
							if (active_sel_pos != this->active_over) {
								uint top = this->active_over < active_sel_pos ? y + 1 : y + step_height - 2;
								GfxFillRect(r.left + WD_FRAMERECT_LEFT, top - 1, r.right - WD_FRAMERECT_RIGHT, top + 1, PC_GREY);
							}
						}
						DrawSprite(SPR_SQUARE, pal, square_left, y + square_offset_y);
						if (c->error != nullptr) DrawSprite(SPR_WARNING_SIGN, 0, warning_left, y + warning_offset_y);
						uint txtoffset = c->error == nullptr ? 0 : warning.width;
						DrawString(text_left + (rtl ? 0 : txtoffset), text_right - (rtl ? txtoffset : 0), y + offset_y, text, h ? TC_WHITE : TC_ORANGE);
						y += step_height;
					}
				}
				if (i == this->active_over && this->vscroll->IsVisible(i)) { // Highlight is after the last GRF entry.
					GfxFillRect(r.left + WD_FRAMERECT_LEFT, y, r.right - WD_FRAMERECT_RIGHT, y + 2, PC_GREY);
				}
				break;
			}

			case WID_NS_AVAIL_LIST: {
				GfxFillRect(r.left + 1, r.top + 1, r.right - 1, r.bottom - 1, this->active_over == -2 ? PC_DARK_GREY : PC_BLACK);

				uint step_height = this->GetWidget<NWidgetBase>(WID_NS_AVAIL_LIST)->resize_y;
				int offset_y = (step_height - FONT_HEIGHT_NORMAL) / 2;
				uint y = r.top + WD_FRAMERECT_TOP;
				uint min_index = this->vscroll2->GetPosition();
				uint max_index = std::min(min_index + this->vscroll2->GetCapacity(), (uint)this->avails.size());

				for (uint i = min_index; i < max_index; i++) {
					const GRFConfig *c = this->avails[i];
					bool h = (c == this->avail_sel);
					const char *text = c->GetName();

					if (h) GfxFillRect(r.left + 1, y, r.right - 1, y + step_height - 1, PC_DARK_BLUE);
					DrawString(r.left + WD_FRAMERECT_LEFT, r.right - WD_FRAMERECT_RIGHT, y + offset_y, text, h ? TC_WHITE : TC_SILVER);
					y += step_height;
				}
				break;
			}

			case WID_NS_NEWGRF_INFO_TITLE:
				/* Create the nice grayish rectangle at the details top. */
				GfxFillRect(r.left + 1, r.top + 1, r.right - 1, r.bottom - 1, PC_DARK_BLUE);
				DrawString(r.left, r.right, (r.top + r.bottom - FONT_HEIGHT_NORMAL) / 2, STR_NEWGRF_SETTINGS_INFO_TITLE, TC_FROMSTRING, SA_HOR_CENTER);
				break;

			case WID_NS_NEWGRF_INFO: {
				const GRFConfig *selected = this->active_sel;
				if (selected == nullptr) selected = this->avail_sel;
				if (selected != nullptr) {
					ShowNewGRFInfo(selected, r.left + WD_FRAMERECT_LEFT, r.top + WD_FRAMERECT_TOP, r.right - WD_FRAMERECT_RIGHT, r.bottom - WD_FRAMERECT_BOTTOM, this->show_params);
				}
				break;
			}
		}
	}

	void OnClick(Point pt, int widget, int click_count) override
	{
		if (widget >= WID_NS_NEWGRF_TEXTFILE && widget < WID_NS_NEWGRF_TEXTFILE + TFT_END) {
			if (this->active_sel == nullptr && this->avail_sel == nullptr) return;

			ShowNewGRFTextfileWindow((TextfileType)(widget - WID_NS_NEWGRF_TEXTFILE), this->active_sel != nullptr ? this->active_sel : this->avail_sel);
			return;
		}

		switch (widget) {
			case WID_NS_PRESET_LIST: {
				DropDownList list;

				/* Add 'None' option for clearing list */
				list.emplace_back(new DropDownListStringItem(STR_NONE, -1, false));

				for (uint i = 0; i < this->grf_presets.size(); i++) {
					list.emplace_back(new DropDownListCharStringItem(this->grf_presets[i], i, false));
				}

				this->DeleteChildWindows(WC_QUERY_STRING); // Remove the parameter query window
				ShowDropDownList(this, std::move(list), this->preset, WID_NS_PRESET_LIST);
				break;
			}

			case WID_NS_OPEN_URL: {
				const GRFConfig *c = (this->avail_sel == nullptr) ? this->active_sel : this->avail_sel;

				extern void OpenBrowser(const char *url);
				OpenBrowser(c->GetURL());
				break;
			}

			case WID_NS_PRESET_SAVE:
				ShowSavePresetWindow((this->preset == -1) ? nullptr : this->grf_presets[this->preset].c_str());
				break;

			case WID_NS_PRESET_DELETE:
				if (this->preset == -1) return;

				DeleteGRFPresetFromConfig(this->grf_presets[this->preset].c_str());
				this->grf_presets = GetGRFPresetList();
				this->preset = -1;
				this->InvalidateData();
				this->DeleteChildWindows(WC_QUERY_STRING); // Remove the parameter query window
				break;

			case WID_NS_MOVE_UP: { // Move GRF up
				if (this->active_sel == nullptr || !this->editable) break;

				int pos = 0;
				for (GRFConfig **pc = &this->actives; *pc != nullptr; pc = &(*pc)->next, pos++) {
					GRFConfig *c = *pc;
					if (c->next == this->active_sel) {
						c->next = this->active_sel->next;
						if (_ctrl_pressed) {
							this->active_sel->next = this->actives;
							this->actives = this->active_sel;
							pos = 0;
						} else {
							this->active_sel->next = c;
							*pc = this->active_sel;
						}
						break;
					}
				}
				this->vscroll->ScrollTowards(pos);
				this->preset = -1;
				this->InvalidateData(GOID_NEWGRF_LIST_EDITED);
				break;
			}

			case WID_NS_MOVE_DOWN: { // Move GRF down
				if (this->active_sel == nullptr || !this->editable) break;

				int pos = 1; // Start at 1 as we swap the selected newgrf with the next one
				for (GRFConfig **pc = &this->actives; *pc != nullptr; pc = &(*pc)->next, pos++) {
					GRFConfig *c = *pc;
					if (c == this->active_sel) {
						*pc = c->next;
						c->next = c->next->next;
						(*pc)->next = c;
						if (!_ctrl_pressed || c->next == nullptr) break;
					}
				}
				this->vscroll->ScrollTowards(pos);
				this->preset = -1;
				this->InvalidateData(GOID_NEWGRF_LIST_EDITED);
				break;
			}

			case WID_NS_FILE_LIST: { // Select an active GRF.
				ResetObjectToPlace();

				uint i = this->vscroll->GetScrolledRowFromWidget(pt.y, this, WID_NS_FILE_LIST);

				GRFConfig *c;
				for (c = this->actives; c != nullptr && i > 0; c = c->next, i--) {}

				if (this->active_sel != c) {
					DeleteWindowByClass(WC_GRF_PARAMETERS);
					DeleteWindowByClass(WC_TEXTFILE);
				}
				this->active_sel = c;
				this->avail_sel = nullptr;
				this->avail_pos = -1;

				this->InvalidateData();
				if (click_count == 1) {
					if (this->editable && this->active_sel != nullptr) SetObjectToPlaceWnd(SPR_CURSOR_MOUSE, PAL_NONE, HT_DRAG, this);
					break;
				}
				/* With double click, continue */
				FALLTHROUGH;
			}

			case WID_NS_REMOVE: { // Remove GRF
				if (this->active_sel == nullptr || !this->editable) break;
				DeleteWindowByClass(WC_GRF_PARAMETERS);
				DeleteWindowByClass(WC_TEXTFILE);

				/* Choose the next GRF file to be the selected file. */
				GRFConfig *newsel = this->active_sel->next;
				for (GRFConfig **pc = &this->actives; *pc != nullptr; pc = &(*pc)->next) {
					GRFConfig *c = *pc;
					/* If the new selection is empty (i.e. we're deleting the last item
					 * in the list, pick the file just before the selected file */
					if (newsel == nullptr && c->next == this->active_sel) newsel = c;

					if (c == this->active_sel) {
						if (newsel == c) newsel = nullptr;

						*pc = c->next;
						delete c;
						break;
					}
				}

				this->active_sel = newsel;
				this->preset = -1;
				this->avail_pos = -1;
				this->avail_sel = nullptr;
				this->avails.ForceRebuild();
				this->InvalidateData(GOID_NEWGRF_LIST_EDITED);
				break;
			}

			case WID_NS_UPGRADE: { // Upgrade GRF.
				if (!this->editable || this->actives == nullptr) break;
				UpgradeCurrent();
				this->InvalidateData(GOID_NEWGRF_LIST_EDITED);
				break;
			}

			case WID_NS_AVAIL_LIST: { // Select a non-active GRF.
				ResetObjectToPlace();

				uint i = this->vscroll2->GetScrolledRowFromWidget(pt.y, this, WID_NS_AVAIL_LIST);
				this->active_sel = nullptr;
				DeleteWindowByClass(WC_GRF_PARAMETERS);
				if (i < this->avails.size()) {
					if (this->avail_sel != this->avails[i]) DeleteWindowByClass(WC_TEXTFILE);
					this->avail_sel = this->avails[i];
					this->avail_pos = i;
				}
				this->InvalidateData();
				if (click_count == 1) {
					if (this->editable && this->avail_sel != nullptr && !HasBit(this->avail_sel->flags, GCF_INVALID)) SetObjectToPlaceWnd(SPR_CURSOR_MOUSE, PAL_NONE, HT_DRAG, this);
					break;
				}
				/* With double click, continue */
				FALLTHROUGH;
			}

			case WID_NS_ADD:
				if (this->avail_sel == nullptr || !this->editable || HasBit(this->avail_sel->flags, GCF_INVALID)) break;

				this->AddGRFToActive();
				break;

			case WID_NS_APPLY_CHANGES: // Apply changes made to GRF list
				if (!this->editable) break;
				if (this->execute) {
					ShowQuery(
						STR_NEWGRF_POPUP_CAUTION_CAPTION,
						STR_NEWGRF_CONFIRMATION_TEXT,
						this,
						NewGRFConfirmationCallback
					);
				} else {
					CopyGRFConfigList(this->orig_list, this->actives, true);
					ResetGRFConfig(false);
					ReloadNewGRFData();
<<<<<<< HEAD
					PostCheckNewGRFLoadWarnings();
=======
					this->InvalidateData(GOID_NEWGRF_CHANGES_APPLIED);
>>>>>>> 825867f2
				}
				this->DeleteChildWindows(WC_QUERY_STRING); // Remove the parameter query window
				break;

			case WID_NS_VIEW_PARAMETERS:
			case WID_NS_SET_PARAMETERS: { // Edit parameters
				if (this->active_sel == nullptr || !this->show_params || this->active_sel->num_valid_params == 0) break;

				OpenGRFParameterWindow(this->active_sel, this->editable);
				this->InvalidateData(GOID_NEWGRF_CHANGES_MADE);
				break;
			}

			case WID_NS_TOGGLE_PALETTE:
				if (this->active_sel != nullptr && this->editable) {
					this->active_sel->palette ^= GRFP_USE_MASK;
					this->SetDirty();
					this->InvalidateData(GOID_NEWGRF_CHANGES_MADE);
				}
				break;

			case WID_NS_CONTENT_DOWNLOAD:
			case WID_NS_CONTENT_DOWNLOAD2:
				if (!_network_available) {
					ShowErrorMessage(STR_NETWORK_ERROR_NOTAVAILABLE, INVALID_STRING_ID, WL_ERROR);
				} else {
					this->DeleteChildWindows(WC_QUERY_STRING); // Remove the parameter query window

					ShowMissingContentWindow(this->actives);
				}
				break;

			case WID_NS_RESCAN_FILES:
			case WID_NS_RESCAN_FILES2:
				RequestNewGRFScan(this);
				break;
		}
	}

	void OnNewGRFsScanned() override
	{
		if (this->active_sel == nullptr) DeleteWindowByClass(WC_TEXTFILE);
		this->avail_sel = nullptr;
		this->avail_pos = -1;
		this->avails.ForceRebuild();
		this->DeleteChildWindows(WC_QUERY_STRING); // Remove the parameter query window
	}

	void OnDropdownSelect(int widget, int index) override
	{
		if (!this->editable) return;

		ClearGRFConfigList(&this->actives);
		this->preset = index;

		if (index != -1) {
			this->actives = LoadGRFPresetFromConfig(this->grf_presets[index].c_str());
		}
		this->avails.ForceRebuild();

		ResetObjectToPlace();
		DeleteWindowByClass(WC_GRF_PARAMETERS);
		DeleteWindowByClass(WC_TEXTFILE);
		this->active_sel = nullptr;
		this->InvalidateData(GOID_NEWGRF_CHANGES_MADE);
	}

	void OnQueryTextFinished(char *str) override
	{
		if (str == nullptr) return;

		SaveGRFPresetToConfig(str, this->actives);
		this->grf_presets = GetGRFPresetList();

		/* Switch to this preset */
		for (uint i = 0; i < this->grf_presets.size(); i++) {
			if (this->grf_presets[i] == str) {
				this->preset = i;
				break;
			}
		}

		this->InvalidateData();
	}

	/**
	 * Updates the scroll bars for the active and inactive NewGRF lists.
	 */
	void UpdateScrollBars()
	{
		/* Update scrollbars */
		int i = 0;
		for (const GRFConfig *c = this->actives; c != nullptr; c = c->next, i++) {}

		this->vscroll->SetCount(i + 1); // Reserve empty space for drag and drop handling.

		if (this->avail_pos >= 0) this->vscroll2->ScrollTowards(this->avail_pos);
	}

	/**
	 * Some data on this window has become invalid.
	 * @param data Information about the changed data. @see GameOptionsInvalidationData
	 * @param gui_scope Whether the call is done from GUI scope. You may not do everything when not in GUI scope. See #InvalidateWindowData() for details.
	 */
	void OnInvalidateData(int data = 0, bool gui_scope = true) override
	{
		if (!gui_scope) return;
		switch (data) {
			default:
				/* Nothing important to do */
				break;

			case GOID_NEWGRF_RESCANNED:
				/* Search the list for items that are now found and mark them as such. */
				for (GRFConfig **l = &this->actives; *l != nullptr; l = &(*l)->next) {
					GRFConfig *c = *l;
					bool compatible = HasBit(c->flags, GCF_COMPATIBLE);
					if (c->status != GCS_NOT_FOUND && !compatible) continue;

					const GRFConfig *f = FindGRFConfig(c->ident.grfid, FGCM_EXACT, compatible ? c->original_md5sum : c->ident.md5sum);
					if (f == nullptr || HasBit(f->flags, GCF_INVALID)) continue;

					*l = new GRFConfig(*f);
					(*l)->next = c->next;

					if (this->active_sel == c) this->active_sel = *l;

					delete c;
				}

				this->avails.ForceRebuild();
				FALLTHROUGH;

			case GOID_NEWGRF_CURRENT_LOADED:
				this->modified = false;
				UpdateScrollBars();
				break;

			case GOID_NEWGRF_LIST_EDITED:
				this->preset = -1;
				FALLTHROUGH;

			case GOID_NEWGRF_CHANGES_MADE:
				UpdateScrollBars();

				/* Changes have been made to the list of active NewGRFs */
				this->modified = true;

				break;

			case GOID_NEWGRF_CHANGES_APPLIED:
				/* No changes have been made to the list of active NewGRFs since the last time the changes got applied */
				this->modified = false;
				break;
		}

		this->BuildAvailables();

		this->SetWidgetDisabledState(WID_NS_APPLY_CHANGES, !this->editable || !this->modified);
		this->SetWidgetsDisabledState(!this->editable,
			WID_NS_PRESET_LIST,
			WID_NS_TOGGLE_PALETTE,
			WIDGET_LIST_END
		);
		this->SetWidgetDisabledState(WID_NS_ADD, !this->editable || this->avail_sel == nullptr || HasBit(this->avail_sel->flags, GCF_INVALID));
		this->SetWidgetDisabledState(WID_NS_UPGRADE, !this->editable || this->actives == nullptr || !this->CanUpgradeCurrent());

		bool disable_all = this->active_sel == nullptr || !this->editable;
		this->SetWidgetsDisabledState(disable_all,
			WID_NS_REMOVE,
			WID_NS_MOVE_UP,
			WID_NS_MOVE_DOWN,
			WIDGET_LIST_END
		);

		const GRFConfig *c = (this->avail_sel == nullptr) ? this->active_sel : this->avail_sel;
		for (TextfileType tft = TFT_BEGIN; tft < TFT_END; tft++) {
			this->SetWidgetDisabledState(WID_NS_NEWGRF_TEXTFILE + tft, c == nullptr || c->GetTextfile(tft) == nullptr);
		}
		this->SetWidgetDisabledState(WID_NS_OPEN_URL, c == nullptr || StrEmpty(c->GetURL()));

		this->SetWidgetDisabledState(WID_NS_SET_PARAMETERS, !this->show_params || this->active_sel == nullptr || this->active_sel->num_valid_params == 0);
		this->SetWidgetDisabledState(WID_NS_VIEW_PARAMETERS, !this->show_params || this->active_sel == nullptr || this->active_sel->num_valid_params == 0);
		this->SetWidgetDisabledState(WID_NS_TOGGLE_PALETTE, disable_all ||
				(!(_settings_client.gui.newgrf_developer_tools || _settings_client.gui.scenario_developer) && ((c->palette & GRFP_GRF_MASK) != GRFP_GRF_UNSET)));

		if (!disable_all) {
			/* All widgets are now enabled, so disable widgets we can't use */
			if (this->active_sel == this->actives)    this->DisableWidget(WID_NS_MOVE_UP);
			if (this->active_sel->next == nullptr)       this->DisableWidget(WID_NS_MOVE_DOWN);
		}

		this->SetWidgetDisabledState(WID_NS_PRESET_DELETE, this->preset == -1);

		bool has_missing = false;
		bool has_compatible = false;
		for (const GRFConfig *c = this->actives; !has_missing && c != nullptr; c = c->next) {
			has_missing    |= c->status == GCS_NOT_FOUND;
			has_compatible |= HasBit(c->flags, GCF_COMPATIBLE);
		}
		uint32 widget_data;
		StringID tool_tip;
		if (has_missing || has_compatible) {
			widget_data = STR_NEWGRF_SETTINGS_FIND_MISSING_CONTENT_BUTTON;
			tool_tip    = STR_NEWGRF_SETTINGS_FIND_MISSING_CONTENT_TOOLTIP;
		} else {
			widget_data = STR_INTRO_ONLINE_CONTENT;
			tool_tip    = STR_INTRO_TOOLTIP_ONLINE_CONTENT;
		}
		this->GetWidget<NWidgetCore>(WID_NS_CONTENT_DOWNLOAD)->widget_data  = widget_data;
		this->GetWidget<NWidgetCore>(WID_NS_CONTENT_DOWNLOAD)->tool_tip     = tool_tip;
		this->GetWidget<NWidgetCore>(WID_NS_CONTENT_DOWNLOAD2)->widget_data = widget_data;
		this->GetWidget<NWidgetCore>(WID_NS_CONTENT_DOWNLOAD2)->tool_tip    = tool_tip;

		this->SetWidgetDisabledState(WID_NS_PRESET_SAVE, has_missing);
	}

	EventState OnKeyPress(WChar key, uint16 keycode) override
	{
		if (!this->editable) return ES_NOT_HANDLED;

		switch (keycode) {
			case WKC_UP:
				/* scroll up by one */
				if (this->avail_pos > 0) this->avail_pos--;
				break;

			case WKC_DOWN:
				/* scroll down by one */
				if (this->avail_pos < (int)this->avails.size() - 1) this->avail_pos++;
				break;

			case WKC_PAGEUP:
				/* scroll up a page */
				this->avail_pos = (this->avail_pos < this->vscroll2->GetCapacity()) ? 0 : this->avail_pos - this->vscroll2->GetCapacity();
				break;

			case WKC_PAGEDOWN:
				/* scroll down a page */
				this->avail_pos = std::min(this->avail_pos + this->vscroll2->GetCapacity(), (int)this->avails.size() - 1);
				break;

			case WKC_HOME:
				/* jump to beginning */
				this->avail_pos = 0;
				break;

			case WKC_END:
				/* jump to end */
				this->avail_pos = (uint)this->avails.size() - 1;
				break;

			default:
				return ES_NOT_HANDLED;
		}

		if (this->avails.size() == 0) this->avail_pos = -1;
		if (this->avail_pos >= 0) {
			this->active_sel = nullptr;
			DeleteWindowByClass(WC_GRF_PARAMETERS);
			if (this->avail_sel != this->avails[this->avail_pos]) DeleteWindowByClass(WC_TEXTFILE);
			this->avail_sel = this->avails[this->avail_pos];
			this->vscroll2->ScrollTowards(this->avail_pos);
			this->InvalidateData(0);
		}

		return ES_HANDLED;
	}

	void OnEditboxChanged(int wid) override
	{
		if (!this->editable) return;

		string_filter.SetFilterTerm(this->filter_editbox.text.buf);
		this->avails.SetFilterState(!string_filter.IsEmpty());
		this->avails.ForceRebuild();
		this->InvalidateData(0);
	}

	void OnDragDrop(Point pt, int widget) override
	{
		if (!this->editable) return;

		if (widget == WID_NS_FILE_LIST) {
			if (this->active_sel != nullptr) {
				/* Get pointer to the selected file in the active list. */
				int from_pos = 0;
				GRFConfig **from_prev;
				for (from_prev = &this->actives; *from_prev != this->active_sel; from_prev = &(*from_prev)->next, from_pos++) {}

				/* Gets the drag-and-drop destination offset. Ignore the last dummy line. */
				int to_pos = std::min(this->vscroll->GetScrolledRowFromWidget(pt.y, this, WID_NS_FILE_LIST), this->vscroll->GetCount() - 2);
				if (to_pos != from_pos) { // Don't move NewGRF file over itself.
					/* Get pointer to destination position. */
					GRFConfig **to_prev = &this->actives;
					for (int i = from_pos < to_pos ? -1 : 0; *to_prev != nullptr && i < to_pos; to_prev = &(*to_prev)->next, i++) {}

					/* Detach NewGRF file from its original position. */
					*from_prev = this->active_sel->next;

					/* Attach NewGRF file to its new position. */
					this->active_sel->next = *to_prev;
					*to_prev = this->active_sel;

					this->vscroll->ScrollTowards(to_pos);
					this->preset = -1;
					this->InvalidateData();
				}
			} else if (this->avail_sel != nullptr) {
				int to_pos = std::min(this->vscroll->GetScrolledRowFromWidget(pt.y, this, WID_NS_FILE_LIST), this->vscroll->GetCount() - 1);
				this->AddGRFToActive(to_pos);
			}
		} else if (widget == WID_NS_AVAIL_LIST && this->active_sel != nullptr) {
			/* Remove active NewGRF file by dragging it over available list. */
			Point dummy = {-1, -1};
			this->OnClick(dummy, WID_NS_REMOVE, 1);
		}

		ResetObjectToPlace();

		if (this->active_over != -1) {
			/* End of drag-and-drop, hide dragged destination highlight. */
			this->SetWidgetDirty(this->active_over == -2 ? WID_NS_AVAIL_LIST : WID_NS_FILE_LIST);
			this->active_over = -1;
		}
	}

	void OnMouseDrag(Point pt, int widget) override
	{
		if (!this->editable) return;

		if (widget == WID_NS_FILE_LIST && (this->active_sel != nullptr || this->avail_sel != nullptr)) {
			/* An NewGRF file is dragged over the active list. */
			int to_pos = this->vscroll->GetScrolledRowFromWidget(pt.y, this, WID_NS_FILE_LIST);
			/* Skip the last dummy line if the source is from the active list. */
			to_pos = std::min(to_pos, this->vscroll->GetCount() - (this->active_sel != nullptr ? 2 : 1));

			if (to_pos != this->active_over) {
				this->active_over = to_pos;
				this->SetWidgetDirty(WID_NS_FILE_LIST);
			}
		} else if (widget == WID_NS_AVAIL_LIST && this->active_sel != nullptr) {
			this->active_over = -2;
			this->SetWidgetDirty(WID_NS_AVAIL_LIST);
		} else if (this->active_over != -1) {
			this->SetWidgetDirty(this->active_over == -2 ? WID_NS_AVAIL_LIST : WID_NS_FILE_LIST);
			this->active_over = -1;
		}
	}

private:
	/** Sort grfs by name. */
	static bool NameSorter(const GRFConfig * const &a, const GRFConfig * const &b)
	{
		int i = strnatcmp(a->GetName(), b->GetName(), true); // Sort by name (natural sorting).
		if (i != 0) return i < 0;

		i = a->version - b->version;
		if (i != 0) return i < 0;

		return memcmp(a->ident.md5sum, b->ident.md5sum, lengthof(b->ident.md5sum)) < 0;
	}

	/** Filter grfs by tags/name */
	static bool CDECL TagNameFilter(const GRFConfig * const *a, StringFilter &filter)
	{
		filter.ResetState();
		filter.AddLine((*a)->GetName());
		filter.AddLine((*a)->filename);
		filter.AddLine((*a)->GetDescription());
		return filter.GetState();;
	}

	void BuildAvailables()
	{
		if (!this->avails.NeedRebuild()) return;

		this->avails.clear();

		for (const GRFConfig *c = _all_grfs; c != nullptr; c = c->next) {
			bool found = false;
			for (const GRFConfig *grf = this->actives; grf != nullptr && !found; grf = grf->next) found = grf->ident.HasGrfIdentifier(c->ident.grfid, c->ident.md5sum);
			if (found) continue;

			if (_settings_client.gui.newgrf_show_old_versions) {
				this->avails.push_back(c);
			} else {
				const GRFConfig *best = FindGRFConfig(c->ident.grfid, HasBit(c->flags, GCF_INVALID) ? FGCM_NEWEST : FGCM_NEWEST_VALID);
				/*
				 * If the best version is 0, then all NewGRF with this GRF ID
				 * have version 0, so for backward compatibility reasons we
				 * want to show them all.
				 * If we are the best version, then we definitely want to
				 * show that NewGRF!.
				 */
				if (best->version == 0 || best->ident.HasGrfIdentifier(c->ident.grfid, c->ident.md5sum)) {
					this->avails.push_back(c);
				}
			}
		}

		this->avails.Filter(this->string_filter);
		this->avails.shrink_to_fit();
		this->avails.RebuildDone();
		this->avails.Sort();

		if (this->avail_sel != nullptr) {
			this->avail_pos = find_index(this->avails, this->avail_sel);
			if (this->avail_pos == -1) {
				this->avail_sel = nullptr;
			}
		}

		this->vscroll2->SetCount((uint)this->avails.size()); // Update the scrollbar
	}

	/**
	 * Insert a GRF into the active list.
	 * @param ins_pos Insert GRF at this position.
	 * @return True if the GRF was successfully added.
	 */
	bool AddGRFToActive(int ins_pos = -1)
	{
		if (this->avail_sel == nullptr || !this->editable || HasBit(this->avail_sel->flags, GCF_INVALID)) return false;

		DeleteWindowByClass(WC_TEXTFILE);

		uint count = 0;
		GRFConfig **entry = nullptr;
		GRFConfig **list;
		/* Find last entry in the list, checking for duplicate grfid on the way */
		for (list = &this->actives; *list != nullptr; list = &(*list)->next, ins_pos--) {
			if (ins_pos == 0) entry = list; // Insert position? Save.
			if ((*list)->ident.grfid == this->avail_sel->ident.grfid) {
				ShowErrorMessage(STR_NEWGRF_DUPLICATE_GRFID, INVALID_STRING_ID, WL_INFO);
				return false;
			}
			if (!HasBit((*list)->flags, GCF_STATIC)) count++;
		}
		if (entry == nullptr) entry = list;
		if (count >= MAX_NEWGRFS) {
			ShowErrorMessage(STR_NEWGRF_TOO_MANY_NEWGRFS, INVALID_STRING_ID, WL_INFO);
			return false;
		}

		GRFConfig *c = new GRFConfig(*this->avail_sel); // Copy GRF details from scanned list.
		c->SetParameterDefaults();

		/* Insert GRF config to configuration list. */
		c->next = *entry;
		*entry = c;

		/* Select next (or previous, if last one) item in the list. */
		int new_pos = this->avail_pos + 1;
		if (new_pos >= (int)this->avails.size()) new_pos = this->avail_pos - 1;
		this->avail_pos = new_pos;
		if (new_pos >= 0) this->avail_sel = this->avails[new_pos];

		this->avails.ForceRebuild();
		this->InvalidateData(GOID_NEWGRF_LIST_EDITED);
		return true;
	}
};

/**
 * Show the content list window with all missing grfs from the given list.
 * @param list The list of grfs to check for missing / not exactly matching ones.
 */
void ShowMissingContentWindow(const GRFConfig *list)
{
	/* Only show the things in the current list, or everything when nothing's selected */
	ContentVector cv;
	for (const GRFConfig *c = list; c != nullptr; c = c->next) {
		if (c->status != GCS_NOT_FOUND && !HasBit(c->flags, GCF_COMPATIBLE)) continue;

		ContentInfo *ci = new ContentInfo();
		ci->type = CONTENT_TYPE_NEWGRF;
		ci->state = ContentInfo::DOES_NOT_EXIST;
		strecpy(ci->name, c->GetName(), lastof(ci->name));
		ci->unique_id = BSWAP32(c->ident.grfid);
		memcpy(ci->md5sum, HasBit(c->flags, GCF_COMPATIBLE) ? c->original_md5sum : c->ident.md5sum, sizeof(ci->md5sum));
		cv.push_back(ci);
	}
	ShowNetworkContentListWindow(cv.size() == 0 ? nullptr : &cv, CONTENT_TYPE_NEWGRF);
}

Listing NewGRFWindow::last_sorting     = {false, 0};
Filtering NewGRFWindow::last_filtering = {false, 0};

NewGRFWindow::GUIGRFConfigList::SortFunction * const NewGRFWindow::sorter_funcs[] = {
	&NameSorter,
};

NewGRFWindow::GUIGRFConfigList::FilterFunction * const NewGRFWindow::filter_funcs[] = {
	&TagNameFilter,
};

/**
 * Custom nested widget container for the NewGRF gui.
 * Depending on the space in the gui, it uses either
 * - two column mode, put the #acs and the #avs underneath each other and the #inf next to it, or
 * - three column mode, put the #avs, #acs, and #inf each in its own column.
 */
class NWidgetNewGRFDisplay : public NWidgetContainer {
public:
	static const uint INTER_LIST_SPACING;      ///< Empty vertical space between both lists in the 2 column mode.
	static const uint INTER_COLUMN_SPACING;    ///< Empty horizontal space between two columns.
	static const uint MAX_EXTRA_INFO_WIDTH;    ///< Maximal additional width given to the panel.
	static const uint MIN_EXTRA_FOR_3_COLUMNS; ///< Minimal additional width needed before switching to 3 columns.

	NWidgetBase *avs; ///< Widget with the available grfs list and buttons.
	NWidgetBase *acs; ///< Widget with the active grfs list and buttons.
	NWidgetBase *inf; ///< Info panel.
	bool editable;    ///< Editable status of the parent NewGRF window (if \c false, drop all widgets that make the window editable).

	NWidgetNewGRFDisplay(NWidgetBase *avs, NWidgetBase *acs, NWidgetBase *inf) : NWidgetContainer(NWID_HORIZONTAL)
	{
		this->avs = avs;
		this->acs = acs;
		this->inf = inf;

		this->Add(this->avs);
		this->Add(this->acs);
		this->Add(this->inf);

		this->editable = true; // Temporary setting, 'real' value is set in SetupSmallestSize().
	}

	void SetupSmallestSize(Window *w, bool init_array) override
	{
		/* Copy state flag from the window. */
		assert(dynamic_cast<NewGRFWindow *>(w) != nullptr);
		NewGRFWindow *ngw = (NewGRFWindow *)w;
		this->editable = ngw->editable;

		this->avs->SetupSmallestSize(w, init_array);
		this->acs->SetupSmallestSize(w, init_array);
		this->inf->SetupSmallestSize(w, init_array);

		uint min_avs_width = this->avs->smallest_x + this->avs->padding_left + this->avs->padding_right;
		uint min_acs_width = this->acs->smallest_x + this->acs->padding_left + this->acs->padding_right;
		uint min_inf_width = this->inf->smallest_x + this->inf->padding_left + this->inf->padding_right;

		uint min_avs_height = this->avs->smallest_y + this->avs->padding_top + this->avs->padding_bottom;
		uint min_acs_height = this->acs->smallest_y + this->acs->padding_top + this->acs->padding_bottom;
		uint min_inf_height = this->inf->smallest_y + this->inf->padding_top + this->inf->padding_bottom;

		/* Smallest window is in two column mode. */
		this->smallest_x = std::max(min_avs_width, min_acs_width) + INTER_COLUMN_SPACING + min_inf_width;
		this->smallest_y = std::max(min_inf_height, min_acs_height + INTER_LIST_SPACING + min_avs_height);

		/* Filling. */
		this->fill_x = LeastCommonMultiple(this->avs->fill_x, this->acs->fill_x);
		if (this->inf->fill_x > 0 && (this->fill_x == 0 || this->fill_x > this->inf->fill_x)) this->fill_x = this->inf->fill_x;

		this->fill_y = this->avs->fill_y;
		if (this->acs->fill_y > 0 && (this->fill_y == 0 || this->fill_y > this->acs->fill_y)) this->fill_y = this->acs->fill_y;
		this->fill_y = LeastCommonMultiple(this->fill_y, this->inf->fill_y);

		/* Resizing. */
		this->resize_x = LeastCommonMultiple(this->avs->resize_x, this->acs->resize_x);
		if (this->inf->resize_x > 0 && (this->resize_x == 0 || this->resize_x > this->inf->resize_x)) this->resize_x = this->inf->resize_x;

		this->resize_y = this->avs->resize_y;
		if (this->acs->resize_y > 0 && (this->resize_y == 0 || this->resize_y > this->acs->resize_y)) this->resize_y = this->acs->resize_y;
		this->resize_y = LeastCommonMultiple(this->resize_y, this->inf->resize_y);

		/* Make sure the height suits the 3 column (resp. not-editable) format; the 2 column format can easily fill space between the lists */
		this->smallest_y = ComputeMaxSize(min_acs_height, this->smallest_y + this->resize_y - 1, this->resize_y);
	}

	void AssignSizePosition(SizingType sizing, uint x, uint y, uint given_width, uint given_height, bool rtl) override
	{
		this->StoreSizePosition(sizing, x, y, given_width, given_height);

		uint min_avs_width = this->avs->smallest_x + this->avs->padding_left + this->avs->padding_right;
		uint min_acs_width = this->acs->smallest_x + this->acs->padding_left + this->acs->padding_right;
		uint min_inf_width = this->inf->smallest_x + this->inf->padding_left + this->inf->padding_right;

		uint min_list_width = std::max(min_avs_width, min_acs_width); // Smallest width of the lists such that they have equal width (incl padding).
		uint avs_extra_width = min_list_width - min_avs_width;   // Additional width needed for avs to reach min_list_width.
		uint acs_extra_width = min_list_width - min_acs_width;   // Additional width needed for acs to reach min_list_width.

		/* Use 2 or 3 columns? */
		uint min_three_columns = min_avs_width + min_acs_width + min_inf_width + 2 * INTER_COLUMN_SPACING;
		uint min_two_columns   = min_list_width + min_inf_width + INTER_COLUMN_SPACING;
		bool use_three_columns = this->editable && (min_three_columns + MIN_EXTRA_FOR_3_COLUMNS <= given_width);

		/* Info panel is a separate column in both modes. Compute its width first. */
		uint extra_width, inf_width;
		if (use_three_columns) {
			extra_width = given_width - min_three_columns;
			inf_width = std::min(MAX_EXTRA_INFO_WIDTH, extra_width / 2);
		} else {
			extra_width = given_width - min_two_columns;
			inf_width = std::min(MAX_EXTRA_INFO_WIDTH, extra_width / 2);
		}
		inf_width = ComputeMaxSize(this->inf->smallest_x, this->inf->smallest_x + inf_width, this->inf->GetHorizontalStepSize(sizing));
		extra_width -= inf_width - this->inf->smallest_x;

		uint inf_height = ComputeMaxSize(this->inf->smallest_y, given_height, this->inf->GetVerticalStepSize(sizing));

		if (use_three_columns) {
			/* Three column display, first make both lists equally wide, then divide whatever is left between both lists.
			 * Only keep track of what avs gets, all other space goes to acs. */
			uint avs_width = std::min(avs_extra_width, extra_width);
			extra_width -= avs_width;
			extra_width -= std::min(acs_extra_width, extra_width);
			avs_width += extra_width / 2;

			avs_width = ComputeMaxSize(this->avs->smallest_x, this->avs->smallest_x + avs_width, this->avs->GetHorizontalStepSize(sizing));

			uint acs_width = given_width - // Remaining space, including horizontal padding.
					inf_width - this->inf->padding_left - this->inf->padding_right -
					avs_width - this->avs->padding_left - this->avs->padding_right - 2 * INTER_COLUMN_SPACING;
			acs_width = ComputeMaxSize(min_acs_width, acs_width, this->acs->GetHorizontalStepSize(sizing)) -
					this->acs->padding_left - this->acs->padding_right;

			/* Never use fill_y on these; the minimal size is chosen, so that the 3 column view looks nice */
			uint avs_height = ComputeMaxSize(this->avs->smallest_y, given_height, this->avs->resize_y);
			uint acs_height = ComputeMaxSize(this->acs->smallest_y, given_height, this->acs->resize_y);

			/* Assign size and position to the children. */
			if (rtl) {
				x += this->inf->padding_left;
				this->inf->AssignSizePosition(sizing, x, y + this->inf->padding_top, inf_width, inf_height, rtl);
				x += inf_width + this->inf->padding_right + INTER_COLUMN_SPACING;
			} else {
				x += this->avs->padding_left;
				this->avs->AssignSizePosition(sizing, x, y + this->avs->padding_top, avs_width, avs_height, rtl);
				x += avs_width + this->avs->padding_right + INTER_COLUMN_SPACING;
			}

			x += this->acs->padding_left;
			this->acs->AssignSizePosition(sizing, x, y + this->acs->padding_top, acs_width, acs_height, rtl);
			x += acs_width + this->acs->padding_right + INTER_COLUMN_SPACING;

			if (rtl) {
				x += this->avs->padding_left;
				this->avs->AssignSizePosition(sizing, x, y + this->avs->padding_top, avs_width, avs_height, rtl);
			} else {
				x += this->inf->padding_left;
				this->inf->AssignSizePosition(sizing, x, y + this->inf->padding_top, inf_width, inf_height, rtl);
			}
		} else {
			/* Two columns, all space in extra_width goes to both lists. Since the lists are underneath each other,
			 * the column is min_list_width wide at least. */
			uint avs_width = ComputeMaxSize(this->avs->smallest_x, this->avs->smallest_x + avs_extra_width + extra_width,
					this->avs->GetHorizontalStepSize(sizing));
			uint acs_width = ComputeMaxSize(this->acs->smallest_x, this->acs->smallest_x + acs_extra_width + extra_width,
					this->acs->GetHorizontalStepSize(sizing));

			uint min_avs_height = (!this->editable) ? 0 : this->avs->smallest_y + this->avs->padding_top + this->avs->padding_bottom + INTER_LIST_SPACING;
			uint min_acs_height = this->acs->smallest_y + this->acs->padding_top + this->acs->padding_bottom;
			uint extra_height = given_height - min_acs_height - min_avs_height;

			/* Never use fill_y on these; instead use the INTER_LIST_SPACING as filler */
			uint avs_height = ComputeMaxSize(this->avs->smallest_y, this->avs->smallest_y + extra_height / 2, this->avs->resize_y);
			if (this->editable) extra_height -= avs_height - this->avs->smallest_y;
			uint acs_height = ComputeMaxSize(this->acs->smallest_y, this->acs->smallest_y + extra_height, this->acs->resize_y);

			/* Assign size and position to the children. */
			if (rtl) {
				x += this->inf->padding_left;
				this->inf->AssignSizePosition(sizing, x, y + this->inf->padding_top, inf_width, inf_height, rtl);
				x += inf_width + this->inf->padding_right + INTER_COLUMN_SPACING;

				this->acs->AssignSizePosition(sizing, x + this->acs->padding_left, y + this->acs->padding_top, acs_width, acs_height, rtl);
				if (this->editable) {
					this->avs->AssignSizePosition(sizing, x + this->avs->padding_left, y + given_height - avs_height - this->avs->padding_bottom, avs_width, avs_height, rtl);
				} else {
					this->avs->AssignSizePosition(sizing, 0, 0, this->avs->smallest_x, this->avs->smallest_y, rtl);
				}
			} else {
				this->acs->AssignSizePosition(sizing, x + this->acs->padding_left, y + this->acs->padding_top, acs_width, acs_height, rtl);
				if (this->editable) {
					this->avs->AssignSizePosition(sizing, x + this->avs->padding_left, y + given_height - avs_height - this->avs->padding_bottom, avs_width, avs_height, rtl);
				} else {
					this->avs->AssignSizePosition(sizing, 0, 0, this->avs->smallest_x, this->avs->smallest_y, rtl);
				}
				uint dx = this->acs->current_x + this->acs->padding_left + this->acs->padding_right;
				if (this->editable) {
					dx = std::max(dx, this->avs->current_x + this->avs->padding_left + this->avs->padding_right);
				}
				x += dx + INTER_COLUMN_SPACING + this->inf->padding_left;
				this->inf->AssignSizePosition(sizing, x, y + this->inf->padding_top, inf_width, inf_height, rtl);
			}
		}
	}

	NWidgetCore *GetWidgetFromPos(int x, int y) override
	{
		if (!IsInsideBS(x, this->pos_x, this->current_x) || !IsInsideBS(y, this->pos_y, this->current_y)) return nullptr;

		NWidgetCore *nw = (this->editable) ? this->avs->GetWidgetFromPos(x, y) : nullptr;
		if (nw == nullptr) nw = this->acs->GetWidgetFromPos(x, y);
		if (nw == nullptr) nw = this->inf->GetWidgetFromPos(x, y);
		return nw;
	}

	void Draw(const Window *w) override
	{
		if (this->editable) this->avs->Draw(w);
		this->acs->Draw(w);
		this->inf->Draw(w);
	}

	void FillDirtyWidgets(std::vector<NWidgetBase *> &dirty_widgets) override
	{
		if (this->base_flags & WBF_DIRTY) {
			dirty_widgets.push_back(this);
		} else {
			if (this->editable) this->avs->FillDirtyWidgets(dirty_widgets);
			this->acs->FillDirtyWidgets(dirty_widgets);
			this->inf->FillDirtyWidgets(dirty_widgets);
		}
	}
};

const uint NWidgetNewGRFDisplay::INTER_LIST_SPACING      = WD_RESIZEBOX_WIDTH + 1;
const uint NWidgetNewGRFDisplay::INTER_COLUMN_SPACING    = WD_RESIZEBOX_WIDTH;
const uint NWidgetNewGRFDisplay::MAX_EXTRA_INFO_WIDTH    = 150;
const uint NWidgetNewGRFDisplay::MIN_EXTRA_FOR_3_COLUMNS = 50;

static const NWidgetPart _nested_newgrf_actives_widgets[] = {
	/* Left side, presets. */
	NWidget(NWID_HORIZONTAL),
		NWidget(WWT_TEXT, COLOUR_MAUVE), SetDataTip(STR_NEWGRF_SETTINGS_SELECT_PRESET, STR_NULL),
				SetPadding(0, WD_FRAMETEXT_RIGHT, 0, 0),
		NWidget(WWT_DROPDOWN, COLOUR_YELLOW, WID_NS_PRESET_LIST), SetFill(1, 0), SetResize(1, 0),
				SetDataTip(STR_JUST_STRING, STR_NEWGRF_SETTINGS_PRESET_LIST_TOOLTIP),
	EndContainer(),
	NWidget(NWID_HORIZONTAL, NC_EQUALSIZE),
		NWidget(WWT_PUSHTXTBTN, COLOUR_YELLOW, WID_NS_PRESET_SAVE), SetFill(1, 0), SetResize(1, 0),
				SetDataTip(STR_NEWGRF_SETTINGS_PRESET_SAVE, STR_NEWGRF_SETTINGS_PRESET_SAVE_TOOLTIP),
		NWidget(WWT_PUSHTXTBTN, COLOUR_YELLOW, WID_NS_PRESET_DELETE), SetFill(1, 0), SetResize(1, 0),
				SetDataTip(STR_NEWGRF_SETTINGS_PRESET_DELETE, STR_NEWGRF_SETTINGS_PRESET_DELETE_TOOLTIP),
	EndContainer(),

	NWidget(NWID_SPACER), SetMinimalSize(0, WD_RESIZEBOX_WIDTH), SetResize(1, 0), SetFill(1, 0),
	NWidget(WWT_PANEL, COLOUR_MAUVE),
		NWidget(WWT_LABEL, COLOUR_MAUVE), SetDataTip(STR_NEWGRF_SETTINGS_ACTIVE_LIST, STR_NULL),
				SetFill(1, 0), SetResize(1, 0), SetPadding(3, WD_FRAMETEXT_RIGHT, 0, WD_FRAMETEXT_LEFT),
		/* Left side, active grfs. */
		NWidget(NWID_HORIZONTAL), SetPadding(0, 2, 0, 2),
			NWidget(WWT_PANEL, COLOUR_MAUVE),
				NWidget(WWT_INSET, COLOUR_MAUVE, WID_NS_FILE_LIST), SetMinimalSize(100, 1), SetPadding(2, 2, 2, 2),
						SetFill(1, 1), SetResize(1, 1), SetScrollbar(WID_NS_SCROLLBAR), SetDataTip(STR_NULL, STR_NEWGRF_SETTINGS_FILE_TOOLTIP),
				EndContainer(),
			EndContainer(),
			NWidget(NWID_VSCROLLBAR, COLOUR_MAUVE, WID_NS_SCROLLBAR),
		EndContainer(),
		/* Buttons. */
		NWidget(NWID_SELECTION, INVALID_COLOUR, WID_NS_SHOW_REMOVE),
			NWidget(NWID_HORIZONTAL, NC_EQUALSIZE), SetPadding(2, 2, 2, 2), SetPIP(0, WD_RESIZEBOX_WIDTH, 0),
				NWidget(WWT_PUSHTXTBTN, COLOUR_YELLOW, WID_NS_REMOVE), SetFill(1, 0), SetResize(1, 0),
						SetDataTip(STR_NEWGRF_SETTINGS_REMOVE, STR_NEWGRF_SETTINGS_REMOVE_TOOLTIP),
				NWidget(NWID_VERTICAL),
					NWidget(WWT_PUSHTXTBTN, COLOUR_YELLOW, WID_NS_MOVE_UP), SetFill(1, 0), SetResize(1, 0),
							SetDataTip(STR_NEWGRF_SETTINGS_MOVEUP, STR_NEWGRF_SETTINGS_MOVEUP_TOOLTIP),
					NWidget(WWT_PUSHTXTBTN, COLOUR_YELLOW, WID_NS_MOVE_DOWN), SetFill(1, 0), SetResize(1, 0),
							SetDataTip(STR_NEWGRF_SETTINGS_MOVEDOWN, STR_NEWGRF_SETTINGS_MOVEDOWN_TOOLTIP),
				EndContainer(),
				NWidget(WWT_PUSHTXTBTN, COLOUR_YELLOW, WID_NS_UPGRADE), SetFill(1, 0), SetResize(1, 0),
						SetDataTip(STR_NEWGRF_SETTINGS_UPGRADE, STR_NEWGRF_SETTINGS_UPGRADE_TOOLTIP),
			EndContainer(),

			NWidget(NWID_VERTICAL, NC_EQUALSIZE), SetPadding(2, 2, 2, 2),
				NWidget(WWT_PUSHTXTBTN, COLOUR_YELLOW, WID_NS_RESCAN_FILES2), SetFill(1, 0), SetResize(1, 0),
						SetDataTip(STR_NEWGRF_SETTINGS_RESCAN_FILES, STR_NEWGRF_SETTINGS_RESCAN_FILES_TOOLTIP),
				NWidget(WWT_PUSHTXTBTN, COLOUR_YELLOW, WID_NS_CONTENT_DOWNLOAD2), SetFill(1, 0), SetResize(1, 0),
						SetDataTip(STR_INTRO_ONLINE_CONTENT, STR_INTRO_TOOLTIP_ONLINE_CONTENT),
			EndContainer(),
		EndContainer(),
	EndContainer(),
};

static const NWidgetPart _nested_newgrf_availables_widgets[] = {
	NWidget(WWT_PANEL, COLOUR_MAUVE),
		NWidget(WWT_LABEL, COLOUR_MAUVE), SetDataTip(STR_NEWGRF_SETTINGS_INACTIVE_LIST, STR_NULL),
				SetFill(1, 0), SetResize(1, 0), SetPadding(3, WD_FRAMETEXT_RIGHT, 0, WD_FRAMETEXT_LEFT),
		/* Left side, available grfs, filter edit box. */
		NWidget(NWID_HORIZONTAL), SetPadding(WD_TEXTPANEL_TOP, 0, WD_TEXTPANEL_BOTTOM, 0),
				SetPIP(WD_FRAMETEXT_LEFT, WD_FRAMETEXT_RIGHT, WD_FRAMETEXT_RIGHT),
			NWidget(WWT_TEXT, COLOUR_MAUVE), SetFill(0, 1), SetDataTip(STR_NEWGRF_FILTER_TITLE, STR_NULL),
			NWidget(WWT_EDITBOX, COLOUR_MAUVE, WID_NS_FILTER), SetFill(1, 0), SetMinimalSize(50, 12), SetResize(1, 0),
					SetDataTip(STR_LIST_FILTER_OSKTITLE, STR_LIST_FILTER_TOOLTIP),
		EndContainer(),
		/* Left side, available grfs. */
		NWidget(NWID_HORIZONTAL), SetPadding(0, 2, 0, 2),
			NWidget(WWT_PANEL, COLOUR_MAUVE),
				NWidget(WWT_INSET, COLOUR_MAUVE, WID_NS_AVAIL_LIST), SetMinimalSize(100, 1), SetPadding(2, 2, 2, 2),
						SetFill(1, 1), SetResize(1, 1), SetScrollbar(WID_NS_SCROLL2BAR),
				EndContainer(),
			EndContainer(),
			NWidget(NWID_VSCROLLBAR, COLOUR_MAUVE, WID_NS_SCROLL2BAR),
		EndContainer(),
		/* Left side, available grfs, buttons. */
		NWidget(NWID_HORIZONTAL, NC_EQUALSIZE), SetPadding(2, 2, 2, 2), SetPIP(0, WD_RESIZEBOX_WIDTH, 0),
			NWidget(WWT_PUSHTXTBTN, COLOUR_YELLOW, WID_NS_ADD), SetFill(1, 0), SetResize(1, 0),
					SetDataTip(STR_NEWGRF_SETTINGS_ADD, STR_NEWGRF_SETTINGS_ADD_FILE_TOOLTIP),
			NWidget(NWID_VERTICAL),
				NWidget(WWT_PUSHTXTBTN, COLOUR_YELLOW, WID_NS_RESCAN_FILES), SetFill(1, 0), SetResize(1, 0),
						SetDataTip(STR_NEWGRF_SETTINGS_RESCAN_FILES, STR_NEWGRF_SETTINGS_RESCAN_FILES_TOOLTIP),
				NWidget(WWT_PUSHTXTBTN, COLOUR_YELLOW, WID_NS_CONTENT_DOWNLOAD), SetFill(1, 0), SetResize(1, 0),
						SetDataTip(STR_INTRO_ONLINE_CONTENT, STR_INTRO_TOOLTIP_ONLINE_CONTENT),
			EndContainer(),
		EndContainer(),
	EndContainer(),
};

static const NWidgetPart _nested_newgrf_infopanel_widgets[] = {
	/* Right side, info panel. */
	NWidget(NWID_VERTICAL), SetPadding(0, 0, 2, 0),
		NWidget(WWT_PANEL, COLOUR_MAUVE), SetPadding(0, 0, 2, 0),
			NWidget(WWT_EMPTY, COLOUR_MAUVE, WID_NS_NEWGRF_INFO_TITLE), SetFill(1, 0), SetResize(1, 0),
			NWidget(WWT_EMPTY, COLOUR_MAUVE, WID_NS_NEWGRF_INFO), SetFill(1, 1), SetResize(1, 1), SetMinimalSize(150, 100),
		EndContainer(),
		NWidget(WWT_PUSHTXTBTN, COLOUR_YELLOW, WID_NS_OPEN_URL), SetFill(1, 0), SetResize(1, 0),
				SetDataTip(STR_CONTENT_OPEN_URL, STR_CONTENT_OPEN_URL_TOOLTIP),
		NWidget(WWT_PUSHTXTBTN, COLOUR_YELLOW, WID_NS_NEWGRF_TEXTFILE + TFT_README), SetFill(1, 0), SetResize(1, 0),
				SetDataTip(STR_TEXTFILE_VIEW_README, STR_NULL),
		NWidget(NWID_HORIZONTAL, NC_EQUALSIZE),
			NWidget(WWT_PUSHTXTBTN, COLOUR_YELLOW, WID_NS_NEWGRF_TEXTFILE + TFT_CHANGELOG), SetFill(1, 0), SetResize(1, 0),
					SetDataTip(STR_TEXTFILE_VIEW_CHANGELOG, STR_NULL),
			NWidget(WWT_PUSHTXTBTN, COLOUR_YELLOW, WID_NS_NEWGRF_TEXTFILE + TFT_LICENSE), SetFill(1, 0), SetResize(1, 0),
					SetDataTip(STR_TEXTFILE_VIEW_LICENCE, STR_NULL),
		EndContainer(),
	EndContainer(),
	NWidget(NWID_SELECTION, INVALID_COLOUR, WID_NS_SHOW_APPLY),
		/* Right side, buttons. */
		NWidget(NWID_HORIZONTAL, NC_EQUALSIZE), SetPIP(0, WD_RESIZEBOX_WIDTH, 0),
			NWidget(NWID_VERTICAL),
				NWidget(WWT_PUSHTXTBTN, COLOUR_YELLOW, WID_NS_SET_PARAMETERS), SetFill(1, 0), SetResize(1, 0),
						SetDataTip(STR_NEWGRF_SETTINGS_SET_PARAMETERS, STR_NULL),
				NWidget(WWT_PUSHTXTBTN, COLOUR_YELLOW, WID_NS_TOGGLE_PALETTE), SetFill(1, 0), SetResize(1, 0),
						SetDataTip(STR_NEWGRF_SETTINGS_TOGGLE_PALETTE, STR_NEWGRF_SETTINGS_TOGGLE_PALETTE_TOOLTIP),
			EndContainer(),
			NWidget(WWT_PUSHTXTBTN, COLOUR_YELLOW, WID_NS_APPLY_CHANGES), SetFill(1, 0), SetResize(1, 0),
					SetDataTip(STR_NEWGRF_SETTINGS_APPLY_CHANGES, STR_NULL),
		EndContainer(),
		NWidget(WWT_PUSHTXTBTN, COLOUR_YELLOW, WID_NS_VIEW_PARAMETERS), SetFill(1, 0), SetResize(1, 0),
			SetDataTip(STR_NEWGRF_SETTINGS_SHOW_PARAMETERS, STR_NULL),
	EndContainer(),
};

/** Construct nested container widget for managing the lists and the info panel of the NewGRF GUI. */
NWidgetBase* NewGRFDisplay(int *biggest_index)
{
	NWidgetBase *avs = MakeNWidgets(_nested_newgrf_availables_widgets, lengthof(_nested_newgrf_availables_widgets), biggest_index, nullptr);

	int biggest2;
	NWidgetBase *acs = MakeNWidgets(_nested_newgrf_actives_widgets, lengthof(_nested_newgrf_actives_widgets), &biggest2, nullptr);
	*biggest_index = std::max(*biggest_index, biggest2);

	NWidgetBase *inf = MakeNWidgets(_nested_newgrf_infopanel_widgets, lengthof(_nested_newgrf_infopanel_widgets), &biggest2, nullptr);
	*biggest_index = std::max(*biggest_index, biggest2);

	return new NWidgetNewGRFDisplay(avs, acs, inf);
}

/* Widget definition of the manage newgrfs window */
static const NWidgetPart _nested_newgrf_widgets[] = {
	NWidget(NWID_HORIZONTAL),
		NWidget(WWT_CLOSEBOX, COLOUR_MAUVE),
		NWidget(WWT_CAPTION, COLOUR_MAUVE), SetDataTip(STR_NEWGRF_SETTINGS_CAPTION, STR_TOOLTIP_WINDOW_TITLE_DRAG_THIS),
		NWidget(WWT_DEFSIZEBOX, COLOUR_MAUVE),
	EndContainer(),
	NWidget(WWT_PANEL, COLOUR_MAUVE),
		NWidgetFunction(NewGRFDisplay), SetPadding(WD_RESIZEBOX_WIDTH, WD_RESIZEBOX_WIDTH, 2, WD_RESIZEBOX_WIDTH),
		/* Resize button. */
		NWidget(NWID_HORIZONTAL),
			NWidget(NWID_SPACER), SetFill(1, 0), SetResize(1, 0),
			NWidget(WWT_RESIZEBOX, COLOUR_MAUVE),
		EndContainer(),
	EndContainer(),
};

/* Window definition of the manage newgrfs window */
static WindowDesc _newgrf_desc(
	WDP_CENTER, "settings_newgrf", 300, 263,
	WC_GAME_OPTIONS, WC_NONE,
	0,
	_nested_newgrf_widgets, lengthof(_nested_newgrf_widgets)
);

/**
 * Callback function for the newgrf 'apply changes' confirmation window
 * @param w Window which is calling this callback
 * @param confirmed boolean value, true when yes was clicked, false otherwise
 */
static void NewGRFConfirmationCallback(Window *w, bool confirmed)
{
	if (confirmed) {
		DeleteWindowByClass(WC_GRF_PARAMETERS);
		DeleteWindowByClass(WC_TEXTFILE);
		NewGRFWindow *nw = dynamic_cast<NewGRFWindow*>(w);

		GamelogStartAction(GLAT_GRF);
		GamelogGRFUpdate(_grfconfig, nw->actives); // log GRF changes
		CopyGRFConfigList(nw->orig_list, nw->actives, false);
		ReloadNewGRFData();
		PostCheckNewGRFLoadWarnings();
		GamelogStopAction();

		/* Show new, updated list */
		GRFConfig *c;
		int i = 0;
		for (c = nw->actives; c != nullptr && c != nw->active_sel; c = c->next, i++) {}
		CopyGRFConfigList(&nw->actives, *nw->orig_list, false);
		for (c = nw->actives; c != nullptr && i > 0; c = c->next, i--) {}
		nw->active_sel = c;
		nw->avails.ForceRebuild();
		nw->modified = false;

		w->InvalidateData();

		ReInitAllWindows();
		DeleteWindowByClass(WC_BUILD_OBJECT);
	}
}

void PostCheckNewGRFLoadWarnings()
{
	if (_grf_bug_too_many_strings) {
		ShowErrorMessage(STR_NEWGRF_TOO_MANY_STRINGS, STR_NEWGRF_TOO_MANY_STRINGS_DETAIL, WL_WARNING);
	}
}


/**
 * Setup the NewGRF gui
 * @param editable allow the user to make changes to the grfconfig in the window
 * @param show_params show information about what parameters are set for the grf files
 * @param exec_changes if changes are made to the list (editable is true), apply these
 *        changes immediately or only update the list
 * @param config pointer to a linked-list of grfconfig's that will be shown
 */
void ShowNewGRFSettings(bool editable, bool show_params, bool exec_changes, GRFConfig **config)
{
	DeleteWindowByClass(WC_GAME_OPTIONS);
	new NewGRFWindow(&_newgrf_desc, editable, show_params, exec_changes, config);
}

/** Widget parts of the save preset window. */
static const NWidgetPart _nested_save_preset_widgets[] = {
	NWidget(NWID_HORIZONTAL),
		NWidget(WWT_CLOSEBOX, COLOUR_GREY),
		NWidget(WWT_CAPTION, COLOUR_GREY), SetDataTip(STR_SAVE_PRESET_CAPTION, STR_TOOLTIP_WINDOW_TITLE_DRAG_THIS),
		NWidget(WWT_DEFSIZEBOX, COLOUR_GREY),
	EndContainer(),
	NWidget(WWT_PANEL, COLOUR_GREY),
		NWidget(NWID_HORIZONTAL),
			NWidget(WWT_INSET, COLOUR_GREY, WID_SVP_PRESET_LIST), SetPadding(2, 1, 0, 2),
					SetDataTip(0x0, STR_SAVE_PRESET_LIST_TOOLTIP), SetResize(1, 10), SetScrollbar(WID_SVP_SCROLLBAR), EndContainer(),
			NWidget(NWID_VSCROLLBAR, COLOUR_GREY, WID_SVP_SCROLLBAR),
		EndContainer(),
		NWidget(WWT_EDITBOX, COLOUR_GREY, WID_SVP_EDITBOX), SetPadding(3, 2, 2, 2), SetFill(1, 0), SetResize(1, 0),
				SetDataTip(STR_SAVE_PRESET_TITLE, STR_SAVE_PRESET_EDITBOX_TOOLTIP),
	EndContainer(),
	NWidget(NWID_HORIZONTAL),
		NWidget(WWT_PUSHTXTBTN, COLOUR_GREY, WID_SVP_CANCEL), SetDataTip(STR_SAVE_PRESET_CANCEL, STR_SAVE_PRESET_CANCEL_TOOLTIP), SetFill(1, 0), SetResize(1, 0),
		NWidget(WWT_PUSHTXTBTN, COLOUR_GREY, WID_SVP_SAVE), SetDataTip(STR_SAVE_PRESET_SAVE, STR_SAVE_PRESET_SAVE_TOOLTIP), SetFill(1, 0), SetResize(1, 0),
		NWidget(WWT_RESIZEBOX, COLOUR_GREY),
	EndContainer(),
};

/** Window description of the preset save window. */
static WindowDesc _save_preset_desc(
	WDP_CENTER, "save_preset", 140, 110,
	WC_SAVE_PRESET, WC_GAME_OPTIONS,
	WDF_MODAL,
	_nested_save_preset_widgets, lengthof(_nested_save_preset_widgets)
);

/** Class for the save preset window. */
struct SavePresetWindow : public Window {
	QueryString presetname_editbox; ///< Edit box of the save preset.
	StringList presets; ///< Available presets.
	Scrollbar *vscroll; ///< Pointer to the scrollbar widget.
	int selected; ///< Selected entry in the preset list, or \c -1 if none selected.

	/**
	 * Constructor of the save preset window.
	 * @param initial_text Initial text to display in the edit box, or \c nullptr.
	 */
	SavePresetWindow(const char *initial_text) : Window(&_save_preset_desc), presetname_editbox(32)
	{
		this->presets = GetGRFPresetList();
		this->selected = -1;
		if (initial_text != nullptr) {
			for (uint i = 0; i < this->presets.size(); i++) {
				if (this->presets[i] == initial_text) {
					this->selected = i;
					break;
				}
			}
		}

		this->querystrings[WID_SVP_EDITBOX] = &this->presetname_editbox;
		this->presetname_editbox.ok_button = WID_SVP_SAVE;
		this->presetname_editbox.cancel_button = WID_SVP_CANCEL;

		this->CreateNestedTree();
		this->vscroll = this->GetScrollbar(WID_SVP_SCROLLBAR);
		this->FinishInitNested(0);

		this->vscroll->SetCount((uint)this->presets.size());
		this->SetFocusedWidget(WID_SVP_EDITBOX);
		if (initial_text != nullptr) this->presetname_editbox.text.Assign(initial_text);
	}

	~SavePresetWindow()
	{
	}

	void UpdateWidgetSize(int widget, Dimension *size, const Dimension &padding, Dimension *fill, Dimension *resize) override
	{
		switch (widget) {
			case WID_SVP_PRESET_LIST: {
				resize->height = FONT_HEIGHT_NORMAL + 2U;
				size->height = 0;
				for (uint i = 0; i < this->presets.size(); i++) {
					Dimension d = GetStringBoundingBox(this->presets[i].c_str());
					size->width = std::max(size->width, d.width + WD_FRAMETEXT_LEFT + WD_FRAMETEXT_RIGHT);
					resize->height = std::max(resize->height, d.height);
				}
				size->height = ClampU((uint)this->presets.size(), 5, 20) * resize->height + 1;
				break;
			}
		}
	}

	void DrawWidget(const Rect &r, int widget) const override
	{
		switch (widget) {
			case WID_SVP_PRESET_LIST: {
				GfxFillRect(r.left + 1, r.top + 1, r.right - 1, r.bottom - 1, PC_BLACK);

				uint step_height = this->GetWidget<NWidgetBase>(WID_SVP_PRESET_LIST)->resize_y;
				int offset_y = (step_height - FONT_HEIGHT_NORMAL) / 2;
				uint y = r.top + WD_FRAMERECT_TOP;
				uint min_index = this->vscroll->GetPosition();
				uint max_index = std::min(min_index + this->vscroll->GetCapacity(), (uint)this->presets.size());

				for (uint i = min_index; i < max_index; i++) {
					if ((int)i == this->selected) GfxFillRect(r.left + 1, y, r.right - 1, y + step_height - 2, PC_DARK_BLUE);

					const char *text = this->presets[i].c_str();
					DrawString(r.left + WD_FRAMERECT_LEFT, r.right, y + offset_y, text, ((int)i == this->selected) ? TC_WHITE : TC_SILVER);
					y += step_height;
				}
				break;
			}
		}
	}

	void OnClick(Point pt, int widget, int click_count) override
	{
		switch (widget) {
			case WID_SVP_PRESET_LIST: {
				uint row = this->vscroll->GetScrolledRowFromWidget(pt.y, this, WID_SVP_PRESET_LIST);
				if (row < this->presets.size()) {
					this->selected = row;
					this->presetname_editbox.text.Assign(this->presets[row].c_str());
					this->SetWidgetDirty(WID_SVP_PRESET_LIST);
					this->SetWidgetDirty(WID_SVP_EDITBOX);
				}
				break;
			}

			case WID_SVP_CANCEL:
				delete this;
				break;

			case WID_SVP_SAVE: {
				Window *w = FindWindowById(WC_GAME_OPTIONS, WN_GAME_OPTIONS_NEWGRF_STATE);
				if (w != nullptr && !StrEmpty(this->presetname_editbox.text.buf)) w->OnQueryTextFinished(this->presetname_editbox.text.buf);
				delete this;
				break;
			}
		}
	}

	void OnResize() override
	{
		this->vscroll->SetCapacityFromWidget(this, WID_SVP_PRESET_LIST);
	}
};

/**
 * Open the window for saving a preset.
 * @param initial_text Initial text to display in the edit box, or \c nullptr.
 */
static void ShowSavePresetWindow(const char *initial_text)
{
	DeleteWindowByClass(WC_SAVE_PRESET);
	new SavePresetWindow(initial_text);
}

/** Widgets for the progress window. */
static const NWidgetPart _nested_scan_progress_widgets[] = {
	NWidget(WWT_CAPTION, COLOUR_GREY), SetDataTip(STR_NEWGRF_SCAN_CAPTION, STR_TOOLTIP_WINDOW_TITLE_DRAG_THIS),
	NWidget(WWT_PANEL, COLOUR_GREY),
		NWidget(NWID_HORIZONTAL), SetPIP(20, 0, 20),
			NWidget(NWID_VERTICAL), SetPIP(11, 8, 11),
				NWidget(WWT_LABEL, INVALID_COLOUR), SetDataTip(STR_NEWGRF_SCAN_MESSAGE, STR_NULL), SetFill(1, 0),
				NWidget(WWT_EMPTY, INVALID_COLOUR, WID_SP_PROGRESS_BAR), SetFill(1, 0),
				NWidget(WWT_EMPTY, INVALID_COLOUR, WID_SP_PROGRESS_TEXT), SetFill(1, 0),
			EndContainer(),
		EndContainer(),
	EndContainer(),
};

/** Description of the widgets and other settings of the window. */
static WindowDesc _scan_progress_desc(
	WDP_CENTER, nullptr, 0, 0,
	WC_MODAL_PROGRESS, WC_NONE,
	0,
	_nested_scan_progress_widgets, lengthof(_nested_scan_progress_widgets)
);

/** Window for showing the progress of NewGRF scanning. */
struct ScanProgressWindow : public Window {
	char *last_name; ///< The name of the last 'seen' NewGRF.
	int scanned;     ///< The number of NewGRFs that we have seen.

	/** Create the window. */
	ScanProgressWindow() : Window(&_scan_progress_desc), last_name(nullptr), scanned(0)
	{
		this->InitNested(1);
	}

	/** Free the last name buffer. */
	~ScanProgressWindow()
	{
		free(last_name);
	}

	void UpdateWidgetSize(int widget, Dimension *size, const Dimension &padding, Dimension *fill, Dimension *resize) override
	{
		switch (widget) {
			case WID_SP_PROGRESS_BAR: {
				SetDParamMaxValue(0, 100);
				*size = GetStringBoundingBox(STR_GENERATION_PROGRESS);
				/* We need some spacing for the 'border' */
				size->height += 8;
				size->width += 8;
				break;
			}

			case WID_SP_PROGRESS_TEXT:
				SetDParamMaxDigits(0, 4);
				SetDParamMaxDigits(1, 4);
				/* We really don't know the width. We could determine it by scanning the NewGRFs,
				 * but this is the status window for scanning them... */
				size->width = std::max(400U, GetStringBoundingBox(STR_NEWGRF_SCAN_STATUS).width);
				size->height = FONT_HEIGHT_NORMAL * 2 + WD_PAR_VSEP_NORMAL;
				break;
		}
	}

	void DrawWidget(const Rect &r, int widget) const override
	{
		switch (widget) {
			case WID_SP_PROGRESS_BAR: {
				/* Draw the % complete with a bar and a text */
				DrawFrameRect(r.left, r.top, r.right, r.bottom, COLOUR_GREY, FR_BORDERONLY);
				uint percent = scanned * 100 / std::max(1U, _settings_client.gui.last_newgrf_count);
				DrawFrameRect(r.left + 1, r.top + 1, (int)((r.right - r.left - 2) * percent / 100) + r.left + 1, r.bottom - 1, COLOUR_MAUVE, FR_NONE);
				SetDParam(0, percent);
				DrawString(r.left, r.right, r.top + 5, STR_GENERATION_PROGRESS, TC_FROMSTRING, SA_HOR_CENTER);
				break;
			}

			case WID_SP_PROGRESS_TEXT:
				SetDParam(0, this->scanned);
				SetDParam(1, _settings_client.gui.last_newgrf_count);
				DrawString(r.left, r.right, r.top, STR_NEWGRF_SCAN_STATUS, TC_FROMSTRING, SA_HOR_CENTER);

				DrawString(r.left, r.right, r.top + FONT_HEIGHT_NORMAL + WD_PAR_VSEP_NORMAL, this->last_name == nullptr ? "" : this->last_name, TC_BLACK, SA_HOR_CENTER);
				break;
		}
	}

	/**
	 * Update the NewGRF scan status.
	 * @param num  The number of NewGRFs scanned so far.
	 * @param name The name of the last scanned NewGRF.
	 */
	void UpdateNewGRFScanStatus(uint num, const char *name)
	{
		free(this->last_name);
		if (name == nullptr) {
			char buf[256];
			GetString(buf, STR_NEWGRF_SCAN_ARCHIVES, lastof(buf));
			this->last_name = stredup(buf);
		} else {
			this->last_name = stredup(name);
		}
		this->scanned = num;
		if (num > _settings_client.gui.last_newgrf_count) _settings_client.gui.last_newgrf_count = num;

		this->SetDirty();
	}
};

/**
 * Update the NewGRF scan status.
 * @param num  The number of NewGRFs scanned so far.
 * @param name The name of the last scanned NewGRF.
 */
void UpdateNewGRFScanStatus(uint num, const char *name)
{
	ScanProgressWindow *w  = dynamic_cast<ScanProgressWindow *>(FindWindowByClass(WC_MODAL_PROGRESS));
	if (w == nullptr) w = new ScanProgressWindow();
	w->UpdateNewGRFScanStatus(num, name);
}<|MERGE_RESOLUTION|>--- conflicted
+++ resolved
@@ -1104,11 +1104,8 @@
 					CopyGRFConfigList(this->orig_list, this->actives, true);
 					ResetGRFConfig(false);
 					ReloadNewGRFData();
-<<<<<<< HEAD
 					PostCheckNewGRFLoadWarnings();
-=======
 					this->InvalidateData(GOID_NEWGRF_CHANGES_APPLIED);
->>>>>>> 825867f2
 				}
 				this->DeleteChildWindows(WC_QUERY_STRING); // Remove the parameter query window
 				break;
