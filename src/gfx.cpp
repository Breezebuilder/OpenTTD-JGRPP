--- conflicted
+++ resolved
@@ -1732,47 +1732,11 @@
 {
 	static std::vector<NWidgetBase *> dirty_widgets;
 
-<<<<<<< HEAD
 	extern void ViewportPrepareVehicleRoute();
 	ViewportPrepareVehicleRoute();
-=======
-	y = 0;
-	do {
-		x = 0;
-		do {
-			if (*b != 0) {
-				int left;
-				int top;
-				int right = x + DIRTY_BLOCK_WIDTH;
-				int bottom = y;
-				byte *p = b;
-				int h2;
-
-				/* First try coalescing downwards */
-				do {
-					*p = 0;
-					p += _dirty_bytes_per_line;
-					bottom += DIRTY_BLOCK_HEIGHT;
-				} while (bottom != h && *p != 0);
-
-				/* Try coalescing to the right too. */
-				h2 = (bottom - y) / DIRTY_BLOCK_HEIGHT;
-				assert(h2 > 0);
-				p = b;
-
-				while (right != w) {
-					byte *p2 = ++p;
-					int i = h2;
-					/* Check if a full line of dirty flags is set. */
-					do {
-						if (!*p2) goto no_more_coalesc;
-						p2 += _dirty_bytes_per_line;
-					} while (--i != 0);
->>>>>>> 5a4f0498
 
 	_gfx_draw_active = true;
 
-<<<<<<< HEAD
 	if (_whole_screen_dirty) {
 		RedrawScreenRect(0, 0, _screen.width, _screen.height);
 		for (Window *w : Window::IterateFromBack()) {
@@ -1818,14 +1782,6 @@
 						DrawOverlappedWindowWithClipping(w, w->left + widget->pos_x, w->top + widget->pos_y, w->left + widget->pos_x + widget->current_x, w->top + widget->pos_y + widget->current_y, flags);
 					}
 					dirty_widgets.clear();
-=======
-					i = h2;
-					p2 = p;
-					do {
-						*p2 = 0;
-						p2 += _dirty_bytes_per_line;
-					} while (--i != 0);
->>>>>>> 5a4f0498
 				}
 				w->flags &= ~WF_WIDGETS_DIRTY;
 			}
