/* $Id$ */

/*
 * This file is part of OpenTTD.
 * OpenTTD is free software; you can redistribute it and/or modify it under the terms of the GNU General Public License as published by the Free Software Foundation, version 2.
 * OpenTTD is distributed in the hope that it will be useful, but WITHOUT ANY WARRANTY; without even the implied warranty of MERCHANTABILITY or FITNESS FOR A PARTICULAR PURPOSE.
 * See the GNU General Public License for more details. You should have received a copy of the GNU General Public License along with OpenTTD. If not, see <http://www.gnu.org/licenses/>.
 */

/** @file gfx.cpp Handling of drawing text and other gfx related stuff. */

#include "stdafx.h"
#include "gfx_layout.h"
#include "progress.h"
#include "zoom_func.h"
#include "blitter/factory.hpp"
#include "video/video_driver.hpp"
#include "strings_func.h"
#include "settings_type.h"
#include "network/network.h"
#include "network/network_func.h"
#include "window_func.h"
#include "newgrf_debug.h"

#include "table/palettes.h"
#include "table/string_colours.h"
#include "table/sprites.h"
#include "table/control_codes.h"

#include "safeguards.h"

byte _dirkeys;        ///< 1 = left, 2 = up, 4 = right, 8 = down
bool _fullscreen;
byte _support8bpp;
CursorVars _cursor;
bool _ctrl_pressed;   ///< Is Ctrl pressed?
bool _shift_pressed;  ///< Is Shift pressed?
byte _fast_forward;
bool _left_button_down;     ///< Is left mouse button pressed?
bool _left_button_clicked;  ///< Is left mouse button clicked?
bool _right_button_down;    ///< Is right mouse button pressed?
bool _right_button_clicked; ///< Is right mouse button clicked?
DrawPixelInfo _screen;
bool _screen_disable_anim = false;   ///< Disable palette animation (important for 32bpp-anim blitter during giant screenshot)
bool _exit_game;
GameMode _game_mode;
SwitchMode _switch_mode;  ///< The next mainloop command.
PauseModeByte _pause_mode;
Palette _cur_palette;

static byte _stringwidth_table[FS_END][224]; ///< Cache containing width of often used characters. @see GetCharacterWidth()
DrawPixelInfo *_cur_dpi;
byte _colour_gradient[COLOUR_END][8];

static void GfxMainBlitterViewport(const Sprite *sprite, int x, int y, BlitterMode mode, const SubSprite *sub = NULL, SpriteID sprite_id = SPR_CURSOR_MOUSE);
static void GfxMainBlitter(const Sprite *sprite, int x, int y, BlitterMode mode, const SubSprite *sub = NULL, SpriteID sprite_id = SPR_CURSOR_MOUSE, ZoomLevel zoom = ZOOM_LVL_NORMAL);

static ReusableBuffer<uint8> _cursor_backup;

ZoomLevelByte _gui_zoom; ///< GUI Zoom level

/**
 * The rect for repaint.
 *
 * This rectangle defines the area which should be repaint by the video driver.
 *
 * @ingroup dirty
 */
static Rect _invalid_rect;
static const byte *_colour_remap_ptr;
static byte _string_colourremap[3]; ///< Recoloursprite for stringdrawing. The grf loader ensures that #ST_FONT sprites only use colours 0 to 2.

static const uint DIRTY_BLOCK_HEIGHT   = 8;
static const uint DIRTY_BLOCK_WIDTH    = 64;

static uint _dirty_bytes_per_line = 0;
static byte *_dirty_blocks = NULL;
extern uint _dirty_block_colour;

void GfxScroll(int left, int top, int width, int height, int xo, int yo)
{
	Blitter *blitter = BlitterFactory::GetCurrentBlitter();

	if (xo == 0 && yo == 0) return;

	if (_cursor.visible) UndrawMouseCursor();

#ifdef ENABLE_NETWORK
	if (_networking) NetworkUndrawChatMessage();
#endif /* ENABLE_NETWORK */

	blitter->ScrollBuffer(_screen.dst_ptr, left, top, width, height, xo, yo);
	/* This part of the screen is now dirty. */
	VideoDriver::GetInstance()->MakeDirty(left, top, width, height);
}


/**
 * Applies a certain FillRectMode-operation to a rectangle [left, right] x [top, bottom] on the screen.
 *
 * @pre dpi->zoom == ZOOM_LVL_NORMAL, right >= left, bottom >= top
 * @param left Minimum X (inclusive)
 * @param top Minimum Y (inclusive)
 * @param right Maximum X (inclusive)
 * @param bottom Maximum Y (inclusive)
 * @param colour A 8 bit palette index (FILLRECT_OPAQUE and FILLRECT_CHECKER) or a recolour spritenumber (FILLRECT_RECOLOUR)
 * @param mode
 *         FILLRECT_OPAQUE:   Fill the rectangle with the specified colour
 *         FILLRECT_CHECKER:  Like FILLRECT_OPAQUE, but only draw every second pixel (used to grey out things)
 *         FILLRECT_RECOLOUR:  Apply a recolour sprite to every pixel in the rectangle currently on screen
 */
void GfxFillRect(int left, int top, int right, int bottom, int colour, FillRectMode mode)
{
	Blitter *blitter = BlitterFactory::GetCurrentBlitter();
	const DrawPixelInfo *dpi = _cur_dpi;
	void *dst;
	const int otop = top;
	const int oleft = left;

	if (dpi->zoom != ZOOM_LVL_NORMAL) return;
	if (left > right || top > bottom) return;
	if (right < dpi->left || left >= dpi->left + dpi->width) return;
	if (bottom < dpi->top || top >= dpi->top + dpi->height) return;

	if ( (left -= dpi->left) < 0) left = 0;
	right = right - dpi->left + 1;
	if (right > dpi->width) right = dpi->width;
	right -= left;
	assert(right > 0);

	if ( (top -= dpi->top) < 0) top = 0;
	bottom = bottom - dpi->top + 1;
	if (bottom > dpi->height) bottom = dpi->height;
	bottom -= top;
	assert(bottom > 0);

	dst = blitter->MoveTo(dpi->dst_ptr, left, top);

	switch (mode) {
		default: // FILLRECT_OPAQUE
			blitter->DrawRect(dst, right, bottom, (uint8)colour);
			break;

		case FILLRECT_RECOLOUR:
			blitter->DrawColourMappingRect(dst, right, bottom, GB(colour, 0, PALETTE_WIDTH));
			break;

		case FILLRECT_CHECKER: {
			byte bo = (oleft - left + dpi->left + otop - top + dpi->top) & 1;
			do {
				for (int i = (bo ^= 1); i < right; i += 2) blitter->SetPixel(dst, i, 0, (uint8)colour);
				dst = blitter->MoveTo(dst, 0, 1);
			} while (--bottom > 0);
			break;
		}
	}
}

/**
 * Check line clipping by using a linear equation and draw the visible part of
 * the line given by x/y and x2/y2.
 * @param video Destination pointer to draw into.
 * @param x X coordinate of first point.
 * @param y Y coordinate of first point.
 * @param x2 X coordinate of second point.
 * @param y2 Y coordinate of second point.
 * @param screen_width With of the screen to check clipping against.
 * @param screen_height Height of the screen to check clipping against.
 * @param colour Colour of the line.
 * @param width Width of the line.
 * @param dash Length of dashes for dashed lines. 0 means solid line.
 */
static inline void GfxDoDrawLine(void *video, int x, int y, int x2, int y2, int screen_width, int screen_height, uint8 colour, int width, int dash = 0)
{
	Blitter *blitter = BlitterFactory::GetCurrentBlitter();

	assert(width > 0);

	if (y2 == y || x2 == x) {
		/* Special case: horizontal/vertical line. All checks already done in GfxPreprocessLine. */
		blitter->DrawLine(video, x, y, x2, y2, screen_width, screen_height, colour, width, dash);
		return;
	}

	int grade_y = y2 - y;
	int grade_x = x2 - x;

	/* Clipping rectangle. Slightly extended so we can ignore the width of the line. */
	int extra = (int)CeilDiv(3 * width, 4); // not less then "width * sqrt(2) / 2"
	Rect clip = { -extra, -extra, screen_width - 1 + extra, screen_height - 1 + extra };

	/* prevent integer overflows. */
	int margin = 1;
	while (INT_MAX / abs(grade_y) < max(abs(clip.left - x), abs(clip.right - x))) {
		grade_y /= 2;
		grade_x /= 2;
		margin  *= 2; // account for rounding errors
	}

	/* Imagine that the line is infinitely long and it intersects with
	 * infinitely long left and right edges of the clipping rectangle.
	 * If both intersection points are outside the clipping rectangle
	 * and both on the same side of it, we don't need to draw anything. */
	int left_isec_y = y + (clip.left - x) * grade_y / grade_x;
	int right_isec_y = y + (clip.right - x) * grade_y / grade_x;
	if ((left_isec_y > clip.bottom + margin && right_isec_y > clip.bottom + margin) ||
			(left_isec_y < clip.top - margin && right_isec_y < clip.top - margin)) {
		return;
	}

	/* It is possible to use the line equation to further reduce the amount of
	 * work the blitter has to do by shortening the effective line segment.
	 * However, in order to get that right and prevent the flickering effects
	 * of rounding errors so much additional code has to be run here that in
	 * the general case the effect is not noticable. */

	blitter->DrawLine(video, x, y, x2, y2, screen_width, screen_height, colour, width, dash);
}

/**
 * Align parameters of a line to the given DPI and check simple clipping.
 * @param dpi Screen parameters to align with.
 * @param x X coordinate of first point.
 * @param y Y coordinate of first point.
 * @param x2 X coordinate of second point.
 * @param y2 Y coordinate of second point.
 * @param width Width of the line.
 * @return True if the line is likely to be visible, false if it's certainly
 *         invisible.
 */
static inline bool GfxPreprocessLine(DrawPixelInfo *dpi, int &x, int &y, int &x2, int &y2, int width)
{
	x -= dpi->left;
	x2 -= dpi->left;
	y -= dpi->top;
	y2 -= dpi->top;

	/* Check simple clipping */
	if (x + width / 2 < 0           && x2 + width / 2 < 0          ) return false;
	if (y + width / 2 < 0           && y2 + width / 2 < 0          ) return false;
	if (x - width / 2 > dpi->width  && x2 - width / 2 > dpi->width ) return false;
	if (y - width / 2 > dpi->height && y2 - width / 2 > dpi->height) return false;
	return true;
}

void GfxDrawLine(int x, int y, int x2, int y2, int colour, int width, int dash)
{
	DrawPixelInfo *dpi = _cur_dpi;
	if (GfxPreprocessLine(dpi, x, y, x2, y2, width)) {
		GfxDoDrawLine(dpi->dst_ptr, x, y, x2, y2, dpi->width, dpi->height, colour, width, dash);
	}
}

void GfxDrawLineUnscaled(int x, int y, int x2, int y2, int colour)
{
	DrawPixelInfo *dpi = _cur_dpi;
	if (GfxPreprocessLine(dpi, x, y, x2, y2, 1)) {
		GfxDoDrawLine(dpi->dst_ptr,
				UnScaleByZoom(x, dpi->zoom), UnScaleByZoom(y, dpi->zoom),
				UnScaleByZoom(x2, dpi->zoom), UnScaleByZoom(y2, dpi->zoom),
				UnScaleByZoom(dpi->width, dpi->zoom), UnScaleByZoom(dpi->height, dpi->zoom), colour, 1);
	}
}

/**
 * Draws the projection of a parallelepiped.
 * This can be used to draw boxes in world coordinates.
 *
 * @param x   Screen X-coordinate of top front corner.
 * @param y   Screen Y-coordinate of top front corner.
 * @param dx1 Screen X-length of first edge.
 * @param dy1 Screen Y-length of first edge.
 * @param dx2 Screen X-length of second edge.
 * @param dy2 Screen Y-length of second edge.
 * @param dx3 Screen X-length of third edge.
 * @param dy3 Screen Y-length of third edge.
 */
void DrawBox(int x, int y, int dx1, int dy1, int dx2, int dy2, int dx3, int dy3)
{
	/*           ....
	 *         ..    ....
	 *       ..          ....
	 *     ..                ^
	 *   <--__(dx1,dy1)    /(dx2,dy2)
	 *   :    --__       /   :
	 *   :        --__ /     :
	 *   :            *(x,y) :
	 *   :            |      :
	 *   :            |     ..
	 *    ....        |(dx3,dy3)
	 *        ....    | ..
	 *            ....V.
	 */

	static const byte colour = PC_WHITE;

	GfxDrawLineUnscaled(x, y, x + dx1, y + dy1, colour);
	GfxDrawLineUnscaled(x, y, x + dx2, y + dy2, colour);
	GfxDrawLineUnscaled(x, y, x + dx3, y + dy3, colour);

	GfxDrawLineUnscaled(x + dx1, y + dy1, x + dx1 + dx2, y + dy1 + dy2, colour);
	GfxDrawLineUnscaled(x + dx1, y + dy1, x + dx1 + dx3, y + dy1 + dy3, colour);
	GfxDrawLineUnscaled(x + dx2, y + dy2, x + dx2 + dx1, y + dy2 + dy1, colour);
	GfxDrawLineUnscaled(x + dx2, y + dy2, x + dx2 + dx3, y + dy2 + dy3, colour);
	GfxDrawLineUnscaled(x + dx3, y + dy3, x + dx3 + dx1, y + dy3 + dy1, colour);
	GfxDrawLineUnscaled(x + dx3, y + dy3, x + dx3 + dx2, y + dy3 + dy2, colour);
}

/**
 * Set the colour remap to be for the given colour.
 * @param colour the new colour of the remap.
 */
static void SetColourRemap(TextColour colour)
{
	if (colour == TC_INVALID) return;

	/* Black strings have no shading ever; the shading is black, so it
	 * would be invisible at best, but it actually makes it illegible. */
	bool no_shade   = (colour & TC_NO_SHADE) != 0 || colour == TC_BLACK;
	bool raw_colour = (colour & TC_IS_PALETTE_COLOUR) != 0;
	colour &= ~(TC_NO_SHADE | TC_IS_PALETTE_COLOUR);

	_string_colourremap[1] = raw_colour ? (byte)colour : _string_colourmap[colour];
	_string_colourremap[2] = no_shade ? 0 : 1;
	_colour_remap_ptr = _string_colourremap;
}

/**
 * Drawing routine for drawing a laid out line of text.
 * @param line      String to draw.
 * @param y         The top most position to draw on.
 * @param left      The left most position to draw on.
 * @param right     The right most position to draw on.
 * @param align     The alignment of the string when drawing left-to-right. In the
 *                  case a right-to-left language is chosen this is inverted so it
 *                  will be drawn in the right direction.
 * @param underline Whether to underline what has been drawn or not.
 * @param truncation Whether to perform string truncation or not.
 *
 * @return In case of left or center alignment the right most pixel we have drawn to.
 *         In case of right alignment the left most pixel we have drawn to.
 */
static int DrawLayoutLine(const ParagraphLayouter::Line *line, int y, int left, int right, StringAlignment align, bool underline, bool truncation)
{
	if (line->CountRuns() == 0) return 0;

	int w = line->GetWidth();
	int h = line->GetLeading();

	/*
	 * The following is needed for truncation.
	 * Depending on the text direction, we either remove bits at the rear
	 * or the front. For this we shift the entire area to draw so it fits
	 * within the left/right bounds and the side we do not truncate it on.
	 * Then we determine the truncation location, i.e. glyphs that fall
	 * outside of the range min_x - max_x will not be drawn; they are thus
	 * the truncated glyphs.
	 *
	 * At a later step we insert the dots.
	 */

	int max_w = right - left + 1; // The maximum width.

	int offset_x = 0;  // The offset we need for positioning the glyphs
	int min_x = left;  // The minimum x position to draw normal glyphs on.
	int max_x = right; // The maximum x position to draw normal glyphs on.

	truncation &= max_w < w;         // Whether we need to do truncation.
	int dot_width = 0;               // Cache for the width of the dot.
	const Sprite *dot_sprite = NULL; // Cache for the sprite of the dot.

	if (truncation) {
		/*
		 * Assumption may be made that all fonts of a run are of the same size.
		 * In any case, we'll use these dots for the abbreviation, so even if
		 * another size would be chosen it won't have truncated too little for
		 * the truncation dots.
		 */
		FontCache *fc = ((const Font*)line->GetVisualRun(0)->GetFont())->fc;
		GlyphID dot_glyph = fc->MapCharToGlyph('.');
		dot_width = fc->GetGlyphWidth(dot_glyph);
		dot_sprite = fc->GetGlyph(dot_glyph);

		if (_current_text_dir == TD_RTL) {
			min_x += 3 * dot_width;
			offset_x = w - 3 * dot_width - max_w;
		} else {
			max_x -= 3 * dot_width;
		}

		w = max_w;
	}

	/* In case we have a RTL language we swap the alignment. */
	if (!(align & SA_FORCE) && _current_text_dir == TD_RTL && (align & SA_HOR_MASK) != SA_HOR_CENTER) align ^= SA_RIGHT;

	/* right is the right most position to draw on. In this case we want to do
	 * calculations with the width of the string. In comparison right can be
	 * seen as lastof(todraw) and width as lengthof(todraw). They differ by 1.
	 * So most +1/-1 additions are to move from lengthof to 'indices'.
	 */
	switch (align & SA_HOR_MASK) {
		case SA_LEFT:
			/* right + 1 = left + w */
			right = left + w - 1;
			break;

		case SA_HOR_CENTER:
			left  = RoundDivSU(right + 1 + left - w, 2);
			/* right + 1 = left + w */
			right = left + w - 1;
			break;

		case SA_RIGHT:
			left = right + 1 - w;
			break;

		default:
			NOT_REACHED();
	}

	TextColour colour = TC_BLACK;
	bool draw_shadow = false;
	for (int run_index = 0; run_index < line->CountRuns(); run_index++) {
		const ParagraphLayouter::VisualRun *run = line->GetVisualRun(run_index);
		const Font *f = (const Font*)run->GetFont();

		FontCache *fc = f->fc;
		colour = f->colour;
		SetColourRemap(colour);

		DrawPixelInfo *dpi = _cur_dpi;
		int dpi_left  = dpi->left;
		int dpi_right = dpi->left + dpi->width - 1;

		draw_shadow = fc->GetDrawGlyphShadow() && (colour & TC_NO_SHADE) == 0 && colour != TC_BLACK;

		for (int i = 0; i < run->GetGlyphCount(); i++) {
			GlyphID glyph = run->GetGlyphs()[i];

			/* Not a valid glyph (empty) */
			if (glyph == 0xFFFF) continue;

			int begin_x = (int)run->GetPositions()[i * 2]     + left - offset_x;
			int end_x   = (int)run->GetPositions()[i * 2 + 2] + left - offset_x  - 1;
			int top     = (int)run->GetPositions()[i * 2 + 1] + y;

			/* Truncated away. */
			if (truncation && (begin_x < min_x || end_x > max_x)) continue;

			const Sprite *sprite = fc->GetGlyph(glyph);
			/* Check clipping (the "+ 1" is for the shadow). */
			if (begin_x + sprite->x_offs > dpi_right || begin_x + sprite->x_offs + sprite->width /* - 1 + 1 */ < dpi_left) continue;

			if (draw_shadow && (glyph & SPRITE_GLYPH) == 0) {
				SetColourRemap(TC_BLACK);
				GfxMainBlitter(sprite, begin_x + 1, top + 1, BM_COLOUR_REMAP);
				SetColourRemap(colour);
			}
			GfxMainBlitter(sprite, begin_x, top, BM_COLOUR_REMAP);
		}
	}

	if (truncation) {
		int x = (_current_text_dir == TD_RTL) ? left : (right - 3 * dot_width);
		for (int i = 0; i < 3; i++, x += dot_width) {
			if (draw_shadow) {
				SetColourRemap(TC_BLACK);
				GfxMainBlitter(dot_sprite, x + 1, y + 1, BM_COLOUR_REMAP);
				SetColourRemap(colour);
			}
			GfxMainBlitter(dot_sprite, x, y, BM_COLOUR_REMAP);
		}
	}

	if (underline) {
		GfxFillRect(left, y + h, right, y + h, _string_colourremap[1]);
	}

	return (align & SA_HOR_MASK) == SA_RIGHT ? left : right;
}

/**
 * Draw string, possibly truncated to make it fit in its allocated space
 *
 * @param left   The left most position to draw on.
 * @param right  The right most position to draw on.
 * @param top    The top most position to draw on.
 * @param str    String to draw.
 * @param colour Colour used for drawing the string, see DoDrawString() for details
 * @param align  The alignment of the string when drawing left-to-right. In the
 *               case a right-to-left language is chosen this is inverted so it
 *               will be drawn in the right direction.
 * @param underline Whether to underline what has been drawn or not.
 * @param fontsize The size of the initial characters.
 * @return In case of left or center alignment the right most pixel we have drawn to.
 *         In case of right alignment the left most pixel we have drawn to.
 */
int DrawString(int left, int right, int top, const char *str, TextColour colour, StringAlignment align, bool underline, FontSize fontsize)
{
	/* The string may contain control chars to change the font, just use the biggest font for clipping. */
	int max_height = max(max(FONT_HEIGHT_SMALL, FONT_HEIGHT_NORMAL), max(FONT_HEIGHT_LARGE, FONT_HEIGHT_MONO));

	/* Funny glyphs may extent outside the usual bounds, so relax the clipping somewhat. */
	int extra = max_height / 2;

	if (_cur_dpi->top + _cur_dpi->height + extra < top || _cur_dpi->top > top + max_height + extra ||
			_cur_dpi->left + _cur_dpi->width + extra < left || _cur_dpi->left > right + extra) {
		return 0;
	}

	Layouter layout(str, INT32_MAX, colour, fontsize);
	if (layout.Length() == 0) return 0;

	return DrawLayoutLine(*layout.Begin(), top, left, right, align, underline, true);
}

/**
 * Draw string, possibly truncated to make it fit in its allocated space
 *
 * @param left   The left most position to draw on.
 * @param right  The right most position to draw on.
 * @param top    The top most position to draw on.
 * @param str    String to draw.
 * @param colour Colour used for drawing the string, see DoDrawString() for details
 * @param align  The alignment of the string when drawing left-to-right. In the
 *               case a right-to-left language is chosen this is inverted so it
 *               will be drawn in the right direction.
 * @param underline Whether to underline what has been drawn or not.
 * @param fontsize The size of the initial characters.
 * @return In case of left or center alignment the right most pixel we have drawn to.
 *         In case of right alignment the left most pixel we have drawn to.
 */
int DrawString(int left, int right, int top, StringID str, TextColour colour, StringAlignment align, bool underline, FontSize fontsize)
{
	char buffer[DRAW_STRING_BUFFER];
	GetString(buffer, str, lastof(buffer));
	return DrawString(left, right, top, buffer, colour, align, underline, fontsize);
}

/**
 * Calculates height of string (in pixels). The string is changed to a multiline string if needed.
 * @param str string to check
 * @param maxw maximum string width
 * @return height of pixels of string when it is drawn
 */
int GetStringHeight(const char *str, int maxw, FontSize fontsize)
{
	Layouter layout(str, maxw, TC_FROMSTRING, fontsize);
	return layout.GetBounds().height;
}

/**
 * Calculates height of string (in pixels). The string is changed to a multiline string if needed.
 * @param str string to check
 * @param maxw maximum string width
 * @return height of pixels of string when it is drawn
 */
int GetStringHeight(StringID str, int maxw)
{
	char buffer[DRAW_STRING_BUFFER];
	GetString(buffer, str, lastof(buffer));
	return GetStringHeight(buffer, maxw);
}

/**
 * Calculates number of lines of string. The string is changed to a multiline string if needed.
 * @param str string to check
 * @param maxw maximum string width
 * @return number of lines of string when it is drawn
 */
int GetStringLineCount(StringID str, int maxw)
{
	char buffer[DRAW_STRING_BUFFER];
	GetString(buffer, str, lastof(buffer));

	Layouter layout(buffer, maxw);
	return layout.Length();
}

/**
 * Calculate string bounding box for multi-line strings.
 * @param str        String to check.
 * @param suggestion Suggested bounding box.
 * @return Bounding box for the multi-line string, may be bigger than \a suggestion.
 */
Dimension GetStringMultiLineBoundingBox(StringID str, const Dimension &suggestion)
{
	Dimension box = {suggestion.width, (uint)GetStringHeight(str, suggestion.width)};
	return box;
}

/**
 * Calculate string bounding box for multi-line strings.
 * @param str        String to check.
 * @param suggestion Suggested bounding box.
 * @return Bounding box for the multi-line string, may be bigger than \a suggestion.
 */
Dimension GetStringMultiLineBoundingBox(const char *str, const Dimension &suggestion)
{
	Dimension box = {suggestion.width, (uint)GetStringHeight(str, suggestion.width)};
	return box;
}

/**
 * Draw string, possibly over multiple lines.
 *
 * @param left   The left most position to draw on.
 * @param right  The right most position to draw on.
 * @param top    The top most position to draw on.
 * @param bottom The bottom most position to draw on.
 * @param str    String to draw.
 * @param colour Colour used for drawing the string, see DoDrawString() for details
 * @param align  The horizontal and vertical alignment of the string.
 * @param underline Whether to underline all strings
 * @param fontsize The size of the initial characters.
 *
 * @return If \a align is #SA_BOTTOM, the top to where we have written, else the bottom to where we have written.
 */
int DrawStringMultiLine(int left, int right, int top, int bottom, const char *str, TextColour colour, StringAlignment align, bool underline, FontSize fontsize)
{
	int maxw = right - left + 1;
	int maxh = bottom - top + 1;

	/* It makes no sense to even try if it can't be drawn anyway, or
	 * do we really want to support fonts of 0 or less pixels high? */
	if (maxh <= 0) return top;

	Layouter layout(str, maxw, colour, fontsize);
	int total_height = layout.GetBounds().height;
	int y;
	switch (align & SA_VERT_MASK) {
		case SA_TOP:
			y = top;
			break;

		case SA_VERT_CENTER:
			y = RoundDivSU(bottom + top - total_height, 2);
			break;

		case SA_BOTTOM:
			y = bottom - total_height;
			break;

		default: NOT_REACHED();
	}

	int last_line = top;
	int first_line = bottom;

	for (const ParagraphLayouter::Line **iter = layout.Begin(); iter != layout.End(); iter++) {
		const ParagraphLayouter::Line *line = *iter;

		int line_height = line->GetLeading();
		if (y >= top && y < bottom) {
			last_line = y + line_height;
			if (first_line > y) first_line = y;

			DrawLayoutLine(line, y, left, right, align, underline, false);
		}
		y += line_height;
	}

	return ((align & SA_VERT_MASK) == SA_BOTTOM) ? first_line : last_line;
}

/**
 * Draw string, possibly over multiple lines.
 *
 * @param left   The left most position to draw on.
 * @param right  The right most position to draw on.
 * @param top    The top most position to draw on.
 * @param bottom The bottom most position to draw on.
 * @param str    String to draw.
 * @param colour Colour used for drawing the string, see DoDrawString() for details
 * @param align  The horizontal and vertical alignment of the string.
 * @param underline Whether to underline all strings
 * @param fontsize The size of the initial characters.
 *
 * @return If \a align is #SA_BOTTOM, the top to where we have written, else the bottom to where we have written.
 */
int DrawStringMultiLine(int left, int right, int top, int bottom, StringID str, TextColour colour, StringAlignment align, bool underline, FontSize fontsize)
{
	char buffer[DRAW_STRING_BUFFER];
	GetString(buffer, str, lastof(buffer));
	return DrawStringMultiLine(left, right, top, bottom, buffer, colour, align, underline, fontsize);
}

/**
 * Return the string dimension in pixels. The height and width are returned
 * in a single Dimension value. TINYFONT, BIGFONT modifiers are only
 * supported as the first character of the string. The returned dimensions
 * are therefore a rough estimation correct for all the current strings
 * but not every possible combination
 * @param str string to calculate pixel-width
 * @param start_fontsize Fontsize to start the text with
 * @return string width and height in pixels
 */
Dimension GetStringBoundingBox(const char *str, FontSize start_fontsize)
{
	Layouter layout(str, INT32_MAX, TC_FROMSTRING, start_fontsize);
	return layout.GetBounds();
}

/**
 * Get bounding box of a string. Uses parameters set by #DParam if needed.
 * Has the same restrictions as #GetStringBoundingBox(const char *str).
 * @param strid String to examine.
 * @return Width and height of the bounding box for the string in pixels.
 */
Dimension GetStringBoundingBox(StringID strid)
{
	char buffer[DRAW_STRING_BUFFER];

	GetString(buffer, strid, lastof(buffer));
	return GetStringBoundingBox(buffer);
}

/**
 * Get the leading corner of a character in a single-line string relative
 * to the start of the string.
 * @param str String containing the character.
 * @param ch Pointer to the character in the string.
 * @param start_fontsize Font size to start the text with.
 * @return Upper left corner of the glyph associated with the character.
 */
Point GetCharPosInString(const char *str, const char *ch, FontSize start_fontsize)
{
	Layouter layout(str, INT32_MAX, TC_FROMSTRING, start_fontsize);
	return layout.GetCharPosition(ch);
}

/**
 * Get the character from a string that is drawn at a specific position.
 * @param str String to test.
 * @param x Position relative to the start of the string.
 * @param start_fontsize Font size to start the text with.
 * @return Pointer to the character at the position or NULL if there is no character at the position.
 */
const char *GetCharAtPosition(const char *str, int x, FontSize start_fontsize)
{
	if (x < 0) return NULL;

	Layouter layout(str, INT32_MAX, TC_FROMSTRING, start_fontsize);
	return layout.GetCharAtPosition(x);
}

/**
 * Draw single character horizontally centered around (x,y)
 * @param c           Character (glyph) to draw
 * @param x           X position to draw character
 * @param y           Y position to draw character
 * @param colour      Colour to use, see DoDrawString() for details
 */
void DrawCharCentered(WChar c, int x, int y, TextColour colour)
{
	SetColourRemap(colour);
	GfxMainBlitter(GetGlyph(FS_NORMAL, c), x - GetCharacterWidth(FS_NORMAL, c) / 2, y, BM_COLOUR_REMAP);
}

/**
 * Get the size of a sprite.
 * @param sprid Sprite to examine.
 * @param [out] offset Optionally returns the sprite position offset.
 * @return Sprite size in pixels.
 * @note The size assumes (0, 0) as top-left coordinate and ignores any part of the sprite drawn at the left or above that position.
 */
Dimension GetSpriteSize(SpriteID sprid, Point *offset, ZoomLevel zoom)
{
	const Sprite *sprite = GetSprite(sprid, ST_NORMAL);

	if (offset != NULL) {
		offset->x = UnScaleByZoom(sprite->x_offs, zoom);
		offset->y = UnScaleByZoom(sprite->y_offs, zoom);
	}

	Dimension d;
	d.width  = max<int>(0, UnScaleByZoom(sprite->x_offs + sprite->width, zoom));
	d.height = max<int>(0, UnScaleByZoom(sprite->y_offs + sprite->height, zoom));
	return d;
}

/**
 * Helper function to get the blitter mode for different types of palettes.
 * @param pal The palette to get the blitter mode for.
 * @return The blitter mode associated with the palette.
 */
static BlitterMode GetBlitterMode(PaletteID pal)
{
	switch (pal) {
		case PAL_NONE:          return BM_NORMAL;
		case PALETTE_CRASH:     return BM_CRASH_REMAP;
		case PALETTE_ALL_BLACK: return BM_BLACK_REMAP;
		default:                return BM_COLOUR_REMAP;
	}
}

/**
 * Draw a sprite in a viewport.
 * @param img  Image number to draw
 * @param pal  Palette to use.
 * @param x    Left coordinate of image in viewport, scaled by zoom
 * @param y    Top coordinate of image in viewport, scaled by zoom
 * @param sub  If available, draw only specified part of the sprite
 */
void DrawSpriteViewport(SpriteID img, PaletteID pal, int x, int y, const SubSprite *sub)
{
	SpriteID real_sprite = GB(img, 0, SPRITE_WIDTH);
	if (HasBit(img, PALETTE_MODIFIER_TRANSPARENT)) {
		_colour_remap_ptr = GetNonSprite(GB(pal, 0, PALETTE_WIDTH), ST_RECOLOUR) + 1;
		GfxMainBlitterViewport(GetSprite(real_sprite, ST_NORMAL), x, y, BM_TRANSPARENT, sub, real_sprite);
	} else if (pal != PAL_NONE) {
		if (HasBit(pal, PALETTE_TEXT_RECOLOUR)) {
			SetColourRemap((TextColour)GB(pal, 0, PALETTE_WIDTH));
		} else {
			_colour_remap_ptr = GetNonSprite(GB(pal, 0, PALETTE_WIDTH), ST_RECOLOUR) + 1;
		}
		GfxMainBlitterViewport(GetSprite(real_sprite, ST_NORMAL), x, y, GetBlitterMode(pal), sub, real_sprite);
	} else {
		GfxMainBlitterViewport(GetSprite(real_sprite, ST_NORMAL), x, y, BM_NORMAL, sub, real_sprite);
	}
}

/**
 * Draw a sprite, not in a viewport
 * @param img  Image number to draw
 * @param pal  Palette to use.
 * @param x    Left coordinate of image in pixels
 * @param y    Top coordinate of image in pixels
 * @param sub  If available, draw only specified part of the sprite
 * @param zoom Zoom level of sprite
 */
void DrawSprite(SpriteID img, PaletteID pal, int x, int y, const SubSprite *sub, ZoomLevel zoom)
{
	SpriteID real_sprite = GB(img, 0, SPRITE_WIDTH);
	if (HasBit(img, PALETTE_MODIFIER_TRANSPARENT)) {
		_colour_remap_ptr = GetNonSprite(GB(pal, 0, PALETTE_WIDTH), ST_RECOLOUR) + 1;
		GfxMainBlitter(GetSprite(real_sprite, ST_NORMAL), x, y, BM_TRANSPARENT, sub, real_sprite, zoom);
	} else if (pal != PAL_NONE) {
		if (HasBit(pal, PALETTE_TEXT_RECOLOUR)) {
			SetColourRemap((TextColour)GB(pal, 0, PALETTE_WIDTH));
		} else {
			_colour_remap_ptr = GetNonSprite(GB(pal, 0, PALETTE_WIDTH), ST_RECOLOUR) + 1;
		}
		GfxMainBlitter(GetSprite(real_sprite, ST_NORMAL), x, y, GetBlitterMode(pal), sub, real_sprite, zoom);
	} else {
		GfxMainBlitter(GetSprite(real_sprite, ST_NORMAL), x, y, BM_NORMAL, sub, real_sprite, zoom);
	}
}

/**
 * The code for setting up the blitter mode and sprite information before finally drawing the sprite.
 * @param sprite The sprite to draw.
 * @param x      The X location to draw.
 * @param y      The Y location to draw.
 * @param mode   The settings for the blitter to pass.
 * @param sub    Whether to only draw a sub set of the sprite.
 * @param zoom   The zoom level at which to draw the sprites.
 * @tparam ZOOM_BASE The factor required to get the sub sprite information into the right size.
 * @tparam SCALED_XY Whether the X and Y are scaled or unscaled.
 */
template <int ZOOM_BASE, bool SCALED_XY>
static void GfxBlitter(const Sprite * const sprite, int x, int y, BlitterMode mode, const SubSprite * const sub, SpriteID sprite_id, ZoomLevel zoom)
{
	const DrawPixelInfo *dpi = _cur_dpi;
	Blitter::BlitterParams bp;

	if (SCALED_XY) {
		/* Scale it */
		x = ScaleByZoom(x, zoom);
		y = ScaleByZoom(y, zoom);
	}

	/* Move to the correct offset */
	x += sprite->x_offs;
	y += sprite->y_offs;

	if (sub == NULL) {
		/* No clipping. */
		bp.skip_left = 0;
		bp.skip_top = 0;
		bp.width = UnScaleByZoom(sprite->width, zoom);
		bp.height = UnScaleByZoom(sprite->height, zoom);
	} else {
		/* Amount of pixels to clip from the source sprite */
		int clip_left   = max(0,                   -sprite->x_offs +  sub->left        * ZOOM_BASE );
		int clip_top    = max(0,                   -sprite->y_offs +  sub->top         * ZOOM_BASE );
		int clip_right  = max(0, sprite->width  - (-sprite->x_offs + (sub->right + 1)  * ZOOM_BASE));
		int clip_bottom = max(0, sprite->height - (-sprite->y_offs + (sub->bottom + 1) * ZOOM_BASE));

		if (clip_left + clip_right >= sprite->width) return;
		if (clip_top + clip_bottom >= sprite->height) return;

		bp.skip_left = UnScaleByZoomLower(clip_left, zoom);
		bp.skip_top = UnScaleByZoomLower(clip_top, zoom);
		bp.width = UnScaleByZoom(sprite->width - clip_left - clip_right, zoom);
		bp.height = UnScaleByZoom(sprite->height - clip_top - clip_bottom, zoom);

		x += ScaleByZoom(bp.skip_left, zoom);
		y += ScaleByZoom(bp.skip_top, zoom);
	}

	/* Copy the main data directly from the sprite */
	bp.sprite = sprite->data;
	bp.sprite_width = sprite->width;
	bp.sprite_height = sprite->height;
	bp.top = 0;
	bp.left = 0;

	bp.dst = dpi->dst_ptr;
	bp.pitch = dpi->pitch;
	bp.remap = _colour_remap_ptr;

	assert(sprite->width > 0);
	assert(sprite->height > 0);

	if (bp.width <= 0) return;
	if (bp.height <= 0) return;

	y -= SCALED_XY ? ScaleByZoom(dpi->top, zoom) : dpi->top;
	int y_unscaled = UnScaleByZoom(y, zoom);
	/* Check for top overflow */
	if (y < 0) {
		bp.height -= -y_unscaled;
		if (bp.height <= 0) return;
		bp.skip_top += -y_unscaled;
		y = 0;
	} else {
		bp.top = y_unscaled;
	}

	/* Check for bottom overflow */
	y += SCALED_XY ? ScaleByZoom(bp.height - dpi->height, zoom) : ScaleByZoom(bp.height, zoom) - dpi->height;
	if (y > 0) {
		bp.height -= UnScaleByZoom(y, zoom);
		if (bp.height <= 0) return;
	}

	x -= SCALED_XY ? ScaleByZoom(dpi->left, zoom) : dpi->left;
	int x_unscaled = UnScaleByZoom(x, zoom);
	/* Check for left overflow */
	if (x < 0) {
		bp.width -= -x_unscaled;
		if (bp.width <= 0) return;
		bp.skip_left += -x_unscaled;
		x = 0;
	} else {
		bp.left = x_unscaled;
	}

	/* Check for right overflow */
	x += SCALED_XY ? ScaleByZoom(bp.width - dpi->width, zoom) : ScaleByZoom(bp.width, zoom) - dpi->width;
	if (x > 0) {
		bp.width -= UnScaleByZoom(x, zoom);
		if (bp.width <= 0) return;
	}

	assert(bp.skip_left + bp.width <= UnScaleByZoom(sprite->width, zoom));
	assert(bp.skip_top + bp.height <= UnScaleByZoom(sprite->height, zoom));

	/* We do not want to catch the mouse. However we also use that spritenumber for unknown (text) sprites. */
	if (_newgrf_debug_sprite_picker.mode == SPM_REDRAW && sprite_id != SPR_CURSOR_MOUSE) {
		Blitter *blitter = BlitterFactory::GetCurrentBlitter();
		void *topleft = blitter->MoveTo(bp.dst, bp.left, bp.top);
		void *bottomright = blitter->MoveTo(topleft, bp.width - 1, bp.height - 1);

		void *clicked = _newgrf_debug_sprite_picker.clicked_pixel;

		if (topleft <= clicked && clicked <= bottomright) {
			uint offset = (((size_t)clicked - (size_t)topleft) / (blitter->GetScreenDepth() / 8)) % bp.pitch;
			if (offset < (uint)bp.width) {
				_newgrf_debug_sprite_picker.sprites.Include(sprite_id);
			}
		}
	}

	BlitterFactory::GetCurrentBlitter()->Draw(&bp, mode, zoom);
}

static void GfxMainBlitterViewport(const Sprite *sprite, int x, int y, BlitterMode mode, const SubSprite *sub, SpriteID sprite_id)
{
	GfxBlitter<ZOOM_LVL_BASE, false>(sprite, x, y, mode, sub, sprite_id, _cur_dpi->zoom);
}

static void GfxMainBlitter(const Sprite *sprite, int x, int y, BlitterMode mode, const SubSprite *sub, SpriteID sprite_id, ZoomLevel zoom)
{
	GfxBlitter<1, true>(sprite, x, y, mode, sub, sprite_id, zoom);
}

void DoPaletteAnimations();

void GfxInitPalettes()
{
	memcpy(&_cur_palette, &_palette, sizeof(_cur_palette));
	DoPaletteAnimations();
}

#define EXTR(p, q) (((uint16)(palette_animation_counter * (p)) * (q)) >> 16)
#define EXTR2(p, q) (((uint16)(~palette_animation_counter * (p)) * (q)) >> 16)

void DoPaletteAnimations()
{
	/* Animation counter for the palette animation. */
	static int palette_animation_counter = 0;
	palette_animation_counter += 8;

	Blitter *blitter = BlitterFactory::GetCurrentBlitter();
	const Colour *s;
	const ExtraPaletteValues *ev = &_extra_palette_values;
	Colour old_val[PALETTE_ANIM_SIZE];
	const uint old_tc = palette_animation_counter;
	uint i;
	uint j;

	if (blitter != NULL && blitter->UsePaletteAnimation() == Blitter::PALETTE_ANIMATION_NONE) {
		palette_animation_counter = 0;
	}

	Colour *palette_pos = &_cur_palette.palette[PALETTE_ANIM_START];  // Points to where animations are taking place on the palette
	/* Makes a copy of the current animation palette in old_val,
	 * so the work on the current palette could be compared, see if there has been any changes */
	memcpy(old_val, palette_pos, sizeof(old_val));

	/* Fizzy Drink bubbles animation */
	s = ev->fizzy_drink;
	j = EXTR2(512, EPV_CYCLES_FIZZY_DRINK);
	for (i = 0; i != EPV_CYCLES_FIZZY_DRINK; i++) {
		*palette_pos++ = s[j];
		j++;
		if (j == EPV_CYCLES_FIZZY_DRINK) j = 0;
	}

	/* Oil refinery fire animation */
	s = ev->oil_refinery;
	j = EXTR2(512, EPV_CYCLES_OIL_REFINERY);
	for (i = 0; i != EPV_CYCLES_OIL_REFINERY; i++) {
		*palette_pos++ = s[j];
		j++;
		if (j == EPV_CYCLES_OIL_REFINERY) j = 0;
	}

	/* Radio tower blinking */
	{
		byte i = (palette_animation_counter >> 1) & 0x7F;
		byte v;

		if (i < 0x3f) {
			v = 255;
		} else if (i < 0x4A || i >= 0x75) {
			v = 128;
		} else {
			v = 20;
		}
		palette_pos->r = v;
		palette_pos->g = 0;
		palette_pos->b = 0;
		palette_pos++;

		i ^= 0x40;
		if (i < 0x3f) {
			v = 255;
		} else if (i < 0x4A || i >= 0x75) {
			v = 128;
		} else {
			v = 20;
		}
		palette_pos->r = v;
		palette_pos->g = 0;
		palette_pos->b = 0;
		palette_pos++;
	}

	/* Handle lighthouse and stadium animation */
	s = ev->lighthouse;
	j = EXTR(256, EPV_CYCLES_LIGHTHOUSE);
	for (i = 0; i != EPV_CYCLES_LIGHTHOUSE; i++) {
		*palette_pos++ = s[j];
		j++;
		if (j == EPV_CYCLES_LIGHTHOUSE) j = 0;
	}

	/* Dark blue water */
	s = (_settings_game.game_creation.landscape == LT_TOYLAND) ? ev->dark_water_toyland : ev->dark_water;
	j = EXTR(320, EPV_CYCLES_DARK_WATER);
	for (i = 0; i != EPV_CYCLES_DARK_WATER; i++) {
		*palette_pos++ = s[j];
		j++;
		if (j == EPV_CYCLES_DARK_WATER) j = 0;
	}

	/* Glittery water */
	s = (_settings_game.game_creation.landscape == LT_TOYLAND) ? ev->glitter_water_toyland : ev->glitter_water;
	j = EXTR(128, EPV_CYCLES_GLITTER_WATER);
	for (i = 0; i != EPV_CYCLES_GLITTER_WATER / 3; i++) {
		*palette_pos++ = s[j];
		j += 3;
		if (j >= EPV_CYCLES_GLITTER_WATER) j -= EPV_CYCLES_GLITTER_WATER;
	}

	if (blitter != NULL && blitter->UsePaletteAnimation() == Blitter::PALETTE_ANIMATION_NONE) {
		palette_animation_counter = old_tc;
	} else {
		if (memcmp(old_val, &_cur_palette.palette[PALETTE_ANIM_START], sizeof(old_val)) != 0 && _cur_palette.count_dirty == 0) {
			/* Did we changed anything on the palette? Seems so.  Mark it as dirty */
			_cur_palette.first_dirty = PALETTE_ANIM_START;
			_cur_palette.count_dirty = PALETTE_ANIM_SIZE;
		}
	}
}

/**
 * Determine a contrasty text colour for a coloured background.
 * @param background Background colour.
 * @param threshold Background colour brightness threshold below which the background is considered dark and TC_WHITE is returned, range: 0 - 255, default 128.
 * @return TC_BLACK or TC_WHITE depending on what gives a better contrast.
 */
TextColour GetContrastColour(uint8 background, uint8 threshold)
{
	Colour c = _cur_palette.palette[background];
	/* Compute brightness according to http://www.w3.org/TR/AERT#color-contrast.
	 * The following formula computes 1000 * brightness^2, with brightness being in range 0 to 255. */
	uint sq1000_brightness = c.r * c.r * 299 + c.g * c.g * 587 + c.b * c.b * 114;
	/* Compare with threshold brightness which defaults to 128 (50%) */
<<<<<<< HEAD
	return sq1000_brightness < threshold * 128 * 1000 ? TC_WHITE : TC_BLACK;
=======
	return sq1000_brightness < ((uint) threshold) * ((uint) threshold) * 1000 ? TC_WHITE : TC_BLACK;
>>>>>>> 336d6cab
}

/**
 * Initialize _stringwidth_table cache
 * @param monospace Whether to load the monospace cache or the normal fonts.
 */
void LoadStringWidthTable(bool monospace)
{
	for (FontSize fs = monospace ? FS_MONO : FS_BEGIN; fs < (monospace ? FS_END : FS_MONO); fs++) {
		for (uint i = 0; i != 224; i++) {
			_stringwidth_table[fs][i] = GetGlyphWidth(fs, i + 32);
		}
	}

	ClearFontCache();
	ReInitAllWindows();
}

/**
 * Return width of character glyph.
 * @param size  Font of the character
 * @param key   Character code glyph
 * @return Width of the character glyph
 */
byte GetCharacterWidth(FontSize size, WChar key)
{
	/* Use _stringwidth_table cache if possible */
	if (key >= 32 && key < 256) return _stringwidth_table[size][key - 32];

	return GetGlyphWidth(size, key);
}

/**
 * Return the maximum width of single digit.
 * @param size  Font of the digit
 * @return Width of the digit.
 */
byte GetDigitWidth(FontSize size)
{
	byte width = 0;
	for (char c = '0'; c <= '9'; c++) {
		width = max(GetCharacterWidth(size, c), width);
	}
	return width;
}

/**
 * Determine the broadest digits for guessing the maximum width of a n-digit number.
 * @param [out] front Broadest digit, which is not 0. (Use this digit as first digit for numbers with more than one digit.)
 * @param [out] next Broadest digit, including 0. (Use this digit for all digits, except the first one; or for numbers with only one digit.)
 * @param size  Font of the digit
 */
void GetBroadestDigit(uint *front, uint *next, FontSize size)
{
	int width = -1;
	for (char c = '9'; c >= '0'; c--) {
		int w = GetCharacterWidth(size, c);
		if (w > width) {
			width = w;
			*next = c - '0';
			if (c != '0') *front = c - '0';
		}
	}
}

void ScreenSizeChanged()
{
	_dirty_bytes_per_line = CeilDiv(_screen.width, DIRTY_BLOCK_WIDTH);
	_dirty_blocks = ReallocT<byte>(_dirty_blocks, _dirty_bytes_per_line * CeilDiv(_screen.height, DIRTY_BLOCK_HEIGHT));

	extern uint32 *_vp_map_line;
	_vp_map_line = ReallocT<uint32>(_vp_map_line, _screen.width);

	/* check the dirty rect */
	if (_invalid_rect.right >= _screen.width) _invalid_rect.right = _screen.width;
	if (_invalid_rect.bottom >= _screen.height) _invalid_rect.bottom = _screen.height;

	/* screen size changed and the old bitmap is invalid now, so we don't want to undraw it */
	_cursor.visible = false;
}

void UndrawMouseCursor()
{
	/* Don't undraw the mouse cursor if the screen is not ready */
	if (_screen.dst_ptr == NULL) return;

	if (_cursor.visible) {
		Blitter *blitter = BlitterFactory::GetCurrentBlitter();
		_cursor.visible = false;
		blitter->CopyFromBuffer(blitter->MoveTo(_screen.dst_ptr, _cursor.draw_pos.x, _cursor.draw_pos.y), _cursor_backup.GetBuffer(), _cursor.draw_size.x, _cursor.draw_size.y);
		VideoDriver::GetInstance()->MakeDirty(_cursor.draw_pos.x, _cursor.draw_pos.y, _cursor.draw_size.x, _cursor.draw_size.y);
	}
}

void DrawMouseCursor()
{
	/* Don't draw the mouse cursor if the screen is not ready */
	if (_screen.dst_ptr == NULL) return;

	Blitter *blitter = BlitterFactory::GetCurrentBlitter();

	/* Redraw mouse cursor but only when it's inside the window */
	if (!_cursor.in_window) return;

	/* Don't draw the mouse cursor if it's already drawn */
	if (_cursor.visible) {
		if (!_cursor.dirty) return;
		UndrawMouseCursor();
	}

	/* Determine visible area */
	int left = _cursor.pos.x + _cursor.total_offs.x;
	int width = _cursor.total_size.x;
	if (left < 0) {
		width += left;
		left = 0;
	}
	if (left + width > _screen.width) {
		width = _screen.width - left;
	}
	if (width <= 0) return;

	int top = _cursor.pos.y + _cursor.total_offs.y;
	int height = _cursor.total_size.y;
	if (top < 0) {
		height += top;
		top = 0;
	}
	if (top + height > _screen.height) {
		height = _screen.height - top;
	}
	if (height <= 0) return;

	_cursor.draw_pos.x = left;
	_cursor.draw_pos.y = top;
	_cursor.draw_size.x = width;
	_cursor.draw_size.y = height;

	uint8 *buffer = _cursor_backup.Allocate(blitter->BufferSize(_cursor.draw_size.x, _cursor.draw_size.y));

	/* Make backup of stuff below cursor */
	blitter->CopyToBuffer(blitter->MoveTo(_screen.dst_ptr, _cursor.draw_pos.x, _cursor.draw_pos.y), buffer, _cursor.draw_size.x, _cursor.draw_size.y);

	/* Draw cursor on screen */
	_cur_dpi = &_screen;
	for (uint i = 0; i < _cursor.sprite_count; ++i) {
		DrawSprite(_cursor.sprite_seq[i].sprite, _cursor.sprite_seq[i].pal, _cursor.pos.x + _cursor.sprite_pos[i].x, _cursor.pos.y + _cursor.sprite_pos[i].y);
	}

	VideoDriver::GetInstance()->MakeDirty(_cursor.draw_pos.x, _cursor.draw_pos.y, _cursor.draw_size.x, _cursor.draw_size.y);

	_cursor.visible = true;
	_cursor.dirty = false;
}

void RedrawScreenRect(int left, int top, int right, int bottom)
{
	assert(right <= _screen.width && bottom <= _screen.height);
	if (_cursor.visible) {
		if (right > _cursor.draw_pos.x &&
				left < _cursor.draw_pos.x + _cursor.draw_size.x &&
				bottom > _cursor.draw_pos.y &&
				top < _cursor.draw_pos.y + _cursor.draw_size.y) {
			UndrawMouseCursor();
		}
	}

#ifdef ENABLE_NETWORK
	if (_networking) NetworkUndrawChatMessage();
#endif /* ENABLE_NETWORK */

	DrawOverlappedWindowForAll(left, top, right, bottom);

	VideoDriver::GetInstance()->MakeDirty(left, top, right - left, bottom - top);
}

/**
 * Repaints the rectangle blocks which are marked as 'dirty'.
 *
 * @see SetDirtyBlocks
 */
void DrawDirtyBlocks()
{
	byte *b = _dirty_blocks;
	const int w = Align(_screen.width,  DIRTY_BLOCK_WIDTH);
	const int h = Align(_screen.height, DIRTY_BLOCK_HEIGHT);
	int x;
	int y;

	if (HasModalProgress()) {
		/* We are generating the world, so release our rights to the map and
		 * painting while we are waiting a bit. */
		_modal_progress_paint_mutex->EndCritical();
		_modal_progress_work_mutex->EndCritical();

		/* Wait a while and update _realtime_tick so we are given the rights */
		if (!IsFirstModalProgressLoop()) CSleep(MODAL_PROGRESS_REDRAW_TIMEOUT);
		_realtime_tick += MODAL_PROGRESS_REDRAW_TIMEOUT;
		_modal_progress_paint_mutex->BeginCritical();
		_modal_progress_work_mutex->BeginCritical();

		/* When we ended with the modal progress, do not draw the blocks.
		 * Simply let the next run do so, otherwise we would be loading
		 * the new state (and possibly change the blitter) when we hold
		 * the drawing lock, which we must not do. */
		if (_switch_mode != SM_NONE && !HasModalProgress()) return;
	}

	y = 0;
	do {
		x = 0;
		do {
			if (*b != 0) {
				int left;
				int top;
				int right = x + DIRTY_BLOCK_WIDTH;
				int bottom = y;
				byte *p = b;
				int h2;

				/* First try coalescing downwards */
				do {
					*p = 0;
					p += _dirty_bytes_per_line;
					bottom += DIRTY_BLOCK_HEIGHT;
				} while (bottom != h && *p != 0);

				/* Try coalescing to the right too. */
				h2 = (bottom - y) / DIRTY_BLOCK_HEIGHT;
				assert(h2 > 0);
				p = b;

				while (right != w) {
					byte *p2 = ++p;
					int h = h2;
					/* Check if a full line of dirty flags is set. */
					do {
						if (!*p2) goto no_more_coalesc;
						p2 += _dirty_bytes_per_line;
					} while (--h != 0);

					/* Wohoo, can combine it one step to the right!
					 * Do that, and clear the bits. */
					right += DIRTY_BLOCK_WIDTH;

					h = h2;
					p2 = p;
					do {
						*p2 = 0;
						p2 += _dirty_bytes_per_line;
					} while (--h != 0);
				}
				no_more_coalesc:

				left = x;
				top = y;

				if (left   < _invalid_rect.left  ) left   = _invalid_rect.left;
				if (top    < _invalid_rect.top   ) top    = _invalid_rect.top;
				if (right  > _invalid_rect.right ) right  = _invalid_rect.right;
				if (bottom > _invalid_rect.bottom) bottom = _invalid_rect.bottom;

				if (left < right && top < bottom) {
					RedrawScreenRect(left, top, right, bottom);
				}

			}
		} while (b++, (x += DIRTY_BLOCK_WIDTH) != w);
	} while (b += -(int)(w / DIRTY_BLOCK_WIDTH) + _dirty_bytes_per_line, (y += DIRTY_BLOCK_HEIGHT) != h);

	++_dirty_block_colour;
	_invalid_rect.left = w;
	_invalid_rect.top = h;
	_invalid_rect.right = 0;
	_invalid_rect.bottom = 0;
}

/**
 * This function extends the internal _invalid_rect rectangle as it
 * now contains the rectangle defined by the given parameters. Note
 * the point (0,0) is top left.
 *
 * @param left The left edge of the rectangle
 * @param top The top edge of the rectangle
 * @param right The right edge of the rectangle
 * @param bottom The bottom edge of the rectangle
 * @see DrawDirtyBlocks
 *
 * @todo The name of the function should be called like @c AddDirtyBlock as
 *       it neither set a dirty rect nor add several dirty rects although
 *       the function name is in plural. (Progman)
 */
void SetDirtyBlocks(int left, int top, int right, int bottom)
{
	byte *b;
	int width;
	int height;

	if (left < 0) left = 0;
	if (top < 0) top = 0;
	if (right > _screen.width) right = _screen.width;
	if (bottom > _screen.height) bottom = _screen.height;

	if (left >= right || top >= bottom) return;

	if (left   < _invalid_rect.left  ) _invalid_rect.left   = left;
	if (top    < _invalid_rect.top   ) _invalid_rect.top    = top;
	if (right  > _invalid_rect.right ) _invalid_rect.right  = right;
	if (bottom > _invalid_rect.bottom) _invalid_rect.bottom = bottom;

	left /= DIRTY_BLOCK_WIDTH;
	top  /= DIRTY_BLOCK_HEIGHT;

	b = _dirty_blocks + top * _dirty_bytes_per_line + left;

	width  = ((right  - 1) / DIRTY_BLOCK_WIDTH)  - left + 1;
	height = ((bottom - 1) / DIRTY_BLOCK_HEIGHT) - top  + 1;

	assert(width > 0 && height > 0);

	do {
		int i = width;

		do b[--i] = 0xFF; while (i != 0);

		b += _dirty_bytes_per_line;
	} while (--height != 0);
}

/**
 * This function mark the whole screen as dirty. This results in repainting
 * the whole screen. Use this with care as this function will break the
 * idea about marking only parts of the screen as 'dirty'.
 * @ingroup dirty
 */
void MarkWholeScreenDirty()
{
	SetDirtyBlocks(0, 0, _screen.width, _screen.height);
}

/**
 * Set up a clipping area for only drawing into a certain area. To do this,
 * Fill a DrawPixelInfo object with the supplied relative rectangle, backup
 * the original (calling) _cur_dpi and assign the just returned DrawPixelInfo
 * _cur_dpi. When you are done, give restore _cur_dpi's original value
 * @param *n the DrawPixelInfo that will be the clipping rectangle box allowed
 * for drawing
 * @param left,top,width,height the relative coordinates of the clipping
 * rectangle relative to the current _cur_dpi. This will most likely be the
 * offset from the calling window coordinates
 * @return return false if the requested rectangle is not possible with the
 * current dpi pointer. Only continue of the return value is true, or you'll
 * get some nasty results
 */
bool FillDrawPixelInfo(DrawPixelInfo *n, int left, int top, int width, int height)
{
	Blitter *blitter = BlitterFactory::GetCurrentBlitter();
	const DrawPixelInfo *o = _cur_dpi;

	n->zoom = ZOOM_LVL_NORMAL;

	assert(width > 0);
	assert(height > 0);

	if ((left -= o->left) < 0) {
		width += left;
		if (width <= 0) return false;
		n->left = -left;
		left = 0;
	} else {
		n->left = 0;
	}

	if (width > o->width - left) {
		width = o->width - left;
		if (width <= 0) return false;
	}
	n->width = width;

	if ((top -= o->top) < 0) {
		height += top;
		if (height <= 0) return false;
		n->top = -top;
		top = 0;
	} else {
		n->top = 0;
	}

	n->dst_ptr = blitter->MoveTo(o->dst_ptr, left, top);
	n->pitch = o->pitch;

	if (height > o->height - top) {
		height = o->height - top;
		if (height <= 0) return false;
	}
	n->height = height;

	return true;
}

/**
 * Update cursor dimension.
 * Called when changing cursor sprite resp. reloading grfs.
 */
void UpdateCursorSize()
{
	/* Ignore setting any cursor before the sprites are loaded. */
	if (GetMaxSpriteID() == 0) return;

	assert_compile(lengthof(_cursor.sprite_seq) == lengthof(_cursor.sprite_pos));
	assert(_cursor.sprite_count <= lengthof(_cursor.sprite_seq));
	for (uint i = 0; i < _cursor.sprite_count; ++i) {
		const Sprite *p = GetSprite(GB(_cursor.sprite_seq[i].sprite, 0, SPRITE_WIDTH), ST_NORMAL);
		Point offs, size;
		offs.x = UnScaleGUI(p->x_offs) + _cursor.sprite_pos[i].x;
		offs.y = UnScaleGUI(p->y_offs) + _cursor.sprite_pos[i].y;
		size.x = UnScaleGUI(p->width);
		size.y = UnScaleGUI(p->height);

		if (i == 0) {
			_cursor.total_offs = offs;
			_cursor.total_size = size;
		} else {
			int right  = max(_cursor.total_offs.x + _cursor.total_size.x, offs.x + size.x);
			int bottom = max(_cursor.total_offs.y + _cursor.total_size.y, offs.y + size.y);
			if (offs.x < _cursor.total_offs.x) _cursor.total_offs.x = offs.x;
			if (offs.y < _cursor.total_offs.y) _cursor.total_offs.y = offs.y;
			_cursor.total_size.x = right  - _cursor.total_offs.x;
			_cursor.total_size.y = bottom - _cursor.total_offs.y;
		}
	}

	_cursor.dirty = true;
}

/**
 * Switch cursor to different sprite.
 * @param cursor Sprite to draw for the cursor.
 * @param pal Palette to use for recolouring.
 */
static void SetCursorSprite(CursorID cursor, PaletteID pal)
{
	if (_cursor.sprite_count == 1 && _cursor.sprite_seq[0].sprite == cursor && _cursor.sprite_seq[0].pal == pal) return;

	_cursor.sprite_count = 1;
	_cursor.sprite_seq[0].sprite = cursor;
	_cursor.sprite_seq[0].pal = pal;
	_cursor.sprite_pos[0].x = 0;
	_cursor.sprite_pos[0].y = 0;

	UpdateCursorSize();
}

static void SwitchAnimatedCursor()
{
	const AnimCursor *cur = _cursor.animate_cur;

	if (cur == NULL || cur->sprite == AnimCursor::LAST) cur = _cursor.animate_list;

	SetCursorSprite(cur->sprite, _cursor.sprite_seq[0].pal);

	_cursor.animate_timeout = cur->display_time;
	_cursor.animate_cur     = cur + 1;
}

void CursorTick()
{
	if (_cursor.animate_timeout != 0 && --_cursor.animate_timeout == 0) {
		SwitchAnimatedCursor();
	}
}

/**
 * Set or unset the ZZZ cursor.
 * @param busy Whether to show the ZZZ cursor.
 */
void SetMouseCursorBusy(bool busy)
{
	if (busy) {
		if (_cursor.sprite_seq[0].sprite == SPR_CURSOR_MOUSE) SetMouseCursor(SPR_CURSOR_ZZZ, PAL_NONE);
	} else {
		if (_cursor.sprite_seq[0].sprite == SPR_CURSOR_ZZZ) SetMouseCursor(SPR_CURSOR_MOUSE, PAL_NONE);
	}
}

/**
 * Assign a single non-animated sprite to the cursor.
 * @param sprite Sprite to draw for the cursor.
 * @param pal Palette to use for recolouring.
 * @see SetAnimatedMouseCursor
 */
void SetMouseCursor(CursorID sprite, PaletteID pal)
{
	/* Turn off animation */
	_cursor.animate_timeout = 0;
	/* Set cursor */
	SetCursorSprite(sprite, pal);
}

/**
 * Assign an animation to the cursor.
 * @param table Array of animation states.
 * @see SetMouseCursor
 */
void SetAnimatedMouseCursor(const AnimCursor *table)
{
	_cursor.animate_list = table;
	_cursor.animate_cur = NULL;
	_cursor.sprite_seq[0].pal = PAL_NONE;
	SwitchAnimatedCursor();
}

/**
 * Update cursor position on mouse movement.
 * @param x New X position.
 * @param y New Y position.
 * @param queued True, if the OS queues mouse warps after pending mouse movement events.
 *               False, if the warp applies instantaneous.
 * @return true, if the OS cursor position should be warped back to this->pos.
 */
bool CursorVars::UpdateCursorPosition(int x, int y, bool queued_warp)
{
	/* Detecting relative mouse movement is somewhat tricky.
	 *  - There may be multiple mouse move events in the video driver queue (esp. when OpenTTD lags a bit).
	 *  - When we request warping the mouse position (return true), a mouse move event is appended at the end of the queue.
	 *
	 * So, when this->fix_at is active, we use the following strategy:
	 *  - The first movement triggers the warp to reset the mouse position.
	 *  - Subsequent events have to compute movement relative to the previous event.
	 *  - The relative movement is finished, when we receive the event matching the warp.
	 */

	if (x == this->pos.x && y == this->pos.y) {
		/* Warp finished. */
		this->queued_warp = false;
	}

	this->delta.x = x - (this->queued_warp ? this->last_position.x : this->pos.x);
	this->delta.y = y - (this->queued_warp ? this->last_position.y : this->pos.y);

	this->last_position.x = x;
	this->last_position.y = y;

	bool need_warp = false;
	if (this->fix_at) {
		if (this->delta.x != 0 || this->delta.y != 0) {
			/* Trigger warp.
			 * Note: We also trigger warping again, if there is already a pending warp.
			 *       This makes it more tolerant about the OS or other software inbetween
			 *       botchering the warp. */
			this->queued_warp = queued_warp;
			need_warp = true;
		}
	} else if (this->pos.x != x || this->pos.y != y) {
		this->queued_warp = false; // Cancel warping, we are no longer confining the position.
		this->dirty = true;
		this->pos.x = x;
		this->pos.y = y;
	}
	return need_warp;
}

bool ChangeResInGame(int width, int height)
{
	return (_screen.width == width && _screen.height == height) || VideoDriver::GetInstance()->ChangeResolution(width, height);
}

bool ToggleFullScreen(bool fs)
{
	bool result = VideoDriver::GetInstance()->ToggleFullscreen(fs);
	if (_fullscreen != fs && _num_resolutions == 0) {
		DEBUG(driver, 0, "Could not find a suitable fullscreen resolution");
	}
	return result;
}

static int CDECL compare_res(const Dimension *pa, const Dimension *pb)
{
	int x = pa->width - pb->width;
	if (x != 0) return x;
	return pa->height - pb->height;
}

void SortResolutions(int count)
{
	QSortT(_resolutions, count, &compare_res);
}<|MERGE_RESOLUTION|>--- conflicted
+++ resolved
@@ -1121,11 +1121,7 @@
 	 * The following formula computes 1000 * brightness^2, with brightness being in range 0 to 255. */
 	uint sq1000_brightness = c.r * c.r * 299 + c.g * c.g * 587 + c.b * c.b * 114;
 	/* Compare with threshold brightness which defaults to 128 (50%) */
-<<<<<<< HEAD
-	return sq1000_brightness < threshold * 128 * 1000 ? TC_WHITE : TC_BLACK;
-=======
 	return sq1000_brightness < ((uint) threshold) * ((uint) threshold) * 1000 ? TC_WHITE : TC_BLACK;
->>>>>>> 336d6cab
 }
 
 /**
