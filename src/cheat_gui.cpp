--- conflicted
+++ resolved
@@ -98,57 +98,35 @@
 
 /**
  * Handle changing of the current year.
-<<<<<<< HEAD
- * @param p1 Unused.
+ * @param p1 The chosen year to change to.
  * @param p2 +1 (increase) or -1 (decrease).
-=======
- * @param new_value The chosen year to change to.
- * @param change_direction +1 (increase) or -1 (decrease).
->>>>>>> 1697dff7
  * @return New year.
  */
 static int32 ClickChangeDateCheat(int32 p1, int32 p2)
 {
-<<<<<<< HEAD
+	/* Don't allow changing to an invalid year, or the current year. */
+	p1 = Clamp(p1, MIN_YEAR, MAX_YEAR);
+	if (p1 == _cur_year) return _cur_year;
+
 	YearMonthDay ymd;
 	ConvertDateToYMD(_date, &ymd);
-
-	p1 = Clamp(p1, MIN_YEAR, MAX_YEAR);
-	if (p1 == _cur_year) return _cur_year;
-
 	Date new_date = ConvertYMDToDate(p1, ymd.month, ymd.day);
+
+	/* Shift cached dates. */
 	LinkGraphSchedule::instance.ShiftDates(new_date - _date);
 	ShiftOrderDates(new_date - _date);
 	ShiftVehicleDates(new_date - _date);
+
+	/* Change the date. */
 	SetDate(new_date, _date_fract);
-=======
-	/* Don't allow changing to an invalid year, or the current year. */
-	new_value = Clamp(new_value, MIN_YEAR, MAX_YEAR);
-	if (new_value == TimerGameCalendar::year) return TimerGameCalendar::year;
-
-	YearMonthDay ymd;
-	ConvertDateToYMD(TimerGameCalendar::date, &ymd);
-	Date new_date = ConvertYMDToDate(new_value, ymd.month, ymd.day);
-
-	/* Shift cached dates before we change the date. */
-	for (auto v : Vehicle::Iterate()) v->ShiftDates(new_date - TimerGameCalendar::date);
-	LinkGraphSchedule::instance.ShiftDates(new_date - TimerGameCalendar::date);
-
-	/* Now it's safe to actually change the date. */
-	TimerGameCalendar::SetDate(new_date, TimerGameCalendar::date_fract);
-
->>>>>>> 1697dff7
+
 	EnginesMonthlyLoop();
 	InvalidateWindowClassesData(WC_BUILD_STATION, 0);
 	InvalidateWindowClassesData(WC_BUS_STATION, 0);
 	InvalidateWindowClassesData(WC_BUILD_OBJECT, 0);
 	ResetSignalVariant();
-<<<<<<< HEAD
 	MarkWholeScreenDirty();
 	return _cur_year;
-=======
-	return TimerGameCalendar::year;
->>>>>>> 1697dff7
 }
 
 /**
@@ -210,7 +188,6 @@
  * Order matches with the values of #CheatNumbers
  */
 static const CheatEntry _cheats_ui[] = {
-<<<<<<< HEAD
 	{CNM_MONEY,      SLE_INT32,       STR_CHEAT_MONEY,            &_money_cheat_amount,                          &_cheats.money.been_used,                  &ClickMoneyCheat           },
 	{CNM_LOCAL_ONLY, SLE_UINT8,       STR_CHEAT_CHANGE_COMPANY,   &_local_company,                               &_cheats.switch_company.been_used,         &ClickChangeCompanyCheat   },
 	{CNM_ALL,        SLE_BOOL,        STR_CHEAT_EXTRA_DYNAMITE,   &_cheats.magic_bulldozer.value,                &_cheats.magic_bulldozer.been_used,        nullptr                    },
@@ -223,16 +200,6 @@
 	{CNM_ALL,        SLF_ALLOW_CONTROL, STR_CHEAT_INFLATION_INCOME, &_economy.inflation_payment,                 &_extra_cheats.inflation_income.been_used, nullptr                    },
 	{CNM_ALL,        SLE_BOOL,        STR_CHEAT_STATION_RATING,   &_extra_cheats.station_rating.value,           &_extra_cheats.station_rating.been_used,   nullptr                    },
 	{CNM_ALL,        SLE_BOOL,        STR_CHEAT_TOWN_RATING,      &_extra_cheats.town_rating.value,              &_extra_cheats.town_rating.been_used,      nullptr                    },
-=======
-	{SLE_INT32, STR_CHEAT_MONEY,           &_money_cheat_amount,                          &_cheats.money.been_used,            &ClickMoneyCheat         },
-	{SLE_UINT8, STR_CHEAT_CHANGE_COMPANY,  &_local_company,                               &_cheats.switch_company.been_used,   &ClickChangeCompanyCheat },
-	{SLE_BOOL,  STR_CHEAT_EXTRA_DYNAMITE,  &_cheats.magic_bulldozer.value,                &_cheats.magic_bulldozer.been_used,  nullptr                  },
-	{SLE_BOOL,  STR_CHEAT_CROSSINGTUNNELS, &_cheats.crossing_tunnels.value,               &_cheats.crossing_tunnels.been_used, nullptr                  },
-	{SLE_BOOL,  STR_CHEAT_NO_JETCRASH,     &_cheats.no_jetcrash.value,                    &_cheats.no_jetcrash.been_used,      nullptr                  },
-	{SLE_BOOL,  STR_CHEAT_SETUP_PROD,      &_cheats.setup_prod.value,                     &_cheats.setup_prod.been_used,       &ClickSetProdCheat       },
-	{SLE_UINT8, STR_CHEAT_EDIT_MAX_HL,     &_settings_game.construction.map_height_limit, &_cheats.edit_max_hl.been_used,      &ClickChangeMaxHlCheat   },
-	{SLE_INT32, STR_CHEAT_CHANGE_DATE,     &TimerGameCalendar::year,                      &_cheats.change_date.been_used,      &ClickChangeDateCheat    },
->>>>>>> 1697dff7
 };
 
 static bool IsCheatAllowed(CheatNetworkMode mode)
@@ -339,7 +306,7 @@
 
 					switch (ce->str) {
 						/* Display date for change date cheat */
-						case STR_CHEAT_CHANGE_DATE: SetDParam(0, TimerGameCalendar::date); break;
+						case STR_CHEAT_CHANGE_DATE: SetDParam(0, _date); break;
 
 						/* Draw coloured flag for change company cheat */
 						case STR_CHEAT_CHANGE_COMPANY: {
