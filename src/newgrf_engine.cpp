/*
 * This file is part of OpenTTD.
 * OpenTTD is free software; you can redistribute it and/or modify it under the terms of the GNU General Public License as published by the Free Software Foundation, version 2.
 * OpenTTD is distributed in the hope that it will be useful, but WITHOUT ANY WARRANTY; without even the implied warranty of MERCHANTABILITY or FITNESS FOR A PARTICULAR PURPOSE.
 * See the GNU General Public License for more details. You should have received a copy of the GNU General Public License along with OpenTTD. If not, see <http://www.gnu.org/licenses/>.
 */

/** @file newgrf_engine.cpp NewGRF handling of engines. */

#include "stdafx.h"
#include "debug.h"
#include "train.h"
#include "roadveh.h"
#include "company_func.h"
#include "newgrf_cargo.h"
#include "newgrf_spritegroup.h"
#include "date_func.h"
#include "vehicle_func.h"
#include "core/random_func.hpp"
#include "core/container_func.hpp"
#include "aircraft.h"
#include "station_base.h"
#include "company_base.h"
#include "newgrf_railtype.h"
#include "newgrf_roadtype.h"
#include "newgrf_cache_check.h"
#include "ship.h"
#include "scope_info.h"
#include "newgrf_extension.h"
#include "newgrf_analysis.h"

#include "safeguards.h"

bool _sprite_group_resolve_check_veh_check = false;
bool _sprite_group_resolve_check_veh_curvature_check = false;

void SetWagonOverrideSprites(EngineID engine, CargoID cargo, const SpriteGroup *group, EngineID *train_id, uint trains)
{
	Engine *e = Engine::Get(engine);

	assert(cargo < NUM_CARGO + 2); // Include CT_DEFAULT and CT_PURCHASE pseudo cargoes.

	WagonOverride *wo = &e->overrides.emplace_back();
	wo->group = group;
	wo->cargo = cargo;
	wo->engines.assign(train_id, train_id + trains);
}

const SpriteGroup *GetWagonOverrideSpriteSet(EngineID engine, CargoID cargo, EngineID overriding_engine)
{
	const Engine *e = Engine::Get(engine);

	for (const WagonOverride &wo : e->overrides) {
		if (wo.cargo != cargo && wo.cargo != CT_DEFAULT) continue;
		if (std::find(wo.engines.begin(), wo.engines.end(), overriding_engine) != wo.engines.end()) return wo.group;
	}
	return nullptr;
}

void SetCustomEngineSprites(EngineID engine, byte cargo, const SpriteGroup *group)
{
	Engine *e = Engine::Get(engine);
	assert(cargo < lengthof(e->grf_prop.spritegroup));

	if (e->grf_prop.spritegroup[cargo] != nullptr) {
		grfmsg(6, "SetCustomEngineSprites: engine %d cargo %d already has group -- replacing", engine, cargo);
	}
	e->grf_prop.spritegroup[cargo] = group;
}


/**
 * Tie a GRFFile entry to an engine, to allow us to retrieve GRF parameters
 * etc during a game.
 * @param engine Engine ID to tie the GRFFile to.
 * @param file   Pointer of GRFFile to tie.
 */
void SetEngineGRF(EngineID engine, const GRFFile *file)
{
	Engine *e = Engine::Get(engine);
	e->grf_prop.grffile = file;
}


static int MapOldSubType(const Vehicle *v)
{
	switch (v->type) {
		case VEH_TRAIN:
			if (Train::From(v)->IsEngine()) return 0;
			if (Train::From(v)->IsFreeWagon()) return 4;
			return 2;
		case VEH_ROAD:
		case VEH_SHIP:     return 0;
		case VEH_AIRCRAFT:
		case VEH_DISASTER: return v->subtype;
		case VEH_EFFECT:   return v->subtype << 1;
		default: NOT_REACHED();
	}
}


/* TTDP style aircraft movement states for GRF Action 2 Var 0xE2 */
enum TTDPAircraftMovementStates {
	AMS_TTDP_HANGAR,
	AMS_TTDP_TO_HANGAR,
	AMS_TTDP_TO_PAD1,
	AMS_TTDP_TO_PAD2,
	AMS_TTDP_TO_PAD3,
	AMS_TTDP_TO_ENTRY_2_AND_3,
	AMS_TTDP_TO_ENTRY_2_AND_3_AND_H,
	AMS_TTDP_TO_JUNCTION,
	AMS_TTDP_LEAVE_RUNWAY,
	AMS_TTDP_TO_INWAY,
	AMS_TTDP_TO_RUNWAY,
	AMS_TTDP_TO_OUTWAY,
	AMS_TTDP_WAITING,
	AMS_TTDP_TAKEOFF,
	AMS_TTDP_TO_TAKEOFF,
	AMS_TTDP_CLIMBING,
	AMS_TTDP_FLIGHT_APPROACH,
	AMS_TTDP_UNUSED_0x11,
	AMS_TTDP_FLIGHT_TO_TOWER,
	AMS_TTDP_UNUSED_0x13,
	AMS_TTDP_FLIGHT_FINAL,
	AMS_TTDP_FLIGHT_DESCENT,
	AMS_TTDP_BRAKING,
	AMS_TTDP_HELI_TAKEOFF_AIRPORT,
	AMS_TTDP_HELI_TO_TAKEOFF_AIRPORT,
	AMS_TTDP_HELI_LAND_AIRPORT,
	AMS_TTDP_HELI_TAKEOFF_HELIPORT,
	AMS_TTDP_HELI_TO_TAKEOFF_HELIPORT,
	AMS_TTDP_HELI_LAND_HELIPORT,
};


/**
 * Map OTTD aircraft movement states to TTDPatch style movement states
 * (VarAction 2 Variable 0xE2)
 */
byte MapAircraftMovementState(const Aircraft *v)
{
	const Station *st = GetTargetAirportIfValid(v);
	if (st == nullptr) return AMS_TTDP_FLIGHT_TO_TOWER;

	const AirportFTAClass *afc = st->airport.GetFTA();
	uint16 amdflag = afc->MovingData(v->pos)->flag;

	switch (v->state) {
		case HANGAR:
			/* The international airport is a special case as helicopters can land in
			 * front of the hangar. Helicopters also change their air.state to
			 * AMED_HELI_LOWER some time before actually descending. */

			/* This condition only occurs for helicopters, during descent,
			 * to a landing by the hangar of an international airport. */
			if (amdflag & AMED_HELI_LOWER) return AMS_TTDP_HELI_LAND_AIRPORT;

			/* This condition only occurs for helicopters, before starting descent,
			 * to a landing by the hangar of an international airport. */
			if (amdflag & AMED_SLOWTURN) return AMS_TTDP_FLIGHT_TO_TOWER;

			/* The final two conditions apply to helicopters or aircraft.
			 * Has reached hangar? */
			if (amdflag & AMED_EXACTPOS) return AMS_TTDP_HANGAR;

			/* Still moving towards hangar. */
			return AMS_TTDP_TO_HANGAR;

		case TERM1:
			if (amdflag & AMED_EXACTPOS) return AMS_TTDP_TO_PAD1;
			return AMS_TTDP_TO_JUNCTION;

		case TERM2:
			if (amdflag & AMED_EXACTPOS) return AMS_TTDP_TO_PAD2;
			return AMS_TTDP_TO_ENTRY_2_AND_3_AND_H;

		case TERM3:
		case TERM4:
		case TERM5:
		case TERM6:
		case TERM7:
		case TERM8:
			/* TTDPatch only has 3 terminals, so treat these states the same */
			if (amdflag & AMED_EXACTPOS) return AMS_TTDP_TO_PAD3;
			return AMS_TTDP_TO_ENTRY_2_AND_3_AND_H;

		case HELIPAD1:
		case HELIPAD2:
		case HELIPAD3:
			/* Will only occur for helicopters.*/
			if (amdflag & AMED_HELI_LOWER) return AMS_TTDP_HELI_LAND_AIRPORT; // Descending.
			if (amdflag & AMED_SLOWTURN)   return AMS_TTDP_FLIGHT_TO_TOWER;   // Still hasn't started descent.
			return AMS_TTDP_TO_JUNCTION; // On the ground.

		case TAKEOFF: // Moving to takeoff position.
			return AMS_TTDP_TO_OUTWAY;

		case STARTTAKEOFF: // Accelerating down runway.
			return AMS_TTDP_TAKEOFF;

		case ENDTAKEOFF: // Ascent
			return AMS_TTDP_CLIMBING;

		case HELITAKEOFF: // Helicopter is moving to take off position.
			if (afc->delta_z == 0) {
				return amdflag & AMED_HELI_RAISE ?
					AMS_TTDP_HELI_TAKEOFF_AIRPORT : AMS_TTDP_TO_JUNCTION;
			} else {
				return AMS_TTDP_HELI_TAKEOFF_HELIPORT;
			}

		case FLYING:
			return amdflag & AMED_HOLD ? AMS_TTDP_FLIGHT_APPROACH : AMS_TTDP_FLIGHT_TO_TOWER;

		case LANDING: // Descent
			return AMS_TTDP_FLIGHT_DESCENT;

		case ENDLANDING: // On the runway braking
			if (amdflag & AMED_BRAKE) return AMS_TTDP_BRAKING;
			/* Landed - moving off runway */
			return AMS_TTDP_TO_INWAY;

		case HELILANDING:
		case HELIENDLANDING: // Helicoptor is descending.
			if (amdflag & AMED_HELI_LOWER) {
				return afc->delta_z == 0 ?
					AMS_TTDP_HELI_LAND_AIRPORT : AMS_TTDP_HELI_LAND_HELIPORT;
			} else {
				return AMS_TTDP_FLIGHT_TO_TOWER;
			}

		default:
			return AMS_TTDP_HANGAR;
	}
}


/* TTDP style aircraft movement action for GRF Action 2 Var 0xE6 */
enum TTDPAircraftMovementActions {
	AMA_TTDP_IN_HANGAR,
	AMA_TTDP_ON_PAD1,
	AMA_TTDP_ON_PAD2,
	AMA_TTDP_ON_PAD3,
	AMA_TTDP_HANGAR_TO_PAD1,
	AMA_TTDP_HANGAR_TO_PAD2,
	AMA_TTDP_HANGAR_TO_PAD3,
	AMA_TTDP_LANDING_TO_PAD1,
	AMA_TTDP_LANDING_TO_PAD2,
	AMA_TTDP_LANDING_TO_PAD3,
	AMA_TTDP_PAD1_TO_HANGAR,
	AMA_TTDP_PAD2_TO_HANGAR,
	AMA_TTDP_PAD3_TO_HANGAR,
	AMA_TTDP_PAD1_TO_TAKEOFF,
	AMA_TTDP_PAD2_TO_TAKEOFF,
	AMA_TTDP_PAD3_TO_TAKEOFF,
	AMA_TTDP_HANGAR_TO_TAKOFF,
	AMA_TTDP_LANDING_TO_HANGAR,
	AMA_TTDP_IN_FLIGHT,
};


/**
 * Map OTTD aircraft movement states to TTDPatch style movement actions
 * (VarAction 2 Variable 0xE6)
 * This is not fully supported yet but it's enough for Planeset.
 */
static byte MapAircraftMovementAction(const Aircraft *v)
{
	switch (v->state) {
		case HANGAR:
			return (v->cur_speed > 0) ? AMA_TTDP_LANDING_TO_HANGAR : AMA_TTDP_IN_HANGAR;

		case TERM1:
		case HELIPAD1:
			return (v->current_order.IsType(OT_LOADING)) ? AMA_TTDP_ON_PAD1 : AMA_TTDP_LANDING_TO_PAD1;

		case TERM2:
		case HELIPAD2:
			return (v->current_order.IsType(OT_LOADING)) ? AMA_TTDP_ON_PAD2 : AMA_TTDP_LANDING_TO_PAD2;

		case TERM3:
		case TERM4:
		case TERM5:
		case TERM6:
		case TERM7:
		case TERM8:
		case HELIPAD3:
			return (v->current_order.IsType(OT_LOADING)) ? AMA_TTDP_ON_PAD3 : AMA_TTDP_LANDING_TO_PAD3;

		case TAKEOFF:      // Moving to takeoff position
		case STARTTAKEOFF: // Accelerating down runway
		case ENDTAKEOFF:   // Ascent
		case HELITAKEOFF:
			/* @todo Need to find which terminal (or hangar) we've come from. How? */
			return AMA_TTDP_PAD1_TO_TAKEOFF;

		case FLYING:
			return AMA_TTDP_IN_FLIGHT;

		case LANDING:    // Descent
		case ENDLANDING: // On the runway braking
		case HELILANDING:
		case HELIENDLANDING:
			/* @todo Need to check terminal we're landing to. Is it known yet? */
			return (v->current_order.IsType(OT_GOTO_DEPOT)) ?
				AMA_TTDP_LANDING_TO_HANGAR : AMA_TTDP_LANDING_TO_PAD1;

		default:
			return AMA_TTDP_IN_HANGAR;
	}
}


/* virtual */ uint32 VehicleScopeResolver::GetRandomBits() const
{
	return this->v == nullptr ? 0 : this->v->random_bits;
}

/* virtual */ uint32 VehicleScopeResolver::GetTriggers() const
{
	if (this->v == nullptr) {
		return 0;
	} else {
		if (_sprite_group_resolve_check_veh_check) {
			SetBit(const_cast<Vehicle*>(this->v->First())->vcache.cached_veh_flags, VCF_REDRAW_ON_TRIGGER);
		}
		return this->v->waiting_triggers;
	}
	return this->v == nullptr ? 0 : this->v->waiting_triggers;
}


/* virtual */ ScopeResolver *VehicleResolverObject::GetScope(VarSpriteGroupScope scope, VarSpriteGroupScopeOffset relative)
{
	switch (scope) {
		case VSG_SCOPE_SELF:   return &this->self_scope;
		case VSG_SCOPE_PARENT: return &this->parent_scope;
		case VSG_SCOPE_RELATIVE: {
			int32 count = GB(relative, 0, 8);
			if (this->self_scope.v != nullptr && (relative != this->cached_relative_count || HasBit(relative, 15))) {
				/* Note: This caching only works as long as the VSG_SCOPE_RELATIVE cannot be used in
				 *       VarAct2 with procedure calls. */
				/* Therefore procedure calls made from within a relative scope must save and restore the cached relative scope */
				if (HasBit(relative, 15)) count = GetRegister(0x100);

				const Vehicle *v = nullptr;
				switch (GB(relative, 8, 2)) {
					default: NOT_REACHED();
					case VSGSRM_BACKWARD_SELF: // count back (away from the engine), starting at this vehicle
						v = this->self_scope.v;
						break;
					case VSGSRM_FORWARD_SELF: // count forward (toward the engine), starting at this vehicle
						v = this->self_scope.v;
						count = -count;
						break;
					case VSGSRM_BACKWARD_ENGINE: // count back, starting at the engine
						v = this->parent_scope.v;
						break;
					case VSGSRM_BACKWARD_SAMEID: { // count back, starting at the first vehicle in this chain of vehicles with the same ID, as for vehicle variable 41
						const Vehicle *self = this->self_scope.v;
						for (const Vehicle *u = self->First(); u != self; u = u->Next()) {
							if (u->engine_type != self->engine_type) {
								v = nullptr;
							} else {
								if (v == nullptr) v = u;
							}
						}
						if (v == nullptr) v = self;
						break;
					}
				}
				this->relative_scope.SetVehicle(v->Move(count));
			}
			return &this->relative_scope;
		}
		default: return ResolverObject::GetScope(scope, relative);
	}
}

/**
 * Determines the livery of an engine.
 *
 * This always uses dual company colours independent of GUI settings. So it is desync-safe.
 *
 * @param engine Engine type
 * @param v Vehicle, nullptr in purchase list.
 * @return Livery to use
 */
static const Livery *LiveryHelper(EngineID engine, const Vehicle *v)
{
	const Livery *l;

	if (v == nullptr) {
		if (!Company::IsValidID(_current_company)) return nullptr;
		l = GetEngineLivery(engine, _current_company, INVALID_ENGINE, nullptr, LIT_ALL);
	} else if (v->IsGroundVehicle()) {
		l = GetEngineLivery(v->engine_type, v->owner, v->GetGroundVehicleCache()->first_engine, v, LIT_ALL);
	} else {
		l = GetEngineLivery(v->engine_type, v->owner, INVALID_ENGINE, v, LIT_ALL);
	}

	return l;
}

/**
 * Helper to get the position of a vehicle within a chain of vehicles.
 * @param v the vehicle to get the position of.
 * @param consecutive whether to look at the whole chain or the vehicles
 *                    with the same 'engine type'.
 * @return the position in the chain from front and tail and chain length.
 */
static uint32 PositionHelper(const Vehicle *v, bool consecutive)
{
	const Vehicle *u;
	byte chain_before = 0;
	byte chain_after  = 0;

	for (u = v->First(); u != v; u = u->Next()) {
		chain_before++;
		if (consecutive && u->engine_type != v->engine_type) chain_before = 0;
	}

	while (u->Next() != nullptr && (!consecutive || u->Next()->engine_type == v->engine_type)) {
		chain_after++;
		u = u->Next();
	}

	return chain_before | chain_after << 8 | (chain_before + chain_after + consecutive) << 16;
}

static uint32 VehicleGetVariable(Vehicle *v, const VehicleScopeResolver *object, uint16 variable, uint32 parameter, GetVariableExtra *extra)
{
	if (_sprite_group_resolve_check_veh_check) {
		switch (variable) {
			case 0xC:
			case 0x10:
			case 0x18:
			case 0x1A:
			case 0x1C:
			case 0x25:
			case 0x40:
			case 0x41:
			case 0x42:
			case 0x43:
			case 0x47:
			case 0x48:
			case 0x49:
			case 0x4A:
			case 0x4B:
			case 0x4D:
			case 0x60:
			case 0x61:
			case 0x7D:
			case 0x7F:
			case 0x80 + 0x0:
			case 0x80 + 0x1:
			case 0x80 + 0x4:
			case 0x80 + 0x5:
			case 0x80 + 0xA: // dubious
			case 0x80 + 0xB: // dubious
			case 0x80 + 0x39:
			case 0x80 + 0x3A:
			case 0x80 + 0x3B:
			case 0x80 + 0x3C:
			case 0x80 + 0x3D:
			case 0x80 + 0x44:
			case 0x80 + 0x45:
			case 0x80 + 0x46:
			case 0x80 + 0x47:
			case 0x80 + 0x5A:
			case 0x80 + 0x72:
			case 0x80 + 0x7A:
			case 0xFF:
				break;

			case 0x80 + 0x32:
				if (extra->mask & (VS_HIDDEN | VS_TRAIN_SLOWING)) {
					_sprite_group_resolve_check_veh_check = false;
				}
				break;

			case 0x80 + 0x34:
			case 0x80 + 0x35:
			case A2VRI_VEHICLE_CURRENT_SPEED_SCALED:
				if (v->type == VEH_AIRCRAFT) {
					_sprite_group_resolve_check_veh_check = false;
				} else {
					SetBit(v->First()->vcache.cached_veh_flags, VCF_REDRAW_ON_SPEED_CHANGE);
				}
				break;

			case 0x5F:
			case 0x80 + 0x7B:
				SetBit(v->First()->vcache.cached_veh_flags, VCF_REDRAW_ON_TRIGGER);
				break;

			case 0x80 + 0x48:
				// VRF_REVERSE_DIRECTION
				if (v->type != VEH_TRAIN) {
					_sprite_group_resolve_check_veh_check = false;
				}
				break;

			case 0x80 + 0x62:
				switch (v->type) {
					case VEH_TRAIN:
					case VEH_SHIP:
						if (extra->mask & 0x7F) {
							_sprite_group_resolve_check_veh_check = false;
						}
						break;

					case VEH_ROAD:
						break;

					case VEH_AIRCRAFT:
						if (v == v->First()) {
							SetBit(v->First()->vcache.cached_veh_flags, VCF_REDRAW_ON_SPEED_CHANGE);
						} else {
							_sprite_group_resolve_check_veh_check = false;
						}
						break;

					default:
						_sprite_group_resolve_check_veh_check = false;
						break;
				}
				break;

			case 0xFE:
				// vehicle is unloading, VF_CARGO_UNLOADING may disappear without the vehicle being marked dirty
				// the vehicle is always marked dirty when VF_CARGO_UNLOADING is set
				if (HasBit(v->vehicle_flags, VF_CARGO_UNLOADING)) {
					_sprite_group_resolve_check_veh_check = false;
				}
				break;

			default:
				_sprite_group_resolve_check_veh_check = false;
				break;
		}
	}

	/* Calculated vehicle parameters */
	switch (variable) {
		case 0x25: // Get engine GRF ID
			return v->GetGRFID();

		case 0x40: // Get length of consist
			if (!HasBit(v->grf_cache.cache_valid, NCVV_POSITION_CONSIST_LENGTH)) {
				v->grf_cache.position_consist_length = PositionHelper(v, false);
				SetBit(v->grf_cache.cache_valid, NCVV_POSITION_CONSIST_LENGTH);
			}
			return v->grf_cache.position_consist_length;

		case 0x41: // Get length of same consecutive wagons
			if (!HasBit(v->grf_cache.cache_valid, NCVV_POSITION_SAME_ID_LENGTH)) {
				v->grf_cache.position_same_id_length = PositionHelper(v, true);
				SetBit(v->grf_cache.cache_valid, NCVV_POSITION_SAME_ID_LENGTH);
			}
			return v->grf_cache.position_same_id_length;

		case 0x42: { // Consist cargo information
			if ((extra->mask & 0x00FFFFFF) == 0) {
				if (!HasBit(v->grf_cache.cache_valid, NCVV_CONSIST_CARGO_INFORMATION_UD)) {
					byte user_def_data = 0;
					if (v->type == VEH_TRAIN) {
						for (const Vehicle *u = v; u != nullptr; u = u->Next()) {
							user_def_data |= Train::From(u)->tcache.user_def_data;
						}
					}
					SB(v->grf_cache.consist_cargo_information, 24, 8, user_def_data);
					SetBit(v->grf_cache.cache_valid, NCVV_CONSIST_CARGO_INFORMATION_UD);
				}
				return (v->grf_cache.consist_cargo_information & 0xFF000000);
			}
			if (!HasBit(v->grf_cache.cache_valid, NCVV_CONSIST_CARGO_INFORMATION)) {
				std::array<uint8_t, NUM_CARGO> common_cargoes{};
				byte cargo_classes = 0;
<<<<<<< HEAD
				uint8 common_cargoes[NUM_CARGO];
				uint8 common_subtypes[256];
				byte user_def_data = 0;
				CargoID common_cargo_type = CT_INVALID;
				uint8 common_subtype = 0xFF; // Return 0xFF if nothing is carried
=======
				byte user_def_data = 0;
>>>>>>> 37f84b73

				for (const Vehicle *u = v; u != nullptr; u = u->Next()) {
					if (v->type == VEH_TRAIN) user_def_data |= Train::From(u)->tcache.user_def_data;

					/* Skip empty engines */
					if (!u->GetEngine()->CanCarryCargo()) continue;

					cargo_classes |= CargoSpec::Get(u->cargo_type)->classes;
					common_cargoes[u->cargo_type]++;
				}

				/* Pick the most common cargo type */
				auto cargo_it = std::max_element(std::begin(common_cargoes), std::end(common_cargoes));
				/* Return CT_INVALID if nothing is carried */
				CargoID common_cargo_type = (*cargo_it == 0) ? (CargoID)CT_INVALID : static_cast<CargoID>(std::distance(std::begin(common_cargoes), cargo_it));

				/* Count subcargo types of common_cargo_type */
				std::array<uint8_t, UINT8_MAX + 1> common_subtypes{};
				for (const Vehicle *u = v; u != nullptr; u = u->Next()) {
					/* Skip empty engines and engines not carrying common_cargo_type */
					if (u->cargo_type != common_cargo_type || !u->GetEngine()->CanCarryCargo()) continue;

					common_subtypes[u->cargo_subtype]++;
				}

				/* Pick the most common subcargo type*/
				auto subtype_it = std::max_element(std::begin(common_subtypes), std::end(common_subtypes));
				/* Return UINT8_MAX if nothing is carried */
				uint8_t common_subtype = (*subtype_it == 0) ? UINT8_MAX : static_cast<uint8_t>(std::distance(std::begin(common_subtypes), subtype_it));

				/* Note: We have to store the untranslated cargotype in the cache as the cache can be read by different NewGRFs,
				 *       which will need different translations */
				v->grf_cache.consist_cargo_information = cargo_classes | (common_cargo_type << 8) | (common_subtype << 16) | (user_def_data << 24);
				SetBit(v->grf_cache.cache_valid, NCVV_CONSIST_CARGO_INFORMATION);
				SetBit(v->grf_cache.cache_valid, NCVV_CONSIST_CARGO_INFORMATION_UD);
			}

			/* The cargo translation is specific to the accessing GRF, and thus cannot be cached. */
			CargoID common_cargo_type = (v->grf_cache.consist_cargo_information >> 8) & 0xFF;

			/* Note:
			 *  - Unlike everywhere else the cargo translation table is only used since grf version 8, not 7.
			 *  - For translating the cargo type we need to use the GRF which is resolving the variable, which
			 *    is object->ro.grffile.
			 *    In case of CBID_TRAIN_ALLOW_WAGON_ATTACH this is not the same as v->GetGRF().
			 *  - The grffile == nullptr case only happens if this function is called for default vehicles.
			 *    And this is only done by CheckCaches().
			 */
			const GRFFile *grffile = object->ro.grffile;
			uint8 common_bitnum = (common_cargo_type == CT_INVALID) ? 0xFF :
				(grffile == nullptr || grffile->grf_version < 8) ? CargoSpec::Get(common_cargo_type)->bitnum : grffile->cargo_map[common_cargo_type];

			return (v->grf_cache.consist_cargo_information & 0xFFFF00FF) | common_bitnum << 8;
		}

		case 0x43: // Company information
			if (!HasBit(v->grf_cache.cache_valid, NCVV_COMPANY_INFORMATION)) {
				v->grf_cache.company_information = GetCompanyInfo(v->owner, LiveryHelper(v->engine_type, v));
				SetBit(v->grf_cache.cache_valid, NCVV_COMPANY_INFORMATION);
			}
			return v->grf_cache.company_information;

		case 0x44: // Aircraft information
			if (v->type != VEH_AIRCRAFT || !Aircraft::From(v)->IsNormalAircraft()) return UINT_MAX;

			{
				const Vehicle *w = v->Next();
				assert(w != nullptr);
				uint16 altitude = ClampTo<uint16_t>(v->z_pos - w->z_pos); // Aircraft height - shadow height
				byte airporttype = ATP_TTDP_LARGE;

				const Station *st = GetTargetAirportIfValid(Aircraft::From(v));

				if (st != nullptr && st->airport.tile != INVALID_TILE) {
					airporttype = st->airport.GetSpec()->ttd_airport_type;
				}

				return (ClampTo<uint8_t>(altitude) << 8) | airporttype;
			}

		case 0x45: { // Curvature info
			/* Format: xxxTxBxF
			 * F - previous wagon to current wagon, 0 if vehicle is first
			 * B - current wagon to next wagon, 0 if wagon is last
			 * T - previous wagon to next wagon, 0 in an S-bend
			 */
			if (!v->IsGroundVehicle()) return 0;

			_sprite_group_resolve_check_veh_curvature_check = false;

			const Vehicle *u_p = v->Previous();
			const Vehicle *u_n = v->Next();
			DirDiff f = (u_p == nullptr) ?  DIRDIFF_SAME : DirDifference(u_p->direction, v->direction);
			DirDiff b = (u_n == nullptr) ?  DIRDIFF_SAME : DirDifference(v->direction, u_n->direction);
			DirDiff t = ChangeDirDiff(f, b);

			return ((t > DIRDIFF_REVERSE ? t | 8 : t) << 16) |
			       ((b > DIRDIFF_REVERSE ? b | 8 : b) <<  8) |
			       ( f > DIRDIFF_REVERSE ? f | 8 : f);
		}

		case 0x46: // Motion counter
			return v->motion_counter;

		case 0x47: { // Vehicle cargo info
			/* Format: ccccwwtt
			 * tt - the cargo type transported by the vehicle,
			 *     translated if a translation table has been installed.
			 * ww - cargo unit weight in 1/16 tons, same as cargo prop. 0F.
			 * cccc - the cargo class value of the cargo transported by the vehicle.
			 */
			const CargoSpec *cs = CargoSpec::Get(v->cargo_type);

			/* Note:
			 * For translating the cargo type we need to use the GRF which is resolving the variable, which
			 * is object->ro.grffile.
			 * In case of CBID_TRAIN_ALLOW_WAGON_ATTACH this is not the same as v->GetGRF().
			 */
			return (cs->classes << 16) | (cs->weight << 8) | object->ro.grffile->cargo_map[v->cargo_type];
		}

		case 0x48: return v->GetEngine()->flags; // Vehicle Type Info
		case 0x49: return v->build_year;

		case 0x4A:
			switch (v->type) {
				case VEH_TRAIN: {
					if (Train::From(v)->IsVirtual()) {
						return 0x1FF | ((GetRailTypeInfo(Train::From(v)->railtype)->flags & RTFB_CATENARY) ? 0x200 : 0);
					}
					RailType rt = GetTileRailTypeByTrackBit(v->tile, Train::From(v)->track);
					const RailTypeInfo *rti = GetRailTypeInfo(rt);
					return ((rti->flags & RTFB_CATENARY) ? 0x200 : 0) |
						(HasPowerOnRail(Train::From(v)->railtype, rt) ? 0x100 : 0) |
						GetReverseRailTypeTranslation(rt, object->ro.grffile);
				}

				case VEH_ROAD: {
					RoadType rt = GetRoadType(v->tile, GetRoadTramType(RoadVehicle::From(v)->roadtype));
					if (rt == INVALID_ROADTYPE) return 0xFF;
					const RoadTypeInfo *rti = GetRoadTypeInfo(rt);
					return ((rti->flags & ROTFB_CATENARY) ? 0x200 : 0) |
						0x100 |
						GetReverseRoadTypeTranslation(rt, object->ro.grffile);
				}

				default:
					return 0;
			}

		case 0x4B: // Long date of last service
			return v->date_of_last_service_newgrf;

		case 0x4C: // Current maximum speed in NewGRF units
			if (!v->IsPrimaryVehicle()) return 0;
			return v->GetCurrentMaxSpeed();

		case 0x4D: // Position within articulated vehicle
			if (!HasBit(v->grf_cache.cache_valid, NCVV_POSITION_IN_VEHICLE)) {
				byte artic_before = 0;
				for (const Vehicle *u = v; u->IsArticulatedPart(); u = u->Previous()) artic_before++;
				byte artic_after = 0;
				for (const Vehicle *u = v; u->HasArticulatedPart(); u = u->Next()) artic_after++;
				v->grf_cache.position_in_vehicle = artic_before | artic_after << 8;
				SetBit(v->grf_cache.cache_valid, NCVV_POSITION_IN_VEHICLE);
			}
			return v->grf_cache.position_in_vehicle;

		/* Variables which use the parameter */
		case 0x60: // Count consist's engine ID occurrence
			if (v->type != VEH_TRAIN && v->type != VEH_SHIP) return v->GetEngine()->grf_prop.local_id == parameter ? 1 : 0;

			{
				uint count = 0;
				for (; v != nullptr; v = v->Next()) {
					if (v->GetEngine()->grf_prop.local_id == parameter) count++;
				}
				return count;
			}

		case 0x61: // Get variable of n-th vehicle in chain [signed number relative to vehicle]
			if (!(v->IsGroundVehicle() || v->type == VEH_SHIP) || parameter == 0x61) {
				/* Not available */
				break;
			}

			/* Only allow callbacks that don't change properties to avoid circular dependencies. */
			if (object->ro.callback == CBID_NO_CALLBACK || object->ro.callback == CBID_RANDOM_TRIGGER || object->ro.callback == CBID_TRAIN_ALLOW_WAGON_ATTACH ||
					object->ro.callback == CBID_VEHICLE_START_STOP_CHECK || object->ro.callback == CBID_VEHICLE_32DAY_CALLBACK || object->ro.callback == CBID_VEHICLE_COLOUR_MAPPING ||
					object->ro.callback == CBID_VEHICLE_SPAWN_VISUAL_EFFECT) {
				Vehicle *u = v->Move((int32)GetRegister(0x10F));
				if (u == nullptr) return 0; // available, but zero

				if (parameter == 0x5F) {
					/* This seems to be the only variable that makes sense to access via var 61, but is not handled by VehicleGetVariable */
					if (_sprite_group_resolve_check_veh_check) {
						SetBit(u->First()->vcache.cached_veh_flags, VCF_REDRAW_ON_TRIGGER);
					}
					return (u->random_bits << 8) | u->waiting_triggers;
				} else {
					return VehicleGetVariable(u, object, parameter, GetRegister(0x10E), extra);
				}
			}
			/* Not available */
			break;

		case 0x62: { // Curvature/position difference for n-th vehicle in chain [signed number relative to vehicle]
			/* Format: zzyyxxFD
			 * zz - Signed difference of z position between the selected and this vehicle.
			 * yy - Signed difference of y position between the selected and this vehicle.
			 * xx - Signed difference of x position between the selected and this vehicle.
			 * F  - Flags, bit 7 corresponds to VS_HIDDEN.
			 * D  - Dir difference, like in 0x45.
			 */
			if (!v->IsGroundVehicle()) return 0;

			const Vehicle *u = v->Move((int8)parameter);
			if (u == nullptr) return 0;

			_sprite_group_resolve_check_veh_curvature_check = false;

			/* Get direction difference. */
			bool prev = (int8)parameter < 0;
			uint32 ret = prev ? DirDifference(u->direction, v->direction) : DirDifference(v->direction, u->direction);
			if (ret > DIRDIFF_REVERSE) ret |= 0x08;

			if (u->vehstatus & VS_HIDDEN) ret |= 0x80;

			/* Get position difference. */
			ret |= ((prev ? u->x_pos - v->x_pos : v->x_pos - u->x_pos) & 0xFF) << 8;
			ret |= ((prev ? u->y_pos - v->y_pos : v->y_pos - u->y_pos) & 0xFF) << 16;
			ret |= ((prev ? u->z_pos - v->z_pos : v->z_pos - u->z_pos) & 0xFF) << 24;

			return ret;
		}

		case 0x63:
			/* Tile compatibility wrt. arbitrary track-type
			 * Format:
			 *  bit 0: Type 'parameter' is known.
			 *  bit 1: Engines with type 'parameter' are compatible with this tile.
			 *  bit 2: Engines with type 'parameter' are powered on this tile.
			 *  bit 3: This tile has type 'parameter' or it is considered equivalent (alternate labels).
			 */
			switch (v->type) {
				case VEH_TRAIN: {
					RailType param_type = GetRailTypeTranslation(parameter, object->ro.grffile);
					if (param_type == INVALID_RAILTYPE) return 0x00;
					RailType tile_type = GetTileRailTypeByTrackBit(v->tile, Train::From(v)->track);
					if (tile_type == param_type) return 0x0F;
					return (HasPowerOnRail(param_type, tile_type) ? 0x04 : 0x00) |
							(IsCompatibleRail(param_type, tile_type) ? 0x02 : 0x00) |
							0x01;
				}
				case VEH_ROAD: {
					RoadTramType rtt = GetRoadTramType(RoadVehicle::From(v)->roadtype);
					RoadType param_type = GetRoadTypeTranslation(rtt, parameter, object->ro.grffile);
					if (param_type == INVALID_ROADTYPE) return 0x00;
					RoadType tile_type = GetRoadType(v->tile, rtt);
					if (tile_type == param_type) return 0x0F;
					return (HasPowerOnRoad(param_type, tile_type) ? 0x06 : 0x00) |
							0x01;
				}
				default: return 0x00;
			}

		case 0xFE:
		case 0xFF: {
			uint16 modflags = 0;

			if (v->type == VEH_TRAIN) {
				const Train *t = Train::From(v);
				bool is_powered_wagon = HasBit(t->flags, VRF_POWEREDWAGON);
				const Train *u = is_powered_wagon ? t->First() : t; // for powered wagons the engine defines the type of engine (i.e. railtype)
				bool powered = t->IsEngine() || is_powered_wagon;
				bool has_power;
				if (u->IsVirtual()) {
					has_power = true;
				} else {
					RailType railtype = GetRailTypeByTrackBit(v->tile, t->track);
					has_power = HasPowerOnRail(u->railtype, railtype);
				}

				if (powered && has_power) SetBit(modflags, 5);
				if (powered && !has_power) SetBit(modflags, 6);
				if (HasBit(t->flags, VRF_TOGGLE_REVERSE)) SetBit(modflags, 8);
			}
			if (HasBit(v->vehicle_flags, VF_CARGO_UNLOADING)) SetBit(modflags, 1);
			if (HasBit(v->vehicle_flags, VF_BUILT_AS_PROTOTYPE)) SetBit(modflags, 10);

			return variable == 0xFE ? modflags : GB(modflags, 8, 8);
		}

		case A2VRI_VEHICLE_CURRENT_SPEED_SCALED:
			return (v->cur_speed * parameter) >> 16;
	}

	/*
	 * General vehicle properties
	 *
	 * Some parts of the TTD Vehicle structure are omitted for various reasons
	 * (see http://marcin.ttdpatch.net/sv1codec/TTD-locations.html#_VehicleArray)
	 */
	switch (variable - 0x80) {
		case 0x00: return v->type + 0x10;
		case 0x01: return MapOldSubType(v);
		case 0x02: break; // not implemented
		case 0x03: break; // not implemented
		case 0x04: return v->index;
		case 0x05: return GB(v->index, 8, 8);
		case 0x06: break; // not implemented
		case 0x07: break; // not implemented
		case 0x08: break; // not implemented
		case 0x09: break; // not implemented
		case 0x0A: return v->current_order.MapOldOrder();
		case 0x0B: return v->current_order.GetDestination();
		case 0x0C: return v->GetNumOrders();
		case 0x0D: return v->cur_real_order_index;
		case 0x0E: break; // not implemented
		case 0x0F: break; // not implemented
		case 0x10:
		case 0x11: {
			uint ticks;
			if (v->current_order.IsType(OT_LOADING)) {
				ticks = v->load_unload_ticks;
			} else {
				switch (v->type) {
					case VEH_TRAIN:    ticks = Train::From(v)->wait_counter; break;
					case VEH_AIRCRAFT: ticks = Aircraft::From(v)->turn_counter; break;
					default:           ticks = 0; break;
				}
			}
			return (variable - 0x80) == 0x10 ? ticks : GB(ticks, 8, 8);
		}
		case 0x12: return ClampTo<uint16_t>(v->date_of_last_service_newgrf - DAYS_TILL_ORIGINAL_BASE_YEAR);
		case 0x13: return GB(ClampTo<uint16_t>(v->date_of_last_service_newgrf - DAYS_TILL_ORIGINAL_BASE_YEAR), 8, 8);
		case 0x14: return v->GetServiceInterval();
		case 0x15: return GB(v->GetServiceInterval(), 8, 8);
		case 0x16: return v->last_station_visited;
		case 0x17: return v->tick_counter;
		case 0x18:
		case 0x19: {
			uint max_speed;
			switch (v->type) {
				case VEH_AIRCRAFT:
					max_speed = Aircraft::From(v)->GetSpeedOldUnits(); // Convert to old units.
					break;

				default:
					max_speed = v->vcache.cached_max_speed;
					break;
			}
			return (variable - 0x80) == 0x18 ? max_speed : GB(max_speed, 8, 8);
		}
		case 0x1A: return v->x_pos;
		case 0x1B: return GB(v->x_pos, 8, 8);
		case 0x1C: return v->y_pos;
		case 0x1D: return GB(v->y_pos, 8, 8);
		case 0x1E: return v->z_pos;
		case 0x1F: return object->rotor_in_gui ? DIR_W : v->direction; // for rotors the spriteset contains animation frames, so NewGRF need a different way to tell the helicopter orientation.
		case 0x20: break; // not implemented
		case 0x21: break; // not implemented
		case 0x22: break; // not implemented
		case 0x23: break; // not implemented
		case 0x24: break; // not implemented
		case 0x25: break; // not implemented
		case 0x26: break; // not implemented
		case 0x27: break; // not implemented
		case 0x28: return 0; // cur_image is a potential desyncer due to Action1 in static NewGRFs.
		case 0x29: return 0; // cur_image is a potential desyncer due to Action1 in static NewGRFs.
		case 0x2A: break; // not implemented
		case 0x2B: break; // not implemented
		case 0x2C: break; // not implemented
		case 0x2D: break; // not implemented
		case 0x2E: break; // not implemented
		case 0x2F: break; // not implemented
		case 0x30: break; // not implemented
		case 0x31: break; // not implemented
		case 0x32: return v->vehstatus;
		case 0x33: return 0; // non-existent high byte of vehstatus
		case 0x34: return v->type == VEH_AIRCRAFT ? (v->cur_speed * 10) / 128 : v->cur_speed;
		case 0x35: return GB(v->type == VEH_AIRCRAFT ? (v->cur_speed * 10) / 128 : v->cur_speed, 8, 8);
		case 0x36: return v->subspeed;
		case 0x37: return v->acceleration;
		case 0x38: break; // not implemented
		case 0x39: return v->cargo_type;
		case 0x3A: return v->cargo_cap;
		case 0x3B: return GB(v->cargo_cap, 8, 8);
		case 0x3C: return ClampTo<uint16_t>(v->cargo.StoredCount());
		case 0x3D: return GB(ClampTo<uint16_t>(v->cargo.StoredCount()), 8, 8);
		case 0x3E: return v->cargo.GetFirstStation();
		case 0x3F: return ClampTo<uint8_t>(v->cargo.PeriodsInTransit());
		case 0x40: return ClampTo<uint16_t>(v->age);
		case 0x41: return GB(ClampTo<uint16_t>(v->age), 8, 8);
		case 0x42: return ClampTo<uint16_t>(v->max_age);
		case 0x43: return GB(ClampTo<uint16_t>(v->max_age), 8, 8);
		case 0x44: return Clamp(v->build_year, ORIGINAL_BASE_YEAR, ORIGINAL_MAX_YEAR) - ORIGINAL_BASE_YEAR;
		case 0x45: return v->unitnumber;
		case 0x46: return v->GetEngine()->grf_prop.local_id;
		case 0x47: return GB(v->GetEngine()->grf_prop.local_id, 8, 8);
		case 0x48:
			if (v->type != VEH_TRAIN || v->spritenum != 0xFD) return v->spritenum;
			return HasBit(Train::From(v)->flags, VRF_REVERSE_DIRECTION) ? 0xFE : 0xFD;

		case 0x49: return v->day_counter;
		case 0x4A: return v->breakdowns_since_last_service;
		case 0x4B: return v->breakdown_ctr;
		case 0x4C: return v->breakdown_delay;
		case 0x4D: return v->breakdown_chance;
		case 0x4E: return v->reliability;
		case 0x4F: return GB(v->reliability, 8, 8);
		case 0x50: return v->reliability_spd_dec;
		case 0x51: return GB(v->reliability_spd_dec, 8, 8);
		case 0x52: return ClampTo<int32_t>(v->GetDisplayProfitThisYear());
		case 0x53: return GB(ClampTo<int32_t>(v->GetDisplayProfitThisYear()),  8, 24);
		case 0x54: return GB(ClampTo<int32_t>(v->GetDisplayProfitThisYear()), 16, 16);
		case 0x55: return GB(ClampTo<int32_t>(v->GetDisplayProfitThisYear()), 24,  8);
		case 0x56: return ClampTo<int32_t>(v->GetDisplayProfitLastYear());
		case 0x57: return GB(ClampTo<int32_t>(v->GetDisplayProfitLastYear()),  8, 24);
		case 0x58: return GB(ClampTo<int32_t>(v->GetDisplayProfitLastYear()), 16, 16);
		case 0x59: return GB(ClampTo<int32_t>(v->GetDisplayProfitLastYear()), 24,  8);
		case 0x5A: return v->Next() == nullptr ? INVALID_VEHICLE : v->Next()->index;
		case 0x5B: break; // not implemented
		case 0x5C: return ClampTo<int32_t>(v->value);
		case 0x5D: return GB(ClampTo<int32_t>(v->value),  8, 24);
		case 0x5E: return GB(ClampTo<int32_t>(v->value), 16, 16);
		case 0x5F: return GB(ClampTo<int32_t>(v->value), 24,  8);
		case 0x60: break; // not implemented
		case 0x61: break; // not implemented
		case 0x62: break; // vehicle specific, see below
		case 0x63: break; // not implemented
		case 0x64: break; // vehicle specific, see below
		case 0x65: break; // vehicle specific, see below
		case 0x66: break; // vehicle specific, see below
		case 0x67: break; // vehicle specific, see below
		case 0x68: break; // vehicle specific, see below
		case 0x69: break; // vehicle specific, see below
		case 0x6A: break; // not implemented
		case 0x6B: break; // not implemented
		case 0x6C: break; // not implemented
		case 0x6D: break; // not implemented
		case 0x6E: break; // not implemented
		case 0x6F: break; // not implemented
		case 0x70: break; // not implemented
		case 0x71: break; // not implemented
		case 0x72: return v->cargo_subtype;
		case 0x73: break; // vehicle specific, see below
		case 0x74: break; // vehicle specific, see below
		case 0x75: break; // vehicle specific, see below
		case 0x76: break; // vehicle specific, see below
		case 0x77: break; // vehicle specific, see below
		case 0x78: break; // not implemented
		case 0x79: break; // not implemented
		case 0x7A: return v->random_bits;
		case 0x7B: return v->waiting_triggers;
		case 0x7C: break; // vehicle specific, see below
		case 0x7D: break; // vehicle specific, see below
		case 0x7E: break; // not implemented
		case 0x7F: break; // vehicle specific, see below
	}

	/* Vehicle specific properties */
	switch (v->type) {
		case VEH_TRAIN: {
			Train *t = Train::From(v);
			switch (variable - 0x80) {
				case 0x62: return t->track;
				case 0x66: return t->railtype;
				case 0x73: return 0x80 + VEHICLE_LENGTH - t->gcache.cached_veh_length;
				case 0x74: return t->gcache.cached_power;
				case 0x75: return GB(t->gcache.cached_power,  8, 24);
				case 0x76: return GB(t->gcache.cached_power, 16, 16);
				case 0x77: return GB(t->gcache.cached_power, 24,  8);
				case 0x7C: return t->First()->index;
				case 0x7D: return GB(t->First()->index, 8, 8);
				case 0x7F: return 0; // Used for vehicle reversing hack in TTDP
			}
			break;
		}

		case VEH_ROAD: {
			RoadVehicle *rv = RoadVehicle::From(v);
			switch (variable - 0x80) {
				case 0x62: return rv->state;
				case 0x64: return rv->blocked_ctr;
				case 0x65: return GB(rv->blocked_ctr, 8, 8);
				case 0x66: return rv->overtaking;
				case 0x67: return rv->overtaking_ctr;
				case 0x68: return rv->crashed_ctr;
				case 0x69: return GB(rv->crashed_ctr, 8, 8);
			}
			break;
		}

		case VEH_SHIP: {
			Ship *s = Ship::From(v);
			switch (variable - 0x80) {
				case 0x62: return s->state;
			}
			break;
		}

		case VEH_AIRCRAFT: {
			Aircraft *a = Aircraft::From(v);
			switch (variable - 0x80) {
				case 0x62: return MapAircraftMovementState(a);  // Current movement state
				case 0x63: return a->targetairport;             // Airport to which the action refers
				case 0x66: return MapAircraftMovementAction(a); // Current movement action
			}
			break;
		}

		default: break;
	}

	DEBUG(grf, 1, "Unhandled vehicle variable 0x%X, type 0x%X", variable, (uint)v->type);

	extra->available = false;
	return UINT_MAX;
}

/* virtual */ uint32 VehicleScopeResolver::GetVariable(uint16 variable, uint32 parameter, GetVariableExtra *extra) const
{
	if (this->v == nullptr) {
		/* Vehicle does not exist, so we're in a purchase list */
		switch (variable) {
			case 0x43: return GetCompanyInfo(_current_company, LiveryHelper(this->self_type, nullptr)); // Owner information
			case 0x46: return 0;               // Motion counter
			case 0x47: { // Vehicle cargo info
				const Engine *e = Engine::Get(this->self_type);
				CargoID cargo_type = e->GetDefaultCargoType();
				if (cargo_type != CT_INVALID) {
					const CargoSpec *cs = CargoSpec::Get(cargo_type);
					return (cs->classes << 16) | (cs->weight << 8) | this->ro.grffile->cargo_map[cargo_type];
				} else {
					return 0x000000FF;
				}
			}
			case 0x48: return Engine::Get(this->self_type)->flags; // Vehicle Type Info
			case 0x49: return _cur_year; // 'Long' format build year
			case 0x4B: return _date; // Long date of last service
			case 0x92: return ClampTo<uint16>(_date - DAYS_TILL_ORIGINAL_BASE_YEAR); // Date of last service
			case 0x93: return GB(ClampTo<uint16>(_date - DAYS_TILL_ORIGINAL_BASE_YEAR), 8, 8);
			case 0xC4: return Clamp(_cur_year, ORIGINAL_BASE_YEAR, ORIGINAL_MAX_YEAR) - ORIGINAL_BASE_YEAR; // Build year
			case 0xC6: return Engine::Get(this->self_type)->grf_prop.local_id;
			case 0xC7: return GB(Engine::Get(this->self_type)->grf_prop.local_id, 8, 8);
			case 0xDA: return INVALID_VEHICLE; // Next vehicle
			case 0xF2: return 0; // Cargo subtype
		}

		extra->available = false;
		return UINT_MAX;
	}

	return VehicleGetVariable(const_cast<Vehicle*>(this->v), this, variable, parameter, extra);
}


/* virtual */ const SpriteGroup *VehicleResolverObject::ResolveReal(const RealSpriteGroup *group) const
{
	const Vehicle *v = this->self_scope.v;

	if (v == nullptr) {
		if (!group->loading.empty()) return group->loading[0];
		if (!group->loaded.empty())  return group->loaded[0];
		return nullptr;
	}

	bool in_motion = !v->First()->current_order.IsType(OT_LOADING);

	uint totalsets = in_motion ? (uint)group->loaded.size() : (uint)group->loading.size();

	if (totalsets == 0) return nullptr;

	uint set = (v->cargo.StoredCount() * totalsets) / std::max<uint16>(1u, v->cargo_cap);
	set = std::min(set, totalsets - 1);

	return in_motion ? group->loaded[set] : group->loading[set];
}

GrfSpecFeature VehicleResolverObject::GetFeature() const
{
	switch (Engine::Get(this->self_scope.self_type)->type) {
		case VEH_TRAIN: return GSF_TRAINS;
		case VEH_ROAD: return GSF_ROADVEHICLES;
		case VEH_SHIP: return GSF_SHIPS;
		case VEH_AIRCRAFT: return GSF_AIRCRAFT;
		default: return GSF_INVALID;
	}
}

uint32 VehicleResolverObject::GetDebugID() const
{
	return Engine::Get(this->self_scope.self_type)->grf_prop.local_id;
}

/**
 * Get the grf file associated with an engine type.
 * @param engine_type Engine to query.
 * @return grf file associated with the engine.
 */
static const GRFFile *GetEngineGrfFile(EngineID engine_type)
{
	const Engine *e = Engine::Get(engine_type);
	return (e != nullptr) ? e->GetGRF() : nullptr;
}

/**
 * Resolver of a vehicle (chain).
 * @param engine_type Engine type
 * @param v %Vehicle being resolved.
 * @param wagon_override Application of wagon overrides.
 * @param rotor_in_gui Helicopter rotor is drawn in GUI.
 * @param callback Callback ID.
 * @param callback_param1 First parameter (var 10) of the callback.
 * @param callback_param2 Second parameter (var 18) of the callback.
 */
VehicleResolverObject::VehicleResolverObject(EngineID engine_type, const Vehicle *v, WagonOverride wagon_override, bool rotor_in_gui,
		CallbackID callback, uint32 callback_param1, uint32 callback_param2)
	: ResolverObject(GetEngineGrfFile(engine_type), callback, callback_param1, callback_param2),
	self_scope(*this, engine_type, v, rotor_in_gui),
	parent_scope(*this, engine_type, ((v != nullptr) ? v->First() : v), rotor_in_gui),
	relative_scope(*this, engine_type, v, rotor_in_gui),
	cached_relative_count(0)
{
	if (wagon_override == WO_SELF) {
		this->root_spritegroup = GetWagonOverrideSpriteSet(engine_type, CT_DEFAULT, engine_type);
	} else {
		if (wagon_override != WO_NONE && v != nullptr && v->IsGroundVehicle()) {
			assert(v->engine_type == engine_type); // overrides make little sense with fake scopes

			/* For trains we always use cached value, except for callbacks because the override spriteset
			 * to use may be different than the one cached. It happens for callback 0x15 (refit engine),
			 * as v->cargo_type is temporary changed to the new type */
			if (wagon_override == WO_CACHED && v->type == VEH_TRAIN) {
				this->root_spritegroup = Train::From(v)->tcache.cached_override;
			} else {
				this->root_spritegroup = GetWagonOverrideSpriteSet(v->engine_type, v->cargo_type, v->GetGroundVehicleCache()->first_engine);
			}
		}

		if (this->root_spritegroup == nullptr) {
			const Engine *e = Engine::Get(engine_type);
			CargoID cargo = v != nullptr ? v->cargo_type : CT_PURCHASE;
			assert(cargo < lengthof(e->grf_prop.spritegroup));
			this->root_spritegroup = e->grf_prop.spritegroup[cargo] != nullptr ? e->grf_prop.spritegroup[cargo] : e->grf_prop.spritegroup[CT_DEFAULT];
		}
	}
}



void GetCustomEngineSprite(EngineID engine, const Vehicle *v, Direction direction, EngineImageType image_type, VehicleSpriteSeq *result)
{
	VehicleResolverObject object(engine, v, VehicleResolverObject::WO_CACHED, false, CBID_NO_CALLBACK);
	result->Clear();

	bool sprite_stack = HasBit(EngInfo(engine)->misc_flags, EF_SPRITE_STACK);
	uint max_stack = sprite_stack ? lengthof(result->seq) : 1;
	for (uint stack = 0; stack < max_stack; ++stack) {
		object.ResetState();
		object.callback_param1 = image_type | (stack << 8);
		const SpriteGroup *group = object.Resolve();
		uint32 reg100 = sprite_stack ? GetRegister(0x100) : 0;
		if (group != nullptr && group->GetNumResults() != 0) {
			result->seq[result->count].sprite = group->GetResult() + (direction % group->GetNumResults());
			result->seq[result->count].pal    = GB(reg100, 0, 16); // zero means default recolouring
			result->count++;
		}
		if (!HasBit(reg100, 31)) break;
	}
}


void GetRotorOverrideSprite(EngineID engine, const struct Aircraft *v, EngineImageType image_type, VehicleSpriteSeq *result)
{
	const Engine *e = Engine::Get(engine);

	/* Only valid for helicopters */
	assert(e->type == VEH_AIRCRAFT);
	assert(!(e->u.air.subtype & AIR_CTOL));

	/* We differ from TTDPatch by resolving the sprite using the primary vehicle 'v', and not using the rotor vehicle 'v->Next()->Next()'.
	 * TTDPatch copies some variables between the vehicles each time, to somehow synchronize the rotor vehicle with the primary vehicle.
	 * We use 'rotor_in_gui' to replicate when the variables differ.
	 * But some other variables like 'rotor state' and 'rotor speed' are not available in OpenTTD, while they are in TTDPatch. */
	bool rotor_in_gui = image_type != EIT_ON_MAP;
	VehicleResolverObject object(engine, v, VehicleResolverObject::WO_SELF, rotor_in_gui, CBID_NO_CALLBACK);
	result->Clear();
	uint rotor_pos = v == nullptr || rotor_in_gui ? 0 : v->Next()->Next()->state;

	bool sprite_stack = HasBit(e->info.misc_flags, EF_SPRITE_STACK);
	uint max_stack = sprite_stack ? lengthof(result->seq) : 1;
	for (uint stack = 0; stack < max_stack; ++stack) {
		object.ResetState();
		object.callback_param1 = image_type | (stack << 8);
		const SpriteGroup *group = object.Resolve();
		uint32 reg100 = sprite_stack ? GetRegister(0x100) : 0;
		if (group != nullptr && group->GetNumResults() != 0) {
			result->seq[result->count].sprite = group->GetResult() + (rotor_pos % group->GetNumResults());
			result->seq[result->count].pal    = GB(reg100, 0, 16); // zero means default recolouring
			result->count++;
		}
		if (!HasBit(reg100, 31)) break;
	}
}


/**
 * Check if a wagon is currently using a wagon override
 * @param v The wagon to check
 * @return true if it is using an override, false otherwise
 */
bool UsesWagonOverride(const Vehicle *v)
{
	assert(v->type == VEH_TRAIN);
	return Train::From(v)->tcache.cached_override != nullptr;
}

/**
 * Evaluate a newgrf callback for vehicles
 * @param callback The callback to evaluate
 * @param param1   First parameter of the callback
 * @param param2   Second parameter of the callback
 * @param engine   Engine type of the vehicle to evaluate the callback for
 * @param v        The vehicle to evaluate the callback for, or nullptr if it doesn't exist yet
 * @return The value the callback returned, or CALLBACK_FAILED if it failed
 */
uint16 GetVehicleCallback(CallbackID callback, uint32 param1, uint32 param2, EngineID engine, const Vehicle *v)
{
	VehicleResolverObject object(engine, v, VehicleResolverObject::WO_UNCACHED, false, callback, param1, param2);
	return object.ResolveCallback();
}

/**
 * Evaluate a newgrf callback for vehicles with a different vehicle for parent scope.
 * @param callback The callback to evaluate
 * @param param1   First parameter of the callback
 * @param param2   Second parameter of the callback
 * @param engine   Engine type of the vehicle to evaluate the callback for
 * @param v        The vehicle to evaluate the callback for, or nullptr if it doesn't exist yet
 * @param parent   The vehicle to use for parent scope
 * @return The value the callback returned, or CALLBACK_FAILED if it failed
 */
uint16 GetVehicleCallbackParent(CallbackID callback, uint32 param1, uint32 param2, EngineID engine, const Vehicle *v, const Vehicle *parent)
{
	VehicleResolverObject object(engine, v, VehicleResolverObject::WO_NONE, false, callback, param1, param2);
	object.parent_scope.SetVehicle(parent);
	return object.ResolveCallback();
}


/* Callback 36 handlers */
int GetVehicleProperty(const Vehicle *v, PropertyID property, int orig_value, bool is_signed)
{
	return GetEngineProperty(v->engine_type, property, orig_value, v, is_signed);
}


int GetEngineProperty(EngineID engine, PropertyID property, int orig_value, const Vehicle *v, bool is_signed)
{
	const Engine *e = Engine::Get(engine);
	if (static_cast<uint>(property) < 64 && !HasBit(e->cb36_properties_used, property)) return orig_value;

	VehicleResolverObject object(engine, v, VehicleResolverObject::WO_UNCACHED, false, CBID_VEHICLE_MODIFY_PROPERTY, property, 0);
	if (static_cast<uint>(property) < 64 && !e->sprite_group_cb36_properties_used.empty()) {
		auto iter = e->sprite_group_cb36_properties_used.find(object.root_spritegroup);
		if (iter != e->sprite_group_cb36_properties_used.end()) {
			if (!HasBit(iter->second, property)) return orig_value;
		}
	}
	uint16 callback = object.ResolveCallback();
	if (callback != CALLBACK_FAILED) {
		if (is_signed) {
			/* Sign extend 15 bit integer */
			return static_cast<int16>(callback << 1) / 2;
		} else {
			return callback;
		}
	}

	return orig_value;
}


static void DoTriggerVehicle(Vehicle *v, VehicleTrigger trigger, uint16 base_random_bits, bool first)
{
	/* We can't trigger a non-existent vehicle... */
	assert(v != nullptr);

	uint32 reseed = 0;
	if (Engine::Get(v->engine_type)->callbacks_used & SGCU_RANDOM_TRIGGER) {
		VehicleResolverObject object(v->engine_type, v, VehicleResolverObject::WO_CACHED, false, CBID_RANDOM_TRIGGER);
		object.waiting_triggers = v->waiting_triggers | trigger;
		v->waiting_triggers = object.waiting_triggers; // store now for var 5F

		const SpriteGroup *group = object.Resolve();
		if (group == nullptr) return;

		/* Store remaining triggers. */
		v->waiting_triggers = object.GetRemainingTriggers();

		reseed = object.GetReseedSum();
	} else {
		v->waiting_triggers |= trigger;

		const Engine *e = Engine::Get(v->engine_type);
		if (!(e->grf_prop.spritegroup[v->cargo_type] || e->grf_prop.spritegroup[CT_DEFAULT])) return;
	}

	/* Rerandomise bits. Scopes other than SELF are invalid for rerandomisation. For bug-to-bug-compatibility with TTDP we ignore the scope. */
	byte new_random_bits = Random();
	v->random_bits &= ~reseed;
	v->random_bits |= (first ? new_random_bits : base_random_bits) & reseed;

	switch (trigger) {
		case VEHICLE_TRIGGER_NEW_CARGO:
			/* All vehicles in chain get ANY_NEW_CARGO trigger now.
			 * So we call it for the first one and they will recurse.
			 * Indexing part of vehicle random bits needs to be
			 * same for all triggered vehicles in the chain (to get
			 * all the random-cargo wagons carry the same cargo,
			 * i.e.), so we give them all the NEW_CARGO triggered
			 * vehicle's portion of random bits. */
			assert(first);
			DoTriggerVehicle(v->First(), VEHICLE_TRIGGER_ANY_NEW_CARGO, new_random_bits, false);
			break;

		case VEHICLE_TRIGGER_DEPOT:
			/* We now trigger the next vehicle in chain recursively.
			 * The random bits portions may be different for each
			 * vehicle in chain. */
			if (v->Next() != nullptr) DoTriggerVehicle(v->Next(), trigger, 0, true);
			break;

		case VEHICLE_TRIGGER_EMPTY:
			/* We now trigger the next vehicle in chain
			 * recursively.  The random bits portions must be same
			 * for each vehicle in chain, so we give them all
			 * first chained vehicle's portion of random bits. */
			if (v->Next() != nullptr) DoTriggerVehicle(v->Next(), trigger, first ? new_random_bits : base_random_bits, false);
			break;

		case VEHICLE_TRIGGER_ANY_NEW_CARGO:
			/* Now pass the trigger recursively to the next vehicle
			 * in chain. */
			assert(!first);
			if (v->Next() != nullptr) DoTriggerVehicle(v->Next(), VEHICLE_TRIGGER_ANY_NEW_CARGO, base_random_bits, false);
			break;

		case VEHICLE_TRIGGER_CALLBACK_32:
			/* Do not do any recursion */
			break;
	}
}

void TriggerVehicle(Vehicle *v, VehicleTrigger trigger)
{
	if (trigger == VEHICLE_TRIGGER_DEPOT) {
		/* store that the vehicle entered a depot this tick */
		VehicleEnteredDepotThisTick(v);
	}

	v->InvalidateNewGRFCacheOfChain();
	DoTriggerVehicle(v, trigger, 0, true);
	if (HasBit(v->First()->vcache.cached_veh_flags, VCF_REDRAW_ON_TRIGGER)) {
		v->First()->InvalidateImageCacheOfChain();
	}
	v->InvalidateNewGRFCacheOfChain();
}

/* Functions for changing the order of vehicle purchase lists */

struct ListOrderChange {
	EngineID engine;
	uint target;      ///< local ID
};

static std::vector<ListOrderChange> _list_order_changes;

/**
 * Record a vehicle ListOrderChange.
 * @param engine Engine to move
 * @param target Local engine ID to move \a engine in front of
 * @note All sorting is done later in CommitVehicleListOrderChanges
 */
void AlterVehicleListOrder(EngineID engine, uint target)
{
	/* Add the list order change to a queue */
	_list_order_changes.push_back({engine, target});
}

/**
 * Comparator function to sort engines via scope-GRFID and local ID.
 * @param a left side
 * @param b right side
 * @return comparison result
 */
static bool EnginePreSort(const EngineID &a, const EngineID &b)
{
	const EngineIDMapping &id_a = _engine_mngr.at(a);
	const EngineIDMapping &id_b = _engine_mngr.at(b);

	/* 1. Sort by engine type */
	if (id_a.type != id_b.type) return (int)id_a.type < (int)id_b.type;

	/* 2. Sort by scope-GRFID */
	if (id_a.grfid != id_b.grfid) return id_a.grfid < id_b.grfid;

	/* 3. Sort by local ID */
	return (int)id_a.internal_id < (int)id_b.internal_id;
}

/**
 * Deternine default engine sorting and execute recorded ListOrderChanges from AlterVehicleListOrder.
 */
void CommitVehicleListOrderChanges()
{
	/* Pre-sort engines by scope-grfid and local index */
	std::vector<EngineID> ordering;
	for (const Engine *e : Engine::Iterate()) {
		ordering.push_back(e->index);
	}
	std::sort(ordering.begin(), ordering.end(), EnginePreSort);

	/* Apply Insertion-Sort operations */
	for (const ListOrderChange &it : _list_order_changes) {
		EngineID source = it.engine;
		uint local_target = it.target;

		const EngineIDMapping *id_source = _engine_mngr.data() + source;
		if (id_source->internal_id == local_target) continue;

		EngineID target = _engine_mngr.GetID(id_source->type, local_target, id_source->grfid);
		if (target == INVALID_ENGINE) continue;

		int source_index = find_index(ordering, source);
		int target_index = find_index(ordering, target);

		assert(source_index >= 0 && target_index >= 0);
		assert(source_index != target_index);

		EngineID *list = ordering.data();
		if (source_index < target_index) {
			--target_index;
			for (int i = source_index; i < target_index; ++i) list[i] = list[i + 1];
			list[target_index] = source;
		} else {
			for (int i = source_index; i > target_index; --i) list[i] = list[i - 1];
			list[target_index] = source;
		}
	}

	/* Store final sort-order */
	uint index = 0;
	for (const EngineID &eid : ordering) {
		Engine::Get(eid)->list_position = index;
		++index;
	}

	/* Clear out the queue */
	_list_order_changes.clear();
	_list_order_changes.shrink_to_fit();
}

/**
 * Fill the grf_cache of the given vehicle.
 * @param v The vehicle to fill the cache for.
 */
void FillNewGRFVehicleCache(const Vehicle *v)
{
	VehicleResolverObject ro(v->engine_type, v, VehicleResolverObject::WO_NONE);

	/* These variables we have to check; these are the ones with a cache. */
	static const int cache_entries[][2] = {
		{ 0x40, NCVV_POSITION_CONSIST_LENGTH },
		{ 0x41, NCVV_POSITION_SAME_ID_LENGTH },
		{ 0x42, NCVV_CONSIST_CARGO_INFORMATION },
		{ 0x43, NCVV_COMPANY_INFORMATION },
		{ 0x4D, NCVV_POSITION_IN_VEHICLE },
	};
	static const int partial_cache_entries[] = {
		NCVV_CONSIST_CARGO_INFORMATION_UD,
	};
	static_assert(NCVV_END == lengthof(cache_entries) + lengthof(partial_cache_entries));

	/* Resolve all the variables, so their caches are set. */
	for (size_t i = 0; i < lengthof(cache_entries); i++) {
		/* Only resolve when the cache isn't valid. */
		if (HasBit(v->grf_cache.cache_valid, cache_entries[i][1])) continue;
		GetVariableExtra extra;
		ro.GetScope(VSG_SCOPE_SELF)->GetVariable(cache_entries[i][0], 0, &extra);
	}

	/* Make sure really all bits are set. */
	assert(v->grf_cache.cache_valid == (1 << NCVV_END) - 1);
}

void AnalyseEngineCallbacks()
{
	btree::btree_map<const SpriteGroup *, uint64> sg_cb36;
	btree::btree_map<uint32, CargoTypes> cb_refit_cap_values;
	for (Engine *e : Engine::Iterate()) {
		sg_cb36.clear();
		e->sprite_group_cb36_properties_used.clear();
		e->refit_capacity_values.reset();

		SpriteGroupCallbacksUsed callbacks_used = SGCU_NONE;
		uint64 cb36_properties_used = 0;
		bool refit_cap_whitelist_ok = true;
		bool refit_cap_no_var_47 = true;
		uint non_purchase_groups = 0;
		auto process_sg = [&](const SpriteGroup *sg, bool is_purchase) {
			if (sg == nullptr) return;

			AnalyseCallbackOperation op(ACOM_CB_VAR);
			sg->AnalyseCallbacks(op);
			callbacks_used |= op.callbacks_used;
			cb36_properties_used |= op.properties_used;
			sg_cb36[sg] = op.properties_used;
			if ((op.result_flags & ACORF_CB_REFIT_CAP_NON_WHITELIST_FOUND) && !is_purchase) refit_cap_whitelist_ok = false;
			if ((op.result_flags & ACORF_CB_REFIT_CAP_SEEN_VAR_47) && !is_purchase) refit_cap_no_var_47 = false;
			if (!is_purchase) non_purchase_groups++;
		};

		for (uint i = 0; i < NUM_CARGO + 2; i++) {
			process_sg(e->grf_prop.spritegroup[i], i == CT_PURCHASE);
		}
		for (const WagonOverride &wo : e->overrides) {
			process_sg(wo.group, false);
		}
		e->callbacks_used = callbacks_used;
		e->cb36_properties_used = cb36_properties_used;
		for (auto iter : sg_cb36) {
			if (iter.second != cb36_properties_used) {
				e->sprite_group_cb36_properties_used[iter.first] = iter.second;
			}
		}

		if (refit_cap_whitelist_ok && non_purchase_groups <= 1 && HasBit(e->info.callback_mask, CBM_VEHICLE_REFIT_CAPACITY) && e->grf_prop.spritegroup[CT_DEFAULT] != nullptr) {
			const SpriteGroup *purchase_sg = e->grf_prop.spritegroup[CT_PURCHASE];
			e->grf_prop.spritegroup[CT_PURCHASE] = nullptr; // Temporarily disable separate purchase sprite group
			if (refit_cap_no_var_47) {
				cb_refit_cap_values[GetVehicleCallback(CBID_VEHICLE_REFIT_CAPACITY, 0, 0, e->index, nullptr)] = ALL_CARGOTYPES;
			} else {
				const CargoID default_cb = e->info.cargo_type;
				for (CargoID c = 0; c < NUM_CARGO; c++) {
					e->info.cargo_type = c;
					cb_refit_cap_values[GetVehicleCallback(CBID_VEHICLE_REFIT_CAPACITY, 0, 0, e->index, nullptr)] |= (static_cast<CargoTypes>(1) << c);
				}
				e->info.cargo_type = default_cb;
			}
			e->grf_prop.spritegroup[CT_PURCHASE] = purchase_sg;
			bool all_ok = true;
			uint index = 0;
			e->refit_capacity_values.reset(MallocT<EngineRefitCapacityValue>(cb_refit_cap_values.size()));
			for (const auto &iter : cb_refit_cap_values) {
				if (iter.first == CALLBACK_FAILED) all_ok = false;
				e->refit_capacity_values.get()[index] = { iter.second, iter.first };
				index++;
			}
			if (all_ok) e->callbacks_used |= SGCU_REFIT_CB_ALL_CARGOES;

			cb_refit_cap_values.clear();
		}
	}
}

void DumpVehicleSpriteGroup(const Vehicle *v, DumpSpriteGroupPrinter print)
{
	char buffer[512];
	const Engine *e = Engine::Get(v->engine_type);
	const SpriteGroup *root_spritegroup = nullptr;

	if (v->IsGroundVehicle()) {
		root_spritegroup = GetWagonOverrideSpriteSet(v->engine_type, v->cargo_type, v->GetGroundVehicleCache()->first_engine);
		if (root_spritegroup != nullptr) {
			seprintf(buffer, lastof(buffer), "Wagon Override for cargo: %u, engine type: %u", v->cargo_type, v->GetGroundVehicleCache()->first_engine);
			print(nullptr, DSGPO_PRINT, 0, buffer);
		}
	}

	if (root_spritegroup == nullptr) {
		CargoID cargo = v->cargo_type;
		assert(cargo < lengthof(e->grf_prop.spritegroup));
		if (e->grf_prop.spritegroup[cargo] != nullptr) {
			root_spritegroup = e->grf_prop.spritegroup[cargo];
			seprintf(buffer, lastof(buffer), "Cargo: %u", cargo);
		} else {
			root_spritegroup = e->grf_prop.spritegroup[CT_DEFAULT];
			seprintf(buffer, lastof(buffer), "CT_DEFAULT");
		}
		print(nullptr, DSGPO_PRINT, 0, buffer);
	}

	SpriteGroupDumper dumper(print);
	dumper.DumpSpriteGroup(root_spritegroup, 0);

	for (uint i = 0; i < NUM_CARGO + 2; i++) {
		if (e->grf_prop.spritegroup[i] != root_spritegroup && e->grf_prop.spritegroup[i] != nullptr) {
			print(nullptr, DSGPO_PRINT, 0, "");
			switch (i) {
				case CT_DEFAULT:
					seprintf(buffer, lastof(buffer), "OTHER SPRITE GROUP: CT_DEFAULT");
					break;
				case CT_PURCHASE:
					seprintf(buffer, lastof(buffer), "OTHER SPRITE GROUP: CT_PURCHASE");
					break;
				default:
					seprintf(buffer, lastof(buffer), "OTHER SPRITE GROUP: Cargo: %u", i);
					break;
			}
			print(nullptr, DSGPO_PRINT, 0, buffer);
			dumper.DumpSpriteGroup(e->grf_prop.spritegroup[i], 0);
		}
	}
	for (const WagonOverride &wo : e->overrides) {
		if (wo.group != root_spritegroup && wo.group != nullptr) {
			print(nullptr, DSGPO_PRINT, 0, "");
			print(nullptr, DSGPO_PRINT, 0, "OTHER SPRITE GROUP: Wagon override");
			dumper.DumpSpriteGroup(wo.group, 0);
		}
	}
}<|MERGE_RESOLUTION|>--- conflicted
+++ resolved
@@ -577,15 +577,7 @@
 			if (!HasBit(v->grf_cache.cache_valid, NCVV_CONSIST_CARGO_INFORMATION)) {
 				std::array<uint8_t, NUM_CARGO> common_cargoes{};
 				byte cargo_classes = 0;
-<<<<<<< HEAD
-				uint8 common_cargoes[NUM_CARGO];
-				uint8 common_subtypes[256];
 				byte user_def_data = 0;
-				CargoID common_cargo_type = CT_INVALID;
-				uint8 common_subtype = 0xFF; // Return 0xFF if nothing is carried
-=======
-				byte user_def_data = 0;
->>>>>>> 37f84b73
 
 				for (const Vehicle *u = v; u != nullptr; u = u->Next()) {
 					if (v->type == VEH_TRAIN) user_def_data |= Train::From(u)->tcache.user_def_data;
