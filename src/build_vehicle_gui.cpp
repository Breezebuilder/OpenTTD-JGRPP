/* $Id$ */

/*
 * This file is part of OpenTTD.
 * OpenTTD is free software; you can redistribute it and/or modify it under the terms of the GNU General Public License as published by the Free Software Foundation, version 2.
 * OpenTTD is distributed in the hope that it will be useful, but WITHOUT ANY WARRANTY; without even the implied warranty of MERCHANTABILITY or FITNESS FOR A PARTICULAR PURPOSE.
 * See the GNU General Public License for more details. You should have received a copy of the GNU General Public License along with OpenTTD. If not, see <http://www.gnu.org/licenses/>.
 */

/** @file build_vehicle_gui.cpp GUI for building vehicles. */

#include "stdafx.h"
#include "engine_base.h"
#include "engine_func.h"
#include "station_base.h"
#include "network/network.h"
#include "articulated_vehicles.h"
#include "textbuf_gui.h"
#include "command_func.h"
#include "company_func.h"
#include "vehicle_gui.h"
#include "newgrf_engine.h"
#include "newgrf_text.h"
#include "group.h"
#include "string_func.h"
#include "strings_func.h"
#include "window_func.h"
#include "date_func.h"
#include "vehicle_func.h"
#include "widgets/dropdown_func.h"
#include "engine_gui.h"
#include "cargotype.h"
#include "core/geometry_func.hpp"
#include "autoreplace_func.h"
#include "train.h"

#include "widgets/build_vehicle_widget.h"

#include "table/strings.h"

#include "safeguards.h"

/**
 * Get the height of a single 'entry' in the engine lists.
 * @param type the vehicle type to get the height of
 * @return the height for the entry
 */
uint GetEngineListHeight(VehicleType type)
{
	return max<uint>(FONT_HEIGHT_NORMAL + WD_MATRIX_TOP + WD_MATRIX_BOTTOM, GetVehicleImageCellSize(type, EIT_PURCHASE).height);
}

static const NWidgetPart _nested_build_vehicle_widgets[] = {
	NWidget(NWID_HORIZONTAL),
		NWidget(WWT_CLOSEBOX, COLOUR_GREY),
		NWidget(WWT_CAPTION, COLOUR_GREY, WID_BV_CAPTION), SetDataTip(STR_WHITE_STRING, STR_TOOLTIP_WINDOW_TITLE_DRAG_THIS),
		NWidget(WWT_SHADEBOX, COLOUR_GREY),
		NWidget(WWT_DEFSIZEBOX, COLOUR_GREY),
		NWidget(WWT_STICKYBOX, COLOUR_GREY),
	EndContainer(),
	NWidget(WWT_PANEL, COLOUR_GREY),
		NWidget(NWID_VERTICAL),
			NWidget(NWID_HORIZONTAL),
				NWidget(WWT_PUSHTXTBTN, COLOUR_GREY, WID_BV_SORT_ASCENDING_DESCENDING), SetDataTip(STR_BUTTON_SORT_BY, STR_TOOLTIP_SORT_ORDER),
				NWidget(WWT_DROPDOWN, COLOUR_GREY, WID_BV_SORT_DROPDOWN), SetResize(1, 0), SetFill(1, 0), SetDataTip(STR_JUST_STRING, STR_TOOLTIP_SORT_CRITERIA),
			EndContainer(),
			NWidget(NWID_HORIZONTAL),
				NWidget(WWT_TEXTBTN, COLOUR_GREY, WID_BV_SHOW_HIDDEN_ENGINES),
				NWidget(WWT_DROPDOWN, COLOUR_GREY, WID_BV_CARGO_FILTER_DROPDOWN), SetResize(1, 0), SetFill(1, 0), SetDataTip(STR_JUST_STRING, STR_TOOLTIP_FILTER_CRITERIA),
			EndContainer(),
		EndContainer(),
	EndContainer(),
	/* Vehicle list. */
	NWidget(NWID_HORIZONTAL),
		NWidget(WWT_MATRIX, COLOUR_GREY, WID_BV_LIST), SetResize(1, 1), SetFill(1, 0), SetMatrixDataTip(1, 0, STR_NULL), SetScrollbar(WID_BV_SCROLLBAR),
		NWidget(NWID_VSCROLLBAR, COLOUR_GREY, WID_BV_SCROLLBAR),
	EndContainer(),
	/* Panel with details. */
	NWidget(WWT_PANEL, COLOUR_GREY, WID_BV_PANEL), SetMinimalSize(240, 122), SetResize(1, 0), EndContainer(),
	/* Build/rename buttons, resize button. */
	NWidget(NWID_HORIZONTAL),
		NWidget(NWID_SELECTION, INVALID_COLOUR, WID_BV_BUILD_SEL),
			NWidget(WWT_PUSHTXTBTN, COLOUR_GREY, WID_BV_BUILD), SetResize(1, 0), SetFill(1, 0),
		EndContainer(),
		NWidget(NWID_SELECTION, INVALID_COLOUR, WID_BV_BUILD_REFIT_SEL),
			NWidget(WWT_TEXTBTN, COLOUR_GREY, WID_BV_BUILD_REFIT), SetResize(1, 0), SetFill(1, 0), SetDataTip(STR_BUY_REFIT_VEHICLE_BUY_VEHICLE_BUTTON, STR_BUY_REFIT_VEHICLE_BUY_VEHICLE_TOOLTIP),
		EndContainer(),
		NWidget(WWT_PUSHTXTBTN, COLOUR_GREY, WID_BV_SHOW_HIDE), SetResize(1, 0), SetFill(1, 0), SetDataTip(STR_JUST_STRING, STR_NULL),
		NWidget(WWT_PUSHTXTBTN, COLOUR_GREY, WID_BV_RENAME), SetResize(1, 0), SetFill(1, 0),
		NWidget(WWT_RESIZEBOX, COLOUR_GREY),
	EndContainer(),
};

/** Special cargo filter criteria */
static const CargoID CF_ANY  = CT_NO_REFIT; ///< Show all vehicles independent of carried cargo (i.e. no filtering)
static const CargoID CF_NONE = CT_INVALID;  ///< Show only vehicles which do not carry cargo (e.g. train engines)

bool _engine_sort_direction; ///< \c false = descending, \c true = ascending.
byte _engine_sort_last_criteria[]       = {0, 0, 0, 0};                 ///< Last set sort criteria, for each vehicle type.
bool _engine_sort_last_order[]          = {false, false, false, false}; ///< Last set direction of the sort order, for each vehicle type.
bool _engine_sort_show_hidden_engines[] = {false, false, false, false}; ///< Last set 'show hidden engines' setting for each vehicle type.
static CargoID _engine_sort_last_cargo_criteria[] = {CF_ANY, CF_ANY, CF_ANY, CF_ANY}; ///< Last set filter criteria, for each vehicle type.
static bool _refit_on_buy               = false;                        ///< to save user's choice for at least this game session

/**
 * Determines order of engines by engineID
 * @param *a first engine to compare
 * @param *b second engine to compare
 * @return for descending order: returns < 0 if a < b and > 0 for a > b. Vice versa for ascending order and 0 for equal
 */
static int CDECL EngineNumberSorter(const EngineID *a, const EngineID *b)
{
	int r = Engine::Get(*a)->list_position - Engine::Get(*b)->list_position;

	return _engine_sort_direction ? -r : r;
}

/**
 * Determines order of engines by introduction date
 * @param *a first engine to compare
 * @param *b second engine to compare
 * @return for descending order: returns < 0 if a < b and > 0 for a > b. Vice versa for ascending order and 0 for equal
 */
static int CDECL EngineIntroDateSorter(const EngineID *a, const EngineID *b)
{
	const int va = Engine::Get(*a)->intro_date;
	const int vb = Engine::Get(*b)->intro_date;
	const int r = va - vb;

	/* Use EngineID to sort instead since we want consistent sorting */
	if (r == 0) return EngineNumberSorter(a, b);
	return _engine_sort_direction ? -r : r;
}

/**
 * Determines order of engines by name
 * @param *a first engine to compare
 * @param *b second engine to compare
 * @return for descending order: returns < 0 if a < b and > 0 for a > b. Vice versa for ascending order and 0 for equal
 */
static int CDECL EngineNameSorter(const EngineID *a, const EngineID *b)
{
	static EngineID last_engine[2] = { INVALID_ENGINE, INVALID_ENGINE };
	static char     last_name[2][64] = { "\0", "\0" };

	const EngineID va = *a;
	const EngineID vb = *b;

	if (va != last_engine[0]) {
		last_engine[0] = va;
		SetDParam(0, va);
		GetString(last_name[0], STR_ENGINE_NAME, lastof(last_name[0]));
	}

	if (vb != last_engine[1]) {
		last_engine[1] = vb;
		SetDParam(0, vb);
		GetString(last_name[1], STR_ENGINE_NAME, lastof(last_name[1]));
	}

	int r = strnatcmp(last_name[0], last_name[1]); // Sort by name (natural sorting).

	/* Use EngineID to sort instead since we want consistent sorting */
	if (r == 0) return EngineNumberSorter(a, b);
	return _engine_sort_direction ? -r : r;
}

/**
 * Determines order of engines by reliability
 * @param *a first engine to compare
 * @param *b second engine to compare
 * @return for descending order: returns < 0 if a < b and > 0 for a > b. Vice versa for ascending order and 0 for equal
 */
static int CDECL EngineReliabilitySorter(const EngineID *a, const EngineID *b)
{
	const int va = Engine::Get(*a)->reliability;
	const int vb = Engine::Get(*b)->reliability;
	const int r = va - vb;

	/* Use EngineID to sort instead since we want consistent sorting */
	if (r == 0) return EngineNumberSorter(a, b);
	return _engine_sort_direction ? -r : r;
}

/**
 * Determines order of engines by purchase cost
 * @param *a first engine to compare
 * @param *b second engine to compare
 * @return for descending order: returns < 0 if a < b and > 0 for a > b. Vice versa for ascending order and 0 for equal
 */
static int CDECL EngineCostSorter(const EngineID *a, const EngineID *b)
{
	Money va = Engine::Get(*a)->GetCost();
	Money vb = Engine::Get(*b)->GetCost();
	int r = ClampToI32(va - vb);

	/* Use EngineID to sort instead since we want consistent sorting */
	if (r == 0) return EngineNumberSorter(a, b);
	return _engine_sort_direction ? -r : r;
}

/**
 * Determines order of engines by speed
 * @param *a first engine to compare
 * @param *b second engine to compare
 * @return for descending order: returns < 0 if a < b and > 0 for a > b. Vice versa for ascending order and 0 for equal
 */
static int CDECL EngineSpeedSorter(const EngineID *a, const EngineID *b)
{
	int va = Engine::Get(*a)->GetDisplayMaxSpeed();
	int vb = Engine::Get(*b)->GetDisplayMaxSpeed();
	int r = va - vb;

	/* Use EngineID to sort instead since we want consistent sorting */
	if (r == 0) return EngineNumberSorter(a, b);
	return _engine_sort_direction ? -r : r;
}

/**
 * Determines order of engines by power
 * @param *a first engine to compare
 * @param *b second engine to compare
 * @return for descending order: returns < 0 if a < b and > 0 for a > b. Vice versa for ascending order and 0 for equal
 */
static int CDECL EnginePowerSorter(const EngineID *a, const EngineID *b)
{
	int va = Engine::Get(*a)->GetPower();
	int vb = Engine::Get(*b)->GetPower();
	int r = va - vb;

	/* Use EngineID to sort instead since we want consistent sorting */
	if (r == 0) return EngineNumberSorter(a, b);
	return _engine_sort_direction ? -r : r;
}

/**
 * Determines order of engines by tractive effort
 * @param *a first engine to compare
 * @param *b second engine to compare
 * @return for descending order: returns < 0 if a < b and > 0 for a > b. Vice versa for ascending order and 0 for equal
 */
static int CDECL EngineTractiveEffortSorter(const EngineID *a, const EngineID *b)
{
	int va = Engine::Get(*a)->GetDisplayMaxTractiveEffort();
	int vb = Engine::Get(*b)->GetDisplayMaxTractiveEffort();
	int r = va - vb;

	/* Use EngineID to sort instead since we want consistent sorting */
	if (r == 0) return EngineNumberSorter(a, b);
	return _engine_sort_direction ? -r : r;
}

/**
 * Determines order of engines by running costs
 * @param *a first engine to compare
 * @param *b second engine to compare
 * @return for descending order: returns < 0 if a < b and > 0 for a > b. Vice versa for ascending order and 0 for equal
 */
static int CDECL EngineRunningCostSorter(const EngineID *a, const EngineID *b)
{
	Money va = Engine::Get(*a)->GetRunningCost();
	Money vb = Engine::Get(*b)->GetRunningCost();
	int r = ClampToI32(va - vb);

	/* Use EngineID to sort instead since we want consistent sorting */
	if (r == 0) return EngineNumberSorter(a, b);
	return _engine_sort_direction ? -r : r;
}

/**
 * Determines order of engines by running costs
 * @param *a first engine to compare
 * @param *b second engine to compare
 * @return for descending order: returns < 0 if a < b and > 0 for a > b. Vice versa for ascending order and 0 for equal
 */
static int CDECL EnginePowerVsRunningCostSorter(const EngineID *a, const EngineID *b)
{
	const Engine *e_a = Engine::Get(*a);
	const Engine *e_b = Engine::Get(*b);

	/* Here we are using a few tricks to get the right sort.
	 * We want power/running cost, but since we usually got higher running cost than power and we store the result in an int,
	 * we will actually calculate cunning cost/power (to make it more than 1).
	 * Because of this, the return value have to be reversed as well and we return b - a instead of a - b.
	 * Another thing is that both power and running costs should be doubled for multiheaded engines.
	 * Since it would be multiplying with 2 in both numerator and denominator, it will even themselves out and we skip checking for multiheaded. */
	Money va = (e_a->GetRunningCost()) / max(1U, (uint)e_a->GetPower());
	Money vb = (e_b->GetRunningCost()) / max(1U, (uint)e_b->GetPower());
	int r = ClampToI32(vb - va);

	/* Use EngineID to sort instead since we want consistent sorting */
	if (r == 0) return EngineNumberSorter(a, b);
	return _engine_sort_direction ? -r : r;
}

/* Train sorting functions */

/**
 * Determines order of train engines by capacity
 * @param *a first engine to compare
 * @param *b second engine to compare
 * @return for descending order: returns < 0 if a < b and > 0 for a > b. Vice versa for ascending order and 0 for equal
 */
static int CDECL TrainEngineCapacitySorter(const EngineID *a, const EngineID *b)
{
	const RailVehicleInfo *rvi_a = RailVehInfo(*a);
	const RailVehicleInfo *rvi_b = RailVehInfo(*b);

	int va = GetTotalCapacityOfArticulatedParts(*a) * (rvi_a->railveh_type == RAILVEH_MULTIHEAD ? 2 : 1);
	int vb = GetTotalCapacityOfArticulatedParts(*b) * (rvi_b->railveh_type == RAILVEH_MULTIHEAD ? 2 : 1);
	int r = va - vb;

	/* Use EngineID to sort instead since we want consistent sorting */
	if (r == 0) return EngineNumberSorter(a, b);
	return _engine_sort_direction ? -r : r;
}

/**
 * Determines order of train engines by engine / wagon
 * @param *a first engine to compare
 * @param *b second engine to compare
 * @return for descending order: returns < 0 if a < b and > 0 for a > b. Vice versa for ascending order and 0 for equal
 */
static int CDECL TrainEnginesThenWagonsSorter(const EngineID *a, const EngineID *b)
{
	int val_a = (RailVehInfo(*a)->railveh_type == RAILVEH_WAGON ? 1 : 0);
	int val_b = (RailVehInfo(*b)->railveh_type == RAILVEH_WAGON ? 1 : 0);
	int r = val_a - val_b;

	/* Use EngineID to sort instead since we want consistent sorting */
	if (r == 0) return EngineNumberSorter(a, b);
	return _engine_sort_direction ? -r : r;
}

/* Road vehicle sorting functions */

/**
 * Determines order of road vehicles by capacity
 * @param *a first engine to compare
 * @param *b second engine to compare
 * @return for descending order: returns < 0 if a < b and > 0 for a > b. Vice versa for ascending order and 0 for equal
 */
static int CDECL RoadVehEngineCapacitySorter(const EngineID *a, const EngineID *b)
{
	int va = GetTotalCapacityOfArticulatedParts(*a);
	int vb = GetTotalCapacityOfArticulatedParts(*b);
	int r = va - vb;

	/* Use EngineID to sort instead since we want consistent sorting */
	if (r == 0) return EngineNumberSorter(a, b);
	return _engine_sort_direction ? -r : r;
}

/* Ship vehicle sorting functions */

/**
 * Determines order of ships by capacity
 * @param *a first engine to compare
 * @param *b second engine to compare
 * @return for descending order: returns < 0 if a < b and > 0 for a > b. Vice versa for ascending order and 0 for equal
 */
static int CDECL ShipEngineCapacitySorter(const EngineID *a, const EngineID *b)
{
	const Engine *e_a = Engine::Get(*a);
	const Engine *e_b = Engine::Get(*b);

	int va = e_a->GetDisplayDefaultCapacity();
	int vb = e_b->GetDisplayDefaultCapacity();
	int r = va - vb;

	/* Use EngineID to sort instead since we want consistent sorting */
	if (r == 0) return EngineNumberSorter(a, b);
	return _engine_sort_direction ? -r : r;
}

/* Aircraft sorting functions */

/**
 * Determines order of aircraft by cargo
 * @param *a first engine to compare
 * @param *b second engine to compare
 * @return for descending order: returns < 0 if a < b and > 0 for a > b. Vice versa for ascending order and 0 for equal
 */
static int CDECL AircraftEngineCargoSorter(const EngineID *a, const EngineID *b)
{
	const Engine *e_a = Engine::Get(*a);
	const Engine *e_b = Engine::Get(*b);

	uint16 mail_a, mail_b;
	int va = e_a->GetDisplayDefaultCapacity(&mail_a);
	int vb = e_b->GetDisplayDefaultCapacity(&mail_b);
	int r = va - vb;

	if (r == 0) {
		/* The planes have the same passenger capacity. Check mail capacity instead */
		r = mail_a - mail_b;

		if (r == 0) {
			/* Use EngineID to sort instead since we want consistent sorting */
			return EngineNumberSorter(a, b);
		}
	}
	return _engine_sort_direction ? -r : r;
}

/**
 * Determines order of aircraft by range.
 * @param *a first engine to compare.
 * @param *b second engine to compare.
 * @return for descending order: returns < 0 if a < b and > 0 for a > b. Vice versa for ascending order and 0 for equal.
 */
static int CDECL AircraftRangeSorter(const EngineID *a, const EngineID *b)
{
	uint16 r_a = Engine::Get(*a)->GetRange();
	uint16 r_b = Engine::Get(*b)->GetRange();

	int r = r_a - r_b;

	/* Use EngineID to sort instead since we want consistent sorting */
	if (r == 0) return EngineNumberSorter(a, b);
	return _engine_sort_direction ? -r : r;
}

/** Sort functions for the vehicle sort criteria, for each vehicle type. */
EngList_SortTypeFunction * const _engine_sort_functions[][11] = {{
	/* Trains */
	&EngineNumberSorter,
	&EngineCostSorter,
	&EngineSpeedSorter,
	&EnginePowerSorter,
	&EngineTractiveEffortSorter,
	&EngineIntroDateSorter,
	&EngineNameSorter,
	&EngineRunningCostSorter,
	&EnginePowerVsRunningCostSorter,
	&EngineReliabilitySorter,
	&TrainEngineCapacitySorter,
}, {
	/* Road vehicles */
	&EngineNumberSorter,
	&EngineCostSorter,
	&EngineSpeedSorter,
	&EnginePowerSorter,
	&EngineTractiveEffortSorter,
	&EngineIntroDateSorter,
	&EngineNameSorter,
	&EngineRunningCostSorter,
	&EnginePowerVsRunningCostSorter,
	&EngineReliabilitySorter,
	&RoadVehEngineCapacitySorter,
}, {
	/* Ships */
	&EngineNumberSorter,
	&EngineCostSorter,
	&EngineSpeedSorter,
	&EngineIntroDateSorter,
	&EngineNameSorter,
	&EngineRunningCostSorter,
	&EngineReliabilitySorter,
	&ShipEngineCapacitySorter,
}, {
	/* Aircraft */
	&EngineNumberSorter,
	&EngineCostSorter,
	&EngineSpeedSorter,
	&EngineIntroDateSorter,
	&EngineNameSorter,
	&EngineRunningCostSorter,
	&EngineReliabilitySorter,
	&AircraftEngineCargoSorter,
	&AircraftRangeSorter,
}};

/** Dropdown menu strings for the vehicle sort criteria. */
const StringID _engine_sort_listing[][12] = {{
	/* Trains */
	STR_SORT_BY_ENGINE_ID,
	STR_SORT_BY_COST,
	STR_SORT_BY_MAX_SPEED,
	STR_SORT_BY_POWER,
	STR_SORT_BY_TRACTIVE_EFFORT,
	STR_SORT_BY_INTRO_DATE,
	STR_SORT_BY_NAME,
	STR_SORT_BY_RUNNING_COST,
	STR_SORT_BY_POWER_VS_RUNNING_COST,
	STR_SORT_BY_RELIABILITY,
	STR_SORT_BY_CARGO_CAPACITY,
	INVALID_STRING_ID
}, {
	/* Road vehicles */
	STR_SORT_BY_ENGINE_ID,
	STR_SORT_BY_COST,
	STR_SORT_BY_MAX_SPEED,
	STR_SORT_BY_POWER,
	STR_SORT_BY_TRACTIVE_EFFORT,
	STR_SORT_BY_INTRO_DATE,
	STR_SORT_BY_NAME,
	STR_SORT_BY_RUNNING_COST,
	STR_SORT_BY_POWER_VS_RUNNING_COST,
	STR_SORT_BY_RELIABILITY,
	STR_SORT_BY_CARGO_CAPACITY,
	INVALID_STRING_ID
}, {
	/* Ships */
	STR_SORT_BY_ENGINE_ID,
	STR_SORT_BY_COST,
	STR_SORT_BY_MAX_SPEED,
	STR_SORT_BY_INTRO_DATE,
	STR_SORT_BY_NAME,
	STR_SORT_BY_RUNNING_COST,
	STR_SORT_BY_RELIABILITY,
	STR_SORT_BY_CARGO_CAPACITY,
	INVALID_STRING_ID
}, {
	/* Aircraft */
	STR_SORT_BY_ENGINE_ID,
	STR_SORT_BY_COST,
	STR_SORT_BY_MAX_SPEED,
	STR_SORT_BY_INTRO_DATE,
	STR_SORT_BY_NAME,
	STR_SORT_BY_RUNNING_COST,
	STR_SORT_BY_RELIABILITY,
	STR_SORT_BY_CARGO_CAPACITY,
	STR_SORT_BY_RANGE,
	INVALID_STRING_ID
}};

/** Cargo filter functions */
static bool CDECL CargoFilter(const EngineID *eid, const CargoID cid)
{
	if (cid == CF_ANY) return true;
	uint32 refit_mask = GetUnionOfArticulatedRefitMasks(*eid, true) & _standard_cargo_mask;
	return (cid == CF_NONE ? refit_mask == 0 : HasBit(refit_mask, cid));
}

static GUIEngineList::FilterFunction * const _filter_funcs[] = {
	&CargoFilter,
};

static int DrawCargoCapacityInfo(int left, int right, int y, EngineID engine)
{
	CargoArray cap;
	uint32 refits;
	GetArticulatedVehicleCargoesAndRefits(engine, &cap, &refits);

	for (CargoID c = 0; c < NUM_CARGO; c++) {
		if (cap[c] == 0) continue;

		SetDParam(0, c);
		SetDParam(1, cap[c]);
		SetDParam(2, HasBit(refits, c) ? STR_PURCHASE_INFO_REFITTABLE : STR_EMPTY);
		DrawString(left, right, y, STR_PURCHASE_INFO_CAPACITY);
		y += FONT_HEIGHT_NORMAL;
	}

	return y;
}

/* Draw rail wagon specific details */
static int DrawRailWagonPurchaseInfo(int left, int right, int y, EngineID engine_number, const RailVehicleInfo *rvi)
{
	const Engine *e = Engine::Get(engine_number);

	/* Purchase cost */
	SetDParam(0, e->GetCost());
	DrawString(left, right, y, STR_PURCHASE_INFO_COST);
	y += FONT_HEIGHT_NORMAL;

	/* Wagon weight - (including cargo) */
	uint weight = e->GetDisplayWeight();
	SetDParam(0, weight);
	uint cargo_weight = (e->CanCarryCargo() ? CargoSpec::Get(e->GetDefaultCargoType())->weight * GetTotalCapacityOfArticulatedParts(engine_number) / 16 : 0);
	SetDParam(1, cargo_weight + weight);
	DrawString(left, right, y, STR_PURCHASE_INFO_WEIGHT_CWEIGHT);
	y += FONT_HEIGHT_NORMAL;

	/* Wagon speed limit, displayed if above zero */
	if (_settings_game.vehicle.wagon_speed_limits) {
		uint max_speed = e->GetDisplayMaxSpeed();
		if (max_speed > 0) {
			SetDParam(0, max_speed);
			DrawString(left, right, y, STR_PURCHASE_INFO_SPEED);
			y += FONT_HEIGHT_NORMAL;
		}
	}

	/* Running cost */
	if (rvi->running_cost_class != INVALID_PRICE) {
		SetDParam(0, e->GetRunningCost());
		DrawString(left, right, y, STR_PURCHASE_INFO_RUNNINGCOST);
		y += FONT_HEIGHT_NORMAL;
	}

	return y;
}

/* Draw locomotive specific details */
static int DrawRailEnginePurchaseInfo(int left, int right, int y, EngineID engine_number, const RailVehicleInfo *rvi)
{
	const Engine *e = Engine::Get(engine_number);

	/* Purchase Cost - Engine weight */
	SetDParam(0, e->GetCost());
	SetDParam(1, e->GetDisplayWeight());
	DrawString(left, right, y, STR_PURCHASE_INFO_COST_WEIGHT);
	y += FONT_HEIGHT_NORMAL;

	/* Max speed - Engine power */
	SetDParam(0, e->GetDisplayMaxSpeed());
	SetDParam(1, e->GetPower());
	DrawString(left, right, y, STR_PURCHASE_INFO_SPEED_POWER);
	y += FONT_HEIGHT_NORMAL;

	/* Max tractive effort - not applicable if old acceleration or maglev */
	if (_settings_game.vehicle.train_acceleration_model != AM_ORIGINAL && GetRailTypeInfo(rvi->railtype)->acceleration_type != 2) {
		SetDParam(0, e->GetDisplayMaxTractiveEffort());
		DrawString(left, right, y, STR_PURCHASE_INFO_MAX_TE);
		y += FONT_HEIGHT_NORMAL;
	}

	/* Running cost */
	if (rvi->running_cost_class != INVALID_PRICE) {
		SetDParam(0, e->GetRunningCost());
		DrawString(left, right, y, STR_PURCHASE_INFO_RUNNINGCOST);
		y += FONT_HEIGHT_NORMAL;
	}

	/* Powered wagons power - Powered wagons extra weight */
	if (rvi->pow_wag_power != 0) {
		SetDParam(0, rvi->pow_wag_power);
		SetDParam(1, rvi->pow_wag_weight);
		DrawString(left, right, y, STR_PURCHASE_INFO_PWAGPOWER_PWAGWEIGHT);
		y += FONT_HEIGHT_NORMAL;
	}

	return y;
}

/* Draw road vehicle specific details */
static int DrawRoadVehPurchaseInfo(int left, int right, int y, EngineID engine_number)
{
	const Engine *e = Engine::Get(engine_number);

	if (_settings_game.vehicle.roadveh_acceleration_model != AM_ORIGINAL) {
		/* Purchase Cost */
		SetDParam(0, e->GetCost());
		DrawString(left, right, y, STR_PURCHASE_INFO_COST);
		y += FONT_HEIGHT_NORMAL;

		/* Road vehicle weight - (including cargo) */
		int16 weight = e->GetDisplayWeight();
		SetDParam(0, weight);
		uint cargo_weight = (e->CanCarryCargo() ? CargoSpec::Get(e->GetDefaultCargoType())->weight * GetTotalCapacityOfArticulatedParts(engine_number) / 16 : 0);
		SetDParam(1, cargo_weight + weight);
		DrawString(left, right, y, STR_PURCHASE_INFO_WEIGHT_CWEIGHT);
		y += FONT_HEIGHT_NORMAL;

		/* Max speed - Engine power */
		SetDParam(0, e->GetDisplayMaxSpeed());
		SetDParam(1, e->GetPower());
		DrawString(left, right, y, STR_PURCHASE_INFO_SPEED_POWER);
		y += FONT_HEIGHT_NORMAL;

		/* Max tractive effort */
		SetDParam(0, e->GetDisplayMaxTractiveEffort());
		DrawString(left, right, y, STR_PURCHASE_INFO_MAX_TE);
		y += FONT_HEIGHT_NORMAL;
	} else {
		/* Purchase cost - Max speed */
		SetDParam(0, e->GetCost());
		SetDParam(1, e->GetDisplayMaxSpeed());
		DrawString(left, right, y, STR_PURCHASE_INFO_COST_SPEED);
		y += FONT_HEIGHT_NORMAL;
	}

	/* Running cost */
	SetDParam(0, e->GetRunningCost());
	DrawString(left, right, y, STR_PURCHASE_INFO_RUNNINGCOST);
	y += FONT_HEIGHT_NORMAL;

	return y;
}

/* Draw ship specific details */
static int DrawShipPurchaseInfo(int left, int right, int y, EngineID engine_number, bool refittable)
{
	const Engine *e = Engine::Get(engine_number);

	/* Purchase cost - Max speed */
	uint raw_speed = e->GetDisplayMaxSpeed();
	uint ocean_speed = e->u.ship.ApplyWaterClassSpeedFrac(raw_speed, true);
	uint canal_speed = e->u.ship.ApplyWaterClassSpeedFrac(raw_speed, false);

	SetDParam(0, e->GetCost());
	if (ocean_speed == canal_speed) {
		SetDParam(1, ocean_speed);
		DrawString(left, right, y, STR_PURCHASE_INFO_COST_SPEED);
		y += FONT_HEIGHT_NORMAL;
	} else {
		DrawString(left, right, y, STR_PURCHASE_INFO_COST);
		y += FONT_HEIGHT_NORMAL;

		SetDParam(0, ocean_speed);
		DrawString(left, right, y, STR_PURCHASE_INFO_SPEED_OCEAN);
		y += FONT_HEIGHT_NORMAL;

		SetDParam(0, canal_speed);
		DrawString(left, right, y, STR_PURCHASE_INFO_SPEED_CANAL);
		y += FONT_HEIGHT_NORMAL;
	}

	/* Cargo type + capacity */
	SetDParam(0, e->GetDefaultCargoType());
	SetDParam(1, e->GetDisplayDefaultCapacity());
	SetDParam(2, refittable ? STR_PURCHASE_INFO_REFITTABLE : STR_EMPTY);
	DrawString(left, right, y, STR_PURCHASE_INFO_CAPACITY);
	y += FONT_HEIGHT_NORMAL;

	/* Running cost */
	SetDParam(0, e->GetRunningCost());
	DrawString(left, right, y, STR_PURCHASE_INFO_RUNNINGCOST);
	y += FONT_HEIGHT_NORMAL;

	return y;
}

/* Draw aircraft specific details */
static int DrawAircraftPurchaseInfo(int left, int right, int y, EngineID engine_number, bool refittable)
{
	const Engine *e = Engine::Get(engine_number);
	CargoID cargo = e->GetDefaultCargoType();

	/* Purchase cost - Max speed */
	SetDParam(0, e->GetCost());
	SetDParam(1, e->GetDisplayMaxSpeed());
	DrawString(left, right, y, STR_PURCHASE_INFO_COST_SPEED);
	y += FONT_HEIGHT_NORMAL;

	/* Cargo capacity */
	uint16 mail_capacity;
	uint capacity = e->GetDisplayDefaultCapacity(&mail_capacity);
	if (mail_capacity > 0) {
		SetDParam(0, cargo);
		SetDParam(1, capacity);
		SetDParam(2, CT_MAIL);
		SetDParam(3, mail_capacity);
		DrawString(left, right, y, STR_PURCHASE_INFO_AIRCRAFT_CAPACITY);
	} else {
		/* Note, if the default capacity is selected by the refit capacity
		 * callback, then the capacity shown is likely to be incorrect. */
		SetDParam(0, cargo);
		SetDParam(1, capacity);
		SetDParam(2, refittable ? STR_PURCHASE_INFO_REFITTABLE : STR_EMPTY);
		DrawString(left, right, y, STR_PURCHASE_INFO_CAPACITY);
	}
	y += FONT_HEIGHT_NORMAL;

	/* Running cost */
	SetDParam(0, e->GetRunningCost());
	DrawString(left, right, y, STR_PURCHASE_INFO_RUNNINGCOST);
	y += FONT_HEIGHT_NORMAL;

	uint16 range = e->GetRange();
	if (range != 0) {
		SetDParam(0, range);
		DrawString(left, right, y, STR_PURCHASE_INFO_AIRCRAFT_RANGE);
		y += FONT_HEIGHT_NORMAL;
	}

	return y;
}

/**
 * Display additional text from NewGRF in the purchase information window
 * @param left   Left border of text bounding box
 * @param right  Right border of text bounding box
 * @param y      Top border of text bounding box
 * @param engine Engine to query the additional purchase information for
 * @return       Bottom border of text bounding box
 */
static uint ShowAdditionalText(int left, int right, int y, EngineID engine)
{
	uint16 callback = GetVehicleCallback(CBID_VEHICLE_ADDITIONAL_TEXT, 0, 0, engine, NULL);
	if (callback == CALLBACK_FAILED || callback == 0x400) return y;
	const GRFFile *grffile = Engine::Get(engine)->GetGRF();
	if (callback > 0x400) {
		ErrorUnknownCallbackResult(grffile->grfid, CBID_VEHICLE_ADDITIONAL_TEXT, callback);
		return y;
	}

	StartTextRefStackUsage(grffile, 6);
	uint result = DrawStringMultiLine(left, right, y, INT32_MAX, GetGRFStringID(grffile->grfid, 0xD000 + callback), TC_BLACK);
	StopTextRefStackUsage();
	return result;
}

/**
 * Draw the purchase info details of a vehicle at a given location.
 * @param left,right,y location where to draw the info
 * @param engine_number the engine of which to draw the info of
 * @return y after drawing all the text
 */
int DrawVehiclePurchaseInfo(int left, int right, int y, EngineID engine_number)
{
	const Engine *e = Engine::Get(engine_number);
	YearMonthDay ymd;
	ConvertDateToYMD(e->intro_date, &ymd);
	bool refittable = IsArticulatedVehicleRefittable(engine_number);
	bool articulated_cargo = false;

	switch (e->type) {
		default: NOT_REACHED();
		case VEH_TRAIN:
			if (e->u.rail.railveh_type == RAILVEH_WAGON) {
				y = DrawRailWagonPurchaseInfo(left, right, y, engine_number, &e->u.rail);
			} else {
				y = DrawRailEnginePurchaseInfo(left, right, y, engine_number, &e->u.rail);
			}
			articulated_cargo = true;
			break;

		case VEH_ROAD:
			y = DrawRoadVehPurchaseInfo(left, right, y, engine_number);
			articulated_cargo = true;
			break;

		case VEH_SHIP:
			y = DrawShipPurchaseInfo(left, right, y, engine_number, refittable);
			break;

		case VEH_AIRCRAFT:
			y = DrawAircraftPurchaseInfo(left, right, y, engine_number, refittable);
			break;
	}

	if (articulated_cargo) {
		/* Cargo type + capacity, or N/A */
		int new_y = DrawCargoCapacityInfo(left, right, y, engine_number);

		if (new_y == y) {
			SetDParam(0, CT_INVALID);
			SetDParam(2, STR_EMPTY);
			DrawString(left, right, y, STR_PURCHASE_INFO_CAPACITY);
			y += FONT_HEIGHT_NORMAL;
		} else {
			y = new_y;
		}
	}

	/* Draw details that apply to all types except rail wagons. */
	if (e->type != VEH_TRAIN || e->u.rail.railveh_type != RAILVEH_WAGON) {
		/* Design date - Life length */
		SetDParam(0, ymd.year);
		SetDParam(1, e->GetLifeLengthInDays() / DAYS_IN_LEAP_YEAR);
		DrawString(left, right, y, STR_PURCHASE_INFO_DESIGNED_LIFE);
		y += FONT_HEIGHT_NORMAL;

		/* Reliability */
		SetDParam(0, ToPercent16(e->reliability));
		DrawString(left, right, y, STR_PURCHASE_INFO_RELIABILITY);
		y += FONT_HEIGHT_NORMAL;
	}

	if (refittable) y = ShowRefitOptionsList(left, right, y, engine_number);

	/* Additional text from NewGRF */
	y = ShowAdditionalText(left, right, y, engine_number);

	return y;
}

/**
 * Engine drawing loop
 * @param type Type of vehicle (VEH_*)
 * @param l The left most location of the list
 * @param r The right most location of the list
 * @param y The top most location of the list
 * @param eng_list What engines to draw
 * @param min where to start in the list
 * @param max where in the list to end
 * @param selected_id what engine to highlight as selected, if any
 * @param show_count Whether to show the amount of engines or not
 * @param selected_group the group to list the engines of
 */
void DrawEngineList(VehicleType type, int l, int r, int y, const GUIEngineList *eng_list, uint16 min, uint16 max, EngineID selected_id, bool show_count, GroupID selected_group)
{
	static const int sprite_y_offsets[] = { -1, -1, -2, -2 };

	/* Obligatory sanity checks! */
	assert(max <= eng_list->Length());

	bool rtl = _current_text_dir == TD_RTL;
	int step_size = GetEngineListHeight(type);
	int sprite_left  = GetVehicleImageCellSize(type, EIT_PURCHASE).extend_left;
	int sprite_right = GetVehicleImageCellSize(type, EIT_PURCHASE).extend_right;
	int sprite_width = sprite_left + sprite_right;

	int sprite_x        = rtl ? r - sprite_right - 1 : l + sprite_left + 1;
	int sprite_y_offset = sprite_y_offsets[type] + step_size / 2;

	Dimension replace_icon = {0, 0};
	int count_width = 0;
	if (show_count) {
		replace_icon = GetSpriteSize(SPR_GROUP_REPLACE_ACTIVE);
		SetDParamMaxDigits(0, 3, FS_SMALL);
		count_width = GetStringBoundingBox(STR_TINY_BLACK_COMA).width;
	}

	int text_left  = l + (rtl ? WD_FRAMERECT_LEFT + replace_icon.width + 8 + count_width : sprite_width + WD_FRAMETEXT_LEFT);
	int text_right = r - (rtl ? sprite_width + WD_FRAMETEXT_RIGHT : WD_FRAMERECT_RIGHT + replace_icon.width + 8 + count_width);
	int replace_icon_left = rtl ? l + WD_FRAMERECT_LEFT : r - WD_FRAMERECT_RIGHT - replace_icon.width;
	int count_left = l;
	int count_right = rtl ? text_left : r - WD_FRAMERECT_RIGHT - replace_icon.width - 8;

	int normal_text_y_offset = (step_size - FONT_HEIGHT_NORMAL) / 2;
	int small_text_y_offset  = step_size - FONT_HEIGHT_SMALL - WD_FRAMERECT_BOTTOM - 1;
	int replace_icon_y_offset = (step_size - replace_icon.height) / 2 - 1;

	for (; min < max; min++, y += step_size) {
		const EngineID engine = (*eng_list)[min];
		/* Note: num_engines is only used in the autoreplace GUI, so it is correct to use _local_company here. */
		const uint num_engines = GetGroupNumEngines(_local_company, selected_group, engine);

		const Engine *e = Engine::Get(engine);
		bool hidden = HasBit(e->company_hidden, _local_company);
		StringID str = hidden ? STR_HIDDEN_ENGINE_NAME : STR_ENGINE_NAME;
		TextColour tc = (engine == selected_id) ? TC_WHITE : (TC_NO_SHADE | (hidden ? TC_GREY : TC_BLACK));

		SetDParam(0, engine);
		DrawString(text_left, text_right, y + normal_text_y_offset, str, tc);
		DrawVehicleEngine(l, r, sprite_x, y + sprite_y_offset, engine, (show_count && num_engines == 0) ? PALETTE_CRASH : GetEnginePalette(engine, _local_company), EIT_PURCHASE);
		if (show_count) {
			SetDParam(0, num_engines);
			DrawString(count_left, count_right, y + small_text_y_offset, STR_TINY_BLACK_COMA, TC_FROMSTRING, SA_RIGHT | SA_FORCE);
			if (EngineHasReplacementForCompany(Company::Get(_local_company), engine, selected_group)) DrawSprite(SPR_GROUP_REPLACE_ACTIVE, num_engines == 0 ? PALETTE_CRASH : PAL_NONE, replace_icon_left, y + replace_icon_y_offset);
		}
	}
}

/**
 * Display the dropdown for the vehicle sort criteria.
 * @param w Parent window (holds the dropdown button).
 * @param vehicle_type %Vehicle type being sorted.
 * @param selected Currently selected sort criterium.
 * @param button Widget button.
 */
void DisplayVehicleSortDropDown(Window *w, VehicleType vehicle_type, int selected, int button)
{
	uint32 hidden_mask = 0;
	/* Disable sorting by power or tractive effort when the original acceleration model for road vehicles is being used. */
	if (vehicle_type == VEH_ROAD && _settings_game.vehicle.roadveh_acceleration_model == AM_ORIGINAL) {
		SetBit(hidden_mask, 3); // power
		SetBit(hidden_mask, 4); // tractive effort
		SetBit(hidden_mask, 8); // power by running costs
	}
	/* Disable sorting by tractive effort when the original acceleration model for trains is being used. */
	if (vehicle_type == VEH_TRAIN && _settings_game.vehicle.train_acceleration_model == AM_ORIGINAL) {
		SetBit(hidden_mask, 4); // tractive effort
	}
	ShowDropDownMenu(w, _engine_sort_listing[vehicle_type], selected, button, 0, hidden_mask);
}

/** GUI for building vehicles. */
struct BuildVehicleWindow : Window {
	VehicleType vehicle_type;                   ///< Type of vehicles shown in the window.
	union {
		RailTypeByte railtype;              ///< Rail type to show, or #RAILTYPE_END.
		RoadTypes roadtypes;                ///< Road type to show, or #ROADTYPES_ALL.
	} filter;                                   ///< Filter to apply.
	bool descending_sort_order;                 ///< Sort direction, @see _engine_sort_direction
	byte sort_criteria;                         ///< Current sort criterium.
	bool show_hidden_engines;                   ///< State of the 'show hidden engines' button.
	bool listview_mode;                         ///< If set, only display the available vehicles and do not show a 'build' button.
	EngineID sel_engine;                        ///< Currently selected engine, or #INVALID_ENGINE
	EngineID rename_engine;                     ///< Engine being renamed.
	GUIEngineList eng_list;
	CargoID cargo_filter[NUM_CARGO + 2];        ///< Available cargo filters; CargoID or CF_ANY or CF_NONE
	StringID cargo_filter_texts[NUM_CARGO + 3]; ///< Texts for filter_cargo, terminated by INVALID_STRING_ID
	byte cargo_filter_criteria;                 ///< Selected cargo filter
	int details_height;                         ///< Minimal needed height of the details panels (found so far).
	Scrollbar *vscroll;
<<<<<<< HEAD
	bool build_and_refit;                       ///< Build and refit. This is beauty, but we need some persistence to save user choice for this game session at least
=======
	bool virtual_train_mode;                    ///< Are we building a virtual train?
	Train **virtual_train_out;                  ///< Virtual train ptr
>>>>>>> f3e01f4c

	BuildVehicleWindow(WindowDesc *desc, TileIndex tile, VehicleType type, Train **virtual_train_out) : Window(desc)
	{
		this->vehicle_type = type;
		this->window_number = tile == INVALID_TILE ? (int)type : tile;
		this->virtual_train_out = virtual_train_out;
		this->virtual_train_mode = (virtual_train_out != NULL);
		if (this->virtual_train_mode) this->window_number = 0;

		this->sel_engine = INVALID_ENGINE;

		this->sort_criteria         = _engine_sort_last_criteria[type];
		this->descending_sort_order = _engine_sort_last_order[type];
		this->show_hidden_engines   = _engine_sort_show_hidden_engines[type];

		switch (type) {
			default: NOT_REACHED();
			case VEH_TRAIN:
				this->filter.railtype = (tile == INVALID_TILE) ? RAILTYPE_END : GetRailType(tile);
				break;
			case VEH_ROAD:
				this->filter.roadtypes = (tile == INVALID_TILE) ? ROADTYPES_ALL : GetRoadTypes(tile);
			case VEH_SHIP:
			case VEH_AIRCRAFT:
				break;
		}

		this->listview_mode = !(this->virtual_train_mode) && (this->window_number <= VEH_END);

		this->CreateNestedTree();

		this->vscroll = this->GetScrollbar(WID_BV_SCROLLBAR);

		/* If we are just viewing the list of vehicles, we do not need the Build button.
		 * So we just hide it, and enlarge the Rename button by the now vacant place. */
		if (this->listview_mode) {
			this->GetWidget<NWidgetStacked>(WID_BV_BUILD_SEL)->SetDisplayedPlane(SZSP_NONE);
			this->GetWidget<NWidgetStacked>(WID_BV_BUILD_REFIT_SEL)->SetDisplayedPlane(SZSP_NONE);
		}

		/* disable renaming engines in network games if you are not the server */
		this->SetWidgetDisabledState(WID_BV_RENAME, _networking && !_network_server);

		NWidgetCore *widget = this->GetWidget<NWidgetCore>(WID_BV_LIST);
		widget->tool_tip = STR_BUY_VEHICLE_TRAIN_LIST_TOOLTIP + type;

		widget = this->GetWidget<NWidgetCore>(WID_BV_SHOW_HIDE);
		widget->tool_tip = STR_BUY_VEHICLE_TRAIN_HIDE_SHOW_TOGGLE_TOOLTIP + type;

		this->build_and_refit = _refit_on_buy;
		this->SetWidgetLoweredState(WID_BV_BUILD_REFIT, this->build_and_refit);

		widget = this->GetWidget<NWidgetCore>(WID_BV_BUILD);
		if (this->virtual_train_mode) {
			widget->widget_data = STR_TMPL_CONFIRM;
			widget->tool_tip    = STR_TMPL_CONFIRM;
		} else {
			widget->widget_data = STR_BUY_VEHICLE_TRAIN_BUY_VEHICLE_BUTTON + type;
			widget->tool_tip    = STR_BUY_VEHICLE_TRAIN_BUY_VEHICLE_TOOLTIP + type;
		}

		widget = this->GetWidget<NWidgetCore>(WID_BV_RENAME);
		widget->widget_data = STR_BUY_VEHICLE_TRAIN_RENAME_BUTTON + type;
		widget->tool_tip    = STR_BUY_VEHICLE_TRAIN_RENAME_TOOLTIP + type;

		widget = this->GetWidget<NWidgetCore>(WID_BV_SHOW_HIDDEN_ENGINES);
		widget->widget_data = STR_SHOW_HIDDEN_ENGINES_VEHICLE_TRAIN + type;
		widget->tool_tip    = STR_SHOW_HIDDEN_ENGINES_VEHICLE_TRAIN_TOOLTIP + type;
		widget->SetLowered(this->show_hidden_engines);

		this->details_height = ((this->vehicle_type == VEH_TRAIN) ? 10 : 9) * FONT_HEIGHT_NORMAL + WD_FRAMERECT_TOP + WD_FRAMERECT_BOTTOM;

		this->FinishInitNested(this->window_number);

		this->owner = (tile != INVALID_TILE) ? GetTileOwner(tile) : _local_company;

		this->eng_list.ForceRebuild();
		this->GenerateBuildList(); // generate the list, since we need it in the next line
		/* Select the first engine in the list as default when opening the window */
		if (this->eng_list.Length() > 0) this->sel_engine = this->eng_list[0];
	}

	/** Populate the filter list and set the cargo filter criteria. */
	void SetCargoFilterArray()
	{
		uint filter_items = 0;

		/* Add item for disabling filtering. */
		this->cargo_filter[filter_items] = CF_ANY;
		this->cargo_filter_texts[filter_items] = STR_PURCHASE_INFO_ALL_TYPES;
		filter_items++;

		/* Add item for vehicles not carrying anything, e.g. train engines.
		 * This could also be useful for eyecandy vehicles of other types, but is likely too confusing for joe, */
		if (this->vehicle_type == VEH_TRAIN) {
			this->cargo_filter[filter_items] = CF_NONE;
			this->cargo_filter_texts[filter_items] = STR_LAND_AREA_INFORMATION_LOCAL_AUTHORITY_NONE;
			filter_items++;
		}

		/* Collect available cargo types for filtering. */
		const CargoSpec *cs;
		FOR_ALL_SORTED_STANDARD_CARGOSPECS(cs) {
			this->cargo_filter[filter_items] = cs->Index();
			this->cargo_filter_texts[filter_items] = cs->name;
			filter_items++;
		}

		/* Terminate the filter list. */
		this->cargo_filter_texts[filter_items] = INVALID_STRING_ID;

		/* If not found, the cargo criteria will be set to all cargoes. */
		this->cargo_filter_criteria = 0;

		/* Find the last cargo filter criteria. */
		for (uint i = 0; i < filter_items; i++) {
			if (this->cargo_filter[i] == _engine_sort_last_cargo_criteria[this->vehicle_type]) {
				this->cargo_filter_criteria = i;
				break;
			}
		}

		this->eng_list.SetFilterFuncs(_filter_funcs);
		this->eng_list.SetFilterState(this->cargo_filter[this->cargo_filter_criteria] != CF_ANY);
	}

	void OnInit()
	{
		this->SetCargoFilterArray();
	}

	/** Filter the engine list against the currently selected cargo filter */
	void FilterEngineList()
	{
		this->eng_list.Filter(this->cargo_filter[this->cargo_filter_criteria]);
		if (0 == this->eng_list.Length()) { // no engine passed through the filter, invalidate the previously selected engine
			this->sel_engine = INVALID_ENGINE;
		} else if (!this->eng_list.Contains(this->sel_engine)) { // previously selected engine didn't pass the filter, select the first engine of the list
			this->sel_engine = this->eng_list[0];
		}
	}

	/** Filter a single engine */
	bool FilterSingleEngine(EngineID eid)
	{
		CargoID filter_type = this->cargo_filter[this->cargo_filter_criteria];
		return (filter_type == CF_ANY || CargoFilter(&eid, filter_type));
	}

	/* Figure out what train EngineIDs to put in the list */
	void GenerateBuildTrainList()
	{
		EngineID sel_id = INVALID_ENGINE;
		int num_engines = 0;
		int num_wagons  = 0;

		this->filter.railtype = (this->listview_mode || this->virtual_train_mode) ? RAILTYPE_END : GetRailType(this->window_number);

		this->eng_list.Clear();

		/* Make list of all available train engines and wagons.
		 * Also check to see if the previously selected engine is still available,
		 * and if not, reset selection to INVALID_ENGINE. This could be the case
		 * when engines become obsolete and are removed */
		const Engine *e;
		FOR_ALL_ENGINES_OF_TYPE(e, VEH_TRAIN) {
			if (!this->show_hidden_engines && e->IsHidden(_local_company)) continue;
			EngineID eid = e->index;
			const RailVehicleInfo *rvi = &e->u.rail;

			if (this->filter.railtype != RAILTYPE_END && !HasPowerOnRail(rvi->railtype, this->filter.railtype)) continue;
			if (!IsEngineBuildable(eid, VEH_TRAIN, _local_company)) continue;

			/* Filter now! So num_engines and num_wagons is valid */
			if (!FilterSingleEngine(eid)) continue;

			*this->eng_list.Append() = eid;

			if (rvi->railveh_type != RAILVEH_WAGON) {
				num_engines++;
			} else {
				num_wagons++;
			}

			if (eid == this->sel_engine) sel_id = eid;
		}

		this->sel_engine = sel_id;

		/* make engines first, and then wagons, sorted by selected sort_criteria */
		_engine_sort_direction = false;
		EngList_Sort(&this->eng_list, TrainEnginesThenWagonsSorter);

		/* and then sort engines */
		_engine_sort_direction = this->descending_sort_order;
		EngList_SortPartial(&this->eng_list, _engine_sort_functions[0][this->sort_criteria], 0, num_engines);

		/* and finally sort wagons */
		EngList_SortPartial(&this->eng_list, _engine_sort_functions[0][this->sort_criteria], num_engines, num_wagons);
	}

	/* Figure out what road vehicle EngineIDs to put in the list */
	void GenerateBuildRoadVehList()
	{
		EngineID sel_id = INVALID_ENGINE;

		this->eng_list.Clear();

		const Engine *e;
		FOR_ALL_ENGINES_OF_TYPE(e, VEH_ROAD) {
			if (!this->show_hidden_engines && e->IsHidden(_local_company)) continue;
			EngineID eid = e->index;
			if (!IsEngineBuildable(eid, VEH_ROAD, _local_company)) continue;
			if (!HasBit(this->filter.roadtypes, HasBit(EngInfo(eid)->misc_flags, EF_ROAD_TRAM) ? ROADTYPE_TRAM : ROADTYPE_ROAD)) continue;
			*this->eng_list.Append() = eid;

			if (eid == this->sel_engine) sel_id = eid;
		}
		this->sel_engine = sel_id;
	}

	/* Figure out what ship EngineIDs to put in the list */
	void GenerateBuildShipList()
	{
		EngineID sel_id = INVALID_ENGINE;
		this->eng_list.Clear();

		const Engine *e;
		FOR_ALL_ENGINES_OF_TYPE(e, VEH_SHIP) {
			if (!this->show_hidden_engines && e->IsHidden(_local_company)) continue;
			EngineID eid = e->index;
			if (!IsEngineBuildable(eid, VEH_SHIP, _local_company)) continue;
			*this->eng_list.Append() = eid;

			if (eid == this->sel_engine) sel_id = eid;
		}
		this->sel_engine = sel_id;
	}

	/* Figure out what aircraft EngineIDs to put in the list */
	void GenerateBuildAircraftList()
	{
		EngineID sel_id = INVALID_ENGINE;

		this->eng_list.Clear();

		const Station *st = this->listview_mode ? NULL : Station::GetByTile(this->window_number);

		/* Make list of all available planes.
		 * Also check to see if the previously selected plane is still available,
		 * and if not, reset selection to INVALID_ENGINE. This could be the case
		 * when planes become obsolete and are removed */
		const Engine *e;
		FOR_ALL_ENGINES_OF_TYPE(e, VEH_AIRCRAFT) {
			if (!this->show_hidden_engines && e->IsHidden(_local_company)) continue;
			EngineID eid = e->index;
			if (!IsEngineBuildable(eid, VEH_AIRCRAFT, _local_company)) continue;
			/* First VEH_END window_numbers are fake to allow a window open for all different types at once */
			if (!this->listview_mode && !CanVehicleUseStation(eid, st)) continue;

			*this->eng_list.Append() = eid;
			if (eid == this->sel_engine) sel_id = eid;
		}

		this->sel_engine = sel_id;
	}

	/* Generate the list of vehicles */
	void GenerateBuildList()
	{
		if (!this->eng_list.NeedRebuild()) return;
		switch (this->vehicle_type) {
			default: NOT_REACHED();
			case VEH_TRAIN:
				this->GenerateBuildTrainList();
				this->eng_list.Compact();
				this->eng_list.RebuildDone();
				return; // trains should not reach the last sorting
			case VEH_ROAD:
				this->GenerateBuildRoadVehList();
				break;
			case VEH_SHIP:
				this->GenerateBuildShipList();
				break;
			case VEH_AIRCRAFT:
				this->GenerateBuildAircraftList();
				break;
		}

		this->FilterEngineList();

		_engine_sort_direction = this->descending_sort_order;
		EngList_Sort(&this->eng_list, _engine_sort_functions[this->vehicle_type][this->sort_criteria]);

		this->eng_list.Compact();
		this->eng_list.RebuildDone();
	}

	void OnClick(Point pt, int widget, int click_count)
	{
		switch (widget) {
			case WID_BV_SORT_ASCENDING_DESCENDING:
				this->descending_sort_order ^= true;
				_engine_sort_last_order[this->vehicle_type] = this->descending_sort_order;
				this->eng_list.ForceRebuild();
				this->SetDirty();
				break;

			case WID_BV_SHOW_HIDDEN_ENGINES:
				this->show_hidden_engines ^= true;
				_engine_sort_show_hidden_engines[this->vehicle_type] = this->show_hidden_engines;
				this->eng_list.ForceRebuild();
				this->SetWidgetLoweredState(widget, this->show_hidden_engines);
				this->SetDirty();
				break;

			case WID_BV_LIST: {
				uint i = this->vscroll->GetScrolledRowFromWidget(pt.y, this, WID_BV_LIST);
				size_t num_items = this->eng_list.Length();
				this->sel_engine = (i < num_items) ? this->eng_list[i] : INVALID_ENGINE;
				this->SetDirty();
				if (_ctrl_pressed) {
					this->OnClick(pt, WID_BV_SHOW_HIDE, 1);
				} else if (click_count > 1 && !this->listview_mode) {
					this->OnClick(pt, WID_BV_BUILD, 1);
				}
				break;
			}

			case WID_BV_SORT_DROPDOWN: // Select sorting criteria dropdown menu
				DisplayVehicleSortDropDown(this, this->vehicle_type, this->sort_criteria, WID_BV_SORT_DROPDOWN);
				break;

			case WID_BV_CARGO_FILTER_DROPDOWN: // Select cargo filtering criteria dropdown menu
				ShowDropDownMenu(this, this->cargo_filter_texts, this->cargo_filter_criteria, WID_BV_CARGO_FILTER_DROPDOWN, 0, 0);
				break;

			case WID_BV_SHOW_HIDE: {
				const Engine *e = (this->sel_engine == INVALID_ENGINE) ? NULL : Engine::Get(this->sel_engine);
				if (e != NULL) {
					DoCommandP(0, 0, this->sel_engine | (e->IsHidden(_current_company) ? 0 : (1u << 31)), CMD_SET_VEHICLE_VISIBILITY);
				}
				break;
			}

			case WID_BV_BUILD_REFIT: {
				_refit_on_buy = this->build_and_refit = !this->build_and_refit;
				this->SetWidgetLoweredState(WID_BV_BUILD_REFIT, this->build_and_refit);
				this->SetDirty();
				break;
			}

			case WID_BV_BUILD: {
				EngineID sel_eng = this->sel_engine;
				if (sel_eng != INVALID_ENGINE) {
<<<<<<< HEAD
					CommandCallback *callback = (this->vehicle_type == VEH_TRAIN && RailVehInfo(sel_eng)->railveh_type == RAILVEH_WAGON) ? CcBuildWagon : CcBuildPrimaryVehicle;
					if (!this->IsWidgetDisabled(WID_BV_BUILD_REFIT) && this->build_and_refit) {
						/* build and refit */
						char text_buffer[2];
						text_buffer[0] = 'R';
						text_buffer[1] = this->cargo_filter[this->cargo_filter_criteria];
						DoCommandP(this->window_number, sel_eng, 0, GetCmdBuildVeh(this->vehicle_type), callback, text_buffer, true, 2);
					} else {
						/* build only */
=======
					if (this->virtual_train_mode) {
						DoCommandP(0, sel_eng, 0, CMD_BUILD_VIRTUAL_RAIL_VEHICLE, CcAddVirtualEngine);
					} else {
						CommandCallback *callback = (this->vehicle_type == VEH_TRAIN && RailVehInfo(sel_eng)->railveh_type == RAILVEH_WAGON)
								? CcBuildWagon : CcBuildPrimaryVehicle;
>>>>>>> f3e01f4c
						DoCommandP(this->window_number, sel_eng, 0, GetCmdBuildVeh(this->vehicle_type), callback);
					}
				}
				break;
			}

			case WID_BV_RENAME: {
				EngineID sel_eng = this->sel_engine;
				if (sel_eng != INVALID_ENGINE) {
					this->rename_engine = sel_eng;
					SetDParam(0, sel_eng);
					ShowQueryString(STR_ENGINE_NAME, STR_QUERY_RENAME_TRAIN_TYPE_CAPTION + this->vehicle_type, MAX_LENGTH_ENGINE_NAME_CHARS, this, CS_ALPHANUMERAL, QSF_ENABLE_DEFAULT | QSF_LEN_IN_CHARS);
				}
				break;
			}
		}
	}

	/**
	 * Some data on this window has become invalid.
	 * @param data Information about the changed data.
	 * @param gui_scope Whether the call is done from GUI scope. You may not do everything when not in GUI scope. See #InvalidateWindowData() for details.
	 */
	virtual void OnInvalidateData(int data = 0, bool gui_scope = true)
	{
		if (!gui_scope) return;
		/* When switching to original acceleration model for road vehicles, clear the selected sort criteria if it is not available now. */
		if (this->vehicle_type == VEH_ROAD &&
				_settings_game.vehicle.roadveh_acceleration_model == AM_ORIGINAL &&
				this->sort_criteria > 7) {
			this->sort_criteria = 0;
			_engine_sort_last_criteria[VEH_ROAD] = 0;
		}
		this->eng_list.ForceRebuild();
	}

	virtual void SetStringParameters(int widget) const
	{
		switch (widget) {
			case WID_BV_CAPTION:
				if (this->vehicle_type == VEH_TRAIN && !this->listview_mode && !this->virtual_train_mode) {
					const RailtypeInfo *rti = GetRailTypeInfo(this->filter.railtype);
					SetDParam(0, rti->strings.build_caption);
				} else {
					SetDParam(0, (this->listview_mode ? STR_VEHICLE_LIST_AVAILABLE_TRAINS : STR_BUY_VEHICLE_TRAIN_ALL_CAPTION) + this->vehicle_type);
				}
				break;

			case WID_BV_SORT_DROPDOWN:
				SetDParam(0, _engine_sort_listing[this->vehicle_type][this->sort_criteria]);
				break;

			case WID_BV_CARGO_FILTER_DROPDOWN:
				SetDParam(0, this->cargo_filter_texts[this->cargo_filter_criteria]);
				break;

			case WID_BV_SHOW_HIDE: {
				const Engine *e = (this->sel_engine == INVALID_ENGINE) ? NULL : Engine::Get(this->sel_engine);
				if (e != NULL && e->IsHidden(_local_company)) {
					SetDParam(0, STR_BUY_VEHICLE_TRAIN_SHOW_TOGGLE_BUTTON + this->vehicle_type);
				} else {
					SetDParam(0, STR_BUY_VEHICLE_TRAIN_HIDE_TOGGLE_BUTTON + this->vehicle_type);
				}
				break;
			}
		}
	}

	virtual void UpdateWidgetSize(int widget, Dimension *size, const Dimension &padding, Dimension *fill, Dimension *resize)
	{
		switch (widget) {
			case WID_BV_LIST:
				resize->height = GetEngineListHeight(this->vehicle_type);
				size->height = 3 * resize->height;
				size->width = max(size->width, GetVehicleImageCellSize(this->vehicle_type, EIT_PURCHASE).extend_left + GetVehicleImageCellSize(this->vehicle_type, EIT_PURCHASE).extend_right + 165);
				break;

			case WID_BV_PANEL:
				size->height = this->details_height;
				break;

			case WID_BV_SORT_ASCENDING_DESCENDING: {
				Dimension d = GetStringBoundingBox(this->GetWidget<NWidgetCore>(widget)->widget_data);
				d.width += padding.width + Window::SortButtonWidth() * 2; // Doubled since the string is centred and it also looks better.
				d.height += padding.height;
				*size = maxdim(*size, d);
				break;
			}

			case WID_BV_SHOW_HIDE:
				*size = GetStringBoundingBox(STR_BUY_VEHICLE_TRAIN_HIDE_TOGGLE_BUTTON + this->vehicle_type);
				*size = maxdim(*size, GetStringBoundingBox(STR_BUY_VEHICLE_TRAIN_SHOW_TOGGLE_BUTTON + this->vehicle_type));
				size->width += padding.width;
				size->height += padding.height;
				break;
		}
	}

	virtual void DrawWidget(const Rect &r, int widget) const
	{
		switch (widget) {
			case WID_BV_LIST:
				DrawEngineList(this->vehicle_type, r.left + WD_FRAMERECT_LEFT, r.right - WD_FRAMERECT_RIGHT, r.top + WD_FRAMERECT_TOP, &this->eng_list, this->vscroll->GetPosition(), min(this->vscroll->GetPosition() + this->vscroll->GetCapacity(), this->eng_list.Length()), this->sel_engine, false, DEFAULT_GROUP);
				break;

			case WID_BV_SORT_ASCENDING_DESCENDING:
				this->DrawSortButtonState(WID_BV_SORT_ASCENDING_DESCENDING, this->descending_sort_order ? SBS_DOWN : SBS_UP);
				break;
		}
	}

	virtual void OnPaint()
	{
		this->GenerateBuildList();
		this->vscroll->SetCount(this->eng_list.Length());

		this->SetWidgetDisabledState(WID_BV_SHOW_HIDE, this->sel_engine == INVALID_ENGINE);

		// disable build and refit if all or none cargo type selected
		if (this->cargo_filter[this->cargo_filter_criteria] == CF_ANY || this->cargo_filter[this->cargo_filter_criteria] == CF_NONE) {
			this->DisableWidget(WID_BV_BUILD_REFIT);
		} else {
			this->EnableWidget(WID_BV_BUILD_REFIT);
		}

		this->DrawWidgets();

		if (!this->IsShaded()) {
			int needed_height = this->details_height;
			/* Draw details panels. */
			if (this->sel_engine != INVALID_ENGINE) {
				NWidgetBase *nwi = this->GetWidget<NWidgetBase>(WID_BV_PANEL);
				int text_end = DrawVehiclePurchaseInfo(nwi->pos_x + WD_FRAMETEXT_LEFT, nwi->pos_x + nwi->current_x - WD_FRAMETEXT_RIGHT,
						nwi->pos_y + WD_FRAMERECT_TOP, this->sel_engine);
				needed_height = max(needed_height, text_end - (int)nwi->pos_y + WD_FRAMERECT_BOTTOM);
			}
			if (needed_height != this->details_height) { // Details window are not high enough, enlarge them.
				int resize = needed_height - this->details_height;
				this->details_height = needed_height;
				this->ReInit(0, resize);
				return;
			}
		}
	}

	virtual void OnQueryTextFinished(char *str)
	{
		if (str == NULL) return;

		DoCommandP(0, this->rename_engine, 0, CMD_RENAME_ENGINE | CMD_MSG(STR_ERROR_CAN_T_RENAME_TRAIN_TYPE + this->vehicle_type), NULL, str);
	}

	virtual void OnDropdownSelect(int widget, int index)
	{
		switch (widget) {
			case WID_BV_SORT_DROPDOWN:
				if (this->sort_criteria != index) {
					this->sort_criteria = index;
					_engine_sort_last_criteria[this->vehicle_type] = this->sort_criteria;
					this->eng_list.ForceRebuild();
				}
				break;

			case WID_BV_CARGO_FILTER_DROPDOWN: // Select a cargo filter criteria
				if (this->cargo_filter_criteria != index) {
					this->cargo_filter_criteria = index;
					_engine_sort_last_cargo_criteria[this->vehicle_type] = this->cargo_filter[this->cargo_filter_criteria];
					/* deactivate filter if criteria is 'Show All', activate it otherwise */
					this->eng_list.SetFilterState(this->cargo_filter[this->cargo_filter_criteria] != CF_ANY);
					this->eng_list.ForceRebuild();
				}
				break;
		}
		this->SetDirty();
	}

	virtual void OnResize()
	{
		this->vscroll->SetCapacityFromWidget(this, WID_BV_LIST);
	}

	void AddVirtualEngine(Train *toadd)
	{
		if (this->virtual_train_out == NULL) return;

		if (*(this->virtual_train_out) == NULL) {
			*(this->virtual_train_out) = toadd;
		} else {
			VehicleID target = (*(this->virtual_train_out))->GetLastUnit()->index;

			DoCommandP(0, (1 << 21) | toadd->index, target, CMD_MOVE_RAIL_VEHICLE);
		}
		InvalidateWindowClassesData(WC_CREATE_TEMPLATE);
		InvalidateWindowClassesData(WC_TEMPLATEGUI_MAIN);
	}
};

void CcAddVirtualEngine(const CommandCost &result, TileIndex tile, uint32 p1, uint32 p2)
{
	if (result.Failed()) return;

	Window* window = FindWindowById(WC_BUILD_VIRTUAL_TRAIN, 0);
	if (window) {
		Train* train = Train::From(Vehicle::Get(_new_vehicle_id));
		((BuildVehicleWindow*) window)->AddVirtualEngine(train);
	}
}

static WindowDesc _build_vehicle_desc(
	WDP_AUTO, "build_vehicle", 240, 268,
	WC_BUILD_VEHICLE, WC_NONE,
	WDF_CONSTRUCTION,
	_nested_build_vehicle_widgets, lengthof(_nested_build_vehicle_widgets)
);

static WindowDesc _build_template_vehicle_desc(
	WDP_AUTO, "build_vehicle", 240, 268,
	WC_BUILD_VIRTUAL_TRAIN, WC_CREATE_TEMPLATE,
	WDF_CONSTRUCTION,
	_nested_build_vehicle_widgets, lengthof(_nested_build_vehicle_widgets)
);

void ShowBuildVehicleWindow(TileIndex tile, VehicleType type)
{
	/* We want to be able to open both Available Train as Available Ships,
	 *  so if tile == INVALID_TILE (Available XXX Window), use 'type' as unique number.
	 *  As it always is a low value, it won't collide with any real tile
	 *  number. */
	uint num = (tile == INVALID_TILE) ? (int)type : tile;

	assert(IsCompanyBuildableVehicleType(type));

	DeleteWindowById(WC_BUILD_VEHICLE, num);

	new BuildVehicleWindow(&_build_vehicle_desc, tile, type, NULL);
}

void ShowTemplateTrainBuildVehicleWindow(Train **virtual_train)
{
	assert(IsCompanyBuildableVehicleType(VEH_TRAIN));

	DeleteWindowById(WC_BUILD_VIRTUAL_TRAIN, 0);

	new BuildVehicleWindow(&_build_template_vehicle_desc, INVALID_TILE, VEH_TRAIN, virtual_train);
}<|MERGE_RESOLUTION|>--- conflicted
+++ resolved
@@ -979,12 +979,9 @@
 	byte cargo_filter_criteria;                 ///< Selected cargo filter
 	int details_height;                         ///< Minimal needed height of the details panels (found so far).
 	Scrollbar *vscroll;
-<<<<<<< HEAD
 	bool build_and_refit;                       ///< Build and refit. This is beauty, but we need some persistence to save user choice for this game session at least
-=======
 	bool virtual_train_mode;                    ///< Are we building a virtual train?
 	Train **virtual_train_out;                  ///< Virtual train ptr
->>>>>>> f3e01f4c
 
 	BuildVehicleWindow(WindowDesc *desc, TileIndex tile, VehicleType type, Train **virtual_train_out) : Window(desc)
 	{
@@ -1340,24 +1337,25 @@
 			case WID_BV_BUILD: {
 				EngineID sel_eng = this->sel_engine;
 				if (sel_eng != INVALID_ENGINE) {
-<<<<<<< HEAD
-					CommandCallback *callback = (this->vehicle_type == VEH_TRAIN && RailVehInfo(sel_eng)->railveh_type == RAILVEH_WAGON) ? CcBuildWagon : CcBuildPrimaryVehicle;
+					CommandCallback *callback;
+					uint32 cmd;
+					if (this->virtual_train_mode) {
+						callback = CcAddVirtualEngine;
+						cmd = CMD_BUILD_VIRTUAL_RAIL_VEHICLE;
+					} else {
+						callback = (this->vehicle_type == VEH_TRAIN && RailVehInfo(sel_eng)->railveh_type == RAILVEH_WAGON)
+								? CcBuildWagon : CcBuildPrimaryVehicle;
+						cmd = GetCmdBuildVeh(this->vehicle_type);
+					}
 					if (!this->IsWidgetDisabled(WID_BV_BUILD_REFIT) && this->build_and_refit) {
 						/* build and refit */
 						char text_buffer[2];
 						text_buffer[0] = 'R';
 						text_buffer[1] = this->cargo_filter[this->cargo_filter_criteria];
-						DoCommandP(this->window_number, sel_eng, 0, GetCmdBuildVeh(this->vehicle_type), callback, text_buffer, true, 2);
+						DoCommandP(this->window_number, sel_eng, 0, cmd, callback, text_buffer, true, 2);
 					} else {
 						/* build only */
-=======
-					if (this->virtual_train_mode) {
-						DoCommandP(0, sel_eng, 0, CMD_BUILD_VIRTUAL_RAIL_VEHICLE, CcAddVirtualEngine);
-					} else {
-						CommandCallback *callback = (this->vehicle_type == VEH_TRAIN && RailVehInfo(sel_eng)->railveh_type == RAILVEH_WAGON)
-								? CcBuildWagon : CcBuildPrimaryVehicle;
->>>>>>> f3e01f4c
-						DoCommandP(this->window_number, sel_eng, 0, GetCmdBuildVeh(this->vehicle_type), callback);
+						DoCommandP(this->window_number, sel_eng, 0, cmd, callback);
 					}
 				}
 				break;
