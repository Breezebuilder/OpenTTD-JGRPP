--- conflicted
+++ resolved
@@ -230,11 +230,7 @@
 
 		/* Location */
 		std::stringstream tile_ss;
-<<<<<<< HEAD
 		tile_ss << "0x" << std::setfill('0') << std::setw(4) << std::hex << std::uppercase << tile; // 0x%.4X
-=======
-		tile_ss << "0x" << std::setfill('0') << std::setw(4) << std::hex << std::uppercase << tile.base(); // 0x%.4X
->>>>>>> ab535c0a
 
 		SetDParam(0, TileX(tile));
 		SetDParam(1, TileY(tile));
@@ -371,20 +367,12 @@
 
 	bool IsNewGRFInspectable() const override
 	{
-<<<<<<< HEAD
 		return ::IsNewGRFInspectable(GetGrfSpecFeature(this->tile), this->tile);
-=======
-		return ::IsNewGRFInspectable(GetGrfSpecFeature(this->tile), this->tile.base());
->>>>>>> ab535c0a
 	}
 
 	void ShowNewGRFInspectWindow() const override
 	{
-<<<<<<< HEAD
 		::ShowNewGRFInspectWindow(GetGrfSpecFeature(this->tile), this->tile);
-=======
-		::ShowNewGRFInspectWindow(GetGrfSpecFeature(this->tile), this->tile.base());
->>>>>>> ab535c0a
 	}
 
 	void OnClick([[maybe_unused]] Point pt, int widget, [[maybe_unused]] int click_count) override
@@ -1475,7 +1463,7 @@
 	}
 };
 
-static WindowDesc _modifier_key_toggle_desc(
+static WindowDesc _modifier_key_toggle_desc(__FILE__, __LINE__,
 	WDP_AUTO, "modifier_key_toggle", 0, 0,
 	WC_MODIFIER_KEY_TOGGLE, WC_NONE,
 	WDF_NO_FOCUS,
