--- conflicted
+++ resolved
@@ -462,11 +462,6 @@
 	return { _focused_window->left, _focused_window->top };
 }
 
-bool FocusedWindowIsConsole()
-{
-	return _focused_window && _focused_window->window_class == WC_CONSOLE;
-}
-
 /**
  * Check if an edit box is in global focus. That is if focused window
  * has a edit box as focused widget, or if a console is focused.
@@ -530,17 +525,6 @@
 
 /**
  * Called when window gains focus
-<<<<<<< HEAD
-=======
- */
-void Window::OnFocus()
-{
-	if (this->nested_focus != nullptr && this->nested_focus->type == WWT_EDITBOX) VideoDriver::GetInstance()->EditBoxGainedFocus();
-}
-
-/**
- * Called when window loses focus
->>>>>>> 4eab70f8
  */
 void Window::OnFocus(Window *previously_focused_window)
 {
