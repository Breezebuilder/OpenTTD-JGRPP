--- conflicted
+++ resolved
@@ -67,11 +67,7 @@
 	    SLE_ARR(GRFConfig, param,            SLE_UINT32, 0x80),
 	    SLE_VAR(GRFConfig, num_params,       SLE_UINT8),
 	SLE_CONDVAR(GRFConfig, palette,          SLE_UINT8,  SLV_101, SL_MAX_VERSION),
-<<<<<<< HEAD
 	SLEG_CONDSSTR_X(_grf_name, 0,                        SL_MIN_VERSION, SL_MAX_VERSION, SlXvFeatureTest(XSLFTO_AND, XSLFI_NEWGRF_INFO_EXTRA)),
-	SLE_END()
-=======
->>>>>>> f8dd5dd0
 };
 
 
