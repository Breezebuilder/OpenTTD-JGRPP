/* $Id$ */

/*
 * This file is part of OpenTTD.
 * OpenTTD is free software; you can redistribute it and/or modify it under the terms of the GNU General Public License as published by the Free Software Foundation, version 2.
 * OpenTTD is distributed in the hope that it will be useful, but WITHOUT ANY WARRANTY; without even the implied warranty of MERCHANTABILITY or FITNESS FOR A PARTICULAR PURPOSE.
 * See the GNU General Public License for more details. You should have received a copy of the GNU General Public License along with OpenTTD. If not, see <http://www.gnu.org/licenses/>.
 */

/**
 * @file saveload.cpp
 * All actions handling saving and loading goes on in this file. The general actions
 * are as follows for saving a game (loading is analogous):
 * <ol>
 * <li>initialize the writer by creating a temporary memory-buffer for it
 * <li>go through all to-be saved elements, each 'chunk' (#ChunkHandler) prefixed by a label
 * <li>use their description array (#SaveLoad) to know what elements to save and in what version
 *    of the game it was active (used when loading)
 * <li>write all data byte-by-byte to the temporary buffer so it is endian-safe
 * <li>when the buffer is full; flush it to the output (eg save to file) (_sl.buf, _sl.bufp, _sl.bufe)
 * <li>repeat this until everything is done, and flush any remaining output to file
 * </ol>
 */
#include "../stdafx.h"
#include "../debug.h"
#include "../station_base.h"
#include "../thread/thread.h"
#include "../town.h"
#include "../network/network.h"
#include "../window_func.h"
#include "../strings_func.h"
#include "../core/endian_func.hpp"
#include "../vehicle_base.h"
#include "../company_func.h"
#include "../date_func.h"
#include "../autoreplace_base.h"
#include "../roadstop_base.h"
#include "../linkgraph/linkgraph.h"
#include "../linkgraph/linkgraphjob.h"
#include "../statusbar_gui.h"
#include "../fileio_func.h"
#include "../gamelog.h"
#include "../string_func.h"
#include "../fios.h"
#include "../error.h"

#include "table/strings.h"

#include "saveload_internal.h"
#include "saveload_filter.h"

#include "../safeguards.h"

/*
 * Previous savegame versions, the trunk revision where they were
 * introduced and the released version that had that particular
 * savegame version.
 * Up to savegame version 18 there is a minor version as well.
 *
 *    1.0         0.1.x, 0.2.x
 *    2.0         0.3.0
 *    2.1         0.3.1, 0.3.2
 *    3.x         lost
 *    4.0     1
 *    4.1   122   0.3.3, 0.3.4
 *    4.2  1222   0.3.5
 *    4.3  1417
 *    4.4  1426
 *    5.0  1429
 *    5.1  1440
 *    5.2  1525   0.3.6
 *    6.0  1721
 *    6.1  1768
 *    7.0  1770
 *    8.0  1786
 *    9.0  1909
 *   10.0  2030
 *   11.0  2033
 *   11.1  2041
 *   12.1  2046
 *   13.1  2080   0.4.0, 0.4.0.1
 *   14.0  2441
 *   15.0  2499
 *   16.0  2817
 *   16.1  3155
 *   17.0  3212
 *   17.1  3218
 *   18    3227
 *   19    3396
 *   20    3403
 *   21    3472   0.4.x
 *   22    3726
 *   23    3915
 *   24    4150
 *   25    4259
 *   26    4466
 *   27    4757
 *   28    4987
 *   29    5070
 *   30    5946
 *   31    5999
 *   32    6001
 *   33    6440
 *   34    6455
 *   35    6602
 *   36    6624
 *   37    7182
 *   38    7195
 *   39    7269
 *   40    7326
 *   41    7348   0.5.x
 *   42    7573
 *   43    7642
 *   44    8144
 *   45    8501
 *   46    8705
 *   47    8735
 *   48    8935
 *   49    8969
 *   50    8973
 *   51    8978
 *   52    9066
 *   53    9316
 *   54    9613
 *   55    9638
 *   56    9667
 *   57    9691
 *   58    9762
 *   59    9779
 *   60    9874
 *   61    9892
 *   62    9905
 *   63    9956
 *   64   10006
 *   65   10210
 *   66   10211
 *   67   10236
 *   68   10266
 *   69   10319
 *   70   10541
 *   71   10567
 *   72   10601
 *   73   10903
 *   74   11030
 *   75   11107
 *   76   11139
 *   77   11172
 *   78   11176
 *   79   11188
 *   80   11228
 *   81   11244
 *   82   11410
 *   83   11589
 *   84   11822
 *   85   11874
 *   86   12042
 *   87   12129
 *   88   12134
 *   89   12160
 *   90   12293
 *   91   12347
 *   92   12381   0.6.x
 *   93   12648
 *   94   12816
 *   95   12924
 *   96   13226
 *   97   13256
 *   98   13375
 *   99   13838
 *  100   13952
 *  101   14233
 *  102   14332
 *  103   14598
 *  104   14735
 *  105   14803
 *  106   14919
 *  107   15027
 *  108   15045
 *  109   15075
 *  110   15148
 *  111   15190
 *  112   15290
 *  113   15340
 *  114   15601
 *  115   15695
 *  116   15893   0.7.x
 *  117   16037
 *  118   16129
 *  119   16242
 *  120   16439
 *  121   16694
 *  122   16855
 *  123   16909
 *  124   16993
 *  125   17113
 *  126   17433
 *  127   17439
 *  128   18281
 *  129   18292
 *  130   18404
 *  131   18481
 *  132   18522
 *  133   18674
 *  134   18703
 *  135   18719
 *  136   18764
 *  137   18912
 *  138   18942   1.0.x
 *  139   19346
 *  140   19382
 *  141   19799
 *  142   20003
 *  143   20048
 *  144   20334
 *  145   20376
 *  146   20446
 *  147   20621
 *  148   20659
 *  149   20832
 *  150   20857
 *  151   20918
 *  152   21171
 *  153   21263
 *  154   21426
 *  155   21453
 *  156   21728
 *  157   21862
 *  158   21933
 *  159   21962
 *  160   21974   1.1.x
 *  161   22567
 *  162   22713
 *  163   22767
 *  164   23290
 *  165   23304
 *  166   23415
 *  167   23504
 *  168   23637
 *  169   23816
 *  170   23826
 *  171   23835
 *  172   23947
 *  173   23967   1.2.0-RC1
 *  174   23973   1.2.x
 *  175   24136
 *  176   24446
 *  177   24619
 *  178   24789
 *  179   24810
 *  180   24998   1.3.x
 *  181   25012
 *  182   25296
 *  183   25363
 *  184   25508
 *  185   25620
 *  186   25833
 *  187   25899
 *  188   26169   1.4.x
 *  189   26450
 *  190   26547
 *  191   26646
 *  192   26700
 *  193   26802
<<<<<<< HEAD
 *  194   26881   1.5.x
 * 2000   Trace restrict patch
 */
extern const uint16 SAVEGAME_VERSION = 2000; ///< Current savegame version of OpenTTD.
=======
 *  194   26881   1.5.x, 1.6.0
 *  195   27572   1.6.x
 */
extern const uint16 SAVEGAME_VERSION = 195; ///< Current savegame version of OpenTTD.
>>>>>>> 2335acdc

SavegameType _savegame_type; ///< type of savegame we are loading
FileToSaveLoad _file_to_saveload; ///< File to save or load in the openttd loop.

uint32 _ttdp_version;     ///< version of TTDP savegame (if applicable)
uint16 _sl_version;       ///< the major savegame version identifier
byte   _sl_minor_version; ///< the minor savegame version, DO NOT USE!
char _savegame_format[8]; ///< how to compress savegames
bool _do_autosave;        ///< are we doing an autosave at the moment?

/** What are we currently doing? */
enum SaveLoadAction {
	SLA_LOAD,        ///< loading
	SLA_SAVE,        ///< saving
	SLA_PTRS,        ///< fixing pointers
	SLA_NULL,        ///< null all pointers (on loading error)
	SLA_LOAD_CHECK,  ///< partial loading into #_load_check_data
};

enum NeedLength {
	NL_NONE = 0,       ///< not working in NeedLength mode
	NL_WANTLENGTH = 1, ///< writing length and data
	NL_CALCLENGTH = 2, ///< need to calculate the length
};

/** Save in chunks of 128 KiB. */
static const size_t MEMORY_CHUNK_SIZE = 128 * 1024;

/** A buffer for reading (and buffering) savegame data. */
struct ReadBuffer {
	byte buf[MEMORY_CHUNK_SIZE]; ///< Buffer we're going to read from.
	byte *bufp;                  ///< Location we're at reading the buffer.
	byte *bufe;                  ///< End of the buffer we can read from.
	LoadFilter *reader;          ///< The filter used to actually read.
	size_t read;                 ///< The amount of read bytes so far from the filter.

	/**
	 * Initialise our variables.
	 * @param reader The filter to actually read data.
	 */
	ReadBuffer(LoadFilter *reader) : bufp(NULL), bufe(NULL), reader(reader), read(0)
	{
	}

	inline byte ReadByte()
	{
		if (this->bufp == this->bufe) {
			size_t len = this->reader->Read(this->buf, lengthof(this->buf));
			if (len == 0) SlErrorCorrupt("Unexpected end of chunk");

			this->read += len;
			this->bufp = this->buf;
			this->bufe = this->buf + len;
		}

		return *this->bufp++;
	}

	/**
	 * Get the size of the memory dump made so far.
	 * @return The size.
	 */
	size_t GetSize() const
	{
		return this->read - (this->bufe - this->bufp);
	}
};


/** Container for dumping the savegame (quickly) to memory. */
struct MemoryDumper {
	AutoFreeSmallVector<byte *, 16> blocks; ///< Buffer with blocks of allocated memory.
	byte *buf;                              ///< Buffer we're going to write to.
	byte *bufe;                             ///< End of the buffer we write to.

	/** Initialise our variables. */
	MemoryDumper() : buf(NULL), bufe(NULL)
	{
	}

	/**
	 * Write a single byte into the dumper.
	 * @param b The byte to write.
	 */
	inline void WriteByte(byte b)
	{
		/* Are we at the end of this chunk? */
		if (this->buf == this->bufe) {
			this->buf = CallocT<byte>(MEMORY_CHUNK_SIZE);
			*this->blocks.Append() = this->buf;
			this->bufe = this->buf + MEMORY_CHUNK_SIZE;
		}

		*this->buf++ = b;
	}

	/**
	 * Flush this dumper into a writer.
	 * @param writer The filter we want to use.
	 */
	void Flush(SaveFilter *writer)
	{
		uint i = 0;
		size_t t = this->GetSize();

		while (t > 0) {
			size_t to_write = min(MEMORY_CHUNK_SIZE, t);

			writer->Write(this->blocks[i++], to_write);
			t -= to_write;
		}

		writer->Finish();
	}

	/**
	 * Get the size of the memory dump made so far.
	 * @return The size.
	 */
	size_t GetSize() const
	{
		return this->blocks.Length() * MEMORY_CHUNK_SIZE - (this->bufe - this->buf);
	}
};

/** The saveload struct, containing reader-writer functions, buffer, version, etc. */
struct SaveLoadParams {
	SaveLoadAction action;               ///< are we doing a save or a load atm.
	NeedLength need_length;              ///< working in NeedLength (Autolength) mode?
	byte block_mode;                     ///< ???
	bool error;                          ///< did an error occur or not

	size_t obj_len;                      ///< the length of the current object we are busy with
	int array_index, last_array_index;   ///< in the case of an array, the current and last positions

	MemoryDumper *dumper;                ///< Memory dumper to write the savegame to.
	SaveFilter *sf;                      ///< Filter to write the savegame to.

	ReadBuffer *reader;                  ///< Savegame reading buffer.
	LoadFilter *lf;                      ///< Filter to read the savegame from.

	StringID error_str;                  ///< the translatable error message to show
	char *extra_msg;                     ///< the error message

	byte ff_state;                       ///< The state of fast-forward when saving started.
	bool saveinprogress;                 ///< Whether there is currently a save in progress.
};

static SaveLoadParams _sl; ///< Parameters used for/at saveload.

/* these define the chunks */
extern const ChunkHandler _gamelog_chunk_handlers[];
extern const ChunkHandler _map_chunk_handlers[];
extern const ChunkHandler _misc_chunk_handlers[];
extern const ChunkHandler _name_chunk_handlers[];
extern const ChunkHandler _cheat_chunk_handlers[] ;
extern const ChunkHandler _setting_chunk_handlers[];
extern const ChunkHandler _company_chunk_handlers[];
extern const ChunkHandler _engine_chunk_handlers[];
extern const ChunkHandler _veh_chunk_handlers[];
extern const ChunkHandler _waypoint_chunk_handlers[];
extern const ChunkHandler _depot_chunk_handlers[];
extern const ChunkHandler _order_chunk_handlers[];
extern const ChunkHandler _town_chunk_handlers[];
extern const ChunkHandler _sign_chunk_handlers[];
extern const ChunkHandler _station_chunk_handlers[];
extern const ChunkHandler _industry_chunk_handlers[];
extern const ChunkHandler _economy_chunk_handlers[];
extern const ChunkHandler _subsidy_chunk_handlers[];
extern const ChunkHandler _cargomonitor_chunk_handlers[];
extern const ChunkHandler _goal_chunk_handlers[];
extern const ChunkHandler _story_page_chunk_handlers[];
extern const ChunkHandler _ai_chunk_handlers[];
extern const ChunkHandler _game_chunk_handlers[];
extern const ChunkHandler _animated_tile_chunk_handlers[];
extern const ChunkHandler _newgrf_chunk_handlers[];
extern const ChunkHandler _group_chunk_handlers[];
extern const ChunkHandler _cargopacket_chunk_handlers[];
extern const ChunkHandler _autoreplace_chunk_handlers[];
extern const ChunkHandler _labelmaps_chunk_handlers[];
extern const ChunkHandler _linkgraph_chunk_handlers[];
extern const ChunkHandler _airport_chunk_handlers[];
extern const ChunkHandler _object_chunk_handlers[];
extern const ChunkHandler _persistent_storage_chunk_handlers[];
extern const ChunkHandler _trace_restrict_chunk_handlers[];

/** Array of all chunks in a savegame, \c NULL terminated. */
static const ChunkHandler * const _chunk_handlers[] = {
	_gamelog_chunk_handlers,
	_map_chunk_handlers,
	_misc_chunk_handlers,
	_name_chunk_handlers,
	_cheat_chunk_handlers,
	_setting_chunk_handlers,
	_veh_chunk_handlers,
	_waypoint_chunk_handlers,
	_depot_chunk_handlers,
	_order_chunk_handlers,
	_industry_chunk_handlers,
	_economy_chunk_handlers,
	_subsidy_chunk_handlers,
	_cargomonitor_chunk_handlers,
	_goal_chunk_handlers,
	_story_page_chunk_handlers,
	_engine_chunk_handlers,
	_town_chunk_handlers,
	_sign_chunk_handlers,
	_station_chunk_handlers,
	_company_chunk_handlers,
	_ai_chunk_handlers,
	_game_chunk_handlers,
	_animated_tile_chunk_handlers,
	_newgrf_chunk_handlers,
	_group_chunk_handlers,
	_cargopacket_chunk_handlers,
	_autoreplace_chunk_handlers,
	_labelmaps_chunk_handlers,
	_linkgraph_chunk_handlers,
	_airport_chunk_handlers,
	_object_chunk_handlers,
	_persistent_storage_chunk_handlers,
	_trace_restrict_chunk_handlers,
	NULL,
};

/**
 * Iterate over all chunk handlers.
 * @param ch the chunk handler iterator
 */
#define FOR_ALL_CHUNK_HANDLERS(ch) \
	for (const ChunkHandler * const *chsc = _chunk_handlers; *chsc != NULL; chsc++) \
		for (const ChunkHandler *ch = *chsc; ch != NULL; ch = (ch->flags & CH_LAST) ? NULL : ch + 1)

/** Null all pointers (convert index -> NULL) */
static void SlNullPointers()
{
	_sl.action = SLA_NULL;

	/* We don't want any savegame conversion code to run
	 * during NULLing; especially those that try to get
	 * pointers from other pools. */
	_sl_version = SAVEGAME_VERSION;

	DEBUG(sl, 1, "Nulling pointers");

	FOR_ALL_CHUNK_HANDLERS(ch) {
		if (ch->ptrs_proc != NULL) {
			DEBUG(sl, 2, "Nulling pointers for %c%c%c%c", ch->id >> 24, ch->id >> 16, ch->id >> 8, ch->id);
			ch->ptrs_proc();
		}
	}

	DEBUG(sl, 1, "All pointers nulled");

	assert(_sl.action == SLA_NULL);
}

/**
 * Error handler. Sets everything up to show an error message and to clean
 * up the mess of a partial savegame load.
 * @param string The translatable error message to show.
 * @param extra_msg An extra error message coming from one of the APIs.
 * @note This function does never return as it throws an exception to
 *       break out of all the saveload code.
 */
void NORETURN SlError(StringID string, const char *extra_msg)
{
	/* Distinguish between loading into _load_check_data vs. normal save/load. */
	if (_sl.action == SLA_LOAD_CHECK) {
		_load_check_data.error = string;
		free(_load_check_data.error_data);
		_load_check_data.error_data = (extra_msg == NULL) ? NULL : stredup(extra_msg);
	} else {
		_sl.error_str = string;
		free(_sl.extra_msg);
		_sl.extra_msg = (extra_msg == NULL) ? NULL : stredup(extra_msg);
	}

	/* We have to NULL all pointers here; we might be in a state where
	 * the pointers are actually filled with indices, which means that
	 * when we access them during cleaning the pool dereferences of
	 * those indices will be made with segmentation faults as result. */
	if (_sl.action == SLA_LOAD || _sl.action == SLA_PTRS) SlNullPointers();
	throw std::exception();
}

/**
 * Error handler for corrupt savegames. Sets everything up to show the
 * error message and to clean up the mess of a partial savegame load.
 * @param msg Location the corruption has been spotted.
 * @note This function does never return as it throws an exception to
 *       break out of all the saveload code.
 */
void NORETURN SlErrorCorrupt(const char *msg)
{
	SlError(STR_GAME_SAVELOAD_ERROR_BROKEN_SAVEGAME, msg);
}


typedef void (*AsyncSaveFinishProc)();                ///< Callback for when the savegame loading is finished.
static AsyncSaveFinishProc _async_save_finish = NULL; ///< Callback to call when the savegame loading is finished.
static ThreadObject *_save_thread;                    ///< The thread we're using to compress and write a savegame

/**
 * Called by save thread to tell we finished saving.
 * @param proc The callback to call when saving is done.
 */
static void SetAsyncSaveFinish(AsyncSaveFinishProc proc)
{
	if (_exit_game) return;
	while (_async_save_finish != NULL) CSleep(10);

	_async_save_finish = proc;
}

/**
 * Handle async save finishes.
 */
void ProcessAsyncSaveFinish()
{
	if (_async_save_finish == NULL) return;

	_async_save_finish();

	_async_save_finish = NULL;

	if (_save_thread != NULL) {
		_save_thread->Join();
		delete _save_thread;
		_save_thread = NULL;
	}
}

/**
 * Wrapper for reading a byte from the buffer.
 * @return The read byte.
 */
byte SlReadByte()
{
	return _sl.reader->ReadByte();
}

/**
 * Wrapper for writing a byte to the dumper.
 * @param b The byte to write.
 */
void SlWriteByte(byte b)
{
	_sl.dumper->WriteByte(b);
}

static inline int SlReadUint16()
{
	int x = SlReadByte() << 8;
	return x | SlReadByte();
}

static inline uint32 SlReadUint32()
{
	uint32 x = SlReadUint16() << 16;
	return x | SlReadUint16();
}

static inline uint64 SlReadUint64()
{
	uint32 x = SlReadUint32();
	uint32 y = SlReadUint32();
	return (uint64)x << 32 | y;
}

static inline void SlWriteUint16(uint16 v)
{
	SlWriteByte(GB(v, 8, 8));
	SlWriteByte(GB(v, 0, 8));
}

static inline void SlWriteUint32(uint32 v)
{
	SlWriteUint16(GB(v, 16, 16));
	SlWriteUint16(GB(v,  0, 16));
}

static inline void SlWriteUint64(uint64 x)
{
	SlWriteUint32((uint32)(x >> 32));
	SlWriteUint32((uint32)x);
}

/**
 * Read in bytes from the file/data structure but don't do
 * anything with them, discarding them in effect
 * @param length The amount of bytes that is being treated this way
 */
static inline void SlSkipBytes(size_t length)
{
	for (; length != 0; length--) SlReadByte();
}

/**
 * Read in the header descriptor of an object or an array.
 * If the highest bit is set (7), then the index is bigger than 127
 * elements, so use the next byte to read in the real value.
 * The actual value is then both bytes added with the first shifted
 * 8 bits to the left, and dropping the highest bit (which only indicated a big index).
 * x = ((x & 0x7F) << 8) + SlReadByte();
 * @return Return the value of the index
 */
static uint SlReadSimpleGamma()
{
	uint i = SlReadByte();
	if (HasBit(i, 7)) {
		i &= ~0x80;
		if (HasBit(i, 6)) {
			i &= ~0x40;
			if (HasBit(i, 5)) {
				i &= ~0x20;
				if (HasBit(i, 4)) {
					i &= ~0x10;
					if (HasBit(i, 3)) {
						SlErrorCorrupt("Unsupported gamma");
					}
					i = SlReadByte(); // 32 bits only.
				}
				i = (i << 8) | SlReadByte();
			}
			i = (i << 8) | SlReadByte();
		}
		i = (i << 8) | SlReadByte();
	}
	return i;
}

/**
 * Write the header descriptor of an object or an array.
 * If the element is bigger than 127, use 2 bytes for saving
 * and use the highest byte of the first written one as a notice
 * that the length consists of 2 bytes, etc.. like this:
 * 0xxxxxxx
 * 10xxxxxx xxxxxxxx
 * 110xxxxx xxxxxxxx xxxxxxxx
 * 1110xxxx xxxxxxxx xxxxxxxx xxxxxxxx
 * 11110--- xxxxxxxx xxxxxxxx xxxxxxxx xxxxxxxx
 * We could extend the scheme ad infinum to support arbitrarily
 * large chunks, but as sizeof(size_t) == 4 is still very common
 * we don't support anything above 32 bits. That's why in the last
 * case the 3 most significant bits are unused.
 * @param i Index being written
 */

static void SlWriteSimpleGamma(size_t i)
{
	if (i >= (1 << 7)) {
		if (i >= (1 << 14)) {
			if (i >= (1 << 21)) {
				if (i >= (1 << 28)) {
					assert(i <= UINT32_MAX); // We can only support 32 bits for now.
					SlWriteByte((byte)(0xF0));
					SlWriteByte((byte)(i >> 24));
				} else {
					SlWriteByte((byte)(0xE0 | (i >> 24)));
				}
				SlWriteByte((byte)(i >> 16));
			} else {
				SlWriteByte((byte)(0xC0 | (i >> 16)));
			}
			SlWriteByte((byte)(i >> 8));
		} else {
			SlWriteByte((byte)(0x80 | (i >> 8)));
		}
	}
	SlWriteByte((byte)i);
}

/** Return how many bytes used to encode a gamma value */
static inline uint SlGetGammaLength(size_t i)
{
	return 1 + (i >= (1 << 7)) + (i >= (1 << 14)) + (i >= (1 << 21)) + (i >= (1 << 28));
}

static inline uint SlReadSparseIndex()
{
	return SlReadSimpleGamma();
}

static inline void SlWriteSparseIndex(uint index)
{
	SlWriteSimpleGamma(index);
}

static inline uint SlReadArrayLength()
{
	return SlReadSimpleGamma();
}

static inline void SlWriteArrayLength(size_t length)
{
	SlWriteSimpleGamma(length);
}

static inline uint SlGetArrayLength(size_t length)
{
	return SlGetGammaLength(length);
}

/**
 * Return the size in bytes of a certain type of normal/atomic variable
 * as it appears in memory. See VarTypes
 * @param conv VarType type of variable that is used for calculating the size
 * @return Return the size of this type in bytes
 */
static inline uint SlCalcConvMemLen(VarType conv)
{
	static const byte conv_mem_size[] = {1, 1, 1, 2, 2, 4, 4, 8, 8, 0};
	byte length = GB(conv, 4, 4);

	switch (length << 4) {
		case SLE_VAR_STRB:
		case SLE_VAR_STRBQ:
		case SLE_VAR_STR:
		case SLE_VAR_STRQ:
			return SlReadArrayLength();

		default:
			assert(length < lengthof(conv_mem_size));
			return conv_mem_size[length];
	}
}

/**
 * Return the size in bytes of a certain type of normal/atomic variable
 * as it appears in a saved game. See VarTypes
 * @param conv VarType type of variable that is used for calculating the size
 * @return Return the size of this type in bytes
 */
static inline byte SlCalcConvFileLen(VarType conv)
{
	static const byte conv_file_size[] = {1, 1, 2, 2, 4, 4, 8, 8, 2};
	byte length = GB(conv, 0, 4);
	assert(length < lengthof(conv_file_size));
	return conv_file_size[length];
}

/** Return the size in bytes of a reference (pointer) */
static inline size_t SlCalcRefLen()
{
	return IsSavegameVersionBefore(69) ? 2 : 4;
}

void SlSetArrayIndex(uint index)
{
	_sl.need_length = NL_WANTLENGTH;
	_sl.array_index = index;
}

static size_t _next_offs;

/**
 * Iterate through the elements of an array and read the whole thing
 * @return The index of the object, or -1 if we have reached the end of current block
 */
int SlIterateArray()
{
	int index;

	/* After reading in the whole array inside the loop
	 * we must have read in all the data, so we must be at end of current block. */
	if (_next_offs != 0 && _sl.reader->GetSize() != _next_offs) SlErrorCorrupt("Invalid chunk size");

	for (;;) {
		uint length = SlReadArrayLength();
		if (length == 0) {
			_next_offs = 0;
			return -1;
		}

		_sl.obj_len = --length;
		_next_offs = _sl.reader->GetSize() + length;

		switch (_sl.block_mode) {
			case CH_SPARSE_ARRAY: index = (int)SlReadSparseIndex(); break;
			case CH_ARRAY:        index = _sl.array_index++; break;
			default:
				DEBUG(sl, 0, "SlIterateArray error");
				return -1; // error
		}

		if (length != 0) return index;
	}
}

/**
 * Skip an array or sparse array
 */
void SlSkipArray()
{
	while (SlIterateArray() != -1) {
		SlSkipBytes(_next_offs - _sl.reader->GetSize());
	}
}

/**
 * Sets the length of either a RIFF object or the number of items in an array.
 * This lets us load an object or an array of arbitrary size
 * @param length The length of the sought object/array
 */
void SlSetLength(size_t length)
{
	assert(_sl.action == SLA_SAVE);

	switch (_sl.need_length) {
		case NL_WANTLENGTH:
			_sl.need_length = NL_NONE;
			switch (_sl.block_mode) {
				case CH_RIFF:
					/* Ugly encoding of >16M RIFF chunks
					 * The lower 24 bits are normal
					 * The uppermost 4 bits are bits 24:27 */
					assert(length < (1 << 28));
					SlWriteUint32((uint32)((length & 0xFFFFFF) | ((length >> 24) << 28)));
					break;
				case CH_ARRAY:
					assert(_sl.last_array_index <= _sl.array_index);
					while (++_sl.last_array_index <= _sl.array_index) {
						SlWriteArrayLength(1);
					}
					SlWriteArrayLength(length + 1);
					break;
				case CH_SPARSE_ARRAY:
					SlWriteArrayLength(length + 1 + SlGetArrayLength(_sl.array_index)); // Also include length of sparse index.
					SlWriteSparseIndex(_sl.array_index);
					break;
				default: NOT_REACHED();
			}
			break;

		case NL_CALCLENGTH:
			_sl.obj_len += (int)length;
			break;

		default: NOT_REACHED();
	}
}

/**
 * Save/Load bytes. These do not need to be converted to Little/Big Endian
 * so directly write them or read them to/from file
 * @param ptr The source or destination of the object being manipulated
 * @param length number of bytes this fast CopyBytes lasts
 */
static void SlCopyBytes(void *ptr, size_t length)
{
	byte *p = (byte *)ptr;

	switch (_sl.action) {
		case SLA_LOAD_CHECK:
		case SLA_LOAD:
			for (; length != 0; length--) *p++ = SlReadByte();
			break;
		case SLA_SAVE:
			for (; length != 0; length--) SlWriteByte(*p++);
			break;
		default: NOT_REACHED();
	}
}

/** Get the length of the current object */
size_t SlGetFieldLength()
{
	return _sl.obj_len;
}

/**
 * Return a signed-long version of the value of a setting
 * @param ptr pointer to the variable
 * @param conv type of variable, can be a non-clean
 * type, eg one with other flags because it is parsed
 * @return returns the value of the pointer-setting
 */
int64 ReadValue(const void *ptr, VarType conv)
{
	switch (GetVarMemType(conv)) {
		case SLE_VAR_BL:  return (*(const bool *)ptr != 0);
		case SLE_VAR_I8:  return *(const int8  *)ptr;
		case SLE_VAR_U8:  return *(const byte  *)ptr;
		case SLE_VAR_I16: return *(const int16 *)ptr;
		case SLE_VAR_U16: return *(const uint16*)ptr;
		case SLE_VAR_I32: return *(const int32 *)ptr;
		case SLE_VAR_U32: return *(const uint32*)ptr;
		case SLE_VAR_I64: return *(const int64 *)ptr;
		case SLE_VAR_U64: return *(const uint64*)ptr;
		case SLE_VAR_NULL:return 0;
		default: NOT_REACHED();
	}
}

/**
 * Write the value of a setting
 * @param ptr pointer to the variable
 * @param conv type of variable, can be a non-clean type, eg
 *             with other flags. It is parsed upon read
 * @param val the new value being given to the variable
 */
void WriteValue(void *ptr, VarType conv, int64 val)
{
	switch (GetVarMemType(conv)) {
		case SLE_VAR_BL:  *(bool  *)ptr = (val != 0);  break;
		case SLE_VAR_I8:  *(int8  *)ptr = val; break;
		case SLE_VAR_U8:  *(byte  *)ptr = val; break;
		case SLE_VAR_I16: *(int16 *)ptr = val; break;
		case SLE_VAR_U16: *(uint16*)ptr = val; break;
		case SLE_VAR_I32: *(int32 *)ptr = val; break;
		case SLE_VAR_U32: *(uint32*)ptr = val; break;
		case SLE_VAR_I64: *(int64 *)ptr = val; break;
		case SLE_VAR_U64: *(uint64*)ptr = val; break;
		case SLE_VAR_NAME: *(char**)ptr = CopyFromOldName(val); break;
		case SLE_VAR_NULL: break;
		default: NOT_REACHED();
	}
}

/**
 * Handle all conversion and typechecking of variables here.
 * In the case of saving, read in the actual value from the struct
 * and then write them to file, endian safely. Loading a value
 * goes exactly the opposite way
 * @param ptr The object being filled/read
 * @param conv VarType type of the current element of the struct
 */
static void SlSaveLoadConv(void *ptr, VarType conv)
{
	switch (_sl.action) {
		case SLA_SAVE: {
			int64 x = ReadValue(ptr, conv);

			/* Write the value to the file and check if its value is in the desired range */
			switch (GetVarFileType(conv)) {
				case SLE_FILE_I8: assert(x >= -128 && x <= 127);     SlWriteByte(x);break;
				case SLE_FILE_U8: assert(x >= 0 && x <= 255);        SlWriteByte(x);break;
				case SLE_FILE_I16:assert(x >= -32768 && x <= 32767); SlWriteUint16(x);break;
				case SLE_FILE_STRINGID:
				case SLE_FILE_U16:assert(x >= 0 && x <= 65535);      SlWriteUint16(x);break;
				case SLE_FILE_I32:
				case SLE_FILE_U32:                                   SlWriteUint32((uint32)x);break;
				case SLE_FILE_I64:
				case SLE_FILE_U64:                                   SlWriteUint64(x);break;
				default: NOT_REACHED();
			}
			break;
		}
		case SLA_LOAD_CHECK:
		case SLA_LOAD: {
			int64 x;
			/* Read a value from the file */
			switch (GetVarFileType(conv)) {
				case SLE_FILE_I8:  x = (int8  )SlReadByte();   break;
				case SLE_FILE_U8:  x = (byte  )SlReadByte();   break;
				case SLE_FILE_I16: x = (int16 )SlReadUint16(); break;
				case SLE_FILE_U16: x = (uint16)SlReadUint16(); break;
				case SLE_FILE_I32: x = (int32 )SlReadUint32(); break;
				case SLE_FILE_U32: x = (uint32)SlReadUint32(); break;
				case SLE_FILE_I64: x = (int64 )SlReadUint64(); break;
				case SLE_FILE_U64: x = (uint64)SlReadUint64(); break;
				case SLE_FILE_STRINGID: x = RemapOldStringID((uint16)SlReadUint16()); break;
				default: NOT_REACHED();
			}

			/* Write The value to the struct. These ARE endian safe. */
			WriteValue(ptr, conv, x);
			break;
		}
		case SLA_PTRS: break;
		case SLA_NULL: break;
		default: NOT_REACHED();
	}
}

/**
 * Calculate the net length of a string. This is in almost all cases
 * just strlen(), but if the string is not properly terminated, we'll
 * resort to the maximum length of the buffer.
 * @param ptr pointer to the stringbuffer
 * @param length maximum length of the string (buffer). If -1 we don't care
 * about a maximum length, but take string length as it is.
 * @return return the net length of the string
 */
static inline size_t SlCalcNetStringLen(const char *ptr, size_t length)
{
	if (ptr == NULL) return 0;
	return min(strlen(ptr), length - 1);
}

/**
 * Calculate the gross length of the string that it
 * will occupy in the savegame. This includes the real length, returned
 * by SlCalcNetStringLen and the length that the index will occupy.
 * @param ptr pointer to the stringbuffer
 * @param length maximum length of the string (buffer size, etc.)
 * @param conv type of data been used
 * @return return the gross length of the string
 */
static inline size_t SlCalcStringLen(const void *ptr, size_t length, VarType conv)
{
	size_t len;
	const char *str;

	switch (GetVarMemType(conv)) {
		default: NOT_REACHED();
		case SLE_VAR_STR:
		case SLE_VAR_STRQ:
			str = *(const char * const *)ptr;
			len = SIZE_MAX;
			break;
		case SLE_VAR_STRB:
		case SLE_VAR_STRBQ:
			str = (const char *)ptr;
			len = length;
			break;
	}

	len = SlCalcNetStringLen(str, len);
	return len + SlGetArrayLength(len); // also include the length of the index
}

/**
 * Save/Load a string.
 * @param ptr the string being manipulated
 * @param length of the string (full length)
 * @param conv must be SLE_FILE_STRING
 */
static void SlString(void *ptr, size_t length, VarType conv)
{
	switch (_sl.action) {
		case SLA_SAVE: {
			size_t len;
			switch (GetVarMemType(conv)) {
				default: NOT_REACHED();
				case SLE_VAR_STRB:
				case SLE_VAR_STRBQ:
					len = SlCalcNetStringLen((char *)ptr, length);
					break;
				case SLE_VAR_STR:
				case SLE_VAR_STRQ:
					ptr = *(char **)ptr;
					len = SlCalcNetStringLen((char *)ptr, SIZE_MAX);
					break;
			}

			SlWriteArrayLength(len);
			SlCopyBytes(ptr, len);
			break;
		}
		case SLA_LOAD_CHECK:
		case SLA_LOAD: {
			size_t len = SlReadArrayLength();

			switch (GetVarMemType(conv)) {
				default: NOT_REACHED();
				case SLE_VAR_STRB:
				case SLE_VAR_STRBQ:
					if (len >= length) {
						DEBUG(sl, 1, "String length in savegame is bigger than buffer, truncating");
						SlCopyBytes(ptr, length);
						SlSkipBytes(len - length);
						len = length - 1;
					} else {
						SlCopyBytes(ptr, len);
					}
					break;
				case SLE_VAR_STR:
				case SLE_VAR_STRQ: // Malloc'd string, free previous incarnation, and allocate
					free(*(char **)ptr);
					if (len == 0) {
						*(char **)ptr = NULL;
						return;
					} else {
						*(char **)ptr = MallocT<char>(len + 1); // terminating '\0'
						ptr = *(char **)ptr;
						SlCopyBytes(ptr, len);
					}
					break;
			}

			((char *)ptr)[len] = '\0'; // properly terminate the string
			StringValidationSettings settings = SVS_REPLACE_WITH_QUESTION_MARK;
			if ((conv & SLF_ALLOW_CONTROL) != 0) {
				settings = settings | SVS_ALLOW_CONTROL_CODE;
				if (IsSavegameVersionBefore(169)) {
					str_fix_scc_encoded((char *)ptr, (char *)ptr + len);
				}
			}
			if ((conv & SLF_ALLOW_NEWLINE) != 0) {
				settings = settings | SVS_ALLOW_NEWLINE;
			}
			str_validate((char *)ptr, (char *)ptr + len, settings);
			break;
		}
		case SLA_PTRS: break;
		case SLA_NULL: break;
		default: NOT_REACHED();
	}
}

/**
 * Return the size in bytes of a certain type of atomic array
 * @param length The length of the array counted in elements
 * @param conv VarType type of the variable that is used in calculating the size
 */
static inline size_t SlCalcArrayLen(size_t length, VarType conv)
{
	return SlCalcConvFileLen(conv) * length;
}

/**
 * Save/Load an array.
 * @param array The array being manipulated
 * @param length The length of the array in elements
 * @param conv VarType type of the atomic array (int, byte, uint64, etc.)
 */
void SlArray(void *array, size_t length, VarType conv)
{
	if (_sl.action == SLA_PTRS || _sl.action == SLA_NULL) return;

	/* Automatically calculate the length? */
	if (_sl.need_length != NL_NONE) {
		SlSetLength(SlCalcArrayLen(length, conv));
		/* Determine length only? */
		if (_sl.need_length == NL_CALCLENGTH) return;
	}

	/* NOTICE - handle some buggy stuff, in really old versions everything was saved
	 * as a byte-type. So detect this, and adjust array size accordingly */
	if (_sl.action != SLA_SAVE && _sl_version == 0) {
		/* all arrays except difficulty settings */
		if (conv == SLE_INT16 || conv == SLE_UINT16 || conv == SLE_STRINGID ||
				conv == SLE_INT32 || conv == SLE_UINT32) {
			SlCopyBytes(array, length * SlCalcConvFileLen(conv));
			return;
		}
		/* used for conversion of Money 32bit->64bit */
		if (conv == (SLE_FILE_I32 | SLE_VAR_I64)) {
			for (uint i = 0; i < length; i++) {
				((int64*)array)[i] = (int32)BSWAP32(SlReadUint32());
			}
			return;
		}
	}

	/* If the size of elements is 1 byte both in file and memory, no special
	 * conversion is needed, use specialized copy-copy function to speed up things */
	if (conv == SLE_INT8 || conv == SLE_UINT8) {
		SlCopyBytes(array, length);
	} else {
		byte *a = (byte*)array;
		byte mem_size = SlCalcConvMemLen(conv);

		for (; length != 0; length --) {
			SlSaveLoadConv(a, conv);
			a += mem_size; // get size
		}
	}
}


/**
 * Pointers cannot be saved to a savegame, so this functions gets
 * the index of the item, and if not available, it hussles with
 * pointers (looks really bad :()
 * Remember that a NULL item has value 0, and all
 * indices have +1, so vehicle 0 is saved as index 1.
 * @param obj The object that we want to get the index of
 * @param rt SLRefType type of the object the index is being sought of
 * @return Return the pointer converted to an index of the type pointed to
 */
static size_t ReferenceToInt(const void *obj, SLRefType rt)
{
	assert(_sl.action == SLA_SAVE);

	if (obj == NULL) return 0;

	switch (rt) {
		case REF_VEHICLE_OLD: // Old vehicles we save as new ones
		case REF_VEHICLE:   return ((const  Vehicle*)obj)->index + 1;
		case REF_STATION:   return ((const  Station*)obj)->index + 1;
		case REF_TOWN:      return ((const     Town*)obj)->index + 1;
		case REF_ORDER:     return ((const    Order*)obj)->index + 1;
		case REF_ROADSTOPS: return ((const RoadStop*)obj)->index + 1;
		case REF_ENGINE_RENEWS:  return ((const       EngineRenew*)obj)->index + 1;
		case REF_CARGO_PACKET:   return ((const       CargoPacket*)obj)->index + 1;
		case REF_ORDERLIST:      return ((const         OrderList*)obj)->index + 1;
		case REF_STORAGE:        return ((const PersistentStorage*)obj)->index + 1;
		case REF_LINK_GRAPH:     return ((const         LinkGraph*)obj)->index + 1;
		case REF_LINK_GRAPH_JOB: return ((const      LinkGraphJob*)obj)->index + 1;
		default: NOT_REACHED();
	}
}

/**
 * Pointers cannot be loaded from a savegame, so this function
 * gets the index from the savegame and returns the appropriate
 * pointer from the already loaded base.
 * Remember that an index of 0 is a NULL pointer so all indices
 * are +1 so vehicle 0 is saved as 1.
 * @param index The index that is being converted to a pointer
 * @param rt SLRefType type of the object the pointer is sought of
 * @return Return the index converted to a pointer of any type
 */
static void *IntToReference(size_t index, SLRefType rt)
{
	assert_compile(sizeof(size_t) <= sizeof(void *));

	assert(_sl.action == SLA_PTRS);

	/* After version 4.3 REF_VEHICLE_OLD is saved as REF_VEHICLE,
	 * and should be loaded like that */
	if (rt == REF_VEHICLE_OLD && !IsSavegameVersionBefore(4, 4)) {
		rt = REF_VEHICLE;
	}

	/* No need to look up NULL pointers, just return immediately */
	if (index == (rt == REF_VEHICLE_OLD ? 0xFFFF : 0)) return NULL;

	/* Correct index. Old vehicles were saved differently:
	 * invalid vehicle was 0xFFFF, now we use 0x0000 for everything invalid. */
	if (rt != REF_VEHICLE_OLD) index--;

	switch (rt) {
		case REF_ORDERLIST:
			if (OrderList::IsValidID(index)) return OrderList::Get(index);
			SlErrorCorrupt("Referencing invalid OrderList");

		case REF_ORDER:
			if (Order::IsValidID(index)) return Order::Get(index);
			/* in old versions, invalid order was used to mark end of order list */
			if (IsSavegameVersionBefore(5, 2)) return NULL;
			SlErrorCorrupt("Referencing invalid Order");

		case REF_VEHICLE_OLD:
		case REF_VEHICLE:
			if (Vehicle::IsValidID(index)) return Vehicle::Get(index);
			SlErrorCorrupt("Referencing invalid Vehicle");

		case REF_STATION:
			if (Station::IsValidID(index)) return Station::Get(index);
			SlErrorCorrupt("Referencing invalid Station");

		case REF_TOWN:
			if (Town::IsValidID(index)) return Town::Get(index);
			SlErrorCorrupt("Referencing invalid Town");

		case REF_ROADSTOPS:
			if (RoadStop::IsValidID(index)) return RoadStop::Get(index);
			SlErrorCorrupt("Referencing invalid RoadStop");

		case REF_ENGINE_RENEWS:
			if (EngineRenew::IsValidID(index)) return EngineRenew::Get(index);
			SlErrorCorrupt("Referencing invalid EngineRenew");

		case REF_CARGO_PACKET:
			if (CargoPacket::IsValidID(index)) return CargoPacket::Get(index);
			SlErrorCorrupt("Referencing invalid CargoPacket");

		case REF_STORAGE:
			if (PersistentStorage::IsValidID(index)) return PersistentStorage::Get(index);
			SlErrorCorrupt("Referencing invalid PersistentStorage");

		case REF_LINK_GRAPH:
			if (LinkGraph::IsValidID(index)) return LinkGraph::Get(index);
			SlErrorCorrupt("Referencing invalid LinkGraph");

		case REF_LINK_GRAPH_JOB:
			if (LinkGraphJob::IsValidID(index)) return LinkGraphJob::Get(index);
			SlErrorCorrupt("Referencing invalid LinkGraphJob");

		default: NOT_REACHED();
	}
}

/**
 * Return the size in bytes of a list
 * @param list The std::list to find the size of
 */
static inline size_t SlCalcListLen(const void *list)
{
	const std::list<void *> *l = (const std::list<void *> *) list;

	int type_size = IsSavegameVersionBefore(69) ? 2 : 4;
	/* Each entry is saved as type_size bytes, plus type_size bytes are used for the length
	 * of the list */
	return l->size() * type_size + type_size;
}


/**
 * Save/Load a list.
 * @param list The list being manipulated
 * @param conv SLRefType type of the list (Vehicle *, Station *, etc)
 */
static void SlList(void *list, SLRefType conv)
{
	/* Automatically calculate the length? */
	if (_sl.need_length != NL_NONE) {
		SlSetLength(SlCalcListLen(list));
		/* Determine length only? */
		if (_sl.need_length == NL_CALCLENGTH) return;
	}

	typedef std::list<void *> PtrList;
	PtrList *l = (PtrList *)list;

	switch (_sl.action) {
		case SLA_SAVE: {
			SlWriteUint32((uint32)l->size());

			PtrList::iterator iter;
			for (iter = l->begin(); iter != l->end(); ++iter) {
				void *ptr = *iter;
				SlWriteUint32((uint32)ReferenceToInt(ptr, conv));
			}
			break;
		}
		case SLA_LOAD_CHECK:
		case SLA_LOAD: {
			size_t length = IsSavegameVersionBefore(69) ? SlReadUint16() : SlReadUint32();

			/* Load each reference and push to the end of the list */
			for (size_t i = 0; i < length; i++) {
				size_t data = IsSavegameVersionBefore(69) ? SlReadUint16() : SlReadUint32();
				l->push_back((void *)data);
			}
			break;
		}
		case SLA_PTRS: {
			PtrList temp = *l;

			l->clear();
			PtrList::iterator iter;
			for (iter = temp.begin(); iter != temp.end(); ++iter) {
				void *ptr = IntToReference((size_t)*iter, conv);
				l->push_back(ptr);
			}
			break;
		}
		case SLA_NULL:
			l->clear();
			break;
		default: NOT_REACHED();
	}
}


/** Are we going to save this object or not? */
static inline bool SlIsObjectValidInSavegame(const SaveLoad *sld)
{
	if (_sl_version < sld->version_from || _sl_version > sld->version_to) return false;
	if (sld->conv & SLF_NOT_IN_SAVE) return false;

	return true;
}

/**
 * Are we going to load this variable when loading a savegame or not?
 * @note If the variable is skipped it is skipped in the savegame
 * bytestream itself as well, so there is no need to skip it somewhere else
 */
static inline bool SlSkipVariableOnLoad(const SaveLoad *sld)
{
	if ((sld->conv & SLF_NO_NETWORK_SYNC) && _sl.action != SLA_SAVE && _networking && !_network_server) {
		SlSkipBytes(SlCalcConvMemLen(sld->conv) * sld->length);
		return true;
	}

	return false;
}

/**
 * Calculate the size of an object.
 * @param object to be measured
 * @param sld The SaveLoad description of the object so we know how to manipulate it
 * @return size of given object
 */
size_t SlCalcObjLength(const void *object, const SaveLoad *sld)
{
	size_t length = 0;

	/* Need to determine the length and write a length tag. */
	for (; sld->cmd != SL_END; sld++) {
		length += SlCalcObjMemberLength(object, sld);
	}
	return length;
}

size_t SlCalcObjMemberLength(const void *object, const SaveLoad *sld)
{
	assert(_sl.action == SLA_SAVE);

	switch (sld->cmd) {
		case SL_VAR:
		case SL_REF:
		case SL_ARR:
		case SL_STR:
		case SL_LST:
			/* CONDITIONAL saveload types depend on the savegame version */
			if (!SlIsObjectValidInSavegame(sld)) break;

			switch (sld->cmd) {
				case SL_VAR: return SlCalcConvFileLen(sld->conv);
				case SL_REF: return SlCalcRefLen();
				case SL_ARR: return SlCalcArrayLen(sld->length, sld->conv);
				case SL_STR: return SlCalcStringLen(GetVariableAddress(object, sld), sld->length, sld->conv);
				case SL_LST: return SlCalcListLen(GetVariableAddress(object, sld));
				default: NOT_REACHED();
			}
			break;
		case SL_WRITEBYTE: return 1; // a byte is logically of size 1
		case SL_VEH_INCLUDE: return SlCalcObjLength(object, GetVehicleDescription(VEH_END));
		case SL_ST_INCLUDE: return SlCalcObjLength(object, GetBaseStationDescription());
		default: NOT_REACHED();
	}
	return 0;
}

#ifdef OTTD_ASSERT

/**
 * Check whether the variable size of the variable in the saveload configuration
 * matches with the actual variable size.
 * @param sld The saveload configuration to test.
 */
static bool IsVariableSizeRight(const SaveLoad *sld)
{
	switch (sld->cmd) {
		case SL_VAR:
			switch (GetVarMemType(sld->conv)) {
				case SLE_VAR_BL:
					return sld->size == sizeof(bool);
				case SLE_VAR_I8:
				case SLE_VAR_U8:
					return sld->size == sizeof(int8);
				case SLE_VAR_I16:
				case SLE_VAR_U16:
					return sld->size == sizeof(int16);
				case SLE_VAR_I32:
				case SLE_VAR_U32:
					return sld->size == sizeof(int32);
				case SLE_VAR_I64:
				case SLE_VAR_U64:
					return sld->size == sizeof(int64);
				default:
					return sld->size == sizeof(void *);
			}
		case SL_REF:
			/* These should all be pointer sized. */
			return sld->size == sizeof(void *);

		case SL_STR:
			/* These should be pointer sized, or fixed array. */
			return sld->size == sizeof(void *) || sld->size == sld->length;

		default:
			return true;
	}
}

#endif /* OTTD_ASSERT */

bool SlObjectMember(void *ptr, const SaveLoad *sld)
{
#ifdef OTTD_ASSERT
	assert(IsVariableSizeRight(sld));
#endif

	VarType conv = GB(sld->conv, 0, 8);
	switch (sld->cmd) {
		case SL_VAR:
		case SL_REF:
		case SL_ARR:
		case SL_STR:
		case SL_LST:
			/* CONDITIONAL saveload types depend on the savegame version */
			if (!SlIsObjectValidInSavegame(sld)) return false;
			if (SlSkipVariableOnLoad(sld)) return false;

			switch (sld->cmd) {
				case SL_VAR: SlSaveLoadConv(ptr, conv); break;
				case SL_REF: // Reference variable, translate
					switch (_sl.action) {
						case SLA_SAVE:
							SlWriteUint32((uint32)ReferenceToInt(*(void **)ptr, (SLRefType)conv));
							break;
						case SLA_LOAD_CHECK:
						case SLA_LOAD:
							*(size_t *)ptr = IsSavegameVersionBefore(69) ? SlReadUint16() : SlReadUint32();
							break;
						case SLA_PTRS:
							*(void **)ptr = IntToReference(*(size_t *)ptr, (SLRefType)conv);
							break;
						case SLA_NULL:
							*(void **)ptr = NULL;
							break;
						default: NOT_REACHED();
					}
					break;
				case SL_ARR: SlArray(ptr, sld->length, conv); break;
				case SL_STR: SlString(ptr, sld->length, sld->conv); break;
				case SL_LST: SlList(ptr, (SLRefType)conv); break;
				default: NOT_REACHED();
			}
			break;

		/* SL_WRITEBYTE translates a value of a variable to another one upon
		 * saving or loading.
		 * XXX - variable renaming abuse
		 * game_value: the value of the variable ingame is abused by sld->version_from
		 * file_value: the value of the variable in the savegame is abused by sld->version_to */
		case SL_WRITEBYTE:
			switch (_sl.action) {
				case SLA_SAVE: SlWriteByte(sld->version_to); break;
				case SLA_LOAD_CHECK:
				case SLA_LOAD: *(byte *)ptr = sld->version_from; break;
				case SLA_PTRS: break;
				case SLA_NULL: break;
				default: NOT_REACHED();
			}
			break;

		/* SL_VEH_INCLUDE loads common code for vehicles */
		case SL_VEH_INCLUDE:
			SlObject(ptr, GetVehicleDescription(VEH_END));
			break;

		case SL_ST_INCLUDE:
			SlObject(ptr, GetBaseStationDescription());
			break;

		default: NOT_REACHED();
	}
	return true;
}

/**
 * Main SaveLoad function.
 * @param object The object that is being saved or loaded
 * @param sld The SaveLoad description of the object so we know how to manipulate it
 */
void SlObject(void *object, const SaveLoad *sld)
{
	/* Automatically calculate the length? */
	if (_sl.need_length != NL_NONE) {
		SlSetLength(SlCalcObjLength(object, sld));
		if (_sl.need_length == NL_CALCLENGTH) return;
	}

	for (; sld->cmd != SL_END; sld++) {
		void *ptr = sld->global ? sld->address : GetVariableAddress(object, sld);
		SlObjectMember(ptr, sld);
	}
}

/**
 * Save or Load (a list of) global variables
 * @param sldg The global variable that is being loaded or saved
 */
void SlGlobList(const SaveLoadGlobVarList *sldg)
{
	SlObject(NULL, (const SaveLoad*)sldg);
}

/**
 * Do something of which I have no idea what it is :P
 * @param proc The callback procedure that is called
 * @param arg The variable that will be used for the callback procedure
 */
void SlAutolength(AutolengthProc *proc, void *arg)
{
	size_t offs;

	assert(_sl.action == SLA_SAVE);

	/* Tell it to calculate the length */
	_sl.need_length = NL_CALCLENGTH;
	_sl.obj_len = 0;
	proc(arg);

	/* Setup length */
	_sl.need_length = NL_WANTLENGTH;
	SlSetLength(_sl.obj_len);

	offs = _sl.dumper->GetSize() + _sl.obj_len;

	/* And write the stuff */
	proc(arg);

	if (offs != _sl.dumper->GetSize()) SlErrorCorrupt("Invalid chunk size");
}

/**
 * Load a chunk of data (eg vehicles, stations, etc.)
 * @param ch The chunkhandler that will be used for the operation
 */
static void SlLoadChunk(const ChunkHandler *ch)
{
	byte m = SlReadByte();
	size_t len;
	size_t endoffs;

	_sl.block_mode = m;
	_sl.obj_len = 0;

	switch (m) {
		case CH_ARRAY:
			_sl.array_index = 0;
			ch->load_proc();
			if (_next_offs != 0) SlErrorCorrupt("Invalid array length");
			break;
		case CH_SPARSE_ARRAY:
			ch->load_proc();
			if (_next_offs != 0) SlErrorCorrupt("Invalid array length");
			break;
		default:
			if ((m & 0xF) == CH_RIFF) {
				/* Read length */
				len = (SlReadByte() << 16) | ((m >> 4) << 24);
				len += SlReadUint16();
				_sl.obj_len = len;
				endoffs = _sl.reader->GetSize() + len;
				ch->load_proc();
				if (_sl.reader->GetSize() != endoffs) SlErrorCorrupt("Invalid chunk size");
			} else {
				SlErrorCorrupt("Invalid chunk type");
			}
			break;
	}
}

/**
 * Load a chunk of data for checking savegames.
 * If the chunkhandler is NULL, the chunk is skipped.
 * @param ch The chunkhandler that will be used for the operation
 */
static void SlLoadCheckChunk(const ChunkHandler *ch)
{
	byte m = SlReadByte();
	size_t len;
	size_t endoffs;

	_sl.block_mode = m;
	_sl.obj_len = 0;

	switch (m) {
		case CH_ARRAY:
			_sl.array_index = 0;
			if (ch->load_check_proc) {
				ch->load_check_proc();
			} else {
				SlSkipArray();
			}
			break;
		case CH_SPARSE_ARRAY:
			if (ch->load_check_proc) {
				ch->load_check_proc();
			} else {
				SlSkipArray();
			}
			break;
		default:
			if ((m & 0xF) == CH_RIFF) {
				/* Read length */
				len = (SlReadByte() << 16) | ((m >> 4) << 24);
				len += SlReadUint16();
				_sl.obj_len = len;
				endoffs = _sl.reader->GetSize() + len;
				if (ch->load_check_proc) {
					ch->load_check_proc();
				} else {
					SlSkipBytes(len);
				}
				if (_sl.reader->GetSize() != endoffs) SlErrorCorrupt("Invalid chunk size");
			} else {
				SlErrorCorrupt("Invalid chunk type");
			}
			break;
	}
}

/**
 * Stub Chunk handlers to only calculate length and do nothing else.
 * The intended chunk handler that should be called.
 */
static ChunkSaveLoadProc *_stub_save_proc;

/**
 * Stub Chunk handlers to only calculate length and do nothing else.
 * Actually call the intended chunk handler.
 * @param arg ignored parameter.
 */
static inline void SlStubSaveProc2(void *arg)
{
	_stub_save_proc();
}

/**
 * Stub Chunk handlers to only calculate length and do nothing else.
 * Call SlAutoLenth with our stub save proc that will eventually
 * call the intended chunk handler.
 */
static void SlStubSaveProc()
{
	SlAutolength(SlStubSaveProc2, NULL);
}

/**
 * Save a chunk of data (eg. vehicles, stations, etc.). Each chunk is
 * prefixed by an ID identifying it, followed by data, and terminator where appropriate
 * @param ch The chunkhandler that will be used for the operation
 */
static void SlSaveChunk(const ChunkHandler *ch)
{
	ChunkSaveLoadProc *proc = ch->save_proc;

	/* Don't save any chunk information if there is no save handler. */
	if (proc == NULL) return;

	SlWriteUint32(ch->id);
	DEBUG(sl, 2, "Saving chunk %c%c%c%c", ch->id >> 24, ch->id >> 16, ch->id >> 8, ch->id);

	if (ch->flags & CH_AUTO_LENGTH) {
		/* Need to calculate the length. Solve that by calling SlAutoLength in the save_proc. */
		_stub_save_proc = proc;
		proc = SlStubSaveProc;
	}

	_sl.block_mode = ch->flags & CH_TYPE_MASK;
	switch (ch->flags & CH_TYPE_MASK) {
		case CH_RIFF:
			_sl.need_length = NL_WANTLENGTH;
			proc();
			break;
		case CH_ARRAY:
			_sl.last_array_index = 0;
			SlWriteByte(CH_ARRAY);
			proc();
			SlWriteArrayLength(0); // Terminate arrays
			break;
		case CH_SPARSE_ARRAY:
			SlWriteByte(CH_SPARSE_ARRAY);
			proc();
			SlWriteArrayLength(0); // Terminate arrays
			break;
		default: NOT_REACHED();
	}
}

/** Save all chunks */
static void SlSaveChunks()
{
	FOR_ALL_CHUNK_HANDLERS(ch) {
		SlSaveChunk(ch);
	}

	/* Terminator */
	SlWriteUint32(0);
}

/**
 * Find the ChunkHandler that will be used for processing the found
 * chunk in the savegame or in memory
 * @param id the chunk in question
 * @return returns the appropriate chunkhandler
 */
static const ChunkHandler *SlFindChunkHandler(uint32 id)
{
	FOR_ALL_CHUNK_HANDLERS(ch) if (ch->id == id) return ch;
	return NULL;
}

/** Load all chunks */
static void SlLoadChunks()
{
	uint32 id;
	const ChunkHandler *ch;

	for (id = SlReadUint32(); id != 0; id = SlReadUint32()) {
		DEBUG(sl, 2, "Loading chunk %c%c%c%c", id >> 24, id >> 16, id >> 8, id);

		ch = SlFindChunkHandler(id);
		if (ch == NULL) SlErrorCorrupt("Unknown chunk type");
		SlLoadChunk(ch);
	}
}

/** Load all chunks for savegame checking */
static void SlLoadCheckChunks()
{
	uint32 id;
	const ChunkHandler *ch;

	for (id = SlReadUint32(); id != 0; id = SlReadUint32()) {
		DEBUG(sl, 2, "Loading chunk %c%c%c%c", id >> 24, id >> 16, id >> 8, id);

		ch = SlFindChunkHandler(id);
		if (ch == NULL) SlErrorCorrupt("Unknown chunk type");
		SlLoadCheckChunk(ch);
	}
}

/** Fix all pointers (convert index -> pointer) */
static void SlFixPointers()
{
	_sl.action = SLA_PTRS;

	DEBUG(sl, 1, "Fixing pointers");

	FOR_ALL_CHUNK_HANDLERS(ch) {
		if (ch->ptrs_proc != NULL) {
			DEBUG(sl, 2, "Fixing pointers for %c%c%c%c", ch->id >> 24, ch->id >> 16, ch->id >> 8, ch->id);
			ch->ptrs_proc();
		}
	}

	DEBUG(sl, 1, "All pointers fixed");

	assert(_sl.action == SLA_PTRS);
}


/** Yes, simply reading from a file. */
struct FileReader : LoadFilter {
	FILE *file; ///< The file to read from.
	long begin; ///< The begin of the file.

	/**
	 * Create the file reader, so it reads from a specific file.
	 * @param file The file to read from.
	 */
	FileReader(FILE *file) : LoadFilter(NULL), file(file), begin(ftell(file))
	{
	}

	/** Make sure everything is cleaned up. */
	~FileReader()
	{
		if (this->file != NULL) fclose(this->file);
		this->file = NULL;

		/* Make sure we don't double free. */
		_sl.sf = NULL;
	}

	/* virtual */ size_t Read(byte *buf, size_t size)
	{
		/* We're in the process of shutting down, i.e. in "failure" mode. */
		if (this->file == NULL) return 0;

		return fread(buf, 1, size, this->file);
	}

	/* virtual */ void Reset()
	{
		clearerr(this->file);
		if (fseek(this->file, this->begin, SEEK_SET)) {
			DEBUG(sl, 1, "Could not reset the file reading");
		}
	}
};

/** Yes, simply writing to a file. */
struct FileWriter : SaveFilter {
	FILE *file; ///< The file to write to.

	/**
	 * Create the file writer, so it writes to a specific file.
	 * @param file The file to write to.
	 */
	FileWriter(FILE *file) : SaveFilter(NULL), file(file)
	{
	}

	/** Make sure everything is cleaned up. */
	~FileWriter()
	{
		this->Finish();

		/* Make sure we don't double free. */
		_sl.sf = NULL;
	}

	/* virtual */ void Write(byte *buf, size_t size)
	{
		/* We're in the process of shutting down, i.e. in "failure" mode. */
		if (this->file == NULL) return;

		if (fwrite(buf, 1, size, this->file) != size) SlError(STR_GAME_SAVELOAD_ERROR_FILE_NOT_WRITEABLE);
	}

	/* virtual */ void Finish()
	{
		if (this->file != NULL) fclose(this->file);
		this->file = NULL;
	}
};

/*******************************************
 ********** START OF LZO CODE **************
 *******************************************/

#ifdef WITH_LZO
#include <lzo/lzo1x.h>

/** Buffer size for the LZO compressor */
static const uint LZO_BUFFER_SIZE = 8192;

/** Filter using LZO compression. */
struct LZOLoadFilter : LoadFilter {
	/**
	 * Initialise this filter.
	 * @param chain The next filter in this chain.
	 */
	LZOLoadFilter(LoadFilter *chain) : LoadFilter(chain)
	{
		if (lzo_init() != LZO_E_OK) SlError(STR_GAME_SAVELOAD_ERROR_BROKEN_INTERNAL_ERROR, "cannot initialize decompressor");
	}

	/* virtual */ size_t Read(byte *buf, size_t ssize)
	{
		assert(ssize >= LZO_BUFFER_SIZE);

		/* Buffer size is from the LZO docs plus the chunk header size. */
		byte out[LZO_BUFFER_SIZE + LZO_BUFFER_SIZE / 16 + 64 + 3 + sizeof(uint32) * 2];
		uint32 tmp[2];
		uint32 size;
		lzo_uint len;

		/* Read header*/
		if (this->chain->Read((byte*)tmp, sizeof(tmp)) != sizeof(tmp)) SlError(STR_GAME_SAVELOAD_ERROR_FILE_NOT_READABLE, "File read failed");

		/* Check if size is bad */
		((uint32*)out)[0] = size = tmp[1];

		if (_sl_version != 0) {
			tmp[0] = TO_BE32(tmp[0]);
			size = TO_BE32(size);
		}

		if (size >= sizeof(out)) SlErrorCorrupt("Inconsistent size");

		/* Read block */
		if (this->chain->Read(out + sizeof(uint32), size) != size) SlError(STR_GAME_SAVELOAD_ERROR_FILE_NOT_READABLE);

		/* Verify checksum */
		if (tmp[0] != lzo_adler32(0, out, size + sizeof(uint32))) SlErrorCorrupt("Bad checksum");

		/* Decompress */
		lzo1x_decompress_safe(out + sizeof(uint32) * 1, size, buf, &len, NULL);
		return len;
	}
};

/** Filter using LZO compression. */
struct LZOSaveFilter : SaveFilter {
	/**
	 * Initialise this filter.
	 * @param chain             The next filter in this chain.
	 * @param compression_level The requested level of compression.
	 */
	LZOSaveFilter(SaveFilter *chain, byte compression_level) : SaveFilter(chain)
	{
		if (lzo_init() != LZO_E_OK) SlError(STR_GAME_SAVELOAD_ERROR_BROKEN_INTERNAL_ERROR, "cannot initialize compressor");
	}

	/* virtual */ void Write(byte *buf, size_t size)
	{
		const lzo_bytep in = buf;
		/* Buffer size is from the LZO docs plus the chunk header size. */
		byte out[LZO_BUFFER_SIZE + LZO_BUFFER_SIZE / 16 + 64 + 3 + sizeof(uint32) * 2];
		byte wrkmem[LZO1X_1_MEM_COMPRESS];
		lzo_uint outlen;

		do {
			/* Compress up to LZO_BUFFER_SIZE bytes at once. */
			lzo_uint len = size > LZO_BUFFER_SIZE ? LZO_BUFFER_SIZE : (lzo_uint)size;
			lzo1x_1_compress(in, len, out + sizeof(uint32) * 2, &outlen, wrkmem);
			((uint32*)out)[1] = TO_BE32((uint32)outlen);
			((uint32*)out)[0] = TO_BE32(lzo_adler32(0, out + sizeof(uint32), outlen + sizeof(uint32)));
			this->chain->Write(out, outlen + sizeof(uint32) * 2);

			/* Move to next data chunk. */
			size -= len;
			in += len;
		} while (size > 0);
	}
};

#endif /* WITH_LZO */

/*********************************************
 ******** START OF NOCOMP CODE (uncompressed)*
 *********************************************/

/** Filter without any compression. */
struct NoCompLoadFilter : LoadFilter {
	/**
	 * Initialise this filter.
	 * @param chain The next filter in this chain.
	 */
	NoCompLoadFilter(LoadFilter *chain) : LoadFilter(chain)
	{
	}

	/* virtual */ size_t Read(byte *buf, size_t size)
	{
		return this->chain->Read(buf, size);
	}
};

/** Filter without any compression. */
struct NoCompSaveFilter : SaveFilter {
	/**
	 * Initialise this filter.
	 * @param chain             The next filter in this chain.
	 * @param compression_level The requested level of compression.
	 */
	NoCompSaveFilter(SaveFilter *chain, byte compression_level) : SaveFilter(chain)
	{
	}

	/* virtual */ void Write(byte *buf, size_t size)
	{
		this->chain->Write(buf, size);
	}
};

/********************************************
 ********** START OF ZLIB CODE **************
 ********************************************/

#if defined(WITH_ZLIB)
#include <zlib.h>

/** Filter using Zlib compression. */
struct ZlibLoadFilter : LoadFilter {
	z_stream z;                        ///< Stream state we are reading from.
	byte fread_buf[MEMORY_CHUNK_SIZE]; ///< Buffer for reading from the file.

	/**
	 * Initialise this filter.
	 * @param chain The next filter in this chain.
	 */
	ZlibLoadFilter(LoadFilter *chain) : LoadFilter(chain)
	{
		memset(&this->z, 0, sizeof(this->z));
		if (inflateInit(&this->z) != Z_OK) SlError(STR_GAME_SAVELOAD_ERROR_BROKEN_INTERNAL_ERROR, "cannot initialize decompressor");
	}

	/** Clean everything up. */
	~ZlibLoadFilter()
	{
		inflateEnd(&this->z);
	}

	/* virtual */ size_t Read(byte *buf, size_t size)
	{
		this->z.next_out  = buf;
		this->z.avail_out = (uint)size;

		do {
			/* read more bytes from the file? */
			if (this->z.avail_in == 0) {
				this->z.next_in = this->fread_buf;
				this->z.avail_in = (uint)this->chain->Read(this->fread_buf, sizeof(this->fread_buf));
			}

			/* inflate the data */
			int r = inflate(&this->z, 0);
			if (r == Z_STREAM_END) break;

			if (r != Z_OK) SlError(STR_GAME_SAVELOAD_ERROR_BROKEN_INTERNAL_ERROR, "inflate() failed");
		} while (this->z.avail_out != 0);

		return size - this->z.avail_out;
	}
};

/** Filter using Zlib compression. */
struct ZlibSaveFilter : SaveFilter {
	z_stream z; ///< Stream state we are writing to.

	/**
	 * Initialise this filter.
	 * @param chain             The next filter in this chain.
	 * @param compression_level The requested level of compression.
	 */
	ZlibSaveFilter(SaveFilter *chain, byte compression_level) : SaveFilter(chain)
	{
		memset(&this->z, 0, sizeof(this->z));
		if (deflateInit(&this->z, compression_level) != Z_OK) SlError(STR_GAME_SAVELOAD_ERROR_BROKEN_INTERNAL_ERROR, "cannot initialize compressor");
	}

	/** Clean up what we allocated. */
	~ZlibSaveFilter()
	{
		deflateEnd(&this->z);
	}

	/**
	 * Helper loop for writing the data.
	 * @param p    The bytes to write.
	 * @param len  Amount of bytes to write.
	 * @param mode Mode for deflate.
	 */
	void WriteLoop(byte *p, size_t len, int mode)
	{
		byte buf[MEMORY_CHUNK_SIZE]; // output buffer
		uint n;
		this->z.next_in = p;
		this->z.avail_in = (uInt)len;
		do {
			this->z.next_out = buf;
			this->z.avail_out = sizeof(buf);

			/**
			 * For the poor next soul who sees many valgrind warnings of the
			 * "Conditional jump or move depends on uninitialised value(s)" kind:
			 * According to the author of zlib it is not a bug and it won't be fixed.
			 * http://groups.google.com/group/comp.compression/browse_thread/thread/b154b8def8c2a3ef/cdf9b8729ce17ee2
			 * [Mark Adler, Feb 24 2004, 'zlib-1.2.1 valgrind warnings' in the newsgroup comp.compression]
			 */
			int r = deflate(&this->z, mode);

			/* bytes were emitted? */
			if ((n = sizeof(buf) - this->z.avail_out) != 0) {
				this->chain->Write(buf, n);
			}
			if (r == Z_STREAM_END) break;

			if (r != Z_OK) SlError(STR_GAME_SAVELOAD_ERROR_BROKEN_INTERNAL_ERROR, "zlib returned error code");
		} while (this->z.avail_in || !this->z.avail_out);
	}

	/* virtual */ void Write(byte *buf, size_t size)
	{
		this->WriteLoop(buf, size, 0);
	}

	/* virtual */ void Finish()
	{
		this->WriteLoop(NULL, 0, Z_FINISH);
		this->chain->Finish();
	}
};

#endif /* WITH_ZLIB */

/********************************************
 ********** START OF LZMA CODE **************
 ********************************************/

#if defined(WITH_LZMA)
#include <lzma.h>

/**
 * Have a copy of an initialised LZMA stream. We need this as it's
 * impossible to "re"-assign LZMA_STREAM_INIT to a variable in some
 * compilers, i.e. LZMA_STREAM_INIT can't be used to set something.
 * This var has to be used instead.
 */
static const lzma_stream _lzma_init = LZMA_STREAM_INIT;

/** Filter without any compression. */
struct LZMALoadFilter : LoadFilter {
	lzma_stream lzma;                  ///< Stream state that we are reading from.
	byte fread_buf[MEMORY_CHUNK_SIZE]; ///< Buffer for reading from the file.

	/**
	 * Initialise this filter.
	 * @param chain The next filter in this chain.
	 */
	LZMALoadFilter(LoadFilter *chain) : LoadFilter(chain), lzma(_lzma_init)
	{
		/* Allow saves up to 256 MB uncompressed */
		if (lzma_auto_decoder(&this->lzma, 1 << 28, 0) != LZMA_OK) SlError(STR_GAME_SAVELOAD_ERROR_BROKEN_INTERNAL_ERROR, "cannot initialize decompressor");
	}

	/** Clean everything up. */
	~LZMALoadFilter()
	{
		lzma_end(&this->lzma);
	}

	/* virtual */ size_t Read(byte *buf, size_t size)
	{
		this->lzma.next_out  = buf;
		this->lzma.avail_out = size;

		do {
			/* read more bytes from the file? */
			if (this->lzma.avail_in == 0) {
				this->lzma.next_in  = this->fread_buf;
				this->lzma.avail_in = this->chain->Read(this->fread_buf, sizeof(this->fread_buf));
			}

			/* inflate the data */
			lzma_ret r = lzma_code(&this->lzma, LZMA_RUN);
			if (r == LZMA_STREAM_END) break;
			if (r != LZMA_OK) SlError(STR_GAME_SAVELOAD_ERROR_BROKEN_INTERNAL_ERROR, "liblzma returned error code");
		} while (this->lzma.avail_out != 0);

		return size - this->lzma.avail_out;
	}
};

/** Filter using LZMA compression. */
struct LZMASaveFilter : SaveFilter {
	lzma_stream lzma; ///< Stream state that we are writing to.

	/**
	 * Initialise this filter.
	 * @param chain             The next filter in this chain.
	 * @param compression_level The requested level of compression.
	 */
	LZMASaveFilter(SaveFilter *chain, byte compression_level) : SaveFilter(chain), lzma(_lzma_init)
	{
		if (lzma_easy_encoder(&this->lzma, compression_level, LZMA_CHECK_CRC32) != LZMA_OK) SlError(STR_GAME_SAVELOAD_ERROR_BROKEN_INTERNAL_ERROR, "cannot initialize compressor");
	}

	/** Clean up what we allocated. */
	~LZMASaveFilter()
	{
		lzma_end(&this->lzma);
	}

	/**
	 * Helper loop for writing the data.
	 * @param p      The bytes to write.
	 * @param len    Amount of bytes to write.
	 * @param action Action for lzma_code.
	 */
	void WriteLoop(byte *p, size_t len, lzma_action action)
	{
		byte buf[MEMORY_CHUNK_SIZE]; // output buffer
		size_t n;
		this->lzma.next_in = p;
		this->lzma.avail_in = len;
		do {
			this->lzma.next_out = buf;
			this->lzma.avail_out = sizeof(buf);

			lzma_ret r = lzma_code(&this->lzma, action);

			/* bytes were emitted? */
			if ((n = sizeof(buf) - this->lzma.avail_out) != 0) {
				this->chain->Write(buf, n);
			}
			if (r == LZMA_STREAM_END) break;
			if (r != LZMA_OK) SlError(STR_GAME_SAVELOAD_ERROR_BROKEN_INTERNAL_ERROR, "liblzma returned error code");
		} while (this->lzma.avail_in || !this->lzma.avail_out);
	}

	/* virtual */ void Write(byte *buf, size_t size)
	{
		this->WriteLoop(buf, size, LZMA_RUN);
	}

	/* virtual */ void Finish()
	{
		this->WriteLoop(NULL, 0, LZMA_FINISH);
		this->chain->Finish();
	}
};

#endif /* WITH_LZMA */

/*******************************************
 ************* END OF CODE *****************
 *******************************************/

/** The format for a reader/writer type of a savegame */
struct SaveLoadFormat {
	const char *name;                     ///< name of the compressor/decompressor (debug-only)
	uint32 tag;                           ///< the 4-letter tag by which it is identified in the savegame

	LoadFilter *(*init_load)(LoadFilter *chain);                    ///< Constructor for the load filter.
	SaveFilter *(*init_write)(SaveFilter *chain, byte compression); ///< Constructor for the save filter.

	byte min_compression;                 ///< the minimum compression level of this format
	byte default_compression;             ///< the default compression level of this format
	byte max_compression;                 ///< the maximum compression level of this format
};

/** The different saveload formats known/understood by OpenTTD. */
static const SaveLoadFormat _saveload_formats[] = {
#if defined(WITH_LZO)
	/* Roughly 75% larger than zlib level 6 at only ~7% of the CPU usage. */
	{"lzo",    TO_BE32X('OTTD'), CreateLoadFilter<LZOLoadFilter>,    CreateSaveFilter<LZOSaveFilter>,    0, 0, 0},
#else
	{"lzo",    TO_BE32X('OTTD'), NULL,                               NULL,                               0, 0, 0},
#endif
	/* Roughly 5 times larger at only 1% of the CPU usage over zlib level 6. */
	{"none",   TO_BE32X('OTTN'), CreateLoadFilter<NoCompLoadFilter>, CreateSaveFilter<NoCompSaveFilter>, 0, 0, 0},
#if defined(WITH_ZLIB)
	/* After level 6 the speed reduction is significant (1.5x to 2.5x slower per level), but the reduction in filesize is
	 * fairly insignificant (~1% for each step). Lower levels become ~5-10% bigger by each level than level 6 while level
	 * 1 is "only" 3 times as fast. Level 0 results in uncompressed savegames at about 8 times the cost of "none". */
	{"zlib",   TO_BE32X('OTTZ'), CreateLoadFilter<ZlibLoadFilter>,   CreateSaveFilter<ZlibSaveFilter>,   0, 6, 9},
#else
	{"zlib",   TO_BE32X('OTTZ'), NULL,                               NULL,                               0, 0, 0},
#endif
#if defined(WITH_LZMA)
	/* Level 2 compression is speed wise as fast as zlib level 6 compression (old default), but results in ~10% smaller saves.
	 * Higher compression levels are possible, and might improve savegame size by up to 25%, but are also up to 10 times slower.
	 * The next significant reduction in file size is at level 4, but that is already 4 times slower. Level 3 is primarily 50%
	 * slower while not improving the filesize, while level 0 and 1 are faster, but don't reduce savegame size much.
	 * It's OTTX and not e.g. OTTL because liblzma is part of xz-utils and .tar.xz is preferred over .tar.lzma. */
	{"lzma",   TO_BE32X('OTTX'), CreateLoadFilter<LZMALoadFilter>,   CreateSaveFilter<LZMASaveFilter>,   0, 2, 9},
#else
	{"lzma",   TO_BE32X('OTTX'), NULL,                               NULL,                               0, 0, 0},
#endif
};

/**
 * Return the savegameformat of the game. Whether it was created with ZLIB compression
 * uncompressed, or another type
 * @param s Name of the savegame format. If NULL it picks the first available one
 * @param compression_level Output for telling what compression level we want.
 * @return Pointer to SaveLoadFormat struct giving all characteristics of this type of savegame
 */
static const SaveLoadFormat *GetSavegameFormat(char *s, byte *compression_level)
{
	const SaveLoadFormat *def = lastof(_saveload_formats);

	/* find default savegame format, the highest one with which files can be written */
	while (!def->init_write) def--;

	if (!StrEmpty(s)) {
		/* Get the ":..." of the compression level out of the way */
		char *complevel = strrchr(s, ':');
		if (complevel != NULL) *complevel = '\0';

		for (const SaveLoadFormat *slf = &_saveload_formats[0]; slf != endof(_saveload_formats); slf++) {
			if (slf->init_write != NULL && strcmp(s, slf->name) == 0) {
				*compression_level = slf->default_compression;
				if (complevel != NULL) {
					/* There is a compression level in the string.
					 * First restore the : we removed to do proper name matching,
					 * then move the the begin of the actual version. */
					*complevel = ':';
					complevel++;

					/* Get the version and determine whether all went fine. */
					char *end;
					long level = strtol(complevel, &end, 10);
					if (end == complevel || level != Clamp(level, slf->min_compression, slf->max_compression)) {
						SetDParamStr(0, complevel);
						ShowErrorMessage(STR_CONFIG_ERROR, STR_CONFIG_ERROR_INVALID_SAVEGAME_COMPRESSION_LEVEL, WL_CRITICAL);
					} else {
						*compression_level = level;
					}
				}
				return slf;
			}
		}

		SetDParamStr(0, s);
		SetDParamStr(1, def->name);
		ShowErrorMessage(STR_CONFIG_ERROR, STR_CONFIG_ERROR_INVALID_SAVEGAME_COMPRESSION_ALGORITHM, WL_CRITICAL);

		/* Restore the string by adding the : back */
		if (complevel != NULL) *complevel = ':';
	}
	*compression_level = def->default_compression;
	return def;
}

/* actual loader/saver function */
void InitializeGame(uint size_x, uint size_y, bool reset_date, bool reset_settings);
extern bool AfterLoadGame();
extern bool LoadOldSaveGame(const char *file);

/**
 * Clear/free saveload state.
 */
static inline void ClearSaveLoadState()
{
	delete _sl.dumper;
	_sl.dumper = NULL;

	delete _sl.sf;
	_sl.sf = NULL;

	delete _sl.reader;
	_sl.reader = NULL;

	delete _sl.lf;
	_sl.lf = NULL;
}

/**
 * Update the gui accordingly when starting saving
 * and set locks on saveload. Also turn off fast-forward cause with that
 * saving takes Aaaaages
 */
static void SaveFileStart()
{
	_sl.ff_state = _fast_forward;
	_fast_forward = 0;
	SetMouseCursorBusy(true);

	InvalidateWindowData(WC_STATUS_BAR, 0, SBI_SAVELOAD_START);
	_sl.saveinprogress = true;
}

/** Update the gui accordingly when saving is done and release locks on saveload. */
static void SaveFileDone()
{
	if (_game_mode != GM_MENU) _fast_forward = _sl.ff_state;
	SetMouseCursorBusy(false);

	InvalidateWindowData(WC_STATUS_BAR, 0, SBI_SAVELOAD_FINISH);
	_sl.saveinprogress = false;
}

/** Set the error message from outside of the actual loading/saving of the game (AfterLoadGame and friends) */
void SetSaveLoadError(StringID str)
{
	_sl.error_str = str;
}

/** Get the string representation of the error message */
const char *GetSaveLoadErrorString()
{
	SetDParam(0, _sl.error_str);
	SetDParamStr(1, _sl.extra_msg);

	static char err_str[512];
	GetString(err_str, _sl.action == SLA_SAVE ? STR_ERROR_GAME_SAVE_FAILED : STR_ERROR_GAME_LOAD_FAILED, lastof(err_str));
	return err_str;
}

/** Show a gui message when saving has failed */
static void SaveFileError()
{
	SetDParamStr(0, GetSaveLoadErrorString());
	ShowErrorMessage(STR_JUST_RAW_STRING, INVALID_STRING_ID, WL_ERROR);
	SaveFileDone();
}

/**
 * We have written the whole game into memory, _memory_savegame, now find
 * and appropriate compressor and start writing to file.
 */
static SaveOrLoadResult SaveFileToDisk(bool threaded)
{
	try {
		byte compression;
		const SaveLoadFormat *fmt = GetSavegameFormat(_savegame_format, &compression);

		/* We have written our stuff to memory, now write it to file! */
		uint32 hdr[2] = { fmt->tag, TO_BE32(SAVEGAME_VERSION << 16) };
		_sl.sf->Write((byte*)hdr, sizeof(hdr));

		_sl.sf = fmt->init_write(_sl.sf, compression);
		_sl.dumper->Flush(_sl.sf);

		ClearSaveLoadState();

		if (threaded) SetAsyncSaveFinish(SaveFileDone);

		return SL_OK;
	} catch (...) {
		ClearSaveLoadState();

		AsyncSaveFinishProc asfp = SaveFileDone;

		/* We don't want to shout when saving is just
		 * cancelled due to a client disconnecting. */
		if (_sl.error_str != STR_NETWORK_ERROR_LOSTCONNECTION) {
			/* Skip the "colour" character */
			DEBUG(sl, 0, "%s", GetSaveLoadErrorString() + 3);
			asfp = SaveFileError;
		}

		if (threaded) {
			SetAsyncSaveFinish(asfp);
		} else {
			asfp();
		}
		return SL_ERROR;
	}
}

/** Thread run function for saving the file to disk. */
static void SaveFileToDiskThread(void *arg)
{
	SaveFileToDisk(true);
}

void WaitTillSaved()
{
	if (_save_thread == NULL) return;

	_save_thread->Join();
	delete _save_thread;
	_save_thread = NULL;

	/* Make sure every other state is handled properly as well. */
	ProcessAsyncSaveFinish();
}

/**
 * Actually perform the saving of the savegame.
 * General tactics is to first save the game to memory, then write it to file
 * using the writer, either in threaded mode if possible, or single-threaded.
 * @param writer   The filter to write the savegame to.
 * @param threaded Whether to try to perform the saving asynchronously.
 * @return Return the result of the action. #SL_OK or #SL_ERROR
 */
static SaveOrLoadResult DoSave(SaveFilter *writer, bool threaded)
{
	assert(!_sl.saveinprogress);

	_sl.dumper = new MemoryDumper();
	_sl.sf = writer;

	_sl_version = SAVEGAME_VERSION;

	SaveViewportBeforeSaveGame();
	SlSaveChunks();

	SaveFileStart();
	if (!threaded || !ThreadObject::New(&SaveFileToDiskThread, NULL, &_save_thread, "ottd:savegame")) {
		if (threaded) DEBUG(sl, 1, "Cannot create savegame thread, reverting to single-threaded mode...");

		SaveOrLoadResult result = SaveFileToDisk(false);
		SaveFileDone();

		return result;
	}

	return SL_OK;
}

/**
 * Save the game using a (writer) filter.
 * @param writer   The filter to write the savegame to.
 * @param threaded Whether to try to perform the saving asynchronously.
 * @return Return the result of the action. #SL_OK or #SL_ERROR
 */
SaveOrLoadResult SaveWithFilter(SaveFilter *writer, bool threaded)
{
	try {
		_sl.action = SLA_SAVE;
		return DoSave(writer, threaded);
	} catch (...) {
		ClearSaveLoadState();
		return SL_ERROR;
	}
}

/**
 * Actually perform the loading of a "non-old" savegame.
 * @param reader     The filter to read the savegame from.
 * @param load_check Whether to perform the checking ("preview") or actually load the game.
 * @return Return the result of the action. #SL_OK or #SL_REINIT ("unload" the game)
 */
static SaveOrLoadResult DoLoad(LoadFilter *reader, bool load_check)
{
	_sl.lf = reader;

	if (load_check) {
		/* Clear previous check data */
		_load_check_data.Clear();
		/* Mark SL_LOAD_CHECK as supported for this savegame. */
		_load_check_data.checkable = true;
	}

	uint32 hdr[2];
	if (_sl.lf->Read((byte*)hdr, sizeof(hdr)) != sizeof(hdr)) SlError(STR_GAME_SAVELOAD_ERROR_FILE_NOT_READABLE);

	/* see if we have any loader for this type. */
	const SaveLoadFormat *fmt = _saveload_formats;
	for (;;) {
		/* No loader found, treat as version 0 and use LZO format */
		if (fmt == endof(_saveload_formats)) {
			DEBUG(sl, 0, "Unknown savegame type, trying to load it as the buggy format");
			_sl.lf->Reset();
			_sl_version = 0;
			_sl_minor_version = 0;

			/* Try to find the LZO savegame format; it uses 'OTTD' as tag. */
			fmt = _saveload_formats;
			for (;;) {
				if (fmt == endof(_saveload_formats)) {
					/* Who removed LZO support? Bad bad boy! */
					NOT_REACHED();
				}
				if (fmt->tag == TO_BE32X('OTTD')) break;
				fmt++;
			}
			break;
		}

		if (fmt->tag == hdr[0]) {
			/* check version number */
			_sl_version = TO_BE32(hdr[1]) >> 16;
			/* Minor is not used anymore from version 18.0, but it is still needed
			 * in versions before that (4 cases) which can't be removed easy.
			 * Therefore it is loaded, but never saved (or, it saves a 0 in any scenario). */
			_sl_minor_version = (TO_BE32(hdr[1]) >> 8) & 0xFF;

			DEBUG(sl, 1, "Loading savegame version %d", _sl_version);

			/* Is the version higher than the current? */
			if (_sl_version > SAVEGAME_VERSION) SlError(STR_GAME_SAVELOAD_ERROR_TOO_NEW_SAVEGAME);
			break;
		}

		fmt++;
	}

	/* loader for this savegame type is not implemented? */
	if (fmt->init_load == NULL) {
		char err_str[64];
		seprintf(err_str, lastof(err_str), "Loader for '%s' is not available.", fmt->name);
		SlError(STR_GAME_SAVELOAD_ERROR_BROKEN_INTERNAL_ERROR, err_str);
	}

	_sl.lf = fmt->init_load(_sl.lf);
	_sl.reader = new ReadBuffer(_sl.lf);
	_next_offs = 0;

	if (!load_check) {
		/* Old maps were hardcoded to 256x256 and thus did not contain
		 * any mapsize information. Pre-initialize to 256x256 to not to
		 * confuse old games */
		InitializeGame(256, 256, true, true);

		GamelogReset();

		if (IsSavegameVersionBefore(4)) {
			/*
			 * NewGRFs were introduced between 0.3,4 and 0.3.5, which both
			 * shared savegame version 4. Anything before that 'obviously'
			 * does not have any NewGRFs. Between the introduction and
			 * savegame version 41 (just before 0.5) the NewGRF settings
			 * were not stored in the savegame and they were loaded by
			 * using the settings from the main menu.
			 * So, to recap:
			 * - savegame version  <  4:  do not load any NewGRFs.
			 * - savegame version >= 41:  load NewGRFs from savegame, which is
			 *                            already done at this stage by
			 *                            overwriting the main menu settings.
			 * - other savegame versions: use main menu settings.
			 *
			 * This means that users *can* crash savegame version 4..40
			 * savegames if they set incompatible NewGRFs in the main menu,
			 * but can't crash anymore for savegame version < 4 savegames.
			 *
			 * Note: this is done here because AfterLoadGame is also called
			 * for TTO/TTD/TTDP savegames which have their own NewGRF logic.
			 */
			ClearGRFConfigList(&_grfconfig);
		}
	}

	if (load_check) {
		/* Load chunks into _load_check_data.
		 * No pools are loaded. References are not possible, and thus do not need resolving. */
		SlLoadCheckChunks();
	} else {
		/* Load chunks and resolve references */
		SlLoadChunks();
		SlFixPointers();
	}

	ClearSaveLoadState();

	_savegame_type = SGT_OTTD;

	if (load_check) {
		/* The only part from AfterLoadGame() we need */
		_load_check_data.grf_compatibility = IsGoodGRFConfigList(_load_check_data.grfconfig);
	} else {
		GamelogStartAction(GLAT_LOAD);

		/* After loading fix up savegame for any internal changes that
		 * might have occurred since then. If it fails, load back the old game. */
		if (!AfterLoadGame()) {
			GamelogStopAction();
			return SL_REINIT;
		}

		GamelogStopAction();
	}

	return SL_OK;
}

/**
 * Load the game using a (reader) filter.
 * @param reader   The filter to read the savegame from.
 * @return Return the result of the action. #SL_OK or #SL_REINIT ("unload" the game)
 */
SaveOrLoadResult LoadWithFilter(LoadFilter *reader)
{
	try {
		_sl.action = SLA_LOAD;
		return DoLoad(reader, false);
	} catch (...) {
		ClearSaveLoadState();
		return SL_REINIT;
	}
}

/**
 * Main Save or Load function where the high-level saveload functions are
 * handled. It opens the savegame, selects format and checks versions
 * @param filename The name of the savegame being created/loaded
 * @param mode Save or load mode. Load can also be a TTD(Patch) game. Use #SL_LOAD, #SL_OLD_LOAD, #SL_LOAD_CHECK, or #SL_SAVE.
 * @param sb The sub directory to save the savegame in
 * @param threaded True when threaded saving is allowed
 * @return Return the result of the action. #SL_OK, #SL_ERROR, or #SL_REINIT ("unload" the game)
 */
SaveOrLoadResult SaveOrLoad(const char *filename, SaveLoadOperation fop, DetailedFileType dft, Subdirectory sb, bool threaded)
{
	/* An instance of saving is already active, so don't go saving again */
	if (_sl.saveinprogress && fop == SLO_SAVE && dft == DFT_GAME_FILE && threaded) {
		/* if not an autosave, but a user action, show error message */
		if (!_do_autosave) ShowErrorMessage(STR_ERROR_SAVE_STILL_IN_PROGRESS, INVALID_STRING_ID, WL_ERROR);
		return SL_OK;
	}
	WaitTillSaved();

	try {
		/* Load a TTDLX or TTDPatch game */
		if (fop == SLO_LOAD && dft == DFT_OLD_GAME_FILE) {
			InitializeGame(256, 256, true, true); // set a mapsize of 256x256 for TTDPatch games or it might get confused

			/* TTD/TTO savegames have no NewGRFs, TTDP savegame have them
			 * and if so a new NewGRF list will be made in LoadOldSaveGame.
			 * Note: this is done here because AfterLoadGame is also called
			 * for OTTD savegames which have their own NewGRF logic. */
			ClearGRFConfigList(&_grfconfig);
			GamelogReset();
			if (!LoadOldSaveGame(filename)) return SL_REINIT;
			_sl_version = 0;
			_sl_minor_version = 0;
			GamelogStartAction(GLAT_LOAD);
			if (!AfterLoadGame()) {
				GamelogStopAction();
				return SL_REINIT;
			}
			GamelogStopAction();
			return SL_OK;
		}

		assert(dft == DFT_GAME_FILE);
		switch (fop) {
			case SLO_CHECK:
				_sl.action = SLA_LOAD_CHECK;
				break;

			case SLO_LOAD:
				_sl.action = SLA_LOAD;
				break;

			case SLO_SAVE:
				_sl.action = SLA_SAVE;
				break;

			default: NOT_REACHED();
		}

		FILE *fh = (fop == SLO_SAVE) ? FioFOpenFile(filename, "wb", sb) : FioFOpenFile(filename, "rb", sb);

		/* Make it a little easier to load savegames from the console */
		if (fh == NULL && fop != SLO_SAVE) fh = FioFOpenFile(filename, "rb", SAVE_DIR);
		if (fh == NULL && fop != SLO_SAVE) fh = FioFOpenFile(filename, "rb", BASE_DIR);
		if (fh == NULL && fop != SLO_SAVE) fh = FioFOpenFile(filename, "rb", SCENARIO_DIR);

		if (fh == NULL) {
			SlError(fop == SLO_SAVE ? STR_GAME_SAVELOAD_ERROR_FILE_NOT_WRITEABLE : STR_GAME_SAVELOAD_ERROR_FILE_NOT_READABLE);
		}

		if (fop == SLO_SAVE) { // SAVE game
			DEBUG(desync, 1, "save: %08x; %02x; %s", _date, _date_fract, filename);
			if (_network_server || !_settings_client.gui.threaded_saves) threaded = false;

			return DoSave(new FileWriter(fh), threaded);
		}

		/* LOAD game */
		assert(fop == SLO_LOAD || fop == SLO_CHECK);
		DEBUG(desync, 1, "load: %s", filename);
		return DoLoad(new FileReader(fh), fop == SLO_CHECK);
	} catch (...) {
		/* This code may be executed both for old and new save games. */
		ClearSaveLoadState();

		/* Skip the "colour" character */
		if (fop != SLO_CHECK) DEBUG(sl, 0, "%s", GetSaveLoadErrorString() + 3);

		/* A saver/loader exception!! reinitialize all variables to prevent crash! */
		return (fop == SLO_LOAD) ? SL_REINIT : SL_ERROR;
	}
}

/** Do a save when exiting the game (_settings_client.gui.autosave_on_exit) */
void DoExitSave()
{
	SaveOrLoad("exit.sav", SLO_SAVE, DFT_GAME_FILE, AUTOSAVE_DIR);
}

/**
 * Fill the buffer with the default name for a savegame *or* screenshot.
 * @param buf the buffer to write to.
 * @param last the last element in the buffer.
 */
void GenerateDefaultSaveName(char *buf, const char *last)
{
	/* Check if we have a name for this map, which is the name of the first
	 * available company. When there's no company available we'll use
	 * 'Spectator' as "company" name. */
	CompanyID cid = _local_company;
	if (!Company::IsValidID(cid)) {
		const Company *c;
		FOR_ALL_COMPANIES(c) {
			cid = c->index;
			break;
		}
	}

	SetDParam(0, cid);

	/* Insert current date */
	switch (_settings_client.gui.date_format_in_default_names) {
		case 0: SetDParam(1, STR_JUST_DATE_LONG); break;
		case 1: SetDParam(1, STR_JUST_DATE_TINY); break;
		case 2: SetDParam(1, STR_JUST_DATE_ISO); break;
		default: NOT_REACHED();
	}
	SetDParam(2, _date);

	/* Get the correct string (special string for when there's not company) */
	GetString(buf, !Company::IsValidID(cid) ? STR_SAVEGAME_NAME_SPECTATOR : STR_SAVEGAME_NAME_DEFAULT, last);
	SanitizeFilename(buf);
}

/**
 * Set the mode and file type of the file to save or load based on the type of file entry at the file system.
 * @param ft Type of file entry of the file system.
 */
void FileToSaveLoad::SetMode(FiosType ft)
{
	this->SetMode(SLO_LOAD, GetAbstractFileType(ft), GetDetailedFileType(ft));
}

/**
 * Set the mode and file type of the file to save or load.
 * @param fop File operation being performed.
 * @param aft Abstract file type.
 * @param dft Detailed file type.
 */
void FileToSaveLoad::SetMode(SaveLoadOperation fop, AbstractFileType aft, DetailedFileType dft)
{
	if (aft == FT_INVALID || aft == FT_NONE) {
		this->file_op = SLO_INVALID;
		this->detail_ftype = DFT_INVALID;
		this->abstract_ftype = FT_INVALID;
		return;
	}

	this->file_op = fop;
	this->detail_ftype = dft;
	this->abstract_ftype = aft;
}

/**
 * Set the name of the file.
 * @param name Name of the file.
 */
void FileToSaveLoad::SetName(const char *name)
{
	strecpy(this->name, name, lastof(this->name));
}

/**
 * Set the title of the file.
 * @param title Title of the file.
 */
void FileToSaveLoad::SetTitle(const char *title)
{
	strecpy(this->title, title, lastof(this->title));
}

#if 0
/**
 * Function to get the type of the savegame by looking at the file header.
 * NOTICE: Not used right now, but could be used if extensions of savegames are garbled
 * @param file Savegame to be checked
 * @return SL_OLD_LOAD or SL_LOAD of the file
 */
int GetSavegameType(char *file)
{
	const SaveLoadFormat *fmt;
	uint32 hdr;
	FILE *f;
	int mode = SL_OLD_LOAD;

	f = fopen(file, "rb");
	if (fread(&hdr, sizeof(hdr), 1, f) != 1) {
		DEBUG(sl, 0, "Savegame is obsolete or invalid format");
		mode = SL_LOAD; // don't try to get filename, just show name as it is written
	} else {
		/* see if we have any loader for this type. */
		for (fmt = _saveload_formats; fmt != endof(_saveload_formats); fmt++) {
			if (fmt->tag == hdr) {
				mode = SL_LOAD; // new type of savegame
				break;
			}
		}
	}

	fclose(f);
	return mode;
}
#endif<|MERGE_RESOLUTION|>--- conflicted
+++ resolved
@@ -261,17 +261,11 @@
  *  191   26646
  *  192   26700
  *  193   26802
-<<<<<<< HEAD
- *  194   26881   1.5.x
- * 2000   Trace restrict patch
- */
-extern const uint16 SAVEGAME_VERSION = 2000; ///< Current savegame version of OpenTTD.
-=======
  *  194   26881   1.5.x, 1.6.0
  *  195   27572   1.6.x
- */
-extern const uint16 SAVEGAME_VERSION = 195; ///< Current savegame version of OpenTTD.
->>>>>>> 2335acdc
+ * 2001   Trace restrict patch
+ */
+extern const uint16 SAVEGAME_VERSION = 2001; ///< Current savegame version of OpenTTD.
 
 SavegameType _savegame_type; ///< type of savegame we are loading
 FileToSaveLoad _file_to_saveload; ///< File to save or load in the openttd loop.
