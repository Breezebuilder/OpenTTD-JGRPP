/* $Id$ */

/*
 * This file is part of OpenTTD.
 * OpenTTD is free software; you can redistribute it and/or modify it under the terms of the GNU General Public License as published by the Free Software Foundation, version 2.
 * OpenTTD is distributed in the hope that it will be useful, but WITHOUT ANY WARRANTY; without even the implied warranty of MERCHANTABILITY or FITNESS FOR A PARTICULAR PURPOSE.
 * See the GNU General Public License for more details. You should have received a copy of the GNU General Public License along with OpenTTD. If not, see <http://www.gnu.org/licenses/>.
 */

/**
 * @file saveload.cpp
 * All actions handling saving and loading goes on in this file. The general actions
 * are as follows for saving a game (loading is analogous):
 * <ol>
 * <li>initialize the writer by creating a temporary memory-buffer for it
 * <li>go through all to-be saved elements, each 'chunk' (#ChunkHandler) prefixed by a label
 * <li>use their description array (#SaveLoad) to know what elements to save and in what version
 *    of the game it was active (used when loading)
 * <li>write all data byte-by-byte to the temporary buffer so it is endian-safe
 * <li>when the buffer is full; flush it to the output (eg save to file) (_sl.buf, _sl.bufp, _sl.bufe)
 * <li>repeat this until everything is done, and flush any remaining output to file
 * </ol>
 */
#include "../stdafx.h"
#include "../debug.h"
#include "../station_base.h"
#include "../thread/thread.h"
#include "../town.h"
#include "../network/network.h"
#include "../window_func.h"
#include "../strings_func.h"
#include "../core/endian_func.hpp"
#include "../vehicle_base.h"
#include "../company_func.h"
#include "../date_func.h"
#include "../autoreplace_base.h"
#include "../roadstop_base.h"
#include "../linkgraph/linkgraph.h"
#include "../linkgraph/linkgraphjob.h"
#include "../statusbar_gui.h"
#include "../fileio_func.h"
#include "../gamelog.h"
#include "../string_func.h"
#include "../fios.h"
#include "../error.h"

#include "table/strings.h"

#include "saveload_internal.h"
#include "saveload_filter.h"
#include "extended_ver_sl.h"

#include "../safeguards.h"

#include <vector>

/*
 * Previous savegame versions, the trunk revision where they were
 * introduced and the released version that had that particular
 * savegame version.
 * Up to savegame version 18 there is a minor version as well.
 *
 *    1.0         0.1.x, 0.2.x
 *    2.0         0.3.0
 *    2.1         0.3.1, 0.3.2
 *    3.x         lost
 *    4.0     1
 *    4.1   122   0.3.3, 0.3.4
 *    4.2  1222   0.3.5
 *    4.3  1417
 *    4.4  1426
 *    5.0  1429
 *    5.1  1440
 *    5.2  1525   0.3.6
 *    6.0  1721
 *    6.1  1768
 *    7.0  1770
 *    8.0  1786
 *    9.0  1909
 *   10.0  2030
 *   11.0  2033
 *   11.1  2041
 *   12.1  2046
 *   13.1  2080   0.4.0, 0.4.0.1
 *   14.0  2441
 *   15.0  2499
 *   16.0  2817
 *   16.1  3155
 *   17.0  3212
 *   17.1  3218
 *   18    3227
 *   19    3396
 *   20    3403
 *   21    3472   0.4.x
 *   22    3726
 *   23    3915
 *   24    4150
 *   25    4259
 *   26    4466
 *   27    4757
 *   28    4987
 *   29    5070
 *   30    5946
 *   31    5999
 *   32    6001
 *   33    6440
 *   34    6455
 *   35    6602
 *   36    6624
 *   37    7182
 *   38    7195
 *   39    7269
 *   40    7326
 *   41    7348   0.5.x
 *   42    7573
 *   43    7642
 *   44    8144
 *   45    8501
 *   46    8705
 *   47    8735
 *   48    8935
 *   49    8969
 *   50    8973
 *   51    8978
 *   52    9066
 *   53    9316
 *   54    9613
 *   55    9638
 *   56    9667
 *   57    9691
 *   58    9762
 *   59    9779
 *   60    9874
 *   61    9892
 *   62    9905
 *   63    9956
 *   64   10006
 *   65   10210
 *   66   10211
 *   67   10236
 *   68   10266
 *   69   10319
 *   70   10541
 *   71   10567
 *   72   10601
 *   73   10903
 *   74   11030
 *   75   11107
 *   76   11139
 *   77   11172
 *   78   11176
 *   79   11188
 *   80   11228
 *   81   11244
 *   82   11410
 *   83   11589
 *   84   11822
 *   85   11874
 *   86   12042
 *   87   12129
 *   88   12134
 *   89   12160
 *   90   12293
 *   91   12347
 *   92   12381   0.6.x
 *   93   12648
 *   94   12816
 *   95   12924
 *   96   13226
 *   97   13256
 *   98   13375
 *   99   13838
 *  100   13952
 *  101   14233
 *  102   14332
 *  103   14598
 *  104   14735
 *  105   14803
 *  106   14919
 *  107   15027
 *  108   15045
 *  109   15075
 *  110   15148
 *  111   15190
 *  112   15290
 *  113   15340
 *  114   15601
 *  115   15695
 *  116   15893   0.7.x
 *  117   16037
 *  118   16129
 *  119   16242
 *  120   16439
 *  121   16694
 *  122   16855
 *  123   16909
 *  124   16993
 *  125   17113
 *  126   17433
 *  127   17439
 *  128   18281
 *  129   18292
 *  130   18404
 *  131   18481
 *  132   18522
 *  133   18674
 *  134   18703
 *  135   18719
 *  136   18764
 *  137   18912
 *  138   18942   1.0.x
 *  139   19346
 *  140   19382
 *  141   19799
 *  142   20003
 *  143   20048
 *  144   20334
 *  145   20376
 *  146   20446
 *  147   20621
 *  148   20659
 *  149   20832
 *  150   20857
 *  151   20918
 *  152   21171
 *  153   21263
 *  154   21426
 *  155   21453
 *  156   21728
 *  157   21862
 *  158   21933
 *  159   21962
 *  160   21974   1.1.x
 *  161   22567
 *  162   22713
 *  163   22767
 *  164   23290
 *  165   23304
 *  166   23415
 *  167   23504
 *  168   23637
 *  169   23816
 *  170   23826
 *  171   23835
 *  172   23947
 *  173   23967   1.2.0-RC1
 *  174   23973   1.2.x
 *  175   24136
 *  176   24446
 *  177   24619
 *  178   24789
 *  179   24810
 *  180   24998   1.3.x
 *  181   25012
 *  182   25296
 *  183   25363
 *  184   25508
 *  185   25620
 *  186   25833
 *  187   25899
 *  188   26169   1.4.x
 *  189   26450
 *  190   26547
 *  191   26646
 *  192   26700
 *  193   26802
 *  194   26881   1.5.x
 */
<<<<<<< HEAD
extern const uint16 SAVEGAME_VERSION = 200; ///< Current savegame version of OpenTTD.
=======
extern const uint16 SAVEGAME_VERSION = 194; ///< Current savegame version of OpenTTD.
const uint16 SAVEGAME_VERSION_EXT = 0x8000; ///< Savegame extension indicator mask
>>>>>>> 03b6c41c

SavegameType _savegame_type; ///< type of savegame we are loading

uint32 _ttdp_version;     ///< version of TTDP savegame (if applicable)
uint16 _sl_version;       ///< the major savegame version identifier
byte   _sl_minor_version; ///< the minor savegame version, DO NOT USE!
char _savegame_format[8]; ///< how to compress savegames
bool _do_autosave;        ///< are we doing an autosave at the moment?

extern bool _sl_is_ext_version;

/** What are we currently doing? */
enum SaveLoadAction {
	SLA_LOAD,        ///< loading
	SLA_SAVE,        ///< saving
	SLA_PTRS,        ///< fixing pointers
	SLA_NULL,        ///< null all pointers (on loading error)
	SLA_LOAD_CHECK,  ///< partial loading into #_load_check_data
};

enum NeedLength {
	NL_NONE = 0,       ///< not working in NeedLength mode
	NL_WANTLENGTH = 1, ///< writing length and data
	NL_CALCLENGTH = 2, ///< need to calculate the length
};

/** Save in chunks of 128 KiB. */
static const size_t MEMORY_CHUNK_SIZE = 128 * 1024;

/** A buffer for reading (and buffering) savegame data. */
struct ReadBuffer {
	byte buf[MEMORY_CHUNK_SIZE]; ///< Buffer we're going to read from.
	byte *bufp;                  ///< Location we're at reading the buffer.
	byte *bufe;                  ///< End of the buffer we can read from.
	LoadFilter *reader;          ///< The filter used to actually read.
	size_t read;                 ///< The amount of read bytes so far from the filter.

	/**
	 * Initialise our variables.
	 * @param reader The filter to actually read data.
	 */
	ReadBuffer(LoadFilter *reader) : bufp(NULL), bufe(NULL), reader(reader), read(0)
	{
	}

	inline byte ReadByte()
	{
		if (this->bufp == this->bufe) {
			size_t len = this->reader->Read(this->buf, lengthof(this->buf));
			if (len == 0) SlErrorCorrupt("Unexpected end of chunk");

			this->read += len;
			this->bufp = this->buf;
			this->bufe = this->buf + len;
		}

		return *this->bufp++;
	}

	/**
	 * Get the size of the memory dump made so far.
	 * @return The size.
	 */
	size_t GetSize() const
	{
		return this->read - (this->bufe - this->bufp);
	}
};


/** Container for dumping the savegame (quickly) to memory. */
struct MemoryDumper {
	AutoFreeSmallVector<byte *, 16> blocks; ///< Buffer with blocks of allocated memory.
	byte *buf;                              ///< Buffer we're going to write to.
	byte *bufe;                             ///< End of the buffer we write to.

	/** Initialise our variables. */
	MemoryDumper() : buf(NULL), bufe(NULL)
	{
	}

	/**
	 * Write a single byte into the dumper.
	 * @param b The byte to write.
	 */
	inline void WriteByte(byte b)
	{
		/* Are we at the end of this chunk? */
		if (this->buf == this->bufe) {
			this->buf = CallocT<byte>(MEMORY_CHUNK_SIZE);
			*this->blocks.Append() = this->buf;
			this->bufe = this->buf + MEMORY_CHUNK_SIZE;
		}

		*this->buf++ = b;
	}

	/**
	 * Flush this dumper into a writer.
	 * @param writer The filter we want to use.
	 */
	void Flush(SaveFilter *writer)
	{
		uint i = 0;
		size_t t = this->GetSize();

		while (t > 0) {
			size_t to_write = min(MEMORY_CHUNK_SIZE, t);

			writer->Write(this->blocks[i++], to_write);
			t -= to_write;
		}

		writer->Finish();
	}

	/**
	 * Get the size of the memory dump made so far.
	 * @return The size.
	 */
	size_t GetSize() const
	{
		return this->blocks.Length() * MEMORY_CHUNK_SIZE - (this->bufe - this->buf);
	}
};

/** The saveload struct, containing reader-writer functions, buffer, version, etc. */
struct SaveLoadParams {
	SaveLoadAction action;               ///< are we doing a save or a load atm.
	NeedLength need_length;              ///< working in NeedLength (Autolength) mode?
	byte block_mode;                     ///< ???
	bool error;                          ///< did an error occur or not

	size_t obj_len;                      ///< the length of the current object we are busy with
	int array_index, last_array_index;   ///< in the case of an array, the current and last positions

	MemoryDumper *dumper;                ///< Memory dumper to write the savegame to.
	SaveFilter *sf;                      ///< Filter to write the savegame to.

	ReadBuffer *reader;                  ///< Savegame reading buffer.
	LoadFilter *lf;                      ///< Filter to read the savegame from.

	StringID error_str;                  ///< the translatable error message to show
	char *extra_msg;                     ///< the error message

	byte ff_state;                       ///< The state of fast-forward when saving started.
	bool saveinprogress;                 ///< Whether there is currently a save in progress.
};

static SaveLoadParams _sl; ///< Parameters used for/at saveload.

/* these define the chunks */
extern const ChunkHandler _version_ext_chunk_handlers[];
extern const ChunkHandler _gamelog_chunk_handlers[];
extern const ChunkHandler _map_chunk_handlers[];
extern const ChunkHandler _misc_chunk_handlers[];
extern const ChunkHandler _name_chunk_handlers[];
extern const ChunkHandler _cheat_chunk_handlers[] ;
extern const ChunkHandler _setting_chunk_handlers[];
extern const ChunkHandler _company_chunk_handlers[];
extern const ChunkHandler _engine_chunk_handlers[];
extern const ChunkHandler _veh_chunk_handlers[];
extern const ChunkHandler _waypoint_chunk_handlers[];
extern const ChunkHandler _depot_chunk_handlers[];
extern const ChunkHandler _order_chunk_handlers[];
extern const ChunkHandler _town_chunk_handlers[];
extern const ChunkHandler _sign_chunk_handlers[];
extern const ChunkHandler _station_chunk_handlers[];
extern const ChunkHandler _industry_chunk_handlers[];
extern const ChunkHandler _economy_chunk_handlers[];
extern const ChunkHandler _subsidy_chunk_handlers[];
extern const ChunkHandler _cargomonitor_chunk_handlers[];
extern const ChunkHandler _goal_chunk_handlers[];
extern const ChunkHandler _story_page_chunk_handlers[];
extern const ChunkHandler _ai_chunk_handlers[];
extern const ChunkHandler _game_chunk_handlers[];
extern const ChunkHandler _animated_tile_chunk_handlers[];
extern const ChunkHandler _newgrf_chunk_handlers[];
extern const ChunkHandler _group_chunk_handlers[];
extern const ChunkHandler _cargopacket_chunk_handlers[];
extern const ChunkHandler _autoreplace_chunk_handlers[];
extern const ChunkHandler _labelmaps_chunk_handlers[];
extern const ChunkHandler _linkgraph_chunk_handlers[];
extern const ChunkHandler _airport_chunk_handlers[];
extern const ChunkHandler _object_chunk_handlers[];
extern const ChunkHandler _persistent_storage_chunk_handlers[];

/** Array of all chunks in a savegame, \c NULL terminated. */
static const ChunkHandler * const _chunk_handlers[] = {
	_version_ext_chunk_handlers,            // this should be first, such that it is saved first, as when loading it affects the loading of subsequent chunks
	_gamelog_chunk_handlers,
	_map_chunk_handlers,
	_misc_chunk_handlers,
	_name_chunk_handlers,
	_cheat_chunk_handlers,
	_setting_chunk_handlers,
	_veh_chunk_handlers,
	_waypoint_chunk_handlers,
	_depot_chunk_handlers,
	_order_chunk_handlers,
	_industry_chunk_handlers,
	_economy_chunk_handlers,
	_subsidy_chunk_handlers,
	_cargomonitor_chunk_handlers,
	_goal_chunk_handlers,
	_story_page_chunk_handlers,
	_engine_chunk_handlers,
	_town_chunk_handlers,
	_sign_chunk_handlers,
	_station_chunk_handlers,
	_company_chunk_handlers,
	_ai_chunk_handlers,
	_game_chunk_handlers,
	_animated_tile_chunk_handlers,
	_newgrf_chunk_handlers,
	_group_chunk_handlers,
	_cargopacket_chunk_handlers,
	_autoreplace_chunk_handlers,
	_labelmaps_chunk_handlers,
	_linkgraph_chunk_handlers,
	_airport_chunk_handlers,
	_object_chunk_handlers,
	_persistent_storage_chunk_handlers,
	NULL,
};

/**
 * Iterate over all chunk handlers.
 * @param ch the chunk handler iterator
 */
#define FOR_ALL_CHUNK_HANDLERS(ch) \
	for (const ChunkHandler * const *chsc = _chunk_handlers; *chsc != NULL; chsc++) \
		for (const ChunkHandler *ch = *chsc; ch != NULL; ch = (ch->flags & CH_LAST) ? NULL : ch + 1)

/** Null all pointers (convert index -> NULL) */
static void SlNullPointers()
{
	_sl.action = SLA_NULL;

	/* We don't want any savegame conversion code to run
	 * during NULLing; especially those that try to get
	 * pointers from other pools. */
	_sl_version = SAVEGAME_VERSION;
	SlXvSetCurrentState();

	DEBUG(sl, 1, "Nulling pointers");

	FOR_ALL_CHUNK_HANDLERS(ch) {
		if (ch->ptrs_proc != NULL) {
			DEBUG(sl, 2, "Nulling pointers for %c%c%c%c", ch->id >> 24, ch->id >> 16, ch->id >> 8, ch->id);
			ch->ptrs_proc();
		}
	}

	DEBUG(sl, 1, "All pointers nulled");

	assert(_sl.action == SLA_NULL);
}

/**
 * Error handler. Sets everything up to show an error message and to clean
 * up the mess of a partial savegame load.
 * @param string The translatable error message to show.
 * @param extra_msg An extra error message coming from one of the APIs.
 * @note This function does never return as it throws an exception to
 *       break out of all the saveload code.
 */
void NORETURN SlError(StringID string, const char *extra_msg, bool already_malloced)
{
	char *str = NULL;
	if (extra_msg != NULL) {
		str = already_malloced ? const_cast<char *>(extra_msg) : stredup(extra_msg);
	}

	/* Distinguish between loading into _load_check_data vs. normal save/load. */
	if (_sl.action == SLA_LOAD_CHECK) {
		_load_check_data.error = string;
		free(_load_check_data.error_data);
		_load_check_data.error_data = str;
	} else {
		_sl.error_str = string;
		free(_sl.extra_msg);
		_sl.extra_msg = str;
	}

	/* We have to NULL all pointers here; we might be in a state where
	 * the pointers are actually filled with indices, which means that
	 * when we access them during cleaning the pool dereferences of
	 * those indices will be made with segmentation faults as result. */
	if (_sl.action == SLA_LOAD || _sl.action == SLA_PTRS) SlNullPointers();
	throw std::exception();
}

/**
 * As SlError, except that it takes a format string and additional parameters
 */
void CDECL NORETURN SlErrorFmt(StringID string, const char *msg, ...)
{
	va_list va;
	va_start(va, msg);
	char *str = str_vfmt(msg, va);
	va_end(va);
	SlError(string, str, true);
}

/**
 * Error handler for corrupt savegames. Sets everything up to show the
 * error message and to clean up the mess of a partial savegame load.
 * @param msg Location the corruption has been spotted.
 * @note This function does never return as it throws an exception to
 *       break out of all the saveload code.
 */
void NORETURN SlErrorCorrupt(const char *msg, bool already_malloced)
{
	SlError(STR_GAME_SAVELOAD_ERROR_BROKEN_SAVEGAME, msg, already_malloced);
}

/**
 * As SlErrorCorruptFmt, except that it takes a format string and additional parameters
 */
void CDECL NORETURN SlErrorCorruptFmt(const char *msg, ...)
{
	va_list va;
	va_start(va, msg);
	char *str = str_vfmt(msg, va);
	va_end(va);
	SlError(STR_GAME_SAVELOAD_ERROR_BROKEN_SAVEGAME, str, true);
}


typedef void (*AsyncSaveFinishProc)();                ///< Callback for when the savegame loading is finished.
static AsyncSaveFinishProc _async_save_finish = NULL; ///< Callback to call when the savegame loading is finished.
static ThreadObject *_save_thread;                    ///< The thread we're using to compress and write a savegame

/**
 * Called by save thread to tell we finished saving.
 * @param proc The callback to call when saving is done.
 */
static void SetAsyncSaveFinish(AsyncSaveFinishProc proc)
{
	if (_exit_game) return;
	while (_async_save_finish != NULL) CSleep(10);

	_async_save_finish = proc;
}

/**
 * Handle async save finishes.
 */
void ProcessAsyncSaveFinish()
{
	if (_async_save_finish == NULL) return;

	_async_save_finish();

	_async_save_finish = NULL;

	if (_save_thread != NULL) {
		_save_thread->Join();
		delete _save_thread;
		_save_thread = NULL;
	}
}

/**
 * Wrapper for reading a byte from the buffer.
 * @return The read byte.
 */
byte SlReadByte()
{
	return _sl.reader->ReadByte();
}

/**
 * Wrapper for writing a byte to the dumper.
 * @param b The byte to write.
 */
void SlWriteByte(byte b)
{
	_sl.dumper->WriteByte(b);
}

/**
 * Returns number of bytes read so far
 * May only be called during a load/load check action
 */
size_t SlGetBytesRead()
{
	assert(_sl.action == SLA_LOAD || _sl.action == SLA_LOAD_CHECK);
	return _sl.reader->GetSize();
}

/**
 * Returns number of bytes written so far
 * May only be called during a save action
 */
size_t SlGetBytesWritten()
{
	assert(_sl.action == SLA_SAVE);
	return _sl.dumper->GetSize();
}

/**
 * Read in the header descriptor of an object or an array.
 * If the highest bit is set (7), then the index is bigger than 127
 * elements, so use the next byte to read in the real value.
 * The actual value is then both bytes added with the first shifted
 * 8 bits to the left, and dropping the highest bit (which only indicated a big index).
 * x = ((x & 0x7F) << 8) + SlReadByte();
 * @return Return the value of the index
 */
static uint SlReadSimpleGamma()
{
	uint i = SlReadByte();
	if (HasBit(i, 7)) {
		i &= ~0x80;
		if (HasBit(i, 6)) {
			i &= ~0x40;
			if (HasBit(i, 5)) {
				i &= ~0x20;
				if (HasBit(i, 4)) {
					i &= ~0x10;
					if (HasBit(i, 3)) {
						SlErrorCorrupt("Unsupported gamma");
					}
					i = SlReadByte(); // 32 bits only.
				}
				i = (i << 8) | SlReadByte();
			}
			i = (i << 8) | SlReadByte();
		}
		i = (i << 8) | SlReadByte();
	}
	return i;
}

/**
 * Write the header descriptor of an object or an array.
 * If the element is bigger than 127, use 2 bytes for saving
 * and use the highest byte of the first written one as a notice
 * that the length consists of 2 bytes, etc.. like this:
 * 0xxxxxxx
 * 10xxxxxx xxxxxxxx
 * 110xxxxx xxxxxxxx xxxxxxxx
 * 1110xxxx xxxxxxxx xxxxxxxx xxxxxxxx
 * 11110--- xxxxxxxx xxxxxxxx xxxxxxxx xxxxxxxx
 * We could extend the scheme ad infinum to support arbitrarily
 * large chunks, but as sizeof(size_t) == 4 is still very common
 * we don't support anything above 32 bits. That's why in the last
 * case the 3 most significant bits are unused.
 * @param i Index being written
 */

static void SlWriteSimpleGamma(size_t i)
{
	if (i >= (1 << 7)) {
		if (i >= (1 << 14)) {
			if (i >= (1 << 21)) {
				if (i >= (1 << 28)) {
					assert(i <= UINT32_MAX); // We can only support 32 bits for now.
					SlWriteByte((byte)(0xF0));
					SlWriteByte((byte)(i >> 24));
				} else {
					SlWriteByte((byte)(0xE0 | (i >> 24)));
				}
				SlWriteByte((byte)(i >> 16));
			} else {
				SlWriteByte((byte)(0xC0 | (i >> 16)));
			}
			SlWriteByte((byte)(i >> 8));
		} else {
			SlWriteByte((byte)(0x80 | (i >> 8)));
		}
	}
	SlWriteByte((byte)i);
}

/** Return how many bytes used to encode a gamma value */
static inline uint SlGetGammaLength(size_t i)
{
	return 1 + (i >= (1 << 7)) + (i >= (1 << 14)) + (i >= (1 << 21)) + (i >= (1 << 28));
}

static inline uint SlReadSparseIndex()
{
	return SlReadSimpleGamma();
}

static inline void SlWriteSparseIndex(uint index)
{
	SlWriteSimpleGamma(index);
}

static inline uint SlReadArrayLength()
{
	return SlReadSimpleGamma();
}

static inline void SlWriteArrayLength(size_t length)
{
	SlWriteSimpleGamma(length);
}

static inline uint SlGetArrayLength(size_t length)
{
	return SlGetGammaLength(length);
}

/**
 * Return the size in bytes of a certain type of normal/atomic variable
 * as it appears in memory. See VarTypes
 * @param conv VarType type of variable that is used for calculating the size
 * @return Return the size of this type in bytes
 */
static inline uint SlCalcConvMemLen(VarType conv)
{
	static const byte conv_mem_size[] = {1, 1, 1, 2, 2, 4, 4, 8, 8, 0};
	byte length = GB(conv, 4, 4);

	switch (length << 4) {
		case SLE_VAR_STRB:
		case SLE_VAR_STRBQ:
		case SLE_VAR_STR:
		case SLE_VAR_STRQ:
			return SlReadArrayLength();

		default:
			assert(length < lengthof(conv_mem_size));
			return conv_mem_size[length];
	}
}

/**
 * Return the size in bytes of a certain type of normal/atomic variable
 * as it appears in a saved game. See VarTypes
 * @param conv VarType type of variable that is used for calculating the size
 * @return Return the size of this type in bytes
 */
static inline byte SlCalcConvFileLen(VarType conv)
{
	static const byte conv_file_size[] = {1, 1, 2, 2, 4, 4, 8, 8, 2};
	byte length = GB(conv, 0, 4);
	assert(length < lengthof(conv_file_size));
	return conv_file_size[length];
}

/** Return the size in bytes of a reference (pointer) */
static inline size_t SlCalcRefLen()
{
	return IsSavegameVersionBefore(69) ? 2 : 4;
}

void SlSetArrayIndex(uint index)
{
	_sl.need_length = NL_WANTLENGTH;
	_sl.array_index = index;
}

static size_t _next_offs;

/**
 * Iterate through the elements of an array and read the whole thing
 * @return The index of the object, or -1 if we have reached the end of current block
 */
int SlIterateArray()
{
	int index;

	/* After reading in the whole array inside the loop
	 * we must have read in all the data, so we must be at end of current block. */
	if (_next_offs != 0 && _sl.reader->GetSize() != _next_offs) SlErrorCorrupt("Invalid chunk size");

	for (;;) {
		uint length = SlReadArrayLength();
		if (length == 0) {
			_next_offs = 0;
			return -1;
		}

		_sl.obj_len = --length;
		_next_offs = _sl.reader->GetSize() + length;

		switch (_sl.block_mode) {
			case CH_SPARSE_ARRAY: index = (int)SlReadSparseIndex(); break;
			case CH_ARRAY:        index = _sl.array_index++; break;
			default:
				DEBUG(sl, 0, "SlIterateArray error");
				return -1; // error
		}

		if (length != 0) return index;
	}
}

/**
 * Skip an array or sparse array
 */
void SlSkipArray()
{
	while (SlIterateArray() != -1) {
		SlSkipBytes(_next_offs - _sl.reader->GetSize());
	}
}

/**
 * Sets the length of either a RIFF object or the number of items in an array.
 * This lets us load an object or an array of arbitrary size
 * @param length The length of the sought object/array
 */
void SlSetLength(size_t length)
{
	assert(_sl.action == SLA_SAVE);

	switch (_sl.need_length) {
		case NL_WANTLENGTH:
			_sl.need_length = NL_NONE;
			switch (_sl.block_mode) {
				case CH_RIFF:
					/* Ugly encoding of >16M RIFF chunks
					 * The lower 24 bits are normal
					 * The uppermost 4 bits are bits 24:27 */
					assert(length < (1 << 28));
					SlWriteUint32((uint32)((length & 0xFFFFFF) | ((length >> 24) << 28)));
					break;
				case CH_ARRAY:
					assert(_sl.last_array_index <= _sl.array_index);
					while (++_sl.last_array_index <= _sl.array_index) {
						SlWriteArrayLength(1);
					}
					SlWriteArrayLength(length + 1);
					break;
				case CH_SPARSE_ARRAY:
					SlWriteArrayLength(length + 1 + SlGetArrayLength(_sl.array_index)); // Also include length of sparse index.
					SlWriteSparseIndex(_sl.array_index);
					break;
				default: NOT_REACHED();
			}
			break;

		case NL_CALCLENGTH:
			_sl.obj_len += (int)length;
			break;

		default: NOT_REACHED();
	}
}

/**
 * Save/Load bytes. These do not need to be converted to Little/Big Endian
 * so directly write them or read them to/from file
 * @param ptr The source or destination of the object being manipulated
 * @param length number of bytes this fast CopyBytes lasts
 */
static void SlCopyBytes(void *ptr, size_t length)
{
	byte *p = (byte *)ptr;

	switch (_sl.action) {
		case SLA_LOAD_CHECK:
		case SLA_LOAD:
			for (; length != 0; length--) *p++ = SlReadByte();
			break;
		case SLA_SAVE:
			for (; length != 0; length--) SlWriteByte(*p++);
			break;
		default: NOT_REACHED();
	}
}

/** Get the length of the current object */
size_t SlGetFieldLength()
{
	return _sl.obj_len;
}

/**
 * Return a signed-long version of the value of a setting
 * @param ptr pointer to the variable
 * @param conv type of variable, can be a non-clean
 * type, eg one with other flags because it is parsed
 * @return returns the value of the pointer-setting
 */
int64 ReadValue(const void *ptr, VarType conv)
{
	switch (GetVarMemType(conv)) {
		case SLE_VAR_BL:  return (*(const bool *)ptr != 0);
		case SLE_VAR_I8:  return *(const int8  *)ptr;
		case SLE_VAR_U8:  return *(const byte  *)ptr;
		case SLE_VAR_I16: return *(const int16 *)ptr;
		case SLE_VAR_U16: return *(const uint16*)ptr;
		case SLE_VAR_I32: return *(const int32 *)ptr;
		case SLE_VAR_U32: return *(const uint32*)ptr;
		case SLE_VAR_I64: return *(const int64 *)ptr;
		case SLE_VAR_U64: return *(const uint64*)ptr;
		case SLE_VAR_NULL:return 0;
		default: NOT_REACHED();
	}
}

/**
 * Write the value of a setting
 * @param ptr pointer to the variable
 * @param conv type of variable, can be a non-clean type, eg
 *             with other flags. It is parsed upon read
 * @param val the new value being given to the variable
 */
void WriteValue(void *ptr, VarType conv, int64 val)
{
	switch (GetVarMemType(conv)) {
		case SLE_VAR_BL:  *(bool  *)ptr = (val != 0);  break;
		case SLE_VAR_I8:  *(int8  *)ptr = val; break;
		case SLE_VAR_U8:  *(byte  *)ptr = val; break;
		case SLE_VAR_I16: *(int16 *)ptr = val; break;
		case SLE_VAR_U16: *(uint16*)ptr = val; break;
		case SLE_VAR_I32: *(int32 *)ptr = val; break;
		case SLE_VAR_U32: *(uint32*)ptr = val; break;
		case SLE_VAR_I64: *(int64 *)ptr = val; break;
		case SLE_VAR_U64: *(uint64*)ptr = val; break;
		case SLE_VAR_NAME: *(char**)ptr = CopyFromOldName(val); break;
		case SLE_VAR_NULL: break;
		default: NOT_REACHED();
	}
}

/**
 * Handle all conversion and typechecking of variables here.
 * In the case of saving, read in the actual value from the struct
 * and then write them to file, endian safely. Loading a value
 * goes exactly the opposite way
 * @param ptr The object being filled/read
 * @param conv VarType type of the current element of the struct
 */
static void SlSaveLoadConv(void *ptr, VarType conv)
{
	switch (_sl.action) {
		case SLA_SAVE: {
			int64 x = ReadValue(ptr, conv);

			/* Write the value to the file and check if its value is in the desired range */
			switch (GetVarFileType(conv)) {
				case SLE_FILE_I8: assert(x >= -128 && x <= 127);     SlWriteByte(x);break;
				case SLE_FILE_U8: assert(x >= 0 && x <= 255);        SlWriteByte(x);break;
				case SLE_FILE_I16:assert(x >= -32768 && x <= 32767); SlWriteUint16(x);break;
				case SLE_FILE_STRINGID:
				case SLE_FILE_U16:assert(x >= 0 && x <= 65535);      SlWriteUint16(x);break;
				case SLE_FILE_I32:
				case SLE_FILE_U32:                                   SlWriteUint32((uint32)x);break;
				case SLE_FILE_I64:
				case SLE_FILE_U64:                                   SlWriteUint64(x);break;
				default: NOT_REACHED();
			}
			break;
		}
		case SLA_LOAD_CHECK:
		case SLA_LOAD: {
			int64 x;
			/* Read a value from the file */
			switch (GetVarFileType(conv)) {
				case SLE_FILE_I8:  x = (int8  )SlReadByte();   break;
				case SLE_FILE_U8:  x = (byte  )SlReadByte();   break;
				case SLE_FILE_I16: x = (int16 )SlReadUint16(); break;
				case SLE_FILE_U16: x = (uint16)SlReadUint16(); break;
				case SLE_FILE_I32: x = (int32 )SlReadUint32(); break;
				case SLE_FILE_U32: x = (uint32)SlReadUint32(); break;
				case SLE_FILE_I64: x = (int64 )SlReadUint64(); break;
				case SLE_FILE_U64: x = (uint64)SlReadUint64(); break;
				case SLE_FILE_STRINGID: x = RemapOldStringID((uint16)SlReadUint16()); break;
				default: NOT_REACHED();
			}

			/* Write The value to the struct. These ARE endian safe. */
			WriteValue(ptr, conv, x);
			break;
		}
		case SLA_PTRS: break;
		case SLA_NULL: break;
		default: NOT_REACHED();
	}
}

/**
 * Calculate the net length of a string. This is in almost all cases
 * just strlen(), but if the string is not properly terminated, we'll
 * resort to the maximum length of the buffer.
 * @param ptr pointer to the stringbuffer
 * @param length maximum length of the string (buffer). If -1 we don't care
 * about a maximum length, but take string length as it is.
 * @return return the net length of the string
 */
static inline size_t SlCalcNetStringLen(const char *ptr, size_t length)
{
	if (ptr == NULL) return 0;
	return min(strlen(ptr), length - 1);
}

/**
 * Calculate the gross length of the string that it
 * will occupy in the savegame. This includes the real length, returned
 * by SlCalcNetStringLen and the length that the index will occupy.
 * @param ptr pointer to the stringbuffer
 * @param length maximum length of the string (buffer size, etc.)
 * @param conv type of data been used
 * @return return the gross length of the string
 */
static inline size_t SlCalcStringLen(const void *ptr, size_t length, VarType conv)
{
	size_t len;
	const char *str;

	switch (GetVarMemType(conv)) {
		default: NOT_REACHED();
		case SLE_VAR_STR:
		case SLE_VAR_STRQ:
			str = *(const char * const *)ptr;
			len = SIZE_MAX;
			break;
		case SLE_VAR_STRB:
		case SLE_VAR_STRBQ:
			str = (const char *)ptr;
			len = length;
			break;
	}

	len = SlCalcNetStringLen(str, len);
	return len + SlGetArrayLength(len); // also include the length of the index
}

/**
 * Save/Load a string.
 * @param ptr the string being manipulated
 * @param length of the string (full length)
 * @param conv must be SLE_FILE_STRING
 */
static void SlString(void *ptr, size_t length, VarType conv)
{
	switch (_sl.action) {
		case SLA_SAVE: {
			size_t len;
			switch (GetVarMemType(conv)) {
				default: NOT_REACHED();
				case SLE_VAR_STRB:
				case SLE_VAR_STRBQ:
					len = SlCalcNetStringLen((char *)ptr, length);
					break;
				case SLE_VAR_STR:
				case SLE_VAR_STRQ:
					ptr = *(char **)ptr;
					len = SlCalcNetStringLen((char *)ptr, SIZE_MAX);
					break;
			}

			SlWriteArrayLength(len);
			SlCopyBytes(ptr, len);
			break;
		}
		case SLA_LOAD_CHECK:
		case SLA_LOAD: {
			size_t len = SlReadArrayLength();

			switch (GetVarMemType(conv)) {
				default: NOT_REACHED();
				case SLE_VAR_STRB:
				case SLE_VAR_STRBQ:
					if (len >= length) {
						DEBUG(sl, 1, "String length in savegame is bigger than buffer, truncating");
						SlCopyBytes(ptr, length);
						SlSkipBytes(len - length);
						len = length - 1;
					} else {
						SlCopyBytes(ptr, len);
					}
					break;
				case SLE_VAR_STR:
				case SLE_VAR_STRQ: // Malloc'd string, free previous incarnation, and allocate
					free(*(char **)ptr);
					if (len == 0) {
						*(char **)ptr = NULL;
						return;
					} else {
						*(char **)ptr = MallocT<char>(len + 1); // terminating '\0'
						ptr = *(char **)ptr;
						SlCopyBytes(ptr, len);
					}
					break;
			}

			((char *)ptr)[len] = '\0'; // properly terminate the string
			StringValidationSettings settings = SVS_REPLACE_WITH_QUESTION_MARK;
			if ((conv & SLF_ALLOW_CONTROL) != 0) {
				settings = settings | SVS_ALLOW_CONTROL_CODE;
				if (IsSavegameVersionBefore(169)) {
					str_fix_scc_encoded((char *)ptr, (char *)ptr + len);
				}
			}
			if ((conv & SLF_ALLOW_NEWLINE) != 0) {
				settings = settings | SVS_ALLOW_NEWLINE;
			}
			str_validate((char *)ptr, (char *)ptr + len, settings);
			break;
		}
		case SLA_PTRS: break;
		case SLA_NULL: break;
		default: NOT_REACHED();
	}
}

/**
 * Return the size in bytes of a certain type of atomic array
 * @param length The length of the array counted in elements
 * @param conv VarType type of the variable that is used in calculating the size
 */
static inline size_t SlCalcArrayLen(size_t length, VarType conv)
{
	return SlCalcConvFileLen(conv) * length;
}

/**
 * Save/Load an array.
 * @param array The array being manipulated
 * @param length The length of the array in elements
 * @param conv VarType type of the atomic array (int, byte, uint64, etc.)
 */
void SlArray(void *array, size_t length, VarType conv)
{
	if (_sl.action == SLA_PTRS || _sl.action == SLA_NULL) return;

	/* Automatically calculate the length? */
	if (_sl.need_length != NL_NONE) {
		SlSetLength(SlCalcArrayLen(length, conv));
		/* Determine length only? */
		if (_sl.need_length == NL_CALCLENGTH) return;
	}

	/* NOTICE - handle some buggy stuff, in really old versions everything was saved
	 * as a byte-type. So detect this, and adjust array size accordingly */
	if (_sl.action != SLA_SAVE && _sl_version == 0) {
		/* all arrays except difficulty settings */
		if (conv == SLE_INT16 || conv == SLE_UINT16 || conv == SLE_STRINGID ||
				conv == SLE_INT32 || conv == SLE_UINT32) {
			SlCopyBytes(array, length * SlCalcConvFileLen(conv));
			return;
		}
		/* used for conversion of Money 32bit->64bit */
		if (conv == (SLE_FILE_I32 | SLE_VAR_I64)) {
			for (uint i = 0; i < length; i++) {
				((int64*)array)[i] = (int32)BSWAP32(SlReadUint32());
			}
			return;
		}
	}

	/* If the size of elements is 1 byte both in file and memory, no special
	 * conversion is needed, use specialized copy-copy function to speed up things */
	if (conv == SLE_INT8 || conv == SLE_UINT8) {
		SlCopyBytes(array, length);
	} else {
		byte *a = (byte*)array;
		byte mem_size = SlCalcConvMemLen(conv);

		for (; length != 0; length --) {
			SlSaveLoadConv(a, conv);
			a += mem_size; // get size
		}
	}
}


/**
 * Pointers cannot be saved to a savegame, so this functions gets
 * the index of the item, and if not available, it hussles with
 * pointers (looks really bad :()
 * Remember that a NULL item has value 0, and all
 * indices have +1, so vehicle 0 is saved as index 1.
 * @param obj The object that we want to get the index of
 * @param rt SLRefType type of the object the index is being sought of
 * @return Return the pointer converted to an index of the type pointed to
 */
static size_t ReferenceToInt(const void *obj, SLRefType rt)
{
	assert(_sl.action == SLA_SAVE);

	if (obj == NULL) return 0;

	switch (rt) {
		case REF_VEHICLE_OLD: // Old vehicles we save as new ones
		case REF_VEHICLE:   return ((const  Vehicle*)obj)->index + 1;
		case REF_STATION:   return ((const  Station*)obj)->index + 1;
		case REF_TOWN:      return ((const     Town*)obj)->index + 1;
		case REF_ORDER:     return ((const    Order*)obj)->index + 1;
		case REF_ROADSTOPS: return ((const RoadStop*)obj)->index + 1;
		case REF_ENGINE_RENEWS:  return ((const       EngineRenew*)obj)->index + 1;
		case REF_CARGO_PACKET:   return ((const       CargoPacket*)obj)->index + 1;
		case REF_ORDERLIST:      return ((const         OrderList*)obj)->index + 1;
		case REF_STORAGE:        return ((const PersistentStorage*)obj)->index + 1;
		case REF_LINK_GRAPH:     return ((const         LinkGraph*)obj)->index + 1;
		case REF_LINK_GRAPH_JOB: return ((const      LinkGraphJob*)obj)->index + 1;
		default: NOT_REACHED();
	}
}

/**
 * Pointers cannot be loaded from a savegame, so this function
 * gets the index from the savegame and returns the appropriate
 * pointer from the already loaded base.
 * Remember that an index of 0 is a NULL pointer so all indices
 * are +1 so vehicle 0 is saved as 1.
 * @param index The index that is being converted to a pointer
 * @param rt SLRefType type of the object the pointer is sought of
 * @return Return the index converted to a pointer of any type
 */
static void *IntToReference(size_t index, SLRefType rt)
{
	assert_compile(sizeof(size_t) <= sizeof(void *));

	assert(_sl.action == SLA_PTRS);

	/* After version 4.3 REF_VEHICLE_OLD is saved as REF_VEHICLE,
	 * and should be loaded like that */
	if (rt == REF_VEHICLE_OLD && !IsSavegameVersionBefore(4, 4)) {
		rt = REF_VEHICLE;
	}

	/* No need to look up NULL pointers, just return immediately */
	if (index == (rt == REF_VEHICLE_OLD ? 0xFFFF : 0)) return NULL;

	/* Correct index. Old vehicles were saved differently:
	 * invalid vehicle was 0xFFFF, now we use 0x0000 for everything invalid. */
	if (rt != REF_VEHICLE_OLD) index--;

	switch (rt) {
		case REF_ORDERLIST:
			if (OrderList::IsValidID(index)) return OrderList::Get(index);
			SlErrorCorrupt("Referencing invalid OrderList");

		case REF_ORDER:
			if (Order::IsValidID(index)) return Order::Get(index);
			/* in old versions, invalid order was used to mark end of order list */
			if (IsSavegameVersionBefore(5, 2)) return NULL;
			SlErrorCorrupt("Referencing invalid Order");

		case REF_VEHICLE_OLD:
		case REF_VEHICLE:
			if (Vehicle::IsValidID(index)) return Vehicle::Get(index);
			SlErrorCorrupt("Referencing invalid Vehicle");

		case REF_STATION:
			if (Station::IsValidID(index)) return Station::Get(index);
			SlErrorCorrupt("Referencing invalid Station");

		case REF_TOWN:
			if (Town::IsValidID(index)) return Town::Get(index);
			SlErrorCorrupt("Referencing invalid Town");

		case REF_ROADSTOPS:
			if (RoadStop::IsValidID(index)) return RoadStop::Get(index);
			SlErrorCorrupt("Referencing invalid RoadStop");

		case REF_ENGINE_RENEWS:
			if (EngineRenew::IsValidID(index)) return EngineRenew::Get(index);
			SlErrorCorrupt("Referencing invalid EngineRenew");

		case REF_CARGO_PACKET:
			if (CargoPacket::IsValidID(index)) return CargoPacket::Get(index);
			SlErrorCorrupt("Referencing invalid CargoPacket");

		case REF_STORAGE:
			if (PersistentStorage::IsValidID(index)) return PersistentStorage::Get(index);
			SlErrorCorrupt("Referencing invalid PersistentStorage");

		case REF_LINK_GRAPH:
			if (LinkGraph::IsValidID(index)) return LinkGraph::Get(index);
			SlErrorCorrupt("Referencing invalid LinkGraph");

		case REF_LINK_GRAPH_JOB:
			if (LinkGraphJob::IsValidID(index)) return LinkGraphJob::Get(index);
			SlErrorCorrupt("Referencing invalid LinkGraphJob");

		default: NOT_REACHED();
	}
}

/**
 * Return the size in bytes of a list
 * @param list The std::list to find the size of
 */
static inline size_t SlCalcListLen(const void *list)
{
	const std::list<void *> *l = (const std::list<void *> *) list;

	int type_size = IsSavegameVersionBefore(69) ? 2 : 4;
	/* Each entry is saved as type_size bytes, plus type_size bytes are used for the length
	 * of the list */
	return l->size() * type_size + type_size;
}


/**
 * Save/Load a list.
 * @param list The list being manipulated
 * @param conv SLRefType type of the list (Vehicle *, Station *, etc)
 */
static void SlList(void *list, SLRefType conv)
{
	/* Automatically calculate the length? */
	if (_sl.need_length != NL_NONE) {
		SlSetLength(SlCalcListLen(list));
		/* Determine length only? */
		if (_sl.need_length == NL_CALCLENGTH) return;
	}

	typedef std::list<void *> PtrList;
	PtrList *l = (PtrList *)list;

	switch (_sl.action) {
		case SLA_SAVE: {
			SlWriteUint32((uint32)l->size());

			PtrList::iterator iter;
			for (iter = l->begin(); iter != l->end(); ++iter) {
				void *ptr = *iter;
				SlWriteUint32((uint32)ReferenceToInt(ptr, conv));
			}
			break;
		}
		case SLA_LOAD_CHECK:
		case SLA_LOAD: {
			size_t length = IsSavegameVersionBefore(69) ? SlReadUint16() : SlReadUint32();

			/* Load each reference and push to the end of the list */
			for (size_t i = 0; i < length; i++) {
				size_t data = IsSavegameVersionBefore(69) ? SlReadUint16() : SlReadUint32();
				l->push_back((void *)data);
			}
			break;
		}
		case SLA_PTRS: {
			PtrList temp = *l;

			l->clear();
			PtrList::iterator iter;
			for (iter = temp.begin(); iter != temp.end(); ++iter) {
				void *ptr = IntToReference((size_t)*iter, conv);
				l->push_back(ptr);
			}
			break;
		}
		case SLA_NULL:
			l->clear();
			break;
		default: NOT_REACHED();
	}
}


/** Are we going to save this object or not? */
static inline bool SlIsObjectValidInSavegame(const SaveLoad *sld)
{
	if (!sld->ext_feature_test.IsFeaturePresent(_sl_version, sld->version_from, sld->version_to)) return false;
	if (sld->conv & SLF_NOT_IN_SAVE) return false;

	return true;
}

/**
 * Are we going to load this variable when loading a savegame or not?
 * @note If the variable is skipped it is skipped in the savegame
 * bytestream itself as well, so there is no need to skip it somewhere else
 */
static inline bool SlSkipVariableOnLoad(const SaveLoad *sld)
{
	if ((sld->conv & SLF_NO_NETWORK_SYNC) && _sl.action != SLA_SAVE && _networking && !_network_server) {
		SlSkipBytes(SlCalcConvMemLen(sld->conv) * sld->length);
		return true;
	}

	return false;
}

/**
 * Calculate the size of an object.
 * @param object to be measured
 * @param sld The SaveLoad description of the object so we know how to manipulate it
 * @return size of given object
 */
size_t SlCalcObjLength(const void *object, const SaveLoad *sld)
{
	size_t length = 0;

	/* Need to determine the length and write a length tag. */
	for (; sld->cmd != SL_END; sld++) {
		length += SlCalcObjMemberLength(object, sld);
	}
	return length;
}

size_t SlCalcObjMemberLength(const void *object, const SaveLoad *sld)
{
	assert(_sl.action == SLA_SAVE);

	switch (sld->cmd) {
		case SL_VAR:
		case SL_REF:
		case SL_ARR:
		case SL_STR:
		case SL_LST:
			/* CONDITIONAL saveload types depend on the savegame version */
			if (!SlIsObjectValidInSavegame(sld)) break;

			switch (sld->cmd) {
				case SL_VAR: return SlCalcConvFileLen(sld->conv);
				case SL_REF: return SlCalcRefLen();
				case SL_ARR: return SlCalcArrayLen(sld->length, sld->conv);
				case SL_STR: return SlCalcStringLen(GetVariableAddress(object, sld), sld->length, sld->conv);
				case SL_LST: return SlCalcListLen(GetVariableAddress(object, sld));
				default: NOT_REACHED();
			}
			break;
		case SL_WRITEBYTE: return 1; // a byte is logically of size 1
		case SL_VEH_INCLUDE: return SlCalcObjLength(object, GetVehicleDescription(VEH_END));
		case SL_ST_INCLUDE: return SlCalcObjLength(object, GetBaseStationDescription());
		default: NOT_REACHED();
	}
	return 0;
}

/**
 * Check whether the variable size of the variable in the saveload configuration
 * matches with the actual variable size.
 * @param sld The saveload configuration to test.
 */
static bool IsVariableSizeRight(const SaveLoad *sld)
{
	switch (sld->cmd) {
		case SL_VAR:
			switch (GetVarMemType(sld->conv)) {
				case SLE_VAR_BL:
					return sld->size == sizeof(bool);
				case SLE_VAR_I8:
				case SLE_VAR_U8:
					return sld->size == sizeof(int8);
				case SLE_VAR_I16:
				case SLE_VAR_U16:
					return sld->size == sizeof(int16);
				case SLE_VAR_I32:
				case SLE_VAR_U32:
					return sld->size == sizeof(int32);
				case SLE_VAR_I64:
				case SLE_VAR_U64:
					return sld->size == sizeof(int64);
				default:
					return sld->size == sizeof(void *);
			}
		case SL_REF:
			/* These should all be pointer sized. */
			return sld->size == sizeof(void *);

		case SL_STR:
			/* These should be pointer sized, or fixed array. */
			return sld->size == sizeof(void *) || sld->size == sld->length;

		default:
			return true;
	}
}

bool SlObjectMember(void *ptr, const SaveLoad *sld)
{
	assert(IsVariableSizeRight(sld));

	VarType conv = GB(sld->conv, 0, 8);
	switch (sld->cmd) {
		case SL_VAR:
		case SL_REF:
		case SL_ARR:
		case SL_STR:
		case SL_LST:
			/* CONDITIONAL saveload types depend on the savegame version */
			if (!SlIsObjectValidInSavegame(sld)) return false;
			if (SlSkipVariableOnLoad(sld)) return false;

			switch (sld->cmd) {
				case SL_VAR: SlSaveLoadConv(ptr, conv); break;
				case SL_REF: // Reference variable, translate
					switch (_sl.action) {
						case SLA_SAVE:
							SlWriteUint32((uint32)ReferenceToInt(*(void **)ptr, (SLRefType)conv));
							break;
						case SLA_LOAD_CHECK:
						case SLA_LOAD:
							*(size_t *)ptr = IsSavegameVersionBefore(69) ? SlReadUint16() : SlReadUint32();
							break;
						case SLA_PTRS:
							*(void **)ptr = IntToReference(*(size_t *)ptr, (SLRefType)conv);
							break;
						case SLA_NULL:
							*(void **)ptr = NULL;
							break;
						default: NOT_REACHED();
					}
					break;
				case SL_ARR: SlArray(ptr, sld->length, conv); break;
				case SL_STR: SlString(ptr, sld->length, sld->conv); break;
				case SL_LST: SlList(ptr, (SLRefType)conv); break;
				default: NOT_REACHED();
			}
			break;

		/* SL_WRITEBYTE translates a value of a variable to another one upon
		 * saving or loading.
		 * XXX - variable renaming abuse
		 * game_value: the value of the variable ingame is abused by sld->version_from
		 * file_value: the value of the variable in the savegame is abused by sld->version_to */
		case SL_WRITEBYTE:
			switch (_sl.action) {
				case SLA_SAVE: SlWriteByte(sld->version_to); break;
				case SLA_LOAD_CHECK:
				case SLA_LOAD: *(byte *)ptr = sld->version_from; break;
				case SLA_PTRS: break;
				case SLA_NULL: break;
				default: NOT_REACHED();
			}
			break;

		/* SL_VEH_INCLUDE loads common code for vehicles */
		case SL_VEH_INCLUDE:
			SlObject(ptr, GetVehicleDescription(VEH_END));
			break;

		case SL_ST_INCLUDE:
			SlObject(ptr, GetBaseStationDescription());
			break;

		default: NOT_REACHED();
	}
	return true;
}

/**
 * Main SaveLoad function.
 * @param object The object that is being saved or loaded
 * @param sld The SaveLoad description of the object so we know how to manipulate it
 */
void SlObject(void *object, const SaveLoad *sld)
{
	/* Automatically calculate the length? */
	if (_sl.need_length != NL_NONE) {
		SlSetLength(SlCalcObjLength(object, sld));
		if (_sl.need_length == NL_CALCLENGTH) return;
	}

	for (; sld->cmd != SL_END; sld++) {
		void *ptr = sld->global ? sld->address : GetVariableAddress(object, sld);
		SlObjectMember(ptr, sld);
	}
}

/**
 * Save or Load (a list of) global variables
 * @param sldg The global variable that is being loaded or saved
 */
void SlGlobList(const SaveLoadGlobVarList *sldg)
{
	SlObject(NULL, (const SaveLoad*)sldg);
}

/**
 * Do something of which I have no idea what it is :P
 * @param proc The callback procedure that is called
 * @param arg The variable that will be used for the callback procedure
 */
void SlAutolength(AutolengthProc *proc, void *arg)
{
	size_t offs;

	assert(_sl.action == SLA_SAVE);

	/* Tell it to calculate the length */
	_sl.need_length = NL_CALCLENGTH;
	_sl.obj_len = 0;
	proc(arg);

	/* Setup length */
	_sl.need_length = NL_WANTLENGTH;
	SlSetLength(_sl.obj_len);

	offs = _sl.dumper->GetSize() + _sl.obj_len;

	/* And write the stuff */
	proc(arg);

	if (offs != _sl.dumper->GetSize()) SlErrorCorrupt("Invalid chunk size");
}

/**
 * Load a chunk of data (eg vehicles, stations, etc.)
 * @param ch The chunkhandler that will be used for the operation
 */
static void SlLoadChunk(const ChunkHandler *ch)
{
	byte m = SlReadByte();
	size_t len;
	size_t endoffs;

	_sl.block_mode = m;
	_sl.obj_len = 0;

	switch (m) {
		case CH_ARRAY:
			_sl.array_index = 0;
			ch->load_proc();
			if (_next_offs != 0) SlErrorCorrupt("Invalid array length");
			break;
		case CH_SPARSE_ARRAY:
			ch->load_proc();
			if (_next_offs != 0) SlErrorCorrupt("Invalid array length");
			break;
		default:
			if ((m & 0xF) == CH_RIFF) {
				/* Read length */
				len = (SlReadByte() << 16) | ((m >> 4) << 24);
				len += SlReadUint16();
				_sl.obj_len = len;
				endoffs = _sl.reader->GetSize() + len;
				ch->load_proc();
				if (_sl.reader->GetSize() != endoffs) SlErrorCorrupt("Invalid chunk size");
			} else {
				SlErrorCorrupt("Invalid chunk type");
			}
			break;
	}
}

/**
 * Load a chunk of data for checking savegames.
 * If the chunkhandler is NULL, the chunk is skipped.
 * @param ch The chunkhandler that will be used for the operation, this may be NULL
 */
static void SlLoadCheckChunk(const ChunkHandler *ch)
{
	byte m = SlReadByte();
	size_t len;
	size_t endoffs;

	_sl.block_mode = m;
	_sl.obj_len = 0;

	switch (m) {
		case CH_ARRAY:
			_sl.array_index = 0;
			if (ch && ch->load_check_proc) {
				ch->load_check_proc();
			} else {
				SlSkipArray();
			}
			break;
		case CH_SPARSE_ARRAY:
			if (ch && ch->load_check_proc) {
				ch->load_check_proc();
			} else {
				SlSkipArray();
			}
			break;
		default:
			if ((m & 0xF) == CH_RIFF) {
				/* Read length */
				len = (SlReadByte() << 16) | ((m >> 4) << 24);
				len += SlReadUint16();
				_sl.obj_len = len;
				endoffs = _sl.reader->GetSize() + len;
				if (ch && ch->load_check_proc) {
					ch->load_check_proc();
				} else {
					SlSkipBytes(len);
				}
				if (_sl.reader->GetSize() != endoffs) SlErrorCorrupt("Invalid chunk size");
			} else {
				SlErrorCorrupt("Invalid chunk type");
			}
			break;
	}
}

/**
 * Stub Chunk handlers to only calculate length and do nothing else.
 * The intended chunk handler that should be called.
 */
static ChunkSaveLoadProc *_stub_save_proc;

/**
 * Stub Chunk handlers to only calculate length and do nothing else.
 * Actually call the intended chunk handler.
 * @param arg ignored parameter.
 */
static inline void SlStubSaveProc2(void *arg)
{
	_stub_save_proc();
}

/**
 * Stub Chunk handlers to only calculate length and do nothing else.
 * Call SlAutoLenth with our stub save proc that will eventually
 * call the intended chunk handler.
 */
static void SlStubSaveProc()
{
	SlAutolength(SlStubSaveProc2, NULL);
}

/**
 * Save a chunk of data (eg. vehicles, stations, etc.). Each chunk is
 * prefixed by an ID identifying it, followed by data, and terminator where appropriate
 * @param ch The chunkhandler that will be used for the operation
 */
static void SlSaveChunk(const ChunkHandler *ch)
{
	ChunkSaveLoadProc *proc = ch->save_proc;

	/* Don't save any chunk information if there is no save handler. */
	if (proc == NULL) return;

	SlWriteUint32(ch->id);
	DEBUG(sl, 2, "Saving chunk %c%c%c%c", ch->id >> 24, ch->id >> 16, ch->id >> 8, ch->id);

	if (ch->flags & CH_AUTO_LENGTH) {
		/* Need to calculate the length. Solve that by calling SlAutoLength in the save_proc. */
		_stub_save_proc = proc;
		proc = SlStubSaveProc;
	}

	_sl.block_mode = ch->flags & CH_TYPE_MASK;
	switch (ch->flags & CH_TYPE_MASK) {
		case CH_RIFF:
			_sl.need_length = NL_WANTLENGTH;
			proc();
			break;
		case CH_ARRAY:
			_sl.last_array_index = 0;
			SlWriteByte(CH_ARRAY);
			proc();
			SlWriteArrayLength(0); // Terminate arrays
			break;
		case CH_SPARSE_ARRAY:
			SlWriteByte(CH_SPARSE_ARRAY);
			proc();
			SlWriteArrayLength(0); // Terminate arrays
			break;
		default: NOT_REACHED();
	}
}

/** Save all chunks */
static void SlSaveChunks()
{
	FOR_ALL_CHUNK_HANDLERS(ch) {
		SlSaveChunk(ch);
	}

	/* Terminator */
	SlWriteUint32(0);
}

/**
 * Find the ChunkHandler that will be used for processing the found
 * chunk in the savegame or in memory
 * @param id the chunk in question
 * @return returns the appropriate chunkhandler
 */
static const ChunkHandler *SlFindChunkHandler(uint32 id)
{
	FOR_ALL_CHUNK_HANDLERS(ch) if (ch->id == id) return ch;
	return NULL;
}

/** Load all chunks */
static void SlLoadChunks()
{
	uint32 id;
	const ChunkHandler *ch;

	for (id = SlReadUint32(); id != 0; id = SlReadUint32()) {
		DEBUG(sl, 2, "Loading chunk %c%c%c%c", id >> 24, id >> 16, id >> 8, id);

		ch = SlFindChunkHandler(id);
		if (ch == NULL) {
			if (SlXvIsChunkDiscardable(id)) {
				DEBUG(sl, 1, "Discarding chunk %c%c%c%c", id >> 24, id >> 16, id >> 8, id);
				SlLoadCheckChunk(NULL);
			} else {
				SlErrorCorrupt("Unknown chunk type");
			}
		} else {
			SlLoadChunk(ch);
		}
	}
}

/** Load all chunks for savegame checking */
static void SlLoadCheckChunks()
{
	uint32 id;
	const ChunkHandler *ch;

	for (id = SlReadUint32(); id != 0; id = SlReadUint32()) {
		DEBUG(sl, 2, "Loading chunk %c%c%c%c", id >> 24, id >> 16, id >> 8, id);

		ch = SlFindChunkHandler(id);
		if (ch == NULL && !SlXvIsChunkDiscardable(id)) SlErrorCorrupt("Unknown chunk type");
		SlLoadCheckChunk(ch);
	}
}

/** Fix all pointers (convert index -> pointer) */
static void SlFixPointers()
{
	_sl.action = SLA_PTRS;

	DEBUG(sl, 1, "Fixing pointers");

	FOR_ALL_CHUNK_HANDLERS(ch) {
		if (ch->ptrs_proc != NULL) {
			DEBUG(sl, 2, "Fixing pointers for %c%c%c%c", ch->id >> 24, ch->id >> 16, ch->id >> 8, ch->id);
			ch->ptrs_proc();
		}
	}

	DEBUG(sl, 1, "All pointers fixed");

	assert(_sl.action == SLA_PTRS);
}


/** Yes, simply reading from a file. */
struct FileReader : LoadFilter {
	FILE *file; ///< The file to read from.
	long begin; ///< The begin of the file.

	/**
	 * Create the file reader, so it reads from a specific file.
	 * @param file The file to read from.
	 */
	FileReader(FILE *file) : LoadFilter(NULL), file(file), begin(ftell(file))
	{
	}

	/** Make sure everything is cleaned up. */
	~FileReader()
	{
		if (this->file != NULL) fclose(this->file);
		this->file = NULL;

		/* Make sure we don't double free. */
		_sl.sf = NULL;
	}

	/* virtual */ size_t Read(byte *buf, size_t size)
	{
		/* We're in the process of shutting down, i.e. in "failure" mode. */
		if (this->file == NULL) return 0;

		return fread(buf, 1, size, this->file);
	}

	/* virtual */ void Reset()
	{
		clearerr(this->file);
		if (fseek(this->file, this->begin, SEEK_SET)) {
			DEBUG(sl, 1, "Could not reset the file reading");
		}
	}
};

/** Yes, simply writing to a file. */
struct FileWriter : SaveFilter {
	FILE *file; ///< The file to write to.

	/**
	 * Create the file writer, so it writes to a specific file.
	 * @param file The file to write to.
	 */
	FileWriter(FILE *file) : SaveFilter(NULL), file(file)
	{
	}

	/** Make sure everything is cleaned up. */
	~FileWriter()
	{
		this->Finish();

		/* Make sure we don't double free. */
		_sl.sf = NULL;
	}

	/* virtual */ void Write(byte *buf, size_t size)
	{
		/* We're in the process of shutting down, i.e. in "failure" mode. */
		if (this->file == NULL) return;

		if (fwrite(buf, 1, size, this->file) != size) SlError(STR_GAME_SAVELOAD_ERROR_FILE_NOT_WRITEABLE);
	}

	/* virtual */ void Finish()
	{
		if (this->file != NULL) fclose(this->file);
		this->file = NULL;
	}
};

/*******************************************
 ********** START OF LZO CODE **************
 *******************************************/

#ifdef WITH_LZO
#include <lzo/lzo1x.h>

/** Buffer size for the LZO compressor */
static const uint LZO_BUFFER_SIZE = 8192;

/** Filter using LZO compression. */
struct LZOLoadFilter : LoadFilter {
	/**
	 * Initialise this filter.
	 * @param chain The next filter in this chain.
	 */
	LZOLoadFilter(LoadFilter *chain) : LoadFilter(chain)
	{
		if (lzo_init() != LZO_E_OK) SlError(STR_GAME_SAVELOAD_ERROR_BROKEN_INTERNAL_ERROR, "cannot initialize decompressor");
	}

	/* virtual */ size_t Read(byte *buf, size_t ssize)
	{
		assert(ssize >= LZO_BUFFER_SIZE);

		/* Buffer size is from the LZO docs plus the chunk header size. */
		byte out[LZO_BUFFER_SIZE + LZO_BUFFER_SIZE / 16 + 64 + 3 + sizeof(uint32) * 2];
		uint32 tmp[2];
		uint32 size;
		lzo_uint len;

		/* Read header*/
		if (this->chain->Read((byte*)tmp, sizeof(tmp)) != sizeof(tmp)) SlError(STR_GAME_SAVELOAD_ERROR_FILE_NOT_READABLE, "File read failed");

		/* Check if size is bad */
		((uint32*)out)[0] = size = tmp[1];

		if (_sl_version != 0) {
			tmp[0] = TO_BE32(tmp[0]);
			size = TO_BE32(size);
		}

		if (size >= sizeof(out)) SlErrorCorrupt("Inconsistent size");

		/* Read block */
		if (this->chain->Read(out + sizeof(uint32), size) != size) SlError(STR_GAME_SAVELOAD_ERROR_FILE_NOT_READABLE);

		/* Verify checksum */
		if (tmp[0] != lzo_adler32(0, out, size + sizeof(uint32))) SlErrorCorrupt("Bad checksum");

		/* Decompress */
		lzo1x_decompress_safe(out + sizeof(uint32) * 1, size, buf, &len, NULL);
		return len;
	}
};

/** Filter using LZO compression. */
struct LZOSaveFilter : SaveFilter {
	/**
	 * Initialise this filter.
	 * @param chain             The next filter in this chain.
	 * @param compression_level The requested level of compression.
	 */
	LZOSaveFilter(SaveFilter *chain, byte compression_level) : SaveFilter(chain)
	{
		if (lzo_init() != LZO_E_OK) SlError(STR_GAME_SAVELOAD_ERROR_BROKEN_INTERNAL_ERROR, "cannot initialize compressor");
	}

	/* virtual */ void Write(byte *buf, size_t size)
	{
		const lzo_bytep in = buf;
		/* Buffer size is from the LZO docs plus the chunk header size. */
		byte out[LZO_BUFFER_SIZE + LZO_BUFFER_SIZE / 16 + 64 + 3 + sizeof(uint32) * 2];
		byte wrkmem[LZO1X_1_MEM_COMPRESS];
		lzo_uint outlen;

		do {
			/* Compress up to LZO_BUFFER_SIZE bytes at once. */
			lzo_uint len = size > LZO_BUFFER_SIZE ? LZO_BUFFER_SIZE : (lzo_uint)size;
			lzo1x_1_compress(in, len, out + sizeof(uint32) * 2, &outlen, wrkmem);
			((uint32*)out)[1] = TO_BE32((uint32)outlen);
			((uint32*)out)[0] = TO_BE32(lzo_adler32(0, out + sizeof(uint32), outlen + sizeof(uint32)));
			this->chain->Write(out, outlen + sizeof(uint32) * 2);

			/* Move to next data chunk. */
			size -= len;
			in += len;
		} while (size > 0);
	}
};

#endif /* WITH_LZO */

/*********************************************
 ******** START OF NOCOMP CODE (uncompressed)*
 *********************************************/

/** Filter without any compression. */
struct NoCompLoadFilter : LoadFilter {
	/**
	 * Initialise this filter.
	 * @param chain The next filter in this chain.
	 */
	NoCompLoadFilter(LoadFilter *chain) : LoadFilter(chain)
	{
	}

	/* virtual */ size_t Read(byte *buf, size_t size)
	{
		return this->chain->Read(buf, size);
	}
};

/** Filter without any compression. */
struct NoCompSaveFilter : SaveFilter {
	/**
	 * Initialise this filter.
	 * @param chain             The next filter in this chain.
	 * @param compression_level The requested level of compression.
	 */
	NoCompSaveFilter(SaveFilter *chain, byte compression_level) : SaveFilter(chain)
	{
	}

	/* virtual */ void Write(byte *buf, size_t size)
	{
		this->chain->Write(buf, size);
	}
};

/********************************************
 ********** START OF ZLIB CODE **************
 ********************************************/

#if defined(WITH_ZLIB)
#include <zlib.h>

/** Filter using Zlib compression. */
struct ZlibLoadFilter : LoadFilter {
	z_stream z;                        ///< Stream state we are reading from.
	byte fread_buf[MEMORY_CHUNK_SIZE]; ///< Buffer for reading from the file.

	/**
	 * Initialise this filter.
	 * @param chain The next filter in this chain.
	 */
	ZlibLoadFilter(LoadFilter *chain) : LoadFilter(chain)
	{
		memset(&this->z, 0, sizeof(this->z));
		if (inflateInit(&this->z) != Z_OK) SlError(STR_GAME_SAVELOAD_ERROR_BROKEN_INTERNAL_ERROR, "cannot initialize decompressor");
	}

	/** Clean everything up. */
	~ZlibLoadFilter()
	{
		inflateEnd(&this->z);
	}

	/* virtual */ size_t Read(byte *buf, size_t size)
	{
		this->z.next_out  = buf;
		this->z.avail_out = (uint)size;

		do {
			/* read more bytes from the file? */
			if (this->z.avail_in == 0) {
				this->z.next_in = this->fread_buf;
				this->z.avail_in = (uint)this->chain->Read(this->fread_buf, sizeof(this->fread_buf));
			}

			/* inflate the data */
			int r = inflate(&this->z, 0);
			if (r == Z_STREAM_END) break;

			if (r != Z_OK) SlError(STR_GAME_SAVELOAD_ERROR_BROKEN_INTERNAL_ERROR, "inflate() failed");
		} while (this->z.avail_out != 0);

		return size - this->z.avail_out;
	}
};

/** Filter using Zlib compression. */
struct ZlibSaveFilter : SaveFilter {
	z_stream z; ///< Stream state we are writing to.

	/**
	 * Initialise this filter.
	 * @param chain             The next filter in this chain.
	 * @param compression_level The requested level of compression.
	 */
	ZlibSaveFilter(SaveFilter *chain, byte compression_level) : SaveFilter(chain)
	{
		memset(&this->z, 0, sizeof(this->z));
		if (deflateInit(&this->z, compression_level) != Z_OK) SlError(STR_GAME_SAVELOAD_ERROR_BROKEN_INTERNAL_ERROR, "cannot initialize compressor");
	}

	/** Clean up what we allocated. */
	~ZlibSaveFilter()
	{
		deflateEnd(&this->z);
	}

	/**
	 * Helper loop for writing the data.
	 * @param p    The bytes to write.
	 * @param len  Amount of bytes to write.
	 * @param mode Mode for deflate.
	 */
	void WriteLoop(byte *p, size_t len, int mode)
	{
		byte buf[MEMORY_CHUNK_SIZE]; // output buffer
		uint n;
		this->z.next_in = p;
		this->z.avail_in = (uInt)len;
		do {
			this->z.next_out = buf;
			this->z.avail_out = sizeof(buf);

			/**
			 * For the poor next soul who sees many valgrind warnings of the
			 * "Conditional jump or move depends on uninitialised value(s)" kind:
			 * According to the author of zlib it is not a bug and it won't be fixed.
			 * http://groups.google.com/group/comp.compression/browse_thread/thread/b154b8def8c2a3ef/cdf9b8729ce17ee2
			 * [Mark Adler, Feb 24 2004, 'zlib-1.2.1 valgrind warnings' in the newsgroup comp.compression]
			 */
			int r = deflate(&this->z, mode);

			/* bytes were emitted? */
			if ((n = sizeof(buf) - this->z.avail_out) != 0) {
				this->chain->Write(buf, n);
			}
			if (r == Z_STREAM_END) break;

			if (r != Z_OK) SlError(STR_GAME_SAVELOAD_ERROR_BROKEN_INTERNAL_ERROR, "zlib returned error code");
		} while (this->z.avail_in || !this->z.avail_out);
	}

	/* virtual */ void Write(byte *buf, size_t size)
	{
		this->WriteLoop(buf, size, 0);
	}

	/* virtual */ void Finish()
	{
		this->WriteLoop(NULL, 0, Z_FINISH);
		this->chain->Finish();
	}
};

#endif /* WITH_ZLIB */

/********************************************
 ********** START OF LZMA CODE **************
 ********************************************/

#if defined(WITH_LZMA)
#include <lzma.h>

/**
 * Have a copy of an initialised LZMA stream. We need this as it's
 * impossible to "re"-assign LZMA_STREAM_INIT to a variable in some
 * compilers, i.e. LZMA_STREAM_INIT can't be used to set something.
 * This var has to be used instead.
 */
static const lzma_stream _lzma_init = LZMA_STREAM_INIT;

/** Filter without any compression. */
struct LZMALoadFilter : LoadFilter {
	lzma_stream lzma;                  ///< Stream state that we are reading from.
	byte fread_buf[MEMORY_CHUNK_SIZE]; ///< Buffer for reading from the file.

	/**
	 * Initialise this filter.
	 * @param chain The next filter in this chain.
	 */
	LZMALoadFilter(LoadFilter *chain) : LoadFilter(chain), lzma(_lzma_init)
	{
		/* Allow saves up to 256 MB uncompressed */
		if (lzma_auto_decoder(&this->lzma, 1 << 28, 0) != LZMA_OK) SlError(STR_GAME_SAVELOAD_ERROR_BROKEN_INTERNAL_ERROR, "cannot initialize decompressor");
	}

	/** Clean everything up. */
	~LZMALoadFilter()
	{
		lzma_end(&this->lzma);
	}

	/* virtual */ size_t Read(byte *buf, size_t size)
	{
		this->lzma.next_out  = buf;
		this->lzma.avail_out = size;

		do {
			/* read more bytes from the file? */
			if (this->lzma.avail_in == 0) {
				this->lzma.next_in  = this->fread_buf;
				this->lzma.avail_in = this->chain->Read(this->fread_buf, sizeof(this->fread_buf));
			}

			/* inflate the data */
			lzma_ret r = lzma_code(&this->lzma, LZMA_RUN);
			if (r == LZMA_STREAM_END) break;
			if (r != LZMA_OK) SlError(STR_GAME_SAVELOAD_ERROR_BROKEN_INTERNAL_ERROR, "liblzma returned error code");
		} while (this->lzma.avail_out != 0);

		return size - this->lzma.avail_out;
	}
};

/** Filter using LZMA compression. */
struct LZMASaveFilter : SaveFilter {
	lzma_stream lzma; ///< Stream state that we are writing to.

	/**
	 * Initialise this filter.
	 * @param chain             The next filter in this chain.
	 * @param compression_level The requested level of compression.
	 */
	LZMASaveFilter(SaveFilter *chain, byte compression_level) : SaveFilter(chain), lzma(_lzma_init)
	{
		if (lzma_easy_encoder(&this->lzma, compression_level, LZMA_CHECK_CRC32) != LZMA_OK) SlError(STR_GAME_SAVELOAD_ERROR_BROKEN_INTERNAL_ERROR, "cannot initialize compressor");
	}

	/** Clean up what we allocated. */
	~LZMASaveFilter()
	{
		lzma_end(&this->lzma);
	}

	/**
	 * Helper loop for writing the data.
	 * @param p      The bytes to write.
	 * @param len    Amount of bytes to write.
	 * @param action Action for lzma_code.
	 */
	void WriteLoop(byte *p, size_t len, lzma_action action)
	{
		byte buf[MEMORY_CHUNK_SIZE]; // output buffer
		size_t n;
		this->lzma.next_in = p;
		this->lzma.avail_in = len;
		do {
			this->lzma.next_out = buf;
			this->lzma.avail_out = sizeof(buf);

			lzma_ret r = lzma_code(&this->lzma, action);

			/* bytes were emitted? */
			if ((n = sizeof(buf) - this->lzma.avail_out) != 0) {
				this->chain->Write(buf, n);
			}
			if (r == LZMA_STREAM_END) break;
			if (r != LZMA_OK) SlError(STR_GAME_SAVELOAD_ERROR_BROKEN_INTERNAL_ERROR, "liblzma returned error code");
		} while (this->lzma.avail_in || !this->lzma.avail_out);
	}

	/* virtual */ void Write(byte *buf, size_t size)
	{
		this->WriteLoop(buf, size, LZMA_RUN);
	}

	/* virtual */ void Finish()
	{
		this->WriteLoop(NULL, 0, LZMA_FINISH);
		this->chain->Finish();
	}
};

#endif /* WITH_LZMA */

/*******************************************
 ************* END OF CODE *****************
 *******************************************/

/** The format for a reader/writer type of a savegame */
struct SaveLoadFormat {
	const char *name;                     ///< name of the compressor/decompressor (debug-only)
	uint32 tag;                           ///< the 4-letter tag by which it is identified in the savegame

	LoadFilter *(*init_load)(LoadFilter *chain);                    ///< Constructor for the load filter.
	SaveFilter *(*init_write)(SaveFilter *chain, byte compression); ///< Constructor for the save filter.

	byte min_compression;                 ///< the minimum compression level of this format
	byte default_compression;             ///< the default compression level of this format
	byte max_compression;                 ///< the maximum compression level of this format
};

/** The different saveload formats known/understood by OpenTTD. */
static const SaveLoadFormat _saveload_formats[] = {
#if defined(WITH_LZO)
	/* Roughly 75% larger than zlib level 6 at only ~7% of the CPU usage. */
	{"lzo",    TO_BE32X('OTTD'), CreateLoadFilter<LZOLoadFilter>,    CreateSaveFilter<LZOSaveFilter>,    0, 0, 0},
#else
	{"lzo",    TO_BE32X('OTTD'), NULL,                               NULL,                               0, 0, 0},
#endif
	/* Roughly 5 times larger at only 1% of the CPU usage over zlib level 6. */
	{"none",   TO_BE32X('OTTN'), CreateLoadFilter<NoCompLoadFilter>, CreateSaveFilter<NoCompSaveFilter>, 0, 0, 0},
#if defined(WITH_ZLIB)
	/* After level 6 the speed reduction is significant (1.5x to 2.5x slower per level), but the reduction in filesize is
	 * fairly insignificant (~1% for each step). Lower levels become ~5-10% bigger by each level than level 6 while level
	 * 1 is "only" 3 times as fast. Level 0 results in uncompressed savegames at about 8 times the cost of "none". */
	{"zlib",   TO_BE32X('OTTZ'), CreateLoadFilter<ZlibLoadFilter>,   CreateSaveFilter<ZlibSaveFilter>,   0, 6, 9},
#else
	{"zlib",   TO_BE32X('OTTZ'), NULL,                               NULL,                               0, 0, 0},
#endif
#if defined(WITH_LZMA)
	/* Level 2 compression is speed wise as fast as zlib level 6 compression (old default), but results in ~10% smaller saves.
	 * Higher compression levels are possible, and might improve savegame size by up to 25%, but are also up to 10 times slower.
	 * The next significant reduction in file size is at level 4, but that is already 4 times slower. Level 3 is primarily 50%
	 * slower while not improving the filesize, while level 0 and 1 are faster, but don't reduce savegame size much.
	 * It's OTTX and not e.g. OTTL because liblzma is part of xz-utils and .tar.xz is preferred over .tar.lzma. */
	{"lzma",   TO_BE32X('OTTX'), CreateLoadFilter<LZMALoadFilter>,   CreateSaveFilter<LZMASaveFilter>,   0, 2, 9},
#else
	{"lzma",   TO_BE32X('OTTX'), NULL,                               NULL,                               0, 0, 0},
#endif
};

/**
 * Return the savegameformat of the game. Whether it was created with ZLIB compression
 * uncompressed, or another type
 * @param s Name of the savegame format. If NULL it picks the first available one
 * @param compression_level Output for telling what compression level we want.
 * @return Pointer to SaveLoadFormat struct giving all characteristics of this type of savegame
 */
static const SaveLoadFormat *GetSavegameFormat(char *s, byte *compression_level)
{
	const SaveLoadFormat *def = lastof(_saveload_formats);

	/* find default savegame format, the highest one with which files can be written */
	while (!def->init_write) def--;

	if (!StrEmpty(s)) {
		/* Get the ":..." of the compression level out of the way */
		char *complevel = strrchr(s, ':');
		if (complevel != NULL) *complevel = '\0';

		for (const SaveLoadFormat *slf = &_saveload_formats[0]; slf != endof(_saveload_formats); slf++) {
			if (slf->init_write != NULL && strcmp(s, slf->name) == 0) {
				*compression_level = slf->default_compression;
				if (complevel != NULL) {
					/* There is a compression level in the string.
					 * First restore the : we removed to do proper name matching,
					 * then move the the begin of the actual version. */
					*complevel = ':';
					complevel++;

					/* Get the version and determine whether all went fine. */
					char *end;
					long level = strtol(complevel, &end, 10);
					if (end == complevel || level != Clamp(level, slf->min_compression, slf->max_compression)) {
						SetDParamStr(0, complevel);
						ShowErrorMessage(STR_CONFIG_ERROR, STR_CONFIG_ERROR_INVALID_SAVEGAME_COMPRESSION_LEVEL, WL_CRITICAL);
					} else {
						*compression_level = level;
					}
				}
				return slf;
			}
		}

		SetDParamStr(0, s);
		SetDParamStr(1, def->name);
		ShowErrorMessage(STR_CONFIG_ERROR, STR_CONFIG_ERROR_INVALID_SAVEGAME_COMPRESSION_ALGORITHM, WL_CRITICAL);

		/* Restore the string by adding the : back */
		if (complevel != NULL) *complevel = ':';
	}
	*compression_level = def->default_compression;
	return def;
}

/* actual loader/saver function */
void InitializeGame(uint size_x, uint size_y, bool reset_date, bool reset_settings);
extern bool AfterLoadGame();
extern bool LoadOldSaveGame(const char *file);

/**
 * Clear/free saveload state.
 */
static inline void ClearSaveLoadState()
{
	delete _sl.dumper;
	_sl.dumper = NULL;

	delete _sl.sf;
	_sl.sf = NULL;

	delete _sl.reader;
	_sl.reader = NULL;

	delete _sl.lf;
	_sl.lf = NULL;

	SlXvSetCurrentState();
}

/**
 * Update the gui accordingly when starting saving
 * and set locks on saveload. Also turn off fast-forward cause with that
 * saving takes Aaaaages
 */
static void SaveFileStart()
{
	_sl.ff_state = _fast_forward;
	_fast_forward = 0;
	if (_cursor.sprite == SPR_CURSOR_MOUSE) SetMouseCursor(SPR_CURSOR_ZZZ, PAL_NONE);

	InvalidateWindowData(WC_STATUS_BAR, 0, SBI_SAVELOAD_START);
	_sl.saveinprogress = true;
}

/** Update the gui accordingly when saving is done and release locks on saveload. */
static void SaveFileDone()
{
	if (_game_mode != GM_MENU) _fast_forward = _sl.ff_state;
	if (_cursor.sprite == SPR_CURSOR_ZZZ) SetMouseCursor(SPR_CURSOR_MOUSE, PAL_NONE);

	InvalidateWindowData(WC_STATUS_BAR, 0, SBI_SAVELOAD_FINISH);
	_sl.saveinprogress = false;
}

/** Set the error message from outside of the actual loading/saving of the game (AfterLoadGame and friends) */
void SetSaveLoadError(StringID str)
{
	_sl.error_str = str;
}

/** Get the string representation of the error message */
const char *GetSaveLoadErrorString()
{
	SetDParam(0, _sl.error_str);
	SetDParamStr(1, _sl.extra_msg);

	static char err_str[512];
	GetString(err_str, _sl.action == SLA_SAVE ? STR_ERROR_GAME_SAVE_FAILED : STR_ERROR_GAME_LOAD_FAILED, lastof(err_str));
	return err_str;
}

/** Show a gui message when saving has failed */
static void SaveFileError()
{
	SetDParamStr(0, GetSaveLoadErrorString());
	ShowErrorMessage(STR_JUST_RAW_STRING, INVALID_STRING_ID, WL_ERROR);
	SaveFileDone();
}

/**
 * We have written the whole game into memory, _memory_savegame, now find
 * and appropriate compressor and start writing to file.
 */
static SaveOrLoadResult SaveFileToDisk(bool threaded)
{
	try {
		byte compression;
		const SaveLoadFormat *fmt = GetSavegameFormat(_savegame_format, &compression);

		/* We have written our stuff to memory, now write it to file! */
		uint32 hdr[2] = { fmt->tag, TO_BE32((SAVEGAME_VERSION | SAVEGAME_VERSION_EXT) << 16) };
		_sl.sf->Write((byte*)hdr, sizeof(hdr));

		_sl.sf = fmt->init_write(_sl.sf, compression);
		_sl.dumper->Flush(_sl.sf);

		ClearSaveLoadState();

		if (threaded) SetAsyncSaveFinish(SaveFileDone);

		return SL_OK;
	} catch (...) {
		ClearSaveLoadState();

		AsyncSaveFinishProc asfp = SaveFileDone;

		/* We don't want to shout when saving is just
		 * cancelled due to a client disconnecting. */
		if (_sl.error_str != STR_NETWORK_ERROR_LOSTCONNECTION) {
			/* Skip the "colour" character */
			DEBUG(sl, 0, "%s", GetSaveLoadErrorString() + 3);
			asfp = SaveFileError;
		}

		if (threaded) {
			SetAsyncSaveFinish(asfp);
		} else {
			asfp();
		}
		return SL_ERROR;
	}
}

/** Thread run function for saving the file to disk. */
static void SaveFileToDiskThread(void *arg)
{
	SaveFileToDisk(true);
}

void WaitTillSaved()
{
	if (_save_thread == NULL) return;

	_save_thread->Join();
	delete _save_thread;
	_save_thread = NULL;

	/* Make sure every other state is handled properly as well. */
	ProcessAsyncSaveFinish();
}

/**
 * Actually perform the saving of the savegame.
 * General tactics is to first save the game to memory, then write it to file
 * using the writer, either in threaded mode if possible, or single-threaded.
 * @param writer   The filter to write the savegame to.
 * @param threaded Whether to try to perform the saving asynchronously.
 * @return Return the result of the action. #SL_OK or #SL_ERROR
 */
static SaveOrLoadResult DoSave(SaveFilter *writer, bool threaded)
{
	assert(!_sl.saveinprogress);

	_sl.dumper = new MemoryDumper();
	_sl.sf = writer;

	_sl_version = SAVEGAME_VERSION;
	SlXvSetCurrentState();

	SaveViewportBeforeSaveGame();
	SlSaveChunks();

	SaveFileStart();
	if (!threaded || !ThreadObject::New(&SaveFileToDiskThread, NULL, &_save_thread)) {
		if (threaded) DEBUG(sl, 1, "Cannot create savegame thread, reverting to single-threaded mode...");

		SaveOrLoadResult result = SaveFileToDisk(false);
		SaveFileDone();

		return result;
	}

	return SL_OK;
}

/**
 * Save the game using a (writer) filter.
 * @param writer   The filter to write the savegame to.
 * @param threaded Whether to try to perform the saving asynchronously.
 * @return Return the result of the action. #SL_OK or #SL_ERROR
 */
SaveOrLoadResult SaveWithFilter(SaveFilter *writer, bool threaded)
{
	try {
		_sl.action = SLA_SAVE;
		return DoSave(writer, threaded);
	} catch (...) {
		ClearSaveLoadState();
		return SL_ERROR;
	}
}

/**
 * Actually perform the loading of a "non-old" savegame.
 * @param reader     The filter to read the savegame from.
 * @param load_check Whether to perform the checking ("preview") or actually load the game.
 * @return Return the result of the action. #SL_OK or #SL_REINIT ("unload" the game)
 */
static SaveOrLoadResult DoLoad(LoadFilter *reader, bool load_check)
{
	_sl.lf = reader;

	if (load_check) {
		/* Clear previous check data */
		_load_check_data.Clear();
		/* Mark SL_LOAD_CHECK as supported for this savegame. */
		_load_check_data.checkable = true;
	}

	SlXvResetState();

	uint32 hdr[2];
	if (_sl.lf->Read((byte*)hdr, sizeof(hdr)) != sizeof(hdr)) SlError(STR_GAME_SAVELOAD_ERROR_FILE_NOT_READABLE);

	/* see if we have any loader for this type. */
	const SaveLoadFormat *fmt = _saveload_formats;
	for (;;) {
		/* No loader found, treat as version 0 and use LZO format */
		if (fmt == endof(_saveload_formats)) {
			DEBUG(sl, 0, "Unknown savegame type, trying to load it as the buggy format");
			_sl.lf->Reset();
			_sl_version = 0;
			_sl_minor_version = 0;
			SlXvResetState();

			/* Try to find the LZO savegame format; it uses 'OTTD' as tag. */
			fmt = _saveload_formats;
			for (;;) {
				if (fmt == endof(_saveload_formats)) {
					/* Who removed LZO support? Bad bad boy! */
					NOT_REACHED();
				}
				if (fmt->tag == TO_BE32X('OTTD')) break;
				fmt++;
			}
			break;
		}

		if (fmt->tag == hdr[0]) {
			/* check version number */
			_sl_version = TO_BE32(hdr[1]) >> 16;
			/* Minor is not used anymore from version 18.0, but it is still needed
			 * in versions before that (4 cases) which can't be removed easy.
			 * Therefore it is loaded, but never saved (or, it saves a 0 in any scenario). */
			_sl_minor_version = (TO_BE32(hdr[1]) >> 8) & 0xFF;

			if (_sl_version & SAVEGAME_VERSION_EXT) {
				_sl_version &= ~SAVEGAME_VERSION_EXT;
				_sl_is_ext_version = true;
			} else {
				SlXvCheckSpecialSavegameVersions();
			}

			DEBUG(sl, 1, "Loading savegame version %d%s", _sl_version, _sl_is_ext_version ? " (extended)" : "");

			/* Is the version higher than the current? */
			if (_sl_version > SAVEGAME_VERSION) SlError(STR_GAME_SAVELOAD_ERROR_TOO_NEW_SAVEGAME);
			break;
		}

		fmt++;
	}

	/* loader for this savegame type is not implemented? */
	if (fmt->init_load == NULL) {
		char err_str[64];
		seprintf(err_str, lastof(err_str), "Loader for '%s' is not available.", fmt->name);
		SlError(STR_GAME_SAVELOAD_ERROR_BROKEN_INTERNAL_ERROR, err_str);
	}

	_sl.lf = fmt->init_load(_sl.lf);
	_sl.reader = new ReadBuffer(_sl.lf);
	_next_offs = 0;

	if (!load_check) {
		/* Old maps were hardcoded to 256x256 and thus did not contain
		 * any mapsize information. Pre-initialize to 256x256 to not to
		 * confuse old games */
		InitializeGame(256, 256, true, true);

		GamelogReset();

		if (IsSavegameVersionBefore(4)) {
			/*
			 * NewGRFs were introduced between 0.3,4 and 0.3.5, which both
			 * shared savegame version 4. Anything before that 'obviously'
			 * does not have any NewGRFs. Between the introduction and
			 * savegame version 41 (just before 0.5) the NewGRF settings
			 * were not stored in the savegame and they were loaded by
			 * using the settings from the main menu.
			 * So, to recap:
			 * - savegame version  <  4:  do not load any NewGRFs.
			 * - savegame version >= 41:  load NewGRFs from savegame, which is
			 *                            already done at this stage by
			 *                            overwriting the main menu settings.
			 * - other savegame versions: use main menu settings.
			 *
			 * This means that users *can* crash savegame version 4..40
			 * savegames if they set incompatible NewGRFs in the main menu,
			 * but can't crash anymore for savegame version < 4 savegames.
			 *
			 * Note: this is done here because AfterLoadGame is also called
			 * for TTO/TTD/TTDP savegames which have their own NewGRF logic.
			 */
			ClearGRFConfigList(&_grfconfig);
		}
	}

	if (load_check) {
		/* Load chunks into _load_check_data.
		 * No pools are loaded. References are not possible, and thus do not need resolving. */
		SlLoadCheckChunks();
	} else {
		/* Load chunks and resolve references */
		SlLoadChunks();
		SlFixPointers();
	}

	ClearSaveLoadState();

	_savegame_type = SGT_OTTD;

	if (load_check) {
		/* The only part from AfterLoadGame() we need */
		_load_check_data.grf_compatibility = IsGoodGRFConfigList(_load_check_data.grfconfig);
	} else {
		GamelogStartAction(GLAT_LOAD);

		/* After loading fix up savegame for any internal changes that
		 * might have occurred since then. If it fails, load back the old game. */
		if (!AfterLoadGame()) {
			GamelogStopAction();
			return SL_REINIT;
		}

		GamelogStopAction();
	}

	return SL_OK;
}

/**
 * Load the game using a (reader) filter.
 * @param reader   The filter to read the savegame from.
 * @return Return the result of the action. #SL_OK or #SL_REINIT ("unload" the game)
 */
SaveOrLoadResult LoadWithFilter(LoadFilter *reader)
{
	try {
		_sl.action = SLA_LOAD;
		return DoLoad(reader, false);
	} catch (...) {
		ClearSaveLoadState();
		return SL_REINIT;
	}
}

/**
 * Main Save or Load function where the high-level saveload functions are
 * handled. It opens the savegame, selects format and checks versions
 * @param filename The name of the savegame being created/loaded
 * @param mode Save or load mode. Load can also be a TTD(Patch) game. Use #SL_LOAD, #SL_OLD_LOAD, #SL_LOAD_CHECK, or #SL_SAVE.
 * @param sb The sub directory to save the savegame in
 * @param threaded True when threaded saving is allowed
 * @return Return the result of the action. #SL_OK, #SL_ERROR, or #SL_REINIT ("unload" the game)
 */
SaveOrLoadResult SaveOrLoad(const char *filename, int mode, Subdirectory sb, bool threaded)
{
	/* An instance of saving is already active, so don't go saving again */
	if (_sl.saveinprogress && mode == SL_SAVE && threaded) {
		/* if not an autosave, but a user action, show error message */
		if (!_do_autosave) ShowErrorMessage(STR_ERROR_SAVE_STILL_IN_PROGRESS, INVALID_STRING_ID, WL_ERROR);
		return SL_OK;
	}
	WaitTillSaved();

	try {
		/* Load a TTDLX or TTDPatch game */
		if (mode == SL_OLD_LOAD) {
			InitializeGame(256, 256, true, true); // set a mapsize of 256x256 for TTDPatch games or it might get confused

			/* TTD/TTO savegames have no NewGRFs, TTDP savegame have them
			 * and if so a new NewGRF list will be made in LoadOldSaveGame.
			 * Note: this is done here because AfterLoadGame is also called
			 * for OTTD savegames which have their own NewGRF logic. */
			ClearGRFConfigList(&_grfconfig);
			GamelogReset();
			if (!LoadOldSaveGame(filename)) return SL_REINIT;
			_sl_version = 0;
			_sl_minor_version = 0;
			SlXvResetState();
			GamelogStartAction(GLAT_LOAD);
			if (!AfterLoadGame()) {
				GamelogStopAction();
				return SL_REINIT;
			}
			GamelogStopAction();
			return SL_OK;
		}

		switch (mode) {
			case SL_LOAD_CHECK: _sl.action = SLA_LOAD_CHECK; break;
			case SL_LOAD: _sl.action = SLA_LOAD; break;
			case SL_SAVE: _sl.action = SLA_SAVE; break;
			default: NOT_REACHED();
		}

		FILE *fh = (mode == SL_SAVE) ? FioFOpenFile(filename, "wb", sb) : FioFOpenFile(filename, "rb", sb);

		/* Make it a little easier to load savegames from the console */
		if (fh == NULL && mode != SL_SAVE) fh = FioFOpenFile(filename, "rb", SAVE_DIR);
		if (fh == NULL && mode != SL_SAVE) fh = FioFOpenFile(filename, "rb", BASE_DIR);
		if (fh == NULL && mode != SL_SAVE) fh = FioFOpenFile(filename, "rb", SCENARIO_DIR);

		if (fh == NULL) {
			SlError(mode == SL_SAVE ? STR_GAME_SAVELOAD_ERROR_FILE_NOT_WRITEABLE : STR_GAME_SAVELOAD_ERROR_FILE_NOT_READABLE);
		}

		if (mode == SL_SAVE) { // SAVE game
			DEBUG(desync, 1, "save: %08x; %02x; %s", _date, _date_fract, filename);
			if (_network_server || !_settings_client.gui.threaded_saves) threaded = false;

			return DoSave(new FileWriter(fh), threaded);
		}

		/* LOAD game */
		assert(mode == SL_LOAD || mode == SL_LOAD_CHECK);
		DEBUG(desync, 1, "load: %s", filename);
		return DoLoad(new FileReader(fh), mode == SL_LOAD_CHECK);
	} catch (...) {
		ClearSaveLoadState();

		/* Skip the "colour" character */
		if (mode != SL_LOAD_CHECK) DEBUG(sl, 0, "%s", GetSaveLoadErrorString() + 3);

		/* A saver/loader exception!! reinitialize all variables to prevent crash! */
		return (mode == SL_LOAD || mode == SL_OLD_LOAD) ? SL_REINIT : SL_ERROR;
	}
}

/** Do a save when exiting the game (_settings_client.gui.autosave_on_exit) */
void DoExitSave()
{
	SaveOrLoad("exit.sav", SL_SAVE, AUTOSAVE_DIR);
}

/**
 * Fill the buffer with the default name for a savegame *or* screenshot.
 * @param buf the buffer to write to.
 * @param last the last element in the buffer.
 */
void GenerateDefaultSaveName(char *buf, const char *last)
{
	/* Check if we have a name for this map, which is the name of the first
	 * available company. When there's no company available we'll use
	 * 'Spectator' as "company" name. */
	CompanyID cid = _local_company;
	if (!Company::IsValidID(cid)) {
		const Company *c;
		FOR_ALL_COMPANIES(c) {
			cid = c->index;
			break;
		}
	}

	SetDParam(0, cid);

	/* Insert current date */
	switch (_settings_client.gui.date_format_in_default_names) {
		case 0: SetDParam(1, STR_JUST_DATE_LONG); break;
		case 1: SetDParam(1, STR_JUST_DATE_TINY); break;
		case 2: SetDParam(1, STR_JUST_DATE_ISO); break;
		default: NOT_REACHED();
	}
	SetDParam(2, _date);

	/* Get the correct string (special string for when there's not company) */
	GetString(buf, !Company::IsValidID(cid) ? STR_SAVEGAME_NAME_SPECTATOR : STR_SAVEGAME_NAME_DEFAULT, last);
	SanitizeFilename(buf);
}

#if 0
/**
 * Function to get the type of the savegame by looking at the file header.
 * NOTICE: Not used right now, but could be used if extensions of savegames are garbled
 * @param file Savegame to be checked
 * @return SL_OLD_LOAD or SL_LOAD of the file
 */
int GetSavegameType(char *file)
{
	const SaveLoadFormat *fmt;
	uint32 hdr;
	FILE *f;
	int mode = SL_OLD_LOAD;

	f = fopen(file, "rb");
	if (fread(&hdr, sizeof(hdr), 1, f) != 1) {
		DEBUG(sl, 0, "Savegame is obsolete or invalid format");
		mode = SL_LOAD; // don't try to get filename, just show name as it is written
	} else {
		/* see if we have any loader for this type. */
		for (fmt = _saveload_formats; fmt != endof(_saveload_formats); fmt++) {
			if (fmt->tag == hdr) {
				mode = SL_LOAD; // new type of savegame
				break;
			}
		}
	}

	fclose(f);
	return mode;
}
#endif<|MERGE_RESOLUTION|>--- conflicted
+++ resolved
@@ -266,12 +266,8 @@
  *  193   26802
  *  194   26881   1.5.x
  */
-<<<<<<< HEAD
-extern const uint16 SAVEGAME_VERSION = 200; ///< Current savegame version of OpenTTD.
-=======
 extern const uint16 SAVEGAME_VERSION = 194; ///< Current savegame version of OpenTTD.
 const uint16 SAVEGAME_VERSION_EXT = 0x8000; ///< Savegame extension indicator mask
->>>>>>> 03b6c41c
 
 SavegameType _savegame_type; ///< type of savegame we are loading
 
