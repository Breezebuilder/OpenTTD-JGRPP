/*
 * This file is part of OpenTTD.
 * OpenTTD is free software; you can redistribute it and/or modify it under the terms of the GNU General Public License as published by the Free Software Foundation, version 2.
 * OpenTTD is distributed in the hope that it will be useful, but WITHOUT ANY WARRANTY; without even the implied warranty of MERCHANTABILITY or FITNESS FOR A PARTICULAR PURPOSE.
 * See the GNU General Public License for more details. You should have received a copy of the GNU General Public License along with OpenTTD. If not, see <http://www.gnu.org/licenses/>.
 */

/**
 * @file saveload.cpp
 * All actions handling saving and loading goes on in this file. The general actions
 * are as follows for saving a game (loading is analogous):
 * <ol>
 * <li>initialize the writer by creating a temporary memory-buffer for it
 * <li>go through all to-be saved elements, each 'chunk' (#ChunkHandler) prefixed by a label
 * <li>use their description array (#SaveLoad) to know what elements to save and in what version
 *    of the game it was active (used when loading)
 * <li>write all data byte-by-byte to the temporary buffer so it is endian-safe
 * <li>when the buffer is full; flush it to the output (eg save to file) (_sl.buf, _sl.bufp, _sl.bufe)
 * <li>repeat this until everything is done, and flush any remaining output to file
 * </ol>
 */

#include "../stdafx.h"
#include "../debug.h"
#include "../station_base.h"
#include "../thread.h"
#include "../town.h"
#include "../network/network.h"
#include "../window_func.h"
#include "../strings_func.h"
#include "../core/endian_func.hpp"
#include "../vehicle_base.h"
#include "../company_func.h"
#include "../date_func.h"
#include "../autoreplace_base.h"
#include "../roadstop_base.h"
#include "../linkgraph/linkgraph.h"
#include "../linkgraph/linkgraphjob.h"
#include "../statusbar_gui.h"
#include "../fileio_func.h"
#include "../gamelog.h"
#include "../string_func.h"
#include "../string_func_extra.h"
#include "../fios.h"
#include "../error.h"
#include "../scope.h"
#include <atomic>
#include <deque>
#include <string>
#ifdef __EMSCRIPTEN__
#	include <emscripten.h>
#endif

#include "../tbtr_template_vehicle.h"

#include "table/strings.h"

#include "saveload_internal.h"
#include "saveload_filter.h"
#include "saveload_buffer.h"
#include "extended_ver_sl.h"

#include <deque>
#include <vector>

#include "../thread.h"
#include <mutex>
#include <condition_variable>
#if defined(__MINGW32__)
#include "../3rdparty/mingw-std-threads/mingw.mutex.h"
#include "../3rdparty/mingw-std-threads/mingw.condition_variable.h"
#endif

#include "../safeguards.h"

extern const SaveLoadVersion SAVEGAME_VERSION = (SaveLoadVersion)(SL_MAX_VERSION - 1); ///< Current savegame version of OpenTTD.

const SaveLoadVersion SAVEGAME_VERSION_EXT = (SaveLoadVersion)(0x8000); ///< Savegame extension indicator mask

SavegameType _savegame_type; ///< type of savegame we are loading
FileToSaveLoad _file_to_saveload; ///< File to save or load in the openttd loop.

uint32 _ttdp_version;         ///< version of TTDP savegame (if applicable)
SaveLoadVersion _sl_version;  ///< the major savegame version identifier
byte   _sl_minor_version;     ///< the minor savegame version, DO NOT USE!
std::string _savegame_format; ///< how to compress savegames
bool _do_autosave;            ///< are we doing an autosave at the moment?

extern bool _sl_is_ext_version;
extern bool _sl_maybe_springpp;
extern bool _sl_maybe_chillpp;

/** What are we currently doing? */
enum SaveLoadAction {
	SLA_LOAD,        ///< loading
	SLA_SAVE,        ///< saving
	SLA_PTRS,        ///< fixing pointers
	SLA_NULL,        ///< null all pointers (on loading error)
	SLA_LOAD_CHECK,  ///< partial loading into #_load_check_data
};

enum NeedLength {
	NL_NONE = 0,       ///< not working in NeedLength mode
	NL_WANTLENGTH = 1, ///< writing length and data
};

void ReadBuffer::SkipBytesSlowPath(size_t bytes)
{
	bytes -= (this->bufe - this->bufp);
	while (true) {
		size_t len = this->reader->Read(this->buf, lengthof(this->buf));
		if (len == 0) SlErrorCorrupt("Unexpected end of chunk");
		this->read += len;
		if (len >= bytes) {
			this->bufp = this->buf + bytes;
			this->bufe = this->buf + len;
			return;
		} else {
			bytes -= len;
		}
	}
}

void ReadBuffer::AcquireBytes()
{
	size_t remainder = this->bufe - this->bufp;
	if (remainder) {
		memmove(this->buf, this->bufp, remainder);
	}
	size_t len = this->reader->Read(this->buf + remainder, lengthof(this->buf) - remainder);
	if (len == 0) SlErrorCorrupt("Unexpected end of chunk");

	this->read += len;
	this->bufp = this->buf;
	this->bufe = this->buf + remainder + len;
}

void MemoryDumper::FinaliseBlock()
{
	assert(this->saved_buf == nullptr);
	if (!this->blocks.empty()) {
		size_t s = MEMORY_CHUNK_SIZE - (this->bufe - this->buf);
		this->blocks.back().size = s;
		this->completed_block_bytes += s;
	}
	this->buf = this->bufe = nullptr;
}

void MemoryDumper::AllocateBuffer()
{
	if (this->saved_buf) {
		const size_t offset = this->buf - this->autolen_buf;
		const size_t size = (this->autolen_buf_end - this->autolen_buf) * 2;
		this->autolen_buf = ReallocT<byte>(this->autolen_buf, size);
		this->autolen_buf_end = this->autolen_buf + size;
		this->buf = this->autolen_buf + offset;
		this->bufe = this->autolen_buf_end;
		return;
	}
	this->FinaliseBlock();
	this->buf = MallocT<byte>(MEMORY_CHUNK_SIZE);
	this->blocks.emplace_back(this->buf);
	this->bufe = this->buf + MEMORY_CHUNK_SIZE;
}

/**
 * Flush this dumper into a writer.
 * @param writer The filter we want to use.
 */
void MemoryDumper::Flush(SaveFilter *writer)
{
	this->FinaliseBlock();

	size_t block_count = this->blocks.size();
	for (size_t i = 0; i < block_count; i++) {
		writer->Write(this->blocks[i].data, this->blocks[i].size);
	}

	writer->Finish();
}

void MemoryDumper::StartAutoLength()
{
	assert(this->saved_buf == nullptr);

	this->saved_buf = this->buf;
	this->saved_bufe = this->bufe;
	this->buf = this->autolen_buf;
	this->bufe = this->autolen_buf_end;
}

std::pair<byte *, size_t> MemoryDumper::StopAutoLength()
{
	assert(this->saved_buf != nullptr);
	auto res = std::make_pair(this->autolen_buf, this->buf - this->autolen_buf);

	this->buf = this->saved_buf;
	this->bufe = this->saved_bufe;
	this->saved_buf = this->saved_bufe = nullptr;
	return res;
}

/**
 * Get the size of the memory dump made so far.
 * @return The size.
 */
size_t MemoryDumper::GetSize() const
{
	assert(this->saved_buf == nullptr);
	return this->completed_block_bytes + (this->bufe ? (MEMORY_CHUNK_SIZE - (this->bufe - this->buf)) : 0);
}

/** The saveload struct, containing reader-writer functions, buffer, version, etc. */
struct SaveLoadParams {
	SaveLoadAction action;               ///< are we doing a save or a load atm.
	NeedLength need_length;              ///< working in NeedLength (Autolength) mode?
	byte block_mode;                     ///< ???
	bool error;                          ///< did an error occur or not

	size_t obj_len;                      ///< the length of the current object we are busy with
	int array_index, last_array_index;   ///< in the case of an array, the current and last positions

	MemoryDumper *dumper;                ///< Memory dumper to write the savegame to.
	SaveFilter *sf;                      ///< Filter to write the savegame to.

	ReadBuffer *reader;                  ///< Savegame reading buffer.
	LoadFilter *lf;                      ///< Filter to read the savegame from.

	StringID error_str;                  ///< the translatable error message to show
	char *extra_msg;                     ///< the error message

	uint16 game_speed;                   ///< The game speed when saving started.
	bool saveinprogress;                 ///< Whether there is currently a save in progress.
	SaveModeFlags save_flags;            ///< Save mode flags
};

static SaveLoadParams _sl; ///< Parameters used for/at saveload.

<<<<<<< HEAD
ReadBuffer *ReadBuffer::GetCurrent()
{
	return _sl.reader;
}

MemoryDumper *MemoryDumper::GetCurrent()
{
	return _sl.dumper;
}

/* these define the chunks */
extern const ChunkHandler _version_ext_chunk_handlers[];
extern const ChunkHandler _gamelog_chunk_handlers[];
extern const ChunkHandler _map_chunk_handlers[];
extern const ChunkHandler _misc_chunk_handlers[];
extern const ChunkHandler _name_chunk_handlers[];
extern const ChunkHandler _cheat_chunk_handlers[] ;
extern const ChunkHandler _setting_chunk_handlers[];
extern const ChunkHandler _company_chunk_handlers[];
extern const ChunkHandler _engine_chunk_handlers[];
extern const ChunkHandler _veh_chunk_handlers[];
extern const ChunkHandler _waypoint_chunk_handlers[];
extern const ChunkHandler _depot_chunk_handlers[];
extern const ChunkHandler _order_chunk_handlers[];
extern const ChunkHandler _town_chunk_handlers[];
extern const ChunkHandler _sign_chunk_handlers[];
extern const ChunkHandler _station_chunk_handlers[];
extern const ChunkHandler _industry_chunk_handlers[];
extern const ChunkHandler _economy_chunk_handlers[];
extern const ChunkHandler _subsidy_chunk_handlers[];
extern const ChunkHandler _cargomonitor_chunk_handlers[];
extern const ChunkHandler _goal_chunk_handlers[];
extern const ChunkHandler _story_page_chunk_handlers[];
extern const ChunkHandler _ai_chunk_handlers[];
extern const ChunkHandler _game_chunk_handlers[];
extern const ChunkHandler _animated_tile_chunk_handlers[];
extern const ChunkHandler _newgrf_chunk_handlers[];
extern const ChunkHandler _group_chunk_handlers[];
extern const ChunkHandler _cargopacket_chunk_handlers[];
extern const ChunkHandler _autoreplace_chunk_handlers[];
extern const ChunkHandler _labelmaps_chunk_handlers[];
extern const ChunkHandler _linkgraph_chunk_handlers[];
extern const ChunkHandler _airport_chunk_handlers[];
extern const ChunkHandler _object_chunk_handlers[];
extern const ChunkHandler _persistent_storage_chunk_handlers[];
extern const ChunkHandler _trace_restrict_chunk_handlers[];
extern const ChunkHandler _signal_chunk_handlers[];
extern const ChunkHandler _plan_chunk_handlers[];
extern const ChunkHandler _template_replacement_chunk_handlers[];
extern const ChunkHandler _template_vehicle_chunk_handlers[];
extern const ChunkHandler _bridge_signal_chunk_handlers[];
extern const ChunkHandler _tunnel_chunk_handlers[];
extern const ChunkHandler _train_speed_adaptation_chunk_handlers[];
extern const ChunkHandler _debug_chunk_handlers[];

/** Array of all chunks in a savegame, \c nullptr terminated. */
static const ChunkHandler * const _chunk_handlers[] = {
	_version_ext_chunk_handlers,            // this should be first, such that it is saved first, as when loading it affects the loading of subsequent chunks
	_gamelog_chunk_handlers,
	_map_chunk_handlers,
	_misc_chunk_handlers,
	_name_chunk_handlers,
	_cheat_chunk_handlers,
	_setting_chunk_handlers,
	_veh_chunk_handlers,
	_waypoint_chunk_handlers,
	_depot_chunk_handlers,
	_order_chunk_handlers,
	_industry_chunk_handlers,
	_economy_chunk_handlers,
	_subsidy_chunk_handlers,
	_cargomonitor_chunk_handlers,
	_goal_chunk_handlers,
	_story_page_chunk_handlers,
	_engine_chunk_handlers,
	_town_chunk_handlers,
	_sign_chunk_handlers,
	_station_chunk_handlers,
	_company_chunk_handlers,
	_ai_chunk_handlers,
	_game_chunk_handlers,
	_animated_tile_chunk_handlers,
	_newgrf_chunk_handlers,
	_group_chunk_handlers,
	_cargopacket_chunk_handlers,
	_autoreplace_chunk_handlers,
	_labelmaps_chunk_handlers,
	_linkgraph_chunk_handlers,
	_airport_chunk_handlers,
	_object_chunk_handlers,
	_persistent_storage_chunk_handlers,
	_trace_restrict_chunk_handlers,
	_signal_chunk_handlers,
	_plan_chunk_handlers,
	_template_replacement_chunk_handlers,
	_template_vehicle_chunk_handlers,
	_bridge_signal_chunk_handlers,
	_tunnel_chunk_handlers,
	_train_speed_adaptation_chunk_handlers,
	_debug_chunk_handlers,
	nullptr,
};
=======
static const std::vector<ChunkHandler> &ChunkHandlers()
{
	/* These define the chunks */
	extern const ChunkHandlerTable _gamelog_chunk_handlers;
	extern const ChunkHandlerTable _map_chunk_handlers;
	extern const ChunkHandlerTable _misc_chunk_handlers;
	extern const ChunkHandlerTable _name_chunk_handlers;
	extern const ChunkHandlerTable _cheat_chunk_handlers;
	extern const ChunkHandlerTable _setting_chunk_handlers;
	extern const ChunkHandlerTable _company_chunk_handlers;
	extern const ChunkHandlerTable _engine_chunk_handlers;
	extern const ChunkHandlerTable _veh_chunk_handlers;
	extern const ChunkHandlerTable _waypoint_chunk_handlers;
	extern const ChunkHandlerTable _depot_chunk_handlers;
	extern const ChunkHandlerTable _order_chunk_handlers;
	extern const ChunkHandlerTable _town_chunk_handlers;
	extern const ChunkHandlerTable _sign_chunk_handlers;
	extern const ChunkHandlerTable _station_chunk_handlers;
	extern const ChunkHandlerTable _industry_chunk_handlers;
	extern const ChunkHandlerTable _economy_chunk_handlers;
	extern const ChunkHandlerTable _subsidy_chunk_handlers;
	extern const ChunkHandlerTable _cargomonitor_chunk_handlers;
	extern const ChunkHandlerTable _goal_chunk_handlers;
	extern const ChunkHandlerTable _story_page_chunk_handlers;
	extern const ChunkHandlerTable _ai_chunk_handlers;
	extern const ChunkHandlerTable _game_chunk_handlers;
	extern const ChunkHandlerTable _animated_tile_chunk_handlers;
	extern const ChunkHandlerTable _newgrf_chunk_handlers;
	extern const ChunkHandlerTable _group_chunk_handlers;
	extern const ChunkHandlerTable _cargopacket_chunk_handlers;
	extern const ChunkHandlerTable _autoreplace_chunk_handlers;
	extern const ChunkHandlerTable _labelmaps_chunk_handlers;
	extern const ChunkHandlerTable _linkgraph_chunk_handlers;
	extern const ChunkHandlerTable _airport_chunk_handlers;
	extern const ChunkHandlerTable _object_chunk_handlers;
	extern const ChunkHandlerTable _persistent_storage_chunk_handlers;

	/** List of all chunks in a savegame. */
	static const ChunkHandlerTable _chunk_handler_tables[] = {
		_gamelog_chunk_handlers,
		_map_chunk_handlers,
		_misc_chunk_handlers,
		_name_chunk_handlers,
		_cheat_chunk_handlers,
		_setting_chunk_handlers,
		_veh_chunk_handlers,
		_waypoint_chunk_handlers,
		_depot_chunk_handlers,
		_order_chunk_handlers,
		_industry_chunk_handlers,
		_economy_chunk_handlers,
		_subsidy_chunk_handlers,
		_cargomonitor_chunk_handlers,
		_goal_chunk_handlers,
		_story_page_chunk_handlers,
		_engine_chunk_handlers,
		_town_chunk_handlers,
		_sign_chunk_handlers,
		_station_chunk_handlers,
		_company_chunk_handlers,
		_ai_chunk_handlers,
		_game_chunk_handlers,
		_animated_tile_chunk_handlers,
		_newgrf_chunk_handlers,
		_group_chunk_handlers,
		_cargopacket_chunk_handlers,
		_autoreplace_chunk_handlers,
		_labelmaps_chunk_handlers,
		_linkgraph_chunk_handlers,
		_airport_chunk_handlers,
		_object_chunk_handlers,
		_persistent_storage_chunk_handlers,
	};

	static std::vector<ChunkHandler> _chunk_handlers;

	if (_chunk_handlers.empty()) {
		for (auto &chunk_handler_table : _chunk_handler_tables) {
			for (auto &chunk_handler : chunk_handler_table) {
				_chunk_handlers.push_back(chunk_handler);
			}
		}
	}
>>>>>>> 7572603c

	return _chunk_handlers;
}

/** Null all pointers (convert index -> nullptr) */
static void SlNullPointers()
{
	_sl.action = SLA_NULL;

	/* We don't want any savegame conversion code to run
	 * during NULLing; especially those that try to get
	 * pointers from other pools. */
	_sl_version = SAVEGAME_VERSION;
	SlXvSetCurrentState();

	for (auto &ch : ChunkHandlers()) {
		if (ch.ptrs_proc != nullptr) {
			DEBUG(sl, 3, "Nulling pointers for %c%c%c%c", ch.id >> 24, ch.id >> 16, ch.id >> 8, ch.id);
			ch.ptrs_proc();
		}
	}

	assert(_sl.action == SLA_NULL);
}

struct ThreadSlErrorException {
	StringID string;
	const char *extra_msg;
};

/**
 * Error handler. Sets everything up to show an error message and to clean
 * up the mess of a partial savegame load.
 * @param string The translatable error message to show.
 * @param extra_msg An extra error message coming from one of the APIs.
 * @note This function does never return as it throws an exception to
 *       break out of all the saveload code.
 */
void NORETURN SlError(StringID string, const char *extra_msg, bool already_malloced)
{
	char *str = nullptr;
	if (extra_msg != nullptr) {
		str = already_malloced ? const_cast<char *>(extra_msg) : stredup(extra_msg);
	}

	if (IsNonMainThread() && IsNonGameThread() && _sl.action != SLA_SAVE) {
		throw ThreadSlErrorException{ string, extra_msg };
	}

	/* Distinguish between loading into _load_check_data vs. normal save/load. */
	if (_sl.action == SLA_LOAD_CHECK) {
		_load_check_data.error = string;
		free(_load_check_data.error_data);
		_load_check_data.error_data = str;
	} else {
		_sl.error_str = string;
		free(_sl.extra_msg);
		_sl.extra_msg = str;
	}

	/* We have to nullptr all pointers here; we might be in a state where
	 * the pointers are actually filled with indices, which means that
	 * when we access them during cleaning the pool dereferences of
	 * those indices will be made with segmentation faults as result. */
	if (_sl.action == SLA_LOAD || _sl.action == SLA_PTRS) SlNullPointers();

	/* Logging could be active. */
	GamelogStopAnyAction();

	throw std::exception();
}

/**
 * As SlError, except that it takes a format string and additional parameters
 */
void NORETURN CDECL SlErrorFmt(StringID string, const char *msg, ...)
{
	va_list va;
	va_start(va, msg);
	char *str = str_vfmt(msg, va);
	va_end(va);
	SlError(string, str, true);
}

/**
 * Error handler for corrupt savegames. Sets everything up to show the
 * error message and to clean up the mess of a partial savegame load.
 * @param msg Location the corruption has been spotted.
 * @note This function does never return as it throws an exception to
 *       break out of all the saveload code.
 */
void NORETURN SlErrorCorrupt(const char *msg, bool already_malloced)
{
	SlError(STR_GAME_SAVELOAD_ERROR_BROKEN_SAVEGAME, msg, already_malloced);
}

/**
 * Issue an SlErrorCorrupt with a format string.
 * @param format format string
 * @param ... arguments to format string
 * @note This function does never return as it throws an exception to
 *       break out of all the saveload code.
 */
void NORETURN CDECL SlErrorCorruptFmt(const char *format, ...)
{
	va_list va;
	va_start(va, format);
	char *str = str_vfmt(format, va);
	va_end(va);
	SlError(STR_GAME_SAVELOAD_ERROR_BROKEN_SAVEGAME, str, true);
}

typedef void (*AsyncSaveFinishProc)();                      ///< Callback for when the savegame loading is finished.
static std::atomic<AsyncSaveFinishProc> _async_save_finish; ///< Callback to call when the savegame loading is finished.
static std::thread _save_thread;                            ///< The thread we're using to compress and write a savegame

/**
 * Called by save thread to tell we finished saving.
 * @param proc The callback to call when saving is done.
 */
static void SetAsyncSaveFinish(AsyncSaveFinishProc proc)
{
	if (_exit_game) return;
	while (_async_save_finish.load(std::memory_order_acquire) != nullptr) CSleep(10);

	_async_save_finish.store(proc, std::memory_order_release);
}

/**
 * Handle async save finishes.
 */
void ProcessAsyncSaveFinish()
{
	AsyncSaveFinishProc proc = _async_save_finish.exchange(nullptr, std::memory_order_acq_rel);
	if (proc == nullptr) return;

	proc();

	if (_save_thread.joinable()) {
		_save_thread.join();
	}
}

/**
 * Wrapper for reading a byte from the buffer.
 * @return The read byte.
 */
byte SlReadByte()
{
	return _sl.reader->ReadByte();
}

/**
 * Read in bytes from the file/data structure but don't do
 * anything with them, discarding them in effect
 * @param length The amount of bytes that is being treated this way
 */
void SlSkipBytes(size_t length)
{
	return _sl.reader->SkipBytes(length);
}

int SlReadUint16()
{
	_sl.reader->CheckBytes(2);
	return _sl.reader->RawReadUint16();
}

uint32 SlReadUint32()
{
	_sl.reader->CheckBytes(4);
	return _sl.reader->RawReadUint32();
}

uint64 SlReadUint64()
{
	_sl.reader->CheckBytes(8);
	return _sl.reader->RawReadUint64();
}

/**
 * Wrapper for writing a byte to the dumper.
 * @param b The byte to write.
 */
void SlWriteByte(byte b)
{
	_sl.dumper->WriteByte(b);
}

void SlWriteUint16(uint16 v)
{
	_sl.dumper->CheckBytes(2);
	_sl.dumper->RawWriteUint16(v);
}

void SlWriteUint32(uint32 v)
{
	_sl.dumper->CheckBytes(4);
	_sl.dumper->RawWriteUint32(v);
}

void SlWriteUint64(uint64 v)
{
	_sl.dumper->CheckBytes(8);
	_sl.dumper->RawWriteUint64(v);
}

/**
 * Returns number of bytes read so far
 * May only be called during a load/load check action
 */
size_t SlGetBytesRead()
{
	assert(_sl.action == SLA_LOAD || _sl.action == SLA_LOAD_CHECK);
	return _sl.reader->GetSize();
}

/**
 * Returns number of bytes written so far
 * May only be called during a save action
 */
size_t SlGetBytesWritten()
{
	assert(_sl.action == SLA_SAVE);
	return _sl.dumper->GetSize();
}

/**
 * Read in the header descriptor of an object or an array.
 * If the highest bit is set (7), then the index is bigger than 127
 * elements, so use the next byte to read in the real value.
 * The actual value is then both bytes added with the first shifted
 * 8 bits to the left, and dropping the highest bit (which only indicated a big index).
 * x = ((x & 0x7F) << 8) + SlReadByte();
 * @return Return the value of the index
 */
static uint SlReadSimpleGamma()
{
	uint i = SlReadByte();
	if (HasBit(i, 7)) {
		i &= ~0x80;
		if (HasBit(i, 6)) {
			i &= ~0x40;
			if (HasBit(i, 5)) {
				i &= ~0x20;
				if (HasBit(i, 4)) {
					i &= ~0x10;
					if (HasBit(i, 3)) {
						SlErrorCorrupt("Unsupported gamma");
					}
					i = SlReadByte(); // 32 bits only.
				}
				i = (i << 8) | SlReadByte();
			}
			i = (i << 8) | SlReadByte();
		}
		i = (i << 8) | SlReadByte();
	}
	return i;
}

/**
 * Write the header descriptor of an object or an array.
 * If the element is bigger than 127, use 2 bytes for saving
 * and use the highest byte of the first written one as a notice
 * that the length consists of 2 bytes, etc.. like this:
 * 0xxxxxxx
 * 10xxxxxx xxxxxxxx
 * 110xxxxx xxxxxxxx xxxxxxxx
 * 1110xxxx xxxxxxxx xxxxxxxx xxxxxxxx
 * 11110--- xxxxxxxx xxxxxxxx xxxxxxxx xxxxxxxx
 * We could extend the scheme ad infinum to support arbitrarily
 * large chunks, but as sizeof(size_t) == 4 is still very common
 * we don't support anything above 32 bits. That's why in the last
 * case the 3 most significant bits are unused.
 * @param i Index being written
 */

static void SlWriteSimpleGamma(size_t i)
{
	if (i >= (1 << 7)) {
		if (i >= (1 << 14)) {
			if (i >= (1 << 21)) {
				if (i >= (1 << 28)) {
					assert(i <= UINT32_MAX); // We can only support 32 bits for now.
					SlWriteByte((byte)(0xF0));
					SlWriteByte((byte)(i >> 24));
				} else {
					SlWriteByte((byte)(0xE0 | (i >> 24)));
				}
				SlWriteByte((byte)(i >> 16));
			} else {
				SlWriteByte((byte)(0xC0 | (i >> 16)));
			}
			SlWriteByte((byte)(i >> 8));
		} else {
			SlWriteByte((byte)(0x80 | (i >> 8)));
		}
	}
	SlWriteByte((byte)i);
}

/** Return how many bytes used to encode a gamma value */
static inline uint SlGetGammaLength(size_t i)
{
	return 1 + (i >= (1 << 7)) + (i >= (1 << 14)) + (i >= (1 << 21)) + (i >= (1 << 28));
}

static inline uint SlReadSparseIndex()
{
	return SlReadSimpleGamma();
}

static inline void SlWriteSparseIndex(uint index)
{
	SlWriteSimpleGamma(index);
}

static inline uint SlReadArrayLength()
{
	return SlReadSimpleGamma();
}

static inline void SlWriteArrayLength(size_t length)
{
	SlWriteSimpleGamma(length);
}

static inline uint SlGetArrayLength(size_t length)
{
	return SlGetGammaLength(length);
}

/**
 * Return the size in bytes of a certain type of normal/atomic variable
 * as it appears in memory. See VarTypes
 * @param conv VarType type of variable that is used for calculating the size
 * @return Return the size of this type in bytes
 */
static inline uint SlCalcConvMemLen(VarType conv)
{
	static const byte conv_mem_size[] = {1, 1, 1, 2, 2, 4, 4, 8, 8, 0};
	byte length = GB(conv, 4, 4);

	switch (length << 4) {
		case SLE_VAR_STRB:
		case SLE_VAR_STR:
		case SLE_VAR_STRQ:
			return SlReadArrayLength();

		default:
			assert(length < lengthof(conv_mem_size));
			return conv_mem_size[length];
	}
}

/**
 * Return the size in bytes of a certain type of normal/atomic variable
 * as it appears in a saved game. See VarTypes
 * @param conv VarType type of variable that is used for calculating the size
 * @return Return the size of this type in bytes
 */
static inline byte SlCalcConvFileLen(VarType conv)
{
	byte length = GB(conv, 0, 4);
	if (length == SLE_FILE_VEHORDERID) return SlXvIsFeaturePresent(XSLFI_MORE_VEHICLE_ORDERS) ? 2 : 1;
	static const byte conv_file_size[] = {1, 1, 2, 2, 4, 4, 8, 8, 2};
	assert(length < lengthof(conv_file_size));
	return conv_file_size[length];
}

/** Return the size in bytes of a reference (pointer) */
static inline size_t SlCalcRefLen()
{
	return IsSavegameVersionBefore(SLV_69) ? 2 : 4;
}

void SlSetArrayIndex(uint index)
{
	_sl.need_length = NL_WANTLENGTH;
	_sl.array_index = index;
}

static size_t _next_offs;

/**
 * Iterate through the elements of an array and read the whole thing
 * @return The index of the object, or -1 if we have reached the end of current block
 */
int SlIterateArray()
{
	int index;

	/* After reading in the whole array inside the loop
	 * we must have read in all the data, so we must be at end of current block. */
	if (_next_offs != 0 && _sl.reader->GetSize() != _next_offs) {
		DEBUG(sl, 1, "Invalid chunk size: " PRINTF_SIZE " != " PRINTF_SIZE, _sl.reader->GetSize(), _next_offs);
		SlErrorCorrupt("Invalid chunk size");
	}

	for (;;) {
		uint length = SlReadArrayLength();
		if (length == 0) {
			_next_offs = 0;
			return -1;
		}

		_sl.obj_len = --length;
		_next_offs = _sl.reader->GetSize() + length;

		switch (_sl.block_mode) {
			case CH_SPARSE_ARRAY: index = (int)SlReadSparseIndex(); break;
			case CH_ARRAY:        index = _sl.array_index++; break;
			default:
				DEBUG(sl, 0, "SlIterateArray error");
				return -1; // error
		}

		if (length != 0) return index;
	}
}

/**
 * Skip an array or sparse array
 */
void SlSkipArray()
{
	while (SlIterateArray() != -1) {
		SlSkipBytes(_next_offs - _sl.reader->GetSize());
	}
}

/**
 * Sets the length of either a RIFF object or the number of items in an array.
 * This lets us load an object or an array of arbitrary size
 * @param length The length of the sought object/array
 */
void SlSetLength(size_t length)
{
	assert(_sl.action == SLA_SAVE);

	switch (_sl.need_length) {
		case NL_WANTLENGTH:
			_sl.need_length = NL_NONE;
			switch (_sl.block_mode) {
				case CH_RIFF:
					/* Ugly encoding of >16M RIFF chunks
					 * The lower 24 bits are normal
					 * The uppermost 4 bits are bits 24:27
					 *
					 * If we have more than 28 bits, use an extra uint32 and
					 * signal this using the extended chunk header */
					assert(length < (1LL << 32));
					if (length >= (1 << 28)) {
						/* write out extended chunk header */
						SlWriteByte(CH_EXT_HDR);
						SlWriteUint32(static_cast<uint32>(SLCEHF_BIG_RIFF));
					}
					SlWriteUint32(static_cast<uint32>((length & 0xFFFFFF) | ((length >> 24) << 28)));
					if (length >= (1 << 28)) {
						SlWriteUint32(static_cast<uint32>(length >> 28));
					}
					break;
				case CH_ARRAY:
					assert(_sl.last_array_index <= _sl.array_index);
					while (++_sl.last_array_index <= _sl.array_index) {
						SlWriteArrayLength(1);
					}
					SlWriteArrayLength(length + 1);
					break;
				case CH_SPARSE_ARRAY:
					SlWriteArrayLength(length + 1 + SlGetArrayLength(_sl.array_index)); // Also include length of sparse index.
					SlWriteSparseIndex(_sl.array_index);
					break;
				default: NOT_REACHED();
			}
			break;

		default: NOT_REACHED();
	}
}

/**
 * Save/Load bytes. These do not need to be converted to Little/Big Endian
 * so directly write them or read them to/from file
 * @param ptr The source or destination of the object being manipulated
 * @param length number of bytes this fast CopyBytes lasts
 */
static void SlCopyBytes(void *ptr, size_t length)
{
	byte *p = (byte *)ptr;

	switch (_sl.action) {
		case SLA_LOAD_CHECK:
		case SLA_LOAD:
			_sl.reader->CopyBytes(p, length);
			break;
		case SLA_SAVE:
			_sl.dumper->CopyBytes(p, length);
			break;
		default: NOT_REACHED();
	}
}

/** Get the length of the current object */
size_t SlGetFieldLength()
{
	return _sl.obj_len;
}

/**
 * Return a signed-long version of the value of a setting
 * @param ptr pointer to the variable
 * @param conv type of variable, can be a non-clean
 * type, eg one with other flags because it is parsed
 * @return returns the value of the pointer-setting
 */
int64 ReadValue(const void *ptr, VarType conv)
{
	switch (GetVarMemType(conv)) {
		case SLE_VAR_BL:  return (*(const bool *)ptr != 0);
		case SLE_VAR_I8:  return *(const int8  *)ptr;
		case SLE_VAR_U8:  return *(const byte  *)ptr;
		case SLE_VAR_I16: return *(const int16 *)ptr;
		case SLE_VAR_U16: return *(const uint16*)ptr;
		case SLE_VAR_I32: return *(const int32 *)ptr;
		case SLE_VAR_U32: return *(const uint32*)ptr;
		case SLE_VAR_I64: return *(const int64 *)ptr;
		case SLE_VAR_U64: return *(const uint64*)ptr;
		case SLE_VAR_NULL:return 0;
		default: NOT_REACHED();
	}
}

/**
 * Write the value of a setting
 * @param ptr pointer to the variable
 * @param conv type of variable, can be a non-clean type, eg
 *             with other flags. It is parsed upon read
 * @param val the new value being given to the variable
 */
void WriteValue(void *ptr, VarType conv, int64 val)
{
	switch (GetVarMemType(conv)) {
		case SLE_VAR_BL:  *(bool  *)ptr = (val != 0);  break;
		case SLE_VAR_I8:  *(int8  *)ptr = val; break;
		case SLE_VAR_U8:  *(byte  *)ptr = val; break;
		case SLE_VAR_I16: *(int16 *)ptr = val; break;
		case SLE_VAR_U16: *(uint16*)ptr = val; break;
		case SLE_VAR_I32: *(int32 *)ptr = val; break;
		case SLE_VAR_U32: *(uint32*)ptr = val; break;
		case SLE_VAR_I64: *(int64 *)ptr = val; break;
		case SLE_VAR_U64: *(uint64*)ptr = val; break;
		case SLE_VAR_NAME: *reinterpret_cast<std::string *>(ptr) = CopyFromOldName(val); break;
		case SLE_VAR_CNAME: *(TinyString*)ptr = CopyFromOldName(val); break;
		case SLE_VAR_NULL: break;
		default: NOT_REACHED();
	}
}

/**
 * Handle all conversion and typechecking of variables here.
 * In the case of saving, read in the actual value from the struct
 * and then write them to file, endian safely. Loading a value
 * goes exactly the opposite way
 * @param ptr The object being filled/read
 * @param conv VarType type of the current element of the struct
 */
template <SaveLoadAction action>
static void SlSaveLoadConvGeneric(void *ptr, VarType conv)
{
	switch (action) {
		case SLA_SAVE: {
			int64 x = ReadValue(ptr, conv);

			/* Write the value to the file and check if its value is in the desired range */
			switch (GetVarFileType(conv)) {
				case SLE_FILE_I8: assert(x >= -128 && x <= 127);     SlWriteByte(x);break;
				case SLE_FILE_U8: assert(x >= 0 && x <= 255);        SlWriteByte(x);break;
				case SLE_FILE_I16:assert(x >= -32768 && x <= 32767); SlWriteUint16(x);break;
				case SLE_FILE_STRINGID:
				case SLE_FILE_VEHORDERID:
				case SLE_FILE_U16:assert(x >= 0 && x <= 65535);      SlWriteUint16(x);break;
				case SLE_FILE_I32:
				case SLE_FILE_U32:                                   SlWriteUint32((uint32)x);break;
				case SLE_FILE_I64:
				case SLE_FILE_U64:                                   SlWriteUint64(x);break;
				default: NOT_REACHED();
			}
			break;
		}
		case SLA_LOAD_CHECK:
		case SLA_LOAD: {
			int64 x;
			/* Read a value from the file */
			switch (GetVarFileType(conv)) {
				case SLE_FILE_I8:  x = (int8  )SlReadByte();   break;
				case SLE_FILE_U8:  x = (byte  )SlReadByte();   break;
				case SLE_FILE_I16: x = (int16 )SlReadUint16(); break;
				case SLE_FILE_U16: x = (uint16)SlReadUint16(); break;
				case SLE_FILE_I32: x = (int32 )SlReadUint32(); break;
				case SLE_FILE_U32: x = (uint32)SlReadUint32(); break;
				case SLE_FILE_I64: x = (int64 )SlReadUint64(); break;
				case SLE_FILE_U64: x = (uint64)SlReadUint64(); break;
				case SLE_FILE_STRINGID: x = RemapOldStringID((uint16)SlReadUint16()); break;
				case SLE_FILE_VEHORDERID:
					if (SlXvIsFeaturePresent(XSLFI_MORE_VEHICLE_ORDERS)) {
						x = (uint16)SlReadUint16();
					} else {
						VehicleOrderID id = (byte)SlReadByte();
						x = (id == 0xFF) ? INVALID_VEH_ORDER_ID : id;
					}
					break;
				default: NOT_REACHED();
			}

			/* Write The value to the struct. These ARE endian safe. */
			WriteValue(ptr, conv, x);
			break;
		}
		case SLA_PTRS: break;
		case SLA_NULL: break;
		default: NOT_REACHED();
	}
}

void SlSaveLoadConv(void *ptr, VarType conv)
{
	switch (_sl.action) {
		case SLA_SAVE:
			SlSaveLoadConvGeneric<SLA_SAVE>(ptr, conv);
			return;
		case SLA_LOAD_CHECK:
		case SLA_LOAD:
			SlSaveLoadConvGeneric<SLA_LOAD>(ptr, conv);
			return;
		case SLA_PTRS:
		case SLA_NULL:
			return;
		default: NOT_REACHED();
	}
}

/**
 * Calculate the net length of a string. This is in almost all cases
 * just strlen(), but if the string is not properly terminated, we'll
 * resort to the maximum length of the buffer.
 * @param ptr pointer to the stringbuffer
 * @param length maximum length of the string (buffer). If -1 we don't care
 * about a maximum length, but take string length as it is.
 * @return return the net length of the string
 */
static inline size_t SlCalcNetStringLen(const char *ptr, size_t length)
{
	if (ptr == nullptr) return 0;
	return std::min(strlen(ptr), length - 1);
}

/**
 * Calculate the gross length of the std::string that it
 * will occupy in the savegame. This includes the real length,
 * and the length that the index will occupy.
 * @param str reference to the std::string
 * @return return the gross length of the string
 */
static inline size_t SlCalcStdStrLen(const std::string &str)
{
	return str.size() + SlGetArrayLength(str.size()); // also include the length of the index
}

/**
 * Calculate the gross length of the string that it
 * will occupy in the savegame. This includes the real length, returned
 * by SlCalcNetStringLen and the length that the index will occupy.
 * @param ptr pointer to the stringbuffer
 * @param length maximum length of the string (buffer size, etc.)
 * @param conv type of data been used
 * @return return the gross length of the string
 */
static inline size_t SlCalcStringLen(const void *ptr, size_t length, VarType conv)
{
	size_t len;
	const char *str;

	switch (GetVarMemType(conv)) {
		default: NOT_REACHED();
		case SLE_VAR_STR:
		case SLE_VAR_STRQ:
			str = *(const char * const *)ptr;
			len = SIZE_MAX;
			break;
		case SLE_VAR_STRB:
			str = (const char *)ptr;
			len = length;
			break;
	}

	len = SlCalcNetStringLen(str, len);
	return len + SlGetArrayLength(len); // also include the length of the index
}

/**
 * Save/Load a string.
 * @param ptr the string being manipulated
 * @param length of the string (full length)
 * @param conv must be SLE_FILE_STRING
 */
static void SlString(void *ptr, size_t length, VarType conv)
{
	switch (_sl.action) {
		case SLA_SAVE: {
			size_t len;
			switch (GetVarMemType(conv)) {
				default: NOT_REACHED();
				case SLE_VAR_STRB:
					len = SlCalcNetStringLen((char *)ptr, length);
					break;
				case SLE_VAR_STR:
				case SLE_VAR_STRQ:
					ptr = *(char **)ptr;
					len = SlCalcNetStringLen((char *)ptr, SIZE_MAX);
					break;
			}

			SlWriteArrayLength(len);
			SlCopyBytes(ptr, len);
			break;
		}
		case SLA_LOAD_CHECK:
		case SLA_LOAD: {
			size_t len = SlReadArrayLength();

			switch (GetVarMemType(conv)) {
				default: NOT_REACHED();
				case SLE_VAR_STRB:
					if (len >= length) {
						DEBUG(sl, 1, "String length in savegame is bigger than buffer, truncating");
						SlCopyBytes(ptr, length);
						SlSkipBytes(len - length);
						len = length - 1;
					} else {
						SlCopyBytes(ptr, len);
					}
					break;
				case SLE_VAR_STR:
				case SLE_VAR_STRQ: // Malloc'd string, free previous incarnation, and allocate
					free(*(char **)ptr);
					if (len == 0) {
						*(char **)ptr = nullptr;
						return;
					} else {
						*(char **)ptr = MallocT<char>(len + 1); // terminating '\0'
						ptr = *(char **)ptr;
						SlCopyBytes(ptr, len);
					}
					break;
			}

			((char *)ptr)[len] = '\0'; // properly terminate the string
			StringValidationSettings settings = SVS_REPLACE_WITH_QUESTION_MARK;
			if ((conv & SLF_ALLOW_CONTROL) != 0) {
				settings = settings | SVS_ALLOW_CONTROL_CODE;
				if (IsSavegameVersionBefore(SLV_169)) {
					str_fix_scc_encoded((char *)ptr, (char *)ptr + len);
				}
			}
			if ((conv & SLF_ALLOW_NEWLINE) != 0) {
				settings = settings | SVS_ALLOW_NEWLINE;
			}
			StrMakeValidInPlace((char *)ptr, (char *)ptr + len, settings);
			break;
		}
		case SLA_PTRS: break;
		case SLA_NULL: break;
		default: NOT_REACHED();
	}
}

/**
 * Save/Load a \c std::string.
 * @param ptr the string being manipulated
 * @param conv must be SLE_FILE_STRING
 */
static void SlStdString(std::string &str, VarType conv)
{
	switch (_sl.action) {
		case SLA_SAVE: {
			SlWriteArrayLength(str.size());
			SlCopyBytes(str.data(), str.size());
			break;
		}
		case SLA_LOAD_CHECK:
		case SLA_LOAD: {
			size_t len = SlReadArrayLength();
			str.resize(len);
			SlCopyBytes(str.data(), len);

			StringValidationSettings settings = SVS_REPLACE_WITH_QUESTION_MARK;
			if ((conv & SLF_ALLOW_CONTROL) != 0) {
				settings = settings | SVS_ALLOW_CONTROL_CODE;
				if (IsSavegameVersionBefore(SLV_169)) {
					char *buf = str.data();
					str.resize(str_fix_scc_encoded(buf, buf + str.size()) - buf);
				}
			}
			if ((conv & SLF_ALLOW_NEWLINE) != 0) {
				settings = settings | SVS_ALLOW_NEWLINE;
			}
			StrMakeValidInPlace(str, settings);
			break;
		}
		case SLA_PTRS: break;
		case SLA_NULL: break;
		default: NOT_REACHED();
	}
}

/**
 * Return the size in bytes of a certain type of atomic array
 * @param length The length of the array counted in elements
 * @param conv VarType type of the variable that is used in calculating the size
 */
static inline size_t SlCalcArrayLen(size_t length, VarType conv)
{
	return SlCalcConvFileLen(conv) * length;
}

/**
 * Save/Load an array.
 * @param array The array being manipulated
 * @param length The length of the array in elements
 * @param conv VarType type of the atomic array (int, byte, uint64, etc.)
 */
void SlArray(void *array, size_t length, VarType conv)
{
	if (_sl.action == SLA_PTRS || _sl.action == SLA_NULL) return;

	/* Automatically calculate the length? */
	if (_sl.need_length != NL_NONE) {
		SlSetLength(SlCalcArrayLen(length, conv));
	}

	/* NOTICE - handle some buggy stuff, in really old versions everything was saved
	 * as a byte-type. So detect this, and adjust array size accordingly */
	if (_sl.action != SLA_SAVE && _sl_version == 0) {
		/* all arrays except difficulty settings */
		if (conv == SLE_INT16 || conv == SLE_UINT16 || conv == SLE_STRINGID ||
				conv == SLE_INT32 || conv == SLE_UINT32) {
			SlCopyBytes(array, length * SlCalcConvFileLen(conv));
			return;
		}
		/* used for conversion of Money 32bit->64bit */
		if (conv == (SLE_FILE_I32 | SLE_VAR_I64)) {
			for (uint i = 0; i < length; i++) {
				((int64*)array)[i] = (int32)BSWAP32(SlReadUint32());
			}
			return;
		}
	}

	/* If the size of elements is 1 byte both in file and memory, no special
	 * conversion is needed, use specialized copy-copy function to speed up things */
	if (conv == SLE_INT8 || conv == SLE_UINT8) {
		SlCopyBytes(array, length);
	} else {
		byte *a = (byte*)array;
		byte mem_size = SlCalcConvMemLen(conv);

		for (; length != 0; length --) {
			SlSaveLoadConv(a, conv);
			a += mem_size; // get size
		}
	}
}


/**
 * Pointers cannot be saved to a savegame, so this functions gets
 * the index of the item, and if not available, it hussles with
 * pointers (looks really bad :()
 * Remember that a nullptr item has value 0, and all
 * indices have +1, so vehicle 0 is saved as index 1.
 * @param obj The object that we want to get the index of
 * @param rt SLRefType type of the object the index is being sought of
 * @return Return the pointer converted to an index of the type pointed to
 */
static size_t ReferenceToInt(const void *obj, SLRefType rt)
{
	assert(_sl.action == SLA_SAVE);

	if (obj == nullptr) return 0;

	switch (rt) {
		case REF_VEHICLE_OLD: // Old vehicles we save as new ones
		case REF_VEHICLE:   return ((const  Vehicle*)obj)->index + 1;
		case REF_TEMPLATE_VEHICLE: return ((const TemplateVehicle*)obj)->index + 1;
		case REF_STATION:   return ((const  Station*)obj)->index + 1;
		case REF_TOWN:      return ((const     Town*)obj)->index + 1;
		case REF_ORDER:     return ((const    Order*)obj)->index + 1;
		case REF_ROADSTOPS: return ((const RoadStop*)obj)->index + 1;
		case REF_ENGINE_RENEWS:  return ((const       EngineRenew*)obj)->index + 1;
		case REF_CARGO_PACKET:   return ((const       CargoPacket*)obj)->index + 1;
		case REF_ORDERLIST:      return ((const         OrderList*)obj)->index + 1;
		case REF_STORAGE:        return ((const PersistentStorage*)obj)->index + 1;
		case REF_LINK_GRAPH:     return ((const         LinkGraph*)obj)->index + 1;
		case REF_LINK_GRAPH_JOB: return ((const      LinkGraphJob*)obj)->index + 1;
		default: NOT_REACHED();
	}
}

/**
 * Pointers cannot be loaded from a savegame, so this function
 * gets the index from the savegame and returns the appropriate
 * pointer from the already loaded base.
 * Remember that an index of 0 is a nullptr pointer so all indices
 * are +1 so vehicle 0 is saved as 1.
 * @param index The index that is being converted to a pointer
 * @param rt SLRefType type of the object the pointer is sought of
 * @return Return the index converted to a pointer of any type
 */
static void *IntToReference(size_t index, SLRefType rt)
{
	static_assert(sizeof(size_t) <= sizeof(void *));

	assert(_sl.action == SLA_PTRS);

	/* After version 4.3 REF_VEHICLE_OLD is saved as REF_VEHICLE,
	 * and should be loaded like that */
	if (rt == REF_VEHICLE_OLD && !IsSavegameVersionBefore(SLV_4, 4)) {
		rt = REF_VEHICLE;
	}

	/* No need to look up nullptr pointers, just return immediately */
	if (index == (rt == REF_VEHICLE_OLD ? 0xFFFF : 0)) return nullptr;

	/* Correct index. Old vehicles were saved differently:
	 * invalid vehicle was 0xFFFF, now we use 0x0000 for everything invalid. */
	if (rt != REF_VEHICLE_OLD) index--;

	switch (rt) {
		case REF_ORDERLIST:
			if (OrderList::IsValidID(index)) return OrderList::Get(index);
			SlErrorCorrupt("Referencing invalid OrderList");

		case REF_ORDER:
			if (Order::IsValidID(index)) return Order::Get(index);
			/* in old versions, invalid order was used to mark end of order list */
			if (IsSavegameVersionBefore(SLV_5, 2)) return nullptr;
			SlErrorCorrupt("Referencing invalid Order");

		case REF_VEHICLE_OLD:
		case REF_VEHICLE:
			if (Vehicle::IsValidID(index)) return Vehicle::Get(index);
			SlErrorCorrupt("Referencing invalid Vehicle");

		case REF_TEMPLATE_VEHICLE:
			if (TemplateVehicle::IsValidID(index)) return TemplateVehicle::Get(index);
			SlErrorCorrupt("Referencing invalid TemplateVehicle");

		case REF_STATION:
			if (Station::IsValidID(index)) return Station::Get(index);
			SlErrorCorrupt("Referencing invalid Station");

		case REF_TOWN:
			if (Town::IsValidID(index)) return Town::Get(index);
			SlErrorCorrupt("Referencing invalid Town");

		case REF_ROADSTOPS:
			if (RoadStop::IsValidID(index)) return RoadStop::Get(index);
			SlErrorCorrupt("Referencing invalid RoadStop");

		case REF_ENGINE_RENEWS:
			if (EngineRenew::IsValidID(index)) return EngineRenew::Get(index);
			SlErrorCorrupt("Referencing invalid EngineRenew");

		case REF_CARGO_PACKET:
			if (CargoPacket::IsValidID(index)) return CargoPacket::Get(index);
			SlErrorCorrupt("Referencing invalid CargoPacket");

		case REF_STORAGE:
			if (PersistentStorage::IsValidID(index)) return PersistentStorage::Get(index);
			SlErrorCorrupt("Referencing invalid PersistentStorage");

		case REF_LINK_GRAPH:
			if (LinkGraph::IsValidID(index)) return LinkGraph::Get(index);
			SlErrorCorrupt("Referencing invalid LinkGraph");

		case REF_LINK_GRAPH_JOB:
			if (LinkGraphJob::IsValidID(index)) return LinkGraphJob::Get(index);
			SlErrorCorrupt("Referencing invalid LinkGraphJob");

		default: NOT_REACHED();
	}
}

/**
 * Return the size in bytes of a list
 * @param list The std::list to find the size of
 */
 template<typename PtrList>
static inline size_t SlCalcListLen(const void *list)
{
	const PtrList *l = (const PtrList *) list;

	int type_size = IsSavegameVersionBefore(SLV_69) ? 2 : 4;
	/* Each entry is saved as type_size bytes, plus type_size bytes are used for the length
	 * of the list */
	return l->size() * type_size + type_size;
}

/**
 * Return the size in bytes of a list
 * @param list The std::list to find the size of
 */
 template<typename PtrList>
static inline size_t SlCalcVarListLen(const void *list, size_t item_size)
{
	const PtrList *l = (const PtrList *) list;
	/* Each entry is saved as item_size bytes, plus 4 bytes are used for the length
	 * of the list */
	return l->size() * item_size + 4;
}

/**
 * Save/Load a list.
 * @param list The list being manipulated
 * @param conv SLRefType type of the list (Vehicle *, Station *, etc)
 */
template<typename PtrList>
static void SlList(void *list, SLRefType conv)
{
	/* Automatically calculate the length? */
	if (_sl.need_length != NL_NONE) {
		SlSetLength(SlCalcListLen<PtrList>(list));
	}

	PtrList *l = (PtrList *)list;

	switch (_sl.action) {
		case SLA_SAVE: {
			SlWriteUint32((uint32)l->size());

			typename PtrList::iterator iter;
			for (iter = l->begin(); iter != l->end(); ++iter) {
				void *ptr = *iter;
				SlWriteUint32((uint32)ReferenceToInt(ptr, conv));
			}
			break;
		}
		case SLA_LOAD_CHECK:
		case SLA_LOAD: {
			size_t length = IsSavegameVersionBefore(SLV_69) ? SlReadUint16() : SlReadUint32();

			/* Load each reference and push to the end of the list */
			for (size_t i = 0; i < length; i++) {
				size_t data = IsSavegameVersionBefore(SLV_69) ? SlReadUint16() : SlReadUint32();
				l->push_back((void *)data);
			}
			break;
		}
		case SLA_PTRS: {
			PtrList temp = *l;

			l->clear();
			typename PtrList::iterator iter;
			for (iter = temp.begin(); iter != temp.end(); ++iter) {
				void *ptr = IntToReference((size_t)*iter, conv);
				l->push_back(ptr);
			}
			break;
		}
		case SLA_NULL:
			l->clear();
			break;
		default: NOT_REACHED();
	}
}

/**
 * Save/Load a list.
 * @param list The list being manipulated
 * @param conv VarType type of the list
 */
template<typename PtrList>
static void SlVarList(void *list, VarType conv)
{
	const size_t size_len = SlCalcConvMemLen(conv);
	/* Automatically calculate the length? */
	if (_sl.need_length != NL_NONE) {
		SlSetLength(SlCalcVarListLen<PtrList>(list, size_len));
	}

	PtrList *l = (PtrList *)list;

	switch (_sl.action) {
		case SLA_SAVE: {
			SlWriteUint32((uint32)l->size());

			typename PtrList::iterator iter;
			for (iter = l->begin(); iter != l->end(); ++iter) {
				SlSaveLoadConv(&(*iter), conv);
			}
			break;
		}
		case SLA_LOAD_CHECK:
		case SLA_LOAD: {
			size_t length = SlReadUint32();
			l->resize(length);

			typename PtrList::iterator iter;
			iter = l->begin();

			for (size_t i = 0; i < length; i++) {
				SlSaveLoadConv(&(*iter), conv);
				++iter;
			}
			break;
		}
		case SLA_PTRS: break;
		case SLA_NULL:
			l->clear();
			break;
		default: NOT_REACHED();
	}
}

/**
 * Template class to help with std::deque.
 */
template <typename T>
class SlDequeHelper {
	typedef std::deque<T> SlDequeT;
public:
	/**
	 * Internal templated helper to return the size in bytes of a std::deque.
	 * @param deque The std::deque to find the size of
	 * @param conv VarType type of variable that is used for calculating the size
	 */
	static size_t SlCalcDequeLen(const void *deque, VarType conv)
	{
		const SlDequeT *l = (const SlDequeT *)deque;

		int type_size = 4;
		/* Each entry is saved as type_size bytes, plus type_size bytes are used for the length
		 * of the list */
		return l->size() * SlCalcConvFileLen(conv) + type_size;
	}

	/**
	 * Internal templated helper to save/load a std::deque.
	 * @param deque The std::deque being manipulated
	 * @param conv VarType type of variable that is used for calculating the size
	*/
	static void SlDeque(void *deque, VarType conv)
	{
		SlDequeT *l = (SlDequeT *)deque;

		switch (_sl.action) {
			case SLA_SAVE: {
				SlWriteUint32((uint32)l->size());

				typename SlDequeT::iterator iter;
				for (iter = l->begin(); iter != l->end(); ++iter) {
					SlSaveLoadConv(&(*iter), conv);
				}
				break;
			}
			case SLA_LOAD_CHECK:
			case SLA_LOAD: {
				size_t length = SlReadUint32();

				/* Load each value and push to the end of the deque */
				for (size_t i = 0; i < length; i++) {
					T data;
					SlSaveLoadConv(&data, conv);
					l->push_back(data);
				}
				break;
			}
			case SLA_PTRS:
				break;
			case SLA_NULL:
				l->clear();
				break;
			default: NOT_REACHED();
		}
	}
};


/**
 * Return the size in bytes of a std::deque.
 * @param deque The std::deque to find the size of
 * @param conv VarType type of variable that is used for calculating the size
 */
static inline size_t SlCalcDequeLen(const void *deque, VarType conv)
{
	switch (GetVarMemType(conv)) {
		case SLE_VAR_BL:
			return SlDequeHelper<bool>::SlCalcDequeLen(deque, conv);
		case SLE_VAR_I8:
		case SLE_VAR_U8:
			return SlDequeHelper<uint8>::SlCalcDequeLen(deque, conv);
		case SLE_VAR_I16:
		case SLE_VAR_U16:
			return SlDequeHelper<uint16>::SlCalcDequeLen(deque, conv);
		case SLE_VAR_I32:
		case SLE_VAR_U32:
			return SlDequeHelper<uint32>::SlCalcDequeLen(deque, conv);
		case SLE_VAR_I64:
		case SLE_VAR_U64:
			return SlDequeHelper<uint64>::SlCalcDequeLen(deque, conv);
		default: NOT_REACHED();
	}
}


/**
 * Save/load a std::deque.
 * @param deque The std::deque being manipulated
 * @param conv VarType type of variable that is used for calculating the size
 */
static void SlDeque(void *deque, VarType conv)
{
	switch (GetVarMemType(conv)) {
		case SLE_VAR_BL:
			SlDequeHelper<bool>::SlDeque(deque, conv);
			break;
		case SLE_VAR_I8:
		case SLE_VAR_U8:
			SlDequeHelper<uint8>::SlDeque(deque, conv);
			break;
		case SLE_VAR_I16:
		case SLE_VAR_U16:
			SlDequeHelper<uint16>::SlDeque(deque, conv);
			break;
		case SLE_VAR_I32:
		case SLE_VAR_U32:
			SlDequeHelper<uint32>::SlDeque(deque, conv);
			break;
		case SLE_VAR_I64:
		case SLE_VAR_U64:
			SlDequeHelper<uint64>::SlDeque(deque, conv);
			break;
		default: NOT_REACHED();
	}
}


/** Are we going to save this object or not? */
static inline bool SlIsObjectValidInSavegame(const SaveLoad &sld)
{
	if (!sld.ext_feature_test.IsFeaturePresent(_sl_version, sld.version_from, sld.version_to)) return false;
	if (sld.conv & SLF_NOT_IN_SAVE) return false;

	return true;
}

/**
 * Are we going to load this variable when loading a savegame or not?
 * @note If the variable is skipped it is skipped in the savegame
 * bytestream itself as well, so there is no need to skip it somewhere else
 */
static inline bool SlSkipVariableOnLoad(const SaveLoad &sld)
{
	if ((sld.conv & SLF_NO_NETWORK_SYNC) && _sl.action != SLA_SAVE && _networking && !_network_server) {
		SlSkipBytes(SlCalcConvMemLen(sld.conv) * sld.length);
		return true;
	}

	return false;
}

/**
 * Calculate the size of an object.
 * @param object to be measured.
 * @param slt The SaveLoad table with objects to save/load.
 * @return size of given object.
 */
size_t SlCalcObjLength(const void *object, const SaveLoadTable &slt)
{
	size_t length = 0;

	/* Need to determine the length and write a length tag. */
	for (auto &sld : slt) {
		length += SlCalcObjMemberLength(object, sld);
	}
	return length;
}

size_t SlCalcObjMemberLength(const void *object, const SaveLoad &sld)
{
	assert(_sl.action == SLA_SAVE);

	switch (sld.cmd) {
		case SL_VAR:
		case SL_REF:
		case SL_ARR:
		case SL_STR:
		case SL_LST:
		case SL_PTRDEQ:
		case SL_VEC:
		case SL_DEQUE:
		case SL_STDSTR:
		case SL_VARVEC:
			/* CONDITIONAL saveload types depend on the savegame version */
			if (!SlIsObjectValidInSavegame(sld)) break;

			switch (sld.cmd) {
				case SL_VAR: return SlCalcConvFileLen(sld.conv);
				case SL_REF: return SlCalcRefLen();
				case SL_ARR: return SlCalcArrayLen(sld.length, sld.conv);
				case SL_STR: return SlCalcStringLen(GetVariableAddress(object, sld), sld.length, sld.conv);
				case SL_LST: return SlCalcListLen<std::list<void *>>(GetVariableAddress(object, sld));
				case SL_PTRDEQ: return SlCalcListLen<std::deque<void *>>(GetVariableAddress(object, sld));
				case SL_VEC: return SlCalcListLen<std::vector<void *>>(GetVariableAddress(object, sld));
				case SL_DEQUE: return SlCalcDequeLen(GetVariableAddress(object, sld), sld.conv);
				case SL_VARVEC: {
					const size_t size_len = SlCalcConvMemLen(sld.conv);
					switch (size_len) {
						case 1: return SlCalcVarListLen<std::vector<byte>>(GetVariableAddress(object, sld), 1);
						case 2: return SlCalcVarListLen<std::vector<uint16>>(GetVariableAddress(object, sld), 2);
						case 4: return SlCalcVarListLen<std::vector<uint32>>(GetVariableAddress(object, sld), 4);
						case 8: return SlCalcVarListLen<std::vector<uint64>>(GetVariableAddress(object, sld), 8);
						default: NOT_REACHED();
					}
				}
				case SL_STDSTR: return SlCalcStdStrLen(*static_cast<std::string *>(GetVariableAddress(object, sld)));
				default: NOT_REACHED();
			}
			break;
		case SL_WRITEBYTE: return 1; // a byte is logically of size 1
		case SL_VEH_INCLUDE: return SlCalcObjLength(object, GetVehicleDescription(VEH_END));
		case SL_ST_INCLUDE: return SlCalcObjLength(object, GetBaseStationDescription());
		default: NOT_REACHED();
	}
	return 0;
}

/**
 * Check whether the variable size of the variable in the saveload configuration
 * matches with the actual variable size.
 * @param sld The saveload configuration to test.
 */
[[maybe_unused]] static bool IsVariableSizeRight(const SaveLoad &sld)
{
	switch (sld.cmd) {
		case SL_VAR:
			switch (GetVarMemType(sld.conv)) {
				case SLE_VAR_BL:
					return sld.size == sizeof(bool);
				case SLE_VAR_I8:
				case SLE_VAR_U8:
					return sld.size == sizeof(int8);
				case SLE_VAR_I16:
				case SLE_VAR_U16:
					return sld.size == sizeof(int16);
				case SLE_VAR_I32:
				case SLE_VAR_U32:
					return sld.size == sizeof(int32);
				case SLE_VAR_I64:
				case SLE_VAR_U64:
					return sld.size == sizeof(int64);
				case SLE_VAR_NAME:
					return sld.size == sizeof(std::string);
				default:
					return sld.size == sizeof(void *);
			}
		case SL_REF:
			/* These should all be pointer sized. */
			return sld.size == sizeof(void *);

		case SL_STR:
			/* These should be pointer sized, or fixed array. */
			return sld.size == sizeof(void *) || sld.size == sld.length;

		case SL_STDSTR:
			/* These should be all pointers to std::string. */
			return sld.size == sizeof(std::string);

		default:
			return true;
	}
}

<<<<<<< HEAD
#endif /* OTTD_ASSERT */

void SlFilterObject(const SaveLoadTable &slt, std::vector<SaveLoad> &save);

static void SlFilterObjectMember(const SaveLoad &sld, std::vector<SaveLoad> &save)
=======
bool SlObjectMember(void *ptr, const SaveLoad &sld)
>>>>>>> 7572603c
{
	assert(IsVariableSizeRight(sld));

	switch (sld.cmd) {
		case SL_VAR:
		case SL_REF:
		case SL_ARR:
		case SL_STR:
		case SL_LST:
		case SL_PTRDEQ:
		case SL_VEC:
		case SL_DEQUE:
		case SL_STDSTR:
		case SL_VARVEC:
			/* CONDITIONAL saveload types depend on the savegame version */
			if (!SlIsObjectValidInSavegame(sld)) return;
			if (SlSkipVariableOnLoad(sld)) return;

			switch (_sl.action) {
				case SLA_SAVE:
				case SLA_LOAD_CHECK:
				case SLA_LOAD:
					break;
				case SLA_PTRS:
				case SLA_NULL:
					switch (sld.cmd) {
						case SL_REF:
						case SL_LST:
						case SL_PTRDEQ:
						case SL_VEC:
							break;

						/* non-ptr types do not require SLA_PTRS or SLA_NULL actions */
						default:
							return;
					}
					break;
				default: NOT_REACHED();
			}

			save.push_back(sld);
			break;

		/* SL_WRITEBYTE writes a value to the savegame to identify the type of an object.
		 * When loading, the value is read explictly with SlReadByte() to determine which
		 * object description to use. */
		case SL_WRITEBYTE:
			if (_sl.action == SLA_SAVE) save.push_back(sld);
			break;

		/* SL_VEH_INCLUDE loads common code for vehicles */
		case SL_VEH_INCLUDE:
			SlFilterObject(GetVehicleDescription(VEH_END), save);
			break;

		case SL_ST_INCLUDE:
			SlFilterObject(GetBaseStationDescription(), save);
			break;

		default: NOT_REACHED();
	}
}

void SlFilterObject(const SaveLoadTable &slt, std::vector<SaveLoad> &save)
{
	for (auto &sld : slt) {
		SlFilterObjectMember(sld, save);
	}
}

std::vector<SaveLoad> SlFilterObject(const SaveLoadTable &slt)
{
	std::vector<SaveLoad> save;
	SlFilterObject(slt, save);
	return save;
}

template <SaveLoadAction action, bool check_version>
bool SlObjectMemberGeneric(void *ptr, const SaveLoad &sld)
{
#ifdef OTTD_ASSERT
	if (check_version) assert(IsVariableSizeRight(sld));
#endif

	VarType conv = GB(sld.conv, 0, 8);
	switch (sld.cmd) {
		case SL_VAR:
		case SL_REF:
		case SL_ARR:
		case SL_STR:
		case SL_LST:
		case SL_PTRDEQ:
		case SL_VEC:
		case SL_DEQUE:
		case SL_STDSTR:
		case SL_VARVEC:
			/* CONDITIONAL saveload types depend on the savegame version */
			if (check_version) {
				if (!SlIsObjectValidInSavegame(sld)) return false;
				if (SlSkipVariableOnLoad(sld)) return false;
			}

			switch (sld.cmd) {
				case SL_VAR: SlSaveLoadConvGeneric<action>(ptr, conv); break;
				case SL_REF: // Reference variable, translate
					switch (action) {
						case SLA_SAVE:
							SlWriteUint32((uint32)ReferenceToInt(*(void **)ptr, (SLRefType)conv));
							break;
						case SLA_LOAD_CHECK:
						case SLA_LOAD:
							*(size_t *)ptr = IsSavegameVersionBefore(SLV_69) ? SlReadUint16() : SlReadUint32();
							break;
						case SLA_PTRS:
							*(void **)ptr = IntToReference(*(size_t *)ptr, (SLRefType)conv);
							break;
						case SLA_NULL:
							*(void **)ptr = nullptr;
							break;
						default: NOT_REACHED();
					}
					break;
				case SL_ARR: SlArray(ptr, sld.length, conv); break;
				case SL_STR: SlString(ptr, sld.length, sld.conv); break;
				case SL_LST: SlList<std::list<void *>>(ptr, (SLRefType)conv); break;
				case SL_PTRDEQ: SlList<std::deque<void *>>(ptr, (SLRefType)conv); break;
				case SL_VEC: SlList<std::vector<void *>>(ptr, (SLRefType)conv); break;
				case SL_DEQUE: SlDeque(ptr, conv); break;
				case SL_VARVEC: {
					const size_t size_len = SlCalcConvMemLen(sld.conv);
					switch (size_len) {
						case 1: SlVarList<std::vector<byte>>(ptr, conv); break;
						case 2: SlVarList<std::vector<uint16>>(ptr, conv); break;
						case 4: SlVarList<std::vector<uint32>>(ptr, conv); break;
						case 8: SlVarList<std::vector<uint64>>(ptr, conv); break;
						default: NOT_REACHED();
					}
					break;
				}
				case SL_STDSTR: SlStdString(*static_cast<std::string *>(ptr), sld.conv); break;
				default: NOT_REACHED();
			}
			break;

		/* SL_WRITEBYTE writes a value to the savegame to identify the type of an object.
		 * When loading, the value is read explicitly with SlReadByte() to determine which
		 * object description to use. */
		case SL_WRITEBYTE:
			switch (action) {
				case SLA_SAVE: SlWriteByte(*(uint8 *)ptr); break;
				case SLA_LOAD_CHECK:
				case SLA_LOAD:
				case SLA_PTRS:
				case SLA_NULL: break;
				default: NOT_REACHED();
			}
			break;

		/* SL_VEH_INCLUDE loads common code for vehicles */
		case SL_VEH_INCLUDE:
			SlObject(ptr, GetVehicleDescription(VEH_END));
			break;

		case SL_ST_INCLUDE:
			SlObject(ptr, GetBaseStationDescription());
			break;

		default: NOT_REACHED();
	}
	return true;
}

bool SlObjectMember(void *ptr, const SaveLoad &sld)
{
	switch (_sl.action) {
		case SLA_SAVE:
			return SlObjectMemberGeneric<SLA_SAVE, true>(ptr, sld);
		case SLA_LOAD_CHECK:
		case SLA_LOAD:
			return SlObjectMemberGeneric<SLA_LOAD, true>(ptr, sld);
		case SLA_PTRS:
			return SlObjectMemberGeneric<SLA_PTRS, true>(ptr, sld);
		case SLA_NULL:
			return SlObjectMemberGeneric<SLA_NULL, true>(ptr, sld);
		default: NOT_REACHED();
	}
}

/**
 * Main SaveLoad function.
 * @param object The object that is being saved or loaded.
 * @param slt The SaveLoad table with objects to save/load.
 */
void SlObject(void *object, const SaveLoadTable &slt)
{
	/* Automatically calculate the length? */
	if (_sl.need_length != NL_NONE) {
		SlSetLength(SlCalcObjLength(object, slt));
	}

	for (auto &sld : slt) {
		void *ptr = GetVariableAddress(object, sld);
		SlObjectMember(ptr, sld);
	}
}

template <SaveLoadAction action, bool check_version>
void SlObjectIterateBase(void *object, const SaveLoadTable &slt)
{
	for (auto &sld : slt) {
		void *ptr = sld.global ? sld.address : GetVariableAddress(object, sld);
		SlObjectMemberGeneric<action, check_version>(ptr, sld);
	}
}

void SlObjectSaveFiltered(void *object, const SaveLoadTable &slt)
{
	if (_sl.need_length != NL_NONE) {
		_sl.need_length = NL_NONE;
		_sl.dumper->StartAutoLength();
		SlObjectIterateBase<SLA_SAVE, false>(object, slt);
		auto result = _sl.dumper->StopAutoLength();
		_sl.need_length = NL_WANTLENGTH;
		SlSetLength(result.second);
		_sl.dumper->CopyBytes(result.first, result.second);
	} else {
		SlObjectIterateBase<SLA_SAVE, false>(object, slt);
	}
}

void SlObjectLoadFiltered(void *object, const SaveLoadTable &slt)
{
	SlObjectIterateBase<SLA_LOAD, false>(object, slt);
}

void SlObjectPtrOrNullFiltered(void *object, const SaveLoadTable &slt)
{
	switch (_sl.action) {
		case SLA_PTRS:
			SlObjectIterateBase<SLA_PTRS, false>(object, slt);
			return;
		case SLA_NULL:
			SlObjectIterateBase<SLA_NULL, false>(object, slt);
			return;
		default: NOT_REACHED();
	}
}

/**
 * Save or Load (a list of) global variables.
 * @param slt The SaveLoad table with objects to save/load.
 */
void SlGlobList(const SaveLoadTable &slt)
{
	SlObject(nullptr, slt);
}

/**
 * Do something of which I have no idea what it is :P
 * @param proc The callback procedure that is called
 * @param arg The variable that will be used for the callback procedure
 */
void SlAutolength(AutolengthProc *proc, void *arg)
{
	assert(_sl.action == SLA_SAVE);
	assert(_sl.need_length == NL_WANTLENGTH);

	_sl.need_length = NL_NONE;
	_sl.dumper->StartAutoLength();
	proc(arg);
	auto result = _sl.dumper->StopAutoLength();
	/* Setup length */
	_sl.need_length = NL_WANTLENGTH;
	SlSetLength(result.second);
	_sl.dumper->CopyBytes(result.first, result.second);
}

/*
 * Notes on extended chunk header:
 *
 * If the chunk type is CH_EXT_HDR (15), then a u32 flags field follows.
 * This flag field may define additional fields which follow the flags field in future.
 * The standard chunk header follows, though it my be modified by the flags field.
 * At present SLCEHF_BIG_RIFF increases the RIFF size limit to a theoretical 60 bits,
 * by adding a further u32 field for the high bits after the existing RIFF size field.
 */

inline void SlRIFFSpringPPCheck(size_t len)
{
	if (_sl_maybe_springpp) {
		_sl_maybe_springpp = false;
		if (len == 0) {
			extern void SlXvSpringPPSpecialSavegameVersions();
			SlXvSpringPPSpecialSavegameVersions();
		} else if (_sl_version > SAVEGAME_VERSION) {
			SlError(STR_GAME_SAVELOAD_ERROR_TOO_NEW_SAVEGAME);
		} else if (_sl_version >= SLV_START_PATCHPACKS && _sl_version <= SLV_END_PATCHPACKS) {
			SlError(STR_GAME_SAVELOAD_ERROR_PATCHPACK);
		}
	}
}

/**
 * Load a chunk of data (eg vehicles, stations, etc.)
 * @param ch The chunkhandler that will be used for the operation
 */
static void SlLoadChunk(const ChunkHandler &ch)
{
	byte m = SlReadByte();
	size_t len;
	size_t endoffs;

	_sl.block_mode = m;
	_sl.obj_len = 0;

	SaveLoadChunkExtHeaderFlags ext_flags = static_cast<SaveLoadChunkExtHeaderFlags>(0);
	if ((m & 0xF) == CH_EXT_HDR) {
		ext_flags = static_cast<SaveLoadChunkExtHeaderFlags>(SlReadUint32());

		/* read in real header */
		m = SlReadByte();
		_sl.block_mode = m;
	}

	switch (m) {
		case CH_ARRAY:
			_sl.array_index = 0;
			ch.load_proc();
			if (_next_offs != 0) SlErrorCorrupt("Invalid array length");
			break;
		case CH_SPARSE_ARRAY:
			ch.load_proc();
			if (_next_offs != 0) SlErrorCorrupt("Invalid array length");
			break;
		default:
			if ((m & 0xF) == CH_RIFF) {
				/* Read length */
				len = (SlReadByte() << 16) | ((m >> 4) << 24);
				len += SlReadUint16();
				SlRIFFSpringPPCheck(len);
				if (SlXvIsFeaturePresent(XSLFI_RIFF_HEADER_60_BIT)) {
					if (len != 0) {
						SlErrorCorrupt("RIFF chunk too large");
					}
					len = SlReadUint32();
				}
				if (ext_flags & SLCEHF_BIG_RIFF) {
					len |= SlReadUint32() << 28;
				}

				_sl.obj_len = len;
				endoffs = _sl.reader->GetSize() + len;
<<<<<<< HEAD
				ch->load_proc();
				if (_sl.reader->GetSize() != endoffs) {
					DEBUG(sl, 1, "Invalid chunk size: " PRINTF_SIZE " != " PRINTF_SIZE ", (" PRINTF_SIZE ")", _sl.reader->GetSize(), endoffs, len);
					SlErrorCorrupt("Invalid chunk size");
				}
=======
				ch.load_proc();
				if (_sl.reader->GetSize() != endoffs) SlErrorCorrupt("Invalid chunk size");
>>>>>>> 7572603c
			} else {
				SlErrorCorrupt("Invalid chunk type");
			}
			break;
	}
}

/**
 * Load a chunk of data for checking savegames.
 * If the chunkhandler is nullptr, the chunk is skipped.
 * @param ch The chunkhandler that will be used for the operation, this may be nullptr
 */
static void SlLoadCheckChunk(const ChunkHandler &ch)
{
	byte m = SlReadByte();
	size_t len;
	size_t endoffs;

	_sl.block_mode = m;
	_sl.obj_len = 0;

	SaveLoadChunkExtHeaderFlags ext_flags = static_cast<SaveLoadChunkExtHeaderFlags>(0);
	if ((m & 0xF) == CH_EXT_HDR) {
		ext_flags = static_cast<SaveLoadChunkExtHeaderFlags>(SlReadUint32());

		/* read in real header */
		m = SlReadByte();
		_sl.block_mode = m;
	}

	switch (m) {
		case CH_ARRAY:
			_sl.array_index = 0;
<<<<<<< HEAD
			if (ext_flags) {
				SlErrorCorruptFmt("CH_ARRAY does not take chunk header extension flags: 0x%X", ext_flags);
			}
			if (ch && ch->load_check_proc) {
				ch->load_check_proc();
=======
			if (ch.load_check_proc) {
				ch.load_check_proc();
>>>>>>> 7572603c
			} else {
				SlSkipArray();
			}
			break;
		case CH_SPARSE_ARRAY:
<<<<<<< HEAD
			if (ext_flags) {
				SlErrorCorruptFmt("CH_SPARSE_ARRAY does not take chunk header extension flags: 0x%X", ext_flags);
			}
			if (ch && ch->load_check_proc) {
				ch->load_check_proc();
=======
			if (ch.load_check_proc) {
				ch.load_check_proc();
>>>>>>> 7572603c
			} else {
				SlSkipArray();
			}
			break;
		default:
			if ((m & 0xF) == CH_RIFF) {
				if (ext_flags != (ext_flags & SLCEHF_BIG_RIFF)) {
					SlErrorCorruptFmt("Unknown chunk header extension flags for CH_RIFF: 0x%X", ext_flags);
				}
				/* Read length */
				len = (SlReadByte() << 16) | ((m >> 4) << 24);
				len += SlReadUint16();
				SlRIFFSpringPPCheck(len);
				if (SlXvIsFeaturePresent(XSLFI_RIFF_HEADER_60_BIT)) {
					if (len != 0) {
						SlErrorCorrupt("RIFF chunk too large");
					}
					len = SlReadUint32();
					if (ext_flags & SLCEHF_BIG_RIFF) SlErrorCorrupt("XSLFI_RIFF_HEADER_60_BIT and SLCEHF_BIG_RIFF both present");
				}
				if (ext_flags & SLCEHF_BIG_RIFF) {
					uint64 full_len = len | (static_cast<uint64>(SlReadUint32()) << 28);
					if (full_len >= (1LL << 32)) {
						SlErrorCorrupt("Chunk size too large: " OTTD_PRINTFHEX64, full_len);
					}
					len = static_cast<size_t>(full_len);
				}
				_sl.obj_len = len;
				endoffs = _sl.reader->GetSize() + len;
<<<<<<< HEAD
				if (ch && ch->load_check_proc) {
					ch->load_check_proc();
=======
				if (ch.load_check_proc) {
					ch.load_check_proc();
>>>>>>> 7572603c
				} else {
					SlSkipBytes(len);
				}
				if (_sl.reader->GetSize() != endoffs) {
					DEBUG(sl, 1, "Invalid chunk size: " PRINTF_SIZE " != " PRINTF_SIZE ", (" PRINTF_SIZE ")", _sl.reader->GetSize(), endoffs, len);
					SlErrorCorrupt("Invalid chunk size");
				}
			} else {
				SlErrorCorrupt("Invalid chunk type");
			}
			break;
	}
}

/**
 * Save a chunk of data (eg. vehicles, stations, etc.). Each chunk is
 * prefixed by an ID identifying it, followed by data, and terminator where appropriate
 * @param ch The chunkhandler that will be used for the operation
 */
static void SlSaveChunk(const ChunkHandler &ch)
{
	ChunkSaveLoadProc *proc = ch.save_proc;

	/* Don't save any chunk information if there is no save handler. */
	if (proc == nullptr) return;

	SlWriteUint32(ch.id);
	DEBUG(sl, 2, "Saving chunk %c%c%c%c", ch.id >> 24, ch.id >> 16, ch.id >> 8, ch.id);

<<<<<<< HEAD
	size_t written = 0;
	if (_debug_sl_level >= 3) written = SlGetBytesWritten();

	_sl.block_mode = ch->flags & CH_TYPE_MASK;
	switch (ch->flags & CH_TYPE_MASK) {
=======
	_sl.block_mode = ch.type;
	switch (ch.type) {
>>>>>>> 7572603c
		case CH_RIFF:
			_sl.need_length = NL_WANTLENGTH;
			proc();
			break;
		case CH_ARRAY:
			_sl.last_array_index = 0;
			SlWriteByte(CH_ARRAY);
			proc();
			SlWriteArrayLength(0); // Terminate arrays
			break;
		case CH_SPARSE_ARRAY:
			SlWriteByte(CH_SPARSE_ARRAY);
			proc();
			SlWriteArrayLength(0); // Terminate arrays
			break;
		default: NOT_REACHED();
	}

	DEBUG(sl, 3, "Saved chunk %c%c%c%c (" PRINTF_SIZE " bytes)", ch->id >> 24, ch->id >> 16, ch->id >> 8, ch->id, SlGetBytesWritten() - written);
}

/** Save all chunks */
static void SlSaveChunks()
{
	for (auto &ch : ChunkHandlers()) {
		SlSaveChunk(ch);
	}

	/* Terminator */
	SlWriteUint32(0);
}

/**
 * Find the ChunkHandler that will be used for processing the found
 * chunk in the savegame or in memory
 * @param id the chunk in question
 * @return returns the appropriate chunkhandler
 */
static const ChunkHandler *SlFindChunkHandler(uint32 id)
{
	for (auto &ch : ChunkHandlers()) if (ch.id == id) return &ch;
	return nullptr;
}

/** Load all chunks */
static void SlLoadChunks()
{
	for (uint32 id = SlReadUint32(); id != 0; id = SlReadUint32()) {
		DEBUG(sl, 2, "Loading chunk %c%c%c%c", id >> 24, id >> 16, id >> 8, id);
		size_t read = 0;
		if (_debug_sl_level >= 3) read = SlGetBytesRead();

<<<<<<< HEAD
		if (SlXvIsChunkDiscardable(id)) {
			DEBUG(sl, 1, "Discarding chunk %c%c%c%c", id >> 24, id >> 16, id >> 8, id);
			SlLoadCheckChunk(nullptr);
		} else {
			const ChunkHandler *ch = SlFindChunkHandler(id);
			if (ch == nullptr) {
				SlErrorCorrupt("Unknown chunk type");
			} else {
				SlLoadChunk(ch);
			}
		}
		DEBUG(sl, 3, "Loaded chunk %c%c%c%c (" PRINTF_SIZE " bytes)", id >> 24, id >> 16, id >> 8, id, SlGetBytesRead() - read);
=======
		ch = SlFindChunkHandler(id);
		if (ch == nullptr) SlErrorCorrupt("Unknown chunk type");
		SlLoadChunk(*ch);
>>>>>>> 7572603c
	}
}

/** Load all chunks for savegame checking */
static void SlLoadCheckChunks()
{
	uint32 id;
	const ChunkHandler *ch;

	for (id = SlReadUint32(); id != 0; id = SlReadUint32()) {
		DEBUG(sl, 2, "Loading chunk %c%c%c%c", id >> 24, id >> 16, id >> 8, id);
		size_t read = 0;
		if (_debug_sl_level >= 3) read = SlGetBytesRead();

<<<<<<< HEAD
		if (SlXvIsChunkDiscardable(id)) {
			ch = nullptr;
		} else {
			ch = SlFindChunkHandler(id);
			if (ch == nullptr) SlErrorCorrupt("Unknown chunk type");
		}
		SlLoadCheckChunk(ch);
		DEBUG(sl, 3, "Loaded chunk %c%c%c%c (" PRINTF_SIZE " bytes)", id >> 24, id >> 16, id >> 8, id, SlGetBytesRead() - read);
=======
		ch = SlFindChunkHandler(id);
		if (ch == nullptr) SlErrorCorrupt("Unknown chunk type");
		SlLoadCheckChunk(*ch);
>>>>>>> 7572603c
	}
}

/** Fix all pointers (convert index -> pointer) */
static void SlFixPointers()
{
	_sl.action = SLA_PTRS;

	for (auto &ch : ChunkHandlers()) {
		if (ch.ptrs_proc != nullptr) {
			DEBUG(sl, 3, "Fixing pointers for %c%c%c%c", ch.id >> 24, ch.id >> 16, ch.id >> 8, ch.id);
			ch.ptrs_proc();
		}
	}

	assert(_sl.action == SLA_PTRS);
}


/** Yes, simply reading from a file. */
struct FileReader : LoadFilter {
	FILE *file; ///< The file to read from.
	long begin; ///< The begin of the file.

	/**
	 * Create the file reader, so it reads from a specific file.
	 * @param file The file to read from.
	 */
	FileReader(FILE *file) : LoadFilter(nullptr), file(file), begin(ftell(file))
	{
	}

	/** Make sure everything is cleaned up. */
	~FileReader()
	{
		if (this->file != nullptr) fclose(this->file);
		this->file = nullptr;

		/* Make sure we don't double free. */
		_sl.sf = nullptr;
	}

	size_t Read(byte *buf, size_t size) override
	{
		/* We're in the process of shutting down, i.e. in "failure" mode. */
		if (this->file == nullptr) return 0;

		return fread(buf, 1, size, this->file);
	}

	void Reset() override
	{
		clearerr(this->file);
		if (fseek(this->file, this->begin, SEEK_SET)) {
			DEBUG(sl, 1, "Could not reset the file reading");
		}
	}
};

/** Yes, simply writing to a file. */
struct FileWriter : SaveFilter {
	FILE *file; ///< The file to write to.

	/**
	 * Create the file writer, so it writes to a specific file.
	 * @param file The file to write to.
	 */
	FileWriter(FILE *file) : SaveFilter(nullptr), file(file)
	{
	}

	/** Make sure everything is cleaned up. */
	~FileWriter()
	{
		this->Finish();

		/* Make sure we don't double free. */
		_sl.sf = nullptr;
	}

	void Write(byte *buf, size_t size) override
	{
		/* We're in the process of shutting down, i.e. in "failure" mode. */
		if (this->file == nullptr) return;

		if (fwrite(buf, 1, size, this->file) != size) SlError(STR_GAME_SAVELOAD_ERROR_FILE_NOT_WRITEABLE);
	}

	void Finish() override
	{
		if (this->file != nullptr) fclose(this->file);
		this->file = nullptr;
	}
};

/*******************************************
 ********** START OF LZO CODE **************
 *******************************************/

#ifdef WITH_LZO
#include <lzo/lzo1x.h>

/** Buffer size for the LZO compressor */
static const uint LZO_BUFFER_SIZE = 8192;

/** Filter using LZO compression. */
struct LZOLoadFilter : LoadFilter {
	/**
	 * Initialise this filter.
	 * @param chain The next filter in this chain.
	 */
	LZOLoadFilter(LoadFilter *chain) : LoadFilter(chain)
	{
		if (lzo_init() != LZO_E_OK) SlError(STR_GAME_SAVELOAD_ERROR_BROKEN_INTERNAL_ERROR, "cannot initialize decompressor");
	}

	size_t Read(byte *buf, size_t ssize) override
	{
		assert(ssize >= LZO_BUFFER_SIZE);

		/* Buffer size is from the LZO docs plus the chunk header size. */
		byte out[LZO_BUFFER_SIZE + LZO_BUFFER_SIZE / 16 + 64 + 3 + sizeof(uint32) * 2];
		uint32 tmp[2];
		uint32 size;
		lzo_uint len = ssize;

		/* Read header*/
		if (this->chain->Read((byte*)tmp, sizeof(tmp)) != sizeof(tmp)) SlError(STR_GAME_SAVELOAD_ERROR_FILE_NOT_READABLE, "File read failed");

		/* Check if size is bad */
		((uint32*)out)[0] = size = tmp[1];

		if (_sl_version != SL_MIN_VERSION) {
			tmp[0] = TO_BE32(tmp[0]);
			size = TO_BE32(size);
		}

		if (size >= sizeof(out)) SlErrorCorrupt("Inconsistent size");

		/* Read block */
		if (this->chain->Read(out + sizeof(uint32), size) != size) SlError(STR_GAME_SAVELOAD_ERROR_FILE_NOT_READABLE);

		/* Verify checksum */
		if (tmp[0] != lzo_adler32(0, out, size + sizeof(uint32))) SlErrorCorrupt("Bad checksum");

		/* Decompress */
		int ret = lzo1x_decompress_safe(out + sizeof(uint32) * 1, size, buf, &len, nullptr);
		if (ret != LZO_E_OK) SlError(STR_GAME_SAVELOAD_ERROR_FILE_NOT_READABLE);
		return len;
	}
};

/** Filter using LZO compression. */
struct LZOSaveFilter : SaveFilter {
	/**
	 * Initialise this filter.
	 * @param chain             The next filter in this chain.
	 * @param compression_level The requested level of compression.
	 */
	LZOSaveFilter(SaveFilter *chain, byte compression_level) : SaveFilter(chain)
	{
		if (lzo_init() != LZO_E_OK) SlError(STR_GAME_SAVELOAD_ERROR_BROKEN_INTERNAL_ERROR, "cannot initialize compressor");
	}

	void Write(byte *buf, size_t size) override
	{
		const lzo_bytep in = buf;
		/* Buffer size is from the LZO docs plus the chunk header size. */
		byte out[LZO_BUFFER_SIZE + LZO_BUFFER_SIZE / 16 + 64 + 3 + sizeof(uint32) * 2];
		byte wrkmem[LZO1X_1_MEM_COMPRESS];
		lzo_uint outlen;

		do {
			/* Compress up to LZO_BUFFER_SIZE bytes at once. */
			lzo_uint len = size > LZO_BUFFER_SIZE ? LZO_BUFFER_SIZE : (lzo_uint)size;
			lzo1x_1_compress(in, len, out + sizeof(uint32) * 2, &outlen, wrkmem);
			((uint32*)out)[1] = TO_BE32((uint32)outlen);
			((uint32*)out)[0] = TO_BE32(lzo_adler32(0, out + sizeof(uint32), outlen + sizeof(uint32)));
			this->chain->Write(out, outlen + sizeof(uint32) * 2);

			/* Move to next data chunk. */
			size -= len;
			in += len;
		} while (size > 0);
	}
};

#endif /* WITH_LZO */

/*********************************************
 ******** START OF NOCOMP CODE (uncompressed)*
 *********************************************/

/** Filter without any compression. */
struct NoCompLoadFilter : LoadFilter {
	/**
	 * Initialise this filter.
	 * @param chain The next filter in this chain.
	 */
	NoCompLoadFilter(LoadFilter *chain) : LoadFilter(chain)
	{
	}

	size_t Read(byte *buf, size_t size) override
	{
		return this->chain->Read(buf, size);
	}
};

/** Filter without any compression. */
struct NoCompSaveFilter : SaveFilter {
	/**
	 * Initialise this filter.
	 * @param chain             The next filter in this chain.
	 * @param compression_level The requested level of compression.
	 */
	NoCompSaveFilter(SaveFilter *chain, byte compression_level) : SaveFilter(chain)
	{
	}

	void Write(byte *buf, size_t size) override
	{
		this->chain->Write(buf, size);
	}
};

/********************************************
 ********** START OF ZLIB CODE **************
 ********************************************/

#if defined(WITH_ZLIB)
#include <zlib.h>

/** Filter using Zlib compression. */
struct ZlibLoadFilter : LoadFilter {
	z_stream z;                        ///< Stream state we are reading from.
	byte fread_buf[MEMORY_CHUNK_SIZE]; ///< Buffer for reading from the file.

	/**
	 * Initialise this filter.
	 * @param chain The next filter in this chain.
	 */
	ZlibLoadFilter(LoadFilter *chain) : LoadFilter(chain)
	{
		memset(&this->z, 0, sizeof(this->z));
		if (inflateInit(&this->z) != Z_OK) SlError(STR_GAME_SAVELOAD_ERROR_BROKEN_INTERNAL_ERROR, "cannot initialize decompressor");
	}

	/** Clean everything up. */
	~ZlibLoadFilter()
	{
		inflateEnd(&this->z);
	}

	size_t Read(byte *buf, size_t size) override
	{
		this->z.next_out  = buf;
		this->z.avail_out = (uint)size;

		do {
			/* read more bytes from the file? */
			if (this->z.avail_in == 0) {
				this->z.next_in = this->fread_buf;
				this->z.avail_in = (uint)this->chain->Read(this->fread_buf, sizeof(this->fread_buf));
			}

			/* inflate the data */
			int r = inflate(&this->z, 0);
			if (r == Z_STREAM_END) break;

			if (r != Z_OK) SlError(STR_GAME_SAVELOAD_ERROR_BROKEN_INTERNAL_ERROR, "inflate() failed");
		} while (this->z.avail_out != 0);

		return size - this->z.avail_out;
	}
};

/** Filter using Zlib compression. */
struct ZlibSaveFilter : SaveFilter {
	z_stream z; ///< Stream state we are writing to.

	/**
	 * Initialise this filter.
	 * @param chain             The next filter in this chain.
	 * @param compression_level The requested level of compression.
	 */
	ZlibSaveFilter(SaveFilter *chain, byte compression_level) : SaveFilter(chain)
	{
		memset(&this->z, 0, sizeof(this->z));
		if (deflateInit(&this->z, compression_level) != Z_OK) SlError(STR_GAME_SAVELOAD_ERROR_BROKEN_INTERNAL_ERROR, "cannot initialize compressor");
	}

	/** Clean up what we allocated. */
	~ZlibSaveFilter()
	{
		deflateEnd(&this->z);
	}

	/**
	 * Helper loop for writing the data.
	 * @param p    The bytes to write.
	 * @param len  Amount of bytes to write.
	 * @param mode Mode for deflate.
	 */
	void WriteLoop(byte *p, size_t len, int mode)
	{
		byte buf[MEMORY_CHUNK_SIZE]; // output buffer
		uint n;
		this->z.next_in = p;
		this->z.avail_in = (uInt)len;
		do {
			this->z.next_out = buf;
			this->z.avail_out = sizeof(buf);

			/**
			 * For the poor next soul who sees many valgrind warnings of the
			 * "Conditional jump or move depends on uninitialised value(s)" kind:
			 * According to the author of zlib it is not a bug and it won't be fixed.
			 * http://groups.google.com/group/comp.compression/browse_thread/thread/b154b8def8c2a3ef/cdf9b8729ce17ee2
			 * [Mark Adler, Feb 24 2004, 'zlib-1.2.1 valgrind warnings' in the newsgroup comp.compression]
			 */
			int r = deflate(&this->z, mode);

			/* bytes were emitted? */
			if ((n = sizeof(buf) - this->z.avail_out) != 0) {
				this->chain->Write(buf, n);
			}
			if (r == Z_STREAM_END) break;

			if (r != Z_OK) SlError(STR_GAME_SAVELOAD_ERROR_BROKEN_INTERNAL_ERROR, "zlib returned error code");
		} while (this->z.avail_in || !this->z.avail_out);
	}

	void Write(byte *buf, size_t size) override
	{
		this->WriteLoop(buf, size, 0);
	}

	void Finish() override
	{
		this->WriteLoop(nullptr, 0, Z_FINISH);
		this->chain->Finish();
	}
};

#endif /* WITH_ZLIB */

/********************************************
 ********** START OF LZMA CODE **************
 ********************************************/

#if defined(WITH_LIBLZMA)
#include <lzma.h>

/**
 * Have a copy of an initialised LZMA stream. We need this as it's
 * impossible to "re"-assign LZMA_STREAM_INIT to a variable in some
 * compilers, i.e. LZMA_STREAM_INIT can't be used to set something.
 * This var has to be used instead.
 */
static const lzma_stream _lzma_init = LZMA_STREAM_INIT;

/** Filter without any compression. */
struct LZMALoadFilter : LoadFilter {
	lzma_stream lzma;                  ///< Stream state that we are reading from.
	byte fread_buf[MEMORY_CHUNK_SIZE]; ///< Buffer for reading from the file.

	/**
	 * Initialise this filter.
	 * @param chain The next filter in this chain.
	 */
	LZMALoadFilter(LoadFilter *chain) : LoadFilter(chain), lzma(_lzma_init)
	{
		/* Allow saves up to 256 MB uncompressed */
		if (lzma_auto_decoder(&this->lzma, 1 << 28, 0) != LZMA_OK) SlError(STR_GAME_SAVELOAD_ERROR_BROKEN_INTERNAL_ERROR, "cannot initialize decompressor");
	}

	/** Clean everything up. */
	~LZMALoadFilter()
	{
		lzma_end(&this->lzma);
	}

	size_t Read(byte *buf, size_t size) override
	{
		this->lzma.next_out  = buf;
		this->lzma.avail_out = size;

		do {
			/* read more bytes from the file? */
			if (this->lzma.avail_in == 0) {
				this->lzma.next_in  = this->fread_buf;
				this->lzma.avail_in = this->chain->Read(this->fread_buf, sizeof(this->fread_buf));
			}

			/* inflate the data */
			lzma_ret r = lzma_code(&this->lzma, LZMA_RUN);
			if (r == LZMA_STREAM_END) break;
			if (r != LZMA_OK) SlErrorFmt(STR_GAME_SAVELOAD_ERROR_BROKEN_INTERNAL_ERROR, "liblzma returned error code: %u", r);
		} while (this->lzma.avail_out != 0);

		return size - this->lzma.avail_out;
	}
};

/** Filter using LZMA compression. */
struct LZMASaveFilter : SaveFilter {
	lzma_stream lzma; ///< Stream state that we are writing to.

	/**
	 * Initialise this filter.
	 * @param chain             The next filter in this chain.
	 * @param compression_level The requested level of compression.
	 */
	LZMASaveFilter(SaveFilter *chain, byte compression_level) : SaveFilter(chain), lzma(_lzma_init)
	{
		if (lzma_easy_encoder(&this->lzma, compression_level, LZMA_CHECK_CRC32) != LZMA_OK) SlError(STR_GAME_SAVELOAD_ERROR_BROKEN_INTERNAL_ERROR, "cannot initialize compressor");
	}

	/** Clean up what we allocated. */
	~LZMASaveFilter()
	{
		lzma_end(&this->lzma);
	}

	/**
	 * Helper loop for writing the data.
	 * @param p      The bytes to write.
	 * @param len    Amount of bytes to write.
	 * @param action Action for lzma_code.
	 */
	void WriteLoop(byte *p, size_t len, lzma_action action)
	{
		byte buf[MEMORY_CHUNK_SIZE]; // output buffer
		size_t n;
		this->lzma.next_in = p;
		this->lzma.avail_in = len;
		do {
			this->lzma.next_out = buf;
			this->lzma.avail_out = sizeof(buf);

			lzma_ret r = lzma_code(&this->lzma, action);

			/* bytes were emitted? */
			if ((n = sizeof(buf) - this->lzma.avail_out) != 0) {
				this->chain->Write(buf, n);
			}
			if (r == LZMA_STREAM_END) break;
			if (r != LZMA_OK) SlErrorFmt(STR_GAME_SAVELOAD_ERROR_BROKEN_INTERNAL_ERROR, "liblzma returned error code: %u", r);
		} while (this->lzma.avail_in || !this->lzma.avail_out);
	}

	void Write(byte *buf, size_t size) override
	{
		this->WriteLoop(buf, size, LZMA_RUN);
	}

	void Finish() override
	{
		this->WriteLoop(nullptr, 0, LZMA_FINISH);
		this->chain->Finish();
	}
};

#endif /* WITH_LIBLZMA */

/********************************************
 ********** START OF ZSTD CODE **************
 ********************************************/

#if defined(WITH_ZSTD)
#include <zstd.h>


/** Filter using ZSTD compression. */
struct ZSTDLoadFilter : LoadFilter {
	ZSTD_DCtx *zstd;  ///< ZSTD decompression context
	byte fread_buf[MEMORY_CHUNK_SIZE];  ///< Buffer for reading from the file
	ZSTD_inBuffer input;  ///< ZSTD input buffer for fread_buf

	/**
	 * Initialise this filter.
	 * @param chain The next filter in this chain.
	 */
	ZSTDLoadFilter(LoadFilter *chain) : LoadFilter(chain)
	{
		this->zstd = ZSTD_createDCtx();
		if (!this->zstd) SlError(STR_GAME_SAVELOAD_ERROR_BROKEN_INTERNAL_ERROR, "cannot initialize compressor");
		this->input = {this->fread_buf, 0, 0};
	}

	/** Clean everything up. */
	~ZSTDLoadFilter()
	{
		ZSTD_freeDCtx(this->zstd);
	}

	size_t Read(byte *buf, size_t size) override
	{
		ZSTD_outBuffer output{buf, size, 0};

		do {
			/* read more bytes from the file? */
			if (this->input.pos == this->input.size) {
				this->input.size = this->chain->Read(this->fread_buf, sizeof(this->fread_buf));
				this->input.pos = 0;
				if (this->input.size == 0) break;
			}

			size_t ret = ZSTD_decompressStream(this->zstd, &output, &this->input);
			if (ZSTD_isError(ret)) SlError(STR_GAME_SAVELOAD_ERROR_BROKEN_INTERNAL_ERROR, "libzstd returned error code");
			if (ret == 0) break;
		} while (output.pos < output.size);

		return output.pos;
	}
};

/** Filter using ZSTD compression. */
struct ZSTDSaveFilter : SaveFilter {
	ZSTD_CCtx *zstd;  ///< ZSTD compression context

	/**
	 * Initialise this filter.
	 * @param chain             The next filter in this chain.
	 * @param compression_level The requested level of compression.
	 */
	ZSTDSaveFilter(SaveFilter *chain, byte compression_level) : SaveFilter(chain)
	{
		this->zstd = ZSTD_createCCtx();
		if (!this->zstd) SlError(STR_GAME_SAVELOAD_ERROR_BROKEN_INTERNAL_ERROR, "cannot initialize compressor");
		if (ZSTD_isError(ZSTD_CCtx_setParameter(this->zstd, ZSTD_c_compressionLevel, (int)compression_level - 100))) {
			ZSTD_freeCCtx(this->zstd);
			SlError(STR_GAME_SAVELOAD_ERROR_BROKEN_INTERNAL_ERROR, "invalid compresison level");
		}
	}

	/** Clean up what we allocated. */
	~ZSTDSaveFilter()
	{
		ZSTD_freeCCtx(this->zstd);
	}

	/**
	 * Helper loop for writing the data.
	 * @param p      The bytes to write.
	 * @param len    Amount of bytes to write.
	 * @param mode   Mode for ZSTD_compressStream2.
	 */
	void WriteLoop(byte *p, size_t len, ZSTD_EndDirective mode)
	{
		byte buf[MEMORY_CHUNK_SIZE]; // output buffer
		ZSTD_inBuffer input{p, len, 0};

		bool finished;
		do {
			ZSTD_outBuffer output{buf, sizeof(buf), 0};
			size_t remaining = ZSTD_compressStream2(this->zstd, &output, &input, mode);
			if (ZSTD_isError(remaining)) SlError(STR_GAME_SAVELOAD_ERROR_BROKEN_INTERNAL_ERROR, "libzstd returned error code");

			if (output.pos != 0) this->chain->Write(buf, output.pos);

			finished = (mode == ZSTD_e_end ? (remaining == 0) : (input.pos == input.size));
		} while (!finished);
	}

	void Write(byte *buf, size_t size) override
	{
		this->WriteLoop(buf, size, ZSTD_e_continue);
	}

	void Finish() override
	{
		this->WriteLoop(nullptr, 0, ZSTD_e_end);
		this->chain->Finish();
	}
};

#endif /* WITH_LIBZSTD */

/*******************************************
 ************* END OF CODE *****************
 *******************************************/

enum SaveLoadFormatFlags : byte {
	SLF_NONE             = 0,
	SLF_NO_THREADED_LOAD = 1 << 0, ///< Unsuitable for threaded loading
	SLF_REQUIRES_ZSTD    = 1 << 1, ///< Automatic selection requires the zstd flag
};
DECLARE_ENUM_AS_BIT_SET(SaveLoadFormatFlags);

/** The format for a reader/writer type of a savegame */
struct SaveLoadFormat {
	const char *name;                     ///< name of the compressor/decompressor (debug-only)
	uint32 tag;                           ///< the 4-letter tag by which it is identified in the savegame

	LoadFilter *(*init_load)(LoadFilter *chain);                    ///< Constructor for the load filter.
	SaveFilter *(*init_write)(SaveFilter *chain, byte compression); ///< Constructor for the save filter.

	byte min_compression;                 ///< the minimum compression level of this format
	byte default_compression;             ///< the default compression level of this format
	byte max_compression;                 ///< the maximum compression level of this format
	SaveLoadFormatFlags flags;            ///< flags
};

/** The different saveload formats known/understood by OpenTTD. */
static const SaveLoadFormat _saveload_formats[] = {
#if defined(WITH_LZO)
	/* Roughly 75% larger than zlib level 6 at only ~7% of the CPU usage. */
	{"lzo",    TO_BE32X('OTTD'), CreateLoadFilter<LZOLoadFilter>,    CreateSaveFilter<LZOSaveFilter>,    0, 0, 0, SLF_NO_THREADED_LOAD},
#else
	{"lzo",    TO_BE32X('OTTD'), nullptr,                            nullptr,                            0, 0, 0, SLF_NO_THREADED_LOAD},
#endif
	/* Roughly 5 times larger at only 1% of the CPU usage over zlib level 6. */
	{"none",   TO_BE32X('OTTN'), CreateLoadFilter<NoCompLoadFilter>, CreateSaveFilter<NoCompSaveFilter>, 0, 0, 0, SLF_NONE},
#if defined(WITH_ZLIB)
	/* After level 6 the speed reduction is significant (1.5x to 2.5x slower per level), but the reduction in filesize is
	 * fairly insignificant (~1% for each step). Lower levels become ~5-10% bigger by each level than level 6 while level
	 * 1 is "only" 3 times as fast. Level 0 results in uncompressed savegames at about 8 times the cost of "none". */
	{"zlib",   TO_BE32X('OTTZ'), CreateLoadFilter<ZlibLoadFilter>,   CreateSaveFilter<ZlibSaveFilter>,   0, 6, 9, SLF_NONE},
#else
	{"zlib",   TO_BE32X('OTTZ'), nullptr,                            nullptr,                            0, 0, 0, SLF_NONE},
#endif
#if defined(WITH_LIBLZMA)
	/* Level 2 compression is speed wise as fast as zlib level 6 compression (old default), but results in ~10% smaller saves.
	 * Higher compression levels are possible, and might improve savegame size by up to 25%, but are also up to 10 times slower.
	 * The next significant reduction in file size is at level 4, but that is already 4 times slower. Level 3 is primarily 50%
	 * slower while not improving the filesize, while level 0 and 1 are faster, but don't reduce savegame size much.
	 * It's OTTX and not e.g. OTTL because liblzma is part of xz-utils and .tar.xz is preferred over .tar.lzma. */
	{"lzma",   TO_BE32X('OTTX'), CreateLoadFilter<LZMALoadFilter>,   CreateSaveFilter<LZMASaveFilter>,   0, 2, 9, SLF_NONE},
#else
	{"lzma",   TO_BE32X('OTTX'), nullptr,                            nullptr,                            0, 0, 0, SLF_NONE},
#endif
#if defined(WITH_ZSTD)
	/* Zstd provides a decent compression rate at a very high compression/decompression speed. Compared to lzma level 2
	 * zstd saves are about 40% larger (on level 1) but it has about 30x faster compression and 5x decompression making it
	 * a good choice for multiplayer servers. And zstd level 1 seems to be the optimal one for client connection speed
	 * (compress + 10 MB/s download + decompress time), about 3x faster than lzma:2 and 1.5x than zlib:2 and lzo.
	 * As zstd has negative compression levels the values were increased by 100 moving zstd level range -100..22 into
	 * openttd 0..122. Also note that value 100 mathes zstd level 0 which is a special value for default level 3 (openttd 103) */
	{"zstd",   TO_BE32X('OTTS'), CreateLoadFilter<ZSTDLoadFilter>,   CreateSaveFilter<ZSTDSaveFilter>,   0, 101, 122, SLF_REQUIRES_ZSTD},
#else
	{"zstd",   TO_BE32X('OTTS'), nullptr,                            nullptr,                            0, 0, 0, SLF_REQUIRES_ZSTD},
#endif
};

/**
 * Return the savegameformat of the game. Whether it was created with ZLIB compression
 * uncompressed, or another type
 * @param full_name Name of the savegame format. If empty it picks the first available one
 * @param compression_level Output for telling what compression level we want.
 * @return Pointer to SaveLoadFormat struct giving all characteristics of this type of savegame
 */
static const SaveLoadFormat *GetSavegameFormat(const std::string &full_name, byte *compression_level, SaveModeFlags flags)
{
	const SaveLoadFormat *def = lastof(_saveload_formats);

	/* find default savegame format, the highest one with which files can be written */
	while (!def->init_write || ((def->flags & SLF_REQUIRES_ZSTD) && !(flags & SMF_ZSTD_OK))) def--;

	if (!full_name.empty()) {
		/* Get the ":..." of the compression level out of the way */
		size_t separator = full_name.find(':');
		bool has_comp_level = separator != std::string::npos;
		const std::string name(full_name, 0, has_comp_level ? separator : full_name.size());

		for (const SaveLoadFormat *slf = &_saveload_formats[0]; slf != endof(_saveload_formats); slf++) {
			if (slf->init_write != nullptr && name.compare(slf->name) == 0) {
				*compression_level = slf->default_compression;
				if (has_comp_level) {
					const std::string complevel(full_name, separator + 1);

					/* Get the level and determine whether all went fine. */
					size_t processed;
					long level = std::stol(complevel, &processed, 10);
					if (processed == 0 || level != Clamp(level, slf->min_compression, slf->max_compression)) {
						SetDParamStr(0, complevel);
						ShowErrorMessage(STR_CONFIG_ERROR, STR_CONFIG_ERROR_INVALID_SAVEGAME_COMPRESSION_LEVEL, WL_CRITICAL);
					} else {
						*compression_level = level;
					}
				}
				return slf;
			}
		}

		SetDParamStr(0, name);
		SetDParamStr(1, def->name);
		ShowErrorMessage(STR_CONFIG_ERROR, STR_CONFIG_ERROR_INVALID_SAVEGAME_COMPRESSION_ALGORITHM, WL_CRITICAL);
	}
	*compression_level = def->default_compression;
	return def;
}

/* actual loader/saver function */
void InitializeGame(uint size_x, uint size_y, bool reset_date, bool reset_settings);
extern bool AfterLoadGame();
extern bool LoadOldSaveGame(const std::string &file);

/**
 * Clear temporary data that is passed between various saveload phases.
 */
static void ResetSaveloadData()
{
	ResetTempEngineData();
	ResetLabelMaps();
	ResetOldWaypoints();
}

/**
 * Clear/free saveload state.
 */
static inline void ClearSaveLoadState()
{
	delete _sl.dumper;
	_sl.dumper = nullptr;

	delete _sl.sf;
	_sl.sf = nullptr;

	delete _sl.reader;
	_sl.reader = nullptr;

	delete _sl.lf;
	_sl.lf = nullptr;

	_sl.save_flags = SMF_NONE;

	GamelogStopAnyAction();
}

/**
 * Update the gui accordingly when starting saving
 * and set locks on saveload. Also turn off fast-forward cause with that
 * saving takes Aaaaages
 */
static void SaveFileStart()
{
	_sl.game_speed = _game_speed;
	_game_speed = 100;
	SetMouseCursorBusy(true);

	InvalidateWindowData(WC_STATUS_BAR, 0, SBI_SAVELOAD_START);
	_sl.saveinprogress = true;
}

/** Update the gui accordingly when saving is done and release locks on saveload. */
static void SaveFileDone()
{
	if (_game_mode != GM_MENU) _game_speed = _sl.game_speed;
	SetMouseCursorBusy(false);

	InvalidateWindowData(WC_STATUS_BAR, 0, SBI_SAVELOAD_FINISH);
	_sl.saveinprogress = false;

#ifdef __EMSCRIPTEN__
	EM_ASM(if (window["openttd_syncfs"]) openttd_syncfs());
#endif
}

/** Set the error message from outside of the actual loading/saving of the game (AfterLoadGame and friends) */
void SetSaveLoadError(StringID str)
{
	_sl.error_str = str;
}

/** Get the string representation of the error message */
const char *GetSaveLoadErrorString()
{
	SetDParam(0, _sl.error_str);
	SetDParamStr(1, _sl.extra_msg);

	static char err_str[512];
	GetString(err_str, _sl.action == SLA_SAVE ? STR_ERROR_GAME_SAVE_FAILED : STR_ERROR_GAME_LOAD_FAILED, lastof(err_str));
	return err_str;
}

/** Show a gui message when saving has failed */
static void SaveFileError()
{
	SetDParamStr(0, GetSaveLoadErrorString());
	ShowErrorMessage(STR_JUST_RAW_STRING, INVALID_STRING_ID, WL_ERROR);
	SaveFileDone();
}

/**
 * We have written the whole game into memory, _memory_savegame, now find
 * and appropriate compressor and start writing to file.
 */
static SaveOrLoadResult SaveFileToDisk(bool threaded)
{
	try {
		byte compression;
		const SaveLoadFormat *fmt = GetSavegameFormat(_savegame_format, &compression, _sl.save_flags);

		DEBUG(sl, 3, "Using compression format: %s, level: %u", fmt->name, compression);

		/* We have written our stuff to memory, now write it to file! */
		uint32 hdr[2] = { fmt->tag, TO_BE32((uint32) (SAVEGAME_VERSION | SAVEGAME_VERSION_EXT) << 16) };
		_sl.sf->Write((byte*)hdr, sizeof(hdr));

		_sl.sf = fmt->init_write(_sl.sf, compression);
		_sl.dumper->Flush(_sl.sf);

		ClearSaveLoadState();

		if (threaded) SetAsyncSaveFinish(SaveFileDone);

		return SL_OK;
	} catch (...) {
		ClearSaveLoadState();

		AsyncSaveFinishProc asfp = SaveFileDone;

		/* We don't want to shout when saving is just
		 * cancelled due to a client disconnecting. */
		if (_sl.error_str != STR_NETWORK_ERROR_LOSTCONNECTION) {
			/* Skip the "colour" character */
			DEBUG(sl, 0, "%s", GetSaveLoadErrorString() + 3);
			asfp = SaveFileError;
		}

		if (threaded) {
			SetAsyncSaveFinish(asfp);
		} else {
			asfp();
		}
		return SL_ERROR;
	}
}

void WaitTillSaved()
{
	if (!_save_thread.joinable()) return;

	_save_thread.join();

	/* Make sure every other state is handled properly as well. */
	ProcessAsyncSaveFinish();
}

/**
 * Actually perform the saving of the savegame.
 * General tactics is to first save the game to memory, then write it to file
 * using the writer, either in threaded mode if possible, or single-threaded.
 * @param writer   The filter to write the savegame to.
 * @param threaded Whether to try to perform the saving asynchronously.
 * @return Return the result of the action. #SL_OK or #SL_ERROR
 */
static SaveOrLoadResult DoSave(SaveFilter *writer, bool threaded)
{
	assert(!_sl.saveinprogress);

	_sl.dumper = new MemoryDumper();
	_sl.sf = writer;

	_sl_version = SAVEGAME_VERSION;
	SlXvSetCurrentState();

	SaveViewportBeforeSaveGame();
	SlSaveChunks();

	SaveFileStart();

	if (!threaded || !StartNewThread(&_save_thread, "ottd:savegame", &SaveFileToDisk, true)) {
		if (threaded) DEBUG(sl, 1, "Cannot create savegame thread, reverting to single-threaded mode...");

		SaveOrLoadResult result = SaveFileToDisk(false);
		SaveFileDone();

		return result;
	}

	return SL_OK;
}

/**
 * Save the game using a (writer) filter.
 * @param writer   The filter to write the savegame to.
 * @param threaded Whether to try to perform the saving asynchronously.
 * @param flags Save mode flags.
 * @return Return the result of the action. #SL_OK or #SL_ERROR
 */
SaveOrLoadResult SaveWithFilter(SaveFilter *writer, bool threaded, SaveModeFlags flags)
{
	try {
		_sl.action = SLA_SAVE;
		_sl.save_flags = flags;
		return DoSave(writer, threaded);
	} catch (...) {
		ClearSaveLoadState();
		return SL_ERROR;
	}
}

bool IsNetworkServerSave()
{
	return _sl.save_flags & SMF_NET_SERVER;
}

struct ThreadedLoadFilter : LoadFilter {
	static const size_t BUFFER_COUNT = 4;

	std::mutex mutex;
	std::condition_variable full_cv;
	std::condition_variable empty_cv;
	uint first_ready = 0;
	uint count_ready = 0;
	size_t read_offsets[BUFFER_COUNT];
	size_t read_counts[BUFFER_COUNT];
	byte read_buf[MEMORY_CHUNK_SIZE * BUFFER_COUNT]; ///< Buffers for reading from source.
	bool no_thread = false;

	bool have_exception = false;
	ThreadSlErrorException caught_exception;

	std::thread read_thread;

	/**
	 * Initialise this filter.
	 * @param chain The next filter in this chain.
	 */
	ThreadedLoadFilter(LoadFilter *chain) : LoadFilter(chain)
	{
		std::unique_lock<std::mutex> lk(this->mutex);
		if (!StartNewThread(&this->read_thread, "ottd:loadgame", &ThreadedLoadFilter::RunThread, this)) {
			DEBUG(sl, 1, "Failed to start load read thread, reading non-threaded");
			this->no_thread = true;
		} else {
			DEBUG(sl, 2, "Started load read thread");
		}
	}

	/** Clean everything up. */
	~ThreadedLoadFilter()
	{
		std::unique_lock<std::mutex> lk(this->mutex);
		this->no_thread = true;
		lk.unlock();
		this->empty_cv.notify_all();
		this->full_cv.notify_all();
		if (this->read_thread.joinable()) {
			this->read_thread.join();
			DEBUG(sl, 2, "Joined load read thread");
		}
	}

	static void RunThread(ThreadedLoadFilter *self)
	{
		try {
			std::unique_lock<std::mutex> lk(self->mutex);
			while (!self->no_thread) {
				if (self->count_ready == BUFFER_COUNT) {
					self->full_cv.wait(lk);
					continue;
				}

				uint buf = (self->first_ready + self->count_ready) % BUFFER_COUNT;
				lk.unlock();
				size_t read = self->chain->Read(self->read_buf + (buf * MEMORY_CHUNK_SIZE), MEMORY_CHUNK_SIZE);
				lk.lock();
				self->read_offsets[buf] = 0;
				self->read_counts[buf] = read;
				self->count_ready++;
				if (self->count_ready == 1) self->empty_cv.notify_one();
			}
		} catch (const ThreadSlErrorException &ex) {
			std::unique_lock<std::mutex> lk(self->mutex);
			self->caught_exception = ex;
			self->have_exception = true;
			self->empty_cv.notify_one();
		}
	}

	size_t Read(byte *buf, size_t size) override
	{
		if (this->no_thread) return this->chain->Read(buf, size);

		size_t read = 0;
		std::unique_lock<std::mutex> lk(this->mutex);
		while (read < size || this->have_exception) {
			if (this->have_exception) {
				this->have_exception = false;
				SlError(this->caught_exception.string, this->caught_exception.extra_msg);
			}
			if (this->count_ready == 0) {
				this->empty_cv.wait(lk);
				continue;
			}

			size_t to_read = std::min<size_t>(size - read, read_counts[this->first_ready]);
			if (to_read == 0) break;
			memcpy(buf + read, this->read_buf + (this->first_ready * MEMORY_CHUNK_SIZE) + read_offsets[this->first_ready], to_read);
			read += to_read;
			read_offsets[this->first_ready] += to_read;
			read_counts[this->first_ready] -= to_read;
			if (read_counts[this->first_ready] == 0) {
				this->first_ready = (this->first_ready + 1) % BUFFER_COUNT;
				this->count_ready--;
				if (this->count_ready == BUFFER_COUNT - 1) this->full_cv.notify_one();
			}
		}
		return read;
	}
};

/**
 * Actually perform the loading of a "non-old" savegame.
 * @param reader     The filter to read the savegame from.
 * @param load_check Whether to perform the checking ("preview") or actually load the game.
 * @return Return the result of the action. #SL_OK or #SL_REINIT ("unload" the game)
 */
static SaveOrLoadResult DoLoad(LoadFilter *reader, bool load_check)
{
	_sl.lf = reader;

	if (load_check) {
		/* Clear previous check data */
		_load_check_data.Clear();
		/* Mark SL_LOAD_CHECK as supported for this savegame. */
		_load_check_data.checkable = true;
	}

	SlXvResetState();
	SlResetVENC();
	auto guard = scope_guard([&]() {
		SlResetVENC();
	});

	uint32 hdr[2];
	if (_sl.lf->Read((byte*)hdr, sizeof(hdr)) != sizeof(hdr)) SlError(STR_GAME_SAVELOAD_ERROR_FILE_NOT_READABLE);

	/* see if we have any loader for this type. */
	const SaveLoadFormat *fmt = _saveload_formats;
	for (;;) {
		/* No loader found, treat as version 0 and use LZO format */
		if (fmt == endof(_saveload_formats)) {
			DEBUG(sl, 0, "Unknown savegame type, trying to load it as the buggy format");
			_sl.lf->Reset();
			_sl_version = SL_MIN_VERSION;
			_sl_minor_version = 0;
			SlXvResetState();

			/* Try to find the LZO savegame format; it uses 'OTTD' as tag. */
			fmt = _saveload_formats;
			for (;;) {
				if (fmt == endof(_saveload_formats)) {
					/* Who removed LZO support? */
					NOT_REACHED();
				}
				if (fmt->tag == TO_BE32X('OTTD')) break;
				fmt++;
			}
			break;
		}

		if (fmt->tag == hdr[0]) {
			/* check version number */
			_sl_version = (SaveLoadVersion)(TO_BE32(hdr[1]) >> 16);
			/* Minor is not used anymore from version 18.0, but it is still needed
			 * in versions before that (4 cases) which can't be removed easy.
			 * Therefore it is loaded, but never saved (or, it saves a 0 in any scenario). */
			_sl_minor_version = (TO_BE32(hdr[1]) >> 8) & 0xFF;

			bool special_version = false;
			if (_sl_version & SAVEGAME_VERSION_EXT) {
				_sl_version = (SaveLoadVersion)(_sl_version & ~SAVEGAME_VERSION_EXT);
				_sl_is_ext_version = true;
			} else {
				special_version = SlXvCheckSpecialSavegameVersions();
			}

			DEBUG(sl, 1, "Loading savegame version %d%s%s%s", _sl_version, _sl_is_ext_version ? " (extended)" : "",
					_sl_maybe_springpp ? " which might be SpringPP" : "", _sl_maybe_chillpp ? " which might be ChillPP" : "");

			/* Is the version higher than the current? */
			if (_sl_version > SAVEGAME_VERSION && !special_version) SlError(STR_GAME_SAVELOAD_ERROR_TOO_NEW_SAVEGAME);
			if (_sl_version >= SLV_START_PATCHPACKS && _sl_version <= SLV_END_PATCHPACKS && !special_version) SlError(STR_GAME_SAVELOAD_ERROR_PATCHPACK);
			break;
		}

		fmt++;
	}

	/* loader for this savegame type is not implemented? */
	if (fmt->init_load == nullptr) {
		char err_str[64];
		seprintf(err_str, lastof(err_str), "Loader for '%s' is not available.", fmt->name);
		SlError(STR_GAME_SAVELOAD_ERROR_BROKEN_INTERNAL_ERROR, err_str);
	}

	_sl.lf = fmt->init_load(_sl.lf);
	if (!(fmt->flags & SLF_NO_THREADED_LOAD)) {
		_sl.lf = new ThreadedLoadFilter(_sl.lf);
	}
	_sl.reader = new ReadBuffer(_sl.lf);
	_next_offs = 0;

	if (!load_check) {
		ResetSaveloadData();

		/* Old maps were hardcoded to 256x256 and thus did not contain
		 * any mapsize information. Pre-initialize to 256x256 to not to
		 * confuse old games */
		InitializeGame(256, 256, true, true);

		GamelogReset();

		if (IsSavegameVersionBefore(SLV_4)) {
			/*
			 * NewGRFs were introduced between 0.3,4 and 0.3.5, which both
			 * shared savegame version 4. Anything before that 'obviously'
			 * does not have any NewGRFs. Between the introduction and
			 * savegame version 41 (just before 0.5) the NewGRF settings
			 * were not stored in the savegame and they were loaded by
			 * using the settings from the main menu.
			 * So, to recap:
			 * - savegame version  <  4:  do not load any NewGRFs.
			 * - savegame version >= 41:  load NewGRFs from savegame, which is
			 *                            already done at this stage by
			 *                            overwriting the main menu settings.
			 * - other savegame versions: use main menu settings.
			 *
			 * This means that users *can* crash savegame version 4..40
			 * savegames if they set incompatible NewGRFs in the main menu,
			 * but can't crash anymore for savegame version < 4 savegames.
			 *
			 * Note: this is done here because AfterLoadGame is also called
			 * for TTO/TTD/TTDP savegames which have their own NewGRF logic.
			 */
			ClearGRFConfigList(&_grfconfig);
		}
	}

	if (load_check) {
		/* Load chunks into _load_check_data.
		 * No pools are loaded. References are not possible, and thus do not need resolving. */
		SlLoadCheckChunks();
	} else {
		/* Load chunks and resolve references */
		SlLoadChunks();
		SlFixPointers();
	}

	ClearSaveLoadState();

	_savegame_type = SGT_OTTD;

	if (load_check) {
		/* The only part from AfterLoadGame() we need */
		if (_load_check_data.want_grf_compatibility) _load_check_data.grf_compatibility = IsGoodGRFConfigList(_load_check_data.grfconfig);
	} else {
		GamelogStartAction(GLAT_LOAD);

		/* After loading fix up savegame for any internal changes that
		 * might have occurred since then. If it fails, load back the old game. */
		if (!AfterLoadGame()) {
			GamelogStopAction();
			return SL_REINIT;
		}

		GamelogStopAction();
		SlXvSetCurrentState();
	}

	return SL_OK;
}

/**
 * Load the game using a (reader) filter.
 * @param reader   The filter to read the savegame from.
 * @return Return the result of the action. #SL_OK or #SL_REINIT ("unload" the game)
 */
SaveOrLoadResult LoadWithFilter(LoadFilter *reader)
{
	try {
		_sl.action = SLA_LOAD;
		return DoLoad(reader, false);
	} catch (...) {
		ClearSaveLoadState();
		return SL_REINIT;
	}
}

/**
 * Main Save or Load function where the high-level saveload functions are
 * handled. It opens the savegame, selects format and checks versions
 * @param filename The name of the savegame being created/loaded
 * @param fop Save or load mode. Load can also be a TTD(Patch) game.
 * @param sb The sub directory to save the savegame in
 * @param threaded True when threaded saving is allowed
 * @return Return the result of the action. #SL_OK, #SL_ERROR, or #SL_REINIT ("unload" the game)
 */
SaveOrLoadResult SaveOrLoad(const std::string &filename, SaveLoadOperation fop, DetailedFileType dft, Subdirectory sb, bool threaded, SaveModeFlags save_flags)
{
	/* An instance of saving is already active, so don't go saving again */
	if (_sl.saveinprogress && fop == SLO_SAVE && dft == DFT_GAME_FILE && threaded) {
		/* if not an autosave, but a user action, show error message */
		if (!_do_autosave) ShowErrorMessage(STR_ERROR_SAVE_STILL_IN_PROGRESS, INVALID_STRING_ID, WL_ERROR);
		return SL_OK;
	}
	WaitTillSaved();

	try {
		/* Load a TTDLX or TTDPatch game */
		if (fop == SLO_LOAD && dft == DFT_OLD_GAME_FILE) {
			ResetSaveloadData();

			InitializeGame(256, 256, true, true); // set a mapsize of 256x256 for TTDPatch games or it might get confused

			/* TTD/TTO savegames have no NewGRFs, TTDP savegame have them
			 * and if so a new NewGRF list will be made in LoadOldSaveGame.
			 * Note: this is done here because AfterLoadGame is also called
			 * for OTTD savegames which have their own NewGRF logic. */
			ClearGRFConfigList(&_grfconfig);
			GamelogReset();
			if (!LoadOldSaveGame(filename)) return SL_REINIT;
			_sl_version = SL_MIN_VERSION;
			_sl_minor_version = 0;
			SlXvResetState();
			GamelogStartAction(GLAT_LOAD);
			if (!AfterLoadGame()) {
				GamelogStopAction();
				return SL_REINIT;
			}
			GamelogStopAction();
			SlXvSetCurrentState();
			return SL_OK;
		}

		assert(dft == DFT_GAME_FILE);
		switch (fop) {
			case SLO_CHECK:
				_sl.action = SLA_LOAD_CHECK;
				break;

			case SLO_LOAD:
				_sl.action = SLA_LOAD;
				break;

			case SLO_SAVE:
				_sl.action = SLA_SAVE;
				break;

			default: NOT_REACHED();
		}
		_sl.save_flags = save_flags;

		FILE *fh = (fop == SLO_SAVE) ? FioFOpenFile(filename, "wb", sb) : FioFOpenFile(filename, "rb", sb);

		/* Make it a little easier to load savegames from the console */
		if (fh == nullptr && fop != SLO_SAVE) fh = FioFOpenFile(filename, "rb", SAVE_DIR);
		if (fh == nullptr && fop != SLO_SAVE) fh = FioFOpenFile(filename, "rb", BASE_DIR);
		if (fh == nullptr && fop != SLO_SAVE) fh = FioFOpenFile(filename, "rb", SCENARIO_DIR);

		if (fh == nullptr) {
			SlError(fop == SLO_SAVE ? STR_GAME_SAVELOAD_ERROR_FILE_NOT_WRITEABLE : STR_GAME_SAVELOAD_ERROR_FILE_NOT_READABLE);
		}

		if (fop == SLO_SAVE) { // SAVE game
			DEBUG(desync, 1, "save: date{%08x; %02x; %02x}; %s", _date, _date_fract, _tick_skip_counter, filename.c_str());
			if (!_settings_client.gui.threaded_saves) threaded = false;

			return DoSave(new FileWriter(fh), threaded);
		}

		/* LOAD game */
		assert(fop == SLO_LOAD || fop == SLO_CHECK);
		DEBUG(desync, 1, "load: %s", filename.c_str());
		return DoLoad(new FileReader(fh), fop == SLO_CHECK);
	} catch (...) {
		/* This code may be executed both for old and new save games. */
		ClearSaveLoadState();

		/* Skip the "colour" character */
		if (fop != SLO_CHECK) DEBUG(sl, 0, "%s", GetSaveLoadErrorString() + 3);

		/* A saver/loader exception!! reinitialize all variables to prevent crash! */
		return (fop == SLO_LOAD) ? SL_REINIT : SL_ERROR;
	}
}

/** Do a save when exiting the game (_settings_client.gui.autosave_on_exit) */
void DoExitSave()
{
	SaveOrLoad("exit.sav", SLO_SAVE, DFT_GAME_FILE, AUTOSAVE_DIR, true, SMF_ZSTD_OK);
}

/**
 * Fill the buffer with the default name for a savegame *or* screenshot.
 * @param buf the buffer to write to.
 * @param last the last element in the buffer.
 */
void GenerateDefaultSaveName(char *buf, const char *last)
{
	/* Check if we have a name for this map, which is the name of the first
	 * available company. When there's no company available we'll use
	 * 'Spectator' as "company" name. */
	CompanyID cid = _local_company;
	if (!Company::IsValidID(cid)) {
		for (const Company *c : Company::Iterate()) {
			cid = c->index;
			break;
		}
	}

	SetDParam(0, cid);

	/* Insert current date */
	switch (_settings_client.gui.date_format_in_default_names) {
		case 0: SetDParam(1, STR_JUST_DATE_LONG); break;
		case 1: SetDParam(1, STR_JUST_DATE_TINY); break;
		case 2: SetDParam(1, STR_JUST_DATE_ISO); break;
		default: NOT_REACHED();
	}
	SetDParam(2, _date);

	/* Get the correct string (special string for when there's not company) */
	GetString(buf, !Company::IsValidID(cid) ? STR_SAVEGAME_NAME_SPECTATOR : STR_SAVEGAME_NAME_DEFAULT, last);
	SanitizeFilename(buf);
}

/**
 * Set the mode and file type of the file to save or load based on the type of file entry at the file system.
 * @param ft Type of file entry of the file system.
 */
void FileToSaveLoad::SetMode(FiosType ft)
{
	this->SetMode(SLO_LOAD, GetAbstractFileType(ft), GetDetailedFileType(ft));
}

/**
 * Set the mode and file type of the file to save or load.
 * @param fop File operation being performed.
 * @param aft Abstract file type.
 * @param dft Detailed file type.
 */
void FileToSaveLoad::SetMode(SaveLoadOperation fop, AbstractFileType aft, DetailedFileType dft)
{
	if (aft == FT_INVALID || aft == FT_NONE) {
		this->file_op = SLO_INVALID;
		this->detail_ftype = DFT_INVALID;
		this->abstract_ftype = FT_INVALID;
		return;
	}

	this->file_op = fop;
	this->detail_ftype = dft;
	this->abstract_ftype = aft;
}

/**
 * Set the name of the file.
 * @param name Name of the file.
 */
void FileToSaveLoad::SetName(const char *name)
{
	this->name = name;
}

/**
 * Set the title of the file.
 * @param title Title of the file.
 */
void FileToSaveLoad::SetTitle(const char *title)
{
	strecpy(this->title, title, lastof(this->title));
}<|MERGE_RESOLUTION|>--- conflicted
+++ resolved
@@ -236,7 +236,6 @@
 
 static SaveLoadParams _sl; ///< Parameters used for/at saveload.
 
-<<<<<<< HEAD
 ReadBuffer *ReadBuffer::GetCurrent()
 {
 	return _sl.reader;
@@ -247,102 +246,10 @@
 	return _sl.dumper;
 }
 
-/* these define the chunks */
-extern const ChunkHandler _version_ext_chunk_handlers[];
-extern const ChunkHandler _gamelog_chunk_handlers[];
-extern const ChunkHandler _map_chunk_handlers[];
-extern const ChunkHandler _misc_chunk_handlers[];
-extern const ChunkHandler _name_chunk_handlers[];
-extern const ChunkHandler _cheat_chunk_handlers[] ;
-extern const ChunkHandler _setting_chunk_handlers[];
-extern const ChunkHandler _company_chunk_handlers[];
-extern const ChunkHandler _engine_chunk_handlers[];
-extern const ChunkHandler _veh_chunk_handlers[];
-extern const ChunkHandler _waypoint_chunk_handlers[];
-extern const ChunkHandler _depot_chunk_handlers[];
-extern const ChunkHandler _order_chunk_handlers[];
-extern const ChunkHandler _town_chunk_handlers[];
-extern const ChunkHandler _sign_chunk_handlers[];
-extern const ChunkHandler _station_chunk_handlers[];
-extern const ChunkHandler _industry_chunk_handlers[];
-extern const ChunkHandler _economy_chunk_handlers[];
-extern const ChunkHandler _subsidy_chunk_handlers[];
-extern const ChunkHandler _cargomonitor_chunk_handlers[];
-extern const ChunkHandler _goal_chunk_handlers[];
-extern const ChunkHandler _story_page_chunk_handlers[];
-extern const ChunkHandler _ai_chunk_handlers[];
-extern const ChunkHandler _game_chunk_handlers[];
-extern const ChunkHandler _animated_tile_chunk_handlers[];
-extern const ChunkHandler _newgrf_chunk_handlers[];
-extern const ChunkHandler _group_chunk_handlers[];
-extern const ChunkHandler _cargopacket_chunk_handlers[];
-extern const ChunkHandler _autoreplace_chunk_handlers[];
-extern const ChunkHandler _labelmaps_chunk_handlers[];
-extern const ChunkHandler _linkgraph_chunk_handlers[];
-extern const ChunkHandler _airport_chunk_handlers[];
-extern const ChunkHandler _object_chunk_handlers[];
-extern const ChunkHandler _persistent_storage_chunk_handlers[];
-extern const ChunkHandler _trace_restrict_chunk_handlers[];
-extern const ChunkHandler _signal_chunk_handlers[];
-extern const ChunkHandler _plan_chunk_handlers[];
-extern const ChunkHandler _template_replacement_chunk_handlers[];
-extern const ChunkHandler _template_vehicle_chunk_handlers[];
-extern const ChunkHandler _bridge_signal_chunk_handlers[];
-extern const ChunkHandler _tunnel_chunk_handlers[];
-extern const ChunkHandler _train_speed_adaptation_chunk_handlers[];
-extern const ChunkHandler _debug_chunk_handlers[];
-
-/** Array of all chunks in a savegame, \c nullptr terminated. */
-static const ChunkHandler * const _chunk_handlers[] = {
-	_version_ext_chunk_handlers,            // this should be first, such that it is saved first, as when loading it affects the loading of subsequent chunks
-	_gamelog_chunk_handlers,
-	_map_chunk_handlers,
-	_misc_chunk_handlers,
-	_name_chunk_handlers,
-	_cheat_chunk_handlers,
-	_setting_chunk_handlers,
-	_veh_chunk_handlers,
-	_waypoint_chunk_handlers,
-	_depot_chunk_handlers,
-	_order_chunk_handlers,
-	_industry_chunk_handlers,
-	_economy_chunk_handlers,
-	_subsidy_chunk_handlers,
-	_cargomonitor_chunk_handlers,
-	_goal_chunk_handlers,
-	_story_page_chunk_handlers,
-	_engine_chunk_handlers,
-	_town_chunk_handlers,
-	_sign_chunk_handlers,
-	_station_chunk_handlers,
-	_company_chunk_handlers,
-	_ai_chunk_handlers,
-	_game_chunk_handlers,
-	_animated_tile_chunk_handlers,
-	_newgrf_chunk_handlers,
-	_group_chunk_handlers,
-	_cargopacket_chunk_handlers,
-	_autoreplace_chunk_handlers,
-	_labelmaps_chunk_handlers,
-	_linkgraph_chunk_handlers,
-	_airport_chunk_handlers,
-	_object_chunk_handlers,
-	_persistent_storage_chunk_handlers,
-	_trace_restrict_chunk_handlers,
-	_signal_chunk_handlers,
-	_plan_chunk_handlers,
-	_template_replacement_chunk_handlers,
-	_template_vehicle_chunk_handlers,
-	_bridge_signal_chunk_handlers,
-	_tunnel_chunk_handlers,
-	_train_speed_adaptation_chunk_handlers,
-	_debug_chunk_handlers,
-	nullptr,
-};
-=======
 static const std::vector<ChunkHandler> &ChunkHandlers()
 {
 	/* These define the chunks */
+	extern const ChunkHandlerTable _version_ext_chunk_handlers;
 	extern const ChunkHandlerTable _gamelog_chunk_handlers;
 	extern const ChunkHandlerTable _map_chunk_handlers;
 	extern const ChunkHandlerTable _misc_chunk_handlers;
@@ -376,9 +283,19 @@
 	extern const ChunkHandlerTable _airport_chunk_handlers;
 	extern const ChunkHandlerTable _object_chunk_handlers;
 	extern const ChunkHandlerTable _persistent_storage_chunk_handlers;
+	extern const ChunkHandlerTable _trace_restrict_chunk_handlers;
+	extern const ChunkHandlerTable _signal_chunk_handlers;
+	extern const ChunkHandlerTable _plan_chunk_handlers;
+	extern const ChunkHandlerTable _template_replacement_chunk_handlers;
+	extern const ChunkHandlerTable _template_vehicle_chunk_handlers;
+	extern const ChunkHandlerTable _bridge_signal_chunk_handlers;
+	extern const ChunkHandlerTable _tunnel_chunk_handlers;
+	extern const ChunkHandlerTable _train_speed_adaptation_chunk_handlers;
+	extern const ChunkHandlerTable _debug_chunk_handlers;
 
 	/** List of all chunks in a savegame. */
 	static const ChunkHandlerTable _chunk_handler_tables[] = {
+		_version_ext_chunk_handlers,
 		_gamelog_chunk_handlers,
 		_map_chunk_handlers,
 		_misc_chunk_handlers,
@@ -412,6 +329,15 @@
 		_airport_chunk_handlers,
 		_object_chunk_handlers,
 		_persistent_storage_chunk_handlers,
+		_trace_restrict_chunk_handlers,
+		_signal_chunk_handlers,
+		_plan_chunk_handlers,
+		_template_replacement_chunk_handlers,
+		_template_vehicle_chunk_handlers,
+		_bridge_signal_chunk_handlers,
+		_tunnel_chunk_handlers,
+		_train_speed_adaptation_chunk_handlers,
+		_debug_chunk_handlers,
 	};
 
 	static std::vector<ChunkHandler> _chunk_handlers;
@@ -423,7 +349,6 @@
 			}
 		}
 	}
->>>>>>> 7572603c
 
 	return _chunk_handlers;
 }
@@ -1809,15 +1734,9 @@
 	}
 }
 
-<<<<<<< HEAD
-#endif /* OTTD_ASSERT */
-
 void SlFilterObject(const SaveLoadTable &slt, std::vector<SaveLoad> &save);
 
 static void SlFilterObjectMember(const SaveLoad &sld, std::vector<SaveLoad> &save)
-=======
-bool SlObjectMember(void *ptr, const SaveLoad &sld)
->>>>>>> 7572603c
 {
 	assert(IsVariableSizeRight(sld));
 
@@ -1898,9 +1817,7 @@
 template <SaveLoadAction action, bool check_version>
 bool SlObjectMemberGeneric(void *ptr, const SaveLoad &sld)
 {
-#ifdef OTTD_ASSERT
 	if (check_version) assert(IsVariableSizeRight(sld));
-#endif
 
 	VarType conv = GB(sld.conv, 0, 8);
 	switch (sld.cmd) {
@@ -2170,16 +2087,11 @@
 
 				_sl.obj_len = len;
 				endoffs = _sl.reader->GetSize() + len;
-<<<<<<< HEAD
-				ch->load_proc();
+				ch.load_proc();
 				if (_sl.reader->GetSize() != endoffs) {
 					DEBUG(sl, 1, "Invalid chunk size: " PRINTF_SIZE " != " PRINTF_SIZE ", (" PRINTF_SIZE ")", _sl.reader->GetSize(), endoffs, len);
 					SlErrorCorrupt("Invalid chunk size");
 				}
-=======
-				ch.load_proc();
-				if (_sl.reader->GetSize() != endoffs) SlErrorCorrupt("Invalid chunk size");
->>>>>>> 7572603c
 			} else {
 				SlErrorCorrupt("Invalid chunk type");
 			}
@@ -2192,7 +2104,7 @@
  * If the chunkhandler is nullptr, the chunk is skipped.
  * @param ch The chunkhandler that will be used for the operation, this may be nullptr
  */
-static void SlLoadCheckChunk(const ChunkHandler &ch)
+static void SlLoadCheckChunk(const ChunkHandler *ch)
 {
 	byte m = SlReadByte();
 	size_t len;
@@ -2213,31 +2125,21 @@
 	switch (m) {
 		case CH_ARRAY:
 			_sl.array_index = 0;
-<<<<<<< HEAD
 			if (ext_flags) {
 				SlErrorCorruptFmt("CH_ARRAY does not take chunk header extension flags: 0x%X", ext_flags);
 			}
 			if (ch && ch->load_check_proc) {
 				ch->load_check_proc();
-=======
-			if (ch.load_check_proc) {
-				ch.load_check_proc();
->>>>>>> 7572603c
 			} else {
 				SlSkipArray();
 			}
 			break;
 		case CH_SPARSE_ARRAY:
-<<<<<<< HEAD
 			if (ext_flags) {
 				SlErrorCorruptFmt("CH_SPARSE_ARRAY does not take chunk header extension flags: 0x%X", ext_flags);
 			}
 			if (ch && ch->load_check_proc) {
 				ch->load_check_proc();
-=======
-			if (ch.load_check_proc) {
-				ch.load_check_proc();
->>>>>>> 7572603c
 			} else {
 				SlSkipArray();
 			}
@@ -2267,13 +2169,8 @@
 				}
 				_sl.obj_len = len;
 				endoffs = _sl.reader->GetSize() + len;
-<<<<<<< HEAD
 				if (ch && ch->load_check_proc) {
 					ch->load_check_proc();
-=======
-				if (ch.load_check_proc) {
-					ch.load_check_proc();
->>>>>>> 7572603c
 				} else {
 					SlSkipBytes(len);
 				}
@@ -2303,16 +2200,11 @@
 	SlWriteUint32(ch.id);
 	DEBUG(sl, 2, "Saving chunk %c%c%c%c", ch.id >> 24, ch.id >> 16, ch.id >> 8, ch.id);
 
-<<<<<<< HEAD
 	size_t written = 0;
 	if (_debug_sl_level >= 3) written = SlGetBytesWritten();
 
-	_sl.block_mode = ch->flags & CH_TYPE_MASK;
-	switch (ch->flags & CH_TYPE_MASK) {
-=======
 	_sl.block_mode = ch.type;
 	switch (ch.type) {
->>>>>>> 7572603c
 		case CH_RIFF:
 			_sl.need_length = NL_WANTLENGTH;
 			proc();
@@ -2331,7 +2223,7 @@
 		default: NOT_REACHED();
 	}
 
-	DEBUG(sl, 3, "Saved chunk %c%c%c%c (" PRINTF_SIZE " bytes)", ch->id >> 24, ch->id >> 16, ch->id >> 8, ch->id, SlGetBytesWritten() - written);
+	DEBUG(sl, 3, "Saved chunk %c%c%c%c (" PRINTF_SIZE " bytes)", ch.id >> 24, ch.id >> 16, ch.id >> 8, ch.id, SlGetBytesWritten() - written);
 }
 
 /** Save all chunks */
@@ -2365,7 +2257,6 @@
 		size_t read = 0;
 		if (_debug_sl_level >= 3) read = SlGetBytesRead();
 
-<<<<<<< HEAD
 		if (SlXvIsChunkDiscardable(id)) {
 			DEBUG(sl, 1, "Discarding chunk %c%c%c%c", id >> 24, id >> 16, id >> 8, id);
 			SlLoadCheckChunk(nullptr);
@@ -2374,15 +2265,10 @@
 			if (ch == nullptr) {
 				SlErrorCorrupt("Unknown chunk type");
 			} else {
-				SlLoadChunk(ch);
+				SlLoadChunk(*ch);
 			}
 		}
 		DEBUG(sl, 3, "Loaded chunk %c%c%c%c (" PRINTF_SIZE " bytes)", id >> 24, id >> 16, id >> 8, id, SlGetBytesRead() - read);
-=======
-		ch = SlFindChunkHandler(id);
-		if (ch == nullptr) SlErrorCorrupt("Unknown chunk type");
-		SlLoadChunk(*ch);
->>>>>>> 7572603c
 	}
 }
 
@@ -2397,7 +2283,6 @@
 		size_t read = 0;
 		if (_debug_sl_level >= 3) read = SlGetBytesRead();
 
-<<<<<<< HEAD
 		if (SlXvIsChunkDiscardable(id)) {
 			ch = nullptr;
 		} else {
@@ -2406,11 +2291,6 @@
 		}
 		SlLoadCheckChunk(ch);
 		DEBUG(sl, 3, "Loaded chunk %c%c%c%c (" PRINTF_SIZE " bytes)", id >> 24, id >> 16, id >> 8, id, SlGetBytesRead() - read);
-=======
-		ch = SlFindChunkHandler(id);
-		if (ch == nullptr) SlErrorCorrupt("Unknown chunk type");
-		SlLoadCheckChunk(*ch);
->>>>>>> 7572603c
 	}
 }
 
