--- conflicted
+++ resolved
@@ -1685,11 +1685,7 @@
 			}
 
 			while (true) {
-<<<<<<< HEAD
-				uint8 type;
-=======
-				uint8_t type = 0;
->>>>>>> 077b08bb
+				uint8 type = 0;
 				SlSaveLoadConv(&type, SLE_UINT8);
 				if (type == SLE_FILE_END) break;
 
@@ -2075,560 +2071,7 @@
 	assert(_sl.action == SLA_PTRS);
 }
 
-<<<<<<< HEAD
 void SlFixPointerChunkByID(uint32 id)
-=======
-
-/** Yes, simply reading from a file. */
-struct FileReader : LoadFilter {
-	FILE *file; ///< The file to read from.
-	long begin; ///< The begin of the file.
-
-	/**
-	 * Create the file reader, so it reads from a specific file.
-	 * @param file The file to read from.
-	 */
-	FileReader(FILE *file) : LoadFilter(nullptr), file(file), begin(ftell(file))
-	{
-	}
-
-	/** Make sure everything is cleaned up. */
-	~FileReader()
-	{
-		if (this->file != nullptr) fclose(this->file);
-		this->file = nullptr;
-
-		/* Make sure we don't double free. */
-		_sl.sf = nullptr;
-	}
-
-	size_t Read(byte *buf, size_t size) override
-	{
-		/* We're in the process of shutting down, i.e. in "failure" mode. */
-		if (this->file == nullptr) return 0;
-
-		return fread(buf, 1, size, this->file);
-	}
-
-	void Reset() override
-	{
-		clearerr(this->file);
-		if (fseek(this->file, this->begin, SEEK_SET)) {
-			Debug(sl, 1, "Could not reset the file reading");
-		}
-	}
-};
-
-/** Yes, simply writing to a file. */
-struct FileWriter : SaveFilter {
-	FILE *file; ///< The file to write to.
-
-	/**
-	 * Create the file writer, so it writes to a specific file.
-	 * @param file The file to write to.
-	 */
-	FileWriter(FILE *file) : SaveFilter(nullptr), file(file)
-	{
-	}
-
-	/** Make sure everything is cleaned up. */
-	~FileWriter()
-	{
-		this->Finish();
-
-		/* Make sure we don't double free. */
-		_sl.sf = nullptr;
-	}
-
-	void Write(byte *buf, size_t size) override
-	{
-		/* We're in the process of shutting down, i.e. in "failure" mode. */
-		if (this->file == nullptr) return;
-
-		if (fwrite(buf, 1, size, this->file) != size) SlError(STR_GAME_SAVELOAD_ERROR_FILE_NOT_WRITEABLE);
-	}
-
-	void Finish() override
-	{
-		if (this->file != nullptr) fclose(this->file);
-		this->file = nullptr;
-	}
-};
-
-/*******************************************
- ********** START OF LZO CODE **************
- *******************************************/
-
-#ifdef WITH_LZO
-#include <lzo/lzo1x.h>
-
-/** Buffer size for the LZO compressor */
-static const uint LZO_BUFFER_SIZE = 8192;
-
-/** Filter using LZO compression. */
-struct LZOLoadFilter : LoadFilter {
-	/**
-	 * Initialise this filter.
-	 * @param chain The next filter in this chain.
-	 */
-	LZOLoadFilter(LoadFilter *chain) : LoadFilter(chain)
-	{
-		if (lzo_init() != LZO_E_OK) SlError(STR_GAME_SAVELOAD_ERROR_BROKEN_INTERNAL_ERROR, "cannot initialize decompressor");
-	}
-
-	size_t Read(byte *buf, size_t ssize) override
-	{
-		assert(ssize >= LZO_BUFFER_SIZE);
-
-		/* Buffer size is from the LZO docs plus the chunk header size. */
-		byte out[LZO_BUFFER_SIZE + LZO_BUFFER_SIZE / 16 + 64 + 3 + sizeof(uint32_t) * 2];
-		uint32_t tmp[2];
-		uint32_t size;
-		lzo_uint len = ssize;
-
-		/* Read header*/
-		if (this->chain->Read((byte*)tmp, sizeof(tmp)) != sizeof(tmp)) SlError(STR_GAME_SAVELOAD_ERROR_FILE_NOT_READABLE, "File read failed");
-
-		/* Check if size is bad */
-		((uint32_t*)out)[0] = size = tmp[1];
-
-		if (_sl_version != SL_MIN_VERSION) {
-			tmp[0] = TO_BE32(tmp[0]);
-			size = TO_BE32(size);
-		}
-
-		if (size >= sizeof(out)) SlErrorCorrupt("Inconsistent size");
-
-		/* Read block */
-		if (this->chain->Read(out + sizeof(uint32_t), size) != size) SlError(STR_GAME_SAVELOAD_ERROR_FILE_NOT_READABLE);
-
-		/* Verify checksum */
-		if (tmp[0] != lzo_adler32(0, out, size + sizeof(uint32_t))) SlErrorCorrupt("Bad checksum");
-
-		/* Decompress */
-		int ret = lzo1x_decompress_safe(out + sizeof(uint32_t) * 1, size, buf, &len, nullptr);
-		if (ret != LZO_E_OK) SlError(STR_GAME_SAVELOAD_ERROR_FILE_NOT_READABLE);
-		return len;
-	}
-};
-
-/** Filter using LZO compression. */
-struct LZOSaveFilter : SaveFilter {
-	/**
-	 * Initialise this filter.
-	 * @param chain             The next filter in this chain.
-	 */
-	LZOSaveFilter(SaveFilter *chain, byte) : SaveFilter(chain)
-	{
-		if (lzo_init() != LZO_E_OK) SlError(STR_GAME_SAVELOAD_ERROR_BROKEN_INTERNAL_ERROR, "cannot initialize compressor");
-	}
-
-	void Write(byte *buf, size_t size) override
-	{
-		const lzo_bytep in = buf;
-		/* Buffer size is from the LZO docs plus the chunk header size. */
-		byte out[LZO_BUFFER_SIZE + LZO_BUFFER_SIZE / 16 + 64 + 3 + sizeof(uint32_t) * 2];
-		byte wrkmem[LZO1X_1_MEM_COMPRESS];
-		lzo_uint outlen;
-
-		do {
-			/* Compress up to LZO_BUFFER_SIZE bytes at once. */
-			lzo_uint len = size > LZO_BUFFER_SIZE ? LZO_BUFFER_SIZE : (lzo_uint)size;
-			lzo1x_1_compress(in, len, out + sizeof(uint32_t) * 2, &outlen, wrkmem);
-			((uint32_t*)out)[1] = TO_BE32((uint32_t)outlen);
-			((uint32_t*)out)[0] = TO_BE32(lzo_adler32(0, out + sizeof(uint32_t), outlen + sizeof(uint32_t)));
-			this->chain->Write(out, outlen + sizeof(uint32_t) * 2);
-
-			/* Move to next data chunk. */
-			size -= len;
-			in += len;
-		} while (size > 0);
-	}
-};
-
-#endif /* WITH_LZO */
-
-/*********************************************
- ******** START OF NOCOMP CODE (uncompressed)*
- *********************************************/
-
-/** Filter without any compression. */
-struct NoCompLoadFilter : LoadFilter {
-	/**
-	 * Initialise this filter.
-	 * @param chain The next filter in this chain.
-	 */
-	NoCompLoadFilter(LoadFilter *chain) : LoadFilter(chain)
-	{
-	}
-
-	size_t Read(byte *buf, size_t size) override
-	{
-		return this->chain->Read(buf, size);
-	}
-};
-
-/** Filter without any compression. */
-struct NoCompSaveFilter : SaveFilter {
-	/**
-	 * Initialise this filter.
-	 * @param chain             The next filter in this chain.
-	 */
-	NoCompSaveFilter(SaveFilter *chain, byte) : SaveFilter(chain)
-	{
-	}
-
-	void Write(byte *buf, size_t size) override
-	{
-		this->chain->Write(buf, size);
-	}
-};
-
-/********************************************
- ********** START OF ZLIB CODE **************
- ********************************************/
-
-#if defined(WITH_ZLIB)
-#include <zlib.h>
-
-/** Filter using Zlib compression. */
-struct ZlibLoadFilter : LoadFilter {
-	z_stream z;                        ///< Stream state we are reading from.
-	byte fread_buf[MEMORY_CHUNK_SIZE]; ///< Buffer for reading from the file.
-
-	/**
-	 * Initialise this filter.
-	 * @param chain The next filter in this chain.
-	 */
-	ZlibLoadFilter(LoadFilter *chain) : LoadFilter(chain)
-	{
-		memset(&this->z, 0, sizeof(this->z));
-		if (inflateInit(&this->z) != Z_OK) SlError(STR_GAME_SAVELOAD_ERROR_BROKEN_INTERNAL_ERROR, "cannot initialize decompressor");
-	}
-
-	/** Clean everything up. */
-	~ZlibLoadFilter()
-	{
-		inflateEnd(&this->z);
-	}
-
-	size_t Read(byte *buf, size_t size) override
-	{
-		this->z.next_out  = buf;
-		this->z.avail_out = (uint)size;
-
-		do {
-			/* read more bytes from the file? */
-			if (this->z.avail_in == 0) {
-				this->z.next_in = this->fread_buf;
-				this->z.avail_in = (uint)this->chain->Read(this->fread_buf, sizeof(this->fread_buf));
-			}
-
-			/* inflate the data */
-			int r = inflate(&this->z, 0);
-			if (r == Z_STREAM_END) break;
-
-			if (r != Z_OK) SlError(STR_GAME_SAVELOAD_ERROR_BROKEN_INTERNAL_ERROR, "inflate() failed");
-		} while (this->z.avail_out != 0);
-
-		return size - this->z.avail_out;
-	}
-};
-
-/** Filter using Zlib compression. */
-struct ZlibSaveFilter : SaveFilter {
-	z_stream z; ///< Stream state we are writing to.
-	byte fwrite_buf[MEMORY_CHUNK_SIZE]; ///< Buffer for writing to the file.
-
-	/**
-	 * Initialise this filter.
-	 * @param chain             The next filter in this chain.
-	 * @param compression_level The requested level of compression.
-	 */
-	ZlibSaveFilter(SaveFilter *chain, byte compression_level) : SaveFilter(chain)
-	{
-		memset(&this->z, 0, sizeof(this->z));
-		if (deflateInit(&this->z, compression_level) != Z_OK) SlError(STR_GAME_SAVELOAD_ERROR_BROKEN_INTERNAL_ERROR, "cannot initialize compressor");
-	}
-
-	/** Clean up what we allocated. */
-	~ZlibSaveFilter()
-	{
-		deflateEnd(&this->z);
-	}
-
-	/**
-	 * Helper loop for writing the data.
-	 * @param p    The bytes to write.
-	 * @param len  Amount of bytes to write.
-	 * @param mode Mode for deflate.
-	 */
-	void WriteLoop(byte *p, size_t len, int mode)
-	{
-		uint n;
-		this->z.next_in = p;
-		this->z.avail_in = (uInt)len;
-		do {
-			this->z.next_out = this->fwrite_buf;
-			this->z.avail_out = sizeof(this->fwrite_buf);
-
-			/**
-			 * For the poor next soul who sees many valgrind warnings of the
-			 * "Conditional jump or move depends on uninitialised value(s)" kind:
-			 * According to the author of zlib it is not a bug and it won't be fixed.
-			 * http://groups.google.com/group/comp.compression/browse_thread/thread/b154b8def8c2a3ef/cdf9b8729ce17ee2
-			 * [Mark Adler, Feb 24 2004, 'zlib-1.2.1 valgrind warnings' in the newsgroup comp.compression]
-			 */
-			int r = deflate(&this->z, mode);
-
-			/* bytes were emitted? */
-			if ((n = sizeof(this->fwrite_buf) - this->z.avail_out) != 0) {
-				this->chain->Write(this->fwrite_buf, n);
-			}
-			if (r == Z_STREAM_END) break;
-
-			if (r != Z_OK) SlError(STR_GAME_SAVELOAD_ERROR_BROKEN_INTERNAL_ERROR, "zlib returned error code");
-		} while (this->z.avail_in || !this->z.avail_out);
-	}
-
-	void Write(byte *buf, size_t size) override
-	{
-		this->WriteLoop(buf, size, 0);
-	}
-
-	void Finish() override
-	{
-		this->WriteLoop(nullptr, 0, Z_FINISH);
-		this->chain->Finish();
-	}
-};
-
-#endif /* WITH_ZLIB */
-
-/********************************************
- ********** START OF LZMA CODE **************
- ********************************************/
-
-#if defined(WITH_LIBLZMA)
-#include <lzma.h>
-
-/**
- * Have a copy of an initialised LZMA stream. We need this as it's
- * impossible to "re"-assign LZMA_STREAM_INIT to a variable in some
- * compilers, i.e. LZMA_STREAM_INIT can't be used to set something.
- * This var has to be used instead.
- */
-static const lzma_stream _lzma_init = LZMA_STREAM_INIT;
-
-/** Filter without any compression. */
-struct LZMALoadFilter : LoadFilter {
-	lzma_stream lzma;                  ///< Stream state that we are reading from.
-	byte fread_buf[MEMORY_CHUNK_SIZE]; ///< Buffer for reading from the file.
-
-	/**
-	 * Initialise this filter.
-	 * @param chain The next filter in this chain.
-	 */
-	LZMALoadFilter(LoadFilter *chain) : LoadFilter(chain), lzma(_lzma_init)
-	{
-		/* Allow saves up to 256 MB uncompressed */
-		if (lzma_auto_decoder(&this->lzma, 1 << 28, 0) != LZMA_OK) SlError(STR_GAME_SAVELOAD_ERROR_BROKEN_INTERNAL_ERROR, "cannot initialize decompressor");
-	}
-
-	/** Clean everything up. */
-	~LZMALoadFilter()
-	{
-		lzma_end(&this->lzma);
-	}
-
-	size_t Read(byte *buf, size_t size) override
-	{
-		this->lzma.next_out  = buf;
-		this->lzma.avail_out = size;
-
-		do {
-			/* read more bytes from the file? */
-			if (this->lzma.avail_in == 0) {
-				this->lzma.next_in  = this->fread_buf;
-				this->lzma.avail_in = this->chain->Read(this->fread_buf, sizeof(this->fread_buf));
-			}
-
-			/* inflate the data */
-			lzma_ret r = lzma_code(&this->lzma, LZMA_RUN);
-			if (r == LZMA_STREAM_END) break;
-			if (r != LZMA_OK) SlError(STR_GAME_SAVELOAD_ERROR_BROKEN_INTERNAL_ERROR, "liblzma returned error code");
-		} while (this->lzma.avail_out != 0);
-
-		return size - this->lzma.avail_out;
-	}
-};
-
-/** Filter using LZMA compression. */
-struct LZMASaveFilter : SaveFilter {
-	lzma_stream lzma; ///< Stream state that we are writing to.
-	byte fwrite_buf[MEMORY_CHUNK_SIZE]; ///< Buffer for writing to the file.
-
-	/**
-	 * Initialise this filter.
-	 * @param chain             The next filter in this chain.
-	 * @param compression_level The requested level of compression.
-	 */
-	LZMASaveFilter(SaveFilter *chain, byte compression_level) : SaveFilter(chain), lzma(_lzma_init)
-	{
-		if (lzma_easy_encoder(&this->lzma, compression_level, LZMA_CHECK_CRC32) != LZMA_OK) SlError(STR_GAME_SAVELOAD_ERROR_BROKEN_INTERNAL_ERROR, "cannot initialize compressor");
-	}
-
-	/** Clean up what we allocated. */
-	~LZMASaveFilter()
-	{
-		lzma_end(&this->lzma);
-	}
-
-	/**
-	 * Helper loop for writing the data.
-	 * @param p      The bytes to write.
-	 * @param len    Amount of bytes to write.
-	 * @param action Action for lzma_code.
-	 */
-	void WriteLoop(byte *p, size_t len, lzma_action action)
-	{
-		size_t n;
-		this->lzma.next_in = p;
-		this->lzma.avail_in = len;
-		do {
-			this->lzma.next_out = this->fwrite_buf;
-			this->lzma.avail_out = sizeof(this->fwrite_buf);
-
-			lzma_ret r = lzma_code(&this->lzma, action);
-
-			/* bytes were emitted? */
-			if ((n = sizeof(this->fwrite_buf) - this->lzma.avail_out) != 0) {
-				this->chain->Write(this->fwrite_buf, n);
-			}
-			if (r == LZMA_STREAM_END) break;
-			if (r != LZMA_OK) SlError(STR_GAME_SAVELOAD_ERROR_BROKEN_INTERNAL_ERROR, "liblzma returned error code");
-		} while (this->lzma.avail_in || !this->lzma.avail_out);
-	}
-
-	void Write(byte *buf, size_t size) override
-	{
-		this->WriteLoop(buf, size, LZMA_RUN);
-	}
-
-	void Finish() override
-	{
-		this->WriteLoop(nullptr, 0, LZMA_FINISH);
-		this->chain->Finish();
-	}
-};
-
-#endif /* WITH_LIBLZMA */
-
-/*******************************************
- ************* END OF CODE *****************
- *******************************************/
-
-/** The format for a reader/writer type of a savegame */
-struct SaveLoadFormat {
-	const char *name;                     ///< name of the compressor/decompressor (debug-only)
-	uint32_t tag;                           ///< the 4-letter tag by which it is identified in the savegame
-
-	LoadFilter *(*init_load)(LoadFilter *chain);                    ///< Constructor for the load filter.
-	SaveFilter *(*init_write)(SaveFilter *chain, byte compression); ///< Constructor for the save filter.
-
-	byte min_compression;                 ///< the minimum compression level of this format
-	byte default_compression;             ///< the default compression level of this format
-	byte max_compression;                 ///< the maximum compression level of this format
-};
-
-/** The different saveload formats known/understood by OpenTTD. */
-static const SaveLoadFormat _saveload_formats[] = {
-#if defined(WITH_LZO)
-	/* Roughly 75% larger than zlib level 6 at only ~7% of the CPU usage. */
-	{"lzo",    TO_BE32X('OTTD'), CreateLoadFilter<LZOLoadFilter>,    CreateSaveFilter<LZOSaveFilter>,    0, 0, 0},
-#else
-	{"lzo",    TO_BE32X('OTTD'), nullptr,                            nullptr,                            0, 0, 0},
-#endif
-	/* Roughly 5 times larger at only 1% of the CPU usage over zlib level 6. */
-	{"none",   TO_BE32X('OTTN'), CreateLoadFilter<NoCompLoadFilter>, CreateSaveFilter<NoCompSaveFilter>, 0, 0, 0},
-#if defined(WITH_ZLIB)
-	/* After level 6 the speed reduction is significant (1.5x to 2.5x slower per level), but the reduction in filesize is
-	 * fairly insignificant (~1% for each step). Lower levels become ~5-10% bigger by each level than level 6 while level
-	 * 1 is "only" 3 times as fast. Level 0 results in uncompressed savegames at about 8 times the cost of "none". */
-	{"zlib",   TO_BE32X('OTTZ'), CreateLoadFilter<ZlibLoadFilter>,   CreateSaveFilter<ZlibSaveFilter>,   0, 6, 9},
-#else
-	{"zlib",   TO_BE32X('OTTZ'), nullptr,                            nullptr,                            0, 0, 0},
-#endif
-#if defined(WITH_LIBLZMA)
-	/* Level 2 compression is speed wise as fast as zlib level 6 compression (old default), but results in ~10% smaller saves.
-	 * Higher compression levels are possible, and might improve savegame size by up to 25%, but are also up to 10 times slower.
-	 * The next significant reduction in file size is at level 4, but that is already 4 times slower. Level 3 is primarily 50%
-	 * slower while not improving the filesize, while level 0 and 1 are faster, but don't reduce savegame size much.
-	 * It's OTTX and not e.g. OTTL because liblzma is part of xz-utils and .tar.xz is preferred over .tar.lzma. */
-	{"lzma",   TO_BE32X('OTTX'), CreateLoadFilter<LZMALoadFilter>,   CreateSaveFilter<LZMASaveFilter>,   0, 2, 9},
-#else
-	{"lzma",   TO_BE32X('OTTX'), nullptr,                            nullptr,                            0, 0, 0},
-#endif
-};
-
-/**
- * Return the savegameformat of the game. Whether it was created with ZLIB compression
- * uncompressed, or another type
- * @param full_name Name of the savegame format. If empty it picks the first available one
- * @param compression_level Output for telling what compression level we want.
- * @return Pointer to SaveLoadFormat struct giving all characteristics of this type of savegame
- */
-static const SaveLoadFormat *GetSavegameFormat(const std::string &full_name, byte *compression_level)
-{
-	const SaveLoadFormat *def = lastof(_saveload_formats);
-
-	/* find default savegame format, the highest one with which files can be written */
-	while (!def->init_write) def--;
-
-	if (!full_name.empty()) {
-		/* Get the ":..." of the compression level out of the way */
-		size_t separator = full_name.find(':');
-		bool has_comp_level = separator != std::string::npos;
-		const std::string name(full_name, 0, has_comp_level ? separator : full_name.size());
-
-		for (const SaveLoadFormat *slf = &_saveload_formats[0]; slf != endof(_saveload_formats); slf++) {
-			if (slf->init_write != nullptr && name.compare(slf->name) == 0) {
-				*compression_level = slf->default_compression;
-				if (has_comp_level) {
-					const std::string complevel(full_name, separator + 1);
-
-					/* Get the level and determine whether all went fine. */
-					size_t processed;
-					long level = std::stol(complevel, &processed, 10);
-					if (processed == 0 || level != Clamp(level, slf->min_compression, slf->max_compression)) {
-						SetDParamStr(0, complevel);
-						ShowErrorMessage(STR_CONFIG_ERROR, STR_CONFIG_ERROR_INVALID_SAVEGAME_COMPRESSION_LEVEL, WL_CRITICAL);
-					} else {
-						*compression_level = level;
-					}
-				}
-				return slf;
-			}
-		}
-
-		SetDParamStr(0, name);
-		SetDParamStr(1, def->name);
-		ShowErrorMessage(STR_CONFIG_ERROR, STR_CONFIG_ERROR_INVALID_SAVEGAME_COMPRESSION_ALGORITHM, WL_CRITICAL);
-	}
-	*compression_level = def->default_compression;
-	return def;
-}
-
-/* actual loader/saver function */
-void InitializeGame(uint size_x, uint size_y, bool reset_date, bool reset_settings);
-extern bool AfterLoadGame();
-extern bool LoadOldSaveGame(const std::string &file);
-
-/**
- * Clear temporary data that is passed between various saveload phases.
- */
-static void ResetSaveloadData()
->>>>>>> 077b08bb
 {
 	const ChunkHandler *ch = SlFindChunkHandler(id);
 	if (ch == nullptr) SlErrorCorrupt("Unknown chunk type");
