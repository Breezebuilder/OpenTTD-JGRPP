--- conflicted
+++ resolved
@@ -178,14 +178,9 @@
 	writer->Finish();
 }
 
-<<<<<<< HEAD
 void MemoryDumper::StartAutoLength()
 {
 	assert(this->saved_buf == nullptr);
-=======
-		while (t > 0) {
-			size_t to_write = std::min(MEMORY_CHUNK_SIZE, t);
->>>>>>> cd36e171
 
 	this->saved_buf = this->buf;
 	this->saved_bufe = this->bufe;
