--- conflicted
+++ resolved
@@ -121,7 +121,6 @@
 	this->bufe = this->buf + remainder + len;
 }
 
-<<<<<<< HEAD
 void MemoryDumper::FinaliseBlock()
 {
 	assert(this->saved_buf == nullptr);
@@ -132,13 +131,6 @@
 	}
 	this->buf = this->bufe = nullptr;
 }
-=======
-/** Container for dumping the savegame (quickly) to memory. */
-struct MemoryDumper {
-	AutoFreeSmallVector<byte *> blocks; ///< Buffer with blocks of allocated memory.
-	byte *buf;                          ///< Buffer we're going to write to.
-	byte *bufe;                         ///< End of the buffer we write to.
->>>>>>> fdaf67d9
 
 void MemoryDumper::AllocateBuffer()
 {
@@ -157,7 +149,6 @@
 	this->bufe = this->buf + MEMORY_CHUNK_SIZE;
 }
 
-<<<<<<< HEAD
 /**
  * Flush this dumper into a writer.
  * @param writer The filter we want to use.
@@ -165,20 +156,6 @@
 void MemoryDumper::Flush(SaveFilter *writer)
 {
 	this->FinaliseBlock();
-=======
-	/**
-	 * Write a single byte into the dumper.
-	 * @param b The byte to write.
-	 */
-	inline void WriteByte(byte b)
-	{
-		/* Are we at the end of this chunk? */
-		if (this->buf == this->bufe) {
-			this->buf = CallocT<byte>(MEMORY_CHUNK_SIZE);
-			this->blocks.push_back(this->buf);
-			this->bufe = this->buf + MEMORY_CHUNK_SIZE;
-		}
->>>>>>> fdaf67d9
 
 	uint block_count = this->blocks.size();
 	for (uint i = 0; i < block_count; i++) {
@@ -209,7 +186,6 @@
 	return res;
 }
 
-<<<<<<< HEAD
 /**
  * Get the size of the memory dump made so far.
  * @return The size.
@@ -219,17 +195,6 @@
 	assert(this->saved_buf == nullptr);
 	return this->completed_block_bytes + (this->bufe ? (MEMORY_CHUNK_SIZE - (this->bufe - this->buf)) : 0);
 }
-=======
-	/**
-	 * Get the size of the memory dump made so far.
-	 * @return The size.
-	 */
-	size_t GetSize() const
-	{
-		return this->blocks.size() * MEMORY_CHUNK_SIZE - (this->bufe - this->buf);
-	}
-};
->>>>>>> fdaf67d9
 
 /** The saveload struct, containing reader-writer functions, buffer, version, etc. */
 struct SaveLoadParams {
