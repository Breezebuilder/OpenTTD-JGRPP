--- conflicted
+++ resolved
@@ -21,7 +21,6 @@
  */
 enum SlXvFeatureIndex {
 	XSLFI_NULL                          = 0,      ///< Unused value, to indicate that no extended feature test is in use
-<<<<<<< HEAD
 	XSLFI_TRACE_RESTRICT,                         ///< Trace restrict
 	XSLFI_PROG_SIGS,                              ///< programmable signals patch
 	XSLFI_ADJACENT_CROSSINGS,                     ///< Adjacent level crossings closure patch
@@ -46,9 +45,7 @@
 	XSLFI_RAIL_AGEING,                            ///< This save game uses the rail aging patch
 	XSLFI_SPRINGPP,                               ///< This is a SpringPP game, use this for loading some settings
 	XSLFI_EXTRA_LARGE_MAP,                        ///< Extra large map
-=======
 	XSLFI_REVERSE_AT_WAYPOINT,                    ///< Reverse at waypoint orders
->>>>>>> 79da755c
 
 	XSLFI_SIZE,                                   ///< Total count of features, including null feature
 };
