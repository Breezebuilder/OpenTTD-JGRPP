/*
 * This file is part of OpenTTD.
 * OpenTTD is free software; you can redistribute it and/or modify it under the terms of the GNU General Public License as published by the Free Software Foundation, version 2.
 * OpenTTD is distributed in the hope that it will be useful, but WITHOUT ANY WARRANTY; without even the implied warranty of MERCHANTABILITY or FITNESS FOR A PARTICULAR PURPOSE.
 * See the GNU General Public License for more details. You should have received a copy of the GNU General Public License along with OpenTTD. If not, see <http://www.gnu.org/licenses/>.
 */

/** @file station_sl.cpp Code handling saving and loading of stations. */

#include "../stdafx.h"
#include "../station_base.h"
#include "../waypoint_base.h"
#include "../roadstop_base.h"
#include "../vehicle_base.h"
#include "../newgrf_station.h"

#include "saveload.h"
#include "saveload_buffer.h"
#include "table/strings.h"

#include "../safeguards.h"

static byte _old_last_vehicle_type;

/**
 * Update the buoy orders to be waypoint orders.
 * @param o the order 'list' to check.
 */
static void UpdateWaypointOrder(Order *o)
{
	if (!o->IsType(OT_GOTO_STATION)) return;

	const Station *st = Station::Get(o->GetDestination());
	if ((st->had_vehicle_of_type & HVOT_WAYPOINT) == 0) return;

	o->MakeGoToWaypoint(o->GetDestination());
}

/**
 * Perform all steps to upgrade from the old station buoys to the new version
 * that uses waypoints. This includes some old saveload mechanics.
 */
void MoveBuoysToWaypoints()
{
	/* Buoy orders become waypoint orders */
	for (OrderList *ol : OrderList::Iterate()) {
		VehicleType vt = ol->GetFirstSharedVehicle()->type;
		if (vt != VEH_SHIP && vt != VEH_TRAIN) continue;

		for (Order *o = ol->GetFirstOrder(); o != nullptr; o = o->next) UpdateWaypointOrder(o);
	}

	for (Vehicle *v : Vehicle::Iterate()) {
		VehicleType vt = v->type;
		if (vt != VEH_SHIP && vt != VEH_TRAIN) continue;

		UpdateWaypointOrder(&v->current_order);
	}

	/* Now make the stations waypoints */
	for (Station *st : Station::Iterate()) {
		if ((st->had_vehicle_of_type & HVOT_WAYPOINT) == 0) continue;

		StationID index    = st->index;
		TileIndex xy       = st->xy;
		Town *town         = st->town;
		StringID string_id = st->string_id;
		char *name         = st->name;
		st->name           = nullptr;
		Date build_date    = st->build_date;
		/* TTDPatch could use "buoys with rail station" for rail waypoints */
		bool train         = st->train_station.tile != INVALID_TILE;
		TileArea train_st  = st->train_station;

		/* Delete the station, so we can make it a real waypoint. */
		delete st;

		/* Stations and waypoints are in the same pool, so if a station
		 * is deleted there must be place for a Waypoint. */
		assert(Waypoint::CanAllocateItem());
		Waypoint *wp   = new (index) Waypoint(xy);
		wp->town       = town;
		wp->string_id  = train ? STR_SV_STNAME_WAYPOINT : STR_SV_STNAME_BUOY;
		wp->name       = name;
		wp->delete_ctr = 0; // Just reset delete counter for once.
		wp->build_date = build_date;
		wp->owner      = train ? GetTileOwner(xy) : OWNER_NONE;

		if (IsInsideBS(string_id, STR_SV_STNAME_BUOY, 9)) wp->town_cn = string_id - STR_SV_STNAME_BUOY;

		if (train) {
			/* When we make a rail waypoint of the station, convert the map as well. */
			TILE_AREA_LOOP(t, train_st) {
				if (!IsTileType(t, MP_STATION) || GetStationIndex(t) != index) continue;

				SB(_me[t].m6, 3, 3, STATION_WAYPOINT);
				wp->rect.BeforeAddTile(t, StationRect::ADD_FORCE);
			}

			wp->train_station = train_st;
			wp->facilities |= FACIL_TRAIN;
		} else if (IsBuoyTile(xy) && GetStationIndex(xy) == index) {
			wp->rect.BeforeAddTile(xy, StationRect::ADD_FORCE);
			wp->facilities |= FACIL_DOCK;
		}
	}
}

void AfterLoadStations()
{
	/* Update the speclists of all stations to point to the currently loaded custom stations. */
	for (BaseStation *st : BaseStation::Iterate()) {
		for (uint i = 0; i < st->num_specs; i++) {
			if (st->speclist[i].grfid == 0) continue;

			st->speclist[i].spec = StationClass::GetByGrf(st->speclist[i].grfid, st->speclist[i].localidx, nullptr);
		}

		if (Station::IsExpected(st)) {
			Station *sta = Station::From(st);
			for (const RoadStop *rs = sta->bus_stops; rs != nullptr; rs = rs->next) sta->bus_station.Add(rs->xy);
			for (const RoadStop *rs = sta->truck_stops; rs != nullptr; rs = rs->next) sta->truck_station.Add(rs->xy);
		}

		StationUpdateCachedTriggers(st);
	}
}

/**
 * (Re)building of road stop caches after loading a savegame.
 */
void AfterLoadRoadStops()
{
	/* First construct the drive through entries */
	for (RoadStop *rs : RoadStop::Iterate()) {
		if (IsDriveThroughStopTile(rs->xy)) rs->MakeDriveThrough();
	}
	/* And then rebuild the data in those entries */
	for (RoadStop *rs : RoadStop::Iterate()) {
		if (!HasBit(rs->status, RoadStop::RSSFB_BASE_ENTRY)) continue;

		rs->GetEntry(DIAGDIR_NE)->Rebuild(rs);
		rs->GetEntry(DIAGDIR_NW)->Rebuild(rs);
	}
}

<<<<<<< HEAD
/**
 * (Re)scan for station docking tiles after loading a savegame.
 */
void AfterLoadScanDockingTiles()
{
	if (IsSavegameVersionBefore(SLV_MULTITILE_DOCKS) || !SlXvIsFeaturePresent(XSLFI_MULTIPLE_DOCKS, 2) || !SlXvIsFeaturePresent(XSLFI_DOCKING_CACHE_VER, 1)) {
		/* Scan for docking tiles */
		for (Station *st : Station::Iterate()) {
			if (st->ship_station.tile != INVALID_TILE) UpdateStationDockingTiles(st);
		}
	}
}

=======
>>>>>>> 170f3f9b
static const SaveLoad _roadstop_desc[] = {
	SLE_VAR(RoadStop, xy,           SLE_UINT32),
	SLE_CONDNULL(1, SL_MIN_VERSION, SLV_45),
	SLE_VAR(RoadStop, status,       SLE_UINT8),
	/* Index was saved in some versions, but this is not needed */
	SLE_CONDNULL(4, SL_MIN_VERSION, SLV_9),
	SLE_CONDNULL(2, SL_MIN_VERSION, SLV_45),
	SLE_CONDNULL(1, SL_MIN_VERSION, SLV_26),

	SLE_REF(RoadStop, next,         REF_ROADSTOPS),
	SLE_CONDNULL(2, SL_MIN_VERSION, SLV_45),

	SLE_CONDNULL(4, SL_MIN_VERSION, SLV_25),
	SLE_CONDNULL(1, SLV_25, SLV_26),

	SLE_END()
};

static const SaveLoad _old_station_desc[] = {
	SLE_CONDVAR(Station, xy,                         SLE_FILE_U16 | SLE_VAR_U32,  SL_MIN_VERSION, SLV_6),
	SLE_CONDVAR(Station, xy,                         SLE_UINT32,                  SLV_6, SL_MAX_VERSION),
	SLE_CONDNULL(4, SL_MIN_VERSION, SLV_6),  ///< bus/lorry tile
	SLE_CONDVAR(Station, train_station.tile,         SLE_FILE_U16 | SLE_VAR_U32,  SL_MIN_VERSION, SLV_6),
	SLE_CONDVAR(Station, train_station.tile,         SLE_UINT32,                  SLV_6, SL_MAX_VERSION),
	SLE_CONDVAR(Station, airport.tile,               SLE_FILE_U16 | SLE_VAR_U32,  SL_MIN_VERSION, SLV_6),
	SLE_CONDVAR(Station, airport.tile,               SLE_UINT32,                  SLV_6, SL_MAX_VERSION),
	SLE_CONDNULL(2, SL_MIN_VERSION, SLV_6),
	SLE_CONDNULL(4, SLV_6, SLV_MULTITILE_DOCKS),
	    SLE_REF(Station, town,                       REF_TOWN),
	    SLE_VAR(Station, train_station.w,            SLE_FILE_U8 | SLE_VAR_U16),
	SLE_CONDVAR(Station, train_station.h,            SLE_FILE_U8 | SLE_VAR_U16,   SLV_2, SL_MAX_VERSION),

	SLE_CONDNULL(1, SL_MIN_VERSION, SLV_4),  ///< alpha_order

	    SLE_VAR(Station, string_id,                  SLE_STRINGID),
	SLE_CONDSTR(Station, name,                       SLE_STR | SLF_ALLOW_CONTROL, 0, SLV_84, SL_MAX_VERSION),
	SLE_CONDVAR(Station, indtype,                    SLE_UINT8,                 SLV_103, SL_MAX_VERSION),
	SLE_CONDVAR(Station, had_vehicle_of_type,        SLE_FILE_U16 | SLE_VAR_U8,   SL_MIN_VERSION, SLV_122),
	SLE_CONDVAR(Station, had_vehicle_of_type,        SLE_UINT8,                 SLV_122, SL_MAX_VERSION),

	    SLE_VAR(Station, time_since_load,            SLE_UINT8),
	    SLE_VAR(Station, time_since_unload,          SLE_UINT8),
	SLE_CONDVAR_X(Station, delete_ctr,               SLE_UINT8,                   SL_MIN_VERSION, SL_MAX_VERSION, SlXvFeatureTest(XSLFTO_AND, XSLFI_SPRINGPP, 0, 3)),
	SLE_CONDVAR_X(Station, delete_ctr,               SLE_FILE_U16  | SLE_VAR_U8,  SL_MIN_VERSION, SL_MAX_VERSION, SlXvFeatureTest(XSLFTO_AND, XSLFI_SPRINGPP, 4)),
	    SLE_VAR(Station, owner,                      SLE_UINT8),
	    SLE_VAR(Station, facilities,                 SLE_UINT8),
	    SLE_VAR(Station, airport.type,               SLE_UINT8),

	SLE_CONDNULL(2, SL_MIN_VERSION, SLV_6),  ///< Truck/bus stop status
	SLE_CONDNULL(1, SL_MIN_VERSION, SLV_5),  ///< Blocked months

	SLE_CONDVAR(Station, airport.flags,              SLE_VAR_U64 | SLE_FILE_U16,  SL_MIN_VERSION,  SLV_3),
	SLE_CONDVAR(Station, airport.flags,              SLE_VAR_U64 | SLE_FILE_U32,  SLV_3, SLV_46),
	SLE_CONDVAR(Station, airport.flags,              SLE_UINT64,                 SLV_46, SL_MAX_VERSION),

	SLE_CONDNULL(2, SL_MIN_VERSION, SLV_26), ///< last-vehicle
	SLEG_CONDVAR_X(_old_last_vehicle_type,           SLE_UINT8,                  SLV_26, SL_MAX_VERSION, SlXvFeatureTest(XSLFTO_AND, XSLFI_ST_LAST_VEH_TYPE, 0, 0)),
	SLE_CONDNULL_X(1, SL_MIN_VERSION, SL_MAX_VERSION, SlXvFeatureTest(XSLFTO_AND, XSLFI_JOKERPP)),

	SLE_CONDNULL(2, SLV_3, SLV_26), ///< custom station class and id
	SLE_CONDVAR(Station, build_date,                 SLE_FILE_U16 | SLE_VAR_I32,  SLV_3, SLV_31),
	SLE_CONDVAR(Station, build_date,                 SLE_INT32,                  SLV_31, SL_MAX_VERSION),

	SLE_CONDREF(Station, bus_stops,                  REF_ROADSTOPS,               SLV_6, SL_MAX_VERSION),
	SLE_CONDREF(Station, truck_stops,                REF_ROADSTOPS,               SLV_6, SL_MAX_VERSION),

	/* Used by newstations for graphic variations */
	SLE_CONDVAR(Station, random_bits,                SLE_UINT16,                 SLV_27, SL_MAX_VERSION),
	SLE_CONDVAR(Station, waiting_triggers,           SLE_UINT8,                  SLV_27, SL_MAX_VERSION),
	SLE_CONDVAR(Station, num_specs,                  SLE_UINT8,                  SLV_27, SL_MAX_VERSION),

	SLE_CONDVEC(Station, loading_vehicles,           REF_VEHICLE,                SLV_57, SL_MAX_VERSION),

	/* reserve extra space in savegame here. (currently 32 bytes) */
	SLE_CONDNULL(32, SLV_2, SL_MAX_VERSION),

	SLE_END()
};

static uint16 _waiting_acceptance;
static uint32 _num_flows;
static uint16 _cargo_source;
static uint32 _cargo_source_xy;
static uint8  _cargo_days;
static Money  _cargo_feeder_share;

static const SaveLoad _station_speclist_desc[] = {
	SLE_CONDVAR(StationSpecList, grfid,    SLE_UINT32, SLV_27, SL_MAX_VERSION),
	SLE_CONDVAR(StationSpecList, localidx, SLE_UINT8,  SLV_27, SL_MAX_VERSION),

	SLE_END()
};

CargoPacketList _packets;
uint32 _num_dests;

struct FlowSaveLoad {
	FlowSaveLoad() : source(0), via(0), share(0), restricted(false) {}
	StationID source;
	StationID via;
	uint32 share;
	bool restricted;
};

#if 0
static const SaveLoad _flow_desc[] = {
	    SLE_VAR(FlowSaveLoad, source,     SLE_UINT16),
	    SLE_VAR(FlowSaveLoad, via,        SLE_UINT16),
	    SLE_VAR(FlowSaveLoad, share,      SLE_UINT32),
	SLE_CONDVAR(FlowSaveLoad, restricted, SLE_BOOL, SLV_187, SL_MAX_VERSION),
	    SLE_END()
};
#endif

/**
 * Wrapper function to get the GoodsEntry's internal structure while
 * some of the variables itself are private.
 * @return the saveload description for GoodsEntry.
 */
const SaveLoad *GetGoodsDesc()
{
	static const SaveLoad goods_desc[] = {
		SLEG_CONDVAR(            _waiting_acceptance,  SLE_UINT16,                  SL_MIN_VERSION, SLV_68),
		 SLE_CONDVAR(GoodsEntry, status,               SLE_UINT8,                  SLV_68, SL_MAX_VERSION),
		SLE_CONDNULL(2,                                                            SLV_51, SLV_68),
		     SLE_VAR(GoodsEntry, time_since_pickup,    SLE_UINT8),
		 SLE_CONDNULL_X(6,                                                 SL_MIN_VERSION, SL_MAX_VERSION, SlXvFeatureTest(XSLFTO_AND, XSLFI_SPRINGPP, 4)),
		     SLE_VAR(GoodsEntry, rating,               SLE_UINT8),
		SLEG_CONDVAR(            _cargo_source,        SLE_FILE_U8 | SLE_VAR_U16,   SL_MIN_VERSION, SLV_7),
		SLEG_CONDVAR(            _cargo_source,        SLE_UINT16,                  SLV_7, SLV_68),
		SLEG_CONDVAR(            _cargo_source_xy,     SLE_UINT32,                 SLV_44, SLV_68),
		SLEG_CONDVAR(            _cargo_days,          SLE_UINT8,                   SL_MIN_VERSION, SLV_68),
		     SLE_VAR(GoodsEntry, last_speed,           SLE_UINT8),
		     SLE_VAR(GoodsEntry, last_age,             SLE_UINT8),
		SLEG_CONDVAR(            _cargo_feeder_share,  SLE_FILE_U32 | SLE_VAR_I64, SLV_14, SLV_65),
		SLEG_CONDVAR(            _cargo_feeder_share,  SLE_INT64,                  SLV_65, SLV_68),
		 SLE_CONDVAR(GoodsEntry, amount_fract,         SLE_UINT8,                 SLV_150, SL_MAX_VERSION),
		SLEG_CONDPTRDEQ_X(       _packets,             REF_CARGO_PACKET,           SLV_68, SLV_183, SlXvFeatureTest(XSLFTO_AND, XSLFI_CHILLPP, 0, 0)),
		SLEG_CONDVAR_X(          _num_dests,           SLE_UINT32,                SLV_183, SL_MAX_VERSION, SlXvFeatureTest(XSLFTO_OR, XSLFI_CHILLPP)),
		 SLE_CONDVAR(GoodsEntry, cargo.reserved_count, SLE_UINT,                  SLV_181, SL_MAX_VERSION),
		 SLE_CONDVAR(GoodsEntry, link_graph,           SLE_UINT16,                SLV_183, SL_MAX_VERSION),
		 SLE_CONDVAR(GoodsEntry, node,                 SLE_UINT16,                SLV_183, SL_MAX_VERSION),
		SLEG_CONDVAR(            _num_flows,           SLE_UINT32,                SLV_183, SL_MAX_VERSION),
		 SLE_CONDVAR(GoodsEntry, max_waiting_cargo,    SLE_UINT32,                SLV_183, SL_MAX_VERSION),
		 SLE_CONDNULL_X(4, SL_MIN_VERSION, SL_MAX_VERSION, SlXvFeatureTest(XSLFTO_AND, XSLFI_JOKERPP)),
		SLE_CONDVAR_X(GoodsEntry, last_vehicle_type,   SLE_UINT8,          SL_MIN_VERSION, SL_MAX_VERSION, SlXvFeatureTest(XSLFTO_AND, XSLFI_ST_LAST_VEH_TYPE, 1)),
		SLE_END()
	};

	return goods_desc;
}

typedef std::pair<const StationID, CargoPacketList> StationCargoPair;

static const SaveLoad _cargo_list_desc[] = {
	SLE_VAR(StationCargoPair, first,  SLE_UINT16),
	SLE_PTRDEQ(StationCargoPair, second, REF_CARGO_PACKET),
	SLE_END()
};

/**
 * Swap the temporary packets with the packets without specific destination in
 * the given goods entry. Assert that at least one of those is empty.
 * @param ge Goods entry to swap with.
 */
static void SwapPackets(GoodsEntry *ge)
{
	StationCargoPacketMap &ge_packets = const_cast<StationCargoPacketMap &>(*ge->cargo.Packets());

	if (_packets.empty()) {
		std::map<StationID, CargoPacketList>::iterator it(ge_packets.find(INVALID_STATION));
		if (it == ge_packets.end()) {
			return;
		} else {
			it->second.swap(_packets);
		}
	} else {
		assert(ge_packets[INVALID_STATION].empty());
		ge_packets[INVALID_STATION].swap(_packets);
	}
}

static void Load_STNS()
{
	_cargo_source_xy = 0;
	_cargo_days = 0;
	_cargo_feeder_share = 0;

	uint num_cargo = IsSavegameVersionBefore(SLV_55) ? 12 : IsSavegameVersionBefore(SLV_EXTEND_CARGOTYPES) ? 32 : NUM_CARGO;
	int index;
	while ((index = SlIterateArray()) != -1) {
		Station *st = new (index) Station();

		SlObject(st, _old_station_desc);

		_waiting_acceptance = 0;

		for (CargoID i = 0; i < num_cargo; i++) {
			GoodsEntry *ge = &st->goods[i];
			SlObject(ge, GetGoodsDesc());
			SwapPackets(ge);
			if (IsSavegameVersionBefore(SLV_68)) {
				SB(ge->status, GoodsEntry::GES_ACCEPTANCE, 1, HasBit(_waiting_acceptance, 15));
				if (GB(_waiting_acceptance, 0, 12) != 0) {
					/* In old versions, enroute_from used 0xFF as INVALID_STATION */
					StationID source = (IsSavegameVersionBefore(SLV_7) && _cargo_source == 0xFF) ? INVALID_STATION : _cargo_source;

					/* Make sure we can allocate the CargoPacket. This is safe
					 * as there can only be ~64k stations and 32 cargoes in these
					 * savegame versions. As the CargoPacketPool has more than
					 * 16 million entries; it fits by an order of magnitude. */
					assert(CargoPacket::CanAllocateItem());

					/* Don't construct the packet with station here, because that'll fail with old savegames */
					CargoPacket *cp = new CargoPacket(GB(_waiting_acceptance, 0, 12), _cargo_days, source, _cargo_source_xy, _cargo_source_xy, _cargo_feeder_share);
					ge->cargo.Append(cp, INVALID_STATION);
					SB(ge->status, GoodsEntry::GES_RATING, 1, 1);
				}
			}
			if (SlXvIsFeatureMissing(XSLFI_ST_LAST_VEH_TYPE)) ge->last_vehicle_type = _old_last_vehicle_type;
		}

		if (st->num_specs != 0) {
			/* Allocate speclist memory when loading a game */
			st->speclist = CallocT<StationSpecList>(st->num_specs);
			for (uint i = 0; i < st->num_specs; i++) {
				SlObject(&st->speclist[i], _station_speclist_desc);
			}
		}
	}
}

static void Ptrs_STNS()
{
	/* Don't run when savegame version is higher than or equal to 123. */
	if (!IsSavegameVersionBefore(SLV_123)) return;

	uint num_cargo = IsSavegameVersionBefore(SLV_EXTEND_CARGOTYPES) ? 32 : NUM_CARGO;
	for (Station *st : Station::Iterate()) {
		if (!IsSavegameVersionBefore(SLV_68)) {
			for (CargoID i = 0; i < num_cargo; i++) {
				GoodsEntry *ge = &st->goods[i];
				SwapPackets(ge);
				SlObject(ge, GetGoodsDesc());
				SwapPackets(ge);
			}
		}
		SlObject(st, _old_station_desc);
	}
}


static const SaveLoad _base_station_desc[] = {
	      SLE_VAR(BaseStation, xy,                     SLE_UINT32),
	      SLE_REF(BaseStation, town,                   REF_TOWN),
	      SLE_VAR(BaseStation, string_id,              SLE_STRINGID),
	      SLE_STR(BaseStation, name,                   SLE_STR | SLF_ALLOW_CONTROL, 0),
	SLE_CONDVAR_X(Station,     delete_ctr,             SLE_UINT8,                   SL_MIN_VERSION, SL_MAX_VERSION, SlXvFeatureTest(XSLFTO_AND, XSLFI_SPRINGPP, 0, 3)),
	SLE_CONDVAR_X(Station,     delete_ctr,             SLE_FILE_U16  | SLE_VAR_U8,  SL_MIN_VERSION, SL_MAX_VERSION, SlXvFeatureTest(XSLFTO_AND, XSLFI_SPRINGPP, 4)),
	      SLE_VAR(BaseStation, owner,                  SLE_UINT8),
	      SLE_VAR(BaseStation, facilities,             SLE_UINT8),
	      SLE_VAR(BaseStation, build_date,             SLE_INT32),

	/* Used by newstations for graphic variations */
	      SLE_VAR(BaseStation, random_bits,            SLE_UINT16),
	      SLE_VAR(BaseStation, waiting_triggers,       SLE_UINT8),
	      SLE_VAR(BaseStation, num_specs,              SLE_UINT8),

	      SLE_END()
};

static OldPersistentStorage _old_st_persistent_storage;

static const SaveLoad _station_desc[] = {
	SLE_WRITEBYTE(Station, facilities),
	SLE_ST_INCLUDE(),

	      SLE_VAR(Station, train_station.tile,         SLE_UINT32),
	      SLE_VAR(Station, train_station.w,            SLE_FILE_U8 | SLE_VAR_U16),
	      SLE_VAR(Station, train_station.h,            SLE_FILE_U8 | SLE_VAR_U16),

	      SLE_REF(Station, bus_stops,                  REF_ROADSTOPS),
	      SLE_REF(Station, truck_stops,                REF_ROADSTOPS),
	SLE_CONDVAR_X(Station, ship_station.tile,          SLE_UINT32,                SL_MIN_VERSION,      SLV_MULTITILE_DOCKS, SlXvFeatureTest(XSLFTO_AND, XSLFI_MULTIPLE_DOCKS, 0, 0)),
	SLE_CONDNULL_X(4, SL_MIN_VERSION, SL_MAX_VERSION, SlXvFeatureTest(XSLFTO_AND, XSLFI_MULTIPLE_DOCKS, 1, 1)),
	  SLE_CONDVAR(Station, ship_station.tile,          SLE_UINT32,                SLV_MULTITILE_DOCKS, SL_MAX_VERSION),
	  SLE_CONDVAR(Station, ship_station.w,             SLE_FILE_U8 | SLE_VAR_U16, SLV_MULTITILE_DOCKS, SL_MAX_VERSION),
	  SLE_CONDVAR(Station, ship_station.h,             SLE_FILE_U8 | SLE_VAR_U16, SLV_MULTITILE_DOCKS, SL_MAX_VERSION),
	  SLE_CONDVAR(Station, docking_station.tile,       SLE_UINT32,                SLV_MULTITILE_DOCKS, SL_MAX_VERSION),
	  SLE_CONDVAR(Station, docking_station.w,          SLE_FILE_U8 | SLE_VAR_U16, SLV_MULTITILE_DOCKS, SL_MAX_VERSION),
	  SLE_CONDVAR(Station, docking_station.h,          SLE_FILE_U8 | SLE_VAR_U16, SLV_MULTITILE_DOCKS, SL_MAX_VERSION),
	SLE_CONDVARVEC_X(Station, docking_tiles,           SLE_UINT32,                     SL_MIN_VERSION, SL_MAX_VERSION, SlXvFeatureTest(XSLFTO_AND, XSLFI_MULTIPLE_DOCKS, 2)),
	      SLE_VAR(Station, airport.tile,               SLE_UINT32),
	  SLE_CONDVAR(Station, airport.w,                  SLE_FILE_U8 | SLE_VAR_U16, SLV_140, SL_MAX_VERSION),
	  SLE_CONDVAR(Station, airport.h,                  SLE_FILE_U8 | SLE_VAR_U16, SLV_140, SL_MAX_VERSION),
	      SLE_VAR(Station, airport.type,               SLE_UINT8),
	  SLE_CONDVAR(Station, airport.layout,             SLE_UINT8,                 SLV_145, SL_MAX_VERSION),
	SLE_CONDNULL_X(1, SL_MIN_VERSION, SL_MAX_VERSION, SlXvFeatureTest(XSLFTO_AND, XSLFI_SPRINGPP, 1, 6)),
	      SLE_VAR(Station, airport.flags,              SLE_UINT64),
	SLE_CONDNULL_X(8, SL_MIN_VERSION, SL_MAX_VERSION, SlXvFeatureTest(XSLFTO_AND, XSLFI_SPRINGPP, 1, 6)),
	  SLE_CONDVAR(Station, airport.rotation,           SLE_UINT8,                 SLV_145, SL_MAX_VERSION),
	 SLEG_CONDARR(_old_st_persistent_storage.storage,  SLE_UINT32, 16,            SLV_145, SLV_161),
	  SLE_CONDREF(Station, airport.psa,                REF_STORAGE,               SLV_161, SL_MAX_VERSION),

	      SLE_VAR(Station, indtype,                    SLE_UINT8),

	      SLE_VAR(Station, time_since_load,            SLE_UINT8),
	      SLE_VAR(Station, time_since_unload,          SLE_UINT8),
	SLEG_CONDVAR_X(_old_last_vehicle_type,             SLE_UINT8,           SL_MIN_VERSION, SL_MAX_VERSION, SlXvFeatureTest(XSLFTO_AND, XSLFI_ST_LAST_VEH_TYPE, 0, 0)),
	SLE_CONDNULL_X(1, SL_MIN_VERSION, SL_MAX_VERSION, SlXvFeatureTest(XSLFTO_AND, XSLFI_JOKERPP)),
	      SLE_VAR(Station, had_vehicle_of_type,        SLE_UINT8),
	      SLE_VEC(Station, loading_vehicles,           REF_VEHICLE),
	  SLE_CONDVAR(Station, always_accepted,            SLE_FILE_U32 | SLE_VAR_U64, SLV_127, SLV_EXTEND_CARGOTYPES),
	  SLE_CONDVAR(Station, always_accepted,            SLE_UINT64,                 SLV_EXTEND_CARGOTYPES, SL_MAX_VERSION),
	  SLE_CONDNULL_X(32 * 24, SL_MIN_VERSION, SL_MAX_VERSION, SlXvFeatureTest(XSLFTO_AND, XSLFI_JOKERPP, SL_JOKER_1_22)),

	      SLE_END()
};

static const SaveLoad _waypoint_desc[] = {
	SLE_WRITEBYTE(Waypoint, facilities),
	SLE_ST_INCLUDE(),

	      SLE_VAR(Waypoint, town_cn,                   SLE_UINT16),

	  SLE_CONDVAR(Waypoint, train_station.tile,        SLE_UINT32,                  SLV_124, SL_MAX_VERSION),
	  SLE_CONDVAR(Waypoint, train_station.w,           SLE_FILE_U8 | SLE_VAR_U16,   SLV_124, SL_MAX_VERSION),
	  SLE_CONDVAR(Waypoint, train_station.h,           SLE_FILE_U8 | SLE_VAR_U16,   SLV_124, SL_MAX_VERSION),

	      SLE_END()
};

/**
 * Get the base station description to be used for SL_ST_INCLUDE
 * @return the base station description.
 */
const SaveLoad *GetBaseStationDescription()
{
	return _base_station_desc;
}

std::vector<SaveLoad> _filtered_station_desc;
std::vector<SaveLoad> _filtered_waypoint_desc;
std::vector<SaveLoad> _filtered_goods_desc;
std::vector<SaveLoad> _filtered_station_speclist_desc;

static void SetupDescs_STNN()
{
	_filtered_station_desc = SlFilterObject(_station_desc);
	_filtered_waypoint_desc = SlFilterObject(_waypoint_desc);
	_filtered_goods_desc = SlFilterObject(GetGoodsDesc());
	_filtered_station_speclist_desc = SlFilterObject(_station_speclist_desc);
}

std::vector<SaveLoad> _filtered_roadstop_desc;

static void SetupDescs_ROADSTOP()
{
	_filtered_roadstop_desc = SlFilterObject(_roadstop_desc);
}


static void RealSave_STNN(BaseStation *bst)
{
	bool waypoint = (bst->facilities & FACIL_WAYPOINT) != 0;
	SlObjectSaveFiltered(bst, waypoint ? _filtered_waypoint_desc.data() : _filtered_station_desc.data());

	MemoryDumper *dumper = MemoryDumper::GetCurrent();

	if (!waypoint) {
		Station *st = Station::From(bst);
		for (CargoID i = 0; i < NUM_CARGO; i++) {
			_num_dests = (uint32)st->goods[i].cargo.Packets()->MapSize();
			_num_flows = st->goods[i].flows.size();
			SlObjectSaveFiltered(&st->goods[i], _filtered_goods_desc.data());
			for (FlowStatMap::const_iterator outer_it(st->goods[i].flows.begin()); outer_it != st->goods[i].flows.end(); ++outer_it) {
				uint32 sum_shares = 0;
				FlowSaveLoad flow;
				flow.source = outer_it->GetOrigin();
				dumper->CheckBytes(2 + 4);
				dumper->RawWriteUint16(flow.source);
				dumper->RawWriteUint32(outer_it->size());
				FlowStat::const_iterator inner_it(outer_it->begin());
				const FlowStat::const_iterator end(outer_it->end());
				for (; inner_it != end; ++inner_it) {
					flow.via = inner_it->second;
					flow.share = inner_it->first - sum_shares;
					flow.restricted = inner_it->first > outer_it->GetUnrestricted();
					sum_shares = inner_it->first;
					assert(flow.share > 0);

					// SlObject(&flow, _flow_desc); /* this is highly performance-sensitive, manually unroll */
					dumper->CheckBytes(2 + 4 + 1);
					dumper->RawWriteUint16(flow.via);
					dumper->RawWriteUint32(flow.share);
					dumper->RawWriteByte(flow.restricted != 0);
				}
				SlWriteUint16(outer_it->GetRawFlags());
			}
			for (StationCargoPacketMap::ConstMapIterator it(st->goods[i].cargo.Packets()->begin()); it != st->goods[i].cargo.Packets()->end(); ++it) {
				SlObjectSaveFiltered(const_cast<StationCargoPacketMap::value_type *>(&(*it)), _cargo_list_desc); // _cargo_list_desc has no conditionals
			}
		}
	}

	for (uint i = 0; i < bst->num_specs; i++) {
		SlObjectSaveFiltered(&bst->speclist[i], _filtered_station_speclist_desc.data());
	}
}

static void Save_STNN()
{
	SetupDescs_STNN();

	/* Write the stations */
	for (BaseStation *st : BaseStation::Iterate()) {
		SlSetArrayIndex(st->index);
		SlAutolength((AutolengthProc*)RealSave_STNN, st);
	}
}

static void Load_STNN()
{
	SetupDescs_STNN();

	_num_flows = 0;

	const uint num_cargo = IsSavegameVersionBefore(SLV_EXTEND_CARGOTYPES) ? 32 : NUM_CARGO;
	ReadBuffer *buffer = ReadBuffer::GetCurrent();

	int index;
	while ((index = SlIterateArray()) != -1) {
		bool waypoint = (SlReadByte() & FACIL_WAYPOINT) != 0;

		BaseStation *bst = waypoint ? (BaseStation *)new (index) Waypoint() : new (index) Station();
		SlObjectLoadFiltered(bst, waypoint ? _filtered_waypoint_desc.data() : _filtered_station_desc.data());

		if (!waypoint) {
			Station *st = Station::From(bst);

			/* Before savegame version 161, persistent storages were not stored in a pool. */
			if (IsSavegameVersionBefore(SLV_161) && !IsSavegameVersionBefore(SLV_145) && st->facilities & FACIL_AIRPORT) {
				/* Store the old persistent storage. The GRFID will be added later. */
				assert(PersistentStorage::CanAllocateItem());
				st->airport.psa = new PersistentStorage(0, 0, 0);
				memcpy(st->airport.psa->storage, _old_st_persistent_storage.storage, sizeof(_old_st_persistent_storage.storage));
			}

			for (CargoID i = 0; i < num_cargo; i++) {
				SlObjectLoadFiltered(&st->goods[i], _filtered_goods_desc.data());
				StationID prev_source = INVALID_STATION;
				if (SlXvIsFeaturePresent(XSLFI_FLOW_STAT_FLAGS)) {
					for (uint32 j = 0; j < _num_flows; ++j) {
						FlowSaveLoad flow;
						buffer->CheckBytes(2 + 4);
						flow.source = buffer->RawReadUint16();
						uint32 flow_count = buffer->RawReadUint32();

						buffer->CheckBytes(2 + 4 + 1);
						flow.via = buffer->RawReadUint16();
						flow.share = buffer->RawReadUint32();
						flow.restricted = (buffer->RawReadByte() != 0);
						FlowStat *fs = &(*(st->goods[i].flows.insert(st->goods[i].flows.end(), FlowStat(flow.source, flow.via, flow.share, flow.restricted))));
						for (uint32 k = 1; k < flow_count; ++k) {
							buffer->CheckBytes(2 + 4 + 1);
							flow.via = buffer->RawReadUint16();
							flow.share = buffer->RawReadUint32();
							flow.restricted = (buffer->RawReadByte() != 0);
							fs->AppendShare(flow.via, flow.share, flow.restricted);
						}
						fs->SetRawFlags(SlReadUint16());
					}
				} else if (SlXvIsFeatureMissing(XSLFI_CHILLPP)) {
					FlowSaveLoad flow;
					FlowStat *fs = nullptr;
					for (uint32 j = 0; j < _num_flows; ++j) {
						// SlObject(&flow, _flow_desc); /* this is highly performance-sensitive, manually unroll */
						buffer->CheckBytes(2 + 2 + 4);
						flow.source = buffer->RawReadUint16();
						flow.via = buffer->RawReadUint16();
						flow.share = buffer->RawReadUint32();
						if (!IsSavegameVersionBefore(SLV_187)) flow.restricted = (buffer->ReadByte() != 0);

						if (fs == nullptr || prev_source != flow.source) {
							fs = &(*(st->goods[i].flows.insert(st->goods[i].flows.end(), FlowStat(flow.source, flow.via, flow.share, flow.restricted))));
						} else {
							fs->AppendShare(flow.via, flow.share, flow.restricted);
						}
						prev_source = flow.source;
					}
				}
				if (IsSavegameVersionBefore(SLV_183) && SlXvIsFeatureMissing(XSLFI_CHILLPP)) {
					SwapPackets(&st->goods[i]);
				} else {
					if (SlXvIsFeaturePresent(XSLFI_CHILLPP)) {
						SlSkipBytes(8);
						uint num_links = SlReadUint16();
						uint num_flows = SlReadUint32();
						SlSkipBytes(6);
						SlSkipBytes(18 * num_links);
						SlSkipBytes(16 * num_flows);
					}

					StationCargoPair pair;
					for (uint j = 0; j < _num_dests; ++j) {
						SlObjectLoadFiltered(&pair, _cargo_list_desc); // _cargo_list_desc has no conditionals
						const_cast<StationCargoPacketMap &>(*(st->goods[i].cargo.Packets()))[pair.first].swap(pair.second);
						assert(pair.second.empty());
					}
				}
				if (SlXvIsFeatureMissing(XSLFI_ST_LAST_VEH_TYPE)) st->goods[i].last_vehicle_type = _old_last_vehicle_type;
			}
		}

		if (bst->num_specs != 0) {
			/* Allocate speclist memory when loading a game */
			bst->speclist = CallocT<StationSpecList>(bst->num_specs);
			for (uint i = 0; i < bst->num_specs; i++) {
				SlObjectLoadFiltered(&bst->speclist[i], _filtered_station_speclist_desc.data());
			}
		}
	}
}

static void Ptrs_STNN()
{
	/* Don't run when savegame version lower than 123. */
	if (IsSavegameVersionBefore(SLV_123)) return;

	SetupDescs_STNN();

	if (!IsSavegameVersionBefore(SLV_183)) {
		assert(_filtered_goods_desc[0].cmd == SL_END);
	}

	uint num_cargo = IsSavegameVersionBefore(SLV_EXTEND_CARGOTYPES) ? 32 : NUM_CARGO;
	for (Station *st : Station::Iterate()) {
		for (CargoID i = 0; i < num_cargo; i++) {
			GoodsEntry *ge = &st->goods[i];
			if (IsSavegameVersionBefore(SLV_183) && SlXvIsFeatureMissing(XSLFI_CHILLPP)) {
				SwapPackets(ge);
				SlObjectPtrOrNullFiltered(ge, _filtered_goods_desc.data());
				SwapPackets(ge);
			} else {
				//SlObject(ge, GetGoodsDesc());
				for (StationCargoPacketMap::ConstMapIterator it = ge->cargo.Packets()->begin(); it != ge->cargo.Packets()->end(); ++it) {
					SlObjectPtrOrNullFiltered(const_cast<StationCargoPair *>(&(*it)), _cargo_list_desc); // _cargo_list_desc has no conditionals
				}
			}
		}
		SlObjectPtrOrNullFiltered(st, _filtered_station_desc.data());
	}

	for (Waypoint *wp : Waypoint::Iterate()) {
		SlObjectPtrOrNullFiltered(wp, _filtered_waypoint_desc.data());
	}
}

static void Save_ROADSTOP()
{
	SetupDescs_ROADSTOP();
	for (RoadStop *rs : RoadStop::Iterate()) {
		SlSetArrayIndex(rs->index);
		SlObjectSaveFiltered(rs, _filtered_roadstop_desc.data());
	}
}

static void Load_ROADSTOP()
{
	SetupDescs_ROADSTOP();
	int index;
	while ((index = SlIterateArray()) != -1) {
		RoadStop *rs = new (index) RoadStop(INVALID_TILE);

		SlObjectLoadFiltered(rs, _filtered_roadstop_desc.data());
	}
}

static void Ptrs_ROADSTOP()
{
	SetupDescs_ROADSTOP();
	for (RoadStop *rs : RoadStop::Iterate()) {
		SlObjectPtrOrNullFiltered(rs, _filtered_roadstop_desc.data());
	}
}

static void Load_DOCK()
{
	extern void SlSkipArray();
	SlSkipArray();
}

extern const ChunkHandler _station_chunk_handlers[] = {
	{ 'STNS', nullptr,       Load_STNS,     Ptrs_STNS,     nullptr, CH_ARRAY },
	{ 'STNN', Save_STNN,     Load_STNN,     Ptrs_STNN,     nullptr, CH_ARRAY },
	{ 'ROAD', Save_ROADSTOP, Load_ROADSTOP, Ptrs_ROADSTOP, nullptr, CH_ARRAY},
	{ 'DOCK', nullptr,       Load_DOCK,     nullptr,       nullptr, CH_ARRAY | CH_LAST},
};<|MERGE_RESOLUTION|>--- conflicted
+++ resolved
@@ -144,22 +144,6 @@
 	}
 }
 
-<<<<<<< HEAD
-/**
- * (Re)scan for station docking tiles after loading a savegame.
- */
-void AfterLoadScanDockingTiles()
-{
-	if (IsSavegameVersionBefore(SLV_MULTITILE_DOCKS) || !SlXvIsFeaturePresent(XSLFI_MULTIPLE_DOCKS, 2) || !SlXvIsFeaturePresent(XSLFI_DOCKING_CACHE_VER, 1)) {
-		/* Scan for docking tiles */
-		for (Station *st : Station::Iterate()) {
-			if (st->ship_station.tile != INVALID_TILE) UpdateStationDockingTiles(st);
-		}
-	}
-}
-
-=======
->>>>>>> 170f3f9b
 static const SaveLoad _roadstop_desc[] = {
 	SLE_VAR(RoadStop, xy,           SLE_UINT32),
 	SLE_CONDNULL(1, SL_MIN_VERSION, SLV_45),
