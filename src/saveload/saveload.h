/* $Id$ */

/*
 * This file is part of OpenTTD.
 * OpenTTD is free software; you can redistribute it and/or modify it under the terms of the GNU General Public License as published by the Free Software Foundation, version 2.
 * OpenTTD is distributed in the hope that it will be useful, but WITHOUT ANY WARRANTY; without even the implied warranty of MERCHANTABILITY or FITNESS FOR A PARTICULAR PURPOSE.
 * See the GNU General Public License for more details. You should have received a copy of the GNU General Public License along with OpenTTD. If not, see <http://www.gnu.org/licenses/>.
 */

/** @file saveload.h Functions/types related to saving and loading games. */

#ifndef SAVELOAD_H
#define SAVELOAD_H

#include "../fileio_type.h"
#include "../strings_type.h"
#include "extended_ver_sl.h"

#include <stdarg.h>

/** Save or load result codes. */
enum SaveOrLoadResult {
	SL_OK     = 0, ///< completed successfully
	SL_ERROR  = 1, ///< error that was caught before internal structures were modified
	SL_REINIT = 2, ///< error that was caught in the middle of updating game state, need to clear it. (can only happen during load)
};

/** Deals with the type of the savegame, independent of extension */
struct FileToSaveLoad {
	SaveLoadOperation file_op;           ///< File operation to perform.
	DetailedFileType detail_ftype;   ///< Concrete file type (PNG, BMP, old save, etc).
	AbstractFileType abstract_ftype; ///< Abstract type of file (scenario, heightmap, etc).
	char name[MAX_PATH];             ///< Name of the file.
	char title[255];                 ///< Internal name of the game.

	void SetMode(FiosType ft);
	void SetMode(SaveLoadOperation fop, AbstractFileType aft, DetailedFileType dft);
	void SetName(const char *name);
	void SetTitle(const char *title);
};

/** Types of save games. */
enum SavegameType {
	SGT_TTD,    ///< TTD  savegame (can be detected incorrectly)
	SGT_TTDP1,  ///< TTDP savegame ( -//- ) (data at NW border)
	SGT_TTDP2,  ///< TTDP savegame in new format (data at SE border)
	SGT_OTTD,   ///< OTTD savegame
	SGT_TTO,    ///< TTO savegame
	SGT_INVALID = 0xFF, ///< broken savegame (used internally)
};

extern FileToSaveLoad _file_to_saveload;

void GenerateDefaultSaveName(char *buf, const char *last);
void SetSaveLoadError(StringID str);
const char *GetSaveLoadErrorString();
SaveOrLoadResult SaveOrLoad(const char *filename, SaveLoadOperation fop, DetailedFileType dft, Subdirectory sb, bool threaded = true);
void WaitTillSaved();
void ProcessAsyncSaveFinish();
void DoExitSave();

SaveOrLoadResult SaveWithFilter(struct SaveFilter *writer, bool threaded);
SaveOrLoadResult LoadWithFilter(struct LoadFilter *reader);

typedef void ChunkSaveLoadProc();
typedef void AutolengthProc(void *arg);

/** Handlers and description of chunk. */
struct ChunkHandler {
	uint32 id;                          ///< Unique ID (4 letters).
	ChunkSaveLoadProc *save_proc;       ///< Save procedure of the chunk.
	ChunkSaveLoadProc *load_proc;       ///< Load procedure of the chunk.
	ChunkSaveLoadProc *ptrs_proc;       ///< Manipulate pointers in the chunk.
	ChunkSaveLoadProc *load_check_proc; ///< Load procedure for game preview.
	uint32 flags;                       ///< Flags of the chunk. @see ChunkType
};

struct NullStruct {
	byte null;
};

/** Type of reference (#SLE_REF, #SLE_CONDREF). */
enum SLRefType {
	REF_ORDER          =  0, ///< Load/save a reference to an order.
	REF_VEHICLE        =  1, ///< Load/save a reference to a vehicle.
	REF_STATION        =  2, ///< Load/save a reference to a station.
	REF_TOWN           =  3, ///< Load/save a reference to a town.
	REF_VEHICLE_OLD    =  4, ///< Load/save an old-style reference to a vehicle (for pre-4.4 savegames).
	REF_ROADSTOPS      =  5, ///< Load/save a reference to a bus/truck stop.
	REF_ENGINE_RENEWS  =  6, ///< Load/save a reference to an engine renewal (autoreplace).
	REF_CARGO_PACKET   =  7, ///< Load/save a reference to a cargo packet.
	REF_ORDERLIST      =  8, ///< Load/save a reference to an orderlist.
	REF_STORAGE        =  9, ///< Load/save a reference to a persistent storage.
	REF_LINK_GRAPH     = 10, ///< Load/save a reference to a link graph.
	REF_LINK_GRAPH_JOB = 11, ///< Load/save a reference to a link graph job.
};

/** Highest possible savegame version. */
#define SL_MAX_VERSION UINT16_MAX

/** Flags of a chunk. */
enum ChunkType {
	CH_RIFF         =  0,
	CH_ARRAY        =  1,
	CH_SPARSE_ARRAY =  2,
	CH_TYPE_MASK    =  3,
	CH_EXT_HDR      = 15, ///< Extended chunk header
	CH_LAST         =  8, ///< Last chunk in this array.
};

/** Flags for chunk extended headers */
enum SaveLoadChunkExtHeaderFlags {
	SLCEHF_BIG_RIFF           = 1 << 0,  ///< This block uses a 60-bit RIFF chunk size
};
DECLARE_ENUM_AS_BIT_SET(SaveLoadChunkExtHeaderFlags)

/**
 * VarTypes is the general bitmasked magic type that tells us
 * certain characteristics about the variable it refers to. For example
 * SLE_FILE_* gives the size(type) as it would be in the savegame and
 * SLE_VAR_* the size(type) as it is in memory during runtime. These are
 * the first 8 bits (0-3 SLE_FILE, 4-7 SLE_VAR).
 * Bits 8-15 are reserved for various flags as explained below
 */
enum VarTypes {
	/* 4 bits allocated a maximum of 16 types for NumberType */
	SLE_FILE_I8       = 0,
	SLE_FILE_U8       = 1,
	SLE_FILE_I16      = 2,
	SLE_FILE_U16      = 3,
	SLE_FILE_I32      = 4,
	SLE_FILE_U32      = 5,
	SLE_FILE_I64      = 6,
	SLE_FILE_U64      = 7,
	SLE_FILE_STRINGID = 8, ///< StringID offset into strings-array
	SLE_FILE_STRING   = 9,
	/* 6 more possible file-primitives */

	/* 4 bits allocated a maximum of 16 types for NumberType */
	SLE_VAR_BL    =  0 << 4,
	SLE_VAR_I8    =  1 << 4,
	SLE_VAR_U8    =  2 << 4,
	SLE_VAR_I16   =  3 << 4,
	SLE_VAR_U16   =  4 << 4,
	SLE_VAR_I32   =  5 << 4,
	SLE_VAR_U32   =  6 << 4,
	SLE_VAR_I64   =  7 << 4,
	SLE_VAR_U64   =  8 << 4,
	SLE_VAR_NULL  =  9 << 4, ///< useful to write zeros in savegame.
	SLE_VAR_STRB  = 10 << 4, ///< string (with pre-allocated buffer)
	SLE_VAR_STRBQ = 11 << 4, ///< string enclosed in quotes (with pre-allocated buffer)
	SLE_VAR_STR   = 12 << 4, ///< string pointer
	SLE_VAR_STRQ  = 13 << 4, ///< string pointer enclosed in quotes
	SLE_VAR_NAME  = 14 << 4, ///< old custom name to be converted to a char pointer
	/* 1 more possible memory-primitives */

	/* Shortcut values */
	SLE_VAR_CHAR = SLE_VAR_I8,

	/* Default combinations of variables. As savegames change, so can variables
	 * and thus it is possible that the saved value and internal size do not
	 * match and you need to specify custom combo. The defaults are listed here */
	SLE_BOOL         = SLE_FILE_I8  | SLE_VAR_BL,
	SLE_INT8         = SLE_FILE_I8  | SLE_VAR_I8,
	SLE_UINT8        = SLE_FILE_U8  | SLE_VAR_U8,
	SLE_INT16        = SLE_FILE_I16 | SLE_VAR_I16,
	SLE_UINT16       = SLE_FILE_U16 | SLE_VAR_U16,
	SLE_INT32        = SLE_FILE_I32 | SLE_VAR_I32,
	SLE_UINT32       = SLE_FILE_U32 | SLE_VAR_U32,
	SLE_INT64        = SLE_FILE_I64 | SLE_VAR_I64,
	SLE_UINT64       = SLE_FILE_U64 | SLE_VAR_U64,
	SLE_CHAR         = SLE_FILE_I8  | SLE_VAR_CHAR,
	SLE_STRINGID     = SLE_FILE_STRINGID | SLE_VAR_U32,
	SLE_STRINGBUF    = SLE_FILE_STRING   | SLE_VAR_STRB,
	SLE_STRINGBQUOTE = SLE_FILE_STRING   | SLE_VAR_STRBQ,
	SLE_STRING       = SLE_FILE_STRING   | SLE_VAR_STR,
	SLE_STRINGQUOTE  = SLE_FILE_STRING   | SLE_VAR_STRQ,
	SLE_NAME         = SLE_FILE_STRINGID | SLE_VAR_NAME,

	/* Shortcut values */
	SLE_UINT  = SLE_UINT32,
	SLE_INT   = SLE_INT32,
	SLE_STRB  = SLE_STRINGBUF,
	SLE_STRBQ = SLE_STRINGBQUOTE,
	SLE_STR   = SLE_STRING,
	SLE_STRQ  = SLE_STRINGQUOTE,

	/* 8 bits allocated for a maximum of 8 flags
	 * Flags directing saving/loading of a variable */
	SLF_NOT_IN_SAVE     = 1 <<  8, ///< do not save with savegame, basically client-based
	SLF_NOT_IN_CONFIG   = 1 <<  9, ///< do not save to config file
	SLF_NO_NETWORK_SYNC = 1 << 10, ///< do not synchronize over network (but it is saved if SLF_NOT_IN_SAVE is not set)
	SLF_ALLOW_CONTROL   = 1 << 11, ///< allow control codes in the strings
	SLF_ALLOW_NEWLINE   = 1 << 12, ///< allow new lines in the strings
	/* 3 more possible flags */
};

typedef uint32 VarType;

/** Type of data saved. */
enum SaveLoadTypes {
	SL_VAR         =  0, ///< Save/load a variable.
	SL_REF         =  1, ///< Save/load a reference.
	SL_ARR         =  2, ///< Save/load an array.
	SL_STR         =  3, ///< Save/load a string.
	SL_LST         =  4, ///< Save/load a list.
<<<<<<< HEAD
	SL_DEQ         =  5, ///< Save/load a deque.
	SL_VEC         =  6, ///< Save/load a vector.
	SL_STDSTR      =  7, ///< Save/load a std::string.
=======
	SL_DEQUE       =  5, ///< Save/load a deque.
>>>>>>> 9ce92521
	/* non-normal save-load types */
	SL_WRITEBYTE   =  8,
	SL_VEH_INCLUDE =  9,
	SL_ST_INCLUDE  = 10,
	/* primitive type vector */
	SL_VARVEC      = 14,
	SL_END         = 15
};

typedef byte SaveLoadType; ///< Save/load type. @see SaveLoadTypes

/** SaveLoad type struct. Do NOT use this directly but use the SLE_ macros defined just below! */
struct SaveLoad {
	bool global;         ///< should we load a global variable or a non-global one
	SaveLoadType cmd;    ///< the action to take with the saved/loaded type, All types need different action
	VarType conv;        ///< type of the variable to be saved, int
	uint16 length;       ///< (conditional) length of the variable (eg. arrays) (max array size is 65536 elements)
	uint16 version_from; ///< save/load the variable starting from this savegame version
	uint16 version_to;   ///< save/load the variable until this savegame version
	/* NOTE: This element either denotes the address of the variable for a global
	 * variable, or the offset within a struct which is then bound to a variable
	 * during runtime. Decision on which one to use is controlled by the function
	 * that is called to save it. address: global=true, offset: global=false */
	void *address;       ///< address of variable OR offset of variable in the struct (max offset is 65536)
	size_t size;         ///< the sizeof size.
	SlXvFeatureTest ext_feature_test;  ///< extended feature test
};

/** Same as #SaveLoad but global variables are used (for better readability); */
typedef SaveLoad SaveLoadGlobVarList;

/**
 * Storage of simple variables, references (pointers), and arrays.
 * @param cmd      Load/save type. @see SaveLoadType
 * @param base     Name of the class or struct containing the variable.
 * @param variable Name of the variable in the class or struct referenced by \a base.
 * @param type     Storage of the data in memory and in the savegame.
 * @param from     First savegame version that has the field.
 * @param to       Last savegame version that has the field.
 * @param extver   SlXvFeatureTest to test (along with from and to) which savegames have the field
 * @note In general, it is better to use one of the SLE_* macros below.
 */
#define SLE_GENERAL_X(cmd, base, variable, type, length, from, to, extver) {false, cmd, type, length, from, to, (void*)cpp_offsetof(base, variable), cpp_sizeof(base, variable), extver}
#define SLE_GENERAL(cmd, base, variable, type, length, from, to) SLE_GENERAL_X(cmd, base, variable, type, length, from, to, SlXvFeatureTest())

/**
 * Storage of a variable in some savegame versions.
 * @param base     Name of the class or struct containing the variable.
 * @param variable Name of the variable in the class or struct referenced by \a base.
 * @param type     Storage of the data in memory and in the savegame.
 * @param from     First savegame version that has the field.
 * @param to       Last savegame version that has the field.
 * @param extver   SlXvFeatureTest to test (along with from and to) which savegames have the field
 */
#define SLE_CONDVAR_X(base, variable, type, from, to, extver) SLE_GENERAL_X(SL_VAR, base, variable, type, 0, from, to, extver)
#define SLE_CONDVAR(base, variable, type, from, to) SLE_CONDVAR_X(base, variable, type, from, to, SlXvFeatureTest())

/**
 * Storage of a reference in some savegame versions.
 * @param base     Name of the class or struct containing the variable.
 * @param variable Name of the variable in the class or struct referenced by \a base.
 * @param type     Type of the reference, a value from #SLRefType.
 * @param from     First savegame version that has the field.
 * @param to       Last savegame version that has the field.
 * @param extver   SlXvFeatureTest to test (along with from and to) which savegames have the field
 */
#define SLE_CONDREF_X(base, variable, type, from, to, extver) SLE_GENERAL_X(SL_REF, base, variable, type, 0, from, to, extver)
#define SLE_CONDREF(base, variable, type, from, to) SLE_CONDREF_X(base, variable, type, from, to, SlXvFeatureTest())

/**
 * Storage of an array in some savegame versions.
 * @param base     Name of the class or struct containing the array.
 * @param variable Name of the variable in the class or struct referenced by \a base.
 * @param type     Storage of the data in memory and in the savegame.
 * @param length   Number of elements in the array.
 * @param from     First savegame version that has the array.
 * @param to       Last savegame version that has the array.
 * @param extver   SlXvFeatureTest to test (along with from and to) which savegames have the field
 */
#define SLE_CONDARR_X(base, variable, type, length, from, to, extver) SLE_GENERAL_X(SL_ARR, base, variable, type, length, from, to, extver)
#define SLE_CONDARR(base, variable, type, length, from, to) SLE_CONDARR_X(base, variable, type, length, from, to, SlXvFeatureTest())

/**
 * Storage of a string in some savegame versions.
 * @param base     Name of the class or struct containing the string.
 * @param variable Name of the variable in the class or struct referenced by \a base.
 * @param type     Storage of the data in memory and in the savegame.
 * @param length   Number of elements in the string (only used for fixed size buffers).
 * @param from     First savegame version that has the string.
 * @param to       Last savegame version that has the string.
 * @param extver   SlXvFeatureTest to test (along with from and to) which savegames have the field
 */
#define SLE_CONDSTR_X(base, variable, type, length, from, to, extver) SLE_GENERAL_X(SL_STR, base, variable, type, length, from, to, extver)
#define SLE_CONDSTR(base, variable, type, length, from, to) SLE_CONDSTR_X(base, variable, type, length, from, to, SlXvFeatureTest())

/**
 * Storage of a std::string in some savegame versions.
 * @param base     Name of the class or struct containing the string.
 * @param variable Name of the variable in the class or struct referenced by \a base.
 * @param type     Storage of the data in memory and in the savegame.
 * @param from     First savegame version that has the string.
 * @param to       Last savegame version that has the string.
 * @param extver   SlXvFeatureTest to test (along with from and to) which savegames have the field
 */
#define SLE_CONDSTDSTR_X(base, variable, type, from, to, extver) SLE_GENERAL_X(SL_STDSTR, base, variable, type, 0, from, to, extver)
#define SLE_CONDSTDSTR(base, variable, type, from, to) SLE_CONDSTDSTR_X(base, variable, type, from, to, SlXvFeatureTest())

/**
 * Storage of a list in some savegame versions.
 * @param base     Name of the class or struct containing the list.
 * @param variable Name of the variable in the class or struct referenced by \a base.
 * @param type     Storage of the data in memory and in the savegame.
 * @param from     First savegame version that has the list.
 * @param to       Last savegame version that has the list.
 * @param extver   SlXvFeatureTest to test (along with from and to) which savegames have the field
 */
#define SLE_CONDLST_X(base, variable, type, from, to, extver) SLE_GENERAL_X(SL_LST, base, variable, type, 0, from, to, extver)
#define SLE_CONDLST(base, variable, type, from, to) SLE_CONDLST_X(base, variable, type, from, to, SlXvFeatureTest())

/**
 * Storage of a deque in some savegame versions.
 * @param base     Name of the class or struct containing the list.
 * @param variable Name of the variable in the class or struct referenced by \a base.
 * @param type     Storage of the data in memory and in the savegame.
 * @param from     First savegame version that has the list.
 * @param to       Last savegame version that has the list.
 * @param extver   SlXvFeatureTest to test (along with from and to) which savegames have the field
 */
#define SLE_CONDDEQ_X(base, variable, type, from, to, extver) SLE_GENERAL_X(SL_DEQ, base, variable, type, 0, from, to, extver)
#define SLE_CONDDEQ(base, variable, type, from, to) SLE_CONDDEQ_X(base, variable, type, from, to, SlXvFeatureTest())

/**
 * Storage of a vector in some savegame versions.
 * @param base     Name of the class or struct containing the list.
 * @param variable Name of the variable in the class or struct referenced by \a base.
 * @param type     Storage of the data in memory and in the savegame.
 * @param from     First savegame version that has the list.
 * @param to       Last savegame version that has the list.
 * @param extver   SlXvFeatureTest to test (along with from and to) which savegames have the field
 */
#define SLE_CONDVEC_X(base, variable, type, from, to, extver) SLE_GENERAL_X(SL_VEC, base, variable, type, 0, from, to, extver)
#define SLE_CONDVEC(base, variable, type, from, to) SLE_CONDVEC_X(base, variable, type, from, to, SlXvFeatureTest())

/**
 * Storage of a variable vector in some savegame versions.
 * @param base     Name of the class or struct containing the list.
 * @param variable Name of the variable in the class or struct referenced by \a base.
 * @param type     Storage of the data in memory and in the savegame.
 * @param from     First savegame version that has the list.
 * @param to       Last savegame version that has the list.
 * @param extver   SlXvFeatureTest to test (along with from and to) which savegames have the field
 */
#define SLE_CONDVARVEC_X(base, variable, type, from, to, extver) SLE_GENERAL_X(SL_VARVEC, base, variable, type, 0, from, to, extver)
#define SLE_CONDVARVEC(base, variable, type, from, to) SLE_CONDVARVEC_X(base, variable, type, from, to, SlXvFeatureTest())

/**
 * Storage of a deque in some savegame versions.
 * @param base     Name of the class or struct containing the list.
 * @param variable Name of the variable in the class or struct referenced by \a base.
 * @param type     Storage of the data in memory and in the savegame.
 * @param from     First savegame version that has the list.
 * @param to       Last savegame version that has the list.
 */
#define SLE_CONDDEQUE(base, variable, type, from, to) SLE_GENERAL(SL_DEQUE, base, variable, type, 0, from, to)

/**
 * Storage of a variable in every version of a savegame.
 * @param base     Name of the class or struct containing the variable.
 * @param variable Name of the variable in the class or struct referenced by \a base.
 * @param type     Storage of the data in memory and in the savegame.
 */
#define SLE_VAR(base, variable, type) SLE_CONDVAR(base, variable, type, 0, SL_MAX_VERSION)

/**
 * Storage of a reference in every version of a savegame.
 * @param base     Name of the class or struct containing the variable.
 * @param variable Name of the variable in the class or struct referenced by \a base.
 * @param type     Type of the reference, a value from #SLRefType.
 */
#define SLE_REF(base, variable, type) SLE_CONDREF(base, variable, type, 0, SL_MAX_VERSION)

/**
 * Storage of an array in every version of a savegame.
 * @param base     Name of the class or struct containing the array.
 * @param variable Name of the variable in the class or struct referenced by \a base.
 * @param type     Storage of the data in memory and in the savegame.
 * @param length   Number of elements in the array.
 */
#define SLE_ARR(base, variable, type, length) SLE_CONDARR(base, variable, type, length, 0, SL_MAX_VERSION)

/**
 * Storage of a string in every savegame version.
 * @param base     Name of the class or struct containing the string.
 * @param variable Name of the variable in the class or struct referenced by \a base.
 * @param type     Storage of the data in memory and in the savegame.
 * @param length   Number of elements in the string (only used for fixed size buffers).
 */
#define SLE_STR(base, variable, type, length) SLE_CONDSTR(base, variable, type, length, 0, SL_MAX_VERSION)

/**
 * Storage of a std::string in every savegame version.
 * @param base     Name of the class or struct containing the string.
 * @param variable Name of the variable in the class or struct referenced by \a base.
 * @param type     Storage of the data in memory and in the savegame.
 */
#define SLE_STDSTR(base, variable, type) SLE_CONDSTDSTR(base, variable, type, 0, SL_MAX_VERSION)

/**
 * Storage of a list in every savegame version.
 * @param base     Name of the class or struct containing the list.
 * @param variable Name of the variable in the class or struct referenced by \a base.
 * @param type     Storage of the data in memory and in the savegame.
 */
#define SLE_LST(base, variable, type) SLE_CONDLST(base, variable, type, 0, SL_MAX_VERSION)

/**
 * Storage of a deque in every savegame version.
 * @param base     Name of the class or struct containing the list.
 * @param variable Name of the variable in the class or struct referenced by \a base.
 * @param type     Storage of the data in memory and in the savegame.
 */
#define SLE_DEQ(base, variable, type) SLE_CONDDEQ(base, variable, type, 0, SL_MAX_VERSION)

/**
 * Storage of a vector in every savegame version.
 * @param base     Name of the class or struct containing the list.
 * @param variable Name of the variable in the class or struct referenced by \a base.
 * @param type     Storage of the data in memory and in the savegame.
 */
#define SLE_VEC(base, variable, type) SLE_CONDVEC(base, variable, type, 0, SL_MAX_VERSION)

/**
 * Empty space in every savegame version.
 * @param length Length of the empty space.
 */
#define SLE_NULL(length) SLE_CONDNULL(length, 0, SL_MAX_VERSION)

/**
 * Empty space in some savegame versions.
 * @param length Length of the empty space.
 * @param from   First savegame version that has the empty space.
 * @param to     Last savegame version that has the empty space.
 * @param extver SlXvFeatureTest to test (along with from and to) which savegames have empty space
 */
#define SLE_CONDNULL_X(length, from, to, extver) SLE_CONDARR_X(NullStruct, null, SLE_FILE_U8 | SLE_VAR_NULL | SLF_NOT_IN_CONFIG, length, from, to, extver)
#define SLE_CONDNULL(length, from, to) SLE_CONDNULL_X(length, from, to, SlXvFeatureTest())

/** Translate values ingame to different values in the savegame and vv. */
#define SLE_WRITEBYTE(base, variable, value) SLE_GENERAL(SL_WRITEBYTE, base, variable, 0, 0, value, value)

#define SLE_VEH_INCLUDE() {false, SL_VEH_INCLUDE, 0, 0, 0, SL_MAX_VERSION, NULL, 0, SlXvFeatureTest()}
#define SLE_ST_INCLUDE() {false, SL_ST_INCLUDE, 0, 0, 0, SL_MAX_VERSION, NULL, 0, SlXvFeatureTest()}

/** End marker of a struct/class save or load. */
#define SLE_END() {false, SL_END, 0, 0, 0, 0, NULL, 0, SlXvFeatureTest()}

/**
 * Storage of global simple variables, references (pointers), and arrays.
 * @param cmd      Load/save type. @see SaveLoadType
 * @param variable Name of the global variable.
 * @param type     Storage of the data in memory and in the savegame.
 * @param from     First savegame version that has the field.
 * @param to       Last savegame version that has the field.
 * @param extver   SlXvFeatureTest to test (along with from and to) which savegames have the field
 * @note In general, it is better to use one of the SLEG_* macros below.
 */
#define SLEG_GENERAL_X(cmd, variable, type, length, from, to, extver) {true, cmd, type, length, from, to, (void*)&variable, sizeof(variable), extver}
#define SLEG_GENERAL(cmd, variable, type, length, from, to) SLEG_GENERAL_X(cmd, variable, type, length, from, to, SlXvFeatureTest())

/**
 * Storage of a global variable in some savegame versions.
 * @param variable Name of the global variable.
 * @param type     Storage of the data in memory and in the savegame.
 * @param from     First savegame version that has the field.
 * @param to       Last savegame version that has the field.
 * @param extver   SlXvFeatureTest to test (along with from and to) which savegames have the field
 */
#define SLEG_CONDVAR_X(variable, type, from, to, extver) SLEG_GENERAL_X(SL_VAR, variable, type, 0, from, to, extver)
#define SLEG_CONDVAR(variable, type, from, to) SLEG_CONDVAR_X(variable, type, from, to, SlXvFeatureTest())

/**
 * Storage of a global reference in some savegame versions.
 * @param variable Name of the global variable.
 * @param type     Storage of the data in memory and in the savegame.
 * @param from     First savegame version that has the field.
 * @param to       Last savegame version that has the field.
 * @param extver   SlXvFeatureTest to test (along with from and to) which savegames have the field
 */
#define SLEG_CONDREF_X(variable, type, from, to, extver) SLEG_GENERAL_X(SL_REF, variable, type, 0, from, to, extver)
#define SLEG_CONDREF(variable, type, from, to) SLEG_CONDREF_X(variable, type, from, to, SlXvFeatureTest())

/**
 * Storage of a global array in some savegame versions.
 * @param variable Name of the global variable.
 * @param type     Storage of the data in memory and in the savegame.
 * @param length   Number of elements in the array.
 * @param from     First savegame version that has the array.
 * @param to       Last savegame version that has the array.
 * @param extver   SlXvFeatureTest to test (along with from and to) which savegames have the field
 */
#define SLEG_CONDARR_X(variable, type, length, from, to, extver) SLEG_GENERAL_X(SL_ARR, variable, type, length, from, to, extver)
#define SLEG_CONDARR(variable, type, length, from, to) SLEG_CONDARR_X(variable, type, length, from, to, SlXvFeatureTest())

/**
 * Storage of a global string in some savegame versions.
 * @param variable Name of the global variable.
 * @param type     Storage of the data in memory and in the savegame.
 * @param length   Number of elements in the string (only used for fixed size buffers).
 * @param from     First savegame version that has the string.
 * @param to       Last savegame version that has the string.
 * @param extver   SlXvFeatureTest to test (along with from and to) which savegames have the field
 */
#define SLEG_CONDSTR_X(variable, type, length, from, to, extver) SLEG_GENERAL_X(SL_STR, variable, type, length, from, to, extver)
#define SLEG_CONDSTR(variable, type, length, from, to) SLEG_CONDSTR_X(variable, type, length, from, to, SlXvFeatureTest())

/**
 * Storage of a global list in some savegame versions.
 * @param variable Name of the global variable.
 * @param type     Storage of the data in memory and in the savegame.
 * @param from     First savegame version that has the list.
 * @param to       Last savegame version that has the list.
 * @param extver   SlXvFeatureTest to test (along with from and to) which savegames have the field
 */
#define SLEG_CONDLST_X(variable, type, from, to, extver) SLEG_GENERAL_X(SL_LST, variable, type, 0, from, to, extver)
#define SLEG_CONDLST(variable, type, from, to) SLEG_CONDLST_X(variable, type, from, to, SlXvFeatureTest())

/**
 * Storage of a global deque in some savegame versions.
 * @param variable Name of the global variable.
 * @param type     Storage of the data in memory and in the savegame.
 * @param from     First savegame version that has the list.
 * @param to       Last savegame version that has the list.
 * @param extver   SlXvFeatureTest to test (along with from and to) which savegames have the field
 */
#define SLEG_CONDDEQ_X(variable, type, from, to, extver) SLEG_GENERAL_X(SL_DEQ, variable, type, 0, from, to, extver)
#define SLEG_CONDDEQ(variable, type, from, to) SLEG_CONDDEQ_X(variable, type, from, to, SlXvFeatureTest())

/**
 * Storage of a global vector in some savegame versions.
 * @param variable Name of the global variable.
 * @param type     Storage of the data in memory and in the savegame.
 * @param from     First savegame version that has the list.
 * @param to       Last savegame version that has the list.
 * @param extver   SlXvFeatureTest to test (along with from and to) which savegames have the field
 */
#define SLEG_CONDVEC_X(variable, type, from, to, extver) SLEG_GENERAL_X(SL_VEC, variable, type, 0, from, to, extver)
#define SLEG_CONDVEC(variable, type, from, to) SLEG_CONDVEC_X(variable, type, from, to, SlXvFeatureTest())

/**
 * Storage of a global variable in every savegame version.
 * @param variable Name of the global variable.
 * @param type     Storage of the data in memory and in the savegame.
 */
#define SLEG_VAR(variable, type) SLEG_CONDVAR(variable, type, 0, SL_MAX_VERSION)

/**
 * Storage of a global reference in every savegame version.
 * @param variable Name of the global variable.
 * @param type     Storage of the data in memory and in the savegame.
 */
#define SLEG_REF(variable, type) SLEG_CONDREF(variable, type, 0, SL_MAX_VERSION)

/**
 * Storage of a global array in every savegame version.
 * @param variable Name of the global variable.
 * @param type     Storage of the data in memory and in the savegame.
 */
#define SLEG_ARR(variable, type) SLEG_CONDARR(variable, type, lengthof(variable), 0, SL_MAX_VERSION)

/**
 * Storage of a global string in every savegame version.
 * @param variable Name of the global variable.
 * @param type     Storage of the data in memory and in the savegame.
 */
#define SLEG_STR(variable, type) SLEG_CONDSTR(variable, type, sizeof(variable), 0, SL_MAX_VERSION)

/**
 * Storage of a global list in every savegame version.
 * @param variable Name of the global variable.
 * @param type     Storage of the data in memory and in the savegame.
 */
#define SLEG_LST(variable, type) SLEG_CONDLST(variable, type, 0, SL_MAX_VERSION)

/**
 * Storage of a global deque in every savegame version.
 * @param variable Name of the global variable.
 * @param type     Storage of the data in memory and in the savegame.
 */
#define SLEG_DEQ(variable, type) SLEG_CONDDEQ(variable, type, 0, SL_MAX_VERSION)

/**
 * Storage of a global vector in every savegame version.
 * @param variable Name of the global variable.
 * @param type     Storage of the data in memory and in the savegame.
 */
#define SLEG_VEC(variable, type) SLEG_CONDVEC(variable, type, 0, SL_MAX_VERSION)

/**
 * Empty global space in some savegame versions.
 * @param length Length of the empty space.
 * @param from   First savegame version that has the empty space.
 * @param to     Last savegame version that has the empty space.
 * @param extver SlXvFeatureTest to test (along with from and to) which savegames have empty space
 */
#define SLEG_CONDNULL(length, from, to) {true, SL_ARR, SLE_FILE_U8 | SLE_VAR_NULL | SLF_NOT_IN_CONFIG, length, from, to, (void*)NULL, SlXvFeatureTest()}

/** End marker of global variables save or load. */
#define SLEG_END() {true, SL_END, 0, 0, 0, 0, NULL, 0, SlXvFeatureTest()}

/**
 * Checks whether the savegame is below \a major.\a minor.
 * @param major Major number of the version to check against.
 * @param minor Minor number of the version to check against. If \a minor is 0 or not specified, only the major number is checked.
 * @return Savegame version is earlier than the specified version.
 */
static inline bool IsSavegameVersionBefore(uint16 major, byte minor = 0)
{
	extern uint16 _sl_version;
	extern byte   _sl_minor_version;
	return _sl_version < major || (minor > 0 && _sl_version == major && _sl_minor_version < minor);
}

/**
 * Checks if some version from/to combination falls within the range of the
 * active savegame version.
 * @param version_from Lowest version number that falls within the range.
 * @param version_to   Highest version number that falls within the range.
 * @return Active savegame version falls within the given range.
 */
static inline bool SlIsObjectCurrentlyValid(uint16 version_from, uint16 version_to, SlXvFeatureTest ext_feature_test)
{
	extern const uint16 SAVEGAME_VERSION;
	if (!ext_feature_test.IsFeaturePresent(SAVEGAME_VERSION, version_from, version_to)) return false;

	return true;
}

/**
 * Get the NumberType of a setting. This describes the integer type
 * as it is represented in memory
 * @param type VarType holding information about the variable-type
 * @return the SLE_VAR_* part of a variable-type description
 */
static inline VarType GetVarMemType(VarType type)
{
	return type & 0xF0; // GB(type, 4, 4) << 4;
}

/**
 * Get the FileType of a setting. This describes the integer type
 * as it is represented in a savegame/file
 * @param type VarType holding information about the file-type
 * @return the SLE_FILE_* part of a variable-type description
 */
static inline VarType GetVarFileType(VarType type)
{
	return type & 0xF; // GB(type, 0, 4);
}

/**
 * Check if the given saveload type is a numeric type.
 * @param conv the type to check
 * @return True if it's a numeric type.
 */
static inline bool IsNumericType(VarType conv)
{
	return GetVarMemType(conv) <= SLE_VAR_U64;
}

/**
 * Get the address of the variable. Which one to pick depends on the object
 * pointer. If it is NULL we are dealing with global variables so the address
 * is taken. If non-null only the offset is stored in the union and we need
 * to add this to the address of the object
 */
static inline void *GetVariableAddress(const void *object, const SaveLoad *sld)
{
	return const_cast<byte *>((const byte*)(sld->global ? NULL : object) + (ptrdiff_t)sld->address);
}

int64 ReadValue(const void *ptr, VarType conv);
void WriteValue(void *ptr, VarType conv, int64 val);

void SlSetArrayIndex(uint index);
int SlIterateArray();

void SlAutolength(AutolengthProc *proc, void *arg);
size_t SlGetFieldLength();
void SlSetLength(size_t length);
size_t SlCalcObjMemberLength(const void *object, const SaveLoad *sld);
size_t SlCalcObjLength(const void *object, const SaveLoad *sld);

byte SlReadByte();
void SlWriteByte(byte b);

int SlReadUint16();
uint32 SlReadUint32();
uint64 SlReadUint64();

void SlWriteUint16(uint16 v);
void SlWriteUint32(uint32 v);
void SlWriteUint64(uint64 v);

void SlSkipBytes(size_t length);

size_t SlGetBytesRead();
size_t SlGetBytesWritten();

void SlGlobList(const SaveLoadGlobVarList *sldg);
void SlArray(void *array, size_t length, VarType conv);
void SlObject(void *object, const SaveLoad *sld);
bool SlObjectMember(void *object, const SaveLoad *sld);
void NORETURN SlError(StringID string, const char *extra_msg = NULL, bool already_malloced = false);
void NORETURN SlErrorCorrupt(const char *msg, bool already_malloced = false);
void NORETURN CDECL SlErrorFmt(StringID string, const char *msg, ...) WARN_FORMAT(2, 3);
void NORETURN CDECL SlErrorCorruptFmt(const char *msg, ...) WARN_FORMAT(1, 2);

bool SaveloadCrashWithMissingNewGRFs();

extern char _savegame_format[8];
extern bool _do_autosave;

#endif /* SAVELOAD_H */<|MERGE_RESOLUTION|>--- conflicted
+++ resolved
@@ -204,19 +204,17 @@
 	SL_ARR         =  2, ///< Save/load an array.
 	SL_STR         =  3, ///< Save/load a string.
 	SL_LST         =  4, ///< Save/load a list.
-<<<<<<< HEAD
-	SL_DEQ         =  5, ///< Save/load a deque.
+	SL_DEQUE       =  5, ///< Save/load a primitive type deque.
 	SL_VEC         =  6, ///< Save/load a vector.
 	SL_STDSTR      =  7, ///< Save/load a std::string.
-=======
-	SL_DEQUE       =  5, ///< Save/load a deque.
->>>>>>> 9ce92521
+
 	/* non-normal save-load types */
 	SL_WRITEBYTE   =  8,
 	SL_VEH_INCLUDE =  9,
 	SL_ST_INCLUDE  = 10,
-	/* primitive type vector */
-	SL_VARVEC      = 14,
+
+	SL_PTRDEQ      = 13, ///< Save/load a pointer type deque.
+	SL_VARVEC      = 14, ///< Save/load a primitive type vector.
 	SL_END         = 15
 };
 
@@ -339,8 +337,8 @@
  * @param to       Last savegame version that has the list.
  * @param extver   SlXvFeatureTest to test (along with from and to) which savegames have the field
  */
-#define SLE_CONDDEQ_X(base, variable, type, from, to, extver) SLE_GENERAL_X(SL_DEQ, base, variable, type, 0, from, to, extver)
-#define SLE_CONDDEQ(base, variable, type, from, to) SLE_CONDDEQ_X(base, variable, type, from, to, SlXvFeatureTest())
+#define SLE_CONDPTRDEQ_X(base, variable, type, from, to, extver) SLE_GENERAL_X(SL_PTRDEQ, base, variable, type, 0, from, to, extver)
+#define SLE_CONDPTRDEQ(base, variable, type, from, to) SLE_CONDPTRDEQ_X(base, variable, type, from, to, SlXvFeatureTest())
 
 /**
  * Storage of a vector in some savegame versions.
@@ -373,8 +371,10 @@
  * @param type     Storage of the data in memory and in the savegame.
  * @param from     First savegame version that has the list.
  * @param to       Last savegame version that has the list.
- */
-#define SLE_CONDDEQUE(base, variable, type, from, to) SLE_GENERAL(SL_DEQUE, base, variable, type, 0, from, to)
+ * @param extver   SlXvFeatureTest to test (along with from and to) which savegames have the field
+ */
+#define SLE_CONDDEQUE_X(base, variable, type, from, to, extver) SLE_GENERAL_X(SL_DEQUE, base, variable, type, 0, from, to, extver)
+#define SLE_CONDDEQUE(base, variable, type, from, to) SLE_CONDDEQUE_X(base, variable, type, from, to, SlXvFeatureTest())
 
 /**
  * Storage of a variable in every version of a savegame.
@@ -432,7 +432,7 @@
  * @param variable Name of the variable in the class or struct referenced by \a base.
  * @param type     Storage of the data in memory and in the savegame.
  */
-#define SLE_DEQ(base, variable, type) SLE_CONDDEQ(base, variable, type, 0, SL_MAX_VERSION)
+#define SLE_PTRDEQ(base, variable, type) SLE_CONDPTRDEQ(base, variable, type, 0, SL_MAX_VERSION)
 
 /**
  * Storage of a vector in every savegame version.
@@ -545,8 +545,8 @@
  * @param to       Last savegame version that has the list.
  * @param extver   SlXvFeatureTest to test (along with from and to) which savegames have the field
  */
-#define SLEG_CONDDEQ_X(variable, type, from, to, extver) SLEG_GENERAL_X(SL_DEQ, variable, type, 0, from, to, extver)
-#define SLEG_CONDDEQ(variable, type, from, to) SLEG_CONDDEQ_X(variable, type, from, to, SlXvFeatureTest())
+#define SLEG_CONDPTRDEQ_X(variable, type, from, to, extver) SLEG_GENERAL_X(SL_PTRDEQ, variable, type, 0, from, to, extver)
+#define SLEG_CONDPTRDEQ(variable, type, from, to) SLEG_CONDPTRDEQ_X(variable, type, from, to, SlXvFeatureTest())
 
 /**
  * Storage of a global vector in some savegame versions.
@@ -599,7 +599,7 @@
  * @param variable Name of the global variable.
  * @param type     Storage of the data in memory and in the savegame.
  */
-#define SLEG_DEQ(variable, type) SLEG_CONDDEQ(variable, type, 0, SL_MAX_VERSION)
+#define SLEG_PTRDEQ(variable, type) SLEG_CONDPTRDEQ(variable, type, 0, SL_MAX_VERSION)
 
 /**
  * Storage of a global vector in every savegame version.
