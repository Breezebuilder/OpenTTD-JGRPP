/*
 * This file is part of OpenTTD.
 * OpenTTD is free software; you can redistribute it and/or modify it under the terms of the GNU General Public License as published by the Free Software Foundation, version 2.
 * OpenTTD is distributed in the hope that it will be useful, but WITHOUT ANY WARRANTY; without even the implied warranty of MERCHANTABILITY or FITNESS FOR A PARTICULAR PURPOSE.
 * See the GNU General Public License for more details. You should have received a copy of the GNU General Public License along with OpenTTD. If not, see <http://www.gnu.org/licenses/>.
 */

/** @file saveload.h Functions/types related to saving and loading games. */

#ifndef SAVELOAD_H
#define SAVELOAD_H

#include "../fileio_type.h"
#include "../strings_type.h"
#include "../core/span_type.hpp"
#include "extended_ver_sl.h"

#include <stdarg.h>
#include <vector>
#include <string>
#include <vector>

/** SaveLoad versions
 * Previous savegame versions, the trunk revision where they were
 * introduced and the released version that had that particular
 * savegame version.
 * Up to savegame version 18 there is a minor version as well.
 *
 * Older entries keep their original numbering.
 *
 * Newer entries should use a descriptive labels, numeric version
 * and PR can be added to comment.
 *
 * Note that this list must not be reordered.
 */
enum SaveLoadVersion : uint16 {
	SL_MIN_VERSION,                         ///< First savegame version

	SLV_1,                                  ///<   1.0         0.1.x, 0.2.x
	SLV_2,                                  /**<   2.0         0.3.0
	                                         *     2.1         0.3.1, 0.3.2 */
	SLV_3,                                  ///<   3.x         lost
	SLV_4,                                  /**<   4.0     1
	                                         *     4.1   122   0.3.3, 0.3.4
	                                         *     4.2  1222   0.3.5
	                                         *     4.3  1417
	                                         *     4.4  1426 */

	SLV_5,                                  /**<   5.0  1429
	                                         *     5.1  1440
	                                         *     5.2  1525   0.3.6 */
	SLV_6,                                  /**<   6.0  1721
	                                         *     6.1  1768 */
	SLV_7,                                  ///<   7.0  1770
	SLV_8,                                  ///<   8.0  1786
	SLV_9,                                  ///<   9.0  1909

	SLV_10,                                 ///<  10.0  2030
	SLV_11,                                 /**<  11.0  2033
	                                         *    11.1  2041 */
	SLV_12,                                 ///<  12.1  2046
	SLV_13,                                 ///<  13.1  2080   0.4.0, 0.4.0.1
	SLV_14,                                 ///<  14.0  2441

	SLV_15,                                 ///<  15.0  2499
	SLV_16,                                 /**<  16.0  2817
	                                         *    16.1  3155 */
	SLV_17,                                 /**<  17.0  3212
	                                         *    17.1  3218 */
	SLV_18,                                 ///<  18    3227
	SLV_19,                                 ///<  19    3396

	SLV_20,                                 ///<  20    3403
	SLV_21,                                 ///<  21    3472   0.4.x
	SLV_22,                                 ///<  22    3726
	SLV_23,                                 ///<  23    3915
	SLV_24,                                 ///<  24    4150

	SLV_25,                                 ///<  25    4259
	SLV_26,                                 ///<  26    4466
	SLV_27,                                 ///<  27    4757
	SLV_28,                                 ///<  28    4987
	SLV_29,                                 ///<  29    5070

	SLV_30,                                 ///<  30    5946
	SLV_31,                                 ///<  31    5999
	SLV_32,                                 ///<  32    6001
	SLV_33,                                 ///<  33    6440
	SLV_34,                                 ///<  34    6455

	SLV_35,                                 ///<  35    6602
	SLV_36,                                 ///<  36    6624
	SLV_37,                                 ///<  37    7182
	SLV_38,                                 ///<  38    7195
	SLV_39,                                 ///<  39    7269

	SLV_40,                                 ///<  40    7326
	SLV_41,                                 ///<  41    7348   0.5.x
	SLV_42,                                 ///<  42    7573
	SLV_43,                                 ///<  43    7642
	SLV_44,                                 ///<  44    8144

	SLV_45,                                 ///<  45    8501
	SLV_46,                                 ///<  46    8705
	SLV_47,                                 ///<  47    8735
	SLV_48,                                 ///<  48    8935
	SLV_49,                                 ///<  49    8969

	SLV_50,                                 ///<  50    8973
	SLV_51,                                 ///<  51    8978
	SLV_52,                                 ///<  52    9066
	SLV_53,                                 ///<  53    9316
	SLV_54,                                 ///<  54    9613

	SLV_55,                                 ///<  55    9638
	SLV_56,                                 ///<  56    9667
	SLV_57,                                 ///<  57    9691
	SLV_58,                                 ///<  58    9762
	SLV_59,                                 ///<  59    9779

	SLV_60,                                 ///<  60    9874
	SLV_61,                                 ///<  61    9892
	SLV_62,                                 ///<  62    9905
	SLV_63,                                 ///<  63    9956
	SLV_64,                                 ///<  64   10006

	SLV_65,                                 ///<  65   10210
	SLV_66,                                 ///<  66   10211
	SLV_67,                                 ///<  67   10236
	SLV_68,                                 ///<  68   10266
	SLV_69,                                 ///<  69   10319

	SLV_70,                                 ///<  70   10541
	SLV_71,                                 ///<  71   10567
	SLV_72,                                 ///<  72   10601
	SLV_73,                                 ///<  73   10903
	SLV_74,                                 ///<  74   11030

	SLV_75,                                 ///<  75   11107
	SLV_76,                                 ///<  76   11139
	SLV_77,                                 ///<  77   11172
	SLV_78,                                 ///<  78   11176
	SLV_79,                                 ///<  79   11188

	SLV_80,                                 ///<  80   11228
	SLV_81,                                 ///<  81   11244
	SLV_82,                                 ///<  82   11410
	SLV_83,                                 ///<  83   11589
	SLV_84,                                 ///<  84   11822

	SLV_85,                                 ///<  85   11874
	SLV_86,                                 ///<  86   12042
	SLV_87,                                 ///<  87   12129
	SLV_88,                                 ///<  88   12134
	SLV_89,                                 ///<  89   12160

	SLV_90,                                 ///<  90   12293
	SLV_91,                                 ///<  91   12347
	SLV_92,                                 ///<  92   12381   0.6.x
	SLV_93,                                 ///<  93   12648
	SLV_94,                                 ///<  94   12816

	SLV_95,                                 ///<  95   12924
	SLV_96,                                 ///<  96   13226
	SLV_97,                                 ///<  97   13256
	SLV_98,                                 ///<  98   13375
	SLV_99,                                 ///<  99   13838

	SLV_100,                                ///< 100   13952
	SLV_101,                                ///< 101   14233
	SLV_102,                                ///< 102   14332
	SLV_103,                                ///< 103   14598
	SLV_104,                                ///< 104   14735

	SLV_105,                                ///< 105   14803
	SLV_106,                                ///< 106   14919
	SLV_107,                                ///< 107   15027
	SLV_108,                                ///< 108   15045
	SLV_109,                                ///< 109   15075

	SLV_110,                                ///< 110   15148
	SLV_111,                                ///< 111   15190
	SLV_112,                                ///< 112   15290
	SLV_113,                                ///< 113   15340
	SLV_114,                                ///< 114   15601

	SLV_115,                                ///< 115   15695
	SLV_116,                                ///< 116   15893   0.7.x
	SLV_117,                                ///< 117   16037
	SLV_118,                                ///< 118   16129
	SLV_119,                                ///< 119   16242

	SLV_120,                                ///< 120   16439
	SLV_121,                                ///< 121   16694
	SLV_122,                                ///< 122   16855
	SLV_123,                                ///< 123   16909
	SLV_124,                                ///< 124   16993

	SLV_125,                                ///< 125   17113
	SLV_126,                                ///< 126   17433
	SLV_127,                                ///< 127   17439
	SLV_128,                                ///< 128   18281
	SLV_129,                                ///< 129   18292

	SLV_130,                                ///< 130   18404
	SLV_131,                                ///< 131   18481
	SLV_132,                                ///< 132   18522
	SLV_133,                                ///< 133   18674
	SLV_134,                                ///< 134   18703

	SLV_135,                                ///< 135   18719
	SLV_136,                                ///< 136   18764
	SLV_137,                                ///< 137   18912
	SLV_138,                                ///< 138   18942   1.0.x
	SLV_139,                                ///< 139   19346

	SLV_140,                                ///< 140   19382
	SLV_141,                                ///< 141   19799
	SLV_142,                                ///< 142   20003
	SLV_143,                                ///< 143   20048
	SLV_144,                                ///< 144   20334

	SLV_145,                                ///< 145   20376
	SLV_146,                                ///< 146   20446
	SLV_147,                                ///< 147   20621
	SLV_148,                                ///< 148   20659
	SLV_149,                                ///< 149   20832

	SLV_150,                                ///< 150   20857
	SLV_151,                                ///< 151   20918
	SLV_152,                                ///< 152   21171
	SLV_153,                                ///< 153   21263
	SLV_154,                                ///< 154   21426

	SLV_155,                                ///< 155   21453
	SLV_156,                                ///< 156   21728
	SLV_157,                                ///< 157   21862
	SLV_158,                                ///< 158   21933
	SLV_159,                                ///< 159   21962

	SLV_160,                                ///< 160   21974   1.1.x
	SLV_161,                                ///< 161   22567
	SLV_162,                                ///< 162   22713
	SLV_163,                                ///< 163   22767
	SLV_164,                                ///< 164   23290

	SLV_165,                                ///< 165   23304
	SLV_166,                                ///< 166   23415
	SLV_167,                                ///< 167   23504
	SLV_168,                                ///< 168   23637
	SLV_169,                                ///< 169   23816

	SLV_170,                                ///< 170   23826
	SLV_171,                                ///< 171   23835
	SLV_172,                                ///< 172   23947
	SLV_173,                                ///< 173   23967   1.2.0-RC1
	SLV_174,                                ///< 174   23973   1.2.x

	SLV_175,                                ///< 175   24136
	SLV_176,                                ///< 176   24446
	SLV_177,                                ///< 177   24619
	SLV_178,                                ///< 178   24789
	SLV_179,                                ///< 179   24810

	SLV_180,                                ///< 180   24998   1.3.x
	SLV_181,                                ///< 181   25012
	SLV_182,                                ///< 182   25115 FS#5492, r25259, r25296 Goal status
	SLV_183,                                ///< 183   25363 Cargodist
	SLV_184,                                ///< 184   25508 Unit localisation split

	SLV_185,                                ///< 185   25620 Storybooks
	SLV_186,                                ///< 186   25833 Objects storage
	SLV_187,                                ///< 187   25899 Linkgraph - restricted flows
	SLV_188,                                ///< 188   26169 v1.4  FS#5831 Unify RV travel time
	SLV_189,                                ///< 189   26450 Hierarchical vehicle subgroups

	SLV_190,                                ///< 190   26547 Separate order travel and wait times
	SLV_191,                                ///< 191   26636 FS#6026 Fix disaster vehicle storage (No bump)
	                                        ///< 191   26646 FS#6041 Linkgraph - store locations
	SLV_192,                                ///< 192   26700 FS#6066 Fix saving of order backups
	SLV_193,                                ///< 193   26802
	SLV_194,                                ///< 194   26881 v1.5

	SLV_195,                                ///< 195   27572 v1.6.1
	SLV_196,                                ///< 196   27778 v1.7
	SLV_197,                                ///< 197   27978 v1.8
	SLV_198,                                ///< 198  PR#6763 Switch town growth rate and counter to actual game ticks
	SLV_EXTEND_CARGOTYPES,                  ///< 199  PR#6802 Extend cargotypes to 64

	SLV_EXTEND_RAILTYPES,                   ///< 200  PR#6805 Extend railtypes to 64, adding uint16 to map array.
	SLV_EXTEND_PERSISTENT_STORAGE,          ///< 201  PR#6885 Extend NewGRF persistent storages.
	SLV_EXTEND_INDUSTRY_CARGO_SLOTS,        ///< 202  PR#6867 Increase industry cargo slots to 16 in, 16 out
	SLV_SHIP_PATH_CACHE,                    ///< 203  PR#7072 Add path cache for ships
	SLV_SHIP_ROTATION,                      ///< 204  PR#7065 Add extra rotation stages for ships.

	SLV_GROUP_LIVERIES,                     ///< 205  PR#7108 Livery storage change and group liveries.
	SLV_SHIPS_STOP_IN_LOCKS,                ///< 206  PR#7150 Ship/lock movement changes.
	SLV_FIX_CARGO_MONITOR,                  ///< 207  PR#7175 v1.9  Cargo monitor data packing fix to support 64 cargotypes.
	SLV_TOWN_CARGOGEN,                      ///< 208  PR#6965 New algorithms for town building cargo generation.
	SLV_SHIP_CURVE_PENALTY,                 ///< 209  PR#7289 Configurable ship curve penalties.

	SLV_SERVE_NEUTRAL_INDUSTRIES,           ///< 210  PR#7234 Company stations can serve industries with attached neutral stations.
	SLV_ROADVEH_PATH_CACHE,                 ///< 211  PR#7261 Add path cache for road vehicles.
	SLV_REMOVE_OPF,                         ///< 212  PR#7245 Remove OPF.
	SLV_TREES_WATER_CLASS,                  ///< 213  PR#7405 WaterClass update for tree tiles.
	SLV_ROAD_TYPES,                         ///< 214  PR#6811 NewGRF road types.

	SLV_SCRIPT_MEMLIMIT,                    ///< 215  PR#7516 Limit on AI/GS memory consumption.
	SLV_MULTITILE_DOCKS,                    ///< 216  PR#7380 Multiple docks per station.
	SLV_TRADING_AGE,                        ///< 217  PR#7780 Configurable company trading age.
	SLV_ENDING_YEAR,                        ///< 218  PR#7747 v1.10  Configurable ending year.
	SLV_REMOVE_TOWN_CARGO_CACHE,            ///< 219  PR#8258 Remove town cargo acceptance and production caches.

	/* Patchpacks for a while considered it a good idea to jump a few versions
	 * above our version for their savegames. But as time continued, this gap
	 * has been closing, up to the point we would start to reuse versions from
	 * their patchpacks. This is not a problem from our perspective: the
	 * savegame will simply fail to load because they all contain chunks we
	 * cannot digest. But, this gives for ugly errors. As we have plenty of
	 * versions anyway, we simply skip the versions we know belong to
	 * patchpacks. This way we can present the user with a clean error
	 * indicate they are loading a savegame from a patchpack.
	 * For future patchpack creators: please follow a system like JGRPP, where
	 * the version is masked with 0x8000, and the true version is stored in
	 * its own chunk with feature toggles.
	 */
	SLV_START_PATCHPACKS,                   ///< 220  First known patchpack to use a version just above ours.
	SLV_END_PATCHPACKS = 286,               ///< 286  Last known patchpack to use a version just above ours.

	SLV_GS_INDUSTRY_CONTROL,                ///< 287  PR#7912 and PR#8115 GS industry control.
	SLV_VEH_MOTION_COUNTER,                 ///< 288  PR#8591 Desync safe motion counter
	SLV_INDUSTRY_TEXT,                      ///< 289  PR#8576 v1.11.0-RC1  Additional GS text for industries.
	SLV_MAPGEN_SETTINGS_REVAMP,             ///< 290  PR#8891 v1.11  Revamp of some mapgen settings (snow coverage, desert coverage, heightmap height, custom terrain type).
	SLV_GROUP_REPLACE_WAGON_REMOVAL,        ///< 291  PR#7441 Per-group wagon removal flag.
	SLV_CUSTOM_SUBSIDY_DURATION,            ///< 292  PR#9081 Configurable subsidy duration.

	SL_MAX_VERSION,                         ///< Highest possible saveload version

	SL_SPRING_2013_v2_0_102 = 220,
	SL_SPRING_2013_v2_1_108 = 221,
	SL_SPRING_2013_v2_1_147 = 222,
	SL_SPRING_2013_v2_3_XXX = 223,
	SL_SPRING_2013_v2_3_b3 = 224,
	SL_SPRING_2013_v2_3_b4 = 225,
	SL_SPRING_2013_v2_3_b5 = 226,
	SL_SPRING_2013_v2_4 = 227,
	SL_TRACE_RESTRICT_2000 = 2000,
	SL_TRACE_RESTRICT_2001 = 2001,
	SL_TRACE_RESTRICT_2002 = 2002,
	SL_JOKER_1_19 = 278,
	SL_JOKER_1_20 = 279,
	SL_JOKER_1_21 = 280,
	SL_JOKER_1_22 = 281,
	SL_JOKER_1_23 = 282,
	SL_JOKER_1_24 = 283,
	SL_JOKER_1_25 = 284,
	SL_JOKER_1_26 = 285,
	SL_JOKER_1_27 = 286,
	SL_CHILLPP_201 = 201,
	SL_CHILLPP_232 = 232,
	SL_CHILLPP_233 = 233,
};

/** Save or load result codes. */
enum SaveOrLoadResult {
	SL_OK     = 0, ///< completed successfully
	SL_ERROR  = 1, ///< error that was caught before internal structures were modified
	SL_REINIT = 2, ///< error that was caught in the middle of updating game state, need to clear it. (can only happen during load)
};

/** Deals with the type of the savegame, independent of extension */
struct FileToSaveLoad {
	SaveLoadOperation file_op;           ///< File operation to perform.
	DetailedFileType detail_ftype;   ///< Concrete file type (PNG, BMP, old save, etc).
	AbstractFileType abstract_ftype; ///< Abstract type of file (scenario, heightmap, etc).
	std::string name;                ///< Name of the file.
	char title[255];                 ///< Internal name of the game.

	void SetMode(FiosType ft);
	void SetMode(SaveLoadOperation fop, AbstractFileType aft, DetailedFileType dft);
	void SetName(const char *name);
	void SetTitle(const char *title);
};

/** Types of save games. */
enum SavegameType {
	SGT_TTD,    ///< TTD  savegame (can be detected incorrectly)
	SGT_TTDP1,  ///< TTDP savegame ( -//- ) (data at NW border)
	SGT_TTDP2,  ///< TTDP savegame in new format (data at SE border)
	SGT_OTTD,   ///< OTTD savegame
	SGT_TTO,    ///< TTO savegame
	SGT_INVALID = 0xFF, ///< broken savegame (used internally)
};

enum SaveModeFlags : byte {
	SMF_NONE             = 0,
	SMF_NET_SERVER       = 1 << 0, ///< Network server save
	SMF_ZSTD_OK          = 1 << 1, ///< Zstd OK
};
DECLARE_ENUM_AS_BIT_SET(SaveModeFlags);

extern FileToSaveLoad _file_to_saveload;

void GenerateDefaultSaveName(char *buf, const char *last);
void SetSaveLoadError(StringID str);
const char *GetSaveLoadErrorString();
SaveOrLoadResult SaveOrLoad(const std::string &filename, SaveLoadOperation fop, DetailedFileType dft, Subdirectory sb, bool threaded = true, SaveModeFlags flags = SMF_NONE);
void WaitTillSaved();
void ProcessAsyncSaveFinish();
void DoExitSave();

SaveOrLoadResult SaveWithFilter(struct SaveFilter *writer, bool threaded, SaveModeFlags flags);
SaveOrLoadResult LoadWithFilter(struct LoadFilter *reader);
bool IsNetworkServerSave();

typedef void ChunkSaveLoadProc();
typedef void AutolengthProc(void *arg);

/** Type of a chunk. */
enum ChunkType {
	CH_RIFF = 0,
	CH_ARRAY = 1,
	CH_SPARSE_ARRAY = 2,
	CH_EXT_HDR      = 15, ///< Extended chunk header
};

/** Handlers and description of chunk. */
struct ChunkHandler {
	uint32 id;                          ///< Unique ID (4 letters).
	ChunkSaveLoadProc *save_proc;       ///< Save procedure of the chunk.
	ChunkSaveLoadProc *load_proc;       ///< Load procedure of the chunk.
	ChunkSaveLoadProc *ptrs_proc;       ///< Manipulate pointers in the chunk.
	ChunkSaveLoadProc *load_check_proc; ///< Load procedure for game preview.
	ChunkType type;                     ///< Type of the chunk. @see ChunkType
};

struct NullStruct {
	byte null;
};

/** A table of ChunkHandler entries. */
using ChunkHandlerTable = span<const ChunkHandler>;

/** Type of reference (#SLE_REF, #SLE_CONDREF). */
enum SLRefType {
	REF_ORDER            =  0,	///< Load/save a reference to an order.
	REF_VEHICLE          =  1,	///< Load/save a reference to a vehicle.
	REF_STATION          =  2,	///< Load/save a reference to a station.
	REF_TOWN             =  3,	///< Load/save a reference to a town.
	REF_VEHICLE_OLD      =  4,	///< Load/save an old-style reference to a vehicle (for pre-4.4 savegames).
	REF_ROADSTOPS        =  5,	///< Load/save a reference to a bus/truck stop.
	REF_ENGINE_RENEWS    =  6,	///< Load/save a reference to an engine renewal (autoreplace).
	REF_CARGO_PACKET     =  7,	///< Load/save a reference to a cargo packet.
	REF_ORDERLIST        =  8,	///< Load/save a reference to an orderlist.
	REF_STORAGE          =  9,	///< Load/save a reference to a persistent storage.
	REF_LINK_GRAPH       = 10,	///< Load/save a reference to a link graph.
	REF_LINK_GRAPH_JOB   = 11,	///< Load/save a reference to a link graph job.
	REF_TEMPLATE_VEHICLE = 12,	///< Load/save a reference to a template vehicle
};

/** Flags for chunk extended headers */
enum SaveLoadChunkExtHeaderFlags {
	SLCEHF_BIG_RIFF           = 1 << 0,  ///< This block uses a 60-bit RIFF chunk size
};
DECLARE_ENUM_AS_BIT_SET(SaveLoadChunkExtHeaderFlags)

/**
 * VarTypes is the general bitmasked magic type that tells us
 * certain characteristics about the variable it refers to. For example
 * SLE_FILE_* gives the size(type) as it would be in the savegame and
 * SLE_VAR_* the size(type) as it is in memory during runtime. These are
 * the first 8 bits (0-3 SLE_FILE, 4-7 SLE_VAR).
 * Bits 8-15 are reserved for various flags as explained below
 */
enum VarTypes {
	/* 4 bits allocated a maximum of 16 types for NumberType */
	SLE_FILE_I8       = 0,
	SLE_FILE_U8       = 1,
	SLE_FILE_I16      = 2,
	SLE_FILE_U16      = 3,
	SLE_FILE_I32      = 4,
	SLE_FILE_U32      = 5,
	SLE_FILE_I64      = 6,
	SLE_FILE_U64      = 7,
	SLE_FILE_STRINGID = 8, ///< StringID offset into strings-array
	SLE_FILE_STRING   = 9,
	SLE_FILE_VEHORDERID = 10,
	/* 5 more possible file-primitives */

	/* 4 bits allocated a maximum of 16 types for NumberType */
	SLE_VAR_BL    =  0 << 4,
	SLE_VAR_I8    =  1 << 4,
	SLE_VAR_U8    =  2 << 4,
	SLE_VAR_I16   =  3 << 4,
	SLE_VAR_U16   =  4 << 4,
	SLE_VAR_I32   =  5 << 4,
	SLE_VAR_U32   =  6 << 4,
	SLE_VAR_I64   =  7 << 4,
	SLE_VAR_U64   =  8 << 4,
	SLE_VAR_NULL  =  9 << 4, ///< useful to write zeros in savegame.
	SLE_VAR_STRB  = 10 << 4, ///< string (with pre-allocated buffer)
	SLE_VAR_STR   = 12 << 4, ///< string pointer
	SLE_VAR_STRQ  = 13 << 4, ///< string pointer enclosed in quotes
	SLE_VAR_NAME  = 14 << 4, ///< old custom name to be converted to a std::string
	SLE_VAR_CNAME = 15 << 4, ///< old custom name to be converted to a char pointer
	/* 0 more possible memory-primitives */

	/* Shortcut values */
	SLE_VAR_CHAR = SLE_VAR_I8,

	/* Default combinations of variables. As savegames change, so can variables
	 * and thus it is possible that the saved value and internal size do not
	 * match and you need to specify custom combo. The defaults are listed here */
	SLE_BOOL         = SLE_FILE_I8  | SLE_VAR_BL,
	SLE_INT8         = SLE_FILE_I8  | SLE_VAR_I8,
	SLE_UINT8        = SLE_FILE_U8  | SLE_VAR_U8,
	SLE_INT16        = SLE_FILE_I16 | SLE_VAR_I16,
	SLE_UINT16       = SLE_FILE_U16 | SLE_VAR_U16,
	SLE_INT32        = SLE_FILE_I32 | SLE_VAR_I32,
	SLE_UINT32       = SLE_FILE_U32 | SLE_VAR_U32,
	SLE_INT64        = SLE_FILE_I64 | SLE_VAR_I64,
	SLE_UINT64       = SLE_FILE_U64 | SLE_VAR_U64,
	SLE_CHAR         = SLE_FILE_I8  | SLE_VAR_CHAR,
	SLE_STRINGID     = SLE_FILE_STRINGID | SLE_VAR_U32,
	SLE_STRINGBUF    = SLE_FILE_STRING   | SLE_VAR_STRB,
	SLE_STRING       = SLE_FILE_STRING   | SLE_VAR_STR,
	SLE_STRINGQUOTE  = SLE_FILE_STRING   | SLE_VAR_STRQ,
	SLE_NAME         = SLE_FILE_STRINGID | SLE_VAR_NAME,
	SLE_CNAME        = SLE_FILE_STRINGID | SLE_VAR_CNAME,
	SLE_VEHORDERID   = SLE_FILE_VEHORDERID  | SLE_VAR_U16,

	/* Shortcut values */
	SLE_UINT  = SLE_UINT32,
	SLE_INT   = SLE_INT32,
	SLE_STRB  = SLE_STRINGBUF,
	SLE_STR   = SLE_STRING,
	SLE_STRQ  = SLE_STRINGQUOTE,

	/* 8 bits allocated for a maximum of 8 flags
	 * Flags directing saving/loading of a variable */
	SLF_ALLOW_CONTROL   = 1 << 8, ///< Allow control codes in the strings.
	SLF_ALLOW_NEWLINE   = 1 << 9, ///< Allow new lines in the strings.
};

typedef uint32 VarType;

/** Type of data saved. */
enum SaveLoadTypes {
	SL_VAR         =  0, ///< Save/load a variable.
	SL_REF         =  1, ///< Save/load a reference.
	SL_ARR         =  2, ///< Save/load a fixed-size array of #SL_VAR elements.
	SL_STR         =  3, ///< Save/load a string.
<<<<<<< HEAD
	SL_LST         =  4, ///< Save/load a list.
	SL_DEQUE       =  5, ///< Save/load a primitive type deque.
	SL_VEC         =  6, ///< Save/load a vector.
	SL_STDSTR      =  7, ///< Save/load a std::string.

=======
	SL_REFLIST     =  4, ///< Save/load a list of #SL_REF elements.
	SL_DEQUE       =  5, ///< Save/load a deque of #SL_VAR elements.
	SL_STDSTR      =  6, ///< Save/load a \c std::string.
>>>>>>> ed3946e2
	/* non-normal save-load types */
	SL_WRITEBYTE   =  8,
	SL_VEH_INCLUDE =  9,
	SL_ST_INCLUDE  = 10,

	SL_PTRDEQ      = 13, ///< Save/load a pointer type deque.
	SL_VARVEC      = 14, ///< Save/load a primitive type vector.
};

typedef byte SaveLoadType; ///< Save/load type. @see SaveLoadTypes

/** SaveLoad type struct. Do NOT use this directly but use the SLE_ macros defined just below! */
struct SaveLoad {
	bool global;         ///< should we load a global variable or a non-global one
	SaveLoadType cmd;    ///< the action to take with the saved/loaded type, All types need different action
	VarType conv;        ///< type of the variable to be saved, int
	uint16 length;       ///< (conditional) length of the variable (eg. arrays) (max array size is 65536 elements)
	SaveLoadVersion version_from; ///< save/load the variable starting from this savegame version
	SaveLoadVersion version_to;   ///< save/load the variable until this savegame version
	/* NOTE: This element either denotes the address of the variable for a global
	 * variable, or the offset within a struct which is then bound to a variable
	 * during runtime. Decision on which one to use is controlled by the function
	 * that is called to save it. address: global=true, offset: global=false */
	void *address;       ///< address of variable OR offset of variable in the struct (max offset is 65536)
	size_t size;         ///< the sizeof size.
	SlXvFeatureTest ext_feature_test;  ///< extended feature test
};

/** A table of SaveLoad entries. */
using SaveLoadTable = span<const SaveLoad>;

/**
 * Storage of simple variables, references (pointers), and arrays.
 * @param cmd      Load/save type. @see SaveLoadType
 * @param base     Name of the class or struct containing the variable.
 * @param variable Name of the variable in the class or struct referenced by \a base.
 * @param type     Storage of the data in memory and in the savegame.
 * @param from     First savegame version that has the field.
 * @param to       Last savegame version that has the field.
 * @param extver   SlXvFeatureTest to test (along with from and to) which savegames have the field
 * @note In general, it is better to use one of the SLE_* macros below.
 */
#define SLE_GENERAL_X(cmd, base, variable, type, length, from, to, extver) SaveLoad {false, cmd, type, length, from, to, (void*)cpp_offsetof(base, variable), cpp_sizeof(base, variable), extver}
#define SLE_GENERAL(cmd, base, variable, type, length, from, to) SLE_GENERAL_X(cmd, base, variable, type, length, from, to, SlXvFeatureTest())

/**
 * Storage of a variable in some savegame versions.
 * @param base     Name of the class or struct containing the variable.
 * @param variable Name of the variable in the class or struct referenced by \a base.
 * @param type     Storage of the data in memory and in the savegame.
 * @param from     First savegame version that has the field.
 * @param to       Last savegame version that has the field.
 * @param extver   SlXvFeatureTest to test (along with from and to) which savegames have the field
 */
#define SLE_CONDVAR_X(base, variable, type, from, to, extver) SLE_GENERAL_X(SL_VAR, base, variable, type, 0, from, to, extver)
#define SLE_CONDVAR(base, variable, type, from, to) SLE_CONDVAR_X(base, variable, type, from, to, SlXvFeatureTest())

/**
 * Storage of a reference in some savegame versions.
 * @param base     Name of the class or struct containing the variable.
 * @param variable Name of the variable in the class or struct referenced by \a base.
 * @param type     Type of the reference, a value from #SLRefType.
 * @param from     First savegame version that has the field.
 * @param to       Last savegame version that has the field.
 * @param extver   SlXvFeatureTest to test (along with from and to) which savegames have the field
 */
#define SLE_CONDREF_X(base, variable, type, from, to, extver) SLE_GENERAL_X(SL_REF, base, variable, type, 0, from, to, extver)
#define SLE_CONDREF(base, variable, type, from, to) SLE_CONDREF_X(base, variable, type, from, to, SlXvFeatureTest())

/**
 * Storage of a fixed-size array of #SL_VAR elements in some savegame versions.
 * @param base     Name of the class or struct containing the array.
 * @param variable Name of the variable in the class or struct referenced by \a base.
 * @param type     Storage of the data in memory and in the savegame.
 * @param length   Number of elements in the array.
 * @param from     First savegame version that has the array.
 * @param to       Last savegame version that has the array.
 * @param extver   SlXvFeatureTest to test (along with from and to) which savegames have the field
 */
#define SLE_CONDARR_X(base, variable, type, length, from, to, extver) SLE_GENERAL_X(SL_ARR, base, variable, type, length, from, to, extver)
#define SLE_CONDARR(base, variable, type, length, from, to) SLE_CONDARR_X(base, variable, type, length, from, to, SlXvFeatureTest())

/**
 * Storage of a string in some savegame versions.
 * @param base     Name of the class or struct containing the string.
 * @param variable Name of the variable in the class or struct referenced by \a base.
 * @param type     Storage of the data in memory and in the savegame.
 * @param length   Number of elements in the string (only used for fixed size buffers).
 * @param from     First savegame version that has the string.
 * @param to       Last savegame version that has the string.
 * @param extver   SlXvFeatureTest to test (along with from and to) which savegames have the field
 */
#define SLE_CONDSTR_X(base, variable, type, length, from, to, extver) SLE_GENERAL_X(SL_STR, base, variable, type, length, from, to, extver)
#define SLE_CONDSTR(base, variable, type, length, from, to) SLE_CONDSTR_X(base, variable, type, length, from, to, SlXvFeatureTest())

/**
 * Storage of a \c std::string in some savegame versions.
 * @param base     Name of the class or struct containing the string.
 * @param variable Name of the variable in the class or struct referenced by \a base.
 * @param type     Storage of the data in memory and in the savegame.
 * @param from     First savegame version that has the string.
 * @param to       Last savegame version that has the string.
 * @param extver   SlXvFeatureTest to test (along with from and to) which savegames have the field
 */
#define SLE_CONDSSTR_X(base, variable, type, from, to, extver) SLE_GENERAL_X(SL_STDSTR, base, variable, type, 0, from, to, extver)
#define SLE_CONDSSTR(base, variable, type, from, to) SLE_GENERAL(SL_STDSTR, base, variable, type, 0, from, to)

/**
 * Storage of a list of #SL_REF elements in some savegame versions.
 * @param base     Name of the class or struct containing the list.
 * @param variable Name of the variable in the class or struct referenced by \a base.
 * @param type     Storage of the data in memory and in the savegame.
 * @param from     First savegame version that has the list.
 * @param to       Last savegame version that has the list.
 * @param extver   SlXvFeatureTest to test (along with from and to) which savegames have the field
 */
#define SLE_CONDLST_X(base, variable, type, from, to, extver) SLE_GENERAL_X(SL_LST, base, variable, type, 0, from, to, extver)
#define SLE_CONDLST(base, variable, type, from, to) SLE_CONDLST_X(base, variable, type, from, to, SlXvFeatureTest())

/**
 * Storage of a deque in some savegame versions.
 * @param base     Name of the class or struct containing the list.
 * @param variable Name of the variable in the class or struct referenced by \a base.
 * @param type     Storage of the data in memory and in the savegame.
 * @param from     First savegame version that has the list.
 * @param to       Last savegame version that has the list.
 * @param extver   SlXvFeatureTest to test (along with from and to) which savegames have the field
 */
#define SLE_CONDPTRDEQ_X(base, variable, type, from, to, extver) SLE_GENERAL_X(SL_PTRDEQ, base, variable, type, 0, from, to, extver)
#define SLE_CONDPTRDEQ(base, variable, type, from, to) SLE_CONDPTRDEQ_X(base, variable, type, from, to, SlXvFeatureTest())

/**
 * Storage of a vector in some savegame versions.
 * @param base     Name of the class or struct containing the list.
 * @param variable Name of the variable in the class or struct referenced by \a base.
 * @param type     Storage of the data in memory and in the savegame.
 * @param from     First savegame version that has the list.
 * @param to       Last savegame version that has the list.
 * @param extver   SlXvFeatureTest to test (along with from and to) which savegames have the field
 */
<<<<<<< HEAD
#define SLE_CONDVEC_X(base, variable, type, from, to, extver) SLE_GENERAL_X(SL_VEC, base, variable, type, 0, from, to, extver)
#define SLE_CONDVEC(base, variable, type, from, to) SLE_CONDVEC_X(base, variable, type, from, to, SlXvFeatureTest())

/**
 * Storage of a variable vector in some savegame versions.
 * @param base     Name of the class or struct containing the list.
 * @param variable Name of the variable in the class or struct referenced by \a base.
 * @param type     Storage of the data in memory and in the savegame.
 * @param from     First savegame version that has the list.
 * @param to       Last savegame version that has the list.
 * @param extver   SlXvFeatureTest to test (along with from and to) which savegames have the field
 */
#define SLE_CONDVARVEC_X(base, variable, type, from, to, extver) SLE_GENERAL_X(SL_VARVEC, base, variable, type, 0, from, to, extver)
#define SLE_CONDVARVEC(base, variable, type, from, to) SLE_CONDVARVEC_X(base, variable, type, from, to, SlXvFeatureTest())
=======
#define SLE_CONDREFLIST(base, variable, type, from, to) SLE_GENERAL(SL_REFLIST, base, variable, type, 0, from, to, 0)
>>>>>>> ed3946e2

/**
 * Storage of a deque of #SL_VAR elements in some savegame versions.
 * @param base     Name of the class or struct containing the list.
 * @param variable Name of the variable in the class or struct referenced by \a base.
 * @param type     Storage of the data in memory and in the savegame.
 * @param from     First savegame version that has the list.
 * @param to       Last savegame version that has the list.
 * @param extver   SlXvFeatureTest to test (along with from and to) which savegames have the field
 */
#define SLE_CONDDEQUE_X(base, variable, type, from, to, extver) SLE_GENERAL_X(SL_DEQUE, base, variable, type, 0, from, to, extver)
#define SLE_CONDDEQUE(base, variable, type, from, to) SLE_CONDDEQUE_X(base, variable, type, from, to, SlXvFeatureTest())

/**
 * Storage of a variable in every version of a savegame.
 * @param base     Name of the class or struct containing the variable.
 * @param variable Name of the variable in the class or struct referenced by \a base.
 * @param type     Storage of the data in memory and in the savegame.
 */
#define SLE_VAR(base, variable, type) SLE_CONDVAR(base, variable, type, SL_MIN_VERSION, SL_MAX_VERSION)

/**
 * Storage of a reference in every version of a savegame.
 * @param base     Name of the class or struct containing the variable.
 * @param variable Name of the variable in the class or struct referenced by \a base.
 * @param type     Type of the reference, a value from #SLRefType.
 */
#define SLE_REF(base, variable, type) SLE_CONDREF(base, variable, type, SL_MIN_VERSION, SL_MAX_VERSION)

/**
 * Storage of fixed-size array of #SL_VAR elements in every version of a savegame.
 * @param base     Name of the class or struct containing the array.
 * @param variable Name of the variable in the class or struct referenced by \a base.
 * @param type     Storage of the data in memory and in the savegame.
 * @param length   Number of elements in the array.
 */
#define SLE_ARR(base, variable, type, length) SLE_CONDARR(base, variable, type, length, SL_MIN_VERSION, SL_MAX_VERSION)

/**
 * Storage of a string in every savegame version.
 * @param base     Name of the class or struct containing the string.
 * @param variable Name of the variable in the class or struct referenced by \a base.
 * @param type     Storage of the data in memory and in the savegame.
 * @param length   Number of elements in the string (only used for fixed size buffers).
 */
#define SLE_STR(base, variable, type, length) SLE_CONDSTR(base, variable, type, length, SL_MIN_VERSION, SL_MAX_VERSION)

/**
 * Storage of a \c std::string in every savegame version.
 * @param base     Name of the class or struct containing the string.
 * @param variable Name of the variable in the class or struct referenced by \a base.
 * @param type     Storage of the data in memory and in the savegame.
 */
#define SLE_SSTR(base, variable, type) SLE_CONDSSTR(base, variable, type, SL_MIN_VERSION, SL_MAX_VERSION)

/**
 * Storage of a list of #SL_REF elements in every savegame version.
 * @param base     Name of the class or struct containing the list.
 * @param variable Name of the variable in the class or struct referenced by \a base.
 * @param type     Storage of the data in memory and in the savegame.
 */
#define SLE_REFLIST(base, variable, type) SLE_CONDREFLIST(base, variable, type, SL_MIN_VERSION, SL_MAX_VERSION)

/**
 * Storage of a deque in every savegame version.
 * @param base     Name of the class or struct containing the list.
 * @param variable Name of the variable in the class or struct referenced by \a base.
 * @param type     Storage of the data in memory and in the savegame.
 */
#define SLE_PTRDEQ(base, variable, type) SLE_CONDPTRDEQ(base, variable, type, SL_MIN_VERSION, SL_MAX_VERSION)

/**
 * Storage of a vector in every savegame version.
 * @param base     Name of the class or struct containing the list.
 * @param variable Name of the variable in the class or struct referenced by \a base.
 * @param type     Storage of the data in memory and in the savegame.
 */
#define SLE_VEC(base, variable, type) SLE_CONDVEC(base, variable, type, SL_MIN_VERSION, SL_MAX_VERSION)

/**
 * Empty space in every savegame version.
 * @param length Length of the empty space.
 */
#define SLE_NULL(length) SLE_CONDNULL(length, SL_MIN_VERSION, SL_MAX_VERSION)

/**
 * Empty space in some savegame versions.
 * @param length Length of the empty space.
 * @param from   First savegame version that has the empty space.
 * @param to     Last savegame version that has the empty space.
 * @param extver SlXvFeatureTest to test (along with from and to) which savegames have empty space
 */
<<<<<<< HEAD
#define SLE_CONDNULL_X(length, from, to, extver) SLE_CONDARR_X(NullStruct, null, SLE_FILE_U8 | SLE_VAR_NULL | SLF_NOT_IN_CONFIG, length, from, to, extver)
#define SLE_CONDNULL(length, from, to) SLE_CONDNULL_X(length, from, to, SlXvFeatureTest())
=======
#define SLE_CONDNULL(length, from, to) {SL_ARR, SLE_FILE_U8 | SLE_VAR_NULL, length, from, to, 0, nullptr, 0}
>>>>>>> ed3946e2

/** Translate values ingame to different values in the savegame and vv. */
#define SLE_WRITEBYTE(base, variable) SLE_GENERAL(SL_WRITEBYTE, base, variable, 0, 0, SL_MIN_VERSION, SL_MAX_VERSION)

#define SLE_VEH_INCLUDE() {false, SL_VEH_INCLUDE, 0, 0, SL_MIN_VERSION, SL_MAX_VERSION, nullptr, 0, SlXvFeatureTest()}
#define SLE_ST_INCLUDE() {false, SL_ST_INCLUDE, 0, 0, SL_MIN_VERSION, SL_MAX_VERSION, nullptr, 0, SlXvFeatureTest()}

/**
 * Storage of global simple variables, references (pointers), and arrays.
 * @param cmd      Load/save type. @see SaveLoadType
 * @param variable Name of the global variable.
 * @param type     Storage of the data in memory and in the savegame.
 * @param from     First savegame version that has the field.
 * @param to       Last savegame version that has the field.
 * @param extver   SlXvFeatureTest to test (along with from and to) which savegames have the field
 * @note In general, it is better to use one of the SLEG_* macros below.
 */
#define SLEG_GENERAL_X(cmd, variable, type, length, from, to, extver) SaveLoad {true, cmd, type, length, from, to, (void*)&variable, sizeof(variable), extver}
#define SLEG_GENERAL(cmd, variable, type, length, from, to) SLEG_GENERAL_X(cmd, variable, type, length, from, to, SlXvFeatureTest())

/**
 * Storage of a global variable in some savegame versions.
 * @param variable Name of the global variable.
 * @param type     Storage of the data in memory and in the savegame.
 * @param from     First savegame version that has the field.
 * @param to       Last savegame version that has the field.
 * @param extver   SlXvFeatureTest to test (along with from and to) which savegames have the field
 */
#define SLEG_CONDVAR_X(variable, type, from, to, extver) SLEG_GENERAL_X(SL_VAR, variable, type, 0, from, to, extver)
#define SLEG_CONDVAR(variable, type, from, to) SLEG_CONDVAR_X(variable, type, from, to, SlXvFeatureTest())

/**
 * Storage of a global reference in some savegame versions.
 * @param variable Name of the global variable.
 * @param type     Storage of the data in memory and in the savegame.
 * @param from     First savegame version that has the field.
 * @param to       Last savegame version that has the field.
 * @param extver   SlXvFeatureTest to test (along with from and to) which savegames have the field
 */
#define SLEG_CONDREF_X(variable, type, from, to, extver) SLEG_GENERAL_X(SL_REF, variable, type, 0, from, to, extver)
#define SLEG_CONDREF(variable, type, from, to) SLEG_CONDREF_X(variable, type, from, to, SlXvFeatureTest())

/**
 * Storage of a global fixed-size array of #SL_VAR elements in some savegame versions.
 * @param variable Name of the global variable.
 * @param type     Storage of the data in memory and in the savegame.
 * @param length   Number of elements in the array.
 * @param from     First savegame version that has the array.
 * @param to       Last savegame version that has the array.
 * @param extver   SlXvFeatureTest to test (along with from and to) which savegames have the field
 */
#define SLEG_CONDARR_X(variable, type, length, from, to, extver) SLEG_GENERAL_X(SL_ARR, variable, type, length, from, to, extver)
#define SLEG_CONDARR(variable, type, length, from, to) SLEG_CONDARR_X(variable, type, length, from, to, SlXvFeatureTest())

/**
 * Storage of a global string in some savegame versions.
 * @param variable Name of the global variable.
 * @param type     Storage of the data in memory and in the savegame.
 * @param length   Number of elements in the string (only used for fixed size buffers).
 * @param from     First savegame version that has the string.
 * @param to       Last savegame version that has the string.
 * @param extver   SlXvFeatureTest to test (along with from and to) which savegames have the field
 */
#define SLEG_CONDSTR_X(variable, type, length, from, to, extver) SLEG_GENERAL_X(SL_STR, variable, type, length, from, to, extver)
#define SLEG_CONDSTR(variable, type, length, from, to) SLEG_CONDSTR_X(variable, type, length, from, to, SlXvFeatureTest())

/**
 * Storage of a global \c std::string in some savegame versions.
 * @param variable Name of the global variable.
 * @param type     Storage of the data in memory and in the savegame.
 * @param from     First savegame version that has the string.
 * @param to       Last savegame version that has the string.
 */
#define SLEG_CONDSSTR_X(variable, type, from, to, extver) SLEG_GENERAL_X(SL_STDSTR, variable, type, 0, from, to, extver)
#define SLEG_CONDSSTR(variable, type, from, to) SLEG_GENERAL(SL_STDSTR, variable, type, 0, from, to)

/**
 * Storage of a global reference list in some savegame versions.
 * @param variable Name of the global variable.
 * @param type     Storage of the data in memory and in the savegame.
 * @param from     First savegame version that has the list.
 * @param to       Last savegame version that has the list.
 * @param extver   SlXvFeatureTest to test (along with from and to) which savegames have the field
 */
<<<<<<< HEAD
#define SLEG_CONDLST_X(variable, type, from, to, extver) SLEG_GENERAL_X(SL_LST, variable, type, 0, from, to, extver)
#define SLEG_CONDLST(variable, type, from, to) SLEG_CONDLST_X(variable, type, from, to, SlXvFeatureTest())

/**
 * Storage of a global deque in some savegame versions.
 * @param variable Name of the global variable.
 * @param type     Storage of the data in memory and in the savegame.
 * @param from     First savegame version that has the list.
 * @param to       Last savegame version that has the list.
 * @param extver   SlXvFeatureTest to test (along with from and to) which savegames have the field
 */
#define SLEG_CONDPTRDEQ_X(variable, type, from, to, extver) SLEG_GENERAL_X(SL_PTRDEQ, variable, type, 0, from, to, extver)
#define SLEG_CONDPTRDEQ(variable, type, from, to) SLEG_CONDPTRDEQ_X(variable, type, from, to, SlXvFeatureTest())

/**
 * Storage of a global vector in some savegame versions.
 * @param variable Name of the global variable.
 * @param type     Storage of the data in memory and in the savegame.
 * @param from     First savegame version that has the list.
 * @param to       Last savegame version that has the list.
 * @param extver   SlXvFeatureTest to test (along with from and to) which savegames have the field
 */
#define SLEG_CONDVEC_X(variable, type, from, to, extver) SLEG_GENERAL_X(SL_VEC, variable, type, 0, from, to, extver)
#define SLEG_CONDVEC(variable, type, from, to) SLEG_CONDVEC_X(variable, type, from, to, SlXvFeatureTest())
=======
#define SLEG_CONDREFLIST(variable, type, from, to) SLEG_GENERAL(SL_REFLIST, variable, type, 0, from, to, 0)
>>>>>>> ed3946e2

/**
 * Storage of a global variable in every savegame version.
 * @param variable Name of the global variable.
 * @param type     Storage of the data in memory and in the savegame.
 */
#define SLEG_VAR(variable, type) SLEG_CONDVAR(variable, type, SL_MIN_VERSION, SL_MAX_VERSION)

/**
 * Storage of a global reference in every savegame version.
 * @param variable Name of the global variable.
 * @param type     Storage of the data in memory and in the savegame.
 */
#define SLEG_REF(variable, type) SLEG_CONDREF(variable, type, SL_MIN_VERSION, SL_MAX_VERSION)

/**
 * Storage of a global fixed-size array of #SL_VAR elements in every savegame version.
 * @param variable Name of the global variable.
 * @param type     Storage of the data in memory and in the savegame.
 */
#define SLEG_ARR(variable, type) SLEG_CONDARR(variable, type, lengthof(variable), SL_MIN_VERSION, SL_MAX_VERSION)

/**
 * Storage of a global string in every savegame version.
 * @param variable Name of the global variable.
 * @param type     Storage of the data in memory and in the savegame.
 */
#define SLEG_STR(variable, type) SLEG_CONDSTR(variable, type, sizeof(variable), SL_MIN_VERSION, SL_MAX_VERSION)

/**
 * Storage of a global \c std::string in every savegame version.
 * @param variable Name of the global variable.
 * @param type     Storage of the data in memory and in the savegame.
 */
#define SLEG_SSTR(variable, type) SLEG_CONDSSTR(variable, type, SL_MIN_VERSION, SL_MAX_VERSION)

/**
 * Storage of a global reference list in every savegame version.
 * @param variable Name of the global variable.
 * @param type     Storage of the data in memory and in the savegame.
 */
#define SLEG_REFLIST(variable, type) SLEG_CONDREFLIST(variable, type, SL_MIN_VERSION, SL_MAX_VERSION)

/**
 * Storage of a global deque in every savegame version.
 * @param variable Name of the global variable.
 * @param type     Storage of the data in memory and in the savegame.
 */
#define SLEG_PTRDEQ(variable, type) SLEG_CONDPTRDEQ(variable, type, SL_MIN_VERSION, SL_MAX_VERSION)

/**
 * Storage of a global vector in every savegame version.
 * @param variable Name of the global variable.
 * @param type     Storage of the data in memory and in the savegame.
 */
#define SLEG_VEC(variable, type) SLEG_CONDVEC(variable, type, SL_MIN_VERSION, SL_MAX_VERSION)

/**
 * Empty global space in some savegame versions.
 * @param length Length of the empty space.
 * @param from   First savegame version that has the empty space.
 * @param to     Last savegame version that has the empty space.
 * @param extver SlXvFeatureTest to test (along with from and to) which savegames have empty space
 */
<<<<<<< HEAD
#define SLEG_CONDNULL(length, from, to) {true, SL_ARR, SLE_FILE_U8 | SLE_VAR_NULL | SLF_NOT_IN_CONFIG, length, from, to, (void*)nullptr, SlXvFeatureTest()}
=======
#define SLEG_CONDNULL(length, from, to) {SL_ARR, SLE_FILE_U8 | SLE_VAR_NULL, length, from, to, 0, nullptr, 0}
>>>>>>> ed3946e2

/**
 * Checks whether the savegame is below \a major.\a minor.
 * @param major Major number of the version to check against.
 * @param minor Minor number of the version to check against. If \a minor is 0 or not specified, only the major number is checked.
 * @return Savegame version is earlier than the specified version.
 */
static inline bool IsSavegameVersionBefore(SaveLoadVersion major, byte minor = 0)
{
	extern SaveLoadVersion _sl_version;
	extern byte            _sl_minor_version;
	return _sl_version < major || (minor > 0 && _sl_version == major && _sl_minor_version < minor);
}

/**
 * Checks whether the savegame is below or at \a major. This should be used to repair data from existing
 * savegames which is no longer corrupted in new savegames, but for which otherwise no savegame
 * bump is required.
 * @param major Major number of the version to check against.
 * @return Savegame version is at most the specified version.
 */
static inline bool IsSavegameVersionUntil(SaveLoadVersion major)
{
	extern SaveLoadVersion _sl_version;
	return _sl_version <= major;
}

/**
 * Checks if some version from/to combination falls within the range of the
 * active savegame version.
 * @param version_from Inclusive savegame version lower bound.
 * @param version_to   Exclusive savegame version upper bound. SL_MAX_VERSION if no upper bound.
 * @return Active savegame version falls within the given range.
 */
static inline bool SlIsObjectCurrentlyValid(SaveLoadVersion version_from, SaveLoadVersion version_to, SlXvFeatureTest ext_feature_test)
{
	extern const SaveLoadVersion SAVEGAME_VERSION;
	if (!ext_feature_test.IsFeaturePresent(SAVEGAME_VERSION, version_from, version_to)) return false;

	return true;
}

/**
 * Get the NumberType of a setting. This describes the integer type
 * as it is represented in memory
 * @param type VarType holding information about the variable-type
 * @return the SLE_VAR_* part of a variable-type description
 */
static inline VarType GetVarMemType(VarType type)
{
	return type & 0xF0; // GB(type, 4, 4) << 4;
}

/**
 * Get the FileType of a setting. This describes the integer type
 * as it is represented in a savegame/file
 * @param type VarType holding information about the file-type
 * @return the SLE_FILE_* part of a variable-type description
 */
static inline VarType GetVarFileType(VarType type)
{
	return type & 0xF; // GB(type, 0, 4);
}

/**
 * Check if the given saveload type is a numeric type.
 * @param conv the type to check
 * @return True if it's a numeric type.
 */
static inline bool IsNumericType(VarType conv)
{
	return GetVarMemType(conv) <= SLE_VAR_U64;
}

/**
 * Get the address of the variable. Which one to pick depends on the object
 * pointer. If it is nullptr we are dealing with global variables so the address
 * is taken. If non-null only the offset is stored in the union and we need
 * to add this to the address of the object
 */
static inline void *GetVariableAddress(const void *object, const SaveLoad &sld)
{
	/* Entry is a global address. */
	if (sld.global) return sld.address;

#ifdef _DEBUG
	/* Entry is a null-variable, mostly used to read old savegames etc. */
	if (GetVarMemType(sld.conv) == SLE_VAR_NULL) {
		assert(sld.address == nullptr);
		return nullptr;
	}

	/* Everything else should be a non-null pointer. */
	assert(object != nullptr);
#endif
	return const_cast<byte *>((const byte *)object + (ptrdiff_t)sld.address);
}

int64 ReadValue(const void *ptr, VarType conv);
void WriteValue(void *ptr, VarType conv, int64 val);

void SlSetArrayIndex(uint index);
int SlIterateArray();

void SlAutolength(AutolengthProc *proc, void *arg);
size_t SlGetFieldLength();
void SlSetLength(size_t length);
size_t SlCalcObjMemberLength(const void *object, const SaveLoad &sld);
size_t SlCalcObjLength(const void *object, const SaveLoadTable &slt);

byte SlReadByte();
void SlWriteByte(byte b);

int SlReadUint16();
uint32 SlReadUint32();
uint64 SlReadUint64();

void SlWriteUint16(uint16 v);
void SlWriteUint32(uint32 v);
void SlWriteUint64(uint64 v);

void SlSkipBytes(size_t length);

size_t SlGetBytesRead();
size_t SlGetBytesWritten();

void SlGlobList(const SaveLoadTable &slt);
void SlArray(void *array, size_t length, VarType conv);
void SlObject(void *object, const SaveLoadTable &slt);
<<<<<<< HEAD
bool SlObjectMember(void *object, const SaveLoad &sld);

std::vector<SaveLoad> SlFilterObject(const SaveLoadTable &slt);
void SlObjectSaveFiltered(void *object, const SaveLoadTable &slt);
void SlObjectLoadFiltered(void *object, const SaveLoadTable &slt);
void SlObjectPtrOrNullFiltered(void *object, const SaveLoadTable &slt);

void NORETURN SlError(StringID string, const char *extra_msg = nullptr, bool already_malloced = false);
void NORETURN SlErrorCorrupt(const char *msg, bool already_malloced = false);
void NORETURN CDECL SlErrorFmt(StringID string, const char *msg, ...) WARN_FORMAT(2, 3);
void NORETURN CDECL SlErrorCorruptFmt(const char *format, ...) WARN_FORMAT(1, 2);
=======
void NORETURN SlError(StringID string, const char *extra_msg = nullptr);
void NORETURN SlErrorCorrupt(const char *msg);
void NORETURN SlErrorCorruptFmt(const char *format, ...) WARN_FORMAT(1, 2);
>>>>>>> ed3946e2

bool SaveloadCrashWithMissingNewGRFs();

void SlResetVENC();
void SlProcessVENC();

extern std::string _savegame_format;
extern bool _do_autosave;

#endif /* SAVELOAD_H */<|MERGE_RESOLUTION|>--- conflicted
+++ resolved
@@ -550,23 +550,17 @@
 	SL_REF         =  1, ///< Save/load a reference.
 	SL_ARR         =  2, ///< Save/load a fixed-size array of #SL_VAR elements.
 	SL_STR         =  3, ///< Save/load a string.
-<<<<<<< HEAD
-	SL_LST         =  4, ///< Save/load a list.
-	SL_DEQUE       =  5, ///< Save/load a primitive type deque.
-	SL_VEC         =  6, ///< Save/load a vector.
-	SL_STDSTR      =  7, ///< Save/load a std::string.
-
-=======
 	SL_REFLIST     =  4, ///< Save/load a list of #SL_REF elements.
 	SL_DEQUE       =  5, ///< Save/load a deque of #SL_VAR elements.
-	SL_STDSTR      =  6, ///< Save/load a \c std::string.
->>>>>>> ed3946e2
+	SL_VEC         =  6, ///< Save/load a vector of #SL_REF elements.
+	SL_STDSTR      =  7, ///< Save/load a std::string.
+
 	/* non-normal save-load types */
 	SL_WRITEBYTE   =  8,
 	SL_VEH_INCLUDE =  9,
 	SL_ST_INCLUDE  = 10,
 
-	SL_PTRDEQ      = 13, ///< Save/load a pointer type deque.
+	SL_PTRDEQ      = 13, ///< Save/load a deque of #SL_REF elements.
 	SL_VARVEC      = 14, ///< Save/load a primitive type vector.
 };
 
@@ -677,8 +671,8 @@
  * @param to       Last savegame version that has the list.
  * @param extver   SlXvFeatureTest to test (along with from and to) which savegames have the field
  */
-#define SLE_CONDLST_X(base, variable, type, from, to, extver) SLE_GENERAL_X(SL_LST, base, variable, type, 0, from, to, extver)
-#define SLE_CONDLST(base, variable, type, from, to) SLE_CONDLST_X(base, variable, type, from, to, SlXvFeatureTest())
+#define SLE_CONDREFLIST_X(base, variable, type, from, to, extver) SLE_GENERAL_X(SL_REFLIST, base, variable, type, 0, from, to, extver)
+#define SLE_CONDREFLIST(base, variable, type, from, to) SLE_CONDREFLIST_X(base, variable, type, from, to, SlXvFeatureTest())
 
 /**
  * Storage of a deque in some savegame versions.
@@ -701,7 +695,6 @@
  * @param to       Last savegame version that has the list.
  * @param extver   SlXvFeatureTest to test (along with from and to) which savegames have the field
  */
-<<<<<<< HEAD
 #define SLE_CONDVEC_X(base, variable, type, from, to, extver) SLE_GENERAL_X(SL_VEC, base, variable, type, 0, from, to, extver)
 #define SLE_CONDVEC(base, variable, type, from, to) SLE_CONDVEC_X(base, variable, type, from, to, SlXvFeatureTest())
 
@@ -716,9 +709,6 @@
  */
 #define SLE_CONDVARVEC_X(base, variable, type, from, to, extver) SLE_GENERAL_X(SL_VARVEC, base, variable, type, 0, from, to, extver)
 #define SLE_CONDVARVEC(base, variable, type, from, to) SLE_CONDVARVEC_X(base, variable, type, from, to, SlXvFeatureTest())
-=======
-#define SLE_CONDREFLIST(base, variable, type, from, to) SLE_GENERAL(SL_REFLIST, base, variable, type, 0, from, to, 0)
->>>>>>> ed3946e2
 
 /**
  * Storage of a deque of #SL_VAR elements in some savegame versions.
@@ -811,12 +801,8 @@
  * @param to     Last savegame version that has the empty space.
  * @param extver SlXvFeatureTest to test (along with from and to) which savegames have empty space
  */
-<<<<<<< HEAD
-#define SLE_CONDNULL_X(length, from, to, extver) SLE_CONDARR_X(NullStruct, null, SLE_FILE_U8 | SLE_VAR_NULL | SLF_NOT_IN_CONFIG, length, from, to, extver)
+#define SLE_CONDNULL_X(length, from, to, extver) SLE_CONDARR_X(NullStruct, null, SLE_FILE_U8 | SLE_VAR_NULL, length, from, to, extver)
 #define SLE_CONDNULL(length, from, to) SLE_CONDNULL_X(length, from, to, SlXvFeatureTest())
-=======
-#define SLE_CONDNULL(length, from, to) {SL_ARR, SLE_FILE_U8 | SLE_VAR_NULL, length, from, to, 0, nullptr, 0}
->>>>>>> ed3946e2
 
 /** Translate values ingame to different values in the savegame and vv. */
 #define SLE_WRITEBYTE(base, variable) SLE_GENERAL(SL_WRITEBYTE, base, variable, 0, 0, SL_MIN_VERSION, SL_MAX_VERSION)
@@ -901,9 +887,8 @@
  * @param to       Last savegame version that has the list.
  * @param extver   SlXvFeatureTest to test (along with from and to) which savegames have the field
  */
-<<<<<<< HEAD
-#define SLEG_CONDLST_X(variable, type, from, to, extver) SLEG_GENERAL_X(SL_LST, variable, type, 0, from, to, extver)
-#define SLEG_CONDLST(variable, type, from, to) SLEG_CONDLST_X(variable, type, from, to, SlXvFeatureTest())
+#define SLEG_CONDREFLIST_X(variable, type, from, to, extver) SLEG_GENERAL_X(SL_REFLIST, variable, type, 0, from, to, extver)
+#define SLEG_CONDREFLIST(variable, type, from, to) SLEG_CONDREFLIST_X(variable, type, from, to, SlXvFeatureTest())
 
 /**
  * Storage of a global deque in some savegame versions.
@@ -926,9 +911,6 @@
  */
 #define SLEG_CONDVEC_X(variable, type, from, to, extver) SLEG_GENERAL_X(SL_VEC, variable, type, 0, from, to, extver)
 #define SLEG_CONDVEC(variable, type, from, to) SLEG_CONDVEC_X(variable, type, from, to, SlXvFeatureTest())
-=======
-#define SLEG_CONDREFLIST(variable, type, from, to) SLEG_GENERAL(SL_REFLIST, variable, type, 0, from, to, 0)
->>>>>>> ed3946e2
 
 /**
  * Storage of a global variable in every savegame version.
@@ -993,11 +975,7 @@
  * @param to     Last savegame version that has the empty space.
  * @param extver SlXvFeatureTest to test (along with from and to) which savegames have empty space
  */
-<<<<<<< HEAD
-#define SLEG_CONDNULL(length, from, to) {true, SL_ARR, SLE_FILE_U8 | SLE_VAR_NULL | SLF_NOT_IN_CONFIG, length, from, to, (void*)nullptr, SlXvFeatureTest()}
-=======
-#define SLEG_CONDNULL(length, from, to) {SL_ARR, SLE_FILE_U8 | SLE_VAR_NULL, length, from, to, 0, nullptr, 0}
->>>>>>> ed3946e2
+#define SLEG_CONDNULL(length, from, to) {true, SL_ARR, SLE_FILE_U8 | SLE_VAR_NULL, length, from, to, (void*)nullptr, SlXvFeatureTest()}
 
 /**
  * Checks whether the savegame is below \a major.\a minor.
@@ -1127,7 +1105,6 @@
 void SlGlobList(const SaveLoadTable &slt);
 void SlArray(void *array, size_t length, VarType conv);
 void SlObject(void *object, const SaveLoadTable &slt);
-<<<<<<< HEAD
 bool SlObjectMember(void *object, const SaveLoad &sld);
 
 std::vector<SaveLoad> SlFilterObject(const SaveLoadTable &slt);
@@ -1139,11 +1116,6 @@
 void NORETURN SlErrorCorrupt(const char *msg, bool already_malloced = false);
 void NORETURN CDECL SlErrorFmt(StringID string, const char *msg, ...) WARN_FORMAT(2, 3);
 void NORETURN CDECL SlErrorCorruptFmt(const char *format, ...) WARN_FORMAT(1, 2);
-=======
-void NORETURN SlError(StringID string, const char *extra_msg = nullptr);
-void NORETURN SlErrorCorrupt(const char *msg);
-void NORETURN SlErrorCorruptFmt(const char *format, ...) WARN_FORMAT(1, 2);
->>>>>>> ed3946e2
 
 bool SaveloadCrashWithMissingNewGRFs();
 
