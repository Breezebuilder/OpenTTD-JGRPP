/* $Id$ */

/*
 * This file is part of OpenTTD.
 * OpenTTD is free software; you can redistribute it and/or modify it under the terms of the GNU General Public License as published by the Free Software Foundation, version 2.
 * OpenTTD is distributed in the hope that it will be useful, but WITHOUT ANY WARRANTY; without even the implied warranty of MERCHANTABILITY or FITNESS FOR A PARTICULAR PURPOSE.
 * See the GNU General Public License for more details. You should have received a copy of the GNU General Public License along with OpenTTD. If not, see <http://www.gnu.org/licenses/>.
 */

/** @file afterload.cpp Code updating data after game load */

#include "../stdafx.h"
#include "../void_map.h"
#include "../signs_base.h"
#include "../depot_base.h"
#include "../tunnel_base.h"
#include "../fios.h"
#include "../gamelog_internal.h"
#include "../network/network.h"
#include "../network/network_func.h"
#include "../gfxinit.h"
#include "../viewport_func.h"
#include "../industry.h"
#include "../clear_map.h"
#include "../vehicle_func.h"
#include "../string_func.h"
#include "../date_func.h"
#include "../roadveh.h"
#include "../train.h"
#include "../station_base.h"
#include "../waypoint_base.h"
#include "../roadstop_base.h"
#include "../dock_base.h"
#include "../tunnelbridge_map.h"
#include "../pathfinder/yapf/yapf_cache.h"
#include "../elrail_func.h"
#include "../signs_func.h"
#include "../aircraft.h"
#include "../object_map.h"
#include "../object_base.h"
#include "../tree_map.h"
#include "../company_func.h"
#include "../road_cmd.h"
#include "../ai/ai.hpp"
#include "../ai/ai_gui.hpp"
#include "../town.h"
#include "../economy_base.h"
#include "../animated_tile_func.h"
#include "../subsidy_base.h"
#include "../subsidy_func.h"
#include "../newgrf.h"
#include "../engine_func.h"
#include "../rail_gui.h"
#include "../core/backup_type.hpp"
#include "../core/mem_func.hpp"
#include "../smallmap_gui.h"
#include "../news_func.h"
#include "../order_backup.h"
#include "../error.h"
#include "../disaster_vehicle.h"
#include "../tracerestrict.h"
#include "../tunnel_map.h"
#include "../bridge_signal_map.h"


#include "saveload_internal.h"

#include <signal.h>
#include <algorithm>

#include "../safeguards.h"

extern Company *DoStartupNewCompany(bool is_ai, CompanyID company = INVALID_COMPANY);

/**
 * Makes a tile canal or water depending on the surroundings.
 *
 * Must only be used for converting old savegames. Use WaterClass now.
 *
 * This as for example docks and shipdepots do not store
 * whether the tile used to be canal or 'normal' water.
 * @param t the tile to change.
 * @param include_invalid_water_class Also consider WATER_CLASS_INVALID, i.e. industry tiles on land
 */
void SetWaterClassDependingOnSurroundings(TileIndex t, bool include_invalid_water_class)
{
	/* If the slope is not flat, we always assume 'land' (if allowed). Also for one-corner-raised-shores.
	 * Note: Wrt. autosloping under industry tiles this is the most fool-proof behaviour. */
	if (!IsTileFlat(t)) {
		if (include_invalid_water_class) {
			SetWaterClass(t, WATER_CLASS_INVALID);
			return;
		} else {
			SlErrorCorrupt("Invalid water class for dry tile");
		}
	}

	/* Mark tile dirty in all cases */
	MarkTileDirtyByTile(t);

	if (TileX(t) == 0 || TileY(t) == 0 || TileX(t) == MapMaxX() - 1 || TileY(t) == MapMaxY() - 1) {
		/* tiles at map borders are always WATER_CLASS_SEA */
		SetWaterClass(t, WATER_CLASS_SEA);
		return;
	}

	bool has_water = false;
	bool has_canal = false;
	bool has_river = false;

	for (DiagDirection dir = DIAGDIR_BEGIN; dir < DIAGDIR_END; dir++) {
		TileIndex neighbour = TileAddByDiagDir(t, dir);
		switch (GetTileType(neighbour)) {
			case MP_WATER:
				/* clear water and shipdepots have already a WaterClass associated */
				if (IsCoast(neighbour)) {
					has_water = true;
				} else if (!IsLock(neighbour)) {
					switch (GetWaterClass(neighbour)) {
						case WATER_CLASS_SEA:   has_water = true; break;
						case WATER_CLASS_CANAL: has_canal = true; break;
						case WATER_CLASS_RIVER: has_river = true; break;
						default: SlErrorCorrupt("Invalid water class for tile");
					}
				}
				break;

			case MP_RAILWAY:
				/* Shore or flooded halftile */
				has_water |= (GetRailGroundType(neighbour) == RAIL_GROUND_WATER);
				break;

			case MP_TREES:
				/* trees on shore */
				has_water |= (GB(_m[neighbour].m2, 4, 2) == TREE_GROUND_SHORE);
				break;

			default: break;
		}
	}

	if (!has_water && !has_canal && !has_river && include_invalid_water_class) {
		SetWaterClass(t, WATER_CLASS_INVALID);
		return;
	}

	if (has_river && !has_canal) {
		SetWaterClass(t, WATER_CLASS_RIVER);
	} else if (has_canal || !has_water) {
		SetWaterClass(t, WATER_CLASS_CANAL);
	} else {
		SetWaterClass(t, WATER_CLASS_SEA);
	}
}

static void ConvertTownOwner()
{
	for (TileIndex tile = 0; tile != MapSize(); tile++) {
		switch (GetTileType(tile)) {
			case MP_ROAD:
				if (GB(_m[tile].m5, 4, 2) == ROAD_TILE_CROSSING && HasBit(_m[tile].m3, 7)) {
					_m[tile].m3 = OWNER_TOWN;
				}
				FALLTHROUGH;

			case MP_TUNNELBRIDGE:
				if (_m[tile].m1 & 0x80) SetTileOwner(tile, OWNER_TOWN);
				break;

			default: break;
		}
	}
}

/* since savegame version 4.1, exclusive transport rights are stored at towns */
static void UpdateExclusiveRights()
{
	Town *t;

	FOR_ALL_TOWNS(t) {
		t->exclusivity = INVALID_COMPANY;
	}

	/* FIXME old exclusive rights status is not being imported (stored in s->blocked_months_obsolete)
	 *   could be implemented this way:
	 * 1.) Go through all stations
	 *     Build an array town_blocked[ town_id ][ company_id ]
	 *     that stores if at least one station in that town is blocked for a company
	 * 2.) Go through that array, if you find a town that is not blocked for
	 *     one company, but for all others, then give him exclusivity.
	 */
}

static const byte convert_currency[] = {
	 0,  1, 12,  8,  3,
	10, 14, 19,  4,  5,
	 9, 11, 13,  6, 17,
	16, 22, 21,  7, 15,
	18,  2, 20,
};

/* since savegame version 4.2 the currencies are arranged differently */
static void UpdateCurrencies()
{
	_settings_game.locale.currency = convert_currency[_settings_game.locale.currency];
}

/* Up to revision 1413 the invisible tiles at the southern border have not been
 * MP_VOID, even though they should have. This is fixed by this function
 */
static void UpdateVoidTiles()
{
	uint i;

	for (i = 0; i < MapMaxY(); ++i) MakeVoid(i * MapSizeX() + MapMaxX());
	for (i = 0; i < MapSizeX(); ++i) MakeVoid(MapSizeX() * MapMaxY() + i);
}

static inline RailType UpdateRailType(RailType rt, RailType min)
{
	return rt >= min ? (RailType)(rt + 1): rt;
}

/**
 * Update the viewport coordinates of all signs.
 */
void UpdateAllVirtCoords()
{
	UpdateAllStationVirtCoords();
	UpdateAllSignVirtCoords();
	UpdateAllTownVirtCoords();
}

/**
 * Initialization of the windows and several kinds of caches.
 * This is not done directly in AfterLoadGame because these
 * functions require that all saveload conversions have been
 * done. As people tend to add savegame conversion stuff after
 * the intialization of the windows and caches quite some bugs
 * had been made.
 * Moving this out of there is both cleaner and less bug-prone.
 */
static void InitializeWindowsAndCaches()
{
	/* Initialize windows */
	ResetWindowSystem();
	SetupColoursAndInitialWindow();

	/* Update coordinates of the signs. */
	UpdateAllVirtCoords();
	ResetViewportAfterLoadGame();

	Company *c;
	FOR_ALL_COMPANIES(c) {
		/* For each company, verify (while loading a scenario) that the inauguration date is the current year and set it
		 * accordingly if it is not the case.  No need to set it on companies that are not been used already,
		 * thus the MIN_YEAR (which is really nothing more than Zero, initialized value) test */
		if (_file_to_saveload.abstract_ftype == FT_SCENARIO && c->inaugurated_year != MIN_YEAR) {
			c->inaugurated_year = _cur_year;
		}
	}

	/* Count number of objects per type */
	Object *o;
	FOR_ALL_OBJECTS(o) {
		Object::IncTypeCount(o->type);
	}

	/* Identify owners of persistent storage arrays */
	Industry *i;
	FOR_ALL_INDUSTRIES(i) {
		if (i->psa != NULL) {
			i->psa->feature = GSF_INDUSTRIES;
			i->psa->tile = i->location.tile;
		}
	}
	Station *s;
	FOR_ALL_STATIONS(s) {
		if (s->airport.psa != NULL) {
			s->airport.psa->feature = GSF_AIRPORTS;
			s->airport.psa->tile = s->airport.tile;
		}
	}
	Town *t;
	FOR_ALL_TOWNS(t) {
		for (std::list<PersistentStorage *>::iterator it = t->psa_list.begin(); it != t->psa_list.end(); ++it) {
			(*it)->feature = GSF_FAKE_TOWNS;
			(*it)->tile = t->xy;
		}
	}

	RecomputePrices();

	GroupStatistics::UpdateAfterLoad();

	Station::RecomputeIndustriesNearForAll();
	RebuildSubsidisedSourceAndDestinationCache();

	/* Towns have a noise controlled number of airports system
	 * So each airport's noise value must be added to the town->noise_reached value
	 * Reset each town's noise_reached value to '0' before. */
	UpdateAirportsNoise();

	CheckTrainsLengths();
	ShowNewGRFError();
	ShowAIDebugWindowIfAIError();

	/* Rebuild the smallmap list of owners. */
	BuildOwnerLegend();
}

#ifdef WITH_SIGACTION
static struct sigaction _prev_segfault;
static struct sigaction _prev_abort;
static struct sigaction _prev_fpe;

static void CDECL HandleSavegameLoadCrash(int signum, siginfo_t *si, void *context);
#else
typedef void (CDECL *SignalHandlerPointer)(int);
static SignalHandlerPointer _prev_segfault = NULL;
static SignalHandlerPointer _prev_abort    = NULL;
static SignalHandlerPointer _prev_fpe      = NULL;

static void CDECL HandleSavegameLoadCrash(int signum);
#endif

/**
 * Replaces signal handlers of SIGSEGV and SIGABRT
 * and stores pointers to original handlers in memory.
 */
static void SetSignalHandlers()
{
#ifdef WITH_SIGACTION
	struct sigaction sa;
	memset(&sa, 0, sizeof(sa));
	sa.sa_flags = SA_SIGINFO | SA_RESTART;
	sigemptyset(&sa.sa_mask);
	sa.sa_sigaction = HandleSavegameLoadCrash;
	sigaction(SIGSEGV, &sa, &_prev_segfault);
	sigaction(SIGABRT, &sa, &_prev_abort);
	sigaction(SIGFPE,  &sa, &_prev_fpe);
#else
	_prev_segfault = signal(SIGSEGV, HandleSavegameLoadCrash);
	_prev_abort    = signal(SIGABRT, HandleSavegameLoadCrash);
	_prev_fpe      = signal(SIGFPE,  HandleSavegameLoadCrash);
#endif
}

/**
 * Resets signal handlers back to original handlers.
 */
static void ResetSignalHandlers()
{
#ifdef WITH_SIGACTION
	sigaction(SIGSEGV, &_prev_segfault, NULL);
	sigaction(SIGABRT, &_prev_abort, NULL);
	sigaction(SIGFPE,  &_prev_fpe, NULL);
#else
	signal(SIGSEGV, _prev_segfault);
	signal(SIGABRT, _prev_abort);
	signal(SIGFPE,  _prev_fpe);
#endif
}

/**
 * Try to find the overridden GRF identifier of the given GRF.
 * @param c the GRF to get the 'previous' version of.
 * @return the GRF identifier or \a c if none could be found.
 */
static const GRFIdentifier *GetOverriddenIdentifier(const GRFConfig *c)
{
	const LoggedAction *la = &_gamelog_action[_gamelog_actions - 1];
	if (la->at != GLAT_LOAD) return &c->ident;

	const LoggedChange *lcend = &la->change[la->changes];
	for (const LoggedChange *lc = la->change; lc != lcend; lc++) {
		if (lc->ct == GLCT_GRFCOMPAT && lc->grfcompat.grfid == c->ident.grfid) return &lc->grfcompat;
	}

	return &c->ident;
}

/** Was the saveload crash because of missing NewGRFs? */
static bool _saveload_crash_with_missing_newgrfs = false;

/**
 * Did loading the savegame cause a crash? If so,
 * were NewGRFs missing?
 * @return when the saveload crashed due to missing NewGRFs.
 */
bool SaveloadCrashWithMissingNewGRFs()
{
	return _saveload_crash_with_missing_newgrfs;
}

/**
 * Signal handler used to give a user a more useful report for crashes during
 * the savegame loading process; especially when there's problems with the
 * NewGRFs that are required by the savegame.
 * @param signum received signal
 */
#ifdef WITH_SIGACTION
static void CDECL HandleSavegameLoadCrash(int signum, siginfo_t *si, void *context)
#else
static void CDECL HandleSavegameLoadCrash(int signum)
#endif
{
	ResetSignalHandlers();

	char buffer[8192];
	char *p = buffer;
	p += seprintf(p, lastof(buffer), "Loading your savegame caused OpenTTD to crash.\n");

	for (const GRFConfig *c = _grfconfig; !_saveload_crash_with_missing_newgrfs && c != NULL; c = c->next) {
		_saveload_crash_with_missing_newgrfs = HasBit(c->flags, GCF_COMPATIBLE) || c->status == GCS_NOT_FOUND;
	}

	if (_saveload_crash_with_missing_newgrfs) {
		p += seprintf(p, lastof(buffer),
			"This is most likely caused by a missing NewGRF or a NewGRF that\n"
			"has been loaded as replacement for a missing NewGRF. OpenTTD\n"
			"cannot easily determine whether a replacement NewGRF is of a newer\n"
			"or older version.\n"
			"It will load a NewGRF with the same GRF ID as the missing NewGRF.\n"
			"This means that if the author makes incompatible NewGRFs with the\n"
			"same GRF ID OpenTTD cannot magically do the right thing. In most\n"
			"cases OpenTTD will load the savegame and not crash, but this is an\n"
			"exception.\n"
			"Please load the savegame with the appropriate NewGRFs installed.\n"
			"The missing/compatible NewGRFs are:\n");

		for (const GRFConfig *c = _grfconfig; c != NULL; c = c->next) {
			if (HasBit(c->flags, GCF_COMPATIBLE)) {
				const GRFIdentifier *replaced = GetOverriddenIdentifier(c);
				char buf[40];
				md5sumToString(buf, lastof(buf), replaced->md5sum);
				p += seprintf(p, lastof(buffer), "NewGRF %08X (checksum %s) not found.\n  Loaded NewGRF \"%s\" with same GRF ID instead.\n", BSWAP32(c->ident.grfid), buf, c->filename);
			}
			if (c->status == GCS_NOT_FOUND) {
				char buf[40];
				md5sumToString(buf, lastof(buf), c->ident.md5sum);
				p += seprintf(p, lastof(buffer), "NewGRF %08X (%s) not found; checksum %s.\n", BSWAP32(c->ident.grfid), c->filename, buf);
			}
		}
	} else {
		p += seprintf(p, lastof(buffer),
			"This is probably caused by a corruption in the savegame.\n"
			"Please file a bug report and attach this savegame.\n");
	}

	ShowInfo(buffer);

#ifdef WITH_SIGACTION
	struct sigaction call;
#else
	SignalHandlerPointer call = NULL;
#endif
	switch (signum) {
		case SIGSEGV: call = _prev_segfault; break;
		case SIGABRT: call = _prev_abort; break;
		case SIGFPE:  call = _prev_fpe; break;
		default: NOT_REACHED();
	}
#ifdef WITH_SIGACTION
	if (call.sa_flags & SA_SIGINFO) {
		if (call.sa_sigaction != NULL) call.sa_sigaction(signum, si, context);
	} else {
		if (call.sa_handler != NULL) call.sa_handler(signum);
	}
#else
	if (call != NULL) call(signum);
#endif

}

/**
 * Tries to change owner of this rail tile to a valid owner. In very old versions it could happen that
 * a rail track had an invalid owner. When conversion isn't possible, track is removed.
 * @param t tile to update
 */
static void FixOwnerOfRailTrack(TileIndex t)
{
	assert(!Company::IsValidID(GetTileOwner(t)) && (IsLevelCrossingTile(t) || IsPlainRailTile(t)));

	/* remove leftover rail piece from crossing (from very old savegames) */
	Train *v = NULL, *w;
	FOR_ALL_TRAINS(w) {
		if (w->tile == t) {
			v = w;
			break;
		}
	}

	if (v != NULL) {
		/* when there is a train on crossing (it could happen in TTD), set owner of crossing to train owner */
		SetTileOwner(t, v->owner);
		return;
	}

	/* try to find any connected rail */
	for (DiagDirection dd = DIAGDIR_BEGIN; dd < DIAGDIR_END; dd++) {
		TileIndex tt = t + TileOffsByDiagDir(dd);
		if (GetTileTrackStatus(t, TRANSPORT_RAIL, 0, dd) != 0 &&
				GetTileTrackStatus(tt, TRANSPORT_RAIL, 0, ReverseDiagDir(dd)) != 0 &&
				Company::IsValidID(GetTileOwner(tt))) {
			SetTileOwner(t, GetTileOwner(tt));
			return;
		}
	}

	if (IsLevelCrossingTile(t)) {
		/* else change the crossing to normal road (road vehicles won't care) */
		MakeRoadNormal(t, GetCrossingRoadBits(t), GetRoadTypes(t), GetTownIndex(t),
			GetRoadOwner(t, ROADTYPE_ROAD), GetRoadOwner(t, ROADTYPE_TRAM));
		return;
	}

	/* if it's not a crossing, make it clean land */
	MakeClear(t, CLEAR_GRASS, 0);
}

/**
 * Fixes inclination of a vehicle. Older OpenTTD versions didn't update the bits correctly.
 * @param v vehicle
 * @param dir vehicle's direction, or # INVALID_DIR if it can be ignored
 * @return inclination bits to set
 */
static uint FixVehicleInclination(Vehicle *v, Direction dir)
{
	/* Compute place where this vehicle entered the tile */
	int entry_x = v->x_pos;
	int entry_y = v->y_pos;
	switch (dir) {
		case DIR_NE: entry_x |= TILE_UNIT_MASK; break;
		case DIR_NW: entry_y |= TILE_UNIT_MASK; break;
		case DIR_SW: entry_x &= ~TILE_UNIT_MASK; break;
		case DIR_SE: entry_y &= ~TILE_UNIT_MASK; break;
		case INVALID_DIR: break;
		default: NOT_REACHED();
	}
	byte entry_z = GetSlopePixelZ(entry_x, entry_y);

	/* Compute middle of the tile. */
	int middle_x = (v->x_pos & ~TILE_UNIT_MASK) + TILE_SIZE / 2;
	int middle_y = (v->y_pos & ~TILE_UNIT_MASK) + TILE_SIZE / 2;
	byte middle_z = GetSlopePixelZ(middle_x, middle_y);

	/* middle_z == entry_z, no height change. */
	if (middle_z == entry_z) return 0;

	/* middle_z < entry_z, we are going downwards. */
	if (middle_z < entry_z) return 1U << GVF_GOINGDOWN_BIT;

	/* middle_z > entry_z, we are going upwards. */
	return 1U << GVF_GOINGUP_BIT;
}

/**
 * Checks for the possibility that a bridge may be on this tile
 * These are in fact all the tile types on which a bridge can be found
 * @param t The tile to analyze
 * @return True if a bridge might have been present prior to savegame 194.
 */
static inline bool MayHaveBridgeAbove(TileIndex t)
{
	return IsTileType(t, MP_CLEAR) || IsTileType(t, MP_RAILWAY) || IsTileType(t, MP_ROAD) ||
			IsTileType(t, MP_WATER) || IsTileType(t, MP_TUNNELBRIDGE) || IsTileType(t, MP_OBJECT);
}

TileIndex GetOtherTunnelBridgeEndOld(TileIndex tile)
{
	DiagDirection dir = GetTunnelBridgeDirection(tile);
	TileIndexDiff delta = TileOffsByDiagDir(dir);
	int z = GetTileZ(tile);

	dir = ReverseDiagDir(dir);
	do {
		tile += delta;
	} while (
		!IsTunnelTile(tile) ||
		GetTunnelBridgeDirection(tile) != dir ||
		GetTileZ(tile) != z
	);

	return tile;
}


/**
 * Perform a (large) amount of savegame conversion *magic* in order to
 * load older savegames and to fill the caches for various purposes.
 * @return True iff conversion went without a problem.
 */
bool AfterLoadGame()
{
	SetSignalHandlers();

	TileIndex map_size = MapSize();

	extern TileIndex _cur_tileloop_tile; // From landscape.cpp.
	/* The LFSR used in RunTileLoop iteration cannot have a zeroed state, make it non-zeroed. */
	if (_cur_tileloop_tile == 0) _cur_tileloop_tile = 1;

	if (IsSavegameVersionBefore(SLV_98)) GamelogOldver();

	GamelogTestRevision();
	GamelogTestMode();

	if (IsSavegameVersionBefore(SLV_98)) GamelogGRFAddList(_grfconfig);

	if (IsSavegameVersionBefore(SLV_119)) {
		_pause_mode = (_pause_mode == 2) ? PM_PAUSED_NORMAL : PM_UNPAUSED;
	} else if (_network_dedicated && (_pause_mode & PM_PAUSED_ERROR) != 0) {
		DEBUG(net, 0, "The loading savegame was paused due to an error state.");
		DEBUG(net, 0, "  The savegame cannot be used for multiplayer!");
		/* Restore the signals */
		ResetSignalHandlers();
		return false;
	} else if (!_networking || _network_server) {
		/* If we are in single player, i.e. not networking, and loading the
		 * savegame or we are loading the savegame as network server we do
		 * not want to be bothered by being paused because of the automatic
		 * reason of a network server, e.g. joining clients or too few
		 * active clients. Note that resetting these values for a network
		 * client are very bad because then the client is going to execute
		 * the game loop when the server is not, i.e. it desyncs. */
		_pause_mode &= ~PMB_PAUSED_NETWORK;
	}

	/* In very old versions, size of train stations was stored differently.
	 * They had swapped width and height if station was built along the Y axis.
	 * TTO and TTD used 3 bits for width/height, while OpenTTD used 4.
	 * Because the data stored by TTDPatch are unusable for rail stations > 7x7,
	 * recompute the width and height. Doing this unconditionally for all old
	 * savegames simplifies the code. */
	if (IsSavegameVersionBefore(SLV_2)) {
		Station *st;
		FOR_ALL_STATIONS(st) {
			st->train_station.w = st->train_station.h = 0;
		}
		for (TileIndex t = 0; t < map_size; t++) {
			if (!IsTileType(t, MP_STATION)) continue;
			if (_m[t].m5 > 7) continue; // is it a rail station tile?
			st = Station::Get(_m[t].m2);
			assert(st->train_station.tile != 0);
			int dx = TileX(t) - TileX(st->train_station.tile);
			int dy = TileY(t) - TileY(st->train_station.tile);
			assert(dx >= 0 && dy >= 0);
			st->train_station.w = max<uint>(st->train_station.w, dx + 1);
			st->train_station.h = max<uint>(st->train_station.h, dy + 1);
		}
	}

<<<<<<< HEAD
	if (IsSavegameVersionBefore(194) && SlXvIsFeatureMissing(XSLFI_HEIGHT_8_BIT)) {
=======
	if (IsSavegameVersionBefore(SLV_194)) {
>>>>>>> 46b5b015
		_settings_game.construction.max_heightlevel = 15;

		/* In old savegame versions, the heightlevel was coded in bits 0..3 of the type field */
		for (TileIndex t = 0; t < map_size; t++) {
			_m[t].height = GB(_m[t].type, 0, 4);
			SB(_m[t].type, 0, 2, GB(_me[t].m6, 0, 2));
			SB(_me[t].m6, 0, 2, 0);
			if (MayHaveBridgeAbove(t)) {
				SB(_m[t].type, 2, 2, GB(_me[t].m6, 6, 2));
				SB(_me[t].m6, 6, 2, 0);
			} else {
				SB(_m[t].type, 2, 2, 0);
			}
		}
	} else if (SlXvIsFeaturePresent(XSLFI_HEIGHT_8_BIT)) {
		for (TileIndex t = 0; t < map_size; t++) {
			SB(_m[t].type, 0, 2, GB(_me[t].m6, 0, 2));
			SB(_me[t].m6, 0, 2, 0);
			if (MayHaveBridgeAbove(t)) {
				SB(_m[t].type, 2, 2, GB(_me[t].m6, 6, 2));
				SB(_me[t].m6, 6, 2, 0);
			} else {
				SB(_m[t].type, 2, 2, 0);
			}
		}
	}

	/* in version 2.1 of the savegame, town owner was unified. */
	if (IsSavegameVersionBefore(SLV_2, 1)) ConvertTownOwner();

	/* from version 4.1 of the savegame, exclusive rights are stored at towns */
	if (IsSavegameVersionBefore(SLV_4, 1)) UpdateExclusiveRights();

	/* from version 4.2 of the savegame, currencies are in a different order */
	if (IsSavegameVersionBefore(SLV_4, 2)) UpdateCurrencies();

	/* In old version there seems to be a problem that water is owned by
	 * OWNER_NONE, not OWNER_WATER.. I can't replicate it for the current
	 * (4.3) version, so I just check when versions are older, and then
	 * walk through the whole map.. */
	if (IsSavegameVersionBefore(SLV_4, 3)) {
		for (TileIndex t = 0; t < map_size; t++) {
			if (IsTileType(t, MP_WATER) && GetTileOwner(t) >= MAX_COMPANIES) {
				SetTileOwner(t, OWNER_WATER);
			}
		}
	}

	if (IsSavegameVersionBefore(SLV_84)) {
		Company *c;
		FOR_ALL_COMPANIES(c) {
			c->name = CopyFromOldName(c->name_1);
			if (c->name != NULL) c->name_1 = STR_SV_UNNAMED;
			c->president_name = CopyFromOldName(c->president_name_1);
			if (c->president_name != NULL) c->president_name_1 = SPECSTR_PRESIDENT_NAME;
		}

		Station *st;
		FOR_ALL_STATIONS(st) {
			st->name = CopyFromOldName(st->string_id);
			/* generating new name would be too much work for little effect, use the station name fallback */
			if (st->name != NULL) st->string_id = STR_SV_STNAME_FALLBACK;
		}

		Town *t;
		FOR_ALL_TOWNS(t) {
			t->name = CopyFromOldName(t->townnametype);
			if (t->name != NULL) t->townnametype = SPECSTR_TOWNNAME_START + _settings_game.game_creation.town_name;
		}
	}

	/* From this point the old names array is cleared. */
	ResetOldNames();

	if (IsSavegameVersionBefore(SLV_106)) {
		/* no station is determined by 'tile == INVALID_TILE' now (instead of '0') */
		Station *st;
		FOR_ALL_STATIONS(st) {
			if (st->airport.tile       == 0) st->airport.tile       = INVALID_TILE;
			if (st->dock_station.tile  == 0) st->dock_station.tile  = INVALID_TILE;
			if (st->train_station.tile == 0) st->train_station.tile = INVALID_TILE;
		}

		/* the same applies to Company::location_of_HQ */
		Company *c;
		FOR_ALL_COMPANIES(c) {
			if (c->location_of_HQ == 0 || (IsSavegameVersionBefore(SLV_4) && c->location_of_HQ == 0xFFFF)) {
				c->location_of_HQ = INVALID_TILE;
			}
		}
	}

	/* convert road side to my format. */
	if (_settings_game.vehicle.road_side) _settings_game.vehicle.road_side = 1;

	/* Check if all NewGRFs are present, we are very strict in MP mode */
	GRFListCompatibility gcf_res = IsGoodGRFConfigList(_grfconfig);
	for (GRFConfig *c = _grfconfig; c != NULL; c = c->next) {
		if (c->status == GCS_NOT_FOUND) {
			GamelogGRFRemove(c->ident.grfid);
		} else if (HasBit(c->flags, GCF_COMPATIBLE)) {
			GamelogGRFCompatible(&c->ident);
		}
	}

	if (_networking && gcf_res != GLC_ALL_GOOD) {
		SetSaveLoadError(STR_NETWORK_ERROR_CLIENT_NEWGRF_MISMATCH);
		/* Restore the signals */
		ResetSignalHandlers();
		return false;
	}

	/* The value of _date_fract got divided, so make sure that old games are converted correctly. */
	if (IsSavegameVersionBefore(SLV_11, 1) || (IsSavegameVersionBefore(SLV_147) && _date_fract > DAY_TICKS)) _date_fract /= 885;

	if (SlXvIsFeaturePresent(XSLFI_SPRINGPP)) {
		assert(_settings_game.economy.day_length_factor >= 1);
		_tick_skip_counter = _date_fract % _settings_game.economy.day_length_factor;
		_date_fract /= _settings_game.economy.day_length_factor;
		assert(_date_fract < DAY_TICKS);
		assert(_tick_skip_counter < _settings_game.economy.day_length_factor);
	}

	/* Set day length factor to 1 if loading a pre day length savegame */
	if (SlXvIsFeatureMissing(XSLFI_VARIABLE_DAY_LENGTH) && SlXvIsFeatureMissing(XSLFI_SPRINGPP)) {
		_settings_game.economy.day_length_factor = 1;
	}

	/* Update current year
	 * must be done before loading sprites as some newgrfs check it */
	SetDate(_date, _date_fract);

	/*
	 * Force the old behaviour for compatibility reasons with old savegames. As new
	 * settings can only be loaded from new savegames loading old savegames with new
	 * versions of OpenTTD will normally initialize settings newer than the savegame
	 * version with "new game" defaults which the player can define to their liking.
	 * For some settings we override that to keep the behaviour the same as when the
	 * game was saved.
	 *
	 * Note that there is no non-stop in here. This is because the setting could have
	 * either value in TTDPatch. To convert it properly the user has to make sure the
	 * right value has been chosen in the settings. Otherwise we will be converting
	 * it incorrectly in half of the times without a means to correct that.
	 */
	if (IsSavegameVersionBefore(SLV_4, 2)) _settings_game.station.modified_catchment = false;
	if (IsSavegameVersionBefore(SLV_6, 1)) _settings_game.pf.forbid_90_deg = false;
	if (IsSavegameVersionBefore(SLV_21))   _settings_game.vehicle.train_acceleration_model = 0;
	if (IsSavegameVersionBefore(SLV_90))   _settings_game.vehicle.plane_speed = 4;
	if (IsSavegameVersionBefore(SLV_95))   _settings_game.vehicle.dynamic_engines = 0;
	if (IsSavegameVersionBefore(SLV_96))   _settings_game.economy.station_noise_level = false;
	if (IsSavegameVersionBefore(SLV_133)) {
		_settings_game.vehicle.train_slope_steepness = 3;
	}
	if (IsSavegameVersionBefore(SLV_134))  _settings_game.economy.feeder_payment_share = 75;
	if (IsSavegameVersionBefore(SLV_138))  _settings_game.vehicle.plane_crashes = 2;
	if (IsSavegameVersionBefore(SLV_139)) {
		_settings_game.vehicle.roadveh_acceleration_model = 0;
		_settings_game.vehicle.roadveh_slope_steepness = 7;
	}
	if (IsSavegameVersionBefore(SLV_143))  _settings_game.economy.allow_town_level_crossings = true;
	if (IsSavegameVersionBefore(SLV_159)) {
		_settings_game.vehicle.max_train_length = 50;
		_settings_game.construction.max_bridge_length = 64;
		_settings_game.construction.max_tunnel_length = 64;
	}
	if (IsSavegameVersionBefore(SLV_166))  _settings_game.economy.infrastructure_maintenance = false;
	if (IsSavegameVersionBefore(SLV_183)) {
		_settings_game.linkgraph.distribution_pax = DT_MANUAL;
		_settings_game.linkgraph.distribution_mail = DT_MANUAL;
		_settings_game.linkgraph.distribution_armoured = DT_MANUAL;
		_settings_game.linkgraph.distribution_default = DT_MANUAL;
	}

	/* Load the sprites */
	GfxLoadSprites();
	LoadStringWidthTable();

	/* Copy temporary data to Engine pool */
	CopyTempEngineData();

	/* Connect front and rear engines of multiheaded trains and converts
	 * subtype to the new format */
	if (IsSavegameVersionBefore(SLV_17, 1)) ConvertOldMultiheadToNew();

	/* Connect front and rear engines of multiheaded trains */
	ConnectMultiheadedTrains();

	/* Fix the CargoPackets *and* fix the caches of CargoLists.
	 * If this isn't done before Stations and especially Vehicles are
	 * running their AfterLoad we might get in trouble. In the case of
	 * vehicles we could give the wrong (cached) count of items in a
	 * vehicle which causes different results when getting their caches
	 * filled; and that could eventually lead to desyncs. */
	CargoPacket::AfterLoad();

	/* Oilrig was moved from id 15 to 9. We have to do this conversion
	 * here as AfterLoadVehicles can check it indirectly via the newgrf
	 * code. */
	if (IsSavegameVersionBefore(SLV_139)) {
		Station *st;
		FOR_ALL_STATIONS(st) {
			if (st->airport.tile != INVALID_TILE && st->airport.type == 15) {
				st->airport.type = AT_OILRIG;
			}
		}
	}


	if (SlXvIsFeaturePresent(XSLFI_SPRINGPP)) {
		/*
		 * Reject huge airports
		 * Annoyingly SpringPP v2.0.102 has a bug where it uses the same ID for AT_INTERCONTINENTAL2 and AT_OILRIG.
		 * Do this here as AfterLoadVehicles might also check it indirectly via the newgrf code.
		 */
		Station *st;
		FOR_ALL_STATIONS(st) {
			if (st->airport.tile == INVALID_TILE) continue;
			StringID err = INVALID_STRING_ID;
			if (st->airport.type == 9) {
				if (st->dock_station.tile != INVALID_TILE && IsOilRig(st->dock_station.tile)) {
					/* this airport is probably an oil rig, not a huge airport */
				} else {
					err = STR_GAME_SAVELOAD_ERROR_HUGE_AIRPORTS_PRESENT;
				}
				st->airport.type = AT_OILRIG;
			} else if (st->airport.type == 10) {
				err = STR_GAME_SAVELOAD_ERROR_HUGE_AIRPORTS_PRESENT;
			}
			if (err != INVALID_STRING_ID) {
				SetSaveLoadError(err);
				/* Restore the signals */
				ResetSignalHandlers();
				return false;
			}
		}
	}

	if (SlXvIsFeaturePresent(XSLFI_SPRINGPP, 1, 1)) {
		/*
		 * Reject helicopters aproaching oil rigs using the wrong aircraft movement data
		 * Annoyingly SpringPP v2.0.102 has a bug where it uses the same ID for AT_INTERCONTINENTAL2 and AT_OILRIG
		 * Do this here as AfterLoadVehicles can also check it indirectly via the newgrf code.
		 */
		Aircraft *v;
		FOR_ALL_AIRCRAFT(v) {
			Station *st = GetTargetAirportIfValid(v);
			if (st != NULL && ((st->dock_station.tile != INVALID_TILE && IsOilRig(st->dock_station.tile)) || st->airport.type == AT_OILRIG)) {
				/* aircraft is on approach to an oil rig, bail out now */
				SetSaveLoadError(STR_GAME_SAVELOAD_ERROR_HELI_OILRIG_BUG);
				/* Restore the signals */
				ResetSignalHandlers();
				return false;
			}
		}
	}

	/* Update all vehicles */
	AfterLoadVehicles(true);

	/* Update template vehicles */
	AfterLoadTemplateVehicles();

	/* Make sure there is an AI attached to an AI company */
	{
		Company *c;
		FOR_ALL_COMPANIES(c) {
			if (c->is_ai && c->ai_instance == NULL) AI::StartNew(c->index);
		}
	}

	/* make sure there is a town in the game */
	if (_game_mode == GM_NORMAL && Town::GetNumItems() == 0) {
		SetSaveLoadError(STR_ERROR_NO_TOWN_IN_SCENARIO);
		/* Restore the signals */
		ResetSignalHandlers();
		return false;
	}

	/* The void tiles on the southern border used to belong to a wrong class (pre 4.3).
	 * This problem appears in savegame version 21 too, see r3455. But after loading the
	 * savegame and saving again, the buggy map array could be converted to new savegame
	 * version. It didn't show up before r12070. */
	if (IsSavegameVersionBefore(SLV_87)) UpdateVoidTiles();

	/* If Load Scenario / New (Scenario) Game is used,
	 *  a company does not exist yet. So create one here.
	 * 1 exception: network-games. Those can have 0 companies
	 *   But this exception is not true for non-dedicated network servers! */
	if (!Company::IsValidID(COMPANY_FIRST) && (!_networking || (_networking && _network_server && !_network_dedicated))) {
		DoStartupNewCompany(false);
		Company *c = Company::Get(COMPANY_FIRST);
		c->settings = _settings_client.company;
	}

	/* Fix the cache for cargo payments. */
	CargoPayment *cp;
	FOR_ALL_CARGO_PAYMENTS(cp) {
		cp->front->cargo_payment = cp;
		cp->current_station = cp->front->last_station_visited;
	}

	if (IsSavegameVersionBefore(SLV_72)) {
		/* Locks in very old savegames had OWNER_WATER as owner */
		for (TileIndex t = 0; t < MapSize(); t++) {
			switch (GetTileType(t)) {
				default: break;

				case MP_WATER:
					if (GetWaterTileType(t) == WATER_TILE_LOCK && GetTileOwner(t) == OWNER_WATER) SetTileOwner(t, OWNER_NONE);
					break;

				case MP_STATION: {
					if (HasBit(_me[t].m6, 3)) SetBit(_me[t].m6, 2);
					StationGfx gfx = GetStationGfx(t);
					StationType st;
					if (       IsInsideMM(gfx,   0,   8)) { // Rail station
						st = STATION_RAIL;
						SetStationGfx(t, gfx - 0);
					} else if (IsInsideMM(gfx,   8,  67)) { // Airport
						st = STATION_AIRPORT;
						SetStationGfx(t, gfx - 8);
					} else if (IsInsideMM(gfx,  67,  71)) { // Truck
						st = STATION_TRUCK;
						SetStationGfx(t, gfx - 67);
					} else if (IsInsideMM(gfx,  71,  75)) { // Bus
						st = STATION_BUS;
						SetStationGfx(t, gfx - 71);
					} else if (gfx == 75) {                 // Oil rig
						st = STATION_OILRIG;
						SetStationGfx(t, gfx - 75);
					} else if (IsInsideMM(gfx,  76,  82)) { // Dock
						st = STATION_DOCK;
						SetStationGfx(t, gfx - 76);
					} else if (gfx == 82) {                 // Buoy
						st = STATION_BUOY;
						SetStationGfx(t, gfx - 82);
					} else if (IsInsideMM(gfx,  83, 168)) { // Extended airport
						st = STATION_AIRPORT;
						SetStationGfx(t, gfx - 83 + 67 - 8);
					} else if (IsInsideMM(gfx, 168, 170)) { // Drive through truck
						st = STATION_TRUCK;
						SetStationGfx(t, gfx - 168 + GFX_TRUCK_BUS_DRIVETHROUGH_OFFSET);
					} else if (IsInsideMM(gfx, 170, 172)) { // Drive through bus
						st = STATION_BUS;
						SetStationGfx(t, gfx - 170 + GFX_TRUCK_BUS_DRIVETHROUGH_OFFSET);
					} else {
						/* Restore the signals */
						ResetSignalHandlers();
						return false;
					}
					SB(_me[t].m6, 3, 3, st);
					break;
				}
			}
		}
	}

	if (SlXvIsFeatureMissing(XSLFI_MULTIPLE_DOCKS)) {
		/* Dock type has changed. */
		Station *st;
		FOR_ALL_STATIONS(st) {
			if (st->dock_station.tile == INVALID_TILE) continue;
			assert(Dock::CanAllocateItem());
			if (IsOilRig(st->dock_station.tile)) {
				/* Set dock station tile to dest tile instead of station. */
				st->docks = new Dock(st->dock_station.tile, st->dock_station.tile + ToTileIndexDiff({ 1, 0 }));
			} else if (IsDock(st->dock_station.tile)) {
				/* A normal two-tiles dock. */
				st->docks = new Dock(st->dock_station.tile, TileAddByDiagDir(st->dock_station.tile, GetDockDirection(st->dock_station.tile)));
			} else if (IsBuoy(st->dock_station.tile)) {
				/* A buoy. */
			} else {
				NOT_REACHED();
			}
		}
	}

	for (TileIndex t = 0; t < map_size; t++) {
		switch (GetTileType(t)) {
			case MP_STATION: {
				BaseStation *bst = BaseStation::GetByTile(t);

				/* Set up station spread */
				bst->rect.BeforeAddTile(t, StationRect::ADD_FORCE);

				/* Waypoints don't have road stops/oil rigs in the old format */
				if (!Station::IsExpected(bst)) break;
				Station *st = Station::From(bst);

				switch (GetStationType(t)) {
					case STATION_TRUCK:
					case STATION_BUS:
						if (IsSavegameVersionBefore(SLV_6)) {
							/* Before version 5 you could not have more than 250 stations.
							 * Version 6 adds large maps, so you could only place 253*253
							 * road stops on a map (no freeform edges) = 64009. So, yes
							 * someone could in theory create such a full map to trigger
							 * this assertion, it's safe to assume that's only something
							 * theoretical and does not happen in normal games. */
							assert(RoadStop::CanAllocateItem());

							/* From this version on there can be multiple road stops of the
							 * same type per station. Convert the existing stops to the new
							 * internal data structure. */
							RoadStop *rs = new RoadStop(t);

							RoadStop **head =
								IsTruckStop(t) ? &st->truck_stops : &st->bus_stops;
							*head = rs;
						}
						break;

					case STATION_OILRIG: {
						/* Very old savegames sometimes have phantom oil rigs, i.e.
						 * an oil rig which got shut down, but not completely removed from
						 * the map
						 */
						TileIndex t1 = TILE_ADDXY(t, 0, 1);
						if (IsTileType(t1, MP_INDUSTRY) &&
								GetIndustryGfx(t1) == GFX_OILRIG_1) {
							/* The internal encoding of oil rigs was changed twice.
							 * It was 3 (till 2.2) and later 5 (till 5.1).
							 * Setting it unconditionally does not hurt.
							 */
							Station::GetByTile(t)->airport.type = AT_OILRIG;
						} else {
							DeleteOilRig(t);
						}
						break;
					}

					default: break;
				}
				break;
			}

			default: break;
		}
	}

	/* In version 2.2 of the savegame, we have new airports, so status of all aircraft is reset.
	 * This has to be called after the oilrig airport_type update above ^^^ ! */
	if (IsSavegameVersionBefore(SLV_2, 2)) UpdateOldAircraft();

	/* In version 6.1 we put the town index in the map-array. To do this, we need
	 *  to use m2 (16bit big), so we need to clean m2, and that is where this is
	 *  all about ;) */
	if (IsSavegameVersionBefore(SLV_6, 1)) {
		for (TileIndex t = 0; t < map_size; t++) {
			switch (GetTileType(t)) {
				case MP_HOUSE:
					_m[t].m4 = _m[t].m2;
					SetTownIndex(t, CalcClosestTownFromTile(t)->index);
					break;

				case MP_ROAD:
					_m[t].m4 |= (_m[t].m2 << 4);
					if ((GB(_m[t].m5, 4, 2) == ROAD_TILE_CROSSING ? (Owner)_m[t].m3 : GetTileOwner(t)) == OWNER_TOWN) {
						SetTownIndex(t, CalcClosestTownFromTile(t)->index);
					} else {
						SetTownIndex(t, 0);
					}
					break;

				default: break;
			}
		}
	}

	/* Force the freeform edges to false for old savegames. */
	if (IsSavegameVersionBefore(SLV_111)) {
		_settings_game.construction.freeform_edges = false;
	}

	/* From version 9.0, we update the max passengers of a town (was sometimes negative
	 *  before that. */
	if (IsSavegameVersionBefore(SLV_9)) {
		Town *t;
		FOR_ALL_TOWNS(t) UpdateTownMaxPass(t);
	}

	/* From version 16.0, we included autorenew on engines, which are now saved, but
	 *  of course, we do need to initialize them for older savegames. */
	if (IsSavegameVersionBefore(SLV_16)) {
		Company *c;
		FOR_ALL_COMPANIES(c) {
			c->engine_renew_list            = NULL;
			c->settings.engine_renew        = false;
			c->settings.engine_renew_months = 6;
			c->settings.engine_renew_money  = 100000;
		}

		/* When loading a game, _local_company is not yet set to the correct value.
		 * However, in a dedicated server we are a spectator, so nothing needs to
		 * happen. In case we are not a dedicated server, the local company always
		 * becomes company 0, unless we are in the scenario editor where all the
		 * companies are 'invalid'.
		 */
		c = Company::GetIfValid(COMPANY_FIRST);
		if (!_network_dedicated && c != NULL) {
			c->settings = _settings_client.company;
		}
	}

	if (IsSavegameVersionBefore(SLV_48)) {
		for (TileIndex t = 0; t < map_size; t++) {
			switch (GetTileType(t)) {
				case MP_RAILWAY:
					if (IsPlainRail(t)) {
						/* Swap ground type and signal type for plain rail tiles, so the
						 * ground type uses the same bits as for depots and waypoints. */
						uint tmp = GB(_m[t].m4, 0, 4);
						SB(_m[t].m4, 0, 4, GB(_m[t].m2, 0, 4));
						SB(_m[t].m2, 0, 4, tmp);
					} else if (HasBit(_m[t].m5, 2)) {
						/* Split waypoint and depot rail type and remove the subtype. */
						ClrBit(_m[t].m5, 2);
						ClrBit(_m[t].m5, 6);
					}
					break;

				case MP_ROAD:
					/* Swap m3 and m4, so the track type for rail crossings is the
					 * same as for normal rail. */
					Swap(_m[t].m3, _m[t].m4);
					break;

				default: break;
			}
		}
	}

	if (IsSavegameVersionBefore(SLV_61)) {
		/* Added the RoadType */
		bool old_bridge = IsSavegameVersionBefore(SLV_42);
		for (TileIndex t = 0; t < map_size; t++) {
			switch (GetTileType(t)) {
				case MP_ROAD:
					SB(_m[t].m5, 6, 2, GB(_m[t].m5, 4, 2));
					switch (GetRoadTileType(t)) {
						default: SlErrorCorrupt("Invalid road tile type");
						case ROAD_TILE_NORMAL:
							SB(_m[t].m4, 0, 4, GB(_m[t].m5, 0, 4));
							SB(_m[t].m4, 4, 4, 0);
							SB(_me[t].m6, 2, 4, 0);
							break;
						case ROAD_TILE_CROSSING:
							SB(_m[t].m4, 5, 2, GB(_m[t].m5, 2, 2));
							break;
						case ROAD_TILE_DEPOT:    break;
					}
					SetRoadTypes(t, ROADTYPES_ROAD);
					break;

				case MP_STATION:
					if (IsRoadStop(t)) SetRoadTypes(t, ROADTYPES_ROAD);
					break;

				case MP_TUNNELBRIDGE:
					/* Middle part of "old" bridges */
					if (old_bridge && IsBridge(t) && HasBit(_m[t].m5, 6)) break;
					if (((old_bridge && IsBridge(t)) ? (TransportType)GB(_m[t].m5, 1, 2) : GetTunnelBridgeTransportType(t)) == TRANSPORT_ROAD) {
						SetRoadTypes(t, ROADTYPES_ROAD);
					}
					break;

				default: break;
			}
		}
	}

	if (IsSavegameVersionBefore(SLV_114)) {
		bool fix_roadtypes = !IsSavegameVersionBefore(SLV_61);
		bool old_bridge = IsSavegameVersionBefore(SLV_42);

		for (TileIndex t = 0; t < map_size; t++) {
			switch (GetTileType(t)) {
				case MP_ROAD:
					if (fix_roadtypes) SetRoadTypes(t, (RoadTypes)GB(_me[t].m7, 5, 3));
					SB(_me[t].m7, 5, 1, GB(_m[t].m3, 7, 1)); // snow/desert
					switch (GetRoadTileType(t)) {
						default: SlErrorCorrupt("Invalid road tile type");
						case ROAD_TILE_NORMAL:
							SB(_me[t].m7, 0, 4, GB(_m[t].m3, 0, 4));  // road works
							SB(_me[t].m6, 3, 3, GB(_m[t].m3, 4, 3));  // ground
							SB(_m[t].m3, 0, 4, GB(_m[t].m4, 4, 4));   // tram bits
							SB(_m[t].m3, 4, 4, GB(_m[t].m5, 0, 4));   // tram owner
							SB(_m[t].m5, 0, 4, GB(_m[t].m4, 0, 4));   // road bits
							break;

						case ROAD_TILE_CROSSING:
							SB(_me[t].m7, 0, 5, GB(_m[t].m4, 0, 5));  // road owner
							SB(_me[t].m6, 3, 3, GB(_m[t].m3, 4, 3));  // ground
							SB(_m[t].m3, 4, 4, GB(_m[t].m5, 0, 4));   // tram owner
							SB(_m[t].m5, 0, 1, GB(_m[t].m4, 6, 1));   // road axis
							SB(_m[t].m5, 5, 1, GB(_m[t].m4, 5, 1));   // crossing state
							break;

						case ROAD_TILE_DEPOT:
							break;
					}
					if (!IsRoadDepot(t) && !HasTownOwnedRoad(t)) {
						const Town *town = CalcClosestTownFromTile(t);
						if (town != NULL) SetTownIndex(t, town->index);
					}
					_m[t].m4 = 0;
					break;

				case MP_STATION:
					if (!IsRoadStop(t)) break;

					if (fix_roadtypes) SetRoadTypes(t, (RoadTypes)GB(_m[t].m3, 0, 3));
					SB(_me[t].m7, 0, 5, HasBit(_me[t].m6, 2) ? OWNER_TOWN : GetTileOwner(t));
					SB(_m[t].m3, 4, 4, _m[t].m1);
					_m[t].m4 = 0;
					break;

				case MP_TUNNELBRIDGE:
					if (old_bridge && IsBridge(t) && HasBit(_m[t].m5, 6)) break;
					if (((old_bridge && IsBridge(t)) ? (TransportType)GB(_m[t].m5, 1, 2) : GetTunnelBridgeTransportType(t)) == TRANSPORT_ROAD) {
						if (fix_roadtypes) SetRoadTypes(t, (RoadTypes)GB(_m[t].m3, 0, 3));

						Owner o = GetTileOwner(t);
						SB(_me[t].m7, 0, 5, o); // road owner
						SB(_m[t].m3, 4, 4, o == OWNER_NONE ? OWNER_TOWN : o); // tram owner
					}
					SB(_me[t].m6, 2, 4, GB(_m[t].m2, 4, 4)); // bridge type
					SB(_me[t].m7, 5, 1, GB(_m[t].m4, 7, 1)); // snow/desert

					_m[t].m2 = 0;
					_m[t].m4 = 0;
					break;

				default: break;
			}
		}
	}

	if (IsSavegameVersionBefore(SLV_42)) {
		Vehicle *v;

		for (TileIndex t = 0; t < map_size; t++) {
			if (MayHaveBridgeAbove(t)) ClearBridgeMiddle(t);
			if (IsBridgeTile(t)) {
				if (HasBit(_m[t].m5, 6)) { // middle part
					Axis axis = (Axis)GB(_m[t].m5, 0, 1);

					if (HasBit(_m[t].m5, 5)) { // transport route under bridge?
						if (GB(_m[t].m5, 3, 2) == TRANSPORT_RAIL) {
							MakeRailNormal(
								t,
								GetTileOwner(t),
								axis == AXIS_X ? TRACK_BIT_Y : TRACK_BIT_X,
								GetRailType(t)
							);
						} else {
							TownID town = IsTileOwner(t, OWNER_TOWN) ? ClosestTownFromTile(t, UINT_MAX)->index : 0;

							MakeRoadNormal(
								t,
								axis == AXIS_X ? ROAD_Y : ROAD_X,
								ROADTYPES_ROAD,
								town,
								GetTileOwner(t), OWNER_NONE
							);
						}
					} else {
						if (GB(_m[t].m5, 3, 2) == 0) {
							MakeClear(t, CLEAR_GRASS, 3);
						} else {
							if (!IsTileFlat(t)) {
								MakeShore(t);
							} else {
								if (GetTileOwner(t) == OWNER_WATER) {
									MakeSea(t);
								} else {
									MakeCanal(t, GetTileOwner(t), Random());
								}
							}
						}
					}
					SetBridgeMiddle(t, axis);
				} else { // ramp
					Axis axis = (Axis)GB(_m[t].m5, 0, 1);
					uint north_south = GB(_m[t].m5, 5, 1);
					DiagDirection dir = ReverseDiagDir(XYNSToDiagDir(axis, north_south));
					TransportType type = (TransportType)GB(_m[t].m5, 1, 2);

					_m[t].m5 = 1 << 7 | type << 2 | dir;
				}
			}
		}

		FOR_ALL_VEHICLES(v) {
			if (!v->IsGroundVehicle()) continue;
			if (IsBridgeTile(v->tile)) {
				DiagDirection dir = GetTunnelBridgeDirection(v->tile);

				if (dir != DirToDiagDir(v->direction)) continue;
				switch (dir) {
					default: SlErrorCorrupt("Invalid vehicle direction");
					case DIAGDIR_NE: if ((v->x_pos & 0xF) !=  0)            continue; break;
					case DIAGDIR_SE: if ((v->y_pos & 0xF) != TILE_SIZE - 1) continue; break;
					case DIAGDIR_SW: if ((v->x_pos & 0xF) != TILE_SIZE - 1) continue; break;
					case DIAGDIR_NW: if ((v->y_pos & 0xF) !=  0)            continue; break;
				}
			} else if (v->z_pos > GetSlopePixelZ(v->x_pos, v->y_pos)) {
				v->tile = GetNorthernBridgeEnd(v->tile);
			} else {
				continue;
			}
			if (v->type == VEH_TRAIN) {
				Train::From(v)->track = TRACK_BIT_WORMHOLE;
			} else {
				RoadVehicle::From(v)->state = RVSB_WORMHOLE;
			}
		}
	}

<<<<<<< HEAD
	/* Railtype moved from m3 to m8 in version 200. */
	if (IsSavegameVersionBefore(200)) {
		const bool has_extra_bit = SlXvIsFeaturePresent(XSLFI_MORE_RAIL_TYPES, 1, 1);
		auto update_railtype = [&](TileIndex t) {
			uint rt = GB(_m[t].m3, 0, 4);
			if (has_extra_bit) rt |= (GB(_m[t].m1, 7, 1) << 4);
			SetRailType(t, (RailType)rt);
		};
=======
	/* Railtype moved from m3 to m8 in version SLV_EXTEND_RAILTYPES. */
	if (IsSavegameVersionBefore(SLV_EXTEND_RAILTYPES)) {
>>>>>>> 46b5b015
		for (TileIndex t = 0; t < map_size; t++) {
			switch (GetTileType(t)) {
				case MP_RAILWAY:
					update_railtype(t);
					break;

				case MP_ROAD:
					if (IsLevelCrossing(t)) {
						update_railtype(t);
					}
					break;

				case MP_STATION:
					if (HasStationRail(t)) {
						update_railtype(t);
					}
					break;

				case MP_TUNNELBRIDGE:
					if (GetTunnelBridgeTransportType(t) == TRANSPORT_RAIL) {
						update_railtype(t);
					}
					break;

				default:
					break;
			}
		}
	}

	if (SlXvIsFeatureMissing(XSLFI_DUAL_RAIL_TYPES)) {
		/* Introduced dual rail types. */
		for (TileIndex t = 0; t < map_size; t++) {
			if (IsPlainRailTile(t) || (IsRailTunnelBridgeTile(t) && IsBridge(t))) {
				SetSecondaryRailType(t, GetRailType(t));
			}
		}
	}

	if (SlXvIsFeaturePresent(XSLFI_SIG_TUNNEL_BRIDGE, 1, 6)) {
		/* m2 signal state bit allocation has shrunk */
		for (TileIndex t = 0; t < map_size; t++) {
			if (IsTileType(t, MP_TUNNELBRIDGE) && GetTunnelBridgeTransportType(t) == TRANSPORT_RAIL && IsBridge(t) && IsTunnelBridgeSignalSimulationEntrance(t)) {
				extern void ShiftBridgeEntranceSimulatedSignalsExtended(TileIndex t, int shift, uint64 in);
				const uint shift = 15 - BRIDGE_M2_SIGNAL_STATE_COUNT;
				ShiftBridgeEntranceSimulatedSignalsExtended(t, shift, GB(_m[t].m2, BRIDGE_M2_SIGNAL_STATE_COUNT, shift));
				SB(_m[t].m2, 0, 15, GB(_m[t].m2, 0, 15) << shift);
			}
		}
	}

	if (!SlXvIsFeaturePresent(XSLFI_CUSTOM_BRIDGE_HEADS, 2)) {
		/* change map bits for rail bridge heads */
		for (TileIndex t = 0; t < map_size; t++) {
			if (IsBridgeTile(t) && GetTunnelBridgeTransportType(t) == TRANSPORT_RAIL) {
				SetCustomBridgeHeadTrackBits(t, DiagDirToDiagTrackBits(GetTunnelBridgeDirection(t)));
				SetBridgeReservationTrackBits(t, HasBit(_m[t].m5, 4) ? DiagDirToDiagTrackBits(GetTunnelBridgeDirection(t)) : TRACK_BIT_NONE);
				ClrBit(_m[t].m5, 4);
			}
		}
	}

	/* Elrails got added in rev 24 */
	if (IsSavegameVersionBefore(SLV_24)) {
		RailType min_rail = RAILTYPE_ELECTRIC;

		Train *v;
		FOR_ALL_TRAINS(v) {
			RailType rt = RailVehInfo(v->engine_type)->railtype;

			v->railtype = rt;
			if (rt == RAILTYPE_ELECTRIC) min_rail = RAILTYPE_RAIL;
		}

		/* .. so we convert the entire map from normal to elrail (so maintain "fairness") */
		for (TileIndex t = 0; t < map_size; t++) {
			switch (GetTileType(t)) {
				case MP_RAILWAY:
					SetRailType(t, UpdateRailType(GetRailType(t), min_rail));
					break;

				case MP_ROAD:
					if (IsLevelCrossing(t)) {
						SetRailType(t, UpdateRailType(GetRailType(t), min_rail));
					}
					break;

				case MP_STATION:
					if (HasStationRail(t)) {
						SetRailType(t, UpdateRailType(GetRailType(t), min_rail));
					}
					break;

				case MP_TUNNELBRIDGE:
					if (GetTunnelBridgeTransportType(t) == TRANSPORT_RAIL) {
						SetRailType(t, UpdateRailType(GetRailType(t), min_rail));
					}
					break;

				default:
					break;
			}
		}

		FOR_ALL_TRAINS(v) {
			if (v->IsFrontEngine() || v->IsFreeWagon()) v->ConsistChanged(CCF_TRACK);
		}

	}

	/* In version 16.1 of the savegame a company can decide if trains, which get
	 * replaced, shall keep their old length. In all prior versions, just default
	 * to false */
	if (IsSavegameVersionBefore(SLV_16, 1)) {
		Company *c;
		FOR_ALL_COMPANIES(c) c->settings.renew_keep_length = false;
	}

	if (IsSavegameVersionBefore(SLV_123)) {
		/* Waypoints became subclasses of stations ... */
		MoveWaypointsToBaseStations();
		/* ... and buoys were moved to waypoints. */
		MoveBuoysToWaypoints();
	}

	/* From version 15, we moved a semaphore bit from bit 2 to bit 3 in m4, making
	 *  room for PBS. Now in version 21 move it back :P. */
	if (IsSavegameVersionBefore(SLV_21) && !IsSavegameVersionBefore(SLV_15)) {
		for (TileIndex t = 0; t < map_size; t++) {
			switch (GetTileType(t)) {
				case MP_RAILWAY:
					if (HasSignals(t)) {
						/* Original signal type/variant was stored in m4 but since saveload
						 * version 48 they are in m2. The bits has been already moved to m2
						 * (see the code somewhere above) so don't use m4, use m2 instead. */

						/* convert PBS signals to combo-signals */
						if (HasBit(_m[t].m2, 2)) SB(_m[t].m2, 0, 2, SIGTYPE_COMBO);

						/* move the signal variant back */
						SB(_m[t].m2, 2, 1, HasBit(_m[t].m2, 3) ? SIG_SEMAPHORE : SIG_ELECTRIC);
						ClrBit(_m[t].m2, 3);
					}

					/* Clear PBS reservation on track */
					if (!IsRailDepotTile(t)) {
						SB(_m[t].m4, 4, 4, 0);
					} else {
						ClrBit(_m[t].m3, 6);
					}
					break;

				case MP_STATION: // Clear PBS reservation on station
					ClrBit(_m[t].m3, 6);
					break;

				default: break;
			}
		}
	}

	if (IsSavegameVersionBefore(SLV_25)) {
		RoadVehicle *rv;
		FOR_ALL_ROADVEHICLES(rv) {
			rv->vehstatus &= ~0x40;
		}
	}

	if (IsSavegameVersionBefore(SLV_26)) {
		Station *st;
		FOR_ALL_STATIONS(st) {
			for (CargoID c = 0; c < NUM_CARGO; c++) {
				st->goods[c].last_vehicle_type = VEH_INVALID;
			}
		}
	}

	YapfNotifyTrackLayoutChange(INVALID_TILE, INVALID_TRACK);

	if (IsSavegameVersionBefore(SLV_34)) {
		Company *c;
		FOR_ALL_COMPANIES(c) ResetCompanyLivery(c);
	}

	Company *c;
	FOR_ALL_COMPANIES(c) {
		c->avail_railtypes = GetCompanyRailtypes(c->index);
		c->avail_roadtypes = GetCompanyRoadtypes(c->index);
	}

	if (!IsSavegameVersionBefore(SLV_27)) AfterLoadStations();

	/* Time starts at 0 instead of 1920.
	 * Account for this in older games by adding an offset */
	if (IsSavegameVersionBefore(SLV_31)) {
		Station *st;
		Waypoint *wp;
		Engine *e;
		Industry *i;
		Vehicle *v;

		_date += DAYS_TILL_ORIGINAL_BASE_YEAR;
		_cur_year += ORIGINAL_BASE_YEAR;

		FOR_ALL_STATIONS(st)  st->build_date      += DAYS_TILL_ORIGINAL_BASE_YEAR;
		FOR_ALL_WAYPOINTS(wp) wp->build_date      += DAYS_TILL_ORIGINAL_BASE_YEAR;
		FOR_ALL_ENGINES(e)    e->intro_date       += DAYS_TILL_ORIGINAL_BASE_YEAR;
		FOR_ALL_COMPANIES(c)  c->inaugurated_year += ORIGINAL_BASE_YEAR;
		FOR_ALL_INDUSTRIES(i) i->last_prod_year   += ORIGINAL_BASE_YEAR;

		FOR_ALL_VEHICLES(v) {
			v->date_of_last_service += DAYS_TILL_ORIGINAL_BASE_YEAR;
			v->build_year += ORIGINAL_BASE_YEAR;
		}
	}

	/* From 32 on we save the industry who made the farmland.
	 *  To give this prettiness to old savegames, we remove all farmfields and
	 *  plant new ones. */
	if (IsSavegameVersionBefore(SLV_32)) {
		Industry *i;

		for (TileIndex t = 0; t < map_size; t++) {
			if (IsTileType(t, MP_CLEAR) && IsClearGround(t, CLEAR_FIELDS)) {
				/* remove fields */
				MakeClear(t, CLEAR_GRASS, 3);
			}
		}

		FOR_ALL_INDUSTRIES(i) {
			uint j;

			if (GetIndustrySpec(i->type)->behaviour & INDUSTRYBEH_PLANT_ON_BUILT) {
				for (j = 0; j != 50; j++) PlantRandomFarmField(i);
			}
		}
	}

	/* Setting no refit flags to all orders in savegames from before refit in orders were added */
	if (IsSavegameVersionBefore(SLV_36)) {
		Order *order;
		Vehicle *v;

		FOR_ALL_ORDERS(order) {
			order->SetRefit(CT_NO_REFIT);
		}

		FOR_ALL_VEHICLES(v) {
			v->current_order.SetRefit(CT_NO_REFIT);
		}
	}

	/* from version 38 we have optional elrails, since we cannot know the
	 * preference of a user, let elrails enabled; it can be disabled manually */
	if (IsSavegameVersionBefore(SLV_38)) _settings_game.vehicle.disable_elrails = false;
	/* do the same as when elrails were enabled/disabled manually just now */
	SettingsDisableElrail(_settings_game.vehicle.disable_elrails);
	InitializeRailGUI();

	/* From version 53, the map array was changed for house tiles to allow
	 * space for newhouses grf features. A new byte, m7, was also added. */
	if (IsSavegameVersionBefore(SLV_53)) {
		for (TileIndex t = 0; t < map_size; t++) {
			if (IsTileType(t, MP_HOUSE)) {
				if (GB(_m[t].m3, 6, 2) != TOWN_HOUSE_COMPLETED) {
					/* Move the construction stage from m3[7..6] to m5[5..4].
					 * The construction counter does not have to move. */
					SB(_m[t].m5, 3, 2, GB(_m[t].m3, 6, 2));
					SB(_m[t].m3, 6, 2, 0);

					/* The "house is completed" bit is now in m6[2]. */
					SetHouseCompleted(t, false);
				} else {
					/* The "lift has destination" bit has been moved from
					 * m5[7] to m7[0]. */
					SB(_me[t].m7, 0, 1, HasBit(_m[t].m5, 7));
					ClrBit(_m[t].m5, 7);

					/* The "lift is moving" bit has been removed, as it does
					 * the same job as the "lift has destination" bit. */
					ClrBit(_m[t].m1, 7);

					/* The position of the lift goes from m1[7..0] to m6[7..2],
					 * making m1 totally free, now. The lift position does not
					 * have to be a full byte since the maximum value is 36. */
					SetLiftPosition(t, GB(_m[t].m1, 0, 6 ));

					_m[t].m1 = 0;
					_m[t].m3 = 0;
					SetHouseCompleted(t, true);
				}
			}
		}
	}

	/* Check and update house and town values */
	UpdateHousesAndTowns();

	if (IsSavegameVersionBefore(SLV_43)) {
		for (TileIndex t = 0; t < map_size; t++) {
			if (IsTileType(t, MP_INDUSTRY)) {
				switch (GetIndustryGfx(t)) {
					case GFX_POWERPLANT_SPARKS:
						_m[t].m3 = GB(_m[t].m1, 2, 5);
						break;

					case GFX_OILWELL_ANIMATED_1:
					case GFX_OILWELL_ANIMATED_2:
					case GFX_OILWELL_ANIMATED_3:
						_m[t].m3 = GB(_m[t].m1, 0, 2);
						break;

					case GFX_COAL_MINE_TOWER_ANIMATED:
					case GFX_COPPER_MINE_TOWER_ANIMATED:
					case GFX_GOLD_MINE_TOWER_ANIMATED:
						 _m[t].m3 = _m[t].m1;
						 break;

					default: // No animation states to change
						break;
				}
			}
		}
	}

	if (IsSavegameVersionBefore(SLV_45)) {
		Vehicle *v;
		/* Originally just the fact that some cargo had been paid for was
		 * stored to stop people cheating and cashing in several times. This
		 * wasn't enough though as it was cleared when the vehicle started
		 * loading again, even if it didn't actually load anything, so now the
		 * amount that has been paid is stored. */
		FOR_ALL_VEHICLES(v) {
			ClrBit(v->vehicle_flags, 2);
		}
	}

	/* Buoys do now store the owner of the previous water tile, which can never
	 * be OWNER_NONE. So replace OWNER_NONE with OWNER_WATER. */
	if (IsSavegameVersionBefore(SLV_46)) {
		Waypoint *wp;
		FOR_ALL_WAYPOINTS(wp) {
			if ((wp->facilities & FACIL_DOCK) != 0 && IsTileOwner(wp->xy, OWNER_NONE) && TileHeight(wp->xy) == 0) SetTileOwner(wp->xy, OWNER_WATER);
		}
	}

	if (IsSavegameVersionBefore(SLV_50)) {
		Aircraft *v;
		/* Aircraft units changed from 8 mph to 1 km-ish/h */
		FOR_ALL_AIRCRAFT(v) {
			if (v->subtype <= AIR_AIRCRAFT) {
				const AircraftVehicleInfo *avi = AircraftVehInfo(v->engine_type);
				v->cur_speed *= 128;
				v->cur_speed /= 10;
				v->acceleration = avi->acceleration;
			}
		}
	}

	if (IsSavegameVersionBefore(SLV_49)) FOR_ALL_COMPANIES(c) c->face = ConvertFromOldCompanyManagerFace(c->face);

	if (IsSavegameVersionBefore(SLV_52)) {
		for (TileIndex t = 0; t < map_size; t++) {
			if (IsTileType(t, MP_OBJECT) && _m[t].m5 == OBJECT_STATUE) {
				_m[t].m2 = CalcClosestTownFromTile(t)->index;
			}
		}
	}

	/* A setting containing the proportion of towns that grow twice as
	 * fast was added in version 54. From version 56 this is now saved in the
	 * town as cities can be built specifically in the scenario editor. */
	if (IsSavegameVersionBefore(SLV_56)) {
		Town *t;

		FOR_ALL_TOWNS(t) {
			if (_settings_game.economy.larger_towns != 0 && (t->index % _settings_game.economy.larger_towns) == 0) {
				t->larger_town = true;
			}
		}
	}

	if (IsSavegameVersionBefore(SLV_57)) {
		Vehicle *v;
		/* Added a FIFO queue of vehicles loading at stations */
		FOR_ALL_VEHICLES(v) {
			if ((v->type != VEH_TRAIN || Train::From(v)->IsFrontEngine()) &&  // for all locs
					!(v->vehstatus & (VS_STOPPED | VS_CRASHED)) && // not stopped or crashed
					v->current_order.IsType(OT_LOADING)) {         // loading
				Station::Get(v->last_station_visited)->loading_vehicles.push_back(v);

				/* The loading finished flag is *only* set when actually completely
				 * finished. Because the vehicle is loading, it is not finished. */
				ClrBit(v->vehicle_flags, VF_LOADING_FINISHED);
			}
		}
	} else if (IsSavegameVersionBefore(SLV_59)) {
		/* For some reason non-loading vehicles could be in the station's loading vehicle list */

		Station *st;
		FOR_ALL_STATIONS(st) {
			st->loading_vehicles.erase(std::remove_if(st->loading_vehicles.begin(), st->loading_vehicles.end(),
				[](Vehicle *v) {
					return !v->current_order.IsType(OT_LOADING);
				}), st->loading_vehicles.end());
		}
	}

	if (IsSavegameVersionBefore(SLV_58)) {
		/* Setting difficulty industry_density other than zero get bumped to +1
		 * since a new option (very low at position 1) has been added */
		if (_settings_game.difficulty.industry_density > 0) {
			_settings_game.difficulty.industry_density++;
		}

		/* Same goes for number of towns, although no test is needed, just an increment */
		_settings_game.difficulty.number_towns++;
	}

	if (IsSavegameVersionBefore(SLV_64)) {
		/* Since now we allow different signal types and variants on a single tile.
		 * Move signal states to m4 to make room and clone the signal type/variant. */
		for (TileIndex t = 0; t < map_size; t++) {
			if (IsTileType(t, MP_RAILWAY) && HasSignals(t)) {
				/* move signal states */
				SetSignalStates(t, GB(_m[t].m2, 4, 4));
				SB(_m[t].m2, 4, 4, 0);
				/* clone signal type and variant */
				SB(_m[t].m2, 4, 3, GB(_m[t].m2, 0, 3));
			}
		}
	}

	if (IsSavegameVersionBefore(SLV_69)) {
		/* In some old savegames a bit was cleared when it should not be cleared */
		RoadVehicle *rv;
		FOR_ALL_ROADVEHICLES(rv) {
			if (rv->state == 250 || rv->state == 251) {
				SetBit(rv->state, 2);
			}
		}
	}

	if (IsSavegameVersionBefore(SLV_70)) {
		/* Added variables to support newindustries */
		Industry *i;
		FOR_ALL_INDUSTRIES(i) i->founder = OWNER_NONE;
	}

	/* From version 82, old style canals (above sealevel (0), WATER owner) are no longer supported.
	    Replace the owner for those by OWNER_NONE. */
	if (IsSavegameVersionBefore(SLV_82)) {
		for (TileIndex t = 0; t < map_size; t++) {
			if (IsTileType(t, MP_WATER) &&
					GetWaterTileType(t) == WATER_TILE_CLEAR &&
					GetTileOwner(t) == OWNER_WATER &&
					TileHeight(t) != 0) {
				SetTileOwner(t, OWNER_NONE);
			}
		}
	}

	/*
	 * Add the 'previous' owner to the ship depots so we can reset it with
	 * the correct values when it gets destroyed. This prevents that
	 * someone can remove canals owned by somebody else and it prevents
	 * making floods using the removal of ship depots.
	 */
	if (IsSavegameVersionBefore(SLV_83)) {
		for (TileIndex t = 0; t < map_size; t++) {
			if (IsShipDepotTile(t)) {
				_m[t].m4 = (TileHeight(t) == 0) ? OWNER_WATER : OWNER_NONE;
			}
		}
	}

	if (IsSavegameVersionBefore(SLV_74)) {
		Station *st;
		FOR_ALL_STATIONS(st) {
			for (CargoID c = 0; c < NUM_CARGO; c++) {
				st->goods[c].last_speed = 0;
				if (st->goods[c].cargo.AvailableCount() != 0) SetBit(st->goods[c].status, GoodsEntry::GES_RATING);
			}
		}
	}

	if (IsSavegameVersionBefore(SLV_78)) {
		Industry *i;
		uint j;
		FOR_ALL_INDUSTRIES(i) {
			const IndustrySpec *indsp = GetIndustrySpec(i->type);
			for (j = 0; j < lengthof(i->produced_cargo); j++) {
				i->produced_cargo[j] = indsp->produced_cargo[j];
			}
			for (j = 0; j < lengthof(i->accepts_cargo); j++) {
				i->accepts_cargo[j] = indsp->accepts_cargo[j];
			}
		}
	}

	/* Before version 81, the density of grass was always stored as zero, and
	 * grassy trees were always drawn fully grassy. Furthermore, trees on rough
	 * land used to have zero density, now they have full density. Therefore,
	 * make all grassy/rough land trees have a density of 3. */
	if (IsSavegameVersionBefore(SLV_81)) {
		for (TileIndex t = 0; t < map_size; t++) {
			if (GetTileType(t) == MP_TREES) {
				TreeGround groundType = (TreeGround)GB(_m[t].m2, 4, 2);
				if (groundType != TREE_GROUND_SNOW_DESERT) SB(_m[t].m2, 6, 2, 3);
			}
		}
	}


	if (IsSavegameVersionBefore(SLV_93)) {
		/* Rework of orders. */
		Order *order;
		FOR_ALL_ORDERS(order) order->ConvertFromOldSavegame();

		Vehicle *v;
		FOR_ALL_VEHICLES(v) {
			if (v->orders.list != NULL && v->orders.list->GetFirstOrder() != NULL && v->orders.list->GetFirstOrder()->IsType(OT_NOTHING)) {
				v->orders.list->FreeChain();
				v->orders.list = NULL;
			}

			v->current_order.ConvertFromOldSavegame();
			if (v->type == VEH_ROAD && v->IsPrimaryVehicle() && v->FirstShared() == v) {
				FOR_VEHICLE_ORDERS(v, order) order->SetNonStopType(ONSF_NO_STOP_AT_INTERMEDIATE_STATIONS);
			}
		}
	} else if (IsSavegameVersionBefore(SLV_94)) {
		/* Unload and transfer are now mutual exclusive. */
		Order *order;
		FOR_ALL_ORDERS(order) {
			if ((order->GetUnloadType() & (OUFB_UNLOAD | OUFB_TRANSFER)) == (OUFB_UNLOAD | OUFB_TRANSFER)) {
				order->SetUnloadType(OUFB_TRANSFER);
				order->SetLoadType(OLFB_NO_LOAD);
			}
		}

		Vehicle *v;
		FOR_ALL_VEHICLES(v) {
			if ((v->current_order.GetUnloadType() & (OUFB_UNLOAD | OUFB_TRANSFER)) == (OUFB_UNLOAD | OUFB_TRANSFER)) {
				v->current_order.SetUnloadType(OUFB_TRANSFER);
				v->current_order.SetLoadType(OLFB_NO_LOAD);
			}
		}
	}

	if (IsSavegameVersionBefore(SLV_84)) {
		/* Set all share owners to INVALID_COMPANY for
		 * 1) all inactive companies
		 *     (when inactive companies were stored in the savegame - TTD, TTDP and some
		 *      *really* old revisions of OTTD; else it is already set in InitializeCompanies())
		 * 2) shares that are owned by inactive companies or self
		 *     (caused by cheating clients in earlier revisions) */
		FOR_ALL_COMPANIES(c) {
			for (uint i = 0; i < 4; i++) {
				CompanyID company = c->share_owners[i];
				if (company == INVALID_COMPANY) continue;
				if (!Company::IsValidID(company) || company == c->index) c->share_owners[i] = INVALID_COMPANY;
			}
		}
	}

	/* The water class was moved/unified. */
	if (IsSavegameVersionBefore(SLV_146)) {
		for (TileIndex t = 0; t < map_size; t++) {
			switch (GetTileType(t)) {
				case MP_STATION:
					switch (GetStationType(t)) {
						case STATION_OILRIG:
						case STATION_DOCK:
						case STATION_BUOY:
							SetWaterClass(t, (WaterClass)GB(_m[t].m3, 0, 2));
							SB(_m[t].m3, 0, 2, 0);
							break;

						default:
							SetWaterClass(t, WATER_CLASS_INVALID);
							break;
					}
					break;

				case MP_WATER:
					SetWaterClass(t, (WaterClass)GB(_m[t].m3, 0, 2));
					SB(_m[t].m3, 0, 2, 0);
					break;

				case MP_OBJECT:
					SetWaterClass(t, WATER_CLASS_INVALID);
					break;

				default:
					/* No water class. */
					break;
			}
		}
	}

	if (IsSavegameVersionBefore(SLV_86)) {
		for (TileIndex t = 0; t < map_size; t++) {
			/* Move river flag and update canals to use water class */
			if (IsTileType(t, MP_WATER)) {
				if (GetWaterClass(t) != WATER_CLASS_RIVER) {
					if (IsWater(t)) {
						Owner o = GetTileOwner(t);
						if (o == OWNER_WATER) {
							MakeSea(t);
						} else {
							MakeCanal(t, o, Random());
						}
					} else if (IsShipDepot(t)) {
						Owner o = (Owner)_m[t].m4; // Original water owner
						SetWaterClass(t, o == OWNER_WATER ? WATER_CLASS_SEA : WATER_CLASS_CANAL);
					}
				}
			}
		}

		/* Update locks, depots, docks and buoys to have a water class based
		 * on its neighbouring tiles. Done after river and canal updates to
		 * ensure neighbours are correct. */
		for (TileIndex t = 0; t < map_size; t++) {
			if (!IsTileFlat(t)) continue;

			if (IsTileType(t, MP_WATER) && IsLock(t)) SetWaterClassDependingOnSurroundings(t, false);
			if (IsTileType(t, MP_STATION) && (IsDock(t) || IsBuoy(t))) SetWaterClassDependingOnSurroundings(t, false);
		}
	}

	if (IsSavegameVersionBefore(SLV_87)) {
		for (TileIndex t = 0; t < map_size; t++) {
			/* skip oil rigs at borders! */
			if ((IsTileType(t, MP_WATER) || IsBuoyTile(t)) &&
					(TileX(t) == 0 || TileY(t) == 0 || TileX(t) == MapMaxX() - 1 || TileY(t) == MapMaxY() - 1)) {
				/* Some version 86 savegames have wrong water class at map borders (under buoy, or after removing buoy).
				 * This conversion has to be done before buoys with invalid owner are removed. */
				SetWaterClass(t, WATER_CLASS_SEA);
			}

			if (IsBuoyTile(t) || IsDriveThroughStopTile(t) || IsTileType(t, MP_WATER)) {
				Owner o = GetTileOwner(t);
				if (o < MAX_COMPANIES && !Company::IsValidID(o)) {
					Backup<CompanyByte> cur_company(_current_company, o, FILE_LINE);
					ChangeTileOwner(t, o, INVALID_OWNER);
					cur_company.Restore();
				}
				if (IsBuoyTile(t)) {
					/* reset buoy owner to OWNER_NONE in the station struct
					 * (even if it is owned by active company) */
					Waypoint::GetByTile(t)->owner = OWNER_NONE;
				}
			} else if (IsTileType(t, MP_ROAD)) {
				/* works for all RoadTileType */
				for (RoadType rt = ROADTYPE_ROAD; rt < ROADTYPE_END; rt++) {
					/* update even non-existing road types to update tile owner too */
					Owner o = GetRoadOwner(t, rt);
					if (o < MAX_COMPANIES && !Company::IsValidID(o)) SetRoadOwner(t, rt, OWNER_NONE);
				}
				if (IsLevelCrossing(t)) {
					if (!Company::IsValidID(GetTileOwner(t))) FixOwnerOfRailTrack(t);
				}
			} else if (IsPlainRailTile(t)) {
				if (!Company::IsValidID(GetTileOwner(t))) FixOwnerOfRailTrack(t);
			}
		}

		/* Convert old PF settings to new */
		if (_settings_game.pf.yapf.rail_use_yapf || IsSavegameVersionBefore(SLV_28)) {
			_settings_game.pf.pathfinder_for_trains = VPF_YAPF;
		} else {
			_settings_game.pf.pathfinder_for_trains = VPF_NPF;
		}

		if (_settings_game.pf.yapf.road_use_yapf || IsSavegameVersionBefore(SLV_28)) {
			_settings_game.pf.pathfinder_for_roadvehs = VPF_YAPF;
		} else {
			_settings_game.pf.pathfinder_for_roadvehs = VPF_NPF;
		}

		if (_settings_game.pf.yapf.ship_use_yapf) {
			_settings_game.pf.pathfinder_for_ships = VPF_YAPF;
		} else {
			_settings_game.pf.pathfinder_for_ships = (_settings_game.pf.new_pathfinding_all ? VPF_NPF : VPF_OPF);
		}
	}

	if (IsSavegameVersionBefore(SLV_88)) {
		/* Profits are now with 8 bit fract */
		Vehicle *v;
		FOR_ALL_VEHICLES(v) {
			v->profit_this_year <<= 8;
			v->profit_last_year <<= 8;
			v->running_ticks = 0;
		}
	}

	if (IsSavegameVersionBefore(SLV_91)) {
		/* Increase HouseAnimationFrame from 5 to 7 bits */
		for (TileIndex t = 0; t < map_size; t++) {
			if (IsTileType(t, MP_HOUSE) && GetHouseType(t) >= NEW_HOUSE_OFFSET) {
				SB(_me[t].m6, 2, 6, GB(_me[t].m6, 3, 5));
				SB(_m[t].m3, 5, 1, 0);
			}
		}
	}

	if (IsSavegameVersionBefore(SLV_62)) {
		/* Remove all trams from savegames without tram support.
		 * There would be trams without tram track under causing crashes sooner or later. */
		RoadVehicle *v;
		FOR_ALL_ROADVEHICLES(v) {
			if (v->First() == v && HasBit(EngInfo(v->engine_type)->misc_flags, EF_ROAD_TRAM)) {
				ShowErrorMessage(STR_WARNING_LOADGAME_REMOVED_TRAMS, INVALID_STRING_ID, WL_CRITICAL);
				delete v;
			}
		}
	}

	if (IsSavegameVersionBefore(SLV_99)) {
		for (TileIndex t = 0; t < map_size; t++) {
			/* Set newly introduced WaterClass of industry tiles */
			if (IsTileType(t, MP_STATION) && IsOilRig(t)) {
				SetWaterClassDependingOnSurroundings(t, true);
			}
			if (IsTileType(t, MP_INDUSTRY)) {
				if ((GetIndustrySpec(GetIndustryType(t))->behaviour & INDUSTRYBEH_BUILT_ONWATER) != 0) {
					SetWaterClassDependingOnSurroundings(t, true);
				} else {
					SetWaterClass(t, WATER_CLASS_INVALID);
				}
			}

			/* Replace "house construction year" with "house age" */
			if (IsTileType(t, MP_HOUSE) && IsHouseCompleted(t)) {
				_m[t].m5 = Clamp(_cur_year - (_m[t].m5 + ORIGINAL_BASE_YEAR), 0, 0xFF);
			}
		}
	}

	/* Tunnel pool has to be initiated before reservations. */
	if (SlXvIsFeatureMissing(XSLFI_CHUNNEL)) {
		for (TileIndex t = 0; t < map_size; t++) {
			if (IsTunnelTile(t)) {
				DiagDirection dir = GetTunnelBridgeDirection(t);
				if (dir == DIAGDIR_SE || dir == DIAGDIR_SW) {
					TileIndex start_tile = t;
					TileIndex end_tile = GetOtherTunnelBridgeEndOld(start_tile);

					if (!Tunnel::CanAllocateItem()) {
						SetSaveLoadError(STR_ERROR_TUNNEL_TOO_MANY);
						/* Restore the signals */
						ResetSignalHandlers();
						return false;
					}

					const Tunnel *t = new Tunnel(start_tile, end_tile, TileHeight(start_tile), false);

					SetTunnelIndex(start_tile, t->index);
					SetTunnelIndex(end_tile, t->index);
				}
			}
		}
	}

	/* Move the signal variant back up one bit for PBS. We don't convert the old PBS
	 * format here, as an old layout wouldn't work properly anyway. To be safe, we
	 * clear any possible PBS reservations as well. */
	if (IsSavegameVersionBefore(SLV_100)) {
		for (TileIndex t = 0; t < map_size; t++) {
			switch (GetTileType(t)) {
				case MP_RAILWAY:
					if (HasSignals(t)) {
						/* move the signal variant */
						SetSignalVariant(t, TRACK_UPPER, HasBit(_m[t].m2, 2) ? SIG_SEMAPHORE : SIG_ELECTRIC);
						SetSignalVariant(t, TRACK_LOWER, HasBit(_m[t].m2, 6) ? SIG_SEMAPHORE : SIG_ELECTRIC);
						ClrBit(_m[t].m2, 2);
						ClrBit(_m[t].m2, 6);
					}

					/* Clear PBS reservation on track */
					if (IsRailDepot(t)) {
						SetDepotReservation(t, false);
					} else {
						SetTrackReservation(t, TRACK_BIT_NONE);
					}
					break;

				case MP_ROAD: // Clear PBS reservation on crossing
					if (IsLevelCrossing(t)) SetCrossingReservation(t, false);
					break;

				case MP_STATION: // Clear PBS reservation on station
					if (HasStationRail(t)) SetRailStationReservation(t, false);
					break;

				case MP_TUNNELBRIDGE: // Clear PBS reservation on tunnels/bridges
					if (GetTunnelBridgeTransportType(t) == TRANSPORT_RAIL) UnreserveAcrossRailTunnelBridge(t);
					break;

				default: break;
			}
		}
	}

	/* Reserve all tracks trains are currently on. */
	if (IsSavegameVersionBefore(SLV_101)) {
		const Train *t;
		FOR_ALL_TRAINS(t) {
			if (t->First() == t) t->ReserveTrackUnderConsist();
		}
	}

	if (IsSavegameVersionBefore(SLV_102)) {
		for (TileIndex t = 0; t < map_size; t++) {
			/* Now all crossings should be in correct state */
			if (IsLevelCrossingTile(t)) UpdateLevelCrossing(t, false);
		}
	}

	if (IsSavegameVersionBefore(SLV_103)) {
		/* Non-town-owned roads now store the closest town */
		UpdateNearestTownForRoadTiles(false);

		/* signs with invalid owner left from older savegames */
		Sign *si;
		FOR_ALL_SIGNS(si) {
			if (si->owner != OWNER_NONE && !Company::IsValidID(si->owner)) si->owner = OWNER_NONE;
		}

		/* Station can get named based on an industry type, but the current ones
		 * are not, so mark them as if they are not named by an industry. */
		Station *st;
		FOR_ALL_STATIONS(st) {
			st->indtype = IT_INVALID;
		}
	}

	if (IsSavegameVersionBefore(SLV_104)) {
		Aircraft *a;
		FOR_ALL_AIRCRAFT(a) {
			/* Set engine_type of shadow and rotor */
			if (!a->IsNormalAircraft()) {
				a->engine_type = a->First()->engine_type;
			}
		}

		/* More companies ... */
		Company *c;
		FOR_ALL_COMPANIES(c) {
			if (c->bankrupt_asked == 0xFF) c->bankrupt_asked = 0xFFFF;
		}

		Engine *e;
		FOR_ALL_ENGINES(e) {
			if (e->company_avail == 0xFF) e->company_avail = 0xFFFF;
		}

		Town *t;
		FOR_ALL_TOWNS(t) {
			if (t->have_ratings == 0xFF) t->have_ratings = 0xFFFF;
			for (uint i = 8; i != MAX_COMPANIES; i++) t->ratings[i] = RATING_INITIAL;
		}
	}

	if (IsSavegameVersionBefore(SLV_112)) {
		for (TileIndex t = 0; t < map_size; t++) {
			/* Check for HQ bit being set, instead of using map accessor,
			 * since we've already changed it code-wise */
			if (IsTileType(t, MP_OBJECT) && HasBit(_m[t].m5, 7)) {
				/* Move size and part identification of HQ out of the m5 attribute,
				 * on new locations */
				_m[t].m3 = GB(_m[t].m5, 0, 5);
				_m[t].m5 = OBJECT_HQ;
			}
		}
	}
	if (IsSavegameVersionBefore(SLV_144)) {
		for (TileIndex t = 0; t < map_size; t++) {
			if (!IsTileType(t, MP_OBJECT)) continue;

			/* Reordering/generalisation of the object bits. */
			ObjectType type = _m[t].m5;
			SB(_me[t].m6, 2, 4, type == OBJECT_HQ ? GB(_m[t].m3, 2, 3) : 0);
			_m[t].m3 = type == OBJECT_HQ ? GB(_m[t].m3, 1, 1) | GB(_m[t].m3, 0, 1) << 4 : 0;

			/* Make sure those bits are clear as well! */
			_m[t].m4 = 0;
			_me[t].m7 = 0;
		}
	}

	if (IsSavegameVersionBefore(SLV_147) && Object::GetNumItems() == 0) {
		/* Make real objects for object tiles. */
		for (TileIndex t = 0; t < map_size; t++) {
			if (!IsTileType(t, MP_OBJECT)) continue;

			if (Town::GetNumItems() == 0) {
				/* No towns, so remove all objects! */
				DoClearSquare(t);
			} else {
				uint offset = _m[t].m3;

				/* Also move the animation state. */
				_m[t].m3 = GB(_me[t].m6, 2, 4);
				SB(_me[t].m6, 2, 4, 0);

				if (offset == 0) {
					/* No offset, so make the object. */
					ObjectType type = _m[t].m5;
					int size = type == OBJECT_HQ ? 2 : 1;

					if (!Object::CanAllocateItem()) {
						/* Nice... you managed to place 64k lighthouses and
						 * antennae on the map... boohoo. */
						SlError(STR_ERROR_TOO_MANY_OBJECTS);
					}

					Object *o = new Object();
					o->location.tile = t;
					o->location.w    = size;
					o->location.h    = size;
					o->build_date    = _date;
					o->town          = type == OBJECT_STATUE ? Town::Get(_m[t].m2) : CalcClosestTownFromTile(t, UINT_MAX);
					_m[t].m2 = o->index;
					Object::IncTypeCount(type);
				} else {
					/* We're at an offset, so get the ID from our "root". */
					TileIndex northern_tile = t - TileXY(GB(offset, 0, 4), GB(offset, 4, 4));
					assert_tile(IsTileType(northern_tile, MP_OBJECT), northern_tile);
					_m[t].m2 = _m[northern_tile].m2;
				}
			}
		}
	}

	if (IsSavegameVersionBefore(SLV_113)) {
		/* allow_town_roads is added, set it if town_layout wasn't TL_NO_ROADS */
		if (_settings_game.economy.town_layout == 0) { // was TL_NO_ROADS
			_settings_game.economy.allow_town_roads = false;
			_settings_game.economy.town_layout = TL_BETTER_ROADS;
		} else {
			_settings_game.economy.allow_town_roads = true;
			_settings_game.economy.town_layout = _settings_game.economy.town_layout - 1;
		}

		/* Initialize layout of all towns. Older versions were using different
		 * generator for random town layout, use it if needed. */
		Town *t;
		FOR_ALL_TOWNS(t) {
			if (_settings_game.economy.town_layout != TL_RANDOM) {
				t->layout = _settings_game.economy.town_layout;
				continue;
			}

			/* Use old layout randomizer code */
			byte layout = TileHash(TileX(t->xy), TileY(t->xy)) % 6;
			switch (layout) {
				default: break;
				case 5: layout = 1; break;
				case 0: layout = 2; break;
			}
			t->layout = layout - 1;
		}
	}

	if (IsSavegameVersionBefore(SLV_114)) {
		/* There could be (deleted) stations with invalid owner, set owner to OWNER NONE.
		 * The conversion affects oil rigs and buoys too, but it doesn't matter as
		 * they have st->owner == OWNER_NONE already. */
		Station *st;
		FOR_ALL_STATIONS(st) {
			if (!Company::IsValidID(st->owner)) st->owner = OWNER_NONE;
		}
	}

	/* Trains could now stop in a specific location. */
	if (IsSavegameVersionBefore(SLV_117)) {
		Order *o;
		FOR_ALL_ORDERS(o) {
			if (o->IsType(OT_GOTO_STATION)) o->SetStopLocation(OSL_PLATFORM_FAR_END);
		}
	}

	if (IsSavegameVersionBefore(SLV_120)) {
		extern VehicleDefaultSettings _old_vds;
		Company *c;
		FOR_ALL_COMPANIES(c) {
			c->settings.vehicle = _old_vds;
		}
	}

	if (IsSavegameVersionBefore(SLV_121)) {
		/* Delete small ufos heading for non-existing vehicles */
		Vehicle *v;
		FOR_ALL_DISASTERVEHICLES(v) {
			if (v->subtype == 2 /* ST_SMALL_UFO */ && v->current_order.GetDestination() != 0) {
				const Vehicle *u = Vehicle::GetIfValid(v->dest_tile);
				if (u == NULL || u->type != VEH_ROAD || !RoadVehicle::From(u)->IsFrontEngine()) {
					delete v;
				}
			}
		}

		/* We didn't store cargo payment yet, so make them for vehicles that are
		 * currently at a station and loading/unloading. If they don't get any
		 * payment anymore they just removed in the next load/unload cycle.
		 * However, some 0.7 versions might have cargo payment. For those we just
		 * add cargopayment for the vehicles that don't have it.
		 */
		Station *st;
		FOR_ALL_STATIONS(st) {
			for (Vehicle *v : st->loading_vehicles) {
				/* There are always as many CargoPayments as Vehicles. We need to make the
				 * assert() in Pool::GetNew() happy by calling CanAllocateItem(). */
				assert_compile(CargoPaymentPool::MAX_SIZE == VehiclePool::MAX_SIZE);
				assert(CargoPayment::CanAllocateItem());
				if (v->cargo_payment == NULL) v->cargo_payment = new CargoPayment(v);
			}
		}
	}

	if (IsSavegameVersionBefore(SLV_122)) {
		/* Animated tiles would sometimes not be actually animated or
		 * in case of old savegames duplicate. */

		extern SmallVector<TileIndex, 256> _animated_tiles;

		for (TileIndex *tile = _animated_tiles.Begin(); tile < _animated_tiles.End(); /* Nothing */) {
			/* Remove if tile is not animated */
			bool remove = _tile_type_procs[GetTileType(*tile)]->animate_tile_proc == NULL;

			/* and remove if duplicate */
			for (TileIndex *j = _animated_tiles.Begin(); !remove && j < tile; j++) {
				remove = *tile == *j;
			}

			if (remove) {
				DeleteAnimatedTile(*tile);
			} else {
				tile++;
			}
		}
	}

	if (IsSavegameVersionBefore(SLV_124) && !IsSavegameVersionBefore(SLV_1)) {
		/* The train station tile area was added, but for really old (TTDPatch) it's already valid. */
		Waypoint *wp;
		FOR_ALL_WAYPOINTS(wp) {
			if (wp->facilities & FACIL_TRAIN) {
				wp->train_station.tile = wp->xy;
				wp->train_station.w = 1;
				wp->train_station.h = 1;
			} else {
				wp->train_station.tile = INVALID_TILE;
				wp->train_station.w = 0;
				wp->train_station.h = 0;
			}
		}
	}

	if (IsSavegameVersionBefore(SLV_125)) {
		/* Convert old subsidies */
		Subsidy *s;
		FOR_ALL_SUBSIDIES(s) {
			if (s->remaining < 12) {
				/* Converting nonawarded subsidy */
				s->remaining = 12 - s->remaining; // convert "age" to "remaining"
				s->awarded = INVALID_COMPANY; // not awarded to anyone
				const CargoSpec *cs = CargoSpec::Get(s->cargo_type);
				switch (cs->town_effect) {
					case TE_PASSENGERS:
					case TE_MAIL:
						/* Town -> Town */
						s->src_type = s->dst_type = ST_TOWN;
						if (Town::IsValidID(s->src) && Town::IsValidID(s->dst)) continue;
						break;
					case TE_GOODS:
					case TE_FOOD:
						/* Industry -> Town */
						s->src_type = ST_INDUSTRY;
						s->dst_type = ST_TOWN;
						if (Industry::IsValidID(s->src) && Town::IsValidID(s->dst)) continue;
						break;
					default:
						/* Industry -> Industry */
						s->src_type = s->dst_type = ST_INDUSTRY;
						if (Industry::IsValidID(s->src) && Industry::IsValidID(s->dst)) continue;
						break;
				}
			} else {
				/* Do our best for awarded subsidies. The original source or destination industry
				 * can't be determined anymore for awarded subsidies, so invalidate them.
				 * Town -> Town subsidies are converted using simple heuristic */
				s->remaining = 24 - s->remaining; // convert "age of awarded subsidy" to "remaining"
				const CargoSpec *cs = CargoSpec::Get(s->cargo_type);
				switch (cs->town_effect) {
					case TE_PASSENGERS:
					case TE_MAIL: {
						/* Town -> Town */
						const Station *ss = Station::GetIfValid(s->src);
						const Station *sd = Station::GetIfValid(s->dst);
						if (ss != NULL && sd != NULL && ss->owner == sd->owner &&
								Company::IsValidID(ss->owner)) {
							s->src_type = s->dst_type = ST_TOWN;
							s->src = ss->town->index;
							s->dst = sd->town->index;
							s->awarded = ss->owner;
							continue;
						}
						break;
					}
					default:
						break;
				}
			}
			/* Awarded non-town subsidy or invalid source/destination, invalidate */
			delete s;
		}
	}

	if (IsSavegameVersionBefore(SLV_126)) {
		/* Recompute inflation based on old unround loan limit
		 * Note: Max loan is 500000. With an inflation of 4% across 170 years
		 *       that results in a max loan of about 0.7 * 2^31.
		 *       So taking the 16 bit fractional part into account there are plenty of bits left
		 *       for unmodified savegames ...
		 */
		uint64 aimed_inflation = (_economy.old_max_loan_unround << 16 | _economy.old_max_loan_unround_fract) / _settings_game.difficulty.max_loan;

		/* ... well, just clamp it then. */
		if (aimed_inflation > MAX_INFLATION) aimed_inflation = MAX_INFLATION;

		/* Simulate the inflation, so we also get the payment inflation */
		while (_economy.inflation_prices < aimed_inflation) {
			if (AddInflation(false)) break;
		}
	}

	if (IsSavegameVersionBefore(SLV_128)) {
		const Depot *d;
		FOR_ALL_DEPOTS(d) {
			_m[d->xy].m2 = d->index;
			if (IsTileType(d->xy, MP_WATER)) _m[GetOtherShipDepotTile(d->xy)].m2 = d->index;
		}
	}

	/* The behaviour of force_proceed has been changed. Now
	 * it counts signals instead of some random time out. */
	if (IsSavegameVersionBefore(SLV_131)) {
		Train *t;
		FOR_ALL_TRAINS(t) {
			if (t->force_proceed != TFP_NONE) {
				t->force_proceed = TFP_STUCK;
			}
		}
	}

	/* The bits for the tree ground and tree density have
	 * been swapped (m2 bits 7..6 and 5..4. */
	if (IsSavegameVersionBefore(SLV_135)) {
		for (TileIndex t = 0; t < map_size; t++) {
			if (IsTileType(t, MP_CLEAR)) {
				if (GetRawClearGround(t) == CLEAR_SNOW) {
					SetClearGroundDensity(t, CLEAR_GRASS, GetClearDensity(t));
					SetBit(_m[t].m3, 4);
				} else {
					ClrBit(_m[t].m3, 4);
				}
			}
			if (IsTileType(t, MP_TREES)) {
				uint density = GB(_m[t].m2, 6, 2);
				uint ground = GB(_m[t].m2, 4, 2);
				uint counter = GB(_m[t].m2, 0, 4);
				_m[t].m2 = ground << 6 | density << 4 | counter;
			}
		}
	}

	/* Wait counter and load/unload ticks got split. */
	if (IsSavegameVersionBefore(SLV_136)) {
		Aircraft *a;
		FOR_ALL_AIRCRAFT(a) {
			a->turn_counter = a->current_order.IsType(OT_LOADING) ? 0 : a->load_unload_ticks;
		}

		Train *t;
		FOR_ALL_TRAINS(t) {
			t->wait_counter = t->current_order.IsType(OT_LOADING) ? 0 : t->load_unload_ticks;
		}
	}

	/* Airport tile animation uses animation frame instead of other graphics id */
	if (IsSavegameVersionBefore(SLV_137)) {
		struct AirportTileConversion {
			byte old_start;
			byte num_frames;
		};
		static const AirportTileConversion atc[] = {
			{31,  12}, // APT_RADAR_GRASS_FENCE_SW
			{50,   4}, // APT_GRASS_FENCE_NE_FLAG
			{62,   2}, // 1 unused tile
			{66,  12}, // APT_RADAR_FENCE_SW
			{78,  12}, // APT_RADAR_FENCE_NE
			{101, 10}, // 9 unused tiles
			{111,  8}, // 7 unused tiles
			{119, 15}, // 14 unused tiles (radar)
			{140,  4}, // APT_GRASS_FENCE_NE_FLAG_2
		};
		for (TileIndex t = 0; t < map_size; t++) {
			if (IsAirportTile(t)) {
				StationGfx old_gfx = GetStationGfx(t);
				byte offset = 0;
				for (uint i = 0; i < lengthof(atc); i++) {
					if (old_gfx < atc[i].old_start) {
						SetStationGfx(t, old_gfx - offset);
						break;
					}
					if (old_gfx < atc[i].old_start + atc[i].num_frames) {
						SetAnimationFrame(t, old_gfx - atc[i].old_start);
						SetStationGfx(t, atc[i].old_start - offset);
						break;
					}
					offset += atc[i].num_frames - 1;
				}
			}
		}
	}

	if (IsSavegameVersionBefore(SLV_140)) {
		Station *st;
		FOR_ALL_STATIONS(st) {
			if (st->airport.tile != INVALID_TILE) {
				st->airport.w = st->airport.GetSpec()->size_x;
				st->airport.h = st->airport.GetSpec()->size_y;
			}
		}
	}

	if (IsSavegameVersionBefore(SLV_141)) {
		for (TileIndex t = 0; t < map_size; t++) {
			/* Reset tropic zone for VOID tiles, they shall not have any. */
			if (IsTileType(t, MP_VOID)) SetTropicZone(t, TROPICZONE_NORMAL);
		}

		/* We need to properly number/name the depots.
		 * The first step is making sure none of the depots uses the
		 * 'default' names, after that we can assign the names. */
		Depot *d;
		FOR_ALL_DEPOTS(d) d->town_cn = UINT16_MAX;

		FOR_ALL_DEPOTS(d) MakeDefaultName(d);
	}

	if (IsSavegameVersionBefore(SLV_142)) {
		Depot *d;
		FOR_ALL_DEPOTS(d) d->build_date = _date;
	}

	if (SlXvIsFeatureMissing(XSLFI_INFRA_SHARING)) {
		Company *c;
		FOR_ALL_COMPANIES(c) {
			/* yearly_expenses has 3*15 entries now, saveload code gave us 3*13.
			 * Move the old data to the right place in the new array and clear the new data.
			 * The move has to be done in reverse order (first 2, then 1). */
			MemMoveT(&c->yearly_expenses[2][0], &c->yearly_expenses[1][11], 13);
			MemMoveT(&c->yearly_expenses[1][0], &c->yearly_expenses[0][13], 13);
			/* Clear the old location of just-moved data, so sharing income/expenses is set to 0 */
			MemSetT(&c->yearly_expenses[0][13], 0, 2);
			MemSetT(&c->yearly_expenses[1][13], 0, 2);
		}
	}

	/* In old versions it was possible to remove an airport while a plane was
	 * taking off or landing. This gives all kind of problems when building
	 * another airport in the same station so we don't allow that anymore.
	 * For old savegames with such aircraft we just throw them in the air and
	 * treat the aircraft like they were flying already. */
	if (IsSavegameVersionBefore(SLV_146)) {
		Aircraft *v;
		FOR_ALL_AIRCRAFT(v) {
			if (!v->IsNormalAircraft()) continue;
			Station *st = GetTargetAirportIfValid(v);
			if (st == NULL && v->state != FLYING) {
				v->state = FLYING;
				UpdateAircraftCache(v);
				AircraftNextAirportPos_and_Order(v);
				/* get aircraft back on running altitude */
				if ((v->vehstatus & VS_CRASHED) == 0) {
					GetAircraftFlightLevelBounds(v, &v->z_pos, NULL);
					SetAircraftPosition(v, v->x_pos, v->y_pos, GetAircraftFlightLevel(v));
				}
			}
		}
	}

	/* Move the animation frame to the same location (m7) for all objects. */
	if (IsSavegameVersionBefore(SLV_147)) {
		for (TileIndex t = 0; t < map_size; t++) {
			switch (GetTileType(t)) {
				case MP_HOUSE:
					if (GetHouseType(t) >= NEW_HOUSE_OFFSET) {
						uint per_proc = _me[t].m7;
						_me[t].m7 = GB(_me[t].m6, 2, 6) | (GB(_m[t].m3, 5, 1) << 6);
						SB(_m[t].m3, 5, 1, 0);
						SB(_me[t].m6, 2, 6, min(per_proc, 63));
					}
					break;

				case MP_INDUSTRY: {
					uint rand = _me[t].m7;
					_me[t].m7 = _m[t].m3;
					_m[t].m3 = rand;
					break;
				}

				case MP_OBJECT:
					_me[t].m7 = _m[t].m3;
					_m[t].m3 = 0;
					break;

				default:
					/* For stations/airports it's already at m7 */
					break;
			}
		}
	}

	/* Add (random) colour to all objects. */
	if (IsSavegameVersionBefore(SLV_148)) {
		Object *o;
		FOR_ALL_OBJECTS(o) {
			Owner owner = GetTileOwner(o->location.tile);
			o->colour = (owner == OWNER_NONE) ? Random() & 0xF : Company::Get(owner)->livery->colour1;
		}
	}

	if (IsSavegameVersionBefore(SLV_149)) {
		for (TileIndex t = 0; t < map_size; t++) {
			if (!IsTileType(t, MP_STATION)) continue;
			if (!IsBuoy(t) && !IsOilRig(t) && !(IsDock(t) && IsTileFlat(t))) {
				SetWaterClass(t, WATER_CLASS_INVALID);
			}
		}

		/* Waypoints with custom name may have a non-unique town_cn,
		 * renumber those. First set all affected waypoints to the
		 * highest possible number to get them numbered in the
		 * order they have in the pool. */
		Waypoint *wp;
		FOR_ALL_WAYPOINTS(wp) {
			if (wp->name != NULL) wp->town_cn = UINT16_MAX;
		}

		FOR_ALL_WAYPOINTS(wp) {
			if (wp->name != NULL) MakeDefaultName(wp);
		}
	}

	if (IsSavegameVersionBefore(SLV_152)) {
		_industry_builder.Reset(); // Initialize industry build data.

		/* The moment vehicles go from hidden to visible changed. This means
		 * that vehicles don't always get visible anymore causing things to
		 * get messed up just after loading the savegame. This fixes that. */
		Vehicle *v;
		FOR_ALL_VEHICLES(v) {
			/* Not all vehicle types can be inside a tunnel. Furthermore,
			 * testing IsTunnelTile() for invalid tiles causes a crash. */
			if (!v->IsGroundVehicle()) continue;

			/* Is the vehicle in a tunnel? */
			if (!IsTunnelTile(v->tile)) continue;

			/* Is the vehicle actually at a tunnel entrance/exit? */
			TileIndex vtile = TileVirtXY(v->x_pos, v->y_pos);
			if (!IsTunnelTile(vtile)) continue;

			/* Are we actually in this tunnel? Or maybe a lower tunnel? */
			if (GetSlopePixelZ(v->x_pos, v->y_pos) != v->z_pos) continue;

			/* What way are we going? */
			const DiagDirection dir = GetTunnelBridgeDirection(vtile);
			const DiagDirection vdir = DirToDiagDir(v->direction);

			/* Have we passed the visibility "switch" state already? */
			byte pos = (DiagDirToAxis(vdir) == AXIS_X ? v->x_pos : v->y_pos) & TILE_UNIT_MASK;
			byte frame = (vdir == DIAGDIR_NE || vdir == DIAGDIR_NW) ? TILE_SIZE - 1 - pos : pos;
			extern const byte _tunnel_visibility_frame[DIAGDIR_END];

			/* Should the vehicle be hidden or not? */
			bool hidden;
			if (dir == vdir) { // Entering tunnel
				hidden = frame >= _tunnel_visibility_frame[dir];
				v->tile = vtile;
			} else if (dir == ReverseDiagDir(vdir)) { // Leaving tunnel
				hidden = frame < TILE_SIZE - _tunnel_visibility_frame[dir];
				/* v->tile changes at the moment when the vehicle leaves the tunnel. */
				v->tile = hidden ? GetOtherTunnelBridgeEndOld(vtile) : vtile;
			} else {
				/* We could get here in two cases:
				 * - for road vehicles, it is reversing at the end of the tunnel
				 * - it is crashed in the tunnel entry (both train or RV destroyed by UFO)
				 * Whatever case it is, do not change anything and use the old values.
				 * Especially changing RV's state would break its reversing in the middle. */
				continue;
			}

			if (hidden) {
				v->vehstatus |= VS_HIDDEN;

				switch (v->type) {
					case VEH_TRAIN: Train::From(v)->track       = TRACK_BIT_WORMHOLE; break;
					case VEH_ROAD:  RoadVehicle::From(v)->state = RVSB_WORMHOLE;      break;
					default: NOT_REACHED();
				}
			} else {
				v->vehstatus &= ~VS_HIDDEN;

				switch (v->type) {
					case VEH_TRAIN: Train::From(v)->track       = DiagDirToDiagTrackBits(vdir); break;
					case VEH_ROAD:  RoadVehicle::From(v)->state = DiagDirToDiagTrackdir(vdir); RoadVehicle::From(v)->frame = frame; break;
					default: NOT_REACHED();
				}
			}
		}
	}

	if (IsSavegameVersionBefore(SLV_153)) {
		RoadVehicle *rv;
		FOR_ALL_ROADVEHICLES(rv) {
			if (rv->state == RVSB_IN_DEPOT || rv->state == RVSB_WORMHOLE) continue;

			bool loading = rv->current_order.IsType(OT_LOADING) || rv->current_order.IsType(OT_LEAVESTATION);
			if (HasBit(rv->state, RVS_IN_ROAD_STOP)) {
				extern const byte _road_stop_stop_frame[];
				SB(rv->state, RVS_ENTERED_STOP, 1, loading || rv->frame > _road_stop_stop_frame[rv->state - RVSB_IN_ROAD_STOP + (_settings_game.vehicle.road_side << RVS_DRIVE_SIDE)]);
			} else if (HasBit(rv->state, RVS_IN_DT_ROAD_STOP)) {
				SB(rv->state, RVS_ENTERED_STOP, 1, loading || rv->frame > RVC_DRIVE_THROUGH_STOP_FRAME);
			}
		}
	}

	if (IsSavegameVersionBefore(SLV_156)) {
		/* The train's pathfinder lost flag got moved. */
		Train *t;
		FOR_ALL_TRAINS(t) {
			if (!HasBit(t->flags, 5)) continue;

			ClrBit(t->flags, 5);
			SetBit(t->vehicle_flags, VF_PATHFINDER_LOST);
		}

		/* Introduced terraform/clear limits. */
		Company *c;
		FOR_ALL_COMPANIES(c) {
			c->terraform_limit = _settings_game.construction.terraform_frame_burst << 16;
			c->clear_limit     = _settings_game.construction.clear_frame_burst << 16;
		}
	}

	if (IsSavegameVersionBefore(SLV_158)) {
		Vehicle *v;
		FOR_ALL_VEHICLES(v) {
			switch (v->type) {
				case VEH_TRAIN: {
					Train *t = Train::From(v);

					/* Clear old GOINGUP / GOINGDOWN flags.
					 * It was changed in savegame version 139, but savegame
					 * version 158 doesn't use these bits, so it doesn't hurt
					 * to clear them unconditionally. */
					ClrBit(t->flags, 1);
					ClrBit(t->flags, 2);

					/* Clear both bits first. */
					ClrBit(t->gv_flags, GVF_GOINGUP_BIT);
					ClrBit(t->gv_flags, GVF_GOINGDOWN_BIT);

					/* Crashed vehicles can't be going up/down. */
					if (t->vehstatus & VS_CRASHED) break;

					/* Only X/Y tracks can be sloped. */
					if (t->track != TRACK_BIT_X && t->track != TRACK_BIT_Y) break;

					t->gv_flags |= FixVehicleInclination(t, t->direction);
					break;
				}
				case VEH_ROAD: {
					RoadVehicle *rv = RoadVehicle::From(v);
					ClrBit(rv->gv_flags, GVF_GOINGUP_BIT);
					ClrBit(rv->gv_flags, GVF_GOINGDOWN_BIT);

					/* Crashed vehicles can't be going up/down. */
					if (rv->vehstatus & VS_CRASHED) break;

					if (rv->state == RVSB_IN_DEPOT || rv->state == RVSB_WORMHOLE) break;

					TrackStatus ts = GetTileTrackStatus(rv->tile, TRANSPORT_ROAD, rv->compatible_roadtypes);
					TrackBits trackbits = TrackStatusToTrackBits(ts);

					/* Only X/Y tracks can be sloped. */
					if (trackbits != TRACK_BIT_X && trackbits != TRACK_BIT_Y) break;

					Direction dir = rv->direction;

					/* Test if we are reversing. */
					Axis a = trackbits == TRACK_BIT_X ? AXIS_X : AXIS_Y;
					if (AxisToDirection(a) != dir &&
							AxisToDirection(a) != ReverseDir(dir)) {
						/* When reversing, the road vehicle is on the edge of the tile,
						 * so it can be safely compared to the middle of the tile. */
						dir = INVALID_DIR;
					}

					rv->gv_flags |= FixVehicleInclination(rv, dir);
					break;
				}
				case VEH_SHIP:
					break;

				default:
					continue;
			}

			if (IsBridgeTile(v->tile) && TileVirtXY(v->x_pos, v->y_pos) == v->tile) {
				/* In old versions, z_pos was 1 unit lower on bridge heads.
				 * However, this invalid state could be converted to new savegames
				 * by loading and saving the game in a new version. */
				v->z_pos = GetSlopePixelZ(v->x_pos, v->y_pos);
				DiagDirection dir = GetTunnelBridgeDirection(v->tile);
				if (v->type == VEH_TRAIN && !(v->vehstatus & VS_CRASHED) &&
						v->direction != DiagDirToDir(dir)) {
					/* If the train has left the bridge, it shouldn't have
					 * track == TRACK_BIT_WORMHOLE - this could happen
					 * when the train was reversed while on the last "tick"
					 * on the ramp before leaving the ramp to the bridge. */
					Train::From(v)->track = DiagDirToDiagTrackBits(dir);
				}
			}

			/* If the vehicle is really above v->tile (not in a wormhole),
			 * it should have set v->z_pos correctly. */
			assert(v->tile != TileVirtXY(v->x_pos, v->y_pos) || v->z_pos == GetSlopePixelZ(v->x_pos, v->y_pos));
		}

		/* Fill Vehicle::cur_real_order_index */
		FOR_ALL_VEHICLES(v) {
			if (!v->IsPrimaryVehicle()) continue;

			/* Older versions are less strict with indices being in range and fix them on the fly */
			if (v->cur_implicit_order_index >= v->GetNumOrders()) v->cur_implicit_order_index = 0;

			v->cur_real_order_index = v->cur_implicit_order_index;
			v->UpdateRealOrderIndex();
		}
	}

	if (IsSavegameVersionBefore(SLV_159)) {
		/* If the savegame is old (before version 100), then the value of 255
		 * for these settings did not mean "disabled". As such everything
		 * before then did reverse.
		 * To simplify stuff we disable all turning around or we do not
		 * disable anything at all. So, if some reversing was disabled we
		 * will keep reversing disabled, otherwise it'll be turned on. */
		_settings_game.pf.reverse_at_signals = IsSavegameVersionBefore(SLV_100) || (_settings_game.pf.wait_oneway_signal != 255 && _settings_game.pf.wait_twoway_signal != 255 && _settings_game.pf.wait_for_pbs_path != 255);

		Train *t;
		FOR_ALL_TRAINS(t) {
			_settings_game.vehicle.max_train_length = max<uint8>(_settings_game.vehicle.max_train_length, CeilDiv(t->gcache.cached_total_length, TILE_SIZE));
		}
	}

	if (IsSavegameVersionBefore(SLV_160)) {
		/* Setting difficulty industry_density other than zero get bumped to +1
		 * since a new option (minimal at position 1) has been added */
		if (_settings_game.difficulty.industry_density > 0) {
			_settings_game.difficulty.industry_density++;
		}
	}

	if (IsSavegameVersionBefore(SLV_161)) {
		/* Before savegame version 161, persistent storages were not stored in a pool. */

		if (!IsSavegameVersionBefore(SLV_76)) {
			Industry *ind;
			FOR_ALL_INDUSTRIES(ind) {
				assert(ind->psa != NULL);

				/* Check if the old storage was empty. */
				bool is_empty = true;
				for (uint i = 0; i < sizeof(ind->psa->storage); i++) {
					if (ind->psa->GetValue(i) != 0) {
						is_empty = false;
						break;
					}
				}

				if (!is_empty) {
					ind->psa->grfid = _industry_mngr.GetGRFID(ind->type);
				} else {
					delete ind->psa;
					ind->psa = NULL;
				}
			}
		}

		if (!IsSavegameVersionBefore(SLV_145)) {
			Station *st;
			FOR_ALL_STATIONS(st) {
				if (!(st->facilities & FACIL_AIRPORT)) continue;
				assert(st->airport.psa != NULL);

				/* Check if the old storage was empty. */
				bool is_empty = true;
				for (uint i = 0; i < sizeof(st->airport.psa->storage); i++) {
					if (st->airport.psa->GetValue(i) != 0) {
						is_empty = false;
						break;
					}
				}

				if (!is_empty) {
					st->airport.psa->grfid = _airport_mngr.GetGRFID(st->airport.type);
				} else {
					delete st->airport.psa;
					st->airport.psa = NULL;

				}
			}
		}
	}

	/* This triggers only when old snow_lines were copied into the snow_line_height. */
	if (IsSavegameVersionBefore(SLV_164) && _settings_game.game_creation.snow_line_height >= MIN_SNOWLINE_HEIGHT * TILE_HEIGHT) {
		_settings_game.game_creation.snow_line_height /= TILE_HEIGHT;
	}

	if (IsSavegameVersionBefore(SLV_164) && !IsSavegameVersionBefore(SLV_32)) {
		/* We store 4 fences in the field tiles instead of only SE and SW. */
		for (TileIndex t = 0; t < map_size; t++) {
			if (!IsTileType(t, MP_CLEAR) && !IsTileType(t, MP_TREES)) continue;
			if (IsTileType(t, MP_CLEAR) && IsClearGround(t, CLEAR_FIELDS)) continue;
			uint fence = GB(_m[t].m4, 5, 3);
			if (fence != 0 && IsTileType(TILE_ADDXY(t, 1, 0), MP_CLEAR) && IsClearGround(TILE_ADDXY(t, 1, 0), CLEAR_FIELDS)) {
				SetFence(TILE_ADDXY(t, 1, 0), DIAGDIR_NE, fence);
			}
			fence = GB(_m[t].m4, 2, 3);
			if (fence != 0 && IsTileType(TILE_ADDXY(t, 0, 1), MP_CLEAR) && IsClearGround(TILE_ADDXY(t, 0, 1), CLEAR_FIELDS)) {
				SetFence(TILE_ADDXY(t, 0, 1), DIAGDIR_NW, fence);
			}
			SB(_m[t].m4, 2, 3, 0);
			SB(_m[t].m4, 5, 3, 0);
		}
	}

	/* The center of train vehicles was changed, fix up spacing. */
	if (IsSavegameVersionBefore(SLV_164)) FixupTrainLengths();

	if (IsSavegameVersionBefore(SLV_165)) {
		Town *t;

		FOR_ALL_TOWNS(t) {
			/* Set the default cargo requirement for town growth */
			switch (_settings_game.game_creation.landscape) {
				case LT_ARCTIC:
					if (FindFirstCargoWithTownEffect(TE_FOOD) != NULL) t->goal[TE_FOOD] = TOWN_GROWTH_WINTER;
					break;

				case LT_TROPIC:
					if (FindFirstCargoWithTownEffect(TE_FOOD) != NULL) t->goal[TE_FOOD] = TOWN_GROWTH_DESERT;
					if (FindFirstCargoWithTownEffect(TE_WATER) != NULL) t->goal[TE_WATER] = TOWN_GROWTH_DESERT;
					break;
			}
		}
	}

	if (IsSavegameVersionBefore(SLV_165)) {
		/* Adjust zoom level to account for new levels */
		_saved_scrollpos_zoom = _saved_scrollpos_zoom + ZOOM_LVL_SHIFT;
		_saved_scrollpos_x *= ZOOM_LVL_BASE;
		_saved_scrollpos_y *= ZOOM_LVL_BASE;
	}

	/* When any NewGRF has been changed the availability of some vehicles might
	 * have been changed too. e->company_avail must be set to 0 in that case
	 * which is done by StartupEngines(). */
	if (gcf_res != GLC_ALL_GOOD) StartupEngines();

	if (IsSavegameVersionBefore(SLV_166)) {
		/* Update cargo acceptance map of towns. */
		for (TileIndex t = 0; t < map_size; t++) {
			if (!IsTileType(t, MP_HOUSE)) continue;
			Town::Get(GetTownIndex(t))->cargo_accepted.Add(t);
		}

		Town *town;
		FOR_ALL_TOWNS(town) {
			UpdateTownCargoes(town);
		}
	}

	/* Set some breakdown-related variables to the correct values. */
	if (SlXvIsFeatureMissing(XSLFI_IMPROVED_BREAKDOWNS)) {
		Train *v;
		FOR_ALL_TRAINS(v) {
			if (v->IsFrontEngine()) {
				if (v->breakdown_ctr == 1) SetBit(v->flags, VRF_BREAKDOWN_STOPPED);
			} else if (v->IsEngine() || v->IsMultiheaded()) {
				/** Non-front engines could have a reliability of 0.
				 * Set it to the reliability of the front engine or the maximum, whichever is lower. */
				const Engine *e = Engine::Get(v->engine_type);
				v->reliability_spd_dec = e->reliability_spd_dec;
				v->reliability = min(v->First()->reliability, e->reliability);
			}
		}
	}
	if (!SlXvIsFeaturePresent(XSLFI_IMPROVED_BREAKDOWNS, 3)) {
		Vehicle *v;
		FOR_ALL_VEHICLES(v) {
			switch(v->type) {
				case VEH_TRAIN:
				case VEH_ROAD:
					v->breakdown_chance_factor = 128;
					break;

				case VEH_SHIP:
					v->breakdown_chance_factor = 64;
					break;

				case VEH_AIRCRAFT:
					v->breakdown_chance_factor = Clamp(64 + (AircraftVehInfo(v->engine_type)->max_speed >> 3), 0, 255);
					v->breakdown_severity = 40;
					break;

				default:
					break;
			}
		}
	}
	if (!SlXvIsFeaturePresent(XSLFI_IMPROVED_BREAKDOWNS, 4)) {
		Vehicle *v;
		FOR_ALL_VEHICLES(v) {
			switch(v->type) {
				case VEH_AIRCRAFT:
					if (v->breakdown_type == BREAKDOWN_AIRCRAFT_SPEED && v->breakdown_severity == 0) {
						v->breakdown_severity = max(1, min(v->vcache.cached_max_speed >> 4, 255));
					}
					break;

				default:
					break;
			}
		}
	}
	if (SlXvIsFeatureMissing(XSLFI_CONSIST_BREAKDOWN_FLAG)) {
		Train *v;
		FOR_ALL_TRAINS(v) {
			if (v->breakdown_ctr != 0 && (v->IsEngine() || v->IsMultiheaded())) {
				SetBit(v->First()->flags, VRF_CONSIST_BREAKDOWN);
			}
		}
	}

	/* The road owner of standard road stops was not properly accounted for. */
	if (IsSavegameVersionBefore(SLV_172)) {
		for (TileIndex t = 0; t < map_size; t++) {
			if (!IsStandardRoadStopTile(t)) continue;
			Owner o = GetTileOwner(t);
			SetRoadOwner(t, ROADTYPE_ROAD, o);
			SetRoadOwner(t, ROADTYPE_TRAM, o);
		}
	}

	if (IsSavegameVersionBefore(SLV_175)) {
		/* Introduced tree planting limit. */
		Company *c;
		FOR_ALL_COMPANIES(c) c->tree_limit = _settings_game.construction.tree_frame_burst << 16;
	}

	if (IsSavegameVersionBefore(SLV_177)) {
		/* Fix too high inflation rates */
		if (_economy.inflation_prices > MAX_INFLATION) _economy.inflation_prices = MAX_INFLATION;
		if (_economy.inflation_payment > MAX_INFLATION) _economy.inflation_payment = MAX_INFLATION;

		/* We have to convert the quarters of bankruptcy into months of bankruptcy */
		FOR_ALL_COMPANIES(c) {
			c->months_of_bankruptcy = 3 * c->months_of_bankruptcy;
		}
	}

	if (IsSavegameVersionBefore(SLV_178)) {
		extern uint8 _old_diff_level;
		/* Initialise script settings profile */
		_settings_game.script.settings_profile = IsInsideMM(_old_diff_level, SP_BEGIN, SP_END) ? _old_diff_level : (uint)SP_MEDIUM;
	}

	if (IsSavegameVersionBefore(SLV_182)) {
		Aircraft *v;
		/* Aircraft acceleration variable was bonkers */
		FOR_ALL_AIRCRAFT(v) {
			if (v->subtype <= AIR_AIRCRAFT) {
				const AircraftVehicleInfo *avi = AircraftVehInfo(v->engine_type);
				v->acceleration = avi->acceleration;
			}
		}

		/* Blocked tiles could be reserved due to a bug, which causes
		 * other places to assert upon e.g. station reconstruction. */
		for (TileIndex t = 0; t < map_size; t++) {
			if (HasStationTileRail(t) && IsStationTileBlocked(t)) {
				SetRailStationReservation(t, false);
			}
		}
	}

	if (IsSavegameVersionBefore(SLV_184)) {
		/* The global units configuration is split up in multiple configurations. */
		extern uint8 _old_units;
		_settings_game.locale.units_velocity = Clamp(_old_units, 0, 2);
		_settings_game.locale.units_power    = Clamp(_old_units, 0, 2);
		_settings_game.locale.units_weight   = Clamp(_old_units, 1, 2);
		_settings_game.locale.units_volume   = Clamp(_old_units, 1, 2);
		_settings_game.locale.units_force    = 2;
		_settings_game.locale.units_height   = Clamp(_old_units, 0, 2);
	}

	if (IsSavegameVersionBefore(SLV_186)) {
		/* Move ObjectType from map to pool */
		for (TileIndex t = 0; t < map_size; t++) {
			if (IsTileType(t, MP_OBJECT)) {
				Object *o = Object::Get(_m[t].m2);
				o->type = _m[t].m5;
				_m[t].m5 = 0; // zero upper bits of (now bigger) ObjectID
			}
		}
	}

<<<<<<< HEAD
	if (SlXvIsFeaturePresent(XSLFI_SPRINGPP)) {
		// re-arrange vehicle_flags
		Vehicle *v;
		FOR_ALL_VEHICLES(v) {
			SB(v->vehicle_flags, VF_AUTOMATE_TIMETABLE, 1, GB(v->vehicle_flags, 6, 1));
			SB(v->vehicle_flags, VF_STOP_LOADING, 4, GB(v->vehicle_flags, 7, 4));
		}
	}

	if (IsSavegameVersionBefore(188)) {
=======
	if (IsSavegameVersionBefore(SLV_188)) {
>>>>>>> 46b5b015
		/* Fix articulated road vehicles.
		 * Some curves were shorter than other curves.
		 * Now they have the same length, but that means that trailing articulated parts will
		 * take longer to go through the curve than the parts in front which already left the courve.
		 * So, make articulated parts catch up. */
		RoadVehicle *v;
		bool roadside = _settings_game.vehicle.road_side == 1;
		SmallVector<uint, 16> skip_frames;
		FOR_ALL_ROADVEHICLES(v) {
			if (!v->IsFrontEngine()) continue;
			skip_frames.Clear();
			TileIndex prev_tile = v->tile;
			uint prev_tile_skip = 0;
			uint cur_skip = 0;
			for (RoadVehicle *u = v; u != NULL; u = u->Next()) {
				if (u->tile != prev_tile) {
					prev_tile_skip = cur_skip;
					prev_tile = u->tile;
				} else {
					cur_skip = prev_tile_skip;
				}

				uint *this_skip = skip_frames.Append();
				*this_skip = prev_tile_skip;

				/* The following 3 curves now take longer than before */
				switch (u->state) {
					case 2:
						cur_skip++;
						if (u->frame <= (roadside ? 9 : 5)) *this_skip = cur_skip;
						break;

					case 4:
						cur_skip++;
						if (u->frame <= (roadside ? 5 : 9)) *this_skip = cur_skip;
						break;

					case 5:
						cur_skip++;
						if (u->frame <= (roadside ? 4 : 2)) *this_skip = cur_skip;
						break;

					default:
						break;
				}
			}
			while (cur_skip > skip_frames[0]) {
				RoadVehicle *u = v;
				RoadVehicle *prev = NULL;
				for (uint *it = skip_frames.Begin(); it != skip_frames.End(); ++it, prev = u, u = u->Next()) {
					extern bool IndividualRoadVehicleController(RoadVehicle *v, const RoadVehicle *prev);
					if (*it >= cur_skip) IndividualRoadVehicleController(u, prev);
				}
				cur_skip--;
			}
		}
	}

	if (SlXvIsFeatureMissing(XSLFI_REVERSE_AT_WAYPOINT)) {
		Train *t;
		FOR_ALL_TRAINS(t) {
			t->reverse_distance = 0;
		}
	}

	/*
	 * Only keep order-backups for network clients (and when replaying).
	 * If we are a network server or not networking, then we just loaded a previously
	 * saved-by-server savegame. There are no clients with a backup, so clear it.
	 * Furthermore before savegame version SLV_192 the actual content was always corrupt.
	 */
	if (!_networking || _network_server || IsSavegameVersionBefore(SLV_192)) {
#ifndef DEBUG_DUMP_COMMANDS
		/* Note: We cannot use CleanPool since that skips part of the destructor
		 * and then leaks un-reachable Orders in the order pool. */
		OrderBackup *ob;
		FOR_ALL_ORDER_BACKUPS(ob) {
			delete ob;
		}
#endif
	}

	if (IsSavegameVersionBefore(SLV_198)) {
		/* Convert towns growth_rate and grow_counter to ticks */
		Town *t;
		FOR_ALL_TOWNS(t) {
			/* 0x8000 = TOWN_GROWTH_RATE_CUSTOM previously */
			if (t->growth_rate & 0x8000) SetBit(t->flags, TOWN_CUSTOM_GROWTH);
			if (t->growth_rate != TOWN_GROWTH_RATE_NONE) {
				t->growth_rate = TownTicksToGameTicks(t->growth_rate & ~0x8000);
			}
			/* Add t->index % TOWN_GROWTH_TICKS to spread growth across ticks. */
			t->grow_counter = TownTicksToGameTicks(t->grow_counter) + t->index % TOWN_GROWTH_TICKS;
		}
	}

	if (IsSavegameVersionBefore(SLV_EXTEND_INDUSTRY_CARGO_SLOTS)) {
		/* Make sure added industry cargo slots are cleared */
		Industry *i;
		FOR_ALL_INDUSTRIES(i) {
			for (size_t ci = 2; ci < lengthof(i->produced_cargo); ci++) {
				i->produced_cargo[ci] = CT_INVALID;
				i->produced_cargo_waiting[ci] = 0;
				i->production_rate[ci] = 0;
				i->last_month_production[ci] = 0;
				i->last_month_transported[ci] = 0;
				i->last_month_pct_transported[ci] = 0;
				i->this_month_production[ci] = 0;
				i->this_month_transported[ci] = 0;
			}
			for (size_t ci = 3; ci < lengthof(i->accepts_cargo); ci++) {
				i->accepts_cargo[ci] = CT_INVALID;
				i->incoming_cargo_waiting[ci] = 0;
			}
			/* Make sure last_cargo_accepted_at is copied to elements for every valid input cargo.
			 * The loading routine should put the original singular value into the first array element. */
			for (size_t ci = 0; ci < lengthof(i->accepts_cargo); ci++) {
				if (i->accepts_cargo[ci] != CT_INVALID) {
					i->last_cargo_accepted_at[ci] = i->last_cargo_accepted_at[0];
				} else {
					i->last_cargo_accepted_at[ci] = 0;
				}
			}
		}
	}

	if (SlXvIsFeatureMissing(XSLFI_TIMETABLES_START_TICKS)) {
		// savegame timetable start is in days, but we want it in ticks, fix it up
		Vehicle *v;
		FOR_ALL_VEHICLES(v) {
			if (v->timetable_start != 0) {
				v->timetable_start *= DAY_TICKS;
			}
		}
	}
	if (!SlXvIsFeaturePresent(XSLFI_TIMETABLES_START_TICKS, 2)) {
		Vehicle *v;
		FOR_ALL_VEHICLES(v) {
			v->timetable_start_subticks = 0;
		}
	}

	if (SlXvIsFeaturePresent(XSLFI_SPRINGPP, 1, 1)) {
		/*
		 * Cost scaling changes:
		 * SpringPP v2.0.102 divides all prices by the difficulty factor, effectively making things about 8 times cheaper.
		 * Adjust the inflation factor to compensate for this, as otherwise the game is unplayable on load if inflation has been running for a while.
		 * To avoid making things too cheap, clamp the price inflation factor to no lower than the payment inflation factor.
		 */

		DEBUG(sl, 3, "Inflation prices: %f", _economy.inflation_prices / 65536.0);
		DEBUG(sl, 3, "Inflation payments: %f", _economy.inflation_payment / 65536.0);

		_economy.inflation_prices >>= 3;
		if (_economy.inflation_prices < _economy.inflation_payment) {
			_economy.inflation_prices = _economy.inflation_payment;
		}

		DEBUG(sl, 3, "New inflation prices: %f", _economy.inflation_prices / 65536.0);
	}

	if (SlXvIsFeaturePresent(XSLFI_MIGHT_USE_PAX_SIGNALS) || SlXvIsFeatureMissing(XSLFI_TRACE_RESTRICT)) {
		for (TileIndex t = 0; t < map_size; t++) {
			if (HasStationTileRail(t)) {
				/* clear station PAX bit */
				ClrBit(_me[t].m6, 6);
			}
			if (IsTileType(t, MP_RAILWAY) && HasSignals(t)) {
				/*
				 * tracerestrict uses same bit as 1st PAX signals bit
				 * only conditionally clear the bit, don't bother checking for whether to set it
				 */
				if (IsRestrictedSignal(t)) {
					TraceRestrictSetIsSignalRestrictedBit(t);
				}

				/* clear 2nd signal PAX bit */
				ClrBit(_m[t].m2, 13);
			}
		}
	}

	if (SlXvIsFeaturePresent(XSLFI_TRAFFIC_LIGHTS)) {
		/* remove traffic lights */
		for (TileIndex t = 0; t < map_size; t++) {
			if (IsTileType(t, MP_ROAD) && (GetRoadTileType(t) == ROAD_TILE_NORMAL)) {
				DeleteAnimatedTile(t);
				ClrBit(_me[t].m7, 4);
			}
		}
	}

	if (SlXvIsFeaturePresent(XSLFI_RAIL_AGEING)) {
		/* remove rail aging data */
		for (TileIndex t = 0; t < map_size; t++) {
			if (IsPlainRailTile(t)) {
				SB(_me[t].m7, 0, 8, 0);
			}
		}
	}

	if (SlXvIsFeaturePresent(XSLFI_SPRINGPP)) {
		/* convert wait for cargo orders to ordinary load if possible */
		Order *order;
		FOR_ALL_ORDERS(order) {
			if (order->GetLoadType() == static_cast<OrderLoadFlags>(1)) order->SetLoadType(OLF_LOAD_IF_POSSIBLE);
		}
	}

	if (SlXvIsFeaturePresent(XSLFI_SIG_TUNNEL_BRIDGE, 1, 1)) {
		/* set the semaphore bit to match what it would have been in v1 */
		/* clear the PBS bit, update the end signal state */
		for (TileIndex t = 0; t < map_size; t++) {
			if (IsTileType(t, MP_TUNNELBRIDGE) && GetTunnelBridgeTransportType(t) == TRANSPORT_RAIL && IsTunnelBridgeWithSignalSimulation(t)) {
				SetTunnelBridgeSemaphore(t, _cur_year < _settings_client.gui.semaphore_build_before);
				SetTunnelBridgePBS(t, false);
				UpdateSignalsOnSegment(t, INVALID_DIAGDIR, GetTileOwner(t));
			}
		}
	}
	if (SlXvIsFeaturePresent(XSLFI_SIG_TUNNEL_BRIDGE, 1, 2)) {
		/* red/green signal state bit for tunnel entrances moved
		 * to no longer re-use signalled tunnel exit bit
		 */
		for (TileIndex t = 0; t < map_size; t++) {
			if (IsTileType(t, MP_TUNNELBRIDGE) && GetTunnelBridgeTransportType(t) == TRANSPORT_RAIL && IsTunnelBridgeWithSignalSimulation(t)) {
				if (HasBit(_m[t].m5, 5)) {
					/* signalled tunnel entrance */
					SignalState state = HasBit(_m[t].m5, 6) ? SIGNAL_STATE_RED : SIGNAL_STATE_GREEN;
					ClrBit(_m[t].m5, 6);
					SetTunnelBridgeEntranceSignalState(t, state);
				}
			}
		}
	}
	if (SlXvIsFeaturePresent(XSLFI_SIG_TUNNEL_BRIDGE, 1, 4)) {
		/* load_unload_ticks --> tunnel_bridge_signal_num */
		Train *t;
		FOR_ALL_TRAINS(t) {
			TileIndex tile = t->tile;
			if (IsTileType(tile, MP_TUNNELBRIDGE) && GetTunnelBridgeTransportType(tile) == TRANSPORT_RAIL && IsTunnelBridgeWithSignalSimulation(tile)) {
				t->tunnel_bridge_signal_num = t->load_unload_ticks;
				t->load_unload_ticks = 0;
			}
		}
	}
	if (SlXvIsFeaturePresent(XSLFI_SIG_TUNNEL_BRIDGE, 1, 5)) {
		/* entrance and exit signal red/green states now have separate bits */
		for (TileIndex t = 0; t < map_size; t++) {
			if (IsTileType(t, MP_TUNNELBRIDGE) && GetTunnelBridgeTransportType(t) == TRANSPORT_RAIL && IsTunnelBridgeSignalSimulationExit(t)) {
				SetTunnelBridgeExitSignalState(t, HasBit(_me[t].m6, 0) ? SIGNAL_STATE_GREEN : SIGNAL_STATE_RED);
			}
		}
	}

	if (SlXvIsFeatureMissing(XSLFI_CUSTOM_BRIDGE_HEADS)) {
		/* ensure that previously unused custom bridge-head bits are cleared */
		for (TileIndex t = 0; t < map_size; t++) {
			if (IsBridgeTile(t) && GetTunnelBridgeTransportType(t) == TRANSPORT_ROAD) {
				SB(_m[t].m2, 0, 8, 0);
			}
		}
	}

	/* Station acceptance is some kind of cache */
	if (IsSavegameVersionBefore(SLV_127)) {
		Station *st;
		FOR_ALL_STATIONS(st) UpdateStationAcceptance(st, false);
	}

	// setting moved from game settings to company settings
	if (SlXvIsFeaturePresent(XSLFI_ORDER_OCCUPANCY, 1, 1)) {
		Company *c;
		FOR_ALL_COMPANIES(c) {
			c->settings.order_occupancy_smoothness = _settings_game.order.old_occupancy_smoothness;
		}
	}

	/* Set lifetime vehicle profit to 0 if lifetime profit feature is missing */
	if (SlXvIsFeatureMissing(XSLFI_VEH_LIFETIME_PROFIT)) {
		Vehicle *v;
		FOR_ALL_VEHICLES(v) v->profit_lifetime = 0;
	}

	if (SlXvIsFeaturePresent(XSLFI_AUTO_TIMETABLE, 1, 3)) {
		Vehicle *v;
		FOR_ALL_VEHICLES(v) SB(v->vehicle_flags, VF_TIMETABLE_SEPARATION, 1, _settings_game.order.old_timetable_separation);
	}

	/* Set 0.1 increment town cargo scale factor setting from old 1 increment setting */
	if (!SlXvIsFeaturePresent(XSLFI_TOWN_CARGO_ADJ, 2)) {
		_settings_game.economy.town_cargo_scale_factor = _settings_game.economy.old_town_cargo_factor * 10;
	}

	/* Set day length factor to 1 if loading a pre day length savegame */
	if (SlXvIsFeatureMissing(XSLFI_VARIABLE_DAY_LENGTH) && SlXvIsFeatureMissing(XSLFI_SPRINGPP)) {
		_settings_game.economy.day_length_factor = 1;
	}

	if (SlXvIsFeatureMissing(XSLFI_SAFER_CROSSINGS)) {
		for (TileIndex t = 0; t < map_size; t++) {
			if (IsLevelCrossingTile(t)) {
				SetCrossingOccupiedByRoadVehicle(t, EnsureNoRoadVehicleOnGround(t).Failed());
			}
		}
	}

	if (SlXvIsFeatureMissing(XSLFI_TIMETABLE_EXTRA)) {
		Vehicle *v;
		FOR_ALL_VEHICLES(v) {
			v->cur_timetable_order_index = v->GetNumManualOrders() > 0 ? v->cur_real_order_index : INVALID_VEH_ORDER_ID;
		}
		OrderBackup *bckup;
		FOR_ALL_ORDER_BACKUPS(bckup) {
			bckup->cur_timetable_order_index = INVALID_VEH_ORDER_ID;
		}
		Order *order;
		FOR_ALL_ORDERS(order) {
			if (order->IsType(OT_CONDITIONAL)) {
				if (order->GetTravelTime() != 0) {
					DEBUG(sl, 1, "Fixing: order->GetTravelTime() != 0, %u", order->GetTravelTime());
					order->SetTravelTime(0);
				}
			}
		}
		OrderList *order_list;
		FOR_ALL_ORDER_LISTS(order_list) {
			order_list->DebugCheckSanity();
		}
	}

	if (SlXvIsFeaturePresent(XSLFI_TRAIN_THROUGH_LOAD, 0, 1)) {
		Vehicle *v;
		FOR_ALL_VEHICLES(v) {
			if (v->cargo_payment == nullptr) {
				for (Vehicle *u = v; u != NULL; u = u->Next()) {
					if (HasBit(v->vehicle_flags, VF_CARGO_UNLOADING)) ClrBit(v->vehicle_flags, VF_CARGO_UNLOADING);
				}
			}
		}
	}

	if (SlXvIsFeatureMissing(XSLFI_BUY_LAND_RATE_LIMIT)) {
		/* Introduced land purchasing limit. */
		Company *c;
		FOR_ALL_COMPANIES(c) c->purchase_land_limit = _settings_game.construction.purchase_land_frame_burst << 16;
	}

	if (SlXvIsFeaturePresent(XSLFI_MORE_COND_ORDERS, 1, 1)) {
		Order *order;
		FOR_ALL_ORDERS(order) {
			// Insertion of OCV_MAX_RELIABILITY between OCV_REMAINING_LIFETIME and OCV_CARGO_WAITING
			if (order->IsType(OT_CONDITIONAL) && order->GetConditionVariable() > OCV_REMAINING_LIFETIME) {
				order->SetConditionVariable(static_cast<OrderConditionVariable>((uint)order->GetConditionVariable() + 1));
			}
		}
	}

	if (SlXvIsFeatureMissing(XSLFI_CONSIST_SPEED_RD_FLAG)) {
		Train *t;
		FOR_ALL_TRAINS(t) {
			if ((t->track & TRACK_BIT_WORMHOLE && !(t->vehstatus & VS_HIDDEN)) || t->track == TRACK_BIT_DEPOT) {
				SetBit(t->First()->flags, VRF_CONSIST_SPEED_REDUCTION);
			}
		}
	}

	if (SlXvIsFeatureMissing(XSLFI_SAVEGAME_UNIQUE_ID)) {
		/* Generate a random id for savegames that didn't have one */
		/* We keep id 0 for old savegames that don't have an id */
		_settings_game.game_creation.generation_unique_id = _interactive_random.Next(UINT32_MAX-1) + 1; /* Generates between [1;UINT32_MAX] */
	}

	/* Road stops is 'only' updating some caches */
	AfterLoadRoadStops();
	AfterLoadLabelMaps();
	AfterLoadCompanyStats();
	AfterLoadStoryBook();

	GamelogPrintDebug(1);

	InitializeWindowsAndCaches();
	/* Restore the signals */
	ResetSignalHandlers();

	AfterLoadLinkGraphs();

	AfterLoadTraceRestrict();
	AfterLoadTemplateVehiclesUpdateImage();

	InvalidateVehicleTickCaches();
	ClearVehicleTickCaches();

	/* Show this message last to avoid covering up an error message if we bail out part way */
	switch (gcf_res) {
		case GLC_COMPATIBLE: ShowErrorMessage(STR_NEWGRF_COMPATIBLE_LOAD_WARNING, INVALID_STRING_ID, WL_CRITICAL); break;
		case GLC_NOT_FOUND:  ShowErrorMessage(STR_NEWGRF_DISABLED_WARNING, INVALID_STRING_ID, WL_CRITICAL); _pause_mode = PM_PAUSED_ERROR; break;
		default: break;
	}

	return true;
}

/**
 * Reload all NewGRF files during a running game. This is a cut-down
 * version of AfterLoadGame().
 * XXX - We need to reset the vehicle position hash because with a non-empty
 * hash AfterLoadVehicles() will loop infinitely. We need AfterLoadVehicles()
 * to recalculate vehicle data as some NewGRF vehicle sets could have been
 * removed or added and changed statistics
 */
void ReloadNewGRFData()
{
	RailTypeLabel rail_type_label_map[RAILTYPE_END];
	for (RailType rt = RAILTYPE_BEGIN; rt != RAILTYPE_END; rt++) {
		rail_type_label_map[rt] = GetRailTypeInfo(rt)->label;
	}

	/* reload grf data */
	GfxLoadSprites();
	LoadStringWidthTable();
	RecomputePrices();
	/* reload vehicles */
	ResetVehicleHash();
	AfterLoadVehicles(false);
	StartupEngines();
	GroupStatistics::UpdateAfterLoad();
	/* update station graphics */
	AfterLoadStations();
	/* Update company statistics. */
	AfterLoadCompanyStats();
	/* Check and update house and town values */
	UpdateHousesAndTowns();
	/* Delete news referring to no longer existing entities */
	DeleteInvalidEngineNews();
	/* Update livery selection windows */
	for (CompanyID i = COMPANY_FIRST; i < MAX_COMPANIES; i++) InvalidateWindowData(WC_COMPANY_COLOUR, i);
	/* Update company infrastructure counts. */
	InvalidateWindowClassesData(WC_COMPANY_INFRASTRUCTURE);
	/* redraw the whole screen */
	MarkWholeScreenDirty();
	CheckTrainsLengths();
	AfterLoadTemplateVehiclesUpdateImage();

	RailType rail_type_translate_map[RAILTYPE_END];
	for (RailType old_type = RAILTYPE_BEGIN; old_type != RAILTYPE_END; old_type++) {
		RailType new_type = GetRailTypeByLabel(rail_type_label_map[old_type]);
		rail_type_translate_map[old_type] = (new_type == INVALID_RAILTYPE) ? RAILTYPE_RAIL : new_type;
	}

	/* Restore correct railtype for all rail tiles.*/
	const TileIndex map_size = MapSize();
	for (TileIndex t = 0; t < map_size; t++) {
		if (GetTileType(t) == MP_RAILWAY ||
				IsLevelCrossingTile(t) ||
				IsRailStationTile(t) ||
				IsRailWaypointTile(t) ||
				IsRailTunnelBridgeTile(t)) {
			SetRailType(t, rail_type_translate_map[GetRailType(t)]);
		}
	}
}<|MERGE_RESOLUTION|>--- conflicted
+++ resolved
@@ -651,11 +651,7 @@
 		}
 	}
 
-<<<<<<< HEAD
-	if (IsSavegameVersionBefore(194) && SlXvIsFeatureMissing(XSLFI_HEIGHT_8_BIT)) {
-=======
-	if (IsSavegameVersionBefore(SLV_194)) {
->>>>>>> 46b5b015
+	if (IsSavegameVersionBefore(SLV_194) && SlXvIsFeatureMissing(XSLFI_HEIGHT_8_BIT)) {
 		_settings_game.construction.max_heightlevel = 15;
 
 		/* In old savegame versions, the heightlevel was coded in bits 0..3 of the type field */
@@ -1376,19 +1372,14 @@
 		}
 	}
 
-<<<<<<< HEAD
-	/* Railtype moved from m3 to m8 in version 200. */
-	if (IsSavegameVersionBefore(200)) {
+	/* Railtype moved from m3 to m8 in version SLV_EXTEND_RAILTYPES. */
+	if (IsSavegameVersionBefore(SLV_EXTEND_RAILTYPES)) {
 		const bool has_extra_bit = SlXvIsFeaturePresent(XSLFI_MORE_RAIL_TYPES, 1, 1);
 		auto update_railtype = [&](TileIndex t) {
 			uint rt = GB(_m[t].m3, 0, 4);
 			if (has_extra_bit) rt |= (GB(_m[t].m1, 7, 1) << 4);
 			SetRailType(t, (RailType)rt);
 		};
-=======
-	/* Railtype moved from m3 to m8 in version SLV_EXTEND_RAILTYPES. */
-	if (IsSavegameVersionBefore(SLV_EXTEND_RAILTYPES)) {
->>>>>>> 46b5b015
 		for (TileIndex t = 0; t < map_size; t++) {
 			switch (GetTileType(t)) {
 				case MP_RAILWAY:
@@ -3229,7 +3220,6 @@
 		}
 	}
 
-<<<<<<< HEAD
 	if (SlXvIsFeaturePresent(XSLFI_SPRINGPP)) {
 		// re-arrange vehicle_flags
 		Vehicle *v;
@@ -3239,10 +3229,7 @@
 		}
 	}
 
-	if (IsSavegameVersionBefore(188)) {
-=======
 	if (IsSavegameVersionBefore(SLV_188)) {
->>>>>>> 46b5b015
 		/* Fix articulated road vehicles.
 		 * Some curves were shorter than other curves.
 		 * Now they have the same length, but that means that trailing articulated parts will
