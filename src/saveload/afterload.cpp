--- conflicted
+++ resolved
@@ -277,13 +277,8 @@
 		/* For each company, verify (while loading a scenario) that the inauguration date is the current year and set it
 		 * accordingly if it is not the case.  No need to set it on companies that are not been used already,
 		 * thus the MIN_YEAR (which is really nothing more than Zero, initialized value) test */
-<<<<<<< HEAD
 		if (_file_to_saveload.abstract_ftype == FT_SCENARIO && c->inaugurated_year != MIN_YEAR) {
 			c->inaugurated_year = _cur_year;
-=======
-		if (_file_to_saveload.abstract_ftype == FT_SCENARIO && c->inaugurated_year != CalendarTime::MIN_YEAR) {
-			c->inaugurated_year = TimerGameCalendar::year;
->>>>>>> 30eba33f
 		}
 	}
 
@@ -853,7 +848,6 @@
 		assert(_tick_skip_counter < _settings_game.economy.day_length_factor);
 	}
 
-<<<<<<< HEAD
 	/* Set day length factor to 1 if loading a pre day length savegame */
 	if (SlXvIsFeatureMissing(XSLFI_VARIABLE_DAY_LENGTH) && SlXvIsFeatureMissing(XSLFI_SPRINGPP) && SlXvIsFeatureMissing(XSLFI_JOKERPP) && SlXvIsFeatureMissing(XSLFI_CHILLPP)) {
 		_settings_game.economy.day_length_factor = 1;
@@ -861,10 +855,6 @@
 	if (SlXvIsFeatureMissing(XSLFI_VARIABLE_DAY_LENGTH, 3)) {
 		_scaled_tick_counter = (uint64)((_tick_counter * _settings_game.economy.day_length_factor) + _tick_skip_counter);
 	}
-=======
-	/* The value of TimerGameCalendar::date_fract got divided, so make sure that old games are converted correctly. */
-	if (IsSavegameVersionBefore(SLV_11, 1) || (IsSavegameVersionBefore(SLV_147) && TimerGameCalendar::date_fract > Ticks::DAY_TICKS)) TimerGameCalendar::date_fract /= 885;
->>>>>>> 30eba33f
 
 	/* Update current year
 	 * must be done before loading sprites as some newgrfs check it */
@@ -914,19 +904,13 @@
 	}
 
 	if (IsSavegameVersionBefore(SLV_ENDING_YEAR)) {
-		_settings_game.game_creation.ending_year = CalendarTime::DEF_END_YEAR;
+		_settings_game.game_creation.ending_year = DEF_END_YEAR;
 	}
 
 	/* Convert linkgraph update settings from days to seconds. */
-<<<<<<< HEAD
 	if (IsSavegameVersionBefore(SLV_LINKGRAPH_SECONDS) && SlXvIsFeatureMissing(XSLFI_LINKGRAPH_DAY_SCALE, 3)) {
 		_settings_game.linkgraph.recalc_interval *= SECONDS_PER_DAY;
 		_settings_game.linkgraph.recalc_time     *= SECONDS_PER_DAY;
-=======
-	if (IsSavegameVersionBefore(SLV_LINKGRAPH_SECONDS)) {
-		_settings_game.linkgraph.recalc_interval *= CalendarTime::SECONDS_PER_DAY;
-		_settings_game.linkgraph.recalc_time     *= CalendarTime::SECONDS_PER_DAY;
->>>>>>> 30eba33f
 	}
 
 	/* Convert link graph last compression from date to scaled ticks. */
@@ -1801,25 +1785,20 @@
 	/* Time starts at 0 instead of 1920.
 	 * Account for this in older games by adding an offset */
 	if (IsSavegameVersionBefore(SLV_31)) {
-<<<<<<< HEAD
 		_date += DAYS_TILL_ORIGINAL_BASE_YEAR;
 		SetScaledTickVariables();
 		ConvertDateToYMD(_date, &_cur_date_ymd);
 		UpdateCachedSnowLine();
-=======
-		TimerGameCalendar::date += CalendarTime::DAYS_TILL_ORIGINAL_BASE_YEAR;
-		TimerGameCalendar::year += CalendarTime::ORIGINAL_BASE_YEAR;
->>>>>>> 30eba33f
-
-		for (Station *st : Station::Iterate())   st->build_date      += CalendarTime::DAYS_TILL_ORIGINAL_BASE_YEAR;
-		for (Waypoint *wp : Waypoint::Iterate()) wp->build_date      += CalendarTime::DAYS_TILL_ORIGINAL_BASE_YEAR;
-		for (Engine *e : Engine::Iterate())      e->intro_date       += CalendarTime::DAYS_TILL_ORIGINAL_BASE_YEAR;
-		for (Company *c : Company::Iterate()) c->inaugurated_year += CalendarTime::ORIGINAL_BASE_YEAR;
-		for (Industry *i : Industry::Iterate())  i->last_prod_year   += CalendarTime::ORIGINAL_BASE_YEAR;
+
+		for (Station *st : Station::Iterate())   st->build_date      += DAYS_TILL_ORIGINAL_BASE_YEAR;
+		for (Waypoint *wp : Waypoint::Iterate()) wp->build_date      += DAYS_TILL_ORIGINAL_BASE_YEAR;
+		for (Engine *e : Engine::Iterate())      e->intro_date       += DAYS_TILL_ORIGINAL_BASE_YEAR;
+		for (Company *c : Company::Iterate()) c->inaugurated_year += ORIGINAL_BASE_YEAR;
+		for (Industry *i : Industry::Iterate())  i->last_prod_year   += ORIGINAL_BASE_YEAR;
 
 		for (Vehicle *v : Vehicle::Iterate()) {
-			v->date_of_last_service += CalendarTime::DAYS_TILL_ORIGINAL_BASE_YEAR;
-			v->build_year += CalendarTime::ORIGINAL_BASE_YEAR;
+			v->date_of_last_service += DAYS_TILL_ORIGINAL_BASE_YEAR;
+			v->build_year += ORIGINAL_BASE_YEAR;
 		}
 	}
 
@@ -2329,7 +2308,6 @@
 
 			/* Replace "house construction year" with "house age" */
 			if (IsTileType(t, MP_HOUSE) && IsHouseCompleted(t)) {
-<<<<<<< HEAD
 				_m[t].m5 = ClampTo<uint8>(_cur_year - (_m[t].m5 + ORIGINAL_BASE_YEAR));
 			}
 		}
@@ -2356,9 +2334,6 @@
 					SetTunnelIndex(start_tile, t->index);
 					SetTunnelIndex(end_tile, t->index);
 				}
-=======
-				t.m5() = ClampTo<uint8_t>(TimerGameCalendar::year - (t.m5() + CalendarTime::ORIGINAL_BASE_YEAR));
->>>>>>> 30eba33f
 			}
 		}
 	}
@@ -3584,7 +3559,7 @@
 				t->growth_rate = TownTicksToGameTicks(t->growth_rate & ~0x8000);
 			}
 			/* Add t->index % TOWN_GROWTH_TICKS to spread growth across ticks. */
-			t->grow_counter = TownTicksToGameTicks(t->grow_counter) + t->index % Ticks::TOWN_GROWTH_TICKS;
+			t->grow_counter = TownTicksToGameTicks(t->grow_counter) + t->index % TOWN_GROWTH_TICKS;
 		}
 	}
 
