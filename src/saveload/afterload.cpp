--- conflicted
+++ resolved
@@ -2116,25 +2116,6 @@
 		}
 	}
 
-<<<<<<< HEAD
-	if (IsSavegameVersionBefore(SLV_84)) {
-		/* Set all share owners to INVALID_COMPANY for
-		 * 1) all inactive companies
-		 *     (when inactive companies were stored in the savegame - TTD, TTDP and some
-		 *      *really* old revisions of OTTD; else it is already set in InitializeCompanies())
-		 * 2) shares that are owned by inactive companies or self
-		 *     (caused by cheating clients in earlier revisions) */
-		for (Company *c : Company::Iterate()) {
-			for (uint i = 0; i < 4; i++) {
-				CompanyID company = c->share_owners[i];
-				if (company == INVALID_COMPANY) continue;
-				if (!Company::IsValidID(company) || company == c->index) c->share_owners[i] = INVALID_COMPANY;
-			}
-		}
-	}
-
-=======
->>>>>>> 908be596
 	/* The water class was moved/unified. */
 	if (IsSavegameVersionBefore(SLV_146)) {
 		for (TileIndex t = 0; t < map_size; t++) {
