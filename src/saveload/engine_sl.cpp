--- conflicted
+++ resolved
@@ -194,23 +194,15 @@
 	}
 }
 
-<<<<<<< HEAD
 void AfterLoadEngines()
 {
 	AnalyseEngineCallbacks();
 }
 
-extern const ChunkHandler _engine_chunk_handlers[] = {
-	{ 'EIDS', Save_EIDS, Load_EIDS, nullptr, nullptr, CH_ARRAY          },
-	{ 'ENGN', Save_ENGN, Load_ENGN, nullptr, nullptr, CH_ARRAY          },
-	{ 'ENGS', nullptr,   Load_ENGS, nullptr, nullptr, CH_RIFF | CH_LAST },
-};
-=======
 static const ChunkHandler engine_chunk_handlers[] = {
 	{ 'EIDS', Save_EIDS, Load_EIDS, nullptr, nullptr, CH_ARRAY },
 	{ 'ENGN', Save_ENGN, Load_ENGN, nullptr, nullptr, CH_ARRAY },
 	{ 'ENGS', nullptr,   Load_ENGS, nullptr, nullptr, CH_RIFF  },
 };
 
-extern const ChunkHandlerTable _engine_chunk_handlers(engine_chunk_handlers);
->>>>>>> 7572603c
+extern const ChunkHandlerTable _engine_chunk_handlers(engine_chunk_handlers);