--- conflicted
+++ resolved
@@ -372,7 +372,6 @@
 			}
 		}
 
-<<<<<<< HEAD
 		if (IsSavegameVersionBefore(SLV_SHIP_ROTATION)) {
 			/* Ship rotation added */
 			Ship *s;
@@ -389,14 +388,15 @@
 				 */
 				s->rotation_x_pos = s->x_pos;
 				s->rotation_y_pos = s->y_pos;
-=======
+			}
+		}
+
 		if (SlXvIsFeaturePresent(XSLFI_TEMPLATE_REPLACEMENT) && (_network_server || !_networking)) {
 			Train *t;
 			FOR_ALL_TRAINS(t) {
 				if (t->IsVirtual() && t->First() == t) {
 					delete t;
 				}
->>>>>>> f1946af7
 			}
 		}
 	}
