--- conflicted
+++ resolved
@@ -375,11 +375,7 @@
 	FOR_ALL_VEHICLES(v) {
 		assert(v->first != NULL);
 
-<<<<<<< HEAD
-	  v->trip_occupancy = CalcPercentVehicleFilled(v, NULL);
-=======
 		v->trip_occupancy = CalcPercentVehicleFilled(v, NULL);
->>>>>>> 0887289e
 
 		switch (v->type) {
 			case VEH_TRAIN: {
