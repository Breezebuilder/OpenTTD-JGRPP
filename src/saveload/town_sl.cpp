--- conflicted
+++ resolved
@@ -193,13 +193,8 @@
 
 	SLE_CONDLST(Town, psa_list,            REF_STORAGE,                SLV_161, SL_MAX_VERSION),
 
-<<<<<<< HEAD
-	SLE_CONDVAR(Town, cargo_produced,        SLE_FILE_U32 | SLE_VAR_U64, 166, 198),
-	SLE_CONDVAR(Town, cargo_produced,        SLE_UINT64,                 199, SL_MAX_VERSION),
-=======
 	SLE_CONDVAR(Town, cargo_produced,        SLE_FILE_U32 | SLE_VAR_U64, SLV_166, SLV_EXTEND_CARGOTYPES),
 	SLE_CONDVAR(Town, cargo_produced,        SLE_UINT64,                 SLV_EXTEND_CARGOTYPES, SL_MAX_VERSION),
->>>>>>> 01261dae
 
 	/* reserve extra space in savegame here. (currently 30 bytes) */
 	SLE_CONDNULL(30, SLV_2, SL_MAX_VERSION),
@@ -281,11 +276,7 @@
 static void Load_TOWN()
 {
 	int index;
-<<<<<<< HEAD
-	uint num_cargo = IsSavegameVersionBefore(199) ? 32 : NUM_CARGO;
-=======
 	uint num_cargo = IsSavegameVersionBefore(SLV_EXTEND_CARGOTYPES) ? 32 : NUM_CARGO;
->>>>>>> 01261dae
 
 	while ((index = SlIterateArray()) != -1) {
 		Town *t = new (index) Town();
