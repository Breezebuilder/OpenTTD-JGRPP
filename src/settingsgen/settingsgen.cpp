--- conflicted
+++ resolved
@@ -12,14 +12,9 @@
 #include "../strings_type.h"
 #include "../misc/getoptdata.h"
 #include "../ini_type.h"
-<<<<<<< HEAD
-#include "../core/smallvec_type.hpp"
+#include "../core/mem_func.hpp"
 
 #include <stdarg.h>
-=======
-#include "../core/mem_func.hpp"
-#include "../error_func.h"
->>>>>>> 90fdf17e
 
 #if !defined(_WIN32) || defined(__CYGWIN__)
 #include <unistd.h>
@@ -35,16 +30,12 @@
  */
 void NORETURN CDECL error(const char *s, ...)
 {
-<<<<<<< HEAD
 	char buf[1024];
 	va_list va;
 	va_start(va, s);
 	vseprintf(buf, lastof(buf), s, va);
 	va_end(va);
 	fprintf(stderr, "settingsgen: FATAL: %s\n", buf);
-=======
-	fmt::print(stderr, "settingsgen: FATAL: {}\n", msg);
->>>>>>> 90fdf17e
 	exit(1);
 }
 
@@ -470,7 +461,7 @@
 
 		switch (i) {
 			case 'h':
-				fmt::print("settingsgen\n"
+				puts("settingsgen\n"
 						"Usage: settingsgen [options] ini-file...\n"
 						"with options:\n"
 						"   -h, -?, --help          Print this help message and exit\n"
@@ -492,7 +483,7 @@
 				break;
 
 			case -2:
-				fmt::print(stderr, "Invalid arguments\n");
+				fprintf(stderr, "Invalid arguments\n");
 				return 1;
 		}
 	}
