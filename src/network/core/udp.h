/*
 * This file is part of OpenTTD.
 * OpenTTD is free software; you can redistribute it and/or modify it under the terms of the GNU General Public License as published by the Free Software Foundation, version 2.
 * OpenTTD is distributed in the hope that it will be useful, but WITHOUT ANY WARRANTY; without even the implied warranty of MERCHANTABILITY or FITNESS FOR A PARTICULAR PURPOSE.
 * See the GNU General Public License for more details. You should have received a copy of the GNU General Public License along with OpenTTD. If not, see <http://www.gnu.org/licenses/>.
 */

/**
 * @file core/udp.h Basic functions to receive and send UDP packets.
 */

#ifndef NETWORK_CORE_UDP_H
#define NETWORK_CORE_UDP_H

#include "address.h"
#include "packet.h"

#include <vector>
#include <string>
#include <time.h>

/** Enum with all types of UDP packets. The order MUST not be changed **/
enum PacketUDPType {
	PACKET_UDP_CLIENT_FIND_SERVER,   ///< Queries a game server for game information
	PACKET_UDP_SERVER_RESPONSE,      ///< Reply of the game server with game information
<<<<<<< HEAD
	PACKET_UDP_CLIENT_DETAIL_INFO,   ///< Queries a game server about details of the game, such as companies
	PACKET_UDP_SERVER_DETAIL_INFO,   ///< Reply of the game server about details of the game, such as companies
	PACKET_UDP_SERVER_REGISTER,      ///< Packet to register itself to the master server
	PACKET_UDP_MASTER_ACK_REGISTER,  ///< Packet indicating registration has succeeded
	PACKET_UDP_CLIENT_GET_LIST,      ///< Request for serverlist from master server
	PACKET_UDP_MASTER_RESPONSE_LIST, ///< Response from master server with server ip's + port's
	PACKET_UDP_SERVER_UNREGISTER,    ///< Request to be removed from the server-list
	PACKET_UDP_CLIENT_GET_NEWGRFS,   ///< Requests the name for a list of GRFs (GRF_ID and MD5)
	PACKET_UDP_SERVER_NEWGRFS,       ///< Sends the list of NewGRF's requested.
	PACKET_UDP_MASTER_SESSION_KEY,   ///< Sends a fresh session key to the client
	PACKET_UDP_END,                  ///< Must ALWAYS be the last non-extended item in the list!! (period)

	PACKET_UDP_EX_MULTI = 128,       ///< Extended/multi packet type
	PACKET_UDP_EX_SERVER_RESPONSE,   ///< Reply of the game server with extended game information
=======
	PACKET_UDP_END,                  ///< Must ALWAYS be on the end of this list!! (period)
>>>>>>> 16abdd52
};

/** Base socket handler for all UDP sockets */
class NetworkUDPSocketHandler : public NetworkSocketHandler {
protected:
	/** The address to bind to. */
	NetworkAddressList bind;
	/** The opened sockets. */
	SocketList sockets;

	uint64 fragment_token;

	struct FragmentSet {
		uint64 token;
		NetworkAddress address;
		time_t create_time;
		std::vector<std::string> fragments;
	};
	std::vector<FragmentSet> fragments;

	void ReceiveInvalidPacket(PacketUDPType, NetworkAddress *client_addr);

	/**
	 * Queries to the server for information about the game.
	 * @param p           The received packet.
	 * @param client_addr The origin of the packet.
	 */
	virtual void Receive_CLIENT_FIND_SERVER(Packet *p, NetworkAddress *client_addr);

	/**
	 * Response to a query letting the client know we are here.
	 * @param p           The received packet.
	 * @param client_addr The origin of the packet.
	 */
	virtual void Receive_SERVER_RESPONSE(Packet *p, NetworkAddress *client_addr);

<<<<<<< HEAD
	virtual void Receive_EX_SERVER_RESPONSE(Packet *p, NetworkAddress *client_addr);

	/**
	 * Query for detailed information about companies.
	 * @param p           The received packet.
	 * @param client_addr The origin of the packet.
	 */
	virtual void Receive_CLIENT_DETAIL_INFO(Packet *p, NetworkAddress *client_addr);

	/**
	 * Reply with detailed company information.
	 * uint8   Version of the packet.
	 * uint8   Number of companies.
	 * For each company:
	 *   uint8   ID of the company.
	 *   string  Name of the company.
	 *   uint32  Year the company was inaugurated.
	 *   uint64  Value.
	 *   uint64  Money.
	 *   uint64  Income.
	 *   uint16  Performance (last quarter).
	 *   bool    Company is password protected.
	 *   uint16  Number of trains.
	 *   uint16  Number of lorries.
	 *   uint16  Number of busses.
	 *   uint16  Number of planes.
	 *   uint16  Number of ships.
	 *   uint16  Number of train stations.
	 *   uint16  Number of lorry stations.
	 *   uint16  Number of bus stops.
	 *   uint16  Number of airports and heliports.
	 *   uint16  Number of harbours.
	 *   bool    Company is an AI.
	 * @param p           The received packet.
	 * @param client_addr The origin of the packet.
	 */
	virtual void Receive_SERVER_DETAIL_INFO(Packet *p, NetworkAddress *client_addr);

	/**
	 * Registers the server to the master server.
	 * string  The "welcome" message to root out other binary packets.
	 * uint8   Version of the protocol.
	 * uint16  The port to unregister.
	 * uint64  The session key.
	 * @param p           The received packet.
	 * @param client_addr The origin of the packet.
	 */
	virtual void Receive_SERVER_REGISTER(Packet *p, NetworkAddress *client_addr);

	/**
	 * The master server acknowledges the registration.
	 * @param p           The received packet.
	 * @param client_addr The origin of the packet.
	 */
	virtual void Receive_MASTER_ACK_REGISTER(Packet *p, NetworkAddress *client_addr);

	/**
	 * The client requests a list of servers.
	 * uint8   The protocol version.
	 * uint8   The type of server to look for: IPv4, IPv6 or based on the received packet.
	 * @param p           The received packet.
	 * @param client_addr The origin of the packet.
	 */
	virtual void Receive_CLIENT_GET_LIST(Packet *p, NetworkAddress *client_addr);

	/**
	 * The server sends a list of servers.
	 * uint8   The protocol version.
	 * For each server:
	 *   4 or 16 bytes of IPv4 or IPv6 address.
	 *   uint8   The port.
	 * @param p           The received packet.
	 * @param client_addr The origin of the packet.
	 */
	virtual void Receive_MASTER_RESPONSE_LIST(Packet *p, NetworkAddress *client_addr);

	/**
	 * A server unregisters itself at the master server.
	 * uint8   Version of the protocol.
	 * uint16  The port to unregister.
	 * @param p           The received packet.
	 * @param client_addr The origin of the packet.
	 */
	virtual void Receive_SERVER_UNREGISTER(Packet *p, NetworkAddress *client_addr);

	/**
	 * The client requests information about some NewGRFs.
	 * uint8   The number of NewGRFs information is requested about.
	 * For each NewGRF:
	 *   uint32      The GRFID.
	 *   16 * uint8  MD5 checksum of the GRF.
	 * @param p           The received packet.
	 * @param client_addr The origin of the packet.
	 */
	virtual void Receive_CLIENT_GET_NEWGRFS(Packet *p, NetworkAddress *client_addr);

	/**
	 * The server returns information about some NewGRFs.
	 * uint8   The number of NewGRFs information is requested about.
	 * For each NewGRF:
	 *   uint32      The GRFID.
	 *   16 * uint8  MD5 checksum of the GRF.
	 *   string      The name of the NewGRF.
	 * @param p           The received packet.
	 * @param client_addr The origin of the packet.
	 */
	virtual void Receive_SERVER_NEWGRFS(Packet *p, NetworkAddress *client_addr);

	/**
	 * The master server sends us a session key.
	 * uint64  The session key.
	 * @param p           The received packet.
	 * @param client_addr The origin of the packet.
	 */
	virtual void Receive_MASTER_SESSION_KEY(Packet *p, NetworkAddress *client_addr);

=======
>>>>>>> 16abdd52
	void HandleUDPPacket(Packet *p, NetworkAddress *client_addr);

	virtual void Receive_EX_MULTI(Packet *p, NetworkAddress *client_addr);
public:
	NetworkUDPSocketHandler(NetworkAddressList *bind = nullptr);

	/** On destructing of this class, the socket needs to be closed */
	virtual ~NetworkUDPSocketHandler() { this->CloseSocket(); }

	bool Listen();
	void CloseSocket();

	void SendPacket(Packet *p, NetworkAddress *recv, bool all = false, bool broadcast = false, bool short_mtu = false);
	void ReceivePackets();
};

#endif /* NETWORK_CORE_UDP_H */<|MERGE_RESOLUTION|>--- conflicted
+++ resolved
@@ -23,24 +23,10 @@
 enum PacketUDPType {
 	PACKET_UDP_CLIENT_FIND_SERVER,   ///< Queries a game server for game information
 	PACKET_UDP_SERVER_RESPONSE,      ///< Reply of the game server with game information
-<<<<<<< HEAD
-	PACKET_UDP_CLIENT_DETAIL_INFO,   ///< Queries a game server about details of the game, such as companies
-	PACKET_UDP_SERVER_DETAIL_INFO,   ///< Reply of the game server about details of the game, such as companies
-	PACKET_UDP_SERVER_REGISTER,      ///< Packet to register itself to the master server
-	PACKET_UDP_MASTER_ACK_REGISTER,  ///< Packet indicating registration has succeeded
-	PACKET_UDP_CLIENT_GET_LIST,      ///< Request for serverlist from master server
-	PACKET_UDP_MASTER_RESPONSE_LIST, ///< Response from master server with server ip's + port's
-	PACKET_UDP_SERVER_UNREGISTER,    ///< Request to be removed from the server-list
-	PACKET_UDP_CLIENT_GET_NEWGRFS,   ///< Requests the name for a list of GRFs (GRF_ID and MD5)
-	PACKET_UDP_SERVER_NEWGRFS,       ///< Sends the list of NewGRF's requested.
-	PACKET_UDP_MASTER_SESSION_KEY,   ///< Sends a fresh session key to the client
 	PACKET_UDP_END,                  ///< Must ALWAYS be the last non-extended item in the list!! (period)
 
 	PACKET_UDP_EX_MULTI = 128,       ///< Extended/multi packet type
 	PACKET_UDP_EX_SERVER_RESPONSE,   ///< Reply of the game server with extended game information
-=======
-	PACKET_UDP_END,                  ///< Must ALWAYS be on the end of this list!! (period)
->>>>>>> 16abdd52
 };
 
 /** Base socket handler for all UDP sockets */
@@ -77,125 +63,8 @@
 	 */
 	virtual void Receive_SERVER_RESPONSE(Packet *p, NetworkAddress *client_addr);
 
-<<<<<<< HEAD
 	virtual void Receive_EX_SERVER_RESPONSE(Packet *p, NetworkAddress *client_addr);
 
-	/**
-	 * Query for detailed information about companies.
-	 * @param p           The received packet.
-	 * @param client_addr The origin of the packet.
-	 */
-	virtual void Receive_CLIENT_DETAIL_INFO(Packet *p, NetworkAddress *client_addr);
-
-	/**
-	 * Reply with detailed company information.
-	 * uint8   Version of the packet.
-	 * uint8   Number of companies.
-	 * For each company:
-	 *   uint8   ID of the company.
-	 *   string  Name of the company.
-	 *   uint32  Year the company was inaugurated.
-	 *   uint64  Value.
-	 *   uint64  Money.
-	 *   uint64  Income.
-	 *   uint16  Performance (last quarter).
-	 *   bool    Company is password protected.
-	 *   uint16  Number of trains.
-	 *   uint16  Number of lorries.
-	 *   uint16  Number of busses.
-	 *   uint16  Number of planes.
-	 *   uint16  Number of ships.
-	 *   uint16  Number of train stations.
-	 *   uint16  Number of lorry stations.
-	 *   uint16  Number of bus stops.
-	 *   uint16  Number of airports and heliports.
-	 *   uint16  Number of harbours.
-	 *   bool    Company is an AI.
-	 * @param p           The received packet.
-	 * @param client_addr The origin of the packet.
-	 */
-	virtual void Receive_SERVER_DETAIL_INFO(Packet *p, NetworkAddress *client_addr);
-
-	/**
-	 * Registers the server to the master server.
-	 * string  The "welcome" message to root out other binary packets.
-	 * uint8   Version of the protocol.
-	 * uint16  The port to unregister.
-	 * uint64  The session key.
-	 * @param p           The received packet.
-	 * @param client_addr The origin of the packet.
-	 */
-	virtual void Receive_SERVER_REGISTER(Packet *p, NetworkAddress *client_addr);
-
-	/**
-	 * The master server acknowledges the registration.
-	 * @param p           The received packet.
-	 * @param client_addr The origin of the packet.
-	 */
-	virtual void Receive_MASTER_ACK_REGISTER(Packet *p, NetworkAddress *client_addr);
-
-	/**
-	 * The client requests a list of servers.
-	 * uint8   The protocol version.
-	 * uint8   The type of server to look for: IPv4, IPv6 or based on the received packet.
-	 * @param p           The received packet.
-	 * @param client_addr The origin of the packet.
-	 */
-	virtual void Receive_CLIENT_GET_LIST(Packet *p, NetworkAddress *client_addr);
-
-	/**
-	 * The server sends a list of servers.
-	 * uint8   The protocol version.
-	 * For each server:
-	 *   4 or 16 bytes of IPv4 or IPv6 address.
-	 *   uint8   The port.
-	 * @param p           The received packet.
-	 * @param client_addr The origin of the packet.
-	 */
-	virtual void Receive_MASTER_RESPONSE_LIST(Packet *p, NetworkAddress *client_addr);
-
-	/**
-	 * A server unregisters itself at the master server.
-	 * uint8   Version of the protocol.
-	 * uint16  The port to unregister.
-	 * @param p           The received packet.
-	 * @param client_addr The origin of the packet.
-	 */
-	virtual void Receive_SERVER_UNREGISTER(Packet *p, NetworkAddress *client_addr);
-
-	/**
-	 * The client requests information about some NewGRFs.
-	 * uint8   The number of NewGRFs information is requested about.
-	 * For each NewGRF:
-	 *   uint32      The GRFID.
-	 *   16 * uint8  MD5 checksum of the GRF.
-	 * @param p           The received packet.
-	 * @param client_addr The origin of the packet.
-	 */
-	virtual void Receive_CLIENT_GET_NEWGRFS(Packet *p, NetworkAddress *client_addr);
-
-	/**
-	 * The server returns information about some NewGRFs.
-	 * uint8   The number of NewGRFs information is requested about.
-	 * For each NewGRF:
-	 *   uint32      The GRFID.
-	 *   16 * uint8  MD5 checksum of the GRF.
-	 *   string      The name of the NewGRF.
-	 * @param p           The received packet.
-	 * @param client_addr The origin of the packet.
-	 */
-	virtual void Receive_SERVER_NEWGRFS(Packet *p, NetworkAddress *client_addr);
-
-	/**
-	 * The master server sends us a session key.
-	 * uint64  The session key.
-	 * @param p           The received packet.
-	 * @param client_addr The origin of the packet.
-	 */
-	virtual void Receive_MASTER_SESSION_KEY(Packet *p, NetworkAddress *client_addr);
-
-=======
->>>>>>> 16abdd52
 	void HandleUDPPacket(Packet *p, NetworkAddress *client_addr);
 
 	virtual void Receive_EX_MULTI(Packet *p, NetworkAddress *client_addr);
