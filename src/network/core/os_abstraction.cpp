--- conflicted
+++ resolved
@@ -181,7 +181,23 @@
 }
 
 /**
-<<<<<<< HEAD
+ * Try to set the socket to reuse ports.
+ * @param d The socket to reuse ports on.
+ * @return True if disabling the delaying succeeded, otherwise false.
+ */
+bool SetReusePort(SOCKET d)
+{
+#ifdef _WIN32
+	/* Windows has no SO_REUSEPORT, but for our usecases SO_REUSEADDR does the same job. */
+	int reuse_port = 1;
+	return setsockopt(d, SOL_SOCKET, SO_REUSEADDR, (const char *)&reuse_port, sizeof(reuse_port)) == 0;
+#else
+	int reuse_port = 1;
+	return setsockopt(d, SOL_SOCKET, SO_REUSEPORT, &reuse_port, sizeof(reuse_port)) == 0;
+#endif
+}
+
+/**
  * Try to shutdown the socket in one or both directions.
  * @param d The socket to disable the delaying for.
  * @param read Whether to shutdown the read direction.
@@ -204,22 +220,6 @@
 	if (!read) how = SD_SEND;
 	if (!write) how = SD_RECEIVE;
 	return shutdown(d, how) == 0;
-=======
- * Try to set the socket to reuse ports.
- * @param d The socket to reuse ports on.
- * @return True if disabling the delaying succeeded, otherwise false.
- */
-bool SetReusePort(SOCKET d)
-{
-#ifdef _WIN32
-	/* Windows has no SO_REUSEPORT, but for our usecases SO_REUSEADDR does the same job. */
-	int reuse_port = 1;
-	return setsockopt(d, SOL_SOCKET, SO_REUSEADDR, (const char *)&reuse_port, sizeof(reuse_port)) == 0;
-#else
-	int reuse_port = 1;
-	return setsockopt(d, SOL_SOCKET, SO_REUSEPORT, &reuse_port, sizeof(reuse_port)) == 0;
-#endif
->>>>>>> 16abdd52
 }
 
 /**
