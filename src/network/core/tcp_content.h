/*
 * This file is part of OpenTTD.
 * OpenTTD is free software; you can redistribute it and/or modify it under the terms of the GNU General Public License as published by the Free Software Foundation, version 2.
 * OpenTTD is distributed in the hope that it will be useful, but WITHOUT ANY WARRANTY; without even the implied warranty of MERCHANTABILITY or FITNESS FOR A PARTICULAR PURPOSE.
 * See the GNU General Public License for more details. You should have received a copy of the GNU General Public License along with OpenTTD. If not, see <http://www.gnu.org/licenses/>.
 */

/**
 * @file tcp_content.h Basic functions to receive and send TCP packets to/from the content server.
 */

#ifndef NETWORK_CORE_TCP_CONTENT_H
#define NETWORK_CORE_TCP_CONTENT_H

#include "os_abstraction.h"
#include "tcp.h"
#include "packet.h"
#include "../../debug.h"
<<<<<<< HEAD

/** The values in the enum are important; they are used as database 'keys' */
enum ContentType {
	CONTENT_TYPE_BEGIN         = 1, ///< Helper to mark the begin of the types
	CONTENT_TYPE_BASE_GRAPHICS = 1, ///< The content consists of base graphics
	CONTENT_TYPE_NEWGRF        = 2, ///< The content consists of a NewGRF
	CONTENT_TYPE_AI            = 3, ///< The content consists of an AI
	CONTENT_TYPE_AI_LIBRARY    = 4, ///< The content consists of an AI library
	CONTENT_TYPE_SCENARIO      = 5, ///< The content consists of a scenario
	CONTENT_TYPE_HEIGHTMAP     = 6, ///< The content consists of a heightmap
	CONTENT_TYPE_BASE_SOUNDS   = 7, ///< The content consists of base sounds
	CONTENT_TYPE_BASE_MUSIC    = 8, ///< The content consists of base music
	CONTENT_TYPE_GAME          = 9, ///< The content consists of a game script
	CONTENT_TYPE_GAME_LIBRARY  = 10, ///< The content consists of a GS library
	CONTENT_TYPE_END,               ///< Helper to mark the end of the types
};

/** Enum with all types of TCP content packets. The order MUST not be changed **/
enum PacketContentType {
	PACKET_CONTENT_CLIENT_INFO_LIST,      ///< Queries the content server for a list of info of a given content type
	PACKET_CONTENT_CLIENT_INFO_ID,        ///< Queries the content server for information about a list of internal IDs
	PACKET_CONTENT_CLIENT_INFO_EXTID,     ///< Queries the content server for information about a list of external IDs
	PACKET_CONTENT_CLIENT_INFO_EXTID_MD5, ///< Queries the content server for information about a list of external IDs and MD5
	PACKET_CONTENT_SERVER_INFO,           ///< Reply of content server with information about content
	PACKET_CONTENT_CLIENT_CONTENT,        ///< Request a content file given an internal ID
	PACKET_CONTENT_SERVER_CONTENT,        ///< Reply with the content of the given ID
	PACKET_CONTENT_END,                   ///< Must ALWAYS be on the end of this list!! (period)
};

/** Unique identifier for the content. */
enum ContentID {
	INVALID_CONTENT_ID = UINT32_MAX, ///< Sentinel for invalid content.
};

/** Container for all important information about a piece of content. */
struct ContentInfo {
	/** The state the content can be in. */
	enum State {
		UNSELECTED,     ///< The content has not been selected
		SELECTED,       ///< The content has been manually selected
		AUTOSELECTED,   ///< The content has been selected as dependency
		ALREADY_HERE,   ///< The content is already at the client side
		DOES_NOT_EXIST, ///< The content does not exist in the content system
		INVALID,        ///< The content's invalid
	};

	ContentType type;        ///< Type of content
	ContentID id;            ///< Unique (server side) ID for the content
	uint32 filesize;         ///< Size of the file
	char filename[48];       ///< Filename (for the .tar.gz; only valid on download)
	char name[64];           ///< Name of the content
	char version[16];        ///< Version of the content
	char url[96];            ///< URL related to the content
	char description[512];   ///< Description of the content
	uint32 unique_id;        ///< Unique ID; either GRF ID or shortname
	byte md5sum[16];         ///< The MD5 checksum
	uint8 dependency_count;  ///< Number of dependencies
	ContentID *dependencies; ///< Malloced array of dependencies (unique server side ids)
	uint8 tag_count;         ///< Number of tags
	char (*tags)[32];        ///< Malloced array of tags (strings)
	State state;             ///< Whether the content info is selected (for download)
	bool upgrade;            ///< This item is an upgrade

	ContentInfo();
	~ContentInfo();

	void TransferFrom(ContentInfo *other);

	size_t Size() const;
	bool IsSelected() const;
	bool IsValid() const;
#ifndef OPENTTD_MSU
	const char *GetTextfile(TextfileType type) const;
#endif /* OPENTTD_MSU */
};
=======
#include "tcp_content_type.h"
>>>>>>> 8fa53f54

/** Base socket handler for all Content TCP sockets */
class NetworkContentSocketHandler : public NetworkTCPSocketHandler {
protected:
	void Close() override;

	bool ReceiveInvalidPacket(PacketContentType type);

	/**
	 * Client requesting a list of content info:
	 *  byte    type
	 *  uint32  openttd version
	 * @param p The packet that was just received.
	 * @return True upon success, otherwise false.
	 */
	virtual bool Receive_CLIENT_INFO_LIST(Packet *p);

	/**
	 * Client requesting a list of content info:
	 *  uint16  count of ids
	 *  uint32  id (count times)
	 * @param p The packet that was just received.
	 * @return True upon success, otherwise false.
	 */
	virtual bool Receive_CLIENT_INFO_ID(Packet *p);

	/**
	 * Client requesting a list of content info based on an external
	 * 'unique' id; GRF ID for NewGRFS, shortname and for base
	 * graphics and AIs.
	 * Scenarios and AI libraries are not supported
	 *  uint8   count of requests
	 *  for each request:
	 *    uint8 type
	 *    unique id (uint32)
	 * @param p The packet that was just received.
	 * @return True upon success, otherwise false.
	 */
	virtual bool Receive_CLIENT_INFO_EXTID(Packet *p);

	/**
	 * Client requesting a list of content info based on an external
	 * 'unique' id; GRF ID + MD5 checksum for NewGRFS, shortname and
	 * xor-ed MD5 checksums for base graphics and AIs.
	 * Scenarios and AI libraries are not supported
	 *  uint8   count of requests
	 *  for each request:
	 *    uint8 type
	 *    unique id (uint32)
	 *    md5 (16 bytes)
	 * @param p The packet that was just received.
	 * @return True upon success, otherwise false.
	 */
	virtual bool Receive_CLIENT_INFO_EXTID_MD5(Packet *p);

	/**
	 * Server sending list of content info:
	 *  byte    type (invalid ID == does not exist)
	 *  uint32  id
	 *  uint32  file_size
	 *  string  name (max 32 characters)
	 *  string  version (max 16 characters)
	 *  uint32  unique id
	 *  uint8   md5sum (16 bytes)
	 *  uint8   dependency count
	 *  uint32  unique id of dependency (dependency count times)
	 *  uint8   tag count
	 *  string  tag (max 32 characters for tag count times)
	 * @param p The packet that was just received.
	 * @return True upon success, otherwise false.
	 */
	virtual bool Receive_SERVER_INFO(Packet *p);

	/**
	 * Client requesting the actual content:
	 *  uint16  count of unique ids
	 *  uint32  unique id (count times)
	 * @param p The packet that was just received.
	 * @return True upon success, otherwise false.
	 */
	virtual bool Receive_CLIENT_CONTENT(Packet *p);

	/**
	 * Server sending list of content info:
	 *  uint32  unique id
	 *  uint32  file size (0 == does not exist)
	 *  string  file name (max 48 characters)
	 * After this initial packet, packets with the actual data are send using
	 * the same packet type.
	 * @param p The packet that was just received.
	 * @return True upon success, otherwise false.
	 */
	virtual bool Receive_SERVER_CONTENT(Packet *p);

	bool HandlePacket(Packet *p);
public:
	/**
	 * Create a new cs socket handler for a given cs
	 * @param s  the socket we are connected with
	 * @param address IP etc. of the client
	 */
	NetworkContentSocketHandler(SOCKET s = INVALID_SOCKET) :
		NetworkTCPSocketHandler(s)
	{
	}

	/** On destructing of this class, the socket needs to be closed */
	virtual ~NetworkContentSocketHandler() { this->Close(); }

	bool ReceivePackets();
};

Subdirectory GetContentInfoSubDir(ContentType type);

#endif /* NETWORK_CORE_TCP_CONTENT_H */<|MERGE_RESOLUTION|>--- conflicted
+++ resolved
@@ -16,85 +16,7 @@
 #include "tcp.h"
 #include "packet.h"
 #include "../../debug.h"
-<<<<<<< HEAD
-
-/** The values in the enum are important; they are used as database 'keys' */
-enum ContentType {
-	CONTENT_TYPE_BEGIN         = 1, ///< Helper to mark the begin of the types
-	CONTENT_TYPE_BASE_GRAPHICS = 1, ///< The content consists of base graphics
-	CONTENT_TYPE_NEWGRF        = 2, ///< The content consists of a NewGRF
-	CONTENT_TYPE_AI            = 3, ///< The content consists of an AI
-	CONTENT_TYPE_AI_LIBRARY    = 4, ///< The content consists of an AI library
-	CONTENT_TYPE_SCENARIO      = 5, ///< The content consists of a scenario
-	CONTENT_TYPE_HEIGHTMAP     = 6, ///< The content consists of a heightmap
-	CONTENT_TYPE_BASE_SOUNDS   = 7, ///< The content consists of base sounds
-	CONTENT_TYPE_BASE_MUSIC    = 8, ///< The content consists of base music
-	CONTENT_TYPE_GAME          = 9, ///< The content consists of a game script
-	CONTENT_TYPE_GAME_LIBRARY  = 10, ///< The content consists of a GS library
-	CONTENT_TYPE_END,               ///< Helper to mark the end of the types
-};
-
-/** Enum with all types of TCP content packets. The order MUST not be changed **/
-enum PacketContentType {
-	PACKET_CONTENT_CLIENT_INFO_LIST,      ///< Queries the content server for a list of info of a given content type
-	PACKET_CONTENT_CLIENT_INFO_ID,        ///< Queries the content server for information about a list of internal IDs
-	PACKET_CONTENT_CLIENT_INFO_EXTID,     ///< Queries the content server for information about a list of external IDs
-	PACKET_CONTENT_CLIENT_INFO_EXTID_MD5, ///< Queries the content server for information about a list of external IDs and MD5
-	PACKET_CONTENT_SERVER_INFO,           ///< Reply of content server with information about content
-	PACKET_CONTENT_CLIENT_CONTENT,        ///< Request a content file given an internal ID
-	PACKET_CONTENT_SERVER_CONTENT,        ///< Reply with the content of the given ID
-	PACKET_CONTENT_END,                   ///< Must ALWAYS be on the end of this list!! (period)
-};
-
-/** Unique identifier for the content. */
-enum ContentID {
-	INVALID_CONTENT_ID = UINT32_MAX, ///< Sentinel for invalid content.
-};
-
-/** Container for all important information about a piece of content. */
-struct ContentInfo {
-	/** The state the content can be in. */
-	enum State {
-		UNSELECTED,     ///< The content has not been selected
-		SELECTED,       ///< The content has been manually selected
-		AUTOSELECTED,   ///< The content has been selected as dependency
-		ALREADY_HERE,   ///< The content is already at the client side
-		DOES_NOT_EXIST, ///< The content does not exist in the content system
-		INVALID,        ///< The content's invalid
-	};
-
-	ContentType type;        ///< Type of content
-	ContentID id;            ///< Unique (server side) ID for the content
-	uint32 filesize;         ///< Size of the file
-	char filename[48];       ///< Filename (for the .tar.gz; only valid on download)
-	char name[64];           ///< Name of the content
-	char version[16];        ///< Version of the content
-	char url[96];            ///< URL related to the content
-	char description[512];   ///< Description of the content
-	uint32 unique_id;        ///< Unique ID; either GRF ID or shortname
-	byte md5sum[16];         ///< The MD5 checksum
-	uint8 dependency_count;  ///< Number of dependencies
-	ContentID *dependencies; ///< Malloced array of dependencies (unique server side ids)
-	uint8 tag_count;         ///< Number of tags
-	char (*tags)[32];        ///< Malloced array of tags (strings)
-	State state;             ///< Whether the content info is selected (for download)
-	bool upgrade;            ///< This item is an upgrade
-
-	ContentInfo();
-	~ContentInfo();
-
-	void TransferFrom(ContentInfo *other);
-
-	size_t Size() const;
-	bool IsSelected() const;
-	bool IsValid() const;
-#ifndef OPENTTD_MSU
-	const char *GetTextfile(TextfileType type) const;
-#endif /* OPENTTD_MSU */
-};
-=======
 #include "tcp_content_type.h"
->>>>>>> 8fa53f54
 
 /** Base socket handler for all Content TCP sockets */
 class NetworkContentSocketHandler : public NetworkTCPSocketHandler {
