--- conflicted
+++ resolved
@@ -40,16 +40,8 @@
 	NetworkSocketHandler::CloseConnection(error);
 
 	/* Free all pending and partially received packets */
-<<<<<<< HEAD
 	this->packet_queue.clear();
 	this->packet_recv.reset();
-=======
-	while (this->packet_queue != nullptr) {
-		delete Packet::PopFromQueue(&this->packet_queue);
-	}
-	delete this->packet_recv;
-	this->packet_recv = nullptr;
->>>>>>> 75386873
 
 	return NETWORK_RECV_STATUS_OKAY;
 }
@@ -65,17 +57,8 @@
 	assert(packet != nullptr);
 
 	packet->PrepareToSend();
-<<<<<<< HEAD
-
-	/* Reallocate the packet as in 99+% of the times we send at most 25 bytes and
-	 * keeping the other 1400+ bytes wastes memory, especially when someone tries
-	 * to do a denial of service attack! */
-	if (packet->size < ((SHRT_MAX * 2) / 3)) packet->buffer = ReallocT(packet->buffer, packet->size);
 
 	this->packet_queue.push_back(std::move(packet));
-=======
-	Packet::AddToQueue(&this->packet_queue, packet);
->>>>>>> 75386873
 }
 
 /**
@@ -96,14 +79,9 @@
 	if (!this->writable) return SPS_NONE_SENT;
 	if (!this->IsConnected()) return SPS_CLOSED;
 
-<<<<<<< HEAD
 	while (!this->packet_queue.empty()) {
 		Packet *p = this->packet_queue.front().get();
-		res = send(this->sock, (const char*)p->buffer + p->pos, p->size - p->pos, 0);
-=======
-	while ((p = this->packet_queue) != nullptr) {
 		res = p->TransferOut<int>(send, this->sock, 0);
->>>>>>> 75386873
 		if (res == -1) {
 			int err = GET_LAST_ERROR();
 			if (err != EWOULDBLOCK) {
@@ -125,11 +103,7 @@
 		/* Is this packet sent? */
 		if (p->RemainingBytesToTransfer() == 0) {
 			/* Go to the next packet */
-<<<<<<< HEAD
 			this->packet_queue.pop_front();
-=======
-			delete Packet::PopFromQueue(&this->packet_queue);
->>>>>>> 75386873
 		} else {
 			return SPS_PARTLY_SENT;
 		}
@@ -176,16 +150,11 @@
 			}
 		}
 
-<<<<<<< HEAD
-		/* Read the packet size from the received packet */
-		p->ReadRawPacketSize();
-=======
 		/* Parse the size in the received packet and if not valid, close the connection. */
 		if (!p->ParsePacketSize()) {
 			this->CloseConnection();
 			return nullptr;
 		}
->>>>>>> 75386873
 	}
 
 	/* Read rest of packet */
