--- conflicted
+++ resolved
@@ -182,14 +182,6 @@
 
 		/* Read the packet size from the received packet */
 		p->ReadRawPacketSize();
-<<<<<<< HEAD
-=======
-
-		if (p->size > SEND_MTU) {
-			this->CloseConnection();
-			return nullptr;
-		}
->>>>>>> 7c8e7c6b
 	}
 
 	/* Read rest of packet */
