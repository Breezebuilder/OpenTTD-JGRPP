--- conflicted
+++ resolved
@@ -37,16 +37,21 @@
 
 /**
  * Get the network version string used by this build.
- * The returned string is guaranteed to be at most NETWORK_REVISON_LENGTH bytes including '\0' terminator.
- */
-std::string_view GetNetworkRevisionString()
-{
-	static std::string network_revision;
-
-	if (network_revision.empty()) {
-		std::string network_revision = _openttd_revision;
+ * The returned string is guaranteed to be at most NETWORK_REVISON_LENGTH bytes.
+ */
+const char *GetNetworkRevisionString()
+{
+	/* This will be allocated on heap and never free'd, but only once so not a "real" leak. */
+	static char *network_revision = nullptr;
+
+	if (!network_revision) {
+		/* Start by taking a chance on the full revision string. */
+		network_revision = stredup(_openttd_revision);
+		/* Ensure it's not longer than the packet buffer length. */
+		if (strlen(network_revision) >= NETWORK_REVISION_LENGTH - 1) network_revision[NETWORK_REVISION_LENGTH - 1] = '\0';
+
+		/* Tag names are not mangled further. */
 		if (_openttd_revision_tagged) {
-<<<<<<< HEAD
 			DEBUG(net, 3, "Network revision name: %s", network_revision);
 			return network_revision;
 		}
@@ -68,26 +73,6 @@
 		strecpy(network_revision + hashofs, githash_suffix, network_revision + NETWORK_REVISION_LENGTH);
 		assert(strlen(network_revision) < NETWORK_REVISION_LENGTH); // strlen does not include terminator, constant does, hence strictly less than
 		DEBUG(net, 3, "Network revision name: %s", network_revision);
-=======
-			/* Tagged; do not mangle further, though ensure it's not too long. */
-			if (network_revision.size() >= NETWORK_REVISION_LENGTH) network_revision.resize(NETWORK_REVISION_LENGTH - 1);
-		} else {
-			/* Not tagged; add the githash suffix while ensuring the string does not become too long. */
-			assert(_openttd_revision_modified < 3);
-			std::string githash_suffix = fmt::format("-{}{}", "gum"[_openttd_revision_modified], _openttd_revision_hash);
-			if (githash_suffix.size() > GITHASH_SUFFIX_LEN) githash_suffix.resize(GITHASH_SUFFIX_LEN);
-
-			/* Where did the hash start in the original string? Overwrite from that position, unless that would create a too long string. */
-			size_t hash_end = network_revision.find_last_of('-');
-			if (hash_end == std::string::npos) hash_end = network_revision.size();
-			if (hash_end + githash_suffix.size() >= NETWORK_REVISION_LENGTH) hash_end = NETWORK_REVISION_LENGTH - githash_suffix.size() - 1;
-
-			/* Replace the git hash in revision string. */
-			network_revision.replace(hash_end, std::string::npos, githash_suffix);
-		}
-		assert(network_revision.size() < NETWORK_REVISION_LENGTH); // size does not include terminator, constant does, hence strictly less than
-		Debug(net, 3, "Network revision name: {}", network_revision);
->>>>>>> d0bcb983
 	}
 
 	return network_revision;
@@ -95,14 +80,12 @@
 
 /**
  * Extract the git hash from the revision string.
- * @param revision_string The revision string (formatted as DATE-BRANCH-GITHASH).
+ * @param revstr The revision string (formatted as DATE-BRANCH-GITHASH).
  * @return The git has part of the revision.
  */
-static std::string_view ExtractNetworkRevisionHash(std::string_view revision_string)
-{
-	size_t index = revision_string.find_last_of('-');
-	if (index == std::string::npos) return {};
-	return revision_string.substr(index);
+static const char *ExtractNetworkRevisionHash(const char *revstr)
+{
+	return strrchr(revstr, '-');
 }
 
 /**
@@ -110,24 +93,18 @@
  * First tries to match the full string, if that fails, attempts to compare just git hashes.
  * @param other the version string to compare to
  */
-<<<<<<< HEAD
 bool IsNetworkCompatibleVersion(const char *other, bool extended)
 {
 	if (strncmp(GetNetworkRevisionString(), other, (extended ? NETWORK_LONG_REVISION_LENGTH : NETWORK_REVISION_LENGTH) - 1) == 0) return true;
-=======
-bool IsNetworkCompatibleVersion(std::string_view other)
-{
-	if (GetNetworkRevisionString() == other) return true;
->>>>>>> d0bcb983
 
 	/* If this version is tagged, then the revision string must be a complete match,
 	 * since there is no git hash suffix in it.
 	 * This is needed to avoid situations like "1.9.0-beta1" comparing equal to "2.0.0-beta1".  */
 	if (_openttd_revision_tagged) return false;
 
-	std::string_view hash1 = ExtractNetworkRevisionHash(GetNetworkRevisionString());
-	std::string_view hash2 = ExtractNetworkRevisionHash(other);
-	return hash1 == hash2;
+	const char *hash1 = ExtractNetworkRevisionHash(GetNetworkRevisionString());
+	const char *hash2 = ExtractNetworkRevisionHash(other);
+	return hash1 != nullptr && hash2 != nullptr && strncmp(hash1, hash2, GITHASH_SUFFIX_LEN) == 0;
 }
 
 /**
@@ -136,11 +113,7 @@
 void CheckGameCompatibility(NetworkGameInfo &ngi, bool extended)
 {
 	/* Check if we are allowed on this server based on the revision-check. */
-<<<<<<< HEAD
 	ngi.version_compatible = IsNetworkCompatibleVersion(ngi.server_revision.c_str(), extended);
-=======
-	ngi.version_compatible = IsNetworkCompatibleVersion(ngi.server_revision);
->>>>>>> d0bcb983
 	ngi.compatible = ngi.version_compatible;
 
 	/* Check if we have all the GRFs on the client-system too. */
