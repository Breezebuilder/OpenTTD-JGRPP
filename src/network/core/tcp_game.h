--- conflicted
+++ resolved
@@ -295,7 +295,6 @@
 	virtual NetworkRecvStatus Receive_CLIENT_COMPANY_PASSWORD(Packet *p);
 
 	/**
-<<<<<<< HEAD
 	 * Send a password to the server to authorize
 	 * uint8   Password type (see NetworkPasswordType).
 	 * string  The password.
@@ -311,10 +310,7 @@
 	virtual NetworkRecvStatus Receive_SERVER_SETTINGS_ACCESS(Packet *p);
 
 	/**
-	 * The client is joined and ready to receive his map:
-=======
 	 * The client is joined and ready to receive their map:
->>>>>>> ac99a381
 	 * uint32  Own client ID.
 	 * uint32  Generation seed.
 	 * string  Network ID of the server.
