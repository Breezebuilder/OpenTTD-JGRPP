/*
 * This file is part of OpenTTD.
 * OpenTTD is free software; you can redistribute it and/or modify it under the terms of the GNU General Public License as published by the Free Software Foundation, version 2.
 * OpenTTD is distributed in the hope that it will be useful, but WITHOUT ANY WARRANTY; without even the implied warranty of MERCHANTABILITY or FITNESS FOR A PARTICULAR PURPOSE.
 * See the GNU General Public License for more details. You should have received a copy of the GNU General Public License along with OpenTTD. If not, see <http://www.gnu.org/licenses/>.
 */

/** @file network_internal.h Variables and function used internally. */

#ifndef NETWORK_INTERNAL_H
#define NETWORK_INTERNAL_H

#include "network_func.h"
#include "core/tcp_game.h"

#include "../command_type.h"

#ifdef RANDOM_DEBUG
/**
 * If this line is enable, every frame will have a sync test
 *  this is not needed in normal games. Normal is like 1 sync in 100
 *  frames. You can enable this if you have a lot of desyncs on a certain
 *  game.
 * Remember: both client and server have to be compiled with this
 *  option enabled to make it to work. If one of the two has it disabled
 *  nothing will happen.
 */
#define ENABLE_NETWORK_SYNC_EVERY_FRAME

/**
 * In theory sending 1 of the 2 seeds is enough to check for desyncs
 *   so in theory, this next define can be left off.
 */
#define NETWORK_SEND_DOUBLE_SEED
#endif /* RANDOM_DEBUG */

/**
 * Helper variable to make the dedicated server go fast until the (first) join.
 * Used to load the desync debug logs, i.e. for reproducing a desync.
 * There's basically no need to ever enable this, unless you really know what
 * you are doing, i.e. debugging a desync.
 * See docs/desync.txt for details.
 */
#ifdef DEBUG_DUMP_COMMANDS
extern bool _ddc_fastforward;
#else
#define _ddc_fastforward (false)
#endif /* DEBUG_DUMP_COMMANDS */

typedef class ServerNetworkGameSocketHandler NetworkClientSocket;

/** Status of the clients during joining. */
enum NetworkJoinStatus {
	NETWORK_JOIN_STATUS_CONNECTING,
	NETWORK_JOIN_STATUS_AUTHORIZING,
	NETWORK_JOIN_STATUS_WAITING,
	NETWORK_JOIN_STATUS_DOWNLOADING,
	NETWORK_JOIN_STATUS_PROCESSING,
	NETWORK_JOIN_STATUS_REGISTERING,

	NETWORK_JOIN_STATUS_GETTING_COMPANY_INFO,
	NETWORK_JOIN_STATUS_END,
};

extern uint32 _frame_counter_server; // The frame_counter of the server, if in network-mode
extern uint32 _frame_counter_max; // To where we may go with our clients
extern uint32 _frame_counter;

extern uint32 _last_sync_frame; // Used in the server to store the last time a sync packet was sent to clients.

/* networking settings */
extern NetworkAddressList _broadcast_list;

extern uint32 _sync_seed_1;
#ifdef NETWORK_SEND_DOUBLE_SEED
extern uint32 _sync_seed_2;
#endif
extern uint64 _sync_state_checksum;
extern uint32 _sync_frame;
extern Date   _last_sync_date;
extern DateFract _last_sync_date_fract;
extern uint8  _last_sync_tick_skip_counter;
extern bool _network_first_time;
/* Vars needed for the join-GUI */
extern NetworkJoinStatus _network_join_status;
extern uint8 _network_join_waiting;
extern uint32 _network_join_bytes;
extern uint32 _network_join_bytes_total;

extern uint8 _network_reconnect;

extern CompanyMask _network_company_passworded;

void NetworkTCPQueryServer(NetworkAddress address);

void GetBindAddresses(NetworkAddressList *addresses, uint16 port);
void NetworkAddServer(const char *b);
void NetworkRebuildHostList();
void UpdateNetworkGameWindow();

<<<<<<< HEAD
bool IsNetworkCompatibleVersion(const char *version, bool extended = false);

=======
>>>>>>> 31f1db2d
/* From network_command.cpp */
/**
 * Everything we need to know about a command to be able to execute it.
 */
struct CommandPacket : CommandContainer {
	/** Make sure the pointer is nullptr. */
	CommandPacket() : next(nullptr), company(INVALID_COMPANY), frame(0), my_cmd(false) {}
	CommandPacket *next; ///< the next command packet (if in queue)
	CompanyID company;   ///< company that is executing the command
	uint32 frame;        ///< the frame in which this packet is executed
	bool my_cmd;         ///< did the command originate from "me"
};

void NetworkDistributeCommands();
void NetworkExecuteLocalCommandQueue();
void NetworkFreeLocalCommandQueue();
void NetworkSyncCommandQueue(NetworkClientSocket *cs);

void NetworkError(StringID error_string);
void NetworkTextMessage(NetworkAction action, TextColour colour, bool self_send, const char *name, const char *str = "", NetworkTextMessageData data = NetworkTextMessageData());
uint NetworkCalculateLag(const NetworkClientSocket *cs);
StringID GetNetworkErrorMsg(NetworkErrorCode err);
bool NetworkFindName(char *new_name, const char *last);
const char *GenerateCompanyPasswordHash(const char *password, const char *password_server_id, uint32 password_game_seed);

#endif /* NETWORK_INTERNAL_H */<|MERGE_RESOLUTION|>--- conflicted
+++ resolved
@@ -14,6 +14,7 @@
 #include "core/tcp_game.h"
 
 #include "../command_type.h"
+#include "../date_type.h"
 
 #ifdef RANDOM_DEBUG
 /**
@@ -98,11 +99,6 @@
 void NetworkRebuildHostList();
 void UpdateNetworkGameWindow();
 
-<<<<<<< HEAD
-bool IsNetworkCompatibleVersion(const char *version, bool extended = false);
-
-=======
->>>>>>> 31f1db2d
 /* From network_command.cpp */
 /**
  * Everything we need to know about a command to be able to execute it.
