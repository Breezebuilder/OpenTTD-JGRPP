/*
 * This file is part of OpenTTD.
 * OpenTTD is free software; you can redistribute it and/or modify it under the terms of the GNU General Public License as published by the Free Software Foundation, version 2.
 * OpenTTD is distributed in the hope that it will be useful, but WITHOUT ANY WARRANTY; without even the implied warranty of MERCHANTABILITY or FITNESS FOR A PARTICULAR PURPOSE.
 * See the GNU General Public License for more details. You should have received a copy of the GNU General Public License along with OpenTTD. If not, see <http://www.gnu.org/licenses/>.
 */

/** @file network.cpp Base functions for networking support. */

#include "../stdafx.h"

#include "../strings_func.h"
#include "../command_func.h"
#include "../date_func.h"
#include "network_admin.h"
#include "network_client.h"
#include "network_server.h"
#include "network_content.h"
#include "network_udp.h"
#include "network_gamelist.h"
#include "network_base.h"
#include "core/udp.h"
#include "core/host.h"
#include "network_gui.h"
#include "../console_func.h"
#include "../3rdparty/md5/md5.h"
#include "../core/random_func.hpp"
#include "../window_func.h"
#include "../company_func.h"
#include "../company_base.h"
#include "../landscape_type.h"
#include "../rev.h"
#include "../core/pool_func.hpp"
#include "../gfx_func.h"
#include "../error.h"
#include "../core/checksum_func.hpp"

#include "../safeguards.h"

#ifdef DEBUG_DUMP_COMMANDS
#include "../fileio_func.h"
/** When running the server till the wait point, run as fast as we can! */
bool _ddc_fastforward = true;
#endif /* DEBUG_DUMP_COMMANDS */

/** Make sure both pools have the same size. */
assert_compile(NetworkClientInfoPool::MAX_SIZE == NetworkClientSocketPool::MAX_SIZE);

/** The pool with client information. */
NetworkClientInfoPool _networkclientinfo_pool("NetworkClientInfo");
INSTANTIATE_POOL_METHODS(NetworkClientInfo)

bool _networking;         ///< are we in networking mode?
bool _network_server;     ///< network-server is active
bool _network_available;  ///< is network mode available?
bool _network_dedicated;  ///< are we a dedicated server?
bool _is_network_server;  ///< Does this client wants to be a network-server?
bool _network_settings_access; ///< Can this client change server settings?
NetworkServerGameInfo _network_game_info; ///< Information about our game.
NetworkCompanyState *_network_company_states = nullptr; ///< Statistics about some companies.
ClientID _network_own_client_id;      ///< Our client identifier.
ClientID _redirect_console_to_client; ///< If not invalid, redirect the console output to a client.
bool _network_need_advertise;         ///< Whether we need to advertise.
uint8 _network_reconnect;             ///< Reconnect timeout
StringList _network_bind_list;        ///< The addresses to bind on.
StringList _network_host_list;        ///< The servers we know.
StringList _network_ban_list;         ///< The banned clients.
uint32 _frame_counter_server;         ///< The frame_counter of the server, if in network-mode
uint32 _frame_counter_max;            ///< To where we may go with our clients
uint32 _frame_counter;                ///< The current frame.
uint32 _last_sync_frame;              ///< Used in the server to store the last time a sync packet was sent to clients.
NetworkAddressList _broadcast_list;   ///< List of broadcast addresses.
uint32 _sync_seed_1;                  ///< Seed to compare during sync checks.
#ifdef NETWORK_SEND_DOUBLE_SEED
uint32 _sync_seed_2;                  ///< Second part of the seed.
#endif
uint64 _sync_state_checksum;          ///< State checksum to compare during sync checks.
uint32 _sync_frame;                   ///< The frame to perform the sync check.
bool _network_first_time;             ///< Whether we have finished joining or not.
bool _network_udp_server;             ///< Is the UDP server started?
uint16 _network_udp_broadcast;        ///< Timeout for the UDP broadcasts.
uint8 _network_advertise_retries;     ///< The number of advertisement retries we did.
CompanyMask _network_company_passworded; ///< Bitmask of the password status of all companies.

/* Check whether NETWORK_NUM_LANDSCAPES is still in sync with NUM_LANDSCAPE */
assert_compile((int)NETWORK_NUM_LANDSCAPES == (int)NUM_LANDSCAPE);
assert_compile((int)NETWORK_COMPANY_NAME_LENGTH == MAX_LENGTH_COMPANY_NAME_CHARS * MAX_CHAR_LENGTH);

extern NetworkUDPSocketHandler *_udp_client_socket; ///< udp client socket
extern NetworkUDPSocketHandler *_udp_server_socket; ///< udp server socket
extern NetworkUDPSocketHandler *_udp_master_socket; ///< udp master socket

/** The amount of clients connected */
byte _network_clients_connected = 0;

/* Some externs / forwards */
extern void StateGameLoop();

/**
 * Return whether there is any client connected or trying to connect at all.
 * @return whether we have any client activity
 */
bool HasClients()
{
	return !NetworkClientSocket::Iterate().empty();
}

/**
 * Basically a client is leaving us right now.
 */
NetworkClientInfo::~NetworkClientInfo()
{
	/* Delete the chat window, if you were chatting with this client. */
	InvalidateWindowData(WC_SEND_NETWORK_MSG, DESTTYPE_CLIENT, this->client_id);
}

/**
 * Return the CI given it's client-identifier
 * @param client_id the ClientID to search for
 * @return return a pointer to the corresponding NetworkClientInfo struct or nullptr when not found
 */
/* static */ NetworkClientInfo *NetworkClientInfo::GetByClientID(ClientID client_id)
{
	for (NetworkClientInfo *ci : NetworkClientInfo::Iterate()) {
		if (ci->client_id == client_id) return ci;
	}

	return nullptr;
}

/**
 * Return the client state given it's client-identifier
 * @param client_id the ClientID to search for
 * @return return a pointer to the corresponding NetworkClientSocket struct or nullptr when not found
 */
/* static */ ServerNetworkGameSocketHandler *ServerNetworkGameSocketHandler::GetByClientID(ClientID client_id)
{
	for (NetworkClientSocket *cs : NetworkClientSocket::Iterate()) {
		if (cs->client_id == client_id) return cs;
	}

	return nullptr;
}

byte NetworkSpectatorCount()
{
	byte count = 0;

	for (const NetworkClientInfo *ci : NetworkClientInfo::Iterate()) {
		if (ci->client_playas == COMPANY_SPECTATOR) count++;
	}

	/* Don't count a dedicated server as spectator */
	if (_network_dedicated) count--;

	return count;
}

/**
 * Change the company password of a given company.
 * @param company_id ID of the company the password should be changed for.
 * @param password The unhashed password we like to set ('*' or '' resets the password)
 * @return The password.
 */
const char *NetworkChangeCompanyPassword(CompanyID company_id, const char *password)
{
	if (strcmp(password, "*") == 0) password = "";

	if (_network_server) {
		NetworkServerSetCompanyPassword(company_id, password, false);
	} else {
		NetworkClientSetCompanyPassword(password);
	}

	return password;
}

/**
 * Hash the given password using server ID and game seed.
 * @param password Password to hash.
 * @param password_server_id Server ID.
 * @param password_game_seed Game seed.
 * @return The hashed password.
 */
const char *GenerateCompanyPasswordHash(const char *password, const char *password_server_id, uint32 password_game_seed)
{
	if (StrEmpty(password)) return password;

	char salted_password[NETWORK_SERVER_ID_LENGTH];

	memset(salted_password, 0, sizeof(salted_password));
	seprintf(salted_password, lastof(salted_password), "%s", password);
	/* Add the game seed and the server's ID as the salt. */
	for (uint i = 0; i < NETWORK_SERVER_ID_LENGTH - 1; i++) {
		salted_password[i] ^= password_server_id[i] ^ (password_game_seed >> (i % 32));
	}

	Md5 checksum;
	uint8 digest[16];
	static char hashed_password[NETWORK_SERVER_ID_LENGTH];

	/* Generate the MD5 hash */
	checksum.Append(salted_password, sizeof(salted_password) - 1);
	checksum.Finish(digest);

	for (int di = 0; di < 16; di++) seprintf(hashed_password + di * 2, lastof(hashed_password), "%02x", digest[di]);

	return hashed_password;
}

/**
 * Check if the company we want to join requires a password.
 * @param company_id id of the company we want to check the 'passworded' flag for.
 * @return true if the company requires a password.
 */
bool NetworkCompanyIsPassworded(CompanyID company_id)
{
	return HasBit(_network_company_passworded, company_id);
}

/* This puts a text-message to the console, or in the future, the chat-box,
 *  (to keep it all a bit more general)
 * If 'self_send' is true, this is the client who is sending the message */
void NetworkTextMessage(NetworkAction action, TextColour colour, bool self_send, const char *name, const char *str, NetworkTextMessageData data)
{
	char message_src[256];
	StringID strid;
	switch (action) {
		case NETWORK_ACTION_SERVER_MESSAGE:
			/* Ignore invalid messages */
			strid = STR_NETWORK_SERVER_MESSAGE;
			colour = CC_DEFAULT;
			break;
		case NETWORK_ACTION_COMPANY_SPECTATOR:
			colour = CC_DEFAULT;
			strid = STR_NETWORK_MESSAGE_CLIENT_COMPANY_SPECTATE;
			break;
		case NETWORK_ACTION_COMPANY_JOIN:
			colour = CC_DEFAULT;
			strid = STR_NETWORK_MESSAGE_CLIENT_COMPANY_JOIN;
			break;
		case NETWORK_ACTION_COMPANY_NEW:
			colour = CC_DEFAULT;
			strid = STR_NETWORK_MESSAGE_CLIENT_COMPANY_NEW;
			break;
		case NETWORK_ACTION_JOIN:
			/* Show the Client ID for the server but not for the client. */
			strid = _network_server ? STR_NETWORK_MESSAGE_CLIENT_JOINED_ID :  STR_NETWORK_MESSAGE_CLIENT_JOINED;
			break;
		case NETWORK_ACTION_LEAVE:          strid = STR_NETWORK_MESSAGE_CLIENT_LEFT; break;
		case NETWORK_ACTION_NAME_CHANGE:    strid = STR_NETWORK_MESSAGE_NAME_CHANGE; break;

		case NETWORK_ACTION_GIVE_MONEY:
			SetDParamStr(0, name);
			SetDParam(1, data.auxdata >> 16);
			GetString(message_src, STR_NETWORK_MESSAGE_MONEY_GIVE_SRC_DESCRIPTION, lastof(message_src));
			name = message_src;
			if (self_send) {
				strid = STR_NETWORK_MESSAGE_GAVE_MONEY_AWAY;
			} else if ((CompanyID) (data.auxdata & 0xFFFF) == _local_company) {
				strid = STR_NETWORK_MESSAGE_GIVE_MONEY;
			} else {
				strid = STR_NETWORK_MESSAGE_MONEY_GIVEN;
				SetDParam(3, data.auxdata & 0xFFFF);
			}
			break;

		case NETWORK_ACTION_CHAT_COMPANY:   strid = self_send ? STR_NETWORK_CHAT_TO_COMPANY : STR_NETWORK_CHAT_COMPANY; break;
		case NETWORK_ACTION_CHAT_CLIENT:    strid = self_send ? STR_NETWORK_CHAT_TO_CLIENT  : STR_NETWORK_CHAT_CLIENT;  break;
		case NETWORK_ACTION_KICKED:         strid = STR_NETWORK_MESSAGE_KICKED; break;
		default:                            strid = STR_NETWORK_CHAT_ALL; break;
	}

	char message[1024];
	SetDParamStr(0, name);
	SetDParamStr(1, str);
	SetDParam(2, data.data);

	/* All of these strings start with "***". These characters are interpreted as both left-to-right and
	 * right-to-left characters depending on the context. As the next text might be an user's name, the
	 * user name's characters will influence the direction of the "***" instead of the language setting
	 * of the game. Manually set the direction of the "***" by inserting a text-direction marker. */
	char *msg_ptr = message + Utf8Encode(message, _current_text_dir == TD_LTR ? CHAR_TD_LRM : CHAR_TD_RLM);
	GetString(msg_ptr, strid, lastof(message));

	DEBUG(desync, 1, "msg: date{%08x; %02x; %02x}; %s", _date, _date_fract, _tick_skip_counter, message);
	IConsolePrintF(colour, "%s", message);
	NetworkAddChatMessage((TextColour)colour, _settings_client.gui.network_chat_timeout, "%s", message);
}

/* Calculate the frame-lag of a client */
uint NetworkCalculateLag(const NetworkClientSocket *cs)
{
	int lag = cs->last_frame_server - cs->last_frame;
	/* This client has missed his ACK packet after 1 DAY_TICKS..
	 *  so we increase his lag for every frame that passes!
	 * The packet can be out by a max of _net_frame_freq */
	if (cs->last_frame_server + DAY_TICKS + _settings_client.network.frame_freq < _frame_counter) {
		lag += _frame_counter - (cs->last_frame_server + DAY_TICKS + _settings_client.network.frame_freq);
	}
	return lag;
}


/* There was a non-recoverable error, drop back to the main menu with a nice
 *  error */
void NetworkError(StringID error_string)
{
	_switch_mode = SM_MENU;
	ShowErrorMessage(error_string, INVALID_STRING_ID, WL_CRITICAL);
}

/**
 * Retrieve the string id of an internal error number
 * @param err NetworkErrorCode
 * @return the StringID
 */
StringID GetNetworkErrorMsg(NetworkErrorCode err)
{
	/* List of possible network errors, used by
	 * PACKET_SERVER_ERROR and PACKET_CLIENT_ERROR */
	static const StringID network_error_strings[] = {
		STR_NETWORK_ERROR_CLIENT_GENERAL,
		STR_NETWORK_ERROR_CLIENT_DESYNC,
		STR_NETWORK_ERROR_CLIENT_SAVEGAME,
		STR_NETWORK_ERROR_CLIENT_CONNECTION_LOST,
		STR_NETWORK_ERROR_CLIENT_PROTOCOL_ERROR,
		STR_NETWORK_ERROR_CLIENT_NEWGRF_MISMATCH,
		STR_NETWORK_ERROR_CLIENT_NOT_AUTHORIZED,
		STR_NETWORK_ERROR_CLIENT_NOT_EXPECTED,
		STR_NETWORK_ERROR_CLIENT_WRONG_REVISION,
		STR_NETWORK_ERROR_CLIENT_NAME_IN_USE,
		STR_NETWORK_ERROR_CLIENT_WRONG_PASSWORD,
		STR_NETWORK_ERROR_CLIENT_COMPANY_MISMATCH,
		STR_NETWORK_ERROR_CLIENT_KICKED,
		STR_NETWORK_ERROR_CLIENT_CHEATER,
		STR_NETWORK_ERROR_CLIENT_SERVER_FULL,
		STR_NETWORK_ERROR_CLIENT_TOO_MANY_COMMANDS,
		STR_NETWORK_ERROR_CLIENT_TIMEOUT_PASSWORD,
		STR_NETWORK_ERROR_CLIENT_TIMEOUT_COMPUTER,
		STR_NETWORK_ERROR_CLIENT_TIMEOUT_MAP,
		STR_NETWORK_ERROR_CLIENT_TIMEOUT_JOIN,
	};
	assert_compile(lengthof(network_error_strings) == NETWORK_ERROR_END);

	if (err >= (ptrdiff_t)lengthof(network_error_strings)) err = NETWORK_ERROR_GENERAL;

	return network_error_strings[err];
}

/**
 * Handle the pause mode change so we send the right messages to the chat.
 * @param prev_mode The previous pause mode.
 * @param changed_mode The pause mode that got changed.
 */
void NetworkHandlePauseChange(PauseMode prev_mode, PauseMode changed_mode)
{
	if (!_networking) return;

	switch (changed_mode) {
		case PM_PAUSED_NORMAL:
		case PM_PAUSED_JOIN:
		case PM_PAUSED_GAME_SCRIPT:
		case PM_PAUSED_ACTIVE_CLIENTS:
		case PM_PAUSED_LINK_GRAPH: {
			bool changed = ((_pause_mode == PM_UNPAUSED) != (prev_mode == PM_UNPAUSED));
			bool paused = (_pause_mode != PM_UNPAUSED);
			if (!paused && !changed) return;

			StringID str;
			if (!changed) {
				int i = -1;

				if ((_pause_mode & PM_PAUSED_NORMAL) != PM_UNPAUSED)         SetDParam(++i, STR_NETWORK_SERVER_MESSAGE_GAME_REASON_MANUAL);
				if ((_pause_mode & PM_PAUSED_JOIN) != PM_UNPAUSED)           SetDParam(++i, STR_NETWORK_SERVER_MESSAGE_GAME_REASON_CONNECTING_CLIENTS);
				if ((_pause_mode & PM_PAUSED_GAME_SCRIPT) != PM_UNPAUSED)    SetDParam(++i, STR_NETWORK_SERVER_MESSAGE_GAME_REASON_GAME_SCRIPT);
				if ((_pause_mode & PM_PAUSED_ACTIVE_CLIENTS) != PM_UNPAUSED) SetDParam(++i, STR_NETWORK_SERVER_MESSAGE_GAME_REASON_NOT_ENOUGH_PLAYERS);
				if ((_pause_mode & PM_PAUSED_LINK_GRAPH) != PM_UNPAUSED)     SetDParam(++i, STR_NETWORK_SERVER_MESSAGE_GAME_REASON_LINK_GRAPH);
				str = STR_NETWORK_SERVER_MESSAGE_GAME_STILL_PAUSED_1 + i;
			} else {
				switch (changed_mode) {
					case PM_PAUSED_NORMAL:         SetDParam(0, STR_NETWORK_SERVER_MESSAGE_GAME_REASON_MANUAL); break;
					case PM_PAUSED_JOIN:           SetDParam(0, STR_NETWORK_SERVER_MESSAGE_GAME_REASON_CONNECTING_CLIENTS); break;
					case PM_PAUSED_GAME_SCRIPT:    SetDParam(0, STR_NETWORK_SERVER_MESSAGE_GAME_REASON_GAME_SCRIPT); break;
					case PM_PAUSED_ACTIVE_CLIENTS: SetDParam(0, STR_NETWORK_SERVER_MESSAGE_GAME_REASON_NOT_ENOUGH_PLAYERS); break;
					case PM_PAUSED_LINK_GRAPH:     SetDParam(0, STR_NETWORK_SERVER_MESSAGE_GAME_REASON_LINK_GRAPH); break;
					default: NOT_REACHED();
				}
				str = paused ? STR_NETWORK_SERVER_MESSAGE_GAME_PAUSED : STR_NETWORK_SERVER_MESSAGE_GAME_UNPAUSED;
			}

			char buffer[DRAW_STRING_BUFFER];
			GetString(buffer, str, lastof(buffer));
			NetworkTextMessage(NETWORK_ACTION_SERVER_MESSAGE, CC_DEFAULT, false, nullptr, buffer);
			break;
		}

		default:
			return;
	}
}


/**
 * Helper function for the pause checkers. If pause is true and the
 * current pause mode isn't set the game will be paused, if it it false
 * and the pause mode is set the game will be unpaused. In the other
 * cases nothing happens to the pause state.
 * @param pause whether we'd like to pause
 * @param pm the mode which we would like to pause with
 */
static void CheckPauseHelper(bool pause, PauseMode pm)
{
	if (pause == ((_pause_mode & pm) != PM_UNPAUSED)) return;

	DoCommandP(0, pm, pause ? 1 : 0, CMD_PAUSE);
}

/**
 * Counts the number of active clients connected.
 * It has to be in STATUS_ACTIVE and not a spectator
 * @return number of active clients
 */
static uint NetworkCountActiveClients()
{
	uint count = 0;

	for (const NetworkClientSocket *cs : NetworkClientSocket::Iterate()) {
		if (cs->status != NetworkClientSocket::STATUS_ACTIVE) continue;
		if (!Company::IsValidID(cs->GetInfo()->client_playas)) continue;
		count++;
	}

	return count;
}

/**
 * Check if the minimum number of active clients has been reached and pause or unpause the game as appropriate
 */
static void CheckMinActiveClients()
{
	if ((_pause_mode & PM_PAUSED_ERROR) != PM_UNPAUSED ||
			!_network_dedicated ||
			(_settings_client.network.min_active_clients == 0 && (_pause_mode & PM_PAUSED_ACTIVE_CLIENTS) == PM_UNPAUSED)) {
		return;
	}
	CheckPauseHelper(NetworkCountActiveClients() < _settings_client.network.min_active_clients, PM_PAUSED_ACTIVE_CLIENTS);
}

/**
 * Checks whether there is a joining client
 * @return true iff one client is joining (but not authorizing)
 */
static bool NetworkHasJoiningClient()
{
	for (const NetworkClientSocket *cs : NetworkClientSocket::Iterate()) {
		if (cs->status >= NetworkClientSocket::STATUS_AUTHORIZED && cs->status < NetworkClientSocket::STATUS_ACTIVE) return true;
	}

	return false;
}

/**
 * Check whether we should pause on join
 */
static void CheckPauseOnJoin()
{
	if ((_pause_mode & PM_PAUSED_ERROR) != PM_UNPAUSED ||
			(!_settings_client.network.pause_on_join && (_pause_mode & PM_PAUSED_JOIN) == PM_UNPAUSED)) {
		return;
	}
	CheckPauseHelper(NetworkHasJoiningClient(), PM_PAUSED_JOIN);
}

/**
 * Converts a string to ip/port/company
 *  Format: IP:port#company
 *
 * connection_string will be re-terminated to separate out the hostname, and company and port will
 * be set to the company and port strings given by the user, inside the memory area originally
 * occupied by connection_string.
 */
void ParseConnectionString(const char **company, const char **port, char *connection_string)
{
	bool ipv6 = (strchr(connection_string, ':') != strrchr(connection_string, ':'));
	char *p;
	for (p = connection_string; *p != '\0'; p++) {
		switch (*p) {
			case '[':
				ipv6 = true;
				break;

			case ']':
				ipv6 = false;
				break;

			case '#':
				*company = p + 1;
				*p = '\0';
				break;

			case ':':
				if (ipv6) break;
				*port = p + 1;
				*p = '\0';
				break;
		}
	}
}

/**
 * Handle the accepting of a connection to the server.
 * @param s The socket of the new connection.
 * @param address The address of the peer.
 */
/* static */ void ServerNetworkGameSocketHandler::AcceptConnection(SOCKET s, const NetworkAddress &address)
{
	/* Register the login */
	_network_clients_connected++;

	SetWindowDirty(WC_CLIENT_LIST, 0);
	ServerNetworkGameSocketHandler *cs = new ServerNetworkGameSocketHandler(s);
	cs->client_address = address; // Save the IP of the client
}

/**
 * Resets the pools used for network clients, and the admin pool if needed.
 * @param close_admins Whether the admin pool has to be cleared as well.
 */
static void InitializeNetworkPools(bool close_admins = true)
{
	PoolBase::Clean(PT_NCLIENT | (close_admins ? PT_NADMIN : PT_NONE));
}

/**
 * Close current connections.
 * @param close_admins Whether the admin connections have to be closed as well.
 */
void NetworkClose(bool close_admins)
{
	if (_network_server) {
		if (close_admins) {
			for (ServerNetworkAdminSocketHandler *as : ServerNetworkAdminSocketHandler::Iterate()) {
				as->CloseConnection(true);
			}
		}

		for (NetworkClientSocket *cs : NetworkClientSocket::Iterate()) {
			cs->CloseConnection(NETWORK_RECV_STATUS_CONN_LOST);
		}
		ServerNetworkGameSocketHandler::CloseListeners();
		ServerNetworkAdminSocketHandler::CloseListeners();
	} else if (MyClient::my_client != nullptr) {
		MyClient::SendQuit();
		MyClient::my_client->CloseConnection(NETWORK_RECV_STATUS_CONN_LOST);
	}

	TCPConnecter::KillAll();

	_networking = false;
	_network_server = false;

	NetworkFreeLocalCommandQueue();

	free(_network_company_states);
	_network_company_states = nullptr;

	InitializeNetworkPools(close_admins);
}

/* Initializes the network (cleans sockets and stuff) */
static void NetworkInitialize(bool close_admins = true)
{
	InitializeNetworkPools(close_admins);
	NetworkUDPInitialize();

	_sync_frame = 0;
	_network_first_time = true;

	_network_reconnect = 0;
}

/** Non blocking connection create to query servers */
class TCPQueryConnecter : TCPConnecter {
public:
	TCPQueryConnecter(const NetworkAddress &address) : TCPConnecter(address) {}

	void OnFailure() override
	{
		NetworkDisconnect();
	}

	void OnConnect(SOCKET s) override
	{
		_networking = true;
		new ClientNetworkGameSocketHandler(s);
		MyClient::SendCompanyInformationQuery();
	}
};

/* Query a server to fetch his game-info
 *  If game_info is true, only the gameinfo is fetched,
 *   else only the client_info is fetched */
void NetworkTCPQueryServer(NetworkAddress address)
{
	if (!_network_available) return;

	NetworkDisconnect();
	NetworkInitialize();

	new TCPQueryConnecter(address);
}

/* Validates an address entered as a string and adds the server to
 * the list. If you use this function, the games will be marked
 * as manually added. */
void NetworkAddServer(const char *b)
{
	if (*b != '\0') {
		const char *port = nullptr;
		const char *company = nullptr;
		char host[NETWORK_HOSTNAME_LENGTH];
		uint16 rport;

		strecpy(host, b, lastof(host));

		strecpy(_settings_client.network.connect_to_ip, b, lastof(_settings_client.network.connect_to_ip));
		rport = NETWORK_DEFAULT_PORT;

		ParseConnectionString(&company, &port, host);
		if (port != nullptr) rport = atoi(port);

		NetworkUDPQueryServer(NetworkAddress(host, rport), true);
	}
}

/**
 * Get the addresses to bind to.
 * @param addresses the list to write to.
 * @param port the port to bind to.
 */
void GetBindAddresses(NetworkAddressList *addresses, uint16 port)
{
	for (const auto &iter : _network_bind_list) {
		addresses->emplace_back(iter.c_str(), port);
	}

	/* No address, so bind to everything. */
	if (addresses->size() == 0) {
		addresses->emplace_back("", port);
	}
}

/* Generates the list of manually added hosts from NetworkGameList and
 * dumps them into the array _network_host_list. This array is needed
 * by the function that generates the config file. */
void NetworkRebuildHostList()
{
	_network_host_list.clear();

	for (NetworkGameList *item = _network_game_list; item != nullptr; item = item->next) {
		if (item->manually) _network_host_list.emplace_back(NetworkAddressDumper().GetAddressAsString(&(item->address), false));
	}
}

/** Non blocking connection create to actually connect to servers */
class TCPClientConnecter : TCPConnecter {
public:
	TCPClientConnecter(const NetworkAddress &address) : TCPConnecter(address) {}

	void OnFailure() override
	{
		NetworkError(STR_NETWORK_ERROR_NOCONNECTION);
	}

	void OnConnect(SOCKET s) override
	{
		_networking = true;
		new ClientNetworkGameSocketHandler(s);
		IConsoleCmdExec("exec scripts/on_client.scr 0");
		NetworkClient_Connected();
	}
};


/* Used by clients, to connect to a server */
void NetworkClientConnectGame(NetworkAddress address, CompanyID join_as, const char *join_server_password, const char *join_company_password)
{
	if (!_network_available) return;

	if (address.GetPort() == 0) return;

	strecpy(_settings_client.network.last_host, address.GetHostname(), lastof(_settings_client.network.last_host));
	_settings_client.network.last_port = address.GetPort();
	_network_join_as = join_as;
	_network_join_server_password = join_server_password;
	_network_join_company_password = join_company_password;

	NetworkDisconnect();
	NetworkInitialize();

	_network_join_status = NETWORK_JOIN_STATUS_CONNECTING;
	ShowJoinStatusWindow();

	new TCPClientConnecter(address);
}

static void NetworkInitGameInfo()
{
	if (StrEmpty(_settings_client.network.server_name)) {
		seprintf(_settings_client.network.server_name, lastof(_settings_client.network.server_name), "Unnamed Server");
	}

	/* The server is a client too */
	_network_game_info.clients_on = _network_dedicated ? 0 : 1;

	/* There should be always space for the server. */
	assert(NetworkClientInfo::CanAllocateItem());
	NetworkClientInfo *ci = new NetworkClientInfo(CLIENT_ID_SERVER);
	ci->client_playas = _network_dedicated ? COMPANY_SPECTATOR : GetDefaultLocalCompany();

	strecpy(ci->client_name, _settings_client.network.client_name, lastof(ci->client_name));
}

bool NetworkServerStart()
{
	if (!_network_available) return false;

	/* Call the pre-scripts */
	IConsoleCmdExec("exec scripts/pre_server.scr 0");
	if (_network_dedicated) IConsoleCmdExec("exec scripts/pre_dedicated.scr 0");

	NetworkDisconnect(false, false);
	NetworkInitialize(false);
	DEBUG(net, 1, "starting listeners for clients");
	if (!ServerNetworkGameSocketHandler::Listen(_settings_client.network.server_port)) return false;

	/* Only listen for admins when the password isn't empty. */
	if (!StrEmpty(_settings_client.network.admin_password)) {
		DEBUG(net, 1, "starting listeners for admins");
		if (!ServerNetworkAdminSocketHandler::Listen(_settings_client.network.server_admin_port)) return false;
	}

	/* Try to start UDP-server */
	DEBUG(net, 1, "starting listeners for incoming server queries");
	_network_udp_server = _udp_server_socket->Listen();

	_network_company_states = CallocT<NetworkCompanyState>(MAX_COMPANIES);
	_network_server = true;
	_networking = true;
	_frame_counter = 0;
	_frame_counter_server = 0;
	_frame_counter_max = 0;
	_last_sync_frame = 0;
	_network_own_client_id = CLIENT_ID_SERVER;

	_network_clients_connected = 0;
	_network_company_passworded = 0;

	NetworkInitGameInfo();

	/* execute server initialization script */
	IConsoleCmdExec("exec scripts/on_server.scr 0");
	/* if the server is dedicated ... add some other script */
	if (_network_dedicated) IConsoleCmdExec("exec scripts/on_dedicated.scr 0");

	/* Try to register us to the master server */
	_network_need_advertise = true;
	NetworkUDPAdvertise();

	/* welcome possibly still connected admins - this can only happen on a dedicated server. */
	if (_network_dedicated) ServerNetworkAdminSocketHandler::WelcomeAll();

	return true;
}

/* The server is rebooting...
 * The only difference with NetworkDisconnect, is the packets that is sent */
void NetworkReboot()
{
	if (_network_server) {
		for (NetworkClientSocket *cs : NetworkClientSocket::Iterate()) {
			cs->SendNewGame();
			cs->SendPackets();
		}

		for (ServerNetworkAdminSocketHandler *as : ServerNetworkAdminSocketHandler::IterateActive()) {
			as->SendNewGame();
			as->SendPackets();
		}
	}

	/* For non-dedicated servers we have to kick the admins as we are not
	 * certain that we will end up in a new network game. */
	NetworkClose(!_network_dedicated);
}

/**
 * We want to disconnect from the host/clients.
 * @param blocking whether to wait till everything has been closed.
 * @param close_admins Whether the admin sockets need to be closed as well.
 */
void NetworkDisconnect(bool blocking, bool close_admins)
{
	if (_network_server) {
		for (NetworkClientSocket *cs : NetworkClientSocket::Iterate()) {
			cs->SendShutdown();
			cs->SendPackets();
		}

		if (close_admins) {
			for (ServerNetworkAdminSocketHandler *as : ServerNetworkAdminSocketHandler::IterateActive()) {
				as->SendShutdown();
				as->SendPackets();
			}
		}
	}

	if (_settings_client.network.server_advertise) NetworkUDPRemoveAdvertise(blocking);

	DeleteWindowById(WC_NETWORK_STATUS_WINDOW, WN_NETWORK_STATUS_WINDOW_JOIN);

	NetworkClose(close_admins);

	/* Reinitialize the UDP stack, i.e. close all existing connections. */
	NetworkUDPInitialize();
}

/**
 * Receives something from the network.
 * @return true if everything went fine, false when the connection got closed.
 */
static bool NetworkReceive()
{
	if (_network_server) {
		ServerNetworkAdminSocketHandler::Receive();
		return ServerNetworkGameSocketHandler::Receive();
	} else {
		return ClientNetworkGameSocketHandler::Receive();
	}
}

/* This sends all buffered commands (if possible) */
static void NetworkSend()
{
	if (_network_server) {
		ServerNetworkAdminSocketHandler::Send();
		ServerNetworkGameSocketHandler::Send();
	} else {
		ClientNetworkGameSocketHandler::Send();
	}
}

/**
 * We have to do some (simple) background stuff that runs normally,
 * even when we are not in multiplayer. For example stuff needed
 * for finding servers or downloading content.
 */
void NetworkBackgroundLoop()
{
	_network_content_client.SendReceive();
	TCPConnecter::CheckCallbacks();
	NetworkHTTPSocketHandler::HTTPReceive();

	NetworkBackgroundUDPLoop();
}

/* The main loop called from ttd.c
 *  Here we also have to do StateGameLoop if needed! */
void NetworkGameLoop()
{
	if (!_networking) return;

	if (!NetworkReceive()) return;

	if (_network_server) {
		/* Log the sync state to check for in-syncedness of replays. */
		if (_date_fract == 0 && _tick_skip_counter == 0) {
			/* We don't want to log multiple times if paused. */
			static Date last_log;
			if (last_log != _date) {
				DEBUG(desync, 2, "sync: date{%08x; %02x; %02x}; %08x; %08x", _date, _date_fract, _tick_skip_counter, _random.state[0], _random.state[1]);
				last_log = _date;
			}
		}

#ifdef DEBUG_DUMP_COMMANDS
		/* Loading of the debug commands from -ddesync>=1 */
		static FILE *f = FioFOpenFile("commands.log", "rb", SAVE_DIR);
		static Date next_date = 0;
		static uint32 next_date_fract;
		static uint8 next_tick_skip_counter;
		static std::unique_ptr<CommandPacket> cp;
		static bool check_sync_state = false;
		static uint32 sync_state[2];
		if (f == nullptr && next_date == 0) {
			DEBUG(net, 0, "Cannot open commands.log");
			next_date = 1;
		}

		while (f != nullptr && !feof(f)) {
			if (_date == next_date && _date_fract == next_date_fract) {
				if (cp != nullptr) {
					NetworkSendCommand(cp->tile, cp->p1, cp->p2, cp->p3, cp->cmd & ~CMD_FLAGS_MASK, nullptr, cp->text.c_str(), cp->company, cp->binary_length);
					DEBUG(net, 0, "injecting: date{%08x; %02x; %02x}; %02x; %06x; %08x; %08x; " OTTD_PRINTFHEX64PAD " %08x; \"%s\" (%x) (%s)", _date, _date_fract, _tick_skip_counter, (int)_current_company, cp->tile, cp->p1, cp->p2, cp->p3, cp->cmd, cp->text.c_str(), cp->binary_length, GetCommandName(cp->cmd));
					cp.reset();
				}
				if (check_sync_state) {
					if (sync_state[0] == _random.state[0] && sync_state[1] == _random.state[1]) {
						DEBUG(net, 0, "sync check: date{%08x; %02x; %02x}; match", _date, _date_fract, _tick_skip_counter);
					} else {
						DEBUG(net, 0, "sync check: date{%08x; %02x; %02x}; mismatch expected {%08x, %08x}, got {%08x, %08x}",
									_date, _date_fract, _tick_skip_counter, sync_state[0], sync_state[1], _random.state[0], _random.state[1]);
						NOT_REACHED();
					}
					check_sync_state = false;
				}
			}

			if (cp != nullptr || check_sync_state) break;

			char buff[4096];
			if (fgets(buff, lengthof(buff), f) == nullptr) break;

			char *p = buff;
			/* Ignore the "[date time] " part of the message */
			if (*p == '[') {
				p = strchr(p, ']');
				if (p == nullptr) break;
				p += 2;
			}

			if (strncmp(p, "cmd: ", 5) == 0
#ifdef DEBUG_FAILED_DUMP_COMMANDS
				|| strncmp(p, "cmdf: ", 6) == 0
#endif
				) {
				p += 5;
				if (*p == ' ') p++;
				cp.reset(new CommandPacket());
				int company;
				cp->text.resize(MAX_CMD_TEXT_LENGTH);
				assert_compile(MAX_CMD_TEXT_LENGTH > 8192);
				int ret = sscanf(p, "date{%x; %x; %x}; company: %x; tile: %x (%*u x %*u); p1: %x; p2: %x; p3: " OTTD_PRINTFHEX64 "; cmd: %x; \"%8192[^\"]\"",
						&next_date, &next_date_fract, &next_tick_skip_counter, &company, &cp->tile, &cp->p1, &cp->p2, &cp->p3, &cp->cmd, const_cast<char *>(cp->text.c_str()));
				/* There are 10 pieces of data to read, however the last is a
				 * string that might or might not exist. Ignore it if that
				 * string misses because in 99% of the time it's not used. */
				assert(ret == 10 || ret == 9);
				cp->company = (CompanyID)company;
				cp->binary_length = 0;
			} else if (strncmp(p, "join: ", 6) == 0) {
				/* Manually insert a pause when joining; this way the client can join at the exact right time. */
				int ret = sscanf(p + 6, "date{%x; %x; %x}", &next_date, &next_date_fract, &next_tick_skip_counter);
				assert(ret == 3);
				DEBUG(net, 0, "injecting pause for join at date{%08x; %02x; %02x}; please join when paused", next_date, next_date_fract, next_tick_skip_counter);
				cp.reset(new CommandPacket());
				cp->tile = 0;
				cp->company = COMPANY_SPECTATOR;
				cp->cmd = CMD_PAUSE;
				cp->p1 = PM_PAUSED_NORMAL;
				cp->p2 = 1;
				cp->p3 = 0;
				cp->callback = nullptr;
				cp->binary_length = 0;
				_ddc_fastforward = false;
			} else if (strncmp(p, "sync: ", 6) == 0) {
				int ret = sscanf(p + 6, "date{%x; %x; %x}; %x; %x", &next_date, &next_date_fract, &next_tick_skip_counter, &sync_state[0], &sync_state[1]);
				assert(ret == 5);
				check_sync_state = true;
			} else if (strncmp(p, "msg: ", 5) == 0 || strncmp(p, "client: ", 8) == 0 ||
						strncmp(p, "load: ", 6) == 0 || strncmp(p, "save: ", 6) == 0 ||
						strncmp(p, "new_company: ", 13) == 0 || strncmp(p, "new_company_ai: ", 16) == 0 ||
						strncmp(p, "buy_company: ", 13) == 0 || strncmp(p, "delete_company: ", 16) == 0) {
				/* A message that is not very important to the log playback, but part of the log. */
#ifndef DEBUG_FAILED_DUMP_COMMANDS
			} else if (strncmp(p, "cmdf: ", 6) == 0) {
				DEBUG(net, 0, "Skipping replay of failed command: %s", p + 6);
#endif
			} else {
				/* Can't parse a line; what's wrong here? */
				DEBUG(net, 0, "trying to parse: %s", p);
				NOT_REACHED();
			}
		}
		if (f != nullptr && feof(f)) {
			DEBUG(net, 0, "End of commands.log");
			fclose(f);
			f = nullptr;
		}
#endif /* DEBUG_DUMP_COMMANDS */
		if (_frame_counter >= _frame_counter_max) {
			/* Only check for active clients just before we're going to send out
			 * the commands so we don't send multiple pause/unpause commands when
			 * the frame_freq is more than 1 tick. Same with distributing commands. */
			CheckPauseOnJoin();
			CheckMinActiveClients();
			NetworkDistributeCommands();
		}

		bool send_frame = false;

		/* We first increase the _frame_counter */
		_frame_counter++;
		/* Update max-frame-counter */
		if (_frame_counter > _frame_counter_max) {
			_frame_counter_max = _frame_counter + _settings_client.network.frame_freq;
			send_frame = true;
		}

		NetworkExecuteLocalCommandQueue();

		/* Then we make the frame */
		StateGameLoop();

		_sync_seed_1 = _random.state[0];
#ifdef NETWORK_SEND_DOUBLE_SEED
		_sync_seed_2 = _random.state[1];
#endif
		_sync_state_checksum = _state_checksum.state;

		NetworkServer_Tick(send_frame);
	} else {
		/* Client */

		/* Make sure we are at the frame were the server is (quick-frames) */
		if (_frame_counter_server > _frame_counter) {
			/* Run a number of frames; when things go bad, get out. */
			while (_frame_counter_server > _frame_counter) {
				if (!ClientNetworkGameSocketHandler::GameLoop()) return;
			}
		} else {
			/* Else, keep on going till _frame_counter_max */
			if (_frame_counter_max > _frame_counter) {
				/* Run one frame; if things went bad, get out. */
				if (!ClientNetworkGameSocketHandler::GameLoop()) return;
			}
		}
	}

	NetworkSend();
}

static void NetworkGenerateServerId()
{
	Md5 checksum;
	uint8 digest[16];
	char hex_output[16 * 2 + 1];
	char coding_string[NETWORK_NAME_LENGTH];
	int di;

	seprintf(coding_string, lastof(coding_string), "%d%s", (uint)Random(), "OpenTTD Server ID");

	/* Generate the MD5 hash */
	checksum.Append((const uint8*)coding_string, strlen(coding_string));
	checksum.Finish(digest);

	for (di = 0; di < 16; ++di) {
		seprintf(hex_output + di * 2, lastof(hex_output), "%02x", digest[di]);
	}

	/* _settings_client.network.network_id is our id */
	seprintf(_settings_client.network.network_id, lastof(_settings_client.network.network_id), "%s", hex_output);
}

void NetworkStartDebugLog(NetworkAddress address)
{
	extern SOCKET _debug_socket;  // Comes from debug.c

	DEBUG(net, 0, "Redirecting DEBUG() to %s:%d", address.GetHostname(), address.GetPort());

	SOCKET s = address.Connect();
	if (s == INVALID_SOCKET) {
		DEBUG(net, 0, "Failed to open socket for redirection DEBUG()");
		return;
	}

	_debug_socket = s;

	DEBUG(net, 0, "DEBUG() is now redirected");
}

/** This tries to launch the network for a given OS */
void NetworkStartUp()
{
	DEBUG(net, 3, "[core] starting network...");

	/* Network is available */
	_network_available = NetworkCoreInitialize();
	_network_dedicated = false;
	_network_need_advertise = true;
	_network_advertise_retries = 0;

	/* Generate an server id when there is none yet */
	if (StrEmpty(_settings_client.network.network_id)) NetworkGenerateServerId();

	memset(&_network_game_info, 0, sizeof(_network_game_info));

	NetworkInitialize();
	DEBUG(net, 3, "[core] network online, multiplayer available");
	NetworkFindBroadcastIPs(&_broadcast_list);
}

/** This shuts the network down */
void NetworkShutDown()
{
	NetworkDisconnect(true);
	NetworkUDPClose();

	DEBUG(net, 3, "[core] shutting down network");

	_network_available = false;

	NetworkCoreShutdown();
}

/**
 * Checks whether the given version string is compatible with our version.
 * @param other the version string to compare to
 */
bool IsNetworkCompatibleVersion(const char *other, bool extended)
{
<<<<<<< HEAD
	return strncmp(_openttd_revision, other, (extended ? NETWORK_LONG_REVISION_LENGTH : NETWORK_REVISION_LENGTH) - 1) == 0;
}
=======
	if (strncmp(GetNetworkRevisionString(), other, NETWORK_REVISION_LENGTH - 1) == 0) return true;

	/* If this version is tagged, then the revision string must be a complete match,
	 * since there is no git hash suffix in it.
	 * This is needed to avoid situations like "1.9.0-beta1" comparing equal to "2.0.0-beta1".  */
	if (_openttd_revision_tagged) return false;

	const char *hash1 = ExtractNetworkRevisionHash(GetNetworkRevisionString());
	const char *hash2 = ExtractNetworkRevisionHash(other);
	return hash1 && hash2 && (strncmp(hash1, hash2, GITHASH_SUFFIX_LEN) == 0);
}

#ifdef __EMSCRIPTEN__
extern "C" {

void CDECL em_openttd_add_server(const char *host, int port)
{
	NetworkUDPQueryServer(NetworkAddress(host, port), true);
}

}
#endif
>>>>>>> f7b8e7e4
<|MERGE_RESOLUTION|>--- conflicted
+++ resolved
@@ -1120,20 +1120,7 @@
  */
 bool IsNetworkCompatibleVersion(const char *other, bool extended)
 {
-<<<<<<< HEAD
 	return strncmp(_openttd_revision, other, (extended ? NETWORK_LONG_REVISION_LENGTH : NETWORK_REVISION_LENGTH) - 1) == 0;
-}
-=======
-	if (strncmp(GetNetworkRevisionString(), other, NETWORK_REVISION_LENGTH - 1) == 0) return true;
-
-	/* If this version is tagged, then the revision string must be a complete match,
-	 * since there is no git hash suffix in it.
-	 * This is needed to avoid situations like "1.9.0-beta1" comparing equal to "2.0.0-beta1".  */
-	if (_openttd_revision_tagged) return false;
-
-	const char *hash1 = ExtractNetworkRevisionHash(GetNetworkRevisionString());
-	const char *hash2 = ExtractNetworkRevisionHash(other);
-	return hash1 && hash2 && (strncmp(hash1, hash2, GITHASH_SUFFIX_LEN) == 0);
 }
 
 #ifdef __EMSCRIPTEN__
@@ -1145,5 +1132,4 @@
 }
 
 }
-#endif
->>>>>>> f7b8e7e4
+#endif