--- conflicted
+++ resolved
@@ -687,45 +687,6 @@
 	new TCPQueryConnecter(connection_string);
 }
 
-<<<<<<< HEAD
-/** Non blocking connection to query servers for their game and company info. */
-class TCPLobbyQueryConnecter : TCPServerConnecter {
-private:
-	std::string connection_string;
-
-public:
-	TCPLobbyQueryConnecter(const std::string &connection_string) : TCPServerConnecter(connection_string, NETWORK_DEFAULT_PORT), connection_string(connection_string) {}
-
-	void OnFailure() override
-	{
-		DeleteWindowById(WC_NETWORK_WINDOW, WN_NETWORK_WINDOW_LOBBY);
-
-		ShowErrorMessage(STR_NETWORK_ERROR_NOCONNECTION, INVALID_STRING_ID, WL_ERROR);
-	}
-
-	void OnConnect(SOCKET s) override
-	{
-		_networking = true;
-		new ClientNetworkGameSocketHandler(s, this->connection_string);
-		MyClient::SendInformationQuery(true);
-	}
-};
-
-/**
- * Query a server to fetch the game-info for the lobby.
- * @param connection_string the address to query.
- */
-void NetworkQueryLobbyServer(const std::string &connection_string)
-{
-	if (!_network_available) return;
-
-	NetworkInitialize();
-
-	new TCPLobbyQueryConnecter(connection_string);
-}
-
-=======
->>>>>>> b67ef1e5
 /**
  * Validates an address entered as a string and adds the server to
  * the list. If you use this function, the games will be marked
