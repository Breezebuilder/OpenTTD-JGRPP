/*
 * This file is part of OpenTTD.
 * OpenTTD is free software; you can redistribute it and/or modify it under the terms of the GNU General Public License as published by the Free Software Foundation, version 2.
 * OpenTTD is distributed in the hope that it will be useful, but WITHOUT ANY WARRANTY; without even the implied warranty of MERCHANTABILITY or FITNESS FOR A PARTICULAR PURPOSE.
 * See the GNU General Public License for more details. You should have received a copy of the GNU General Public License along with OpenTTD. If not, see <http://www.gnu.org/licenses/>.
 */

/** @file network_client.cpp Client part of the network protocol. */

#include "../stdafx.h"
#include "network_gui.h"
#include "../saveload/saveload.h"
#include "../saveload/saveload_filter.h"
#include "../command_func.h"
#include "../console_func.h"
#include "../strings_func.h"
#include "../window_func.h"
#include "../company_func.h"
#include "../company_base.h"
#include "../company_gui.h"
#include "../core/random_func.hpp"
#include "../date_func.h"
#include "../gfx_func.h"
#include "../error.h"
#include "../rev.h"
#include "../fios.h"
#include "network.h"
#include "network_base.h"
#include "network_client.h"
#include "../core/backup_type.hpp"
#include "../thread.h"
#include "../crashlog.h"
#include "../core/checksum_func.hpp"
#include "../fileio_func.h"
#include "../debug_settings.h"

#include "table/strings.h"

#include "../safeguards.h"

/* This file handles all the client-commands */


/** Read some packets, and when do use that data as initial load filter. */
struct PacketReader : LoadFilter {
	static const size_t CHUNK = 32 * 1024;  ///< 32 KiB chunks of memory.

	std::vector<byte *> blocks;             ///< Buffer with blocks of allocated memory.
	byte *buf;                              ///< Buffer we're going to write to/read from.
	byte *bufe;                             ///< End of the buffer we write to/read from.
	byte **block;                           ///< The block we're reading from/writing to.
	size_t written_bytes;                   ///< The total number of bytes we've written.
	size_t read_bytes;                      ///< The total number of read bytes.

	/** Initialise everything. */
	PacketReader() : LoadFilter(nullptr), buf(nullptr), bufe(nullptr), block(nullptr), written_bytes(0), read_bytes(0)
	{
	}

	~PacketReader() override
	{
		for (auto p : this->blocks) {
			free(p);
		}
	}

	/**
	 * Add a packet to this buffer.
	 * @param p The packet to add.
	 */
	void AddPacket(const Packet *p)
	{
		assert(this->read_bytes == 0);

		size_t in_packet = p->size - p->pos;
		size_t to_write  = min((size_t)(this->bufe - this->buf), in_packet);
		const byte *pbuf = p->buffer + p->pos;

		this->written_bytes += in_packet;
		if (to_write != 0) {
			memcpy(this->buf, pbuf, to_write);
			this->buf += to_write;
		}

		/* Did everything fit in the current chunk, then we're done. */
		if (to_write == in_packet) return;

		/* Allocate a new chunk and add the remaining data. */
		pbuf += to_write;
		to_write   = in_packet - to_write;
		this->blocks.push_back(this->buf = CallocT<byte>(CHUNK));
		this->bufe = this->buf + CHUNK;

		memcpy(this->buf, pbuf, to_write);
		this->buf += to_write;
	}

	size_t Read(byte *rbuf, size_t size) override
	{
		/* Limit the amount to read to whatever we still have. */
		size_t ret_size = size = min(this->written_bytes - this->read_bytes, size);
		this->read_bytes += ret_size;
		const byte *rbufe = rbuf + ret_size;

		while (rbuf != rbufe) {
			if (this->buf == this->bufe) {
				this->buf = *this->block++;
				this->bufe = this->buf + CHUNK;
			}

			size_t to_write = min(this->bufe - this->buf, rbufe - rbuf);
			memcpy(rbuf, this->buf, to_write);
			rbuf += to_write;
			this->buf += to_write;
		}

		return ret_size;
	}

	void Reset() override
	{
		this->read_bytes = 0;

		this->block = this->blocks.data();
		this->buf   = *this->block++;
		this->bufe  = this->buf + CHUNK;
	}
};


/**
 * Create an emergency savegame when the network connection is lost.
 */
void ClientNetworkEmergencySave()
{
	if (!_settings_client.gui.autosave_on_network_disconnect) return;
	if (!_networking) return;
	if (!ClientNetworkGameSocketHandler::EmergencySavePossible()) return;

	const char *filename = "netsave.sav";
	DEBUG(net, 0, "Client: Performing emergency save (%s)", filename);
	SaveOrLoad(filename, SLO_SAVE, DFT_GAME_FILE, AUTOSAVE_DIR, false);
}


/**
 * Create a new socket for the client side of the game connection.
 * @param s The socket to connect with.
 */
ClientNetworkGameSocketHandler::ClientNetworkGameSocketHandler (SOCKET s)
	: NetworkGameSocketHandler (s),
	  savegame (nullptr), token (0), status (STATUS_INACTIVE)
{
	assert(ClientNetworkGameSocketHandler::my_client == nullptr);
	ClientNetworkGameSocketHandler::my_client = this;
}

/** Clear whatever we assigned. */
ClientNetworkGameSocketHandler::~ClientNetworkGameSocketHandler()
{
	assert(ClientNetworkGameSocketHandler::my_client == this);
	ClientNetworkGameSocketHandler::my_client = nullptr;
	_network_settings_access = false;

	delete this->savegame;

	if (this->desync_log_file) {
		if (!this->server_desync_log.empty()) {
			fwrite("\n", 1, 1, this->desync_log_file);
			fwrite(this->server_desync_log.data(), 1, this->server_desync_log.size(), this->desync_log_file);
		}
		FioFCloseFile(this->desync_log_file);
		this->desync_log_file = nullptr;
	}
}

NetworkRecvStatus ClientNetworkGameSocketHandler::CloseConnection(NetworkRecvStatus status)
{
	assert(status != NETWORK_RECV_STATUS_OKAY);
	/*
	 * Sending a message just before leaving the game calls cs->SendPackets.
	 * This might invoke this function, which means that when we close the
	 * connection after cs->SendPackets we will close an already closed
	 * connection. This handles that case gracefully without having to make
	 * that code any more complex or more aware of the validity of the socket.
	 */
	if (this->sock == INVALID_SOCKET) return status;
	if (this->status == STATUS_CLOSING) return status;

	DEBUG(net, 1, "Shutting down client connection %d", this->client_id);

	SetBlocking(this->sock);

	this->SendPackets(true);

	ShutdownSocket(this->sock, false, true, 2);

	/* Wait a number of ticks so our leave message can reach the server.
	 * This is especially needed for Windows servers as they seem to get
	 * the "socket is closed" message before receiving our leave message,
	 * which would trigger the server to close the connection as well. */
	CSleep(3 * MILLISECONDS_PER_TICK);

	DEBUG(net, 1, "Shutdown client connection %d", this->client_id);

	if (status == NETWORK_RECV_STATUS_DESYNC) {
		this->status = STATUS_CLOSING;
		this->ignore_close = true;
		this->ReceivePackets();
	}

	delete this->GetInfo();
	delete this;

	return status;
}

/**
 * Handle an error coming from the client side.
 * @param res The "error" that happened.
 */
void ClientNetworkGameSocketHandler::ClientError(NetworkRecvStatus res)
{
	/* First, send a CLIENT_ERROR to the server, so he knows we are
	 *  disconnection (and why!) */
	NetworkErrorCode errorno;

	/* We just want to close the connection.. */
	if (res == NETWORK_RECV_STATUS_CLOSE_QUERY) {
		this->NetworkSocketHandler::CloseConnection();
		this->CloseConnection(res);
		_networking = false;

		DeleteWindowById(WC_NETWORK_STATUS_WINDOW, WN_NETWORK_STATUS_WINDOW_JOIN);
		return;
	}

	switch (res) {
		case NETWORK_RECV_STATUS_DESYNC:          errorno = NETWORK_ERROR_DESYNC; break;
		case NETWORK_RECV_STATUS_SAVEGAME:        errorno = NETWORK_ERROR_SAVEGAME_FAILED; break;
		case NETWORK_RECV_STATUS_NEWGRF_MISMATCH: errorno = NETWORK_ERROR_NEWGRF_MISMATCH; break;
		default:                                  errorno = NETWORK_ERROR_GENERAL; break;
	}

	/* This means we fucked up and the server closed the connection */
	if (res != NETWORK_RECV_STATUS_SERVER_ERROR && res != NETWORK_RECV_STATUS_SERVER_FULL &&
			res != NETWORK_RECV_STATUS_SERVER_BANNED) {
		SendError(errorno);
	}

<<<<<<< HEAD
	this->SendPackets();
=======
	this->CloseConnection(res);
>>>>>>> 4c1ee264

	ClientNetworkEmergencySave();

	_switch_mode = SM_MENU;
	_networking = false;
}


/**
 * Check whether we received/can send some data from/to the server and
 * when that's the case handle it appropriately.
 * @return true when everything went okay.
 */
/* static */ bool ClientNetworkGameSocketHandler::Receive()
{
	if (my_client->CanSendReceive()) {
		NetworkRecvStatus res = my_client->ReceivePackets();
		if (res != NETWORK_RECV_STATUS_OKAY) {
			/* The client made an error of which we can not recover.
			 * Close the connection and drop back to the main menu. */
			my_client->ClientError(res);
			return false;
		}
	}
	return _networking;
}

/** Send the packets of this socket handler. */
/* static */ void ClientNetworkGameSocketHandler::Send()
{
	my_client->SendPackets();
	my_client->CheckConnection();
}

/**
 * Actual game loop for the client.
 * @return Whether everything went okay, or not.
 */
/* static */ bool ClientNetworkGameSocketHandler::GameLoop()
{
	_frame_counter++;

	NetworkExecuteLocalCommandQueue();

	extern void StateGameLoop();
	StateGameLoop();

	/* Check if we are in sync! */
	if (_sync_frame != 0) {
		if (_sync_frame == _frame_counter) {
#ifdef NETWORK_SEND_DOUBLE_SEED
			if (_sync_seed_1 != _random.state[0] || _sync_seed_2 != _random.state[1] || (_sync_state_checksum != _state_checksum.state && !HasChickenBit(DCBF_MP_NO_STATE_CSUM_CHECK))) {
#else
			if (_sync_seed_1 != _random.state[0] || (_sync_state_checksum != _state_checksum.state && !HasChickenBit(DCBF_MP_NO_STATE_CSUM_CHECK))) {
#endif
				DesyncExtraInfo info;
				if (_sync_seed_1 != _random.state[0]) info.flags |= DesyncExtraInfo::DEIF_RAND1;
#ifdef NETWORK_SEND_DOUBLE_SEED
				if (_sync_seed_2 != _random.state[1]) info.flags |= DesyncExtraInfo::DEIF_RAND2;
				info.flags |= DesyncExtraInfo::DEIF_DBL_RAND;
#endif
				if (_sync_state_checksum != _state_checksum.state) info.flags |= DesyncExtraInfo::DEIF_STATE;

				NetworkError(STR_NETWORK_ERROR_DESYNC);
				DEBUG(desync, 1, "sync_err: date{%08x; %02x; %02x} {%x, " OTTD_PRINTFHEX64 "} != {%x, " OTTD_PRINTFHEX64 "}"
						, _date, _date_fract, _tick_skip_counter, _sync_seed_1, _sync_state_checksum, _random.state[0], _state_checksum.state);
				DEBUG(net, 0, "Sync error detected!");

				std::string desync_log;
				info.log_file = &(my_client->desync_log_file);
				CrashLog::DesyncCrashLog(nullptr, &desync_log, info);
				my_client->SendDesyncLog(desync_log);
				my_client->ClientError(NETWORK_RECV_STATUS_DESYNC);
				return false;
			}

			/* If this is the first time we have a sync-frame, we
			 *   need to let the server know that we are ready and at the same
			 *   frame as he is.. so we can start playing! */
			if (_network_first_time) {
				_network_first_time = false;
				SendAck();
			}

			_sync_frame = 0;
		} else if (_sync_frame < _frame_counter) {
			DEBUG(net, 1, "Missed frame for sync-test (%d / %d)", _sync_frame, _frame_counter);
			_sync_frame = 0;
		}
	}

	return true;
}

/* static */ bool ClientNetworkGameSocketHandler::EmergencySavePossible()
{
	if (!my_client) return false;
	if (my_client->emergency_save_done) return false;
	my_client->emergency_save_done = true;
	return true;
}


/** Our client's connection. */
ClientNetworkGameSocketHandler * ClientNetworkGameSocketHandler::my_client = nullptr;

/** Last frame we performed an ack. */
static uint32 last_ack_frame;

/** One bit of 'entropy' used to generate a salt for the company passwords. */
static uint32 _company_password_game_seed;
/** One bit of 'entropy' used to generate a salt for the server passwords. */
static uint32 _server_password_game_seed;
/** One bit of 'entropy' used to generate a salt for the rcon passwords. */
static uint32 _rcon_password_game_seed;
/** One bit of 'entropy' used to generate a salt for the settings passwords. */
static uint32 _settings_password_game_seed;
/** The other bit of 'entropy' used to generate a salt for the company, server, rcon, and settings passwords. */
static char _password_server_id[NETWORK_SERVER_ID_LENGTH];

/** Maximum number of companies of the currently joined server. */
static uint8 _network_server_max_companies;
/** Maximum number of spectators of the currently joined server. */
static uint8 _network_server_max_spectators;

/** Who would we like to join as. */
CompanyID _network_join_as;

/** Login password from -p argument */
const char *_network_join_server_password = nullptr;
/** Company password from -P argument */
const char *_network_join_company_password = nullptr;

/** Make sure the server ID length is the same as a md5 hash. */
assert_compile(NETWORK_SERVER_ID_LENGTH == 16 * 2 + 1);

/***********
 * Sending functions
 *   DEF_CLIENT_SEND_COMMAND has no parameters
 ************/

/** Query the server for company information. */
NetworkRecvStatus ClientNetworkGameSocketHandler::SendCompanyInformationQuery()
{
	my_client->status = STATUS_COMPANY_INFO;
	_network_join_status = NETWORK_JOIN_STATUS_GETTING_COMPANY_INFO;
	SetWindowDirty(WC_NETWORK_STATUS_WINDOW, WN_NETWORK_STATUS_WINDOW_JOIN);

	Packet *p = new Packet(PACKET_CLIENT_COMPANY_INFO);
	my_client->SendPacket(p);
	return NETWORK_RECV_STATUS_OKAY;
}

/** Tell the server we would like to join. */
NetworkRecvStatus ClientNetworkGameSocketHandler::SendJoin()
{
	my_client->status = STATUS_JOIN;
	_network_join_status = NETWORK_JOIN_STATUS_AUTHORIZING;
	SetWindowDirty(WC_NETWORK_STATUS_WINDOW, WN_NETWORK_STATUS_WINDOW_JOIN);

	Packet *p = new Packet(PACKET_CLIENT_JOIN);
	p->Send_string(_openttd_revision);
	p->Send_uint32(_openttd_newgrf_version);
	p->Send_string(_settings_client.network.client_name); // Client name
	p->Send_uint8 (_network_join_as);     // PlayAs
	p->Send_uint8 (NETLANG_ANY);          // Language
	my_client->SendPacket(p);
	return NETWORK_RECV_STATUS_OKAY;
}

/** Tell the server we got all the NewGRFs. */
NetworkRecvStatus ClientNetworkGameSocketHandler::SendNewGRFsOk()
{
	Packet *p = new Packet(PACKET_CLIENT_NEWGRFS_CHECKED);
	my_client->SendPacket(p);
	return NETWORK_RECV_STATUS_OKAY;
}

/**
 * Set the game password as requested.
 * @param password The game password.
 */
NetworkRecvStatus ClientNetworkGameSocketHandler::SendGamePassword(const char *password)
{
	Packet *p = new Packet(PACKET_CLIENT_GAME_PASSWORD);
	p->Send_string(GenerateCompanyPasswordHash(password, _password_server_id, _server_password_game_seed));
	my_client->SendPacket(p);
	return NETWORK_RECV_STATUS_OKAY;
}

/**
 * Set the company password as requested.
 * @param password The company password.
 */
NetworkRecvStatus ClientNetworkGameSocketHandler::SendCompanyPassword(const char *password)
{
	Packet *p = new Packet(PACKET_CLIENT_COMPANY_PASSWORD);
	p->Send_string(GenerateCompanyPasswordHash(password, _password_server_id, _company_password_game_seed));
	my_client->SendPacket(p);
	return NETWORK_RECV_STATUS_OKAY;
}

/**
 * Set the game password as requested.
 * @param password The game password.
 */
NetworkRecvStatus ClientNetworkGameSocketHandler::SendSettingsPassword(const char *password)
{
	Packet *p = new Packet(PACKET_CLIENT_SETTINGS_PASSWORD);
	if (StrEmpty(password)) {
		p->Send_string("");
	} else {
		p->Send_string(GenerateCompanyPasswordHash(password, _password_server_id, _settings_password_game_seed));
	}
	my_client->SendPacket(p);
	return NETWORK_RECV_STATUS_OKAY;
}

/** Request the map from the server. */
NetworkRecvStatus ClientNetworkGameSocketHandler::SendGetMap()
{
	my_client->status = STATUS_MAP_WAIT;

	Packet *p = new Packet(PACKET_CLIENT_GETMAP);
	my_client->SendPacket(p);
	return NETWORK_RECV_STATUS_OKAY;
}

/** Tell the server we received the complete map. */
NetworkRecvStatus ClientNetworkGameSocketHandler::SendMapOk()
{
	my_client->status = STATUS_ACTIVE;

	Packet *p = new Packet(PACKET_CLIENT_MAP_OK);
	my_client->SendPacket(p);
	return NETWORK_RECV_STATUS_OKAY;
}

/** Send an acknowledgement from the server's ticks. */
NetworkRecvStatus ClientNetworkGameSocketHandler::SendAck()
{
	Packet *p = new Packet(PACKET_CLIENT_ACK);

	p->Send_uint32(_frame_counter);
	p->Send_uint8 (my_client->token);
	my_client->SendPacket(p);
	return NETWORK_RECV_STATUS_OKAY;
}

/**
 * Send a command to the server.
 * @param cp The command to send.
 */
NetworkRecvStatus ClientNetworkGameSocketHandler::SendCommand(const CommandPacket *cp)
{
	Packet *p = new Packet(PACKET_CLIENT_COMMAND);
	my_client->NetworkGameSocketHandler::SendCommand(p, cp);

	my_client->SendPacket(p);
	return NETWORK_RECV_STATUS_OKAY;
}

/** Send a chat-packet over the network */
NetworkRecvStatus ClientNetworkGameSocketHandler::SendChat(NetworkAction action, DestType type, int dest, const char *msg, NetworkTextMessageData data)
{
	if (!my_client) return NETWORK_RECV_STATUS_CONN_LOST;
	Packet *p = new Packet(PACKET_CLIENT_CHAT);

	p->Send_uint8 (action);
	p->Send_uint8 (type);
	p->Send_uint32(dest);
	p->Send_string(msg);
	data.send(p);

	my_client->SendPacket(p);
	return NETWORK_RECV_STATUS_OKAY;
}

/** Send an error-packet over the network */
NetworkRecvStatus ClientNetworkGameSocketHandler::SendError(NetworkErrorCode errorno)
{
	Packet *p = new Packet(PACKET_CLIENT_ERROR);

	p->Send_uint8(errorno);
	my_client->SendPacket(p);
	return NETWORK_RECV_STATUS_OKAY;
}

/** Send an error-packet over the network */
NetworkRecvStatus ClientNetworkGameSocketHandler::SendDesyncLog(const std::string &log)
{
	for (size_t offset = 0; offset < log.size();) {
		Packet *p = new Packet(PACKET_CLIENT_DESYNC_LOG);
		size_t size = min<size_t>(log.size() - offset, SHRT_MAX - 2 - p->size);
		p->Send_uint16(size);
		p->Send_binary(log.data() + offset, size);
		my_client->SendPacket(p);

		offset += size;
	}
	return NETWORK_RECV_STATUS_OKAY;
}

/**
 * Tell the server that we like to change the password of the company.
 * @param password The new password.
 */
NetworkRecvStatus ClientNetworkGameSocketHandler::SendSetPassword(const char *password)
{
	Packet *p = new Packet(PACKET_CLIENT_SET_PASSWORD);

	p->Send_string(GenerateCompanyPasswordHash(password, _password_server_id, _company_password_game_seed));
	my_client->SendPacket(p);
	return NETWORK_RECV_STATUS_OKAY;
}

/**
 * Tell the server that we like to change the name of the client.
 * @param name The new name.
 */
NetworkRecvStatus ClientNetworkGameSocketHandler::SendSetName(const char *name)
{
	Packet *p = new Packet(PACKET_CLIENT_SET_NAME);

	p->Send_string(name);
	my_client->SendPacket(p);
	return NETWORK_RECV_STATUS_OKAY;
}

/**
 * Tell the server we would like to quit.
 */
NetworkRecvStatus ClientNetworkGameSocketHandler::SendQuit()
{
	Packet *p = new Packet(PACKET_CLIENT_QUIT);

	my_client->SendPacket(p);
	return NETWORK_RECV_STATUS_OKAY;
}

/**
 * Send a console command.
 * @param pass The password for the remote command.
 * @param command The actual command.
 */
NetworkRecvStatus ClientNetworkGameSocketHandler::SendRCon(const char *pass, const char *command)
{
	Packet *p = new Packet(PACKET_CLIENT_RCON);
	p->Send_string(GenerateCompanyPasswordHash(pass, _password_server_id, _rcon_password_game_seed));
	p->Send_string(command);
	my_client->SendPacket(p);
	return NETWORK_RECV_STATUS_OKAY;
}

/**
 * Ask the server to move us.
 * @param company The company to move to.
 * @param password The password of the company to move to.
 */
NetworkRecvStatus ClientNetworkGameSocketHandler::SendMove(CompanyID company, const char *password)
{
	Packet *p = new Packet(PACKET_CLIENT_MOVE);
	p->Send_uint8(company);
	p->Send_string(GenerateCompanyPasswordHash(password, _password_server_id, _company_password_game_seed));
	my_client->SendPacket(p);
	return NETWORK_RECV_STATUS_OKAY;
}

/**
 * Check whether the client is actually connected (and in the game).
 * @return True when the client is connected.
 */
bool ClientNetworkGameSocketHandler::IsConnected()
{
	return my_client != nullptr && my_client->status == STATUS_ACTIVE;
}


/***********
 * Receiving functions
 *   DEF_CLIENT_RECEIVE_COMMAND has parameter: Packet *p
 ************/

extern bool SafeLoad(const char *filename, SaveLoadOperation fop, DetailedFileType dft, GameMode newgm, Subdirectory subdir, struct LoadFilter *lf = nullptr);

NetworkRecvStatus ClientNetworkGameSocketHandler::Receive_SERVER_FULL(Packet *p)
{
	/* We try to join a server which is full */
	ShowErrorMessage(STR_NETWORK_ERROR_SERVER_FULL, INVALID_STRING_ID, WL_CRITICAL);
	DeleteWindowById(WC_NETWORK_STATUS_WINDOW, WN_NETWORK_STATUS_WINDOW_JOIN);

	return NETWORK_RECV_STATUS_SERVER_FULL;
}

NetworkRecvStatus ClientNetworkGameSocketHandler::Receive_SERVER_BANNED(Packet *p)
{
	/* We try to join a server where we are banned */
	ShowErrorMessage(STR_NETWORK_ERROR_SERVER_BANNED, INVALID_STRING_ID, WL_CRITICAL);
	DeleteWindowById(WC_NETWORK_STATUS_WINDOW, WN_NETWORK_STATUS_WINDOW_JOIN);

	return NETWORK_RECV_STATUS_SERVER_BANNED;
}

NetworkRecvStatus ClientNetworkGameSocketHandler::Receive_SERVER_COMPANY_INFO(Packet *p)
{
	if (this->status != STATUS_COMPANY_INFO) return NETWORK_RECV_STATUS_MALFORMED_PACKET;

	byte company_info_version = p->Recv_uint8();

	if (!this->HasClientQuit() && company_info_version == NETWORK_COMPANY_INFO_VERSION) {
		/* We have received all data... (there are no more packets coming) */
		if (!p->Recv_bool()) return NETWORK_RECV_STATUS_CLOSE_QUERY;

		CompanyID current = (Owner)p->Recv_uint8();
		if (current >= MAX_COMPANIES) return NETWORK_RECV_STATUS_CLOSE_QUERY;

		NetworkCompanyInfo *company_info = GetLobbyCompanyInfo(current);
		if (company_info == nullptr) return NETWORK_RECV_STATUS_CLOSE_QUERY;

		p->Recv_string(company_info->company_name, sizeof(company_info->company_name));
		company_info->inaugurated_year = p->Recv_uint32();
		company_info->company_value    = p->Recv_uint64();
		company_info->money            = p->Recv_uint64();
		company_info->income           = p->Recv_uint64();
		company_info->performance      = p->Recv_uint16();
		company_info->use_password     = p->Recv_bool();
		for (uint i = 0; i < NETWORK_VEH_END; i++) {
			company_info->num_vehicle[i] = p->Recv_uint16();
		}
		for (uint i = 0; i < NETWORK_VEH_END; i++) {
			company_info->num_station[i] = p->Recv_uint16();
		}
		company_info->ai               = p->Recv_bool();

		p->Recv_string(company_info->clients, sizeof(company_info->clients));

		SetWindowDirty(WC_NETWORK_WINDOW, WN_NETWORK_WINDOW_LOBBY);

		return NETWORK_RECV_STATUS_OKAY;
	}

	return NETWORK_RECV_STATUS_CLOSE_QUERY;
}

/* This packet contains info about the client (playas and name)
 *  as client we save this in NetworkClientInfo, linked via 'client_id'
 *  which is always an unique number on a server. */
NetworkRecvStatus ClientNetworkGameSocketHandler::Receive_SERVER_CLIENT_INFO(Packet *p)
{
	NetworkClientInfo *ci;
	ClientID client_id = (ClientID)p->Recv_uint32();
	CompanyID playas = (CompanyID)p->Recv_uint8();
	char name[NETWORK_NAME_LENGTH];

	p->Recv_string(name, sizeof(name));

	if (this->status < STATUS_AUTHORIZED) return NETWORK_RECV_STATUS_MALFORMED_PACKET;
	if (this->HasClientQuit()) return NETWORK_RECV_STATUS_CONN_LOST;

	ci = NetworkClientInfo::GetByClientID(client_id);
	if (ci != nullptr) {
		if (playas == ci->client_playas && strcmp(name, ci->client_name) != 0) {
			/* Client name changed, display the change */
			NetworkTextMessage(NETWORK_ACTION_NAME_CHANGE, CC_DEFAULT, false, ci->client_name, name);
		} else if (playas != ci->client_playas) {
			/* The client changed from client-player..
			 * Do not display that for now */
		}

		/* Make sure we're in the company the server tells us to be in,
		 * for the rare case that we get moved while joining. */
		if (client_id == _network_own_client_id) SetLocalCompany(!Company::IsValidID(playas) ? COMPANY_SPECTATOR : playas);

		ci->client_playas = playas;
		strecpy(ci->client_name, name, lastof(ci->client_name));

		SetWindowDirty(WC_CLIENT_LIST, 0);

		return NETWORK_RECV_STATUS_OKAY;
	}

	/* There are at most as many ClientInfo as ClientSocket objects in a
	 * server. Having more info than a server can have means something
	 * has gone wrong somewhere, i.e. the server has more info than it
	 * has actual clients. That means the server is feeding us an invalid
	 * state. So, bail out! This server is broken. */
	if (!NetworkClientInfo::CanAllocateItem()) return NETWORK_RECV_STATUS_MALFORMED_PACKET;

	/* We don't have this client_id yet, find an empty client_id, and put the data there */
	ci = new NetworkClientInfo(client_id);
	ci->client_playas = playas;
	if (client_id == _network_own_client_id) this->SetInfo(ci);

	strecpy(ci->client_name, name, lastof(ci->client_name));

	SetWindowDirty(WC_CLIENT_LIST, 0);

	return NETWORK_RECV_STATUS_OKAY;
}

NetworkRecvStatus ClientNetworkGameSocketHandler::Receive_SERVER_ERROR(Packet *p)
{
	static const StringID network_error_strings[] = {
		STR_NETWORK_ERROR_LOSTCONNECTION,    // NETWORK_ERROR_GENERAL
		STR_NETWORK_ERROR_LOSTCONNECTION,    // NETWORK_ERROR_DESYNC
		STR_NETWORK_ERROR_LOSTCONNECTION,    // NETWORK_ERROR_SAVEGAME_FAILED
		STR_NETWORK_ERROR_LOSTCONNECTION,    // NETWORK_ERROR_CONNECTION_LOST
		STR_NETWORK_ERROR_LOSTCONNECTION,    // NETWORK_ERROR_ILLEGAL_PACKET
		STR_NETWORK_ERROR_LOSTCONNECTION,    // NETWORK_ERROR_NEWGRF_MISMATCH
		STR_NETWORK_ERROR_SERVER_ERROR,      // NETWORK_ERROR_NOT_AUTHORIZED
		STR_NETWORK_ERROR_SERVER_ERROR,      // NETWORK_ERROR_NOT_EXPECTED
		STR_NETWORK_ERROR_WRONG_REVISION,    // NETWORK_ERROR_WRONG_REVISION
		STR_NETWORK_ERROR_LOSTCONNECTION,    // NETWORK_ERROR_NAME_IN_USE
		STR_NETWORK_ERROR_WRONG_PASSWORD,    // NETWORK_ERROR_WRONG_PASSWORD
		STR_NETWORK_ERROR_SERVER_ERROR,      // NETWORK_ERROR_COMPANY_MISMATCH
		STR_NETWORK_ERROR_KICKED,            // NETWORK_ERROR_KICKED
		STR_NETWORK_ERROR_CHEATER,           // NETWORK_ERROR_CHEATER
		STR_NETWORK_ERROR_SERVER_FULL,       // NETWORK_ERROR_FULL
		STR_NETWORK_ERROR_TOO_MANY_COMMANDS, // NETWORK_ERROR_TOO_MANY_COMMANDS
		STR_NETWORK_ERROR_TIMEOUT_PASSWORD,  // NETWORK_ERROR_TIMEOUT_PASSWORD
		STR_NETWORK_ERROR_TIMEOUT_COMPUTER,  // NETWORK_ERROR_TIMEOUT_COMPUTER
		STR_NETWORK_ERROR_TIMEOUT_MAP,       // NETWORK_ERROR_TIMEOUT_MAP
		STR_NETWORK_ERROR_TIMEOUT_JOIN,      // NETWORK_ERROR_TIMEOUT_JOIN
	};
	assert_compile(lengthof(network_error_strings) == NETWORK_ERROR_END);

	NetworkErrorCode error = (NetworkErrorCode)p->Recv_uint8();

	StringID err = STR_NETWORK_ERROR_LOSTCONNECTION;
	if (error < (ptrdiff_t)lengthof(network_error_strings)) err = network_error_strings[error];
	/* In case of kicking a client, we assume there is a kick message in the packet if we can read one byte */
	if (error == NETWORK_ERROR_KICKED && p->CanReadFromPacket(1)) {
		char kick_msg[255];
		p->Recv_string(kick_msg, sizeof(kick_msg));
		SetDParamStr(0, kick_msg);
		ShowErrorMessage(err, STR_NETWORK_ERROR_KICK_MESSAGE, WL_CRITICAL);
	} else {
		ShowErrorMessage(err, INVALID_STRING_ID, WL_CRITICAL);
	}

	/* Perform an emergency save if we had already entered the game */
	if (this->status == STATUS_ACTIVE) ClientNetworkEmergencySave();

	DeleteWindowById(WC_NETWORK_STATUS_WINDOW, WN_NETWORK_STATUS_WINDOW_JOIN);

	return NETWORK_RECV_STATUS_SERVER_ERROR;
}

NetworkRecvStatus ClientNetworkGameSocketHandler::Receive_SERVER_CHECK_NEWGRFS(Packet *p)
{
	if (this->status != STATUS_JOIN) return NETWORK_RECV_STATUS_MALFORMED_PACKET;

	uint grf_count = p->Recv_uint32();
	if (grf_count > MAX_NEWGRFS) return NETWORK_RECV_STATUS_MALFORMED_PACKET;
	NetworkRecvStatus ret = NETWORK_RECV_STATUS_OKAY;

	/* Check all GRFs */
	for (; grf_count > 0; grf_count--) {
		GRFIdentifier c;
		this->ReceiveGRFIdentifier(p, &c);

		/* Check whether we know this GRF */
		const GRFConfig *f = FindGRFConfig(c.grfid, FGCM_EXACT, c.md5sum);
		if (f == nullptr) {
			/* We do not know this GRF, bail out of initialization */
			char buf[sizeof(c.md5sum) * 2 + 1];
			md5sumToString(buf, lastof(buf), c.md5sum);
			DEBUG(grf, 0, "NewGRF %08X not found; checksum %s", BSWAP32(c.grfid), buf);
			ret = NETWORK_RECV_STATUS_NEWGRF_MISMATCH;
		}
	}

	if (ret == NETWORK_RECV_STATUS_OKAY) {
		/* Start receiving the map */
		return SendNewGRFsOk();
	}

	/* NewGRF mismatch, bail out */
	ShowErrorMessage(STR_NETWORK_ERROR_NEWGRF_MISMATCH, INVALID_STRING_ID, WL_CRITICAL);
	return ret;
}

NetworkRecvStatus ClientNetworkGameSocketHandler::Receive_SERVER_NEED_GAME_PASSWORD(Packet *p)
{
	if (this->status < STATUS_JOIN || this->status >= STATUS_AUTH_GAME) return NETWORK_RECV_STATUS_MALFORMED_PACKET;
	this->status = STATUS_AUTH_GAME;

	_server_password_game_seed = p->Recv_uint32();
	p->Recv_string(_password_server_id, sizeof(_password_server_id));
	if (this->HasClientQuit()) return NETWORK_RECV_STATUS_MALFORMED_PACKET;

	const char *password = _network_join_server_password;
	if (!StrEmpty(password)) {
		return SendGamePassword(password);
	}

	ShowNetworkNeedPassword(NETWORK_GAME_PASSWORD);

	return NETWORK_RECV_STATUS_OKAY;
}

NetworkRecvStatus ClientNetworkGameSocketHandler::Receive_SERVER_NEED_COMPANY_PASSWORD(Packet *p)
{
	if (this->status < STATUS_JOIN || this->status >= STATUS_AUTH_COMPANY) return NETWORK_RECV_STATUS_MALFORMED_PACKET;
	this->status = STATUS_AUTH_COMPANY;

	_company_password_game_seed = p->Recv_uint32();
	p->Recv_string(_password_server_id, sizeof(_password_server_id));
	if (this->HasClientQuit()) return NETWORK_RECV_STATUS_MALFORMED_PACKET;

	const char *password = _network_join_company_password;
	if (!StrEmpty(password)) {
		return SendCompanyPassword(password);
	}

	ShowNetworkNeedPassword(NETWORK_COMPANY_PASSWORD);

	return NETWORK_RECV_STATUS_OKAY;
}

NetworkRecvStatus ClientNetworkGameSocketHandler::Receive_SERVER_WELCOME(Packet *p)
{
	if (this->status < STATUS_JOIN || this->status >= STATUS_AUTHORIZED) return NETWORK_RECV_STATUS_MALFORMED_PACKET;
	this->status = STATUS_AUTHORIZED;

	_network_own_client_id = (ClientID)p->Recv_uint32();

	/* Initialize the password hash salting variables, even if they were previously. */
	_company_password_game_seed = p->Recv_uint32();
	_server_password_game_seed = p->Recv_uint32();
	_rcon_password_game_seed = p->Recv_uint32();
	_settings_password_game_seed = p->Recv_uint32();
	p->Recv_string(_password_server_id, sizeof(_password_server_id));

	/* Start receiving the map */
	return SendGetMap();
}

NetworkRecvStatus ClientNetworkGameSocketHandler::Receive_SERVER_WAIT(Packet *p)
{
	/* We set the internal wait state when requesting the map. */
	if (this->status != STATUS_MAP_WAIT) return NETWORK_RECV_STATUS_MALFORMED_PACKET;

	/* But... only now we set the join status to waiting, instead of requesting. */
	_network_join_status = NETWORK_JOIN_STATUS_WAITING;
	_network_join_waiting = p->Recv_uint8();
	SetWindowDirty(WC_NETWORK_STATUS_WINDOW, WN_NETWORK_STATUS_WINDOW_JOIN);

	return NETWORK_RECV_STATUS_OKAY;
}

NetworkRecvStatus ClientNetworkGameSocketHandler::Receive_SERVER_MAP_BEGIN(Packet *p)
{
	if (this->status < STATUS_AUTHORIZED || this->status >= STATUS_MAP) return NETWORK_RECV_STATUS_MALFORMED_PACKET;
	this->status = STATUS_MAP;

	if (this->savegame != nullptr) return NETWORK_RECV_STATUS_MALFORMED_PACKET;

	this->savegame = new PacketReader();

	_frame_counter = _frame_counter_server = _frame_counter_max = p->Recv_uint32();

	_network_join_bytes = 0;
	_network_join_bytes_total = 0;

	_network_join_status = NETWORK_JOIN_STATUS_DOWNLOADING;
	SetWindowDirty(WC_NETWORK_STATUS_WINDOW, WN_NETWORK_STATUS_WINDOW_JOIN);

	return NETWORK_RECV_STATUS_OKAY;
}

NetworkRecvStatus ClientNetworkGameSocketHandler::Receive_SERVER_MAP_SIZE(Packet *p)
{
	if (this->status != STATUS_MAP) return NETWORK_RECV_STATUS_MALFORMED_PACKET;
	if (this->savegame == nullptr) return NETWORK_RECV_STATUS_MALFORMED_PACKET;

	_network_join_bytes_total = p->Recv_uint32();
	SetWindowDirty(WC_NETWORK_STATUS_WINDOW, WN_NETWORK_STATUS_WINDOW_JOIN);

	return NETWORK_RECV_STATUS_OKAY;
}

NetworkRecvStatus ClientNetworkGameSocketHandler::Receive_SERVER_MAP_DATA(Packet *p)
{
	if (this->status != STATUS_MAP) return NETWORK_RECV_STATUS_MALFORMED_PACKET;
	if (this->savegame == nullptr) return NETWORK_RECV_STATUS_MALFORMED_PACKET;

	/* We are still receiving data, put it to the file */
	this->savegame->AddPacket(p);

	_network_join_bytes = (uint32)this->savegame->written_bytes;
	SetWindowDirty(WC_NETWORK_STATUS_WINDOW, WN_NETWORK_STATUS_WINDOW_JOIN);

	return NETWORK_RECV_STATUS_OKAY;
}

NetworkRecvStatus ClientNetworkGameSocketHandler::Receive_SERVER_MAP_DONE(Packet *p)
{
	if (this->status != STATUS_MAP) return NETWORK_RECV_STATUS_MALFORMED_PACKET;
	if (this->savegame == nullptr) return NETWORK_RECV_STATUS_MALFORMED_PACKET;

	_network_join_status = NETWORK_JOIN_STATUS_PROCESSING;
	SetWindowDirty(WC_NETWORK_STATUS_WINDOW, WN_NETWORK_STATUS_WINDOW_JOIN);

	/*
	 * Make sure everything is set for reading.
	 *
	 * We need the local copy and reset this->savegame because when
	 * loading fails the network gets reset upon loading the intro
	 * game, which would cause us to free this->savegame twice.
	 */
	LoadFilter *lf = this->savegame;
	this->savegame = nullptr;
	lf->Reset();

	/* The map is done downloading, load it */
	ClearErrorMessages();
	bool load_success = SafeLoad(nullptr, SLO_LOAD, DFT_GAME_FILE, GM_NORMAL, NO_DIRECTORY, lf);

	/* Long savegame loads shouldn't affect the lag calculation! */
	this->last_packet = _realtime_tick;

	if (!load_success) {
		DeleteWindowById(WC_NETWORK_STATUS_WINDOW, WN_NETWORK_STATUS_WINDOW_JOIN);
		ShowErrorMessage(STR_NETWORK_ERROR_SAVEGAMEERROR, INVALID_STRING_ID, WL_CRITICAL);
		return NETWORK_RECV_STATUS_SAVEGAME;
	}
	/* If the savegame has successfully loaded, ALL windows have been removed,
	 * only toolbar/statusbar and gamefield are visible */

	/* Say we received the map and loaded it correctly! */
	SendMapOk();

	/* New company/spectator (invalid company) or company we want to join is not active
	 * Switch local company to spectator and await the server's judgement */
	if (_network_join_as == COMPANY_NEW_COMPANY || !Company::IsValidID(_network_join_as)) {
		SetLocalCompany(COMPANY_SPECTATOR);

		if (_network_join_as != COMPANY_SPECTATOR) {
			/* We have arrived and ready to start playing; send a command to make a new company;
			 * the server will give us a client-id and let us in */
			_network_join_status = NETWORK_JOIN_STATUS_REGISTERING;
			ShowJoinStatusWindow();
			NetworkSendCommand(0, CCA_NEW, 0, 0, CMD_COMPANY_CTRL, nullptr, nullptr, _local_company, 0);
		}
	} else {
		/* take control over an existing company */
		SetLocalCompany(_network_join_as);
	}

	return NETWORK_RECV_STATUS_OKAY;
}

NetworkRecvStatus ClientNetworkGameSocketHandler::Receive_SERVER_FRAME(Packet *p)
{
	if (this->status == STATUS_CLOSING) return NETWORK_RECV_STATUS_OKAY;
	if (this->status != STATUS_ACTIVE) return NETWORK_RECV_STATUS_MALFORMED_PACKET;

	_frame_counter_server = p->Recv_uint32();
	_frame_counter_max = p->Recv_uint32();
#ifdef ENABLE_NETWORK_SYNC_EVERY_FRAME
	/* Test if the server supports this option
	 *  and if we are at the frame the server is */
	if (p->pos + 1 < p->size) {
		_sync_frame = _frame_counter_server;
		_sync_seed_1 = p->Recv_uint32();
#ifdef NETWORK_SEND_DOUBLE_SEED
		_sync_seed_2 = p->Recv_uint32();
#endif
		_sync_state_checksum = p->Recv_uint64();
	}
#endif
	/* Receive the token. */
	if (p->pos != p->size) this->token = p->Recv_uint8();

	DEBUG(net, 5, "Received FRAME %d", _frame_counter_server);

	/* Let the server know that we received this frame correctly
	 *  We do this only once per day, to save some bandwidth ;) */
	if (!_network_first_time && last_ack_frame < _frame_counter) {
		last_ack_frame = _frame_counter + DAY_TICKS;
		DEBUG(net, 4, "Sent ACK at %d", _frame_counter);
		SendAck();
	}

	return NETWORK_RECV_STATUS_OKAY;
}

NetworkRecvStatus ClientNetworkGameSocketHandler::Receive_SERVER_SYNC(Packet *p)
{
	if (this->status == STATUS_CLOSING) return NETWORK_RECV_STATUS_OKAY;
	if (this->status != STATUS_ACTIVE) return NETWORK_RECV_STATUS_MALFORMED_PACKET;

	_sync_frame = p->Recv_uint32();
	_sync_seed_1 = p->Recv_uint32();
#ifdef NETWORK_SEND_DOUBLE_SEED
	_sync_seed_2 = p->Recv_uint32();
#endif
	_sync_state_checksum = p->Recv_uint64();

	return NETWORK_RECV_STATUS_OKAY;
}

NetworkRecvStatus ClientNetworkGameSocketHandler::Receive_SERVER_COMMAND(Packet *p)
{
	if (this->status == STATUS_CLOSING) return NETWORK_RECV_STATUS_OKAY;
	if (this->status != STATUS_ACTIVE) return NETWORK_RECV_STATUS_MALFORMED_PACKET;

	CommandPacket cp;
	const char *err = this->ReceiveCommand(p, &cp);
	cp.frame    = p->Recv_uint32();
	cp.my_cmd   = p->Recv_bool();

	if (err != nullptr) {
		IConsolePrintF(CC_ERROR, "WARNING: %s from server, dropping...", err);
		return NETWORK_RECV_STATUS_MALFORMED_PACKET;
	}

	this->incoming_queue.Append(std::move(cp));

	return NETWORK_RECV_STATUS_OKAY;
}

NetworkRecvStatus ClientNetworkGameSocketHandler::Receive_SERVER_CHAT(Packet *p)
{
	if (this->status == STATUS_CLOSING) return NETWORK_RECV_STATUS_OKAY;
	if (this->status != STATUS_ACTIVE) return NETWORK_RECV_STATUS_MALFORMED_PACKET;

	char name[NETWORK_NAME_LENGTH], msg[NETWORK_CHAT_LENGTH];
	const NetworkClientInfo *ci = nullptr, *ci_to;

	NetworkAction action = (NetworkAction)p->Recv_uint8();
	ClientID client_id = (ClientID)p->Recv_uint32();
	bool self_send = p->Recv_bool();
	p->Recv_string(msg, NETWORK_CHAT_LENGTH);
	NetworkTextMessageData data;
	data.recv(p);

	ci_to = NetworkClientInfo::GetByClientID(client_id);
	if (ci_to == nullptr) return NETWORK_RECV_STATUS_OKAY;

	/* Did we initiate the action locally? */
	if (self_send) {
		switch (action) {
			case NETWORK_ACTION_CHAT_CLIENT:
				/* For speaking to client we need the client-name */
				seprintf(name, lastof(name), "%s", ci_to->client_name);
				ci = NetworkClientInfo::GetByClientID(_network_own_client_id);
				break;

			/* For speaking to company or giving money, we need the company-name */
			case NETWORK_ACTION_GIVE_MONEY:
				if (!Company::IsValidID(ci_to->client_playas)) return NETWORK_RECV_STATUS_OKAY;
				FALLTHROUGH;

			case NETWORK_ACTION_CHAT_COMPANY: {
				StringID str = Company::IsValidID(ci_to->client_playas) ? STR_COMPANY_NAME : STR_NETWORK_SPECTATORS;
				SetDParam(0, ci_to->client_playas);

				GetString(name, str, lastof(name));
				ci = NetworkClientInfo::GetByClientID(_network_own_client_id);
				break;
			}

			default: return NETWORK_RECV_STATUS_MALFORMED_PACKET;
		}
	} else {
		/* Display message from somebody else */
		seprintf(name, lastof(name), "%s", ci_to->client_name);
		ci = ci_to;
	}

	if (ci != nullptr) {
		NetworkTextMessage(action, GetDrawStringCompanyColour(ci->client_playas), self_send, name, msg, data);
	}
	return NETWORK_RECV_STATUS_OKAY;
}

NetworkRecvStatus ClientNetworkGameSocketHandler::Receive_SERVER_ERROR_QUIT(Packet *p)
{
	if (this->status < STATUS_AUTHORIZED) return NETWORK_RECV_STATUS_MALFORMED_PACKET;

	ClientID client_id = (ClientID)p->Recv_uint32();
	if (client_id == _network_own_client_id) return NETWORK_RECV_STATUS_OKAY; // do not try to clear our own client info

	NetworkClientInfo *ci = NetworkClientInfo::GetByClientID(client_id);
	if (ci != nullptr) {
		NetworkTextMessage(NETWORK_ACTION_LEAVE, CC_DEFAULT, false, ci->client_name, nullptr, GetNetworkErrorMsg((NetworkErrorCode)p->Recv_uint8()));
		delete ci;
	}

	SetWindowDirty(WC_CLIENT_LIST, 0);

	return NETWORK_RECV_STATUS_OKAY;
}

NetworkRecvStatus ClientNetworkGameSocketHandler::Receive_SERVER_DESYNC_LOG(Packet *p)
{
	uint size = p->Recv_uint16();
	this->server_desync_log.resize(this->server_desync_log.size() + size);
	p->Recv_binary(const_cast<char *>(this->server_desync_log.data() + this->server_desync_log.size() - size), size);
	DEBUG(net, 2, "Received %u bytes of server desync log", size);
	return NETWORK_RECV_STATUS_OKAY;
}

NetworkRecvStatus ClientNetworkGameSocketHandler::Receive_SERVER_QUIT(Packet *p)
{
	if (this->status < STATUS_AUTHORIZED) return NETWORK_RECV_STATUS_MALFORMED_PACKET;

	ClientID client_id = (ClientID)p->Recv_uint32();

	NetworkClientInfo *ci = NetworkClientInfo::GetByClientID(client_id);
	if (ci != nullptr) {
		NetworkTextMessage(NETWORK_ACTION_LEAVE, CC_DEFAULT, false, ci->client_name, nullptr, STR_NETWORK_MESSAGE_CLIENT_LEAVING);
		delete ci;
	} else {
		DEBUG(net, 0, "Unknown client (%d) is leaving the game", client_id);
	}

	SetWindowDirty(WC_CLIENT_LIST, 0);

	/* If we come here it means we could not locate the client.. strange :s */
	return NETWORK_RECV_STATUS_OKAY;
}

NetworkRecvStatus ClientNetworkGameSocketHandler::Receive_SERVER_JOIN(Packet *p)
{
	if (this->status < STATUS_AUTHORIZED) return NETWORK_RECV_STATUS_MALFORMED_PACKET;

	ClientID client_id = (ClientID)p->Recv_uint32();

	NetworkClientInfo *ci = NetworkClientInfo::GetByClientID(client_id);
	if (ci != nullptr) {
		NetworkTextMessage(NETWORK_ACTION_JOIN, CC_DEFAULT, false, ci->client_name);
	}

	SetWindowDirty(WC_CLIENT_LIST, 0);

	return NETWORK_RECV_STATUS_OKAY;
}

NetworkRecvStatus ClientNetworkGameSocketHandler::Receive_SERVER_SHUTDOWN(Packet *p)
{
	/* Only when we're trying to join we really
	 * care about the server shutting down. */
	if (this->status >= STATUS_JOIN) {
		ShowErrorMessage(STR_NETWORK_MESSAGE_SERVER_SHUTDOWN, INVALID_STRING_ID, WL_CRITICAL);
	}

	if (this->status == STATUS_ACTIVE) ClientNetworkEmergencySave();

	return NETWORK_RECV_STATUS_SERVER_ERROR;
}

NetworkRecvStatus ClientNetworkGameSocketHandler::Receive_SERVER_NEWGAME(Packet *p)
{
	/* Only when we're trying to join we really
	 * care about the server shutting down. */
	if (this->status >= STATUS_JOIN) {
		/* To throttle the reconnects a bit, every clients waits its
		 * Client ID modulo 16. This way reconnects should be spread
		 * out a bit. */
		_network_reconnect = _network_own_client_id % 16;
		ShowErrorMessage(STR_NETWORK_MESSAGE_SERVER_REBOOT, INVALID_STRING_ID, WL_CRITICAL);
	}

	if (this->status == STATUS_ACTIVE) ClientNetworkEmergencySave();

	return NETWORK_RECV_STATUS_SERVER_ERROR;
}

NetworkRecvStatus ClientNetworkGameSocketHandler::Receive_SERVER_RCON(Packet *p)
{
	if (this->status < STATUS_AUTHORIZED) return NETWORK_RECV_STATUS_MALFORMED_PACKET;

	TextColour colour_code = (TextColour)p->Recv_uint16();
	if (!IsValidConsoleColour(colour_code)) return NETWORK_RECV_STATUS_MALFORMED_PACKET;

	char rcon_out[NETWORK_RCONCOMMAND_LENGTH];
	p->Recv_string(rcon_out, sizeof(rcon_out));

	IConsolePrint(colour_code, rcon_out);

	return NETWORK_RECV_STATUS_OKAY;
}

NetworkRecvStatus ClientNetworkGameSocketHandler::Receive_SERVER_MOVE(Packet *p)
{
	if (this->status < STATUS_AUTHORIZED) return NETWORK_RECV_STATUS_MALFORMED_PACKET;

	/* Nothing more in this packet... */
	ClientID client_id   = (ClientID)p->Recv_uint32();
	CompanyID company_id = (CompanyID)p->Recv_uint8();

	if (client_id == 0) {
		/* definitely an invalid client id, debug message and do nothing. */
		DEBUG(net, 0, "[move] received invalid client index = 0");
		return NETWORK_RECV_STATUS_MALFORMED_PACKET;
	}

	const NetworkClientInfo *ci = NetworkClientInfo::GetByClientID(client_id);
	/* Just make sure we do not try to use a client_index that does not exist */
	if (ci == nullptr) return NETWORK_RECV_STATUS_OKAY;

	/* if not valid player, force spectator, else check player exists */
	if (!Company::IsValidID(company_id)) company_id = COMPANY_SPECTATOR;

	if (client_id == _network_own_client_id) {
		SetLocalCompany(company_id);
	}

	return NETWORK_RECV_STATUS_OKAY;
}

NetworkRecvStatus ClientNetworkGameSocketHandler::Receive_SERVER_CONFIG_UPDATE(Packet *p)
{
	if (this->status < STATUS_ACTIVE) return NETWORK_RECV_STATUS_MALFORMED_PACKET;

	_network_server_max_companies = p->Recv_uint8();
	_network_server_max_spectators = p->Recv_uint8();

	return NETWORK_RECV_STATUS_OKAY;
}

NetworkRecvStatus ClientNetworkGameSocketHandler::Receive_SERVER_COMPANY_UPDATE(Packet *p)
{
	if (this->status < STATUS_ACTIVE) return NETWORK_RECV_STATUS_MALFORMED_PACKET;

	_network_company_passworded = p->Recv_uint16();
	SetWindowClassesDirty(WC_COMPANY);

	return NETWORK_RECV_STATUS_OKAY;
}

NetworkRecvStatus ClientNetworkGameSocketHandler::Receive_SERVER_SETTINGS_ACCESS(Packet *p)
{
	if (this->status < STATUS_ACTIVE) return NETWORK_RECV_STATUS_MALFORMED_PACKET;

	_network_settings_access = p->Recv_bool();

	DeleteWindowById(WC_CHEATS, 0);
	ReInitAllWindows();

	return NETWORK_RECV_STATUS_OKAY;
}

/**
 * Check the connection's state, i.e. is the connection still up?
 */
void ClientNetworkGameSocketHandler::CheckConnection()
{
	/* Only once we're authorized we can expect a steady stream of packets. */
	if (this->status < STATUS_AUTHORIZED) return;

	/* It might... sometimes occur that the realtime ticker overflows. */
	if (_realtime_tick < this->last_packet) this->last_packet = _realtime_tick;

	/* Lag is in milliseconds; 5 seconds are roughly twice the
	 * server's "you're slow" threshold (1 game day). */
	uint lag = (_realtime_tick - this->last_packet) / 1000;
	if (lag < 5) return;

	/* 20 seconds are (way) more than 4 game days after which
	 * the server will forcefully disconnect you. */
	if (lag > 20) {
		this->NetworkGameSocketHandler::CloseConnection();
		return;
	}

	/* Prevent showing the lag message every tick; just update it when needed. */
	static uint last_lag = 0;
	if (last_lag == lag) return;

	last_lag = lag;
	SetDParam(0, lag);
	ShowErrorMessage(STR_NETWORK_ERROR_CLIENT_GUI_LOST_CONNECTION_CAPTION, STR_NETWORK_ERROR_CLIENT_GUI_LOST_CONNECTION, WL_INFO);
}


/** Is called after a client is connected to the server */
void NetworkClient_Connected()
{
	/* Set the frame-counter to 0 so nothing happens till we are ready */
	_frame_counter = 0;
	_frame_counter_server = 0;
	last_ack_frame = 0;
	/* Request the game-info */
	MyClient::SendJoin();
}

/**
 * Send a remote console command.
 * @param password The password.
 * @param command The command to execute.
 */
void NetworkClientSendRcon(const char *password, const char *command)
{
	MyClient::SendRCon(password, command);
}

/**
 * Send settings password.
 * @param password The password.
 * @param command The command to execute.
 */
void NetworkClientSendSettingsPassword(const char *password)
{
	MyClient::SendSettingsPassword(password);
}

/**
 * Notify the server of this client wanting to be moved to another company.
 * @param company_id id of the company the client wishes to be moved to.
 * @param pass the password, is only checked on the server end if a password is needed.
 * @return void
 */
void NetworkClientRequestMove(CompanyID company_id, const char *pass)
{
	MyClient::SendMove(company_id, pass);
}

/**
 * Move the clients of a company to the spectators.
 * @param cid The company to move the clients of.
 */
void NetworkClientsToSpectators(CompanyID cid)
{
	Backup<CompanyID> cur_company(_current_company, FILE_LINE);
	/* If our company is changing owner, go to spectators */
	if (cid == _local_company) SetLocalCompany(COMPANY_SPECTATOR);

	for (NetworkClientInfo *ci : NetworkClientInfo::Iterate()) {
		if (ci->client_playas != cid) continue;
		NetworkTextMessage(NETWORK_ACTION_COMPANY_SPECTATOR, CC_DEFAULT, false, ci->client_name);
		ci->client_playas = COMPANY_SPECTATOR;
	}

	cur_company.Restore();
}

/**
 * Send the server our name.
 */
void NetworkUpdateClientName()
{
	NetworkClientInfo *ci = NetworkClientInfo::GetByClientID(_network_own_client_id);

	if (ci == nullptr) return;

	/* Don't change the name if it is the same as the old name */
	if (strcmp(ci->client_name, _settings_client.network.client_name) != 0) {
		if (!_network_server) {
			MyClient::SendSetName(_settings_client.network.client_name);
		} else {
			if (NetworkFindName(_settings_client.network.client_name, lastof(_settings_client.network.client_name))) {
				NetworkTextMessage(NETWORK_ACTION_NAME_CHANGE, CC_DEFAULT, false, ci->client_name, _settings_client.network.client_name);
				strecpy(ci->client_name, _settings_client.network.client_name, lastof(ci->client_name));
				NetworkUpdateClientInfo(CLIENT_ID_SERVER);
			}
		}
	}
}

/**
 * Send a chat message.
 * @param action The action associated with the message.
 * @param type The destination type.
 * @param dest The destination index, be it a company index or client id.
 * @param msg The actual message.
 * @param data Arbitrary extra data.
 */
void NetworkClientSendChat(NetworkAction action, DestType type, int dest, const char *msg, NetworkTextMessageData data)
{
	MyClient::SendChat(action, type, dest, msg, data);
}

/**
 * Set/Reset company password on the client side.
 * @param password Password to be set.
 */
void NetworkClientSetCompanyPassword(const char *password)
{
	MyClient::SendSetPassword(password);
}

/**
 * Tell whether the client has team members where he/she can chat to.
 * @param cio client to check members of.
 * @return true if there is at least one team member.
 */
bool NetworkClientPreferTeamChat(const NetworkClientInfo *cio)
{
	/* Only companies actually playing can speak to team. Eg spectators cannot */
	if (!_settings_client.gui.prefer_teamchat || !Company::IsValidID(cio->client_playas)) return false;

	for (const NetworkClientInfo *ci : NetworkClientInfo::Iterate()) {
		if (ci->client_playas == cio->client_playas && ci != cio) return true;
	}

	return false;
}

/**
 * Check if max_companies has been reached on the server (local check only).
 * @return true if the max value has been reached or exceeded, false otherwise.
 */
bool NetworkMaxCompaniesReached()
{
	return Company::GetNumItems() >= (_network_server ? _settings_client.network.max_companies : _network_server_max_companies);
}

/**
 * Check if max_spectatos has been reached on the server (local check only).
 * @return true if the max value has been reached or exceeded, false otherwise.
 */
bool NetworkMaxSpectatorsReached()
{
	return NetworkSpectatorCount() >= (_network_server ? _settings_client.network.max_spectators : _network_server_max_spectators);
}<|MERGE_RESOLUTION|>--- conflicted
+++ resolved
@@ -248,11 +248,8 @@
 		SendError(errorno);
 	}
 
-<<<<<<< HEAD
 	this->SendPackets();
-=======
 	this->CloseConnection(res);
->>>>>>> 4c1ee264
 
 	ClientNetworkEmergencySave();
 
