/*
 * This file is part of OpenTTD.
 * OpenTTD is free software; you can redistribute it and/or modify it under the terms of the GNU General Public License as published by the Free Software Foundation, version 2.
 * OpenTTD is distributed in the hope that it will be useful, but WITHOUT ANY WARRANTY; without even the implied warranty of MERCHANTABILITY or FITNESS FOR A PARTICULAR PURPOSE.
 * See the GNU General Public License for more details. You should have received a copy of the GNU General Public License along with OpenTTD. If not, see <http://www.gnu.org/licenses/>.
 */

/** @file follow_track.hpp Template function for track followers */

#ifndef  FOLLOW_TRACK_HPP
#define  FOLLOW_TRACK_HPP

#include "../pbs.h"
#include "../roadveh.h"
#include "../station_base.h"
#include "../train.h"
#include "../tunnelbridge.h"
#include "../tunnelbridge_map.h"
#include "../depot_map.h"
#include "../infrastructure_func.h"
#include "pathfinder_func.h"

/**
 * Track follower helper template class (can serve pathfinders and vehicle
 *  controllers). See 6 different typedefs below for 3 different transport
 *  types w/ or w/o 90-deg turns allowed
 */
template <TransportType Ttr_type_, typename VehicleType, bool T90deg_turns_allowed_ = true, bool Tmask_reserved_tracks = false>
struct CFollowTrackT
{
	enum ErrorCode {
		EC_NONE,
		EC_OWNER,
		EC_RAIL_ROAD_TYPE,
		EC_90DEG,
		EC_NO_WAY,
		EC_RESERVED,
	};

	const VehicleType  *m_veh;           ///< moving vehicle
	Owner               m_veh_owner;     ///< owner of the vehicle
	TileIndex           m_old_tile;      ///< the origin (vehicle moved from) before move
	Trackdir            m_old_td;        ///< the trackdir (the vehicle was on) before move
	TileIndex           m_new_tile;      ///< the new tile (the vehicle has entered)
	TrackdirBits        m_new_td_bits;   ///< the new set of available trackdirs
	DiagDirection       m_exitdir;       ///< exit direction (leaving the old tile)
	bool                m_is_tunnel;     ///< last turn passed tunnel
	bool                m_is_bridge;     ///< last turn passed bridge ramp
	bool                m_is_station;    ///< last turn passed station
	int                 m_tiles_skipped; ///< number of skipped tunnel or station tiles
	ErrorCode           m_err;
	RailTypes           m_railtypes;

	inline CFollowTrackT(const VehicleType *v = nullptr, RailTypes railtype_override = INVALID_RAILTYPES)
	{
		Init(v, railtype_override);
	}

	inline CFollowTrackT(Owner o, RailTypes railtype_override = INVALID_RAILTYPES)
	{
		dbg_assert(IsRailTT());
		m_veh = nullptr;
		Init(o, railtype_override);
	}

	inline void Init(const VehicleType *v, RailTypes railtype_override)
	{
		dbg_assert(!IsRailTT() || (v != nullptr && v->type == VEH_TRAIN));
		m_veh = v;
		Init(v != nullptr ? v->owner : INVALID_OWNER, IsRailTT() && railtype_override == INVALID_RAILTYPES ? Train::From(v)->compatible_railtypes : railtype_override);
	}

	inline void Init(Owner o, RailTypes railtype_override)
	{
		dbg_assert(!IsRoadTT() || m_veh != nullptr);
		dbg_assert(!IsRailTT() || railtype_override != INVALID_RAILTYPES);
		m_veh_owner = o;
		/* don't worry, all is inlined so compiler should remove unnecessary initializations */
		m_old_tile = INVALID_TILE;
		m_old_td = INVALID_TRACKDIR;
		m_new_tile = INVALID_TILE;
		m_new_td_bits = TRACKDIR_BIT_NONE;
		m_exitdir = INVALID_DIAGDIR;
		m_is_station = m_is_bridge = m_is_tunnel = false;
		m_tiles_skipped = 0;
		m_err = EC_NONE;
		m_railtypes = railtype_override;
	}

<<<<<<< HEAD
	inline static TransportType TT() { return Ttr_type_; }
	inline static bool IsWaterTT() { return TT() == TRANSPORT_WATER; }
	inline static bool IsRailTT() { return TT() == TRANSPORT_RAIL; }
	inline bool IsTram() const { return IsRoadTT() && RoadTypeIsTram(RoadVehicle::From(m_veh)->roadtype); }
	inline static bool IsRoadTT() { return TT() == TRANSPORT_ROAD; }
=======
	debug_inline static TransportType TT() { return Ttr_type_; }
	debug_inline static bool IsWaterTT() { return TT() == TRANSPORT_WATER; }
	debug_inline static bool IsRailTT() { return TT() == TRANSPORT_RAIL; }
	inline bool IsTram() { return IsRoadTT() && RoadTypeIsTram(RoadVehicle::From(m_veh)->roadtype); }
	debug_inline static bool IsRoadTT() { return TT() == TRANSPORT_ROAD; }
>>>>>>> 5a4f0498
	inline static bool Allow90degTurns() { return T90deg_turns_allowed_; }
	inline static bool DoTrackMasking() { return Tmask_reserved_tracks; }

	/** Tests if a tile is a road tile with a single tramtrack (tram can reverse) */
	inline DiagDirection GetSingleTramBit(TileIndex tile)
	{
		dbg_assert(IsTram()); // this function shouldn't be called in other cases

		const bool is_bridge = IsRoadCustomBridgeHeadTile(tile);
		if (is_bridge || IsNormalRoadTile(tile)) {
			RoadBits rb = is_bridge ? GetCustomBridgeHeadRoadBits(tile, RTT_TRAM) : GetRoadBits(tile, RTT_TRAM);
			switch (rb) {
				case ROAD_NW: return DIAGDIR_NW;
				case ROAD_SW: return DIAGDIR_SW;
				case ROAD_SE: return DIAGDIR_SE;
				case ROAD_NE: return DIAGDIR_NE;
				default: break;
			}
		}
		return INVALID_DIAGDIR;
	}

	/**
	 * main follower routine. Fills all members and return true on success.
	 *  Otherwise returns false if track can't be followed.
	 */
	inline bool Follow(TileIndex old_tile, Trackdir old_td)
	{
		m_old_tile = old_tile;
		m_old_td = old_td;
		m_err = EC_NONE;
		dbg_assert_tile(
			((TrackStatusToTrackdirBits(
				GetTileTrackStatus(m_old_tile, TT(), (IsRoadTT() && m_veh != nullptr) ? (this->IsTram() ? RTT_TRAM : RTT_ROAD) : 0)
			) & TrackdirToTrackdirBits(m_old_td)) != 0) ||
			(IsTram() && GetSingleTramBit(m_old_tile) != INVALID_DIAGDIR), // Disable the assertion for single tram bits
			m_old_tile
		);
		m_exitdir = TrackdirToExitdir(m_old_td);
		if (ForcedReverse()) return true;
		if (!CanExitOldTile()) return false;
		FollowTileExit();
		if (!QueryNewTileTrackStatus()) return TryReverse();
		m_new_td_bits &= DiagdirReachesTrackdirs(m_exitdir);
		if (m_new_td_bits == TRACKDIR_BIT_NONE || !CanEnterNewTile()) {
			/* In case we can't enter the next tile, but are
			 * a normal road vehicle, then we can actually
			 * try to reverse as this is the end of the road.
			 * Trams can only turn on the appropriate bits in
			 * which case reaching this would mean a dead end
			 * near a building and in that case there would
			 * a "false" QueryNewTileTrackStatus result and
			 * as such reversing is already tried. The fact
			 * that function failed can have to do with a
			 * missing road bit, or inability to connect the
			 * different bits due to slopes. */
			if (IsRoadTT() && !IsTram() && TryReverse()) return true;

			/* CanEnterNewTile already set a reason.
			 * Do NOT overwrite it (important for example for EC_RAIL_ROAD_TYPE).
			 * Only set a reason if CanEnterNewTile was not called */
			if (m_new_td_bits == TRACKDIR_BIT_NONE) m_err = EC_NO_WAY;

			return false;
		}
		if (m_tiles_skipped == 0 && ((!IsRailTT() && !Allow90degTurns()) || (IsRailTT() && Rail90DegTurnDisallowedTilesFromDiagDir(m_old_tile, m_new_tile, m_exitdir, !Allow90degTurns())))) {
			m_new_td_bits &= (TrackdirBits)~(int)TrackdirCrossesTrackdirs(m_old_td);
			if (m_new_td_bits == TRACKDIR_BIT_NONE) {
				m_err = EC_90DEG;
				return false;
			}
		}
		return true;
	}

	inline bool MaskReservedTracks()
	{
		if (!DoTrackMasking()) return true;

		if (m_is_station) {
			/* Check skipped station tiles as well. */
			TileIndexDiff diff = TileOffsByDiagDir(m_exitdir);
			for (TileIndex tile = m_new_tile - diff * m_tiles_skipped; tile != m_new_tile; tile += diff) {
				if (HasStationReservation(tile)) {
					m_new_td_bits = TRACKDIR_BIT_NONE;
					m_err = EC_RESERVED;
					return false;
				}
			}
		}

		TrackBits reserved = GetReservedTrackbits(m_new_tile);
		/* Mask already reserved trackdirs. */
		m_new_td_bits &= ~TrackBitsToTrackdirBits(reserved);
		/* Mask out all trackdirs that conflict with the reservation. */
		for (Track t : SetTrackBitIterator(TrackdirBitsToTrackBits(m_new_td_bits))) {
			if (TracksOverlap(reserved | TrackToTrackBits(t))) m_new_td_bits &= ~TrackToTrackdirBits(t);
		}
		if (m_new_td_bits == TRACKDIR_BIT_NONE) {
			m_err = EC_RESERVED;
			return false;
		}
		return true;
	}

protected:
	/** Follow the m_exitdir from m_old_tile and fill m_new_tile and m_tiles_skipped */
	inline void FollowTileExit()
	{
		m_is_station = m_is_bridge = m_is_tunnel = false;
		m_tiles_skipped = 0;

		/* extra handling for tunnels and bridges in our direction */
		if (IsTileType(m_old_tile, MP_TUNNELBRIDGE)) {
			DiagDirection enterdir = GetTunnelBridgeDirection(m_old_tile);
			if (enterdir == m_exitdir) {
				/* we are entering the tunnel / bridge */
				if (IsTunnel(m_old_tile)) {
					m_is_tunnel = true;
					m_new_tile = GetOtherTunnelEnd(m_old_tile);
				} else { // IsBridge(m_old_tile)
					m_is_bridge = true;
					m_new_tile = GetOtherBridgeEnd(m_old_tile);
				}
				m_tiles_skipped = GetTunnelBridgeLength(m_new_tile, m_old_tile);
				return;
			}
			if (!IsRoadCustomBridgeHeadTile(m_old_tile) && !IsRailCustomBridgeHeadTile(m_old_tile)) {
				dbg_assert(ReverseDiagDir(enterdir) == m_exitdir);
			}
		}

		/* normal or station tile, do one step */
		m_new_tile = TileAddByDiagDir(m_old_tile, m_exitdir);

		/* special handling for stations */
		if (IsRailTT() && HasStationTileRail(m_new_tile)) {
			m_is_station = true;
		} else if (IsRoadTT() && IsStationRoadStopTile(m_new_tile)) {
			m_is_station = true;
		}
	}

	/** stores track status (available trackdirs) for the new tile into m_new_td_bits */
	inline bool QueryNewTileTrackStatus()
	{
		if (IsRailTT() && IsPlainRailTile(m_new_tile)) {
			m_new_td_bits = (TrackdirBits)(GetTrackBits(m_new_tile) * 0x101);
		} else if (IsRoadTT()) {
			m_new_td_bits = GetTrackdirBitsForRoad(m_new_tile, this->IsTram() ? RTT_TRAM : RTT_ROAD);
		} else {
			m_new_td_bits = TrackStatusToTrackdirBits(GetTileTrackStatus(m_new_tile, TT(), 0));
		}
		return (m_new_td_bits != TRACKDIR_BIT_NONE);
	}

	/** return true if we can leave m_old_tile in m_exitdir */
	inline bool CanExitOldTile()
	{
		/* road stop can be left at one direction only unless it's a drive-through stop */
		if (IsRoadTT() && IsStandardRoadStopTile(m_old_tile)) {
			DiagDirection exitdir = GetRoadStopDir(m_old_tile);
			if (exitdir != m_exitdir) {
				m_err = EC_NO_WAY;
				return false;
			}
		}

		/* single tram bits can only be left in one direction */
		if (IsTram()) {
			DiagDirection single_tram = GetSingleTramBit(m_old_tile);
			if (single_tram != INVALID_DIAGDIR && single_tram != m_exitdir) {
				m_err = EC_NO_WAY;
				return false;
			}
		}

		/* road depots can be also left in one direction only */
		if (IsRoadTT() && IsDepotTypeTile(m_old_tile, TT())) {
			DiagDirection exitdir = GetRoadDepotDirection(m_old_tile);
			if (exitdir != m_exitdir) {
				m_err = EC_NO_WAY;
				return false;
			}
		}
		return true;
	}

	/** return true if we can enter m_new_tile from m_exitdir */
	inline bool CanEnterNewTile()
	{
		if (IsRoadTT() && IsStandardRoadStopTile(m_new_tile)) {
			/* road stop can be entered from one direction only unless it's a drive-through stop */
			DiagDirection exitdir = GetRoadStopDir(m_new_tile);
			if (ReverseDiagDir(exitdir) != m_exitdir) {
				m_err = EC_NO_WAY;
				return false;
			}
			/* road stops shouldn't be entered unless allowed to */
			if (!IsInfraTileUsageAllowed(VEH_ROAD, m_veh_owner, m_new_tile)) {
				m_err = EC_OWNER;
				return false;
			}
		}

		/* single tram bits can only be entered from one direction */
		if (IsTram()) {
			DiagDirection single_tram = GetSingleTramBit(m_new_tile);
			if (single_tram != INVALID_DIAGDIR && single_tram != ReverseDiagDir(m_exitdir)) {
				m_err = EC_NO_WAY;
				return false;
			}
		}

		/* road and rail depots can also be entered from one direction only */
		if (IsRoadTT() && IsDepotTypeTile(m_new_tile, TT())) {
			DiagDirection exitdir = GetRoadDepotDirection(m_new_tile);
			if (ReverseDiagDir(exitdir) != m_exitdir) {
				m_err = EC_NO_WAY;
				return false;
			}
			/* don't try to enter other company's depots if not allowed */
			if (!IsInfraTileUsageAllowed(VEH_ROAD, m_veh_owner, m_new_tile)) {
				m_err = EC_OWNER;
				return false;
			}
		}
		if (IsRailTT() && IsDepotTypeTile(m_new_tile, TT())) {
			DiagDirection exitdir = GetRailDepotDirection(m_new_tile);
			if (ReverseDiagDir(exitdir) != m_exitdir) {
				m_err = EC_NO_WAY;
				return false;
			}
		}

		/* rail transport is possible only on allowed tiles */
		if (IsRailTT() && !IsInfraTileUsageAllowed(VEH_TRAIN, m_veh_owner, m_new_tile)) {
			/* different owner */
			m_err = EC_NO_WAY;
			return false;
		}

		/* rail transport is possible only on compatible rail types */
		if (IsRailTT()) {
			RailType rail_type = GetTileRailTypeByEntryDir(m_new_tile, m_exitdir);
			if (!HasBit(m_railtypes, rail_type)) {
				/* incompatible rail type */
				m_err = EC_RAIL_ROAD_TYPE;
				return false;
			}
		}

		/* road transport is possible only on compatible road types */
		if (IsRoadTT()) {
			const RoadVehicle *v = RoadVehicle::From(m_veh);
			RoadType roadtype = GetRoadType(m_new_tile, GetRoadTramType(v->roadtype));
			if (!HasBit(v->compatible_roadtypes, roadtype)) {
				/* incompatible road type */
				m_err = EC_RAIL_ROAD_TYPE;
				return false;
			}
		}

		/* tunnel holes and bridge ramps can be entered only from proper direction */
		if (IsTileType(m_new_tile, MP_TUNNELBRIDGE)) {
			if (IsTunnel(m_new_tile)) {
				if (!m_is_tunnel) {
					DiagDirection tunnel_enterdir = GetTunnelBridgeDirection(m_new_tile);
					if (tunnel_enterdir != m_exitdir) {
						m_err = EC_NO_WAY;
						return false;
					}
				}
			} else { // IsBridge(m_new_tile)
				DiagDirection ramp_enderdir = GetTunnelBridgeDirection(m_new_tile);
				if (!m_is_bridge && ramp_enderdir == ReverseDiagDir(m_exitdir)) {
					m_err = EC_NO_WAY;
					return false;
				}
				if (!m_is_bridge && IsRoadTT() && IsRoadCustomBridgeHeadTile(m_new_tile)) {
					if (!(DiagDirToRoadBits(ReverseDiagDir(m_exitdir)) & GetCustomBridgeHeadRoadBits(m_new_tile, IsTram() ? RTT_TRAM : RTT_ROAD))) {
						m_err = EC_NO_WAY;
						return false;
					}
				} else if (!m_is_bridge && IsRailTT() && IsRailCustomBridgeHeadTile(m_new_tile)) {
					if (!(DiagdirReachesTracks(m_exitdir) & GetCustomBridgeHeadTrackBits(m_new_tile))) {
						m_err = EC_NO_WAY;
						return false;
					}
				} else if (!m_is_bridge) {
					if (ramp_enderdir != m_exitdir) {
						m_err = EC_NO_WAY;
						return false;
					}
				}
			}
		}

		/* special handling for rail stations - get to the end of platform */
		if (IsRailTT() && m_is_station) {
			/* entered railway station
			 * get platform length */
			uint length = BaseStation::GetByTile(m_new_tile)->GetPlatformLength(m_new_tile, TrackdirToExitdir(m_old_td));
			/* how big step we must do to get to the last platform tile? */
			m_tiles_skipped = length - 1;
			/* move to the platform end */
			TileIndexDiff diff = TileOffsByDiagDir(m_exitdir);
			diff *= m_tiles_skipped;
			m_new_tile = TILE_ADD(m_new_tile, diff);
			return true;
		}

		return true;
	}

	/** return true if we must reverse (in depots and single tram bits) */
	inline bool ForcedReverse()
	{
		/* rail and road depots cause reversing */
		if (!IsWaterTT() && IsDepotTypeTile(m_old_tile, TT())) {
			DiagDirection exitdir = IsRailTT() ? GetRailDepotDirection(m_old_tile) : GetRoadDepotDirection(m_old_tile);
			if (exitdir != m_exitdir) {
				/* reverse */
				m_new_tile = m_old_tile;
				m_new_td_bits = TrackdirToTrackdirBits(ReverseTrackdir(m_old_td));
				m_exitdir = exitdir;
				m_tiles_skipped = 0;
				m_is_tunnel = m_is_bridge = m_is_station = false;
				return true;
			}
		}

		/* Single tram bits and standard road stops cause reversing. */
		if (IsRoadTT() && ((IsTram() && GetSingleTramBit(m_old_tile) == ReverseDiagDir(m_exitdir)) ||
				(IsStandardRoadStopTile(m_old_tile) && GetRoadStopDir(m_old_tile) == ReverseDiagDir(m_exitdir)))) {
			/* reverse */
			m_new_tile = m_old_tile;
			m_new_td_bits = TrackdirToTrackdirBits(ReverseTrackdir(m_old_td));
			m_exitdir = ReverseDiagDir(m_exitdir);
			m_tiles_skipped = 0;
			m_is_tunnel = m_is_bridge = m_is_station = false;
			return true;
		}

		return false;
	}

	/** return true if we successfully reversed at end of road/track */
	inline bool TryReverse()
	{
		if (IsRoadTT() && !IsTram()) {
			/* if we reached the end of road, we can reverse the RV and continue moving */
			m_exitdir = ReverseDiagDir(m_exitdir);
			/* new tile will be the same as old one */
			m_new_tile = m_old_tile;
			/* set new trackdir bits to all reachable trackdirs */
			QueryNewTileTrackStatus();
			m_new_td_bits &= DiagdirReachesTrackdirs(m_exitdir);
			if (m_new_td_bits != TRACKDIR_BIT_NONE) {
				/* we have some trackdirs reachable after reversal */
				return true;
			}
		}
		m_err = EC_NO_WAY;
		return false;
	}

public:
	/** Helper for pathfinders - get min/max speed on the m_old_tile/m_old_td */
	int GetSpeedLimit(int *pmin_speed = nullptr) const
	{
		int min_speed = 0;
		int max_speed = INT_MAX; // no limit

		/* Check for on-bridge speed limit */
		if (!IsWaterTT() && IsBridgeTile(m_old_tile)) {
			int spd = GetBridgeSpec(GetBridgeType(m_old_tile))->speed;
			if (IsRoadTT()) spd *= 2;
			max_speed = std::min(max_speed, spd);
		}
		/* Check for speed limit imposed by railtype */
		if (IsRailTT()) {
			uint16 rail_speed = GetRailTypeInfo(GetRailTypeByTrack(m_old_tile, TrackdirToTrack(m_old_td)))->max_speed;
			if (rail_speed > 0) max_speed = std::min<int>(max_speed, rail_speed);
		}
		if (IsRoadTT()) {
			/* max_speed is already in roadvehicle units, no need to further modify (divide by 2) */
			uint16 road_speed = GetRoadTypeInfo(GetRoadType(m_old_tile, GetRoadTramType(RoadVehicle::From(m_veh)->roadtype)))->max_speed;
			if (road_speed > 0) max_speed = std::min<int>(max_speed, road_speed);
		}

		/* if min speed was requested, return it */
		if (pmin_speed != nullptr) *pmin_speed = min_speed;
		return max_speed;
	}
};

typedef CFollowTrackT<TRANSPORT_WATER, Ship,        true > CFollowTrackWater;
typedef CFollowTrackT<TRANSPORT_ROAD,  RoadVehicle, true > CFollowTrackRoad;
typedef CFollowTrackT<TRANSPORT_RAIL,  Train,       true > CFollowTrackRail;

typedef CFollowTrackT<TRANSPORT_RAIL,  Train,       false> CFollowTrackRailNo90;

typedef CFollowTrackT<TRANSPORT_RAIL, Train, true,  true > CFollowTrackFreeRail;
typedef CFollowTrackT<TRANSPORT_RAIL, Train, false, true > CFollowTrackFreeRailNo90;

#endif /* FOLLOW_TRACK_HPP */<|MERGE_RESOLUTION|>--- conflicted
+++ resolved
@@ -87,19 +87,11 @@
 		m_railtypes = railtype_override;
 	}
 
-<<<<<<< HEAD
-	inline static TransportType TT() { return Ttr_type_; }
-	inline static bool IsWaterTT() { return TT() == TRANSPORT_WATER; }
-	inline static bool IsRailTT() { return TT() == TRANSPORT_RAIL; }
-	inline bool IsTram() const { return IsRoadTT() && RoadTypeIsTram(RoadVehicle::From(m_veh)->roadtype); }
-	inline static bool IsRoadTT() { return TT() == TRANSPORT_ROAD; }
-=======
 	debug_inline static TransportType TT() { return Ttr_type_; }
 	debug_inline static bool IsWaterTT() { return TT() == TRANSPORT_WATER; }
 	debug_inline static bool IsRailTT() { return TT() == TRANSPORT_RAIL; }
-	inline bool IsTram() { return IsRoadTT() && RoadTypeIsTram(RoadVehicle::From(m_veh)->roadtype); }
+	inline bool IsTram() const { return IsRoadTT() && RoadTypeIsTram(RoadVehicle::From(m_veh)->roadtype); }
 	debug_inline static bool IsRoadTT() { return TT() == TRANSPORT_ROAD; }
->>>>>>> 5a4f0498
 	inline static bool Allow90degTurns() { return T90deg_turns_allowed_; }
 	inline static bool DoTrackMasking() { return Tmask_reserved_tracks; }
 
