/* $Id$ */

/*
 * This file is part of OpenTTD.
 * OpenTTD is free software; you can redistribute it and/or modify it under the terms of the GNU General Public License as published by the Free Software Foundation, version 2.
 * OpenTTD is distributed in the hope that it will be useful, but WITHOUT ANY WARRANTY; without even the implied warranty of MERCHANTABILITY or FITNESS FOR A PARTICULAR PURPOSE.
 * See the GNU General Public License for more details. You should have received a copy of the GNU General Public License along with OpenTTD. If not, see <http://www.gnu.org/licenses/>.
 */

/** @file string.cpp Handling of C-type strings (char*). */

#include "stdafx.h"
#include "debug.h"
#include "core/alloc_func.hpp"
#include "core/math_func.hpp"
#include "string_func.h"
#include "string_base.h"

#include "table/control_codes.h"

#include <stdarg.h>
#include <ctype.h> /* required for tolower() */

#ifdef _MSC_VER
#include <errno.h> // required by vsnprintf implementation for MSVC
#endif

#ifdef WIN32
#include "os/windows/win32.h"
#endif

#ifdef WITH_UNISCRIBE
#include "os/windows/string_uniscribe.h"
#endif

#ifdef WITH_ICU_SORT
/* Required by strnatcmp. */
#include <unicode/ustring.h>
#include "language.h"
#include "gfx_func.h"
#endif /* WITH_ICU_SORT */

/* The function vsnprintf is used internally to perform the required formatting
 * tasks. As such this one must be allowed, and makes sure it's terminated. */
#include "safeguards.h"
#undef vsnprintf

/**
 * Safer implementation of vsnprintf; same as vsnprintf except:
 * - last instead of size, i.e. replace sizeof with lastof.
 * - return gives the amount of characters added, not what it would add.
 * @param str    buffer to write to up to last
 * @param last   last character we may write to
 * @param format the formatting (see snprintf)
 * @param ap     the list of arguments for the format
 * @return the number of added characters
 */
int CDECL vseprintf(char *str, const char *last, const char *format, va_list ap)
{
	ptrdiff_t diff = last - str;
	if (diff < 0) return 0;
	return min((int)diff, vsnprintf(str, diff + 1, format, ap));
}

/**
 * Appends characters from one string to another.
 *
 * Appends the source string to the destination string with respect of the
 * terminating null-character and and the last pointer to the last element
 * in the destination buffer. If the last pointer is set to NULL no
 * boundary check is performed.
 *
 * @note usage: strecat(dst, src, lastof(dst));
 * @note lastof() applies only to fixed size arrays
 *
 * @param dst The buffer containing the target string
 * @param src The buffer containing the string to append
 * @param last The pointer to the last element of the destination buffer
 * @return The pointer to the terminating null-character in the destination buffer
 */
char *strecat(char *dst, const char *src, const char *last)
{
	assert(dst <= last);
	while (*dst != '\0') {
		if (dst == last) return dst;
		dst++;
	}

	return strecpy(dst, src, last);
}


/**
 * Copies characters from one buffer to another.
 *
 * Copies the source string to the destination buffer with respect of the
 * terminating null-character and the last pointer to the last element in
 * the destination buffer.
 *
 * @note usage: strecpy(dst, src, lastof(dst));
 * @note lastof() applies only to fixed size arrays
 *
 * @param dst The destination buffer
 * @param src The buffer containing the string to copy
 * @param last The pointer to the last element of the destination buffer
 * @param quiet_mode If set to true, emitted warning for truncating the input string is emitted at level 1 instead of 0
 * @return The pointer to the terminating null-character in the destination buffer
 */
char *strecpy(char *dst, const char *src, const char *last, bool quiet_mode)
{
	assert(dst <= last);
	while (dst != last && *src != '\0') {
		*dst++ = *src++;
	}
	*dst = '\0';

	if (dst == last && *src != '\0') {
#if defined(STRGEN) || defined(SETTINGSGEN)
		error("String too long for destination buffer");
#else /* STRGEN || SETTINGSGEN */
		DEBUG(misc, quiet_mode ? 1 : 0, "String too long for destination buffer");
#endif /* STRGEN || SETTINGSGEN */
	}
	return dst;
}

/**
 * Create a duplicate of the given string.
 * @param s    The string to duplicate.
 * @param last The last character that is safe to duplicate. If NULL, the whole string is duplicated.
 * @note The maximum length of the resulting string might therefore be last - s + 1.
 * @return The duplicate of the string.
 */
char *stredup(const char *s, const char *last)
{
	size_t len = last == NULL ? strlen(s) : ttd_strnlen(s, last - s + 1);
	char *tmp = CallocT<char>(len + 1);
	memcpy(tmp, s, len);
	return tmp;
}

char *str_vfmt(const char *str, va_list va)
{
	char buf[4096];

	int len = vseprintf(buf, lastof(buf), str, va);
	char *p = MallocT<char>(len + 1);
	memcpy(p, buf, len + 1);
	return p;
}

/**
 * Format, "printf", into a newly allocated string.
 * @param str The formatting string.
 * @return The formatted string. You must free this!
 */
char *CDECL str_fmt(const char *str, ...)
{
	va_list va;
	va_start(va, str);
	char *output = str_vfmt(str, va);
	va_end(va);
	return output;
}

/**
 * Scan the string for old values of SCC_ENCODED and fix it to
 * it's new, static value.
 * @param str the string to scan
 * @param last the last valid character of str
 */
void str_fix_scc_encoded(char *str, const char *last)
{
	while (str <= last && *str != '\0') {
		size_t len = Utf8EncodedCharLen(*str);
		if ((len == 0 && str + 4 > last) || str + len > last) break;

		WChar c;
		len = Utf8Decode(&c, str);
		if (c == '\0') break;

		if (c == 0xE028 || c == 0xE02A) {
			c = SCC_ENCODED;
		}
		str += Utf8Encode(str, c);
	}
	*str = '\0';
}


char *str_validate_intl(char *str, const char *last, StringValidationSettings settings)
{
	/* Assume the ABSOLUTE WORST to be in str as it comes from the outside. */

	char *dst = str;
	while (str <= last && *str != '\0') {
		size_t len = Utf8EncodedCharLen(*str);
		/* If the character is unknown, i.e. encoded length is 0
		 * we assume worst case for the length check.
		 * The length check is needed to prevent Utf8Decode to read
		 * over the terminating '\0' if that happens to be placed
		 * within the encoding of an UTF8 character. */
		if ((len == 0 && str + 4 > last) || str + len > last) break;

		WChar c;
		len = Utf8Decode(&c, str);
		/* It's possible to encode the string termination character
		 * into a multiple bytes. This prevents those termination
		 * characters to be skipped */
		if (c == '\0') break;

		if ((IsPrintable(c) && (c < SCC_SPRITE_START || c > SCC_SPRITE_END)) || ((settings & SVS_ALLOW_CONTROL_CODE) != 0 && c == SCC_ENCODED)) {
			/* Copy the character back. Even if dst is current the same as str
			 * (i.e. no characters have been changed) this is quicker than
			 * moving the pointers ahead by len */
			do {
				*dst++ = *str++;
			} while (--len != 0);
		} else if ((settings & SVS_ALLOW_NEWLINE) != 0  && c == '\n') {
			*dst++ = *str++;
		} else {
			if ((settings & SVS_ALLOW_NEWLINE) != 0 && c == '\r' && str[1] == '\n') {
				str += len;
				continue;
			}
			/* Replace the undesirable character with a question mark */
			str += len;
			if ((settings & SVS_REPLACE_WITH_QUESTION_MARK) != 0) *dst++ = '?';
		}
	}

	return dst;
}

/**
 * Scans the string for valid characters and if it finds invalid ones,
 * replaces them with a question mark '?'.
 * @param str the string to validate
 */
void ValidateString(const char *str)
{
	/* We know it is '\0' terminated. */
	str_validate(const_cast<char *>(str), str + strlen(str) + 1);
}


/**
 * Checks whether the given string is valid, i.e. contains only
 * valid (printable) characters and is properly terminated.
 * @param str  The string to validate.
 * @param last The last character of the string, i.e. the string
 *             must be terminated here or earlier.
 */
bool StrValid(const char *str, const char *last)
{
	/* Assume the ABSOLUTE WORST to be in str as it comes from the outside. */

	while (str <= last && *str != '\0') {
		size_t len = Utf8EncodedCharLen(*str);
		/* Encoded length is 0 if the character isn't known.
		 * The length check is needed to prevent Utf8Decode to read
		 * over the terminating '\0' if that happens to be placed
		 * within the encoding of an UTF8 character. */
		if (len == 0 || str + len > last) return false;

		WChar c;
		len = Utf8Decode(&c, str);
		if (!IsPrintable(c) || (c >= SCC_SPRITE_START && c <= SCC_SPRITE_END)) {
			return false;
		}

		str += len;
	}

	return *str == '\0';
}

/** Scans the string for colour codes and strips them */
void str_strip_colours(char *str)
{
	char *dst = str;
	WChar c;
	size_t len;

	for (len = Utf8Decode(&c, str); c != '\0'; len = Utf8Decode(&c, str)) {
		if (c < SCC_BLUE || c > SCC_BLACK) {
			/* Copy the character back. Even if dst is current the same as str
			 * (i.e. no characters have been changed) this is quicker than
			 * moving the pointers ahead by len */
			do {
				*dst++ = *str++;
			} while (--len != 0);
		} else {
			/* Just skip (strip) the colour codes */
			str += len;
		}
	}
	*dst = '\0';
}

/** Scans the string for a wchar and replace it with another wchar
 * @param str The string buffer
 * @param last The pointer to the last element of the string buffer
 * @param find The character to find
 * @param replace The character to replace, may be 0 to not insert any character
 * @return The pointer to the terminating null-character in the string buffer
 */
char *str_replace_wchar(char *str, const char *last, WChar find, WChar replace)
{
	char *dst = str;

	while (str <= last && *str != '\0') {
		size_t len = Utf8EncodedCharLen(*str);
		/* If the character is unknown, i.e. encoded length is 0
		 * we assume worst case for the length check.
		 * The length check is needed to prevent Utf8Decode to read
		 * over the terminating '\0' if that happens to be placed
		 * within the encoding of an UTF8 character. */
		if ((len == 0 && str + 4 > last) || str + len > last) break;

		WChar c;
		len = Utf8Decode(&c, str);
		/* It's possible to encode the string termination character
		 * into a multiple bytes. This prevents those termination
		 * characters to be skipped */
		if (c == '\0') break;

		if (c != find) {
			/* Copy the character back. Even if dst is current the same as str
			 * (i.e. no characters have been changed) this is quicker than
			 * moving the pointers ahead by len */
			if (dst + len > last) break;
			do {
				*dst++ = *str++;
			} while (--len != 0);
		} else {
			str += len;
			if (replace) {
				len = Utf8EncodedCharLen(replace);
				if (dst + len > last) break;
				dst += Utf8Encode(dst, replace);
			}
		}
	}
	*dst = '\0';
	return dst;
}

/**
 * Get the length of an UTF-8 encoded string in number of characters
 * and thus not the number of bytes that the encoded string contains.
 * @param s The string to get the length for.
 * @return The length of the string in characters.
 */
size_t Utf8StringLength(const char *s)
{
	size_t len = 0;
	const char *t = s;
	while (Utf8Consume(&t) != 0) len++;
	return len;
}


/**
 * Convert a given ASCII string to lowercase.
 * NOTE: only support ASCII characters, no UTF8 fancy. As currently
 * the function is only used to lowercase data-filenames if they are
 * not found, this is sufficient. If more, or general functionality is
 * needed, look to r7271 where it was removed because it was broken when
 * using certain locales: eg in Turkish the uppercase 'I' was converted to
 * '?', so just revert to the old functionality
 * @param str string to convert
 * @return String has changed.
 */
bool strtolower(char *str)
{
	bool changed = false;
	for (; *str != '\0'; str++) {
		char new_str = tolower(*str);
		changed |= new_str != *str;
		*str = new_str;
	}
	return changed;
}

/**
 * Only allow certain keys. You can define the filter to be used. This makes
 *  sure no invalid keys can get into an editbox, like BELL.
 * @param key character to be checked
 * @param afilter the filter to use
 * @return true or false depending if the character is printable/valid or not
 */
bool IsValidChar(WChar key, CharSetFilter afilter)
{
#if !defined(STRGEN) && !defined(SETTINGSGEN)
	extern WChar GetDecimalSeparatorChar();
#endif
	switch (afilter) {
		case CS_ALPHANUMERAL:  return IsPrintable(key);
		case CS_NUMERAL:       return (key >= '0' && key <= '9');
#if !defined(STRGEN) && !defined(SETTINGSGEN)
		case CS_NUMERAL_DECIMAL: return (key >= '0' && key <= '9') || key == '.' || key == GetDecimalSeparatorChar();
#else
		case CS_NUMERAL_DECIMAL: return (key >= '0' && key <= '9') || key == '.';
#endif
		case CS_NUMERAL_SPACE: return (key >= '0' && key <= '9') || key == ' ';
		case CS_ALPHA:         return IsPrintable(key) && !(key >= '0' && key <= '9');
		case CS_HEXADECIMAL:   return (key >= '0' && key <= '9') || (key >= 'a' && key <= 'f') || (key >= 'A' && key <= 'F');
	}

	return false;
}

#ifdef WIN32
#if defined(_MSC_VER) && _MSC_VER < 1900
/**
 * Almost POSIX compliant implementation of \c vsnprintf for VC compiler.
 * The difference is in the value returned on output truncation. This
 * implementation returns size whereas a POSIX implementation returns
 * size or more (the number of bytes that would be written to str
 * had size been sufficiently large excluding the terminating null byte).
 */
int CDECL vsnprintf(char *str, size_t size, const char *format, va_list ap)
{
	if (size == 0) return 0;

	errno = 0;
	int ret = _vsnprintf(str, size, format, ap);

	if (ret < 0) {
		if (errno != ERANGE) {
			/* There's a formatting error, better get that looked
			 * at properly instead of ignoring it. */
			NOT_REACHED();
		}
	} else if ((size_t)ret < size) {
		/* The buffer is big enough for the number of
		 * characters stored (excluding null), i.e.
		 * the string has been null-terminated. */
		return ret;
	}

	/* The buffer is too small for _vsnprintf to write the
	 * null-terminator at its end and return size. */
	str[size - 1] = '\0';
	return (int)size;
}
#endif /* _MSC_VER */

#endif /* WIN32 */

/**
 * Safer implementation of snprintf; same as snprintf except:
 * - last instead of size, i.e. replace sizeof with lastof.
 * - return gives the amount of characters added, not what it would add.
 * @param str    buffer to write to up to last
 * @param last   last character we may write to
 * @param format the formatting (see snprintf)
 * @return the number of added characters
 */
int CDECL seprintf(char *str, const char *last, const char *format, ...)
{
	va_list ap;

	va_start(ap, format);
	int ret = vseprintf(str, last, format, ap);
	va_end(ap);
	return ret;
}


/**
 * Convert the md5sum to a hexadecimal string representation
 * @param buf buffer to put the md5sum into
 * @param last last character of buffer (usually lastof(buf))
 * @param md5sum the md5sum itself
 * @return a pointer to the next character after the md5sum
 */
char *md5sumToString(char *buf, const char *last, const uint8 md5sum[16])
{
	char *p = buf;

	for (uint i = 0; i < 16; i++) {
		p += seprintf(p, last, "%02X", md5sum[i]);
	}

	return p;
}


/* UTF-8 handling routines */


/**
 * Decode and consume the next UTF-8 encoded character.
 * @param c Buffer to place decoded character.
 * @param s Character stream to retrieve character from.
 * @return Number of characters in the sequence.
 */
size_t Utf8Decode(WChar *c, const char *s)
{
	assert(c != NULL);

	if (!HasBit(s[0], 7)) {
		/* Single byte character: 0xxxxxxx */
		*c = s[0];
		return 1;
	} else if (GB(s[0], 5, 3) == 6) {
		if (IsUtf8Part(s[1])) {
			/* Double byte character: 110xxxxx 10xxxxxx */
			*c = GB(s[0], 0, 5) << 6 | GB(s[1], 0, 6);
			if (*c >= 0x80) return 2;
		}
	} else if (GB(s[0], 4, 4) == 14) {
		if (IsUtf8Part(s[1]) && IsUtf8Part(s[2])) {
			/* Triple byte character: 1110xxxx 10xxxxxx 10xxxxxx */
			*c = GB(s[0], 0, 4) << 12 | GB(s[1], 0, 6) << 6 | GB(s[2], 0, 6);
			if (*c >= 0x800) return 3;
		}
	} else if (GB(s[0], 3, 5) == 30) {
		if (IsUtf8Part(s[1]) && IsUtf8Part(s[2]) && IsUtf8Part(s[3])) {
			/* 4 byte character: 11110xxx 10xxxxxx 10xxxxxx 10xxxxxx */
			*c = GB(s[0], 0, 3) << 18 | GB(s[1], 0, 6) << 12 | GB(s[2], 0, 6) << 6 | GB(s[3], 0, 6);
			if (*c >= 0x10000 && *c <= 0x10FFFF) return 4;
		}
	}

	/* DEBUG(misc, 1, "[utf8] invalid UTF-8 sequence"); */
	*c = '?';
	return 1;
}


/**
 * Encode a unicode character and place it in the buffer.
 * @param buf Buffer to place character.
 * @param c   Unicode character to encode.
 * @return Number of characters in the encoded sequence.
 */
size_t Utf8Encode(char *buf, WChar c)
{
	if (c < 0x80) {
		*buf = c;
		return 1;
	} else if (c < 0x800) {
		*buf++ = 0xC0 + GB(c,  6, 5);
		*buf   = 0x80 + GB(c,  0, 6);
		return 2;
	} else if (c < 0x10000) {
		*buf++ = 0xE0 + GB(c, 12, 4);
		*buf++ = 0x80 + GB(c,  6, 6);
		*buf   = 0x80 + GB(c,  0, 6);
		return 3;
	} else if (c < 0x110000) {
		*buf++ = 0xF0 + GB(c, 18, 3);
		*buf++ = 0x80 + GB(c, 12, 6);
		*buf++ = 0x80 + GB(c,  6, 6);
		*buf   = 0x80 + GB(c,  0, 6);
		return 4;
	}

	/* DEBUG(misc, 1, "[utf8] can't UTF-8 encode value 0x%X", c); */
	*buf = '?';
	return 1;
}

/**
 * Properly terminate an UTF8 string to some maximum length
 * @param s string to check if it needs additional trimming
 * @param maxlen the maximum length the buffer can have.
 * @return the new length in bytes of the string (eg. strlen(new_string))
 * @note maxlen is the string length _INCLUDING_ the terminating '\0'
 */
size_t Utf8TrimString(char *s, size_t maxlen)
{
	size_t length = 0;

	for (const char *ptr = strchr(s, '\0'); *s != '\0';) {
		size_t len = Utf8EncodedCharLen(*s);
		/* Silently ignore invalid UTF8 sequences, our only concern trimming */
		if (len == 0) len = 1;

		/* Take care when a hard cutoff was made for the string and
		 * the last UTF8 sequence is invalid */
		if (length + len >= maxlen || (s + len > ptr)) break;
		s += len;
		length += len;
	}

	*s = '\0';
	return length;
}

#ifdef DEFINE_STRCASESTR
char *strcasestr(const char *haystack, const char *needle)
{
	size_t hay_len = strlen(haystack);
	size_t needle_len = strlen(needle);
	while (hay_len >= needle_len) {
		if (strncasecmp(haystack, needle, needle_len) == 0) return const_cast<char *>(haystack);

		haystack++;
		hay_len--;
	}

	return NULL;
}
#endif /* DEFINE_STRCASESTR */

/**
 * Skip some of the 'garbage' in the string that we don't want to use
 * to sort on. This way the alphabetical sorting will work better as
 * we would be actually using those characters instead of some other
 * characters such as spaces and tildes at the begin of the name.
 * @param str The string to skip the initial garbage of.
 * @return The string with the garbage skipped.
 */
static const char *SkipGarbage(const char *str)
{
	while (*str != '\0' && (*str < '0' || IsInsideMM(*str, ';', '@' + 1) || IsInsideMM(*str, '[', '`' + 1) || IsInsideMM(*str, '{', '~' + 1))) str++;
	return str;
}

static int _strnatcmpIntl(const char *s1, const char *s2) {
	while (*s1 && *s2) {
		if (IsInsideBS(*s1, '0', 10) && IsInsideBS(*s2, '0', 10)) {
			uint n1 = 0;
			uint n2 = 0;
			for (; IsInsideBS(*s1, '0', 10); s1++) {
				n1 = (n1 * 10) + (*s1 - '0');
			}
			for (; IsInsideBS(*s2, '0', 10); s2++) {
				n2 = (n2 * 10) + (*s2 - '0');
			}
			if (n1 != n2) return n1 > n2 ? 1 : -1;
		} else {
			char c1 = tolower(*s1);
			char c2 = tolower(*s2);
			if (c1 != c2) {
				return c1 > c2 ? 1 : -1;
			}
			s1++;
			s2++;
		}
	}
	if (*s1 && !*s2) {
		return 1;
	} else if (*s2 && !*s1) {
		return -1;
	} else {
		return 0;
	}
}

/**
 * Compares two strings using case insensitive natural sort.
 *
 * @param s1 First string to compare.
 * @param s2 Second string to compare.
 * @param ignore_garbage_at_front Skip punctuation characters in the front
 * @return Less than zero if s1 < s2, zero if s1 == s2, greater than zero if s1 > s2.
 */
int strnatcmp(const char *s1, const char *s2, bool ignore_garbage_at_front)
{
	if (ignore_garbage_at_front) {
		s1 = SkipGarbage(s1);
		s2 = SkipGarbage(s2);
	}

#ifdef WITH_ICU_SORT
	if (_current_collator != NULL) {
		UErrorCode status = U_ZERO_ERROR;
		int result = _current_collator->compareUTF8(s1, s2, status);
		if (U_SUCCESS(status)) return result;
	}
#endif /* WITH_ICU_SORT */

<<<<<<< HEAD
	/* Do a manual natural sort comparison if ICU is missing or if we cannot create a collator. */
	return _strnatcmpIntl(s1, s2);
=======
#if defined(WIN32) && !defined(STRGEN) && !defined(SETTINGSGEN)
	int res = OTTDStringCompare(s1, s2);
	if (res != 0) return res - 2; // Convert to normal C return values.
#endif

	/* Do a normal comparison if ICU is missing or if we cannot create a collator. */
	return strcasecmp(s1, s2);
>>>>>>> cd966f38
}

#ifdef WITH_UNISCRIBE

/* static */ StringIterator *StringIterator::Create()
{
	return new UniscribeStringIterator();
}

#elif defined(WITH_ICU_SORT)

#include <unicode/utext.h>
#include <unicode/brkiter.h>

/** String iterator using ICU as a backend. */
class IcuStringIterator : public StringIterator
{
	icu::BreakIterator *char_itr; ///< ICU iterator for characters.
	icu::BreakIterator *word_itr; ///< ICU iterator for words.

	SmallVector<UChar, 32> utf16_str;      ///< UTF-16 copy of the string.
	SmallVector<size_t, 32> utf16_to_utf8; ///< Mapping from UTF-16 code point position to index in the UTF-8 source string.

public:
	IcuStringIterator() : char_itr(NULL), word_itr(NULL)
	{
		UErrorCode status = U_ZERO_ERROR;
		this->char_itr = icu::BreakIterator::createCharacterInstance(icu::Locale(_current_language != NULL ? _current_language->isocode : "en"), status);
		this->word_itr = icu::BreakIterator::createWordInstance(icu::Locale(_current_language != NULL ? _current_language->isocode : "en"), status);

		*this->utf16_str.Append() = '\0';
		*this->utf16_to_utf8.Append() = 0;
	}

	virtual ~IcuStringIterator()
	{
		delete this->char_itr;
		delete this->word_itr;
	}

	virtual void SetString(const char *s)
	{
		const char *string_base = s;

		/* Unfortunately current ICU versions only provide rudimentary support
		 * for word break iterators (especially for CJK languages) in combination
		 * with UTF-8 input. As a work around we have to convert the input to
		 * UTF-16 and create a mapping back to UTF-8 character indices. */
		this->utf16_str.Clear();
		this->utf16_to_utf8.Clear();

		while (*s != '\0') {
			size_t idx = s - string_base;

			WChar c = Utf8Consume(&s);
			if (c < 0x10000) {
				*this->utf16_str.Append() = (UChar)c;
			} else {
				/* Make a surrogate pair. */
				*this->utf16_str.Append() = (UChar)(0xD800 + ((c - 0x10000) >> 10));
				*this->utf16_str.Append() = (UChar)(0xDC00 + ((c - 0x10000) & 0x3FF));
				*this->utf16_to_utf8.Append() = idx;
			}
			*this->utf16_to_utf8.Append() = idx;
		}
		*this->utf16_str.Append() = '\0';
		*this->utf16_to_utf8.Append() = s - string_base;

		UText text = UTEXT_INITIALIZER;
		UErrorCode status = U_ZERO_ERROR;
		utext_openUChars(&text, this->utf16_str.Begin(), this->utf16_str.Length() - 1, &status);
		this->char_itr->setText(&text, status);
		this->word_itr->setText(&text, status);
		this->char_itr->first();
		this->word_itr->first();
	}

	virtual size_t SetCurPosition(size_t pos)
	{
		/* Convert incoming position to an UTF-16 string index. */
		uint utf16_pos = 0;
		for (uint i = 0; i < this->utf16_to_utf8.Length(); i++) {
			if (this->utf16_to_utf8[i] == pos) {
				utf16_pos = i;
				break;
			}
		}

		/* isBoundary has the documented side-effect of setting the current
		 * position to the first valid boundary equal to or greater than
		 * the passed value. */
		this->char_itr->isBoundary(utf16_pos);
		return this->utf16_to_utf8[this->char_itr->current()];
	}

	virtual size_t Next(IterType what)
	{
		int32_t pos;
		switch (what) {
			case ITER_CHARACTER:
				pos = this->char_itr->next();
				break;

			case ITER_WORD:
				pos = this->word_itr->following(this->char_itr->current());
				/* The ICU word iterator considers both the start and the end of a word a valid
				 * break point, but we only want word starts. Move to the next location in
				 * case the new position points to whitespace. */
				while (pos != icu::BreakIterator::DONE &&
						IsWhitespace(Utf16DecodeChar((const uint16 *)&this->utf16_str[pos]))) {
					int32_t new_pos = this->word_itr->next();
					/* Don't set it to DONE if it was valid before. Otherwise we'll return END
					 * even though the iterator wasn't at the end of the string before. */
					if (new_pos == icu::BreakIterator::DONE) break;
					pos = new_pos;
				}

				this->char_itr->isBoundary(pos);
				break;

			default:
				NOT_REACHED();
		}

		return pos == icu::BreakIterator::DONE ? END : this->utf16_to_utf8[pos];
	}

	virtual size_t Prev(IterType what)
	{
		int32_t pos;
		switch (what) {
			case ITER_CHARACTER:
				pos = this->char_itr->previous();
				break;

			case ITER_WORD:
				pos = this->word_itr->preceding(this->char_itr->current());
				/* The ICU word iterator considers both the start and the end of a word a valid
				 * break point, but we only want word starts. Move to the previous location in
				 * case the new position points to whitespace. */
				while (pos != icu::BreakIterator::DONE &&
						IsWhitespace(Utf16DecodeChar((const uint16 *)&this->utf16_str[pos]))) {
					int32_t new_pos = this->word_itr->previous();
					/* Don't set it to DONE if it was valid before. Otherwise we'll return END
					 * even though the iterator wasn't at the start of the string before. */
					if (new_pos == icu::BreakIterator::DONE) break;
					pos = new_pos;
				}

				this->char_itr->isBoundary(pos);
				break;

			default:
				NOT_REACHED();
		}

		return pos == icu::BreakIterator::DONE ? END : this->utf16_to_utf8[pos];
	}
};

/* static */ StringIterator *StringIterator::Create()
{
	return new IcuStringIterator();
}

#else

/** Fallback simple string iterator. */
class DefaultStringIterator : public StringIterator
{
	const char *string; ///< Current string.
	size_t len;         ///< String length.
	size_t cur_pos;     ///< Current iteration position.

public:
	DefaultStringIterator() : string(NULL), len(0), cur_pos(0)
	{
	}

	virtual void SetString(const char *s)
	{
		this->string = s;
		this->len = strlen(s);
		this->cur_pos = 0;
	}

	virtual size_t SetCurPosition(size_t pos)
	{
		assert(this->string != NULL && pos <= this->len);
		/* Sanitize in case we get a position inside an UTF-8 sequence. */
		while (pos > 0 && IsUtf8Part(this->string[pos])) pos--;
		return this->cur_pos = pos;
	}

	virtual size_t Next(IterType what)
	{
		assert(this->string != NULL);

		/* Already at the end? */
		if (this->cur_pos >= this->len) return END;

		switch (what) {
			case ITER_CHARACTER: {
				WChar c;
				this->cur_pos += Utf8Decode(&c, this->string + this->cur_pos);
				return this->cur_pos;
			}

			case ITER_WORD: {
				WChar c;
				/* Consume current word. */
				size_t offs = Utf8Decode(&c, this->string + this->cur_pos);
				while (this->cur_pos < this->len && !IsWhitespace(c)) {
					this->cur_pos += offs;
					offs = Utf8Decode(&c, this->string + this->cur_pos);
				}
				/* Consume whitespace to the next word. */
				while (this->cur_pos < this->len && IsWhitespace(c)) {
					this->cur_pos += offs;
					offs = Utf8Decode(&c, this->string + this->cur_pos);
				}

				return this->cur_pos;
			}

			default:
				NOT_REACHED();
		}

		return END;
	}

	virtual size_t Prev(IterType what)
	{
		assert(this->string != NULL);

		/* Already at the beginning? */
		if (this->cur_pos == 0) return END;

		switch (what) {
			case ITER_CHARACTER:
				return this->cur_pos = Utf8PrevChar(this->string + this->cur_pos) - this->string;

			case ITER_WORD: {
				const char *s = this->string + this->cur_pos;
				WChar c;
				/* Consume preceding whitespace. */
				do {
					s = Utf8PrevChar(s);
					Utf8Decode(&c, s);
				} while (s > this->string && IsWhitespace(c));
				/* Consume preceding word. */
				while (s > this->string && !IsWhitespace(c)) {
					s = Utf8PrevChar(s);
					Utf8Decode(&c, s);
				}
				/* Move caret back to the beginning of the word. */
				if (IsWhitespace(c)) Utf8Consume(&s);

				return this->cur_pos = s - this->string;
			}

			default:
				NOT_REACHED();
		}

		return END;
	}
};

/* static */ StringIterator *StringIterator::Create()
{
	return new DefaultStringIterator();
}

#endif<|MERGE_RESOLUTION|>--- conflicted
+++ resolved
@@ -675,18 +675,13 @@
 	}
 #endif /* WITH_ICU_SORT */
 
-<<<<<<< HEAD
-	/* Do a manual natural sort comparison if ICU is missing or if we cannot create a collator. */
-	return _strnatcmpIntl(s1, s2);
-=======
 #if defined(WIN32) && !defined(STRGEN) && !defined(SETTINGSGEN)
 	int res = OTTDStringCompare(s1, s2);
 	if (res != 0) return res - 2; // Convert to normal C return values.
 #endif
 
-	/* Do a normal comparison if ICU is missing or if we cannot create a collator. */
-	return strcasecmp(s1, s2);
->>>>>>> cd966f38
+	/* Do a manual natural sort comparison if ICU is missing or if we cannot create a collator. */
+	return _strnatcmpIntl(s1, s2);
 }
 
 #ifdef WITH_UNISCRIBE
