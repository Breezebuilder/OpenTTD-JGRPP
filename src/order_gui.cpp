/*
 * This file is part of OpenTTD.
 * OpenTTD is free software; you can redistribute it and/or modify it under the terms of the GNU General Public License as published by the Free Software Foundation, version 2.
 * OpenTTD is distributed in the hope that it will be useful, but WITHOUT ANY WARRANTY; without even the implied warranty of MERCHANTABILITY or FITNESS FOR A PARTICULAR PURPOSE.
 * See the GNU General Public License for more details. You should have received a copy of the GNU General Public License along with OpenTTD. If not, see <http://www.gnu.org/licenses/>.
 */

/** @file order_gui.cpp GUI related to orders. */

#include "stdafx.h"
#include "command_func.h"
#include "viewport_func.h"
#include "depot_map.h"
#include "roadveh.h"
#include "timetable.h"
#include "strings_func.h"
#include "company_func.h"
#include "widgets/dropdown_type.h"
#include "widgets/dropdown_func.h"
#include "textbuf_gui.h"
#include "string_func.h"
#include "tilehighlight_func.h"
#include "network/network.h"
#include "station_base.h"
#include "industry.h"
#include "waypoint_base.h"
#include "core/geometry_func.hpp"
#include "infrastructure_func.h"
#include "hotkeys.h"
#include "aircraft.h"
#include "engine_func.h"
#include "vehicle_func.h"
#include "vehiclelist.h"
#include "tracerestrict.h"
#include "scope.h"

#include "widgets/order_widget.h"

#include "safeguards.h"

enum CargoTypeOrdersWindowVariant {
	CTOWV_LOAD   = 0,
	CTOWV_UNLOAD = 1,
};

/** Cargo type orders strings for load dropdowns. */
static const StringID _cargo_type_load_order_drowdown[] = {
	STR_ORDER_DROP_LOAD_IF_POSSIBLE,      // OLF_LOAD_IF_POSSIBLE
	STR_EMPTY,
	STR_CARGO_TYPE_ORDERS_DROP_FULL_LOAD, // OLFB_FULL_LOAD
	STR_EMPTY,
	STR_ORDER_DROP_NO_LOADING,            // OLFB_NO_LOAD
	INVALID_STRING_ID
};
static const uint32 _cargo_type_load_order_drowdown_hidden_mask = 0xA; // 01010

/** Cargo type orders strings for unload dropdowns. */
static const StringID _cargo_type_unload_order_drowdown[] = {
	STR_ORDER_DROP_UNLOAD_IF_ACCEPTED, // OUF_UNLOAD_IF_POSSIBLE
	STR_ORDER_DROP_UNLOAD,             // OUFB_UNLOAD
	STR_ORDER_DROP_TRANSFER,           // OUFB_TRANSFER
	STR_EMPTY,
	STR_ORDER_DROP_NO_UNLOADING,       // OUFB_NO_UNLOAD
	INVALID_STRING_ID
};
static const uint32 _cargo_type_unload_order_drowdown_hidden_mask = 0x8; // 01000

DropDownList GetSlotDropDownList(Owner owner, TraceRestrictSlotID slot_id, int &selected, VehicleType vehtype, bool show_other_types);
DropDownList GetCounterDropDownList(Owner owner, TraceRestrictCounterID ctr_id, int &selected);

static bool ModifyOrder(const Vehicle *v, VehicleOrderID order_id, uint32 p2, bool error_msg = true)
{
	return DoCommandPEx(v->tile, v->index, p2, order_id, CMD_MODIFY_ORDER | (error_msg ? CMD_MSG(STR_ERROR_CAN_T_MODIFY_THIS_ORDER) : 0), nullptr, nullptr, 0);
}

struct CargoTypeOrdersWindow : public Window {
private:
	CargoTypeOrdersWindowVariant variant;

	const Vehicle *vehicle;  ///< Vehicle owning the orders being displayed and manipulated.
	VehicleOrderID order_id; ///< Index of the order concerned by this window.

	VehicleOrderID order_count; ///< Count of the orders of the vehicle owning this window
	const Order *order;         ///< Order pointer at construction time;

	static const uint8 CARGO_ICON_WIDTH  = 12;
	static const uint8 CARGO_ICON_HEIGHT =  8;

	const StringID *cargo_type_order_dropdown; ///< Strings used to populate order dropdowns.
	uint32 cargo_type_order_dropdown_hmask;    ///< Hidden mask for order dropdowns.

	uint max_cargo_name_width;     ///< Greatest width of cargo names.
	uint max_cargo_dropdown_width; ///< Greatest width of order names.

	uint set_to_all_dropdown_sel;     ///< Selected entry for the 'set to all' dropdown

	/**
	 * Initialize \c max_cargo_name_width and \c max_cargo_dropdown_width.
	 * @post \c max_cargo_name_width
	 * @post \c max_cargo_dropdown_width
	 */
	void InitMaxWidgetWidth()
	{
		this->max_cargo_name_width = 0;
		for (int i = 0; i < (int)_sorted_standard_cargo_specs.size(); i++) {
			SetDParam(0, _sorted_cargo_specs[i]->name);
			this->max_cargo_name_width = std::max(this->max_cargo_name_width, GetStringBoundingBox(STR_JUST_STRING).width);
		}
		this->max_cargo_dropdown_width = 0;
		for (int i = 0; this->cargo_type_order_dropdown[i] != INVALID_STRING_ID; i++) {
			SetDParam(0, this->cargo_type_order_dropdown[i]);
			this->max_cargo_dropdown_width = std::max(this->max_cargo_dropdown_width, GetStringBoundingBox(STR_JUST_STRING).width);
		}
	}

	/** Populate the selected entry of order dropdowns. */
	void InitDropdownSelectedTypes()
	{
		StringID tooltip = STR_CARGO_TYPE_LOAD_ORDERS_DROP_TOOLTIP + this->variant;
		const Order *order = this->vehicle->GetOrder(this->order_id);
		for (int i = 0; i < (int)_sorted_standard_cargo_specs.size(); i++) {
			const CargoSpec *cs = _sorted_cargo_specs[i];
			const CargoID cargo_id = cs->Index();
			uint8 order_type = (this->variant == CTOWV_LOAD) ? (uint8) order->GetCargoLoadTypeRaw(cargo_id) : (uint8) order->GetCargoUnloadTypeRaw(cargo_id);
			this->GetWidget<NWidgetCore>(WID_CTO_CARGO_DROPDOWN_FIRST + i)->SetDataTip(this->cargo_type_order_dropdown[order_type], tooltip);
		}
		this->GetWidget<NWidgetCore>(WID_CTO_SET_TO_ALL_DROPDOWN)->widget_data = this->cargo_type_order_dropdown[this->set_to_all_dropdown_sel];
	}

	/**
	 * Returns the load/unload type of this order for the specified cargo.
	 * @param cargo_id The cargo index for wich we want the load/unload type.
	 * @return an OrderLoadFlags if \c load_variant = true, an OrderUnloadFlags otherwise.
	 */
	uint8 GetOrderActionTypeForCargo(CargoID cargo_id)
	{
		const Order *order = this->vehicle->GetOrder(this->order_id);
		return (this->variant == CTOWV_LOAD) ? (uint8) order->GetCargoLoadTypeRaw(cargo_id) : (uint8) order->GetCargoUnloadTypeRaw(cargo_id);
	}

	bool CheckOrderStillValid() const
	{
		if (this->vehicle->GetNumOrders() != this->order_count) return false;
		if (this->vehicle->GetOrder(this->order_id) != this->order) return false;
		return true;
	}

public:
	/**
	 * Instantiate a new CargoTypeOrdersWindow.
	 * @param desc The window description.
	 * @param v The vehicle the order belongs to.
	 * @param order_id Which order to display/edit.
	 * @param variant Which aspect of the order to display/edit: load or unload.
	 * @pre \c v != nullptr
	 */
	CargoTypeOrdersWindow(WindowDesc *desc, const Vehicle *v, VehicleOrderID order_id, CargoTypeOrdersWindowVariant variant) : Window(desc)
	{
		this->variant = variant;
		this->cargo_type_order_dropdown = (this->variant == CTOWV_LOAD) ? _cargo_type_load_order_drowdown : _cargo_type_unload_order_drowdown;
		this->cargo_type_order_dropdown_hmask = (this->variant == CTOWV_LOAD) ? _cargo_type_load_order_drowdown_hidden_mask : _cargo_type_unload_order_drowdown_hidden_mask;
		this->InitMaxWidgetWidth();

		this->vehicle = v;
		this->order_id = order_id;
		this->order_count = v->GetNumOrders();
		this->order = v->GetOrder(order_id);
		this->set_to_all_dropdown_sel = 0;

		this->CreateNestedTree(desc);
		this->GetWidget<NWidgetCore>(WID_CTO_CAPTION)->SetDataTip(STR_CARGO_TYPE_ORDERS_LOAD_CAPTION + this->variant, STR_TOOLTIP_WINDOW_TITLE_DRAG_THIS);
		this->GetWidget<NWidgetCore>(WID_CTO_HEADER)->SetDataTip(STR_CARGO_TYPE_ORDERS_LOAD_TITLE + this->variant, STR_NULL);
		this->GetWidget<NWidgetStacked>(WID_CTO_SELECT)->SetDisplayedPlane((_sorted_standard_cargo_specs.size() >= 32) ? 0 : SZSP_NONE);
		this->InitDropdownSelectedTypes();
		this->FinishInitNested(v->index);

		this->owner = v->owner;
	}

	~CargoTypeOrdersWindow()
	{
		if (!FocusWindowById(WC_VEHICLE_ORDERS, this->window_number)) {
			MarkAllRouteStepsDirty(this->vehicle);
		}
	}

	virtual void UpdateWidgetSize(int widget, Dimension *size, const Dimension &padding, Dimension *fill, Dimension *resize) override
	{
		if (widget == WID_CTO_HEADER) {
			(*size).height = std::max((*size).height, (uint) WD_FRAMERECT_TOP + FONT_HEIGHT_NORMAL + WD_FRAMERECT_BOTTOM);
		} else if (WID_CTO_CARGO_LABEL_FIRST <= widget && widget <= WID_CTO_CARGO_LABEL_LAST) {
			(*size).width  = std::max((*size).width,  WD_FRAMERECT_LEFT + this->CARGO_ICON_WIDTH + WD_FRAMETEXT_LEFT + this->max_cargo_name_width + WD_FRAMETEXT_RIGHT + padding.width);
			(*size).height = std::max((*size).height, (uint) WD_FRAMERECT_TOP + FONT_HEIGHT_NORMAL + WD_FRAMERECT_BOTTOM);
		} else if ((WID_CTO_CARGO_DROPDOWN_FIRST <= widget && widget <= WID_CTO_CARGO_DROPDOWN_LAST) || widget == WID_CTO_SET_TO_ALL_DROPDOWN) {
			(*size).width  = std::max((*size).width,  WD_DROPDOWNTEXT_LEFT + this->max_cargo_dropdown_width + WD_DROPDOWNTEXT_RIGHT + NWidgetLeaf::dropdown_dimension.width);
			(*size).height = std::max((*size).height, (uint) WD_DROPDOWNTEXT_TOP + FONT_HEIGHT_NORMAL + WD_DROPDOWNTEXT_BOTTOM);
		} else if (widget == WID_CTO_SET_TO_ALL_LABEL) {
			(*size).width = std::max((*size).width, this->max_cargo_name_width + WD_FRAMETEXT_RIGHT + padding.width);
			(*size).height = std::max((*size).height, (uint) WD_FRAMERECT_TOP + FONT_HEIGHT_NORMAL + WD_FRAMERECT_BOTTOM);
		}
	}

	virtual void DrawWidget(const Rect &r, int widget) const override
	{
		if (WID_CTO_CARGO_LABEL_FIRST <= widget && widget <= WID_CTO_CARGO_LABEL_LAST) {
			const CargoSpec *cs = _sorted_cargo_specs[widget - WID_CTO_CARGO_LABEL_FIRST];
			bool rtl = (_current_text_dir == TD_RTL);

			/* Draw cargo icon. */
			int rect_left   = rtl ? r.right - WD_FRAMETEXT_RIGHT - this->CARGO_ICON_WIDTH : r.left + WD_FRAMERECT_LEFT;
			int rect_right  = rect_left + this->CARGO_ICON_WIDTH;
			int rect_top    = r.top + WD_FRAMERECT_TOP + ((r.bottom - WD_FRAMERECT_BOTTOM - r.top - WD_FRAMERECT_TOP) - this->CARGO_ICON_HEIGHT) / 2;
			int rect_bottom = rect_top + this->CARGO_ICON_HEIGHT;
			GfxFillRect(rect_left, rect_top, rect_right, rect_bottom, PC_BLACK);
			GfxFillRect(rect_left + 1, rect_top + 1, rect_right - 1, rect_bottom - 1, cs->legend_colour);

			/* Draw cargo name */
			int text_left  = rtl ? r.left + WD_FRAMETEXT_LEFT : rect_right + WD_FRAMETEXT_LEFT;
			int text_right = rtl ? rect_left - WD_FRAMETEXT_LEFT : r.right - WD_FRAMETEXT_RIGHT;
			int text_top   = r.top + WD_FRAMERECT_TOP;
			SetDParam(0, cs->name);
			DrawString(text_left, text_right, text_top, STR_BLACK_STRING);
		}
	}

	virtual void OnClick(Point pt, int widget, int click_count) override
	{
		if (!this->CheckOrderStillValid()) {
			delete this;
			return;
		}
		if (widget == WID_CTO_CLOSEBTN) {
			delete this;
		} else if (WID_CTO_CARGO_DROPDOWN_FIRST <= widget && widget <= WID_CTO_CARGO_DROPDOWN_LAST) {
			const CargoSpec *cs = _sorted_cargo_specs[widget - WID_CTO_CARGO_DROPDOWN_FIRST];
			const CargoID cargo_id = cs->Index();

			ShowDropDownMenu(this, this->cargo_type_order_dropdown, this->GetOrderActionTypeForCargo(cargo_id), widget, 0, this->cargo_type_order_dropdown_hmask);
		} else if (widget == WID_CTO_SET_TO_ALL_DROPDOWN) {
			ShowDropDownMenu(this, this->cargo_type_order_dropdown, this->set_to_all_dropdown_sel, widget, 0, this->cargo_type_order_dropdown_hmask);
		}
	}

	virtual void OnDropdownSelect(int widget, int action_type) override
	{
		if (!this->CheckOrderStillValid()) {
			delete this;
			return;
		}
		ModifyOrderFlags mof = (this->variant == CTOWV_LOAD) ? MOF_CARGO_TYPE_LOAD : MOF_CARGO_TYPE_UNLOAD;
		if (WID_CTO_CARGO_DROPDOWN_FIRST <= widget && widget <= WID_CTO_CARGO_DROPDOWN_LAST) {
			const CargoSpec *cs = _sorted_cargo_specs[widget - WID_CTO_CARGO_DROPDOWN_FIRST];
			const CargoID cargo_id = cs->Index();
			uint8 order_action_type = this->GetOrderActionTypeForCargo(cargo_id);

			if (action_type == order_action_type) return;

			ModifyOrder(this->vehicle, this->order_id, mof | (action_type << 8) | (cargo_id << 24));

			this->GetWidget<NWidgetCore>(widget)->SetDataTip(this->cargo_type_order_dropdown[this->GetOrderActionTypeForCargo(cargo_id)], STR_CARGO_TYPE_LOAD_ORDERS_DROP_TOOLTIP + this->variant);
			this->SetWidgetDirty(widget);
		} else if (widget == WID_CTO_SET_TO_ALL_DROPDOWN) {
			ModifyOrder(this->vehicle, this->order_id, mof | (action_type << 8) | (CT_INVALID << 24));

			for (int i = 0; i < (int)_sorted_standard_cargo_specs.size(); i++) {
				const CargoSpec *cs = _sorted_cargo_specs[i];
				const CargoID cargo_id = cs->Index();
				if (action_type != this->GetOrderActionTypeForCargo(cargo_id)) {
					this->GetWidget<NWidgetCore>(i + WID_CTO_CARGO_DROPDOWN_FIRST)->SetDataTip(this->cargo_type_order_dropdown[this->GetOrderActionTypeForCargo(cargo_id)], STR_CARGO_TYPE_LOAD_ORDERS_DROP_TOOLTIP + this->variant);
					this->SetWidgetDirty(i + WID_CTO_CARGO_DROPDOWN_FIRST);
				}
			}

			if (action_type != (int) this->set_to_all_dropdown_sel) {
				this->set_to_all_dropdown_sel = action_type;
				this->GetWidget<NWidgetCore>(widget)->widget_data = this->cargo_type_order_dropdown[this->set_to_all_dropdown_sel];
				this->SetWidgetDirty(widget);
			}
		}
	}

	virtual void SetStringParameters(int widget) const override
	{
		if (!this->CheckOrderStillValid()) {
			return;
		}
		if (widget == WID_CTO_CAPTION) {
			SetDParam(0, this->vehicle->index);
			SetDParam(1, this->order_id + 1);
			SetDParam(2, this->vehicle->GetOrder(this->order_id)->GetDestination());
		}
	}

	virtual void OnFocus(Window *previously_focused_window) override
	{
		if (HasFocusedVehicleChanged(this->window_number, previously_focused_window)) {
			MarkAllRoutePathsDirty(this->vehicle);
			MarkAllRouteStepsDirty(this->vehicle);
		}
	}

	virtual void OnFocusLost(Window *newly_focused_window) override
	{
		if (HasFocusedVehicleChanged(this->window_number, newly_focused_window)) {
			MarkAllRoutePathsDirty(this->vehicle);
			MarkAllRouteStepsDirty(this->vehicle);
		}
	}

	/**
	 * Some data on this window has become invalid.
	 * @param data Information about the changed data.
	 * @param gui_scope Whether the call is done from GUI scope. You may not do everything when not in GUI scope. See #InvalidateWindowData() for details.
	 */
	virtual void OnInvalidateData(int data = 0, bool gui_scope = true) override
	{
		if (!this->CheckOrderStillValid()) {
			delete this;
			return;
		}
		if (gui_scope) {
			this->InitDropdownSelectedTypes();
			this->SetDirty();
		}
	}
};

/**
 * Make a list of panel for each available cargo type.
 * Each panel contains a label to display the cargo name.
 * @param biggest_index Storage for collecting the biggest index used in the returned tree
 * @return A vertical container of cargo type orders rows.
 * @post \c *biggest_index contains the largest used index in the tree.
 */
static NWidgetBase *MakeCargoTypeOrdersRows(int *biggest_index, bool right)
{

	NWidgetVertical *ver = new NWidgetVertical;

	const bool dual_column = (_sorted_standard_cargo_specs.size() >= 32);
	if (right && !dual_column) return ver;

	const int increment = dual_column ? 2 : 1;

	for (int i = (right ? 1 : 0); i < (int)_sorted_standard_cargo_specs.size(); i += increment) {
		/* Cargo row */
		NWidgetBackground *panel = new NWidgetBackground(WWT_PANEL, COLOUR_GREY, WID_CTO_CARGO_ROW_FIRST + i);
		ver->Add(panel);
		NWidgetHorizontal *horiz = new NWidgetHorizontal;
		panel->Add(horiz);
		/* Cargo label */
		NWidgetBackground *label = new NWidgetBackground(WWT_PANEL, COLOUR_GREY, WID_CTO_CARGO_LABEL_FIRST + i);
		label->SetFill(1, 0);
		label->SetResize(1, 0);
		horiz->Add(label);
		/* Orders dropdown */
		NWidgetLeaf *dropdown = new NWidgetLeaf(WWT_DROPDOWN, COLOUR_GREY, WID_CTO_CARGO_DROPDOWN_FIRST + i, STR_NULL, STR_EMPTY);
		dropdown->SetFill(1, 0);
		dropdown->SetResize(1, 0);
		horiz->Add(dropdown);
	}

	*biggest_index = WID_CTO_CARGO_DROPDOWN_LAST;
	return ver;
}

static NWidgetBase *MakeCargoTypeOrdersRowsLeft(int *biggest_index)
{
	return MakeCargoTypeOrdersRows(biggest_index, false);
}

static NWidgetBase *MakeCargoTypeOrdersRowsRight(int *biggest_index)
{
	return MakeCargoTypeOrdersRows(biggest_index, true);
}

/** Widgets definition of CargoTypeOrdersWindow. */
static const NWidgetPart _nested_cargo_type_orders_widgets[] = {
	NWidget(NWID_HORIZONTAL),
		NWidget(WWT_CLOSEBOX, COLOUR_GREY),
		NWidget(WWT_CAPTION, COLOUR_GREY, WID_CTO_CAPTION), SetDataTip(STR_NULL, STR_TOOLTIP_WINDOW_TITLE_DRAG_THIS),
	EndContainer(),
	NWidget(WWT_PANEL, COLOUR_GREY),
		NWidget(WWT_LABEL, COLOUR_GREY, WID_CTO_HEADER), SetFill(1, 0), SetResize(1, 0), SetDataTip(STR_NULL, STR_NULL),
	EndContainer(),
	NWidget(WWT_PANEL, COLOUR_GREY),
		NWidget(NWID_HORIZONTAL),
			NWidgetFunction(MakeCargoTypeOrdersRowsLeft),
			NWidget(NWID_SELECTION, COLOUR_GREY, WID_CTO_SELECT),
				NWidgetFunction(MakeCargoTypeOrdersRowsRight),
			EndContainer(),
		EndContainer(),
	EndContainer(),
	NWidget(WWT_PANEL, COLOUR_GREY), SetMinimalSize(1, 4), SetFill(1, 0), SetResize(1, 0), EndContainer(), // SPACER
	NWidget(NWID_HORIZONTAL),
		NWidget(WWT_PANEL, COLOUR_GREY),
			NWidget(WWT_TEXT, COLOUR_GREY, WID_CTO_SET_TO_ALL_LABEL), SetPadding(0, 0, 0, WD_FRAMERECT_LEFT + 12 + WD_FRAMETEXT_LEFT), SetFill(1, 0), SetResize(1, 0), SetDataTip(STR_CARGO_TYPE_ORDERS_SET_TO_ALL_LABEL, STR_CARGO_TYPE_ORDERS_SET_TO_ALL_TOOLTIP),
		EndContainer(),
		NWidget(WWT_DROPDOWN, COLOUR_GREY, WID_CTO_SET_TO_ALL_DROPDOWN), SetFill(1, 0), SetResize(1, 0), SetDataTip(STR_NULL, STR_CARGO_TYPE_ORDERS_SET_TO_ALL_TOOLTIP),
	EndContainer(),
	NWidget(NWID_HORIZONTAL),
		NWidget(WWT_TEXTBTN, COLOUR_GREY, WID_CTO_CLOSEBTN), SetFill(1, 0), SetResize(1, 0), SetDataTip(STR_CARGO_TYPE_ORDERS_CLOSE_BUTTON, STR_TOOLTIP_CLOSE_WINDOW),
		NWidget(WWT_RESIZEBOX, COLOUR_GREY),
	EndContainer(),
};

/** Window description for the 'load' variant of CargoTypeOrdersWindow. */
static WindowDesc _cargo_type_load_orders_widgets (
	WDP_AUTO, "view_cargo_type_load_order", 195, 186,
	WC_VEHICLE_CARGO_TYPE_LOAD_ORDERS, WC_VEHICLE_ORDERS,
	WDF_CONSTRUCTION,
	_nested_cargo_type_orders_widgets, lengthof(_nested_cargo_type_orders_widgets)
);

/** Window description for the 'unload' variant of CargoTypeOrdersWindow. */
static WindowDesc _cargo_type_unload_orders_widgets (
	WDP_AUTO, "view_cargo_type_unload_order", 195, 186,
	WC_VEHICLE_CARGO_TYPE_UNLOAD_ORDERS, WC_VEHICLE_ORDERS,
	WDF_CONSTRUCTION,
	_nested_cargo_type_orders_widgets, lengthof(_nested_cargo_type_orders_widgets)
);

/**
 * Show the CargoTypeOrdersWindow for an order.
 * @param v The vehicle the order belongs to.
 * @param parent The parent window.
 * @param order_id Which order to display/edit.
 * @param variant Which aspect of the order to display/edit: load or unload.
 * @pre \c v != nullptr
 */
void ShowCargoTypeOrdersWindow(const Vehicle *v, Window *parent, VehicleOrderID order_id, CargoTypeOrdersWindowVariant variant)
{
	WindowDesc &desc = (variant == CTOWV_LOAD) ? _cargo_type_load_orders_widgets : _cargo_type_unload_orders_widgets;
	DeleteWindowById(desc.cls, v->index);
	CargoTypeOrdersWindow *w = new CargoTypeOrdersWindow(&desc, v, order_id, variant);
	w->parent = parent;
}


/** Order load types that could be given to station orders. */
static const StringID _station_load_types[][9][9] = {
	{
		/* No refitting. */
		{
			STR_EMPTY,
			INVALID_STRING_ID,
			STR_ORDER_FULL_LOAD,
			STR_ORDER_FULL_LOAD_ANY,
			STR_ORDER_NO_LOAD,
			INVALID_STRING_ID,
			INVALID_STRING_ID,
			INVALID_STRING_ID,
			STR_ORDER_CARGO_TYPE_LOAD,
		}, {
			STR_ORDER_UNLOAD,
			INVALID_STRING_ID,
			STR_ORDER_UNLOAD_FULL_LOAD,
			STR_ORDER_UNLOAD_FULL_LOAD_ANY,
			STR_ORDER_UNLOAD_NO_LOAD,
			INVALID_STRING_ID,
			INVALID_STRING_ID,
			INVALID_STRING_ID,
			STR_ORDER_UNLOAD_CARGO_TYPE_LOAD,
		}, {
			STR_ORDER_TRANSFER,
			INVALID_STRING_ID,
			STR_ORDER_TRANSFER_FULL_LOAD,
			STR_ORDER_TRANSFER_FULL_LOAD_ANY,
			STR_ORDER_TRANSFER_NO_LOAD,
			INVALID_STRING_ID,
			INVALID_STRING_ID,
			INVALID_STRING_ID,
			STR_ORDER_TRANSFER_CARGO_TYPE_LOAD,
		}, {
			/* Unload and transfer do not work together. */
			INVALID_STRING_ID, INVALID_STRING_ID, INVALID_STRING_ID,
			INVALID_STRING_ID, INVALID_STRING_ID, INVALID_STRING_ID,
			INVALID_STRING_ID, INVALID_STRING_ID, INVALID_STRING_ID,
		}, {
			STR_ORDER_NO_UNLOAD,
			INVALID_STRING_ID,
			STR_ORDER_NO_UNLOAD_FULL_LOAD,
			STR_ORDER_NO_UNLOAD_FULL_LOAD_ANY,
			STR_ORDER_NO_UNLOAD_NO_LOAD,
			INVALID_STRING_ID,
			INVALID_STRING_ID,
			INVALID_STRING_ID,
			STR_ORDER_NO_UNLOAD_CARGO_TYPE_LOAD,
		}, {
			INVALID_STRING_ID, INVALID_STRING_ID, INVALID_STRING_ID,
			INVALID_STRING_ID, INVALID_STRING_ID, INVALID_STRING_ID,
			INVALID_STRING_ID, INVALID_STRING_ID, INVALID_STRING_ID,
		}, {
			INVALID_STRING_ID, INVALID_STRING_ID, INVALID_STRING_ID,
			INVALID_STRING_ID, INVALID_STRING_ID, INVALID_STRING_ID,
			INVALID_STRING_ID, INVALID_STRING_ID, INVALID_STRING_ID,
		}, {
			INVALID_STRING_ID, INVALID_STRING_ID, INVALID_STRING_ID,
			INVALID_STRING_ID, INVALID_STRING_ID, INVALID_STRING_ID,
			INVALID_STRING_ID, INVALID_STRING_ID, INVALID_STRING_ID,
		}, {
			STR_ORDER_CARGO_TYPE_UNLOAD,
			INVALID_STRING_ID,
			STR_ORDER_CARGO_TYPE_UNLOAD_FULL_LOAD,
			STR_ORDER_CARGO_TYPE_UNLOAD_FULL_LOAD_ANY,
			STR_ORDER_CARGO_TYPE_UNLOAD_NO_LOAD,
			INVALID_STRING_ID,
			INVALID_STRING_ID,
			INVALID_STRING_ID,
			STR_ORDER_CARGO_TYPE_UNLOAD_CARGO_TYPE_LOAD,
		}
	}, {
		/* With auto-refitting. No loading and auto-refitting do not work together. */
		{
			STR_ORDER_AUTO_REFIT,
			INVALID_STRING_ID,
			STR_ORDER_FULL_LOAD_REFIT,
			STR_ORDER_FULL_LOAD_ANY_REFIT,
			INVALID_STRING_ID,
			INVALID_STRING_ID,
			INVALID_STRING_ID,
			INVALID_STRING_ID,
			STR_ORDER_CARGO_TYPE_LOAD_REFIT,
		}, {
			STR_ORDER_UNLOAD_REFIT,
			INVALID_STRING_ID,
			STR_ORDER_UNLOAD_FULL_LOAD_REFIT,
			STR_ORDER_UNLOAD_FULL_LOAD_ANY_REFIT,
			INVALID_STRING_ID,
			INVALID_STRING_ID,
			INVALID_STRING_ID,
			INVALID_STRING_ID,
			STR_ORDER_UNLOAD_CARGO_TYPE_LOAD_REFIT,
		}, {
			STR_ORDER_TRANSFER_REFIT,
			INVALID_STRING_ID,
			STR_ORDER_TRANSFER_FULL_LOAD_REFIT,
			STR_ORDER_TRANSFER_FULL_LOAD_ANY_REFIT,
			INVALID_STRING_ID,
			INVALID_STRING_ID,
			INVALID_STRING_ID,
			INVALID_STRING_ID,
			STR_ORDER_TRANSFER_CARGO_TYPE_LOAD_REFIT,
		}, {
			/* Unload and transfer do not work together. */
			INVALID_STRING_ID, INVALID_STRING_ID, INVALID_STRING_ID,
			INVALID_STRING_ID, INVALID_STRING_ID, INVALID_STRING_ID,
			INVALID_STRING_ID, INVALID_STRING_ID, INVALID_STRING_ID,
		}, {
			STR_ORDER_NO_UNLOAD_REFIT,
			INVALID_STRING_ID,
			STR_ORDER_NO_UNLOAD_FULL_LOAD_REFIT,
			STR_ORDER_NO_UNLOAD_FULL_LOAD_ANY_REFIT,
			INVALID_STRING_ID,
			INVALID_STRING_ID,
			INVALID_STRING_ID,
			INVALID_STRING_ID,
			STR_ORDER_NO_UNLOAD_CARGO_TYPE_LOAD_REFIT,
		}, {
			INVALID_STRING_ID, INVALID_STRING_ID, INVALID_STRING_ID,
			INVALID_STRING_ID, INVALID_STRING_ID, INVALID_STRING_ID,
			INVALID_STRING_ID, INVALID_STRING_ID, INVALID_STRING_ID,
		}, {
			INVALID_STRING_ID, INVALID_STRING_ID, INVALID_STRING_ID,
			INVALID_STRING_ID, INVALID_STRING_ID, INVALID_STRING_ID,
			INVALID_STRING_ID, INVALID_STRING_ID, INVALID_STRING_ID,
		}, {
			INVALID_STRING_ID, INVALID_STRING_ID, INVALID_STRING_ID,
			INVALID_STRING_ID, INVALID_STRING_ID, INVALID_STRING_ID,
			INVALID_STRING_ID, INVALID_STRING_ID, INVALID_STRING_ID,
		}, {
			STR_ORDER_CARGO_TYPE_UNLOAD_REFIT,
			INVALID_STRING_ID,
			STR_ORDER_CARGO_TYPE_UNLOAD_FULL_LOAD_REFIT,
			STR_ORDER_CARGO_TYPE_UNLOAD_FULL_LOAD_ANY_REFIT,
			INVALID_STRING_ID,
			INVALID_STRING_ID,
			INVALID_STRING_ID,
			INVALID_STRING_ID,
			STR_ORDER_CARGO_TYPE_UNLOAD_CARGO_TYPE_LOAD_REFIT,
		}
	}
};

static const StringID _order_non_stop_drowdown[] = {
	STR_ORDER_GO_TO,
	STR_ORDER_GO_NON_STOP_TO,
	STR_ORDER_GO_VIA,
	STR_ORDER_GO_NON_STOP_VIA,
	INVALID_STRING_ID
};

static const StringID _order_full_load_drowdown[] = {
	STR_ORDER_DROP_LOAD_IF_POSSIBLE,
	STR_EMPTY,
	STR_ORDER_DROP_FULL_LOAD_ALL,
	STR_ORDER_DROP_FULL_LOAD_ANY,
	STR_ORDER_DROP_NO_LOADING,
	STR_EMPTY,
	STR_EMPTY,
	STR_EMPTY,
	STR_ORDER_DROP_CARGO_TYPE_LOAD,
	INVALID_STRING_ID
};

static const StringID _order_unload_drowdown[] = {
	STR_ORDER_DROP_UNLOAD_IF_ACCEPTED,
	STR_ORDER_DROP_UNLOAD,
	STR_ORDER_DROP_TRANSFER,
	STR_EMPTY,
	STR_ORDER_DROP_NO_UNLOADING,
	STR_EMPTY,
	STR_EMPTY,
	STR_EMPTY,
	STR_ORDER_DROP_CARGO_TYPE_UNLOAD,
	INVALID_STRING_ID
};

static const StringID _order_goto_dropdown[] = {
	STR_ORDER_GO_TO,
	STR_ORDER_GO_TO_NEAREST_DEPOT,
	STR_ORDER_CONDITIONAL,
	STR_ORDER_SHARE,
	STR_ORDER_RELEASE_SLOT_BUTTON,
	STR_ORDER_CHANGE_COUNTER_BUTTON,
	INVALID_STRING_ID
};

static const StringID _order_goto_dropdown_aircraft[] = {
	STR_ORDER_GO_TO,
	STR_ORDER_GO_TO_NEAREST_HANGAR,
	STR_ORDER_CONDITIONAL,
	STR_ORDER_SHARE,
	STR_ORDER_RELEASE_SLOT_BUTTON,
	STR_ORDER_CHANGE_COUNTER_BUTTON,
	INVALID_STRING_ID
};

static const StringID _order_manage_list_dropdown[] = {
	STR_ORDER_REVERSE_ORDER_LIST,
	STR_ORDER_APPEND_REVERSED_ORDER_LIST,
	INVALID_STRING_ID
};

static const StringID _order_manage_dropdown[] = {
	STR_ORDER_DUPLICATE_ORDER,
	STR_ORDER_CHANGE_JUMP_TARGET,
	INVALID_STRING_ID
};

/** Variables for conditional orders; this defines the order of appearance in the dropdown box */
static const OrderConditionVariable _order_conditional_variable[] = {
	OCV_LOAD_PERCENTAGE,
	OCV_CARGO_LOAD_PERCENTAGE,
	OCV_RELIABILITY,
	OCV_MAX_RELIABILITY,
	OCV_MAX_SPEED,
	OCV_AGE,
	OCV_REMAINING_LIFETIME,
	OCV_REQUIRES_SERVICE,
	OCV_CARGO_WAITING,
	OCV_CARGO_WAITING_AMOUNT,
	OCV_CARGO_ACCEPTANCE,
	OCV_FREE_PLATFORMS,
	OCV_SLOT_OCCUPANCY,
	OCV_VEH_IN_SLOT,
	OCV_COUNTER_VALUE,
	OCV_TIME_DATE,
	OCV_TIMETABLE,
	OCV_DISPATCH_SLOT,
	OCV_PERCENT,
	OCV_UNCONDITIONALLY,
};

static const StringID _order_conditional_condition[] = {
	STR_ORDER_CONDITIONAL_COMPARATOR_EQUALS,
	STR_ORDER_CONDITIONAL_COMPARATOR_NOT_EQUALS,
	STR_ORDER_CONDITIONAL_COMPARATOR_LESS_THAN,
	STR_ORDER_CONDITIONAL_COMPARATOR_LESS_EQUALS,
	STR_ORDER_CONDITIONAL_COMPARATOR_MORE_THAN,
	STR_ORDER_CONDITIONAL_COMPARATOR_MORE_EQUALS,
	STR_ORDER_CONDITIONAL_COMPARATOR_IS_TRUE,
	STR_ORDER_CONDITIONAL_COMPARATOR_IS_FALSE,
	INVALID_STRING_ID,
};

static const StringID _order_conditional_condition_has[] = {
	STR_ORDER_CONDITIONAL_COMPARATOR_HAS,
	STR_ORDER_CONDITIONAL_COMPARATOR_HAS_NO,
	STR_ORDER_CONDITIONAL_COMPARATOR_HAS_LESS_THAN,
	STR_ORDER_CONDITIONAL_COMPARATOR_HAS_LESS_EQUALS,
	STR_ORDER_CONDITIONAL_COMPARATOR_HAS_MORE_THAN,
	STR_ORDER_CONDITIONAL_COMPARATOR_HAS_MORE_EQUALS,
	STR_ORDER_CONDITIONAL_COMPARATOR_HAS,
	STR_ORDER_CONDITIONAL_COMPARATOR_HAS_NO,
	INVALID_STRING_ID,
};

static const StringID _order_conditional_condition_accepts[] = {
	STR_NULL,
	STR_NULL,
	STR_NULL,
	STR_NULL,
	STR_NULL,
	STR_NULL,
	STR_ORDER_CONDITIONAL_COMPARATOR_ACCEPTS,
	STR_ORDER_CONDITIONAL_COMPARATOR_DOES_NOT_ACCEPT,
	INVALID_STRING_ID,
};

static const StringID _order_conditional_condition_is_fully_occupied[] = {
	STR_NULL,
	STR_NULL,
	STR_NULL,
	STR_NULL,
	STR_NULL,
	STR_NULL,
	STR_ORDER_CONDITIONAL_COMPARATOR_FULLY_OCCUPIED,
	STR_ORDER_CONDITIONAL_COMPARATOR_NOT_YET_FULLY_OCCUPIED,
	INVALID_STRING_ID,
};

static const StringID _order_conditional_condition_is_in_slot[] = {
	STR_ORDER_CONDITIONAL_COMPARATOR_TRAIN_IN_ACQUIRE_SLOT,
	STR_ORDER_CONDITIONAL_COMPARATOR_TRAIN_NOT_IN_ACQUIRE_SLOT,
	STR_NULL,
	STR_NULL,
	STR_NULL,
	STR_NULL,
	STR_ORDER_CONDITIONAL_COMPARATOR_TRAIN_IN_SLOT,
	STR_ORDER_CONDITIONAL_COMPARATOR_TRAIN_NOT_IN_SLOT,
	INVALID_STRING_ID,
};

static const StringID _order_conditional_condition_is_in_slot_non_train[] = {
	STR_ORDER_CONDITIONAL_COMPARATOR_VEHICLE_IN_ACQUIRE_SLOT,
	STR_ORDER_CONDITIONAL_COMPARATOR_VEHICLE_NOT_IN_ACQUIRE_SLOT,
	STR_NULL,
	STR_NULL,
	STR_NULL,
	STR_NULL,
	STR_ORDER_CONDITIONAL_COMPARATOR_VEHICLE_IN_SLOT,
	STR_ORDER_CONDITIONAL_COMPARATOR_VEHICLE_NOT_IN_SLOT,
	INVALID_STRING_ID,
};

static const StringID _order_conditional_condition_dispatch_slot_first[] = {
	STR_NULL,
	STR_NULL,
	STR_NULL,
	STR_NULL,
	STR_NULL,
	STR_NULL,
	STR_ORDER_CONDITIONAL_COMPARATOR_DISPATCH_SLOT_IS_FIRST,
	STR_ORDER_CONDITIONAL_COMPARATOR_DISPATCH_SLOT_IS_NOT_FIRST,
	INVALID_STRING_ID,
};

static const StringID _order_conditional_condition_dispatch_slot_last[] = {
	STR_NULL,
	STR_NULL,
	STR_NULL,
	STR_NULL,
	STR_NULL,
	STR_NULL,
	STR_ORDER_CONDITIONAL_COMPARATOR_DISPATCH_SLOT_IS_LAST,
	STR_ORDER_CONDITIONAL_COMPARATOR_DISPATCH_SLOT_IS_NOT_LAST,
	INVALID_STRING_ID,
};

extern uint ConvertSpeedToDisplaySpeed(uint speed);
extern uint ConvertDisplaySpeedToSpeed(uint speed);

static const StringID _order_depot_action_dropdown[] = {
	STR_ORDER_DROP_GO_ALWAYS_DEPOT,
	STR_ORDER_DROP_SERVICE_DEPOT,
	STR_ORDER_DROP_HALT_DEPOT,
	STR_ORDER_DROP_SELL_DEPOT,
	INVALID_STRING_ID
};

static int DepotActionStringIndex(const Order *order)
{
	if (order->GetDepotActionType() & ODATFB_SELL) {
		return DA_SELL;
	} else if (order->GetDepotActionType() & ODATFB_HALT) {
		return DA_STOP;
	} else if (order->GetDepotOrderType() & ODTFB_SERVICE) {
		return DA_SERVICE;
	} else {
		return DA_ALWAYS_GO;
	}
}

static const StringID _order_refit_action_dropdown[] = {
	STR_ORDER_DROP_REFIT_AUTO,
	STR_ORDER_DROP_REFIT_AUTO_ANY,
	INVALID_STRING_ID
};

static const StringID _order_time_date_dropdown[] = {
	STR_TRACE_RESTRICT_TIME_MINUTE,
	STR_TRACE_RESTRICT_TIME_HOUR,
	STR_TRACE_RESTRICT_TIME_HOUR_MINUTE,
	STR_TRACE_RESTRICT_TIME_DAY,
	STR_TRACE_RESTRICT_TIME_MONTH,
	INVALID_STRING_ID
};

static const StringID _order_timetable_dropdown[] = {
	STR_TRACE_RESTRICT_TIMETABLE_LATENESS,
	STR_TRACE_RESTRICT_TIMETABLE_EARLINESS,
	INVALID_STRING_ID
};

static const StringID _order_dispatch_slot_dropdown[] = {
	STR_TRACE_RESTRICT_DISPATCH_SLOT_NEXT,
	STR_TRACE_RESTRICT_DISPATCH_SLOT_LAST,
	INVALID_STRING_ID
};

StringID OrderStringForVariable(const Vehicle *v, OrderConditionVariable ocv)
{
	if (ocv == OCV_VEH_IN_SLOT && v->type != VEH_TRAIN) return STR_ORDER_CONDITIONAL_VEHICLE_IN_SLOT;
	return STR_ORDER_CONDITIONAL_LOAD_PERCENTAGE + ocv;
}

/**
 * Draws an order in order or timetable GUI
 * @param v Vehicle the order belongs to
 * @param order The order to draw
 * @param order_index Index of the order in the orders of the vehicle
 * @param y Y position for drawing
 * @param selected True, if the order is selected
 * @param timetable True, when drawing in the timetable GUI
 * @param left Left border for text drawing
 * @param middle X position between order index and order text
 * @param right Right border for text drawing
 */
void DrawOrderString(const Vehicle *v, const Order *order, int order_index, int y, bool selected, bool timetable, int left, int middle, int right)
{
	bool rtl = _current_text_dir == TD_RTL;

	SpriteID sprite = rtl ? SPR_ARROW_LEFT : SPR_ARROW_RIGHT;
	Dimension sprite_size = GetSpriteSize(sprite);
	if (v->cur_real_order_index == order_index) {
		DrawSprite(sprite, PAL_NONE, rtl ? right -     sprite_size.width : left,                     y + ((int)FONT_HEIGHT_NORMAL - (int)sprite_size.height) / 2);
		DrawSprite(sprite, PAL_NONE, rtl ? right - 2 * sprite_size.width : left + sprite_size.width, y + ((int)FONT_HEIGHT_NORMAL - (int)sprite_size.height) / 2);
	} else if (v->cur_implicit_order_index == order_index) {
		DrawSprite(sprite, PAL_NONE, rtl ? right -     sprite_size.width : left,                     y + ((int)FONT_HEIGHT_NORMAL - (int)sprite_size.height) / 2);
	}

	TextColour colour = TC_BLACK;
	if (order->IsType(OT_IMPLICIT)) {
		colour = (selected ? TC_SILVER : TC_GREY) | TC_NO_SHADE;
	} else if (selected) {
		colour = TC_WHITE;
	}

	SetDParam(0, order_index + 1);
	DrawString(left, rtl ? right - 2 * sprite_size.width - 3 : middle, y, STR_ORDER_INDEX, colour, SA_RIGHT | SA_FORCE);

	SetDParam(7, STR_EMPTY);
	SetDParam(12, STR_EMPTY);

	/* Check range for aircraft. */
	if (v->type == VEH_AIRCRAFT && Aircraft::From(v)->GetRange() > 0 && order->IsGotoOrder()) {
		const Order *next = order->next != nullptr ? order->next : v->GetFirstOrder();
		if (GetOrderDistance(order, next, v) > Aircraft::From(v)->acache.cached_max_range_sqr) SetDParam(11, STR_ORDER_OUT_OF_RANGE);
	}

	bool timetable_wait_time_valid = false;

	switch (order->GetType()) {
		case OT_DUMMY:
			SetDParam(0, STR_INVALID_ORDER);
			SetDParam(1, order->GetDestination());
			break;

		case OT_IMPLICIT:
			SetDParam(0, STR_ORDER_GO_TO_STATION);
			SetDParam(1, STR_ORDER_GO_TO);
			SetDParam(2, order->GetDestination());
			SetDParam(3, timetable ? STR_EMPTY : STR_ORDER_IMPLICIT);
			break;

		case OT_GOTO_STATION: {
			OrderLoadFlags load = order->GetLoadType();
			OrderUnloadFlags unload = order->GetUnloadType();
			bool valid_station = CanVehicleUseStation(v, Station::Get(order->GetDestination()));

			SetDParam(0, valid_station ? STR_ORDER_GO_TO_STATION : STR_ORDER_GO_TO_STATION_CAN_T_USE_STATION);
			SetDParam(1, STR_ORDER_GO_TO + (v->IsGroundVehicle() ? order->GetNonStopType() : 0));
			SetDParam(2, order->GetDestination());

			if (timetable) {
				SetDParam(3, STR_EMPTY);

				if (order->GetWaitTime() > 0 || order->IsWaitTimetabled()) {
					SetDParam(7, order->IsWaitTimetabled() ? STR_TIMETABLE_STAY_FOR : STR_TIMETABLE_STAY_FOR_ESTIMATED);
					SetTimetableParams(8, order->GetWaitTime());
				}
				timetable_wait_time_valid = true;
			} else {
				SetDParam(3, (order->GetNonStopType() & ONSF_NO_STOP_AT_DESTINATION_STATION) ? STR_EMPTY : _station_load_types[order->IsRefit()][unload][load]);
				if (order->IsRefit()) {
					SetDParam(4, order->IsAutoRefit() ? STR_ORDER_AUTO_REFIT_ANY : CargoSpec::Get(order->GetRefitCargo())->name);
				}
				if (v->type == VEH_TRAIN && (order->GetNonStopType() & ONSF_NO_STOP_AT_DESTINATION_STATION) == 0) {
					SetDParam(7, order->GetStopLocation() + STR_ORDER_STOP_LOCATION_NEAR_END);
				}
				if (v->type == VEH_ROAD && order->GetRoadVehTravelDirection() != INVALID_DIAGDIR && _settings_game.pf.pathfinder_for_roadvehs == VPF_YAPF) {
					SetDParam(7, order->GetRoadVehTravelDirection() + STR_ORDER_RV_DIR_NE);
				}
			}
			break;
		}

		case OT_GOTO_DEPOT:
			if (order->GetDepotActionType() & ODATFB_NEAREST_DEPOT) {
				SetDParam(0, STR_ORDER_GO_TO_NEAREST_DEPOT_FORMAT);
				if (v->type == VEH_AIRCRAFT) {
					SetDParam(2, STR_ORDER_NEAREST_HANGAR);
					SetDParam(3, STR_EMPTY);
				} else {
					SetDParam(2, STR_ORDER_NEAREST_DEPOT);
					SetDParam(3, STR_ORDER_TRAIN_DEPOT + v->type);
				}
			} else {
				SetDParam(0, STR_ORDER_GO_TO_DEPOT_FORMAT);
				SetDParam(2, v->type);
				SetDParam(3, order->GetDestination());
			}

			if (order->GetDepotOrderType() & ODTFB_SERVICE) {
				SetDParam(1, (order->GetNonStopType() & ONSF_NO_STOP_AT_INTERMEDIATE_STATIONS) ? STR_ORDER_SERVICE_NON_STOP_AT : STR_ORDER_SERVICE_AT);
			} else {
				SetDParam(1, (order->GetNonStopType() & ONSF_NO_STOP_AT_INTERMEDIATE_STATIONS) ? STR_ORDER_GO_NON_STOP_TO : STR_ORDER_GO_TO);
			}

			if (!timetable && (order->GetDepotActionType() & ODATFB_SELL)) {
				SetDParam(7, STR_ORDER_SELL_ORDER);
			} else {
				if (!timetable && (order->GetDepotActionType() & ODATFB_HALT)) {
					SetDParam(7, STR_ORDER_STOP_ORDER);
				}

				if (!timetable && order->IsRefit()) {
					SetDParam(7, (order->GetDepotActionType() & ODATFB_HALT) ? STR_ORDER_REFIT_STOP_ORDER : STR_ORDER_REFIT_ORDER);
					SetDParam(8, CargoSpec::Get(order->GetRefitCargo())->name);
				}
			}

			if (timetable) {
				if (order->GetWaitTime() > 0 || order->IsWaitTimetabled()) {
					SetDParam(7, order->IsWaitTimetabled() ? STR_TIMETABLE_STAY_FOR : STR_TIMETABLE_STAY_FOR_ESTIMATED);
					SetTimetableParams(8, order->GetWaitTime());
				}
				timetable_wait_time_valid = !(order->GetDepotActionType() & ODATFB_HALT);
			}
			break;

		case OT_GOTO_WAYPOINT: {
			StringID str = (order->GetNonStopType() & ONSF_NO_STOP_AT_INTERMEDIATE_STATIONS) ? STR_ORDER_GO_NON_STOP_TO_WAYPOINT : STR_ORDER_GO_TO_WAYPOINT;
			if (order->GetWaypointFlags() & OWF_REVERSE) str += STR_ORDER_GO_TO_WAYPOINT_REVERSE - STR_ORDER_GO_TO_WAYPOINT;
			SetDParam(0, str);
			SetDParam(1, order->GetDestination());
			if (timetable && order->IsWaitTimetabled()) {
				SetDParam(7, STR_TIMETABLE_STAY_FOR);
				SetTimetableParams(8, order->GetWaitTime());
				timetable_wait_time_valid = true;
			}
			if (!timetable && v->type == VEH_ROAD && order->GetRoadVehTravelDirection() != INVALID_DIAGDIR && _settings_game.pf.pathfinder_for_roadvehs == VPF_YAPF) {
				SetDParam(7, order->GetRoadVehTravelDirection() + STR_ORDER_RV_DIR_NE);
			}
			break;
		}

		case OT_CONDITIONAL: {
			SetDParam(1, order->GetConditionSkipToOrder() + 1);
			const OrderConditionVariable ocv = order->GetConditionVariable( );
			/* handle some non-ordinary cases seperately */
			if (ocv == OCV_UNCONDITIONALLY) {
				SetDParam(0, STR_ORDER_CONDITIONAL_UNCONDITIONAL);
			} else if (ocv == OCV_PERCENT) {
				SetDParam(0, STR_CONDITIONAL_PERCENT);
				SetDParam(2, order->GetConditionValue());
			} else if (ocv == OCV_FREE_PLATFORMS) {
				SetDParam(0, STR_CONDITIONAL_FREE_PLATFORMS );
				SetDParam(2, STR_ORDER_CONDITIONAL_COMPARATOR_HAS + order->GetConditionComparator());
				SetDParam(3, order->GetConditionValue());
			} else if (ocv == OCV_SLOT_OCCUPANCY) {
				if (TraceRestrictSlot::IsValidID(order->GetXData())) {
					SetDParam(0, STR_ORDER_CONDITIONAL_SLOT);
					SetDParam(2, order->GetXData());
				} else {
					SetDParam(0, STR_ORDER_CONDITIONAL_INVALID_SLOT);
					SetDParam(2, STR_TRACE_RESTRICT_VARIABLE_UNDEFINED);
				}
				SetDParam(3, order->GetConditionComparator() == OCC_IS_TRUE ? STR_ORDER_CONDITIONAL_COMPARATOR_FULLY_OCCUPIED : STR_ORDER_CONDITIONAL_COMPARATOR_NOT_YET_FULLY_OCCUPIED);
			} else if (ocv == OCV_VEH_IN_SLOT) {
				if (TraceRestrictSlot::IsValidID(order->GetXData())) {
					SetDParam(0, STR_ORDER_CONDITIONAL_IN_SLOT);
					SetDParam(3, order->GetXData());
				} else {
					SetDParam(0, STR_ORDER_CONDITIONAL_IN_INVALID_SLOT);
					SetDParam(3, STR_TRACE_RESTRICT_VARIABLE_UNDEFINED);
				}
				switch (order->GetConditionComparator()) {
					case OCC_IS_TRUE:
					case OCC_IS_FALSE:
					case OCC_EQUALS:
					case OCC_NOT_EQUALS: {
						const StringID *strs = v->type == VEH_TRAIN ? _order_conditional_condition_is_in_slot : _order_conditional_condition_is_in_slot_non_train;
						SetDParam(2, strs[order->GetConditionComparator()]);
						break;
					}
					default:
						NOT_REACHED();
				}
			} else if (ocv == OCV_CARGO_LOAD_PERCENTAGE) {
				SetDParam(0, STR_ORDER_CONDITIONAL_LOAD_PERCENTAGE_DISPLAY);
				SetDParam(2, CargoSpec::Get(order->GetConditionValue())->name);
				SetDParam(3, STR_ORDER_CONDITIONAL_COMPARATOR_EQUALS + order->GetConditionComparator());
				SetDParam(4, order->GetXData());
			} else if (ocv == OCV_CARGO_WAITING_AMOUNT) {
				if (GB(order->GetXData(), 16, 16) == 0) {
					SetDParam(0, STR_ORDER_CONDITIONAL_CARGO_WAITING_AMOUNT_DISPLAY);
					SetDParam(2, CargoSpec::Get(order->GetConditionValue())->name);
					SetDParam(3, STR_ORDER_CONDITIONAL_COMPARATOR_EQUALS + order->GetConditionComparator());
					SetDParam(4, order->GetConditionValue());
					SetDParam(5, GB(order->GetXData(), 0, 16));
				} else {
					SetDParam(0, STR_ORDER_CONDITIONAL_CARGO_WAITING_AMOUNT_VIA_DISPLAY);
					SetDParam(2, CargoSpec::Get(order->GetConditionValue())->name);
					SetDParam(3, GB(order->GetXData(), 16, 16) - 2);
					SetDParam(4, STR_ORDER_CONDITIONAL_COMPARATOR_EQUALS + order->GetConditionComparator());
					SetDParam(5, order->GetConditionValue());
					SetDParam(6, GB(order->GetXData(), 0, 16));
				}
			} else if (ocv == OCV_COUNTER_VALUE) {
				if (TraceRestrictCounter::IsValidID(GB(order->GetXData(), 16, 16))) {
					SetDParam(0, STR_ORDER_CONDITIONAL_COUNTER);
					SetDParam(2, GB(order->GetXData(), 16, 16));
				} else {
					SetDParam(0, STR_ORDER_CONDITIONAL_INVALID_COUNTER);
					SetDParam(2, STR_TRACE_RESTRICT_VARIABLE_UNDEFINED);
				}
				SetDParam(3, STR_ORDER_CONDITIONAL_COMPARATOR_EQUALS + order->GetConditionComparator());
				SetDParam(4, GB(order->GetXData(), 0, 16));
			} else if (ocv == OCV_TIME_DATE) {
				SetDParam(0, (order->GetConditionValue() == TRTDVF_HOUR_MINUTE) ? STR_ORDER_CONDITIONAL_TIME_HHMM : STR_ORDER_CONDITIONAL_NUM);
				SetDParam(2, STR_TRACE_RESTRICT_TIME_MINUTE_ITEM + order->GetConditionValue());
				SetDParam(3, STR_ORDER_CONDITIONAL_COMPARATOR_EQUALS + order->GetConditionComparator());
				SetDParam(4, order->GetXData());
			} else if (ocv == OCV_TIMETABLE) {
				SetDParam(0, STR_ORDER_CONDITIONAL_TIMETABLE);
				SetDParam(2, STR_TRACE_RESTRICT_TIMETABLE_LATENESS + order->GetConditionValue());
				SetDParam(3, STR_ORDER_CONDITIONAL_COMPARATOR_EQUALS + order->GetConditionComparator());
				SetDParam(4, order->GetXData());
			} else if (ocv == OCV_DISPATCH_SLOT) {
				SetDParam(0, STR_ORDER_CONDITIONAL_DISPATCH_SLOT_DISPLAY);
				if (GB(order->GetXData(), 0, 16) != UINT16_MAX) {
					char buf[256];
					int64 args_array[] = { GB(order->GetXData(), 0, 16) + 1 };
					StringParameters tmp_params(args_array);
					char *end = GetStringWithArgs(buf, STR_TIMETABLE_ASSIGN_SCHEDULE_ID, &tmp_params, lastof(buf));
					_temp_special_strings[0].assign(buf, end);
					SetDParam(2, SPECSTR_TEMP_START);
				} else {
					SetDParam(2, STR_TIMETABLE_ASSIGN_SCHEDULE_NONE);
				}
				SetDParam(3, STR_TRACE_RESTRICT_DISPATCH_SLOT_NEXT + (order->GetConditionValue() / 2));
				SetDParam(4, STR_ORDER_CONDITIONAL_COMPARATOR_DISPATCH_SLOT_IS_FIRST + ((order->GetConditionComparator() == OCC_IS_FALSE) ? 1 : 0) +
						((order->GetConditionValue() % 2) ? 2 : 0));
			} else {
				OrderConditionComparator occ = order->GetConditionComparator();
				SetDParam(0, (occ == OCC_IS_TRUE || occ == OCC_IS_FALSE) ? STR_ORDER_CONDITIONAL_TRUE_FALSE : STR_ORDER_CONDITIONAL_NUM);
				SetDParam(2, (ocv == OCV_CARGO_ACCEPTANCE || ocv == OCV_CARGO_WAITING || ocv == OCV_FREE_PLATFORMS)
						? STR_ORDER_CONDITIONAL_NEXT_STATION : OrderStringForVariable(v, ocv));

				uint value = order->GetConditionValue();
				switch (ocv) {
					case OCV_CARGO_ACCEPTANCE:
						SetDParam(0, STR_ORDER_CONDITIONAL_CARGO_ACCEPTANCE);
						SetDParam(2, STR_ORDER_CONDITIONAL_COMPARATOR_ACCEPTS + occ - OCC_IS_TRUE);
						SetDParam(3, CargoSpec::Get(value)->name);
						break;
					case OCV_CARGO_WAITING:
						SetDParam(0, STR_ORDER_CONDITIONAL_CARGO_WAITING_DISPLAY);
						SetDParam(2, STR_ORDER_CONDITIONAL_COMPARATOR_HAS + occ - OCC_IS_TRUE);
						SetDParam(3, CargoSpec::Get(value)->name);
						break;
					case OCV_REQUIRES_SERVICE:
						SetDParam(3, STR_ORDER_CONDITIONAL_COMPARATOR_EQUALS + occ);
						break;
					case OCV_MAX_SPEED:
						value = ConvertSpeedToDisplaySpeed(value);
						/* FALL THROUGH */
					default:
						SetDParam(3, STR_ORDER_CONDITIONAL_COMPARATOR_EQUALS + occ);
						SetDParam(4, value);
				}
			}

			if (timetable && (order->IsWaitTimetabled() || order->GetWaitTime() > 0)) {
				SetDParam(7, order->IsWaitTimetabled() ? STR_TIMETABLE_AND_TRAVEL_FOR : STR_TIMETABLE_AND_TRAVEL_FOR_ESTIMATED);
				SetTimetableParams(8, order->GetWaitTime());
			} else {
				SetDParam(7, STR_EMPTY);
			}

			break;
		}

		case OT_RELEASE_SLOT:
			SetDParam(0, STR_ORDER_RELEASE_SLOT);
			if (order->GetDestination() == INVALID_TRACE_RESTRICT_SLOT_ID) {
				SetDParam(1, STR_TRACE_RESTRICT_VARIABLE_UNDEFINED_RED);
			} else {
				SetDParam(1, STR_TRACE_RESTRICT_SLOT_NAME);
				SetDParam(2, order->GetDestination());
			}
			break;

		case OT_COUNTER:
			switch (static_cast<TraceRestrictCounterCondOpField>(order->GetCounterOperation())) {
				case TRCCOF_INCREASE:
					SetDParam(0, STR_TRACE_RESTRICT_COUNTER_INCREASE_ITEM);
					break;

				case TRCCOF_DECREASE:
					SetDParam(0, STR_TRACE_RESTRICT_COUNTER_DECREASE_ITEM);
					break;

				case TRCCOF_SET:
					SetDParam(0, STR_TRACE_RESTRICT_COUNTER_SET_ITEM);
					break;

				default:
					NOT_REACHED();
					break;
			}
			if (order->GetDestination() == INVALID_TRACE_RESTRICT_COUNTER_ID) {
				SetDParam(1, STR_TRACE_RESTRICT_VARIABLE_UNDEFINED_RED);
			} else {
				SetDParam(1, STR_TRACE_RESTRICT_COUNTER_NAME);
				SetDParam(2, order->GetDestination());
			}
			SetDParam(3, order->GetXData());
			break;

		default: NOT_REACHED();
	}

	int edge = DrawString(rtl ? left : middle, rtl ? middle : right, y, STR_ORDER_TEXT, colour);

	if (timetable && timetable_wait_time_valid && order->GetLeaveType() != OLT_NORMAL && edge != 0) {
		edge = DrawString(rtl ? left : edge + 3, rtl ? edge - 3 : right, y, STR_TIMETABLE_LEAVE_EARLY_ORDER + order->GetLeaveType() - OLT_LEAVE_EARLY, colour);
	}
	if (timetable && HasBit(v->vehicle_flags, VF_SCHEDULED_DISPATCH) && order->IsScheduledDispatchOrder(false) && edge != 0) {
		StringID str = order->IsWaitTimetabled() ? STR_TIMETABLE_SCHEDULED_DISPATCH_ORDER : STR_TIMETABLE_SCHEDULED_DISPATCH_ORDER_NO_WAIT_TIME;
		SetDParam(0, v->orders->GetScheduledDispatchScheduleCount() > 1 ? STR_TIMETABLE_SCHEDULED_DISPATCH_ORDER_SCHEDULE_INDEX : STR_EMPTY);
		SetDParam(1, order->GetDispatchScheduleIndex() + 1);
		edge = DrawString(rtl ? left : edge + 3, rtl ? edge - 3 : right, y, str, colour);
	}

	if (timetable && (timetable_wait_time_valid || order->IsType(OT_CONDITIONAL)) && order->IsWaitFixed() && edge != 0) {
		Dimension lock_d = GetSpriteSize(SPR_LOCK);
		DrawPixelInfo tmp_dpi;
		if (FillDrawPixelInfo(&tmp_dpi, rtl ? left : middle, y, rtl ? middle - left : right - middle, lock_d.height)) {
			DrawPixelInfo *old_dpi = _cur_dpi;
			_cur_dpi = &tmp_dpi;

			DrawSprite(SPR_LOCK, PAL_NONE, rtl ? edge - 3 - lock_d.width - left : edge + 3 - middle, 0);

			_cur_dpi = old_dpi;
		}
	}
}

/**
 * Get the order command a vehicle can do in a given tile.
 * @param v Vehicle involved.
 * @param tile Tile being queried.
 * @return The order associated to vehicle v in given tile (or empty order if vehicle can do nothing in the tile).
 */
static Order GetOrderCmdFromTile(const Vehicle *v, TileIndex tile)
{
	/* Hack-ish; unpack order 0, so everything gets initialised with either zero
	 * or a suitable default value for the variable. Then also override the index
	 * as it is not coming from a pool, so would be initialised. */
	Order order(0);
	order.index = 0;

	/* check depot first */
	if (IsDepotTypeTile(tile, (TransportType)(uint)v->type) && IsInfraTileUsageAllowed(v->type, v->owner, tile)) {
		if (v->type == VEH_ROAD && ((GetPresentRoadTypes(tile) & RoadVehicle::From(v)->compatible_roadtypes) == 0)) {
			order.Free();
			return order;
		}
		order.MakeGoToDepot(v->type == VEH_AIRCRAFT ? GetStationIndex(tile) : GetDepotIndex(tile),
				ODTFB_PART_OF_ORDERS,
				((_settings_client.gui.new_nonstop || _settings_game.order.nonstop_only) && v->IsGroundVehicle()) ? ONSF_NO_STOP_AT_INTERMEDIATE_STATIONS : ONSF_STOP_EVERYWHERE);

		if (_ctrl_pressed) order.SetDepotOrderType((OrderDepotTypeFlags)(order.GetDepotOrderType() ^ ODTFB_SERVICE));

		return order;
	}

	/* check rail waypoint */
	if (IsRailWaypointTile(tile) &&
			v->type == VEH_TRAIN &&
			IsInfraTileUsageAllowed(VEH_TRAIN, v->owner, tile)) {
		order.MakeGoToWaypoint(GetStationIndex(tile));
		if (_settings_client.gui.new_nonstop != _ctrl_pressed || _settings_game.order.nonstop_only) order.SetNonStopType(ONSF_NO_STOP_AT_ANY_STATION);
		return order;
	}

	/* check road waypoint */
	if (IsRoadWaypointTile(tile) &&
			v->type == VEH_ROAD &&
			IsInfraTileUsageAllowed(VEH_ROAD, v->owner, tile)) {
		order.MakeGoToWaypoint(GetStationIndex(tile));
		if (_settings_client.gui.new_nonstop != _ctrl_pressed || _settings_game.order.nonstop_only) order.SetNonStopType(ONSF_NO_STOP_AT_ANY_STATION);
		return order;
	}

	/* check buoy (no ownership) */
	if (IsBuoyTile(tile) && v->type == VEH_SHIP) {
		order.MakeGoToWaypoint(GetStationIndex(tile));
		return order;
	}

	/* check for station or industry with neutral station */
	if (IsTileType(tile, MP_STATION) || IsTileType(tile, MP_INDUSTRY)) {
		const Station *st = nullptr;

		if (IsTileType(tile, MP_STATION)) {
			st = Station::GetByTile(tile);
		} else {
			const Industry *in = Industry::GetByTile(tile);
			st = in->neutral_station;
		}
		if (st != nullptr && IsInfraUsageAllowed(v->type, v->owner, st->owner)) {
			byte facil;
			switch (v->type) {
				case VEH_SHIP:     facil = FACIL_DOCK;    break;
				case VEH_TRAIN:    facil = FACIL_TRAIN;   break;
				case VEH_AIRCRAFT: facil = FACIL_AIRPORT; break;
				case VEH_ROAD:     facil = FACIL_BUS_STOP | FACIL_TRUCK_STOP; break;
				default: NOT_REACHED();
			}
			if (st->facilities & facil) {
				order.MakeGoToStation(st->index);
				if (_ctrl_pressed) order.SetLoadType(OLF_FULL_LOAD_ANY);
				if ((_settings_client.gui.new_nonstop || _settings_game.order.nonstop_only) && v->IsGroundVehicle()) order.SetNonStopType(ONSF_NO_STOP_AT_INTERMEDIATE_STATIONS);
				order.SetStopLocation(v->type == VEH_TRAIN ? (OrderStopLocation)(_settings_client.gui.stop_location) : OSL_PLATFORM_FAR_END);
				return order;
			}
		}
	}

	/* not found */
	order.Free();
	return order;
}

/** Hotkeys for order window. */
enum {
	OHK_SKIP,
	OHK_DELETE,
	OHK_GOTO,
	OHK_NONSTOP,
	OHK_VIA,
	OHK_FULLLOAD,
	OHK_UNLOAD,
	OHK_NEAREST_DEPOT,
	OHK_ALWAYS_SERVICE,
	OHK_TRANSFER,
	OHK_NO_UNLOAD,
	OHK_NO_LOAD,
};

/**
 * %Order window code for all vehicles.
 *
 * At the bottom of the window two button rows are located for changing the orders of the vehicle.
 *
 * \section top-row Top row
 * The top-row is for manipulating an individual order. What row is displayed depends on the type of vehicle, and whether or not you are the owner of the vehicle.
 *
 * The top-row buttons of one of your trains or road vehicles is one of the following three cases:
 * \verbatim
 * +-----------------+-----------------+-----------------+-----------------+
 * |    NON-STOP     |    FULL_LOAD    |     UNLOAD      |      REFIT      | (normal)
 * +-----------------+-----+-----------+-----------+-----+-----------------+
 * |       COND_VAR        |    COND_COMPARATOR    |      COND_VALUE       | (for conditional orders)
 * +-----------------+-----+-----------+-----------+-----+-----------------+
 * |    NON-STOP     |      REFIT      |     SERVICE     |     (empty)     | (for depot orders)
 * +-----------------+-----------------+-----------------+-----------------+
 * \endverbatim
 *
 * Airplanes and ships have one of the following three top-row button rows:
 * \verbatim
 * +-----------------+-----------------+-----------------+
 * |    FULL_LOAD    |     UNLOAD      |      REFIT      | (normal)
 * +-----------------+-----------------+-----------------+
 * |    COND_VAR     | COND_COMPARATOR |   COND_VALUE    | (for conditional orders)
 * +-----------------+--------+--------+-----------------+
 * |            REFIT         |          SERVICE         | (for depot order)
 * +--------------------------+--------------------------+
 * \endverbatim
 *
 * \section bottom-row Bottom row
 * The second row (the bottom row) is for manipulating the list of orders:
 * \verbatim
 * +-----------------+-----------------+-----------------+
 * |      SKIP       |     DELETE      |      GOTO       |
 * +-----------------+-----------------+-----------------+
 * \endverbatim
 *
 * For vehicles of other companies, both button rows are not displayed.
 */
struct OrdersWindow : public Window {
private:
	/** Under what reason are we using the PlaceObject functionality? */
	enum OrderPlaceObjectState {
		OPOS_NONE,
		OPOS_GOTO,
		OPOS_CONDITIONAL,
		OPOS_SHARE,
		OPOS_COND_VIA,
		OPOS_CONDITIONAL_RETARGET,
		OPOS_END,
	};

	/** Displayed planes of the #NWID_SELECTION widgets. */
	enum DisplayPane {
		/* WID_O_SEL_TOP_ROW_GROUNDVEHICLE */
		DP_GROUNDVEHICLE_ROW_NORMAL      = 0, ///< Display the row for normal/depot orders in the top row of the train/rv order window.
		DP_GROUNDVEHICLE_ROW_CONDITIONAL = 1, ///< Display the row for conditional orders in the top row of the train/rv order window.
		DP_GROUNDVEHICLE_ROW_SLOT        = 2, ///< Display the row for release slot orders in the top row of the train/rv order window.
		DP_GROUNDVEHICLE_ROW_COUNTER     = 3, ///< Display the row for change counter orders in the top row of the train/rv order window.

		/* WID_O_SEL_TOP_LEFT */
		DP_LEFT_LOAD       = 0, ///< Display 'load' in the left button of the top row of the train/rv order window.
		DP_LEFT_REFIT      = 1, ///< Display 'refit' in the left button of the top row of the train/rv order window.
		DP_LEFT_REVERSE    = 2, ///< Display 'reverse' in the left button of the top row of the train/rv order window.

		/* WID_O_SEL_TOP_MIDDLE */
		DP_MIDDLE_UNLOAD   = 0, ///< Display 'unload' in the middle button of the top row of the train/rv order window.
		DP_MIDDLE_SERVICE  = 1, ///< Display 'service' in the middle button of the top row of the train/rv order window.

		/* WID_O_SEL_TOP_RIGHT */
		DP_RIGHT_EMPTY     = 0, ///< Display an empty panel in the right button of the top row of the train/rv order window.
		DP_RIGHT_REFIT     = 1, ///< Display 'refit' in the right button of the top  row of the train/rv order window.

		/* WID_O_SEL_TOP_ROW */
		DP_ROW_LOAD        = 0, ///< Display 'load' / 'unload' / 'refit' buttons in the top row of the ship/airplane order window.
		DP_ROW_DEPOT       = 1, ///< Display 'refit' / 'service' buttons in the top row of the ship/airplane order window.
		DP_ROW_CONDITIONAL = 2, ///< Display the conditional order buttons in the top row of the ship/airplane order window.
		DP_ROW_SLOT        = 3, ///< Display the release slot buttons in the top row of the ship/airplane order window.
		DP_ROW_COUNTER     = 4, ///< Display the change counter buttons in the top row of the ship/airplane order window.

		/* WID_O_SEL_COND_VALUE */
		DP_COND_VALUE_NUMBER = 0, ///< Display number widget
		DP_COND_VALUE_CARGO  = 1, ///< Display dropdown widget cargo types
		DP_COND_VALUE_SLOT   = 2, ///< Display dropdown widget tracerestrict slots

		/* WID_O_SEL_COND_AUX */
		DP_COND_AUX_CARGO = 0, ///< Display dropdown widget cargo types
		DP_COND_TIME_DATE = 1, ///< Display dropdown for current time/date field
		DP_COND_TIMETABLE = 2, ///< Display dropdown for timetable field
		DP_COND_COUNTER = 3,   ///< Display dropdown widget counters
		DP_COND_SCHED_SELECT = 4, ///< Display dropdown for scheduled dispatch schedule selection

		/* WID_O_SEL_COND_AUX2 */
		DP_COND_AUX2_VIA = 0, ///< Display via button
		DP_COND_AUX2_SCHED_TEST = 1, ///< Display dropdown for scheduled dispatch test selection

		/* WID_O_SEL_BOTTOM_LEFT */
		DP_BOTTOM_LEFT_SKIP        = 0, ///< Display 'skip' in the left button of the bottom row of the vehicle order window.
		DP_BOTTOM_LEFT_MANAGE_LIST = 1, ///< Display 'manage list' in the left button of the bottom row of the vehicle order window.

		/* WID_O_SEL_BOTTOM_MIDDLE */
		DP_BOTTOM_MIDDLE_DELETE       = 0, ///< Display 'delete' in the middle button of the bottom row of the vehicle order window.
		DP_BOTTOM_MIDDLE_STOP_SHARING = 1, ///< Display 'stop sharing' in the middle button of the bottom row of the vehicle order window.

		/* WID_O_SEL_SHARED */
		DP_SHARED_LIST       = 0, ///< Display shared order list button
		DP_SHARED_VEH_GROUP  = 1, ///< Display add veh to new group button

		/* WID_O_SEL_MGMT */
		DP_MGMT_BTN          = 0, ///< Display order management button
		DP_MGMT_LIST_BTN     = 1, ///< Display order list management button
	};

	int selected_order;
	VehicleOrderID order_over;         ///< Order over which another order is dragged, \c INVALID_VEH_ORDER_ID if none.
	OrderPlaceObjectState goto_type;
	const Vehicle *vehicle; ///< Vehicle owning the orders being displayed and manipulated.
	Scrollbar *vscroll;
	bool can_do_refit;     ///< Vehicle chain can be refitted in depot.
	bool can_do_autorefit; ///< Vehicle chain can be auto-refitted.
	int query_text_widget; ///< widget which most recently called ShowQueryString
	int current_aux_plane;
	int current_aux2_plane;
	int current_mgmt_plane;

	/**
	 * Return the memorised selected order.
	 * @return the memorised order if it is a valid one
	 *  else return the number of orders
	 */
	VehicleOrderID OrderGetSel() const
	{
		int num = this->selected_order;
		return (num >= 0 && num < vehicle->GetNumOrders()) ? num : vehicle->GetNumOrders();
	}

	/**
	 * Calculate the selected order.
	 * The calculation is based on the relative (to the window) y click position and
	 *  the position of the scrollbar.
	 *
	 * @param y Y-value of the click relative to the window origin
	 * @return The selected order if the order is valid, else return \c INVALID_VEH_ORDER_ID.
	 */
	VehicleOrderID GetOrderFromPt(int y)
	{
		NWidgetBase *nwid = this->GetWidget<NWidgetBase>(WID_O_ORDER_LIST);
		int sel = (y - nwid->pos_y - WD_FRAMERECT_TOP) / nwid->resize_y; // Selected line in the WID_O_ORDER_LIST panel.

		if ((uint)sel >= this->vscroll->GetCapacity()) return INVALID_VEH_ORDER_ID;

		sel += this->vscroll->GetPosition();

		return (sel <= vehicle->GetNumOrders() && sel >= 0) ? sel : INVALID_VEH_ORDER_ID;
	}

	/**
	 * Determine which strings should be displayed in the conditional comparator dropdown
	 *
	 * @param order the order to evaluate
	 * @return the StringIDs to display
	 */
	static const StringID *GetComparatorStrings(const Vehicle *v, const Order *order)
	{
		if (order == nullptr) return _order_conditional_condition;
		switch (order->GetConditionVariable()) {
			case OCV_FREE_PLATFORMS:
			case OCV_CARGO_WAITING:
				return _order_conditional_condition_has;

			case OCV_CARGO_ACCEPTANCE:
				return _order_conditional_condition_accepts;

			case OCV_SLOT_OCCUPANCY:
				return _order_conditional_condition_is_fully_occupied;

			case OCV_VEH_IN_SLOT:
				return v->type == VEH_TRAIN ? _order_conditional_condition_is_in_slot : _order_conditional_condition_is_in_slot_non_train;

			case OCV_DISPATCH_SLOT:
				return (order->GetConditionValue() % 2) == 0 ? _order_conditional_condition_dispatch_slot_first : _order_conditional_condition_dispatch_slot_last;

			default:
				return _order_conditional_condition;
		}
	}

	bool InsertNewOrder(uint64 order_pack)
	{
		return DoCommandPEx(this->vehicle->tile, this->vehicle->index, this->OrderGetSel(), order_pack, CMD_INSERT_ORDER | CMD_MSG(STR_ERROR_CAN_T_INSERT_NEW_ORDER), nullptr, nullptr, 0);
	}

	bool ModifyOrder(VehicleOrderID sel_ord, uint32 p2, bool error_msg = true)
	{
		return ::ModifyOrder(this->vehicle, sel_ord, p2, error_msg);
	}

	/**
	 * Handle the click on the goto button.
	 */
	void OrderClick_Goto(OrderPlaceObjectState type)
	{
		assert(type > OPOS_NONE && type < OPOS_END);

		static const HighLightStyle goto_place_style[OPOS_END - 1] = {
			HT_RECT | HT_VEHICLE, // OPOS_GOTO
			HT_NONE,              // OPOS_CONDITIONAL
			HT_VEHICLE,           // OPOS_SHARE
			HT_RECT,              // OPOS_COND_VIA
			HT_NONE,              // OPOS_CONDITIONAL_RETARGET
		};
		SetObjectToPlaceWnd(ANIMCURSOR_PICKSTATION, PAL_NONE, goto_place_style[type - 1], this);
		this->goto_type = type;
		this->SetWidgetDirty(WID_O_GOTO);
		this->SetWidgetDirty(WID_O_COND_AUX_VIA);
		this->SetWidgetDirty(WID_O_MGMT_BTN);
	}

	/**
	 * Handle the click on the full load button.
	 * @param load_type Load flag to apply. If matches existing load type, toggles to default of 'load if possible'.
	 * @param toggle If we toggle or not (used for hotkey behavior)
	 */
	void OrderClick_FullLoad(OrderLoadFlags load_type, bool toggle = false)
	{
		VehicleOrderID sel_ord = this->OrderGetSel();
		const Order *order = this->vehicle->GetOrder(sel_ord);

		if (order == nullptr) return;

		if (toggle && order->GetLoadType() == load_type) {
			load_type = OLF_LOAD_IF_POSSIBLE; // reset to 'default'
		}
		if (order->GetLoadType() != load_type) {
			this->ModifyOrder(sel_ord, MOF_LOAD | (load_type << 8));
		}

		if (load_type == OLFB_CARGO_TYPE_LOAD) ShowCargoTypeOrdersWindow(this->vehicle, this, sel_ord, CTOWV_LOAD);
	}

	/**
	 * Handle the click on the service.
	 */
	void OrderClick_Service(int i)
	{
		VehicleOrderID sel_ord = this->OrderGetSel();

		if (i < 0) {
			const Order *order = this->vehicle->GetOrder(sel_ord);
			if (order == nullptr) return;
			i = (order->GetDepotOrderType() & ODTFB_SERVICE) ? DA_ALWAYS_GO : DA_SERVICE;
		}
		this->ModifyOrder(sel_ord, MOF_DEPOT_ACTION | (i << 8));
	}

	/**
	 * Handle the click on the service in nearest depot button.
	 */
	void OrderClick_NearestDepot()
	{
		Order order;
		order.next = nullptr;
		order.index = 0;
		order.MakeGoToDepot(INVALID_DEPOT, ODTFB_PART_OF_ORDERS,
				(_settings_client.gui.new_nonstop || _settings_game.order.nonstop_only) && this->vehicle->IsGroundVehicle() ? ONSF_NO_STOP_AT_INTERMEDIATE_STATIONS : ONSF_STOP_EVERYWHERE);
		order.SetDepotActionType(ODATFB_NEAREST_DEPOT);

		this->InsertNewOrder(order.Pack());
	}

	/**
	 * Handle the click on the release slot button.
	 */
	void OrderClick_ReleaseSlot()
	{
		Order order;
		order.next = nullptr;
		order.index = 0;
		order.MakeReleaseSlot();

		this->InsertNewOrder(order.Pack());
	}

	/**
	 * Handle the click on the change counter button.
	 */
	void OrderClick_ChangeCounter()
	{
		Order order;
		order.next = nullptr;
		order.index = 0;
		order.MakeChangeCounter();

		this->InsertNewOrder(order.Pack());
	}

	/**
	 * Handle the click on the unload button.
	 * @param unload_type Unload flag to apply. If matches existing unload type, toggles to default of 'unload if possible'.
	 * @param toggle If we toggle or not (used for hotkey behavior)
	 */
	void OrderClick_Unload(OrderUnloadFlags unload_type, bool toggle = false)
	{
		VehicleOrderID sel_ord = this->OrderGetSel();
		const Order *order = this->vehicle->GetOrder(sel_ord);

		if (order == nullptr) return;

		if (toggle && order->GetUnloadType() == unload_type) {
			unload_type = OUF_UNLOAD_IF_POSSIBLE;
		}
		if (order->GetUnloadType() == unload_type && unload_type != OUFB_CARGO_TYPE_UNLOAD) return; // If we still match, do nothing

		if (order->GetUnloadType() != unload_type) {
			this->ModifyOrder(sel_ord, MOF_UNLOAD | (unload_type << 8));
		}

		if (unload_type == OUFB_TRANSFER || unload_type == OUFB_UNLOAD) {
			/* Transfer and unload orders with leave empty as default */
			this->ModifyOrder(sel_ord, MOF_LOAD | (OLFB_NO_LOAD << 8), false);
			this->SetWidgetDirty(WID_O_FULL_LOAD);
		} else if (unload_type == OUFB_CARGO_TYPE_UNLOAD) {
			ShowCargoTypeOrdersWindow(this->vehicle, this, sel_ord, CTOWV_UNLOAD);
		}
	}

	/**
	 * Handle the click on the nonstop button.
	 * @param non_stop what non-stop type to use; -1 to use the 'next' one, -2 to toggle the via state.
	 */
	void OrderClick_Nonstop(int non_stop)
	{
		if (!this->vehicle->IsGroundVehicle()) return;

		VehicleOrderID sel_ord = this->OrderGetSel();
		const Order *order = this->vehicle->GetOrder(sel_ord);

		if (order == nullptr || order->GetNonStopType() == non_stop) return;

		/* Keypress if negative, so 'toggle' to the next */
		if (non_stop == -1) {
			non_stop = order->GetNonStopType() ^ ONSF_NO_STOP_AT_INTERMEDIATE_STATIONS;
		} else if (non_stop == -2) {
			if (!order->IsType(OT_GOTO_STATION)) return;
			non_stop = order->GetNonStopType() ^ ONSF_NO_STOP_AT_DESTINATION_STATION;
		}

		this->SetWidgetDirty(WID_O_NON_STOP);
		this->ModifyOrder(sel_ord, MOF_NON_STOP | non_stop << 8);
	}

	/**
	 * Handle the click on the skip button.
	 * If ctrl is pressed, skip to selected order, else skip to current order + 1
	 */
	void OrderClick_Skip()
	{
		/* Don't skip when there's nothing to skip */
		if (_ctrl_pressed && this->vehicle->cur_implicit_order_index == this->OrderGetSel()) return;
		if (this->vehicle->GetNumOrders() <= 1) return;

		DoCommandP(this->vehicle->tile, this->vehicle->index, _ctrl_pressed ? this->OrderGetSel() : ((this->vehicle->cur_implicit_order_index + 1) % this->vehicle->GetNumOrders()),
				CMD_SKIP_TO_ORDER | CMD_MSG(_ctrl_pressed ? STR_ERROR_CAN_T_SKIP_TO_ORDER : STR_ERROR_CAN_T_SKIP_ORDER));
	}

	/**
	 * Handle the click on the delete button.
	 */
	void OrderClick_Delete()
	{
		/* When networking, move one order lower */
		int selected = this->selected_order + (int)_networking;

		if (DoCommandP(this->vehicle->tile, this->vehicle->index, this->OrderGetSel(), CMD_DELETE_ORDER | CMD_MSG(STR_ERROR_CAN_T_DELETE_THIS_ORDER))) {
			this->selected_order = selected >= this->vehicle->GetNumOrders() ? -1 : selected;
			this->UpdateButtonState();
		}
	}

	/**
	 * Handle the click on the 'stop sharing' button.
	 * If 'End of Shared Orders' isn't selected, do nothing. If Ctrl is pressed, call OrderClick_Delete and exit.
	 * To stop sharing this vehicle order list, we copy the orders of a vehicle that share this order list. That way we
	 * exit the group of shared vehicles while keeping the same order list.
	 */
	void OrderClick_StopSharing()
	{
		/* Don't try to stop sharing orders if 'End of Shared Orders' isn't selected. */
		if (!this->vehicle->IsOrderListShared() || this->selected_order != this->vehicle->GetNumOrders()) return;
		/* If Ctrl is pressed, delete the order list as if we clicked the 'Delete' button. */
		if (_ctrl_pressed) {
			this->OrderClick_Delete();
			return;
		}

		/* Get another vehicle that share orders with this vehicle. */
		Vehicle *other_shared = (this->vehicle->FirstShared() == this->vehicle) ? this->vehicle->NextShared() : this->vehicle->PreviousShared();
		/* Copy the order list of the other vehicle. */
		if (DoCommandP(this->vehicle->tile, this->vehicle->index | CO_COPY << 30, other_shared->index, CMD_CLONE_ORDER | CMD_MSG(STR_ERROR_CAN_T_STOP_SHARING_ORDER_LIST))) {
			this->UpdateButtonState();
		}
	}

	/**
	 * Handle the click on the refit button.
	 * If ctrl is pressed, cancel refitting, else show the refit window.
	 * @param i Selected refit command.
	 * @param auto_refit Select refit for auto-refitting.
	 */
	void OrderClick_Refit(int i, bool auto_refit)
	{
		if (_ctrl_pressed) {
			/* Cancel refitting */
			DoCommandP(this->vehicle->tile, this->vehicle->index, (this->OrderGetSel() << 16) | (CT_NO_REFIT << 8) | CT_NO_REFIT, CMD_ORDER_REFIT);
		} else {
			if (i == 1) { // Auto-refit to available cargo type.
				DoCommandP(this->vehicle->tile, this->vehicle->index, (this->OrderGetSel() << 16) | CT_AUTO_REFIT, CMD_ORDER_REFIT);
			} else {
				ShowVehicleRefitWindow(this->vehicle, this->OrderGetSel(), this, auto_refit);
			}
		}
	}

	/**
	 * Handle the click on the reverse order list button.
	 */
	void OrderClick_ReverseOrderList(uint subcommand)
	{
		DoCommandP(this->vehicle->tile, this->vehicle->index, subcommand, CMD_REVERSE_ORDER_LIST | CMD_MSG(STR_ERROR_CAN_T_MOVE_THIS_ORDER));
	}

	/** Cache auto-refittability of the vehicle chain. */
	void UpdateAutoRefitState()
	{
		this->can_do_refit = false;
		this->can_do_autorefit = false;
		for (const Vehicle *w = this->vehicle; w != nullptr; w = w->IsGroundVehicle() ? w->Next() : nullptr) {
			if (IsEngineRefittable(w->engine_type)) this->can_do_refit = true;
			if (HasBit(Engine::Get(w->engine_type)->info.misc_flags, EF_AUTO_REFIT)) this->can_do_autorefit = true;
		}
	}

	int GetOrderManagementPlane() const
	{
		if (_settings_client.gui.show_order_management_button) {
			return this->selected_order == this->vehicle->GetNumOrders() ? DP_MGMT_LIST_BTN : DP_MGMT_BTN;
		} else {
			return SZSP_NONE;
		}
	}

public:
	OrdersWindow(WindowDesc *desc, const Vehicle *v) : Window(desc)
	{
		this->vehicle = v;

		this->CreateNestedTree();
		this->vscroll = this->GetScrollbar(WID_O_SCROLLBAR);
		this->GetWidget<NWidgetStacked>(WID_O_SEL_OCCUPANCY)->SetDisplayedPlane(_settings_client.gui.show_order_occupancy_by_default ? 0 : SZSP_NONE);
		this->SetWidgetLoweredState(WID_O_OCCUPANCY_TOGGLE, _settings_client.gui.show_order_occupancy_by_default);
		this->current_aux_plane = SZSP_NONE;
		this->current_aux2_plane = SZSP_NONE;
		this->current_mgmt_plane = this->GetOrderManagementPlane();
		if (v->owner == _local_company) {
			this->GetWidget<NWidgetStacked>(WID_O_SEL_COND_AUX)->SetDisplayedPlane(this->current_aux_plane);
			this->GetWidget<NWidgetStacked>(WID_O_SEL_COND_AUX2)->SetDisplayedPlane(this->current_aux2_plane);
			this->GetWidget<NWidgetStacked>(WID_O_SEL_MGMT)->SetDisplayedPlane(this->current_mgmt_plane);
		}
		this->FinishInitNested(v->index);
		if (v->owner == _local_company) {
			this->DisableWidget(WID_O_EMPTY);
		}

		this->selected_order = -1;
		this->order_over = INVALID_VEH_ORDER_ID;
		this->goto_type = OPOS_NONE;
		this->owner = v->owner;

		this->UpdateAutoRefitState();

		if (_settings_client.gui.quick_goto && v->owner == _local_company) {
			/* If there are less than 2 station, make Go To active. */
			int station_orders = 0;
			for(const Order *order : v->Orders()) {
				if (order->IsType(OT_GOTO_STATION)) station_orders++;
			}

			if (station_orders < 2) this->OrderClick_Goto(OPOS_GOTO);
		}
		this->OnInvalidateData(VIWD_MODIFY_ORDERS);
	}

	~OrdersWindow()
	{
		DeleteWindowById(WC_VEHICLE_CARGO_TYPE_LOAD_ORDERS, this->window_number, false);
		DeleteWindowById(WC_VEHICLE_CARGO_TYPE_UNLOAD_ORDERS, this->window_number, false);
		if (!FocusWindowById(WC_VEHICLE_VIEW, this->window_number)) {
			MarkAllRouteStepsDirty(this->vehicle);
		}
	}

	void UpdateWidgetSize(int widget, Dimension *size, const Dimension &padding, Dimension *fill, Dimension *resize) override
	{
		switch (widget) {
			case WID_O_OCCUPANCY_LIST:
				SetDParamMaxValue(0, 100);
				size->width = WD_FRAMERECT_LEFT + GetStringBoundingBox(STR_ORDERS_OCCUPANCY_PERCENT).width + 10 + WD_FRAMERECT_RIGHT;
				/* FALL THROUGH */

			case WID_O_SEL_OCCUPANCY:
			case WID_O_ORDER_LIST:
				resize->height = FONT_HEIGHT_NORMAL;
				size->height = 6 * resize->height + padding.height;
				break;

			case WID_O_COND_VARIABLE: {
				Dimension d = {0, 0};
				for (uint i = 0; i < lengthof(_order_conditional_variable); i++) {
					if (this->vehicle->type != VEH_TRAIN && _order_conditional_variable[i] == OCV_FREE_PLATFORMS) {
						continue;
					}
					d = maxdim(d, GetStringBoundingBox(OrderStringForVariable(this->vehicle, _order_conditional_variable[i])));
				}
				d.width += padding.width;
				d.height += padding.height;
				*size = maxdim(*size, d);
				break;
			}

			case WID_O_COND_COMPARATOR: {
				Dimension d = {0, 0};
				for (int i = 0; _order_conditional_condition[i] != INVALID_STRING_ID; i++) {
					d = maxdim(d, GetStringBoundingBox(_order_conditional_condition[i]));
				}
				d.width += padding.width;
				d.height += padding.height;
				*size = maxdim(*size, d);
				break;
			}

			case WID_O_OCCUPANCY_TOGGLE:
				SetDParamMaxValue(0, 100);
				size->width = WD_FRAMERECT_LEFT + GetStringBoundingBox(STR_ORDERS_OCCUPANCY_PERCENT).width + 10 + WD_FRAMERECT_RIGHT;
				break;

			case WID_O_TIMETABLE_VIEW: {
				Dimension d = GetStringBoundingBox(STR_ORDERS_TIMETABLE_VIEW);
				Dimension spr_d = GetSpriteSize(SPR_WARNING_SIGN);
				d.width += spr_d.width + 2;
				d.height = std::max(d.height, spr_d.height);
				d.width += padding.width;
				d.height += padding.height;
				*size = maxdim(*size, d);
				break;
			}
		}
	}

	/**
	 * Some data on this window has become invalid.
	 * @param data Information about the changed data.
	 * @param gui_scope Whether the call is done from GUI scope. You may not do everything when not in GUI scope. See #InvalidateWindowData() for details.
	 */
	void OnInvalidateData(int data = 0, bool gui_scope = true) override
	{
		VehicleOrderID from = INVALID_VEH_ORDER_ID;
		VehicleOrderID to   = INVALID_VEH_ORDER_ID;

		switch (data) {
			case VIWD_AUTOREPLACE:
				/* Autoreplace replaced the vehicle */
				this->vehicle = Vehicle::Get(this->window_number);
				FALLTHROUGH;

			case VIWD_CONSIST_CHANGED:
				/* Vehicle composition was changed. */
				this->UpdateAutoRefitState();
				break;

			case VIWD_REMOVE_ALL_ORDERS:
				/* Removed / replaced all orders (after deleting / sharing) */
				if (this->selected_order == -1) break;

				this->DeleteChildWindows();
				HideDropDownMenu(this);
				this->selected_order = -1;
				break;

			case VIWD_MODIFY_ORDERS:
				/* Some other order changes */
				break;

			default:
				if (gui_scope) break; // only do this once; from command scope
				from = GB(data, 0, 16);
				to   = GB(data, 16, 16);
				/* Moving an order. If one of these is INVALID_VEH_ORDER_ID, then
				 * the order is being created / removed */
				if (this->selected_order == -1) break;

				if (from == to) break; // no need to change anything

				if (from != this->selected_order) {
					/* Moving from preceding order? */
					this->selected_order -= (int)(from <= this->selected_order);
					/* Moving to   preceding order? */
					this->selected_order += (int)(to   <= this->selected_order);
					break;
				}

				/* Now we are modifying the selected order */
				if (to == INVALID_VEH_ORDER_ID) {
					/* Deleting selected order */
					this->DeleteChildWindows();
					HideDropDownMenu(this);
					this->selected_order = -1;
					break;
				}

				/* Moving selected order */
				this->selected_order = to;
				break;
		}

		this->vscroll->SetCount(this->vehicle->GetNumOrders() + 1);
		if (gui_scope) {
			this->UpdateButtonState();
			InvalidateWindowClassesData(WC_VEHICLE_CARGO_TYPE_LOAD_ORDERS, 0);
			InvalidateWindowClassesData(WC_VEHICLE_CARGO_TYPE_UNLOAD_ORDERS, 0);
		}

		/* Scroll to the new order. */
		if (from == INVALID_VEH_ORDER_ID && to != INVALID_VEH_ORDER_ID && !this->vscroll->IsVisible(to)) {
			this->vscroll->ScrollTowards(to);
		}
	}

	virtual EventState OnCTRLStateChange() override
	{
		this->UpdateButtonState();
		return ES_NOT_HANDLED;
	}

	void UpdateButtonState()
	{
		if (this->vehicle->owner != _local_company) {
			this->GetWidget<NWidgetStacked>(WID_O_SEL_OCCUPANCY)->SetDisplayedPlane(IsWidgetLowered(WID_O_OCCUPANCY_TOGGLE) ? 0 : SZSP_NONE);
			return; // No buttons are displayed with competitor order windows.
		}

		bool shared_orders = this->vehicle->IsOrderListShared();
		VehicleOrderID sel = this->OrderGetSel();
		const Order *order = this->vehicle->GetOrder(sel);

		/* Second row. */
		/* skip */
		this->SetWidgetDisabledState(WID_O_SKIP, this->vehicle->GetNumOrders() <= 1);

		/* delete / stop sharing */
		NWidgetStacked *delete_sel = this->GetWidget<NWidgetStacked>(WID_O_SEL_BOTTOM_MIDDLE);
		if (shared_orders && this->selected_order == this->vehicle->GetNumOrders()) {
			/* The 'End of Shared Orders' order is selected, show the 'stop sharing' button. */
			delete_sel->SetDisplayedPlane(DP_BOTTOM_MIDDLE_STOP_SHARING);
		} else {
			/* The 'End of Shared Orders' order isn't selected, show the 'delete' button. */
			delete_sel->SetDisplayedPlane(DP_BOTTOM_MIDDLE_DELETE);
			this->SetWidgetDisabledState(WID_O_DELETE,
				(uint)this->vehicle->GetNumOrders() + ((shared_orders || this->vehicle->GetNumOrders() != 0) ? 1 : 0) <= (uint)this->selected_order);

			/* Set the tooltip of the 'delete' button depending on whether the
			 * 'End of Orders' order or a regular order is selected. */
			NWidgetCore *nwi = this->GetWidget<NWidgetCore>(WID_O_DELETE);
			if (this->selected_order == this->vehicle->GetNumOrders()) {
				nwi->SetDataTip(STR_ORDERS_DELETE_BUTTON, STR_ORDERS_DELETE_ALL_TOOLTIP);
			} else {
				nwi->SetDataTip(STR_ORDERS_DELETE_BUTTON, STR_ORDERS_DELETE_TOOLTIP);
			}
		}

		/* skip / extra menu */
		NWidgetStacked *skip_sel = this->GetWidget<NWidgetStacked>(WID_O_SEL_BOTTOM_LEFT);
		NWidgetLeaf *manage_list_dropdown = this->GetWidget<NWidgetLeaf>(WID_O_MANAGE_LIST);
		skip_sel->SetDisplayedPlane((manage_list_dropdown->IsLowered() ||
				(!_settings_client.gui.show_order_management_button && _ctrl_pressed && this->selected_order == this->vehicle->GetNumOrders()))
				? DP_BOTTOM_LEFT_MANAGE_LIST : DP_BOTTOM_LEFT_SKIP);

		/* First row. */
		this->RaiseWidget(WID_O_FULL_LOAD);
		this->RaiseWidget(WID_O_UNLOAD);
		this->RaiseWidget(WID_O_SERVICE);

		/* Selection widgets. */
		/* Train or road vehicle. */
		NWidgetStacked *train_row_sel = this->GetWidget<NWidgetStacked>(WID_O_SEL_TOP_ROW_GROUNDVEHICLE);
		NWidgetStacked *left_sel      = this->GetWidget<NWidgetStacked>(WID_O_SEL_TOP_LEFT);
		NWidgetStacked *middle_sel    = this->GetWidget<NWidgetStacked>(WID_O_SEL_TOP_MIDDLE);
		NWidgetStacked *right_sel     = this->GetWidget<NWidgetStacked>(WID_O_SEL_TOP_RIGHT);
		/* Ship or airplane. */
		NWidgetStacked *row_sel = this->GetWidget<NWidgetStacked>(WID_O_SEL_TOP_ROW);
		assert(row_sel != nullptr || (train_row_sel != nullptr && left_sel != nullptr && middle_sel != nullptr && right_sel != nullptr));

		NWidgetStacked *aux_sel = this->GetWidget<NWidgetStacked>(WID_O_SEL_COND_AUX);
		NWidgetStacked *aux2_sel = this->GetWidget<NWidgetStacked>(WID_O_SEL_COND_AUX2);
		NWidgetStacked *mgmt_sel = this->GetWidget<NWidgetStacked>(WID_O_SEL_MGMT);
		mgmt_sel->SetDisplayedPlane(this->GetOrderManagementPlane());

		auto aux_plane_guard = scope_guard([&]() {
			if (this->current_aux_plane != aux_sel->shown_plane) {
				this->current_aux_plane = aux_sel->shown_plane;
				this->ReInit();
			}
			if (this->current_aux2_plane != aux2_sel->shown_plane) {
				this->current_aux2_plane = aux2_sel->shown_plane;
				this->ReInit();
			}
			if ((this->current_mgmt_plane == SZSP_NONE) != (mgmt_sel->shown_plane == SZSP_NONE)) {
				this->current_mgmt_plane = mgmt_sel->shown_plane;
				this->ReInit();
			} else if (this->current_mgmt_plane != mgmt_sel->shown_plane) {
				this->current_mgmt_plane = mgmt_sel->shown_plane;
			}
		});

		if (order == nullptr) {
			if (row_sel != nullptr) {
				row_sel->SetDisplayedPlane(DP_ROW_LOAD);
			} else {
				train_row_sel->SetDisplayedPlane(DP_GROUNDVEHICLE_ROW_NORMAL);
				left_sel->SetDisplayedPlane(DP_LEFT_LOAD);
				middle_sel->SetDisplayedPlane(DP_MIDDLE_UNLOAD);
				right_sel->SetDisplayedPlane(DP_RIGHT_EMPTY);
				this->DisableWidget(WID_O_NON_STOP);
				this->RaiseWidget(WID_O_NON_STOP);
			}
			this->DisableWidget(WID_O_FULL_LOAD);
			this->DisableWidget(WID_O_UNLOAD);
			this->DisableWidget(WID_O_REFIT_DROPDOWN);
			this->DisableWidget(WID_O_MGMT_BTN);
		} else {
			this->SetWidgetDisabledState(WID_O_FULL_LOAD, (order->GetNonStopType() & ONSF_NO_STOP_AT_DESTINATION_STATION) != 0); // full load
			this->SetWidgetDisabledState(WID_O_UNLOAD,    (order->GetNonStopType() & ONSF_NO_STOP_AT_DESTINATION_STATION) != 0); // unload
			this->EnableWidget(WID_O_MGMT_BTN);

			switch (order->GetType()) {
				case OT_GOTO_STATION:
					if (row_sel != nullptr) {
						row_sel->SetDisplayedPlane(DP_ROW_LOAD);
					} else {
						train_row_sel->SetDisplayedPlane(DP_GROUNDVEHICLE_ROW_NORMAL);
						left_sel->SetDisplayedPlane(DP_LEFT_LOAD);
						middle_sel->SetDisplayedPlane(DP_MIDDLE_UNLOAD);
						right_sel->SetDisplayedPlane(DP_RIGHT_REFIT);
						this->EnableWidget(WID_O_NON_STOP);
						this->SetWidgetLoweredState(WID_O_NON_STOP, order->GetNonStopType() & ONSF_NO_STOP_AT_INTERMEDIATE_STATIONS);
					}
					this->SetWidgetLoweredState(WID_O_FULL_LOAD, order->GetLoadType() == OLF_FULL_LOAD_ANY);
					this->SetWidgetLoweredState(WID_O_UNLOAD, order->GetUnloadType() == OUFB_UNLOAD);

					/* Can only do refitting when stopping at the destination and loading cargo.
					 * Also enable the button if a refit is already set to allow clearing it. */
					this->SetWidgetDisabledState(WID_O_REFIT_DROPDOWN,
							order->GetLoadType() == OLFB_NO_LOAD || (order->GetNonStopType() & ONSF_NO_STOP_AT_DESTINATION_STATION) ||
							((!this->can_do_refit || !this->can_do_autorefit) && !order->IsRefit()));

					break;

				case OT_GOTO_WAYPOINT:
					if (row_sel != nullptr) {
						row_sel->SetDisplayedPlane(DP_ROW_LOAD);
					} else {
						train_row_sel->SetDisplayedPlane(DP_GROUNDVEHICLE_ROW_NORMAL);
						left_sel->SetDisplayedPlane(DP_LEFT_REVERSE);
						middle_sel->SetDisplayedPlane(DP_MIDDLE_UNLOAD);
						right_sel->SetDisplayedPlane(DP_RIGHT_EMPTY);
						this->EnableWidget(WID_O_NON_STOP);
						this->SetWidgetLoweredState(WID_O_NON_STOP, order->GetNonStopType() & ONSF_NO_STOP_AT_INTERMEDIATE_STATIONS);
						this->EnableWidget(WID_O_REVERSE);
						this->SetWidgetLoweredState(WID_O_REVERSE, order->GetWaypointFlags() & OWF_REVERSE);
					}
					this->DisableWidget(WID_O_UNLOAD);
					this->DisableWidget(WID_O_REFIT_DROPDOWN);
					break;

				case OT_GOTO_DEPOT:
					if (row_sel != nullptr) {
						row_sel->SetDisplayedPlane(DP_ROW_DEPOT);
					} else {
						train_row_sel->SetDisplayedPlane(DP_GROUNDVEHICLE_ROW_NORMAL);
						left_sel->SetDisplayedPlane(DP_LEFT_REFIT);
						middle_sel->SetDisplayedPlane(DP_MIDDLE_SERVICE);
						right_sel->SetDisplayedPlane(DP_RIGHT_EMPTY);
						this->EnableWidget(WID_O_NON_STOP);
						this->SetWidgetLoweredState(WID_O_NON_STOP, order->GetNonStopType() & ONSF_NO_STOP_AT_INTERMEDIATE_STATIONS);
					}
					/* Disable refit button if the order is no 'always go' order.
					 * However, keep the service button enabled for refit-orders to allow clearing refits (without knowing about ctrl). */
					this->SetWidgetDisabledState(WID_O_REFIT,
							(order->GetDepotOrderType() & ODTFB_SERVICE) || (order->GetDepotActionType() & ODATFB_HALT) ||
							(!this->can_do_refit && !order->IsRefit()));
					this->SetWidgetLoweredState(WID_O_SERVICE, order->GetDepotOrderType() & ODTFB_SERVICE);
					break;

				case OT_CONDITIONAL: {
					if (row_sel != nullptr) {
						row_sel->SetDisplayedPlane(DP_ROW_CONDITIONAL);
					} else {
						train_row_sel->SetDisplayedPlane(DP_GROUNDVEHICLE_ROW_CONDITIONAL);
					}

					OrderConditionVariable ocv = (order == nullptr) ? OCV_LOAD_PERCENTAGE : order->GetConditionVariable();
					bool is_cargo = (ocv == OCV_CARGO_ACCEPTANCE || ocv == OCV_CARGO_WAITING);
					bool is_slot_occupancy = (ocv == OCV_SLOT_OCCUPANCY || ocv == OCV_VEH_IN_SLOT);
					bool is_auxiliary_cargo = (ocv == OCV_CARGO_LOAD_PERCENTAGE || ocv == OCV_CARGO_WAITING_AMOUNT);
					bool is_counter = (ocv == OCV_COUNTER_VALUE);
					bool is_time_date = (ocv == OCV_TIME_DATE);
					bool is_timetable = (ocv == OCV_TIMETABLE);
					bool is_sched_dispatch = (ocv == OCV_DISPATCH_SLOT);

					if (is_cargo) {
						if (order == nullptr || !CargoSpec::Get(order->GetConditionValue())->IsValid()) {
							this->GetWidget<NWidgetCore>(WID_O_COND_CARGO)->widget_data = STR_NEWGRF_INVALID_CARGO;
						} else {
							this->GetWidget<NWidgetCore>(WID_O_COND_CARGO)->widget_data = CargoSpec::Get(order->GetConditionValue())->name;
						}
						this->GetWidget<NWidgetStacked>(WID_O_SEL_COND_VALUE)->SetDisplayedPlane(DP_COND_VALUE_CARGO);
					} else if (is_slot_occupancy) {
						TraceRestrictSlotID slot_id = (order != nullptr && TraceRestrictSlot::IsValidID(order->GetXData()) ? order->GetXData() : INVALID_TRACE_RESTRICT_SLOT_ID);

						this->GetWidget<NWidgetCore>(WID_O_COND_SLOT)->widget_data = (slot_id != INVALID_TRACE_RESTRICT_SLOT_ID) ? STR_TRACE_RESTRICT_SLOT_NAME : STR_TRACE_RESTRICT_VARIABLE_UNDEFINED;
						this->GetWidget<NWidgetStacked>(WID_O_SEL_COND_VALUE)->SetDisplayedPlane(DP_COND_VALUE_SLOT);
					} else if (is_sched_dispatch) {
						this->GetWidget<NWidgetStacked>(WID_O_SEL_COND_VALUE)->SetDisplayedPlane(SZSP_NONE);
					} else {
						this->GetWidget<NWidgetStacked>(WID_O_SEL_COND_VALUE)->SetDisplayedPlane(DP_COND_VALUE_NUMBER);
					}

					if (is_auxiliary_cargo) {
						if (order == nullptr || !CargoSpec::Get(order->GetConditionValue())->IsValid()) {
							this->GetWidget<NWidgetCore>(WID_O_COND_AUX_CARGO)->widget_data = STR_NEWGRF_INVALID_CARGO;
						} else {
							this->GetWidget<NWidgetCore>(WID_O_COND_AUX_CARGO)->widget_data = CargoSpec::Get(order->GetConditionValue())->name;
						}
						aux_sel->SetDisplayedPlane(DP_COND_AUX_CARGO);
					} else if (is_counter) {
						TraceRestrictCounterID ctr_id = (order != nullptr && TraceRestrictCounter::IsValidID(GB(order->GetXData(), 16, 16)) ? GB(order->GetXData(), 16, 16) : INVALID_TRACE_RESTRICT_COUNTER_ID);

						this->GetWidget<NWidgetCore>(WID_O_COND_COUNTER)->widget_data = (ctr_id != INVALID_TRACE_RESTRICT_COUNTER_ID) ? STR_TRACE_RESTRICT_COUNTER_NAME : STR_TRACE_RESTRICT_VARIABLE_UNDEFINED;
						aux_sel->SetDisplayedPlane(DP_COND_COUNTER);
					} else if (is_time_date) {
						this->GetWidget<NWidgetCore>(WID_O_COND_TIME_DATE)->widget_data = STR_TRACE_RESTRICT_TIME_MINUTE_ITEM + order->GetConditionValue();
						aux_sel->SetDisplayedPlane(DP_COND_TIME_DATE);
					} else if (is_timetable) {
						this->GetWidget<NWidgetCore>(WID_O_COND_TIMETABLE)->widget_data = STR_TRACE_RESTRICT_TIMETABLE_LATENESS + order->GetConditionValue();
						aux_sel->SetDisplayedPlane(DP_COND_TIMETABLE);
					} else if (is_sched_dispatch) {
						this->GetWidget<NWidgetCore>(WID_O_COND_SCHED_SELECT)->widget_data = STR_BLACK_STRING1;
						aux_sel->SetDisplayedPlane(DP_COND_SCHED_SELECT);
					} else {
						aux_sel->SetDisplayedPlane(SZSP_NONE);
					}

					if (ocv == OCV_CARGO_WAITING_AMOUNT) {
						aux2_sel->SetDisplayedPlane(DP_COND_AUX2_VIA);
					} else if (is_sched_dispatch) {
						this->GetWidget<NWidgetCore>(WID_O_COND_SCHED_TEST)->widget_data = STR_TRACE_RESTRICT_DISPATCH_SLOT_SHORT_NEXT + (order->GetConditionValue() / 2);
						aux2_sel->SetDisplayedPlane(DP_COND_AUX2_SCHED_TEST);
					} else {
						aux2_sel->SetDisplayedPlane(SZSP_NONE);
					}

					/* Set the strings for the dropdown boxes. */
					this->GetWidget<NWidgetCore>(WID_O_COND_VARIABLE)->widget_data   = OrderStringForVariable(this->vehicle, ocv);
					this->GetWidget<NWidgetCore>(WID_O_COND_COMPARATOR)->widget_data = GetComparatorStrings(this->vehicle, order)[order->GetConditionComparator()];
					this->GetWidget<NWidgetCore>(WID_O_COND_VALUE)->widget_data = (ocv == OCV_TIME_DATE && order->GetConditionValue() == TRTDVF_HOUR_MINUTE) ? STR_BLACK_TIME_HHMM : STR_BLACK_COMMA;
					this->SetWidgetDisabledState(WID_O_COND_COMPARATOR, ocv == OCV_UNCONDITIONALLY || ocv == OCV_PERCENT);
					this->SetWidgetDisabledState(WID_O_COND_VALUE, ocv == OCV_REQUIRES_SERVICE || ocv == OCV_UNCONDITIONALLY);
					break;
				}

				case OT_RELEASE_SLOT: {
					if (row_sel != nullptr) {
						row_sel->SetDisplayedPlane(DP_ROW_SLOT);
					} else {
						train_row_sel->SetDisplayedPlane(DP_GROUNDVEHICLE_ROW_SLOT);
					}

					TraceRestrictSlotID slot_id = (order != nullptr && TraceRestrictSlot::IsValidID(order->GetDestination()) ? order->GetDestination() : INVALID_TRACE_RESTRICT_SLOT_ID);

					this->GetWidget<NWidgetCore>(WID_O_RELEASE_SLOT)->widget_data = (slot_id != INVALID_TRACE_RESTRICT_SLOT_ID) ? STR_TRACE_RESTRICT_SLOT_NAME : STR_TRACE_RESTRICT_VARIABLE_UNDEFINED;
					break;
				}

				case OT_COUNTER: {
					if (row_sel != nullptr) {
						row_sel->SetDisplayedPlane(DP_ROW_COUNTER);
					} else {
						train_row_sel->SetDisplayedPlane(DP_GROUNDVEHICLE_ROW_COUNTER);
					}

					TraceRestrictCounterID ctr_id = (order != nullptr && TraceRestrictCounter::IsValidID(order->GetDestination()) ? order->GetDestination() : INVALID_TRACE_RESTRICT_COUNTER_ID);

					this->GetWidget<NWidgetCore>(WID_O_CHANGE_COUNTER)->widget_data = (ctr_id != INVALID_TRACE_RESTRICT_COUNTER_ID) ? STR_TRACE_RESTRICT_COUNTER_NAME : STR_TRACE_RESTRICT_VARIABLE_UNDEFINED;
					break;
				}

				default: // every other order
					if (row_sel != nullptr) {
						row_sel->SetDisplayedPlane(DP_ROW_LOAD);
					} else {
						train_row_sel->SetDisplayedPlane(DP_GROUNDVEHICLE_ROW_NORMAL);
						left_sel->SetDisplayedPlane(DP_LEFT_LOAD);
						middle_sel->SetDisplayedPlane(DP_MIDDLE_UNLOAD);
						right_sel->SetDisplayedPlane(DP_RIGHT_EMPTY);
						this->DisableWidget(WID_O_NON_STOP);
					}
					this->DisableWidget(WID_O_FULL_LOAD);
					this->DisableWidget(WID_O_UNLOAD);
					this->DisableWidget(WID_O_REFIT_DROPDOWN);
					break;
			}
		}

		this->GetWidget<NWidgetStacked>(WID_O_SEL_SHARED)->SetDisplayedPlane(_ctrl_pressed ? DP_SHARED_VEH_GROUP : DP_SHARED_LIST);

		/* Disable list of vehicles with the same shared orders if there is no list */
		this->SetWidgetDisabledState(WID_O_SHARED_ORDER_LIST, !(shared_orders || _settings_client.gui.enable_single_veh_shared_order_gui));

		this->GetWidget<NWidgetStacked>(WID_O_SEL_OCCUPANCY)->SetDisplayedPlane(IsWidgetLowered(WID_O_OCCUPANCY_TOGGLE) ? 0 : SZSP_NONE);

		this->SetDirty();
	}

	void OnPaint() override
	{
		if (this->vehicle->owner != _local_company) {
			this->selected_order = -1; // Disable selection any selected row at a competitor order window.
		} else {
			this->SetWidgetLoweredState(WID_O_GOTO, this->goto_type != OPOS_NONE && this->goto_type != OPOS_COND_VIA && this->goto_type != OPOS_CONDITIONAL_RETARGET);
			this->SetWidgetLoweredState(WID_O_COND_AUX_VIA, this->goto_type == OPOS_COND_VIA);
			this->SetWidgetLoweredState(WID_O_MGMT_BTN, this->goto_type == OPOS_CONDITIONAL_RETARGET);
		}
		this->DrawWidgets();
	}

	void DrawWidget(const Rect &r, int widget) const override
	{
		switch (widget) {
			case WID_O_ORDER_LIST:
				DrawOrderListWidget(r);
				break;

<<<<<<< HEAD
			case WID_O_OCCUPANCY_LIST:
				DrawOccupancyListWidget(r);
				break;

			case WID_O_TIMETABLE_VIEW:
				DrawTimetableButtonWidget(r);
				break;
		}
	}

	void DrawOrderListWidget(const Rect &r) const
	{
=======
		Rect ir = r.Shrink(WD_FRAMETEXT_LEFT, WD_FRAMERECT_TOP, WD_FRAMETEXT_RIGHT, WD_FRAMERECT_BOTTOM);
>>>>>>> 61da064b
		bool rtl = _current_text_dir == TD_RTL;
		SetDParamMaxValue(0, this->vehicle->GetNumOrders(), 2);
		int index_column_width = GetStringBoundingBox(STR_ORDER_INDEX).width + 2 * GetSpriteSize(rtl ? SPR_ARROW_RIGHT : SPR_ARROW_LEFT).width + 3;
		int middle = rtl ? ir.right - index_column_width : ir.left + index_column_width;

		int y = ir.top;
		int line_height = this->GetWidget<NWidgetBase>(WID_O_ORDER_LIST)->resize_y;

		int i = this->vscroll->GetPosition();
		const Order *order = this->vehicle->GetOrder(i);
		/* First draw the highlighting underground if it exists. */
		if (this->order_over != INVALID_VEH_ORDER_ID) {
			while (order != nullptr) {
				/* Don't draw anything if it extends past the end of the window. */
				if (!this->vscroll->IsVisible(i)) break;

				if (i != this->selected_order && i == this->order_over) {
					/* Highlight dragged order destination. */
					int top = (this->order_over < this->selected_order ? y : y + line_height) - WD_FRAMERECT_TOP;
					int bottom = std::min(top + 2, ir.bottom);
					top = std::max(top - 3, ir.top);
					GfxFillRect(ir.left, top, ir.right, bottom, _colour_gradient[COLOUR_GREY][7]);
					break;
				}
				y += line_height;

				i++;
				order = order->next;
			}

			/* Reset counters for drawing the orders. */
<<<<<<< HEAD
			y = r.top + WD_FRAMERECT_TOP;
			i = this->vscroll->GetPosition();
			order = this->vehicle->GetOrder(i);
		}

		/* Draw the orders. */
		while (order != nullptr) {
			/* Don't draw anything if it extends past the end of the window. */
			if (!this->vscroll->IsVisible(i)) break;

			DrawOrderString(this->vehicle, order, i, y, i == this->selected_order, false, r.left + WD_FRAMETEXT_LEFT, middle, r.right - WD_FRAMETEXT_RIGHT);
			y += line_height;

			i++;
			order = order->next;
		}

		if (this->vscroll->IsVisible(i)) {
			StringID str = this->vehicle->IsOrderListShared() ? STR_ORDERS_END_OF_SHARED_ORDERS : STR_ORDERS_END_OF_ORDERS;
			DrawString(rtl ? r.left + WD_FRAMETEXT_LEFT : middle, rtl ? middle : r.right - WD_FRAMETEXT_RIGHT, y, str, (i == this->selected_order) ? TC_WHITE : TC_BLACK);
		}
	}

	void DrawOccupancyListWidget(const Rect &r) const
	{
		int y = r.top + WD_FRAMERECT_TOP;
		int line_height = this->GetWidget<NWidgetBase>(WID_O_ORDER_LIST)->resize_y;

		int i = this->vscroll->GetPosition();
		const Order *order = this->vehicle->GetOrder(i);
		/* Draw the orders. */
		while (order != nullptr) {
			/* Don't draw anything if it extends past the end of the window. */
			if (!this->vscroll->IsVisible(i)) break;

			uint8 occupancy = order->GetOccupancy();
			if (occupancy > 0) {
				SetDParam(0, occupancy - 1);
				DrawString(r.left + WD_FRAMETEXT_LEFT, r.right - WD_FRAMETEXT_RIGHT, y, STR_ORDERS_OCCUPANCY_PERCENT, (i == this->selected_order) ? TC_WHITE : TC_BLACK);
			}
			y += line_height;

			i++;
			order = order->next;
		}
	}

	void DrawTimetableButtonWidget(const Rect &r) const
	{
		const bool rtl = _current_text_dir == TD_RTL;
		bool clicked = this->GetWidget<NWidgetCore>(WID_O_TIMETABLE_VIEW)->IsLowered();
		Dimension d = GetStringBoundingBox(STR_ORDERS_TIMETABLE_VIEW);

		int left = r.left + clicked;
		int right = r.right + clicked;

		extern void ProcessTimetableWarnings(const Vehicle *v, std::function<void(StringID, bool)> handler);

		bool show_warning = false;
		ProcessTimetableWarnings(this->vehicle, [&](StringID text, bool warning) {
			if (warning) show_warning = true;
		});

		if (show_warning) {
			const Dimension warning_dimensions = GetSpriteSize(SPR_WARNING_SIGN);
			int spr_offset = std::max(0, ((int)(r.bottom - r.top + 1) - (int)warning_dimensions.height) / 2); // Offset for rendering the sprite vertically centered
			DrawSprite(SPR_WARNING_SIGN, 0, rtl ? right - warning_dimensions.width - 2 : left + 2, r.top + spr_offset);
			if (rtl) {
				right -= warning_dimensions.width;
			} else {
				left += warning_dimensions.width;
			}
		}
		int offset = std::max(0, ((int)(r.bottom - r.top + 1) - (int)d.height) / 2); // Offset for rendering the text vertically centered
		DrawString(left, right, r.top + offset + clicked, STR_ORDERS_TIMETABLE_VIEW, TC_FROMSTRING, SA_HOR_CENTER);
	}

	void SetStringParameters(int widget) const override
	{
		switch (widget) {
			case WID_O_COND_VALUE: {
				VehicleOrderID sel = this->OrderGetSel();
				const Order *order = this->vehicle->GetOrder(sel);

				if (order != nullptr && order->IsType(OT_CONDITIONAL)) {
					uint value;
					switch (order->GetConditionVariable()) {
						case OCV_CARGO_LOAD_PERCENTAGE:
						case OCV_TIME_DATE:
							value = order->GetXData();
							break;

						case OCV_TIMETABLE:
							value = order->GetXData();
							if (!_settings_client.gui.timetable_in_ticks) value /= DATE_UNIT_SIZE;
							break;

						case OCV_CARGO_WAITING_AMOUNT:
						case OCV_COUNTER_VALUE:
							value = GB(order->GetXData(), 0, 16);
							break;

						default:
							value = order->GetConditionValue();
							break;
					}
					if (order->GetConditionVariable() == OCV_MAX_SPEED) value = ConvertSpeedToDisplaySpeed(value);
					if (order->GetConditionVariable() == OCV_CARGO_WAITING_AMOUNT) value = ConvertCargoQuantityToDisplayQuantity(order->GetConditionValue(), value);
					SetDParam(0, value);
				}
				break;
			}

			case WID_O_COND_SLOT: {
				VehicleOrderID sel = this->OrderGetSel();
				const Order *order = this->vehicle->GetOrder(sel);

				if (order != nullptr && order->IsType(OT_CONDITIONAL)) {
					TraceRestrictSlotID value = order->GetXData();
					SetDParam(0, value);
				}
				break;
			}

			case WID_O_COND_COUNTER: {
				VehicleOrderID sel = this->OrderGetSel();
				const Order *order = this->vehicle->GetOrder(sel);

				if (order != nullptr && order->IsType(OT_CONDITIONAL)) {
					TraceRestrictCounterID value = GB(order->GetXData(), 16, 16);
					SetDParam(0, value);
				}
				break;
			}

			case WID_O_COND_SCHED_SELECT: {
				VehicleOrderID sel = this->OrderGetSel();
				const Order *order = this->vehicle->GetOrder(sel);

				if (order != nullptr && order->IsType(OT_CONDITIONAL) && GB(order->GetXData(), 0, 16) != UINT16_MAX) {
					SetDParam(0, STR_TIMETABLE_ASSIGN_SCHEDULE_ID);
					SetDParam(1, GB(order->GetXData(), 0, 16) + 1);
				} else {
					SetDParam(0, STR_TIMETABLE_ASSIGN_SCHEDULE_NONE);
				}
				break;
			}

			case WID_O_CAPTION:
				SetDParam(0, this->vehicle->index);
				break;
=======
			y = ir.top;
			i = this->vscroll->GetPosition();
			order = this->vehicle->GetOrder(i);
		}
>>>>>>> 61da064b

			case WID_O_OCCUPANCY_TOGGLE:
				const_cast<Vehicle *>(this->vehicle)->RecalculateOrderOccupancyAverage();
				if (this->vehicle->order_occupancy_average >= 16) {
					SetDParam(0, STR_JUST_INT);
					SetDParam(1, this->vehicle->order_occupancy_average - 16);
				} else {
					SetDParam(0, STR_EMPTY);
					SetDParam(1, 0);
				}
				break;

<<<<<<< HEAD
			case WID_O_RELEASE_SLOT: {
				VehicleOrderID sel = this->OrderGetSel();
				const Order *order = this->vehicle->GetOrder(sel);
=======
			DrawOrderString(this->vehicle, order, i, y, i == this->selected_order, false, ir.left, middle, ir.right);
			y += line_height;
>>>>>>> 61da064b

				if (order != nullptr && order->IsType(OT_RELEASE_SLOT)) {
					TraceRestrictSlotID value = order->GetDestination();
					SetDParam(0, value);
				}
				break;
			}

<<<<<<< HEAD
			case WID_O_COUNTER_OP: {
				VehicleOrderID sel = this->OrderGetSel();
				const Order *order = this->vehicle->GetOrder(sel);
=======
		if (this->vscroll->IsVisible(i)) {
			StringID str = this->vehicle->IsOrderListShared() ? STR_ORDERS_END_OF_SHARED_ORDERS : STR_ORDERS_END_OF_ORDERS;
			DrawString(rtl ? ir.left : middle, rtl ? middle : ir.right, y, str, (i == this->selected_order) ? TC_WHITE : TC_BLACK);
		}
	}
>>>>>>> 61da064b

				if (order != nullptr && order->IsType(OT_COUNTER)) {
					SetDParam(0, STR_TRACE_RESTRICT_COUNTER_INCREASE + order->GetCounterOperation());
				} else {
					SetDParam(0, STR_EMPTY);
				}
				break;
			}

			case WID_O_CHANGE_COUNTER: {
				VehicleOrderID sel = this->OrderGetSel();
				const Order *order = this->vehicle->GetOrder(sel);

				if (order != nullptr && order->IsType(OT_COUNTER)) {
					TraceRestrictCounterID value = order->GetDestination();
					SetDParam(0, value);
				}
				break;
			}

			case WID_O_COUNTER_VALUE: {
				VehicleOrderID sel = this->OrderGetSel();
				const Order *order = this->vehicle->GetOrder(sel);

				if (order != nullptr && order->IsType(OT_COUNTER)) {
					SetDParam(0, order->GetXData());
				}
				break;
			}
		}
	}

	void OnClick(Point pt, int widget, int click_count) override
	{
		switch (widget) {
			case WID_O_ORDER_LIST: {
				if (this->goto_type == OPOS_CONDITIONAL) {
					VehicleOrderID order_id = this->GetOrderFromPt(_cursor.pos.y - this->top);
					if (order_id != INVALID_VEH_ORDER_ID) {
						Order order;
						order.next = nullptr;
						order.index = 0;
						order.MakeConditional(order_id);

						this->InsertNewOrder(order.Pack());
					}
					ResetObjectToPlace();
					break;
				}
				if (this->goto_type == OPOS_CONDITIONAL_RETARGET) {
					VehicleOrderID order_id = this->GetOrderFromPt(_cursor.pos.y - this->top);
					if (order_id != INVALID_VEH_ORDER_ID) {
						this->ModifyOrder(this->OrderGetSel(), MOF_COND_DESTINATION | (order_id << 8));
					}
					ResetObjectToPlace();
					break;
				}

				VehicleOrderID sel = this->GetOrderFromPt(pt.y);

				if (_ctrl_pressed && sel < this->vehicle->GetNumOrders()) {
					TileIndex xy = this->vehicle->GetOrder(sel)->GetLocation(this->vehicle);
					if (xy != INVALID_TILE) ScrollMainWindowToTile(xy);
					return;
				}

				/* This order won't be selected any more, close all child windows and dropdowns */
				this->DeleteChildWindows();
				HideDropDownMenu(this);

				if (sel == INVALID_VEH_ORDER_ID || this->vehicle->owner != _local_company) {
					/* Deselect clicked order */
					this->selected_order = -1;
				} else if (sel == this->selected_order) {
					if (this->vehicle->type == VEH_TRAIN && sel < this->vehicle->GetNumOrders()) {
						int osl = ((this->vehicle->GetOrder(sel)->GetStopLocation() + 1) % OSL_END);
						if (osl == OSL_PLATFORM_THROUGH && !_settings_client.gui.show_adv_load_mode_features) {
							osl = OSL_PLATFORM_NEAR_END;
						}
						if (osl == OSL_PLATFORM_THROUGH) {
							for (const Vehicle *u = this->vehicle; u != nullptr; u = u->Next()) {
								/* Passengers may not be through-loaded */
								if (u->cargo_cap > 0 && IsCargoInClass(u->cargo_type, CC_PASSENGERS)) {
									osl = OSL_PLATFORM_NEAR_END;
									break;
								}
							}
						}
						this->ModifyOrder(sel, MOF_STOP_LOCATION | osl << 8);
					}
					if (this->vehicle->type == VEH_ROAD && sel < this->vehicle->GetNumOrders() && _settings_game.pf.pathfinder_for_roadvehs == VPF_YAPF) {
						DiagDirection current = this->vehicle->GetOrder(sel)->GetRoadVehTravelDirection();
						if (_settings_client.gui.show_adv_load_mode_features || current != INVALID_DIAGDIR) {
							uint dir = (current + 1) & 0xFF;
							if (dir >= DIAGDIR_END) dir = INVALID_DIAGDIR;
							this->ModifyOrder(sel, MOF_RV_TRAVEL_DIR | dir << 8);
						}
					}
				} else {
					/* Select clicked order */
					this->selected_order = sel;

					if (this->vehicle->owner == _local_company) {
						/* Activate drag and drop */
						SetObjectToPlaceWnd(SPR_CURSOR_MOUSE, PAL_NONE, HT_DRAG, this);
					}
				}

				this->UpdateButtonState();
				break;
			}

			case WID_O_SKIP:
				this->OrderClick_Skip();
				break;

			case WID_O_MANAGE_LIST:
			case WID_O_MGMT_LIST_BTN: {
				uint disabled_mask = (this->vehicle->GetNumOrders() < 2 ? 1 : 0) | (this->vehicle->GetNumOrders() < 3 ? 2 : 0);
				uint order_count = this->vehicle->GetNumOrders();
				for (uint i = 0; i < order_count; i++) {
					if (this->vehicle->GetOrder(i)->IsType(OT_CONDITIONAL)) {
						disabled_mask |= 2;
						break;
					}
				}
				ShowDropDownMenu(this, _order_manage_list_dropdown, -1, widget, disabled_mask, 0, 0, DDSF_LOST_FOCUS);
				break;
			}

			case WID_O_MGMT_BTN: {
				VehicleOrderID sel = this->OrderGetSel();
				const Order *order = this->vehicle->GetOrder(sel);
				if (order == nullptr) break;

				uint hidden_mask = 0;
				if (!order->IsType(OT_CONDITIONAL)) hidden_mask |= 2;

				ShowDropDownMenu(this, _order_manage_dropdown, -1, widget, 0, hidden_mask, UINT_MAX, DDSF_LOST_FOCUS);
				break;
			}

			case WID_O_DELETE:
				this->OrderClick_Delete();
				break;

			case WID_O_STOP_SHARING:
				this->OrderClick_StopSharing();
				break;

			case WID_O_NON_STOP:
				if (this->GetWidget<NWidgetLeaf>(widget)->ButtonHit(pt)) {
					this->OrderClick_Nonstop(-1);
				} else {
					const Order *o = this->vehicle->GetOrder(this->OrderGetSel());
					ShowDropDownMenu(this, _order_non_stop_drowdown, o->GetNonStopType(), WID_O_NON_STOP, _settings_game.order.nonstop_only ? 5 : 0,
							o->IsType(OT_GOTO_STATION) ? 0 : (o->IsType(OT_GOTO_WAYPOINT) ? 3 : 12), 0, DDSF_LOST_FOCUS);
				}
				break;

			case WID_O_GOTO:
				if (this->GetWidget<NWidgetLeaf>(widget)->ButtonHit(pt)) {
					if (this->goto_type != OPOS_NONE) {
						ResetObjectToPlace();
					} else {
						this->OrderClick_Goto(OPOS_GOTO);
					}
				} else {
					if (this->goto_type == OPOS_COND_VIA) ResetObjectToPlace();
					int sel;
					switch (this->goto_type) {
						case OPOS_NONE:        sel = -1; break;
						case OPOS_GOTO:        sel =  0; break;
						case OPOS_CONDITIONAL: sel =  2; break;
						case OPOS_SHARE:       sel =  3; break;
						case OPOS_CONDITIONAL_RETARGET: sel = -1; break;
						default: NOT_REACHED();
					}
					uint32 hidden_mask = 0;
					if (_settings_client.gui.show_adv_tracerestrict_features) {
						bool have_counters = false;
						for (const TraceRestrictCounter *ctr : TraceRestrictCounter::Iterate()) {
							if (ctr->owner == this->vehicle->owner) {
								have_counters = true;
								break;
							}
						}
						if (!have_counters) {
							// Owner has no counters, don't both showing the menu item
							hidden_mask |= 0x20;
						}
					} else {
						hidden_mask |= 0x30;
					}
					ShowDropDownMenu(this, this->vehicle->type == VEH_AIRCRAFT ? _order_goto_dropdown_aircraft : _order_goto_dropdown, sel, WID_O_GOTO,
							0, hidden_mask, 0, DDSF_LOST_FOCUS);
				}
				break;

			case WID_O_FULL_LOAD:
				if (this->GetWidget<NWidgetLeaf>(widget)->ButtonHit(pt)) {
					this->OrderClick_FullLoad(OLF_FULL_LOAD_ANY, true);
				} else {
					ShowDropDownMenu(this, _order_full_load_drowdown, this->vehicle->GetOrder(this->OrderGetSel())->GetLoadType(), WID_O_FULL_LOAD, 0, 0xE2 /* 1110 0010 */, 0, DDSF_LOST_FOCUS);
				}
				break;

			case WID_O_UNLOAD:
				if (this->GetWidget<NWidgetLeaf>(widget)->ButtonHit(pt)) {
					this->OrderClick_Unload(OUFB_UNLOAD, true);
				} else {
					ShowDropDownMenu(this, _order_unload_drowdown, this->vehicle->GetOrder(this->OrderGetSel())->GetUnloadType(), WID_O_UNLOAD, 0, 0xE8 /* 1110 1000 */, 0, DDSF_LOST_FOCUS);
				}
				break;

			case WID_O_REFIT:
				this->OrderClick_Refit(0, false);
				break;

			case WID_O_SERVICE:
				if (this->GetWidget<NWidgetLeaf>(widget)->ButtonHit(pt)) {
					this->OrderClick_Service(-1);
				} else {
					ShowDropDownMenu(this, _order_depot_action_dropdown, DepotActionStringIndex(this->vehicle->GetOrder(this->OrderGetSel())),
							WID_O_SERVICE, 0, _settings_client.gui.show_depot_sell_gui ? 0 : (1 << DA_SELL), 0, DDSF_LOST_FOCUS);
				}
				break;

			case WID_O_REFIT_DROPDOWN:
				if (this->GetWidget<NWidgetLeaf>(widget)->ButtonHit(pt)) {
					this->OrderClick_Refit(0, true);
				} else {
					ShowDropDownMenu(this, _order_refit_action_dropdown, 0, WID_O_REFIT_DROPDOWN, 0, 0, 0, DDSF_LOST_FOCUS);
				}
				break;

			case WID_O_COND_SLOT: {
				int selected;
				const Order *order = this->vehicle->GetOrder(this->OrderGetSel());
				TraceRestrictSlotID value = order->GetXData();
				DropDownList list = GetSlotDropDownList(this->vehicle->owner, value, selected, this->vehicle->type, order->GetConditionVariable() == OCV_SLOT_OCCUPANCY);
				if (!list.empty()) ShowDropDownList(this, std::move(list), selected, WID_O_COND_SLOT, 0, true);
				break;
			}

			case WID_O_COND_COUNTER: {
				int selected;
				TraceRestrictCounterID value = GB(this->vehicle->GetOrder(this->OrderGetSel())->GetXData(), 16, 16);
				DropDownList list = GetCounterDropDownList(this->vehicle->owner, value, selected);
				if (!list.empty()) ShowDropDownList(this, std::move(list), selected, WID_O_COND_COUNTER, 0, true);
				break;
			}

			case WID_O_COND_TIME_DATE: {
				ShowDropDownMenu(this, _order_time_date_dropdown, this->vehicle->GetOrder(this->OrderGetSel())->GetConditionValue(),
						WID_O_COND_TIME_DATE, _settings_game.game_time.time_in_minutes ? 0 : 7, 0, UINT_MAX);
				break;
			}

			case WID_O_COND_TIMETABLE: {
				ShowDropDownMenu(this, _order_timetable_dropdown, this->vehicle->GetOrder(this->OrderGetSel())->GetConditionValue(),
						WID_O_COND_TIMETABLE, 0, 0, UINT_MAX);
				break;
			}

			case WID_O_COND_SCHED_SELECT: {
				int selected = GB(this->vehicle->GetOrder(this->OrderGetSel())->GetXData(), 0, 16);
				if (selected == UINT16_MAX) selected = -1;

				uint count = this->vehicle->orders->GetScheduledDispatchScheduleCount();
				DropDownList list;
				for (uint i = 0; i < count; ++i) {
					DropDownListParamStringItem *item = new DropDownListParamStringItem(STR_TIMETABLE_ASSIGN_SCHEDULE_ID, i, false);
					item->SetParam(0, i + 1);
					list.emplace_back(item);
				}
				if (!list.empty()) ShowDropDownList(this, std::move(list), selected, WID_O_COND_SCHED_SELECT, 0, true);
				break;
			}

			case WID_O_COND_SCHED_TEST: {
				ShowDropDownMenu(this, _order_dispatch_slot_dropdown, this->vehicle->GetOrder(this->OrderGetSel())->GetConditionValue() / 2,
						WID_O_COND_SCHED_TEST, 0, 0, UINT_MAX);
				break;
			}

			case WID_O_REVERSE: {
				VehicleOrderID sel_ord = this->OrderGetSel();
				const Order *order = this->vehicle->GetOrder(sel_ord);

				if (order == nullptr) break;

				this->ModifyOrder(sel_ord, MOF_WAYPOINT_FLAGS | (order->GetWaypointFlags() ^ OWF_REVERSE) << 8);
				break;
			}

			case WID_O_COND_CARGO:
			case WID_O_COND_AUX_CARGO: {
				uint value = this->vehicle->GetOrder(this->OrderGetSel())->GetConditionValue();
				DropDownList list;
				for (size_t i = 0; i < _sorted_standard_cargo_specs.size(); ++i) {
					const CargoSpec *cs = _sorted_cargo_specs[i];
					list.emplace_back(new DropDownListStringItem(cs->name, cs->Index(), false));
				}
				if (!list.empty()) ShowDropDownList(this, std::move(list), value, widget, 0);
				break;
			}

			case WID_O_COND_AUX_VIA: {
				if (this->goto_type != OPOS_NONE) {
					ResetObjectToPlace();
				} else if (GB(this->vehicle->GetOrder(this->OrderGetSel())->GetXData(), 16, 16) != 0) {
					this->ModifyOrder(this->OrderGetSel(), MOF_COND_VALUE_3 | NEW_STATION << 8);
				} else {
					this->OrderClick_Goto(OPOS_COND_VIA);
				}
				break;
			}

			case WID_O_TIMETABLE_VIEW:
				ShowTimetableWindow(this->vehicle);
				break;

			case WID_O_COND_VARIABLE: {
				const OrderConditionVariable ocv = this->vehicle->GetOrder(this->OrderGetSel())->GetConditionVariable();
				DropDownList list;
				for (uint i = 0; i < lengthof(_order_conditional_variable); i++) {
					if (this->vehicle->type != VEH_TRAIN && _order_conditional_variable[i] == OCV_FREE_PLATFORMS) {
						continue;
					}
					if (ocv != _order_conditional_variable[i]) {
						if ((_order_conditional_variable[i] == OCV_VEH_IN_SLOT || _order_conditional_variable[i] == OCV_SLOT_OCCUPANCY ||
								_order_conditional_variable[i] == OCV_COUNTER_VALUE) && !_settings_client.gui.show_adv_tracerestrict_features) {
							continue;
						}
						if ((_order_conditional_variable[i] == OCV_DISPATCH_SLOT) && this->vehicle->orders->GetScheduledDispatchScheduleCount() == 0) {
							continue;
						}
					}
					list.emplace_back(new DropDownListStringItem(OrderStringForVariable(this->vehicle, _order_conditional_variable[i]), _order_conditional_variable[i], false));
				}
				ShowDropDownList(this, std::move(list), ocv, WID_O_COND_VARIABLE);
				break;
			}

			case WID_O_COND_COMPARATOR: {
				const Order *o = this->vehicle->GetOrder(this->OrderGetSel());
				if (o->GetConditionVariable() == OCV_DISPATCH_SLOT) {
					DropDownList list;
					list.emplace_back(new DropDownListStringItem(STR_ORDER_CONDITIONAL_COMPARATOR_DISPATCH_SLOT_IS_FIRST, 0x100, false));
					list.emplace_back(new DropDownListStringItem(STR_ORDER_CONDITIONAL_COMPARATOR_DISPATCH_SLOT_IS_NOT_FIRST, 0x101, false));
					list.emplace_back(new DropDownListStringItem(STR_ORDER_CONDITIONAL_COMPARATOR_DISPATCH_SLOT_IS_LAST, 0x102, false));
					list.emplace_back(new DropDownListStringItem(STR_ORDER_CONDITIONAL_COMPARATOR_DISPATCH_SLOT_IS_NOT_LAST, 0x103, false));
					int selected = 0x100 + ((o->GetConditionValue() % 2) * 2) + ((o->GetConditionComparator() == OCC_IS_FALSE) ? 1 : 0);
					ShowDropDownList(this, std::move(list), selected, WID_O_COND_COMPARATOR, 0, true);
					break;
				}
				uint mask;
				switch (o->GetConditionVariable()) {
					case OCV_REQUIRES_SERVICE:
					case OCV_CARGO_ACCEPTANCE:
					case OCV_CARGO_WAITING:
					case OCV_SLOT_OCCUPANCY:
						mask = 0x3F;
						break;

					case OCV_VEH_IN_SLOT:
						mask = 0x3C;
						break;

					case OCV_TIMETABLE:
						mask = 0xC3;
						break;

					default:
						mask = 0xC0;
						break;
				}
				ShowDropDownMenu(this, GetComparatorStrings(this->vehicle, o), o->GetConditionComparator(), WID_O_COND_COMPARATOR, 0, mask, 0, DDSF_LOST_FOCUS);
				break;
			}

			case WID_O_COND_VALUE: {
				const Order *order = this->vehicle->GetOrder(this->OrderGetSel());
				uint value;
				switch (order->GetConditionVariable()) {
					case OCV_CARGO_LOAD_PERCENTAGE:
					case OCV_TIME_DATE:
						value = order->GetXData();
						break;

					case OCV_TIMETABLE:
						value = order->GetXData();
						if (!_settings_client.gui.timetable_in_ticks) value /= DATE_UNIT_SIZE;
						break;

					case OCV_CARGO_WAITING_AMOUNT:
					case OCV_COUNTER_VALUE:
						value = GB(order->GetXData(), 0, 16);
						break;

					default:
						value = order->GetConditionValue();
						break;
				}
				if (order->GetConditionVariable() == OCV_MAX_SPEED) value = ConvertSpeedToDisplaySpeed(value);
				if (order->GetConditionVariable() == OCV_CARGO_WAITING_AMOUNT) value = ConvertCargoQuantityToDisplayQuantity(order->GetConditionValue(), value);
				this->query_text_widget = widget;
				SetDParam(0, value);
				ShowQueryString(STR_JUST_INT, STR_ORDER_CONDITIONAL_VALUE_CAPT, (order->GetConditionVariable() == OCV_CARGO_WAITING_AMOUNT) ? 12 : 6, this, CS_NUMERAL, QSF_NONE);
				break;
			}

			case WID_O_SHARED_ORDER_LIST:
				ShowVehicleListWindow(this->vehicle);
				break;

			case WID_O_ADD_VEH_GROUP: {
				this->query_text_widget = WID_O_ADD_VEH_GROUP;
				ShowQueryString(STR_EMPTY, STR_GROUP_RENAME_CAPTION, MAX_LENGTH_GROUP_NAME_CHARS, this, CS_ALPHANUMERAL, QSF_ENABLE_DEFAULT | QSF_LEN_IN_CHARS);
				break;
			}

			case WID_O_OCCUPANCY_TOGGLE:
				ToggleWidgetLoweredState(WID_O_OCCUPANCY_TOGGLE);
				this->UpdateButtonState();
				this->ReInit();
				break;

			case WID_O_RELEASE_SLOT: {
				int selected;
				TraceRestrictSlotID value = this->vehicle->GetOrder(this->OrderGetSel())->GetDestination();
				DropDownList list = GetSlotDropDownList(this->vehicle->owner, value, selected, this->vehicle->type, false);
				if (!list.empty()) ShowDropDownList(this, std::move(list), selected, WID_O_RELEASE_SLOT, 0, true);
				break;
			}

			case WID_O_COUNTER_OP: {
				DropDownList list;
				list.emplace_back(new DropDownListStringItem(STR_TRACE_RESTRICT_COUNTER_INCREASE, 0, false));
				list.emplace_back(new DropDownListStringItem(STR_TRACE_RESTRICT_COUNTER_DECREASE, 1, false));
				list.emplace_back(new DropDownListStringItem(STR_TRACE_RESTRICT_COUNTER_SET, 2, false));
				int selected = this->vehicle->GetOrder(this->OrderGetSel())->GetCounterOperation();
				ShowDropDownList(this, std::move(list), selected, WID_O_COUNTER_OP, 0, true);
				break;
			}

			case WID_O_CHANGE_COUNTER: {
				int selected;
				TraceRestrictCounterID value = this->vehicle->GetOrder(this->OrderGetSel())->GetDestination();
				DropDownList list = GetCounterDropDownList(this->vehicle->owner, value, selected);
				if (!list.empty()) ShowDropDownList(this, std::move(list), selected, WID_O_CHANGE_COUNTER, 0, true);
				break;
			}

			case WID_O_COUNTER_VALUE: {
				const Order *order = this->vehicle->GetOrder(this->OrderGetSel());
				this->query_text_widget = widget;
				SetDParam(0, order->GetXData());
				ShowQueryString(STR_JUST_INT, STR_TRACE_RESTRICT_VALUE_CAPTION, 10, this, CS_NUMERAL, QSF_NONE);
				break;
			}

			case WID_O_TOGGLE_SIZE: {
				_settings_client.gui.show_order_management_button = !_settings_client.gui.show_order_management_button;
				InvalidateWindowClassesData(WC_VEHICLE_ORDERS);
				break;
			}
		}
	}

	void OnQueryTextFinished(char *str) override
	{
		if (this->query_text_widget == WID_O_COND_VALUE && !StrEmpty(str)) {
			VehicleOrderID sel = this->OrderGetSel();
			uint value = atoi(str);

			switch (this->vehicle->GetOrder(sel)->GetConditionVariable()) {
				case OCV_MAX_SPEED:
					value = Clamp(ConvertDisplaySpeedToSpeed(value), 0, 2047);
					break;

				case OCV_PERCENT:
				case OCV_RELIABILITY:
				case OCV_LOAD_PERCENTAGE:
				case OCV_CARGO_LOAD_PERCENTAGE:
					value = Clamp(value, 0, 100);
					break;

				case OCV_CARGO_WAITING_AMOUNT:
					value = Clamp(ConvertDisplayQuantityToCargoQuantity(this->vehicle->GetOrder(sel)->GetConditionValue(), value), 0, 0xFFFF);
					break;

				case OCV_COUNTER_VALUE:
				case OCV_TIME_DATE:
					value = Clamp(value, 0, 0xFFFF);
					break;

				case OCV_TIMETABLE:
					if (!_settings_client.gui.timetable_in_ticks) value *= DATE_UNIT_SIZE;
					value = Clamp(value, 0, 0xFFFF);
					break;

				default:
					value = Clamp(value, 0, 2047);
					break;
			}
			this->ModifyOrder(sel, MOF_COND_VALUE | value << 8);
		}

		if (this->query_text_widget == WID_O_COUNTER_VALUE && !StrEmpty(str)) {
			VehicleOrderID sel = this->OrderGetSel();
			uint value = Clamp(atoi(str), 0, 0xFFFF);
			this->ModifyOrder(sel, MOF_COUNTER_VALUE | value << 8);
		}

		if (this->query_text_widget == WID_O_ADD_VEH_GROUP) {
			DoCommandP(0, VehicleListIdentifier(VL_SINGLE_VEH, this->vehicle->type, this->vehicle->owner, this->vehicle->index).Pack(), CF_ANY, CMD_CREATE_GROUP_FROM_LIST | CMD_MSG(STR_ERROR_GROUP_CAN_T_CREATE), nullptr, str);
		}
	}

	void OnDropdownSelect(int widget, int index) override
	{
		switch (widget) {
			case WID_O_NON_STOP:
				this->OrderClick_Nonstop(index);
				break;

			case WID_O_FULL_LOAD:
				this->OrderClick_FullLoad((OrderLoadFlags)index);
				break;

			case WID_O_UNLOAD:
				this->OrderClick_Unload((OrderUnloadFlags)index);
				break;

			case WID_O_GOTO:
				switch (index) {
					case 0: this->OrderClick_Goto(OPOS_GOTO); break;
					case 1: this->OrderClick_NearestDepot(); break;
					case 2: this->OrderClick_Goto(OPOS_CONDITIONAL); break;
					case 3: this->OrderClick_Goto(OPOS_SHARE); break;
					case 4: this->OrderClick_ReleaseSlot(); break;
					case 5: this->OrderClick_ChangeCounter(); break;
					default: NOT_REACHED();
				}
				break;

			case WID_O_SERVICE:
				this->OrderClick_Service(index);
				break;

			case WID_O_REFIT_DROPDOWN:
				this->OrderClick_Refit(index, true);
				break;

			case WID_O_COND_VARIABLE:
				this->ModifyOrder(this->OrderGetSel(), MOF_COND_VARIABLE | index << 8);
				break;

			case WID_O_COND_COMPARATOR:
				if (index >= 0x100) {
					const Order *o = this->vehicle->GetOrder(this->OrderGetSel());
					if (o == nullptr || o->GetConditionVariable() != OCV_DISPATCH_SLOT) return;
					this->ModifyOrder(this->OrderGetSel(), MOF_COND_COMPARATOR | ((index & 1) ? OCC_IS_FALSE : OCC_IS_TRUE) << 8);
					this->ModifyOrder(this->OrderGetSel(), MOF_COND_VALUE_2 | ((o->GetConditionValue() & 2) | ((index & 2) >> 1)) << 8);
				} else {
					this->ModifyOrder(this->OrderGetSel(), MOF_COND_COMPARATOR | index << 8);
				}
				break;

			case WID_O_COND_CARGO:
				this->ModifyOrder(this->OrderGetSel(), MOF_COND_VALUE | index << 8);
				break;

			case WID_O_COND_AUX_CARGO:
				this->ModifyOrder(this->OrderGetSel(), MOF_COND_VALUE_2 | index << 8);
				break;

			case WID_O_COND_SLOT:
				this->ModifyOrder(this->OrderGetSel(), MOF_COND_VALUE | index << 8);
				break;

			case WID_O_COND_COUNTER:
				this->ModifyOrder(this->OrderGetSel(), MOF_COND_VALUE_2 | index << 8);
				break;

			case WID_O_COND_TIME_DATE:
				this->ModifyOrder(this->OrderGetSel(), MOF_COND_VALUE_2 | index << 8);
				break;

			case WID_O_COND_TIMETABLE:
				this->ModifyOrder(this->OrderGetSel(), MOF_COND_VALUE_2 | index << 8);
				break;

			case WID_O_COND_SCHED_SELECT:
				this->ModifyOrder(this->OrderGetSel(), MOF_COND_VALUE | index << 8);
				break;

			case WID_O_COND_SCHED_TEST: {
				const Order *o = this->vehicle->GetOrder(this->OrderGetSel());
				if (o == nullptr) return;
				index = (index * 2) | (o->GetConditionValue() & 1);
				this->ModifyOrder(this->OrderGetSel(), MOF_COND_VALUE_2 | index << 8);
				break;
			}

			case WID_O_RELEASE_SLOT:
				this->ModifyOrder(this->OrderGetSel(), MOF_SLOT | index << 8);
				break;

			case WID_O_COUNTER_OP:
				this->ModifyOrder(this->OrderGetSel(), MOF_COUNTER_OP | index << 8);
				break;

			case WID_O_CHANGE_COUNTER:
				this->ModifyOrder(this->OrderGetSel(), MOF_COUNTER_ID | index << 8);
				break;

			case WID_O_MANAGE_LIST:
			case WID_O_MGMT_LIST_BTN:
				switch (index) {
					case 0: this->OrderClick_ReverseOrderList(0); break;
					case 1: this->OrderClick_ReverseOrderList(1); break;
					default: NOT_REACHED();
				}
				break;

			case WID_O_MGMT_BTN:
				if (this->goto_type == OPOS_CONDITIONAL_RETARGET) {
					ResetObjectToPlace();
					break;
				}
				switch (index) {
					case 0:
						DoCommandP(this->vehicle->tile, this->vehicle->index, this->OrderGetSel(), CMD_DUPLICATE_ORDER | CMD_MSG(STR_ERROR_CAN_T_INSERT_NEW_ORDER));
						break;

					case 1:
						this->OrderClick_Goto(OPOS_CONDITIONAL_RETARGET);
						break;

					default:
						NOT_REACHED();
				}
				break;
		}
	}

	void OnDragDrop(Point pt, int widget) override
	{
		switch (widget) {
			case WID_O_ORDER_LIST: {
				VehicleOrderID from_order = this->OrderGetSel();
				VehicleOrderID to_order = this->GetOrderFromPt(pt.y);

				if (!(from_order == to_order || from_order == INVALID_VEH_ORDER_ID || from_order > this->vehicle->GetNumOrders() || to_order == INVALID_VEH_ORDER_ID || to_order > this->vehicle->GetNumOrders()) &&
						DoCommandP(this->vehicle->tile, this->vehicle->index, from_order | (to_order << 16), CMD_MOVE_ORDER | CMD_MSG(STR_ERROR_CAN_T_MOVE_THIS_ORDER))) {
					this->selected_order = -1;
					this->UpdateButtonState();
				}
				break;
			}

			case WID_O_DELETE:
				this->OrderClick_Delete();
				break;

			case WID_O_STOP_SHARING:
				this->OrderClick_StopSharing();
				break;
		}

		ResetObjectToPlace();

		if (this->order_over != INVALID_VEH_ORDER_ID) {
			/* End of drag-and-drop, hide dragged order destination highlight. */
			this->order_over = INVALID_VEH_ORDER_ID;
			this->SetWidgetDirty(WID_O_ORDER_LIST);
		}
	}

	EventState OnHotkey(int hotkey) override
	{
		if (this->vehicle->owner != _local_company) return ES_NOT_HANDLED;

		switch (hotkey) {
			case OHK_SKIP:           this->OrderClick_Skip(); break;
			case OHK_DELETE:         this->OrderClick_Delete(); break;
			case OHK_GOTO:           this->OrderClick_Goto(OPOS_GOTO); break;
			case OHK_NONSTOP:        this->OrderClick_Nonstop(-1); break;
			case OHK_VIA:            this->OrderClick_Nonstop(-2); break;
			case OHK_FULLLOAD:       this->OrderClick_FullLoad(OLF_FULL_LOAD_ANY, true); break;
			case OHK_UNLOAD:         this->OrderClick_Unload(OUFB_UNLOAD, true); break;
			case OHK_NEAREST_DEPOT:  this->OrderClick_NearestDepot(); break;
			case OHK_ALWAYS_SERVICE: this->OrderClick_Service(-1); break;
			case OHK_TRANSFER:       this->OrderClick_Unload(OUFB_TRANSFER, true); break;
			case OHK_NO_UNLOAD:      this->OrderClick_Unload(OUFB_NO_UNLOAD, true); break;
			case OHK_NO_LOAD:        this->OrderClick_FullLoad(OLFB_NO_LOAD, true); break;
			default: return ES_NOT_HANDLED;
		}
		return ES_HANDLED;
	}

	void OnPlaceObject(Point pt, TileIndex tile) override
	{
		if (this->goto_type == OPOS_GOTO) {
			const Order cmd = GetOrderCmdFromTile(this->vehicle, tile);
			if (cmd.IsType(OT_NOTHING)) return;

			if (this->InsertNewOrder(cmd.Pack())) {
				/* With quick goto the Go To button stays active */
				if (!_settings_client.gui.quick_goto) ResetObjectToPlace();
			}
		} else if (this->goto_type == OPOS_COND_VIA) {
			if (IsTileType(tile, MP_STATION) || IsTileType(tile, MP_INDUSTRY)) {
				const Station *st = nullptr;

				if (IsTileType(tile, MP_STATION)) {
					st = Station::GetByTile(tile);
				} else {
					const Industry *in = Industry::GetByTile(tile);
					st = in->neutral_station;
				}
				if (st != nullptr && IsInfraUsageAllowed(this->vehicle->type, this->vehicle->owner, st->owner)) {
					if (this->ModifyOrder(this->OrderGetSel(), MOF_COND_VALUE_3 | st->index << 8)) {
						ResetObjectToPlace();
					}
				}
			}
		}
	}

	bool OnVehicleSelect(const Vehicle *v) override
	{
		/* v is vehicle getting orders. Only copy/clone orders if vehicle doesn't have any orders yet.
		 * We disallow copying orders of other vehicles if we already have at least one order entry
		 * ourself as it easily copies orders of vehicles within a station when we mean the station.
		 * Obviously if you press CTRL on a non-empty orders vehicle you know what you are doing
		 * TODO: give a warning message */
		bool share_order = _ctrl_pressed || this->goto_type == OPOS_SHARE;
		if (this->vehicle->GetNumOrders() != 0 && !share_order) return false;

		if (DoCommandP(this->vehicle->tile, this->vehicle->index | (share_order ? CO_SHARE : CO_COPY) << 30, v->index,
				share_order ? CMD_CLONE_ORDER | CMD_MSG(STR_ERROR_CAN_T_SHARE_ORDER_LIST) : CMD_CLONE_ORDER | CMD_MSG(STR_ERROR_CAN_T_COPY_ORDER_LIST))) {
			this->selected_order = -1;
			ResetObjectToPlace();
		}
		return true;
	}

	void OnPlaceObjectAbort() override
	{
		this->goto_type = OPOS_NONE;
		this->SetWidgetDirty(WID_O_GOTO);
		this->SetWidgetDirty(WID_O_COND_AUX_VIA);
		this->SetWidgetDirty(WID_O_MGMT_BTN);

		/* Remove drag highlighting if it exists. */
		if (this->order_over != INVALID_VEH_ORDER_ID) {
			this->order_over = INVALID_VEH_ORDER_ID;
			this->SetWidgetDirty(WID_O_ORDER_LIST);
		}
	}

	void OnMouseDrag(Point pt, int widget) override
	{
		if (this->selected_order != -1 && widget == WID_O_ORDER_LIST) {
			/* An order is dragged.. */
			VehicleOrderID from_order = this->OrderGetSel();
			VehicleOrderID to_order = this->GetOrderFromPt(pt.y);
			uint num_orders = this->vehicle->GetNumOrders();

			if (from_order != INVALID_VEH_ORDER_ID && from_order <= num_orders) {
				if (to_order != INVALID_VEH_ORDER_ID && to_order <= num_orders) { // ..over an existing order.
					this->order_over = to_order;
					this->SetWidgetDirty(widget);
				} else if (from_order != to_order && this->order_over != INVALID_VEH_ORDER_ID) { // ..outside of the order list.
					this->order_over = INVALID_VEH_ORDER_ID;
					this->SetWidgetDirty(widget);
				}
			}
		}
	}

	void OnResize() override
	{
		/* Update the scroll bar */
		this->vscroll->SetCapacityFromWidget(this, WID_O_ORDER_LIST);
	}

	virtual void OnFocus(Window *previously_focused_window) override
	{
		if (HasFocusedVehicleChanged(this->window_number, previously_focused_window)) {
			MarkAllRoutePathsDirty(this->vehicle);
			MarkAllRouteStepsDirty(this->vehicle);
		}
	}

	virtual void OnFocusLost(Window *newly_focused_window) override
	{
		if (HasFocusedVehicleChanged(this->window_number, newly_focused_window)) {
			MarkAllRoutePathsDirty(this->vehicle);
			MarkAllRouteStepsDirty(this->vehicle);
		}
	}

	void OnDropdownClose(Point pt, int widget, int index, bool instant_close) override
	{
		Window::OnDropdownClose(pt, widget, index, instant_close);
		if (this->GetWidget<NWidgetStacked>(WID_O_SEL_BOTTOM_LEFT)->shown_plane == DP_BOTTOM_LEFT_MANAGE_LIST) {
			this->UpdateButtonState();
		}
	}

	const Vehicle *GetVehicle()
	{
		return this->vehicle;
	}

	static HotkeyList hotkeys;
};

static Hotkey order_hotkeys[] = {
	Hotkey('D', "skip", OHK_SKIP),
	Hotkey('F', "delete", OHK_DELETE),
	Hotkey('G', "goto", OHK_GOTO),
	Hotkey('H', "nonstop", OHK_NONSTOP),
	Hotkey((uint16)0, "via", OHK_VIA),
	Hotkey('J', "fullload", OHK_FULLLOAD),
	Hotkey('K', "unload", OHK_UNLOAD),
	Hotkey((uint16)0, "nearest_depot", OHK_NEAREST_DEPOT),
	Hotkey((uint16)0, "always_service", OHK_ALWAYS_SERVICE),
	Hotkey((uint16)0, "transfer", OHK_TRANSFER),
	Hotkey((uint16)0, "no_unload", OHK_NO_UNLOAD),
	Hotkey((uint16)0, "no_load", OHK_NO_LOAD),
	HOTKEY_LIST_END
};
HotkeyList OrdersWindow::hotkeys("order", order_hotkeys);

/** Nested widget definition for "your" train orders. */
static const NWidgetPart _nested_orders_train_widgets[] = {
	NWidget(NWID_HORIZONTAL),
		NWidget(WWT_CLOSEBOX, COLOUR_GREY),
		NWidget(WWT_CAPTION, COLOUR_GREY, WID_O_CAPTION), SetDataTip(STR_ORDERS_CAPTION, STR_TOOLTIP_WINDOW_TITLE_DRAG_THIS),
		NWidget(WWT_PUSHBTN, COLOUR_GREY, WID_O_TIMETABLE_VIEW), SetMinimalSize(61, 14), SetDataTip(0x0, STR_ORDERS_TIMETABLE_VIEW_TOOLTIP),
		NWidget(WWT_IMGBTN, COLOUR_GREY, WID_O_TOGGLE_SIZE), SetDataTip(SPR_LARGE_SMALL_WINDOW, STR_ORDERS_TOGGLE_MANAGEMENT_BUTTON_TOOLTIP),
		NWidget(WWT_SHADEBOX, COLOUR_GREY),
		NWidget(WWT_DEFSIZEBOX, COLOUR_GREY),
		NWidget(WWT_STICKYBOX, COLOUR_GREY),
	EndContainer(),
	NWidget(NWID_HORIZONTAL),
		NWidget(WWT_PANEL, COLOUR_GREY, WID_O_ORDER_LIST), SetMinimalSize(372, 62), SetDataTip(0x0, STR_ORDERS_LIST_TOOLTIP), SetResize(1, 1), SetScrollbar(WID_O_SCROLLBAR), EndContainer(),
		NWidget(NWID_SELECTION, INVALID_COLOUR, WID_O_SEL_OCCUPANCY),
			NWidget(WWT_PANEL, COLOUR_GREY, WID_O_OCCUPANCY_LIST), SetMinimalSize(50, 0), SetFill(0, 1), SetDataTip(STR_NULL, STR_ORDERS_OCCUPANCY_LIST_TOOLTIP),
															SetScrollbar(WID_O_SCROLLBAR), EndContainer(),
		EndContainer(),
		NWidget(NWID_VSCROLLBAR, COLOUR_GREY, WID_O_SCROLLBAR),
	EndContainer(),

	/* First button row. */
	NWidget(NWID_HORIZONTAL),
		NWidget(NWID_SELECTION, INVALID_COLOUR, WID_O_SEL_TOP_ROW_GROUNDVEHICLE),
			NWidget(NWID_HORIZONTAL, NC_EQUALSIZE),
				NWidget(NWID_BUTTON_DROPDOWN, COLOUR_GREY, WID_O_NON_STOP), SetMinimalSize(93, 12), SetFill(1, 0),
															SetDataTip(STR_ORDER_NON_STOP, STR_ORDER_TOOLTIP_NON_STOP), SetResize(1, 0),
				NWidget(NWID_SELECTION, INVALID_COLOUR, WID_O_SEL_TOP_LEFT),
					NWidget(NWID_BUTTON_DROPDOWN, COLOUR_GREY, WID_O_FULL_LOAD), SetMinimalSize(93, 12), SetFill(1, 0),
															SetDataTip(STR_ORDER_TOGGLE_FULL_LOAD, STR_ORDER_TOOLTIP_FULL_LOAD), SetResize(1, 0),
					NWidget(WWT_PUSHTXTBTN, COLOUR_GREY, WID_O_REFIT), SetMinimalSize(93, 12), SetFill(1, 0),
															SetDataTip(STR_ORDER_REFIT, STR_ORDER_REFIT_TOOLTIP), SetResize(1, 0),
					NWidget(WWT_TEXTBTN, COLOUR_GREY, WID_O_REVERSE), SetMinimalSize(93, 12), SetFill(1, 0),
															SetDataTip(STR_ORDER_REVERSE, STR_ORDER_REVERSE_TOOLTIP), SetResize(1, 0),
				EndContainer(),
				NWidget(NWID_SELECTION, INVALID_COLOUR, WID_O_SEL_TOP_MIDDLE),
					NWidget(NWID_BUTTON_DROPDOWN, COLOUR_GREY, WID_O_UNLOAD), SetMinimalSize(93, 12), SetFill(1, 0),
															SetDataTip(STR_ORDER_TOGGLE_UNLOAD, STR_ORDER_TOOLTIP_UNLOAD), SetResize(1, 0),
					NWidget(NWID_BUTTON_DROPDOWN, COLOUR_GREY, WID_O_SERVICE), SetMinimalSize(93, 12), SetFill(1, 0),
															SetDataTip(STR_ORDER_SERVICE, STR_ORDER_SERVICE_TOOLTIP), SetResize(1, 0),
				EndContainer(),
				NWidget(NWID_SELECTION, INVALID_COLOUR, WID_O_SEL_TOP_RIGHT),
					NWidget(WWT_TEXTBTN, COLOUR_GREY, WID_O_EMPTY), SetMinimalSize(93, 12), SetFill(1, 0),
															SetDataTip(STR_ORDER_REFIT, STR_ORDER_REFIT_TOOLTIP), SetResize(1, 0),
					NWidget(NWID_BUTTON_DROPDOWN, COLOUR_GREY, WID_O_REFIT_DROPDOWN), SetMinimalSize(93, 12), SetFill(1, 0),
															SetDataTip(STR_ORDER_REFIT_AUTO, STR_ORDER_REFIT_AUTO_TOOLTIP), SetResize(1, 0),
				EndContainer(),
			EndContainer(),
			NWidget(NWID_HORIZONTAL, NC_EQUALSIZE),
				NWidget(WWT_DROPDOWN, COLOUR_GREY, WID_O_COND_VARIABLE), SetMinimalSize(124, 12), SetFill(1, 0),
															SetDataTip(STR_NULL, STR_ORDER_CONDITIONAL_VARIABLE_TOOLTIP), SetResize(1, 0),
				NWidget(NWID_SELECTION, INVALID_COLOUR, WID_O_SEL_COND_AUX),
					NWidget(WWT_DROPDOWN, COLOUR_GREY, WID_O_COND_AUX_CARGO), SetMinimalSize(124, 12), SetFill(1, 0),
													SetDataTip(STR_NULL, STR_ORDER_CONDITIONAL_CARGO_TOOLTIP), SetResize(1, 0),
					NWidget(WWT_DROPDOWN, COLOUR_GREY, WID_O_COND_TIME_DATE), SetMinimalSize(124, 12), SetFill(1, 0),
															SetDataTip(STR_NULL, STR_ORDER_CONDITIONAL_TIME_DATE_TOOLTIP), SetResize(1, 0),
					NWidget(WWT_DROPDOWN, COLOUR_GREY, WID_O_COND_TIMETABLE), SetMinimalSize(124, 12), SetFill(1, 0),
															SetDataTip(STR_NULL, STR_ORDER_CONDITIONAL_TIMETABLE_TOOLTIP), SetResize(1, 0),
					NWidget(WWT_DROPDOWN, COLOUR_GREY, WID_O_COND_COUNTER), SetMinimalSize(124, 12), SetFill(1, 0),
															SetDataTip(STR_NULL, STR_ORDER_CONDITIONAL_COUNTER_TOOLTIP), SetResize(1, 0),
					NWidget(WWT_DROPDOWN, COLOUR_GREY, WID_O_COND_SCHED_SELECT), SetMinimalSize(124, 12), SetFill(1, 0),
															SetDataTip(STR_NULL, STR_ORDER_CONDITIONAL_SCHED_SELECT_TOOLTIP), SetResize(1, 0),
				EndContainer(),
				NWidget(NWID_SELECTION, INVALID_COLOUR, WID_O_SEL_COND_AUX2),
					NWidget(WWT_TEXTBTN, COLOUR_GREY, WID_O_COND_AUX_VIA), SetMinimalSize(36, 12),
													SetDataTip(STR_ORDER_CONDITIONAL_VIA, STR_ORDER_CONDITIONAL_VIA_TOOLTIP),
					NWidget(WWT_DROPDOWN, COLOUR_GREY, WID_O_COND_SCHED_TEST), SetMinimalSize(124, 12), SetFill(1, 0),
															SetDataTip(STR_NULL, STR_ORDER_CONDITIONAL_SCHED_TEST_TOOLTIP), SetResize(1, 0),
				EndContainer(),
				NWidget(WWT_DROPDOWN, COLOUR_GREY, WID_O_COND_COMPARATOR), SetMinimalSize(124, 12), SetFill(1, 0),
															SetDataTip(STR_NULL, STR_ORDER_CONDITIONAL_COMPARATOR_TOOLTIP), SetResize(1, 0),
				NWidget(NWID_SELECTION, INVALID_COLOUR, WID_O_SEL_COND_VALUE),
					NWidget(WWT_PUSHTXTBTN, COLOUR_GREY, WID_O_COND_VALUE), SetMinimalSize(124, 12), SetFill(1, 0),
															SetDataTip(STR_BLACK_COMMA, STR_ORDER_CONDITIONAL_VALUE_TOOLTIP), SetResize(1, 0),
					NWidget(WWT_DROPDOWN, COLOUR_GREY, WID_O_COND_CARGO), SetMinimalSize(124, 12), SetFill(1, 0),
															SetDataTip(STR_NULL, STR_ORDER_CONDITIONAL_CARGO_TOOLTIP), SetResize(1, 0),
					NWidget(WWT_DROPDOWN, COLOUR_GREY, WID_O_COND_SLOT), SetMinimalSize(124, 12), SetFill(1, 0),
															SetDataTip(STR_NULL, STR_ORDER_CONDITIONAL_SLOT_TOOLTIP), SetResize(1, 0),
				EndContainer(),
			EndContainer(),
			NWidget(NWID_HORIZONTAL, NC_EQUALSIZE),
				NWidget(WWT_PANEL, COLOUR_GREY), EndContainer(),
				NWidget(WWT_PANEL, COLOUR_GREY), EndContainer(),
				NWidget(WWT_DROPDOWN, COLOUR_GREY, WID_O_RELEASE_SLOT), SetMinimalSize(124, 12), SetFill(1, 0),
														SetDataTip(STR_NULL, STR_ORDER_RELEASE_SLOT_TOOLTIP), SetResize(1, 0),
			EndContainer(),
			NWidget(NWID_HORIZONTAL, NC_EQUALSIZE),
				NWidget(WWT_DROPDOWN, COLOUR_GREY, WID_O_COUNTER_OP), SetMinimalSize(124, 12), SetFill(1, 0),
														SetDataTip(STR_JUST_STRING, STR_TRACE_RESTRICT_COUNTER_OP_TOOLTIP), SetResize(1, 0),
				NWidget(WWT_DROPDOWN, COLOUR_GREY, WID_O_CHANGE_COUNTER), SetMinimalSize(124, 12), SetFill(1, 0),
														SetDataTip(STR_NULL, STR_ORDER_CHANGE_COUNTER_TOOLTIP), SetResize(1, 0),
				NWidget(WWT_PUSHTXTBTN, COLOUR_GREY, WID_O_COUNTER_VALUE), SetMinimalSize(124, 12), SetFill(1, 0),
														SetDataTip(STR_BLACK_COMMA, STR_TRACE_RESTRICT_COND_VALUE_TOOLTIP), SetResize(1, 0),
			EndContainer(),
		EndContainer(),
		NWidget(WWT_TEXTBTN, COLOUR_GREY, WID_O_OCCUPANCY_TOGGLE), SetMinimalSize(36, 12), SetDataTip(STR_ORDERS_OCCUPANCY_BUTTON, STR_ORDERS_OCCUPANCY_BUTTON_TOOLTIP),
		NWidget(NWID_SELECTION, INVALID_COLOUR, WID_O_SEL_SHARED),
			NWidget(WWT_PUSHIMGBTN, COLOUR_GREY, WID_O_SHARED_ORDER_LIST), SetMinimalSize(12, 12), SetDataTip(SPR_SHARED_ORDERS_ICON, STR_ORDERS_VEH_WITH_SHARED_ORDERS_LIST_TOOLTIP),
			NWidget(WWT_PUSHTXTBTN, COLOUR_GREY, WID_O_ADD_VEH_GROUP), SetMinimalSize(12, 12), SetDataTip(STR_BLACK_PLUS, STR_ORDERS_NEW_GROUP_TOOLTIP),
		EndContainer(),
	EndContainer(),

	/* Second button row. */
	NWidget(NWID_HORIZONTAL),
		NWidget(NWID_HORIZONTAL, NC_EQUALSIZE),
			NWidget(NWID_SELECTION, INVALID_COLOUR, WID_O_SEL_MGMT),
				NWidget(NWID_BUTTON_DROPDOWN, COLOUR_GREY, WID_O_MGMT_BTN), SetMinimalSize(100, 12), SetFill(1, 0),
														SetDataTip(STR_ORDERS_MANAGE_ORDER, STR_ORDERS_MANAGE_ORDER_TOOLTIP), SetResize(1, 0), SetAlignment(SA_TOP | SA_LEFT),
				NWidget(WWT_DROPDOWN, COLOUR_GREY, WID_O_MGMT_LIST_BTN), SetMinimalSize(100, 12), SetFill(1, 0),
														SetDataTip(STR_ORDERS_MANAGE_LIST, STR_ORDERS_MANAGE_LIST_TOOLTIP), SetResize(1, 0),
			EndContainer(),
			NWidget(NWID_SELECTION, INVALID_COLOUR, WID_O_SEL_BOTTOM_LEFT),
				NWidget(WWT_PUSHTXTBTN, COLOUR_GREY, WID_O_SKIP), SetMinimalSize(100, 12), SetFill(1, 0),
														SetDataTip(STR_ORDERS_SKIP_BUTTON, STR_ORDERS_SKIP_TOOLTIP), SetResize(1, 0),
				NWidget(WWT_DROPDOWN, COLOUR_GREY, WID_O_MANAGE_LIST), SetMinimalSize(100, 12), SetFill(1, 0),
														SetDataTip(STR_ORDERS_MANAGE_LIST, STR_ORDERS_MANAGE_LIST_TOOLTIP), SetResize(1, 0),
			EndContainer(),
			NWidget(NWID_SELECTION, INVALID_COLOUR, WID_O_SEL_BOTTOM_MIDDLE),
				NWidget(WWT_PUSHTXTBTN, COLOUR_GREY, WID_O_DELETE), SetMinimalSize(100, 12), SetFill(1, 0),
														SetDataTip(STR_ORDERS_DELETE_BUTTON, STR_ORDERS_DELETE_TOOLTIP), SetResize(1, 0),
				NWidget(WWT_PUSHTXTBTN, COLOUR_GREY, WID_O_STOP_SHARING), SetMinimalSize(100, 12), SetFill(1, 0),
														SetDataTip(STR_ORDERS_STOP_SHARING_BUTTON, STR_ORDERS_STOP_SHARING_TOOLTIP), SetResize(1, 0),
			EndContainer(),
			NWidget(NWID_BUTTON_DROPDOWN, COLOUR_GREY, WID_O_GOTO), SetMinimalSize(100, 12), SetFill(1, 0),
													SetDataTip(STR_ORDERS_GO_TO_BUTTON, STR_ORDERS_GO_TO_TOOLTIP), SetResize(1, 0),
		EndContainer(),
		NWidget(WWT_RESIZEBOX, COLOUR_GREY),
	EndContainer(),
};

static WindowDesc _orders_train_desc(
	WDP_AUTO, "view_vehicle_orders_train", 384, 100,
	WC_VEHICLE_ORDERS, WC_VEHICLE_VIEW,
	WDF_CONSTRUCTION,
	_nested_orders_train_widgets, lengthof(_nested_orders_train_widgets),
	&OrdersWindow::hotkeys
);

/** Nested widget definition for "your" orders (non-train). */
static const NWidgetPart _nested_orders_widgets[] = {
	NWidget(NWID_HORIZONTAL),
		NWidget(WWT_CLOSEBOX, COLOUR_GREY),
		NWidget(WWT_CAPTION, COLOUR_GREY, WID_O_CAPTION), SetDataTip(STR_ORDERS_CAPTION, STR_TOOLTIP_WINDOW_TITLE_DRAG_THIS),
		NWidget(WWT_PUSHBTN, COLOUR_GREY, WID_O_TIMETABLE_VIEW), SetMinimalSize(61, 14), SetDataTip(0x0, STR_ORDERS_TIMETABLE_VIEW_TOOLTIP),
		NWidget(WWT_IMGBTN, COLOUR_GREY, WID_O_TOGGLE_SIZE), SetDataTip(SPR_LARGE_SMALL_WINDOW, STR_ORDERS_TOGGLE_MANAGEMENT_BUTTON_TOOLTIP),
		NWidget(WWT_SHADEBOX, COLOUR_GREY),
		NWidget(WWT_DEFSIZEBOX, COLOUR_GREY),
		NWidget(WWT_STICKYBOX, COLOUR_GREY),
	EndContainer(),
	NWidget(NWID_HORIZONTAL),
		NWidget(WWT_PANEL, COLOUR_GREY, WID_O_ORDER_LIST), SetMinimalSize(372, 62), SetDataTip(0x0, STR_ORDERS_LIST_TOOLTIP), SetResize(1, 1), SetScrollbar(WID_O_SCROLLBAR), EndContainer(),
		NWidget(NWID_SELECTION, INVALID_COLOUR, WID_O_SEL_OCCUPANCY),
			NWidget(WWT_PANEL, COLOUR_GREY, WID_O_OCCUPANCY_LIST), SetMinimalSize(50, 0), SetFill(0, 1), SetDataTip(STR_NULL, STR_ORDERS_OCCUPANCY_LIST_TOOLTIP),
															SetScrollbar(WID_O_SCROLLBAR), EndContainer(),
		EndContainer(),
		NWidget(NWID_VSCROLLBAR, COLOUR_GREY, WID_O_SCROLLBAR),
	EndContainer(),

	/* First button row. */
	NWidget(NWID_HORIZONTAL),
		NWidget(NWID_SELECTION, INVALID_COLOUR, WID_O_SEL_TOP_ROW),
			/* Load + unload + refit buttons. */
			NWidget(NWID_HORIZONTAL, NC_EQUALSIZE),
				NWidget(NWID_BUTTON_DROPDOWN, COLOUR_GREY, WID_O_FULL_LOAD), SetMinimalSize(124, 12), SetFill(1, 0),
													SetDataTip(STR_ORDER_TOGGLE_FULL_LOAD, STR_ORDER_TOOLTIP_FULL_LOAD), SetResize(1, 0),
				NWidget(NWID_BUTTON_DROPDOWN, COLOUR_GREY, WID_O_UNLOAD), SetMinimalSize(124, 12), SetFill(1, 0),
													SetDataTip(STR_ORDER_TOGGLE_UNLOAD, STR_ORDER_TOOLTIP_UNLOAD), SetResize(1, 0),
				NWidget(NWID_BUTTON_DROPDOWN, COLOUR_GREY, WID_O_REFIT_DROPDOWN), SetMinimalSize(124, 12), SetFill(1, 0),
													SetDataTip(STR_ORDER_REFIT_AUTO, STR_ORDER_REFIT_AUTO_TOOLTIP), SetResize(1, 0),
			EndContainer(),
			/* Refit + service buttons. */
			NWidget(NWID_HORIZONTAL, NC_EQUALSIZE),
				NWidget(WWT_PUSHTXTBTN, COLOUR_GREY, WID_O_REFIT), SetMinimalSize(186, 12), SetFill(1, 0),
													SetDataTip(STR_ORDER_REFIT, STR_ORDER_REFIT_TOOLTIP), SetResize(1, 0),
				NWidget(NWID_BUTTON_DROPDOWN, COLOUR_GREY, WID_O_SERVICE), SetMinimalSize(124, 12), SetFill(1, 0),
													SetDataTip(STR_ORDER_SERVICE, STR_ORDER_SERVICE_TOOLTIP), SetResize(1, 0),
			EndContainer(),

			/* Buttons for setting a condition. */
			NWidget(NWID_HORIZONTAL, NC_EQUALSIZE),
				NWidget(WWT_DROPDOWN, COLOUR_GREY, WID_O_COND_VARIABLE), SetMinimalSize(124, 12), SetFill(1, 0),
													SetDataTip(STR_NULL, STR_ORDER_CONDITIONAL_VARIABLE_TOOLTIP), SetResize(1, 0),
				NWidget(NWID_SELECTION, INVALID_COLOUR, WID_O_SEL_COND_AUX),
					NWidget(WWT_DROPDOWN, COLOUR_GREY, WID_O_COND_AUX_CARGO), SetMinimalSize(124, 12), SetFill(1, 0),
													SetDataTip(STR_NULL, STR_ORDER_CONDITIONAL_CARGO_TOOLTIP), SetResize(1, 0),
					NWidget(WWT_DROPDOWN, COLOUR_GREY, WID_O_COND_TIME_DATE), SetMinimalSize(124, 12), SetFill(1, 0),
															SetDataTip(STR_NULL, STR_ORDER_CONDITIONAL_TIME_DATE_TOOLTIP), SetResize(1, 0),
					NWidget(WWT_DROPDOWN, COLOUR_GREY, WID_O_COND_TIMETABLE), SetMinimalSize(124, 12), SetFill(1, 0),
															SetDataTip(STR_NULL, STR_ORDER_CONDITIONAL_TIMETABLE_TOOLTIP), SetResize(1, 0),
					NWidget(WWT_DROPDOWN, COLOUR_GREY, WID_O_COND_COUNTER), SetMinimalSize(124, 12), SetFill(1, 0),
															SetDataTip(STR_NULL, STR_ORDER_CONDITIONAL_COUNTER_TOOLTIP), SetResize(1, 0),
					NWidget(WWT_DROPDOWN, COLOUR_GREY, WID_O_COND_SCHED_SELECT), SetMinimalSize(124, 12), SetFill(1, 0),
															SetDataTip(STR_NULL, STR_ORDER_CONDITIONAL_SCHED_SELECT_TOOLTIP), SetResize(1, 0),
				EndContainer(),
				NWidget(NWID_SELECTION, INVALID_COLOUR, WID_O_SEL_COND_AUX2),
					NWidget(WWT_TEXTBTN, COLOUR_GREY, WID_O_COND_AUX_VIA), SetMinimalSize(36, 12),
													SetDataTip(STR_ORDER_CONDITIONAL_VIA, STR_ORDER_CONDITIONAL_VIA_TOOLTIP),
					NWidget(WWT_DROPDOWN, COLOUR_GREY, WID_O_COND_SCHED_TEST), SetMinimalSize(124, 12), SetFill(1, 0),
															SetDataTip(STR_NULL, STR_ORDER_CONDITIONAL_SCHED_TEST_TOOLTIP), SetResize(1, 0),
				EndContainer(),
				NWidget(WWT_DROPDOWN, COLOUR_GREY, WID_O_COND_COMPARATOR), SetMinimalSize(124, 12), SetFill(1, 0),
													SetDataTip(STR_NULL, STR_ORDER_CONDITIONAL_COMPARATOR_TOOLTIP), SetResize(1, 0),
				NWidget(NWID_SELECTION, INVALID_COLOUR, WID_O_SEL_COND_VALUE),
					NWidget(WWT_PUSHTXTBTN, COLOUR_GREY, WID_O_COND_VALUE), SetMinimalSize(124, 12), SetFill(1, 0),
															SetDataTip(STR_BLACK_COMMA, STR_ORDER_CONDITIONAL_VALUE_TOOLTIP), SetResize(1, 0),
					NWidget(WWT_DROPDOWN, COLOUR_GREY, WID_O_COND_CARGO), SetMinimalSize(124, 12), SetFill(1, 0),
													SetDataTip(STR_NULL, STR_ORDER_CONDITIONAL_CARGO_TOOLTIP), SetResize(1, 0),
					NWidget(WWT_DROPDOWN, COLOUR_GREY, WID_O_COND_SLOT), SetMinimalSize(124, 12), SetFill(1, 0),
													SetDataTip(STR_NULL, STR_ORDER_CONDITIONAL_SLOT_TOOLTIP), SetResize(1, 0),
				EndContainer(),
			EndContainer(),

			/* Buttons for releasing a slot. */
			NWidget(NWID_HORIZONTAL, NC_EQUALSIZE),
				NWidget(WWT_PANEL, COLOUR_GREY), EndContainer(),
				NWidget(WWT_PANEL, COLOUR_GREY), EndContainer(),
				NWidget(WWT_DROPDOWN, COLOUR_GREY, WID_O_RELEASE_SLOT), SetMinimalSize(124, 12), SetFill(1, 0),
														SetDataTip(STR_NULL, STR_ORDER_RELEASE_SLOT_TOOLTIP), SetResize(1, 0),
			EndContainer(),

			/* Buttons for changing a counter. */
			NWidget(NWID_HORIZONTAL, NC_EQUALSIZE),
				NWidget(WWT_DROPDOWN, COLOUR_GREY, WID_O_COUNTER_OP), SetMinimalSize(124, 12), SetFill(1, 0),
														SetDataTip(STR_JUST_STRING, STR_TRACE_RESTRICT_COUNTER_OP_TOOLTIP), SetResize(1, 0),
				NWidget(WWT_DROPDOWN, COLOUR_GREY, WID_O_CHANGE_COUNTER), SetMinimalSize(124, 12), SetFill(1, 0),
														SetDataTip(STR_NULL, STR_ORDER_CHANGE_COUNTER_TOOLTIP), SetResize(1, 0),
				NWidget(WWT_PUSHTXTBTN, COLOUR_GREY, WID_O_COUNTER_VALUE), SetMinimalSize(124, 12), SetFill(1, 0),
														SetDataTip(STR_BLACK_COMMA, STR_TRACE_RESTRICT_COND_VALUE_TOOLTIP), SetResize(1, 0),
			EndContainer(),
		EndContainer(),

		NWidget(WWT_TEXTBTN, COLOUR_GREY, WID_O_OCCUPANCY_TOGGLE), SetMinimalSize(36, 12), SetDataTip(STR_ORDERS_OCCUPANCY_BUTTON, STR_ORDERS_OCCUPANCY_BUTTON_TOOLTIP),
		NWidget(NWID_SELECTION, INVALID_COLOUR, WID_O_SEL_SHARED),
			NWidget(WWT_PUSHIMGBTN, COLOUR_GREY, WID_O_SHARED_ORDER_LIST), SetMinimalSize(12, 12), SetDataTip(SPR_SHARED_ORDERS_ICON, STR_ORDERS_VEH_WITH_SHARED_ORDERS_LIST_TOOLTIP),
			NWidget(WWT_PUSHTXTBTN, COLOUR_GREY, WID_O_ADD_VEH_GROUP), SetMinimalSize(12, 12), SetDataTip(STR_BLACK_PLUS, STR_ORDERS_NEW_GROUP_TOOLTIP),
		EndContainer(),
	EndContainer(),

	/* Second button row. */
	NWidget(NWID_HORIZONTAL),
		NWidget(NWID_SELECTION, INVALID_COLOUR, WID_O_SEL_MGMT),
			NWidget(NWID_BUTTON_DROPDOWN, COLOUR_GREY, WID_O_MGMT_BTN), SetMinimalSize(100, 12), SetFill(1, 0),
													SetDataTip(STR_ORDERS_MANAGE_ORDER, STR_ORDERS_MANAGE_ORDER_TOOLTIP), SetResize(1, 0), SetAlignment(SA_TOP | SA_LEFT),
			NWidget(WWT_DROPDOWN, COLOUR_GREY, WID_O_MGMT_LIST_BTN), SetMinimalSize(100, 12), SetFill(1, 0),
													SetDataTip(STR_ORDERS_MANAGE_LIST, STR_ORDERS_MANAGE_LIST_TOOLTIP), SetResize(1, 0),
		EndContainer(),
		NWidget(NWID_SELECTION, INVALID_COLOUR, WID_O_SEL_BOTTOM_LEFT),
			NWidget(WWT_PUSHTXTBTN, COLOUR_GREY, WID_O_SKIP), SetMinimalSize(100, 12), SetFill(1, 0),
													SetDataTip(STR_ORDERS_SKIP_BUTTON, STR_ORDERS_SKIP_TOOLTIP), SetResize(1, 0),
			NWidget(WWT_DROPDOWN, COLOUR_GREY, WID_O_MANAGE_LIST), SetMinimalSize(100, 12), SetFill(1, 0),
													SetDataTip(STR_ORDERS_MANAGE_LIST, STR_ORDERS_MANAGE_LIST_TOOLTIP), SetResize(1, 0),
		EndContainer(),
		NWidget(NWID_SELECTION, INVALID_COLOUR, WID_O_SEL_BOTTOM_MIDDLE),
			NWidget(WWT_PUSHTXTBTN, COLOUR_GREY, WID_O_DELETE), SetMinimalSize(100, 12), SetFill(1, 0),
													SetDataTip(STR_ORDERS_DELETE_BUTTON, STR_ORDERS_DELETE_TOOLTIP), SetResize(1, 0),
			NWidget(WWT_PUSHTXTBTN, COLOUR_GREY, WID_O_STOP_SHARING), SetMinimalSize(100, 12), SetFill(1, 0),
													SetDataTip(STR_ORDERS_STOP_SHARING_BUTTON, STR_ORDERS_STOP_SHARING_TOOLTIP), SetResize(1, 0),
		EndContainer(),
		NWidget(NWID_BUTTON_DROPDOWN, COLOUR_GREY, WID_O_GOTO), SetMinimalSize(100, 12), SetFill(1, 0),
											SetDataTip(STR_ORDERS_GO_TO_BUTTON, STR_ORDERS_GO_TO_TOOLTIP), SetResize(1, 0),
		NWidget(WWT_RESIZEBOX, COLOUR_GREY),
	EndContainer(),
};

static WindowDesc _orders_desc(
	WDP_AUTO, "view_vehicle_orders", 384, 100,
	WC_VEHICLE_ORDERS, WC_VEHICLE_VIEW,
	WDF_CONSTRUCTION,
	_nested_orders_widgets, lengthof(_nested_orders_widgets),
	&OrdersWindow::hotkeys
);

/** Nested widget definition for competitor orders. */
static const NWidgetPart _nested_other_orders_widgets[] = {
	NWidget(NWID_HORIZONTAL),
		NWidget(WWT_CLOSEBOX, COLOUR_GREY),
		NWidget(WWT_CAPTION, COLOUR_GREY, WID_O_CAPTION), SetDataTip(STR_ORDERS_CAPTION, STR_TOOLTIP_WINDOW_TITLE_DRAG_THIS),
		NWidget(WWT_PUSHBTN, COLOUR_GREY, WID_O_TIMETABLE_VIEW), SetMinimalSize(61, 14), SetDataTip(0x0, STR_ORDERS_TIMETABLE_VIEW_TOOLTIP),
		NWidget(WWT_SHADEBOX, COLOUR_GREY),
		NWidget(WWT_DEFSIZEBOX, COLOUR_GREY),
		NWidget(WWT_STICKYBOX, COLOUR_GREY),
	EndContainer(),
	NWidget(NWID_HORIZONTAL),
		NWidget(WWT_PANEL, COLOUR_GREY, WID_O_ORDER_LIST), SetMinimalSize(372, 72), SetDataTip(0x0, STR_ORDERS_LIST_TOOLTIP), SetResize(1, 1), SetScrollbar(WID_O_SCROLLBAR), EndContainer(),
		NWidget(NWID_SELECTION, INVALID_COLOUR, WID_O_SEL_OCCUPANCY),
			NWidget(WWT_PANEL, COLOUR_GREY, WID_O_OCCUPANCY_LIST), SetMinimalSize(50, 0), SetFill(0, 1), SetDataTip(STR_NULL, STR_ORDERS_OCCUPANCY_LIST_TOOLTIP),
															SetScrollbar(WID_O_SCROLLBAR), EndContainer(),
		EndContainer(),
		NWidget(NWID_VSCROLLBAR, COLOUR_GREY, WID_O_SCROLLBAR),
	EndContainer(),

	/* First button row. */
	NWidget(NWID_HORIZONTAL),
		NWidget(WWT_PANEL, COLOUR_GREY), SetFill(1, 0), SetResize(1, 0),
		EndContainer(),
		NWidget(WWT_TEXTBTN, COLOUR_GREY, WID_O_OCCUPANCY_TOGGLE), SetMinimalSize(36, 12), SetDataTip(STR_ORDERS_OCCUPANCY_BUTTON, STR_ORDERS_OCCUPANCY_BUTTON_TOOLTIP),
		NWidget(WWT_PUSHIMGBTN, COLOUR_GREY, WID_O_SHARED_ORDER_LIST), SetMinimalSize(12, 12), SetDataTip(SPR_SHARED_ORDERS_ICON, STR_ORDERS_VEH_WITH_SHARED_ORDERS_LIST_TOOLTIP),
		NWidget(WWT_RESIZEBOX, COLOUR_GREY),
	EndContainer(),
};

static WindowDesc _other_orders_desc(
	WDP_AUTO, "view_vehicle_orders_competitor", 384, 86,
	WC_VEHICLE_ORDERS, WC_VEHICLE_VIEW,
	WDF_CONSTRUCTION,
	_nested_other_orders_widgets, lengthof(_nested_other_orders_widgets),
	&OrdersWindow::hotkeys
);

void ShowOrdersWindow(const Vehicle *v)
{
	DeleteWindowById(WC_VEHICLE_DETAILS, v->index, false);
	DeleteWindowById(WC_VEHICLE_TIMETABLE, v->index, false);
	if (BringWindowToFrontById(WC_VEHICLE_ORDERS, v->index) != nullptr) return;

	/* Using a different WindowDescs for _local_company causes problems.
	 * Due to this we have to close order windows in ChangeWindowOwner/DeleteCompanyWindows,
	 * because we cannot change switch the WindowDescs and keeping the old WindowDesc results
	 * in crashed due to missing widges.
	 * TODO Rewrite the order GUI to not use different WindowDescs.
	 */
	if (v->owner != _local_company) {
		new OrdersWindow(&_other_orders_desc, v);
	} else {
		new OrdersWindow(v->IsGroundVehicle() ? &_orders_train_desc : &_orders_desc, v);
	}
}<|MERGE_RESOLUTION|>--- conflicted
+++ resolved
@@ -2234,7 +2234,6 @@
 				DrawOrderListWidget(r);
 				break;
 
-<<<<<<< HEAD
 			case WID_O_OCCUPANCY_LIST:
 				DrawOccupancyListWidget(r);
 				break;
@@ -2247,9 +2246,7 @@
 
 	void DrawOrderListWidget(const Rect &r) const
 	{
-=======
 		Rect ir = r.Shrink(WD_FRAMETEXT_LEFT, WD_FRAMERECT_TOP, WD_FRAMETEXT_RIGHT, WD_FRAMERECT_BOTTOM);
->>>>>>> 61da064b
 		bool rtl = _current_text_dir == TD_RTL;
 		SetDParamMaxValue(0, this->vehicle->GetNumOrders(), 2);
 		int index_column_width = GetStringBoundingBox(STR_ORDER_INDEX).width + 2 * GetSpriteSize(rtl ? SPR_ARROW_RIGHT : SPR_ARROW_LEFT).width + 3;
@@ -2281,7 +2278,6 @@
 			}
 
 			/* Reset counters for drawing the orders. */
-<<<<<<< HEAD
 			y = r.top + WD_FRAMERECT_TOP;
 			i = this->vscroll->GetPosition();
 			order = this->vehicle->GetOrder(i);
@@ -2433,12 +2429,6 @@
 			case WID_O_CAPTION:
 				SetDParam(0, this->vehicle->index);
 				break;
-=======
-			y = ir.top;
-			i = this->vscroll->GetPosition();
-			order = this->vehicle->GetOrder(i);
-		}
->>>>>>> 61da064b
 
 			case WID_O_OCCUPANCY_TOGGLE:
 				const_cast<Vehicle *>(this->vehicle)->RecalculateOrderOccupancyAverage();
@@ -2451,14 +2441,9 @@
 				}
 				break;
 
-<<<<<<< HEAD
 			case WID_O_RELEASE_SLOT: {
 				VehicleOrderID sel = this->OrderGetSel();
 				const Order *order = this->vehicle->GetOrder(sel);
-=======
-			DrawOrderString(this->vehicle, order, i, y, i == this->selected_order, false, ir.left, middle, ir.right);
-			y += line_height;
->>>>>>> 61da064b
 
 				if (order != nullptr && order->IsType(OT_RELEASE_SLOT)) {
 					TraceRestrictSlotID value = order->GetDestination();
@@ -2467,17 +2452,9 @@
 				break;
 			}
 
-<<<<<<< HEAD
 			case WID_O_COUNTER_OP: {
 				VehicleOrderID sel = this->OrderGetSel();
 				const Order *order = this->vehicle->GetOrder(sel);
-=======
-		if (this->vscroll->IsVisible(i)) {
-			StringID str = this->vehicle->IsOrderListShared() ? STR_ORDERS_END_OF_SHARED_ORDERS : STR_ORDERS_END_OF_ORDERS;
-			DrawString(rtl ? ir.left : middle, rtl ? middle : ir.right, y, str, (i == this->selected_order) ? TC_WHITE : TC_BLACK);
-		}
-	}
->>>>>>> 61da064b
 
 				if (order != nullptr && order->IsType(OT_COUNTER)) {
 					SetDParam(0, STR_TRACE_RESTRICT_COUNTER_INCREASE + order->GetCounterOperation());
