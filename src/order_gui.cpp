--- conflicted
+++ resolved
@@ -1144,15 +1144,9 @@
 					}
 
 					/* Set the strings for the dropdown boxes. */
-<<<<<<< HEAD
-					this->GetWidget<NWidgetCore>(WID_O_COND_VARIABLE)->widget_data   = STR_ORDER_CONDITIONAL_LOAD_PERCENTAGE + (order == NULL ? 0 : ocv);
-					this->GetWidget<NWidgetCore>(WID_O_COND_COMPARATOR)->widget_data = GetComparatorStrings(order)[order == NULL ? 0 : order->GetConditionComparator()];
+					this->GetWidget<NWidgetCore>(WID_O_COND_VARIABLE)->widget_data   = STR_ORDER_CONDITIONAL_LOAD_PERCENTAGE + ocv;
+					this->GetWidget<NWidgetCore>(WID_O_COND_COMPARATOR)->widget_data = GetComparatorStrings(order)[order->GetConditionComparator()];
 					this->SetWidgetDisabledState(WID_O_COND_COMPARATOR, ocv == OCV_UNCONDITIONALLY || ocv == OCV_PERCENT);
-=======
-					this->GetWidget<NWidgetCore>(WID_O_COND_VARIABLE)->widget_data   = STR_ORDER_CONDITIONAL_LOAD_PERCENTAGE + ocv;
-					this->GetWidget<NWidgetCore>(WID_O_COND_COMPARATOR)->widget_data = _order_conditional_condition[order->GetConditionComparator()];
-					this->SetWidgetDisabledState(WID_O_COND_COMPARATOR, ocv == OCV_UNCONDITIONALLY);
->>>>>>> 8c389a2a
 					this->SetWidgetDisabledState(WID_O_COND_VALUE, ocv == OCV_REQUIRES_SERVICE || ocv == OCV_UNCONDITIONALLY);
 					break;
 				}
