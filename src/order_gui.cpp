/*
 * This file is part of OpenTTD.
 * OpenTTD is free software; you can redistribute it and/or modify it under the terms of the GNU General Public License as published by the Free Software Foundation, version 2.
 * OpenTTD is distributed in the hope that it will be useful, but WITHOUT ANY WARRANTY; without even the implied warranty of MERCHANTABILITY or FITNESS FOR A PARTICULAR PURPOSE.
 * See the GNU General Public License for more details. You should have received a copy of the GNU General Public License along with OpenTTD. If not, see <http://www.gnu.org/licenses/>.
 */

/** @file order_gui.cpp GUI related to orders. */

#include "stdafx.h"
#include "command_func.h"
#include "viewport_func.h"
#include "depot_map.h"
#include "roadveh.h"
#include "timetable.h"
#include "strings_func.h"
#include "company_func.h"
#include "widgets/dropdown_type.h"
#include "widgets/dropdown_func.h"
#include "textbuf_gui.h"
#include "string_func.h"
#include "tilehighlight_func.h"
#include "network/network.h"
#include "station_base.h"
#include "industry.h"
#include "waypoint_base.h"
#include "core/geometry_func.hpp"
#include "infrastructure_func.h"
#include "hotkeys.h"
#include "aircraft.h"
#include "engine_func.h"
#include "vehicle_func.h"
#include "vehiclelist.h"
#include "error.h"
#include "tracerestrict.h"
#include "scope.h"
#include "core/backup_type.hpp"

#include "widgets/order_widget.h"

#include "safeguards.h"

enum CargoTypeOrdersWindowVariant {
	CTOWV_LOAD   = 0,
	CTOWV_UNLOAD = 1,
};

/** Cargo type orders strings for load dropdowns. */
static const StringID _cargo_type_load_order_drowdown[] = {
	STR_ORDER_DROP_LOAD_IF_POSSIBLE,      // OLF_LOAD_IF_POSSIBLE
	STR_EMPTY,
	STR_CARGO_TYPE_ORDERS_DROP_FULL_LOAD, // OLFB_FULL_LOAD
	STR_EMPTY,
	STR_ORDER_DROP_NO_LOADING,            // OLFB_NO_LOAD
	INVALID_STRING_ID
};
static const uint32 _cargo_type_load_order_drowdown_hidden_mask = 0xA; // 01010

/** Cargo type orders strings for unload dropdowns. */
static const StringID _cargo_type_unload_order_drowdown[] = {
	STR_ORDER_DROP_UNLOAD_IF_ACCEPTED, // OUF_UNLOAD_IF_POSSIBLE
	STR_ORDER_DROP_UNLOAD,             // OUFB_UNLOAD
	STR_ORDER_DROP_TRANSFER,           // OUFB_TRANSFER
	STR_EMPTY,
	STR_ORDER_DROP_NO_UNLOADING,       // OUFB_NO_UNLOAD
	INVALID_STRING_ID
};
static const uint32 _cargo_type_unload_order_drowdown_hidden_mask = 0x8; // 01000

DropDownList GetSlotDropDownList(Owner owner, TraceRestrictSlotID slot_id, int &selected, VehicleType vehtype, bool show_other_types);
DropDownList GetCounterDropDownList(Owner owner, TraceRestrictCounterID ctr_id, int &selected);

static bool ModifyOrder(const Vehicle *v, VehicleOrderID order_id, uint32 p2, bool error_msg = true)
{
	return DoCommandPEx(v->tile, v->index, p2, order_id, CMD_MODIFY_ORDER | (error_msg ? CMD_MSG(STR_ERROR_CAN_T_MODIFY_THIS_ORDER) : 0), nullptr, nullptr, 0);
}

struct CargoTypeOrdersWindow : public Window {
private:
	CargoTypeOrdersWindowVariant variant;

	const Vehicle *vehicle;  ///< Vehicle owning the orders being displayed and manipulated.
	VehicleOrderID order_id; ///< Index of the order concerned by this window.

	VehicleOrderID order_count; ///< Count of the orders of the vehicle owning this window
	const Order *order;         ///< Order pointer at construction time;

	static const uint8 CARGO_ICON_WIDTH  = 12;
	static const uint8 CARGO_ICON_HEIGHT =  8;

	const StringID *cargo_type_order_dropdown; ///< Strings used to populate order dropdowns.
	uint32 cargo_type_order_dropdown_hmask;    ///< Hidden mask for order dropdowns.

	uint max_cargo_name_width;     ///< Greatest width of cargo names.
	uint max_cargo_dropdown_width; ///< Greatest width of order names.

	uint set_to_all_dropdown_sel;     ///< Selected entry for the 'set to all' dropdown

	/**
	 * Initialize \c max_cargo_name_width and \c max_cargo_dropdown_width.
	 * @post \c max_cargo_name_width
	 * @post \c max_cargo_dropdown_width
	 */
	void InitMaxWidgetWidth()
	{
		this->max_cargo_name_width = 0;
		for (int i = 0; i < (int)_sorted_standard_cargo_specs.size(); i++) {
			SetDParam(0, _sorted_cargo_specs[i]->name);
			this->max_cargo_name_width = std::max(this->max_cargo_name_width, GetStringBoundingBox(STR_JUST_STRING).width);
		}
		this->max_cargo_dropdown_width = 0;
		for (int i = 0; this->cargo_type_order_dropdown[i] != INVALID_STRING_ID; i++) {
			SetDParam(0, this->cargo_type_order_dropdown[i]);
			this->max_cargo_dropdown_width = std::max(this->max_cargo_dropdown_width, GetStringBoundingBox(STR_JUST_STRING).width);
		}
	}

	/** Populate the selected entry of order dropdowns. */
	void InitDropdownSelectedTypes()
	{
		StringID tooltip = STR_CARGO_TYPE_LOAD_ORDERS_DROP_TOOLTIP + this->variant;
		const Order *order = this->vehicle->GetOrder(this->order_id);
		for (int i = 0; i < (int)_sorted_standard_cargo_specs.size(); i++) {
			const CargoSpec *cs = _sorted_cargo_specs[i];
			const CargoID cargo_id = cs->Index();
			uint8 order_type = (this->variant == CTOWV_LOAD) ? (uint8) order->GetCargoLoadTypeRaw(cargo_id) : (uint8) order->GetCargoUnloadTypeRaw(cargo_id);
			this->GetWidget<NWidgetCore>(WID_CTO_CARGO_DROPDOWN_FIRST + i)->SetDataTip(this->cargo_type_order_dropdown[order_type], tooltip);
		}
		this->GetWidget<NWidgetCore>(WID_CTO_SET_TO_ALL_DROPDOWN)->widget_data = this->cargo_type_order_dropdown[this->set_to_all_dropdown_sel];
	}

	/**
	 * Returns the load/unload type of this order for the specified cargo.
	 * @param cargo_id The cargo index for wich we want the load/unload type.
	 * @return an OrderLoadFlags if \c load_variant = true, an OrderUnloadFlags otherwise.
	 */
	uint8 GetOrderActionTypeForCargo(CargoID cargo_id)
	{
		const Order *order = this->vehicle->GetOrder(this->order_id);
		return (this->variant == CTOWV_LOAD) ? (uint8) order->GetCargoLoadTypeRaw(cargo_id) : (uint8) order->GetCargoUnloadTypeRaw(cargo_id);
	}

	bool CheckOrderStillValid() const
	{
		if (this->vehicle->GetNumOrders() != this->order_count) return false;
		if (this->vehicle->GetOrder(this->order_id) != this->order) return false;
		return true;
	}

public:
	/**
	 * Instantiate a new CargoTypeOrdersWindow.
	 * @param desc The window description.
	 * @param v The vehicle the order belongs to.
	 * @param order_id Which order to display/edit.
	 * @param variant Which aspect of the order to display/edit: load or unload.
	 * @pre \c v != nullptr
	 */
	CargoTypeOrdersWindow(WindowDesc *desc, const Vehicle *v, VehicleOrderID order_id, CargoTypeOrdersWindowVariant variant) : Window(desc)
	{
		this->variant = variant;
		this->cargo_type_order_dropdown = (this->variant == CTOWV_LOAD) ? _cargo_type_load_order_drowdown : _cargo_type_unload_order_drowdown;
		this->cargo_type_order_dropdown_hmask = (this->variant == CTOWV_LOAD) ? _cargo_type_load_order_drowdown_hidden_mask : _cargo_type_unload_order_drowdown_hidden_mask;
		this->InitMaxWidgetWidth();

		this->vehicle = v;
		this->order_id = order_id;
		this->order_count = v->GetNumOrders();
		this->order = v->GetOrder(order_id);
		this->set_to_all_dropdown_sel = 0;

		this->CreateNestedTree(desc);
		this->GetWidget<NWidgetCore>(WID_CTO_CAPTION)->SetDataTip(STR_CARGO_TYPE_ORDERS_LOAD_CAPTION + this->variant, STR_TOOLTIP_WINDOW_TITLE_DRAG_THIS);
		this->GetWidget<NWidgetCore>(WID_CTO_HEADER)->SetDataTip(STR_CARGO_TYPE_ORDERS_LOAD_TITLE + this->variant, STR_NULL);
		this->GetWidget<NWidgetStacked>(WID_CTO_SELECT)->SetDisplayedPlane((_sorted_standard_cargo_specs.size() >= 32) ? 0 : SZSP_NONE);
		this->InitDropdownSelectedTypes();
		this->FinishInitNested(v->index);

		this->owner = v->owner;
	}

	~CargoTypeOrdersWindow()
	{
		if (!FocusWindowById(WC_VEHICLE_ORDERS, this->window_number)) {
			MarkAllRouteStepsDirty(this->vehicle);
		}
	}

	virtual void UpdateWidgetSize(int widget, Dimension *size, const Dimension &padding, Dimension *fill, Dimension *resize) override
	{
		if (widget == WID_CTO_HEADER) {
			(*size).height = std::max((*size).height, (uint) FONT_HEIGHT_NORMAL + WidgetDimensions::scaled.framerect.Vertical());
		} else if (WID_CTO_CARGO_LABEL_FIRST <= widget && widget <= WID_CTO_CARGO_LABEL_LAST) {
			(*size).width  = std::max((*size).width, WidgetDimensions::scaled.framerect.left + this->CARGO_ICON_WIDTH + WidgetDimensions::scaled.framerect.Horizontal() + this->max_cargo_name_width + padding.width);
			(*size).height = std::max((*size).height, (uint) FONT_HEIGHT_NORMAL + WidgetDimensions::scaled.framerect.Vertical());
		} else if ((WID_CTO_CARGO_DROPDOWN_FIRST <= widget && widget <= WID_CTO_CARGO_DROPDOWN_LAST) || widget == WID_CTO_SET_TO_ALL_DROPDOWN) {
			(*size).width  = std::max((*size).width, WidgetDimensions::scaled.dropdowntext.Horizontal() + this->max_cargo_dropdown_width + NWidgetLeaf::dropdown_dimension.width);
			(*size).height = std::max((*size).height, (uint) WidgetDimensions::scaled.dropdowntext.Vertical() + FONT_HEIGHT_NORMAL);
		} else if (widget == WID_CTO_SET_TO_ALL_LABEL) {
			(*size).width = std::max((*size).width, this->max_cargo_name_width + WidgetDimensions::scaled.framerect.right + padding.width);
			(*size).height = std::max((*size).height, (uint) FONT_HEIGHT_NORMAL + WidgetDimensions::scaled.framerect.Vertical());
		}
	}

	virtual void DrawWidget(const Rect &r, int widget) const override
	{
		if (WID_CTO_CARGO_LABEL_FIRST <= widget && widget <= WID_CTO_CARGO_LABEL_LAST) {
			Rect ir = r.Shrink(WidgetDimensions::scaled.framerect);
			const CargoSpec *cs = _sorted_cargo_specs[widget - WID_CTO_CARGO_LABEL_FIRST];
			bool rtl = (_current_text_dir == TD_RTL);

			/* Draw cargo icon. */
			int rect_left   = rtl ? ir.right - this->CARGO_ICON_WIDTH : ir.left;
			int rect_right  = rect_left + this->CARGO_ICON_WIDTH;
			int rect_top    = ir.top + ((ir.bottom - ir.top) - this->CARGO_ICON_HEIGHT) / 2;
			int rect_bottom = rect_top + this->CARGO_ICON_HEIGHT;
			GfxFillRect(rect_left, rect_top, rect_right, rect_bottom, PC_BLACK);
			GfxFillRect(rect_left + 1, rect_top + 1, rect_right - 1, rect_bottom - 1, cs->legend_colour);

			/* Draw cargo name */
			int text_left  = rtl ? ir.left : rect_right + WidgetDimensions::scaled.framerect.left;
			int text_right = rtl ? rect_left - WidgetDimensions::scaled.framerect.left : ir.right;
			int text_top   = ir.top;
			SetDParam(0, cs->name);
			DrawString(text_left, text_right, text_top, STR_BLACK_STRING);
		}
	}

	virtual void OnClick(Point pt, int widget, int click_count) override
	{
		if (!this->CheckOrderStillValid()) {
			delete this;
			return;
		}
		if (widget == WID_CTO_CLOSEBTN) {
			delete this;
		} else if (WID_CTO_CARGO_DROPDOWN_FIRST <= widget && widget <= WID_CTO_CARGO_DROPDOWN_LAST) {
			const CargoSpec *cs = _sorted_cargo_specs[widget - WID_CTO_CARGO_DROPDOWN_FIRST];
			const CargoID cargo_id = cs->Index();

			ShowDropDownMenu(this, this->cargo_type_order_dropdown, this->GetOrderActionTypeForCargo(cargo_id), widget, 0, this->cargo_type_order_dropdown_hmask);
		} else if (widget == WID_CTO_SET_TO_ALL_DROPDOWN) {
			ShowDropDownMenu(this, this->cargo_type_order_dropdown, this->set_to_all_dropdown_sel, widget, 0, this->cargo_type_order_dropdown_hmask);
		}
	}

	virtual void OnDropdownSelect(int widget, int action_type) override
	{
		if (!this->CheckOrderStillValid()) {
			delete this;
			return;
		}
		ModifyOrderFlags mof = (this->variant == CTOWV_LOAD) ? MOF_CARGO_TYPE_LOAD : MOF_CARGO_TYPE_UNLOAD;
		if (WID_CTO_CARGO_DROPDOWN_FIRST <= widget && widget <= WID_CTO_CARGO_DROPDOWN_LAST) {
			const CargoSpec *cs = _sorted_cargo_specs[widget - WID_CTO_CARGO_DROPDOWN_FIRST];
			const CargoID cargo_id = cs->Index();
			uint8 order_action_type = this->GetOrderActionTypeForCargo(cargo_id);

			if (action_type == order_action_type) return;

			ModifyOrder(this->vehicle, this->order_id, mof | (action_type << 8) | (cargo_id << 24));

			this->GetWidget<NWidgetCore>(widget)->SetDataTip(this->cargo_type_order_dropdown[this->GetOrderActionTypeForCargo(cargo_id)], STR_CARGO_TYPE_LOAD_ORDERS_DROP_TOOLTIP + this->variant);
			this->SetWidgetDirty(widget);
		} else if (widget == WID_CTO_SET_TO_ALL_DROPDOWN) {
			ModifyOrder(this->vehicle, this->order_id, mof | (action_type << 8) | (CT_INVALID << 24));

			for (int i = 0; i < (int)_sorted_standard_cargo_specs.size(); i++) {
				const CargoSpec *cs = _sorted_cargo_specs[i];
				const CargoID cargo_id = cs->Index();
				if (action_type != this->GetOrderActionTypeForCargo(cargo_id)) {
					this->GetWidget<NWidgetCore>(i + WID_CTO_CARGO_DROPDOWN_FIRST)->SetDataTip(this->cargo_type_order_dropdown[this->GetOrderActionTypeForCargo(cargo_id)], STR_CARGO_TYPE_LOAD_ORDERS_DROP_TOOLTIP + this->variant);
					this->SetWidgetDirty(i + WID_CTO_CARGO_DROPDOWN_FIRST);
				}
			}

			if (action_type != (int) this->set_to_all_dropdown_sel) {
				this->set_to_all_dropdown_sel = action_type;
				this->GetWidget<NWidgetCore>(widget)->widget_data = this->cargo_type_order_dropdown[this->set_to_all_dropdown_sel];
				this->SetWidgetDirty(widget);
			}
		}
	}

	virtual void SetStringParameters(int widget) const override
	{
		if (!this->CheckOrderStillValid()) {
			return;
		}
		if (widget == WID_CTO_CAPTION) {
			SetDParam(0, this->vehicle->index);
			SetDParam(1, this->order_id + 1);
			SetDParam(2, this->vehicle->GetOrder(this->order_id)->GetDestination());
		}
	}

	virtual void OnFocus(Window *previously_focused_window) override
	{
		if (HasFocusedVehicleChanged(this->window_number, previously_focused_window)) {
			MarkAllRoutePathsDirty(this->vehicle);
			MarkAllRouteStepsDirty(this->vehicle);
		}
	}

	virtual void OnFocusLost(Window *newly_focused_window) override
	{
		if (HasFocusedVehicleChanged(this->window_number, newly_focused_window)) {
			MarkAllRoutePathsDirty(this->vehicle);
			MarkAllRouteStepsDirty(this->vehicle);
		}
	}

	/**
	 * Some data on this window has become invalid.
	 * @param data Information about the changed data.
	 * @param gui_scope Whether the call is done from GUI scope. You may not do everything when not in GUI scope. See #InvalidateWindowData() for details.
	 */
	virtual void OnInvalidateData(int data = 0, bool gui_scope = true) override
	{
		if (!this->CheckOrderStillValid()) {
			delete this;
			return;
		}
		if (gui_scope) {
			this->InitDropdownSelectedTypes();
			this->SetDirty();
		}
	}
};

/**
 * Make a list of panel for each available cargo type.
 * Each panel contains a label to display the cargo name.
 * @param biggest_index Storage for collecting the biggest index used in the returned tree
 * @return A vertical container of cargo type orders rows.
 * @post \c *biggest_index contains the largest used index in the tree.
 */
static NWidgetBase *MakeCargoTypeOrdersRows(int *biggest_index, bool right)
{

	NWidgetVertical *ver = new NWidgetVertical;

	const bool dual_column = (_sorted_standard_cargo_specs.size() >= 32);
	if (right && !dual_column) return ver;

	const int increment = dual_column ? 2 : 1;

	for (int i = (right ? 1 : 0); i < (int)_sorted_standard_cargo_specs.size(); i += increment) {
		/* Cargo row */
		NWidgetBackground *panel = new NWidgetBackground(WWT_PANEL, COLOUR_GREY, WID_CTO_CARGO_ROW_FIRST + i);
		ver->Add(panel);
		NWidgetHorizontal *horiz = new NWidgetHorizontal;
		panel->Add(horiz);
		/* Cargo label */
		NWidgetBackground *label = new NWidgetBackground(WWT_PANEL, COLOUR_GREY, WID_CTO_CARGO_LABEL_FIRST + i);
		label->SetFill(1, 0);
		label->SetResize(1, 0);
		horiz->Add(label);
		/* Orders dropdown */
		NWidgetLeaf *dropdown = new NWidgetLeaf(WWT_DROPDOWN, COLOUR_GREY, WID_CTO_CARGO_DROPDOWN_FIRST + i, STR_NULL, STR_EMPTY);
		dropdown->SetFill(1, 0);
		dropdown->SetResize(1, 0);
		horiz->Add(dropdown);
	}

	*biggest_index = WID_CTO_CARGO_DROPDOWN_LAST;
	return ver;
}

static NWidgetBase *MakeCargoTypeOrdersRowsLeft(int *biggest_index)
{
	return MakeCargoTypeOrdersRows(biggest_index, false);
}

static NWidgetBase *MakeCargoTypeOrdersRowsRight(int *biggest_index)
{
	return MakeCargoTypeOrdersRows(biggest_index, true);
}

/** Widgets definition of CargoTypeOrdersWindow. */
static const NWidgetPart _nested_cargo_type_orders_widgets[] = {
	NWidget(NWID_HORIZONTAL),
		NWidget(WWT_CLOSEBOX, COLOUR_GREY),
		NWidget(WWT_CAPTION, COLOUR_GREY, WID_CTO_CAPTION), SetDataTip(STR_NULL, STR_TOOLTIP_WINDOW_TITLE_DRAG_THIS),
	EndContainer(),
	NWidget(WWT_PANEL, COLOUR_GREY),
		NWidget(WWT_LABEL, COLOUR_GREY, WID_CTO_HEADER), SetFill(1, 0), SetResize(1, 0), SetDataTip(STR_NULL, STR_NULL),
	EndContainer(),
	NWidget(WWT_PANEL, COLOUR_GREY),
		NWidget(NWID_HORIZONTAL),
			NWidgetFunction(MakeCargoTypeOrdersRowsLeft),
			NWidget(NWID_SELECTION, COLOUR_GREY, WID_CTO_SELECT),
				NWidgetFunction(MakeCargoTypeOrdersRowsRight),
			EndContainer(),
		EndContainer(),
	EndContainer(),
	NWidget(WWT_PANEL, COLOUR_GREY), SetMinimalSize(1, 4), SetFill(1, 0), SetResize(1, 0), EndContainer(), // SPACER
	NWidget(NWID_HORIZONTAL),
		NWidget(WWT_PANEL, COLOUR_GREY),
			NWidget(WWT_TEXT, COLOUR_GREY, WID_CTO_SET_TO_ALL_LABEL), SetPadding(0, 0, 0, 12 + WidgetDimensions::unscaled.framerect.Horizontal()), SetFill(1, 0), SetResize(1, 0), SetDataTip(STR_CARGO_TYPE_ORDERS_SET_TO_ALL_LABEL, STR_CARGO_TYPE_ORDERS_SET_TO_ALL_TOOLTIP),
		EndContainer(),
		NWidget(WWT_DROPDOWN, COLOUR_GREY, WID_CTO_SET_TO_ALL_DROPDOWN), SetFill(1, 0), SetResize(1, 0), SetDataTip(STR_NULL, STR_CARGO_TYPE_ORDERS_SET_TO_ALL_TOOLTIP),
	EndContainer(),
	NWidget(NWID_HORIZONTAL),
		NWidget(WWT_TEXTBTN, COLOUR_GREY, WID_CTO_CLOSEBTN), SetFill(1, 0), SetResize(1, 0), SetDataTip(STR_CARGO_TYPE_ORDERS_CLOSE_BUTTON, STR_TOOLTIP_CLOSE_WINDOW),
		NWidget(WWT_RESIZEBOX, COLOUR_GREY),
	EndContainer(),
};

/** Window description for the 'load' variant of CargoTypeOrdersWindow. */
static WindowDesc _cargo_type_load_orders_widgets (
	WDP_AUTO, "view_cargo_type_load_order", 195, 186,
	WC_VEHICLE_CARGO_TYPE_LOAD_ORDERS, WC_VEHICLE_ORDERS,
	WDF_CONSTRUCTION,
	_nested_cargo_type_orders_widgets, lengthof(_nested_cargo_type_orders_widgets)
);

/** Window description for the 'unload' variant of CargoTypeOrdersWindow. */
static WindowDesc _cargo_type_unload_orders_widgets (
	WDP_AUTO, "view_cargo_type_unload_order", 195, 186,
	WC_VEHICLE_CARGO_TYPE_UNLOAD_ORDERS, WC_VEHICLE_ORDERS,
	WDF_CONSTRUCTION,
	_nested_cargo_type_orders_widgets, lengthof(_nested_cargo_type_orders_widgets)
);

/**
 * Show the CargoTypeOrdersWindow for an order.
 * @param v The vehicle the order belongs to.
 * @param parent The parent window.
 * @param order_id Which order to display/edit.
 * @param variant Which aspect of the order to display/edit: load or unload.
 * @pre \c v != nullptr
 */
void ShowCargoTypeOrdersWindow(const Vehicle *v, Window *parent, VehicleOrderID order_id, CargoTypeOrdersWindowVariant variant)
{
	WindowDesc &desc = (variant == CTOWV_LOAD) ? _cargo_type_load_orders_widgets : _cargo_type_unload_orders_widgets;
	DeleteWindowById(desc.cls, v->index);
	CargoTypeOrdersWindow *w = new CargoTypeOrdersWindow(&desc, v, order_id, variant);
	w->parent = parent;
}


/** Order load types that could be given to station orders. */
static const StringID _station_load_types[][9][9] = {
	{
		/* No refitting. */
		{
			STR_EMPTY,
			INVALID_STRING_ID,
			STR_ORDER_FULL_LOAD,
			STR_ORDER_FULL_LOAD_ANY,
			STR_ORDER_NO_LOAD,
			INVALID_STRING_ID,
			INVALID_STRING_ID,
			INVALID_STRING_ID,
			STR_ORDER_CARGO_TYPE_LOAD,
		}, {
			STR_ORDER_UNLOAD,
			INVALID_STRING_ID,
			STR_ORDER_UNLOAD_FULL_LOAD,
			STR_ORDER_UNLOAD_FULL_LOAD_ANY,
			STR_ORDER_UNLOAD_NO_LOAD,
			INVALID_STRING_ID,
			INVALID_STRING_ID,
			INVALID_STRING_ID,
			STR_ORDER_UNLOAD_CARGO_TYPE_LOAD,
		}, {
			STR_ORDER_TRANSFER,
			INVALID_STRING_ID,
			STR_ORDER_TRANSFER_FULL_LOAD,
			STR_ORDER_TRANSFER_FULL_LOAD_ANY,
			STR_ORDER_TRANSFER_NO_LOAD,
			INVALID_STRING_ID,
			INVALID_STRING_ID,
			INVALID_STRING_ID,
			STR_ORDER_TRANSFER_CARGO_TYPE_LOAD,
		}, {
			/* Unload and transfer do not work together. */
			INVALID_STRING_ID, INVALID_STRING_ID, INVALID_STRING_ID,
			INVALID_STRING_ID, INVALID_STRING_ID, INVALID_STRING_ID,
			INVALID_STRING_ID, INVALID_STRING_ID, INVALID_STRING_ID,
		}, {
			STR_ORDER_NO_UNLOAD,
			INVALID_STRING_ID,
			STR_ORDER_NO_UNLOAD_FULL_LOAD,
			STR_ORDER_NO_UNLOAD_FULL_LOAD_ANY,
			STR_ORDER_NO_UNLOAD_NO_LOAD,
			INVALID_STRING_ID,
			INVALID_STRING_ID,
			INVALID_STRING_ID,
			STR_ORDER_NO_UNLOAD_CARGO_TYPE_LOAD,
		}, {
			INVALID_STRING_ID, INVALID_STRING_ID, INVALID_STRING_ID,
			INVALID_STRING_ID, INVALID_STRING_ID, INVALID_STRING_ID,
			INVALID_STRING_ID, INVALID_STRING_ID, INVALID_STRING_ID,
		}, {
			INVALID_STRING_ID, INVALID_STRING_ID, INVALID_STRING_ID,
			INVALID_STRING_ID, INVALID_STRING_ID, INVALID_STRING_ID,
			INVALID_STRING_ID, INVALID_STRING_ID, INVALID_STRING_ID,
		}, {
			INVALID_STRING_ID, INVALID_STRING_ID, INVALID_STRING_ID,
			INVALID_STRING_ID, INVALID_STRING_ID, INVALID_STRING_ID,
			INVALID_STRING_ID, INVALID_STRING_ID, INVALID_STRING_ID,
		}, {
			STR_ORDER_CARGO_TYPE_UNLOAD,
			INVALID_STRING_ID,
			STR_ORDER_CARGO_TYPE_UNLOAD_FULL_LOAD,
			STR_ORDER_CARGO_TYPE_UNLOAD_FULL_LOAD_ANY,
			STR_ORDER_CARGO_TYPE_UNLOAD_NO_LOAD,
			INVALID_STRING_ID,
			INVALID_STRING_ID,
			INVALID_STRING_ID,
			STR_ORDER_CARGO_TYPE_UNLOAD_CARGO_TYPE_LOAD,
		}
	}, {
		/* With auto-refitting. No loading and auto-refitting do not work together. */
		{
			STR_ORDER_AUTO_REFIT,
			INVALID_STRING_ID,
			STR_ORDER_FULL_LOAD_REFIT,
			STR_ORDER_FULL_LOAD_ANY_REFIT,
			INVALID_STRING_ID,
			INVALID_STRING_ID,
			INVALID_STRING_ID,
			INVALID_STRING_ID,
			STR_ORDER_CARGO_TYPE_LOAD_REFIT,
		}, {
			STR_ORDER_UNLOAD_REFIT,
			INVALID_STRING_ID,
			STR_ORDER_UNLOAD_FULL_LOAD_REFIT,
			STR_ORDER_UNLOAD_FULL_LOAD_ANY_REFIT,
			INVALID_STRING_ID,
			INVALID_STRING_ID,
			INVALID_STRING_ID,
			INVALID_STRING_ID,
			STR_ORDER_UNLOAD_CARGO_TYPE_LOAD_REFIT,
		}, {
			STR_ORDER_TRANSFER_REFIT,
			INVALID_STRING_ID,
			STR_ORDER_TRANSFER_FULL_LOAD_REFIT,
			STR_ORDER_TRANSFER_FULL_LOAD_ANY_REFIT,
			INVALID_STRING_ID,
			INVALID_STRING_ID,
			INVALID_STRING_ID,
			INVALID_STRING_ID,
			STR_ORDER_TRANSFER_CARGO_TYPE_LOAD_REFIT,
		}, {
			/* Unload and transfer do not work together. */
			INVALID_STRING_ID, INVALID_STRING_ID, INVALID_STRING_ID,
			INVALID_STRING_ID, INVALID_STRING_ID, INVALID_STRING_ID,
			INVALID_STRING_ID, INVALID_STRING_ID, INVALID_STRING_ID,
		}, {
			STR_ORDER_NO_UNLOAD_REFIT,
			INVALID_STRING_ID,
			STR_ORDER_NO_UNLOAD_FULL_LOAD_REFIT,
			STR_ORDER_NO_UNLOAD_FULL_LOAD_ANY_REFIT,
			INVALID_STRING_ID,
			INVALID_STRING_ID,
			INVALID_STRING_ID,
			INVALID_STRING_ID,
			STR_ORDER_NO_UNLOAD_CARGO_TYPE_LOAD_REFIT,
		}, {
			INVALID_STRING_ID, INVALID_STRING_ID, INVALID_STRING_ID,
			INVALID_STRING_ID, INVALID_STRING_ID, INVALID_STRING_ID,
			INVALID_STRING_ID, INVALID_STRING_ID, INVALID_STRING_ID,
		}, {
			INVALID_STRING_ID, INVALID_STRING_ID, INVALID_STRING_ID,
			INVALID_STRING_ID, INVALID_STRING_ID, INVALID_STRING_ID,
			INVALID_STRING_ID, INVALID_STRING_ID, INVALID_STRING_ID,
		}, {
			INVALID_STRING_ID, INVALID_STRING_ID, INVALID_STRING_ID,
			INVALID_STRING_ID, INVALID_STRING_ID, INVALID_STRING_ID,
			INVALID_STRING_ID, INVALID_STRING_ID, INVALID_STRING_ID,
		}, {
			STR_ORDER_CARGO_TYPE_UNLOAD_REFIT,
			INVALID_STRING_ID,
			STR_ORDER_CARGO_TYPE_UNLOAD_FULL_LOAD_REFIT,
			STR_ORDER_CARGO_TYPE_UNLOAD_FULL_LOAD_ANY_REFIT,
			INVALID_STRING_ID,
			INVALID_STRING_ID,
			INVALID_STRING_ID,
			INVALID_STRING_ID,
			STR_ORDER_CARGO_TYPE_UNLOAD_CARGO_TYPE_LOAD_REFIT,
		}
	}
};

static const StringID _order_non_stop_drowdown[] = {
	STR_ORDER_GO_TO,
	STR_ORDER_GO_NON_STOP_TO,
	STR_ORDER_GO_VIA,
	STR_ORDER_GO_NON_STOP_VIA,
	INVALID_STRING_ID
};

static const StringID _order_full_load_drowdown[] = {
	STR_ORDER_DROP_LOAD_IF_POSSIBLE,
	STR_EMPTY,
	STR_ORDER_DROP_FULL_LOAD_ALL,
	STR_ORDER_DROP_FULL_LOAD_ANY,
	STR_ORDER_DROP_NO_LOADING,
	STR_EMPTY,
	STR_EMPTY,
	STR_EMPTY,
	STR_ORDER_DROP_CARGO_TYPE_LOAD,
	INVALID_STRING_ID
};

static const StringID _order_unload_drowdown[] = {
	STR_ORDER_DROP_UNLOAD_IF_ACCEPTED,
	STR_ORDER_DROP_UNLOAD,
	STR_ORDER_DROP_TRANSFER,
	STR_EMPTY,
	STR_ORDER_DROP_NO_UNLOADING,
	STR_EMPTY,
	STR_EMPTY,
	STR_EMPTY,
	STR_ORDER_DROP_CARGO_TYPE_UNLOAD,
	INVALID_STRING_ID
};

static const StringID _order_goto_dropdown[] = {
	STR_ORDER_GO_TO,
	STR_ORDER_GO_TO_NEAREST_DEPOT,
	STR_ORDER_CONDITIONAL,
	STR_ORDER_SHARE,
	STR_ORDER_RELEASE_SLOT_BUTTON,
	STR_ORDER_CHANGE_COUNTER_BUTTON,
	INVALID_STRING_ID
};

static const StringID _order_goto_dropdown_aircraft[] = {
	STR_ORDER_GO_TO,
	STR_ORDER_GO_TO_NEAREST_HANGAR,
	STR_ORDER_CONDITIONAL,
	STR_ORDER_SHARE,
	STR_ORDER_RELEASE_SLOT_BUTTON,
	STR_ORDER_CHANGE_COUNTER_BUTTON,
	INVALID_STRING_ID
};

static const StringID _order_manage_list_dropdown[] = {
	STR_ORDER_REVERSE_ORDER_LIST,
	STR_ORDER_APPEND_REVERSED_ORDER_LIST,
	INVALID_STRING_ID
};

static const StringID _order_manage_dropdown[] = {
	STR_ORDER_DUPLICATE_ORDER,
	STR_ORDER_CHANGE_JUMP_TARGET,
	INVALID_STRING_ID
};

/** Variables for conditional orders; this defines the order of appearance in the dropdown box */
static const OrderConditionVariable _order_conditional_variable[] = {
	OCV_LOAD_PERCENTAGE,
	OCV_CARGO_LOAD_PERCENTAGE,
	OCV_RELIABILITY,
	OCV_MAX_RELIABILITY,
	OCV_MAX_SPEED,
	OCV_AGE,
	OCV_REMAINING_LIFETIME,
	OCV_REQUIRES_SERVICE,
	OCV_CARGO_WAITING,
	OCV_CARGO_WAITING_AMOUNT,
	OCV_CARGO_ACCEPTANCE,
	OCV_FREE_PLATFORMS,
	OCV_SLOT_OCCUPANCY,
	OCV_VEH_IN_SLOT,
	OCV_COUNTER_VALUE,
	OCV_TIME_DATE,
	OCV_TIMETABLE,
	OCV_DISPATCH_SLOT,
	OCV_PERCENT,
	OCV_UNCONDITIONALLY,
};

static const StringID _order_conditional_condition[] = {
	STR_ORDER_CONDITIONAL_COMPARATOR_EQUALS,
	STR_ORDER_CONDITIONAL_COMPARATOR_NOT_EQUALS,
	STR_ORDER_CONDITIONAL_COMPARATOR_LESS_THAN,
	STR_ORDER_CONDITIONAL_COMPARATOR_LESS_EQUALS,
	STR_ORDER_CONDITIONAL_COMPARATOR_MORE_THAN,
	STR_ORDER_CONDITIONAL_COMPARATOR_MORE_EQUALS,
	STR_ORDER_CONDITIONAL_COMPARATOR_IS_TRUE,
	STR_ORDER_CONDITIONAL_COMPARATOR_IS_FALSE,
	INVALID_STRING_ID,
};

static const StringID _order_conditional_condition_has[] = {
	STR_ORDER_CONDITIONAL_COMPARATOR_HAS,
	STR_ORDER_CONDITIONAL_COMPARATOR_HAS_NO,
	STR_ORDER_CONDITIONAL_COMPARATOR_HAS_LESS_THAN,
	STR_ORDER_CONDITIONAL_COMPARATOR_HAS_LESS_EQUALS,
	STR_ORDER_CONDITIONAL_COMPARATOR_HAS_MORE_THAN,
	STR_ORDER_CONDITIONAL_COMPARATOR_HAS_MORE_EQUALS,
	STR_ORDER_CONDITIONAL_COMPARATOR_HAS,
	STR_ORDER_CONDITIONAL_COMPARATOR_HAS_NO,
	INVALID_STRING_ID,
};

static const StringID _order_conditional_condition_accepts[] = {
	STR_NULL,
	STR_NULL,
	STR_NULL,
	STR_NULL,
	STR_NULL,
	STR_NULL,
	STR_ORDER_CONDITIONAL_COMPARATOR_ACCEPTS,
	STR_ORDER_CONDITIONAL_COMPARATOR_DOES_NOT_ACCEPT,
	INVALID_STRING_ID,
};

static const StringID _order_conditional_condition_is_fully_occupied[] = {
	STR_NULL,
	STR_NULL,
	STR_NULL,
	STR_NULL,
	STR_NULL,
	STR_NULL,
	STR_ORDER_CONDITIONAL_COMPARATOR_FULLY_OCCUPIED,
	STR_ORDER_CONDITIONAL_COMPARATOR_NOT_YET_FULLY_OCCUPIED,
	INVALID_STRING_ID,
};

static const StringID _order_conditional_condition_is_in_slot[] = {
	STR_ORDER_CONDITIONAL_COMPARATOR_TRAIN_IN_ACQUIRE_SLOT,
	STR_ORDER_CONDITIONAL_COMPARATOR_TRAIN_NOT_IN_ACQUIRE_SLOT,
	STR_NULL,
	STR_NULL,
	STR_NULL,
	STR_NULL,
	STR_ORDER_CONDITIONAL_COMPARATOR_TRAIN_IN_SLOT,
	STR_ORDER_CONDITIONAL_COMPARATOR_TRAIN_NOT_IN_SLOT,
	INVALID_STRING_ID,
};

static const StringID _order_conditional_condition_is_in_slot_non_train[] = {
	STR_ORDER_CONDITIONAL_COMPARATOR_VEHICLE_IN_ACQUIRE_SLOT,
	STR_ORDER_CONDITIONAL_COMPARATOR_VEHICLE_NOT_IN_ACQUIRE_SLOT,
	STR_NULL,
	STR_NULL,
	STR_NULL,
	STR_NULL,
	STR_ORDER_CONDITIONAL_COMPARATOR_VEHICLE_IN_SLOT,
	STR_ORDER_CONDITIONAL_COMPARATOR_VEHICLE_NOT_IN_SLOT,
	INVALID_STRING_ID,
};

static const StringID _order_conditional_condition_dispatch_slot_first[] = {
	STR_NULL,
	STR_NULL,
	STR_NULL,
	STR_NULL,
	STR_NULL,
	STR_NULL,
	STR_ORDER_CONDITIONAL_COMPARATOR_DISPATCH_SLOT_IS_FIRST,
	STR_ORDER_CONDITIONAL_COMPARATOR_DISPATCH_SLOT_IS_NOT_FIRST,
	INVALID_STRING_ID,
};

static const StringID _order_conditional_condition_dispatch_slot_last[] = {
	STR_NULL,
	STR_NULL,
	STR_NULL,
	STR_NULL,
	STR_NULL,
	STR_NULL,
	STR_ORDER_CONDITIONAL_COMPARATOR_DISPATCH_SLOT_IS_LAST,
	STR_ORDER_CONDITIONAL_COMPARATOR_DISPATCH_SLOT_IS_NOT_LAST,
	INVALID_STRING_ID,
};

extern uint ConvertSpeedToDisplaySpeed(uint speed);
extern uint ConvertDisplaySpeedToSpeed(uint speed);

static const StringID _order_depot_action_dropdown[] = {
	STR_ORDER_DROP_GO_ALWAYS_DEPOT,
	STR_ORDER_DROP_SERVICE_DEPOT,
	STR_ORDER_DROP_HALT_DEPOT,
	STR_ORDER_DROP_SELL_DEPOT,
	INVALID_STRING_ID
};

static int DepotActionStringIndex(const Order *order)
{
	if (order->GetDepotActionType() & ODATFB_SELL) {
		return DA_SELL;
	} else if (order->GetDepotActionType() & ODATFB_HALT) {
		return DA_STOP;
	} else if (order->GetDepotOrderType() & ODTFB_SERVICE) {
		return DA_SERVICE;
	} else {
		return DA_ALWAYS_GO;
	}
}

static const StringID _order_refit_action_dropdown[] = {
	STR_ORDER_DROP_REFIT_AUTO,
	STR_ORDER_DROP_REFIT_AUTO_ANY,
	INVALID_STRING_ID
};

static const StringID _order_time_date_dropdown[] = {
	STR_TRACE_RESTRICT_TIME_MINUTE,
	STR_TRACE_RESTRICT_TIME_HOUR,
	STR_TRACE_RESTRICT_TIME_HOUR_MINUTE,
	STR_TRACE_RESTRICT_TIME_DAY,
	STR_TRACE_RESTRICT_TIME_MONTH,
	INVALID_STRING_ID
};

static const StringID _order_timetable_dropdown[] = {
	STR_TRACE_RESTRICT_TIMETABLE_LATENESS,
	STR_TRACE_RESTRICT_TIMETABLE_EARLINESS,
	INVALID_STRING_ID
};

static const StringID _order_dispatch_slot_dropdown[] = {
	STR_TRACE_RESTRICT_DISPATCH_SLOT_NEXT,
	STR_TRACE_RESTRICT_DISPATCH_SLOT_LAST,
	INVALID_STRING_ID
};

StringID OrderStringForVariable(const Vehicle *v, OrderConditionVariable ocv)
{
	if (ocv == OCV_VEH_IN_SLOT && v->type != VEH_TRAIN) return STR_ORDER_CONDITIONAL_VEHICLE_IN_SLOT;
	return STR_ORDER_CONDITIONAL_LOAD_PERCENTAGE + ocv;
}

/**
 * Draws an order in order or timetable GUI
 * @param v Vehicle the order belongs to
 * @param order The order to draw
 * @param order_index Index of the order in the orders of the vehicle
 * @param y Y position for drawing
 * @param selected True, if the order is selected
 * @param timetable True, when drawing in the timetable GUI
 * @param left Left border for text drawing
 * @param middle X position between order index and order text
 * @param right Right border for text drawing
 */
void DrawOrderString(const Vehicle *v, const Order *order, int order_index, int y, bool selected, bool timetable, int left, int middle, int right)
{
	bool rtl = _current_text_dir == TD_RTL;

	SpriteID sprite = rtl ? SPR_ARROW_LEFT : SPR_ARROW_RIGHT;
	Dimension sprite_size = GetSpriteSize(sprite);
	if (v->cur_real_order_index == order_index) {
		/* Draw two arrows before the next real order. */
		DrawSprite(sprite, PAL_NONE, rtl ? right -     sprite_size.width : left,                     y + ((int)FONT_HEIGHT_NORMAL - (int)sprite_size.height) / 2);
		DrawSprite(sprite, PAL_NONE, rtl ? right - 2 * sprite_size.width : left + sprite_size.width, y + ((int)FONT_HEIGHT_NORMAL - (int)sprite_size.height) / 2);
	} else if (v->cur_implicit_order_index == order_index) {
		/* Draw one arrow before the next implicit order; the next real order will still get two arrows. */
		DrawSprite(sprite, PAL_NONE, rtl ? right -     sprite_size.width : left,                     y + ((int)FONT_HEIGHT_NORMAL - (int)sprite_size.height) / 2);
	}

	TextColour colour = TC_BLACK;
	if (order->IsType(OT_IMPLICIT)) {
		colour = (selected ? TC_SILVER : TC_GREY) | TC_NO_SHADE;
	} else if (selected) {
		colour = TC_WHITE;
	}

	SetDParam(0, order_index + 1);
	DrawString(left, rtl ? right - 2 * sprite_size.width - 3 : middle, y, STR_ORDER_INDEX, colour, SA_RIGHT | SA_FORCE);

	SetDParam(7, STR_EMPTY);
	SetDParam(12, STR_EMPTY);

	/* Check range for aircraft. */
	if (v->type == VEH_AIRCRAFT && Aircraft::From(v)->GetRange() > 0 && order->IsGotoOrder()) {
		const Order *next = order->next != nullptr ? order->next : v->GetFirstOrder();
		if (GetOrderDistance(order, next, v) > Aircraft::From(v)->acache.cached_max_range_sqr) SetDParam(11, STR_ORDER_OUT_OF_RANGE);
	}

	bool timetable_wait_time_valid = false;

	switch (order->GetType()) {
		case OT_DUMMY:
			SetDParam(0, STR_INVALID_ORDER);
			SetDParam(1, order->GetDestination());
			break;

		case OT_IMPLICIT:
			SetDParam(0, STR_ORDER_GO_TO_STATION);
			SetDParam(1, STR_ORDER_GO_TO);
			SetDParam(2, order->GetDestination());
			SetDParam(3, timetable ? STR_EMPTY : STR_ORDER_IMPLICIT);
			break;

		case OT_GOTO_STATION: {
			OrderLoadFlags load = order->GetLoadType();
			OrderUnloadFlags unload = order->GetUnloadType();
			bool valid_station = CanVehicleUseStation(v, Station::Get(order->GetDestination()));

			SetDParam(0, valid_station ? STR_ORDER_GO_TO_STATION : STR_ORDER_GO_TO_STATION_CAN_T_USE_STATION);
			SetDParam(1, STR_ORDER_GO_TO + (v->IsGroundVehicle() ? order->GetNonStopType() : 0));
			SetDParam(2, order->GetDestination());

			if (timetable) {
				/* Show only wait time in the timetable window. */
				SetDParam(3, STR_EMPTY);

				if (order->GetWaitTime() > 0 || order->IsWaitTimetabled()) {
					SetDParam(7, order->IsWaitTimetabled() ? STR_TIMETABLE_STAY_FOR : STR_TIMETABLE_STAY_FOR_ESTIMATED);
					SetTimetableParams(8, order->GetWaitTime());
				}
				timetable_wait_time_valid = true;
			} else {
				/* Show non-stop, refit and stop location only in the order window. */
				SetDParam(3, (order->GetNonStopType() & ONSF_NO_STOP_AT_DESTINATION_STATION) ? STR_EMPTY : _station_load_types[order->IsRefit()][unload][load]);
				if (order->IsRefit()) {
					SetDParam(4, order->IsAutoRefit() ? STR_ORDER_AUTO_REFIT_ANY : CargoSpec::Get(order->GetRefitCargo())->name);
				}
				if (v->type == VEH_TRAIN && (order->GetNonStopType() & ONSF_NO_STOP_AT_DESTINATION_STATION) == 0) {
					SetDParam(7, order->GetStopLocation() + STR_ORDER_STOP_LOCATION_NEAR_END);
				}
				if (v->type == VEH_ROAD && order->GetRoadVehTravelDirection() != INVALID_DIAGDIR && _settings_game.pf.pathfinder_for_roadvehs == VPF_YAPF) {
					SetDParam(7, order->GetRoadVehTravelDirection() + STR_ORDER_RV_DIR_NE);
				}
			}
			break;
		}

		case OT_GOTO_DEPOT:
			if (order->GetDepotActionType() & ODATFB_NEAREST_DEPOT) {
				/* Going to the nearest depot. */
				SetDParam(0, STR_ORDER_GO_TO_NEAREST_DEPOT_FORMAT);
				if (v->type == VEH_AIRCRAFT) {
					SetDParam(2, STR_ORDER_NEAREST_HANGAR);
					SetDParam(3, STR_EMPTY);
				} else {
					SetDParam(2, STR_ORDER_NEAREST_DEPOT);
					SetDParam(3, STR_ORDER_TRAIN_DEPOT + v->type);
				}
			} else {
				/* Going to a specific depot. */
				SetDParam(0, STR_ORDER_GO_TO_DEPOT_FORMAT);
				SetDParam(2, v->type);
				SetDParam(3, order->GetDestination());
			}

			if (order->GetDepotOrderType() & ODTFB_SERVICE) {
				SetDParam(1, (order->GetNonStopType() & ONSF_NO_STOP_AT_INTERMEDIATE_STATIONS) ? STR_ORDER_SERVICE_NON_STOP_AT : STR_ORDER_SERVICE_AT);
			} else {
				SetDParam(1, (order->GetNonStopType() & ONSF_NO_STOP_AT_INTERMEDIATE_STATIONS) ? STR_ORDER_GO_NON_STOP_TO : STR_ORDER_GO_TO);
			}

<<<<<<< HEAD
			if (!timetable && (order->GetDepotActionType() & ODATFB_SELL)) {
				SetDParam(7, STR_ORDER_SELL_ORDER);
			} else {
				if (!timetable && (order->GetDepotActionType() & ODATFB_HALT)) {
					SetDParam(7, STR_ORDER_STOP_ORDER);
				}

				if (!timetable && order->IsRefit()) {
					SetDParam(7, (order->GetDepotActionType() & ODATFB_HALT) ? STR_ORDER_REFIT_STOP_ORDER : STR_ORDER_REFIT_ORDER);
					SetDParam(8, CargoSpec::Get(order->GetRefitCargo())->name);
				}
			}

			if (timetable) {
				if (order->GetWaitTime() > 0 || order->IsWaitTimetabled()) {
					SetDParam(7, order->IsWaitTimetabled() ? STR_TIMETABLE_STAY_FOR : STR_TIMETABLE_STAY_FOR_ESTIMATED);
					SetTimetableParams(8, order->GetWaitTime());
				}
				timetable_wait_time_valid = !(order->GetDepotActionType() & ODATFB_HALT);
=======
			/* Do not show stopping in the depot in the timetable window. */
			if (!timetable && (order->GetDepotActionType() & ODATFB_HALT)) {
				SetDParam(5, STR_ORDER_STOP_ORDER);
			}

			/* Do not show refitting in the depot in the timetable window. */
			if (!timetable && order->IsRefit()) {
				SetDParam(5, (order->GetDepotActionType() & ODATFB_HALT) ? STR_ORDER_REFIT_STOP_ORDER : STR_ORDER_REFIT_ORDER);
				SetDParam(6, CargoSpec::Get(order->GetRefitCargo())->name);
>>>>>>> 87f4d37d
			}
			break;

		case OT_GOTO_WAYPOINT: {
			StringID str = (order->GetNonStopType() & ONSF_NO_STOP_AT_INTERMEDIATE_STATIONS) ? STR_ORDER_GO_NON_STOP_TO_WAYPOINT : STR_ORDER_GO_TO_WAYPOINT;
			if (order->GetWaypointFlags() & OWF_REVERSE) str += STR_ORDER_GO_TO_WAYPOINT_REVERSE - STR_ORDER_GO_TO_WAYPOINT;
			SetDParam(0, str);
			SetDParam(1, order->GetDestination());
			if (timetable && order->IsWaitTimetabled()) {
				SetDParam(7, STR_TIMETABLE_STAY_FOR);
				SetTimetableParams(8, order->GetWaitTime());
				timetable_wait_time_valid = true;
			}
			if (!timetable && v->type == VEH_ROAD && order->GetRoadVehTravelDirection() != INVALID_DIAGDIR && _settings_game.pf.pathfinder_for_roadvehs == VPF_YAPF) {
				SetDParam(7, order->GetRoadVehTravelDirection() + STR_ORDER_RV_DIR_NE);
			}
			break;
		}

		case OT_CONDITIONAL: {
			SetDParam(1, order->GetConditionSkipToOrder() + 1);
			const OrderConditionVariable ocv = order->GetConditionVariable( );
			/* handle some non-ordinary cases seperately */
			if (ocv == OCV_UNCONDITIONALLY) {
				SetDParam(0, STR_ORDER_CONDITIONAL_UNCONDITIONAL);
			} else if (ocv == OCV_PERCENT) {
				SetDParam(0, STR_CONDITIONAL_PERCENT);
				SetDParam(2, order->GetConditionValue());
			} else if (ocv == OCV_FREE_PLATFORMS) {
				SetDParam(0, STR_CONDITIONAL_FREE_PLATFORMS );
				SetDParam(2, STR_ORDER_CONDITIONAL_COMPARATOR_HAS + order->GetConditionComparator());
				SetDParam(3, order->GetConditionValue());
			} else if (ocv == OCV_SLOT_OCCUPANCY) {
				if (TraceRestrictSlot::IsValidID(order->GetXData())) {
					SetDParam(0, STR_ORDER_CONDITIONAL_SLOT);
					SetDParam(2, order->GetXData());
				} else {
					SetDParam(0, STR_ORDER_CONDITIONAL_INVALID_SLOT);
					SetDParam(2, STR_TRACE_RESTRICT_VARIABLE_UNDEFINED);
				}
				SetDParam(3, order->GetConditionComparator() == OCC_IS_TRUE ? STR_ORDER_CONDITIONAL_COMPARATOR_FULLY_OCCUPIED : STR_ORDER_CONDITIONAL_COMPARATOR_NOT_YET_FULLY_OCCUPIED);
			} else if (ocv == OCV_VEH_IN_SLOT) {
				if (TraceRestrictSlot::IsValidID(order->GetXData())) {
					SetDParam(0, STR_ORDER_CONDITIONAL_IN_SLOT);
					SetDParam(3, order->GetXData());
				} else {
					SetDParam(0, STR_ORDER_CONDITIONAL_IN_INVALID_SLOT);
					SetDParam(3, STR_TRACE_RESTRICT_VARIABLE_UNDEFINED);
				}
				switch (order->GetConditionComparator()) {
					case OCC_IS_TRUE:
					case OCC_IS_FALSE:
					case OCC_EQUALS:
					case OCC_NOT_EQUALS: {
						const StringID *strs = v->type == VEH_TRAIN ? _order_conditional_condition_is_in_slot : _order_conditional_condition_is_in_slot_non_train;
						SetDParam(2, strs[order->GetConditionComparator()]);
						break;
					}
					default:
						NOT_REACHED();
				}
			} else if (ocv == OCV_CARGO_LOAD_PERCENTAGE) {
				SetDParam(0, STR_ORDER_CONDITIONAL_LOAD_PERCENTAGE_DISPLAY);
				SetDParam(2, CargoSpec::Get(order->GetConditionValue())->name);
				SetDParam(3, STR_ORDER_CONDITIONAL_COMPARATOR_EQUALS + order->GetConditionComparator());
				SetDParam(4, order->GetXData());
			} else if (ocv == OCV_CARGO_WAITING_AMOUNT) {
				if (GB(order->GetXData(), 16, 16) == 0) {
					SetDParam(0, STR_ORDER_CONDITIONAL_CARGO_WAITING_AMOUNT_DISPLAY);
					SetDParam(2, CargoSpec::Get(order->GetConditionValue())->name);
					SetDParam(3, STR_ORDER_CONDITIONAL_COMPARATOR_EQUALS + order->GetConditionComparator());
					SetDParam(4, order->GetConditionValue());
					SetDParam(5, GB(order->GetXData(), 0, 16));
				} else {
					SetDParam(0, STR_ORDER_CONDITIONAL_CARGO_WAITING_AMOUNT_VIA_DISPLAY);
					SetDParam(2, CargoSpec::Get(order->GetConditionValue())->name);
					SetDParam(3, GB(order->GetXData(), 16, 16) - 2);
					SetDParam(4, STR_ORDER_CONDITIONAL_COMPARATOR_EQUALS + order->GetConditionComparator());
					SetDParam(5, order->GetConditionValue());
					SetDParam(6, GB(order->GetXData(), 0, 16));
				}
			} else if (ocv == OCV_COUNTER_VALUE) {
				if (TraceRestrictCounter::IsValidID(GB(order->GetXData(), 16, 16))) {
					SetDParam(0, STR_ORDER_CONDITIONAL_COUNTER);
					SetDParam(2, GB(order->GetXData(), 16, 16));
				} else {
					SetDParam(0, STR_ORDER_CONDITIONAL_INVALID_COUNTER);
					SetDParam(2, STR_TRACE_RESTRICT_VARIABLE_UNDEFINED);
				}
				SetDParam(3, STR_ORDER_CONDITIONAL_COMPARATOR_EQUALS + order->GetConditionComparator());
				SetDParam(4, GB(order->GetXData(), 0, 16));
			} else if (ocv == OCV_TIME_DATE) {
				SetDParam(0, (order->GetConditionValue() == TRTDVF_HOUR_MINUTE) ? STR_ORDER_CONDITIONAL_TIME_HHMM : STR_ORDER_CONDITIONAL_NUM);
				SetDParam(2, STR_TRACE_RESTRICT_TIME_MINUTE_ITEM + order->GetConditionValue());
				SetDParam(3, STR_ORDER_CONDITIONAL_COMPARATOR_EQUALS + order->GetConditionComparator());
				SetDParam(4, order->GetXData());
			} else if (ocv == OCV_TIMETABLE) {
				SetDParam(0, STR_ORDER_CONDITIONAL_TIMETABLE);
				SetDParam(2, STR_TRACE_RESTRICT_TIMETABLE_LATENESS + order->GetConditionValue());
				SetDParam(3, STR_ORDER_CONDITIONAL_COMPARATOR_EQUALS + order->GetConditionComparator());
				SetDParam(4, order->GetXData());
			} else if (ocv == OCV_DISPATCH_SLOT) {
				SetDParam(0, STR_ORDER_CONDITIONAL_DISPATCH_SLOT_DISPLAY);
				if (GB(order->GetXData(), 0, 16) != UINT16_MAX) {
					char buf[256];
					int64 args_array[] = { GB(order->GetXData(), 0, 16) + 1 };
					StringParameters tmp_params(args_array);
					char *end = GetStringWithArgs(buf, STR_TIMETABLE_ASSIGN_SCHEDULE_ID, &tmp_params, lastof(buf));
					_temp_special_strings[0].assign(buf, end);
					SetDParam(2, SPECSTR_TEMP_START);
				} else {
					SetDParam(2, STR_TIMETABLE_ASSIGN_SCHEDULE_NONE);
				}
				SetDParam(3, STR_TRACE_RESTRICT_DISPATCH_SLOT_NEXT + (order->GetConditionValue() / 2));
				SetDParam(4, STR_ORDER_CONDITIONAL_COMPARATOR_DISPATCH_SLOT_IS_FIRST + ((order->GetConditionComparator() == OCC_IS_FALSE) ? 1 : 0) +
						((order->GetConditionValue() % 2) ? 2 : 0));
			} else {
				OrderConditionComparator occ = order->GetConditionComparator();
				SetDParam(0, (occ == OCC_IS_TRUE || occ == OCC_IS_FALSE) ? STR_ORDER_CONDITIONAL_TRUE_FALSE : STR_ORDER_CONDITIONAL_NUM);
				SetDParam(2, (ocv == OCV_CARGO_ACCEPTANCE || ocv == OCV_CARGO_WAITING || ocv == OCV_FREE_PLATFORMS)
						? STR_ORDER_CONDITIONAL_NEXT_STATION : OrderStringForVariable(v, ocv));

				uint value = order->GetConditionValue();
				switch (ocv) {
					case OCV_CARGO_ACCEPTANCE:
						SetDParam(0, STR_ORDER_CONDITIONAL_CARGO_ACCEPTANCE);
						SetDParam(2, STR_ORDER_CONDITIONAL_COMPARATOR_ACCEPTS + occ - OCC_IS_TRUE);
						SetDParam(3, CargoSpec::Get(value)->name);
						break;
					case OCV_CARGO_WAITING:
						SetDParam(0, STR_ORDER_CONDITIONAL_CARGO_WAITING_DISPLAY);
						SetDParam(2, STR_ORDER_CONDITIONAL_COMPARATOR_HAS + occ - OCC_IS_TRUE);
						SetDParam(3, CargoSpec::Get(value)->name);
						break;
					case OCV_REQUIRES_SERVICE:
						SetDParam(3, STR_ORDER_CONDITIONAL_COMPARATOR_EQUALS + occ);
						break;
					case OCV_MAX_SPEED:
						value = ConvertSpeedToDisplaySpeed(value);
						/* FALL THROUGH */
					default:
						SetDParam(3, STR_ORDER_CONDITIONAL_COMPARATOR_EQUALS + occ);
						SetDParam(4, value);
				}
			}

			if (timetable && (order->IsWaitTimetabled() || order->GetWaitTime() > 0)) {
				SetDParam(7, order->IsWaitTimetabled() ? STR_TIMETABLE_AND_TRAVEL_FOR : STR_TIMETABLE_AND_TRAVEL_FOR_ESTIMATED);
				SetTimetableParams(8, order->GetWaitTime());
			} else {
				SetDParam(7, STR_EMPTY);
			}

			break;
		}

		case OT_RELEASE_SLOT:
			SetDParam(0, STR_ORDER_RELEASE_SLOT);
			if (order->GetDestination() == INVALID_TRACE_RESTRICT_SLOT_ID) {
				SetDParam(1, STR_TRACE_RESTRICT_VARIABLE_UNDEFINED_RED);
			} else {
				SetDParam(1, STR_TRACE_RESTRICT_SLOT_NAME);
				SetDParam(2, order->GetDestination());
			}
			break;

		case OT_COUNTER:
			switch (static_cast<TraceRestrictCounterCondOpField>(order->GetCounterOperation())) {
				case TRCCOF_INCREASE:
					SetDParam(0, STR_TRACE_RESTRICT_COUNTER_INCREASE_ITEM);
					break;

				case TRCCOF_DECREASE:
					SetDParam(0, STR_TRACE_RESTRICT_COUNTER_DECREASE_ITEM);
					break;

				case TRCCOF_SET:
					SetDParam(0, STR_TRACE_RESTRICT_COUNTER_SET_ITEM);
					break;

				default:
					NOT_REACHED();
					break;
			}
			if (order->GetDestination() == INVALID_TRACE_RESTRICT_COUNTER_ID) {
				SetDParam(1, STR_TRACE_RESTRICT_VARIABLE_UNDEFINED_RED);
			} else {
				SetDParam(1, STR_TRACE_RESTRICT_COUNTER_NAME);
				SetDParam(2, order->GetDestination());
			}
			SetDParam(3, order->GetXData());
			break;

		default: NOT_REACHED();
	}

	int edge = DrawString(rtl ? left : middle, rtl ? middle : right, y, STR_ORDER_TEXT, colour);

	if (timetable && timetable_wait_time_valid && order->GetLeaveType() != OLT_NORMAL && edge != 0) {
		edge = DrawString(rtl ? left : edge + 3, rtl ? edge - 3 : right, y, STR_TIMETABLE_LEAVE_EARLY_ORDER + order->GetLeaveType() - OLT_LEAVE_EARLY, colour);
	}
	if (timetable && HasBit(v->vehicle_flags, VF_SCHEDULED_DISPATCH) && order->IsScheduledDispatchOrder(false) && edge != 0) {
		StringID str = order->IsWaitTimetabled() ? STR_TIMETABLE_SCHEDULED_DISPATCH_ORDER : STR_TIMETABLE_SCHEDULED_DISPATCH_ORDER_NO_WAIT_TIME;
		SetDParam(0, v->orders->GetScheduledDispatchScheduleCount() > 1 ? STR_TIMETABLE_SCHEDULED_DISPATCH_ORDER_SCHEDULE_INDEX : STR_EMPTY);
		SetDParam(1, order->GetDispatchScheduleIndex() + 1);
		edge = DrawString(rtl ? left : edge + 3, rtl ? edge - 3 : right, y, str, colour);
	}

	if (timetable && (timetable_wait_time_valid || order->IsType(OT_CONDITIONAL)) && order->IsWaitFixed() && edge != 0) {
		Dimension lock_d = GetSpriteSize(SPR_LOCK);
		DrawPixelInfo tmp_dpi;
		if (FillDrawPixelInfo(&tmp_dpi, rtl ? left : middle, y, rtl ? middle - left : right - middle, lock_d.height)) {
			AutoRestoreBackup dpi_backup(_cur_dpi, &tmp_dpi);

			DrawSprite(SPR_LOCK, PAL_NONE, rtl ? edge - 3 - lock_d.width - left : edge + 3 - middle, 0);
		}
	}
}

/**
 * Get the order command a vehicle can do in a given tile.
 * @param v Vehicle involved.
 * @param tile Tile being queried.
 * @return The order associated to vehicle v in given tile (or empty order if vehicle can do nothing in the tile).
 */
static Order GetOrderCmdFromTile(const Vehicle *v, TileIndex tile)
{
	/* Hack-ish; unpack order 0, so everything gets initialised with either zero
	 * or a suitable default value for the variable. Then also override the index
	 * as it is not coming from a pool, so would be initialised. */
	Order order(0);
	order.index = 0;

	/* check depot first */
	if (IsDepotTypeTile(tile, (TransportType)(uint)v->type) && IsInfraTileUsageAllowed(v->type, v->owner, tile)) {
		if (v->type == VEH_ROAD && ((GetPresentRoadTypes(tile) & RoadVehicle::From(v)->compatible_roadtypes) == 0)) {
			order.Free();
			return order;
		}
		order.MakeGoToDepot(v->type == VEH_AIRCRAFT ? GetStationIndex(tile) : GetDepotIndex(tile),
				ODTFB_PART_OF_ORDERS,
				((_settings_client.gui.new_nonstop || _settings_game.order.nonstop_only) && v->IsGroundVehicle()) ? ONSF_NO_STOP_AT_INTERMEDIATE_STATIONS : ONSF_STOP_EVERYWHERE);

		if (_ctrl_pressed) order.SetDepotOrderType((OrderDepotTypeFlags)(order.GetDepotOrderType() ^ ODTFB_SERVICE));

		return order;
	}

	/* check rail waypoint */
	if (IsRailWaypointTile(tile) &&
			v->type == VEH_TRAIN &&
			IsInfraTileUsageAllowed(VEH_TRAIN, v->owner, tile)) {
		order.MakeGoToWaypoint(GetStationIndex(tile));
		if (_settings_client.gui.new_nonstop != _ctrl_pressed || _settings_game.order.nonstop_only) order.SetNonStopType(ONSF_NO_STOP_AT_ANY_STATION);
		return order;
	}

	/* check road waypoint */
	if (IsRoadWaypointTile(tile) &&
			v->type == VEH_ROAD &&
			IsInfraTileUsageAllowed(VEH_ROAD, v->owner, tile)) {
		order.MakeGoToWaypoint(GetStationIndex(tile));
		if (_settings_client.gui.new_nonstop != _ctrl_pressed || _settings_game.order.nonstop_only) order.SetNonStopType(ONSF_NO_STOP_AT_ANY_STATION);
		return order;
	}

	/* check buoy (no ownership) */
	if (IsBuoyTile(tile) && v->type == VEH_SHIP) {
		order.MakeGoToWaypoint(GetStationIndex(tile));
		return order;
	}

	/* check for station or industry with neutral station */
	if (IsTileType(tile, MP_STATION) || IsTileType(tile, MP_INDUSTRY)) {
		const Station *st = nullptr;

		if (IsTileType(tile, MP_STATION)) {
			st = Station::GetByTile(tile);
		} else {
			const Industry *in = Industry::GetByTile(tile);
			st = in->neutral_station;
		}
		if (st != nullptr && IsInfraUsageAllowed(v->type, v->owner, st->owner)) {
			byte facil;
			switch (v->type) {
				case VEH_SHIP:     facil = FACIL_DOCK;    break;
				case VEH_TRAIN:    facil = FACIL_TRAIN;   break;
				case VEH_AIRCRAFT: facil = FACIL_AIRPORT; break;
				case VEH_ROAD:     facil = FACIL_BUS_STOP | FACIL_TRUCK_STOP; break;
				default: NOT_REACHED();
			}
			if (st->facilities & facil) {
				order.MakeGoToStation(st->index);
				if (_ctrl_pressed) order.SetLoadType(OLF_FULL_LOAD_ANY);
				if ((_settings_client.gui.new_nonstop || _settings_game.order.nonstop_only) && v->IsGroundVehicle()) order.SetNonStopType(ONSF_NO_STOP_AT_INTERMEDIATE_STATIONS);
				order.SetStopLocation(v->type == VEH_TRAIN ? (OrderStopLocation)(_settings_client.gui.stop_location) : OSL_PLATFORM_FAR_END);
				return order;
			}
		}
	}

	/* not found */
	order.Free();
	return order;
}

/** Hotkeys for order window. */
enum {
	OHK_SKIP,
	OHK_DELETE,
	OHK_GOTO,
	OHK_NONSTOP,
	OHK_VIA,
	OHK_FULLLOAD,
	OHK_UNLOAD,
	OHK_NEAREST_DEPOT,
	OHK_ALWAYS_SERVICE,
	OHK_TRANSFER,
	OHK_NO_UNLOAD,
	OHK_NO_LOAD,
};

/**
 * %Order window code for all vehicles.
 *
 * At the bottom of the window two button rows are located for changing the orders of the vehicle.
 *
 * \section top-row Top row
 * The top-row is for manipulating an individual order. What row is displayed depends on the type of vehicle, and whether or not you are the owner of the vehicle.
 *
 * The top-row buttons of one of your trains or road vehicles is one of the following three cases:
 * \verbatim
 * +-----------------+-----------------+-----------------+-----------------+
 * |    NON-STOP     |    FULL_LOAD    |     UNLOAD      |      REFIT      | (normal)
 * +-----------------+-----+-----------+-----------+-----+-----------------+
 * |       COND_VAR        |    COND_COMPARATOR    |      COND_VALUE       | (for conditional orders)
 * +-----------------+-----+-----------+-----------+-----+-----------------+
 * |    NON-STOP     |      REFIT      |     SERVICE     |     (empty)     | (for depot orders)
 * +-----------------+-----------------+-----------------+-----------------+
 * \endverbatim
 *
 * Airplanes and ships have one of the following three top-row button rows:
 * \verbatim
 * +-----------------+-----------------+-----------------+
 * |    FULL_LOAD    |     UNLOAD      |      REFIT      | (normal)
 * +-----------------+-----------------+-----------------+
 * |    COND_VAR     | COND_COMPARATOR |   COND_VALUE    | (for conditional orders)
 * +-----------------+--------+--------+-----------------+
 * |            REFIT         |          SERVICE         | (for depot order)
 * +--------------------------+--------------------------+
 * \endverbatim
 *
 * \section bottom-row Bottom row
 * The second row (the bottom row) is for manipulating the list of orders:
 * \verbatim
 * +-----------------+-----------------+-----------------+
 * |      SKIP       |     DELETE      |      GOTO       |
 * +-----------------+-----------------+-----------------+
 * \endverbatim
 *
 * For vehicles of other companies, both button rows are not displayed.
 */
struct OrdersWindow : public Window {
private:
	/** Under what reason are we using the PlaceObject functionality? */
	enum OrderPlaceObjectState {
		OPOS_NONE,
		OPOS_GOTO,
		OPOS_CONDITIONAL,
		OPOS_SHARE,
		OPOS_COND_VIA,
		OPOS_CONDITIONAL_RETARGET,
		OPOS_END,
	};

	/** Displayed planes of the #NWID_SELECTION widgets. */
	enum DisplayPane {
		/* WID_O_SEL_TOP_ROW_GROUNDVEHICLE */
		DP_GROUNDVEHICLE_ROW_NORMAL      = 0, ///< Display the row for normal/depot orders in the top row of the train/rv order window.
		DP_GROUNDVEHICLE_ROW_CONDITIONAL = 1, ///< Display the row for conditional orders in the top row of the train/rv order window.
		DP_GROUNDVEHICLE_ROW_SLOT        = 2, ///< Display the row for release slot orders in the top row of the train/rv order window.
		DP_GROUNDVEHICLE_ROW_COUNTER     = 3, ///< Display the row for change counter orders in the top row of the train/rv order window.

		/* WID_O_SEL_TOP_LEFT */
		DP_LEFT_LOAD       = 0, ///< Display 'load' in the left button of the top row of the train/rv order window.
		DP_LEFT_REFIT      = 1, ///< Display 'refit' in the left button of the top row of the train/rv order window.
		DP_LEFT_REVERSE    = 2, ///< Display 'reverse' in the left button of the top row of the train/rv order window.

		/* WID_O_SEL_TOP_MIDDLE */
		DP_MIDDLE_UNLOAD   = 0, ///< Display 'unload' in the middle button of the top row of the train/rv order window.
		DP_MIDDLE_SERVICE  = 1, ///< Display 'service' in the middle button of the top row of the train/rv order window.

		/* WID_O_SEL_TOP_RIGHT */
		DP_RIGHT_EMPTY     = 0, ///< Display an empty panel in the right button of the top row of the train/rv order window.
		DP_RIGHT_REFIT     = 1, ///< Display 'refit' in the right button of the top  row of the train/rv order window.

		/* WID_O_SEL_TOP_ROW */
		DP_ROW_LOAD        = 0, ///< Display 'load' / 'unload' / 'refit' buttons in the top row of the ship/airplane order window.
		DP_ROW_DEPOT       = 1, ///< Display 'refit' / 'service' buttons in the top row of the ship/airplane order window.
		DP_ROW_CONDITIONAL = 2, ///< Display the conditional order buttons in the top row of the ship/airplane order window.
		DP_ROW_SLOT        = 3, ///< Display the release slot buttons in the top row of the ship/airplane order window.
		DP_ROW_COUNTER     = 4, ///< Display the change counter buttons in the top row of the ship/airplane order window.

		/* WID_O_SEL_COND_VALUE */
		DP_COND_VALUE_NUMBER = 0, ///< Display number widget
		DP_COND_VALUE_CARGO  = 1, ///< Display dropdown widget cargo types
		DP_COND_VALUE_SLOT   = 2, ///< Display dropdown widget tracerestrict slots

		/* WID_O_SEL_COND_AUX */
		DP_COND_AUX_CARGO = 0, ///< Display dropdown widget cargo types
		DP_COND_TIME_DATE = 1, ///< Display dropdown for current time/date field
		DP_COND_TIMETABLE = 2, ///< Display dropdown for timetable field
		DP_COND_COUNTER = 3,   ///< Display dropdown widget counters
		DP_COND_SCHED_SELECT = 4, ///< Display dropdown for scheduled dispatch schedule selection

		/* WID_O_SEL_COND_AUX2 */
		DP_COND_AUX2_VIA = 0, ///< Display via button
		DP_COND_AUX2_SCHED_TEST = 1, ///< Display dropdown for scheduled dispatch test selection

		/* WID_O_SEL_BOTTOM_LEFT */
		DP_BOTTOM_LEFT_SKIP        = 0, ///< Display 'skip' in the left button of the bottom row of the vehicle order window.
		DP_BOTTOM_LEFT_MANAGE_LIST = 1, ///< Display 'manage list' in the left button of the bottom row of the vehicle order window.

		/* WID_O_SEL_BOTTOM_MIDDLE */
		DP_BOTTOM_MIDDLE_DELETE       = 0, ///< Display 'delete' in the middle button of the bottom row of the vehicle order window.
		DP_BOTTOM_MIDDLE_STOP_SHARING = 1, ///< Display 'stop sharing' in the middle button of the bottom row of the vehicle order window.

		/* WID_O_SEL_SHARED */
		DP_SHARED_LIST       = 0, ///< Display shared order list button
		DP_SHARED_VEH_GROUP  = 1, ///< Display add veh to new group button

		/* WID_O_SEL_MGMT */
		DP_MGMT_BTN          = 0, ///< Display order management button
		DP_MGMT_LIST_BTN     = 1, ///< Display order list management button
	};

	int selected_order;
	VehicleOrderID order_over;         ///< Order over which another order is dragged, \c INVALID_VEH_ORDER_ID if none.
	OrderPlaceObjectState goto_type;
	const Vehicle *vehicle; ///< Vehicle owning the orders being displayed and manipulated.
	Scrollbar *vscroll;
	bool can_do_refit;     ///< Vehicle chain can be refitted in depot.
	bool can_do_autorefit; ///< Vehicle chain can be auto-refitted.
	int query_text_widget; ///< widget which most recently called ShowQueryString
	int current_aux_plane;
	int current_aux2_plane;
	int current_mgmt_plane;

	/**
	 * Return the memorised selected order.
	 * @return the memorised order if it is a valid one
	 *  else return the number of orders
	 */
	VehicleOrderID OrderGetSel() const
	{
		int num = this->selected_order;
		return (num >= 0 && num < vehicle->GetNumOrders()) ? num : vehicle->GetNumOrders();
	}

	/**
	 * Calculate the selected order.
	 * The calculation is based on the relative (to the window) y click position and
	 *  the position of the scrollbar.
	 *
	 * @param y Y-value of the click relative to the window origin
	 * @return The selected order if the order is valid, else return \c INVALID_VEH_ORDER_ID.
	 */
	VehicleOrderID GetOrderFromPt(int y)
	{
		NWidgetBase *nwid = this->GetWidget<NWidgetBase>(WID_O_ORDER_LIST);
		int sel = (y - nwid->pos_y - WidgetDimensions::scaled.framerect.top) / nwid->resize_y; // Selected line in the WID_O_ORDER_LIST panel.

		if ((uint)sel >= this->vscroll->GetCapacity()) return INVALID_VEH_ORDER_ID;

		sel += this->vscroll->GetPosition();

		return (sel <= vehicle->GetNumOrders() && sel >= 0) ? sel : INVALID_VEH_ORDER_ID;
	}

	/**
	 * Determine which strings should be displayed in the conditional comparator dropdown
	 *
	 * @param order the order to evaluate
	 * @return the StringIDs to display
	 */
	static const StringID *GetComparatorStrings(const Vehicle *v, const Order *order)
	{
		if (order == nullptr) return _order_conditional_condition;
		switch (order->GetConditionVariable()) {
			case OCV_FREE_PLATFORMS:
			case OCV_CARGO_WAITING:
				return _order_conditional_condition_has;

			case OCV_CARGO_ACCEPTANCE:
				return _order_conditional_condition_accepts;

			case OCV_SLOT_OCCUPANCY:
				return _order_conditional_condition_is_fully_occupied;

			case OCV_VEH_IN_SLOT:
				return v->type == VEH_TRAIN ? _order_conditional_condition_is_in_slot : _order_conditional_condition_is_in_slot_non_train;

			case OCV_DISPATCH_SLOT:
				return (order->GetConditionValue() % 2) == 0 ? _order_conditional_condition_dispatch_slot_first : _order_conditional_condition_dispatch_slot_last;

			default:
				return _order_conditional_condition;
		}
	}

	bool InsertNewOrder(uint64 order_pack)
	{
		return DoCommandPEx(this->vehicle->tile, this->vehicle->index, this->OrderGetSel(), order_pack, CMD_INSERT_ORDER | CMD_MSG(STR_ERROR_CAN_T_INSERT_NEW_ORDER), nullptr, nullptr, 0);
	}

	bool ModifyOrder(VehicleOrderID sel_ord, uint32 p2, bool error_msg = true)
	{
		return ::ModifyOrder(this->vehicle, sel_ord, p2, error_msg);
	}

	/**
	 * Handle the click on the goto button.
	 */
	void OrderClick_Goto(OrderPlaceObjectState type)
	{
		assert(type > OPOS_NONE && type < OPOS_END);

		static const HighLightStyle goto_place_style[OPOS_END - 1] = {
			HT_RECT | HT_VEHICLE, // OPOS_GOTO
			HT_NONE,              // OPOS_CONDITIONAL
			HT_VEHICLE,           // OPOS_SHARE
			HT_RECT,              // OPOS_COND_VIA
			HT_NONE,              // OPOS_CONDITIONAL_RETARGET
		};
		SetObjectToPlaceWnd(ANIMCURSOR_PICKSTATION, PAL_NONE, goto_place_style[type - 1], this);
		this->goto_type = type;
		this->SetWidgetDirty(WID_O_GOTO);
		this->SetWidgetDirty(WID_O_COND_AUX_VIA);
		this->SetWidgetDirty(WID_O_MGMT_BTN);
	}

	/**
	 * Handle the click on the full load button.
	 * @param load_type Load flag to apply. If matches existing load type, toggles to default of 'load if possible'.
	 * @param toggle If we toggle or not (used for hotkey behavior)
	 */
	void OrderClick_FullLoad(OrderLoadFlags load_type, bool toggle = false)
	{
		VehicleOrderID sel_ord = this->OrderGetSel();
		const Order *order = this->vehicle->GetOrder(sel_ord);

		if (order == nullptr) return;

		if (toggle && order->GetLoadType() == load_type) {
			load_type = OLF_LOAD_IF_POSSIBLE; // reset to 'default'
		}
		if (order->GetLoadType() != load_type) {
			this->ModifyOrder(sel_ord, MOF_LOAD | (load_type << 8));
		}

		if (load_type == OLFB_CARGO_TYPE_LOAD) ShowCargoTypeOrdersWindow(this->vehicle, this, sel_ord, CTOWV_LOAD);
	}

	/**
	 * Handle the click on the service.
	 */
	void OrderClick_Service(int i)
	{
		VehicleOrderID sel_ord = this->OrderGetSel();

		if (i < 0) {
			const Order *order = this->vehicle->GetOrder(sel_ord);
			if (order == nullptr) return;
			i = (order->GetDepotOrderType() & ODTFB_SERVICE) ? DA_ALWAYS_GO : DA_SERVICE;
		}
		this->ModifyOrder(sel_ord, MOF_DEPOT_ACTION | (i << 8));
	}

	/**
	 * Handle the click on the service in nearest depot button.
	 */
	void OrderClick_NearestDepot()
	{
		Order order;
		order.next = nullptr;
		order.index = 0;
		order.MakeGoToDepot(INVALID_DEPOT, ODTFB_PART_OF_ORDERS,
				(_settings_client.gui.new_nonstop || _settings_game.order.nonstop_only) && this->vehicle->IsGroundVehicle() ? ONSF_NO_STOP_AT_INTERMEDIATE_STATIONS : ONSF_STOP_EVERYWHERE);
		order.SetDepotActionType(ODATFB_NEAREST_DEPOT);

		this->InsertNewOrder(order.Pack());
	}

	/**
	 * Handle the click on the release slot button.
	 */
	void OrderClick_ReleaseSlot()
	{
		Order order;
		order.next = nullptr;
		order.index = 0;
		order.MakeReleaseSlot();

		this->InsertNewOrder(order.Pack());
	}

	/**
	 * Handle the click on the change counter button.
	 */
	void OrderClick_ChangeCounter()
	{
		Order order;
		order.next = nullptr;
		order.index = 0;
		order.MakeChangeCounter();

		this->InsertNewOrder(order.Pack());
	}

	/**
	 * Handle the click on the unload button.
	 * @param unload_type Unload flag to apply. If matches existing unload type, toggles to default of 'unload if possible'.
	 * @param toggle If we toggle or not (used for hotkey behavior)
	 */
	void OrderClick_Unload(OrderUnloadFlags unload_type, bool toggle = false)
	{
		VehicleOrderID sel_ord = this->OrderGetSel();
		const Order *order = this->vehicle->GetOrder(sel_ord);

		if (order == nullptr) return;

		if (toggle && order->GetUnloadType() == unload_type) {
			unload_type = OUF_UNLOAD_IF_POSSIBLE;
		}
		if (order->GetUnloadType() == unload_type && unload_type != OUFB_CARGO_TYPE_UNLOAD) return; // If we still match, do nothing

		if (order->GetUnloadType() != unload_type) {
			this->ModifyOrder(sel_ord, MOF_UNLOAD | (unload_type << 8));
		}

		if (unload_type == OUFB_TRANSFER || unload_type == OUFB_UNLOAD) {
			/* Transfer and unload orders with leave empty as default */
			this->ModifyOrder(sel_ord, MOF_LOAD | (OLFB_NO_LOAD << 8), false);
			this->SetWidgetDirty(WID_O_FULL_LOAD);
		} else if (unload_type == OUFB_CARGO_TYPE_UNLOAD) {
			ShowCargoTypeOrdersWindow(this->vehicle, this, sel_ord, CTOWV_UNLOAD);
		}
	}

	/**
	 * Handle the click on the nonstop button.
	 * @param non_stop what non-stop type to use; -1 to use the 'next' one, -2 to toggle the via state.
	 */
	void OrderClick_Nonstop(int non_stop)
	{
		if (!this->vehicle->IsGroundVehicle()) return;

		VehicleOrderID sel_ord = this->OrderGetSel();
		const Order *order = this->vehicle->GetOrder(sel_ord);

		if (order == nullptr || order->GetNonStopType() == non_stop) return;

		/* Keypress if negative, so 'toggle' to the next */
		if (non_stop == -1) {
			non_stop = order->GetNonStopType() ^ ONSF_NO_STOP_AT_INTERMEDIATE_STATIONS;
		} else if (non_stop == -2) {
			if (!order->IsType(OT_GOTO_STATION)) return;
			non_stop = order->GetNonStopType() ^ ONSF_NO_STOP_AT_DESTINATION_STATION;
		}

		this->SetWidgetDirty(WID_O_NON_STOP);
		this->ModifyOrder(sel_ord, MOF_NON_STOP | non_stop << 8);
	}

	/**
	 * Handle the click on the skip button.
	 * If ctrl is pressed, skip to selected order, else skip to current order + 1
	 */
	void OrderClick_Skip()
	{
		/* Don't skip when there's nothing to skip */
		if (_ctrl_pressed && this->vehicle->cur_implicit_order_index == this->OrderGetSel()) return;
		if (this->vehicle->GetNumOrders() <= 1) return;

		DoCommandP(this->vehicle->tile, this->vehicle->index, _ctrl_pressed ? this->OrderGetSel() : ((this->vehicle->cur_implicit_order_index + 1) % this->vehicle->GetNumOrders()),
				CMD_SKIP_TO_ORDER | CMD_MSG(_ctrl_pressed ? STR_ERROR_CAN_T_SKIP_TO_ORDER : STR_ERROR_CAN_T_SKIP_ORDER));
	}

	/**
	 * Handle the click on the delete button.
	 */
	void OrderClick_Delete()
	{
		/* When networking, move one order lower */
		int selected = this->selected_order + (int)_networking;

		if (DoCommandP(this->vehicle->tile, this->vehicle->index, this->OrderGetSel(), CMD_DELETE_ORDER | CMD_MSG(STR_ERROR_CAN_T_DELETE_THIS_ORDER))) {
			this->selected_order = selected >= this->vehicle->GetNumOrders() ? -1 : selected;
			this->UpdateButtonState();
		}
	}

	/**
	 * Handle the click on the 'stop sharing' button.
	 * If 'End of Shared Orders' isn't selected, do nothing. If Ctrl is pressed, call OrderClick_Delete and exit.
	 * To stop sharing this vehicle order list, we copy the orders of a vehicle that share this order list. That way we
	 * exit the group of shared vehicles while keeping the same order list.
	 */
	void OrderClick_StopSharing()
	{
		/* Don't try to stop sharing orders if 'End of Shared Orders' isn't selected. */
		if (!this->vehicle->IsOrderListShared() || this->selected_order != this->vehicle->GetNumOrders()) return;
		/* If Ctrl is pressed, delete the order list as if we clicked the 'Delete' button. */
		if (_ctrl_pressed) {
			this->OrderClick_Delete();
			return;
		}

		/* Get another vehicle that share orders with this vehicle. */
		Vehicle *other_shared = (this->vehicle->FirstShared() == this->vehicle) ? this->vehicle->NextShared() : this->vehicle->PreviousShared();
		/* Copy the order list of the other vehicle. */
		if (DoCommandP(this->vehicle->tile, this->vehicle->index | CO_COPY << 30, other_shared->index, CMD_CLONE_ORDER | CMD_MSG(STR_ERROR_CAN_T_STOP_SHARING_ORDER_LIST))) {
			this->UpdateButtonState();
		}
	}

	/**
	 * Handle the click on the refit button.
	 * If ctrl is pressed, cancel refitting, else show the refit window.
	 * @param i Selected refit command.
	 * @param auto_refit Select refit for auto-refitting.
	 */
	void OrderClick_Refit(int i, bool auto_refit)
	{
		if (_ctrl_pressed) {
			/* Cancel refitting */
			DoCommandP(this->vehicle->tile, this->vehicle->index, (this->OrderGetSel() << 16) | (CT_NO_REFIT << 8) | CT_NO_REFIT, CMD_ORDER_REFIT);
		} else {
			if (i == 1) { // Auto-refit to available cargo type.
				DoCommandP(this->vehicle->tile, this->vehicle->index, (this->OrderGetSel() << 16) | CT_AUTO_REFIT, CMD_ORDER_REFIT);
			} else {
				ShowVehicleRefitWindow(this->vehicle, this->OrderGetSel(), this, auto_refit);
			}
		}
	}

	/**
	 * Handle the click on the reverse order list button.
	 */
	void OrderClick_ReverseOrderList(uint subcommand)
	{
		DoCommandP(this->vehicle->tile, this->vehicle->index, subcommand, CMD_REVERSE_ORDER_LIST | CMD_MSG(STR_ERROR_CAN_T_MOVE_THIS_ORDER));
	}

	/** Cache auto-refittability of the vehicle chain. */
	void UpdateAutoRefitState()
	{
		this->can_do_refit = false;
		this->can_do_autorefit = false;
		for (const Vehicle *w = this->vehicle; w != nullptr; w = w->IsGroundVehicle() ? w->Next() : nullptr) {
			if (IsEngineRefittable(w->engine_type)) this->can_do_refit = true;
			if (HasBit(Engine::Get(w->engine_type)->info.misc_flags, EF_AUTO_REFIT)) this->can_do_autorefit = true;
		}
	}

	int GetOrderManagementPlane() const
	{
		if (_settings_client.gui.show_order_management_button) {
			return this->selected_order == this->vehicle->GetNumOrders() ? DP_MGMT_LIST_BTN : DP_MGMT_BTN;
		} else {
			return SZSP_NONE;
		}
	}

public:
	OrdersWindow(WindowDesc *desc, const Vehicle *v) : Window(desc)
	{
		this->vehicle = v;

		this->CreateNestedTree();
		this->vscroll = this->GetScrollbar(WID_O_SCROLLBAR);
		this->GetWidget<NWidgetStacked>(WID_O_SEL_OCCUPANCY)->SetDisplayedPlane(_settings_client.gui.show_order_occupancy_by_default ? 0 : SZSP_NONE);
		this->SetWidgetLoweredState(WID_O_OCCUPANCY_TOGGLE, _settings_client.gui.show_order_occupancy_by_default);
		this->current_aux_plane = SZSP_NONE;
		this->current_aux2_plane = SZSP_NONE;
		this->current_mgmt_plane = this->GetOrderManagementPlane();
		if (v->owner == _local_company) {
			this->GetWidget<NWidgetStacked>(WID_O_SEL_COND_AUX)->SetDisplayedPlane(this->current_aux_plane);
			this->GetWidget<NWidgetStacked>(WID_O_SEL_COND_AUX2)->SetDisplayedPlane(this->current_aux2_plane);
			this->GetWidget<NWidgetStacked>(WID_O_SEL_MGMT)->SetDisplayedPlane(this->current_mgmt_plane);
		}
		this->FinishInitNested(v->index);
		if (v->owner == _local_company) {
			this->DisableWidget(WID_O_EMPTY);
		}

		this->selected_order = -1;
		this->order_over = INVALID_VEH_ORDER_ID;
		this->goto_type = OPOS_NONE;
		this->owner = v->owner;

		this->UpdateAutoRefitState();

		if (_settings_client.gui.quick_goto && v->owner == _local_company) {
			/* If there are less than 2 station, make Go To active. */
			int station_orders = 0;
			for(const Order *order : v->Orders()) {
				if (order->IsType(OT_GOTO_STATION)) station_orders++;
			}

			if (station_orders < 2) this->OrderClick_Goto(OPOS_GOTO);
		}
		this->OnInvalidateData(VIWD_MODIFY_ORDERS);
	}

	~OrdersWindow()
	{
		DeleteWindowById(WC_VEHICLE_CARGO_TYPE_LOAD_ORDERS, this->window_number, false);
		DeleteWindowById(WC_VEHICLE_CARGO_TYPE_UNLOAD_ORDERS, this->window_number, false);
		if (!FocusWindowById(WC_VEHICLE_VIEW, this->window_number)) {
			MarkAllRouteStepsDirty(this->vehicle);
		}
	}

	void UpdateWidgetSize(int widget, Dimension *size, const Dimension &padding, Dimension *fill, Dimension *resize) override
	{
		switch (widget) {
			case WID_O_OCCUPANCY_LIST:
				SetDParamMaxValue(0, 100);
				size->width = GetStringBoundingBox(STR_ORDERS_OCCUPANCY_PERCENT).width + 10 + WidgetDimensions::unscaled.framerect.Horizontal();
				/* FALL THROUGH */

			case WID_O_SEL_OCCUPANCY:
			case WID_O_ORDER_LIST:
				resize->height = FONT_HEIGHT_NORMAL;
				size->height = 6 * resize->height + padding.height;
				break;

			case WID_O_COND_VARIABLE: {
				Dimension d = {0, 0};
				for (uint i = 0; i < lengthof(_order_conditional_variable); i++) {
					if (this->vehicle->type != VEH_TRAIN && _order_conditional_variable[i] == OCV_FREE_PLATFORMS) {
						continue;
					}
					d = maxdim(d, GetStringBoundingBox(OrderStringForVariable(this->vehicle, _order_conditional_variable[i])));
				}
				d.width += padding.width;
				d.height += padding.height;
				*size = maxdim(*size, d);
				break;
			}

			case WID_O_COND_COMPARATOR: {
				Dimension d = {0, 0};
				for (int i = 0; _order_conditional_condition[i] != INVALID_STRING_ID; i++) {
					d = maxdim(d, GetStringBoundingBox(_order_conditional_condition[i]));
				}
				d.width += padding.width;
				d.height += padding.height;
				*size = maxdim(*size, d);
				break;
			}

			case WID_O_OCCUPANCY_TOGGLE:
				SetDParamMaxValue(0, 100);
				size->width = GetStringBoundingBox(STR_ORDERS_OCCUPANCY_PERCENT).width + 10 + WidgetDimensions::unscaled.framerect.Horizontal();
				break;

			case WID_O_TIMETABLE_VIEW: {
				Dimension d = GetStringBoundingBox(STR_ORDERS_TIMETABLE_VIEW);
				Dimension spr_d = GetSpriteSize(SPR_WARNING_SIGN);
				d.width += spr_d.width + WidgetDimensions::scaled.hsep_normal;
				d.height = std::max(d.height, spr_d.height);
				d.width += padding.width;
				d.height += padding.height;
				*size = maxdim(*size, d);
				break;
			}
		}
	}

	/**
	 * Some data on this window has become invalid.
	 * @param data Information about the changed data.
	 * @param gui_scope Whether the call is done from GUI scope. You may not do everything when not in GUI scope. See #InvalidateWindowData() for details.
	 */
	void OnInvalidateData(int data = 0, bool gui_scope = true) override
	{
		VehicleOrderID from = INVALID_VEH_ORDER_ID;
		VehicleOrderID to   = INVALID_VEH_ORDER_ID;

		switch (data) {
			case VIWD_AUTOREPLACE:
				/* Autoreplace replaced the vehicle */
				this->vehicle = Vehicle::Get(this->window_number);
				FALLTHROUGH;

			case VIWD_CONSIST_CHANGED:
				/* Vehicle composition was changed. */
				this->UpdateAutoRefitState();
				break;

			case VIWD_REMOVE_ALL_ORDERS:
				/* Removed / replaced all orders (after deleting / sharing) */
				if (this->selected_order == -1) break;

				this->DeleteChildWindows();
				HideDropDownMenu(this);
				this->selected_order = -1;
				break;

			case VIWD_MODIFY_ORDERS:
				/* Some other order changes */
				break;

			default:
				if (gui_scope) break; // only do this once; from command scope
				from = GB(data, 0, 16);
				to   = GB(data, 16, 16);
				/* Moving an order. If one of these is INVALID_VEH_ORDER_ID, then
				 * the order is being created / removed */
				if (this->selected_order == -1) break;

				if (from == to) break; // no need to change anything

				if (from != this->selected_order) {
					/* Moving from preceding order? */
					this->selected_order -= (int)(from <= this->selected_order);
					/* Moving to   preceding order? */
					this->selected_order += (int)(to   <= this->selected_order);
					break;
				}

				/* Now we are modifying the selected order */
				if (to == INVALID_VEH_ORDER_ID) {
					/* Deleting selected order */
					this->DeleteChildWindows();
					HideDropDownMenu(this);
					this->selected_order = -1;
					break;
				}

				/* Moving selected order */
				this->selected_order = to;
				break;
		}

		this->vscroll->SetCount(this->vehicle->GetNumOrders() + 1);
		if (gui_scope) {
			this->UpdateButtonState();
			InvalidateWindowClassesData(WC_VEHICLE_CARGO_TYPE_LOAD_ORDERS, 0);
			InvalidateWindowClassesData(WC_VEHICLE_CARGO_TYPE_UNLOAD_ORDERS, 0);
		}

		/* Scroll to the new order. */
		if (from == INVALID_VEH_ORDER_ID && to != INVALID_VEH_ORDER_ID && !this->vscroll->IsVisible(to)) {
			this->vscroll->ScrollTowards(to);
		}
	}

	virtual EventState OnCTRLStateChange() override
	{
		this->UpdateButtonState();
		return ES_NOT_HANDLED;
	}

	void UpdateButtonState()
	{
		if (this->vehicle->owner != _local_company) {
			this->GetWidget<NWidgetStacked>(WID_O_SEL_OCCUPANCY)->SetDisplayedPlane(IsWidgetLowered(WID_O_OCCUPANCY_TOGGLE) ? 0 : SZSP_NONE);
			return; // No buttons are displayed with competitor order windows.
		}

		bool shared_orders = this->vehicle->IsOrderListShared();
		VehicleOrderID sel = this->OrderGetSel();
		const Order *order = this->vehicle->GetOrder(sel);

		/* Second row. */
		/* skip */
		this->SetWidgetDisabledState(WID_O_SKIP, this->vehicle->GetNumOrders() <= 1);

		/* delete / stop sharing */
		NWidgetStacked *delete_sel = this->GetWidget<NWidgetStacked>(WID_O_SEL_BOTTOM_MIDDLE);
		if (shared_orders && this->selected_order == this->vehicle->GetNumOrders()) {
			/* The 'End of Shared Orders' order is selected, show the 'stop sharing' button. */
			delete_sel->SetDisplayedPlane(DP_BOTTOM_MIDDLE_STOP_SHARING);
		} else {
			/* The 'End of Shared Orders' order isn't selected, show the 'delete' button. */
			delete_sel->SetDisplayedPlane(DP_BOTTOM_MIDDLE_DELETE);
			this->SetWidgetDisabledState(WID_O_DELETE,
				(uint)this->vehicle->GetNumOrders() + ((shared_orders || this->vehicle->GetNumOrders() != 0) ? 1 : 0) <= (uint)this->selected_order);

			/* Set the tooltip of the 'delete' button depending on whether the
			 * 'End of Orders' order or a regular order is selected. */
			NWidgetCore *nwi = this->GetWidget<NWidgetCore>(WID_O_DELETE);
			if (this->selected_order == this->vehicle->GetNumOrders()) {
				nwi->SetDataTip(STR_ORDERS_DELETE_BUTTON, STR_ORDERS_DELETE_ALL_TOOLTIP);
			} else {
				nwi->SetDataTip(STR_ORDERS_DELETE_BUTTON, STR_ORDERS_DELETE_TOOLTIP);
			}
		}

		/* skip / extra menu */
		NWidgetStacked *skip_sel = this->GetWidget<NWidgetStacked>(WID_O_SEL_BOTTOM_LEFT);
		NWidgetLeaf *manage_list_dropdown = this->GetWidget<NWidgetLeaf>(WID_O_MANAGE_LIST);
		skip_sel->SetDisplayedPlane((manage_list_dropdown->IsLowered() ||
				(!_settings_client.gui.show_order_management_button && _ctrl_pressed && this->selected_order == this->vehicle->GetNumOrders()))
				? DP_BOTTOM_LEFT_MANAGE_LIST : DP_BOTTOM_LEFT_SKIP);

		/* First row. */
		this->RaiseWidget(WID_O_FULL_LOAD);
		this->RaiseWidget(WID_O_UNLOAD);
		this->RaiseWidget(WID_O_SERVICE);

		/* Selection widgets. */
		/* Train or road vehicle. */
		NWidgetStacked *train_row_sel = this->GetWidget<NWidgetStacked>(WID_O_SEL_TOP_ROW_GROUNDVEHICLE);
		NWidgetStacked *left_sel      = this->GetWidget<NWidgetStacked>(WID_O_SEL_TOP_LEFT);
		NWidgetStacked *middle_sel    = this->GetWidget<NWidgetStacked>(WID_O_SEL_TOP_MIDDLE);
		NWidgetStacked *right_sel     = this->GetWidget<NWidgetStacked>(WID_O_SEL_TOP_RIGHT);
		/* Ship or airplane. */
		NWidgetStacked *row_sel = this->GetWidget<NWidgetStacked>(WID_O_SEL_TOP_ROW);
		assert(row_sel != nullptr || (train_row_sel != nullptr && left_sel != nullptr && middle_sel != nullptr && right_sel != nullptr));

		NWidgetStacked *aux_sel = this->GetWidget<NWidgetStacked>(WID_O_SEL_COND_AUX);
		NWidgetStacked *aux2_sel = this->GetWidget<NWidgetStacked>(WID_O_SEL_COND_AUX2);
		NWidgetStacked *mgmt_sel = this->GetWidget<NWidgetStacked>(WID_O_SEL_MGMT);
		mgmt_sel->SetDisplayedPlane(this->GetOrderManagementPlane());

		auto aux_plane_guard = scope_guard([&]() {
			if (this->current_aux_plane != aux_sel->shown_plane) {
				this->current_aux_plane = aux_sel->shown_plane;
				this->ReInit();
			}
			if (this->current_aux2_plane != aux2_sel->shown_plane) {
				this->current_aux2_plane = aux2_sel->shown_plane;
				this->ReInit();
			}
			if ((this->current_mgmt_plane == SZSP_NONE) != (mgmt_sel->shown_plane == SZSP_NONE)) {
				this->current_mgmt_plane = mgmt_sel->shown_plane;
				this->ReInit();
			} else if (this->current_mgmt_plane != mgmt_sel->shown_plane) {
				this->current_mgmt_plane = mgmt_sel->shown_plane;
			}
		});

		if (order == nullptr) {
			if (row_sel != nullptr) {
				row_sel->SetDisplayedPlane(DP_ROW_LOAD);
			} else {
				train_row_sel->SetDisplayedPlane(DP_GROUNDVEHICLE_ROW_NORMAL);
				left_sel->SetDisplayedPlane(DP_LEFT_LOAD);
				middle_sel->SetDisplayedPlane(DP_MIDDLE_UNLOAD);
				right_sel->SetDisplayedPlane(DP_RIGHT_EMPTY);
				this->DisableWidget(WID_O_NON_STOP);
				this->RaiseWidget(WID_O_NON_STOP);
			}
			this->DisableWidget(WID_O_FULL_LOAD);
			this->DisableWidget(WID_O_UNLOAD);
			this->DisableWidget(WID_O_REFIT_DROPDOWN);
			this->DisableWidget(WID_O_MGMT_BTN);
		} else {
			this->SetWidgetDisabledState(WID_O_FULL_LOAD, (order->GetNonStopType() & ONSF_NO_STOP_AT_DESTINATION_STATION) != 0); // full load
			this->SetWidgetDisabledState(WID_O_UNLOAD,    (order->GetNonStopType() & ONSF_NO_STOP_AT_DESTINATION_STATION) != 0); // unload
			this->EnableWidget(WID_O_MGMT_BTN);

			switch (order->GetType()) {
				case OT_GOTO_STATION:
					if (row_sel != nullptr) {
						row_sel->SetDisplayedPlane(DP_ROW_LOAD);
					} else {
						train_row_sel->SetDisplayedPlane(DP_GROUNDVEHICLE_ROW_NORMAL);
						left_sel->SetDisplayedPlane(DP_LEFT_LOAD);
						middle_sel->SetDisplayedPlane(DP_MIDDLE_UNLOAD);
						right_sel->SetDisplayedPlane(DP_RIGHT_REFIT);
						this->EnableWidget(WID_O_NON_STOP);
						this->SetWidgetLoweredState(WID_O_NON_STOP, order->GetNonStopType() & ONSF_NO_STOP_AT_INTERMEDIATE_STATIONS);
					}
					this->SetWidgetLoweredState(WID_O_FULL_LOAD, order->GetLoadType() == OLF_FULL_LOAD_ANY);
					this->SetWidgetLoweredState(WID_O_UNLOAD, order->GetUnloadType() == OUFB_UNLOAD);

					/* Can only do refitting when stopping at the destination and loading cargo.
					 * Also enable the button if a refit is already set to allow clearing it. */
					this->SetWidgetDisabledState(WID_O_REFIT_DROPDOWN,
							order->GetLoadType() == OLFB_NO_LOAD || (order->GetNonStopType() & ONSF_NO_STOP_AT_DESTINATION_STATION) ||
							((!this->can_do_refit || !this->can_do_autorefit) && !order->IsRefit()));

					break;

				case OT_GOTO_WAYPOINT:
					if (row_sel != nullptr) {
						row_sel->SetDisplayedPlane(DP_ROW_LOAD);
					} else {
						train_row_sel->SetDisplayedPlane(DP_GROUNDVEHICLE_ROW_NORMAL);
						left_sel->SetDisplayedPlane(DP_LEFT_REVERSE);
						middle_sel->SetDisplayedPlane(DP_MIDDLE_UNLOAD);
						right_sel->SetDisplayedPlane(DP_RIGHT_EMPTY);
						this->EnableWidget(WID_O_NON_STOP);
						this->SetWidgetLoweredState(WID_O_NON_STOP, order->GetNonStopType() & ONSF_NO_STOP_AT_INTERMEDIATE_STATIONS);
						this->EnableWidget(WID_O_REVERSE);
						this->SetWidgetLoweredState(WID_O_REVERSE, order->GetWaypointFlags() & OWF_REVERSE);
					}
					this->DisableWidget(WID_O_UNLOAD);
					this->DisableWidget(WID_O_REFIT_DROPDOWN);
					break;

				case OT_GOTO_DEPOT:
					if (row_sel != nullptr) {
						row_sel->SetDisplayedPlane(DP_ROW_DEPOT);
					} else {
						train_row_sel->SetDisplayedPlane(DP_GROUNDVEHICLE_ROW_NORMAL);
						left_sel->SetDisplayedPlane(DP_LEFT_REFIT);
						middle_sel->SetDisplayedPlane(DP_MIDDLE_SERVICE);
						right_sel->SetDisplayedPlane(DP_RIGHT_EMPTY);
						this->EnableWidget(WID_O_NON_STOP);
						this->SetWidgetLoweredState(WID_O_NON_STOP, order->GetNonStopType() & ONSF_NO_STOP_AT_INTERMEDIATE_STATIONS);
					}
					/* Disable refit button if the order is no 'always go' order.
					 * However, keep the service button enabled for refit-orders to allow clearing refits (without knowing about ctrl). */
					this->SetWidgetDisabledState(WID_O_REFIT,
							(order->GetDepotOrderType() & ODTFB_SERVICE) || (order->GetDepotActionType() & ODATFB_HALT) ||
							(!this->can_do_refit && !order->IsRefit()));
					this->SetWidgetLoweredState(WID_O_SERVICE, order->GetDepotOrderType() & ODTFB_SERVICE);
					break;

				case OT_CONDITIONAL: {
					if (row_sel != nullptr) {
						row_sel->SetDisplayedPlane(DP_ROW_CONDITIONAL);
					} else {
						train_row_sel->SetDisplayedPlane(DP_GROUNDVEHICLE_ROW_CONDITIONAL);
					}

					OrderConditionVariable ocv = (order == nullptr) ? OCV_LOAD_PERCENTAGE : order->GetConditionVariable();
					bool is_cargo = (ocv == OCV_CARGO_ACCEPTANCE || ocv == OCV_CARGO_WAITING);
					bool is_slot_occupancy = (ocv == OCV_SLOT_OCCUPANCY || ocv == OCV_VEH_IN_SLOT);
					bool is_auxiliary_cargo = (ocv == OCV_CARGO_LOAD_PERCENTAGE || ocv == OCV_CARGO_WAITING_AMOUNT);
					bool is_counter = (ocv == OCV_COUNTER_VALUE);
					bool is_time_date = (ocv == OCV_TIME_DATE);
					bool is_timetable = (ocv == OCV_TIMETABLE);
					bool is_sched_dispatch = (ocv == OCV_DISPATCH_SLOT);

					if (is_cargo) {
						if (order == nullptr || !CargoSpec::Get(order->GetConditionValue())->IsValid()) {
							this->GetWidget<NWidgetCore>(WID_O_COND_CARGO)->widget_data = STR_NEWGRF_INVALID_CARGO;
						} else {
							this->GetWidget<NWidgetCore>(WID_O_COND_CARGO)->widget_data = CargoSpec::Get(order->GetConditionValue())->name;
						}
						this->GetWidget<NWidgetStacked>(WID_O_SEL_COND_VALUE)->SetDisplayedPlane(DP_COND_VALUE_CARGO);
					} else if (is_slot_occupancy) {
						TraceRestrictSlotID slot_id = (order != nullptr && TraceRestrictSlot::IsValidID(order->GetXData()) ? order->GetXData() : INVALID_TRACE_RESTRICT_SLOT_ID);

						this->GetWidget<NWidgetCore>(WID_O_COND_SLOT)->widget_data = (slot_id != INVALID_TRACE_RESTRICT_SLOT_ID) ? STR_TRACE_RESTRICT_SLOT_NAME : STR_TRACE_RESTRICT_VARIABLE_UNDEFINED;
						this->GetWidget<NWidgetStacked>(WID_O_SEL_COND_VALUE)->SetDisplayedPlane(DP_COND_VALUE_SLOT);
					} else if (is_sched_dispatch) {
						this->GetWidget<NWidgetStacked>(WID_O_SEL_COND_VALUE)->SetDisplayedPlane(SZSP_NONE);
					} else {
						this->GetWidget<NWidgetStacked>(WID_O_SEL_COND_VALUE)->SetDisplayedPlane(DP_COND_VALUE_NUMBER);
					}

					if (is_auxiliary_cargo) {
						if (order == nullptr || !CargoSpec::Get(order->GetConditionValue())->IsValid()) {
							this->GetWidget<NWidgetCore>(WID_O_COND_AUX_CARGO)->widget_data = STR_NEWGRF_INVALID_CARGO;
						} else {
							this->GetWidget<NWidgetCore>(WID_O_COND_AUX_CARGO)->widget_data = CargoSpec::Get(order->GetConditionValue())->name;
						}
						aux_sel->SetDisplayedPlane(DP_COND_AUX_CARGO);
					} else if (is_counter) {
						TraceRestrictCounterID ctr_id = (order != nullptr && TraceRestrictCounter::IsValidID(GB(order->GetXData(), 16, 16)) ? GB(order->GetXData(), 16, 16) : INVALID_TRACE_RESTRICT_COUNTER_ID);

						this->GetWidget<NWidgetCore>(WID_O_COND_COUNTER)->widget_data = (ctr_id != INVALID_TRACE_RESTRICT_COUNTER_ID) ? STR_TRACE_RESTRICT_COUNTER_NAME : STR_TRACE_RESTRICT_VARIABLE_UNDEFINED;
						aux_sel->SetDisplayedPlane(DP_COND_COUNTER);
					} else if (is_time_date) {
						this->GetWidget<NWidgetCore>(WID_O_COND_TIME_DATE)->widget_data = STR_TRACE_RESTRICT_TIME_MINUTE_ITEM + order->GetConditionValue();
						aux_sel->SetDisplayedPlane(DP_COND_TIME_DATE);
					} else if (is_timetable) {
						this->GetWidget<NWidgetCore>(WID_O_COND_TIMETABLE)->widget_data = STR_TRACE_RESTRICT_TIMETABLE_LATENESS + order->GetConditionValue();
						aux_sel->SetDisplayedPlane(DP_COND_TIMETABLE);
					} else if (is_sched_dispatch) {
						this->GetWidget<NWidgetCore>(WID_O_COND_SCHED_SELECT)->widget_data = STR_BLACK_STRING1;
						aux_sel->SetDisplayedPlane(DP_COND_SCHED_SELECT);
					} else {
						aux_sel->SetDisplayedPlane(SZSP_NONE);
					}

					if (ocv == OCV_CARGO_WAITING_AMOUNT) {
						aux2_sel->SetDisplayedPlane(DP_COND_AUX2_VIA);
					} else if (is_sched_dispatch) {
						this->GetWidget<NWidgetCore>(WID_O_COND_SCHED_TEST)->widget_data = STR_TRACE_RESTRICT_DISPATCH_SLOT_SHORT_NEXT + (order->GetConditionValue() / 2);
						aux2_sel->SetDisplayedPlane(DP_COND_AUX2_SCHED_TEST);
					} else {
						aux2_sel->SetDisplayedPlane(SZSP_NONE);
					}

					/* Set the strings for the dropdown boxes. */
					this->GetWidget<NWidgetCore>(WID_O_COND_VARIABLE)->widget_data   = OrderStringForVariable(this->vehicle, ocv);
					this->GetWidget<NWidgetCore>(WID_O_COND_COMPARATOR)->widget_data = GetComparatorStrings(this->vehicle, order)[order->GetConditionComparator()];
					this->GetWidget<NWidgetCore>(WID_O_COND_VALUE)->widget_data = (ocv == OCV_TIME_DATE && order->GetConditionValue() == TRTDVF_HOUR_MINUTE) ? STR_BLACK_TIME_HHMM : STR_BLACK_COMMA;
					this->SetWidgetDisabledState(WID_O_COND_COMPARATOR, ocv == OCV_UNCONDITIONALLY || ocv == OCV_PERCENT);
					this->SetWidgetDisabledState(WID_O_COND_VALUE, ocv == OCV_REQUIRES_SERVICE || ocv == OCV_UNCONDITIONALLY);
					break;
				}

				case OT_RELEASE_SLOT: {
					if (row_sel != nullptr) {
						row_sel->SetDisplayedPlane(DP_ROW_SLOT);
					} else {
						train_row_sel->SetDisplayedPlane(DP_GROUNDVEHICLE_ROW_SLOT);
					}

					TraceRestrictSlotID slot_id = (order != nullptr && TraceRestrictSlot::IsValidID(order->GetDestination()) ? order->GetDestination() : INVALID_TRACE_RESTRICT_SLOT_ID);

					this->GetWidget<NWidgetCore>(WID_O_RELEASE_SLOT)->widget_data = (slot_id != INVALID_TRACE_RESTRICT_SLOT_ID) ? STR_TRACE_RESTRICT_SLOT_NAME : STR_TRACE_RESTRICT_VARIABLE_UNDEFINED;
					break;
				}

				case OT_COUNTER: {
					if (row_sel != nullptr) {
						row_sel->SetDisplayedPlane(DP_ROW_COUNTER);
					} else {
						train_row_sel->SetDisplayedPlane(DP_GROUNDVEHICLE_ROW_COUNTER);
					}

					TraceRestrictCounterID ctr_id = (order != nullptr && TraceRestrictCounter::IsValidID(order->GetDestination()) ? order->GetDestination() : INVALID_TRACE_RESTRICT_COUNTER_ID);

					this->GetWidget<NWidgetCore>(WID_O_CHANGE_COUNTER)->widget_data = (ctr_id != INVALID_TRACE_RESTRICT_COUNTER_ID) ? STR_TRACE_RESTRICT_COUNTER_NAME : STR_TRACE_RESTRICT_VARIABLE_UNDEFINED;
					break;
				}

				default: // every other order
					if (row_sel != nullptr) {
						row_sel->SetDisplayedPlane(DP_ROW_LOAD);
					} else {
						train_row_sel->SetDisplayedPlane(DP_GROUNDVEHICLE_ROW_NORMAL);
						left_sel->SetDisplayedPlane(DP_LEFT_LOAD);
						middle_sel->SetDisplayedPlane(DP_MIDDLE_UNLOAD);
						right_sel->SetDisplayedPlane(DP_RIGHT_EMPTY);
						this->DisableWidget(WID_O_NON_STOP);
					}
					this->DisableWidget(WID_O_FULL_LOAD);
					this->DisableWidget(WID_O_UNLOAD);
					this->DisableWidget(WID_O_REFIT_DROPDOWN);
					break;
			}
		}

		this->GetWidget<NWidgetStacked>(WID_O_SEL_SHARED)->SetDisplayedPlane(_ctrl_pressed ? DP_SHARED_VEH_GROUP : DP_SHARED_LIST);

		/* Disable list of vehicles with the same shared orders if there is no list */
		this->SetWidgetDisabledState(WID_O_SHARED_ORDER_LIST, !(shared_orders || _settings_client.gui.enable_single_veh_shared_order_gui));

		this->GetWidget<NWidgetStacked>(WID_O_SEL_OCCUPANCY)->SetDisplayedPlane(IsWidgetLowered(WID_O_OCCUPANCY_TOGGLE) ? 0 : SZSP_NONE);

		this->SetDirty();
	}

	void OnPaint() override
	{
		if (this->vehicle->owner != _local_company) {
			this->selected_order = -1; // Disable selection any selected row at a competitor order window.
		} else {
			this->SetWidgetLoweredState(WID_O_GOTO, this->goto_type != OPOS_NONE && this->goto_type != OPOS_COND_VIA && this->goto_type != OPOS_CONDITIONAL_RETARGET);
			this->SetWidgetLoweredState(WID_O_COND_AUX_VIA, this->goto_type == OPOS_COND_VIA);
			this->SetWidgetLoweredState(WID_O_MGMT_BTN, this->goto_type == OPOS_CONDITIONAL_RETARGET);
		}
		this->DrawWidgets();
	}

	void DrawWidget(const Rect &r, int widget) const override
	{
		switch (widget) {
			case WID_O_ORDER_LIST:
				DrawOrderListWidget(r);
				break;

			case WID_O_OCCUPANCY_LIST:
				DrawOccupancyListWidget(r);
				break;

			case WID_O_TIMETABLE_VIEW:
				DrawTimetableButtonWidget(r);
				break;
		}
	}

	void DrawOrderListWidget(const Rect &r) const
	{
		Rect ir = r.Shrink(WidgetDimensions::scaled.frametext, WidgetDimensions::scaled.framerect);
		bool rtl = _current_text_dir == TD_RTL;
		SetDParamMaxValue(0, this->vehicle->GetNumOrders(), 2);
		int index_column_width = GetStringBoundingBox(STR_ORDER_INDEX).width + 2 * GetSpriteSize(rtl ? SPR_ARROW_RIGHT : SPR_ARROW_LEFT).width + WidgetDimensions::scaled.hsep_normal;
		int middle = rtl ? ir.right - index_column_width : ir.left + index_column_width;

		int y = ir.top;
		int line_height = this->GetWidget<NWidgetBase>(WID_O_ORDER_LIST)->resize_y;

		int i = this->vscroll->GetPosition();
		const Order *order = this->vehicle->GetOrder(i);
		/* First draw the highlighting underground if it exists. */
		if (this->order_over != INVALID_VEH_ORDER_ID) {
			while (order != nullptr) {
				/* Don't draw anything if it extends past the end of the window. */
				if (!this->vscroll->IsVisible(i)) break;

				if (i != this->selected_order && i == this->order_over) {
					/* Highlight dragged order destination. */
					int top = (this->order_over < this->selected_order ? y : y + line_height) - WidgetDimensions::scaled.framerect.top;
					int bottom = std::min(top + 2, ir.bottom);
					top = std::max(top - 3, ir.top);
					GfxFillRect(ir.left, top, ir.right, bottom, _colour_gradient[COLOUR_GREY][7]);
					break;
				}
				y += line_height;

				i++;
				order = order->next;
			}

			/* Reset counters for drawing the orders. */
			y = ir.top;
			i = this->vscroll->GetPosition();
			order = this->vehicle->GetOrder(i);
		}

		/* Draw the orders. */
		while (order != nullptr) {
			/* Don't draw anything if it extends past the end of the window. */
			if (!this->vscroll->IsVisible(i)) break;

			DrawOrderString(this->vehicle, order, i, y, i == this->selected_order, false, ir.left, middle, ir.right);
			y += line_height;

			i++;
			order = order->next;
		}

		if (this->vscroll->IsVisible(i)) {
			StringID str = this->vehicle->IsOrderListShared() ? STR_ORDERS_END_OF_SHARED_ORDERS : STR_ORDERS_END_OF_ORDERS;
			DrawString(rtl ? ir.left : middle, rtl ? middle : ir.right, y, str, (i == this->selected_order) ? TC_WHITE : TC_BLACK);
		}
	}

	void DrawOccupancyListWidget(const Rect &r) const
	{
		Rect ir = r.Shrink(WidgetDimensions::scaled.framerect);
		int y = ir.top;
		int line_height = this->GetWidget<NWidgetBase>(WID_O_ORDER_LIST)->resize_y;

		int i = this->vscroll->GetPosition();
		const Order *order = this->vehicle->GetOrder(i);
		/* Draw the orders. */
		while (order != nullptr) {
			/* Don't draw anything if it extends past the end of the window. */
			if (!this->vscroll->IsVisible(i)) break;

			uint8 occupancy = order->GetOccupancy();
			if (occupancy > 0) {
				SetDParam(0, occupancy - 1);
				DrawString(ir.left, ir.right, y, STR_ORDERS_OCCUPANCY_PERCENT, (i == this->selected_order) ? TC_WHITE : TC_BLACK);
			}
			y += line_height;

			i++;
			order = order->next;
		}
	}

	void DrawTimetableButtonWidget(const Rect &r) const
	{
		const bool rtl = _current_text_dir == TD_RTL;
		bool clicked = this->GetWidget<NWidgetCore>(WID_O_TIMETABLE_VIEW)->IsLowered();
		Dimension d = GetStringBoundingBox(STR_ORDERS_TIMETABLE_VIEW);

		int left = r.left + clicked;
		int right = r.right + clicked;

		extern void ProcessTimetableWarnings(const Vehicle *v, std::function<void(StringID, bool)> handler);

		bool show_warning = false;
		ProcessTimetableWarnings(this->vehicle, [&](StringID text, bool warning) {
			if (warning) show_warning = true;
		});

		if (show_warning) {
			const Dimension warning_dimensions = GetSpriteSize(SPR_WARNING_SIGN);
			int spr_offset = std::max(0, ((int)(r.bottom - r.top + 1) - (int)warning_dimensions.height) / 2); // Offset for rendering the sprite vertically centered
			DrawSprite(SPR_WARNING_SIGN, 0, rtl ? right - warning_dimensions.width - 2 : left + 2, r.top + spr_offset);
			if (rtl) {
				right -= warning_dimensions.width;
			} else {
				left += warning_dimensions.width;
			}
		}
		int offset = std::max(0, ((int)(r.bottom - r.top + 1) - (int)d.height) / 2); // Offset for rendering the text vertically centered
		DrawString(left, right, r.top + offset + clicked, STR_ORDERS_TIMETABLE_VIEW, TC_FROMSTRING, SA_HOR_CENTER);
	}

	void SetStringParameters(int widget) const override
	{
		switch (widget) {
			case WID_O_COND_VALUE: {
				VehicleOrderID sel = this->OrderGetSel();
				const Order *order = this->vehicle->GetOrder(sel);

				if (order != nullptr && order->IsType(OT_CONDITIONAL)) {
					uint value;
					switch (order->GetConditionVariable()) {
						case OCV_CARGO_LOAD_PERCENTAGE:
						case OCV_TIME_DATE:
							value = order->GetXData();
							break;

						case OCV_TIMETABLE:
							value = order->GetXData();
							if (!_settings_client.gui.timetable_in_ticks) value /= DATE_UNIT_SIZE;
							break;

						case OCV_CARGO_WAITING_AMOUNT:
						case OCV_COUNTER_VALUE:
							value = GB(order->GetXData(), 0, 16);
							break;

						default:
							value = order->GetConditionValue();
							break;
					}
					if (order->GetConditionVariable() == OCV_MAX_SPEED) value = ConvertSpeedToDisplaySpeed(value);
					if (order->GetConditionVariable() == OCV_CARGO_WAITING_AMOUNT) value = ConvertCargoQuantityToDisplayQuantity(order->GetConditionValue(), value);
					SetDParam(0, value);
				}
				break;
			}

			case WID_O_COND_SLOT: {
				VehicleOrderID sel = this->OrderGetSel();
				const Order *order = this->vehicle->GetOrder(sel);

				if (order != nullptr && order->IsType(OT_CONDITIONAL)) {
					TraceRestrictSlotID value = order->GetXData();
					SetDParam(0, value);
				}
				break;
			}

			case WID_O_COND_COUNTER: {
				VehicleOrderID sel = this->OrderGetSel();
				const Order *order = this->vehicle->GetOrder(sel);

				if (order != nullptr && order->IsType(OT_CONDITIONAL)) {
					TraceRestrictCounterID value = GB(order->GetXData(), 16, 16);
					SetDParam(0, value);
				}
				break;
			}

			case WID_O_COND_SCHED_SELECT: {
				VehicleOrderID sel = this->OrderGetSel();
				const Order *order = this->vehicle->GetOrder(sel);

				if (order != nullptr && order->IsType(OT_CONDITIONAL) && GB(order->GetXData(), 0, 16) != UINT16_MAX) {
					SetDParam(0, STR_TIMETABLE_ASSIGN_SCHEDULE_ID);
					SetDParam(1, GB(order->GetXData(), 0, 16) + 1);
				} else {
					SetDParam(0, STR_TIMETABLE_ASSIGN_SCHEDULE_NONE);
				}
				break;
			}

			case WID_O_CAPTION:
				SetDParam(0, this->vehicle->index);
				break;

			case WID_O_OCCUPANCY_TOGGLE:
				const_cast<Vehicle *>(this->vehicle)->RecalculateOrderOccupancyAverage();
				if (this->vehicle->order_occupancy_average >= 16) {
					SetDParam(0, STR_JUST_INT);
					SetDParam(1, this->vehicle->order_occupancy_average - 16);
				} else {
					SetDParam(0, STR_EMPTY);
					SetDParam(1, 0);
				}
				break;

			case WID_O_RELEASE_SLOT: {
				VehicleOrderID sel = this->OrderGetSel();
				const Order *order = this->vehicle->GetOrder(sel);

				if (order != nullptr && order->IsType(OT_RELEASE_SLOT)) {
					TraceRestrictSlotID value = order->GetDestination();
					SetDParam(0, value);
				}
				break;
			}

			case WID_O_COUNTER_OP: {
				VehicleOrderID sel = this->OrderGetSel();
				const Order *order = this->vehicle->GetOrder(sel);

				if (order != nullptr && order->IsType(OT_COUNTER)) {
					SetDParam(0, STR_TRACE_RESTRICT_COUNTER_INCREASE + order->GetCounterOperation());
				} else {
					SetDParam(0, STR_EMPTY);
				}
				break;
			}

			case WID_O_CHANGE_COUNTER: {
				VehicleOrderID sel = this->OrderGetSel();
				const Order *order = this->vehicle->GetOrder(sel);

				if (order != nullptr && order->IsType(OT_COUNTER)) {
					TraceRestrictCounterID value = order->GetDestination();
					SetDParam(0, value);
				}
				break;
			}

			case WID_O_COUNTER_VALUE: {
				VehicleOrderID sel = this->OrderGetSel();
				const Order *order = this->vehicle->GetOrder(sel);

				if (order != nullptr && order->IsType(OT_COUNTER)) {
					SetDParam(0, order->GetXData());
				}
				break;
			}
		}
	}

	void OnClick(Point pt, int widget, int click_count) override
	{
		switch (widget) {
			case WID_O_ORDER_LIST: {
				if (this->goto_type == OPOS_CONDITIONAL) {
					VehicleOrderID order_id = this->GetOrderFromPt(_cursor.pos.y - this->top);
					if (order_id != INVALID_VEH_ORDER_ID) {
						Order order;
						order.next = nullptr;
						order.index = 0;
						order.MakeConditional(order_id);

						this->InsertNewOrder(order.Pack());
					}
					ResetObjectToPlace();
					break;
				}
				if (this->goto_type == OPOS_CONDITIONAL_RETARGET) {
					VehicleOrderID order_id = this->GetOrderFromPt(_cursor.pos.y - this->top);
					if (order_id != INVALID_VEH_ORDER_ID) {
						this->ModifyOrder(this->OrderGetSel(), MOF_COND_DESTINATION | (order_id << 8));
					}
					ResetObjectToPlace();
					break;
				}

				VehicleOrderID sel = this->GetOrderFromPt(pt.y);

				if (_ctrl_pressed && sel < this->vehicle->GetNumOrders()) {
					TileIndex xy = this->vehicle->GetOrder(sel)->GetLocation(this->vehicle);
					if (xy != INVALID_TILE) ScrollMainWindowToTile(xy);
					return;
				}

				/* This order won't be selected any more, close all child windows and dropdowns */
				this->DeleteChildWindows();
				HideDropDownMenu(this);

				if (sel == INVALID_VEH_ORDER_ID || this->vehicle->owner != _local_company) {
					/* Deselect clicked order */
					this->selected_order = -1;
				} else if (sel == this->selected_order) {
					if (this->vehicle->type == VEH_TRAIN && sel < this->vehicle->GetNumOrders()) {
						int osl = ((this->vehicle->GetOrder(sel)->GetStopLocation() + 1) % OSL_END);
						if (osl == OSL_PLATFORM_THROUGH && !_settings_client.gui.show_adv_load_mode_features) {
							osl = OSL_PLATFORM_NEAR_END;
						}
						if (osl == OSL_PLATFORM_THROUGH) {
							for (const Vehicle *u = this->vehicle; u != nullptr; u = u->Next()) {
								/* Passengers may not be through-loaded */
								if (u->cargo_cap > 0 && IsCargoInClass(u->cargo_type, CC_PASSENGERS)) {
									osl = OSL_PLATFORM_NEAR_END;
									break;
								}
							}
						}
						this->ModifyOrder(sel, MOF_STOP_LOCATION | osl << 8);
					}
					if (this->vehicle->type == VEH_ROAD && sel < this->vehicle->GetNumOrders() && _settings_game.pf.pathfinder_for_roadvehs == VPF_YAPF) {
						DiagDirection current = this->vehicle->GetOrder(sel)->GetRoadVehTravelDirection();
						if (_settings_client.gui.show_adv_load_mode_features || current != INVALID_DIAGDIR) {
							uint dir = (current + 1) & 0xFF;
							if (dir >= DIAGDIR_END) dir = INVALID_DIAGDIR;
							this->ModifyOrder(sel, MOF_RV_TRAVEL_DIR | dir << 8);
						}
					}
				} else {
					/* Select clicked order */
					this->selected_order = sel;

					if (this->vehicle->owner == _local_company) {
						/* Activate drag and drop */
						SetObjectToPlaceWnd(SPR_CURSOR_MOUSE, PAL_NONE, HT_DRAG, this);
					}
				}

				this->UpdateButtonState();
				break;
			}

			case WID_O_SKIP:
				this->OrderClick_Skip();
				break;

			case WID_O_MANAGE_LIST:
			case WID_O_MGMT_LIST_BTN: {
				uint disabled_mask = (this->vehicle->GetNumOrders() < 2 ? 1 : 0) | (this->vehicle->GetNumOrders() < 3 ? 2 : 0);
				uint order_count = this->vehicle->GetNumOrders();
				for (uint i = 0; i < order_count; i++) {
					if (this->vehicle->GetOrder(i)->IsType(OT_CONDITIONAL)) {
						disabled_mask |= 2;
						break;
					}
				}
				ShowDropDownMenu(this, _order_manage_list_dropdown, -1, widget, disabled_mask, 0, 0, DDSF_LOST_FOCUS);
				break;
			}

			case WID_O_MGMT_BTN: {
				VehicleOrderID sel = this->OrderGetSel();
				const Order *order = this->vehicle->GetOrder(sel);
				if (order == nullptr) break;

				uint hidden_mask = 0;
				if (!order->IsType(OT_CONDITIONAL)) hidden_mask |= 2;

				ShowDropDownMenu(this, _order_manage_dropdown, -1, widget, 0, hidden_mask, UINT_MAX, DDSF_LOST_FOCUS);
				break;
			}

			case WID_O_DELETE:
				this->OrderClick_Delete();
				break;

			case WID_O_STOP_SHARING:
				this->OrderClick_StopSharing();
				break;

			case WID_O_NON_STOP:
				if (this->GetWidget<NWidgetLeaf>(widget)->ButtonHit(pt)) {
					this->OrderClick_Nonstop(-1);
				} else {
					const Order *o = this->vehicle->GetOrder(this->OrderGetSel());
					ShowDropDownMenu(this, _order_non_stop_drowdown, o->GetNonStopType(), WID_O_NON_STOP, _settings_game.order.nonstop_only ? 5 : 0,
							o->IsType(OT_GOTO_STATION) ? 0 : (o->IsType(OT_GOTO_WAYPOINT) ? 3 : 12), 0, DDSF_LOST_FOCUS);
				}
				break;

			case WID_O_GOTO:
				if (this->GetWidget<NWidgetLeaf>(widget)->ButtonHit(pt)) {
					if (this->goto_type != OPOS_NONE) {
						ResetObjectToPlace();
					} else {
						this->OrderClick_Goto(OPOS_GOTO);
					}
				} else {
					if (this->goto_type == OPOS_COND_VIA) ResetObjectToPlace();
					int sel;
					switch (this->goto_type) {
						case OPOS_NONE:        sel = -1; break;
						case OPOS_GOTO:        sel =  0; break;
						case OPOS_CONDITIONAL: sel =  2; break;
						case OPOS_SHARE:       sel =  3; break;
						case OPOS_CONDITIONAL_RETARGET: sel = -1; break;
						default: NOT_REACHED();
					}
					uint32 hidden_mask = 0;
					if (_settings_client.gui.show_adv_tracerestrict_features) {
						bool have_counters = false;
						for (const TraceRestrictCounter *ctr : TraceRestrictCounter::Iterate()) {
							if (ctr->owner == this->vehicle->owner) {
								have_counters = true;
								break;
							}
						}
						if (!have_counters) {
							// Owner has no counters, don't both showing the menu item
							hidden_mask |= 0x20;
						}
					} else {
						hidden_mask |= 0x30;
					}
					ShowDropDownMenu(this, this->vehicle->type == VEH_AIRCRAFT ? _order_goto_dropdown_aircraft : _order_goto_dropdown, sel, WID_O_GOTO,
							0, hidden_mask, 0, DDSF_LOST_FOCUS);
				}
				break;

			case WID_O_FULL_LOAD:
				if (this->GetWidget<NWidgetLeaf>(widget)->ButtonHit(pt)) {
					this->OrderClick_FullLoad(OLF_FULL_LOAD_ANY, true);
				} else {
					ShowDropDownMenu(this, _order_full_load_drowdown, this->vehicle->GetOrder(this->OrderGetSel())->GetLoadType(), WID_O_FULL_LOAD, 0, 0xE2 /* 1110 0010 */, 0, DDSF_LOST_FOCUS);
				}
				break;

			case WID_O_UNLOAD:
				if (this->GetWidget<NWidgetLeaf>(widget)->ButtonHit(pt)) {
					this->OrderClick_Unload(OUFB_UNLOAD, true);
				} else {
					ShowDropDownMenu(this, _order_unload_drowdown, this->vehicle->GetOrder(this->OrderGetSel())->GetUnloadType(), WID_O_UNLOAD, 0, 0xE8 /* 1110 1000 */, 0, DDSF_LOST_FOCUS);
				}
				break;

			case WID_O_REFIT:
				this->OrderClick_Refit(0, false);
				break;

			case WID_O_SERVICE:
				if (this->GetWidget<NWidgetLeaf>(widget)->ButtonHit(pt)) {
					this->OrderClick_Service(-1);
				} else {
					ShowDropDownMenu(this, _order_depot_action_dropdown, DepotActionStringIndex(this->vehicle->GetOrder(this->OrderGetSel())),
							WID_O_SERVICE, 0, _settings_client.gui.show_depot_sell_gui ? 0 : (1 << DA_SELL), 0, DDSF_LOST_FOCUS);
				}
				break;

			case WID_O_REFIT_DROPDOWN:
				if (this->GetWidget<NWidgetLeaf>(widget)->ButtonHit(pt)) {
					this->OrderClick_Refit(0, true);
				} else {
					ShowDropDownMenu(this, _order_refit_action_dropdown, 0, WID_O_REFIT_DROPDOWN, 0, 0, 0, DDSF_LOST_FOCUS);
				}
				break;

			case WID_O_COND_SLOT: {
				int selected;
				const Order *order = this->vehicle->GetOrder(this->OrderGetSel());
				TraceRestrictSlotID value = order->GetXData();
				DropDownList list = GetSlotDropDownList(this->vehicle->owner, value, selected, this->vehicle->type, order->GetConditionVariable() == OCV_SLOT_OCCUPANCY);
				if (!list.empty()) ShowDropDownList(this, std::move(list), selected, WID_O_COND_SLOT, 0, true);
				break;
			}

			case WID_O_COND_COUNTER: {
				int selected;
				TraceRestrictCounterID value = GB(this->vehicle->GetOrder(this->OrderGetSel())->GetXData(), 16, 16);
				DropDownList list = GetCounterDropDownList(this->vehicle->owner, value, selected);
				if (!list.empty()) ShowDropDownList(this, std::move(list), selected, WID_O_COND_COUNTER, 0, true);
				break;
			}

			case WID_O_COND_TIME_DATE: {
				ShowDropDownMenu(this, _order_time_date_dropdown, this->vehicle->GetOrder(this->OrderGetSel())->GetConditionValue(),
						WID_O_COND_TIME_DATE, _settings_game.game_time.time_in_minutes ? 0 : 7, 0, UINT_MAX);
				break;
			}

			case WID_O_COND_TIMETABLE: {
				ShowDropDownMenu(this, _order_timetable_dropdown, this->vehicle->GetOrder(this->OrderGetSel())->GetConditionValue(),
						WID_O_COND_TIMETABLE, 0, 0, UINT_MAX);
				break;
			}

			case WID_O_COND_SCHED_SELECT: {
				int selected = GB(this->vehicle->GetOrder(this->OrderGetSel())->GetXData(), 0, 16);
				if (selected == UINT16_MAX) selected = -1;

				uint count = this->vehicle->orders->GetScheduledDispatchScheduleCount();
				DropDownList list;
				for (uint i = 0; i < count; ++i) {
					DropDownListParamStringItem *item = new DropDownListParamStringItem(STR_TIMETABLE_ASSIGN_SCHEDULE_ID, i, false);
					item->SetParam(0, i + 1);
					list.emplace_back(item);
				}
				if (!list.empty()) ShowDropDownList(this, std::move(list), selected, WID_O_COND_SCHED_SELECT, 0, true);
				break;
			}

			case WID_O_COND_SCHED_TEST: {
				ShowDropDownMenu(this, _order_dispatch_slot_dropdown, this->vehicle->GetOrder(this->OrderGetSel())->GetConditionValue() / 2,
						WID_O_COND_SCHED_TEST, 0, 0, UINT_MAX);
				break;
			}

			case WID_O_REVERSE: {
				VehicleOrderID sel_ord = this->OrderGetSel();
				const Order *order = this->vehicle->GetOrder(sel_ord);

				if (order == nullptr) break;

				this->ModifyOrder(sel_ord, MOF_WAYPOINT_FLAGS | (order->GetWaypointFlags() ^ OWF_REVERSE) << 8);
				break;
			}

			case WID_O_COND_CARGO:
			case WID_O_COND_AUX_CARGO: {
				uint value = this->vehicle->GetOrder(this->OrderGetSel())->GetConditionValue();
				DropDownList list;
				for (size_t i = 0; i < _sorted_standard_cargo_specs.size(); ++i) {
					const CargoSpec *cs = _sorted_cargo_specs[i];
					list.emplace_back(new DropDownListStringItem(cs->name, cs->Index(), false));
				}
				if (!list.empty()) ShowDropDownList(this, std::move(list), value, widget, 0);
				break;
			}

			case WID_O_COND_AUX_VIA: {
				if (this->goto_type != OPOS_NONE) {
					ResetObjectToPlace();
				} else if (GB(this->vehicle->GetOrder(this->OrderGetSel())->GetXData(), 16, 16) != 0) {
					this->ModifyOrder(this->OrderGetSel(), MOF_COND_VALUE_3 | NEW_STATION << 8);
				} else {
					this->OrderClick_Goto(OPOS_COND_VIA);
				}
				break;
			}

			case WID_O_TIMETABLE_VIEW:
				ShowTimetableWindow(this->vehicle);
				break;

			case WID_O_COND_VARIABLE: {
				const OrderConditionVariable ocv = this->vehicle->GetOrder(this->OrderGetSel())->GetConditionVariable();
				DropDownList list;
				for (uint i = 0; i < lengthof(_order_conditional_variable); i++) {
					if (this->vehicle->type != VEH_TRAIN && _order_conditional_variable[i] == OCV_FREE_PLATFORMS) {
						continue;
					}
					if (ocv != _order_conditional_variable[i]) {
						if ((_order_conditional_variable[i] == OCV_VEH_IN_SLOT || _order_conditional_variable[i] == OCV_SLOT_OCCUPANCY ||
								_order_conditional_variable[i] == OCV_COUNTER_VALUE) && !_settings_client.gui.show_adv_tracerestrict_features) {
							continue;
						}
						if ((_order_conditional_variable[i] == OCV_DISPATCH_SLOT) && this->vehicle->orders->GetScheduledDispatchScheduleCount() == 0) {
							continue;
						}
					}
					list.emplace_back(new DropDownListStringItem(OrderStringForVariable(this->vehicle, _order_conditional_variable[i]), _order_conditional_variable[i], false));
				}
				ShowDropDownList(this, std::move(list), ocv, WID_O_COND_VARIABLE);
				break;
			}

			case WID_O_COND_COMPARATOR: {
				const Order *o = this->vehicle->GetOrder(this->OrderGetSel());
				if (o->GetConditionVariable() == OCV_DISPATCH_SLOT) {
					DropDownList list;
					list.emplace_back(new DropDownListStringItem(STR_ORDER_CONDITIONAL_COMPARATOR_DISPATCH_SLOT_IS_FIRST, 0x100, false));
					list.emplace_back(new DropDownListStringItem(STR_ORDER_CONDITIONAL_COMPARATOR_DISPATCH_SLOT_IS_NOT_FIRST, 0x101, false));
					list.emplace_back(new DropDownListStringItem(STR_ORDER_CONDITIONAL_COMPARATOR_DISPATCH_SLOT_IS_LAST, 0x102, false));
					list.emplace_back(new DropDownListStringItem(STR_ORDER_CONDITIONAL_COMPARATOR_DISPATCH_SLOT_IS_NOT_LAST, 0x103, false));
					int selected = 0x100 + ((o->GetConditionValue() % 2) * 2) + ((o->GetConditionComparator() == OCC_IS_FALSE) ? 1 : 0);
					ShowDropDownList(this, std::move(list), selected, WID_O_COND_COMPARATOR, 0, true);
					break;
				}
				uint mask;
				switch (o->GetConditionVariable()) {
					case OCV_REQUIRES_SERVICE:
					case OCV_CARGO_ACCEPTANCE:
					case OCV_CARGO_WAITING:
					case OCV_SLOT_OCCUPANCY:
						mask = 0x3F;
						break;

					case OCV_VEH_IN_SLOT:
						mask = 0x3C;
						break;

					case OCV_TIMETABLE:
						mask = 0xC3;
						break;

					default:
						mask = 0xC0;
						break;
				}
				ShowDropDownMenu(this, GetComparatorStrings(this->vehicle, o), o->GetConditionComparator(), WID_O_COND_COMPARATOR, 0, mask, 0, DDSF_LOST_FOCUS);
				break;
			}

			case WID_O_COND_VALUE: {
				const Order *order = this->vehicle->GetOrder(this->OrderGetSel());
				uint value;
				switch (order->GetConditionVariable()) {
					case OCV_CARGO_LOAD_PERCENTAGE:
					case OCV_TIME_DATE:
						value = order->GetXData();
						break;

					case OCV_TIMETABLE:
						value = order->GetXData();
						if (!_settings_client.gui.timetable_in_ticks) value /= DATE_UNIT_SIZE;
						break;

					case OCV_CARGO_WAITING_AMOUNT:
					case OCV_COUNTER_VALUE:
						value = GB(order->GetXData(), 0, 16);
						break;

					default:
						value = order->GetConditionValue();
						break;
				}
				if (order->GetConditionVariable() == OCV_MAX_SPEED) value = ConvertSpeedToDisplaySpeed(value);
				if (order->GetConditionVariable() == OCV_CARGO_WAITING_AMOUNT) value = ConvertCargoQuantityToDisplayQuantity(order->GetConditionValue(), value);
				this->query_text_widget = widget;
				SetDParam(0, value);
				ShowQueryString(STR_JUST_INT, STR_ORDER_CONDITIONAL_VALUE_CAPT, (order->GetConditionVariable() == OCV_CARGO_WAITING_AMOUNT) ? 12 : 6, this, CS_NUMERAL, QSF_NONE);
				break;
			}

			case WID_O_SHARED_ORDER_LIST:
				ShowVehicleListWindow(this->vehicle);
				break;

			case WID_O_ADD_VEH_GROUP: {
				this->query_text_widget = WID_O_ADD_VEH_GROUP;
				ShowQueryString(STR_EMPTY, STR_GROUP_RENAME_CAPTION, MAX_LENGTH_GROUP_NAME_CHARS, this, CS_ALPHANUMERAL, QSF_ENABLE_DEFAULT | QSF_LEN_IN_CHARS);
				break;
			}

			case WID_O_OCCUPANCY_TOGGLE:
				ToggleWidgetLoweredState(WID_O_OCCUPANCY_TOGGLE);
				this->UpdateButtonState();
				this->ReInit();
				break;

			case WID_O_RELEASE_SLOT: {
				int selected;
				TraceRestrictSlotID value = this->vehicle->GetOrder(this->OrderGetSel())->GetDestination();
				DropDownList list = GetSlotDropDownList(this->vehicle->owner, value, selected, this->vehicle->type, false);
				if (!list.empty()) ShowDropDownList(this, std::move(list), selected, WID_O_RELEASE_SLOT, 0, true);
				break;
			}

			case WID_O_COUNTER_OP: {
				DropDownList list;
				list.emplace_back(new DropDownListStringItem(STR_TRACE_RESTRICT_COUNTER_INCREASE, 0, false));
				list.emplace_back(new DropDownListStringItem(STR_TRACE_RESTRICT_COUNTER_DECREASE, 1, false));
				list.emplace_back(new DropDownListStringItem(STR_TRACE_RESTRICT_COUNTER_SET, 2, false));
				int selected = this->vehicle->GetOrder(this->OrderGetSel())->GetCounterOperation();
				ShowDropDownList(this, std::move(list), selected, WID_O_COUNTER_OP, 0, true);
				break;
			}

			case WID_O_CHANGE_COUNTER: {
				int selected;
				TraceRestrictCounterID value = this->vehicle->GetOrder(this->OrderGetSel())->GetDestination();
				DropDownList list = GetCounterDropDownList(this->vehicle->owner, value, selected);
				if (!list.empty()) ShowDropDownList(this, std::move(list), selected, WID_O_CHANGE_COUNTER, 0, true);
				break;
			}

			case WID_O_COUNTER_VALUE: {
				const Order *order = this->vehicle->GetOrder(this->OrderGetSel());
				this->query_text_widget = widget;
				SetDParam(0, order->GetXData());
				ShowQueryString(STR_JUST_INT, STR_TRACE_RESTRICT_VALUE_CAPTION, 10, this, CS_NUMERAL, QSF_NONE);
				break;
			}

			case WID_O_TOGGLE_SIZE: {
				_settings_client.gui.show_order_management_button = !_settings_client.gui.show_order_management_button;
				InvalidateWindowClassesData(WC_VEHICLE_ORDERS);
				break;
			}
		}
	}

	void OnQueryTextFinished(char *str) override
	{
		if (this->query_text_widget == WID_O_COND_VALUE && !StrEmpty(str)) {
			VehicleOrderID sel = this->OrderGetSel();
			uint value = atoi(str);

			switch (this->vehicle->GetOrder(sel)->GetConditionVariable()) {
				case OCV_MAX_SPEED:
					value = Clamp(ConvertDisplaySpeedToSpeed(value), 0, 2047);
					break;

				case OCV_PERCENT:
				case OCV_RELIABILITY:
				case OCV_LOAD_PERCENTAGE:
				case OCV_CARGO_LOAD_PERCENTAGE:
					value = Clamp(value, 0, 100);
					break;

				case OCV_CARGO_WAITING_AMOUNT:
					value = Clamp(ConvertDisplayQuantityToCargoQuantity(this->vehicle->GetOrder(sel)->GetConditionValue(), value), 0, 0xFFFF);
					break;

				case OCV_COUNTER_VALUE:
				case OCV_TIME_DATE:
					value = Clamp(value, 0, 0xFFFF);
					break;

				case OCV_TIMETABLE:
					if (!_settings_client.gui.timetable_in_ticks) value *= DATE_UNIT_SIZE;
					value = Clamp(value, 0, 0xFFFF);
					break;

				default:
					value = Clamp(value, 0, 2047);
					break;
			}
			this->ModifyOrder(sel, MOF_COND_VALUE | value << 8);
		}

		if (this->query_text_widget == WID_O_COUNTER_VALUE && !StrEmpty(str)) {
			VehicleOrderID sel = this->OrderGetSel();
			uint value = Clamp(atoi(str), 0, 0xFFFF);
			this->ModifyOrder(sel, MOF_COUNTER_VALUE | value << 8);
		}

		if (this->query_text_widget == WID_O_ADD_VEH_GROUP) {
			DoCommandP(0, VehicleListIdentifier(VL_SINGLE_VEH, this->vehicle->type, this->vehicle->owner, this->vehicle->index).Pack(), CF_ANY, CMD_CREATE_GROUP_FROM_LIST | CMD_MSG(STR_ERROR_GROUP_CAN_T_CREATE), nullptr, str);
		}
	}

	void OnDropdownSelect(int widget, int index) override
	{
		switch (widget) {
			case WID_O_NON_STOP:
				this->OrderClick_Nonstop(index);
				break;

			case WID_O_FULL_LOAD:
				this->OrderClick_FullLoad((OrderLoadFlags)index);
				break;

			case WID_O_UNLOAD:
				this->OrderClick_Unload((OrderUnloadFlags)index);
				break;

			case WID_O_GOTO:
				switch (index) {
					case 0: this->OrderClick_Goto(OPOS_GOTO); break;
					case 1: this->OrderClick_NearestDepot(); break;
					case 2: this->OrderClick_Goto(OPOS_CONDITIONAL); break;
					case 3: this->OrderClick_Goto(OPOS_SHARE); break;
					case 4: this->OrderClick_ReleaseSlot(); break;
					case 5: this->OrderClick_ChangeCounter(); break;
					default: NOT_REACHED();
				}
				break;

			case WID_O_SERVICE:
				this->OrderClick_Service(index);
				break;

			case WID_O_REFIT_DROPDOWN:
				this->OrderClick_Refit(index, true);
				break;

			case WID_O_COND_VARIABLE:
				this->ModifyOrder(this->OrderGetSel(), MOF_COND_VARIABLE | index << 8);
				break;

			case WID_O_COND_COMPARATOR:
				if (index >= 0x100) {
					const Order *o = this->vehicle->GetOrder(this->OrderGetSel());
					if (o == nullptr || o->GetConditionVariable() != OCV_DISPATCH_SLOT) return;
					this->ModifyOrder(this->OrderGetSel(), MOF_COND_COMPARATOR | ((index & 1) ? OCC_IS_FALSE : OCC_IS_TRUE) << 8);
					this->ModifyOrder(this->OrderGetSel(), MOF_COND_VALUE_2 | ((o->GetConditionValue() & 2) | ((index & 2) >> 1)) << 8);
				} else {
					this->ModifyOrder(this->OrderGetSel(), MOF_COND_COMPARATOR | index << 8);
				}
				break;

			case WID_O_COND_CARGO:
				this->ModifyOrder(this->OrderGetSel(), MOF_COND_VALUE | index << 8);
				break;

			case WID_O_COND_AUX_CARGO:
				this->ModifyOrder(this->OrderGetSel(), MOF_COND_VALUE_2 | index << 8);
				break;

			case WID_O_COND_SLOT:
				this->ModifyOrder(this->OrderGetSel(), MOF_COND_VALUE | index << 8);
				break;

			case WID_O_COND_COUNTER:
				this->ModifyOrder(this->OrderGetSel(), MOF_COND_VALUE_2 | index << 8);
				break;

			case WID_O_COND_TIME_DATE:
				this->ModifyOrder(this->OrderGetSel(), MOF_COND_VALUE_2 | index << 8);
				break;

			case WID_O_COND_TIMETABLE:
				this->ModifyOrder(this->OrderGetSel(), MOF_COND_VALUE_2 | index << 8);
				break;

			case WID_O_COND_SCHED_SELECT:
				this->ModifyOrder(this->OrderGetSel(), MOF_COND_VALUE | index << 8);
				break;

			case WID_O_COND_SCHED_TEST: {
				const Order *o = this->vehicle->GetOrder(this->OrderGetSel());
				if (o == nullptr) return;
				index = (index * 2) | (o->GetConditionValue() & 1);
				this->ModifyOrder(this->OrderGetSel(), MOF_COND_VALUE_2 | index << 8);
				break;
			}

			case WID_O_RELEASE_SLOT:
				this->ModifyOrder(this->OrderGetSel(), MOF_SLOT | index << 8);
				break;

			case WID_O_COUNTER_OP:
				this->ModifyOrder(this->OrderGetSel(), MOF_COUNTER_OP | index << 8);
				break;

			case WID_O_CHANGE_COUNTER:
				this->ModifyOrder(this->OrderGetSel(), MOF_COUNTER_ID | index << 8);
				break;

			case WID_O_MANAGE_LIST:
			case WID_O_MGMT_LIST_BTN:
				switch (index) {
					case 0: this->OrderClick_ReverseOrderList(0); break;
					case 1: this->OrderClick_ReverseOrderList(1); break;
					default: NOT_REACHED();
				}
				break;

			case WID_O_MGMT_BTN:
				if (this->goto_type == OPOS_CONDITIONAL_RETARGET) {
					ResetObjectToPlace();
					break;
				}
				switch (index) {
					case 0:
						DoCommandP(this->vehicle->tile, this->vehicle->index, this->OrderGetSel(), CMD_DUPLICATE_ORDER | CMD_MSG(STR_ERROR_CAN_T_INSERT_NEW_ORDER));
						break;

					case 1:
						this->OrderClick_Goto(OPOS_CONDITIONAL_RETARGET);
						break;

					default:
						NOT_REACHED();
				}
				break;
		}
	}

	void OnDragDrop(Point pt, int widget) override
	{
		switch (widget) {
			case WID_O_ORDER_LIST: {
				VehicleOrderID from_order = this->OrderGetSel();
				VehicleOrderID to_order = this->GetOrderFromPt(pt.y);

				if (!(from_order == to_order || from_order == INVALID_VEH_ORDER_ID || from_order > this->vehicle->GetNumOrders() || to_order == INVALID_VEH_ORDER_ID || to_order > this->vehicle->GetNumOrders()) &&
						DoCommandP(this->vehicle->tile, this->vehicle->index, from_order | (to_order << 16), CMD_MOVE_ORDER | CMD_MSG(STR_ERROR_CAN_T_MOVE_THIS_ORDER))) {
					this->selected_order = -1;
					this->UpdateButtonState();
				}
				break;
			}

			case WID_O_DELETE:
				this->OrderClick_Delete();
				break;

			case WID_O_STOP_SHARING:
				this->OrderClick_StopSharing();
				break;
		}

		ResetObjectToPlace();

		if (this->order_over != INVALID_VEH_ORDER_ID) {
			/* End of drag-and-drop, hide dragged order destination highlight. */
			this->order_over = INVALID_VEH_ORDER_ID;
			this->SetWidgetDirty(WID_O_ORDER_LIST);
		}
	}

	EventState OnHotkey(int hotkey) override
	{
		if (this->vehicle->owner != _local_company) return ES_NOT_HANDLED;

		switch (hotkey) {
			case OHK_SKIP:           this->OrderClick_Skip(); break;
			case OHK_DELETE:         this->OrderClick_Delete(); break;
			case OHK_GOTO:           this->OrderClick_Goto(OPOS_GOTO); break;
			case OHK_NONSTOP:        this->OrderClick_Nonstop(-1); break;
			case OHK_VIA:            this->OrderClick_Nonstop(-2); break;
			case OHK_FULLLOAD:       this->OrderClick_FullLoad(OLF_FULL_LOAD_ANY, true); break;
			case OHK_UNLOAD:         this->OrderClick_Unload(OUFB_UNLOAD, true); break;
			case OHK_NEAREST_DEPOT:  this->OrderClick_NearestDepot(); break;
			case OHK_ALWAYS_SERVICE: this->OrderClick_Service(-1); break;
			case OHK_TRANSFER:       this->OrderClick_Unload(OUFB_TRANSFER, true); break;
			case OHK_NO_UNLOAD:      this->OrderClick_Unload(OUFB_NO_UNLOAD, true); break;
			case OHK_NO_LOAD:        this->OrderClick_FullLoad(OLFB_NO_LOAD, true); break;
			default: return ES_NOT_HANDLED;
		}
		return ES_HANDLED;
	}

	void OnPlaceObject(Point pt, TileIndex tile) override
	{
		if (this->goto_type == OPOS_GOTO) {
			const Order cmd = GetOrderCmdFromTile(this->vehicle, tile);
			if (cmd.IsType(OT_NOTHING)) return;

			if (this->InsertNewOrder(cmd.Pack())) {
				/* With quick goto the Go To button stays active */
				if (!_settings_client.gui.quick_goto) ResetObjectToPlace();
			}
		} else if (this->goto_type == OPOS_COND_VIA) {
			if (IsTileType(tile, MP_STATION) || IsTileType(tile, MP_INDUSTRY)) {
				const Station *st = nullptr;

				if (IsTileType(tile, MP_STATION)) {
					st = Station::GetByTile(tile);
				} else {
					const Industry *in = Industry::GetByTile(tile);
					st = in->neutral_station;
				}
				if (st != nullptr && IsInfraUsageAllowed(this->vehicle->type, this->vehicle->owner, st->owner)) {
					if (this->ModifyOrder(this->OrderGetSel(), MOF_COND_VALUE_3 | st->index << 8)) {
						ResetObjectToPlace();
					}
				}
			}
		}
	}

	bool OnVehicleSelect(const Vehicle *v) override
	{
		/* v is vehicle getting orders. Only copy/clone orders if vehicle doesn't have any orders yet.
		 * We disallow copying orders of other vehicles if we already have at least one order entry
		 * ourself as it easily copies orders of vehicles within a station when we mean the station.
		 * Obviously if you press CTRL on a non-empty orders vehicle you know what you are doing
		 * TODO: give a warning message */
		bool share_order = _ctrl_pressed || this->goto_type == OPOS_SHARE;
		if (this->vehicle->GetNumOrders() != 0 && !share_order) return false;

		if (DoCommandP(this->vehicle->tile, this->vehicle->index | (share_order ? CO_SHARE : CO_COPY) << 30, v->index,
				share_order ? CMD_CLONE_ORDER | CMD_MSG(STR_ERROR_CAN_T_SHARE_ORDER_LIST) : CMD_CLONE_ORDER | CMD_MSG(STR_ERROR_CAN_T_COPY_ORDER_LIST))) {
			this->selected_order = -1;
			ResetObjectToPlace();
		}
		return true;
	}

	/**
	 * Clones an order list from a vehicle list.  If this doesn't make sense (because not all vehicles in the list have the same orders), then it displays an error.
	 * @return This always returns true, which indicates that the contextual action handled the mouse click.
	 *         Note that it's correct behaviour to always handle the click even though an error is displayed,
	 *         because users aren't going to expect the default action to be performed just because they overlooked that cloning doesn't make sense.
	 */
	bool OnVehicleSelect(VehicleList::const_iterator begin, VehicleList::const_iterator end) override
	{
		bool share_order = _ctrl_pressed || this->goto_type == OPOS_SHARE;
		if (this->vehicle->GetNumOrders() != 0 && !share_order) return false;

		if (!share_order) {
			/* If CTRL is not pressed: If all the vehicles in this list have the same orders, then copy orders */
			if (AllEqual(begin, end, [](const Vehicle *v1, const Vehicle *v2) {
				return VehiclesHaveSameOrderList(v1, v2);
			})) {
				OnVehicleSelect(*begin);
			} else {
				ShowErrorMessage(STR_ERROR_CAN_T_COPY_ORDER_LIST, STR_ERROR_CAN_T_COPY_ORDER_VEHICLE_LIST, WL_INFO);
			}
		} else {
			/* If CTRL is pressed: If all the vehicles in this list share orders, then copy orders */
			if (AllEqual(begin, end, [](const Vehicle *v1, const Vehicle *v2) {
				return v1->FirstShared() == v2->FirstShared();
			})) {
				OnVehicleSelect(*begin);
			} else {
				ShowErrorMessage(STR_ERROR_CAN_T_SHARE_ORDER_LIST, STR_ERROR_CAN_T_SHARE_ORDER_VEHICLE_LIST, WL_INFO);
			}
		}

		return true;
	}

	void OnPlaceObjectAbort() override
	{
		this->goto_type = OPOS_NONE;
		this->SetWidgetDirty(WID_O_GOTO);
		this->SetWidgetDirty(WID_O_COND_AUX_VIA);
		this->SetWidgetDirty(WID_O_MGMT_BTN);

		/* Remove drag highlighting if it exists. */
		if (this->order_over != INVALID_VEH_ORDER_ID) {
			this->order_over = INVALID_VEH_ORDER_ID;
			this->SetWidgetDirty(WID_O_ORDER_LIST);
		}
	}

	void OnMouseDrag(Point pt, int widget) override
	{
		if (this->selected_order != -1 && widget == WID_O_ORDER_LIST) {
			/* An order is dragged.. */
			VehicleOrderID from_order = this->OrderGetSel();
			VehicleOrderID to_order = this->GetOrderFromPt(pt.y);
			uint num_orders = this->vehicle->GetNumOrders();

			if (from_order != INVALID_VEH_ORDER_ID && from_order <= num_orders) {
				if (to_order != INVALID_VEH_ORDER_ID && to_order <= num_orders) { // ..over an existing order.
					this->order_over = to_order;
					this->SetWidgetDirty(widget);
				} else if (from_order != to_order && this->order_over != INVALID_VEH_ORDER_ID) { // ..outside of the order list.
					this->order_over = INVALID_VEH_ORDER_ID;
					this->SetWidgetDirty(widget);
				}
			}
		}
	}

	void OnResize() override
	{
		/* Update the scroll bar */
		this->vscroll->SetCapacityFromWidget(this, WID_O_ORDER_LIST);
	}

	virtual void OnFocus(Window *previously_focused_window) override
	{
		if (HasFocusedVehicleChanged(this->window_number, previously_focused_window)) {
			MarkAllRoutePathsDirty(this->vehicle);
			MarkAllRouteStepsDirty(this->vehicle);
		}
	}

	virtual void OnFocusLost(Window *newly_focused_window) override
	{
		if (HasFocusedVehicleChanged(this->window_number, newly_focused_window)) {
			MarkAllRoutePathsDirty(this->vehicle);
			MarkAllRouteStepsDirty(this->vehicle);
		}
	}

	void OnDropdownClose(Point pt, int widget, int index, bool instant_close) override
	{
		Window::OnDropdownClose(pt, widget, index, instant_close);
		if (this->GetWidget<NWidgetStacked>(WID_O_SEL_BOTTOM_LEFT)->shown_plane == DP_BOTTOM_LEFT_MANAGE_LIST) {
			this->UpdateButtonState();
		}
	}

	const Vehicle *GetVehicle()
	{
		return this->vehicle;
	}

	static HotkeyList hotkeys;
};

static Hotkey order_hotkeys[] = {
	Hotkey('D', "skip", OHK_SKIP),
	Hotkey('F', "delete", OHK_DELETE),
	Hotkey('G', "goto", OHK_GOTO),
	Hotkey('H', "nonstop", OHK_NONSTOP),
	Hotkey((uint16)0, "via", OHK_VIA),
	Hotkey('J', "fullload", OHK_FULLLOAD),
	Hotkey('K', "unload", OHK_UNLOAD),
	Hotkey((uint16)0, "nearest_depot", OHK_NEAREST_DEPOT),
	Hotkey((uint16)0, "always_service", OHK_ALWAYS_SERVICE),
	Hotkey((uint16)0, "transfer", OHK_TRANSFER),
	Hotkey((uint16)0, "no_unload", OHK_NO_UNLOAD),
	Hotkey((uint16)0, "no_load", OHK_NO_LOAD),
	HOTKEY_LIST_END
};
HotkeyList OrdersWindow::hotkeys("order", order_hotkeys);

/** Nested widget definition for "your" train orders. */
static const NWidgetPart _nested_orders_train_widgets[] = {
	NWidget(NWID_HORIZONTAL),
		NWidget(WWT_CLOSEBOX, COLOUR_GREY),
		NWidget(WWT_CAPTION, COLOUR_GREY, WID_O_CAPTION), SetDataTip(STR_ORDERS_CAPTION, STR_TOOLTIP_WINDOW_TITLE_DRAG_THIS),
		NWidget(WWT_PUSHBTN, COLOUR_GREY, WID_O_TIMETABLE_VIEW), SetMinimalSize(61, 14), SetDataTip(0x0, STR_ORDERS_TIMETABLE_VIEW_TOOLTIP),
		NWidget(WWT_IMGBTN, COLOUR_GREY, WID_O_TOGGLE_SIZE), SetDataTip(SPR_LARGE_SMALL_WINDOW, STR_ORDERS_TOGGLE_MANAGEMENT_BUTTON_TOOLTIP),
		NWidget(WWT_SHADEBOX, COLOUR_GREY),
		NWidget(WWT_DEFSIZEBOX, COLOUR_GREY),
		NWidget(WWT_STICKYBOX, COLOUR_GREY),
	EndContainer(),
	NWidget(NWID_HORIZONTAL),
		NWidget(WWT_PANEL, COLOUR_GREY, WID_O_ORDER_LIST), SetMinimalSize(372, 62), SetDataTip(0x0, STR_ORDERS_LIST_TOOLTIP), SetResize(1, 1), SetScrollbar(WID_O_SCROLLBAR), EndContainer(),
		NWidget(NWID_SELECTION, INVALID_COLOUR, WID_O_SEL_OCCUPANCY),
			NWidget(WWT_PANEL, COLOUR_GREY, WID_O_OCCUPANCY_LIST), SetMinimalSize(50, 0), SetFill(0, 1), SetDataTip(STR_NULL, STR_ORDERS_OCCUPANCY_LIST_TOOLTIP),
															SetScrollbar(WID_O_SCROLLBAR), EndContainer(),
		EndContainer(),
		NWidget(NWID_VSCROLLBAR, COLOUR_GREY, WID_O_SCROLLBAR),
	EndContainer(),

	/* First button row. */
	NWidget(NWID_HORIZONTAL),
		NWidget(NWID_SELECTION, INVALID_COLOUR, WID_O_SEL_TOP_ROW_GROUNDVEHICLE),
			NWidget(NWID_HORIZONTAL, NC_EQUALSIZE),
				NWidget(NWID_BUTTON_DROPDOWN, COLOUR_GREY, WID_O_NON_STOP), SetMinimalSize(93, 12), SetFill(1, 0),
															SetDataTip(STR_ORDER_NON_STOP, STR_ORDER_TOOLTIP_NON_STOP), SetResize(1, 0),
				NWidget(NWID_SELECTION, INVALID_COLOUR, WID_O_SEL_TOP_LEFT),
					NWidget(NWID_BUTTON_DROPDOWN, COLOUR_GREY, WID_O_FULL_LOAD), SetMinimalSize(93, 12), SetFill(1, 0),
															SetDataTip(STR_ORDER_TOGGLE_FULL_LOAD, STR_ORDER_TOOLTIP_FULL_LOAD), SetResize(1, 0),
					NWidget(WWT_PUSHTXTBTN, COLOUR_GREY, WID_O_REFIT), SetMinimalSize(93, 12), SetFill(1, 0),
															SetDataTip(STR_ORDER_REFIT, STR_ORDER_REFIT_TOOLTIP), SetResize(1, 0),
					NWidget(WWT_TEXTBTN, COLOUR_GREY, WID_O_REVERSE), SetMinimalSize(93, 12), SetFill(1, 0),
															SetDataTip(STR_ORDER_REVERSE, STR_ORDER_REVERSE_TOOLTIP), SetResize(1, 0),
				EndContainer(),
				NWidget(NWID_SELECTION, INVALID_COLOUR, WID_O_SEL_TOP_MIDDLE),
					NWidget(NWID_BUTTON_DROPDOWN, COLOUR_GREY, WID_O_UNLOAD), SetMinimalSize(93, 12), SetFill(1, 0),
															SetDataTip(STR_ORDER_TOGGLE_UNLOAD, STR_ORDER_TOOLTIP_UNLOAD), SetResize(1, 0),
					NWidget(NWID_BUTTON_DROPDOWN, COLOUR_GREY, WID_O_SERVICE), SetMinimalSize(93, 12), SetFill(1, 0),
															SetDataTip(STR_ORDER_SERVICE, STR_ORDER_SERVICE_TOOLTIP), SetResize(1, 0),
				EndContainer(),
				NWidget(NWID_SELECTION, INVALID_COLOUR, WID_O_SEL_TOP_RIGHT),
					NWidget(WWT_TEXTBTN, COLOUR_GREY, WID_O_EMPTY), SetMinimalSize(93, 12), SetFill(1, 0),
															SetDataTip(STR_ORDER_REFIT, STR_ORDER_REFIT_TOOLTIP), SetResize(1, 0),
					NWidget(NWID_BUTTON_DROPDOWN, COLOUR_GREY, WID_O_REFIT_DROPDOWN), SetMinimalSize(93, 12), SetFill(1, 0),
															SetDataTip(STR_ORDER_REFIT_AUTO, STR_ORDER_REFIT_AUTO_TOOLTIP), SetResize(1, 0),
				EndContainer(),
			EndContainer(),
			NWidget(NWID_HORIZONTAL, NC_EQUALSIZE),
				NWidget(WWT_DROPDOWN, COLOUR_GREY, WID_O_COND_VARIABLE), SetMinimalSize(124, 12), SetFill(1, 0),
															SetDataTip(STR_NULL, STR_ORDER_CONDITIONAL_VARIABLE_TOOLTIP), SetResize(1, 0),
				NWidget(NWID_SELECTION, INVALID_COLOUR, WID_O_SEL_COND_AUX),
					NWidget(WWT_DROPDOWN, COLOUR_GREY, WID_O_COND_AUX_CARGO), SetMinimalSize(124, 12), SetFill(1, 0),
													SetDataTip(STR_NULL, STR_ORDER_CONDITIONAL_CARGO_TOOLTIP), SetResize(1, 0),
					NWidget(WWT_DROPDOWN, COLOUR_GREY, WID_O_COND_TIME_DATE), SetMinimalSize(124, 12), SetFill(1, 0),
															SetDataTip(STR_NULL, STR_ORDER_CONDITIONAL_TIME_DATE_TOOLTIP), SetResize(1, 0),
					NWidget(WWT_DROPDOWN, COLOUR_GREY, WID_O_COND_TIMETABLE), SetMinimalSize(124, 12), SetFill(1, 0),
															SetDataTip(STR_NULL, STR_ORDER_CONDITIONAL_TIMETABLE_TOOLTIP), SetResize(1, 0),
					NWidget(WWT_DROPDOWN, COLOUR_GREY, WID_O_COND_COUNTER), SetMinimalSize(124, 12), SetFill(1, 0),
															SetDataTip(STR_NULL, STR_ORDER_CONDITIONAL_COUNTER_TOOLTIP), SetResize(1, 0),
					NWidget(WWT_DROPDOWN, COLOUR_GREY, WID_O_COND_SCHED_SELECT), SetMinimalSize(124, 12), SetFill(1, 0),
															SetDataTip(STR_NULL, STR_ORDER_CONDITIONAL_SCHED_SELECT_TOOLTIP), SetResize(1, 0),
				EndContainer(),
				NWidget(NWID_SELECTION, INVALID_COLOUR, WID_O_SEL_COND_AUX2),
					NWidget(WWT_TEXTBTN, COLOUR_GREY, WID_O_COND_AUX_VIA), SetMinimalSize(36, 12),
													SetDataTip(STR_ORDER_CONDITIONAL_VIA, STR_ORDER_CONDITIONAL_VIA_TOOLTIP),
					NWidget(WWT_DROPDOWN, COLOUR_GREY, WID_O_COND_SCHED_TEST), SetMinimalSize(124, 12), SetFill(1, 0),
															SetDataTip(STR_NULL, STR_ORDER_CONDITIONAL_SCHED_TEST_TOOLTIP), SetResize(1, 0),
				EndContainer(),
				NWidget(WWT_DROPDOWN, COLOUR_GREY, WID_O_COND_COMPARATOR), SetMinimalSize(124, 12), SetFill(1, 0),
															SetDataTip(STR_NULL, STR_ORDER_CONDITIONAL_COMPARATOR_TOOLTIP), SetResize(1, 0),
				NWidget(NWID_SELECTION, INVALID_COLOUR, WID_O_SEL_COND_VALUE),
					NWidget(WWT_PUSHTXTBTN, COLOUR_GREY, WID_O_COND_VALUE), SetMinimalSize(124, 12), SetFill(1, 0),
															SetDataTip(STR_BLACK_COMMA, STR_ORDER_CONDITIONAL_VALUE_TOOLTIP), SetResize(1, 0),
					NWidget(WWT_DROPDOWN, COLOUR_GREY, WID_O_COND_CARGO), SetMinimalSize(124, 12), SetFill(1, 0),
															SetDataTip(STR_NULL, STR_ORDER_CONDITIONAL_CARGO_TOOLTIP), SetResize(1, 0),
					NWidget(WWT_DROPDOWN, COLOUR_GREY, WID_O_COND_SLOT), SetMinimalSize(124, 12), SetFill(1, 0),
															SetDataTip(STR_NULL, STR_ORDER_CONDITIONAL_SLOT_TOOLTIP), SetResize(1, 0),
				EndContainer(),
			EndContainer(),
			NWidget(NWID_HORIZONTAL, NC_EQUALSIZE),
				NWidget(WWT_PANEL, COLOUR_GREY), EndContainer(),
				NWidget(WWT_PANEL, COLOUR_GREY), EndContainer(),
				NWidget(WWT_DROPDOWN, COLOUR_GREY, WID_O_RELEASE_SLOT), SetMinimalSize(124, 12), SetFill(1, 0),
														SetDataTip(STR_NULL, STR_ORDER_RELEASE_SLOT_TOOLTIP), SetResize(1, 0),
			EndContainer(),
			NWidget(NWID_HORIZONTAL, NC_EQUALSIZE),
				NWidget(WWT_DROPDOWN, COLOUR_GREY, WID_O_COUNTER_OP), SetMinimalSize(124, 12), SetFill(1, 0),
														SetDataTip(STR_JUST_STRING, STR_TRACE_RESTRICT_COUNTER_OP_TOOLTIP), SetResize(1, 0),
				NWidget(WWT_DROPDOWN, COLOUR_GREY, WID_O_CHANGE_COUNTER), SetMinimalSize(124, 12), SetFill(1, 0),
														SetDataTip(STR_NULL, STR_ORDER_CHANGE_COUNTER_TOOLTIP), SetResize(1, 0),
				NWidget(WWT_PUSHTXTBTN, COLOUR_GREY, WID_O_COUNTER_VALUE), SetMinimalSize(124, 12), SetFill(1, 0),
														SetDataTip(STR_BLACK_COMMA, STR_TRACE_RESTRICT_COND_VALUE_TOOLTIP), SetResize(1, 0),
			EndContainer(),
		EndContainer(),
		NWidget(WWT_TEXTBTN, COLOUR_GREY, WID_O_OCCUPANCY_TOGGLE), SetMinimalSize(36, 12), SetDataTip(STR_ORDERS_OCCUPANCY_BUTTON, STR_ORDERS_OCCUPANCY_BUTTON_TOOLTIP),
		NWidget(NWID_SELECTION, INVALID_COLOUR, WID_O_SEL_SHARED),
			NWidget(WWT_PUSHIMGBTN, COLOUR_GREY, WID_O_SHARED_ORDER_LIST), SetMinimalSize(12, 12), SetDataTip(SPR_SHARED_ORDERS_ICON, STR_ORDERS_VEH_WITH_SHARED_ORDERS_LIST_TOOLTIP),
			NWidget(WWT_PUSHTXTBTN, COLOUR_GREY, WID_O_ADD_VEH_GROUP), SetMinimalSize(12, 12), SetDataTip(STR_BLACK_PLUS, STR_ORDERS_NEW_GROUP_TOOLTIP),
		EndContainer(),
	EndContainer(),

	/* Second button row. */
	NWidget(NWID_HORIZONTAL),
		NWidget(NWID_HORIZONTAL, NC_EQUALSIZE),
			NWidget(NWID_SELECTION, INVALID_COLOUR, WID_O_SEL_MGMT),
				NWidget(NWID_BUTTON_DROPDOWN, COLOUR_GREY, WID_O_MGMT_BTN), SetMinimalSize(100, 12), SetFill(1, 0),
														SetDataTip(STR_ORDERS_MANAGE_ORDER, STR_ORDERS_MANAGE_ORDER_TOOLTIP), SetResize(1, 0), SetAlignment(SA_TOP | SA_LEFT),
				NWidget(WWT_DROPDOWN, COLOUR_GREY, WID_O_MGMT_LIST_BTN), SetMinimalSize(100, 12), SetFill(1, 0),
														SetDataTip(STR_ORDERS_MANAGE_LIST, STR_ORDERS_MANAGE_LIST_TOOLTIP), SetResize(1, 0),
			EndContainer(),
			NWidget(NWID_SELECTION, INVALID_COLOUR, WID_O_SEL_BOTTOM_LEFT),
				NWidget(WWT_PUSHTXTBTN, COLOUR_GREY, WID_O_SKIP), SetMinimalSize(100, 12), SetFill(1, 0),
														SetDataTip(STR_ORDERS_SKIP_BUTTON, STR_ORDERS_SKIP_TOOLTIP), SetResize(1, 0),
				NWidget(WWT_DROPDOWN, COLOUR_GREY, WID_O_MANAGE_LIST), SetMinimalSize(100, 12), SetFill(1, 0),
														SetDataTip(STR_ORDERS_MANAGE_LIST, STR_ORDERS_MANAGE_LIST_TOOLTIP), SetResize(1, 0),
			EndContainer(),
			NWidget(NWID_SELECTION, INVALID_COLOUR, WID_O_SEL_BOTTOM_MIDDLE),
				NWidget(WWT_PUSHTXTBTN, COLOUR_GREY, WID_O_DELETE), SetMinimalSize(100, 12), SetFill(1, 0),
														SetDataTip(STR_ORDERS_DELETE_BUTTON, STR_ORDERS_DELETE_TOOLTIP), SetResize(1, 0),
				NWidget(WWT_PUSHTXTBTN, COLOUR_GREY, WID_O_STOP_SHARING), SetMinimalSize(100, 12), SetFill(1, 0),
														SetDataTip(STR_ORDERS_STOP_SHARING_BUTTON, STR_ORDERS_STOP_SHARING_TOOLTIP), SetResize(1, 0),
			EndContainer(),
			NWidget(NWID_BUTTON_DROPDOWN, COLOUR_GREY, WID_O_GOTO), SetMinimalSize(100, 12), SetFill(1, 0),
													SetDataTip(STR_ORDERS_GO_TO_BUTTON, STR_ORDERS_GO_TO_TOOLTIP), SetResize(1, 0),
		EndContainer(),
		NWidget(WWT_RESIZEBOX, COLOUR_GREY),
	EndContainer(),
};

static WindowDesc _orders_train_desc(
	WDP_AUTO, "view_vehicle_orders_train", 384, 100,
	WC_VEHICLE_ORDERS, WC_VEHICLE_VIEW,
	WDF_CONSTRUCTION,
	_nested_orders_train_widgets, lengthof(_nested_orders_train_widgets),
	&OrdersWindow::hotkeys
);

/** Nested widget definition for "your" orders (non-train). */
static const NWidgetPart _nested_orders_widgets[] = {
	NWidget(NWID_HORIZONTAL),
		NWidget(WWT_CLOSEBOX, COLOUR_GREY),
		NWidget(WWT_CAPTION, COLOUR_GREY, WID_O_CAPTION), SetDataTip(STR_ORDERS_CAPTION, STR_TOOLTIP_WINDOW_TITLE_DRAG_THIS),
		NWidget(WWT_PUSHBTN, COLOUR_GREY, WID_O_TIMETABLE_VIEW), SetMinimalSize(61, 14), SetDataTip(0x0, STR_ORDERS_TIMETABLE_VIEW_TOOLTIP),
		NWidget(WWT_IMGBTN, COLOUR_GREY, WID_O_TOGGLE_SIZE), SetDataTip(SPR_LARGE_SMALL_WINDOW, STR_ORDERS_TOGGLE_MANAGEMENT_BUTTON_TOOLTIP),
		NWidget(WWT_SHADEBOX, COLOUR_GREY),
		NWidget(WWT_DEFSIZEBOX, COLOUR_GREY),
		NWidget(WWT_STICKYBOX, COLOUR_GREY),
	EndContainer(),
	NWidget(NWID_HORIZONTAL),
		NWidget(WWT_PANEL, COLOUR_GREY, WID_O_ORDER_LIST), SetMinimalSize(372, 62), SetDataTip(0x0, STR_ORDERS_LIST_TOOLTIP), SetResize(1, 1), SetScrollbar(WID_O_SCROLLBAR), EndContainer(),
		NWidget(NWID_SELECTION, INVALID_COLOUR, WID_O_SEL_OCCUPANCY),
			NWidget(WWT_PANEL, COLOUR_GREY, WID_O_OCCUPANCY_LIST), SetMinimalSize(50, 0), SetFill(0, 1), SetDataTip(STR_NULL, STR_ORDERS_OCCUPANCY_LIST_TOOLTIP),
															SetScrollbar(WID_O_SCROLLBAR), EndContainer(),
		EndContainer(),
		NWidget(NWID_VSCROLLBAR, COLOUR_GREY, WID_O_SCROLLBAR),
	EndContainer(),

	/* First button row. */
	NWidget(NWID_HORIZONTAL),
		NWidget(NWID_SELECTION, INVALID_COLOUR, WID_O_SEL_TOP_ROW),
			/* Load + unload + refit buttons. */
			NWidget(NWID_HORIZONTAL, NC_EQUALSIZE),
				NWidget(NWID_BUTTON_DROPDOWN, COLOUR_GREY, WID_O_FULL_LOAD), SetMinimalSize(124, 12), SetFill(1, 0),
													SetDataTip(STR_ORDER_TOGGLE_FULL_LOAD, STR_ORDER_TOOLTIP_FULL_LOAD), SetResize(1, 0),
				NWidget(NWID_BUTTON_DROPDOWN, COLOUR_GREY, WID_O_UNLOAD), SetMinimalSize(124, 12), SetFill(1, 0),
													SetDataTip(STR_ORDER_TOGGLE_UNLOAD, STR_ORDER_TOOLTIP_UNLOAD), SetResize(1, 0),
				NWidget(NWID_BUTTON_DROPDOWN, COLOUR_GREY, WID_O_REFIT_DROPDOWN), SetMinimalSize(124, 12), SetFill(1, 0),
													SetDataTip(STR_ORDER_REFIT_AUTO, STR_ORDER_REFIT_AUTO_TOOLTIP), SetResize(1, 0),
			EndContainer(),
			/* Refit + service buttons. */
			NWidget(NWID_HORIZONTAL, NC_EQUALSIZE),
				NWidget(WWT_PUSHTXTBTN, COLOUR_GREY, WID_O_REFIT), SetMinimalSize(186, 12), SetFill(1, 0),
													SetDataTip(STR_ORDER_REFIT, STR_ORDER_REFIT_TOOLTIP), SetResize(1, 0),
				NWidget(NWID_BUTTON_DROPDOWN, COLOUR_GREY, WID_O_SERVICE), SetMinimalSize(124, 12), SetFill(1, 0),
													SetDataTip(STR_ORDER_SERVICE, STR_ORDER_SERVICE_TOOLTIP), SetResize(1, 0),
			EndContainer(),

			/* Buttons for setting a condition. */
			NWidget(NWID_HORIZONTAL, NC_EQUALSIZE),
				NWidget(WWT_DROPDOWN, COLOUR_GREY, WID_O_COND_VARIABLE), SetMinimalSize(124, 12), SetFill(1, 0),
													SetDataTip(STR_NULL, STR_ORDER_CONDITIONAL_VARIABLE_TOOLTIP), SetResize(1, 0),
				NWidget(NWID_SELECTION, INVALID_COLOUR, WID_O_SEL_COND_AUX),
					NWidget(WWT_DROPDOWN, COLOUR_GREY, WID_O_COND_AUX_CARGO), SetMinimalSize(124, 12), SetFill(1, 0),
													SetDataTip(STR_NULL, STR_ORDER_CONDITIONAL_CARGO_TOOLTIP), SetResize(1, 0),
					NWidget(WWT_DROPDOWN, COLOUR_GREY, WID_O_COND_TIME_DATE), SetMinimalSize(124, 12), SetFill(1, 0),
															SetDataTip(STR_NULL, STR_ORDER_CONDITIONAL_TIME_DATE_TOOLTIP), SetResize(1, 0),
					NWidget(WWT_DROPDOWN, COLOUR_GREY, WID_O_COND_TIMETABLE), SetMinimalSize(124, 12), SetFill(1, 0),
															SetDataTip(STR_NULL, STR_ORDER_CONDITIONAL_TIMETABLE_TOOLTIP), SetResize(1, 0),
					NWidget(WWT_DROPDOWN, COLOUR_GREY, WID_O_COND_COUNTER), SetMinimalSize(124, 12), SetFill(1, 0),
															SetDataTip(STR_NULL, STR_ORDER_CONDITIONAL_COUNTER_TOOLTIP), SetResize(1, 0),
					NWidget(WWT_DROPDOWN, COLOUR_GREY, WID_O_COND_SCHED_SELECT), SetMinimalSize(124, 12), SetFill(1, 0),
															SetDataTip(STR_NULL, STR_ORDER_CONDITIONAL_SCHED_SELECT_TOOLTIP), SetResize(1, 0),
				EndContainer(),
				NWidget(NWID_SELECTION, INVALID_COLOUR, WID_O_SEL_COND_AUX2),
					NWidget(WWT_TEXTBTN, COLOUR_GREY, WID_O_COND_AUX_VIA), SetMinimalSize(36, 12),
													SetDataTip(STR_ORDER_CONDITIONAL_VIA, STR_ORDER_CONDITIONAL_VIA_TOOLTIP),
					NWidget(WWT_DROPDOWN, COLOUR_GREY, WID_O_COND_SCHED_TEST), SetMinimalSize(124, 12), SetFill(1, 0),
															SetDataTip(STR_NULL, STR_ORDER_CONDITIONAL_SCHED_TEST_TOOLTIP), SetResize(1, 0),
				EndContainer(),
				NWidget(WWT_DROPDOWN, COLOUR_GREY, WID_O_COND_COMPARATOR), SetMinimalSize(124, 12), SetFill(1, 0),
													SetDataTip(STR_NULL, STR_ORDER_CONDITIONAL_COMPARATOR_TOOLTIP), SetResize(1, 0),
				NWidget(NWID_SELECTION, INVALID_COLOUR, WID_O_SEL_COND_VALUE),
					NWidget(WWT_PUSHTXTBTN, COLOUR_GREY, WID_O_COND_VALUE), SetMinimalSize(124, 12), SetFill(1, 0),
															SetDataTip(STR_BLACK_COMMA, STR_ORDER_CONDITIONAL_VALUE_TOOLTIP), SetResize(1, 0),
					NWidget(WWT_DROPDOWN, COLOUR_GREY, WID_O_COND_CARGO), SetMinimalSize(124, 12), SetFill(1, 0),
													SetDataTip(STR_NULL, STR_ORDER_CONDITIONAL_CARGO_TOOLTIP), SetResize(1, 0),
					NWidget(WWT_DROPDOWN, COLOUR_GREY, WID_O_COND_SLOT), SetMinimalSize(124, 12), SetFill(1, 0),
													SetDataTip(STR_NULL, STR_ORDER_CONDITIONAL_SLOT_TOOLTIP), SetResize(1, 0),
				EndContainer(),
			EndContainer(),

			/* Buttons for releasing a slot. */
			NWidget(NWID_HORIZONTAL, NC_EQUALSIZE),
				NWidget(WWT_PANEL, COLOUR_GREY), EndContainer(),
				NWidget(WWT_PANEL, COLOUR_GREY), EndContainer(),
				NWidget(WWT_DROPDOWN, COLOUR_GREY, WID_O_RELEASE_SLOT), SetMinimalSize(124, 12), SetFill(1, 0),
														SetDataTip(STR_NULL, STR_ORDER_RELEASE_SLOT_TOOLTIP), SetResize(1, 0),
			EndContainer(),

			/* Buttons for changing a counter. */
			NWidget(NWID_HORIZONTAL, NC_EQUALSIZE),
				NWidget(WWT_DROPDOWN, COLOUR_GREY, WID_O_COUNTER_OP), SetMinimalSize(124, 12), SetFill(1, 0),
														SetDataTip(STR_JUST_STRING, STR_TRACE_RESTRICT_COUNTER_OP_TOOLTIP), SetResize(1, 0),
				NWidget(WWT_DROPDOWN, COLOUR_GREY, WID_O_CHANGE_COUNTER), SetMinimalSize(124, 12), SetFill(1, 0),
														SetDataTip(STR_NULL, STR_ORDER_CHANGE_COUNTER_TOOLTIP), SetResize(1, 0),
				NWidget(WWT_PUSHTXTBTN, COLOUR_GREY, WID_O_COUNTER_VALUE), SetMinimalSize(124, 12), SetFill(1, 0),
														SetDataTip(STR_BLACK_COMMA, STR_TRACE_RESTRICT_COND_VALUE_TOOLTIP), SetResize(1, 0),
			EndContainer(),
		EndContainer(),

		NWidget(WWT_TEXTBTN, COLOUR_GREY, WID_O_OCCUPANCY_TOGGLE), SetMinimalSize(36, 12), SetDataTip(STR_ORDERS_OCCUPANCY_BUTTON, STR_ORDERS_OCCUPANCY_BUTTON_TOOLTIP),
		NWidget(NWID_SELECTION, INVALID_COLOUR, WID_O_SEL_SHARED),
			NWidget(WWT_PUSHIMGBTN, COLOUR_GREY, WID_O_SHARED_ORDER_LIST), SetMinimalSize(12, 12), SetDataTip(SPR_SHARED_ORDERS_ICON, STR_ORDERS_VEH_WITH_SHARED_ORDERS_LIST_TOOLTIP),
			NWidget(WWT_PUSHTXTBTN, COLOUR_GREY, WID_O_ADD_VEH_GROUP), SetMinimalSize(12, 12), SetDataTip(STR_BLACK_PLUS, STR_ORDERS_NEW_GROUP_TOOLTIP),
		EndContainer(),
	EndContainer(),

	/* Second button row. */
	NWidget(NWID_HORIZONTAL),
		NWidget(NWID_SELECTION, INVALID_COLOUR, WID_O_SEL_MGMT),
			NWidget(NWID_BUTTON_DROPDOWN, COLOUR_GREY, WID_O_MGMT_BTN), SetMinimalSize(100, 12), SetFill(1, 0),
													SetDataTip(STR_ORDERS_MANAGE_ORDER, STR_ORDERS_MANAGE_ORDER_TOOLTIP), SetResize(1, 0), SetAlignment(SA_TOP | SA_LEFT),
			NWidget(WWT_DROPDOWN, COLOUR_GREY, WID_O_MGMT_LIST_BTN), SetMinimalSize(100, 12), SetFill(1, 0),
													SetDataTip(STR_ORDERS_MANAGE_LIST, STR_ORDERS_MANAGE_LIST_TOOLTIP), SetResize(1, 0),
		EndContainer(),
		NWidget(NWID_SELECTION, INVALID_COLOUR, WID_O_SEL_BOTTOM_LEFT),
			NWidget(WWT_PUSHTXTBTN, COLOUR_GREY, WID_O_SKIP), SetMinimalSize(100, 12), SetFill(1, 0),
													SetDataTip(STR_ORDERS_SKIP_BUTTON, STR_ORDERS_SKIP_TOOLTIP), SetResize(1, 0),
			NWidget(WWT_DROPDOWN, COLOUR_GREY, WID_O_MANAGE_LIST), SetMinimalSize(100, 12), SetFill(1, 0),
													SetDataTip(STR_ORDERS_MANAGE_LIST, STR_ORDERS_MANAGE_LIST_TOOLTIP), SetResize(1, 0),
		EndContainer(),
		NWidget(NWID_SELECTION, INVALID_COLOUR, WID_O_SEL_BOTTOM_MIDDLE),
			NWidget(WWT_PUSHTXTBTN, COLOUR_GREY, WID_O_DELETE), SetMinimalSize(100, 12), SetFill(1, 0),
													SetDataTip(STR_ORDERS_DELETE_BUTTON, STR_ORDERS_DELETE_TOOLTIP), SetResize(1, 0),
			NWidget(WWT_PUSHTXTBTN, COLOUR_GREY, WID_O_STOP_SHARING), SetMinimalSize(100, 12), SetFill(1, 0),
													SetDataTip(STR_ORDERS_STOP_SHARING_BUTTON, STR_ORDERS_STOP_SHARING_TOOLTIP), SetResize(1, 0),
		EndContainer(),
		NWidget(NWID_BUTTON_DROPDOWN, COLOUR_GREY, WID_O_GOTO), SetMinimalSize(100, 12), SetFill(1, 0),
											SetDataTip(STR_ORDERS_GO_TO_BUTTON, STR_ORDERS_GO_TO_TOOLTIP), SetResize(1, 0),
		NWidget(WWT_RESIZEBOX, COLOUR_GREY),
	EndContainer(),
};

static WindowDesc _orders_desc(
	WDP_AUTO, "view_vehicle_orders", 384, 100,
	WC_VEHICLE_ORDERS, WC_VEHICLE_VIEW,
	WDF_CONSTRUCTION,
	_nested_orders_widgets, lengthof(_nested_orders_widgets),
	&OrdersWindow::hotkeys
);

/** Nested widget definition for competitor orders. */
static const NWidgetPart _nested_other_orders_widgets[] = {
	NWidget(NWID_HORIZONTAL),
		NWidget(WWT_CLOSEBOX, COLOUR_GREY),
		NWidget(WWT_CAPTION, COLOUR_GREY, WID_O_CAPTION), SetDataTip(STR_ORDERS_CAPTION, STR_TOOLTIP_WINDOW_TITLE_DRAG_THIS),
		NWidget(WWT_PUSHBTN, COLOUR_GREY, WID_O_TIMETABLE_VIEW), SetMinimalSize(61, 14), SetDataTip(0x0, STR_ORDERS_TIMETABLE_VIEW_TOOLTIP),
		NWidget(WWT_SHADEBOX, COLOUR_GREY),
		NWidget(WWT_DEFSIZEBOX, COLOUR_GREY),
		NWidget(WWT_STICKYBOX, COLOUR_GREY),
	EndContainer(),
	NWidget(NWID_HORIZONTAL),
		NWidget(WWT_PANEL, COLOUR_GREY, WID_O_ORDER_LIST), SetMinimalSize(372, 72), SetDataTip(0x0, STR_ORDERS_LIST_TOOLTIP), SetResize(1, 1), SetScrollbar(WID_O_SCROLLBAR), EndContainer(),
		NWidget(NWID_SELECTION, INVALID_COLOUR, WID_O_SEL_OCCUPANCY),
			NWidget(WWT_PANEL, COLOUR_GREY, WID_O_OCCUPANCY_LIST), SetMinimalSize(50, 0), SetFill(0, 1), SetDataTip(STR_NULL, STR_ORDERS_OCCUPANCY_LIST_TOOLTIP),
															SetScrollbar(WID_O_SCROLLBAR), EndContainer(),
		EndContainer(),
		NWidget(NWID_VSCROLLBAR, COLOUR_GREY, WID_O_SCROLLBAR),
	EndContainer(),

	/* First button row. */
	NWidget(NWID_HORIZONTAL),
		NWidget(WWT_PANEL, COLOUR_GREY), SetFill(1, 0), SetResize(1, 0),
		EndContainer(),
		NWidget(WWT_TEXTBTN, COLOUR_GREY, WID_O_OCCUPANCY_TOGGLE), SetMinimalSize(36, 12), SetDataTip(STR_ORDERS_OCCUPANCY_BUTTON, STR_ORDERS_OCCUPANCY_BUTTON_TOOLTIP),
		NWidget(WWT_PUSHIMGBTN, COLOUR_GREY, WID_O_SHARED_ORDER_LIST), SetMinimalSize(12, 12), SetDataTip(SPR_SHARED_ORDERS_ICON, STR_ORDERS_VEH_WITH_SHARED_ORDERS_LIST_TOOLTIP),
		NWidget(WWT_RESIZEBOX, COLOUR_GREY),
	EndContainer(),
};

static WindowDesc _other_orders_desc(
	WDP_AUTO, "view_vehicle_orders_competitor", 384, 86,
	WC_VEHICLE_ORDERS, WC_VEHICLE_VIEW,
	WDF_CONSTRUCTION,
	_nested_other_orders_widgets, lengthof(_nested_other_orders_widgets),
	&OrdersWindow::hotkeys
);

void ShowOrdersWindow(const Vehicle *v)
{
	DeleteWindowById(WC_VEHICLE_DETAILS, v->index, false);
	DeleteWindowById(WC_VEHICLE_TIMETABLE, v->index, false);
	if (BringWindowToFrontById(WC_VEHICLE_ORDERS, v->index) != nullptr) return;

	/* Using a different WindowDescs for _local_company causes problems.
	 * Due to this we have to close order windows in ChangeWindowOwner/DeleteCompanyWindows,
	 * because we cannot change switch the WindowDescs and keeping the old WindowDesc results
	 * in crashed due to missing widges.
	 * TODO Rewrite the order GUI to not use different WindowDescs.
	 */
	if (v->owner != _local_company) {
		new OrdersWindow(&_other_orders_desc, v);
	} else {
		new OrdersWindow(v->IsGroundVehicle() ? &_orders_train_desc : &_orders_desc, v);
	}
}<|MERGE_RESOLUTION|>--- conflicted
+++ resolved
@@ -947,14 +947,15 @@
 				SetDParam(1, (order->GetNonStopType() & ONSF_NO_STOP_AT_INTERMEDIATE_STATIONS) ? STR_ORDER_GO_NON_STOP_TO : STR_ORDER_GO_TO);
 			}
 
-<<<<<<< HEAD
 			if (!timetable && (order->GetDepotActionType() & ODATFB_SELL)) {
 				SetDParam(7, STR_ORDER_SELL_ORDER);
 			} else {
+				/* Do not show stopping in the depot in the timetable window. */
 				if (!timetable && (order->GetDepotActionType() & ODATFB_HALT)) {
 					SetDParam(7, STR_ORDER_STOP_ORDER);
 				}
 
+				/* Do not show refitting in the depot in the timetable window. */
 				if (!timetable && order->IsRefit()) {
 					SetDParam(7, (order->GetDepotActionType() & ODATFB_HALT) ? STR_ORDER_REFIT_STOP_ORDER : STR_ORDER_REFIT_ORDER);
 					SetDParam(8, CargoSpec::Get(order->GetRefitCargo())->name);
@@ -967,17 +968,6 @@
 					SetTimetableParams(8, order->GetWaitTime());
 				}
 				timetable_wait_time_valid = !(order->GetDepotActionType() & ODATFB_HALT);
-=======
-			/* Do not show stopping in the depot in the timetable window. */
-			if (!timetable && (order->GetDepotActionType() & ODATFB_HALT)) {
-				SetDParam(5, STR_ORDER_STOP_ORDER);
-			}
-
-			/* Do not show refitting in the depot in the timetable window. */
-			if (!timetable && order->IsRefit()) {
-				SetDParam(5, (order->GetDepotActionType() & ODATFB_HALT) ? STR_ORDER_REFIT_STOP_ORDER : STR_ORDER_REFIT_ORDER);
-				SetDParam(6, CargoSpec::Get(order->GetRefitCargo())->name);
->>>>>>> 87f4d37d
 			}
 			break;
 
