--- conflicted
+++ resolved
@@ -60,9 +60,5 @@
 };
 
 extern std::vector<NewGRFProfiler> _newgrf_profilers;
-<<<<<<< HEAD
-extern Date _newgrf_profile_end_date;
-=======
->>>>>>> 91e140c7
 
 #endif /* NEWGRF_PROFILING_H */