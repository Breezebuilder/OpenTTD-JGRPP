--- conflicted
+++ resolved
@@ -402,14 +402,9 @@
 	uint8       min_active_clients;                       ///< minimum amount of active clients to unpause the game
 	bool        reload_cfg;                               ///< reload the config file before restarting
 	std::string last_joined;                              ///< Last joined server
-<<<<<<< HEAD
-	bool        no_http_content_downloads;                     ///< do not do content downloads over HTTP
-	UseRelayService use_relay_service;                    ///< Use relay service?
-=======
 	bool        no_http_content_downloads;                ///< do not do content downloads over HTTP
 	UseRelayService use_relay_service;                    ///< Use relay service?
 	ParticipateSurvey participate_survey;                 ///< Participate in the automated survey
->>>>>>> 91e140c7
 };
 
 /** Settings related to the creation of games. */
