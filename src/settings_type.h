/*
 * This file is part of OpenTTD.
 * OpenTTD is free software; you can redistribute it and/or modify it under the terms of the GNU General Public License as published by the Free Software Foundation, version 2.
 * OpenTTD is distributed in the hope that it will be useful, but WITHOUT ANY WARRANTY; without even the implied warranty of MERCHANTABILITY or FITNESS FOR A PARTICULAR PURPOSE.
 * See the GNU General Public License for more details. You should have received a copy of the GNU General Public License along with OpenTTD. If not, see <http://www.gnu.org/licenses/>.
 */

/** @file settings_type.h Types related to global configuration settings. */

#ifndef SETTINGS_TYPE_H
#define SETTINGS_TYPE_H

#include "date_type.h"
#include "economy_type.h"
#include "town_type.h"
#include "transport_type.h"
#include "network/core/config.h"
#include "company_type.h"
#include "cargotype.h"
#include "linkgraph/linkgraph_type.h"
#include "zoom_type.h"
#include "openttd.h"

/* Used to validate sizes of "max" value in settings. */
const size_t MAX_SLE_UINT8 = UINT8_MAX;
const size_t MAX_SLE_UINT16 = UINT16_MAX;
const size_t MAX_SLE_UINT32 = UINT32_MAX;
const size_t MAX_SLE_UINT = UINT_MAX;
const size_t MAX_SLE_INT8 = INT8_MAX;
const size_t MAX_SLE_INT16 = INT16_MAX;
const size_t MAX_SLE_INT32 = INT32_MAX;
const size_t MAX_SLE_INT = INT_MAX;

/** Settings profiles and highscore tables. */
enum SettingsProfile {
	SP_BEGIN = 0,
	SP_EASY = SP_BEGIN,                       ///< Easy difficulty.
	SP_MEDIUM,                                ///< Medium difficulty.
	SP_HARD,                                  ///< Hard difficulty.

	SP_END,                                   ///< End of setting profiles.

	SP_CUSTOM = SP_END,                       ///< No profile, special "custom" highscore.
	SP_SAVED_HIGHSCORE_END,                   ///< End of saved highscore tables.

	SP_MULTIPLAYER = SP_SAVED_HIGHSCORE_END,  ///< Special "multiplayer" highscore. Not saved, always specific to the current game.
	SP_HIGHSCORE_END,                         ///< End of highscore tables.
};

/** Available industry map generation densities. */
enum IndustryDensity {
	ID_FUND_ONLY, ///< The game does not build industries.
	ID_MINIMAL,   ///< Start with just the industries that must be present.
	ID_VERY_LOW,  ///< Very few industries at game start.
	ID_LOW,       ///< Few industries at game start.
	ID_NORMAL,    ///< Normal amount of industries at game start.
	ID_HIGH,      ///< Many industries at game start.

	ID_END,       ///< Number of industry density settings.
};

/** Settings related to the difficulty of the game */
struct DifficultySettings {
	byte   max_no_competitors;               ///< the number of competitors (AIs)
	byte   number_towns;                     ///< the amount of towns
	byte   industry_density;                 ///< The industry density. @see IndustryDensity
	uint32 max_loan;                         ///< the maximum initial loan
	byte   initial_interest;                 ///< amount of interest (to pay over the loan)
	byte   vehicle_costs;                    ///< amount of money spent on vehicle running cost
	byte   competitor_speed;                 ///< the speed at which the AI builds
	byte   vehicle_breakdowns;               ///< likelihood of vehicles breaking down
	byte   subsidy_multiplier;               ///< amount of subsidy
	byte   construction_cost;                ///< how expensive is building
	byte   terrain_type;                     ///< the mountainousness of the landscape
	byte   quantity_sea_lakes;               ///< the amount of seas/lakes
	bool   economy;                          ///< how volatile is the economy
	bool   line_reverse_mode;                ///< reversing at stations or not
	bool   disasters;                        ///< are disasters enabled
	byte   town_council_tolerance;           ///< minimum required town ratings to be allowed to demolish stuff
	bool   money_cheat_in_multiplayer;       ///< is the money cheat permitted for non-admin multiplayer clients
	bool   rename_towns_in_multiplayer;      ///< is renaming towns permitted for non-admin multiplayer clients
};

/** Settings relating to viewport/smallmap scrolling. */
enum ViewportScrollMode {
	VSM_VIEWPORT_RMB_FIXED, ///< Viewport moves with mouse movement on holding right mouse button, cursor position is fixed.
	VSM_MAP_RMB_FIXED,      ///< Map moves with mouse movement on holding right mouse button, cursor position is fixed.
	VSM_MAP_RMB,            ///< Map moves with mouse movement on holding right mouse button, cursor moves.
	VSM_MAP_LMB,            ///< Map moves with mouse movement on holding left mouse button, cursor moves.
	VSM_END,                ///< Number of scroll mode settings.
};

/** Settings related to time display. This may be loaded from the savegame and/or overriden by the client. */
struct TimeSettings {
	bool   time_in_minutes;                  ///< whether to use the hh:mm conversion when printing dates
	uint16 ticks_per_minute;                 ///< how many ticks per minute
	uint16 clock_offset;                     ///< clock offset in minutes
};

/** Settings related to the GUI and other stuff that is not saved in the savegame. */
struct GUISettings : public TimeSettings {
	bool   sg_full_load_any;                 ///< new full load calculation, any cargo must be full read from pre v93 savegames
	bool   lost_vehicle_warn;                ///< if a vehicle can't find its destination, show a warning
	bool   restriction_wait_vehicle_warn;    ///< if a vehicle is waiting for an extended time due to a routing restriction, show a warning
	uint8  order_review_system;              ///< perform order reviews on vehicles
	bool   no_depot_order_warn;              ///< if a non-air vehicle doesn't have at least one depot order, show a warning
	bool   vehicle_income_warn;              ///< if a vehicle isn't generating income, show a warning
	bool   show_finances;                    ///< show finances at end of year
	bool   sg_new_nonstop;                   ///< ttdpatch compatible nonstop handling read from pre v93 savegames
	bool   new_nonstop;                      ///< ttdpatch compatible nonstop handling
	uint8  stop_location;                    ///< what is the default stop location of trains?
	uint8  auto_scrolling;                   ///< scroll when moving mouse to the edge (see #ViewportAutoscrolling)
	byte   errmsg_duration;                  ///< duration of error message
	uint16 hover_delay_ms;                   ///< time required to activate a hover event, in milliseconds
	bool   link_terraform_toolbar;           ///< display terraform toolbar when displaying rail, road, water and airport toolbars
	uint8  smallmap_land_colour;             ///< colour used for land and heightmap at the smallmap
	uint8  scroll_mode;                      ///< viewport scroll mode
	bool   smooth_scroll;                    ///< smooth scroll viewports
	bool   measure_tooltip;                  ///< show a permanent tooltip when dragging tools
	byte   liveries;                         ///< options for displaying company liveries, 0=none, 1=self, 2=all
	bool   prefer_teamchat;                  ///< choose the chat message target with \<ENTER\>, true=all clients, false=your team
	uint8  advanced_vehicle_list;            ///< use the "advanced" vehicle list
	uint8  loading_indicators;               ///< show loading indicators
	uint8  default_rail_type;                ///< the default rail type for the rail GUI
	uint8  default_road_type;                ///< the default road/tram types for the road/tram GUI
	uint8  toolbar_pos;                      ///< position of toolbars, 0=left, 1=center, 2=right
	uint8  statusbar_pos;                    ///< position of statusbar, 0=left, 1=center, 2=right
	uint8  window_snap_radius;               ///< windows snap at each other if closer than this
	uint8  window_soft_limit;                ///< soft limit of maximum number of non-stickied non-vital windows (0 = no limit)
	ZoomLevel zoom_min;                      ///< minimum zoom out level
	ZoomLevel zoom_max;                      ///< maximum zoom out level
	ZoomLevel sprite_zoom_min;               ///< maximum zoom level at which higher-resolution alternative sprites will be used (if available) instead of scaling a lower resolution sprite
	byte   autosave;                         ///< how often should we do autosaves?
	bool   threaded_saves;                   ///< should we do threaded saves?
	bool   keep_all_autosave;                ///< name the autosave in a different way
	bool   autosave_on_exit;                 ///< save an autosave when you quit the game, but do not ask "Do you really want to quit?"
	bool   autosave_on_network_disconnect;   ///< save an autosave when you get disconnected from a network game with an error?
	uint8  date_format_in_default_names;     ///< should the default savegame/screenshot name use long dates (31th Dec 2008), short dates (31-12-2008) or ISO dates (2008-12-31)
	byte   max_num_autosaves;                ///< controls how many autosavegames are made before the game starts to overwrite (names them 0 to max_num_autosaves - 1)
	uint8  savegame_overwrite_confirm;       ///< Mode for when to warn about overwriting an existing savegame
	bool   population_in_label;              ///< show the population of a town in his label?
	uint8  right_mouse_btn_emulation;        ///< should we emulate right mouse clicking?
	uint8  scrollwheel_scrolling;            ///< scrolling using the scroll wheel?
	uint8  scrollwheel_multiplier;           ///< how much 'wheel' per incoming event from the OS?
	bool   viewport_map_scan_surroundings;   ///< look for the most important tile in surroundings
	bool   show_slopes_on_viewport_map;      ///< use slope orientation to render the ground
	uint32 default_viewport_map_mode;        ///< the mode to use by default when a viewport is in map mode, 0=owner, 1=industry, 2=vegetation
	uint32 action_when_viewport_map_is_dblclicked; ///< what to do when a doubleclick occurs on the viewport map
	uint32 show_scrolling_viewport_on_map;   ///< when a no map viewport is scrolled, its location is marked on the other map viewports
	bool   show_bridges_on_map;              ///< bridges are rendered on a viewport in map mode
	bool   show_tunnels_on_map;              ///< tunnels are rendered on a viewport in map mode
	uint32 show_vehicle_route;               ///< show a vehicle's route when its orders/timetable window is focused
	uint32 dash_level_of_route_lines;        ///< the dash level passed to GfxDrawLine() (plain if 0)
	bool   use_owner_colour_for_tunnelbridge;///< bridges and tunnels are rendered with their owner's colour
	bool   timetable_arrival_departure;      ///< show arrivals and departures in vehicle timetables
	uint8  max_departures;                   ///< maximum number of departures to show per station
	uint16 max_departure_time;               ///< maximum time in advance to show departures
	uint16 departure_calc_frequency;         ///< how often to calculate departures (in ticks)
	bool   departure_show_vehicle;           ///< whether to show vehicle names with departures
	bool   departure_show_group;             ///< whether to show group names with departures
	bool   departure_show_company;           ///< whether to show company names with departures
	bool   departure_show_vehicle_type;      ///< whether to show vehicle type icons with departures
	bool   departure_show_vehicle_color;     ///< whether to show vehicle type icons in silver instead of orange
	bool   departure_larger_font;            ///< whether to show the calling at list in a larger font
	bool   departure_destination_type;       ///< whether to show destination types for ports and airports
	bool   departure_show_both;              ///< whether to show departure and arrival times on the same line
	bool   departure_only_passengers;        ///< whether to only show passenger services
	bool   departure_smart_terminus;         ///< whether to only show passenger services
	uint8  departure_conditionals;           ///< how to handle conditional orders
	bool   departure_show_all_stops;         ///< whether to show stops regardless of loading/unloading done at them
	bool   departure_merge_identical;        ///< whether to merge identical departures
	bool   right_mouse_wnd_close;            ///< close window with right click
	bool   pause_on_newgame;                 ///< whether to start new games paused or not
	bool   enable_signal_gui;                ///< show the signal GUI when the signal button is pressed
	Year   coloured_news_year;               ///< when does newspaper become coloured?
	bool   override_time_settings;           ///< Whether to override time display settings stored in savegame.
	bool   timetable_in_ticks;               ///< whether to show the timetable in ticks rather than days
	bool   timetable_leftover_ticks;         ///< whether to show leftover ticks after converting to minutes/days, in the timetable
	bool   timetable_start_text_entry;       ///< whether to enter timetable start times as text (hhmm format)
	uint8  date_with_time;                   ///< whether to show the month and year with the time
	bool   quick_goto;                       ///< Allow quick access to 'goto button' in vehicle orders window
	bool   auto_euro;                        ///< automatically switch to euro in 2002
	byte   drag_signals_density;             ///< many signals density
	bool   drag_signals_fixed_distance;      ///< keep fixed distance between signals when dragging
	Year   semaphore_build_before;           ///< build semaphore signals automatically before this year
	byte   news_message_timeout;             ///< how much longer than the news message "age" should we keep the message in the history
	bool   show_track_reservation;           ///< highlight reserved tracks.
	uint8  default_signal_type;              ///< the signal type to build by default.
	uint8  cycle_signal_types;               ///< what signal types to cycle with the build signal tool.
	byte   station_numtracks;                ///< the number of platforms to default on for rail stations
	byte   station_platlength;               ///< the platform length, in tiles, for rail stations
	bool   station_dragdrop;                 ///< whether drag and drop is enabled for stations
	bool   station_show_coverage;            ///< whether to highlight coverage area
	bool   persistent_buildingtools;         ///< keep the building tools active after usage
	bool   expenses_layout;                  ///< layout of expenses window
	uint32 last_newgrf_count;                ///< the numbers of NewGRFs we found during the last scan
	byte   missing_strings_threshold;        ///< the number of missing strings before showing the warning
	uint8  graph_line_thickness;             ///< the thickness of the lines in the various graph guis
	bool   show_train_length_in_details;     ///< show train length in vehicle details window top widget
	bool   show_train_weight_ratios_in_details;   ///< show train weight ratios in vehicle details window top widget
	bool   show_vehicle_group_in_details;    ///< show vehicle group in vehicle details window top widget
	bool   show_restricted_signal_default;   ///< Show restricted electric signals using the default sprite
	bool   show_adv_tracerestrict_features;  ///< Show advanced trace restrict features in UI
	bool   show_progsig_ui;                  ///< Show programmable pre-signals feature in UI
	bool   show_veh_list_cargo_filter;       ///< Show cargo list filter in UI
	uint8  osk_activation;                   ///< Mouse gesture to trigger the OSK.
	byte   starting_colour;                  ///< default color scheme for the company to start a new game with
	bool   show_newgrf_name;                 ///< Show the name of the NewGRF in the build vehicle window
	bool   auto_remove_signals;              ///< automatically remove signals when in the way during rail construction
	uint16 refresh_rate;                     ///< How often we refresh the screen (time between draw-ticks).
	uint16 fast_forward_speed_limit;         ///< Game speed to use when fast-forward is enabled.
	bool   show_vehicle_route_steps;         ///< when a window related to a specific vehicle is focused, show route steps
	bool   show_vehicle_list_company_colour; ///< show the company colour of vehicles which have an owner different to the owner of the vehicle list
	bool   enable_single_veh_shared_order_gui;    ///< enable showing a single vehicle in the shared order GUI window
	bool   show_adv_load_mode_features;      ///< enable advanced loading mode features in UI
	bool   disable_top_veh_list_mass_actions;     ///< disable mass actions buttons for non-group vehicle lists
	bool   adv_sig_bridge_tun_modes;         ///< Enable advanced modes for signals on bridges/tunnels.
	bool   show_depot_sell_gui;              ///< Show go to depot and sell in UI
	bool   open_vehicle_gui_clone_share;     ///< Open vehicle GUI when share-cloning vehicle from depot GUI
	uint8  linkgraph_colours;                ///< linkgraph overlay colours
	uint8  vehicle_names;                    ///< Vehicle naming scheme
	bool   shade_trees_on_slopes;            ///< Shade trees on slopes
<<<<<<< HEAD
	uint8  station_rating_tooltip_mode;      ///< Station rating tooltip mode
=======
	uint8  demolish_confirm_mode;            ///< Demolition confirmation mode
>>>>>>> 696fb746

	uint16 console_backlog_timeout;          ///< the minimum amount of time items should be in the console backlog before they will be removed in ~3 seconds granularity.
	uint16 console_backlog_length;           ///< the minimum amount of items in the console backlog before items will be removed.

	uint8  station_gui_group_order;          ///< the order of grouping cargo entries in the station gui
	uint8  station_gui_sort_by;              ///< sort cargo entries in the station gui by station name or amount
	uint8  station_gui_sort_order;           ///< the sort order of entries in the station gui - ascending or descending
	uint16 network_chat_box_width_pct;       ///< width of the chat box in percent
	uint8  network_chat_box_height;          ///< height of the chat box in lines
	uint16 network_chat_timeout;             ///< timeout of chat messages in seconds

	uint8  developer;                        ///< print non-fatal warnings in console (>= 1), copy debug output to console (== 2)
	bool   show_date_in_logs;                ///< whether to show dates in console logs
	bool   newgrf_developer_tools;           ///< activate NewGRF developer tools and allow modifying NewGRFs in an existing game
	bool   ai_developer_tools;               ///< activate AI developer tools
	bool   scenario_developer;               ///< activate scenario developer: allow modifying NewGRFs in an existing game
	uint8  settings_restriction_mode;        ///< selected restriction mode in adv. settings GUI. @see RestrictionMode
	bool   newgrf_show_old_versions;         ///< whether to show old versions in the NewGRF list
	uint8  newgrf_default_palette;           ///< default palette to use for NewGRFs without action 14 palette information
	bool   console_show_unlisted;            ///< whether to show unlisted console commands

	/**
	 * Returns true when the user has sufficient privileges to edit newgrfs on a running game
	 * @return whether the user has sufficient privileges to edit newgrfs in an existing game
	 */
	bool UserIsAllowedToChangeNewGRFs() const
	{
		return this->scenario_developer || this->newgrf_developer_tools;
	}
};

/** Settings related to sound effects. */
struct SoundSettings {
	bool   news_ticker;                      ///< Play a ticker sound when a news item is published.
	bool   news_full;                        ///< Play sound effects associated to certain news types.
	bool   new_year;                         ///< Play sound on new year, summarising the performance during the last year.
	bool   confirm;                          ///< Play sound effect on successful constructions or other actions.
	bool   click_beep;                       ///< Beep on a random selection of buttons.
	bool   disaster;                         ///< Play disaster and accident sounds.
	bool   vehicle;                          ///< Play vehicle sound effects.
	bool   ambient;                          ///< Play ambient, industry and town sounds.
};

/** Settings related to music. */
struct MusicSettings {
	byte playlist;     ///< The playlist (number) to play
	byte music_vol;    ///< The requested music volume
	byte effect_vol;   ///< The requested effects volume
	byte custom_1[33]; ///< The order of the first custom playlist
	byte custom_2[33]; ///< The order of the second custom playlist
	bool playing;      ///< Whether music is playing
	bool shuffle;      ///< Whether to shuffle the music
};

/** Settings related to currency/unit systems. */
struct LocaleSettings {
	byte   currency;                         ///< currency we currently use
	byte   units_velocity;                   ///< unit system for velocity
	byte   units_power;                      ///< unit system for power
	byte   units_weight;                     ///< unit system for weight
	byte   units_volume;                     ///< unit system for volume
	byte   units_force;                      ///< unit system for force
	byte   units_height;                     ///< unit system for height
	char  *digit_group_separator;            ///< thousand separator for non-currencies
	char  *digit_group_separator_currency;   ///< thousand separator for currencies
	char  *digit_decimal_separator;          ///< decimal separator
};

/** Settings related to news */
struct NewsSettings {
	uint8 arrival_player;                                 ///< NewsDisplay of vehicles arriving at new stations of current player
	uint8 arrival_other;                                  ///< NewsDisplay of vehicles arriving at new stations of other players
	uint8 accident;                                       ///< NewsDisplay of accidents that occur
	uint8 company_info;                                   ///< NewsDisplay of general company information
	uint8 open;                                           ///< NewsDisplay on new industry constructions
	uint8 close;                                          ///< NewsDisplay about closing industries
	uint8 economy;                                        ///< NewsDisplay on economical changes
	uint8 production_player;                              ///< NewsDisplay of production changes of industries affecting current player
	uint8 production_other;                               ///< NewsDisplay of production changes of industries affecting competitors
	uint8 production_nobody;                              ///< NewsDisplay of production changes of industries affecting no one
	uint8 advice;                                         ///< NewsDisplay on advice affecting the player's vehicles
	uint8 new_vehicles;                                   ///< NewsDisplay of new vehicles becoming available
	uint8 acceptance;                                     ///< NewsDisplay on changes affecting the acceptance of cargo at stations
	uint8 subsidies;                                      ///< NewsDisplay of changes on subsidies
	uint8 general;                                        ///< NewsDisplay of other topics
};

/** All settings related to the network. */
struct NetworkSettings {
	uint16 sync_freq;                                     ///< how often do we check whether we are still in-sync
	uint8  frame_freq;                                    ///< how often do we send commands to the clients
	uint16 commands_per_frame;                            ///< how many commands may be sent each frame_freq frames?
	uint16 max_commands_in_queue;                         ///< how many commands may there be in the incoming queue before dropping the connection?
	uint16 bytes_per_frame;                               ///< how many bytes may, over a long period, be received per frame?
	uint16 bytes_per_frame_burst;                         ///< how many bytes may, over a short period, be received?
	uint16 max_init_time;                                 ///< maximum amount of time, in game ticks, a client may take to initiate joining
	uint16 max_join_time;                                 ///< maximum amount of time, in game ticks, a client may take to sync up during joining
	uint16 max_download_time;                             ///< maximum amount of time, in game ticks, a client may take to download the map
	uint16 max_password_time;                             ///< maximum amount of time, in game ticks, a client may take to enter the password
	uint16 max_lag_time;                                  ///< maximum amount of time, in game ticks, a client may be lagging behind the server
	bool   pause_on_join;                                 ///< pause the game when people join
	uint16 server_port;                                   ///< port the server listens on
	uint16 server_admin_port;                             ///< port the server listens on for the admin network
	bool   server_admin_chat;                             ///< allow private chat for the server to be distributed to the admin network
	char   server_name[NETWORK_NAME_LENGTH];              ///< name of the server
	char   server_password[NETWORK_PASSWORD_LENGTH];      ///< password for joining this server
	char   rcon_password[NETWORK_PASSWORD_LENGTH];        ///< password for rconsole (server side)
	char   admin_password[NETWORK_PASSWORD_LENGTH];       ///< password for the admin network
	char   settings_password[NETWORK_PASSWORD_LENGTH];    ///< password for game settings (server side)
	bool   server_advertise;                              ///< advertise the server to the masterserver
	char   client_name[NETWORK_CLIENT_NAME_LENGTH];       ///< name of the player (as client)
	char   default_company_pass[NETWORK_PASSWORD_LENGTH]; ///< default password for new companies in encrypted form
	char   connect_to_ip[NETWORK_HOSTNAME_LENGTH];        ///< default for the "Add server" query
	char   network_id[NETWORK_SERVER_ID_LENGTH];          ///< network ID for servers
	bool   autoclean_companies;                           ///< automatically remove companies that are not in use
	uint8  autoclean_unprotected;                         ///< remove passwordless companies after this many months
	uint8  autoclean_protected;                           ///< remove the password from passworded companies after this many months
	uint8  autoclean_novehicles;                          ///< remove companies with no vehicles after this many months
	uint8  max_companies;                                 ///< maximum amount of companies
	uint8  max_clients;                                   ///< maximum amount of clients
	uint8  max_spectators;                                ///< maximum amount of spectators
	Year   restart_game_year;                             ///< year the server restarts
	uint8  min_active_clients;                            ///< minimum amount of active clients to unpause the game
	bool   reload_cfg;                                    ///< reload the config file before restarting
	char   last_host[NETWORK_HOSTNAME_LENGTH];            ///< IP address of the last joined server
	uint16 last_port;                                     ///< port of the last joined server
	bool   no_http_content_downloads;                     ///< do not do content downloads over HTTP
};

/** Settings related to the creation of games. */
struct GameCreationSettings {
	uint32 generation_seed;                  ///< noise seed for world generation
	uint32 generation_unique_id;             ///< random id to differentiate savegames
	Year   starting_year;                    ///< starting date
	Year   ending_year;                      ///< scoring end date
	uint8  map_x;                            ///< X size of map
	uint8  map_y;                            ///< Y size of map
	byte   land_generator;                   ///< the landscape generator
	byte   oil_refinery_limit;               ///< distance oil refineries allowed from map edge
	byte   snow_line_height;                 ///< the configured snow line height (deduced from "snow_coverage")
	byte   snow_coverage;                    ///< the amount of snow coverage on the map
	byte   rainforest_line_height;           ///< the configured rainforest line height
	byte   desert_coverage;                  ///< the amount of desert coverage on the map
	byte   climate_threshold_mode;           ///< climate threshold mode
	byte   heightmap_height;                 ///< highest mountain for heightmap (towards what it scales)
	byte   tgen_smoothness;                  ///< how rough is the terrain from 0-3
	byte   tree_placer;                      ///< the tree placer algorithm
	byte   heightmap_rotation;               ///< rotation director for the heightmap
	byte   se_flat_world_height;             ///< land height a flat world gets in SE
	byte   town_name;                        ///< the town name generator used for town names
	byte   landscape;                        ///< the landscape we're currently in
	byte   water_borders;                    ///< bitset of the borders that are water
	uint16 custom_town_number;               ///< manually entered number of towns
	byte   variety;                          ///< variety level applied to TGP
	byte   custom_terrain_type;              ///< manually entered height for TGP to aim for
	byte   custom_sea_level;                 ///< manually entered percentage of water in the map
	byte   min_river_length;                 ///< the minimum river length
	byte   river_route_random;               ///< the amount of randomicity for the route finding
	byte   amount_of_rivers;                 ///< the amount of rivers
	bool   rivers_top_of_hill;               ///< do rivers require starting near the tops of hills?
	uint8  river_tropics_width;              ///< the configured width of tropics around rivers
	uint8  lake_size;                        ///< how large can lakes get?
	bool   lakes_allowed_in_deserts;         ///< are lakes allowed in deserts?
	uint8  amount_of_rocks;                  ///< the amount of rocks
	uint8  height_affects_rocks;             ///< the affect that map height has on rocks
};

/** Settings related to construction in-game */
struct ConstructionSettings {
	uint8  map_height_limit;                 ///< the maximum allowed heightlevel
	bool   build_on_slopes;                  ///< allow building on slopes
	bool   autoslope;                        ///< allow terraforming under things
	uint16 max_bridge_length;                ///< maximum length of bridges
	byte   max_bridge_height;                ///< maximum height of bridges
	uint16 max_tunnel_length;                ///< maximum length of tunnels
	byte   train_signal_side;                ///< show signals on left / driving / right side
	bool   extra_dynamite;                   ///< extra dynamite
	bool   road_stop_on_town_road;           ///< allow building of drive-through road stops on town owned roads
	bool   road_stop_on_competitor_road;     ///< allow building of drive-through road stops on roads owned by competitors
	uint8  raw_industry_construction;        ///< type of (raw) industry construction (none, "normal", prospecting)
	uint8  industry_platform;                ///< the amount of flat land around an industry
	bool   freeform_edges;                   ///< allow terraforming the tiles at the map edges
	uint8  extra_tree_placement;             ///< (dis)allow building extra trees in-game
	uint8  trees_around_snow_line_range;     ///< range around snowline for mixed and arctic forest.
	bool   trees_around_snow_line_enabled;   ///< enable mixed and arctic forest around snowline, and no trees above snowline
	uint8  command_pause_level;              ///< level/amount of commands that can't be executed while paused
	uint16 maximum_signal_evaluations;       ///< maximum number of programmable pre-signals which may be evaluated in one pass
	bool   enable_build_river;               ///< enable building rivers in-game
	bool   enable_remove_water;              ///< enable removing sea and rivers in-game
	uint8  road_custom_bridge_heads;         ///< allow construction of road custom bridge heads
	bool   chunnel;                          ///< allow construction of tunnels under water
	uint8  rail_custom_bridge_heads;         ///< allow construction of rail custom bridge heads
	bool   allow_grf_objects_under_bridges;  ///< allow all NewGRF objects under bridges
	bool   allow_stations_under_bridges;     ///< allow NewGRF rail station/waypoint tiles that do not specify clearance under bridges
	bool   allow_road_stops_under_bridges;   ///< allow road/tram stops under bridges
	bool   allow_docks_under_bridges;        ///< allow docks under bridges
	byte   purchase_land_permitted;          ///< whether and how purchasing land is permitted
	bool   build_object_area_permitted;      ///< whether building objects by area is permitted

	uint32 terraform_per_64k_frames;         ///< how many tile heights may, over a long period, be terraformed per 65536 frames?
	uint16 terraform_frame_burst;            ///< how many tile heights may, over a short period, be terraformed?
	uint32 clear_per_64k_frames;             ///< how many tiles may, over a long period, be cleared per 65536 frames?
	uint16 clear_frame_burst;                ///< how many tiles may, over a short period, be cleared?
	uint32 tree_per_64k_frames;              ///< how many trees may, over a long period, be planted per 65536 frames?
	uint16 tree_frame_burst;                 ///< how many trees may, over a short period, be planted?
	uint32 purchase_land_per_64k_frames;     ///< how many tiles may, over a long period, be purchased per 65536 frames?
	uint16 purchase_land_frame_burst;        ///< how many tiles may, over a short period, be purchased?
	uint32 build_object_per_64k_frames;      ///< how many tiles may, over a long period, have objects built on them per 65536 frames?
	uint16 build_object_frame_burst;         ///< how many tiles may, over a short period, have objects built on them?
	uint8  tree_growth_rate;                 ///< tree growth rate

	byte   old_simulated_wormhole_signals;   ///< moved to company settings: simulate signals in tunnel
};

/** Settings related to the AI. */
struct AISettings {
	bool   ai_in_multiplayer;                ///< so we allow AIs in multiplayer
	bool   ai_disable_veh_train;             ///< disable types for AI
	bool   ai_disable_veh_roadveh;           ///< disable types for AI
	bool   ai_disable_veh_aircraft;          ///< disable types for AI
	bool   ai_disable_veh_ship;              ///< disable types for AI
};

/** Settings related to scripts. */
struct ScriptSettings {
	uint8  settings_profile;                 ///< difficulty profile to set initial settings of scripts, esp. random AIs
	uint32 script_max_opcode_till_suspend;   ///< max opcode calls till scripts will suspend
	uint32 script_max_memory_megabytes;      ///< limit on memory a single script instance may have allocated
};

/** Settings related to the new pathfinder. */
struct NPFSettings {
	/**
	 * The maximum amount of search nodes a single NPF run should take. This
	 * limit should make sure performance stays at acceptable levels at the cost
	 * of not being perfect anymore.
	 */
	uint32 npf_max_search_nodes;
	uint32 maximum_go_to_depot_penalty;      ///< What is the maximum penalty that may be endured for going to a depot

	uint32 npf_rail_firstred_penalty;        ///< the penalty for when the first signal is red (and it is not an exit or combo signal)
	uint32 npf_rail_firstred_exit_penalty;   ///< the penalty for when the first signal is red (and it is an exit or combo signal)
	uint32 npf_rail_lastred_penalty;         ///< the penalty for when the last signal is red
	uint32 npf_rail_station_penalty;         ///< the penalty for station tiles
	uint32 npf_rail_slope_penalty;           ///< the penalty for sloping upwards
	uint32 npf_rail_curve_penalty;           ///< the penalty for curves
	uint32 npf_rail_depot_reverse_penalty;   ///< the penalty for reversing in depots
	uint32 npf_rail_pbs_cross_penalty;       ///< the penalty for crossing a reserved rail track
	uint32 npf_rail_pbs_signal_back_penalty; ///< the penalty for passing a pbs signal from the backside
	uint32 npf_buoy_penalty;                 ///< the penalty for going over (through) a buoy
	uint32 npf_water_curve_penalty;          ///< the penalty for curves
	uint32 npf_road_curve_penalty;           ///< the penalty for curves
	uint32 npf_crossing_penalty;             ///< the penalty for level crossings
	uint32 npf_road_drive_through_penalty;   ///< the penalty for going through a drive-through road stop
	uint32 npf_road_dt_occupied_penalty;     ///< the penalty multiplied by the fill percentage of a drive-through road stop
	uint32 npf_road_bay_occupied_penalty;    ///< the penalty multiplied by the fill percentage of a road bay
};

/** Settings related to the yet another pathfinder. */
struct YAPFSettings {
	bool   disable_node_optimization;        ///< whether to use exit-dir instead of trackdir in node key
	uint32 max_search_nodes;                 ///< stop path-finding when this number of nodes visited
	uint32 maximum_go_to_depot_penalty;      ///< What is the maximum penalty that may be endured for going to a depot
	bool   ship_use_yapf;                    ///< use YAPF for ships
	bool   road_use_yapf;                    ///< use YAPF for road
	bool   rail_use_yapf;                    ///< use YAPF for rail
	uint32 road_slope_penalty;               ///< penalty for up-hill slope
	uint32 road_curve_penalty;               ///< penalty for curves
	uint32 road_crossing_penalty;            ///< penalty for level crossing
	uint32 road_stop_penalty;                ///< penalty for going through a drive-through road stop
	uint32 road_stop_occupied_penalty;       ///< penalty multiplied by the fill percentage of a drive-through road stop
	uint32 road_stop_bay_occupied_penalty;   ///< penalty multiplied by the fill percentage of a road bay
	bool   rail_firstred_twoway_eol;         ///< treat first red two-way signal as dead end
	uint32 rail_firstred_penalty;            ///< penalty for first red signal
	uint32 rail_firstred_exit_penalty;       ///< penalty for first red exit signal
	uint32 rail_lastred_penalty;             ///< penalty for last red signal
	uint32 rail_lastred_exit_penalty;        ///< penalty for last red exit signal
	uint32 rail_station_penalty;             ///< penalty for non-target station tile
	uint32 rail_slope_penalty;               ///< penalty for up-hill slope
	uint32 rail_curve45_penalty;             ///< penalty for curve
	uint32 rail_curve90_penalty;             ///< penalty for 90-deg curve
	uint32 rail_depot_reverse_penalty;       ///< penalty for reversing in the depot
	uint32 rail_crossing_penalty;            ///< penalty for level crossing
	uint32 rail_look_ahead_max_signals;      ///< max. number of signals taken into consideration in look-ahead load balancer
	int32  rail_look_ahead_signal_p0;        ///< constant in polynomial penalty function
	int32  rail_look_ahead_signal_p1;        ///< constant in polynomial penalty function
	int32  rail_look_ahead_signal_p2;        ///< constant in polynomial penalty function
	uint32 rail_pbs_cross_penalty;           ///< penalty for crossing a reserved tile
	uint32 rail_pbs_station_penalty;         ///< penalty for crossing a reserved station tile
	uint32 rail_pbs_signal_back_penalty;     ///< penalty for passing a pbs signal from the backside
	uint32 rail_doubleslip_penalty;          ///< penalty for passing a double slip switch

	uint32 rail_longer_platform_penalty;           ///< penalty for longer  station platform than train
	uint32 rail_longer_platform_per_tile_penalty;  ///< penalty for longer  station platform than train (per tile)
	uint32 rail_shorter_platform_penalty;          ///< penalty for shorter station platform than train
	uint32 rail_shorter_platform_per_tile_penalty; ///< penalty for shorter station platform than train (per tile)
	uint32 ship_curve45_penalty;                   ///< penalty for 45-deg curve for ships
	uint32 ship_curve90_penalty;                   ///< penalty for 90-deg curve for ships
};

/** Settings related to all pathfinders. */
struct PathfinderSettings {
	uint8  pathfinder_for_trains;            ///< the pathfinder to use for trains
	uint8  pathfinder_for_roadvehs;          ///< the pathfinder to use for roadvehicles
	uint8  pathfinder_for_ships;             ///< the pathfinder to use for ships
	bool   new_pathfinding_all;              ///< use the newest pathfinding algorithm for all

	bool   roadveh_queue;                    ///< buggy road vehicle queueing
	bool   forbid_90_deg;                    ///< forbid trains to make 90 deg turns
	bool   back_of_one_way_pbs_waiting_point;///< whether the back of one-way PBS signals is a safe waiting point
	uint8  reroute_rv_on_layout_change;      ///< whether to re-route road vehicles when the layout changes

	bool   reverse_at_signals;               ///< whether to reverse at signals at all
	byte   wait_oneway_signal;               ///< waitingtime in days before a oneway signal
	byte   wait_twoway_signal;               ///< waitingtime in days before a twoway signal

	bool   reserve_paths;                    ///< always reserve paths regardless of signal type.
	byte   wait_for_pbs_path;                ///< how long to wait for a path reservation.
	byte   path_backoff_interval;            ///< ticks between checks for a free path.

	NPFSettings  npf;                        ///< pathfinder settings for the new pathfinder
	YAPFSettings yapf;                       ///< pathfinder settings for the yet another pathfinder
};

/** Settings related to orders. */
struct OrderSettings {
	bool   improved_load;                    ///< improved loading algorithm
	bool   gradual_loading;                  ///< load vehicles gradually
	bool   selectgoods;                      ///< only send the goods to station if a train has been there
	bool   no_servicing_if_no_breakdowns;    ///< don't send vehicles to depot when breakdowns are disabled
	bool   serviceathelipad;                 ///< service helicopters at helipads automatically (no need to send to depot)
	bool   nonstop_only;                     ///< allow non-stop orders only

	uint8  old_occupancy_smoothness;         ///< moved to company settings: percentage smoothness of occupancy measurement changes
	bool   old_timetable_separation;         ///< moved to company settings: whether to perform automatic separation based on timetable
	uint8  old_timetable_separation_rate;    ///< moved to company settings: percentage of timetable separation change to apply
};

/** Settings related to vehicles. */
struct VehicleSettings {
	uint8  max_train_length;                 ///< maximum length for trains
	uint8  smoke_amount;                     ///< amount of smoke/sparks locomotives produce
	uint8  train_acceleration_model;         ///< realistic acceleration for trains
	uint8  train_braking_model;              ///< braking model for trains
	uint8  roadveh_acceleration_model;       ///< realistic acceleration for road vehicles
	uint8  train_slope_steepness;            ///< Steepness of hills for trains when using realistic acceleration
	uint8  roadveh_slope_steepness;          ///< Steepness of hills for road vehicles when using realistic acceleration
	bool   wagon_speed_limits;               ///< enable wagon speed limits
	bool   disable_elrails;                  ///< when true, the elrails are disabled
	UnitID max_trains;                       ///< max trains in game per company
	UnitID max_roadveh;                      ///< max trucks in game per company
	UnitID max_aircraft;                     ///< max planes in game per company
	UnitID max_ships;                        ///< max ships in game per company
	uint8  plane_speed;                      ///< divisor for speed of aircraft
	uint8  freight_trains;                   ///< value to multiply the weight of cargo by
	bool   dynamic_engines;                  ///< enable dynamic allocation of engine data
	bool   never_expire_vehicles;            ///< never expire vehicles
	Year   no_expire_vehicles_after;         ///< do not expire vehicles ater this year
	Year   no_introduce_vehicles_after;      ///< do not introduce vehicles ater this year
	byte   extend_vehicle_life;              ///< extend vehicle life by this many years
	byte   road_side;                        ///< the side of the road vehicles drive on
	uint8  plane_crashes;                    ///< number of plane crashes, 0 = none, 1 = reduced, 2 = normal
	bool   adjacent_crossings;               ///< enable closing of adjacent level crossings
	bool   safer_crossings;                  ///< enable safer level crossings
	bool   improved_breakdowns;              ///< different types, chances and severities of breakdowns
	bool   pay_for_repair;                   ///< pay for repairing vehicle
	uint8  repair_cost;                      ///< cost of repairing vehicle
	bool   ship_collision_avoidance;         ///< ships try to avoid colliding with each other
	bool   no_train_crash_other_company;     ///< trains cannot crash with trains from other companies
	bool   flip_direction_all_trains;        ///< enable flipping direction in depot for all train engine types
	bool   roadveh_articulated_overtaking;   ///< enable articulated road vehicles overtaking other vehicles
	bool   drive_through_train_depot;        ///< enable drive-through train depot emulation
};

/** Settings related to the economy. */
struct EconomySettings {
	bool   inflation;                        ///< disable inflation
	bool   inflation_fixed_dates;            ///< whether inflation is applied between fixed dates
	bool   bribe;                            ///< enable bribing the local authority
	EconomyType type;                        ///< economy type (original/smooth/frozen)
	bool   allow_shares;                     ///< allow the buying/selling of shares
	uint8  min_years_for_shares;             ///< minimum age of a company for it to trade shares
	uint8  feeder_payment_share;             ///< percentage of leg payment to virtually pay in feeder systems
	byte   dist_local_authority;             ///< distance for town local authority, default 20
	bool   exclusive_rights;                 ///< allow buying exclusive rights
	bool   fund_buildings;                   ///< allow funding new buildings
	bool   fund_roads;                       ///< allow funding local road reconstruction
	bool   give_money;                       ///< allow giving other companies money
	bool   mod_road_rebuild;                 ///< roadworks remove unnecessary RoadBits
	bool   multiple_industry_per_town;       ///< allow many industries of the same type per town
	int8   town_growth_rate;                 ///< town growth rate
	uint8  town_growth_cargo_transported;    ///< percentage of town growth rate which depends on proportion of transported cargo in the last month
	bool   town_zone_calc_mode;              ///< calc mode for town zones
	uint16 town_zone_0_mult;                 ///< multiplier for the size of town zone 0
	uint16 town_zone_1_mult;                 ///< multiplier for the size of town zone 1
	uint16 town_zone_2_mult;                 ///< multiplier for the size of town zone 2
	uint16 town_zone_3_mult;                 ///< multiplier for the size of town zone 3
	uint16 town_zone_4_mult;                 ///< multiplier for the size of town zone 4
	uint16 city_zone_0_mult;                 ///< multiplier for the size of city zone 0
	uint16 city_zone_1_mult;                 ///< multiplier for the size of city zone 1
	uint16 city_zone_2_mult;                 ///< multiplier for the size of city zone 2
	uint16 city_zone_3_mult;                 ///< multiplier for the size of city zone 3
	uint16 city_zone_4_mult;                 ///< multiplier for the size of city zone 4
	uint8  larger_towns;                     ///< the number of cities to build. These start off larger and grow twice as fast
	uint8  initial_city_size;                ///< multiplier for the initial size of the cities compared to towns
	TownLayout town_layout;                  ///< select town layout, @see TownLayout
	TownCargoGenMode town_cargogen_mode;     ///< algorithm for generating cargo from houses, @see TownCargoGenMode
	bool   allow_town_roads;                 ///< towns are allowed to build roads (always allowed when generating world / in SE)
	uint16  town_min_distance;               ///< minimum distance between towns
	TownFounding found_town;                 ///< town founding.
	bool   station_noise_level;              ///< build new airports when the town noise level is still within accepted limits
	uint16 town_noise_population[3];         ///< population to base decision on noise evaluation (@see town_council_tolerance)
	bool   infrastructure_sharing[4];        ///< enable infrastructure sharing for rail/road/water/air
	uint   sharing_fee[4];                   ///< fees for infrastructure sharing for rail/road/water/air
	bool   sharing_payment_in_debt;          ///< allow fee payment for companies with more loan than money (switch off to prevent MP exploits)
	bool   allow_town_level_crossings;       ///< towns are allowed to build level crossings
	int8   old_town_cargo_factor;            ///< old power-of-two multiplier for town (passenger, mail) generation. May be negative.
	int16  town_cargo_scale_factor;          ///< scaled power-of-two multiplier for town (passenger, mail) generation. May be negative.
	int16  industry_cargo_scale_factor;      ///< scaled power-of-two multiplier for primary industry generation. May be negative.
	bool   infrastructure_maintenance;       ///< enable monthly maintenance fee for owner infrastructure
	uint8  day_length_factor;                ///< factor which the length of day is multiplied
	uint16 random_road_reconstruction;       ///< chance out of 1000 per tile loop for towns to start random road re-construction
};

struct LinkGraphSettings {
	uint16 recalc_time;                         ///< time (in days) for recalculating each link graph component.
	uint16 recalc_interval;                     ///< time (in days) between subsequent checks for link graphs to be calculated.
	bool recalc_not_scaled_by_daylength;        ///< whether the time should be in daylength-scaled days (false) or unscaled days (true)
	DistributionType distribution_pax;          ///< distribution type for passengers
	DistributionType distribution_mail;         ///< distribution type for mail
	DistributionType distribution_armoured;     ///< distribution type for armoured cargo class
	DistributionType distribution_default;      ///< distribution type for all other goods
	DistributionType distribution_per_cargo[NUM_CARGO]; ///< per cargo distribution types
	uint8 accuracy;                             ///< accuracy when calculating things on the link graph. low accuracy => low running time
	uint8 demand_size;                          ///< influence of supply ("station size") on the demand function
	uint8 demand_distance;                      ///< influence of distance between stations on the demand function
	uint8 short_path_saturation;                ///< percentage up to which short paths are saturated before saturating most capacious paths

	inline DistributionType GetDistributionType(CargoID cargo) const {
		if (this->distribution_per_cargo[cargo] != DT_PER_CARGO_DEFAULT) return this->distribution_per_cargo[cargo];
		if (IsCargoInClass(cargo, CC_PASSENGERS)) return this->distribution_pax;
		if (IsCargoInClass(cargo, CC_MAIL)) return this->distribution_mail;
		if (IsCargoInClass(cargo, CC_ARMOURED)) return this->distribution_armoured;
		return this->distribution_default;
	}
};

/** Settings related to stations. */
struct StationSettings {
	bool   modified_catchment;               ///< different-size catchment areas
	bool   serve_neutral_industries;         ///< company stations can serve industries with attached neutral stations
	bool   adjacent_stations;                ///< allow stations to be built directly adjacent to other stations
	bool   distant_join_stations;            ///< allow to join non-adjacent stations
	bool   never_expire_airports;            ///< never expire airports
	byte   station_spread;                   ///< amount a station may spread
	byte   catchment_increase;               ///< amount by which station catchment is increased
	bool   cargo_class_rating_wait_time;     ///< station rating tolerance to time since last cargo pickup depends on cargo class
	bool   station_size_rating_cargo_amount; ///< station rating tolerance to waiting cargo amount depends on station size
};

/** Default settings for vehicles. */
struct VehicleDefaultSettings {
	bool   servint_ispercent;                ///< service intervals are in percents
	uint16 servint_trains;                   ///< service interval for trains
	uint16 servint_roadveh;                  ///< service interval for road vehicles
	uint16 servint_aircraft;                 ///< service interval for aircraft
	uint16 servint_ships;                    ///< service interval for ships
	bool   auto_timetable_by_default;        ///< use automatic timetables by default
	bool   auto_separation_by_default;       ///< use automatic timetable separation by default
};

/** Settings that can be set per company. */
struct CompanySettings {
	bool engine_renew;                       ///< is autorenew enabled
	int16 engine_renew_months;               ///< months before/after the maximum vehicle age a vehicle should be renewed
	uint32 engine_renew_money;               ///< minimum amount of money before autorenew is used
	bool renew_keep_length;                  ///< sell some wagons if after autoreplace the train is longer than before
	VehicleDefaultSettings vehicle;          ///< default settings for vehicles
	uint8 order_occupancy_smoothness;        ///< percentage smoothness of occupancy measurement changes
	uint8  auto_timetable_separation_rate;   ///< percentage of auto timetable separation change to apply
	bool infra_others_buy_in_depot[4];       ///< other companies can buy/autorenew in this companies depots (where infra sharing enabled)
	uint16 timetable_autofill_rounding;      ///< round up timetable times to be a multiple of this number of ticks
	bool advance_order_on_clone;             ///< when cloning a vehicle or copying/sharing an order list, advance the current order to a suitable point
	bool copy_clone_add_to_group;            ///< whether to add cloned vehicles to the source vehicle's group, when cloning a vehicle without sharing orders
	byte simulated_wormhole_signals;         ///< tunnel/bridge signal simulation spacing
};

/** Debug settings. */
struct DebugSettings {
	uint32 chicken_bits;                     ///< chicken bits
};

/** Scenario editor settings. */
struct ScenarioSettings {
	bool multiple_buildings;                 ///< allow manually adding more than one church/stadium
	bool house_ignore_dates;                 ///< allow manually adding houses regardless of date restrictions
	uint8 house_ignore_zones;                ///< allow manually adding houses regardless of zone restrictions
	bool house_ignore_grf;                   ///< allow manually adding houses regardless of GRF restrictions
};

/** All settings together for the game. */
struct GameSettings {
	DifficultySettings   difficulty;         ///< settings related to the difficulty
	GameCreationSettings game_creation;      ///< settings used during the creation of a game (map)
	ConstructionSettings construction;       ///< construction of things in-game
	AISettings           ai;                 ///< what may the AI do?
	ScriptSettings       script;             ///< settings for scripts
	class AIConfig      *ai_config[MAX_COMPANIES]; ///< settings per company
	class GameConfig    *game_config;        ///< settings for gamescript
	PathfinderSettings   pf;                 ///< settings for all pathfinders
	OrderSettings        order;              ///< settings related to orders
	VehicleSettings      vehicle;            ///< options for vehicles
	EconomySettings      economy;            ///< settings to change the economy
	LinkGraphSettings    linkgraph;          ///< settings for link graph calculations
	StationSettings      station;            ///< settings related to station management
	LocaleSettings       locale;             ///< settings related to used currency/unit system in the current game
	DebugSettings        debug;              ///< debug settings
	TimeSettings         game_time;          ///< time display settings.
};

/** All settings that are only important for the local client. */
struct ClientSettings {
	GUISettings          gui;                ///< settings related to the GUI
	NetworkSettings      network;            ///< settings related to the network
	CompanySettings      company;            ///< default values for per-company settings
	SoundSettings        sound;              ///< sound effect settings
	MusicSettings        music;              ///< settings related to music/sound
	NewsSettings         news_display;       ///< news display settings.
	ScenarioSettings     scenario;           ///< scenario editor settings
};

/** The current settings for this game. */
extern ClientSettings _settings_client;

/** The current settings for this game. */
extern GameSettings _settings_game;

/** The settings values that are used for new games and/or modified in config file. */
extern GameSettings _settings_newgame;

/** The effective settings that are used for time display. */
extern TimeSettings _settings_time;

/** Old vehicle settings, which were game settings before, and are company settings now. (Needed for savegame conversion) */
extern VehicleDefaultSettings _old_vds;

/**
 * Get the settings-object applicable for the current situation: the newgame settings
 * when we're in the main menu and otherwise the settings of the current game.
 */
static inline GameSettings &GetGameSettings()
{
	return (_game_mode == GM_MENU) ? _settings_newgame : _settings_game;
}

#endif /* SETTINGS_TYPE_H */<|MERGE_RESOLUTION|>--- conflicted
+++ resolved
@@ -220,11 +220,8 @@
 	uint8  linkgraph_colours;                ///< linkgraph overlay colours
 	uint8  vehicle_names;                    ///< Vehicle naming scheme
 	bool   shade_trees_on_slopes;            ///< Shade trees on slopes
-<<<<<<< HEAD
 	uint8  station_rating_tooltip_mode;      ///< Station rating tooltip mode
-=======
 	uint8  demolish_confirm_mode;            ///< Demolition confirmation mode
->>>>>>> 696fb746
 
 	uint16 console_backlog_timeout;          ///< the minimum amount of time items should be in the console backlog before they will be removed in ~3 seconds granularity.
 	uint16 console_backlog_length;           ///< the minimum amount of items in the console backlog before items will be removed.
