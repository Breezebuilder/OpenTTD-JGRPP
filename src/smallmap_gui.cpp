--- conflicted
+++ resolved
@@ -1014,13 +1014,7 @@
 	if (this->show_towns) this->DrawTowns(dpi);
 
 	/* Draw map indicators */
-<<<<<<< HEAD
 	if (draw_indicators) this->DrawMapIndicators();
-
-	_cur_dpi = old_dpi;
-=======
-	this->DrawMapIndicators();
->>>>>>> 5a4f0498
 }
 
 /**
