--- conflicted
+++ resolved
@@ -1467,21 +1467,13 @@
 		v->cur_timetable_order_index = INVALID_VEH_ORDER_ID;
 
 		InvalidateVehicleOrder(v, VIWD_MODIFY_ORDERS);
-<<<<<<< HEAD
 
 		v->ClearSeparation();
 		if (HasBit(v->vehicle_flags, VF_TIMETABLE_SEPARATION)) ClrBit(v->vehicle_flags, VF_TIMETABLE_STARTED);
-	}
-
-	/* We have an aircraft/ship, they have a mini-schedule, so update them all */
-	if (v->type == VEH_AIRCRAFT || v->type == VEH_SHIP) DirtyVehicleListWindowForVehicle(v);
-=======
 
 		/* We have an aircraft/ship, they have a mini-schedule, so update them all */
-		if (v->type == VEH_AIRCRAFT) SetWindowClassesDirty(WC_AIRCRAFT_LIST);
-		if (v->type == VEH_SHIP) SetWindowClassesDirty(WC_SHIPS_LIST);
-	}
->>>>>>> c38af729
+		if (v->type == VEH_AIRCRAFT || v->type == VEH_SHIP) DirtyVehicleListWindowForVehicle(v);
+	}
 
 	return CommandCost();
 }
