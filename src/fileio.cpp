--- conflicted
+++ resolved
@@ -774,10 +774,11 @@
  */
 static bool ChangeWorkingDirectoryToExecutable(const char *exe)
 {
-	std::string path = exe;
-
+	char tmp[MAX_PATH];
+	strecpy(tmp, exe, lastof(tmp));
+
+	bool success = false;
 #ifdef WITH_COCOA
-<<<<<<< HEAD
 	char *app_bundle = strchr(tmp, '.');
 	while (app_bundle != nullptr && !StrStartsWithIgnoreCase(app_bundle, ".app")) app_bundle = strchr(&app_bundle[1], '.');
 
@@ -790,27 +791,9 @@
 			DEBUG(misc, 0, "Directory with the binary does not exist?");
 		} else {
 			success = true;
-=======
-	for (size_t pos = path.find_first_of('.'); pos != std::string::npos; pos = path.find_first_of('.', pos + 1)) {
-		if (StrEqualsIgnoreCase(path.substr(pos, 4), ".app")) {
-			path.erase(pos);
-			break;
->>>>>>> 5db4473a
-		}
-	}
-#endif /* WITH_COCOA */
-
-	size_t pos = path.find_last_of(PATHSEPCHAR);
-	if (pos == std::string::npos) return false;
-
-	path.erase(pos);
-
-	if (chdir(path.c_str()) != 0) {
-		Debug(misc, 0, "Directory with the binary does not exist?");
-		return false;
-	}
-
-	return true;
+		}
+	}
+	return success;
 }
 
 /**
