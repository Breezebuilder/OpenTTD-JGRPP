/* $Id$ */

/*
 * This file is part of OpenTTD.
 * OpenTTD is free software; you can redistribute it and/or modify it under the terms of the GNU General Public License as published by the Free Software Foundation, version 2.
 * OpenTTD is distributed in the hope that it will be useful, but WITHOUT ANY WARRANTY; without even the implied warranty of MERCHANTABILITY or FITNESS FOR A PARTICULAR PURPOSE.
 * See the GNU General Public License for more details. You should have received a copy of the GNU General Public License along with OpenTTD. If not, see <http://www.gnu.org/licenses/>.
 */

/** @file vehicle.cpp Base implementations of all vehicles. */

#include "stdafx.h"
#include "error.h"
#include "roadveh.h"
#include "ship.h"
#include "spritecache.h"
#include "timetable.h"
#include "viewport_func.h"
#include "news_func.h"
#include "command_func.h"
#include "company_func.h"
#include "train.h"
#include "aircraft.h"
#include "newgrf_debug.h"
#include "newgrf_sound.h"
#include "newgrf_station.h"
#include "group_gui.h"
#include "strings_func.h"
#include "zoom_func.h"
#include "date_func.h"
#include "vehicle_func.h"
#include "autoreplace_func.h"
#include "autoreplace_gui.h"
#include "station_base.h"
#include "ai/ai.hpp"
#include "depot_func.h"
#include "network/network.h"
#include "core/pool_func.hpp"
#include "economy_base.h"
#include "articulated_vehicles.h"
#include "roadstop_base.h"
#include "core/random_func.hpp"
#include "core/backup_type.hpp"
#include "infrastructure_func.h"
#include "order_backup.h"
#include "sound_func.h"
#include "effectvehicle_func.h"
#include "effectvehicle_base.h"
#include "vehiclelist.h"
#include "bridge_map.h"
#include "tunnel_map.h"
#include "depot_map.h"
#include "gamelog.h"
#include "linkgraph/linkgraph.h"
#include "linkgraph/refresh.h"
#include "blitter/factory.hpp"

#include "table/strings.h"

#include "safeguards.h"

#define GEN_HASH(x, y) ((GB((y), 6 + ZOOM_LVL_SHIFT, 6) << 6) + GB((x), 7 + ZOOM_LVL_SHIFT, 6))

VehicleID _new_vehicle_id;
uint16 _returned_refit_capacity;      ///< Stores the capacity after a refit operation.
uint16 _returned_mail_refit_capacity; ///< Stores the mail capacity after a refit operation (Aircraft only).


/** The pool with all our precious vehicles. */
VehiclePool _vehicle_pool("Vehicle");
INSTANTIATE_POOL_METHODS(Vehicle)

/**
 * Function to tell if a vehicle needs to be autorenewed
 * @param *c The vehicle owner
 * @param use_renew_setting Should the company renew setting be considered?
 * @return true if the vehicle is old enough for replacement
 */
bool Vehicle::NeedsAutorenewing(const Company *c, bool use_renew_setting) const
{
	/* We can always generate the Company pointer when we have the vehicle.
	 * However this takes time and since the Company pointer is often present
	 * when this function is called then it's faster to pass the pointer as an
	 * argument rather than finding it again. */
	assert(c == Company::Get(this->owner));

	if (use_renew_setting && !c->settings.engine_renew) return false;
	if (this->age - this->max_age < (c->settings.engine_renew_months * 30)) return false;

	/* Only engines need renewing */
	if (this->type == VEH_TRAIN && !Train::From(this)->IsEngine()) return false;

	return true;
}

/**
 * Service a vehicle and all subsequent vehicles in the consist
 *
 * @param *v The vehicle or vehicle chain being serviced
 */
void VehicleServiceInDepot(Vehicle *v)
{
	assert(v != NULL);
	const Engine *e = Engine::Get(v->engine_type);
	if (v->type == VEH_TRAIN) {
		if (v->Next() != NULL) VehicleServiceInDepot(v->Next());
		if (!(Train::From(v)->IsEngine()) && !(Train::From(v)->IsRearDualheaded())) return;
		ClrBit(Train::From(v)->flags,VRF_NEED_REPAIR);
		const RailVehicleInfo *rvi = &e->u.rail;
		v->vcache.cached_max_speed = rvi->max_speed;
		if (Train::From(v)->IsFrontEngine()) {
			Train::From(v)->ConsistChanged(CCF_REFIT);
			CLRBITS(Train::From(v)->flags, (1 << VRF_BREAKDOWN_BRAKING) | VRF_IS_BROKEN );
		}
	}
	v->date_of_last_service = _date;
	v->breakdowns_since_last_service = 0;
	v->reliability = e->reliability;
	v->breakdown_ctr = 0;
	v->vehstatus &= ~VS_AIRCRAFT_BROKEN;
	SetWindowDirty(WC_VEHICLE_DETAILS, v->index); // ensure that last service date and reliability are updated

	do {
		v->date_of_last_service = _date;
		if (_settings_game.vehicle.pay_for_repair && v->breakdowns_since_last_service) {
			ExpensesType type = INVALID_EXPENSES;
			_current_company = v->owner;
			switch (v->type) {
				case VEH_AIRCRAFT:
					type = EXPENSES_AIRCRAFT_RUN;
					break;

				case VEH_TRAIN:
					type = EXPENSES_TRAIN_RUN;
					break;

				case VEH_SHIP:
					type = EXPENSES_SHIP_RUN;
					break;

				case VEH_ROAD:
					type = EXPENSES_ROADVEH_RUN;
					break;

				default:
					NOT_REACHED();
			}
			assert(type != INVALID_EXPENSES);
			Money repair_cost = (v->breakdowns_since_last_service * v->repair_cost / _settings_game.vehicle.repair_cost) + 1;
			CommandCost cost(type, repair_cost);
			v->First()->profit_this_year -= cost.GetCost() << 8;
			SubtractMoneyFromCompany(cost);
			ShowCostOrIncomeAnimation(v->x_pos, v->y_pos, v->z_pos, cost.GetCost());
		}

		v->breakdowns_since_last_service = 0;
		v->reliability = v->GetEngine()->reliability;
		v = v->Next();
	} while (v != NULL && v->HasEngineType());
}

/**
 * Check if the vehicle needs to go to a depot in near future (if a opportunity presents itself) for service or replacement.
 *
 * @see NeedsAutomaticServicing()
 * @return true if the vehicle should go to a depot if a opportunity presents itself.
 */
bool Vehicle::NeedsServicing() const
{
	/* Stopped or crashed vehicles will not move, as such making unmovable
	 * vehicles to go for service is lame. */
	if (this->vehstatus & (VS_STOPPED | VS_CRASHED)) return false;

	/* Are we ready for the next service cycle? */
	const Company *c = Company::Get(this->owner);
	if ((this->ServiceIntervalIsPercent() ?
			(this->reliability >= this->GetEngine()->reliability * (100 - this->service_interval) / 100) :
			(this->date_of_last_service + this->service_interval >= _date))
			&& !(this->type == VEH_TRAIN && HasBit(Train::From(this)->flags ,VRF_NEED_REPAIR))) {
		return false;
	}

	/* If we're servicing anyway, because we have not disabled servicing when
	 * there are no breakdowns or we are playing with breakdowns, bail out. */
	if (!_settings_game.order.no_servicing_if_no_breakdowns ||
			_settings_game.difficulty.vehicle_breakdowns != 0) {
		return true;
	}

	/* Is vehicle old and renewing is enabled */
	if (this->NeedsAutorenewing(c, true)) {
		return true;
	}

	/* Test whether there is some pending autoreplace.
	 * Note: We do this after the service-interval test.
	 * There are a lot more reasons for autoreplace to fail than we can test here reasonably. */
	bool pending_replace = false;
	Money needed_money = c->settings.engine_renew_money;
	if (needed_money > c->money) return false;

	for (const Vehicle *v = this; v != NULL; v = (v->type == VEH_TRAIN) ? Train::From(v)->GetNextUnit() : NULL) {
		bool replace_when_old = false;
		EngineID new_engine = EngineReplacementForCompany(c, v->engine_type, v->group_id, &replace_when_old);

		/* Check engine availability */
		if (new_engine == INVALID_ENGINE || !HasBit(Engine::Get(new_engine)->company_avail, v->owner)) continue;
		/* Is the vehicle old if we are not always replacing? */
		if (replace_when_old && !v->NeedsAutorenewing(c, false)) continue;

		/* Check refittability */
		uint32 available_cargo_types, union_mask;
		GetArticulatedRefitMasks(new_engine, true, &union_mask, &available_cargo_types);
		/* Is there anything to refit? */
		if (union_mask != 0) {
			CargoID cargo_type;
			/* We cannot refit to mixed cargoes in an automated way */
			if (IsArticulatedVehicleCarryingDifferentCargoes(v, &cargo_type)) continue;

			/* Did the old vehicle carry anything? */
			if (cargo_type != CT_INVALID) {
				/* We can't refit the vehicle to carry the cargo we want */
				if (!HasBit(available_cargo_types, cargo_type)) continue;
			}
		}

		/* Check money.
		 * We want 2*(the price of the new vehicle) without looking at the value of the vehicle we are going to sell. */
		pending_replace = true;
		needed_money += 2 * Engine::Get(new_engine)->GetCost();
		if (needed_money > c->money) return false;
	}

	return pending_replace;
}

/**
 * Checks if the current order should be interrupted for a service-in-depot order.
 * @see NeedsServicing()
 * @return true if the current order should be interrupted.
 */
bool Vehicle::NeedsAutomaticServicing() const
{
	if (this->HasDepotOrder()) return false;
	if (this->current_order.IsType(OT_LOADING)) return false;
	if (this->current_order.IsType(OT_GOTO_DEPOT) && this->current_order.GetDepotOrderType() != ODTFB_SERVICE) return false;
	return NeedsServicing();
}

uint Vehicle::Crash(bool flooded)
{
	assert((this->vehstatus & VS_CRASHED) == 0);
	assert(this->Previous() == NULL); // IsPrimaryVehicle fails for free-wagon-chains

	uint pass = 0;
	/* Stop the vehicle. */
	if (this->IsPrimaryVehicle()) this->vehstatus |= VS_STOPPED;
	/* crash all wagons, and count passengers */
	for (Vehicle *v = this; v != NULL; v = v->Next()) {
		/* We do not transfer reserver cargo back, so TotalCount() instead of StoredCount() */
		if (IsCargoInClass(v->cargo_type, CC_PASSENGERS)) pass += v->cargo.TotalCount();
		v->vehstatus |= VS_CRASHED;
		v->MarkAllViewportsDirty();
	}

	if (_settings_game.order.timetable_separation) {
		this->ClearSeparation();
		ClrBit(this->vehicle_flags, VF_TIMETABLE_STARTED);
	}

	/* Dirty some windows */
	InvalidateWindowClassesData(GetWindowClassForVehicleType(this->type), 0);
	SetWindowWidgetDirty(WC_VEHICLE_VIEW, this->index, WID_VV_START_STOP);
	SetWindowDirty(WC_VEHICLE_DETAILS, this->index);
	SetWindowDirty(WC_VEHICLE_DEPOT, this->tile);

	delete this->cargo_payment;
	this->cargo_payment = NULL;

	return RandomRange(pass + 1); // Randomise deceased passengers.
}

/**
 * Get whether a the vehicle should be drawn (i.e. if it isn't hidden, or it is in a tunnel but being shown transparently)
 * @return whether to show vehicle
 */
bool Vehicle::IsDrawn() const
{
	return !(this->vehstatus & VS_HIDDEN) ||
			(IsTransparencySet(TO_TUNNELS) &&
				((this->type == VEH_TRAIN && Train::From(this)->track == TRACK_BIT_WORMHOLE) ||
				(this->type == VEH_ROAD && RoadVehicle::From(this)->state == RVSB_WORMHOLE)));
}

/**
 * Displays a "NewGrf Bug" error message for a engine, and pauses the game if not networking.
 * @param engine The engine that caused the problem
 * @param part1  Part 1 of the error message, taking the grfname as parameter 1
 * @param part2  Part 2 of the error message, taking the engine as parameter 2
 * @param bug_type Flag to check and set in grfconfig
 * @param critical Shall the "OpenTTD might crash"-message be shown when the player tries to unpause?
 */
void ShowNewGrfVehicleError(EngineID engine, StringID part1, StringID part2, GRFBugs bug_type, bool critical)
{
	const Engine *e = Engine::Get(engine);
	GRFConfig *grfconfig = GetGRFConfig(e->GetGRFID());

	/* Missing GRF. Nothing useful can be done in this situation. */
	if (grfconfig == NULL) return;

	if (!HasBit(grfconfig->grf_bugs, bug_type)) {
		SetBit(grfconfig->grf_bugs, bug_type);
		SetDParamStr(0, grfconfig->GetName());
		SetDParam(1, engine);
		ShowErrorMessage(part1, part2, WL_CRITICAL);
		if (!_networking) DoCommand(0, critical ? PM_PAUSED_ERROR : PM_PAUSED_NORMAL, 1, DC_EXEC, CMD_PAUSE);
	}

	/* debug output */
	char buffer[512];

	SetDParamStr(0, grfconfig->GetName());
	GetString(buffer, part1, lastof(buffer));
	DEBUG(grf, 0, "%s", buffer + 3);

	SetDParam(1, engine);
	GetString(buffer, part2, lastof(buffer));
	DEBUG(grf, 0, "%s", buffer + 3);
}

/**
 * Logs a bug in GRF and shows a warning message if this
 * is for the first time this happened.
 * @param u first vehicle of chain
 */
void VehicleLengthChanged(const Vehicle *u)
{
	/* show a warning once for each engine in whole game and once for each GRF after each game load */
	const Engine *engine = u->GetEngine();
	uint32 grfid = engine->grf_prop.grffile->grfid;
	GRFConfig *grfconfig = GetGRFConfig(grfid);
	if (GamelogGRFBugReverse(grfid, engine->grf_prop.local_id) || !HasBit(grfconfig->grf_bugs, GBUG_VEH_LENGTH)) {
		ShowNewGrfVehicleError(u->engine_type, STR_NEWGRF_BROKEN, STR_NEWGRF_BROKEN_VEHICLE_LENGTH, GBUG_VEH_LENGTH, true);
	}
}

/**
 * Vehicle constructor.
 * @param type Type of the new vehicle.
 */
Vehicle::Vehicle(VehicleType type)
{
	this->type               = type;
	this->coord.left         = INVALID_COORD;
	this->group_id           = DEFAULT_GROUP;
	this->fill_percent_te_id = INVALID_TE_ID;
	this->first              = this;
	this->colourmap          = PAL_NONE;
	this->cargo_age_counter  = 1;
	this->last_station_visited = INVALID_STATION;
	this->last_loading_station = INVALID_STATION;
}

/**
 * Get a value for a vehicle's random_bits.
 * @return A random value from 0 to 255.
 */
byte VehicleRandomBits()
{
	return GB(Random(), 0, 8);
}

/* Size of the hash, 6 = 64 x 64, 7 = 128 x 128. Larger sizes will (in theory) reduce hash
 * lookup times at the expense of memory usage. */
const int HASH_BITS = 7;
const int HASH_SIZE = 1 << HASH_BITS;
const int HASH_MASK = HASH_SIZE - 1;
const int TOTAL_HASH_SIZE = 1 << (HASH_BITS * 2);
const int TOTAL_HASH_MASK = TOTAL_HASH_SIZE - 1;

/* Resolution of the hash, 0 = 1*1 tile, 1 = 2*2 tiles, 2 = 4*4 tiles, etc.
 * Profiling results show that 0 is fastest. */
const int HASH_RES = 0;

static Vehicle *_vehicle_tile_hash[TOTAL_HASH_SIZE];

static Vehicle *VehicleFromTileHash(int xl, int yl, int xu, int yu, void *data, VehicleFromPosProc *proc, bool find_first)
{
	for (int y = yl; ; y = (y + (1 << HASH_BITS)) & (HASH_MASK << HASH_BITS)) {
		for (int x = xl; ; x = (x + 1) & HASH_MASK) {
			Vehicle *v = _vehicle_tile_hash[(x + y) & TOTAL_HASH_MASK];
			for (; v != NULL; v = v->hash_tile_next) {
				Vehicle *a = proc(v, data);
				if (find_first && a != NULL) return a;
			}
			if (x == xu) break;
		}
		if (y == yu) break;
	}

	return NULL;
}


/**
 * Helper function for FindVehicleOnPos/HasVehicleOnPos.
 * @note Do not call this function directly!
 * @param x    The X location on the map
 * @param y    The Y location on the map
 * @param data Arbitrary data passed to proc
 * @param proc The proc that determines whether a vehicle will be "found".
 * @param find_first Whether to return on the first found or iterate over
 *                   all vehicles
 * @return the best matching or first vehicle (depending on find_first).
 */
static Vehicle *VehicleFromPosXY(int x, int y, void *data, VehicleFromPosProc *proc, bool find_first)
{
	const int COLL_DIST = 6;

	/* Hash area to scan is from xl,yl to xu,yu */
	int xl = GB((x - COLL_DIST) / TILE_SIZE, HASH_RES, HASH_BITS);
	int xu = GB((x + COLL_DIST) / TILE_SIZE, HASH_RES, HASH_BITS);
	int yl = GB((y - COLL_DIST) / TILE_SIZE, HASH_RES, HASH_BITS) << HASH_BITS;
	int yu = GB((y + COLL_DIST) / TILE_SIZE, HASH_RES, HASH_BITS) << HASH_BITS;

	return VehicleFromTileHash(xl, yl, xu, yu, data, proc, find_first);
}

/**
 * Find a vehicle from a specific location. It will call proc for ALL vehicles
 * on the tile and YOU must make SURE that the "best one" is stored in the
 * data value and is ALWAYS the same regardless of the order of the vehicles
 * where proc was called on!
 * When you fail to do this properly you create an almost untraceable DESYNC!
 * @note The return value of proc will be ignored.
 * @note Use this when you have the intention that all vehicles
 *       should be iterated over.
 * @param x    The X location on the map
 * @param y    The Y location on the map
 * @param data Arbitrary data passed to proc
 * @param proc The proc that determines whether a vehicle will be "found".
 */
void FindVehicleOnPosXY(int x, int y, void *data, VehicleFromPosProc *proc)
{
	VehicleFromPosXY(x, y, data, proc, false);
}

/**
 * Checks whether a vehicle in on a specific location. It will call proc for
 * vehicles until it returns non-NULL.
 * @note Use FindVehicleOnPosXY when you have the intention that all vehicles
 *       should be iterated over.
 * @param x    The X location on the map
 * @param y    The Y location on the map
 * @param data Arbitrary data passed to proc
 * @param proc The proc that determines whether a vehicle will be "found".
 * @return True if proc returned non-NULL.
 */
bool HasVehicleOnPosXY(int x, int y, void *data, VehicleFromPosProc *proc)
{
	return VehicleFromPosXY(x, y, data, proc, true) != NULL;
}

/**
 * Helper function for FindVehicleOnPos/HasVehicleOnPos.
 * @note Do not call this function directly!
 * @param tile The location on the map
 * @param data Arbitrary data passed to \a proc.
 * @param proc The proc that determines whether a vehicle will be "found".
 * @param find_first Whether to return on the first found or iterate over
 *                   all vehicles
 * @return the best matching or first vehicle (depending on find_first).
 */
static Vehicle *VehicleFromPos(TileIndex tile, void *data, VehicleFromPosProc *proc, bool find_first)
{
	int x = GB(TileX(tile), HASH_RES, HASH_BITS);
	int y = GB(TileY(tile), HASH_RES, HASH_BITS) << HASH_BITS;

	Vehicle *v = _vehicle_tile_hash[(x + y) & TOTAL_HASH_MASK];
	for (; v != NULL; v = v->hash_tile_next) {
		if (v->tile != tile) continue;

		Vehicle *a = proc(v, data);
		if (find_first && a != NULL) return a;
	}

	return NULL;
}

/**
 * Find a vehicle from a specific location. It will call \a proc for ALL vehicles
 * on the tile and YOU must make SURE that the "best one" is stored in the
 * data value and is ALWAYS the same regardless of the order of the vehicles
 * where proc was called on!
 * When you fail to do this properly you create an almost untraceable DESYNC!
 * @note The return value of \a proc will be ignored.
 * @note Use this function when you have the intention that all vehicles
 *       should be iterated over.
 * @param tile The location on the map
 * @param data Arbitrary data passed to \a proc.
 * @param proc The proc that determines whether a vehicle will be "found".
 */
void FindVehicleOnPos(TileIndex tile, void *data, VehicleFromPosProc *proc)
{
	VehicleFromPos(tile, data, proc, false);
}

/**
 * Checks whether a vehicle is on a specific location. It will call \a proc for
 * vehicles until it returns non-NULL.
 * @note Use #FindVehicleOnPos when you have the intention that all vehicles
 *       should be iterated over.
 * @param tile The location on the map
 * @param data Arbitrary data passed to \a proc.
 * @param proc The \a proc that determines whether a vehicle will be "found".
 * @return True if proc returned non-NULL.
 */
bool HasVehicleOnPos(TileIndex tile, void *data, VehicleFromPosProc *proc)
{
	return VehicleFromPos(tile, data, proc, true) != NULL;
}

/**
 * Callback that returns 'real' vehicles lower or at height \c *(int*)data .
 * @param v Vehicle to examine.
 * @param data Pointer to height data.
 * @return \a v if conditions are met, else \c NULL.
 */
static Vehicle *EnsureNoVehicleProcZ(Vehicle *v, void *data)
{
	int z = *(int*)data;

	if (v->type == VEH_DISASTER || (v->type == VEH_AIRCRAFT && v->subtype == AIR_SHADOW)) return NULL;
	if (v->z_pos > z) return NULL;

	return v;
}

/**
 * Ensure there is no vehicle at the ground at the given position.
 * @param tile Position to examine.
 * @return Succeeded command (ground is free) or failed command (a vehicle is found).
 */
CommandCost EnsureNoVehicleOnGround(TileIndex tile)
{
	int z = GetTileMaxPixelZ(tile);

	/* Value v is not safe in MP games, however, it is used to generate a local
	 * error message only (which may be different for different machines).
	 * Such a message does not affect MP synchronisation.
	 */
	Vehicle *v = VehicleFromPos(tile, &z, &EnsureNoVehicleProcZ, true);
	if (v != NULL) return_cmd_error(STR_ERROR_TRAIN_IN_THE_WAY + v->type);
	return CommandCost();
}

/** Procedure called for every vehicle found in tunnel/bridge in the hash map */
static Vehicle *GetVehicleTunnelBridgeProc(Vehicle *v, void *data)
{
	if (v->type != VEH_TRAIN && v->type != VEH_ROAD && v->type != VEH_SHIP) return NULL;
	if (v == (const Vehicle *)data) return NULL;

	return v;
}

/**
 * Finds vehicle in tunnel / bridge
 * @param tile first end
 * @param endtile second end
 * @param ignore Ignore this vehicle when searching
 * @return Succeeded command (if tunnel/bridge is free) or failed command (if a vehicle is using the tunnel/bridge).
 */
CommandCost TunnelBridgeIsFree(TileIndex tile, TileIndex endtile, const Vehicle *ignore)
{
	/* Value v is not safe in MP games, however, it is used to generate a local
	 * error message only (which may be different for different machines).
	 * Such a message does not affect MP synchronisation.
	 */
	Vehicle *v = VehicleFromPos(tile, const_cast<Vehicle *>(ignore), &GetVehicleTunnelBridgeProc, true);
	if (v == NULL) v = VehicleFromPos(endtile, const_cast<Vehicle *>(ignore), &GetVehicleTunnelBridgeProc, true);

	if (v != NULL) return_cmd_error(STR_ERROR_TRAIN_IN_THE_WAY + v->type);
	return CommandCost();
}

static Vehicle *EnsureNoTrainOnTrackProc(Vehicle *v, void *data)
{
	TrackBits rail_bits = *(TrackBits *)data;

	if (v->type != VEH_TRAIN) return NULL;

	Train *t = Train::From(v);
	if ((t->track != rail_bits) && !TracksOverlap(t->track | rail_bits)) return NULL;

	return v;
}

/**
 * Tests if a vehicle interacts with the specified track bits.
 * All track bits interact except parallel #TRACK_BIT_HORZ or #TRACK_BIT_VERT.
 *
 * @param tile The tile.
 * @param track_bits The track bits.
 * @return \c true if no train that interacts, is found. \c false if a train is found.
 */
CommandCost EnsureNoTrainOnTrackBits(TileIndex tile, TrackBits track_bits)
{
	/* Value v is not safe in MP games, however, it is used to generate a local
	 * error message only (which may be different for different machines).
	 * Such a message does not affect MP synchronisation.
	 */
	Vehicle *v = VehicleFromPos(tile, &track_bits, &EnsureNoTrainOnTrackProc, true);
	if (v != NULL) return_cmd_error(STR_ERROR_TRAIN_IN_THE_WAY + v->type);
	return CommandCost();
}

static void UpdateVehicleTileHash(Vehicle *v, bool remove)
{
	Vehicle **old_hash = v->hash_tile_current;
	Vehicle **new_hash;

	if (remove) {
		new_hash = NULL;
	} else {
		int x = GB(TileX(v->tile), HASH_RES, HASH_BITS);
		int y = GB(TileY(v->tile), HASH_RES, HASH_BITS) << HASH_BITS;
		new_hash = &_vehicle_tile_hash[(x + y) & TOTAL_HASH_MASK];
	}

	if (old_hash == new_hash) return;

	/* Remove from the old position in the hash table */
	if (old_hash != NULL) {
		if (v->hash_tile_next != NULL) v->hash_tile_next->hash_tile_prev = v->hash_tile_prev;
		*v->hash_tile_prev = v->hash_tile_next;
	}

	/* Insert vehicle at beginning of the new position in the hash table */
	if (new_hash != NULL) {
		v->hash_tile_next = *new_hash;
		if (v->hash_tile_next != NULL) v->hash_tile_next->hash_tile_prev = &v->hash_tile_next;
		v->hash_tile_prev = new_hash;
		*new_hash = v;
	}

	/* Remember current hash position */
	v->hash_tile_current = new_hash;
}

static Vehicle *_vehicle_viewport_hash[0x1000];

static void UpdateVehicleViewportHash(Vehicle *v, int x, int y)
{
	Vehicle **old_hash, **new_hash;
	int old_x = v->coord.left;
	int old_y = v->coord.top;

	new_hash = (x == INVALID_COORD) ? NULL : &_vehicle_viewport_hash[GEN_HASH(x, y)];
	old_hash = (old_x == INVALID_COORD) ? NULL : &_vehicle_viewport_hash[GEN_HASH(old_x, old_y)];

	if (old_hash == new_hash) return;

	/* remove from hash table? */
	if (old_hash != NULL) {
		if (v->hash_viewport_next != NULL) v->hash_viewport_next->hash_viewport_prev = v->hash_viewport_prev;
		*v->hash_viewport_prev = v->hash_viewport_next;
	}

	/* insert into hash table? */
	if (new_hash != NULL) {
		v->hash_viewport_next = *new_hash;
		if (v->hash_viewport_next != NULL) v->hash_viewport_next->hash_viewport_prev = &v->hash_viewport_next;
		v->hash_viewport_prev = new_hash;
		*new_hash = v;
	}
}

void ResetVehicleHash()
{
	Vehicle *v;
	FOR_ALL_VEHICLES(v) { v->hash_tile_current = NULL; }
	memset(_vehicle_viewport_hash, 0, sizeof(_vehicle_viewport_hash));
	memset(_vehicle_tile_hash, 0, sizeof(_vehicle_tile_hash));
}

void ResetVehicleColourMap()
{
	Vehicle *v;
	FOR_ALL_VEHICLES(v) { v->colourmap = PAL_NONE; }
}

/**
 * List of vehicles that should check for autoreplace this tick.
 * Mapping of vehicle -> leave depot immediately after autoreplace.
 */
typedef SmallMap<Vehicle *, bool, 4> AutoreplaceMap;
static AutoreplaceMap _vehicles_to_autoreplace;

void InitializeVehicles()
{
	_vehicles_to_autoreplace.Reset();
	ResetVehicleHash();
}

uint CountVehiclesInChain(const Vehicle *v)
{
	uint count = 0;
	do count++; while ((v = v->Next()) != NULL);
	return count;
}

/**
 * Check if a vehicle is counted in num_engines in each company struct
 * @return true if the vehicle is counted in num_engines
 */
bool Vehicle::IsEngineCountable() const
{
	switch (this->type) {
		case VEH_AIRCRAFT: return Aircraft::From(this)->IsNormalAircraft(); // don't count plane shadows and helicopter rotors
		case VEH_TRAIN:
			return !this->IsArticulatedPart() && // tenders and other articulated parts
					!Train::From(this)->IsRearDualheaded(); // rear parts of multiheaded engines
		case VEH_ROAD: return RoadVehicle::From(this)->IsFrontEngine();
		case VEH_SHIP: return true;
		default: return false; // Only count company buildable vehicles
	}
}

/**
 * Check whether Vehicle::engine_type has any meaning.
 * @return true if the vehicle has a useable engine type.
 */
bool Vehicle::HasEngineType() const
{
	switch (this->type) {
		case VEH_AIRCRAFT: return Aircraft::From(this)->IsNormalAircraft();
		case VEH_TRAIN:
		case VEH_ROAD:
		case VEH_SHIP: return true;
		default: return false;
	}
}

/**
 * Retrieves the engine of the vehicle.
 * @return Engine of the vehicle.
 * @pre HasEngineType() == true
 */
const Engine *Vehicle::GetEngine() const
{
	return Engine::Get(this->engine_type);
}

/**
 * Retrieve the NewGRF the vehicle is tied to.
 * This is the GRF providing the Action 3 for the engine type.
 * @return NewGRF associated to the vehicle.
 */
const GRFFile *Vehicle::GetGRF() const
{
	return this->GetEngine()->GetGRF();
}

/**
 * Retrieve the GRF ID of the NewGRF the vehicle is tied to.
 * This is the GRF providing the Action 3 for the engine type.
 * @return GRF ID of the associated NewGRF.
 */
uint32 Vehicle::GetGRFID() const
{
	return this->GetEngine()->GetGRFID();
}

/**
 * Handle the pathfinding result, especially the lost status.
 * If the vehicle is now lost and wasn't previously fire an
 * event to the AIs and a news message to the user. If the
 * vehicle is not lost anymore remove the news message.
 * @param path_found Whether the vehicle has a path to its destination.
 */
void Vehicle::HandlePathfindingResult(bool path_found)
{
	if (path_found) {
		/* Route found, is the vehicle marked with "lost" flag? */
		if (!HasBit(this->vehicle_flags, VF_PATHFINDER_LOST)) return;

		/* Clear the flag as the PF's problem was solved. */
		ClrBit(this->vehicle_flags, VF_PATHFINDER_LOST);
		/* Delete the news item. */
		DeleteVehicleNews(this->index, STR_NEWS_VEHICLE_IS_LOST);
		return;
	}

	/* Were we already lost? */
	if (HasBit(this->vehicle_flags, VF_PATHFINDER_LOST)) return;

	/* It is first time the problem occurred, set the "lost" flag. */
	SetBit(this->vehicle_flags, VF_PATHFINDER_LOST);
	/* Notify user about the event. */
	AI::NewEvent(this->owner, new ScriptEventVehicleLost(this->index));
	if (_settings_client.gui.lost_vehicle_warn && this->owner == _local_company) {
		SetDParam(0, this->index);
		AddVehicleAdviceNewsItem(STR_NEWS_VEHICLE_IS_LOST, this->index);
	}
}

/** Destroy all stuff that (still) needs the virtual functions to work properly */
void Vehicle::PreDestructor()
{
	if (CleaningPool()) return;

	if (Station::IsValidID(this->last_station_visited)) {
		Station *st = Station::Get(this->last_station_visited);
		st->loading_vehicles.remove(this);

		HideFillingPercent(&this->fill_percent_te_id);
		this->CancelReservation(INVALID_STATION, st);
		delete this->cargo_payment;
	}

	if (this->IsEngineCountable()) {
		GroupStatistics::CountEngine(this, -1);
		if (this->IsPrimaryVehicle()) GroupStatistics::CountVehicle(this, -1);
		GroupStatistics::UpdateAutoreplace(this->owner);

		if (this->owner == _local_company) InvalidateAutoreplaceWindow(this->engine_type, this->group_id);
		DeleteGroupHighlightOfVehicle(this);
	}

	if (this->type == VEH_AIRCRAFT && this->IsPrimaryVehicle()) {
		Aircraft *a = Aircraft::From(this);
		Station *st = GetTargetAirportIfValid(a);
		if (st != NULL) {
			const AirportFTA *layout = st->airport.GetFTA()->layout;
			CLRBITS(st->airport.flags, layout[a->previous_pos].block | layout[a->pos].block);
		}
	}


	if (this->type == VEH_ROAD && this->IsPrimaryVehicle()) {
		RoadVehicle *v = RoadVehicle::From(this);
		if (!(v->vehstatus & VS_CRASHED) && IsInsideMM(v->state, RVSB_IN_DT_ROAD_STOP, RVSB_IN_DT_ROAD_STOP_END)) {
			/* Leave the drive through roadstop, when you have not already left it. */
			RoadStop::GetByTile(v->tile, GetRoadStopType(v->tile))->Leave(v);
		}
	}

	if (this->Previous() == NULL) {
		InvalidateWindowData(WC_VEHICLE_DEPOT, this->tile);
	}

	if (this->IsPrimaryVehicle()) {
		DeleteWindowById(WC_VEHICLE_VIEW, this->index);
		DeleteWindowById(WC_VEHICLE_ORDERS, this->index);
		DeleteWindowById(WC_VEHICLE_REFIT, this->index);
		DeleteWindowById(WC_VEHICLE_DETAILS, this->index);
		DeleteWindowById(WC_VEHICLE_TIMETABLE, this->index);
		SetWindowDirty(WC_COMPANY, this->owner);
		OrderBackup::ClearVehicle(this);
	}
	InvalidateWindowClassesData(GetWindowClassForVehicleType(this->type), 0);

	this->cargo.Truncate();
	DeleteVehicleOrders(this);
	DeleteDepotHighlightOfVehicle(this);

	extern void StopGlobalFollowVehicle(const Vehicle *v);
	StopGlobalFollowVehicle(this);

	ReleaseDisastersTargetingVehicle(this->index);
}

Vehicle::~Vehicle()
{
	if (CleaningPool()) {
		this->cargo.OnCleanPool();
		return;
	}

	/* sometimes, eg. for disaster vehicles, when company bankrupts, when removing crashed/flooded vehicles,
	 * it may happen that vehicle chain is deleted when visible */
	if (this->IsDrawn()) this->MarkAllViewportsDirty();

	Vehicle *v = this->Next();
	this->SetNext(NULL);

	delete v;

	UpdateVehicleTileHash(this, true);
	UpdateVehicleViewportHash(this, INVALID_COORD, 0);
	DeleteVehicleNews(this->index, INVALID_STRING_ID);
	DeleteNewGRFInspectWindow(GetGrfSpecFeature(this->type), this->index);
}

/**
 * Adds a vehicle to the list of vehicles that visited a depot this tick
 * @param *v vehicle to add
 */
void VehicleEnteredDepotThisTick(Vehicle *v)
{
	/* Vehicle should stop in the depot if it was in 'stopping' state */
	_vehicles_to_autoreplace[v] = !(v->vehstatus & VS_STOPPED);

	/* We ALWAYS set the stopped state. Even when the vehicle does not plan on
	 * stopping in the depot, so we stop it to ensure that it will not reserve
	 * the path out of the depot before we might autoreplace it to a different
	 * engine. The new engine would not own the reserved path we store that we
	 * stopped the vehicle, so autoreplace can start it again */
	v->vehstatus |= VS_STOPPED;
}

/**
 * Increases the day counter for all vehicles and calls 1-day and 32-day handlers.
 * Each tick, it processes vehicles with "index % DAY_TICKS == _date_fract",
 * so each day, all vehicles are processes in DAY_TICKS steps.
 */
static void RunVehicleDayProc()
{
	if (_game_mode != GM_NORMAL) return;

	/* Run the day_proc for every DAY_TICKS vehicle starting at _date_fract. */
	for (size_t i = _date_fract; i < Vehicle::GetPoolSize(); i += DAY_TICKS) {
		Vehicle *v = Vehicle::Get(i);
		if (v == NULL) continue;

		/* Call the 32-day callback if needed */
		if ((v->day_counter & 0x1F) == 0 && v->HasEngineType()) {
			uint16 callback = GetVehicleCallback(CBID_VEHICLE_32DAY_CALLBACK, 0, 0, v->engine_type, v);
			if (callback != CALLBACK_FAILED) {
				if (HasBit(callback, 0)) {
					TriggerVehicle(v, VEHICLE_TRIGGER_CALLBACK_32); // Trigger vehicle trigger 10
				}

				/* After a vehicle trigger, the graphics and properties of the vehicle could change.
				 * Note: MarkDirty also invalidates the palette, which is the meaning of bit 1. So, nothing special there. */
				if (callback != 0) v->First()->MarkDirty();

				if (callback & ~3) ErrorUnknownCallbackResult(v->GetGRFID(), CBID_VEHICLE_32DAY_CALLBACK, callback);
			}
		}

		/* This is called once per day for each vehicle, but not in the first tick of the day */
		v->OnNewDay();
	}
}

void CallVehicleTicks()
{
	_vehicles_to_autoreplace.Clear();

	if (_tick_skip_counter == 0) RunVehicleDayProc();

	Station *st;
	FOR_ALL_STATIONS(st) LoadUnloadStation(st);

	Vehicle *v;
	FOR_ALL_VEHICLES(v) {
		/* Vehicle could be deleted in this tick */
		if (!v->Tick()) {
			assert(Vehicle::Get(vehicle_index) == NULL);
			continue;
		}

		assert(Vehicle::Get(vehicle_index) == v);

		switch (v->type) {
			default: break;

			case VEH_TRAIN:
				if (HasBit(Train::From(v)->flags, VRF_TOO_HEAVY)) {
					_current_company = v->owner;
					if (IsLocalCompany()) {
						SetDParam(0, v->index);
						SetDParam(1, STR_ERROR_TRAIN_TOO_HEAVY);
						AddVehicleNewsItem(STR_ERROR_TRAIN_TOO_HEAVY, NT_ADVICE, v->index);
						ClrBit(Train::From(v)->flags, VRF_TOO_HEAVY);
					}
					_current_company = OWNER_NONE;
				}
			case VEH_ROAD:
			case VEH_AIRCRAFT:
			case VEH_SHIP: {
				Vehicle *front = v->First();

				if (v->vcache.cached_cargo_age_period != 0) {
					v->cargo_age_counter = min(v->cargo_age_counter, v->vcache.cached_cargo_age_period);
					if (--v->cargo_age_counter == 0) {
						v->cargo.AgeCargo();
						v->cargo_age_counter = v->vcache.cached_cargo_age_period;
					}
				}

				/* Do not play any sound when crashed */
				if (front->vehstatus & VS_CRASHED) continue;

				/* Do not play any sound when in depot or tunnel */
				if (v->vehstatus & VS_HIDDEN) continue;

				/* Do not play any sound when stopped */
				if ((front->vehstatus & VS_STOPPED) && (front->type != VEH_TRAIN || front->cur_speed == 0)) continue;

				/* Check vehicle type specifics */
				switch (v->type) {
					case VEH_TRAIN:
						if (Train::From(v)->IsWagon()) continue;
						break;

					case VEH_ROAD:
						if (!RoadVehicle::From(v)->IsFrontEngine()) continue;
						break;

					case VEH_AIRCRAFT:
						if (!Aircraft::From(v)->IsNormalAircraft()) continue;
						break;

					default:
						break;
				}

				v->motion_counter += front->cur_speed;
				/* Play a running sound if the motion counter passes 256 (Do we not skip sounds?) */
				if (GB(v->motion_counter, 0, 8) < front->cur_speed) PlayVehicleSound(v, VSE_RUNNING);

				/* Play an alternating running sound every 16 ticks */
				if (GB(v->tick_counter, 0, 4) == 0) {
					/* Play running sound when speed > 0 and not braking */
					bool running = (front->cur_speed > 0) && !(front->vehstatus & (VS_STOPPED | VS_TRAIN_SLOWING));
					PlayVehicleSound(v, running ? VSE_RUNNING_16 : VSE_STOPPED_16);
				}

				break;
			}
		}
	}

	Backup<CompanyByte> cur_company(_current_company, FILE_LINE);
	for (AutoreplaceMap::iterator it = _vehicles_to_autoreplace.Begin(); it != _vehicles_to_autoreplace.End(); it++) {
		v = it->first;
		/* Autoreplace needs the current company set as the vehicle owner */
		cur_company.Change(v->owner);

		/* Start vehicle if we stopped them in VehicleEnteredDepotThisTick()
		 * We need to stop them between VehicleEnteredDepotThisTick() and here or we risk that
		 * they are already leaving the depot again before being replaced. */
		if (it->second) v->vehstatus &= ~VS_STOPPED;

		/* Store the position of the effect as the vehicle pointer will become invalid later */
		int x = v->x_pos;
		int y = v->y_pos;
		int z = v->z_pos;

		const Company *c = Company::Get(_current_company);
		SubtractMoneyFromCompany(CommandCost(EXPENSES_NEW_VEHICLES, (Money)c->settings.engine_renew_money));
		CommandCost res = DoCommand(0, v->index, 0, DC_EXEC, CMD_AUTOREPLACE_VEHICLE);
		SubtractMoneyFromCompany(CommandCost(EXPENSES_NEW_VEHICLES, -(Money)c->settings.engine_renew_money));

		if (!IsLocalCompany()) continue;

		if (res.Succeeded()) {
			ShowCostOrIncomeAnimation(x, y, z, res.GetCost());
			continue;
		}

		StringID error_message = res.GetErrorMessage();
		if (error_message == STR_ERROR_AUTOREPLACE_NOTHING_TO_DO || error_message == INVALID_STRING_ID) continue;

		if (error_message == STR_ERROR_NOT_ENOUGH_CASH_REQUIRES_CURRENCY) error_message = STR_ERROR_AUTOREPLACE_MONEY_LIMIT;

		StringID message;
		if (error_message == STR_ERROR_TRAIN_TOO_LONG_AFTER_REPLACEMENT) {
			message = error_message;
		} else {
			message = STR_NEWS_VEHICLE_AUTORENEW_FAILED;
		}

		SetDParam(0, v->index);
		SetDParam(1, error_message);
		AddVehicleAdviceNewsItem(message, v->index);
	}

	cur_company.Restore();
}

/**
 * Add vehicle sprite for drawing to the screen.
 * @param v Vehicle to draw.
 */
static void DoDrawVehicle(const Vehicle *v)
{
	SpriteID image = v->cur_image;
	PaletteID pal = PAL_NONE;

	if (v->vehstatus & VS_DEFPAL) pal = (v->vehstatus & VS_CRASHED) ? PALETTE_CRASH : GetVehiclePalette(v);

	/* Check whether the vehicle shall be transparent due to the game state */
	bool shadowed = (v->vehstatus & (VS_SHADOW | VS_HIDDEN)) != 0;

	if (v->type == VEH_EFFECT) {
		/* Check whether the vehicle shall be transparent/invisible due to GUI settings.
		 * However, transparent smoke and bubbles look weird, so always hide them. */
		TransparencyOption to = EffectVehicle::From(v)->GetTransparencyOption();
		if (to != TO_INVALID && (IsTransparencySet(to) || IsInvisibilitySet(to))) return;
	}

	AddSortableSpriteToDraw(image, pal, v->x_pos + v->x_offs, v->y_pos + v->y_offs,
		v->x_extent, v->y_extent, v->z_extent, v->z_pos, shadowed, v->x_bb_offs, v->y_bb_offs);
}

/**
 * Add the vehicle sprites that should be drawn at a part of the screen.
 * @param dpi Rectangle being drawn.
 */
void ViewportAddVehicles(DrawPixelInfo *dpi)
{
	/* The bounding rectangle */
	const int l = dpi->left;
	const int r = dpi->left + dpi->width;
	const int t = dpi->top;
	const int b = dpi->top + dpi->height;

	/* The hash area to scan */
	int xl, xu, yl, yu;

	if (dpi->width + (70 * ZOOM_LVL_BASE) < (1 << (7 + 6 + ZOOM_LVL_SHIFT))) {
		xl = GB(l - (70 * ZOOM_LVL_BASE), 7 + ZOOM_LVL_SHIFT, 6);
		xu = GB(r,                        7 + ZOOM_LVL_SHIFT, 6);
	} else {
		/* scan whole hash row */
		xl = 0;
		xu = 0x3F;
	}

	if (dpi->height + (70 * ZOOM_LVL_BASE) < (1 << (6 + 6 + ZOOM_LVL_SHIFT))) {
		yl = GB(t - (70 * ZOOM_LVL_BASE), 6 + ZOOM_LVL_SHIFT, 6) << 6;
		yu = GB(b,                        6 + ZOOM_LVL_SHIFT, 6) << 6;
	} else {
		/* scan whole column */
		yl = 0;
		yu = 0x3F << 6;
	}

	for (int y = yl;; y = (y + (1 << 6)) & (0x3F << 6)) {
		for (int x = xl;; x = (x + 1) & 0x3F) {
			const Vehicle *v = _vehicle_viewport_hash[x + y]; // already masked & 0xFFF

			while (v != NULL) {
				if (v->IsDrawn() &&
						l <= v->coord.right &&
						t <= v->coord.bottom &&
						r >= v->coord.left &&
						b >= v->coord.top) {
					DoDrawVehicle(v);
				}
				v = v->hash_viewport_next;
			}

			if (x == xu) break;
		}

		if (y == yu) break;
	}
}

void ViewportMapDrawVehicles(DrawPixelInfo *dpi)
{
	/* The bounding rectangle */
	const int l = dpi->left;
	const int r = dpi->left + dpi->width;
	const int t = dpi->top;
	const int b = dpi->top + dpi->height;

	/* The hash area to scan */
	int xl, xu, yl, yu;

	if (dpi->width + (70 * ZOOM_LVL_BASE) < (1 << (7 + 6 + ZOOM_LVL_SHIFT))) {
		xl = GB(l - (70 * ZOOM_LVL_BASE), 7 + ZOOM_LVL_SHIFT, 6);
		xu = GB(r,                        7 + ZOOM_LVL_SHIFT, 6);
	} else {
		/* scan whole hash row */
		xl = 0;
		xu = 0x3F;
	}

	if (dpi->height + (70 * ZOOM_LVL_BASE) < (1 << (6 + 6 + ZOOM_LVL_SHIFT))) {
		yl = GB(t - (70 * ZOOM_LVL_BASE), 6 + ZOOM_LVL_SHIFT, 6) << 6;
		yu = GB(b,                        6 + ZOOM_LVL_SHIFT, 6) << 6;
	} else {
		/* scan whole column */
		yl = 0;
		yu = 0x3F << 6;
	}

	const int w = UnScaleByZoom(dpi->width, dpi->zoom);
	const int h = UnScaleByZoom(dpi->height, dpi->zoom);
	Blitter *blitter = BlitterFactory::GetCurrentBlitter();
	for (int y = yl;; y = (y + (1 << 6)) & (0x3F << 6)) {
		for (int x = xl;; x = (x + 1) & 0x3F) {
			const Vehicle *v = _vehicle_viewport_hash[x + y]; // already masked & 0xFFF

			while (v != NULL) {
				if (!(v->vehstatus & (VS_HIDDEN | VS_UNCLICKABLE)) && (v->type != VEH_EFFECT)) {
					Point pt = RemapCoords(v->x_pos, v->y_pos, v->z_pos);
					const int pixel_x = UnScaleByZoomLower(pt.x - dpi->left, dpi->zoom);
					if (IsInsideMM(pixel_x, 0, w)) {
						const int pixel_y = UnScaleByZoomLower(pt.y - dpi->top, dpi->zoom);
						if (IsInsideMM(pixel_y, 0, h))
							blitter->SetPixel(dpi->dst_ptr, pixel_x, pixel_y, PC_WHITE);
					}
				}
				v = v->hash_viewport_next;
			}

			if (x == xu) break;
		}

		if (y == yu) break;
	}
}

/**
 * Find the vehicle close to the clicked coordinates.
 * @param vp Viewport clicked in.
 * @param x  X coordinate in the viewport.
 * @param y  Y coordinate in the viewport.
 * @return Closest vehicle, or \c NULL if none found.
 */
Vehicle *CheckClickOnVehicle(const ViewPort *vp, int x, int y)
{
	Vehicle *found = NULL, *v;
	uint dist, best_dist = UINT_MAX;

	if ((uint)(x -= vp->left) >= (uint)vp->width || (uint)(y -= vp->top) >= (uint)vp->height) return NULL;

	x = ScaleByZoom(x, vp->zoom) + vp->virtual_left;
	y = ScaleByZoom(y, vp->zoom) + vp->virtual_top;

	FOR_ALL_VEHICLES(v) {
		if (((v->vehstatus & VS_UNCLICKABLE) == 0) && v->IsDrawn() &&
				x >= v->coord.left && x <= v->coord.right &&
				y >= v->coord.top && y <= v->coord.bottom) {

			dist = max(
				abs(((v->coord.left + v->coord.right) >> 1) - x),
				abs(((v->coord.top + v->coord.bottom) >> 1) - y)
			);

			if (dist < best_dist) {
				found = v;
				best_dist = dist;
			}
		}
	}

	return found;
}

/**
 * Decrease the value of a vehicle.
 * @param v %Vehicle to devaluate.
 */
void DecreaseVehicleValue(Vehicle *v)
{
	v->value -= v->value >> 8;
	if ( v->age > v->max_age ) { // double cost for each max_age days after max_age
		v->repair_cost += v->repair_cost >> 8;
	}
	SetWindowDirty(WC_VEHICLE_DETAILS, v->index);
}

/** The chances for the different types of vehicles to suffer from different types of breakdowns
 * The chance for a given breakdown type n is _breakdown_chances[vehtype][n] - _breakdown_chances[vehtype][n-1] */
static const byte _breakdown_chances[4][4] = {
	{ //Trains:
		25,  ///< 10% chance for BREAKDOWN_CRITICAL.
		51,  ///< 10% chance for BREAKDOWN_EM_STOP.
		127, ///< 30% chance for BREAKDOWN_LOW_SPEED.
		255, ///< 50% chance for BREAKDOWN_LOW_POWER.
	},
	{ //Road Vehicles:
		51,  ///< 20% chance for BREAKDOWN_CRITICAL.
		76,  ///< 10% chance for BREAKDOWN_EM_STOP.
		153, ///< 30% chance for BREAKDOWN_LOW_SPEED.
		255, ///< 40% chance for BREAKDOWN_LOW_POWER.
	},
	{ //Ships:
		51,  ///< 20% chance for BREAKDOWN_CRITICAL.
		76,  ///< 10% chance for BREAKDOWN_EM_STOP.
		178, ///< 40% chance for BREAKDOWN_LOW_SPEED.
		255, ///< 30% chance for BREAKDOWN_LOW_POWER.
	},
	{ //Aircraft:
		178, ///< 70% chance for BREAKDOWN_AIRCRAFT_SPEED.
		229, ///< 20% chance for BREAKDOWN_AIRCRAFT_DEPOT.
		255, ///< 10% chance for BREAKDOWN_AIRCRAFT_EM_LANDING.
		255, ///< Aircraft have only 3 breakdown types, so anything above 0% here will cause a crash.
	},
};

/**
 * Determine the type of breakdown a vehicle will have.
 * Results are saved in breakdown_type and breakdown_severity.
 * @param v the vehicle in question.
 * @param r the random number to use. (Note that bits 0..6 are already used)
 */
void DetermineBreakdownType(Vehicle *v, uint32 r) {
	/* if 'improved breakdowns' is off, just do the classic breakdown */
	if (!_settings_game.vehicle.improved_breakdowns) {
		v->breakdown_type = BREAKDOWN_CRITICAL;
		v->breakdown_severity = 40; //only used by aircraft (321 km/h)
		return;
	}
	byte rand = GB(r, 8, 8);
	const byte *breakdown_type_chance = _breakdown_chances[v->type];

	if (v->type == VEH_AIRCRAFT) {
		if (rand <= breakdown_type_chance[BREAKDOWN_AIRCRAFT_SPEED]) {
			v->breakdown_type = BREAKDOWN_AIRCRAFT_SPEED;
			/* all speed values here are 1/8th of the real max speed in km/h */
			byte max_speed = min(AircraftVehInfo( v->engine_type )->max_speed >> 3, 255);
			byte min_speed = min(15 + (max_speed >> 2), AircraftVehInfo(v->engine_type)->max_speed >> 4);
			v->breakdown_severity = min_speed + (((v->reliability + GB(r, 16, 16)) * (max_speed - min_speed)) >> 17);
		} else if (rand <= breakdown_type_chance[BREAKDOWN_AIRCRAFT_DEPOT]) {
			v->breakdown_type = BREAKDOWN_AIRCRAFT_DEPOT;
		} else if (rand <= breakdown_type_chance[BREAKDOWN_AIRCRAFT_EM_LANDING]) {
			/* emergency landings only happen when reliability < 87% */
			if (v->reliability < 0xDDDD) {
				v->breakdown_type = BREAKDOWN_AIRCRAFT_EM_LANDING;
			} else {
				/* try again */
				DetermineBreakdownType(v, Random());
			}
		} else {
			NOT_REACHED();
		}
		return;
	}

	if (rand <= breakdown_type_chance[BREAKDOWN_CRITICAL]) {
		v->breakdown_type = BREAKDOWN_CRITICAL;
	} else if (rand <= breakdown_type_chance[BREAKDOWN_EM_STOP]) {
		/* Non-front engines cannot have emergency stops */
		if (v->type == VEH_TRAIN && !(Train::From(v)->IsFrontEngine())) {
			return DetermineBreakdownType(v, Random());
		}
		v->breakdown_type = BREAKDOWN_EM_STOP;
		v->breakdown_delay >>= 2; //emergency stops don't last long (1/4 of normal)
	} else if (rand <= breakdown_type_chance[BREAKDOWN_LOW_SPEED]) {
		v->breakdown_type = BREAKDOWN_LOW_SPEED;
		/* average of random and reliability */
		uint16 rand2 = (GB(r, 16, 16) + v->reliability) >> 1;
		uint16 max_speed =
			(v->type == VEH_TRAIN) ?
			GetVehicleProperty(v, PROP_TRAIN_SPEED, RailVehInfo(v->engine_type)->max_speed) :
			(v->type == VEH_ROAD ) ?
			GetVehicleProperty(v, PROP_ROADVEH_SPEED, RoadVehInfo(v->engine_type)->max_speed) :
			(v->type == VEH_SHIP) ?
			GetVehicleProperty(v, PROP_SHIP_SPEED, ShipVehInfo(v->engine_type)->max_speed ) :
			GetVehicleProperty(v, PROP_AIRCRAFT_SPEED, AircraftVehInfo(v->engine_type)->max_speed);
		byte min_speed = min(41, max_speed >> 2);
		/* we use the min() function here because we want to use the real value of max_speed for the min_speed calculation */
		max_speed = min(max_speed, 255);
		v->breakdown_severity = Clamp((max_speed * rand2) >> 16, min_speed, max_speed);
	} else if (rand <= breakdown_type_chance[BREAKDOWN_LOW_POWER]) {
		v->breakdown_type = BREAKDOWN_LOW_POWER;
		/** within this type there are two possibilities: (50/50)
		 * power reduction (10-90%), or no power at all */
		if (GB(r, 7, 1)) {
			v->breakdown_severity = Clamp((GB(r, 16, 16) + v->reliability) >> 9, 26, 231);
		} else {
			v->breakdown_severity = 0;
		}
	} else {
		NOT_REACHED();
	}
}

void CheckVehicleBreakdown(Vehicle *v)
{
	int rel, rel_old;

	/* decrease reliability */
	v->reliability = rel = max((rel_old = v->reliability) - v->reliability_spd_dec, 0);
	if ((rel_old >> 8) != (rel >> 8)) SetWindowDirty(WC_VEHICLE_DETAILS, v->First()->index);

	if (v->breakdown_ctr != 0 || (v->First()->vehstatus & VS_STOPPED) ||
			_settings_game.difficulty.vehicle_breakdowns < 1 ||
			v->First()->cur_speed < 5 || _game_mode == GM_MENU ||
			(v->type == VEH_AIRCRAFT && ((Aircraft*)v)->state != FLYING) ||
			(v->type == VEH_TRAIN && !(Train::From(v)->IsFrontEngine()) && !_settings_game.vehicle.improved_breakdowns)) {
		return;
	}

	uint32 r1 = Random();
	uint32 r2 = Random();

	byte chance = 128;
	if (_settings_game.vehicle.improved_breakdowns) {
		/* Dual engines have their breakdown chances reduced to 70% of the normal value */
		chance = (v->type == VEH_TRAIN && Train::From(v)->IsMultiheaded()) ? v->First()->breakdown_chance * 7 / 10 : v->First()->breakdown_chance;
	} else if(v->type == VEH_SHIP) {
		chance = 64;
	}
	/**
	 * Chance is (1 - reliability) * breakdown_setting * breakdown_chance / 10.
	 * At 90% reliabilty, normal setting (2) and average breakdown_chance (128),
	 * a vehicle will break down (on average) every 100 days.
	 * This *should* mean that vehicles break down about as often as (or a little less than) they used to.
	 * However, because breakdowns are no longer by definition a complete stop,
	 * their impact will be significantly less.
	 */
	if ((uint32) (0xffff - v->reliability) * _settings_game.difficulty.vehicle_breakdowns * chance > GB(r1, 0, 24) * 10) {
		v->breakdown_ctr = GB(r1, 24, 6) + 0xF;
		v->breakdown_delay = GB(r2, 0, 7) + 0x80;
		DetermineBreakdownType(v, r2);
	}
}

/**
 * Handle all of the aspects of a vehicle breakdown
 * This includes adding smoke and sounds, and ending the breakdown when appropriate.
 * @return true iff the vehicle is stopped because of a breakdown
 * @note This function always returns false for aircraft, since these never stop for breakdowns
 */
bool Vehicle::HandleBreakdown()
{
	/* Possible states for Vehicle::breakdown_ctr
	 * 0  - vehicle is running normally
	 * 1  - vehicle is currently broken down
	 * 2  - vehicle is going to break down now
	 * >2 - vehicle is counting down to the actual breakdown event */
	switch (this->breakdown_ctr) {
		case 0:
			return false;

		case 2:
			this->breakdown_ctr = 1;

			if (this->breakdowns_since_last_service != 255) {
				this->breakdowns_since_last_service++;
			}

			if (this->type == VEH_AIRCRAFT) {
				this->MarkDirty();
				assert(this->breakdown_type <= BREAKDOWN_AIRCRAFT_EM_LANDING);
				/* Aircraft just need this flag, the rest is handled elsewhere */
				this->vehstatus |= VS_AIRCRAFT_BROKEN;
				if(this->breakdown_type == BREAKDOWN_AIRCRAFT_SPEED ||
						(this->current_order.IsType(OT_GOTO_DEPOT) &&
						(this->current_order.GetDepotOrderType() & ODTFB_BREAKDOWN) &&
						GetTargetAirportIfValid(Aircraft::From(this)) != NULL)) return false;
				FindBreakdownDestination(Aircraft::From(this));
			} else if (this->type == VEH_TRAIN) {
				if (this->breakdown_type == BREAKDOWN_LOW_POWER ||
						this->First()->cur_speed <= ((this->breakdown_type == BREAKDOWN_LOW_SPEED) ? this->breakdown_severity : 0)) {
					switch (this->breakdown_type) {
						case BREAKDOWN_CRITICAL:
							if (!PlayVehicleSound(this, VSE_BREAKDOWN)) {
								bool train_or_ship = this->type == VEH_TRAIN || this->type == VEH_SHIP;
								SndPlayVehicleFx((_settings_game.game_creation.landscape != LT_TOYLAND) ?
										(train_or_ship ? SND_10_TRAIN_BREAKDOWN : SND_0F_VEHICLE_BREAKDOWN) :
										(train_or_ship ? SND_3A_COMEDY_BREAKDOWN_2 : SND_35_COMEDY_BREAKDOWN), this);
							}
							if (!(this->vehstatus & VS_HIDDEN) && !HasBit(EngInfo(this->engine_type)->misc_flags, EF_NO_BREAKDOWN_SMOKE) && this->breakdown_delay > 0) {
								EffectVehicle *u = CreateEffectVehicleRel(this, 4, 4, 5, EV_BREAKDOWN_SMOKE);
								if (u != NULL) u->animation_state = this->breakdown_delay * 2;
							}
							/* Max Speed reduction*/
							if (_settings_game.vehicle.improved_breakdowns) {
								if (!HasBit(Train::From(this)->flags,VRF_NEED_REPAIR)) {
									const Engine *e = Engine::Get(this->engine_type);
									const RailVehicleInfo *rvi = &e->u.rail;
									if (rvi->max_speed > this->vcache.cached_max_speed)
										this->vcache.cached_max_speed = rvi->max_speed;
								}
								this->vcache.cached_max_speed = min(this->vcache.cached_max_speed -
										(this->vcache.cached_max_speed >> 1) / Train::From(this->First())->tcache.cached_num_engines + 1, this->vcache.cached_max_speed);
								SetBit(Train::From(this)->flags, VRF_NEED_REPAIR);
								Train::From(this->First())->ConsistChanged(CCF_TRACK);
							}
						/* FALL THROUGH */
						case BREAKDOWN_EM_STOP:
							CheckBreakdownFlags(Train::From(this->First()));
							SetBit(Train::From(this->First())->flags, VRF_BREAKDOWN_STOPPED);
							break;
						case BREAKDOWN_LOW_SPEED:
							CheckBreakdownFlags(Train::From(this->First()));
							SetBit(Train::From(this->First())->flags, VRF_BREAKDOWN_SPEED);
							break;
						case BREAKDOWN_LOW_POWER:
							SetBit(Train::From(this->First())->flags, VRF_BREAKDOWN_POWER);
							break;
						default: NOT_REACHED();
					}
					this->First()->MarkDirty();
					SetWindowDirty(WC_VEHICLE_VIEW, this->index);
					SetWindowDirty(WC_VEHICLE_DETAILS, this->index);
				} else {
					this->breakdown_ctr = 2; // wait until slowdown
					this->breakdowns_since_last_service--;
					SetBit(Train::From(this)->flags, VRF_BREAKDOWN_BRAKING);
					return false;
				}
				if ((!(this->vehstatus & VS_HIDDEN)) && (this->breakdown_type == BREAKDOWN_LOW_SPEED || this->breakdown_type == BREAKDOWN_LOW_POWER)
						&& !HasBit(EngInfo(this->engine_type)->misc_flags, EF_NO_BREAKDOWN_SMOKE)) {
					EffectVehicle *u = CreateEffectVehicleRel(this, 0, 0, 2, EV_BREAKDOWN_SMOKE); //some grey clouds to indicate a broken engine
					if (u != NULL) u->animation_state = 25;
				}
			} else {
				switch (this->breakdown_type) {
					case BREAKDOWN_CRITICAL:
						if (!PlayVehicleSound(this, VSE_BREAKDOWN)) {
							SndPlayVehicleFx((_settings_game.game_creation.landscape != LT_TOYLAND) ? SND_0F_VEHICLE_BREAKDOWN : SND_35_COMEDY_BREAKDOWN, this);
						}
						if (!(this->vehstatus & VS_HIDDEN) && !HasBit(EngInfo(this->engine_type)->misc_flags, EF_NO_BREAKDOWN_SMOKE) && this->breakdown_delay > 0) {
							EffectVehicle *u = CreateEffectVehicleRel(this, 4, 4, 5, EV_BREAKDOWN_SMOKE);
							if (u != NULL) u->animation_state = this->breakdown_delay * 2;
						}
					/* FALL THROUGH */
					case BREAKDOWN_EM_STOP:
						this->cur_speed = 0;
						break;
					case BREAKDOWN_LOW_SPEED:
					case BREAKDOWN_LOW_POWER:
						/* do nothing */
						break;
					default: NOT_REACHED();
				}
				if ((!(this->vehstatus & VS_HIDDEN)) &&
						(this->breakdown_type == BREAKDOWN_LOW_SPEED || this->breakdown_type == BREAKDOWN_LOW_POWER)) {
					/* Some gray clouds to indicate a broken RV */
					EffectVehicle *u = CreateEffectVehicleRel(this, 0, 0, 2, EV_BREAKDOWN_SMOKE);
					if (u != NULL) u->animation_state = 25;
				}
				this->First()->MarkDirty();
				SetWindowDirty(WC_VEHICLE_VIEW, this->index);
				SetWindowDirty(WC_VEHICLE_DETAILS, this->index);
				return (this->breakdown_type == BREAKDOWN_CRITICAL || this->breakdown_type == BREAKDOWN_EM_STOP);
			}

		/* FALL THROUGH */
		case 1:
			/* Aircraft breakdowns end only when arriving at the airport */
			if (this->type == VEH_AIRCRAFT) return false;

			/* For trains this function is called twice per tick, so decrease v->breakdown_delay at half the rate */
			if ((this->tick_counter & (this->type == VEH_TRAIN ? 3 : 1)) == 0) {
				if (--this->breakdown_delay == 0) {
					this->breakdown_ctr = 0;
					if(this->type == VEH_TRAIN) {
						CheckBreakdownFlags(Train::From(this->First()));
						this->First()->MarkDirty();
						SetWindowDirty(WC_VEHICLE_VIEW, this->First()->index);
					} else {
						this->MarkDirty();
						SetWindowDirty(WC_VEHICLE_VIEW, this->index);
					}
				}
			}
			return (this->breakdown_type == BREAKDOWN_CRITICAL || this->breakdown_type == BREAKDOWN_EM_STOP);

		default:
			if (!this->current_order.IsType(OT_LOADING)) this->breakdown_ctr--;
			return false;
	}
}

/**
 * Update age of a vehicle.
 * @param v Vehicle to update.
 */
void AgeVehicle(Vehicle *v)
{
	if (v->age < MAX_DAY) {
		v->age++;
		if (v->IsPrimaryVehicle() && v->age == VEHICLE_PROFIT_MIN_AGE + 1) GroupStatistics::VehicleReachedProfitAge(v);
	}

	if (!v->IsPrimaryVehicle() && (v->type != VEH_TRAIN || !Train::From(v)->IsEngine())) return;

	int age = v->age - v->max_age;
	if (age == DAYS_IN_LEAP_YEAR * 0 || age == DAYS_IN_LEAP_YEAR * 1 ||
			age == DAYS_IN_LEAP_YEAR * 2 || age == DAYS_IN_LEAP_YEAR * 3 || age == DAYS_IN_LEAP_YEAR * 4) {
		v->reliability_spd_dec <<= 1;
	}

	SetWindowDirty(WC_VEHICLE_DETAILS, v->index);

	/* Don't warn about non-primary or not ours vehicles or vehicles that are crashed */
	if (v->Previous() != NULL || v->owner != _local_company || (v->vehstatus & VS_CRASHED) != 0) return;

	/* Don't warn if a renew is active */
	if (Company::Get(v->owner)->settings.engine_renew && v->GetEngine()->company_avail != 0) return;

	StringID str;
	if (age == -DAYS_IN_LEAP_YEAR) {
		str = STR_NEWS_VEHICLE_IS_GETTING_OLD;
	} else if (age == 0) {
		str = STR_NEWS_VEHICLE_IS_GETTING_VERY_OLD;
	} else if (age > 0 && (age % DAYS_IN_LEAP_YEAR) == 0) {
		str = STR_NEWS_VEHICLE_IS_GETTING_VERY_OLD_AND;
	} else {
		return;
	}

	SetDParam(0, v->index);
	AddVehicleAdviceNewsItem(str, v->index);
}

/**
 * Calculates how full a vehicle is.
 * @param front The front vehicle of the consist to check.
 * @param colour The string to show depending on if we are unloading or loading
 * @return A percentage of how full the Vehicle is.
 */
uint8 CalcPercentVehicleFilled(const Vehicle *front, StringID *colour)
{
	int count = 0;
	int max = 0;
	int cars = 0;
	int unloading = 0;
	bool loading = false;

	bool is_loading = front->current_order.IsType(OT_LOADING);

	/* The station may be NULL when the (colour) string does not need to be set. */
	const Station *st = Station::GetIfValid(front->last_station_visited);
	assert(colour == NULL || (st != NULL && is_loading));

	bool order_no_load = is_loading && (front->current_order.GetLoadType() & OLFB_NO_LOAD);
	bool order_full_load = is_loading && (front->current_order.GetLoadType() & OLFB_FULL_LOAD);

	/* Count up max and used */
	for (const Vehicle *v = front; v != NULL; v = v->Next()) {
		count += v->cargo.StoredCount();
		max += v->cargo_cap;
		if (v->cargo_cap != 0 && colour != NULL) {
			unloading += HasBit(v->vehicle_flags, VF_CARGO_UNLOADING) ? 1 : 0;
			loading |= !order_no_load &&
					(order_full_load || st->goods[v->cargo_type].HasRating()) &&
					!HasBit(v->vehicle_flags, VF_LOADING_FINISHED) && !HasBit(v->vehicle_flags, VF_STOP_LOADING);
			cars++;
		}
	}

	if (colour != NULL) {
		if (unloading == 0 && loading) {
			*colour = STR_PERCENT_UP;
		} else if (unloading == 0 && !loading) {
			*colour = STR_PERCENT_NONE;
		} else if (cars == unloading || !loading) {
			*colour = STR_PERCENT_DOWN;
		} else {
			*colour = STR_PERCENT_UP_DOWN;
		}
	}

	/* Train without capacity */
	if (max == 0) return 100;

	/* Return the percentage */
	return (count * 100) / max;
}

/**
 * Vehicle entirely entered the depot, update its status, orders, vehicle windows, service it, etc.
 * @param v Vehicle that entered a depot.
 */
void VehicleEnterDepot(Vehicle *v)
{
	/* Always work with the front of the vehicle */
	assert(v == v->First());

	switch (v->type) {
		case VEH_TRAIN: {
			Train *t = Train::From(v);
			SetWindowClassesDirty(WC_TRAINS_LIST);
			/* Clear path reservation */
			SetDepotReservation(t->tile, false);
			if (_settings_client.gui.show_track_reservation) MarkTileDirtyByTile(t->tile, ZOOM_LVL_DRAW_MAP);

			UpdateSignalsOnSegment(t->tile, INVALID_DIAGDIR, t->owner);
			t->wait_counter = 0;
			t->force_proceed = TFP_NONE;
			ClrBit(t->flags, VRF_TOGGLE_REVERSE);
			t->ConsistChanged(CCF_ARRANGE);
			break;
		}

		case VEH_ROAD:
			SetWindowClassesDirty(WC_ROADVEH_LIST);
			break;

		case VEH_SHIP: {
			SetWindowClassesDirty(WC_SHIPS_LIST);
			Ship *ship = Ship::From(v);
			ship->state = TRACK_BIT_DEPOT;
			ship->UpdateCache();
			ship->UpdateViewport(true, true);
			SetWindowDirty(WC_VEHICLE_DEPOT, v->tile);
			break;
		}

		case VEH_AIRCRAFT:
			SetWindowClassesDirty(WC_AIRCRAFT_LIST);
			HandleAircraftEnterHangar(Aircraft::From(v));
			break;
		default: NOT_REACHED();
	}
	SetWindowDirty(WC_VEHICLE_VIEW, v->index);

	if (v->type != VEH_TRAIN) {
		/* Trains update the vehicle list when the first unit enters the depot and calls VehicleEnterDepot() when the last unit enters.
		 * We only increase the number of vehicles when the first one enters, so we will not need to search for more vehicles in the depot */
		InvalidateWindowData(WC_VEHICLE_DEPOT, v->tile);
	}
	SetWindowDirty(WC_VEHICLE_DEPOT, v->tile);

	v->vehstatus |= VS_HIDDEN;
	v->cur_speed = 0;

	VehicleServiceInDepot(v);

	/* After a vehicle trigger, the graphics and properties of the vehicle could change. */
	TriggerVehicle(v, VEHICLE_TRIGGER_DEPOT);
	v->MarkDirty();

	if (v->current_order.IsType(OT_GOTO_DEPOT)) {
		SetWindowDirty(WC_VEHICLE_VIEW, v->index);

		const Order *real_order = v->GetOrder(v->cur_real_order_index);

		/* Test whether we are heading for this depot. If not, do nothing.
		 * Note: The target depot for nearest-/manual-depot-orders is only updated on junctions, but we want to accept every depot. */
		if ((v->current_order.GetDepotOrderType() & ODTFB_PART_OF_ORDERS) &&
				real_order != NULL && !(real_order->GetDepotActionType() & ODATFB_NEAREST_DEPOT) &&
				(v->type == VEH_AIRCRAFT ? v->current_order.GetDestination() != GetStationIndex(v->tile) : v->dest_tile != v->tile)) {
			/* We are heading for another depot, keep driving. */
			return;
		}

		if (v->current_order.IsRefit()) {
			Backup<CompanyByte> cur_company(_current_company, v->owner, FILE_LINE);
			CommandCost cost = DoCommand(v->tile, v->index, v->current_order.GetRefitCargo() | 0xFF << 8, DC_EXEC, GetCmdRefitVeh(v));
			cur_company.Restore();

			if (cost.Failed()) {
				_vehicles_to_autoreplace[v] = false;
				if (v->owner == _local_company) {
					/* Notify the user that we stopped the vehicle */
					SetDParam(0, v->index);
					AddVehicleAdviceNewsItem(STR_NEWS_ORDER_REFIT_FAILED, v->index);
				}
			} else if (cost.GetCost() != 0) {
				v->profit_this_year -= cost.GetCost() << 8;
				if (v->owner == _local_company) {
					ShowCostOrIncomeAnimation(v->x_pos, v->y_pos, v->z_pos, cost.GetCost());
				}
			}
		}

		/* Handle the ODTFB_PART_OF_ORDERS case. If there is a timetabled wait time, hold the train, otherwise skip to the next order.
		Note that if there is a only a travel_time, but no wait_time defined for the order, and the train arrives to the depot sooner as scheduled,
		he doesn't wait in it, as it would in stations. Thus, the original behaviour is maintained if there's no defined wait_time.*/
		if (v->current_order.GetDepotOrderType() & ODTFB_PART_OF_ORDERS) {
			v->DeleteUnreachedImplicitOrders();
			UpdateVehicleTimetable(v, true);
			if (v->current_order.IsWaitTimetabled()) {
				v->current_order.MakeWaiting();
				v->current_order.SetNonStopType(ONSF_NO_STOP_AT_ANY_STATION);
				return;
			} else {
				v->IncrementImplicitOrderIndex();
			}
		}

		if (v->current_order.GetDepotActionType() & ODATFB_HALT) {
			/* Vehicles are always stopped on entering depots. Do not restart this one. */
			_vehicles_to_autoreplace[v] = false;
			/* Invalidate last_loading_station. As the link from the station
			 * before the stop to the station after the stop can't be predicted
			 * we shouldn't construct it when the vehicle visits the next stop. */
			v->last_loading_station = INVALID_STATION;
			if (v->owner == _local_company) {
				SetDParam(0, v->index);
				AddVehicleAdviceNewsItem(STR_NEWS_TRAIN_IS_WAITING + v->type, v->index);
			}
			AI::NewEvent(v->owner, new ScriptEventVehicleWaitingInDepot(v->index));
		}
		v->current_order.MakeDummy();
	}
}


/**
 * Update the position of the vehicle. This will update the hash that tells
 *  which vehicles are on a tile.
 */
void Vehicle::UpdatePosition()
{
	UpdateVehicleTileHash(this, false);
}

/**
 * Update the vehicle on the viewport, updating the right hash and setting the
 *  new coordinates.
 * @param dirty Mark the (new and old) coordinates of the vehicle as dirty.
 */
void Vehicle::UpdateViewport(bool dirty)
{
	int img = this->cur_image;
	Point pt = RemapCoords(this->x_pos + this->x_offs, this->y_pos + this->y_offs, this->z_pos);
	const Sprite *spr = GetSprite(img, ST_NORMAL);

	pt.x += spr->x_offs;
	pt.y += spr->y_offs;

	UpdateVehicleViewportHash(this, pt.x, pt.y);

	Rect old_coord = this->coord;
	this->coord.left   = pt.x;
	this->coord.top    = pt.y;
	this->coord.right  = pt.x + spr->width + 2 * ZOOM_LVL_BASE;
	this->coord.bottom = pt.y + spr->height + 2 * ZOOM_LVL_BASE;

	if (dirty) {
		if (old_coord.left == INVALID_COORD) {
			this->MarkAllViewportsDirty();
		} else {
			::MarkAllViewportsDirty(
					min(old_coord.left,   this->coord.left),
					min(old_coord.top,    this->coord.top),
					max(old_coord.right,  this->coord.right),
					max(old_coord.bottom, this->coord.bottom),
					this->type != VEH_EFFECT ? ZOOM_LVL_END : ZOOM_LVL_DRAW_MAP
			);
		}
	}
}

/**
 * Update the position of the vehicle, and update the viewport.
 */
void Vehicle::UpdatePositionAndViewport()
{
	this->UpdatePosition();
	this->UpdateViewport(true);
}

/**
 * Marks viewports dirty where the vehicle's image is.
 */
void Vehicle::MarkAllViewportsDirty() const
{
	::MarkAllViewportsDirty(this->coord.left, this->coord.top, this->coord.right, this->coord.bottom);
}

/**
 * Get position information of a vehicle when moving one pixel in the direction it is facing
 * @param v Vehicle to move
 * @return Position information after the move
 */
GetNewVehiclePosResult GetNewVehiclePos(const Vehicle *v)
{
	static const int8 _delta_coord[16] = {
		-1,-1,-1, 0, 1, 1, 1, 0, /* x */
		-1, 0, 1, 1, 1, 0,-1,-1, /* y */
	};

	int x = v->x_pos + _delta_coord[v->direction];
	int y = v->y_pos + _delta_coord[v->direction + 8];

	GetNewVehiclePosResult gp;
	gp.x = x;
	gp.y = y;
	gp.old_tile = v->tile;
	gp.new_tile = TileVirtXY(x, y);
	return gp;
}

static const Direction _new_direction_table[] = {
	DIR_N,  DIR_NW, DIR_W,
	DIR_NE, DIR_SE, DIR_SW,
	DIR_E,  DIR_SE, DIR_S
};

Direction GetDirectionTowards(const Vehicle *v, int x, int y)
{
	int i = 0;

	if (y >= v->y_pos) {
		if (y != v->y_pos) i += 3;
		i += 3;
	}

	if (x >= v->x_pos) {
		if (x != v->x_pos) i++;
		i++;
	}

	Direction dir = v->direction;

	DirDiff dirdiff = DirDifference(_new_direction_table[i], dir);
	if (dirdiff == DIRDIFF_SAME) return dir;
	return ChangeDir(dir, dirdiff > DIRDIFF_REVERSE ? DIRDIFF_45LEFT : DIRDIFF_45RIGHT);
}

/**
 * Call the tile callback function for a vehicle entering a tile
 * @param v    Vehicle entering the tile
 * @param tile Tile entered
 * @param x    X position
 * @param y    Y position
 * @return Some meta-data over the to be entered tile.
 * @see VehicleEnterTileStatus to see what the bits in the return value mean.
 */
VehicleEnterTileStatus VehicleEnterTile(Vehicle *v, TileIndex tile, int x, int y)
{
	return _tile_type_procs[GetTileType(tile)]->vehicle_enter_tile_proc(v, tile, x, y);
}

/**
 * Initializes the structure. Vehicle unit numbers are supposed not to change after
 * struct initialization, except after each call to this->NextID() the returned value
 * is assigned to a vehicle.
 * @param type type of vehicle
 * @param owner owner of vehicles
 */
FreeUnitIDGenerator::FreeUnitIDGenerator(VehicleType type, CompanyID owner) : cache(NULL), maxid(0), curid(0)
{
	/* Find maximum */
	const Vehicle *v;
	FOR_ALL_VEHICLES(v) {
		if (v->type == type && v->owner == owner) {
			this->maxid = max<UnitID>(this->maxid, v->unitnumber);
		}
	}

	if (this->maxid == 0) return;

	/* Reserving 'maxid + 2' because we need:
	 * - space for the last item (with v->unitnumber == maxid)
	 * - one free slot working as loop terminator in FreeUnitIDGenerator::NextID() */
	this->cache = CallocT<bool>(this->maxid + 2);

	/* Fill the cache */
	FOR_ALL_VEHICLES(v) {
		if (v->type == type && v->owner == owner) {
			this->cache[v->unitnumber] = true;
		}
	}
}

/** Returns next free UnitID. Supposes the last returned value was assigned to a vehicle. */
UnitID FreeUnitIDGenerator::NextID()
{
	if (this->maxid <= this->curid) return ++this->curid;

	while (this->cache[++this->curid]) { } // it will stop, we reserved more space than needed

	return this->curid;
}

/**
 * Get an unused unit number for a vehicle (if allowed).
 * @param type Type of vehicle
 * @return A unused unit number for the given type of vehicle if it is allowed to build one, else \c UINT16_MAX.
 */
UnitID GetFreeUnitNumber(VehicleType type)
{
	/* Check whether it is allowed to build another vehicle. */
	uint max_veh;
	switch (type) {
		case VEH_TRAIN:    max_veh = _settings_game.vehicle.max_trains;   break;
		case VEH_ROAD:     max_veh = _settings_game.vehicle.max_roadveh;  break;
		case VEH_SHIP:     max_veh = _settings_game.vehicle.max_ships;    break;
		case VEH_AIRCRAFT: max_veh = _settings_game.vehicle.max_aircraft; break;
		default: NOT_REACHED();
	}

	const Company *c = Company::Get(_current_company);
	if (c->group_all[type].num_vehicle >= max_veh) return UINT16_MAX; // Currently already at the limit, no room to make a new one.

	FreeUnitIDGenerator gen(type, _current_company);

	return gen.NextID();
}


/**
 * Check whether we can build infrastructure for the given
 * vehicle type. This to disable building stations etc. when
 * you are not allowed/able to have the vehicle type yet.
 * @param type the vehicle type to check this for
 * @return true if there is any reason why you may build
 *         the infrastructure for the given vehicle type
 */
bool CanBuildVehicleInfrastructure(VehicleType type)
{
	assert(IsCompanyBuildableVehicleType(type));

	if (!Company::IsValidID(_local_company)) return false;
	if (!_settings_client.gui.disable_unsuitable_building) return true;

	UnitID max;
	switch (type) {
		case VEH_TRAIN:    max = _settings_game.vehicle.max_trains; break;
		case VEH_ROAD:     max = _settings_game.vehicle.max_roadveh; break;
		case VEH_SHIP:     max = _settings_game.vehicle.max_ships; break;
		case VEH_AIRCRAFT: max = _settings_game.vehicle.max_aircraft; break;
		default: NOT_REACHED();
	}

	/* We can build vehicle infrastructure when we may build the vehicle type */
	if (max > 0) {
		/* Can we actually build the vehicle type? */
		const Engine *e;
		FOR_ALL_ENGINES_OF_TYPE(e, type) {
			if (HasBit(e->company_avail, _local_company)) return true;
		}
		return false;
	}

	/* We should be able to build infrastructure when we have the actual vehicle type */
	const Vehicle *v;
	FOR_ALL_VEHICLES(v) {
		if (v->owner == _local_company && v->type == type) return true;
	}

	return false;
}


/**
 * Determines the #LiveryScheme for a vehicle.
 * @param engine_type Engine of the vehicle.
 * @param parent_engine_type Engine of the front vehicle, #INVALID_ENGINE if vehicle is at front itself.
 * @param v the vehicle, \c NULL if in purchase list etc.
 * @return livery scheme to use.
 */
LiveryScheme GetEngineLiveryScheme(EngineID engine_type, EngineID parent_engine_type, const Vehicle *v)
{
	CargoID cargo_type = v == NULL ? (CargoID)CT_INVALID : v->cargo_type;
	const Engine *e = Engine::Get(engine_type);
	switch (e->type) {
		default: NOT_REACHED();
		case VEH_TRAIN:
			if (v != NULL && parent_engine_type != INVALID_ENGINE && (UsesWagonOverride(v) || (v->IsArticulatedPart() && e->u.rail.railveh_type != RAILVEH_WAGON))) {
				/* Wagonoverrides use the colour scheme of the front engine.
				 * Articulated parts use the colour scheme of the first part. (Not supported for articulated wagons) */
				engine_type = parent_engine_type;
				e = Engine::Get(engine_type);
				/* Note: Luckily cargo_type is not needed for engines */
			}

			if (cargo_type == CT_INVALID) cargo_type = e->GetDefaultCargoType();
			if (cargo_type == CT_INVALID) cargo_type = CT_GOODS; // The vehicle does not carry anything, let's pick some freight cargo
			if (e->u.rail.railveh_type == RAILVEH_WAGON) {
				if (!CargoSpec::Get(cargo_type)->is_freight) {
					if (parent_engine_type == INVALID_ENGINE) {
						return LS_PASSENGER_WAGON_STEAM;
					} else {
						switch (RailVehInfo(parent_engine_type)->engclass) {
							default: NOT_REACHED();
							case EC_STEAM:    return LS_PASSENGER_WAGON_STEAM;
							case EC_DIESEL:   return LS_PASSENGER_WAGON_DIESEL;
							case EC_ELECTRIC: return LS_PASSENGER_WAGON_ELECTRIC;
							case EC_MONORAIL: return LS_PASSENGER_WAGON_MONORAIL;
							case EC_MAGLEV:   return LS_PASSENGER_WAGON_MAGLEV;
						}
					}
				} else {
					return LS_FREIGHT_WAGON;
				}
			} else {
				bool is_mu = HasBit(e->info.misc_flags, EF_RAIL_IS_MU);

				switch (e->u.rail.engclass) {
					default: NOT_REACHED();
					case EC_STEAM:    return LS_STEAM;
					case EC_DIESEL:   return is_mu ? LS_DMU : LS_DIESEL;
					case EC_ELECTRIC: return is_mu ? LS_EMU : LS_ELECTRIC;
					case EC_MONORAIL: return LS_MONORAIL;
					case EC_MAGLEV:   return LS_MAGLEV;
				}
			}

		case VEH_ROAD:
			/* Always use the livery of the front */
			if (v != NULL && parent_engine_type != INVALID_ENGINE) {
				engine_type = parent_engine_type;
				e = Engine::Get(engine_type);
				cargo_type = v->First()->cargo_type;
			}
			if (cargo_type == CT_INVALID) cargo_type = e->GetDefaultCargoType();
			if (cargo_type == CT_INVALID) cargo_type = CT_GOODS; // The vehicle does not carry anything, let's pick some freight cargo

			/* Important: Use Tram Flag of front part. Luckily engine_type refers to the front part here. */
			if (HasBit(e->info.misc_flags, EF_ROAD_TRAM)) {
				/* Tram */
				return IsCargoInClass(cargo_type, CC_PASSENGERS) ? LS_PASSENGER_TRAM : LS_FREIGHT_TRAM;
			} else {
				/* Bus or truck */
				return IsCargoInClass(cargo_type, CC_PASSENGERS) ? LS_BUS : LS_TRUCK;
			}

		case VEH_SHIP:
			if (cargo_type == CT_INVALID) cargo_type = e->GetDefaultCargoType();
			if (cargo_type == CT_INVALID) cargo_type = CT_GOODS; // The vehicle does not carry anything, let's pick some freight cargo
			return IsCargoInClass(cargo_type, CC_PASSENGERS) ? LS_PASSENGER_SHIP : LS_FREIGHT_SHIP;

		case VEH_AIRCRAFT:
			switch (e->u.air.subtype) {
				case AIR_HELI: return LS_HELICOPTER;
				case AIR_CTOL: return LS_SMALL_PLANE;
				case AIR_CTOL | AIR_FAST: return LS_LARGE_PLANE;
				default: NOT_REACHED();
			}
	}
}

/**
 * Determines the livery for a vehicle.
 * @param engine_type EngineID of the vehicle
 * @param company Owner of the vehicle
 * @param parent_engine_type EngineID of the front vehicle. INVALID_VEHICLE if vehicle is at front itself.
 * @param v the vehicle. NULL if in purchase list etc.
 * @param livery_setting The livery settings to use for acquiring the livery information.
 * @return livery to use
 */
const Livery *GetEngineLivery(EngineID engine_type, CompanyID company, EngineID parent_engine_type, const Vehicle *v, byte livery_setting)
{
	const Company *c = Company::Get(company);
	LiveryScheme scheme = LS_DEFAULT;

	/* The default livery is always available for use, but its in_use flag determines
	 * whether any _other_ liveries are in use. */
	if (c->livery[LS_DEFAULT].in_use && (livery_setting == LIT_ALL || (livery_setting == LIT_COMPANY && company == _local_company))) {
		/* Determine the livery scheme to use */
		scheme = GetEngineLiveryScheme(engine_type, parent_engine_type, v);

		/* Switch back to the default scheme if the resolved scheme is not in use */
		if (!c->livery[scheme].in_use) scheme = LS_DEFAULT;
	}

	return &c->livery[scheme];
}


static PaletteID GetEngineColourMap(EngineID engine_type, CompanyID company, EngineID parent_engine_type, const Vehicle *v)
{
	PaletteID map = (v != NULL) ? v->colourmap : PAL_NONE;

	/* Return cached value if any */
	if (map != PAL_NONE) return map;

	const Engine *e = Engine::Get(engine_type);

	/* Check if we should use the colour map callback */
	if (HasBit(e->info.callback_mask, CBM_VEHICLE_COLOUR_REMAP)) {
		uint16 callback = GetVehicleCallback(CBID_VEHICLE_COLOUR_MAPPING, 0, 0, engine_type, v);
		/* Failure means "use the default two-colour" */
		if (callback != CALLBACK_FAILED) {
			assert_compile(PAL_NONE == 0); // Returning 0x4000 (resp. 0xC000) coincidences with default value (PAL_NONE)
			map = GB(callback, 0, 14);
			/* If bit 14 is set, then the company colours are applied to the
			 * map else it's returned as-is. */
			if (!HasBit(callback, 14)) {
				/* Update cache */
				if (v != NULL) const_cast<Vehicle *>(v)->colourmap = map;
				return map;
			}
		}
	}

	bool twocc = HasBit(e->info.misc_flags, EF_USES_2CC);

	if (map == PAL_NONE) map = twocc ? (PaletteID)SPR_2CCMAP_BASE : (PaletteID)PALETTE_RECOLOUR_START;

	/* Spectator has news shown too, but has invalid company ID - as well as dedicated server */
	if (!Company::IsValidID(company)) return map;

	const Livery *livery = GetEngineLivery(engine_type, company, parent_engine_type, v, _settings_client.gui.liveries);

	map += livery->colour1;
	if (twocc) map += livery->colour2 * 16;

	/* Update cache */
	if (v != NULL) const_cast<Vehicle *>(v)->colourmap = map;
	return map;
}

/**
 * Get the colour map for an engine. This used for unbuilt engines in the user interface.
 * @param engine_type ID of engine
 * @param company ID of company
 * @return A ready-to-use palette modifier
 */
PaletteID GetEnginePalette(EngineID engine_type, CompanyID company)
{
	return GetEngineColourMap(engine_type, company, INVALID_ENGINE, NULL);
}

/**
 * Get the colour map for a vehicle.
 * @param v Vehicle to get colour map for
 * @return A ready-to-use palette modifier
 */
PaletteID GetVehiclePalette(const Vehicle *v)
{
	if (v->IsGroundVehicle()) {
		return GetEngineColourMap(v->engine_type, v->owner, v->GetGroundVehicleCache()->first_engine, v);
	}

	return GetEngineColourMap(v->engine_type, v->owner, INVALID_ENGINE, v);
}

/**
 * Delete all implicit orders which were not reached.
 */
void Vehicle::DeleteUnreachedImplicitOrders()
{
	if (this->IsGroundVehicle()) {
		uint16 &gv_flags = this->GetGroundVehicleFlags();
		if (HasBit(gv_flags, GVF_SUPPRESS_IMPLICIT_ORDERS)) {
			/* Do not delete orders, only skip them */
			ClrBit(gv_flags, GVF_SUPPRESS_IMPLICIT_ORDERS);
			this->cur_implicit_order_index = this->cur_real_order_index;
			InvalidateVehicleOrder(this, 0);
			return;
		}
	}

	const Order *order = this->GetOrder(this->cur_implicit_order_index);
	while (order != NULL) {
		if (this->cur_implicit_order_index == this->cur_real_order_index) break;

		if (order->IsType(OT_IMPLICIT)) {
			DeleteOrder(this, this->cur_implicit_order_index);
			/* DeleteOrder does various magic with order_indices, so resync 'order' with 'cur_implicit_order_index' */
			order = this->GetOrder(this->cur_implicit_order_index);
		} else {
			/* Skip non-implicit orders, e.g. service-orders */
			order = order->next;
			this->cur_implicit_order_index++;
		}

		/* Wrap around */
		if (order == NULL) {
			order = this->GetOrder(0);
			this->cur_implicit_order_index = 0;
		}
	}
}

/**
 * Prepare everything to begin the loading when arriving at a station.
 * @pre IsTileType(this->tile, MP_STATION) || this->type == VEH_SHIP.
 */
void Vehicle::BeginLoading()
{
	assert(IsTileType(this->tile, MP_STATION) || this->type == VEH_SHIP);

	if (this->current_order.IsType(OT_GOTO_STATION) &&
			this->current_order.GetDestination() == this->last_station_visited) {
		this->DeleteUnreachedImplicitOrders();

		/* Now both order indices point to the destination station, and we can start loading */
		this->current_order.MakeLoading(true);
		UpdateVehicleTimetable(this, true);

		/* Furthermore add the Non Stop flag to mark that this station
		 * is the actual destination of the vehicle, which is (for example)
		 * necessary to be known for HandleTrainLoading to determine
		 * whether the train is lost or not; not marking a train lost
		 * that arrives at random stations is bad. */
		this->current_order.SetNonStopType(ONSF_NO_STOP_AT_ANY_STATION);

	} else {
		/* We weren't scheduled to stop here. Insert an implicit order
		 * to show that we are stopping here.
		 * While only groundvehicles have implicit orders, e.g. aircraft might still enter
		 * the 'wrong' terminal when skipping orders etc. */
		Order *in_list = this->GetOrder(this->cur_implicit_order_index);
		if (this->IsGroundVehicle() &&
				(in_list == NULL || !in_list->IsType(OT_IMPLICIT) ||
				in_list->GetDestination() != this->last_station_visited)) {
			bool suppress_implicit_orders = HasBit(this->GetGroundVehicleFlags(), GVF_SUPPRESS_IMPLICIT_ORDERS);
			/* Do not create consecutive duplicates of implicit orders */
			Order *prev_order = this->cur_implicit_order_index > 0 ? this->GetOrder(this->cur_implicit_order_index - 1) : (this->GetNumOrders() > 1 ? this->GetLastOrder() : NULL);
			if (prev_order == NULL ||
					(!prev_order->IsType(OT_IMPLICIT) && !prev_order->IsType(OT_GOTO_STATION)) ||
					prev_order->GetDestination() != this->last_station_visited) {

				/* Prefer deleting implicit orders instead of inserting new ones,
				 * so test whether the right order follows later. In case of only
				 * implicit orders treat the last order in the list like an
				 * explicit one, except if the overall number of orders surpasses
				 * IMPLICIT_ORDER_ONLY_CAP. */
				int target_index = this->cur_implicit_order_index;
				bool found = false;
				while (target_index != this->cur_real_order_index || this->GetNumManualOrders() == 0) {
					const Order *order = this->GetOrder(target_index);
					if (order == NULL) break; // No orders.
					if (order->IsType(OT_IMPLICIT) && order->GetDestination() == this->last_station_visited) {
						found = true;
						break;
					}
					target_index++;
					if (target_index >= this->orders.list->GetNumOrders()) {
						if (this->GetNumManualOrders() == 0 &&
								this->GetNumOrders() < IMPLICIT_ORDER_ONLY_CAP) {
							break;
						}
						target_index = 0;
					}
					if (target_index == this->cur_implicit_order_index) break; // Avoid infinite loop.
				}

				if (found) {
					if (suppress_implicit_orders) {
						/* Skip to the found order */
						this->cur_implicit_order_index = target_index;
						InvalidateVehicleOrder(this, 0);
					} else {
						/* Delete all implicit orders up to the station we just reached */
						const Order *order = this->GetOrder(this->cur_implicit_order_index);
						while (!order->IsType(OT_IMPLICIT) || order->GetDestination() != this->last_station_visited) {
							if (order->IsType(OT_IMPLICIT)) {
								DeleteOrder(this, this->cur_implicit_order_index);
								/* DeleteOrder does various magic with order_indices, so resync 'order' with 'cur_implicit_order_index' */
								order = this->GetOrder(this->cur_implicit_order_index);
							} else {
								/* Skip non-implicit orders, e.g. service-orders */
								order = order->next;
								this->cur_implicit_order_index++;
							}

							/* Wrap around */
							if (order == NULL) {
								order = this->GetOrder(0);
								this->cur_implicit_order_index = 0;
							}
							assert(order != NULL);
						}
					}
				} else if (!suppress_implicit_orders &&
						((this->orders.list == NULL ? OrderList::CanAllocateItem() : this->orders.list->GetNumOrders() < MAX_VEH_ORDER_ID)) &&
						Order::CanAllocateItem()) {
					/* Insert new implicit order */
					Order *implicit_order = new Order();
					implicit_order->MakeImplicit(this->last_station_visited);
					InsertOrder(this, implicit_order, this->cur_implicit_order_index);
					if (this->cur_implicit_order_index > 0) --this->cur_implicit_order_index;

					/* InsertOrder disabled creation of implicit orders for all vehicles with the same implicit order.
					 * Reenable it for this vehicle */
					uint16 &gv_flags = this->GetGroundVehicleFlags();
					ClrBit(gv_flags, GVF_SUPPRESS_IMPLICIT_ORDERS);
				}
			}
		}
		this->current_order.MakeLoading(false);
	}

	if (this->last_loading_station != INVALID_STATION &&
			this->last_loading_station != this->last_station_visited &&
			((this->current_order.GetLoadType() & OLFB_NO_LOAD) == 0 ||
			(this->current_order.GetUnloadType() & OUFB_NO_UNLOAD) == 0)) {
		IncreaseStats(Station::Get(this->last_loading_station), this, this->last_station_visited);
	}

	PrepareUnload(this);

	SetWindowDirty(GetWindowClassForVehicleType(this->type), this->owner);
	SetWindowWidgetDirty(WC_VEHICLE_VIEW, this->index, WID_VV_START_STOP);
	SetWindowDirty(WC_VEHICLE_DETAILS, this->index);
	SetWindowDirty(WC_STATION_VIEW, this->last_station_visited);

	Station::Get(this->last_station_visited)->MarkTilesDirty(true);
	this->cur_speed = 0;
	this->MarkDirty();
}

/**
 * Return all reserved cargo packets to the station and reset all packets
 * staged for transfer.
 * @param st the station where the reserved packets should go.
 */
void Vehicle::CancelReservation(StationID next, Station *st)
{
	for (Vehicle *v = this; v != NULL; v = v->next) {
		VehicleCargoList &cargo = v->cargo;
		if (cargo.ActionCount(VehicleCargoList::MTA_LOAD) > 0) {
			DEBUG(misc, 1, "cancelling cargo reservation");
			cargo.Return(UINT_MAX, &st->goods[v->cargo_type].cargo, next);
			cargo.SetTransferLoadPlace(st->xy);
		}
		cargo.KeepAll();
	}
}

/**
 * Perform all actions when leaving a station.
 * @pre this->current_order.IsType(OT_LOADING)
 */
void Vehicle::LeaveStation()
{
	assert(this->current_order.IsType(OT_LOADING));

	delete this->cargo_payment;

	/* Only update the timetable if the vehicle was supposed to stop here. */
	if (this->current_order.GetNonStopType() != ONSF_STOP_EVERYWHERE) UpdateVehicleTimetable(this, false);

	if ((this->current_order.GetLoadType() & OLFB_NO_LOAD) == 0 ||
			(this->current_order.GetUnloadType() & OUFB_NO_UNLOAD) == 0) {
		if (this->current_order.CanLeaveWithCargo(this->last_loading_station != INVALID_STATION)) {
			/* Refresh next hop stats to make sure we've done that at least once
			 * during the stop and that refit_cap == cargo_cap for each vehicle in
			 * the consist. */
			this->ResetRefitCaps();
			LinkRefresher::Run(this);

			/* if the vehicle could load here or could stop with cargo loaded set the last loading station */
			this->last_loading_station = this->last_station_visited;
		} else {
			/* if the vehicle couldn't load and had to unload or transfer everything
			 * set the last loading station to invalid as it will leave empty. */
			this->last_loading_station = INVALID_STATION;
		}
	}

	this->current_order.MakeLeaveStation();
	Station *st = Station::Get(this->last_station_visited);
	this->CancelReservation(INVALID_STATION, st);
	st->loading_vehicles.remove(this);

	HideFillingPercent(&this->fill_percent_te_id);
	trip_occupancy = CalcPercentVehicleFilled(this, NULL);

	if (this->type == VEH_TRAIN && !(this->vehstatus & VS_CRASHED)) {
		/* Trigger station animation (trains only) */
		if (IsTileType(this->tile, MP_STATION)) {
			TriggerStationRandomisation(st, this->tile, SRT_TRAIN_DEPARTS);
			TriggerStationAnimation(st, this->tile, SAT_TRAIN_DEPARTS);
		}

		SetBit(Train::From(this)->flags, VRF_LEAVING_STATION);
	}

	if (this->cur_real_order_index < this->GetNumOrders()) {
		Order *real_current_order = this->GetOrder(this->cur_real_order_index);
		uint current_occupancy = CalcPercentVehicleFilled(this, NULL);
		uint old_occupancy = real_current_order->GetOccupancy();
		uint new_occupancy;
		if (old_occupancy == 0) {
			new_occupancy = current_occupancy;
		} else {
<<<<<<< HEAD
			// Exponential weighted moving average using occupancy_smoothness
			new_occupancy = (old_occupancy - 1) * _settings_game.order.occupancy_smoothness;
			new_occupancy += current_occupancy * (100 - _settings_game.order.occupancy_smoothness);
=======
			Company *owner = Company::GetIfValid(this->owner);
			uint8 occupancy_smoothness = owner ? owner->settings.order_occupancy_smoothness : 0;
			// Exponential weighted moving average using occupancy_smoothness
			new_occupancy = (old_occupancy - 1) * occupancy_smoothness;
			new_occupancy += current_occupancy * (100 - occupancy_smoothness);
>>>>>>> 6d263226
			new_occupancy += 50; // round to nearest integer percent, rather than just floor
			new_occupancy /= 100;
		}
		if (new_occupancy + 1 != old_occupancy) {
			real_current_order->SetOccupancy(static_cast<uint8>(new_occupancy + 1));
			for (const Vehicle *v = this->FirstShared(); v != NULL; v = v->NextShared()) {
				SetWindowDirty(WC_VEHICLE_ORDERS, v->index);
			}
		}
	}

	this->MarkDirty();
}

/**
 * Reset all refit_cap in the consist to cargo_cap.
 */
void Vehicle::ResetRefitCaps()
{
	for (Vehicle *v = this; v != NULL; v = v->Next()) v->refit_cap = v->cargo_cap;
}

/**
 * Handle the loading of the vehicle; when not it skips through dummy
 * orders and does nothing in all other cases.
 * @param mode is the non-first call for this vehicle in this tick?
 */
void Vehicle::HandleLoading(bool mode)
{
	switch (this->current_order.GetType()) {
		case OT_LOADING: {
			uint wait_time = max(this->current_order.GetTimetabledWait() - this->lateness_counter, 0);

			/* Save time just loading took since that is what goes into the timetable */
			if (!HasBit(this->vehicle_flags, VF_LOADING_FINISHED)) {
				this->current_loading_time = this->current_order_time;
			}

			/* Pay the loading fee for using someone else's station, if appropriate */
			if (!mode && this->type != VEH_TRAIN) PayStationSharingFee(this, Station::Get(this->last_station_visited));

			/* Not the first call for this tick, or still loading */
			if (mode || !HasBit(this->vehicle_flags, VF_LOADING_FINISHED) || this->current_order_time < wait_time) return;

			this->PlayLeaveStationSound();

			this->LeaveStation();

			/* Only advance to next order if we just loaded at the current one */
			const Order *order = this->GetOrder(this->cur_implicit_order_index);
			if (order == NULL ||
					(!order->IsType(OT_IMPLICIT) && !order->IsType(OT_GOTO_STATION)) ||
					order->GetDestination() != this->last_station_visited) {
				return;
			}
			break;
		}

		case OT_DUMMY: break;

		default: return;
	}

	this->IncrementImplicitOrderIndex();
}

/**
 * Handle the waiting time everywhere else as in stations (basically in depot but, eventually, also elsewhere ?)
 * Function is called when order's wait_time is defined.
 * @param stop_waiting should we stop waiting (or definitely avoid) even if there is still time left to wait ?
 */
void Vehicle::HandleWaiting(bool stop_waiting)
{
	switch (this->current_order.GetType()) {
		case OT_WAITING: {
			uint wait_time = max(this->current_order.GetTimetabledWait() - this->lateness_counter, 0);
			/* Vehicles holds on until waiting Timetabled time expires. */
			if (!stop_waiting && this->current_order_time < wait_time) {
				return;
			}

			/* When wait_time is expired, we move on. */
			UpdateVehicleTimetable(this, false);
			this->IncrementImplicitOrderIndex();
			this->current_order.MakeDummy();

			break;
		}

		default:
			return;
	}
}

/**
 * Get a map of cargoes and free capacities in the consist.
 * @param capacities Map to be filled with cargoes and capacities.
 */
void Vehicle::GetConsistFreeCapacities(SmallMap<CargoID, uint> &capacities) const
{
	for (const Vehicle *v = this; v != NULL; v = v->Next()) {
		if (v->cargo_cap == 0) continue;
		SmallPair<CargoID, uint> *pair = capacities.Find(v->cargo_type);
		if (pair == capacities.End()) {
			pair = capacities.Append();
			pair->first = v->cargo_type;
			pair->second = v->cargo_cap - v->cargo.StoredCount();
		} else {
			pair->second += v->cargo_cap - v->cargo.StoredCount();
		}
	}
}

uint Vehicle::GetConsistTotalCapacity() const
{
	uint result = 0;
	for (const Vehicle *v = this; v != NULL; v = v->Next()) {
		result += v->cargo_cap;
	}
	return result;
}

/**
 * Send this vehicle to the depot using the given command(s).
 * @param flags   the command flags (like execute and such).
 * @param command the command to execute.
 * @return the cost of the depot action.
 */
CommandCost Vehicle::SendToDepot(DoCommandFlag flags, DepotCommand command)
{
	CommandCost ret = CheckOwnership(this->owner);
	if (ret.Failed()) return ret;

	if (this->vehstatus & VS_CRASHED) return CMD_ERROR;
	if (this->IsStoppedInDepot()) return CMD_ERROR;

	if (this->current_order.IsType(OT_GOTO_DEPOT)) {
		bool halt_in_depot = (this->current_order.GetDepotActionType() & ODATFB_HALT) != 0;
		if (!!(command & DEPOT_SERVICE) == halt_in_depot) {
			/* We called with a different DEPOT_SERVICE setting.
			 * Now we change the setting to apply the new one and let the vehicle head for the same depot.
			 * Note: the if is (true for requesting service == true for ordered to stop in depot)          */
			if (flags & DC_EXEC) {
				if (!(this->current_order.GetDepotOrderType() & ODTFB_BREAKDOWN)) this->current_order.SetDepotOrderType(ODTF_MANUAL);
				this->current_order.SetDepotActionType(halt_in_depot ? ODATF_SERVICE_ONLY : ODATFB_HALT);
				if (_settings_game.order.timetable_separation) {
					this->ClearSeparation();
					ClrBit(this->vehicle_flags, VF_TIMETABLE_STARTED);
				}
				SetWindowWidgetDirty(WC_VEHICLE_VIEW, this->index, WID_VV_START_STOP);
			}
			return CommandCost();
		}

		if (command & DEPOT_DONT_CANCEL) return CMD_ERROR; // Requested no cancelation of depot orders
		if (flags & DC_EXEC) {
			/* If the orders to 'goto depot' are in the orders list (forced servicing),
			 * then skip to the next order; effectively cancelling this forced service */
			if (this->current_order.GetDepotOrderType() & ODTFB_PART_OF_ORDERS) this->IncrementRealOrderIndex();

			if (this->IsGroundVehicle()) {
				uint16 &gv_flags = this->GetGroundVehicleFlags();
				SetBit(gv_flags, GVF_SUPPRESS_IMPLICIT_ORDERS);
			}

			/* We don't cancel a breakdown-related goto depot order, we only change whether to halt or not */
			if (this->current_order.GetDepotOrderType() & ODTFB_BREAKDOWN) {
				this->current_order.SetDepotActionType(this->current_order.GetDepotActionType() == ODATFB_HALT ? ODATF_SERVICE_ONLY : ODATFB_HALT);
			} else {
				if (_settings_game.order.timetable_separation) {
					this->ClearSeparation();
					ClrBit(this->vehicle_flags, VF_TIMETABLE_STARTED);
				}

				this->current_order.MakeDummy();
				SetWindowWidgetDirty(WC_VEHICLE_VIEW, this->index, WID_VV_START_STOP);
			}
		}
		return CommandCost();
	}

	TileIndex location;
	DestinationID destination;
	bool reverse;
	static const StringID no_depot[] = {STR_ERROR_UNABLE_TO_FIND_ROUTE_TO, STR_ERROR_UNABLE_TO_FIND_LOCAL_DEPOT, STR_ERROR_UNABLE_TO_FIND_LOCAL_DEPOT, STR_ERROR_CAN_T_SEND_AIRCRAFT_TO_HANGAR};
	if (!this->FindClosestDepot(&location, &destination, &reverse)) return_cmd_error(no_depot[this->type]);

	if (flags & DC_EXEC) {
		if (this->current_order.IsType(OT_LOADING)) this->LeaveStation();

		if (this->IsGroundVehicle() && this->GetNumManualOrders() > 0) {
			uint16 &gv_flags = this->GetGroundVehicleFlags();
			SetBit(gv_flags, GVF_SUPPRESS_IMPLICIT_ORDERS);
		}

		this->dest_tile = location;
		this->current_order.MakeGoToDepot(destination, ODTF_MANUAL);
		if (!(command & DEPOT_SERVICE)) this->current_order.SetDepotActionType(ODATFB_HALT);
		SetWindowWidgetDirty(WC_VEHICLE_VIEW, this->index, WID_VV_START_STOP);

		/* If there is no depot in front, reverse automatically (trains only) */
		if (this->type == VEH_TRAIN && reverse) DoCommand(this->tile, this->index, 0, DC_EXEC, CMD_REVERSE_TRAIN_DIRECTION);

		if (this->type == VEH_AIRCRAFT) {
			Aircraft *a = Aircraft::From(this);
			if (a->state == FLYING && a->targetairport != destination) {
				/* The aircraft is now heading for a different hangar than the next in the orders */
				extern void AircraftNextAirportPos_and_Order(Aircraft *a);
				AircraftNextAirportPos_and_Order(a);
			}
		}
	}

	return CommandCost();

}

/**
 * Update the cached visual effect.
 * @param allow_power_change true if the wagon-is-powered-state may change.
 */
void Vehicle::UpdateVisualEffect(bool allow_power_change)
{
	bool powered_before = HasBit(this->vcache.cached_vis_effect, VE_DISABLE_WAGON_POWER);
	const Engine *e = this->GetEngine();

	/* Evaluate properties */
	byte visual_effect;
	switch (e->type) {
		case VEH_TRAIN: visual_effect = e->u.rail.visual_effect; break;
		case VEH_ROAD:  visual_effect = e->u.road.visual_effect; break;
		case VEH_SHIP:  visual_effect = e->u.ship.visual_effect; break;
		default:        visual_effect = 1 << VE_DISABLE_EFFECT;  break;
	}

	/* Check powered wagon / visual effect callback */
	if (HasBit(e->info.callback_mask, CBM_VEHICLE_VISUAL_EFFECT)) {
		uint16 callback = GetVehicleCallback(CBID_VEHICLE_VISUAL_EFFECT, 0, 0, this->engine_type, this);

		if (callback != CALLBACK_FAILED) {
			if (callback >= 0x100 && e->GetGRF()->grf_version >= 8) ErrorUnknownCallbackResult(e->GetGRFID(), CBID_VEHICLE_VISUAL_EFFECT, callback);

			callback = GB(callback, 0, 8);
			/* Avoid accidentally setting 'visual_effect' to the default value
			 * Since bit 6 (disable effects) is set anyways, we can safely erase some bits. */
			if (callback == VE_DEFAULT) {
				assert(HasBit(callback, VE_DISABLE_EFFECT));
				SB(callback, VE_TYPE_START, VE_TYPE_COUNT, 0);
			}
			visual_effect = callback;
		}
	}

	/* Apply default values */
	if (visual_effect == VE_DEFAULT ||
			(!HasBit(visual_effect, VE_DISABLE_EFFECT) && GB(visual_effect, VE_TYPE_START, VE_TYPE_COUNT) == VE_TYPE_DEFAULT)) {
		/* Only train engines have default effects.
		 * Note: This is independent of whether the engine is a front engine or articulated part or whatever. */
		if (e->type != VEH_TRAIN || e->u.rail.railveh_type == RAILVEH_WAGON || !IsInsideMM(e->u.rail.engclass, EC_STEAM, EC_MONORAIL)) {
			if (visual_effect == VE_DEFAULT) {
				visual_effect = 1 << VE_DISABLE_EFFECT;
			} else {
				SetBit(visual_effect, VE_DISABLE_EFFECT);
			}
		} else {
			if (visual_effect == VE_DEFAULT) {
				/* Also set the offset */
				visual_effect = (VE_OFFSET_CENTRE - (e->u.rail.engclass == EC_STEAM ? 4 : 0)) << VE_OFFSET_START;
			}
			SB(visual_effect, VE_TYPE_START, VE_TYPE_COUNT, e->u.rail.engclass - EC_STEAM + VE_TYPE_STEAM);
		}
	}

	this->vcache.cached_vis_effect = visual_effect;

	if (!allow_power_change && powered_before != HasBit(this->vcache.cached_vis_effect, VE_DISABLE_WAGON_POWER)) {
		ToggleBit(this->vcache.cached_vis_effect, VE_DISABLE_WAGON_POWER);
		ShowNewGrfVehicleError(this->engine_type, STR_NEWGRF_BROKEN, STR_NEWGRF_BROKEN_POWERED_WAGON, GBUG_VEH_POWERED_WAGON, false);
	}
}

static const int8 _vehicle_smoke_pos[8] = {
	1, 1, 1, 0, -1, -1, -1, 0
};

/**
 * Call CBID_VEHICLE_SPAWN_VISUAL_EFFECT and spawn requested effects.
 * @param v Vehicle to create effects for.
 */
static void SpawnAdvancedVisualEffect(const Vehicle *v)
{
	uint16 callback = GetVehicleCallback(CBID_VEHICLE_SPAWN_VISUAL_EFFECT, 0, Random(), v->engine_type, v);
	if (callback == CALLBACK_FAILED) return;

	uint count = GB(callback, 0, 2);
	bool auto_center = HasBit(callback, 13);
	bool auto_rotate = !HasBit(callback, 14);

	int8 l_center = 0;
	if (auto_center) {
		/* For road vehicles: Compute offset from vehicle position to vehicle center */
		if (v->type == VEH_ROAD) l_center = -(int)(VEHICLE_LENGTH - RoadVehicle::From(v)->gcache.cached_veh_length) / 2;
	} else {
		/* For trains: Compute offset from vehicle position to sprite position */
		if (v->type == VEH_TRAIN) l_center = (VEHICLE_LENGTH - Train::From(v)->gcache.cached_veh_length) / 2;
	}

	Direction l_dir = v->direction;
	if (v->type == VEH_TRAIN && HasBit(Train::From(v)->flags, VRF_REVERSE_DIRECTION)) l_dir = ReverseDir(l_dir);
	Direction t_dir = ChangeDir(l_dir, DIRDIFF_90RIGHT);

	int8 x_center = _vehicle_smoke_pos[l_dir] * l_center;
	int8 y_center = _vehicle_smoke_pos[t_dir] * l_center;

	for (uint i = 0; i < count; i++) {
		uint32 reg = GetRegister(0x100 + i);
		uint type = GB(reg,  0, 8);
		int8 x    = GB(reg,  8, 8);
		int8 y    = GB(reg, 16, 8);
		int8 z    = GB(reg, 24, 8);

		if (auto_rotate) {
			int8 l = x;
			int8 t = y;
			x = _vehicle_smoke_pos[l_dir] * l + _vehicle_smoke_pos[t_dir] * t;
			y = _vehicle_smoke_pos[t_dir] * l - _vehicle_smoke_pos[l_dir] * t;
		}

		if (type >= 0xF0) {
			switch (type) {
				case 0xF1: CreateEffectVehicleRel(v, x_center + x, y_center + y, z, EV_STEAM_SMOKE); break;
				case 0xF2: CreateEffectVehicleRel(v, x_center + x, y_center + y, z, EV_DIESEL_SMOKE); break;
				case 0xF3: CreateEffectVehicleRel(v, x_center + x, y_center + y, z, EV_ELECTRIC_SPARK); break;
				case 0xFA: CreateEffectVehicleRel(v, x_center + x, y_center + y, z, EV_BREAKDOWN_SMOKE_AIRCRAFT); break;
				default: break;
			}
		}
	}
}

/**
 * Draw visual effects (smoke and/or sparks) for a vehicle chain.
 * @pre this->IsPrimaryVehicle()
 */
void Vehicle::ShowVisualEffect() const
{
	assert(this->IsPrimaryVehicle());
	bool sound = false;

	/* Do not show any smoke when:
	 * - vehicle smoke is disabled by the player
	 * - the vehicle is slowing down or stopped (by the player)
	 * - the vehicle is moving very slowly
	 */
	if (_settings_game.vehicle.smoke_amount == 0 ||
			this->vehstatus & (VS_TRAIN_SLOWING | VS_STOPPED) ||
			this->cur_speed < 2) {
		return;
	}

	/* Use the speed as limited by underground and orders. */
	uint max_speed = this->GetCurrentMaxSpeed();

	if (this->type == VEH_TRAIN) {
		const Train *t = Train::From(this);
		/* For trains, do not show any smoke when:
		 * - the train is reversing
		 * - is entering a station with an order to stop there and its speed is equal to maximum station entering speed
		 */
		if (HasBit(t->flags, VRF_REVERSING) ||
				(IsRailStationTile(t->tile) && t->IsFrontEngine() && t->current_order.ShouldStopAtStation(t, GetStationIndex(t->tile)) &&
				t->cur_speed >= max_speed)) {
			return;
		}
	}

	const Vehicle *v = this;

	do {
		bool advanced = HasBit(v->vcache.cached_vis_effect, VE_ADVANCED_EFFECT);
		int effect_offset = GB(v->vcache.cached_vis_effect, VE_OFFSET_START, VE_OFFSET_COUNT) - VE_OFFSET_CENTRE;
		VisualEffectSpawnModel effect_model = VESM_NONE;
		if (advanced) {
			effect_offset = VE_OFFSET_CENTRE;
			effect_model = (VisualEffectSpawnModel)GB(v->vcache.cached_vis_effect, 0, VE_ADVANCED_EFFECT);
			if (effect_model >= VESM_END) effect_model = VESM_NONE; // unknown spawning model
		} else {
			effect_model = (VisualEffectSpawnModel)GB(v->vcache.cached_vis_effect, VE_TYPE_START, VE_TYPE_COUNT);
			assert(effect_model != (VisualEffectSpawnModel)VE_TYPE_DEFAULT); // should have been resolved by UpdateVisualEffect
			assert_compile((uint)VESM_STEAM    == (uint)VE_TYPE_STEAM);
			assert_compile((uint)VESM_DIESEL   == (uint)VE_TYPE_DIESEL);
			assert_compile((uint)VESM_ELECTRIC == (uint)VE_TYPE_ELECTRIC);
		}

		/* Show no smoke when:
		 * - Smoke has been disabled for this vehicle
		 * - The vehicle is not visible
		 * - The vehicle is under a bridge
		 * - The vehicle is on a depot tile
		 * - The vehicle is on a tunnel tile
		 * - The vehicle is a train engine that is currently unpowered */
		if (effect_model == VESM_NONE ||
				v->vehstatus & VS_HIDDEN ||
				IsBridgeAbove(v->tile) ||
				IsDepotTile(v->tile) ||
				IsTunnelTile(v->tile) ||
				(v->type == VEH_TRAIN &&
				!HasPowerOnRail(Train::From(v)->railtype, GetTileRailType(v->tile)))) {
			continue;
		}

		EffectVehicleType evt = EV_END;
		switch (effect_model) {
			case VESM_STEAM:
				/* Steam smoke - amount is gradually falling until vehicle reaches its maximum speed, after that it's normal.
				 * Details: while vehicle's current speed is gradually increasing, steam plumes' density decreases by one third each
				 * third of its maximum speed spectrum. Steam emission finally normalises at very close to vehicle's maximum speed.
				 * REGULATION:
				 * - instead of 1, 4 / 2^smoke_amount (max. 2) is used to provide sufficient regulation to steam puffs' amount. */
				if (GB(v->tick_counter, 0, ((4 >> _settings_game.vehicle.smoke_amount) + ((this->cur_speed * 3) / max_speed))) == 0) {
					evt = EV_STEAM_SMOKE;
				}
				break;

			case VESM_DIESEL: {
				/* Diesel smoke - thicker when vehicle is starting, gradually subsiding till it reaches its maximum speed
				 * when smoke emission stops.
				 * Details: Vehicle's (max.) speed spectrum is divided into 32 parts. When max. speed is reached, chance for smoke
				 * emission erodes by 32 (1/4). For trains, power and weight come in handy too to either increase smoke emission in
				 * 6 steps (1000HP each) if the power is low or decrease smoke emission in 6 steps (512 tonnes each) if the train
				 * isn't overweight. Power and weight contributions are expressed in a way that neither extreme power, nor
				 * extreme weight can ruin the balance (e.g. FreightWagonMultiplier) in the formula. When the vehicle reaches
				 * maximum speed no diesel_smoke is emitted.
				 * REGULATION:
				 * - up to which speed a diesel vehicle is emitting smoke (with reduced/small setting only until 1/2 of max_speed),
				 * - in Chance16 - the last value is 512 / 2^smoke_amount (max. smoke when 128 = smoke_amount of 2). */
				int power_weight_effect = 0;
				if (v->type == VEH_TRAIN) {
					power_weight_effect = (32 >> (Train::From(this)->gcache.cached_power >> 10)) - (32 >> (Train::From(this)->gcache.cached_weight >> 9));
				}
				if (this->cur_speed < (max_speed >> (2 >> _settings_game.vehicle.smoke_amount)) &&
						Chance16((64 - ((this->cur_speed << 5) / max_speed) + power_weight_effect), (512 >> _settings_game.vehicle.smoke_amount))) {
					evt = EV_DIESEL_SMOKE;
				}
				break;
			}

			case VESM_ELECTRIC:
				/* Electric train's spark - more often occurs when train is departing (more load)
				 * Details: Electric locomotives are usually at least twice as powerful as their diesel counterparts, so spark
				 * emissions are kept simple. Only when starting, creating huge force are sparks more likely to happen, but when
				 * reaching its max. speed, quarter by quarter of it, chance decreases until the usual 2,22% at train's top speed.
				 * REGULATION:
				 * - in Chance16 the last value is 360 / 2^smoke_amount (max. sparks when 90 = smoke_amount of 2). */
				if (GB(v->tick_counter, 0, 2) == 0 &&
						Chance16((6 - ((this->cur_speed << 2) / max_speed)), (360 >> _settings_game.vehicle.smoke_amount))) {
					evt = EV_ELECTRIC_SPARK;
				}
				break;

			default:
				NOT_REACHED();
		}

		if (evt != EV_END && advanced) {
			sound = true;
			SpawnAdvancedVisualEffect(v);
		} else if (evt != EV_END) {
			sound = true;

			/* The effect offset is relative to a point 4 units behind the vehicle's
			 * front (which is the center of an 8/8 vehicle). Shorter vehicles need a
			 * correction factor. */
			if (v->type == VEH_TRAIN) effect_offset += (VEHICLE_LENGTH - Train::From(v)->gcache.cached_veh_length) / 2;

			int x = _vehicle_smoke_pos[v->direction] * effect_offset;
			int y = _vehicle_smoke_pos[(v->direction + 2) % 8] * effect_offset;

			if (v->type == VEH_TRAIN && HasBit(Train::From(v)->flags, VRF_REVERSE_DIRECTION)) {
				x = -x;
				y = -y;
			}

			CreateEffectVehicleRel(v, x, y, 10, evt);
		}
	} while ((v = v->Next()) != NULL);

	if (sound) PlayVehicleSound(this, VSE_VISUAL_EFFECT);
}

/**
 * Set the next vehicle of this vehicle.
 * @param next the next vehicle. NULL removes the next vehicle.
 */
void Vehicle::SetNext(Vehicle *next)
{
	assert(this != next);

	if (this->next != NULL) {
		/* We had an old next vehicle. Update the first and previous pointers */
		for (Vehicle *v = this->next; v != NULL; v = v->Next()) {
			v->first = this->next;
		}
		this->next->previous = NULL;
	}

	this->next = next;

	if (this->next != NULL) {
		/* A new next vehicle. Update the first and previous pointers */
		if (this->next->previous != NULL) this->next->previous->next = NULL;
		this->next->previous = this;
		for (Vehicle *v = this->next; v != NULL; v = v->Next()) {
			v->first = this->first;
		}
	}
}

void Vehicle::ClearSeparation()
{
	if (this->ahead_separation == NULL && this->behind_separation == NULL) return;

	assert(this->ahead_separation != NULL);
	assert(this->behind_separation != NULL);

	this->ahead_separation->behind_separation = this->behind_separation;
	this->behind_separation->ahead_separation = this->ahead_separation;

	this->ahead_separation = NULL;
	this->behind_separation = NULL;

	SetWindowDirty(WC_VEHICLE_TIMETABLE, this->index);
}

void Vehicle::InitSeparation()
{
	assert(this->ahead_separation == NULL && this->behind_separation == NULL);
	Vehicle *best_match = this;
	int lowest_separation;
	for (Vehicle *v_other = this->FirstShared(); v_other != NULL; v_other = v_other->NextShared()) {
		if ((HasBit(v_other->vehicle_flags, VF_TIMETABLE_STARTED)) && v_other != this) {
			if (best_match == this) {
				best_match = v_other;
				lowest_separation = 0; // TODO call SeparationBetween() here
			} else {
				int temp_sep = 0; // TODO call SeparationBetween() here
				if (temp_sep < lowest_separation && temp_sep != -1) {
					best_match = v_other;
					lowest_separation = temp_sep;
				}
			}
		}
	}
	this->AddToSeparationBehind(best_match);
}

void Vehicle::AddToSeparationBehind(Vehicle *v_other)
{
	if (v_other->ahead_separation == NULL) v_other->ahead_separation = v_other;
	if (v_other->behind_separation == NULL) v_other->behind_separation = v_other;

	this->ahead_separation = v_other;
	v_other->behind_separation->ahead_separation = this;
	this->behind_separation = v_other->behind_separation;
	v_other->behind_separation = this;
}

/**
 * Adds this vehicle to a shared vehicle chain.
 * @param shared_chain a vehicle of the chain with shared vehicles.
 * @pre !this->IsOrderListShared()
 */
void Vehicle::AddToShared(Vehicle *shared_chain)
{
	assert(this->previous_shared == NULL && this->next_shared == NULL);

	if (shared_chain->orders.list == NULL) {
		assert(shared_chain->previous_shared == NULL);
		assert(shared_chain->next_shared == NULL);
		this->orders.list = shared_chain->orders.list = new OrderList(NULL, shared_chain);
	}

	this->next_shared     = shared_chain->next_shared;
	this->previous_shared = shared_chain;

	shared_chain->next_shared = this;

	if (this->next_shared != NULL) this->next_shared->previous_shared = this;

	shared_chain->orders.list->AddVehicle(this);
}

/**
 * Removes the vehicle from the shared order list.
 */
void Vehicle::RemoveFromShared()
{
	/* Remember if we were first and the old window number before RemoveVehicle()
	 * as this changes first if needed. */
	bool were_first = (this->FirstShared() == this);
	VehicleListIdentifier vli(VL_SHARED_ORDERS, this->type, this->owner, this->FirstShared()->index);

	this->orders.list->RemoveVehicle(this);

	if (!were_first) {
		/* We are not the first shared one, so only relink our previous one. */
		this->previous_shared->next_shared = this->NextShared();
	}

	if (this->next_shared != NULL) this->next_shared->previous_shared = this->previous_shared;


	if (this->orders.list->GetNumVehicles() == 1) {
		/* When there is only one vehicle, remove the shared order list window. */
		DeleteWindowById(GetWindowClassForVehicleType(this->type), vli.Pack());
		InvalidateVehicleOrder(this->FirstShared(), 0);
	} else if (were_first) {
		/* If we were the first one, update to the new first one.
		 * Note: FirstShared() is already the new first */
		InvalidateWindowData(GetWindowClassForVehicleType(this->type), vli.Pack(), this->FirstShared()->index | (1U << 31));
	}

	this->next_shared     = NULL;
	this->previous_shared = NULL;

	if (_settings_game.order.timetable_separation) this->ClearSeparation();
	if (_settings_game.order.timetable_separation) ClrBit(this->vehicle_flags, VF_TIMETABLE_STARTED);
}

void VehiclesYearlyLoop()
{
	Vehicle *v;
	FOR_ALL_VEHICLES(v) {
		if (v->IsPrimaryVehicle()) {
			/* show warning if vehicle is not generating enough income last 2 years (corresponds to a red icon in the vehicle list) */
			Money profit = v->GetDisplayProfitThisYear();
			if (v->age >= 730 && profit < 0) {
				if (_settings_client.gui.vehicle_income_warn && v->owner == _local_company) {
					SetDParam(0, v->index);
					SetDParam(1, profit);
					AddVehicleAdviceNewsItem(STR_NEWS_VEHICLE_IS_UNPROFITABLE, v->index);
				}
				AI::NewEvent(v->owner, new ScriptEventVehicleUnprofitable(v->index));
			}

			v->profit_last_year = v->profit_this_year;
			v->profit_this_year = 0;
			SetWindowDirty(WC_VEHICLE_DETAILS, v->index);
		}
	}
	GroupStatistics::UpdateProfits();
	SetWindowClassesDirty(WC_TRAINS_LIST);
	SetWindowClassesDirty(WC_SHIPS_LIST);
	SetWindowClassesDirty(WC_ROADVEH_LIST);
	SetWindowClassesDirty(WC_AIRCRAFT_LIST);
}


/**
 * Can this station be used by the given engine type?
 * @param engine_type the type of vehicles to test
 * @param st the station to test for
 * @return true if and only if the vehicle of the type can use this station.
 * @note For road vehicles the Vehicle is needed to determine whether it can
 *       use the station. This function will return true for road vehicles
 *       when at least one of the facilities is available.
 */
bool CanVehicleUseStation(EngineID engine_type, const Station *st)
{
	const Engine *e = Engine::GetIfValid(engine_type);
	assert(e != NULL);

	switch (e->type) {
		case VEH_TRAIN:
			return (st->facilities & FACIL_TRAIN) != 0;

		case VEH_ROAD:
			/* For road vehicles we need the vehicle to know whether it can actually
			 * use the station, but if it doesn't have facilities for RVs it is
			 * certainly not possible that the station can be used. */
			return (st->facilities & (FACIL_BUS_STOP | FACIL_TRUCK_STOP)) != 0;

		case VEH_SHIP:
			return (st->facilities & FACIL_DOCK) != 0;

		case VEH_AIRCRAFT:
			return (st->facilities & FACIL_AIRPORT) != 0 &&
					(st->airport.GetFTA()->flags & (e->u.air.subtype & AIR_CTOL ? AirportFTAClass::AIRPLANES : AirportFTAClass::HELICOPTERS)) != 0;

		default:
			return false;
	}
}

/**
 * Can this station be used by the given vehicle?
 * @param v the vehicle to test
 * @param st the station to test for
 * @return true if and only if the vehicle can use this station.
 */
bool CanVehicleUseStation(const Vehicle *v, const Station *st)
{
	if (v->type == VEH_ROAD) return st->GetPrimaryRoadStop(RoadVehicle::From(v)) != NULL;

	return CanVehicleUseStation(v->engine_type, st);
}

/**
 * Access the ground vehicle cache of the vehicle.
 * @pre The vehicle is a #GroundVehicle.
 * @return #GroundVehicleCache of the vehicle.
 */
GroundVehicleCache *Vehicle::GetGroundVehicleCache()
{
	assert(this->IsGroundVehicle());
	if (this->type == VEH_TRAIN) {
		return &Train::From(this)->gcache;
	} else {
		return &RoadVehicle::From(this)->gcache;
	}
}

/**
 * Access the ground vehicle cache of the vehicle.
 * @pre The vehicle is a #GroundVehicle.
 * @return #GroundVehicleCache of the vehicle.
 */
const GroundVehicleCache *Vehicle::GetGroundVehicleCache() const
{
	assert(this->IsGroundVehicle());
	if (this->type == VEH_TRAIN) {
		return &Train::From(this)->gcache;
	} else {
		return &RoadVehicle::From(this)->gcache;
	}
}

/**
 * Access the ground vehicle flags of the vehicle.
 * @pre The vehicle is a #GroundVehicle.
 * @return #GroundVehicleFlags of the vehicle.
 */
uint16 &Vehicle::GetGroundVehicleFlags()
{
	assert(this->IsGroundVehicle());
	if (this->type == VEH_TRAIN) {
		return Train::From(this)->gv_flags;
	} else {
		return RoadVehicle::From(this)->gv_flags;
	}
}

/**
 * Access the ground vehicle flags of the vehicle.
 * @pre The vehicle is a #GroundVehicle.
 * @return #GroundVehicleFlags of the vehicle.
 */
const uint16 &Vehicle::GetGroundVehicleFlags() const
{
	assert(this->IsGroundVehicle());
	if (this->type == VEH_TRAIN) {
		return Train::From(this)->gv_flags;
	} else {
		return RoadVehicle::From(this)->gv_flags;
	}
}

/**
 * Calculates the set of vehicles that will be affected by a given selection.
 * @param set [inout] Set of affected vehicles.
 * @param v First vehicle of the selection.
 * @param num_vehicles Number of vehicles in the selection (not counting articulated parts).
 * @pre \a set must be empty.
 * @post \a set will contain the vehicles that will be refitted.
 */
void GetVehicleSet(VehicleSet &set, Vehicle *v, uint8 num_vehicles)
{
	if (v->type == VEH_TRAIN) {
		Train *u = Train::From(v);
		/* Only include whole vehicles, so start with the first articulated part */
		u = u->GetFirstEnginePart();

		/* Include num_vehicles vehicles, not counting articulated parts */
		for (; u != NULL && num_vehicles > 0; num_vehicles--) {
			do {
				/* Include current vehicle in the selection. */
				set.Include(u->index);

				/* If the vehicle is multiheaded, add the other part too. */
				if (u->IsMultiheaded()) set.Include(u->other_multiheaded_part->index);

				u = u->Next();
			} while (u != NULL && u->IsArticulatedPart());
		}
	}
}<|MERGE_RESOLUTION|>--- conflicted
+++ resolved
@@ -2456,17 +2456,11 @@
 		if (old_occupancy == 0) {
 			new_occupancy = current_occupancy;
 		} else {
-<<<<<<< HEAD
-			// Exponential weighted moving average using occupancy_smoothness
-			new_occupancy = (old_occupancy - 1) * _settings_game.order.occupancy_smoothness;
-			new_occupancy += current_occupancy * (100 - _settings_game.order.occupancy_smoothness);
-=======
 			Company *owner = Company::GetIfValid(this->owner);
 			uint8 occupancy_smoothness = owner ? owner->settings.order_occupancy_smoothness : 0;
 			// Exponential weighted moving average using occupancy_smoothness
 			new_occupancy = (old_occupancy - 1) * occupancy_smoothness;
 			new_occupancy += current_occupancy * (100 - occupancy_smoothness);
->>>>>>> 6d263226
 			new_occupancy += 50; // round to nearest integer percent, rather than just floor
 			new_occupancy /= 100;
 		}
