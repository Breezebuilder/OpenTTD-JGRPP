/* $Id$ */

/*
 * This file is part of OpenTTD.
 * OpenTTD is free software; you can redistribute it and/or modify it under the terms of the GNU General Public License as published by the Free Software Foundation, version 2.
 * OpenTTD is distributed in the hope that it will be useful, but WITHOUT ANY WARRANTY; without even the implied warranty of MERCHANTABILITY or FITNESS FOR A PARTICULAR PURPOSE.
 * See the GNU General Public License for more details. You should have received a copy of the GNU General Public License along with OpenTTD. If not, see <http://www.gnu.org/licenses/>.
 */

/** @file vehicle.cpp Base implementations of all vehicles. */

#include "stdafx.h"
#include "error.h"
#include "roadveh.h"
#include "ship.h"
#include "spritecache.h"
#include "timetable.h"
#include "viewport_func.h"
#include "news_func.h"
#include "command_func.h"
#include "company_func.h"
#include "train.h"
#include "aircraft.h"
#include "newgrf_debug.h"
#include "newgrf_sound.h"
#include "newgrf_station.h"
#include "group_gui.h"
#include "strings_func.h"
#include "zoom_func.h"
#include "date_func.h"
#include "vehicle_func.h"
#include "autoreplace_func.h"
#include "autoreplace_gui.h"
#include "station_base.h"
#include "ai/ai.hpp"
#include "depot_func.h"
#include "network/network.h"
#include "core/pool_func.hpp"
#include "economy_base.h"
#include "articulated_vehicles.h"
#include "roadstop_base.h"
#include "core/random_func.hpp"
#include "core/backup_type.hpp"
#include "infrastructure_func.h"
#include "order_backup.h"
#include "sound_func.h"
#include "effectvehicle_func.h"
#include "effectvehicle_base.h"
#include "vehiclelist.h"
#include "bridge_map.h"
#include "tunnel_map.h"
#include "depot_map.h"
#include "gamelog.h"
#include "linkgraph/linkgraph.h"
#include "linkgraph/refresh.h"
#include "blitter/factory.hpp"
#include "tbtr_template_vehicle_func.h"
#include "string_func.h"
#include "scope_info.h"

#include "table/strings.h"

#include <algorithm>

#include "safeguards.h"

#define GEN_HASH(x, y) ((GB((y), 6 + ZOOM_LVL_SHIFT, 6) << 6) + GB((x), 7 + ZOOM_LVL_SHIFT, 6))

VehicleID _new_vehicle_id;
uint16 _returned_refit_capacity;      ///< Stores the capacity after a refit operation.
uint16 _returned_mail_refit_capacity; ///< Stores the mail capacity after a refit operation (Aircraft only).


/** The pool with all our precious vehicles. */
VehiclePool _vehicle_pool("Vehicle");
INSTANTIATE_POOL_METHODS(Vehicle)


/**
 * Determine shared bounds of all sprites.
 * @param [out] bounds Shared bounds.
 */
void VehicleSpriteSeq::GetBounds(Rect *bounds) const
{
	bounds->left = bounds->top = bounds->right = bounds->bottom = 0;
	for (uint i = 0; i < this->count; ++i) {
		const Sprite *spr = GetSprite(this->seq[i].sprite, ST_NORMAL);
		if (i == 0) {
			bounds->left = spr->x_offs;
			bounds->top  = spr->y_offs;
			bounds->right  = spr->width  + spr->x_offs - 1;
			bounds->bottom = spr->height + spr->y_offs - 1;
		} else {
			if (spr->x_offs < bounds->left) bounds->left = spr->x_offs;
			if (spr->y_offs < bounds->top)  bounds->top  = spr->y_offs;
			int right  = spr->width  + spr->x_offs - 1;
			int bottom = spr->height + spr->y_offs - 1;
			if (right  > bounds->right)  bounds->right  = right;
			if (bottom > bounds->bottom) bounds->bottom = bottom;
		}
	}
}

/**
 * Draw the sprite sequence.
 * @param x X position
 * @param y Y position
 * @param default_pal Vehicle palette
 * @param force_pal Whether to ignore individual palettes, and draw everything with \a default_pal.
 */
void VehicleSpriteSeq::Draw(int x, int y, PaletteID default_pal, bool force_pal) const
{
	for (uint i = 0; i < this->count; ++i) {
		PaletteID pal = force_pal || !this->seq[i].pal ? default_pal : this->seq[i].pal;
		DrawSprite(this->seq[i].sprite, pal, x, y);
	}
}

/**
 * Function to tell if a vehicle needs to be autorenewed
 * @param *c The vehicle owner
 * @param use_renew_setting Should the company renew setting be considered?
 * @return true if the vehicle is old enough for replacement
 */
bool Vehicle::NeedsAutorenewing(const Company *c, bool use_renew_setting) const
{
	/* We can always generate the Company pointer when we have the vehicle.
	 * However this takes time and since the Company pointer is often present
	 * when this function is called then it's faster to pass the pointer as an
	 * argument rather than finding it again. */
	assert(c == Company::Get(this->owner));

	if (use_renew_setting && !c->settings.engine_renew) return false;
	if (this->age - this->max_age < (c->settings.engine_renew_months * 30)) return false;

	/* Only engines need renewing */
	if (this->type == VEH_TRAIN && !Train::From(this)->IsEngine()) return false;

	return true;
}

/**
 * Service a vehicle and all subsequent vehicles in the consist
 *
 * @param *v The vehicle or vehicle chain being serviced
 */
void VehicleServiceInDepot(Vehicle *v)
{
	assert(v != NULL);
	const Engine *e = Engine::Get(v->engine_type);
	if (v->type == VEH_TRAIN) {
		if (v->Next() != NULL) VehicleServiceInDepot(v->Next());
		if (!(Train::From(v)->IsEngine()) && !(Train::From(v)->IsRearDualheaded())) return;
		ClrBit(Train::From(v)->flags,VRF_NEED_REPAIR);
		Train::From(v)->critical_breakdown_count = 0;
		const RailVehicleInfo *rvi = &e->u.rail;
		v->vcache.cached_max_speed = rvi->max_speed;
		if (Train::From(v)->IsFrontEngine()) {
			Train::From(v)->ConsistChanged(CCF_REFIT);
			CLRBITS(Train::From(v)->flags, (1 << VRF_BREAKDOWN_BRAKING) | VRF_IS_BROKEN );
		}
	}
<<<<<<< HEAD
	v->date_of_last_service = _date;
	v->breakdowns_since_last_service = 0;
	v->reliability = e->reliability;
	v->breakdown_ctr = 0;
=======
>>>>>>> 5ba66688
	v->vehstatus &= ~VS_AIRCRAFT_BROKEN;
	SetWindowDirty(WC_VEHICLE_DETAILS, v->index); // ensure that last service date and reliability are updated

	do {
		v->date_of_last_service = _date;
		if (_settings_game.vehicle.pay_for_repair && v->breakdowns_since_last_service) {
			CompanyID old = _current_company;
			ExpensesType type = INVALID_EXPENSES;
			_current_company = v->owner;
			switch (v->type) {
				case VEH_AIRCRAFT:
					type = EXPENSES_AIRCRAFT_RUN;
					break;

				case VEH_TRAIN:
					type = EXPENSES_TRAIN_RUN;
					break;

				case VEH_SHIP:
					type = EXPENSES_SHIP_RUN;
					break;

				case VEH_ROAD:
					type = EXPENSES_ROADVEH_RUN;
					break;

				default:
					NOT_REACHED();
			}
			assert(type != INVALID_EXPENSES);

			// The static cast is to fix compilation on (old) MSVC as the overload for OverflowSafeInt operator / is ambiguous.
			Money repair_cost = (v->breakdowns_since_last_service * v->repair_cost / static_cast<uint>(_settings_game.vehicle.repair_cost)) + 1;
			CommandCost cost(type, repair_cost);
			v->First()->profit_this_year -= cost.GetCost() << 8;
			SubtractMoneyFromCompany(cost);
			ShowCostOrIncomeAnimation(v->x_pos, v->y_pos, v->z_pos, cost.GetCost());
			_current_company = old;
		}

		v->breakdowns_since_last_service = 0;
		v->reliability = v->GetEngine()->reliability;
		/* Prevent vehicles from breaking down directly after exiting the depot. */
		v->breakdown_chance = 0;
<<<<<<< HEAD
=======
		v->breakdown_ctr = 0;
>>>>>>> 5ba66688
		v = v->Next();
	} while (v != NULL && v->HasEngineType());
}

/**
 * Check if the vehicle needs to go to a depot in near future (if a opportunity presents itself) for service or replacement.
 *
 * @see NeedsAutomaticServicing()
 * @return true if the vehicle should go to a depot if a opportunity presents itself.
 */
bool Vehicle::NeedsServicing() const
{
	/* Stopped or crashed vehicles will not move, as such making unmovable
	 * vehicles to go for service is lame. */
	if (this->vehstatus & (VS_STOPPED | VS_CRASHED)) return false;

	/* Are we ready for the next service cycle? */
	const Company *c = Company::Get(this->owner);
	if ((this->ServiceIntervalIsPercent() ?
			(this->reliability >= this->GetEngine()->reliability * (100 - this->service_interval) / 100) :
			(this->date_of_last_service + this->service_interval >= _date))
			&& !(this->type == VEH_TRAIN && HasBit(Train::From(this)->flags, VRF_NEED_REPAIR))) {
		return false;
	}

	/* If we're servicing anyway, because we have not disabled servicing when
	 * there are no breakdowns or we are playing with breakdowns, bail out. */
	if (!_settings_game.order.no_servicing_if_no_breakdowns ||
			_settings_game.difficulty.vehicle_breakdowns != 0) {
		return true;
	}

	/* Is vehicle old and renewing is enabled */
	if (this->NeedsAutorenewing(c, true)) {
		return true;
	}

	/* Test whether there is some pending autoreplace.
	 * Note: We do this after the service-interval test.
	 * There are a lot more reasons for autoreplace to fail than we can test here reasonably. */
	bool pending_replace = false;
	Money needed_money = c->settings.engine_renew_money;
	if (needed_money > c->money) return false;

	for (const Vehicle *v = this; v != NULL; v = (v->type == VEH_TRAIN) ? Train::From(v)->GetNextUnit() : NULL) {
		bool replace_when_old = false;
		EngineID new_engine = EngineReplacementForCompany(c, v->engine_type, v->group_id, &replace_when_old);

		/* Check engine availability */
		if (new_engine == INVALID_ENGINE || !HasBit(Engine::Get(new_engine)->company_avail, v->owner)) continue;
		/* Is the vehicle old if we are not always replacing? */
		if (replace_when_old && !v->NeedsAutorenewing(c, false)) continue;

		/* Check refittability */
		uint32 available_cargo_types, union_mask;
		GetArticulatedRefitMasks(new_engine, true, &union_mask, &available_cargo_types);
		/* Is there anything to refit? */
		if (union_mask != 0) {
			CargoID cargo_type;
			/* We cannot refit to mixed cargoes in an automated way */
			if (IsArticulatedVehicleCarryingDifferentCargoes(v, &cargo_type)) continue;

			/* Did the old vehicle carry anything? */
			if (cargo_type != CT_INVALID) {
				/* We can't refit the vehicle to carry the cargo we want */
				if (!HasBit(available_cargo_types, cargo_type)) continue;
			}
		}

		/* Check money.
		 * We want 2*(the price of the new vehicle) without looking at the value of the vehicle we are going to sell. */
		pending_replace = true;
		needed_money += 2 * Engine::Get(new_engine)->GetCost();
		if (needed_money > c->money) return false;
	}

	return pending_replace;
}

/**
 * Checks if the current order should be interrupted for a service-in-depot order.
 * @see NeedsServicing()
 * @return true if the current order should be interrupted.
 */
bool Vehicle::NeedsAutomaticServicing() const
{
	if (this->HasDepotOrder()) return false;
	if (this->current_order.IsType(OT_LOADING)) return false;
	if (this->current_order.IsType(OT_GOTO_DEPOT) && this->current_order.GetDepotOrderType() != ODTFB_SERVICE) return false;
	return NeedsServicing();
}

uint Vehicle::Crash(bool flooded)
{
	assert((this->vehstatus & VS_CRASHED) == 0);
	assert(this->Previous() == NULL); // IsPrimaryVehicle fails for free-wagon-chains

	uint pass = 0;
	/* Stop the vehicle. */
	if (this->IsPrimaryVehicle()) this->vehstatus |= VS_STOPPED;
	/* crash all wagons, and count passengers */
	for (Vehicle *v = this; v != NULL; v = v->Next()) {
		/* We do not transfer reserver cargo back, so TotalCount() instead of StoredCount() */
		if (IsCargoInClass(v->cargo_type, CC_PASSENGERS)) pass += v->cargo.TotalCount();
		v->vehstatus |= VS_CRASHED;
		v->MarkAllViewportsDirty();
	}

	this->ClearSeparation();
	if (HasBit(this->vehicle_flags, VF_TIMETABLE_SEPARATION)) ClrBit(this->vehicle_flags, VF_TIMETABLE_STARTED);

	/* Dirty some windows */
	InvalidateWindowClassesData(GetWindowClassForVehicleType(this->type), 0);
	SetWindowWidgetDirty(WC_VEHICLE_VIEW, this->index, WID_VV_START_STOP);
	SetWindowDirty(WC_VEHICLE_DETAILS, this->index);
	SetWindowDirty(WC_VEHICLE_DEPOT, this->tile);

	delete this->cargo_payment;
	assert(this->cargo_payment == NULL); // cleared by ~CargoPayment

	return RandomRange(pass + 1); // Randomise deceased passengers.
}

/**
 * Get whether a the vehicle should be drawn (i.e. if it isn't hidden, or it is in a tunnel but being shown transparently)
 * @return whether to show vehicle
 */
bool Vehicle::IsDrawn() const
{
	return !(HasBit(this->subtype, GVSF_VIRTUAL)) && (!(this->vehstatus & VS_HIDDEN) ||
			(IsTransparencySet(TO_TUNNELS) &&
				((this->type == VEH_TRAIN && Train::From(this)->track == TRACK_BIT_WORMHOLE) ||
				(this->type == VEH_ROAD && RoadVehicle::From(this)->state == RVSB_WORMHOLE))));
}

/**
 * Displays a "NewGrf Bug" error message for a engine, and pauses the game if not networking.
 * @param engine The engine that caused the problem
 * @param part1  Part 1 of the error message, taking the grfname as parameter 1
 * @param part2  Part 2 of the error message, taking the engine as parameter 2
 * @param bug_type Flag to check and set in grfconfig
 * @param critical Shall the "OpenTTD might crash"-message be shown when the player tries to unpause?
 */
void ShowNewGrfVehicleError(EngineID engine, StringID part1, StringID part2, GRFBugs bug_type, bool critical)
{
	const Engine *e = Engine::Get(engine);
	GRFConfig *grfconfig = GetGRFConfig(e->GetGRFID());

	/* Missing GRF. Nothing useful can be done in this situation. */
	if (grfconfig == NULL) return;

	if (!HasBit(grfconfig->grf_bugs, bug_type)) {
		SetBit(grfconfig->grf_bugs, bug_type);
		SetDParamStr(0, grfconfig->GetName());
		SetDParam(1, engine);
		ShowErrorMessage(part1, part2, WL_CRITICAL);
		if (!_networking) DoCommand(0, critical ? PM_PAUSED_ERROR : PM_PAUSED_NORMAL, 1, DC_EXEC, CMD_PAUSE);
	}

	/* debug output */
	char buffer[512];

	SetDParamStr(0, grfconfig->GetName());
	GetString(buffer, part1, lastof(buffer));
	DEBUG(grf, 0, "%s", buffer + 3);

	SetDParam(1, engine);
	GetString(buffer, part2, lastof(buffer));
	DEBUG(grf, 0, "%s", buffer + 3);
}

/**
 * Logs a bug in GRF and shows a warning message if this
 * is for the first time this happened.
 * @param u first vehicle of chain
 */
void VehicleLengthChanged(const Vehicle *u)
{
	/* show a warning once for each engine in whole game and once for each GRF after each game load */
	const Engine *engine = u->GetEngine();
	uint32 grfid = engine->grf_prop.grffile->grfid;
	GRFConfig *grfconfig = GetGRFConfig(grfid);
	if (GamelogGRFBugReverse(grfid, engine->grf_prop.local_id) || !HasBit(grfconfig->grf_bugs, GBUG_VEH_LENGTH)) {
		ShowNewGrfVehicleError(u->engine_type, STR_NEWGRF_BROKEN, STR_NEWGRF_BROKEN_VEHICLE_LENGTH, GBUG_VEH_LENGTH, true);
	}
}

/**
 * Vehicle constructor.
 * @param type Type of the new vehicle.
 */
Vehicle::Vehicle(VehicleType type)
{
	this->type               = type;
	this->coord.left         = INVALID_COORD;
	this->group_id           = DEFAULT_GROUP;
	this->fill_percent_te_id = INVALID_TE_ID;
	this->first              = this;
	this->colourmap          = PAL_NONE;
	this->cargo_age_counter  = 1;
	this->last_station_visited = INVALID_STATION;
	this->last_loading_station = INVALID_STATION;
	this->cur_image_valid_dir  = INVALID_DIR;
}

/**
 * Get a value for a vehicle's random_bits.
 * @return A random value from 0 to 255.
 */
byte VehicleRandomBits()
{
	return GB(Random(), 0, 8);
}

/* Size of the hash, 6 = 64 x 64, 7 = 128 x 128. Larger sizes will (in theory) reduce hash
 * lookup times at the expense of memory usage. */
const int HASH_BITS = 7;
const int HASH_SIZE = 1 << HASH_BITS;
const int HASH_MASK = HASH_SIZE - 1;
const int TOTAL_HASH_SIZE = 1 << (HASH_BITS * 2);
const int TOTAL_HASH_MASK = TOTAL_HASH_SIZE - 1;

/* Resolution of the hash, 0 = 1*1 tile, 1 = 2*2 tiles, 2 = 4*4 tiles, etc.
 * Profiling results show that 0 is fastest. */
const int HASH_RES = 0;

static Vehicle *_vehicle_tile_hash[TOTAL_HASH_SIZE];

static Vehicle *VehicleFromTileHash(int xl, int yl, int xu, int yu, void *data, VehicleFromPosProc *proc, bool find_first)
{
	for (int y = yl; ; y = (y + (1 << HASH_BITS)) & (HASH_MASK << HASH_BITS)) {
		for (int x = xl; ; x = (x + 1) & HASH_MASK) {
			Vehicle *v = _vehicle_tile_hash[(x + y) & TOTAL_HASH_MASK];
			for (; v != NULL; v = v->hash_tile_next) {
				Vehicle *a = proc(v, data);
				if (find_first && a != NULL) return a;
			}
			if (x == xu) break;
		}
		if (y == yu) break;
	}

	return NULL;
}


/**
 * Helper function for FindVehicleOnPos/HasVehicleOnPos.
 * @note Do not call this function directly!
 * @param x    The X location on the map
 * @param y    The Y location on the map
 * @param data Arbitrary data passed to proc
 * @param proc The proc that determines whether a vehicle will be "found".
 * @param find_first Whether to return on the first found or iterate over
 *                   all vehicles
 * @return the best matching or first vehicle (depending on find_first).
 */
static Vehicle *VehicleFromPosXY(int x, int y, void *data, VehicleFromPosProc *proc, bool find_first)
{
	const int COLL_DIST = 6;

	/* Hash area to scan is from xl,yl to xu,yu */
	int xl = GB((x - COLL_DIST) / TILE_SIZE, HASH_RES, HASH_BITS);
	int xu = GB((x + COLL_DIST) / TILE_SIZE, HASH_RES, HASH_BITS);
	int yl = GB((y - COLL_DIST) / TILE_SIZE, HASH_RES, HASH_BITS) << HASH_BITS;
	int yu = GB((y + COLL_DIST) / TILE_SIZE, HASH_RES, HASH_BITS) << HASH_BITS;

	return VehicleFromTileHash(xl, yl, xu, yu, data, proc, find_first);
}

/**
 * Find a vehicle from a specific location. It will call proc for ALL vehicles
 * on the tile and YOU must make SURE that the "best one" is stored in the
 * data value and is ALWAYS the same regardless of the order of the vehicles
 * where proc was called on!
 * When you fail to do this properly you create an almost untraceable DESYNC!
 * @note The return value of proc will be ignored.
 * @note Use this when you have the intention that all vehicles
 *       should be iterated over.
 * @param x    The X location on the map
 * @param y    The Y location on the map
 * @param data Arbitrary data passed to proc
 * @param proc The proc that determines whether a vehicle will be "found".
 */
void FindVehicleOnPosXY(int x, int y, void *data, VehicleFromPosProc *proc)
{
	VehicleFromPosXY(x, y, data, proc, false);
}

/**
 * Checks whether a vehicle in on a specific location. It will call proc for
 * vehicles until it returns non-NULL.
 * @note Use FindVehicleOnPosXY when you have the intention that all vehicles
 *       should be iterated over.
 * @param x    The X location on the map
 * @param y    The Y location on the map
 * @param data Arbitrary data passed to proc
 * @param proc The proc that determines whether a vehicle will be "found".
 * @return True if proc returned non-NULL.
 */
bool HasVehicleOnPosXY(int x, int y, void *data, VehicleFromPosProc *proc)
{
	return VehicleFromPosXY(x, y, data, proc, true) != NULL;
}

/**
 * Helper function for FindVehicleOnPos/HasVehicleOnPos.
 * @note Do not call this function directly!
 * @param tile The location on the map
 * @param data Arbitrary data passed to \a proc.
 * @param proc The proc that determines whether a vehicle will be "found".
 * @param find_first Whether to return on the first found or iterate over
 *                   all vehicles
 * @return the best matching or first vehicle (depending on find_first).
 */
static Vehicle *VehicleFromPos(TileIndex tile, void *data, VehicleFromPosProc *proc, bool find_first)
{
	int x = GB(TileX(tile), HASH_RES, HASH_BITS);
	int y = GB(TileY(tile), HASH_RES, HASH_BITS) << HASH_BITS;

	Vehicle *v = _vehicle_tile_hash[(x + y) & TOTAL_HASH_MASK];
	for (; v != NULL; v = v->hash_tile_next) {
		if (v->tile != tile) continue;

		Vehicle *a = proc(v, data);
		if (find_first && a != NULL) return a;
	}

	return NULL;
}

/**
 * Find a vehicle from a specific location. It will call \a proc for ALL vehicles
 * on the tile and YOU must make SURE that the "best one" is stored in the
 * data value and is ALWAYS the same regardless of the order of the vehicles
 * where proc was called on!
 * When you fail to do this properly you create an almost untraceable DESYNC!
 * @note The return value of \a proc will be ignored.
 * @note Use this function when you have the intention that all vehicles
 *       should be iterated over.
 * @param tile The location on the map
 * @param data Arbitrary data passed to \a proc.
 * @param proc The proc that determines whether a vehicle will be "found".
 */
void FindVehicleOnPos(TileIndex tile, void *data, VehicleFromPosProc *proc)
{
	VehicleFromPos(tile, data, proc, false);
}

/**
 * Checks whether a vehicle is on a specific location. It will call \a proc for
 * vehicles until it returns non-NULL.
 * @note Use #FindVehicleOnPos when you have the intention that all vehicles
 *       should be iterated over.
 * @param tile The location on the map
 * @param data Arbitrary data passed to \a proc.
 * @param proc The \a proc that determines whether a vehicle will be "found".
 * @return True if proc returned non-NULL.
 */
bool HasVehicleOnPos(TileIndex tile, void *data, VehicleFromPosProc *proc)
{
	return VehicleFromPos(tile, data, proc, true) != NULL;
}

/**
 * Callback that returns 'real' vehicles lower or at height \c *(int*)data .
 * @param v Vehicle to examine.
 * @param data Pointer to height data.
 * @return \a v if conditions are met, else \c NULL.
 */
static Vehicle *EnsureNoVehicleProcZ(Vehicle *v, void *data)
{
	int z = *(int*)data;

	if (v->type == VEH_DISASTER || (v->type == VEH_AIRCRAFT && v->subtype == AIR_SHADOW)) return NULL;
	if (v->z_pos > z) return NULL;

	return v;
}

/**
 * Ensure there is no vehicle at the ground at the given position.
 * @param tile Position to examine.
 * @return Succeeded command (ground is free) or failed command (a vehicle is found).
 */
CommandCost EnsureNoVehicleOnGround(TileIndex tile)
{
	int z = GetTileMaxPixelZ(tile);

	/* Value v is not safe in MP games, however, it is used to generate a local
	 * error message only (which may be different for different machines).
	 * Such a message does not affect MP synchronisation.
	 */
	Vehicle *v = VehicleFromPos(tile, &z, &EnsureNoVehicleProcZ, true);
	if (v != NULL) return_cmd_error(STR_ERROR_TRAIN_IN_THE_WAY + v->type);
	return CommandCost();
}

/** Procedure called for every vehicle found in tunnel/bridge in the hash map */
static Vehicle *GetVehicleTunnelBridgeProc(Vehicle *v, void *data)
{
	if (v->type != VEH_TRAIN && v->type != VEH_ROAD && v->type != VEH_SHIP) return NULL;
	if (v == (const Vehicle *)data) return NULL;

	return v;
}

/**
 * Finds vehicle in tunnel / bridge
 * @param tile first end
 * @param endtile second end
 * @param ignore Ignore this vehicle when searching
 * @return Succeeded command (if tunnel/bridge is free) or failed command (if a vehicle is using the tunnel/bridge).
 */
CommandCost TunnelBridgeIsFree(TileIndex tile, TileIndex endtile, const Vehicle *ignore)
{
	/* Value v is not safe in MP games, however, it is used to generate a local
	 * error message only (which may be different for different machines).
	 * Such a message does not affect MP synchronisation.
	 */
	Vehicle *v = VehicleFromPos(tile, const_cast<Vehicle *>(ignore), &GetVehicleTunnelBridgeProc, true);
	if (v == NULL) v = VehicleFromPos(endtile, const_cast<Vehicle *>(ignore), &GetVehicleTunnelBridgeProc, true);

	if (v != NULL) return_cmd_error(STR_ERROR_TRAIN_IN_THE_WAY + v->type);
	return CommandCost();
}

static Vehicle *EnsureNoTrainOnTrackProc(Vehicle *v, void *data)
{
	TrackBits rail_bits = *(TrackBits *)data;

	if (v->type != VEH_TRAIN) return NULL;

	Train *t = Train::From(v);
	if ((t->track != rail_bits) && !TracksOverlap(t->track | rail_bits)) return NULL;

	return v;
}

/**
 * Tests if a vehicle interacts with the specified track bits.
 * All track bits interact except parallel #TRACK_BIT_HORZ or #TRACK_BIT_VERT.
 *
 * @param tile The tile.
 * @param track_bits The track bits.
 * @return \c true if no train that interacts, is found. \c false if a train is found.
 */
CommandCost EnsureNoTrainOnTrackBits(TileIndex tile, TrackBits track_bits)
{
	/* Value v is not safe in MP games, however, it is used to generate a local
	 * error message only (which may be different for different machines).
	 * Such a message does not affect MP synchronisation.
	 */
	Vehicle *v = VehicleFromPos(tile, &track_bits, &EnsureNoTrainOnTrackProc, true);
	if (v != NULL) return_cmd_error(STR_ERROR_TRAIN_IN_THE_WAY + v->type);
	return CommandCost();
}

static void UpdateVehicleTileHash(Vehicle *v, bool remove)
{
	Vehicle **old_hash = v->hash_tile_current;
	Vehicle **new_hash;

	if (remove) {
		new_hash = NULL;
	} else {
		int x = GB(TileX(v->tile), HASH_RES, HASH_BITS);
		int y = GB(TileY(v->tile), HASH_RES, HASH_BITS) << HASH_BITS;
		new_hash = &_vehicle_tile_hash[(x + y) & TOTAL_HASH_MASK];
	}

	if (old_hash == new_hash) return;

	/* Remove from the old position in the hash table */
	if (old_hash != NULL) {
		if (v->hash_tile_next != NULL) v->hash_tile_next->hash_tile_prev = v->hash_tile_prev;
		*v->hash_tile_prev = v->hash_tile_next;
	}

	/* Insert vehicle at beginning of the new position in the hash table */
	if (new_hash != NULL) {
		v->hash_tile_next = *new_hash;
		if (v->hash_tile_next != NULL) v->hash_tile_next->hash_tile_prev = &v->hash_tile_next;
		v->hash_tile_prev = new_hash;
		*new_hash = v;
	}

	/* Remember current hash position */
	v->hash_tile_current = new_hash;
}

static Vehicle *_vehicle_viewport_hash[0x1000];

static void UpdateVehicleViewportHash(Vehicle *v, int x, int y)
{
	Vehicle **old_hash, **new_hash;
	int old_x = v->coord.left;
	int old_y = v->coord.top;

	new_hash = (x == INVALID_COORD) ? NULL : &_vehicle_viewport_hash[GEN_HASH(x, y)];
	old_hash = (old_x == INVALID_COORD) ? NULL : &_vehicle_viewport_hash[GEN_HASH(old_x, old_y)];

	if (old_hash == new_hash) return;

	/* remove from hash table? */
	if (old_hash != NULL) {
		if (v->hash_viewport_next != NULL) v->hash_viewport_next->hash_viewport_prev = v->hash_viewport_prev;
		*v->hash_viewport_prev = v->hash_viewport_next;
	}

	/* insert into hash table? */
	if (new_hash != NULL) {
		v->hash_viewport_next = *new_hash;
		if (v->hash_viewport_next != NULL) v->hash_viewport_next->hash_viewport_prev = &v->hash_viewport_next;
		v->hash_viewport_prev = new_hash;
		*new_hash = v;
	}
}

void ResetVehicleHash()
{
	Vehicle *v;
	FOR_ALL_VEHICLES(v) { v->hash_tile_current = NULL; }
	memset(_vehicle_viewport_hash, 0, sizeof(_vehicle_viewport_hash));
	memset(_vehicle_tile_hash, 0, sizeof(_vehicle_tile_hash));
}

void ResetVehicleColourMap()
{
	Vehicle *v;
	FOR_ALL_VEHICLES(v) { v->colourmap = PAL_NONE; }
}

/**
 * List of vehicles that should check for autoreplace this tick.
 * Mapping of vehicle -> leave depot immediately after autoreplace.
 */
typedef SmallMap<Vehicle *, bool, 4> AutoreplaceMap;
static AutoreplaceMap _vehicles_to_autoreplace;

/**
 * List of vehicles that are issued for template replacement this tick.
 * Mapping is {vehicle : leave depot after replacement}
 */
typedef SmallMap<Train *, bool, 4> TemplateReplacementMap;
static TemplateReplacementMap _vehicles_to_templatereplace;

void InitializeVehicles()
{
	_vehicles_to_autoreplace.Reset();
	ResetVehicleHash();
}

uint CountVehiclesInChain(const Vehicle *v)
{
	uint count = 0;
	do count++; while ((v = v->Next()) != NULL);
	return count;
}

/**
 * Check if a vehicle is counted in num_engines in each company struct
 * @return true if the vehicle is counted in num_engines
 */
bool Vehicle::IsEngineCountable() const
{
	if (HasBit(this->subtype, GVSF_VIRTUAL)) return false;
	switch (this->type) {
		case VEH_AIRCRAFT: return Aircraft::From(this)->IsNormalAircraft(); // don't count plane shadows and helicopter rotors
		case VEH_TRAIN:
			return !this->IsArticulatedPart() && // tenders and other articulated parts
					!Train::From(this)->IsRearDualheaded(); // rear parts of multiheaded engines
		case VEH_ROAD: return RoadVehicle::From(this)->IsFrontEngine();
		case VEH_SHIP: return true;
		default: return false; // Only count company buildable vehicles
	}
}

/**
 * Check whether Vehicle::engine_type has any meaning.
 * @return true if the vehicle has a useable engine type.
 */
bool Vehicle::HasEngineType() const
{
	switch (this->type) {
		case VEH_AIRCRAFT: return Aircraft::From(this)->IsNormalAircraft();
		case VEH_TRAIN:
		case VEH_ROAD:
		case VEH_SHIP: return true;
		default: return false;
	}
}

/**
 * Retrieves the engine of the vehicle.
 * @return Engine of the vehicle.
 * @pre HasEngineType() == true
 */
const Engine *Vehicle::GetEngine() const
{
	return Engine::Get(this->engine_type);
}

/**
 * Retrieve the NewGRF the vehicle is tied to.
 * This is the GRF providing the Action 3 for the engine type.
 * @return NewGRF associated to the vehicle.
 */
const GRFFile *Vehicle::GetGRF() const
{
	return this->GetEngine()->GetGRF();
}

/**
 * Retrieve the GRF ID of the NewGRF the vehicle is tied to.
 * This is the GRF providing the Action 3 for the engine type.
 * @return GRF ID of the associated NewGRF.
 */
uint32 Vehicle::GetGRFID() const
{
	return this->GetEngine()->GetGRFID();
}

/**
 * Handle the pathfinding result, especially the lost status.
 * If the vehicle is now lost and wasn't previously fire an
 * event to the AIs and a news message to the user. If the
 * vehicle is not lost anymore remove the news message.
 * @param path_found Whether the vehicle has a path to its destination.
 */
void Vehicle::HandlePathfindingResult(bool path_found)
{
	if (path_found) {
		/* Route found, is the vehicle marked with "lost" flag? */
		if (!HasBit(this->vehicle_flags, VF_PATHFINDER_LOST)) return;

		/* Clear the flag as the PF's problem was solved. */
		ClrBit(this->vehicle_flags, VF_PATHFINDER_LOST);
		/* Delete the news item. */
		DeleteVehicleNews(this->index, STR_NEWS_VEHICLE_IS_LOST);
		return;
	}

	/* Were we already lost? */
	if (HasBit(this->vehicle_flags, VF_PATHFINDER_LOST)) return;

	/* It is first time the problem occurred, set the "lost" flag. */
	SetBit(this->vehicle_flags, VF_PATHFINDER_LOST);
	/* Notify user about the event. */
	AI::NewEvent(this->owner, new ScriptEventVehicleLost(this->index));
	if (_settings_client.gui.lost_vehicle_warn && this->owner == _local_company) {
		SetDParam(0, this->index);
		AddVehicleAdviceNewsItem(STR_NEWS_VEHICLE_IS_LOST, this->index);
	}
}

/** Destroy all stuff that (still) needs the virtual functions to work properly */
void Vehicle::PreDestructor()
{
	if (CleaningPool()) return;

	SCOPE_INFO_FMT([this], "Vehicle::PreDestructor: %s", scope_dumper().VehicleInfo(this));

	if (Station::IsValidID(this->last_station_visited)) {
		Station *st = Station::Get(this->last_station_visited);
		st->loading_vehicles.erase(std::remove(st->loading_vehicles.begin(), st->loading_vehicles.end(), this), st->loading_vehicles.end());

		HideFillingPercent(&this->fill_percent_te_id);
		this->CancelReservation(INVALID_STATION, st);
		delete this->cargo_payment;
		assert(this->cargo_payment == NULL); // cleared by ~CargoPayment
	}

	if (this->IsEngineCountable()) {
		GroupStatistics::CountEngine(this, -1);
		if (this->IsPrimaryVehicle()) GroupStatistics::CountVehicle(this, -1);
		GroupStatistics::UpdateAutoreplace(this->owner);

		if (this->owner == _local_company) InvalidateAutoreplaceWindow(this->engine_type, this->group_id);
		DeleteGroupHighlightOfVehicle(this);
	}

	if (this->type == VEH_AIRCRAFT && this->IsPrimaryVehicle()) {
		Aircraft *a = Aircraft::From(this);
		Station *st = GetTargetAirportIfValid(a);
		if (st != NULL) {
			const AirportFTA *layout = st->airport.GetFTA()->layout;
			CLRBITS(st->airport.flags, layout[a->previous_pos].block | layout[a->pos].block);
		}
	}


	if (this->type == VEH_ROAD && this->IsPrimaryVehicle()) {
		RoadVehicle *v = RoadVehicle::From(this);
		if (!(v->vehstatus & VS_CRASHED) && IsInsideMM(v->state, RVSB_IN_DT_ROAD_STOP, RVSB_IN_DT_ROAD_STOP_END)) {
			/* Leave the drive through roadstop, when you have not already left it. */
			RoadStop::GetByTile(v->tile, GetRoadStopType(v->tile))->Leave(v);
		}
	}

	if (this->Previous() == NULL) {
		InvalidateWindowData(WC_VEHICLE_DEPOT, this->tile);
	}

	if (this->IsPrimaryVehicle()) {
		DeleteWindowById(WC_VEHICLE_VIEW, this->index);
		DeleteWindowById(WC_VEHICLE_ORDERS, this->index);
		DeleteWindowById(WC_VEHICLE_REFIT, this->index);
		DeleteWindowById(WC_VEHICLE_DETAILS, this->index);
		DeleteWindowById(WC_VEHICLE_TIMETABLE, this->index);
		DeleteWindowById(WC_VEHICLE_CARGO_TYPE_LOAD_ORDERS, this->index);
		DeleteWindowById(WC_VEHICLE_CARGO_TYPE_UNLOAD_ORDERS, this->index);
		SetWindowDirty(WC_COMPANY, this->owner);
		OrderBackup::ClearVehicle(this);
	}
	InvalidateWindowClassesData(GetWindowClassForVehicleType(this->type), 0);

	this->cargo.Truncate();
	DeleteVehicleOrders(this);
	DeleteDepotHighlightOfVehicle(this);

	extern void StopGlobalFollowVehicle(const Vehicle *v);
	StopGlobalFollowVehicle(this);

	ReleaseDisastersTargetingVehicle(this->index);
}

Vehicle::~Vehicle()
{
	if (CleaningPool()) {
		this->cargo.OnCleanPool();
		return;
	}

	/* sometimes, eg. for disaster vehicles, when company bankrupts, when removing crashed/flooded vehicles,
	 * it may happen that vehicle chain is deleted when visible */
	if (this->IsDrawn()) this->MarkAllViewportsDirty();

	Vehicle *v = this->Next();
	this->SetNext(NULL);

	delete v;

	UpdateVehicleTileHash(this, true);
	UpdateVehicleViewportHash(this, INVALID_COORD, 0);
	DeleteVehicleNews(this->index, INVALID_STRING_ID);
	DeleteNewGRFInspectWindow(GetGrfSpecFeature(this->type), this->index);
}

/**
 * Adds a vehicle to the list of vehicles that visited a depot this tick
 * @param *v vehicle to add
 */
void VehicleEnteredDepotThisTick(Vehicle *v)
{
	/* Template Replacement Setup stuff */
	bool stayInDepot = v->current_order.GetDepotActionType();
	TemplateReplacement *tr = GetTemplateReplacementByGroupID(v->group_id);
	if (tr != NULL) {
		_vehicles_to_templatereplace[(Train*) v] = stayInDepot;
	} else {
		/* Moved the assignment for auto replacement here to prevent auto replacement
		 * from happening if template replacement is also scheduled */

		/* Vehicle should stop in the depot if it was in 'stopping' state */
		_vehicles_to_autoreplace[v] = !(v->vehstatus & VS_STOPPED);
	}

	/* We ALWAYS set the stopped state. Even when the vehicle does not plan on
	 * stopping in the depot, so we stop it to ensure that it will not reserve
	 * the path out of the depot before we might autoreplace it to a different
	 * engine. The new engine would not own the reserved path we store that we
	 * stopped the vehicle, so autoreplace can start it again */
	v->vehstatus |= VS_STOPPED;
}

/**
 * Increases the day counter for all vehicles and calls 1-day and 32-day handlers.
 * Each tick, it processes vehicles with "index % DAY_TICKS == _date_fract",
 * so each day, all vehicles are processes in DAY_TICKS steps.
 */
static void RunVehicleDayProc()
{
	if (_game_mode != GM_NORMAL) return;

	/* Run the day_proc for every DAY_TICKS vehicle starting at _date_fract. */
	Vehicle *v = NULL;
	SCOPE_INFO_FMT([&v], "RunVehicleDayProc: %s", scope_dumper().VehicleInfo(v));
	for (size_t i = _date_fract; i < Vehicle::GetPoolSize(); i += DAY_TICKS) {
		v = Vehicle::Get(i);
		if (v == NULL) continue;

		/* Call the 32-day callback if needed */
		if ((v->day_counter & 0x1F) == 0 && v->HasEngineType()) {
			uint16 callback = GetVehicleCallback(CBID_VEHICLE_32DAY_CALLBACK, 0, 0, v->engine_type, v);
			if (callback != CALLBACK_FAILED) {
				if (HasBit(callback, 0)) {
					TriggerVehicle(v, VEHICLE_TRIGGER_CALLBACK_32); // Trigger vehicle trigger 10
				}

				/* After a vehicle trigger, the graphics and properties of the vehicle could change.
				 * Note: MarkDirty also invalidates the palette, which is the meaning of bit 1. So, nothing special there. */
				if (callback != 0) v->First()->MarkDirty();

				if (callback & ~3) ErrorUnknownCallbackResult(v->GetGRFID(), CBID_VEHICLE_32DAY_CALLBACK, callback);
			}
		}

		/* This is called once per day for each vehicle, but not in the first tick of the day */
		v->OnNewDay();
	}
}

static void ShowAutoReplaceAdviceMessage(const CommandCost &res, const Vehicle *v)
{
	StringID error_message = res.GetErrorMessage();
	if (error_message == STR_ERROR_AUTOREPLACE_NOTHING_TO_DO || error_message == INVALID_STRING_ID) return;

	if (error_message == STR_ERROR_NOT_ENOUGH_CASH_REQUIRES_CURRENCY) error_message = STR_ERROR_AUTOREPLACE_MONEY_LIMIT;

	StringID message;
	if (error_message == STR_ERROR_TRAIN_TOO_LONG_AFTER_REPLACEMENT) {
		message = error_message;
	} else {
		message = STR_NEWS_VEHICLE_AUTORENEW_FAILED;
	}

	SetDParam(0, v->index);
	SetDParam(1, error_message);
	AddVehicleAdviceNewsItem(message, v->index);
}

void CallVehicleTicks()
{
	_vehicles_to_autoreplace.Clear();
	_vehicles_to_templatereplace.Clear();

	if (_tick_skip_counter == 0) RunVehicleDayProc();

	Station *st;
	FOR_ALL_STATIONS(st) LoadUnloadStation(st);

	Vehicle *v = NULL;
	SCOPE_INFO_FMT([&v], "CallVehicleTicks: %s", scope_dumper().VehicleInfo(v));
	FOR_ALL_VEHICLES(v) {
		/* Vehicle could be deleted in this tick */
		if (!v->Tick()) {
			assert(Vehicle::Get(vehicle_index) == NULL);
			continue;
		}

		assert(Vehicle::Get(vehicle_index) == v);

		switch (v->type) {
			default: break;

			case VEH_TRAIN:
				if (HasBit(Train::From(v)->flags, VRF_TOO_HEAVY)) {
					if (v->owner == _local_company) {
						SetDParam(0, v->index);
						SetDParam(1, STR_ERROR_TRAIN_TOO_HEAVY);
						AddVehicleNewsItem(STR_ERROR_TRAIN_TOO_HEAVY, NT_ADVICE, v->index);
					}
					ClrBit(Train::From(v)->flags, VRF_TOO_HEAVY);
				}
				/* FALL THROUGH */
			case VEH_ROAD:
			case VEH_AIRCRAFT:
			case VEH_SHIP: {
				Vehicle *front = v->First();

				if (v->vcache.cached_cargo_age_period != 0) {
					v->cargo_age_counter = min(v->cargo_age_counter, v->vcache.cached_cargo_age_period);
					if (--v->cargo_age_counter == 0) {
						v->cargo.AgeCargo();
						v->cargo_age_counter = v->vcache.cached_cargo_age_period;
					}
				}

				/* Do not play any sound when crashed */
				if (front->vehstatus & VS_CRASHED) continue;

				/* Do not play any sound when in depot or tunnel */
				if (v->vehstatus & VS_HIDDEN) continue;

				/* Do not play any sound when stopped */
				if ((front->vehstatus & VS_STOPPED) && (front->type != VEH_TRAIN || front->cur_speed == 0)) continue;

				/* Check vehicle type specifics */
				switch (v->type) {
					case VEH_TRAIN:
						if (Train::From(v)->IsWagon()) continue;
						break;

					case VEH_ROAD:
						if (!RoadVehicle::From(v)->IsFrontEngine()) continue;
						break;

					case VEH_AIRCRAFT:
						if (!Aircraft::From(v)->IsNormalAircraft()) continue;
						break;

					default:
						break;
				}

				v->motion_counter += front->cur_speed;
				/* Play a running sound if the motion counter passes 256 (Do we not skip sounds?) */
				if (GB(v->motion_counter, 0, 8) < front->cur_speed) PlayVehicleSound(v, VSE_RUNNING);

				/* Play an alternating running sound every 16 ticks */
				if (GB(v->tick_counter, 0, 4) == 0) {
					/* Play running sound when speed > 0 and not braking */
					bool running = (front->cur_speed > 0) && !(front->vehstatus & (VS_STOPPED | VS_TRAIN_SLOWING));
					PlayVehicleSound(v, running ? VSE_RUNNING_16 : VSE_STOPPED_16);
				}

				break;
			}
		}
	}
	v = NULL;

	/* do Auto Replacement */
	Backup<CompanyByte> cur_company(_current_company, FILE_LINE);
	for (AutoreplaceMap::iterator it = _vehicles_to_autoreplace.Begin(); it != _vehicles_to_autoreplace.End(); it++) {
		v = it->first;
		/* Autoreplace needs the current company set as the vehicle owner */
		cur_company.Change(v->owner);

		/* Start vehicle if we stopped them in VehicleEnteredDepotThisTick()
		 * We need to stop them between VehicleEnteredDepotThisTick() and here or we risk that
		 * they are already leaving the depot again before being replaced. */
		if (it->second) v->vehstatus &= ~VS_STOPPED;

		/* Store the position of the effect as the vehicle pointer will become invalid later */
		int x = v->x_pos;
		int y = v->y_pos;
		int z = v->z_pos;

		const Company *c = Company::Get(_current_company);
		SubtractMoneyFromCompany(CommandCost(EXPENSES_NEW_VEHICLES, (Money)c->settings.engine_renew_money));
		CommandCost res = DoCommand(0, v->index, 0, DC_EXEC, CMD_AUTOREPLACE_VEHICLE);
		SubtractMoneyFromCompany(CommandCost(EXPENSES_NEW_VEHICLES, -(Money)c->settings.engine_renew_money));

		if (!IsLocalCompany()) continue;

		if (res.Succeeded()) {
			ShowCostOrIncomeAnimation(x, y, z, res.GetCost());
			continue;
		}

		ShowAutoReplaceAdviceMessage(res, v);
	}
	cur_company.Restore();

	/* do Template Replacement */
	Backup<CompanyByte> tmpl_cur_company(_current_company, FILE_LINE);
	for (TemplateReplacementMap::iterator it = _vehicles_to_templatereplace.Begin(); it != _vehicles_to_templatereplace.End(); it++) {
		Train *t = it->first;

		SCOPE_INFO_FMT([t], "CallVehicleTicks: template replace: %s", scope_dumper().VehicleInfo(t));

		/* Store the position of the effect as the vehicle pointer will become invalid later */
		int x = t->x_pos;
		int y = t->y_pos;
		int z = t->z_pos;

		tmpl_cur_company.Change(t->owner);

		bool stayInDepot = it->second;

		it->first->vehstatus |= VS_STOPPED;
		CommandCost res = DoCommand(t->tile, t->index, stayInDepot ? 1 : 0, DC_EXEC, CMD_TEMPLATE_REPLACE_VEHICLE);

		if (!IsLocalCompany()) continue;

		if (res.Succeeded()) {
			if (res.GetCost() != 0) {
				ShowCostOrIncomeAnimation(x, y, z, res.GetCost());
			}
			continue;
		}

		ShowAutoReplaceAdviceMessage(res, t);
	}
	tmpl_cur_company.Restore();
}

/**
 * Add vehicle sprite for drawing to the screen.
 * @param v Vehicle to draw.
 */
static void DoDrawVehicle(const Vehicle *v)
{
	PaletteID pal = PAL_NONE;

	if (v->vehstatus & VS_DEFPAL) pal = (v->vehstatus & VS_CRASHED) ? PALETTE_CRASH : GetVehiclePalette(v);

	/* Check whether the vehicle shall be transparent due to the game state */
	bool shadowed = (v->vehstatus & (VS_SHADOW | VS_HIDDEN)) != 0;

	if (v->type == VEH_EFFECT) {
		/* Check whether the vehicle shall be transparent/invisible due to GUI settings.
		 * However, transparent smoke and bubbles look weird, so always hide them. */
		TransparencyOption to = EffectVehicle::From(v)->GetTransparencyOption();
		if (to != TO_INVALID && (IsTransparencySet(to) || IsInvisibilitySet(to))) return;
	}

	StartSpriteCombine();
	for (uint i = 0; i < v->sprite_seq.count; ++i) {
		PaletteID pal2 = v->sprite_seq.seq[i].pal;
		if (!pal2 || (v->vehstatus & VS_CRASHED)) pal2 = pal;
		AddSortableSpriteToDraw(v->sprite_seq.seq[i].sprite, pal2, v->x_pos + v->x_offs, v->y_pos + v->y_offs,
			v->x_extent, v->y_extent, v->z_extent, v->z_pos, shadowed, v->x_bb_offs, v->y_bb_offs);
	}
	EndSpriteCombine();
}

/**
 * Add the vehicle sprites that should be drawn at a part of the screen.
 * @param dpi Rectangle being drawn.
 */
void ViewportAddVehicles(DrawPixelInfo *dpi)
{
	/* The bounding rectangle */
	const int l = dpi->left;
	const int r = dpi->left + dpi->width;
	const int t = dpi->top;
	const int b = dpi->top + dpi->height;

	/* The hash area to scan */
	int xl, xu, yl, yu;

	if (dpi->width + (70 * ZOOM_LVL_BASE) < (1 << (7 + 6 + ZOOM_LVL_SHIFT))) {
		xl = GB(l - (70 * ZOOM_LVL_BASE), 7 + ZOOM_LVL_SHIFT, 6);
		xu = GB(r,                        7 + ZOOM_LVL_SHIFT, 6);
	} else {
		/* scan whole hash row */
		xl = 0;
		xu = 0x3F;
	}

	if (dpi->height + (70 * ZOOM_LVL_BASE) < (1 << (6 + 6 + ZOOM_LVL_SHIFT))) {
		yl = GB(t - (70 * ZOOM_LVL_BASE), 6 + ZOOM_LVL_SHIFT, 6) << 6;
		yu = GB(b,                        6 + ZOOM_LVL_SHIFT, 6) << 6;
	} else {
		/* scan whole column */
		yl = 0;
		yu = 0x3F << 6;
	}

	for (int y = yl;; y = (y + (1 << 6)) & (0x3F << 6)) {
		for (int x = xl;; x = (x + 1) & 0x3F) {
			const Vehicle *v = _vehicle_viewport_hash[x + y]; // already masked & 0xFFF

			while (v != NULL) {
				if (v->IsDrawn() &&
						l <= v->coord.right &&
						t <= v->coord.bottom &&
						r >= v->coord.left &&
						b >= v->coord.top) {
					DoDrawVehicle(v);
				}
				v = v->hash_viewport_next;
			}

			if (x == xu) break;
		}

		if (y == yu) break;
	}
}

void ViewportMapDrawVehicles(DrawPixelInfo *dpi)
{
	/* The bounding rectangle */
	const int l = dpi->left;
	const int r = dpi->left + dpi->width;
	const int t = dpi->top;
	const int b = dpi->top + dpi->height;

	/* The hash area to scan */
	int xl, xu, yl, yu;

	if (dpi->width + (70 * ZOOM_LVL_BASE) < (1 << (7 + 6 + ZOOM_LVL_SHIFT))) {
		xl = GB(l - (70 * ZOOM_LVL_BASE), 7 + ZOOM_LVL_SHIFT, 6);
		xu = GB(r,                        7 + ZOOM_LVL_SHIFT, 6);
	} else {
		/* scan whole hash row */
		xl = 0;
		xu = 0x3F;
	}

	if (dpi->height + (70 * ZOOM_LVL_BASE) < (1 << (6 + 6 + ZOOM_LVL_SHIFT))) {
		yl = GB(t - (70 * ZOOM_LVL_BASE), 6 + ZOOM_LVL_SHIFT, 6) << 6;
		yu = GB(b,                        6 + ZOOM_LVL_SHIFT, 6) << 6;
	} else {
		/* scan whole column */
		yl = 0;
		yu = 0x3F << 6;
	}

	const int w = UnScaleByZoom(dpi->width, dpi->zoom);
	const int h = UnScaleByZoom(dpi->height, dpi->zoom);
	Blitter *blitter = BlitterFactory::GetCurrentBlitter();
	for (int y = yl;; y = (y + (1 << 6)) & (0x3F << 6)) {
		for (int x = xl;; x = (x + 1) & 0x3F) {
			const Vehicle *v = _vehicle_viewport_hash[x + y]; // already masked & 0xFFF

			while (v != NULL) {
				if (!(v->vehstatus & (VS_HIDDEN | VS_UNCLICKABLE)) && (v->type != VEH_EFFECT)) {
					Point pt = RemapCoords(v->x_pos, v->y_pos, v->z_pos);
					const int pixel_x = UnScaleByZoomLower(pt.x - dpi->left, dpi->zoom);
					if (IsInsideMM(pixel_x, 0, w)) {
						const int pixel_y = UnScaleByZoomLower(pt.y - dpi->top, dpi->zoom);
						if (IsInsideMM(pixel_y, 0, h))
							blitter->SetPixel(dpi->dst_ptr, pixel_x, pixel_y, PC_WHITE);
					}
				}
				v = v->hash_viewport_next;
			}

			if (x == xu) break;
		}

		if (y == yu) break;
	}
}

/**
 * Find the vehicle close to the clicked coordinates.
 * @param vp Viewport clicked in.
 * @param x  X coordinate in the viewport.
 * @param y  Y coordinate in the viewport.
 * @return Closest vehicle, or \c NULL if none found.
 */
Vehicle *CheckClickOnVehicle(const ViewPort *vp, int x, int y)
{
	Vehicle *found = NULL, *v;
	uint dist, best_dist = UINT_MAX;

	if ((uint)(x -= vp->left) >= (uint)vp->width || (uint)(y -= vp->top) >= (uint)vp->height) return NULL;

	x = ScaleByZoom(x, vp->zoom) + vp->virtual_left;
	y = ScaleByZoom(y, vp->zoom) + vp->virtual_top;

	FOR_ALL_VEHICLES(v) {
		if (((v->vehstatus & VS_UNCLICKABLE) == 0) && v->IsDrawn() &&
				x >= v->coord.left && x <= v->coord.right &&
				y >= v->coord.top && y <= v->coord.bottom) {

			dist = max(
				abs(((v->coord.left + v->coord.right) >> 1) - x),
				abs(((v->coord.top + v->coord.bottom) >> 1) - y)
			);

			if (dist < best_dist) {
				found = v;
				best_dist = dist;
			}
		}
	}

	return found;
}

/**
 * Decrease the value of a vehicle.
 * @param v %Vehicle to devaluate.
 */
void DecreaseVehicleValue(Vehicle *v)
{
	v->value -= v->value >> 8;
	if ( v->age > v->max_age ) { // double cost for each max_age days after max_age
		v->repair_cost += v->repair_cost >> 8;
	}
	SetWindowDirty(WC_VEHICLE_DETAILS, v->index);
}

/** The chances for the different types of vehicles to suffer from different types of breakdowns
 * The chance for a given breakdown type n is _breakdown_chances[vehtype][n] - _breakdown_chances[vehtype][n-1] */
static const byte _breakdown_chances[4][4] = {
	{ //Trains:
		25,  ///< 10% chance for BREAKDOWN_CRITICAL.
		51,  ///< 10% chance for BREAKDOWN_EM_STOP.
		127, ///< 30% chance for BREAKDOWN_LOW_SPEED.
		255, ///< 50% chance for BREAKDOWN_LOW_POWER.
	},
	{ //Road Vehicles:
		51,  ///< 20% chance for BREAKDOWN_CRITICAL.
		76,  ///< 10% chance for BREAKDOWN_EM_STOP.
		153, ///< 30% chance for BREAKDOWN_LOW_SPEED.
		255, ///< 40% chance for BREAKDOWN_LOW_POWER.
	},
	{ //Ships:
		51,  ///< 20% chance for BREAKDOWN_CRITICAL.
		76,  ///< 10% chance for BREAKDOWN_EM_STOP.
		178, ///< 40% chance for BREAKDOWN_LOW_SPEED.
		255, ///< 30% chance for BREAKDOWN_LOW_POWER.
	},
	{ //Aircraft:
		178, ///< 70% chance for BREAKDOWN_AIRCRAFT_SPEED.
		229, ///< 20% chance for BREAKDOWN_AIRCRAFT_DEPOT.
		255, ///< 10% chance for BREAKDOWN_AIRCRAFT_EM_LANDING.
		255, ///< Aircraft have only 3 breakdown types, so anything above 0% here will cause a crash.
	},
};

/**
 * Determine the type of breakdown a vehicle will have.
 * Results are saved in breakdown_type and breakdown_severity.
 * @param v the vehicle in question.
 * @param r the random number to use. (Note that bits 0..6 are already used)
 */
void DetermineBreakdownType(Vehicle *v, uint32 r) {
	/* if 'improved breakdowns' is off, just do the classic breakdown */
	if (!_settings_game.vehicle.improved_breakdowns) {
		v->breakdown_type = BREAKDOWN_CRITICAL;
		v->breakdown_severity = 40; //only used by aircraft (321 km/h)
		return;
	}
	byte rand = GB(r, 8, 8);
	const byte *breakdown_type_chance = _breakdown_chances[v->type];

	if (v->type == VEH_AIRCRAFT) {
		if (rand <= breakdown_type_chance[BREAKDOWN_AIRCRAFT_SPEED]) {
			v->breakdown_type = BREAKDOWN_AIRCRAFT_SPEED;
			/* all speed values here are 1/8th of the real max speed in km/h */
			byte max_speed = max(1, min(v->vcache.cached_max_speed >> 3, 255));
			byte min_speed = max(1, min(15 + (max_speed >> 2), v->vcache.cached_max_speed >> 4));
			v->breakdown_severity = min_speed + (((v->reliability + GB(r, 16, 16)) * (max_speed - min_speed)) >> 17);
		} else if (rand <= breakdown_type_chance[BREAKDOWN_AIRCRAFT_DEPOT]) {
			v->breakdown_type = BREAKDOWN_AIRCRAFT_DEPOT;
		} else if (rand <= breakdown_type_chance[BREAKDOWN_AIRCRAFT_EM_LANDING]) {
			/* emergency landings only happen when reliability < 87% */
			if (v->reliability < 0xDDDD) {
				v->breakdown_type = BREAKDOWN_AIRCRAFT_EM_LANDING;
			} else {
				/* try again */
				DetermineBreakdownType(v, Random());
			}
		} else {
			NOT_REACHED();
		}
		return;
	}

	if (rand <= breakdown_type_chance[BREAKDOWN_CRITICAL]) {
		v->breakdown_type = BREAKDOWN_CRITICAL;
	} else if (rand <= breakdown_type_chance[BREAKDOWN_EM_STOP]) {
		/* Non-front engines cannot have emergency stops */
		if (v->type == VEH_TRAIN && !(Train::From(v)->IsFrontEngine())) {
			return DetermineBreakdownType(v, Random());
		}
		v->breakdown_type = BREAKDOWN_EM_STOP;
		v->breakdown_delay >>= 2; //emergency stops don't last long (1/4 of normal)
	} else if (rand <= breakdown_type_chance[BREAKDOWN_LOW_SPEED]) {
		v->breakdown_type = BREAKDOWN_LOW_SPEED;
		/* average of random and reliability */
		uint16 rand2 = (GB(r, 16, 16) + v->reliability) >> 1;
		uint16 max_speed =
			(v->type == VEH_TRAIN) ?
			GetVehicleProperty(v, PROP_TRAIN_SPEED, RailVehInfo(v->engine_type)->max_speed) :
			(v->type == VEH_ROAD ) ?
			GetVehicleProperty(v, PROP_ROADVEH_SPEED, RoadVehInfo(v->engine_type)->max_speed) :
			(v->type == VEH_SHIP) ?
			GetVehicleProperty(v, PROP_SHIP_SPEED, ShipVehInfo(v->engine_type)->max_speed ) :
			GetVehicleProperty(v, PROP_AIRCRAFT_SPEED, AircraftVehInfo(v->engine_type)->max_speed);
		byte min_speed = min(41, max_speed >> 2);
		/* we use the min() function here because we want to use the real value of max_speed for the min_speed calculation */
		max_speed = min(max_speed, 255);
		v->breakdown_severity = Clamp((max_speed * rand2) >> 16, min_speed, max_speed);
	} else if (rand <= breakdown_type_chance[BREAKDOWN_LOW_POWER]) {
		v->breakdown_type = BREAKDOWN_LOW_POWER;
		/** within this type there are two possibilities: (50/50)
		 * power reduction (10-90%), or no power at all */
		if (GB(r, 7, 1)) {
			v->breakdown_severity = Clamp((GB(r, 16, 16) + v->reliability) >> 9, 26, 231);
		} else {
			v->breakdown_severity = 0;
		}
	} else {
		NOT_REACHED();
	}
}

void CheckVehicleBreakdown(Vehicle *v)
{
	int rel, rel_old;

	/* decrease reliability */
	v->reliability = rel = max((rel_old = v->reliability) - v->reliability_spd_dec, 0);
	if ((rel_old >> 8) != (rel >> 8)) SetWindowDirty(WC_VEHICLE_DETAILS, v->First()->index);

	if (v->breakdown_ctr != 0 || (v->First()->vehstatus & VS_STOPPED) ||
			_settings_game.difficulty.vehicle_breakdowns < 1 ||
			v->First()->cur_speed < 5 || _game_mode == GM_MENU ||
			(v->type == VEH_AIRCRAFT && ((Aircraft*)v)->state != FLYING) ||
			(v->type == VEH_TRAIN && !(Train::From(v)->IsFrontEngine()) && !_settings_game.vehicle.improved_breakdowns)) {
		return;
	}

	uint32 r = Random();

	/* increase chance of failure */
	int chance = v->breakdown_chance + 1;
	if (Chance16I(1, 25, r)) chance += 25;
	chance = min(255, chance);
	v->breakdown_chance = chance;

	if (_settings_game.vehicle.improved_breakdowns) {
		if (v->type == VEH_TRAIN && Train::From(v)->IsMultiheaded()) {
			/* Dual engines have their breakdown chances reduced to 70% of the normal value */
			chance = chance * 7 / 10;
		}
		chance *= v->First()->breakdown_chance_factor;
		chance >>= 7;
	}
	/**
	 * Chance is (1 - reliability) * breakdown_setting * breakdown_chance / 10.
	 * At 90% reliabilty, normal setting (2) and average breakdown_chance (128),
	 * a vehicle will break down (on average) every 100 days.
	 * This *should* mean that vehicles break down about as often as (or a little less than) they used to.
	 * However, because breakdowns are no longer by definition a complete stop,
	 * their impact will be significantly less.
	 */
	uint32 r1 = Random();
	if ((uint32) (0xffff - v->reliability) * _settings_game.difficulty.vehicle_breakdowns * chance > GB(r1, 0, 24) * 10) {
		uint32 r2 = Random();
		v->breakdown_ctr = GB(r1, 24, 6) + 0xF;
		v->breakdown_delay = GB(r2, 0, 7) + 0x80;
		v->breakdown_chance = 0;
		DetermineBreakdownType(v, r2);
	}
}

/**
 * Handle all of the aspects of a vehicle breakdown
 * This includes adding smoke and sounds, and ending the breakdown when appropriate.
 * @return true iff the vehicle is stopped because of a breakdown
 * @note This function always returns false for aircraft, since these never stop for breakdowns
 */
bool Vehicle::HandleBreakdown()
{
	/* Possible states for Vehicle::breakdown_ctr
	 * 0  - vehicle is running normally
	 * 1  - vehicle is currently broken down
	 * 2  - vehicle is going to break down now
	 * >2 - vehicle is counting down to the actual breakdown event */
	switch (this->breakdown_ctr) {
		case 0:
			return false;

		case 2:
			this->breakdown_ctr = 1;

			if (this->breakdowns_since_last_service != 255) {
				this->breakdowns_since_last_service++;
			}

			if (this->type == VEH_AIRCRAFT) {
				this->MarkDirty();
				assert(this->breakdown_type <= BREAKDOWN_AIRCRAFT_EM_LANDING);
				/* Aircraft just need this flag, the rest is handled elsewhere */
				this->vehstatus |= VS_AIRCRAFT_BROKEN;
				if(this->breakdown_type == BREAKDOWN_AIRCRAFT_SPEED ||
						(this->current_order.IsType(OT_GOTO_DEPOT) &&
						(this->current_order.GetDepotOrderType() & ODTFB_BREAKDOWN) &&
						GetTargetAirportIfValid(Aircraft::From(this)) != NULL)) return false;
				FindBreakdownDestination(Aircraft::From(this));
			} else if (this->type == VEH_TRAIN) {
				if (this->breakdown_type == BREAKDOWN_LOW_POWER ||
						this->First()->cur_speed <= ((this->breakdown_type == BREAKDOWN_LOW_SPEED) ? this->breakdown_severity : 0)) {
					switch (this->breakdown_type) {
						case BREAKDOWN_CRITICAL:
							if (!PlayVehicleSound(this, VSE_BREAKDOWN)) {
								bool train_or_ship = this->type == VEH_TRAIN || this->type == VEH_SHIP;
								SndPlayVehicleFx((_settings_game.game_creation.landscape != LT_TOYLAND) ?
										(train_or_ship ? SND_10_TRAIN_BREAKDOWN : SND_0F_VEHICLE_BREAKDOWN) :
										(train_or_ship ? SND_3A_COMEDY_BREAKDOWN_2 : SND_35_COMEDY_BREAKDOWN), this);
							}
							if (!(this->vehstatus & VS_HIDDEN) && !HasBit(EngInfo(this->engine_type)->misc_flags, EF_NO_BREAKDOWN_SMOKE) && this->breakdown_delay > 0) {
								EffectVehicle *u = CreateEffectVehicleRel(this, 4, 4, 5, EV_BREAKDOWN_SMOKE);
								if (u != NULL) u->animation_state = this->breakdown_delay * 2;
							}
							/* Max Speed reduction*/
							if (_settings_game.vehicle.improved_breakdowns) {
								if (!HasBit(Train::From(this)->flags, VRF_NEED_REPAIR)) {
									SetBit(Train::From(this)->flags, VRF_NEED_REPAIR);
									Train::From(this)->critical_breakdown_count = 1;
								} else if (Train::From(this)->critical_breakdown_count != 255) {
									Train::From(this)->critical_breakdown_count++;
								}
								Train::From(this->First())->ConsistChanged(CCF_TRACK);
							}
						/* FALL THROUGH */
						case BREAKDOWN_EM_STOP:
							CheckBreakdownFlags(Train::From(this->First()));
							SetBit(Train::From(this->First())->flags, VRF_BREAKDOWN_STOPPED);
							break;
						case BREAKDOWN_LOW_SPEED:
							CheckBreakdownFlags(Train::From(this->First()));
							SetBit(Train::From(this->First())->flags, VRF_BREAKDOWN_SPEED);
							break;
						case BREAKDOWN_LOW_POWER:
							SetBit(Train::From(this->First())->flags, VRF_BREAKDOWN_POWER);
							break;
						default: NOT_REACHED();
					}
					this->First()->MarkDirty();
					SetWindowDirty(WC_VEHICLE_VIEW, this->index);
					SetWindowDirty(WC_VEHICLE_DETAILS, this->index);
				} else {
					this->breakdown_ctr = 2; // wait until slowdown
					this->breakdowns_since_last_service--;
					SetBit(Train::From(this)->flags, VRF_BREAKDOWN_BRAKING);
					return false;
				}
				if ((!(this->vehstatus & VS_HIDDEN)) && (this->breakdown_type == BREAKDOWN_LOW_SPEED || this->breakdown_type == BREAKDOWN_LOW_POWER)
						&& !HasBit(EngInfo(this->engine_type)->misc_flags, EF_NO_BREAKDOWN_SMOKE)) {
					EffectVehicle *u = CreateEffectVehicleRel(this, 0, 0, 2, EV_BREAKDOWN_SMOKE); //some grey clouds to indicate a broken engine
					if (u != NULL) u->animation_state = 25;
				}
			} else {
				switch (this->breakdown_type) {
					case BREAKDOWN_CRITICAL:
						if (!PlayVehicleSound(this, VSE_BREAKDOWN)) {
							SndPlayVehicleFx((_settings_game.game_creation.landscape != LT_TOYLAND) ? SND_0F_VEHICLE_BREAKDOWN : SND_35_COMEDY_BREAKDOWN, this);
						}
						if (!(this->vehstatus & VS_HIDDEN) && !HasBit(EngInfo(this->engine_type)->misc_flags, EF_NO_BREAKDOWN_SMOKE) && this->breakdown_delay > 0) {
							EffectVehicle *u = CreateEffectVehicleRel(this, 4, 4, 5, EV_BREAKDOWN_SMOKE);
							if (u != NULL) u->animation_state = this->breakdown_delay * 2;
						}
					/* FALL THROUGH */
					case BREAKDOWN_EM_STOP:
						this->cur_speed = 0;
						break;
					case BREAKDOWN_LOW_SPEED:
					case BREAKDOWN_LOW_POWER:
						/* do nothing */
						break;
					default: NOT_REACHED();
				}
				if ((!(this->vehstatus & VS_HIDDEN)) &&
						(this->breakdown_type == BREAKDOWN_LOW_SPEED || this->breakdown_type == BREAKDOWN_LOW_POWER)) {
					/* Some gray clouds to indicate a broken RV */
					EffectVehicle *u = CreateEffectVehicleRel(this, 0, 0, 2, EV_BREAKDOWN_SMOKE);
					if (u != NULL) u->animation_state = 25;
				}
				this->First()->MarkDirty();
				SetWindowDirty(WC_VEHICLE_VIEW, this->index);
				SetWindowDirty(WC_VEHICLE_DETAILS, this->index);
				return (this->breakdown_type == BREAKDOWN_CRITICAL || this->breakdown_type == BREAKDOWN_EM_STOP);
			}

		/* FALL THROUGH */
		case 1:
			/* Aircraft breakdowns end only when arriving at the airport */
			if (this->type == VEH_AIRCRAFT) return false;

			/* For trains this function is called twice per tick, so decrease v->breakdown_delay at half the rate */
			if ((this->tick_counter & (this->type == VEH_TRAIN ? 3 : 1)) == 0) {
				if (--this->breakdown_delay == 0) {
					this->breakdown_ctr = 0;
					if (this->type == VEH_TRAIN) {
						CheckBreakdownFlags(Train::From(this->First()));
						this->First()->MarkDirty();
						SetWindowDirty(WC_VEHICLE_VIEW, this->First()->index);
					} else {
						this->MarkDirty();
						SetWindowDirty(WC_VEHICLE_VIEW, this->index);
					}
				}
			}
			return (this->breakdown_type == BREAKDOWN_CRITICAL || this->breakdown_type == BREAKDOWN_EM_STOP);

		default:
			if (!this->current_order.IsType(OT_LOADING)) this->breakdown_ctr--;
			return false;
	}
}

/**
 * Update age of a vehicle.
 * @param v Vehicle to update.
 */
void AgeVehicle(Vehicle *v)
{
	/* Stop if a virtual vehicle */
	if (HasBit(v->subtype, GVSF_VIRTUAL)) return;

	if (v->age < MAX_DAY) {
		v->age++;
		if (v->IsPrimaryVehicle() && v->age == VEHICLE_PROFIT_MIN_AGE + 1) GroupStatistics::VehicleReachedProfitAge(v);
	}

	if (!v->IsPrimaryVehicle() && (v->type != VEH_TRAIN || !Train::From(v)->IsEngine())) return;

	int age = v->age - v->max_age;
	if (age == DAYS_IN_LEAP_YEAR * 0 || age == DAYS_IN_LEAP_YEAR * 1 ||
			age == DAYS_IN_LEAP_YEAR * 2 || age == DAYS_IN_LEAP_YEAR * 3 || age == DAYS_IN_LEAP_YEAR * 4) {
		v->reliability_spd_dec <<= 1;
	}

	SetWindowDirty(WC_VEHICLE_DETAILS, v->index);

	/* Don't warn about non-primary or not ours vehicles or vehicles that are crashed */
	if (v->Previous() != NULL || v->owner != _local_company || (v->vehstatus & VS_CRASHED) != 0) return;

	/* Don't warn if a renew is active */
	if (Company::Get(v->owner)->settings.engine_renew && v->GetEngine()->company_avail != 0) return;

	StringID str;
	if (age == -DAYS_IN_LEAP_YEAR) {
		str = STR_NEWS_VEHICLE_IS_GETTING_OLD;
	} else if (age == 0) {
		str = STR_NEWS_VEHICLE_IS_GETTING_VERY_OLD;
	} else if (age > 0 && (age % DAYS_IN_LEAP_YEAR) == 0) {
		str = STR_NEWS_VEHICLE_IS_GETTING_VERY_OLD_AND;
	} else {
		return;
	}

	SetDParam(0, v->index);
	AddVehicleAdviceNewsItem(str, v->index);
}

/**
 * Calculates how full a vehicle is.
 * @param front The front vehicle of the consist to check.
 * @param colour The string to show depending on if we are unloading or loading
 * @return A percentage of how full the Vehicle is.
 *         Percentages are rounded towards 50%, so that 0% and 100% are only returned
 *         if the vehicle is completely empty or full.
 *         This is useful for both display and conditional orders.
 */
uint8 CalcPercentVehicleFilled(const Vehicle *front, StringID *colour)
{
	int count = 0;
	int max = 0;
	int cars = 0;
	int unloading = 0;
	bool loading = false;

	bool is_loading = front->current_order.IsType(OT_LOADING);

	/* The station may be NULL when the (colour) string does not need to be set. */
	const Station *st = Station::GetIfValid(front->last_station_visited);
	assert(colour == NULL || (st != NULL && is_loading));

	bool order_no_load = is_loading && (front->current_order.GetLoadType() & OLFB_NO_LOAD);
	bool order_full_load = is_loading && (front->current_order.GetLoadType() & OLFB_FULL_LOAD);

	/* Count up max and used */
	for (const Vehicle *v = front; v != NULL; v = v->Next()) {
		count += v->cargo.StoredCount();
		max += v->cargo_cap;
		if (v->cargo_cap != 0 && colour != NULL) {
			unloading += HasBit(v->vehicle_flags, VF_CARGO_UNLOADING) ? 1 : 0;
			loading |= !order_no_load &&
					(order_full_load || st->goods[v->cargo_type].HasRating()) &&
					!HasBit(v->vehicle_flags, VF_LOADING_FINISHED) && !HasBit(v->vehicle_flags, VF_STOP_LOADING);
			cars++;
		}
	}

	if (colour != NULL) {
		if (unloading == 0 && loading) {
			*colour = STR_PERCENT_UP;
		} else if (unloading == 0 && !loading) {
			*colour = STR_PERCENT_NONE;
		} else if (cars == unloading || !loading) {
			*colour = STR_PERCENT_DOWN;
		} else {
			*colour = STR_PERCENT_UP_DOWN;
		}
	}

	/* Train without capacity */
	if (max == 0) return 100;

	/* Return the percentage */
	if (count * 2 < max) {
		/* Less than 50%; round up, so that 0% means really empty. */
		return CeilDiv(count * 100, max);
	} else {
		/* More than 50%; round down, so that 100% means really full. */
		return (count * 100) / max;
	}
}

/**
 * Vehicle entirely entered the depot, update its status, orders, vehicle windows, service it, etc.
 * @param v Vehicle that entered a depot.
 */
void VehicleEnterDepot(Vehicle *v)
{
	/* Always work with the front of the vehicle */
	assert(v == v->First());

	switch (v->type) {
		case VEH_TRAIN: {
			Train *t = Train::From(v);
			SetWindowClassesDirty(WC_TRAINS_LIST);
			/* Clear path reservation */
			SetDepotReservation(t->tile, false);
			if (_settings_client.gui.show_track_reservation) MarkTileDirtyByTile(t->tile, ZOOM_LVL_DRAW_MAP);

			UpdateSignalsOnSegment(t->tile, INVALID_DIAGDIR, t->owner);
			t->wait_counter = 0;
			t->force_proceed = TFP_NONE;
			ClrBit(t->flags, VRF_TOGGLE_REVERSE);
			t->ConsistChanged(CCF_ARRANGE);
			t->reverse_distance = 0;
			break;
		}

		case VEH_ROAD:
			SetWindowClassesDirty(WC_ROADVEH_LIST);
			break;

		case VEH_SHIP: {
			SetWindowClassesDirty(WC_SHIPS_LIST);
			Ship *ship = Ship::From(v);
			ship->state = TRACK_BIT_DEPOT;
			ship->UpdateCache();
			ship->UpdateViewport(true, true);
			SetWindowDirty(WC_VEHICLE_DEPOT, v->tile);
			break;
		}

		case VEH_AIRCRAFT:
			SetWindowClassesDirty(WC_AIRCRAFT_LIST);
			HandleAircraftEnterHangar(Aircraft::From(v));
			break;
		default: NOT_REACHED();
	}
	SetWindowDirty(WC_VEHICLE_VIEW, v->index);

	if (v->type != VEH_TRAIN) {
		/* Trains update the vehicle list when the first unit enters the depot and calls VehicleEnterDepot() when the last unit enters.
		 * We only increase the number of vehicles when the first one enters, so we will not need to search for more vehicles in the depot */
		InvalidateWindowData(WC_VEHICLE_DEPOT, v->tile);
	}
	SetWindowDirty(WC_VEHICLE_DEPOT, v->tile);

	v->vehstatus |= VS_HIDDEN;
	v->cur_speed = 0;

	VehicleServiceInDepot(v);

	/* After a vehicle trigger, the graphics and properties of the vehicle could change. */
	TriggerVehicle(v, VEHICLE_TRIGGER_DEPOT);
	v->MarkDirty();

	if (v->current_order.IsType(OT_GOTO_DEPOT)) {
		SetWindowDirty(WC_VEHICLE_VIEW, v->index);

		const Order *real_order = v->GetOrder(v->cur_real_order_index);

		/* Test whether we are heading for this depot. If not, do nothing.
		 * Note: The target depot for nearest-/manual-depot-orders is only updated on junctions, but we want to accept every depot. */
		if ((v->current_order.GetDepotOrderType() & ODTFB_PART_OF_ORDERS) &&
				real_order != NULL && !(real_order->GetDepotActionType() & ODATFB_NEAREST_DEPOT) &&
				(v->type == VEH_AIRCRAFT ? v->current_order.GetDestination() != GetStationIndex(v->tile) : v->dest_tile != v->tile)) {
			/* We are heading for another depot, keep driving. */
			return;
		}

		if (v->current_order.IsRefit()) {
			Backup<CompanyByte> cur_company(_current_company, v->owner, FILE_LINE);
			CommandCost cost = DoCommand(v->tile, v->index, v->current_order.GetRefitCargo() | 0xFF << 8, DC_EXEC, GetCmdRefitVeh(v));
			cur_company.Restore();

			if (cost.Failed()) {
				_vehicles_to_autoreplace[v] = false;
				if (v->owner == _local_company) {
					/* Notify the user that we stopped the vehicle */
					SetDParam(0, v->index);
					AddVehicleAdviceNewsItem(STR_NEWS_ORDER_REFIT_FAILED, v->index);
				}
			} else if (cost.GetCost() != 0) {
				v->profit_this_year -= cost.GetCost() << 8;
				if (v->owner == _local_company) {
					ShowCostOrIncomeAnimation(v->x_pos, v->y_pos, v->z_pos, cost.GetCost());
				}
			}
		}

		/* Handle the ODTFB_PART_OF_ORDERS case. If there is a timetabled wait time, hold the train, otherwise skip to the next order.
		Note that if there is a only a travel_time, but no wait_time defined for the order, and the train arrives to the depot sooner as scheduled,
		he doesn't wait in it, as it would in stations. Thus, the original behaviour is maintained if there's no defined wait_time.*/
		if (v->current_order.GetDepotOrderType() & ODTFB_PART_OF_ORDERS) {
			v->DeleteUnreachedImplicitOrders();
			UpdateVehicleTimetable(v, true);
			if (v->current_order.IsWaitTimetabled()) {
				v->current_order.MakeWaiting();
				v->current_order.SetNonStopType(ONSF_NO_STOP_AT_ANY_STATION);
				return;
			} else {
				v->IncrementImplicitOrderIndex();
			}
		}

		if (v->current_order.GetDepotActionType() & ODATFB_HALT) {
			/* Vehicles are always stopped on entering depots. Do not restart this one. */
			_vehicles_to_autoreplace[v] = false;
			/* Invalidate last_loading_station. As the link from the station
			 * before the stop to the station after the stop can't be predicted
			 * we shouldn't construct it when the vehicle visits the next stop. */
			v->last_loading_station = INVALID_STATION;
			ClrBit(v->vehicle_flags, VF_LAST_LOAD_ST_SEP);
			if (v->owner == _local_company) {
				SetDParam(0, v->index);
				AddVehicleAdviceNewsItem(STR_NEWS_TRAIN_IS_WAITING + v->type, v->index);
			}
			AI::NewEvent(v->owner, new ScriptEventVehicleWaitingInDepot(v->index));
		}
		v->current_order.MakeDummy();
	}
}


/**
 * Update the position of the vehicle. This will update the hash that tells
 *  which vehicles are on a tile.
 */
void Vehicle::UpdatePosition()
{
	UpdateVehicleTileHash(this, false);
}

/**
 * Update the vehicle on the viewport, updating the right hash and setting the
 *  new coordinates.
 * @param dirty Mark the (new and old) coordinates of the vehicle as dirty.
 */
void Vehicle::UpdateViewport(bool dirty)
{
	Rect new_coord;
	this->sprite_seq.GetBounds(&new_coord);

	Point pt = RemapCoords(this->x_pos + this->x_offs, this->y_pos + this->y_offs, this->z_pos);
	new_coord.left   += pt.x;
	new_coord.top    += pt.y;
	new_coord.right  += pt.x + 2 * ZOOM_LVL_BASE;
	new_coord.bottom += pt.y + 2 * ZOOM_LVL_BASE;

	UpdateVehicleViewportHash(this, new_coord.left, new_coord.top);

	Rect old_coord = this->coord;
	this->coord = new_coord;

	if (dirty) {
		if (old_coord.left == INVALID_COORD) {
			this->MarkAllViewportsDirty();
		} else {
			::MarkAllViewportsDirty(
					min(old_coord.left,   this->coord.left),
					min(old_coord.top,    this->coord.top),
					max(old_coord.right,  this->coord.right),
					max(old_coord.bottom, this->coord.bottom),
					this->type != VEH_EFFECT ? ZOOM_LVL_END : ZOOM_LVL_DRAW_MAP
			);
		}
	}
}

/**
 * Update the position of the vehicle, and update the viewport.
 */
void Vehicle::UpdatePositionAndViewport()
{
	this->UpdatePosition();
	this->UpdateViewport(true);
}

/**
 * Marks viewports dirty where the vehicle's image is.
 */
void Vehicle::MarkAllViewportsDirty() const
{
	::MarkAllViewportsDirty(this->coord.left, this->coord.top, this->coord.right, this->coord.bottom);
}

/**
 * Get position information of a vehicle when moving one pixel in the direction it is facing
 * @param v Vehicle to move
 * @return Position information after the move
 */
GetNewVehiclePosResult GetNewVehiclePos(const Vehicle *v)
{
	static const int8 _delta_coord[16] = {
		-1,-1,-1, 0, 1, 1, 1, 0, /* x */
		-1, 0, 1, 1, 1, 0,-1,-1, /* y */
	};

	int x = v->x_pos + _delta_coord[v->direction];
	int y = v->y_pos + _delta_coord[v->direction + 8];

	GetNewVehiclePosResult gp;
	gp.x = x;
	gp.y = y;
	gp.old_tile = v->tile;
	gp.new_tile = TileVirtXY(x, y);
	return gp;
}

static const Direction _new_direction_table[] = {
	DIR_N,  DIR_NW, DIR_W,
	DIR_NE, DIR_SE, DIR_SW,
	DIR_E,  DIR_SE, DIR_S
};

Direction GetDirectionTowards(const Vehicle *v, int x, int y)
{
	int i = 0;

	if (y >= v->y_pos) {
		if (y != v->y_pos) i += 3;
		i += 3;
	}

	if (x >= v->x_pos) {
		if (x != v->x_pos) i++;
		i++;
	}

	Direction dir = v->direction;

	DirDiff dirdiff = DirDifference(_new_direction_table[i], dir);
	if (dirdiff == DIRDIFF_SAME) return dir;
	return ChangeDir(dir, dirdiff > DIRDIFF_REVERSE ? DIRDIFF_45LEFT : DIRDIFF_45RIGHT);
}

/**
 * Call the tile callback function for a vehicle entering a tile
 * @param v    Vehicle entering the tile
 * @param tile Tile entered
 * @param x    X position
 * @param y    Y position
 * @return Some meta-data over the to be entered tile.
 * @see VehicleEnterTileStatus to see what the bits in the return value mean.
 */
VehicleEnterTileStatus VehicleEnterTile(Vehicle *v, TileIndex tile, int x, int y)
{
	return _tile_type_procs[GetTileType(tile)]->vehicle_enter_tile_proc(v, tile, x, y);
}

/**
 * Initializes the structure. Vehicle unit numbers are supposed not to change after
 * struct initialization, except after each call to this->NextID() the returned value
 * is assigned to a vehicle.
 * @param type type of vehicle
 * @param owner owner of vehicles
 */
FreeUnitIDGenerator::FreeUnitIDGenerator(VehicleType type, CompanyID owner) : cache(NULL), maxid(0), curid(0)
{
	/* Find maximum */
	const Vehicle *v;
	FOR_ALL_VEHICLES(v) {
		if (v->type == type && v->owner == owner) {
			this->maxid = max<UnitID>(this->maxid, v->unitnumber);
		}
	}

	if (this->maxid == 0) return;

	/* Reserving 'maxid + 2' because we need:
	 * - space for the last item (with v->unitnumber == maxid)
	 * - one free slot working as loop terminator in FreeUnitIDGenerator::NextID() */
	this->cache = CallocT<bool>(this->maxid + 2);

	/* Fill the cache */
	FOR_ALL_VEHICLES(v) {
		if (v->type == type && v->owner == owner) {
			this->cache[v->unitnumber] = true;
		}
	}
}

/** Returns next free UnitID. Supposes the last returned value was assigned to a vehicle. */
UnitID FreeUnitIDGenerator::NextID()
{
	if (this->maxid <= this->curid) return ++this->curid;

	while (this->cache[++this->curid]) { } // it will stop, we reserved more space than needed

	return this->curid;
}

/**
 * Get an unused unit number for a vehicle (if allowed).
 * @param type Type of vehicle
 * @return A unused unit number for the given type of vehicle if it is allowed to build one, else \c UINT16_MAX.
 */
UnitID GetFreeUnitNumber(VehicleType type)
{
	/* Check whether it is allowed to build another vehicle. */
	uint max_veh;
	switch (type) {
		case VEH_TRAIN:    max_veh = _settings_game.vehicle.max_trains;   break;
		case VEH_ROAD:     max_veh = _settings_game.vehicle.max_roadveh;  break;
		case VEH_SHIP:     max_veh = _settings_game.vehicle.max_ships;    break;
		case VEH_AIRCRAFT: max_veh = _settings_game.vehicle.max_aircraft; break;
		default: NOT_REACHED();
	}

	const Company *c = Company::Get(_current_company);
	if (c->group_all[type].num_vehicle >= max_veh) return UINT16_MAX; // Currently already at the limit, no room to make a new one.

	FreeUnitIDGenerator gen(type, _current_company);

	return gen.NextID();
}


/**
 * Check whether we can build infrastructure for the given
 * vehicle type. This to disable building stations etc. when
 * you are not allowed/able to have the vehicle type yet.
 * @param type the vehicle type to check this for
 * @return true if there is any reason why you may build
 *         the infrastructure for the given vehicle type
 */
bool CanBuildVehicleInfrastructure(VehicleType type)
{
	assert(IsCompanyBuildableVehicleType(type));

	if (!Company::IsValidID(_local_company)) return false;
	if (!_settings_client.gui.disable_unsuitable_building) return true;

	UnitID max;
	switch (type) {
		case VEH_TRAIN:    max = _settings_game.vehicle.max_trains; break;
		case VEH_ROAD:     max = _settings_game.vehicle.max_roadveh; break;
		case VEH_SHIP:     max = _settings_game.vehicle.max_ships; break;
		case VEH_AIRCRAFT: max = _settings_game.vehicle.max_aircraft; break;
		default: NOT_REACHED();
	}

	/* We can build vehicle infrastructure when we may build the vehicle type */
	if (max > 0) {
		/* Can we actually build the vehicle type? */
		const Engine *e;
		FOR_ALL_ENGINES_OF_TYPE(e, type) {
			if (HasBit(e->company_avail, _local_company)) return true;
		}
		return false;
	}

	/* We should be able to build infrastructure when we have the actual vehicle type */
	const Vehicle *v;
	FOR_ALL_VEHICLES(v) {
		if (v->owner == _local_company && v->type == type) return true;
	}

	return false;
}


/**
 * Determines the #LiveryScheme for a vehicle.
 * @param engine_type Engine of the vehicle.
 * @param parent_engine_type Engine of the front vehicle, #INVALID_ENGINE if vehicle is at front itself.
 * @param v the vehicle, \c NULL if in purchase list etc.
 * @return livery scheme to use.
 */
LiveryScheme GetEngineLiveryScheme(EngineID engine_type, EngineID parent_engine_type, const Vehicle *v)
{
	CargoID cargo_type = v == NULL ? (CargoID)CT_INVALID : v->cargo_type;
	const Engine *e = Engine::Get(engine_type);
	switch (e->type) {
		default: NOT_REACHED();
		case VEH_TRAIN:
			if (v != NULL && parent_engine_type != INVALID_ENGINE && (UsesWagonOverride(v) || (v->IsArticulatedPart() && e->u.rail.railveh_type != RAILVEH_WAGON))) {
				/* Wagonoverrides use the colour scheme of the front engine.
				 * Articulated parts use the colour scheme of the first part. (Not supported for articulated wagons) */
				engine_type = parent_engine_type;
				e = Engine::Get(engine_type);
				/* Note: Luckily cargo_type is not needed for engines */
			}

			if (cargo_type == CT_INVALID) cargo_type = e->GetDefaultCargoType();
			if (cargo_type == CT_INVALID) cargo_type = CT_GOODS; // The vehicle does not carry anything, let's pick some freight cargo
			if (e->u.rail.railveh_type == RAILVEH_WAGON) {
				if (!CargoSpec::Get(cargo_type)->is_freight) {
					if (parent_engine_type == INVALID_ENGINE) {
						return LS_PASSENGER_WAGON_STEAM;
					} else {
						switch (RailVehInfo(parent_engine_type)->engclass) {
							default: NOT_REACHED();
							case EC_STEAM:    return LS_PASSENGER_WAGON_STEAM;
							case EC_DIESEL:   return LS_PASSENGER_WAGON_DIESEL;
							case EC_ELECTRIC: return LS_PASSENGER_WAGON_ELECTRIC;
							case EC_MONORAIL: return LS_PASSENGER_WAGON_MONORAIL;
							case EC_MAGLEV:   return LS_PASSENGER_WAGON_MAGLEV;
						}
					}
				} else {
					return LS_FREIGHT_WAGON;
				}
			} else {
				bool is_mu = HasBit(e->info.misc_flags, EF_RAIL_IS_MU);

				switch (e->u.rail.engclass) {
					default: NOT_REACHED();
					case EC_STEAM:    return LS_STEAM;
					case EC_DIESEL:   return is_mu ? LS_DMU : LS_DIESEL;
					case EC_ELECTRIC: return is_mu ? LS_EMU : LS_ELECTRIC;
					case EC_MONORAIL: return LS_MONORAIL;
					case EC_MAGLEV:   return LS_MAGLEV;
				}
			}

		case VEH_ROAD:
			/* Always use the livery of the front */
			if (v != NULL && parent_engine_type != INVALID_ENGINE) {
				engine_type = parent_engine_type;
				e = Engine::Get(engine_type);
				cargo_type = v->First()->cargo_type;
			}
			if (cargo_type == CT_INVALID) cargo_type = e->GetDefaultCargoType();
			if (cargo_type == CT_INVALID) cargo_type = CT_GOODS; // The vehicle does not carry anything, let's pick some freight cargo

			/* Important: Use Tram Flag of front part. Luckily engine_type refers to the front part here. */
			if (HasBit(e->info.misc_flags, EF_ROAD_TRAM)) {
				/* Tram */
				return IsCargoInClass(cargo_type, CC_PASSENGERS) ? LS_PASSENGER_TRAM : LS_FREIGHT_TRAM;
			} else {
				/* Bus or truck */
				return IsCargoInClass(cargo_type, CC_PASSENGERS) ? LS_BUS : LS_TRUCK;
			}

		case VEH_SHIP:
			if (cargo_type == CT_INVALID) cargo_type = e->GetDefaultCargoType();
			if (cargo_type == CT_INVALID) cargo_type = CT_GOODS; // The vehicle does not carry anything, let's pick some freight cargo
			return IsCargoInClass(cargo_type, CC_PASSENGERS) ? LS_PASSENGER_SHIP : LS_FREIGHT_SHIP;

		case VEH_AIRCRAFT:
			switch (e->u.air.subtype) {
				case AIR_HELI: return LS_HELICOPTER;
				case AIR_CTOL: return LS_SMALL_PLANE;
				case AIR_CTOL | AIR_FAST: return LS_LARGE_PLANE;
				default: NOT_REACHED();
			}
	}
}

/**
 * Determines the livery for a vehicle.
 * @param engine_type EngineID of the vehicle
 * @param company Owner of the vehicle
 * @param parent_engine_type EngineID of the front vehicle. INVALID_VEHICLE if vehicle is at front itself.
 * @param v the vehicle. NULL if in purchase list etc.
 * @param livery_setting The livery settings to use for acquiring the livery information.
 * @return livery to use
 */
const Livery *GetEngineLivery(EngineID engine_type, CompanyID company, EngineID parent_engine_type, const Vehicle *v, byte livery_setting)
{
	const Company *c = Company::Get(company);
	LiveryScheme scheme = LS_DEFAULT;

	/* The default livery is always available for use, but its in_use flag determines
	 * whether any _other_ liveries are in use. */
	if (c->livery[LS_DEFAULT].in_use && (livery_setting == LIT_ALL || (livery_setting == LIT_COMPANY && company == _local_company))) {
		/* Determine the livery scheme to use */
		scheme = GetEngineLiveryScheme(engine_type, parent_engine_type, v);

		/* Switch back to the default scheme if the resolved scheme is not in use */
		if (!c->livery[scheme].in_use) scheme = LS_DEFAULT;
	}

	return &c->livery[scheme];
}


static PaletteID GetEngineColourMap(EngineID engine_type, CompanyID company, EngineID parent_engine_type, const Vehicle *v)
{
	PaletteID map = (v != NULL) ? v->colourmap : PAL_NONE;

	/* Return cached value if any */
	if (map != PAL_NONE) return map;

	const Engine *e = Engine::Get(engine_type);

	/* Check if we should use the colour map callback */
	if (HasBit(e->info.callback_mask, CBM_VEHICLE_COLOUR_REMAP)) {
		uint16 callback = GetVehicleCallback(CBID_VEHICLE_COLOUR_MAPPING, 0, 0, engine_type, v);
		/* Failure means "use the default two-colour" */
		if (callback != CALLBACK_FAILED) {
			assert_compile(PAL_NONE == 0); // Returning 0x4000 (resp. 0xC000) coincidences with default value (PAL_NONE)
			map = GB(callback, 0, 14);
			/* If bit 14 is set, then the company colours are applied to the
			 * map else it's returned as-is. */
			if (!HasBit(callback, 14)) {
				/* Update cache */
				if (v != NULL) const_cast<Vehicle *>(v)->colourmap = map;
				return map;
			}
		}
	}

	bool twocc = HasBit(e->info.misc_flags, EF_USES_2CC);

	if (map == PAL_NONE) map = twocc ? (PaletteID)SPR_2CCMAP_BASE : (PaletteID)PALETTE_RECOLOUR_START;

	/* Spectator has news shown too, but has invalid company ID - as well as dedicated server */
	if (!Company::IsValidID(company)) return map;

	const Livery *livery = GetEngineLivery(engine_type, company, parent_engine_type, v, _settings_client.gui.liveries);

	map += livery->colour1;
	if (twocc) map += livery->colour2 * 16;

	/* Update cache */
	if (v != NULL) const_cast<Vehicle *>(v)->colourmap = map;
	return map;
}

/**
 * Get the colour map for an engine. This used for unbuilt engines in the user interface.
 * @param engine_type ID of engine
 * @param company ID of company
 * @return A ready-to-use palette modifier
 */
PaletteID GetEnginePalette(EngineID engine_type, CompanyID company)
{
	return GetEngineColourMap(engine_type, company, INVALID_ENGINE, NULL);
}

/**
 * Get the colour map for a vehicle.
 * @param v Vehicle to get colour map for
 * @return A ready-to-use palette modifier
 */
PaletteID GetVehiclePalette(const Vehicle *v)
{
	if (v->IsGroundVehicle()) {
		return GetEngineColourMap(v->engine_type, v->owner, v->GetGroundVehicleCache()->first_engine, v);
	}

	return GetEngineColourMap(v->engine_type, v->owner, INVALID_ENGINE, v);
}

/**
 * Delete all implicit orders which were not reached.
 */
void Vehicle::DeleteUnreachedImplicitOrders()
{
	if (this->IsGroundVehicle()) {
		uint16 &gv_flags = this->GetGroundVehicleFlags();
		if (HasBit(gv_flags, GVF_SUPPRESS_IMPLICIT_ORDERS)) {
			/* Do not delete orders, only skip them */
			ClrBit(gv_flags, GVF_SUPPRESS_IMPLICIT_ORDERS);
			this->cur_implicit_order_index = this->cur_real_order_index;
			InvalidateVehicleOrder(this, 0);
			return;
		}
	}

	const Order *order = this->GetOrder(this->cur_implicit_order_index);
	while (order != NULL) {
		if (this->cur_implicit_order_index == this->cur_real_order_index) break;

		if (order->IsType(OT_IMPLICIT)) {
			DeleteOrder(this, this->cur_implicit_order_index);
			/* DeleteOrder does various magic with order_indices, so resync 'order' with 'cur_implicit_order_index' */
			order = this->GetOrder(this->cur_implicit_order_index);
		} else {
			/* Skip non-implicit orders, e.g. service-orders */
			order = order->next;
			this->cur_implicit_order_index++;
		}

		/* Wrap around */
		if (order == NULL) {
			order = this->GetOrder(0);
			this->cur_implicit_order_index = 0;
		}
	}
}

/**
 * Increase capacity for all link stats associated with vehicles in the given consist.
 * @param st Station to get the link stats from.
 * @param front First vehicle in the consist.
 * @param next_station_id Station the consist will be travelling to next.
 */
static void VehicleIncreaseStats(const Vehicle *front)
{
	for (const Vehicle *v = front; v != NULL; v = v->Next()) {
		StationID last_loading_station = HasBit(front->vehicle_flags, VF_LAST_LOAD_ST_SEP) ? v->last_loading_station : front->last_loading_station;
		if (v->refit_cap > 0 &&
				last_loading_station != INVALID_STATION &&
				last_loading_station != front->last_station_visited &&
				((front->current_order.GetCargoLoadType(v->cargo_type) & OLFB_NO_LOAD) == 0 ||
				(front->current_order.GetCargoUnloadType(v->cargo_type) & OUFB_NO_UNLOAD) == 0)) {
			/* The cargo count can indeed be higher than the refit_cap if
			 * wagons have been auto-replaced and subsequently auto-
			 * refitted to a higher capacity. The cargo gets redistributed
			 * among the wagons in that case.
			 * As usage is not such an important figure anyway we just
			 * ignore the additional cargo then.*/
			IncreaseStats(Station::Get(last_loading_station), v->cargo_type, front->last_station_visited, v->refit_cap,
				min(v->refit_cap, v->cargo.StoredCount()), EUM_INCREASE);
		}
	}
}

/**
 * Prepare everything to begin the loading when arriving at a station.
 * @pre IsTileType(this->tile, MP_STATION) || this->type == VEH_SHIP.
 */
void Vehicle::BeginLoading()
{
	assert(IsTileType(this->tile, MP_STATION) || this->type == VEH_SHIP);

	if (this->current_order.IsType(OT_GOTO_STATION) &&
			this->current_order.GetDestination() == this->last_station_visited) {
		this->DeleteUnreachedImplicitOrders();

		/* Now both order indices point to the destination station, and we can start loading */
		this->current_order.MakeLoading(true);
		UpdateVehicleTimetable(this, true);

		/* Furthermore add the Non Stop flag to mark that this station
		 * is the actual destination of the vehicle, which is (for example)
		 * necessary to be known for HandleTrainLoading to determine
		 * whether the train is lost or not; not marking a train lost
		 * that arrives at random stations is bad. */
		this->current_order.SetNonStopType(ONSF_NO_STOP_AT_ANY_STATION);

	} else {
		/* We weren't scheduled to stop here. Insert an implicit order
		 * to show that we are stopping here.
		 * While only groundvehicles have implicit orders, e.g. aircraft might still enter
		 * the 'wrong' terminal when skipping orders etc. */
		Order *in_list = this->GetOrder(this->cur_implicit_order_index);
		if (this->IsGroundVehicle() &&
				(in_list == NULL || !in_list->IsType(OT_IMPLICIT) ||
				in_list->GetDestination() != this->last_station_visited)) {
			bool suppress_implicit_orders = HasBit(this->GetGroundVehicleFlags(), GVF_SUPPRESS_IMPLICIT_ORDERS);
			/* Do not create consecutive duplicates of implicit orders */
			Order *prev_order = this->cur_implicit_order_index > 0 ? this->GetOrder(this->cur_implicit_order_index - 1) : (this->GetNumOrders() > 1 ? this->GetLastOrder() : NULL);
			if (prev_order == NULL ||
					(!prev_order->IsType(OT_IMPLICIT) && !prev_order->IsType(OT_GOTO_STATION)) ||
					prev_order->GetDestination() != this->last_station_visited) {

				/* Prefer deleting implicit orders instead of inserting new ones,
				 * so test whether the right order follows later. In case of only
				 * implicit orders treat the last order in the list like an
				 * explicit one, except if the overall number of orders surpasses
				 * IMPLICIT_ORDER_ONLY_CAP. */
				int target_index = this->cur_implicit_order_index;
				bool found = false;
				while (target_index != this->cur_real_order_index || this->GetNumManualOrders() == 0) {
					const Order *order = this->GetOrder(target_index);
					if (order == NULL) break; // No orders.
					if (order->IsType(OT_IMPLICIT) && order->GetDestination() == this->last_station_visited) {
						found = true;
						break;
					}
					target_index++;
					if (target_index >= this->orders.list->GetNumOrders()) {
						if (this->GetNumManualOrders() == 0 &&
								this->GetNumOrders() < IMPLICIT_ORDER_ONLY_CAP) {
							break;
						}
						target_index = 0;
					}
					if (target_index == this->cur_implicit_order_index) break; // Avoid infinite loop.
				}

				if (found) {
					if (suppress_implicit_orders) {
						/* Skip to the found order */
						this->cur_implicit_order_index = target_index;
						InvalidateVehicleOrder(this, 0);
					} else {
						/* Delete all implicit orders up to the station we just reached */
						const Order *order = this->GetOrder(this->cur_implicit_order_index);
						while (!order->IsType(OT_IMPLICIT) || order->GetDestination() != this->last_station_visited) {
							if (order->IsType(OT_IMPLICIT)) {
								DeleteOrder(this, this->cur_implicit_order_index);
								/* DeleteOrder does various magic with order_indices, so resync 'order' with 'cur_implicit_order_index' */
								order = this->GetOrder(this->cur_implicit_order_index);
							} else {
								/* Skip non-implicit orders, e.g. service-orders */
								order = order->next;
								this->cur_implicit_order_index++;
							}

							/* Wrap around */
							if (order == NULL) {
								order = this->GetOrder(0);
								this->cur_implicit_order_index = 0;
							}
							assert(order != NULL);
						}
					}
				} else if (!suppress_implicit_orders &&
						((this->orders.list == NULL ? OrderList::CanAllocateItem() : this->orders.list->GetNumOrders() < MAX_VEH_ORDER_ID)) &&
						Order::CanAllocateItem()) {
					/* Insert new implicit order */
					Order *implicit_order = new Order();
					implicit_order->MakeImplicit(this->last_station_visited);
					InsertOrder(this, implicit_order, this->cur_implicit_order_index);
					if (this->cur_implicit_order_index > 0) --this->cur_implicit_order_index;

					/* InsertOrder disabled creation of implicit orders for all vehicles with the same implicit order.
					 * Reenable it for this vehicle */
					uint16 &gv_flags = this->GetGroundVehicleFlags();
					ClrBit(gv_flags, GVF_SUPPRESS_IMPLICIT_ORDERS);
				}
			}
		}
		this->current_order.MakeLoading(false);
	}

	VehicleIncreaseStats(this);

	PrepareUnload(this);

	SetWindowDirty(GetWindowClassForVehicleType(this->type), this->owner);
	SetWindowWidgetDirty(WC_VEHICLE_VIEW, this->index, WID_VV_START_STOP);
	SetWindowDirty(WC_VEHICLE_DETAILS, this->index);
	SetWindowDirty(WC_STATION_VIEW, this->last_station_visited);

	Station::Get(this->last_station_visited)->MarkTilesDirty(true);
	this->cur_speed = 0;
	this->MarkDirty();
}

/**
 * Return all reserved cargo packets to the station and reset all packets
 * staged for transfer.
 * @param st the station where the reserved packets should go.
 */
void Vehicle::CancelReservation(StationID next, Station *st)
{
	for (Vehicle *v = this; v != NULL; v = v->next) {
		VehicleCargoList &cargo = v->cargo;
		if (cargo.ActionCount(VehicleCargoList::MTA_LOAD) > 0) {
			DEBUG(misc, 1, "cancelling cargo reservation");
			cargo.Return(UINT_MAX, &st->goods[v->cargo_type].cargo, next);
			cargo.SetTransferLoadPlace(st->xy);
		}
		cargo.KeepAll();
	}
}

uint32 Vehicle::GetLastLoadingStationValidCargoMask() const
{
	if (!HasBit(this->vehicle_flags, VF_LAST_LOAD_ST_SEP)) {
		return (this->last_loading_station != INVALID_STATION) ? ~0 : 0;
	} else {
		uint32 cargo_mask = 0;
		for (const Vehicle *u = this; u != NULL; u = u->Next()) {
			if (u->cargo_type < NUM_CARGO && u->last_loading_station != INVALID_STATION) {
				SetBit(cargo_mask, u->cargo_type);
			}
		}
		return cargo_mask;
	}
}

/**
 * Perform all actions when leaving a station.
 * @pre this->current_order.IsType(OT_LOADING)
 */
void Vehicle::LeaveStation()
{
	assert(this->current_order.IsType(OT_LOADING));

	delete this->cargo_payment;
	assert(this->cargo_payment == NULL); // cleared by ~CargoPayment

	/* Only update the timetable if the vehicle was supposed to stop here. */
	if (this->current_order.GetNonStopType() != ONSF_STOP_EVERYWHERE) UpdateVehicleTimetable(this, false);

	uint32 cargoes_can_load_unload = this->current_order.FilterLoadUnloadTypeCargoMask([&](const Order *o, CargoID cargo) {
		return ((o->GetCargoLoadType(cargo) & OLFB_NO_LOAD) == 0) || ((o->GetCargoUnloadType(cargo) & OUFB_NO_UNLOAD) == 0);
	});
	uint32 has_cargo_mask = this->GetLastLoadingStationValidCargoMask();
	uint32 cargoes_can_leave_with_cargo = FilterCargoMask([&](CargoID cargo) {
		return this->current_order.CanLeaveWithCargo(HasBit(has_cargo_mask, cargo), cargo);
	}, cargoes_can_load_unload);

	if (cargoes_can_load_unload != 0) {
		if (cargoes_can_leave_with_cargo != 0) {
			/* Refresh next hop stats to make sure we've done that at least once
			 * during the stop and that refit_cap == cargo_cap for each vehicle in
			 * the consist. */
			this->ResetRefitCaps();
			LinkRefresher::Run(this, true, false, cargoes_can_leave_with_cargo);
		}

		if (cargoes_can_leave_with_cargo == (uint32) ~0) {
			/* can leave with all cargoes */

			/* if the vehicle could load here or could stop with cargo loaded set the last loading station */
			this->last_loading_station = this->last_station_visited;
			ClrBit(this->vehicle_flags, VF_LAST_LOAD_ST_SEP);
		} else if (cargoes_can_leave_with_cargo == 0) {
			/* can leave with no cargoes */

			/* if the vehicle couldn't load and had to unload or transfer everything
			 * set the last loading station to invalid as it will leave empty. */
			this->last_loading_station = INVALID_STATION;
			ClrBit(this->vehicle_flags, VF_LAST_LOAD_ST_SEP);
		} else {
			/* mix of cargoes loadable or could not leave with all cargoes */

			/* NB: this is saved here as we overwrite it on the first iteration of the loop below */
			StationID head_last_loading_station = this->last_loading_station;
			for (Vehicle *u = this; u != NULL; u = u->Next()) {
				StationID last_loading_station = HasBit(this->vehicle_flags, VF_LAST_LOAD_ST_SEP) ? u->last_loading_station : head_last_loading_station;
				if (u->cargo_type < NUM_CARGO && HasBit(cargoes_can_load_unload, u->cargo_type)) {
					if (HasBit(cargoes_can_leave_with_cargo, u->cargo_type)) {
						u->last_loading_station = this->last_station_visited;
					} else {
						u->last_loading_station = INVALID_STATION;
					}
				} else {
					u->last_loading_station = last_loading_station;
				}
			}
			SetBit(this->vehicle_flags, VF_LAST_LOAD_ST_SEP);
		}
	}

	this->current_order.MakeLeaveStation();
	Station *st = Station::Get(this->last_station_visited);
	this->CancelReservation(INVALID_STATION, st);
	st->loading_vehicles.erase(std::remove(st->loading_vehicles.begin(), st->loading_vehicles.end(), this), st->loading_vehicles.end());

	HideFillingPercent(&this->fill_percent_te_id);
	trip_occupancy = CalcPercentVehicleFilled(this, NULL);

	if (this->type == VEH_TRAIN && !(this->vehstatus & VS_CRASHED)) {
		/* Trigger station animation (trains only) */
		if (IsTileType(this->tile, MP_STATION)) {
			TriggerStationRandomisation(st, this->tile, SRT_TRAIN_DEPARTS);
			TriggerStationAnimation(st, this->tile, SAT_TRAIN_DEPARTS);
		}

		SetBit(Train::From(this)->flags, VRF_LEAVING_STATION);
	}

	if (this->cur_real_order_index < this->GetNumOrders()) {
		Order *real_current_order = this->GetOrder(this->cur_real_order_index);
		uint current_occupancy = CalcPercentVehicleFilled(this, NULL);
		uint old_occupancy = real_current_order->GetOccupancy();
		uint new_occupancy;
		if (old_occupancy == 0) {
			new_occupancy = current_occupancy;
		} else {
			Company *owner = Company::GetIfValid(this->owner);
			uint8 occupancy_smoothness = owner ? owner->settings.order_occupancy_smoothness : 0;
			// Exponential weighted moving average using occupancy_smoothness
			new_occupancy = (old_occupancy - 1) * occupancy_smoothness;
			new_occupancy += current_occupancy * (100 - occupancy_smoothness);
			new_occupancy += 50; // round to nearest integer percent, rather than just floor
			new_occupancy /= 100;
		}
		if (new_occupancy + 1 != old_occupancy) {
			this->order_occupancy_average = 0;
			real_current_order->SetOccupancy(static_cast<uint8>(new_occupancy + 1));
			for (const Vehicle *v = this->FirstShared(); v != NULL; v = v->NextShared()) {
				SetWindowDirty(WC_VEHICLE_ORDERS, v->index);
			}
		}
	}

	this->MarkDirty();
}

void Vehicle::RecalculateOrderOccupancyAverage()
{
	uint num_valid = 0;
	uint total = 0;
	uint order_count = this->GetNumOrders();
	for (uint i = 0; i < order_count; i++) {
		uint occupancy = this->GetOrder(i)->GetOccupancy();
		if (occupancy > 0) {
			num_valid++;
			total += (occupancy - 1);
		}
	}
	if (num_valid > 0) {
		this->order_occupancy_average = 16 + ((total + (num_valid / 2)) / num_valid);
	} else {
		this->order_occupancy_average = 1;
	}
}

/**
 * Reset all refit_cap in the consist to cargo_cap.
 */
void Vehicle::ResetRefitCaps()
{
	for (Vehicle *v = this; v != NULL; v = v->Next()) v->refit_cap = v->cargo_cap;
}

/**
 * Handle the loading of the vehicle; when not it skips through dummy
 * orders and does nothing in all other cases.
 * @param mode is the non-first call for this vehicle in this tick?
 */
void Vehicle::HandleLoading(bool mode)
{
	switch (this->current_order.GetType()) {
		case OT_LOADING: {
			uint wait_time = max(this->current_order.GetTimetabledWait() - this->lateness_counter, 0);

			/* Save time just loading took since that is what goes into the timetable */
			if (!HasBit(this->vehicle_flags, VF_LOADING_FINISHED)) {
				this->current_loading_time = this->current_order_time;
			}

			/* Pay the loading fee for using someone else's station, if appropriate */
			if (!mode && this->type != VEH_TRAIN) PayStationSharingFee(this, Station::Get(this->last_station_visited));

			/* Not the first call for this tick, or still loading */
			if (mode || !HasBit(this->vehicle_flags, VF_LOADING_FINISHED) || this->current_order_time < wait_time) return;

			this->PlayLeaveStationSound();

			this->LeaveStation();

			/* Only advance to next order if we just loaded at the current one */
			const Order *order = this->GetOrder(this->cur_implicit_order_index);
			if (order == NULL ||
					(!order->IsType(OT_IMPLICIT) && !order->IsType(OT_GOTO_STATION)) ||
					order->GetDestination() != this->last_station_visited) {
				return;
			}
			break;
		}

		case OT_DUMMY: break;

		default: return;
	}

	this->IncrementImplicitOrderIndex();
}

/**
 * Handle the waiting time everywhere else as in stations (basically in depot but, eventually, also elsewhere ?)
 * Function is called when order's wait_time is defined.
 * @param stop_waiting should we stop waiting (or definitely avoid) even if there is still time left to wait ?
 */
void Vehicle::HandleWaiting(bool stop_waiting)
{
	switch (this->current_order.GetType()) {
		case OT_WAITING: {
			uint wait_time = max(this->current_order.GetTimetabledWait() - this->lateness_counter, 0);
			/* Vehicles holds on until waiting Timetabled time expires. */
			if (!stop_waiting && this->current_order_time < wait_time) {
				return;
			}

			/* When wait_time is expired, we move on. */
			UpdateVehicleTimetable(this, false);
			this->IncrementImplicitOrderIndex();
			this->current_order.MakeDummy();

			break;
		}

		default:
			return;
	}
}

/**
 * Send this vehicle to the depot using the given command(s).
 * @param flags   the command flags (like execute and such).
 * @param command the command to execute.
 * @return the cost of the depot action.
 */
CommandCost Vehicle::SendToDepot(DoCommandFlag flags, DepotCommand command, TileIndex specific_depot)
{
	CommandCost ret = CheckOwnership(this->owner);
	if (ret.Failed()) return ret;

	if (this->vehstatus & VS_CRASHED) return CMD_ERROR;
	if (this->IsStoppedInDepot()) return CMD_ERROR;

	if (this->current_order.IsType(OT_GOTO_DEPOT) && !(command & DEPOT_SPECIFIC)) {
		bool halt_in_depot = (this->current_order.GetDepotActionType() & ODATFB_HALT) != 0;
		if (!!(command & DEPOT_SERVICE) == halt_in_depot) {
			/* We called with a different DEPOT_SERVICE setting.
			 * Now we change the setting to apply the new one and let the vehicle head for the same depot.
			 * Note: the if is (true for requesting service == true for ordered to stop in depot)          */
			if (flags & DC_EXEC) {
				if (!(this->current_order.GetDepotOrderType() & ODTFB_BREAKDOWN)) this->current_order.SetDepotOrderType(ODTF_MANUAL);
				this->current_order.SetDepotActionType(halt_in_depot ? ODATF_SERVICE_ONLY : ODATFB_HALT);
				this->ClearSeparation();
				if (HasBit(this->vehicle_flags, VF_TIMETABLE_SEPARATION)) ClrBit(this->vehicle_flags, VF_TIMETABLE_STARTED);
				SetWindowWidgetDirty(WC_VEHICLE_VIEW, this->index, WID_VV_START_STOP);
			}
			return CommandCost();
		}

		if (command & DEPOT_DONT_CANCEL) return CMD_ERROR; // Requested no cancelation of depot orders
		if (flags & DC_EXEC) {
			/* If the orders to 'goto depot' are in the orders list (forced servicing),
			 * then skip to the next order; effectively cancelling this forced service */
			if (this->current_order.GetDepotOrderType() & ODTFB_PART_OF_ORDERS) this->IncrementRealOrderIndex();

			if (this->IsGroundVehicle()) {
				uint16 &gv_flags = this->GetGroundVehicleFlags();
				SetBit(gv_flags, GVF_SUPPRESS_IMPLICIT_ORDERS);
			}

			/* We don't cancel a breakdown-related goto depot order, we only change whether to halt or not */
			if (this->current_order.GetDepotOrderType() & ODTFB_BREAKDOWN) {
				this->current_order.SetDepotActionType(this->current_order.GetDepotActionType() == ODATFB_HALT ? ODATF_SERVICE_ONLY : ODATFB_HALT);
			} else {
<<<<<<< HEAD
				this->ClearSeparation();
				if (HasBit(this->vehicle_flags, VF_TIMETABLE_SEPARATION)) ClrBit(this->vehicle_flags, VF_TIMETABLE_STARTED);

=======
>>>>>>> 5ba66688
				this->current_order.MakeDummy();
				SetWindowWidgetDirty(WC_VEHICLE_VIEW, this->index, WID_VV_START_STOP);
			}
		}
		return CommandCost();
	}

	TileIndex location;
	DestinationID destination;
	bool reverse;
	static const StringID no_depot[] = {STR_ERROR_UNABLE_TO_FIND_ROUTE_TO, STR_ERROR_UNABLE_TO_FIND_LOCAL_DEPOT, STR_ERROR_UNABLE_TO_FIND_LOCAL_DEPOT, STR_ERROR_CAN_T_SEND_AIRCRAFT_TO_HANGAR};
	if (command & DEPOT_SPECIFIC) {
		if (!(IsDepotTile(specific_depot) && GetDepotVehicleType(specific_depot) == this->type &&
				IsInfraTileUsageAllowed(this->type, this->owner, specific_depot))) {
			return_cmd_error(no_depot[this->type]);
		}
		location = specific_depot;
		destination = (this->type == VEH_AIRCRAFT) ? GetStationIndex(specific_depot) : GetDepotIndex(specific_depot);
		reverse = false;
	} else {
		if (!this->FindClosestDepot(&location, &destination, &reverse)) return_cmd_error(no_depot[this->type]);
	}

	if (flags & DC_EXEC) {
		if (this->current_order.IsType(OT_LOADING)) this->LeaveStation();

		if (this->IsGroundVehicle() && this->GetNumManualOrders() > 0) {
			uint16 &gv_flags = this->GetGroundVehicleFlags();
			SetBit(gv_flags, GVF_SUPPRESS_IMPLICIT_ORDERS);
		}

		this->dest_tile = location;
		this->current_order.MakeGoToDepot(destination, ODTF_MANUAL);
		if (!(command & DEPOT_SERVICE)) this->current_order.SetDepotActionType(ODATFB_HALT);
		SetWindowWidgetDirty(WC_VEHICLE_VIEW, this->index, WID_VV_START_STOP);

		/* If there is no depot in front, reverse automatically (trains only) */
		if (this->type == VEH_TRAIN && reverse) DoCommand(this->tile, this->index, 0, DC_EXEC, CMD_REVERSE_TRAIN_DIRECTION);

		if (this->type == VEH_AIRCRAFT) {
			Aircraft *a = Aircraft::From(this);
			if (a->state == FLYING && a->targetairport != destination) {
				/* The aircraft is now heading for a different hangar than the next in the orders */
				extern void AircraftNextAirportPos_and_Order(Aircraft *a);
				AircraftNextAirportPos_and_Order(a);
			}
		}
	}

	return CommandCost();

}

/**
 * Update the cached visual effect.
 * @param allow_power_change true if the wagon-is-powered-state may change.
 */
void Vehicle::UpdateVisualEffect(bool allow_power_change)
{
	bool powered_before = HasBit(this->vcache.cached_vis_effect, VE_DISABLE_WAGON_POWER);
	const Engine *e = this->GetEngine();

	/* Evaluate properties */
	byte visual_effect;
	switch (e->type) {
		case VEH_TRAIN: visual_effect = e->u.rail.visual_effect; break;
		case VEH_ROAD:  visual_effect = e->u.road.visual_effect; break;
		case VEH_SHIP:  visual_effect = e->u.ship.visual_effect; break;
		default:        visual_effect = 1 << VE_DISABLE_EFFECT;  break;
	}

	/* Check powered wagon / visual effect callback */
	if (HasBit(e->info.callback_mask, CBM_VEHICLE_VISUAL_EFFECT)) {
		uint16 callback = GetVehicleCallback(CBID_VEHICLE_VISUAL_EFFECT, 0, 0, this->engine_type, this);

		if (callback != CALLBACK_FAILED) {
			if (callback >= 0x100 && e->GetGRF()->grf_version >= 8) ErrorUnknownCallbackResult(e->GetGRFID(), CBID_VEHICLE_VISUAL_EFFECT, callback);

			callback = GB(callback, 0, 8);
			/* Avoid accidentally setting 'visual_effect' to the default value
			 * Since bit 6 (disable effects) is set anyways, we can safely erase some bits. */
			if (callback == VE_DEFAULT) {
				assert(HasBit(callback, VE_DISABLE_EFFECT));
				SB(callback, VE_TYPE_START, VE_TYPE_COUNT, 0);
			}
			visual_effect = callback;
		}
	}

	/* Apply default values */
	if (visual_effect == VE_DEFAULT ||
			(!HasBit(visual_effect, VE_DISABLE_EFFECT) && GB(visual_effect, VE_TYPE_START, VE_TYPE_COUNT) == VE_TYPE_DEFAULT)) {
		/* Only train engines have default effects.
		 * Note: This is independent of whether the engine is a front engine or articulated part or whatever. */
		if (e->type != VEH_TRAIN || e->u.rail.railveh_type == RAILVEH_WAGON || !IsInsideMM(e->u.rail.engclass, EC_STEAM, EC_MONORAIL)) {
			if (visual_effect == VE_DEFAULT) {
				visual_effect = 1 << VE_DISABLE_EFFECT;
			} else {
				SetBit(visual_effect, VE_DISABLE_EFFECT);
			}
		} else {
			if (visual_effect == VE_DEFAULT) {
				/* Also set the offset */
				visual_effect = (VE_OFFSET_CENTRE - (e->u.rail.engclass == EC_STEAM ? 4 : 0)) << VE_OFFSET_START;
			}
			SB(visual_effect, VE_TYPE_START, VE_TYPE_COUNT, e->u.rail.engclass - EC_STEAM + VE_TYPE_STEAM);
		}
	}

	this->vcache.cached_vis_effect = visual_effect;

	if (!allow_power_change && powered_before != HasBit(this->vcache.cached_vis_effect, VE_DISABLE_WAGON_POWER)) {
		ToggleBit(this->vcache.cached_vis_effect, VE_DISABLE_WAGON_POWER);
		ShowNewGrfVehicleError(this->engine_type, STR_NEWGRF_BROKEN, STR_NEWGRF_BROKEN_POWERED_WAGON, GBUG_VEH_POWERED_WAGON, false);
	}
}

static const int8 _vehicle_smoke_pos[8] = {
	1, 1, 1, 0, -1, -1, -1, 0
};

/**
 * Call CBID_VEHICLE_SPAWN_VISUAL_EFFECT and spawn requested effects.
 * @param v Vehicle to create effects for.
 */
static void SpawnAdvancedVisualEffect(const Vehicle *v)
{
	uint16 callback = GetVehicleCallback(CBID_VEHICLE_SPAWN_VISUAL_EFFECT, 0, Random(), v->engine_type, v);
	if (callback == CALLBACK_FAILED) return;

	uint count = GB(callback, 0, 2);
	bool auto_center = HasBit(callback, 13);
	bool auto_rotate = !HasBit(callback, 14);

	int8 l_center = 0;
	if (auto_center) {
		/* For road vehicles: Compute offset from vehicle position to vehicle center */
		if (v->type == VEH_ROAD) l_center = -(int)(VEHICLE_LENGTH - RoadVehicle::From(v)->gcache.cached_veh_length) / 2;
	} else {
		/* For trains: Compute offset from vehicle position to sprite position */
		if (v->type == VEH_TRAIN) l_center = (VEHICLE_LENGTH - Train::From(v)->gcache.cached_veh_length) / 2;
	}

	Direction l_dir = v->direction;
	if (v->type == VEH_TRAIN && HasBit(Train::From(v)->flags, VRF_REVERSE_DIRECTION)) l_dir = ReverseDir(l_dir);
	Direction t_dir = ChangeDir(l_dir, DIRDIFF_90RIGHT);

	int8 x_center = _vehicle_smoke_pos[l_dir] * l_center;
	int8 y_center = _vehicle_smoke_pos[t_dir] * l_center;

	for (uint i = 0; i < count; i++) {
		uint32 reg = GetRegister(0x100 + i);
		uint type = GB(reg,  0, 8);
		int8 x    = GB(reg,  8, 8);
		int8 y    = GB(reg, 16, 8);
		int8 z    = GB(reg, 24, 8);

		if (auto_rotate) {
			int8 l = x;
			int8 t = y;
			x = _vehicle_smoke_pos[l_dir] * l + _vehicle_smoke_pos[t_dir] * t;
			y = _vehicle_smoke_pos[t_dir] * l - _vehicle_smoke_pos[l_dir] * t;
		}

		if (type >= 0xF0) {
			switch (type) {
				case 0xF1: CreateEffectVehicleRel(v, x_center + x, y_center + y, z, EV_STEAM_SMOKE); break;
				case 0xF2: CreateEffectVehicleRel(v, x_center + x, y_center + y, z, EV_DIESEL_SMOKE); break;
				case 0xF3: CreateEffectVehicleRel(v, x_center + x, y_center + y, z, EV_ELECTRIC_SPARK); break;
				case 0xFA: CreateEffectVehicleRel(v, x_center + x, y_center + y, z, EV_BREAKDOWN_SMOKE_AIRCRAFT); break;
				default: break;
			}
		}
	}
}

uint16 ReversingDistanceTargetSpeed(const Train *v);

/**
 * Draw visual effects (smoke and/or sparks) for a vehicle chain.
 * @pre this->IsPrimaryVehicle()
 */
void Vehicle::ShowVisualEffect() const
{
	assert(this->IsPrimaryVehicle());
	bool sound = false;

	/* Do not show any smoke when:
	 * - vehicle smoke is disabled by the player
	 * - the vehicle is slowing down or stopped (by the player)
	 * - the vehicle is moving very slowly
	 */
	if (_settings_game.vehicle.smoke_amount == 0 ||
			this->vehstatus & (VS_TRAIN_SLOWING | VS_STOPPED) ||
			this->cur_speed < 2) {
		return;
	}

	/* Use the speed as limited by underground and orders. */
	uint max_speed = this->GetCurrentMaxSpeed();

	if (this->type == VEH_TRAIN) {
		const Train *t = Train::From(this);
		/* For trains, do not show any smoke when:
		 * - the train is reversing
		 * - is entering a station with an order to stop there and its speed is equal to maximum station entering speed
		 * - is approaching a reversing point and its speed is equal to maximum approach speed
		 */
		if (HasBit(t->flags, VRF_REVERSING) ||
				(IsRailStationTile(t->tile) && t->IsFrontEngine() && t->current_order.ShouldStopAtStation(t, GetStationIndex(t->tile)) &&
				t->cur_speed >= max_speed) ||
				(t->reverse_distance >= 1 && t->cur_speed >= ReversingDistanceTargetSpeed(t))) {
			return;
		}
	}

	const Vehicle *v = this;

	do {
		bool advanced = HasBit(v->vcache.cached_vis_effect, VE_ADVANCED_EFFECT);
		int effect_offset = GB(v->vcache.cached_vis_effect, VE_OFFSET_START, VE_OFFSET_COUNT) - VE_OFFSET_CENTRE;
		VisualEffectSpawnModel effect_model = VESM_NONE;
		if (advanced) {
			effect_offset = VE_OFFSET_CENTRE;
			effect_model = (VisualEffectSpawnModel)GB(v->vcache.cached_vis_effect, 0, VE_ADVANCED_EFFECT);
			if (effect_model >= VESM_END) effect_model = VESM_NONE; // unknown spawning model
		} else {
			effect_model = (VisualEffectSpawnModel)GB(v->vcache.cached_vis_effect, VE_TYPE_START, VE_TYPE_COUNT);
			assert(effect_model != (VisualEffectSpawnModel)VE_TYPE_DEFAULT); // should have been resolved by UpdateVisualEffect
			assert_compile((uint)VESM_STEAM    == (uint)VE_TYPE_STEAM);
			assert_compile((uint)VESM_DIESEL   == (uint)VE_TYPE_DIESEL);
			assert_compile((uint)VESM_ELECTRIC == (uint)VE_TYPE_ELECTRIC);
		}

		/* Show no smoke when:
		 * - Smoke has been disabled for this vehicle
		 * - The vehicle is not visible
		 * - The vehicle is under a bridge
		 * - The vehicle is on a depot tile
		 * - The vehicle is on a tunnel tile
		 * - The vehicle is a train engine that is currently unpowered */
		if (effect_model == VESM_NONE ||
				v->vehstatus & VS_HIDDEN ||
				IsBridgeAbove(v->tile) ||
				IsDepotTile(v->tile) ||
				IsTunnelTile(v->tile) ||
				(v->type == VEH_TRAIN &&
				!HasPowerOnRail(Train::From(v)->railtype, GetTileRailType(v->tile)))) {
			continue;
		}

		EffectVehicleType evt = EV_END;
		switch (effect_model) {
			case VESM_STEAM:
				/* Steam smoke - amount is gradually falling until vehicle reaches its maximum speed, after that it's normal.
				 * Details: while vehicle's current speed is gradually increasing, steam plumes' density decreases by one third each
				 * third of its maximum speed spectrum. Steam emission finally normalises at very close to vehicle's maximum speed.
				 * REGULATION:
				 * - instead of 1, 4 / 2^smoke_amount (max. 2) is used to provide sufficient regulation to steam puffs' amount. */
				if (GB(v->tick_counter, 0, ((4 >> _settings_game.vehicle.smoke_amount) + ((this->cur_speed * 3) / max_speed))) == 0) {
					evt = EV_STEAM_SMOKE;
				}
				break;

			case VESM_DIESEL: {
				/* Diesel smoke - thicker when vehicle is starting, gradually subsiding till it reaches its maximum speed
				 * when smoke emission stops.
				 * Details: Vehicle's (max.) speed spectrum is divided into 32 parts. When max. speed is reached, chance for smoke
				 * emission erodes by 32 (1/4). For trains, power and weight come in handy too to either increase smoke emission in
				 * 6 steps (1000HP each) if the power is low or decrease smoke emission in 6 steps (512 tonnes each) if the train
				 * isn't overweight. Power and weight contributions are expressed in a way that neither extreme power, nor
				 * extreme weight can ruin the balance (e.g. FreightWagonMultiplier) in the formula. When the vehicle reaches
				 * maximum speed no diesel_smoke is emitted.
				 * REGULATION:
				 * - up to which speed a diesel vehicle is emitting smoke (with reduced/small setting only until 1/2 of max_speed),
				 * - in Chance16 - the last value is 512 / 2^smoke_amount (max. smoke when 128 = smoke_amount of 2). */
				int power_weight_effect = 0;
				if (v->type == VEH_TRAIN) {
					power_weight_effect = (32 >> (Train::From(this)->gcache.cached_power >> 10)) - (32 >> (Train::From(this)->gcache.cached_weight >> 9));
				}
				if (this->cur_speed < (max_speed >> (2 >> _settings_game.vehicle.smoke_amount)) &&
						Chance16((64 - ((this->cur_speed << 5) / max_speed) + power_weight_effect), (512 >> _settings_game.vehicle.smoke_amount))) {
					evt = EV_DIESEL_SMOKE;
				}
				break;
			}

			case VESM_ELECTRIC:
				/* Electric train's spark - more often occurs when train is departing (more load)
				 * Details: Electric locomotives are usually at least twice as powerful as their diesel counterparts, so spark
				 * emissions are kept simple. Only when starting, creating huge force are sparks more likely to happen, but when
				 * reaching its max. speed, quarter by quarter of it, chance decreases until the usual 2,22% at train's top speed.
				 * REGULATION:
				 * - in Chance16 the last value is 360 / 2^smoke_amount (max. sparks when 90 = smoke_amount of 2). */
				if (GB(v->tick_counter, 0, 2) == 0 &&
						Chance16((6 - ((this->cur_speed << 2) / max_speed)), (360 >> _settings_game.vehicle.smoke_amount))) {
					evt = EV_ELECTRIC_SPARK;
				}
				break;

			default:
				NOT_REACHED();
		}

		if (evt != EV_END && advanced) {
			sound = true;
			SpawnAdvancedVisualEffect(v);
		} else if (evt != EV_END) {
			sound = true;

			/* The effect offset is relative to a point 4 units behind the vehicle's
			 * front (which is the center of an 8/8 vehicle). Shorter vehicles need a
			 * correction factor. */
			if (v->type == VEH_TRAIN) effect_offset += (VEHICLE_LENGTH - Train::From(v)->gcache.cached_veh_length) / 2;

			int x = _vehicle_smoke_pos[v->direction] * effect_offset;
			int y = _vehicle_smoke_pos[(v->direction + 2) % 8] * effect_offset;

			if (v->type == VEH_TRAIN && HasBit(Train::From(v)->flags, VRF_REVERSE_DIRECTION)) {
				x = -x;
				y = -y;
			}

			CreateEffectVehicleRel(v, x, y, 10, evt);
		}
	} while ((v = v->Next()) != NULL);

	if (sound) PlayVehicleSound(this, VSE_VISUAL_EFFECT);
}

/**
 * Set the next vehicle of this vehicle.
 * @param next the next vehicle. NULL removes the next vehicle.
 */
void Vehicle::SetNext(Vehicle *next)
{
	assert(this != next);

	if (this->next != NULL) {
		/* We had an old next vehicle. Update the first and previous pointers */
		for (Vehicle *v = this->next; v != NULL; v = v->Next()) {
			v->first = this->next;
		}
		this->next->previous = NULL;
	}

	this->next = next;

	if (this->next != NULL) {
		/* A new next vehicle. Update the first and previous pointers */
		if (this->next->previous != NULL) this->next->previous->next = NULL;
		this->next->previous = this;
		for (Vehicle *v = this->next; v != NULL; v = v->Next()) {
			v->first = this->first;
		}
	}
}

void Vehicle::ClearSeparation()
{
	if (this->ahead_separation == NULL && this->behind_separation == NULL) return;

	assert(this->ahead_separation != NULL);
	assert(this->behind_separation != NULL);

	this->ahead_separation->behind_separation = this->behind_separation;
	this->behind_separation->ahead_separation = this->ahead_separation;

	this->ahead_separation = NULL;
	this->behind_separation = NULL;

	SetWindowDirty(WC_VEHICLE_TIMETABLE, this->index);
}

void Vehicle::InitSeparation()
{
	assert(this->ahead_separation == NULL && this->behind_separation == NULL);
	Vehicle *best_match = this;
	int lowest_separation;
	for (Vehicle *v_other = this->FirstShared(); v_other != NULL; v_other = v_other->NextShared()) {
		if ((HasBit(v_other->vehicle_flags, VF_TIMETABLE_STARTED)) && v_other != this) {
			if (best_match == this) {
				best_match = v_other;
				lowest_separation = 0; // TODO call SeparationBetween() here
			} else {
				int temp_sep = 0; // TODO call SeparationBetween() here
				if (temp_sep < lowest_separation && temp_sep != -1) {
					best_match = v_other;
					lowest_separation = temp_sep;
				}
			}
		}
	}
	this->AddToSeparationBehind(best_match);
}

void Vehicle::AddToSeparationBehind(Vehicle *v_other)
{
	if (v_other->ahead_separation == NULL) v_other->ahead_separation = v_other;
	if (v_other->behind_separation == NULL) v_other->behind_separation = v_other;

	this->ahead_separation = v_other;
	v_other->behind_separation->ahead_separation = this;
	this->behind_separation = v_other->behind_separation;
	v_other->behind_separation = this;
}

/**
 * Adds this vehicle to a shared vehicle chain.
 * @param shared_chain a vehicle of the chain with shared vehicles.
 * @pre !this->IsOrderListShared()
 */
void Vehicle::AddToShared(Vehicle *shared_chain)
{
	assert(this->previous_shared == NULL && this->next_shared == NULL);

	if (shared_chain->orders.list == NULL) {
		assert(shared_chain->previous_shared == NULL);
		assert(shared_chain->next_shared == NULL);
		this->orders.list = shared_chain->orders.list = new OrderList(NULL, shared_chain);
	}

	this->next_shared     = shared_chain->next_shared;
	this->previous_shared = shared_chain;

	shared_chain->next_shared = this;

	if (this->next_shared != NULL) this->next_shared->previous_shared = this;

	shared_chain->orders.list->AddVehicle(this);
}

/**
 * Removes the vehicle from the shared order list.
 */
void Vehicle::RemoveFromShared()
{
	/* Remember if we were first and the old window number before RemoveVehicle()
	 * as this changes first if needed. */
	bool were_first = (this->FirstShared() == this);
	VehicleListIdentifier vli(VL_SHARED_ORDERS, this->type, this->owner, this->FirstShared()->index);

	this->orders.list->RemoveVehicle(this);

	if (!were_first) {
		/* We are not the first shared one, so only relink our previous one. */
		this->previous_shared->next_shared = this->NextShared();
	}

	if (this->next_shared != NULL) this->next_shared->previous_shared = this->previous_shared;


	if (this->orders.list->GetNumVehicles() == 1) {
		/* When there is only one vehicle, remove the shared order list window. */
		DeleteWindowById(GetWindowClassForVehicleType(this->type), vli.Pack());
		InvalidateVehicleOrder(this->FirstShared(), 0);
	} else if (were_first) {
		/* If we were the first one, update to the new first one.
		 * Note: FirstShared() is already the new first */
		InvalidateWindowData(GetWindowClassForVehicleType(this->type), vli.Pack(), this->FirstShared()->index | (1U << 31));
	}

	this->next_shared     = NULL;
	this->previous_shared = NULL;

	this->ClearSeparation();
	if (HasBit(this->vehicle_flags, VF_TIMETABLE_SEPARATION)) ClrBit(this->vehicle_flags, VF_TIMETABLE_STARTED);
}

void VehiclesYearlyLoop()
{
	Vehicle *v;
	FOR_ALL_VEHICLES(v) {
		if (v->IsPrimaryVehicle()) {
			/* show warning if vehicle is not generating enough income last 2 years (corresponds to a red icon in the vehicle list) */
			Money profit = v->GetDisplayProfitThisYear();
			if (v->age >= 730 && profit < 0) {
				if (_settings_client.gui.vehicle_income_warn && v->owner == _local_company) {
					SetDParam(0, v->index);
					SetDParam(1, profit);
					AddVehicleAdviceNewsItem(STR_NEWS_VEHICLE_IS_UNPROFITABLE, v->index);
				}
				AI::NewEvent(v->owner, new ScriptEventVehicleUnprofitable(v->index));
			}

			v->profit_last_year = v->profit_this_year;
			v->profit_lifetime += v->profit_this_year;
			v->profit_this_year = 0;
			SetWindowDirty(WC_VEHICLE_DETAILS, v->index);
		}
	}
	GroupStatistics::UpdateProfits();
	SetWindowClassesDirty(WC_TRAINS_LIST);
	SetWindowClassesDirty(WC_SHIPS_LIST);
	SetWindowClassesDirty(WC_ROADVEH_LIST);
	SetWindowClassesDirty(WC_AIRCRAFT_LIST);
}


/**
 * Can this station be used by the given engine type?
 * @param engine_type the type of vehicles to test
 * @param st the station to test for
 * @return true if and only if the vehicle of the type can use this station.
 * @note For road vehicles the Vehicle is needed to determine whether it can
 *       use the station. This function will return true for road vehicles
 *       when at least one of the facilities is available.
 */
bool CanVehicleUseStation(EngineID engine_type, const Station *st)
{
	const Engine *e = Engine::GetIfValid(engine_type);
	assert(e != NULL);

	switch (e->type) {
		case VEH_TRAIN:
			return (st->facilities & FACIL_TRAIN) != 0;

		case VEH_ROAD:
			/* For road vehicles we need the vehicle to know whether it can actually
			 * use the station, but if it doesn't have facilities for RVs it is
			 * certainly not possible that the station can be used. */
			return (st->facilities & (FACIL_BUS_STOP | FACIL_TRUCK_STOP)) != 0;

		case VEH_SHIP:
			return (st->facilities & FACIL_DOCK) != 0;

		case VEH_AIRCRAFT:
			return (st->facilities & FACIL_AIRPORT) != 0 &&
					(st->airport.GetFTA()->flags & (e->u.air.subtype & AIR_CTOL ? AirportFTAClass::AIRPLANES : AirportFTAClass::HELICOPTERS)) != 0;

		default:
			return false;
	}
}

/**
 * Can this station be used by the given vehicle?
 * @param v the vehicle to test
 * @param st the station to test for
 * @return true if and only if the vehicle can use this station.
 */
bool CanVehicleUseStation(const Vehicle *v, const Station *st)
{
	if (v->type == VEH_ROAD) return st->GetPrimaryRoadStop(RoadVehicle::From(v)) != NULL;

	return CanVehicleUseStation(v->engine_type, st);
}

/**
 * Access the ground vehicle cache of the vehicle.
 * @pre The vehicle is a #GroundVehicle.
 * @return #GroundVehicleCache of the vehicle.
 */
GroundVehicleCache *Vehicle::GetGroundVehicleCache()
{
	assert(this->IsGroundVehicle());
	if (this->type == VEH_TRAIN) {
		return &Train::From(this)->gcache;
	} else {
		return &RoadVehicle::From(this)->gcache;
	}
}

/**
 * Access the ground vehicle cache of the vehicle.
 * @pre The vehicle is a #GroundVehicle.
 * @return #GroundVehicleCache of the vehicle.
 */
const GroundVehicleCache *Vehicle::GetGroundVehicleCache() const
{
	assert(this->IsGroundVehicle());
	if (this->type == VEH_TRAIN) {
		return &Train::From(this)->gcache;
	} else {
		return &RoadVehicle::From(this)->gcache;
	}
}

/**
 * Access the ground vehicle flags of the vehicle.
 * @pre The vehicle is a #GroundVehicle.
 * @return #GroundVehicleFlags of the vehicle.
 */
uint16 &Vehicle::GetGroundVehicleFlags()
{
	assert(this->IsGroundVehicle());
	if (this->type == VEH_TRAIN) {
		return Train::From(this)->gv_flags;
	} else {
		return RoadVehicle::From(this)->gv_flags;
	}
}

/**
 * Access the ground vehicle flags of the vehicle.
 * @pre The vehicle is a #GroundVehicle.
 * @return #GroundVehicleFlags of the vehicle.
 */
const uint16 &Vehicle::GetGroundVehicleFlags() const
{
	assert(this->IsGroundVehicle());
	if (this->type == VEH_TRAIN) {
		return Train::From(this)->gv_flags;
	} else {
		return RoadVehicle::From(this)->gv_flags;
	}
}

/**
 * Calculates the set of vehicles that will be affected by a given selection.
 * @param set [inout] Set of affected vehicles.
 * @param v First vehicle of the selection.
 * @param num_vehicles Number of vehicles in the selection (not counting articulated parts).
 * @pre \a set must be empty.
 * @post \a set will contain the vehicles that will be refitted.
 */
void GetVehicleSet(VehicleSet &set, Vehicle *v, uint8 num_vehicles)
{
	if (v->type == VEH_TRAIN) {
		Train *u = Train::From(v);
		/* Only include whole vehicles, so start with the first articulated part */
		u = u->GetFirstEnginePart();

		/* Include num_vehicles vehicles, not counting articulated parts */
		for (; u != NULL && num_vehicles > 0; num_vehicles--) {
			do {
				/* Include current vehicle in the selection. */
				set.Include(u->index);

				/* If the vehicle is multiheaded, add the other part too. */
				if (u->IsMultiheaded()) set.Include(u->other_multiheaded_part->index);

				u = u->Next();
			} while (u != NULL && u->IsArticulatedPart());
		}
	}
}<|MERGE_RESOLUTION|>--- conflicted
+++ resolved
@@ -160,13 +160,6 @@
 			CLRBITS(Train::From(v)->flags, (1 << VRF_BREAKDOWN_BRAKING) | VRF_IS_BROKEN );
 		}
 	}
-<<<<<<< HEAD
-	v->date_of_last_service = _date;
-	v->breakdowns_since_last_service = 0;
-	v->reliability = e->reliability;
-	v->breakdown_ctr = 0;
-=======
->>>>>>> 5ba66688
 	v->vehstatus &= ~VS_AIRCRAFT_BROKEN;
 	SetWindowDirty(WC_VEHICLE_DETAILS, v->index); // ensure that last service date and reliability are updated
 
@@ -211,10 +204,7 @@
 		v->reliability = v->GetEngine()->reliability;
 		/* Prevent vehicles from breaking down directly after exiting the depot. */
 		v->breakdown_chance = 0;
-<<<<<<< HEAD
-=======
 		v->breakdown_ctr = 0;
->>>>>>> 5ba66688
 		v = v->Next();
 	} while (v != NULL && v->HasEngineType());
 }
@@ -2838,12 +2828,9 @@
 			if (this->current_order.GetDepotOrderType() & ODTFB_BREAKDOWN) {
 				this->current_order.SetDepotActionType(this->current_order.GetDepotActionType() == ODATFB_HALT ? ODATF_SERVICE_ONLY : ODATFB_HALT);
 			} else {
-<<<<<<< HEAD
 				this->ClearSeparation();
 				if (HasBit(this->vehicle_flags, VF_TIMETABLE_SEPARATION)) ClrBit(this->vehicle_flags, VF_TIMETABLE_STARTED);
 
-=======
->>>>>>> 5ba66688
 				this->current_order.MakeDummy();
 				SetWindowWidgetDirty(WC_VEHICLE_VIEW, this->index, WID_VV_START_STOP);
 			}
