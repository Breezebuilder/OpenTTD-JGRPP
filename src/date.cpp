--- conflicted
+++ resolved
@@ -19,12 +19,9 @@
 #include "linkgraph/linkgraph.h"
 #include "saveload/saveload.h"
 #include "newgrf_profiling.h"
-<<<<<<< HEAD
 #include "console_func.h"
 #include "debug.h"
-=======
 #include "widgets/statusbar_widget.h"
->>>>>>> cb8e1706
 
 #include "safeguards.h"
 
@@ -278,13 +275,9 @@
 	DisasterDailyLoop();
 	IndustryDailyLoop();
 
-<<<<<<< HEAD
 	if (!_settings_time.time_in_minutes || _settings_client.gui.date_with_time > 0) {
-		SetWindowWidgetDirty(WC_STATUS_BAR, 0, 0);
-	}
-=======
-	SetWindowWidgetDirty(WC_STATUS_BAR, 0, WID_S_LEFT);
->>>>>>> cb8e1706
+		SetWindowWidgetDirty(WC_STATUS_BAR, 0, WID_S_LEFT);
+	}
 	EnginesDailyLoop();
 
 	/* Refresh after possible snowline change */
