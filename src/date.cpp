/*
 * This file is part of OpenTTD.
 * OpenTTD is free software; you can redistribute it and/or modify it under the terms of the GNU General Public License as published by the Free Software Foundation, version 2.
 * OpenTTD is distributed in the hope that it will be useful, but WITHOUT ANY WARRANTY; without even the implied warranty of MERCHANTABILITY or FITNESS FOR A PARTICULAR PURPOSE.
 * See the GNU General Public License for more details. You should have received a copy of the GNU General Public License along with OpenTTD. If not, see <http://www.gnu.org/licenses/>.
 */

/** @file date.cpp Handling of dates in our native format and transforming them to something human readable. */

#include "stdafx.h"
#include "network/network.h"
#include "network/network_func.h"
#include "currency.h"
#include "window_func.h"
#include "settings_type.h"
#include "date_func.h"
#include "vehicle_base.h"
#include "rail_gui.h"
#include "linkgraph/linkgraph.h"
#include "saveload/saveload.h"
#include "newgrf_profiling.h"
#include "console_func.h"
#include "debug.h"
#include "landscape.h"
#include "widgets/statusbar_widget.h"

#include "safeguards.h"

YearMonthDay _cur_date_ymd; ///< Current date as YearMonthDay struct
Date      _date;       ///< Current date in days (day counter)
DateFract _date_fract; ///< Fractional part of the day.
<<<<<<< HEAD
uint16 _tick_counter;  ///< Ever incrementing (and sometimes wrapping) tick counter for setting off various events
uint8 _tick_skip_counter; ///< Counter for ticks, when only vehicles are moving and nothing else happens
uint32 _scaled_tick_counter; ///< Tick counter in daylength-scaled ticks
DateTicksScaled _scaled_date_ticks; ///< Date as ticks in daylength-scaled ticks
uint32    _quit_after_days;  ///< Quit after this many days of run time

YearMonthDay _game_load_cur_date_ymd;
DateFract _game_load_date_fract;
uint8 _game_load_tick_skip_counter;

extern void ClearOutOfDateSignalSpeedRestrictions();
=======
uint64 _tick_counter;  ///< Ever incrementing tick counter for setting off various events
>>>>>>> 548f0496

/**
 * Set the date.
 * @param date  New date
 * @param fract The number of ticks that have passed on this date.
 */
void SetDate(Date date, DateFract fract)
{
	assert(fract < DAY_TICKS);

	YearMonthDay ymd;

	_date = date;
	_date_fract = fract;
	ConvertDateToYMD(date, &ymd);
	_cur_date_ymd = ymd;
	SetScaledTickVariables();
	UpdateCachedSnowLine();
}

void SetScaledTickVariables()
{
	_scaled_date_ticks = ((((DateTicksScaled)_date * DAY_TICKS) + _date_fract) * _settings_game.economy.day_length_factor) + _tick_skip_counter;
	_scaled_tick_counter = (((uint32)_tick_counter) * _settings_game.economy.day_length_factor) + _tick_skip_counter;
}

#define M(a, b) ((a << 5) | b)
static const uint16 _month_date_from_year_day[] = {
	M( 0, 1), M( 0, 2), M( 0, 3), M( 0, 4), M( 0, 5), M( 0, 6), M( 0, 7), M( 0, 8), M( 0, 9), M( 0, 10), M( 0, 11), M( 0, 12), M( 0, 13), M( 0, 14), M( 0, 15), M( 0, 16), M( 0, 17), M( 0, 18), M( 0, 19), M( 0, 20), M( 0, 21), M( 0, 22), M( 0, 23), M( 0, 24), M( 0, 25), M( 0, 26), M( 0, 27), M( 0, 28), M( 0, 29), M( 0, 30), M( 0, 31),
	M( 1, 1), M( 1, 2), M( 1, 3), M( 1, 4), M( 1, 5), M( 1, 6), M( 1, 7), M( 1, 8), M( 1, 9), M( 1, 10), M( 1, 11), M( 1, 12), M( 1, 13), M( 1, 14), M( 1, 15), M( 1, 16), M( 1, 17), M( 1, 18), M( 1, 19), M( 1, 20), M( 1, 21), M( 1, 22), M( 1, 23), M( 1, 24), M( 1, 25), M( 1, 26), M( 1, 27), M( 1, 28), M( 1, 29),
	M( 2, 1), M( 2, 2), M( 2, 3), M( 2, 4), M( 2, 5), M( 2, 6), M( 2, 7), M( 2, 8), M( 2, 9), M( 2, 10), M( 2, 11), M( 2, 12), M( 2, 13), M( 2, 14), M( 2, 15), M( 2, 16), M( 2, 17), M( 2, 18), M( 2, 19), M( 2, 20), M( 2, 21), M( 2, 22), M( 2, 23), M( 2, 24), M( 2, 25), M( 2, 26), M( 2, 27), M( 2, 28), M( 2, 29), M( 2, 30), M( 2, 31),
	M( 3, 1), M( 3, 2), M( 3, 3), M( 3, 4), M( 3, 5), M( 3, 6), M( 3, 7), M( 3, 8), M( 3, 9), M( 3, 10), M( 3, 11), M( 3, 12), M( 3, 13), M( 3, 14), M( 3, 15), M( 3, 16), M( 3, 17), M( 3, 18), M( 3, 19), M( 3, 20), M( 3, 21), M( 3, 22), M( 3, 23), M( 3, 24), M( 3, 25), M( 3, 26), M( 3, 27), M( 3, 28), M( 3, 29), M( 3, 30),
	M( 4, 1), M( 4, 2), M( 4, 3), M( 4, 4), M( 4, 5), M( 4, 6), M( 4, 7), M( 4, 8), M( 4, 9), M( 4, 10), M( 4, 11), M( 4, 12), M( 4, 13), M( 4, 14), M( 4, 15), M( 4, 16), M( 4, 17), M( 4, 18), M( 4, 19), M( 4, 20), M( 4, 21), M( 4, 22), M( 4, 23), M( 4, 24), M( 4, 25), M( 4, 26), M( 4, 27), M( 4, 28), M( 4, 29), M( 4, 30), M( 4, 31),
	M( 5, 1), M( 5, 2), M( 5, 3), M( 5, 4), M( 5, 5), M( 5, 6), M( 5, 7), M( 5, 8), M( 5, 9), M( 5, 10), M( 5, 11), M( 5, 12), M( 5, 13), M( 5, 14), M( 5, 15), M( 5, 16), M( 5, 17), M( 5, 18), M( 5, 19), M( 5, 20), M( 5, 21), M( 5, 22), M( 5, 23), M( 5, 24), M( 5, 25), M( 5, 26), M( 5, 27), M( 5, 28), M( 5, 29), M( 5, 30),
	M( 6, 1), M( 6, 2), M( 6, 3), M( 6, 4), M( 6, 5), M( 6, 6), M( 6, 7), M( 6, 8), M( 6, 9), M( 6, 10), M( 6, 11), M( 6, 12), M( 6, 13), M( 6, 14), M( 6, 15), M( 6, 16), M( 6, 17), M( 6, 18), M( 6, 19), M( 6, 20), M( 6, 21), M( 6, 22), M( 6, 23), M( 6, 24), M( 6, 25), M( 6, 26), M( 6, 27), M( 6, 28), M( 6, 29), M( 6, 30), M( 6, 31),
	M( 7, 1), M( 7, 2), M( 7, 3), M( 7, 4), M( 7, 5), M( 7, 6), M( 7, 7), M( 7, 8), M( 7, 9), M( 7, 10), M( 7, 11), M( 7, 12), M( 7, 13), M( 7, 14), M( 7, 15), M( 7, 16), M( 7, 17), M( 7, 18), M( 7, 19), M( 7, 20), M( 7, 21), M( 7, 22), M( 7, 23), M( 7, 24), M( 7, 25), M( 7, 26), M( 7, 27), M( 7, 28), M( 7, 29), M( 7, 30), M( 7, 31),
	M( 8, 1), M( 8, 2), M( 8, 3), M( 8, 4), M( 8, 5), M( 8, 6), M( 8, 7), M( 8, 8), M( 8, 9), M( 8, 10), M( 8, 11), M( 8, 12), M( 8, 13), M( 8, 14), M( 8, 15), M( 8, 16), M( 8, 17), M( 8, 18), M( 8, 19), M( 8, 20), M( 8, 21), M( 8, 22), M( 8, 23), M( 8, 24), M( 8, 25), M( 8, 26), M( 8, 27), M( 8, 28), M( 8, 29), M( 8, 30),
	M( 9, 1), M( 9, 2), M( 9, 3), M( 9, 4), M( 9, 5), M( 9, 6), M( 9, 7), M( 9, 8), M( 9, 9), M( 9, 10), M( 9, 11), M( 9, 12), M( 9, 13), M( 9, 14), M( 9, 15), M( 9, 16), M( 9, 17), M( 9, 18), M( 9, 19), M( 9, 20), M( 9, 21), M( 9, 22), M( 9, 23), M( 9, 24), M( 9, 25), M( 9, 26), M( 9, 27), M( 9, 28), M( 9, 29), M( 9, 30), M( 9, 31),
	M(10, 1), M(10, 2), M(10, 3), M(10, 4), M(10, 5), M(10, 6), M(10, 7), M(10, 8), M(10, 9), M(10, 10), M(10, 11), M(10, 12), M(10, 13), M(10, 14), M(10, 15), M(10, 16), M(10, 17), M(10, 18), M(10, 19), M(10, 20), M(10, 21), M(10, 22), M(10, 23), M(10, 24), M(10, 25), M(10, 26), M(10, 27), M(10, 28), M(10, 29), M(10, 30),
	M(11, 1), M(11, 2), M(11, 3), M(11, 4), M(11, 5), M(11, 6), M(11, 7), M(11, 8), M(11, 9), M(11, 10), M(11, 11), M(11, 12), M(11, 13), M(11, 14), M(11, 15), M(11, 16), M(11, 17), M(11, 18), M(11, 19), M(11, 20), M(11, 21), M(11, 22), M(11, 23), M(11, 24), M(11, 25), M(11, 26), M(11, 27), M(11, 28), M(11, 29), M(11, 30), M(11, 31),
};
#undef M

enum DaysTillMonth {
	ACCUM_JAN = 0,
	ACCUM_FEB = ACCUM_JAN + 31,
	ACCUM_MAR = ACCUM_FEB + 29,
	ACCUM_APR = ACCUM_MAR + 31,
	ACCUM_MAY = ACCUM_APR + 30,
	ACCUM_JUN = ACCUM_MAY + 31,
	ACCUM_JUL = ACCUM_JUN + 30,
	ACCUM_AUG = ACCUM_JUL + 31,
	ACCUM_SEP = ACCUM_AUG + 31,
	ACCUM_OCT = ACCUM_SEP + 30,
	ACCUM_NOV = ACCUM_OCT + 31,
	ACCUM_DEC = ACCUM_NOV + 30,
};

/** Number of days to pass from the first day in the year before reaching the first of a month. */
static const uint16 _accum_days_for_month[] = {
	ACCUM_JAN, ACCUM_FEB, ACCUM_MAR, ACCUM_APR,
	ACCUM_MAY, ACCUM_JUN, ACCUM_JUL, ACCUM_AUG,
	ACCUM_SEP, ACCUM_OCT, ACCUM_NOV, ACCUM_DEC,
};

/**
 * Converts a Date to a Year, Month & Day.
 * @param date the date to convert from
 * @param ymd  the year, month and day to write to
 */
void ConvertDateToYMD(Date date, YearMonthDay *ymd)
{
	/* Year determination in multiple steps to account for leap
	 * years. First do the large steps, then the smaller ones.
	 */

	/* There are 97 leap years in 400 years */
	Year yr = 400 * (date / (DAYS_IN_YEAR * 400 + 97));
	int rem = date % (DAYS_IN_YEAR * 400 + 97);
	uint16 x;

	if (rem >= DAYS_IN_YEAR * 100 + 25) {
		/* There are 25 leap years in the first 100 years after
		 * every 400th year, as every 400th year is a leap year */
		yr  += 100;
		rem -= DAYS_IN_YEAR * 100 + 25;

		/* There are 24 leap years in the next couple of 100 years */
		yr += 100 * (rem / (DAYS_IN_YEAR * 100 + 24));
		rem = (rem % (DAYS_IN_YEAR * 100 + 24));
	}

	if (!IsLeapYear(yr) && rem >= DAYS_IN_YEAR * 4) {
		/* The first 4 year of the century are not always a leap year */
		yr  += 4;
		rem -= DAYS_IN_YEAR * 4;
	}

	/* There is 1 leap year every 4 years */
	yr += 4 * (rem / (DAYS_IN_YEAR * 4 + 1));
	rem = rem % (DAYS_IN_YEAR * 4 + 1);

	/* The last (max 3) years to account for; the first one
	 * can be, but is not necessarily a leap year */
	while (rem >= (IsLeapYear(yr) ? DAYS_IN_LEAP_YEAR : DAYS_IN_YEAR)) {
		rem -= IsLeapYear(yr) ? DAYS_IN_LEAP_YEAR : DAYS_IN_YEAR;
		yr++;
	}

	/* Skip the 29th of February in non-leap years */
	if (!IsLeapYear(yr) && rem >= ACCUM_MAR - 1) rem++;

	ymd->year = yr;

	x = _month_date_from_year_day[rem];
	ymd->month = x >> 5;
	ymd->day = x & 0x1F;
}

/**
 * Converts a tuple of Year, Month and Day to a Date.
 * @param year  is a number between 0..MAX_YEAR
 * @param month is a number between 0..11
 * @param day   is a number between 1..31
 */
Date ConvertYMDToDate(Year year, Month month, Day day)
{
	/* Day-offset in a leap year */
	int days = _accum_days_for_month[month] + day - 1;

	/* Account for the missing of the 29th of February in non-leap years */
	if (!IsLeapYear(year) && days >= ACCUM_MAR) days--;

	return DAYS_TILL(year) + days;
}

/** Functions used by the IncreaseDate function */

extern void EnginesDailyLoop();
extern void DisasterDailyLoop();
extern void IndustryDailyLoop();

extern void CompaniesMonthlyLoop();
extern void EnginesMonthlyLoop();
extern void TownsMonthlyLoop();
extern void IndustryMonthlyLoop();
extern void StationDailyLoop();
extern void StationMonthlyLoop();
extern void SubsidyMonthlyLoop();

extern void CompaniesYearlyLoop();
extern void VehiclesYearlyLoop();
extern void TownsYearlyLoop();

extern void ShowEndGameChart();


/** Available settings for autosave intervals. */
static const Month _autosave_months[] = {
	 0, ///< never
	 1, ///< every month
	 3, ///< every 3 months
	 6, ///< every 6 months
	12, ///< every 12 months
};

/**
 * Runs various procedures that have to be done yearly
 */
static void OnNewYear()
{
	CompaniesYearlyLoop();
	VehiclesYearlyLoop();
	TownsYearlyLoop();
	InvalidateWindowClassesData(WC_BUILD_STATION);
	InvalidateWindowClassesData(WC_BUS_STATION);
	InvalidateWindowClassesData(WC_TRUCK_STATION);
	if (_network_server) NetworkServerYearlyLoop();

	if (_cur_date_ymd.year == _settings_client.gui.semaphore_build_before) ResetSignalVariant();

	/* check if we reached end of the game (end of ending year); 0 = never */
	if (_cur_date_ymd.year == _settings_game.game_creation.ending_year + 1 && _settings_game.game_creation.ending_year != 0) {
		ShowEndGameChart();
	}

	/* check if we reached the maximum year, decrement dates by a year */
	if (_cur_date_ymd.year == MAX_YEAR + 1) {
		int days_this_year;

		_cur_date_ymd.year--;
		days_this_year = IsLeapYear(_cur_date_ymd.year) ? DAYS_IN_LEAP_YEAR : DAYS_IN_YEAR;
		_date -= days_this_year;
		for (LinkGraph *lg : LinkGraph::Iterate()) lg->ShiftDates(-days_this_year);
		ShiftOrderDates(-days_this_year);
		ShiftVehicleDates(-days_this_year);

		/* Because the _date wraps here, and text-messages expire by game-days, we have to clean out
		 *  all of them if the date is set back, else those messages will hang for ever */
		NetworkInitChatMessage();
	}

	if (_settings_client.gui.auto_euro) CheckSwitchToEuro();
	IConsoleCmdExec("exec scripts/on_newyear.scr 0");
}

/**
 * Runs various procedures that have to be done monthly
 */
static void OnNewMonth()
{
	if (_settings_client.gui.autosave != 0 && _settings_client.gui.autosave < 5 && (_cur_date_ymd.month % _autosave_months[_settings_client.gui.autosave]) == 0) {
		_do_autosave = true;
		_check_special_modes = true;
		SetWindowDirty(WC_STATUS_BAR, 0);
	}

	SetWindowClassesDirty(WC_CHEATS);
	CompaniesMonthlyLoop();
	EnginesMonthlyLoop();
	TownsMonthlyLoop();
	IndustryMonthlyLoop();
	SubsidyMonthlyLoop();
	StationMonthlyLoop();
	if (_network_server) NetworkServerMonthlyLoop();
	IConsoleCmdExec("exec scripts/on_newmonth.scr 0");
}

/**
 * Runs various procedures that have to be done daily
 */
static void OnNewDay()
{
	if (_settings_client.gui.autosave == 5 && (_date % _settings_client.gui.autosave_custom_days) == 0) {
		_do_autosave = true;
		_check_special_modes = true;
		SetWindowDirty(WC_STATUS_BAR, 0);
	}

	if (!_newgrf_profilers.empty() && _newgrf_profile_end_date <= _date) {
		NewGRFProfiler::FinishAll();
	}

	if (_network_server) NetworkServerDailyLoop();

	DisasterDailyLoop();
	IndustryDailyLoop();
	StationDailyLoop();

	if (!_settings_time.time_in_minutes || _settings_client.gui.date_with_time > 0) {
		SetWindowWidgetDirty(WC_STATUS_BAR, 0, WID_S_LEFT);
	}
	EnginesDailyLoop();
	ClearOutOfDateSignalSpeedRestrictions();

	/* Refresh after possible snowline change */
	SetWindowClassesDirty(WC_TOWN_VIEW);
	IConsoleCmdExec("exec scripts/on_newday.scr 0");

	if (_quit_after_days > 0) {
		if (--_quit_after_days == 0) {
			DEBUG(misc, 0, "Quitting as day limit reached");
			_exit_game = true;
		}
	}
}

/**
 * Increases the tick counter, increases date  and possibly calls
 * procedures that have to be called daily, monthly or yearly.
 */
void IncreaseDate()
{
	/* increase day, and check if a new day is there? */
	_tick_counter++;

	if (_game_mode == GM_MENU || _game_mode == GM_BOOTSTRAP) return;

	_date_fract++;
	if (_date_fract < DAY_TICKS) return;
	_date_fract = 0;

	/* increase day counter */
	_date++;

	YearMonthDay ymd;
	ConvertDateToYMD(_date, &ymd);

	/* check if we entered a new month? */
	bool new_month = ymd.month != _cur_date_ymd.month;

	/* check if we entered a new year? */
	bool new_year = ymd.year != _cur_date_ymd.year;

	/* update internal variables before calling the daily/monthly/yearly loops */
	_cur_date_ymd = ymd;

	UpdateCachedSnowLine();

	/* yes, call various daily loops */
	OnNewDay();

	/* yes, call various monthly loops */
	if (new_month) OnNewMonth();

	/* yes, call various yearly loops */
	if (new_year) OnNewYear();
}<|MERGE_RESOLUTION|>--- conflicted
+++ resolved
@@ -29,8 +29,7 @@
 YearMonthDay _cur_date_ymd; ///< Current date as YearMonthDay struct
 Date      _date;       ///< Current date in days (day counter)
 DateFract _date_fract; ///< Fractional part of the day.
-<<<<<<< HEAD
-uint16 _tick_counter;  ///< Ever incrementing (and sometimes wrapping) tick counter for setting off various events
+uint64 _tick_counter;  ///< Ever incrementing tick counter for setting off various events
 uint8 _tick_skip_counter; ///< Counter for ticks, when only vehicles are moving and nothing else happens
 uint32 _scaled_tick_counter; ///< Tick counter in daylength-scaled ticks
 DateTicksScaled _scaled_date_ticks; ///< Date as ticks in daylength-scaled ticks
@@ -41,9 +40,6 @@
 uint8 _game_load_tick_skip_counter;
 
 extern void ClearOutOfDateSignalSpeedRestrictions();
-=======
-uint64 _tick_counter;  ///< Ever incrementing tick counter for setting off various events
->>>>>>> 548f0496
 
 /**
  * Set the date.
@@ -67,7 +63,7 @@
 void SetScaledTickVariables()
 {
 	_scaled_date_ticks = ((((DateTicksScaled)_date * DAY_TICKS) + _date_fract) * _settings_game.economy.day_length_factor) + _tick_skip_counter;
-	_scaled_tick_counter = (((uint32)_tick_counter) * _settings_game.economy.day_length_factor) + _tick_skip_counter;
+	_scaled_tick_counter = (uint32)((_tick_counter * _settings_game.economy.day_length_factor) + _tick_skip_counter);
 }
 
 #define M(a, b) ((a << 5) | b)
