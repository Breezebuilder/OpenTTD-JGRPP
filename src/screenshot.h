/*
 * This file is part of OpenTTD.
 * OpenTTD is free software; you can redistribute it and/or modify it under the terms of the GNU General Public License as published by the Free Software Foundation, version 2.
 * OpenTTD is distributed in the hope that it will be useful, but WITHOUT ANY WARRANTY; without even the implied warranty of MERCHANTABILITY or FITNESS FOR A PARTICULAR PURPOSE.
 * See the GNU General Public License for more details. You should have received a copy of the GNU General Public License along with OpenTTD. If not, see <http://www.gnu.org/licenses/>.
 */

/** @file screenshot.h Functions to make screenshots. */

#ifndef SCREENSHOT_H
#define SCREENSHOT_H

void InitializeScreenshotFormats();

const char *GetCurrentScreenshotExtension();

/** Type of requested screenshot */
enum ScreenshotType {
	SC_VIEWPORT,    ///< Screenshot of viewport.
	SC_CRASHLOG,    ///< Raw screenshot from blitter buffer.
	SC_ZOOMEDIN,    ///< Fully zoomed in screenshot of the visible area.
	SC_DEFAULTZOOM, ///< Zoomed to default zoom level screenshot of the visible area.
	SC_WORLD,       ///< World screenshot.
	SC_HEIGHTMAP,   ///< Heightmap of the world.
	SC_MINIMAP,     ///< Minimap screenshot.
};

<<<<<<< HEAD
class SmallMapWindow;

void SetupScreenshotViewport(ScreenshotType t, struct Viewport *vp);
=======
void SetupScreenshotViewport(ScreenshotType t, struct Viewport *vp, uint32 width = 0, uint32 height = 0);
>>>>>>> f536fd55
bool MakeHeightmapScreenshot(const char *filename);
bool MakeSmallMapScreenshot(unsigned int width, unsigned int height, SmallMapWindow *window);
void MakeScreenshotWithConfirm(ScreenshotType t);
<<<<<<< HEAD
bool MakeScreenshot(ScreenshotType t, const char *name);
bool MakeMinimapWorldScreenshot(const char *name);
void SetScreenshotAuxiliaryText(const char *key, const char *value);
inline void ClearScreenshotAuxiliaryText() { SetScreenshotAuxiliaryText(nullptr, nullptr); }
=======
bool MakeScreenshot(ScreenshotType t, const char *name, uint32 width = 0, uint32 height = 0);
bool MakeMinimapWorldScreenshot();
>>>>>>> f536fd55

extern char _screenshot_format_name[8];
extern uint _num_screenshot_formats;
extern uint _cur_screenshot_format;
extern char _full_screenshot_name[MAX_PATH];

#endif /* SCREENSHOT_H */<|MERGE_RESOLUTION|>--- conflicted
+++ resolved
@@ -25,25 +25,16 @@
 	SC_MINIMAP,     ///< Minimap screenshot.
 };
 
-<<<<<<< HEAD
 class SmallMapWindow;
 
-void SetupScreenshotViewport(ScreenshotType t, struct Viewport *vp);
-=======
 void SetupScreenshotViewport(ScreenshotType t, struct Viewport *vp, uint32 width = 0, uint32 height = 0);
->>>>>>> f536fd55
 bool MakeHeightmapScreenshot(const char *filename);
 bool MakeSmallMapScreenshot(unsigned int width, unsigned int height, SmallMapWindow *window);
 void MakeScreenshotWithConfirm(ScreenshotType t);
-<<<<<<< HEAD
-bool MakeScreenshot(ScreenshotType t, const char *name);
+bool MakeScreenshot(ScreenshotType t, const char *name, uint32 width = 0, uint32 height = 0);
 bool MakeMinimapWorldScreenshot(const char *name);
 void SetScreenshotAuxiliaryText(const char *key, const char *value);
 inline void ClearScreenshotAuxiliaryText() { SetScreenshotAuxiliaryText(nullptr, nullptr); }
-=======
-bool MakeScreenshot(ScreenshotType t, const char *name, uint32 width = 0, uint32 height = 0);
-bool MakeMinimapWorldScreenshot();
->>>>>>> f536fd55
 
 extern char _screenshot_format_name[8];
 extern uint _num_screenshot_formats;
