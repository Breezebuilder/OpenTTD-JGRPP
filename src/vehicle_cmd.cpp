--- conflicted
+++ resolved
@@ -850,11 +850,7 @@
 	tmp->max_te = gcache->cached_max_te / 1000;
 
 	tmp->spritenum = virt->spritenum;
-<<<<<<< HEAD
-	tmp->cur_image = virt->GetImage(DIR_W, EIT_PURCHASE);
-=======
 	virt->GetImage(DIR_W, EIT_PURCHASE, &tmp->sprite_seq);
->>>>>>> 92254acf
 	tmp->image_width = virt->GetDisplayImageWidth();
 }
 
