/*
 * This file is part of OpenTTD.
 * OpenTTD is free software; you can redistribute it and/or modify it under the terms of the GNU General Public License as published by the Free Software Foundation, version 2.
 * OpenTTD is distributed in the hope that it will be useful, but WITHOUT ANY WARRANTY; without even the implied warranty of MERCHANTABILITY or FITNESS FOR A PARTICULAR PURPOSE.
 * See the GNU General Public License for more details. You should have received a copy of the GNU General Public License along with OpenTTD. If not, see <http://www.gnu.org/licenses/>.
 */

/** @file station_gui.cpp The GUI for stations. */

#include "stdafx.h"
#include "debug.h"
#include "gui.h"
#include "textbuf_gui.h"
#include "company_func.h"
#include "command_func.h"
#include "vehicle_gui.h"
#include "cargotype.h"
#include "station_gui.h"
#include "strings_func.h"
#include "string_func.h"
#include "window_func.h"
#include "viewport_func.h"
#include "widgets/dropdown_func.h"
#include "station_base.h"
#include "waypoint_base.h"
#include "tilehighlight_func.h"
#include "company_base.h"
#include "sortlist_type.h"
#include "core/geometry_func.hpp"
#include "vehiclelist.h"
#include "town.h"
#include "linkgraph/linkgraph.h"
#include "zoom_func.h"
#include "departures_gui.h"
#include "graph_gui.h"
#include "zoning.h"
#include "newgrf_debug.h"
#include "roadveh.h"

#include "widgets/station_widget.h"

#include "table/strings.h"

#include <set>
#include <vector>

#include "cheat_func.h"
#include "newgrf_callbacks.h"
#include "newgrf_cargo.h"
#include "safeguards.h"
#include "widgets/misc_widget.h"

enum StationRatingTooltipMode {
	SRTM_OFF,
	SRTM_SIMPLE,
	SRTM_DETAILED,
};

template <typename T>
struct IsSpecializedStationRightType {
	IsSpecializedStationRightType() {}

	IsSpecializedStationRightType(const CommandContainer &cmd) {}

	bool operator()(const T*) const { return true; }
};

template <>
struct IsSpecializedStationRightType<Waypoint> {
	bool road_waypoint_search;

	IsSpecializedStationRightType(bool is_road) : road_waypoint_search(is_road) {}

	IsSpecializedStationRightType(const CommandContainer &cmd)
	{
		this->road_waypoint_search = (cmd.cmd & CMD_ID_MASK) == CMD_BUILD_ROAD_WAYPOINT;
	}

	bool operator()(const Waypoint* wp) const { return HasBit(wp->waypoint_flags, WPF_ROAD) == this->road_waypoint_search; }
};

/**
 * Calculates and draws the accepted or supplied cargo around the selected tile(s)
 * @param left x position where the string is to be drawn
 * @param right the right most position to draw on
 * @param top y position where the string is to be drawn
 * @param sct which type of cargo is to be displayed (passengers/non-passengers)
 * @param rad radius around selected tile(s) to be searched
 * @param supplies if supplied cargoes should be drawn, else accepted cargoes
 * @return Returns the y value below the string that was drawn
 */
int DrawStationCoverageAreaText(int left, int right, int top, StationCoverageType sct, int rad, bool supplies)
{
	TileIndex tile = TileVirtXY(_thd.pos.x, _thd.pos.y);
	CargoTypes cargo_mask = 0;
	if (_thd.drawstyle == HT_RECT && tile < MapSize()) {
		CargoArray cargoes{};
		if (supplies) {
			cargoes = GetProductionAroundTiles(tile, _thd.size.x / TILE_SIZE, _thd.size.y / TILE_SIZE, rad);
		} else {
			cargoes = GetAcceptanceAroundTiles(tile, _thd.size.x / TILE_SIZE, _thd.size.y / TILE_SIZE, rad);
		}

		/* Convert cargo counts to a set of cargo bits, and draw the result. */
		for (CargoID i = 0; i < NUM_CARGO; i++) {
			switch (sct) {
				case SCT_PASSENGERS_ONLY: if (!IsCargoInClass(i, CC_PASSENGERS)) continue; break;
				case SCT_NON_PASSENGERS_ONLY: if (IsCargoInClass(i, CC_PASSENGERS)) continue; break;
				case SCT_ALL: break;
				default: NOT_REACHED();
			}
			if (cargoes[i] >= (supplies ? 1U : 8U)) SetBit(cargo_mask, i);
		}
	}
	SetDParam(0, cargo_mask);
	return DrawStringMultiLine(left, right, top, INT32_MAX, supplies ? STR_STATION_BUILD_SUPPLIES_CARGO : STR_STATION_BUILD_ACCEPTS_CARGO);
}

/**
 * Find stations adjacent to the current tile highlight area, so that existing coverage
 * area can be drawn.
 */
template <typename T>
void FindStationsAroundSelection(IsSpecializedStationRightType<T> is_right_type)
{
	/* With distant join we don't know which station will be selected, so don't show any */
	if (_ctrl_pressed) {
		SetViewportCatchmentSpecializedStation<T>(nullptr, true);
		return;
	}

	/* Tile area for TileHighlightData */
	TileArea location(TileVirtXY(_thd.pos.x, _thd.pos.y), _thd.size.x / TILE_SIZE - 1, _thd.size.y / TILE_SIZE - 1);

	/* Extended area by one tile */
	uint x = TileX(location.tile);
	uint y = TileY(location.tile);

	int max_c = 1;
	TileArea ta(TileXY(std::max<int>(0, x - max_c), std::max<int>(0, y - max_c)), TileXY(std::min<int>(MapMaxX(), x + location.w + max_c), std::min<int>(MapMaxY(), y + location.h + max_c)));

	T *adjacent = nullptr;

	/* Direct loop instead of ForAllStationsAroundTiles as we are not interested in catchment area */
	for (TileIndex tile : ta) {
		if (IsTileType(tile, MP_STATION) && GetTileOwner(tile) == _local_company) {
			T *st = T::GetByTile(tile);
			if (st == nullptr || !is_right_type(st)) continue;
			if (adjacent != nullptr && st != adjacent) {
				/* Multiple nearby, distant join is required. */
				adjacent = nullptr;
				break;
			}
			adjacent = st;
		}
	}

	SetViewportCatchmentSpecializedStation<T>(adjacent, true);
}

/**
 * Check whether we need to redraw the station coverage text.
 * If it is needed actually make the window for redrawing.
 * @param w the window to check.
 */
void CheckRedrawStationCoverage(Window *w)
{
	/* Test if ctrl state changed */
	static bool _last_ctrl_pressed;
	if (_ctrl_pressed != _last_ctrl_pressed) {
		_thd.dirty = 0xff;
		_last_ctrl_pressed = _ctrl_pressed;
	}

	if (_thd.dirty & 1) {
		_thd.dirty &= ~1;
		w->SetDirty();

		if (_settings_client.gui.station_show_coverage && _thd.drawstyle == HT_RECT) {
			FindStationsAroundSelection<Station>(IsSpecializedStationRightType<Station>());
		}
	}
}

<<<<<<< HEAD
void CheckRedrawWaypointCoverage(Window *w, bool is_road)
=======
void CheckRedrawWaypointCoverage(const Window *)
>>>>>>> 077b08bb
{
	/* Test if ctrl state changed */
	static bool _last_ctrl_pressed;
	if (_ctrl_pressed != _last_ctrl_pressed) {
		_thd.dirty = 0xff;
		_last_ctrl_pressed = _ctrl_pressed;
	}

	if (_thd.dirty & 1) {
		_thd.dirty &= ~1;

		if (_thd.drawstyle == HT_RECT) {
			FindStationsAroundSelection<Waypoint>(IsSpecializedStationRightType<Waypoint>(is_road));
		}
	}
}

/**
 * Draw small boxes of cargo amount and ratings data at the given
 * coordinates. If amount exceeds 576 units, it is shown 'full', same
 * goes for the rating: at above 90% orso (224) it is also 'full'
 *
 * @param left   left most coordinate to draw the box at
 * @param right  right most coordinate to draw the box at
 * @param y      coordinate to draw the box at
 * @param type   Cargo type
 * @param amount Cargo amount
 * @param rating ratings data for that particular cargo
 */
static void StationsWndShowStationRating(int left, int right, int y, CargoID type, uint amount, byte rating)
{
	static const uint units_full  = 576; ///< number of units to show station as 'full'
	static const uint rating_full = 224; ///< rating needed so it is shown as 'full'

	const CargoSpec *cs = CargoSpec::Get(type);
	if (!cs->IsValid()) return;

	int padding = ScaleGUITrad(1);
	int width = right - left;
	int colour = cs->rating_colour;
	TextColour tc = GetContrastColour(colour);
	uint w = std::min(amount + 5, units_full) * width / units_full;

	int height = GetCharacterHeight(FS_SMALL) + padding - 1;

	if (amount > 30) {
		/* Draw total cargo (limited) on station */
		GfxFillRect(left, y, left + w - 1, y + height, colour);
	} else {
		/* Draw a (scaled) one pixel-wide bar of additional cargo meter, useful
		 * for stations with only a small amount (<=30) */
		uint rest = ScaleGUITrad(amount) / 5;
		if (rest != 0) {
			GfxFillRect(left, y + height - rest, left + padding - 1, y + height, colour);
		}
	}

	DrawString(left + padding, right, y, cs->abbrev, tc, SA_CENTER, false, FS_SMALL);

	/* Draw green/red ratings bar (fits under the waiting bar) */
	y += height + padding + 1;
	GfxFillRect(left + padding, y, right - padding - 1, y + padding - 1, PC_RED);
	w = std::min<uint>(rating, rating_full) * (width - padding - padding) / rating_full;
	if (w != 0) GfxFillRect(left + padding, y, left + w - 1, y + padding - 1, PC_GREEN);
}

typedef GUIList<const Station*> GUIStationList;

/**
 * The list of stations per company.
 */
class CompanyStationsWindow : public Window
{
protected:
	/* Runtime saved values */
	static Listing last_sorting;
	static byte facilities;               // types of stations of interest
	static bool include_empty;            // whether we should include stations without waiting cargo
	static const CargoTypes cargo_filter_max;
	static CargoTypes cargo_filter;           // bitmap of cargo types to include

	/* Constants for sorting stations */
	static const StringID sorter_names[];
	static GUIStationList::SortFunction * const sorter_funcs[];

	static btree::btree_map<StationID, uint> station_vehicle_calling_counts;

	GUIStationList stations;
	Scrollbar *vscroll;
	uint rating_width;

	/**
	 * (Re)Build station list
	 *
	 * @param owner company whose stations are to be in list
	 */
	void BuildStationsList(const Owner owner)
	{
		if (!this->stations.NeedRebuild()) return;

		DEBUG(misc, 3, "Building station list for company %d", owner);

		this->stations.clear();

		for (const Station *st : Station::Iterate()) {
			if (st->owner == owner || (st->owner == OWNER_NONE && HasStationInUse(st->index, true, owner))) {
				if (this->facilities & st->facilities) { // only stations with selected facilities
					int num_waiting_cargo = 0;
					for (CargoID j = 0; j < NUM_CARGO; j++) {
						if (st->goods[j].HasRating()) {
							num_waiting_cargo++; // count number of waiting cargo
							if (HasBit(this->cargo_filter, j)) {
								this->stations.push_back(st);
								break;
							}
						}
					}
					/* stations without waiting cargo */
					if (num_waiting_cargo == 0 && this->include_empty) {
						this->stations.push_back(st);
					}
				}
			}
		}

		this->stations.shrink_to_fit();
		this->stations.RebuildDone();

		this->vscroll->SetCount(this->stations.size()); // Update the scrollbar
	}

	/** Sort stations by their name */
	static bool StationNameSorter(const Station * const &a, const Station * const &b)
	{
		int r = StrNaturalCompare(a->GetCachedName(), b->GetCachedName()); // Sort by name (natural sorting).
		if (r == 0) return a->index < b->index;
		return r < 0;
	}

	/** Sort stations by their type */
	static bool StationTypeSorter(const Station * const &a, const Station * const &b)
	{
		return a->facilities < b->facilities;
	}

	/** Sort stations by their waiting cargo */
	static bool StationWaitingTotalSorter(const Station * const &a, const Station * const &b)
	{
		int diff = 0;

		for (CargoID j : SetCargoBitIterator(cargo_filter)) {
			diff += a->goods[j].CargoTotalCount() - b->goods[j].CargoTotalCount();
		}

		return diff < 0;
	}

	/** Sort stations by their available waiting cargo */
	static bool StationWaitingAvailableSorter(const Station * const &a, const Station * const &b)
	{
		int diff = 0;

		for (CargoID j : SetCargoBitIterator(cargo_filter)) {
			diff += a->goods[j].CargoAvailableCount() - b->goods[j].CargoAvailableCount();
		}

		return diff < 0;
	}

	/** Sort stations by their rating */
	static bool StationRatingMaxSorter(const Station * const &a, const Station * const &b)
	{
		byte maxr1 = 0;
		byte maxr2 = 0;

		for (CargoID j : SetCargoBitIterator(cargo_filter)) {
			if (a->goods[j].HasRating()) maxr1 = std::max(maxr1, a->goods[j].rating);
			if (b->goods[j].HasRating()) maxr2 = std::max(maxr2, b->goods[j].rating);
		}

		return maxr1 < maxr2;
	}

	/** Sort stations by their rating */
	static bool StationRatingMinSorter(const Station * const &a, const Station * const &b)
	{
		byte minr1 = 255;
		byte minr2 = 255;

		for (CargoID j = 0; j < NUM_CARGO; j++) {
			if (!HasBit(cargo_filter, j)) continue;
			if (a->goods[j].HasRating()) minr1 = std::min(minr1, a->goods[j].rating);
			if (b->goods[j].HasRating()) minr2 = std::min(minr2, b->goods[j].rating);
		}

		return minr1 > minr2;
	}

	static void PrepareStationVehiclesCallingSorter(byte facilities)
	{
		station_vehicle_calling_counts.clear();

		auto can_vehicle_use_facility = [&](const Vehicle *v) -> bool {
			switch (v->type) {
				case VEH_TRAIN:
					return (facilities & FACIL_TRAIN);

				case VEH_ROAD:
					return (facilities & (RoadVehicle::From(v)->IsBus() ? FACIL_BUS_STOP : FACIL_TRUCK_STOP));

				case VEH_AIRCRAFT:
					return (facilities & FACIL_AIRPORT);

				case VEH_SHIP:
					return (facilities & FACIL_DOCK);

				default:
					return false;
			}
		};

		btree::btree_set<StationID> seen_stations;
		for (const OrderList *l : OrderList::Iterate()) {
			if (facilities != (FACIL_TRAIN | FACIL_TRUCK_STOP | FACIL_BUS_STOP | FACIL_AIRPORT | FACIL_DOCK)) {
				if (!can_vehicle_use_facility(l->GetFirstSharedVehicle())) continue;
			}

			seen_stations.clear();
			for (Order *order = l->GetFirstOrder(); order != nullptr; order = order->next) {
				if (order->IsType(OT_GOTO_STATION) || order->IsType(OT_IMPLICIT)) {
					seen_stations.insert(order->GetDestination());
				}
			}
			if (!seen_stations.empty()) {
				uint vehicles = l->GetNumVehicles();
				for (StationID id : seen_stations) {
					station_vehicle_calling_counts[id] += vehicles;
				}
			}
		}
	}

	/** Sort stations by the number of vehicles calling */
	static bool StationVehiclesCallingSorter(const Station * const &a, const Station * const &b)
	{
		auto get_count = [](const Station * const &st) {
			auto iter = station_vehicle_calling_counts.find(st->index);
			return iter != station_vehicle_calling_counts.end() ? iter->second : 0;
		};

		return get_count(a) < get_count(b);
	}

	/** Sort the stations list */
	void SortStationsList()
	{
		if (this->sorter_funcs[this->stations.SortType()] == &StationVehiclesCallingSorter && this->stations.WouldSort()) {
			PrepareStationVehiclesCallingSorter(this->facilities);
		}
		if (!this->stations.Sort()) return;

		/* Set the modified widget dirty */
		this->SetWidgetDirty(WID_STL_LIST);
	}

public:
	CompanyStationsWindow(WindowDesc *desc, WindowNumber window_number) : Window(desc)
	{
		this->stations.SetListing(this->last_sorting);
		this->stations.SetSortFuncs(this->sorter_funcs);
		this->stations.ForceRebuild();
		this->stations.NeedResort();
		this->SortStationsList();

		this->CreateNestedTree();
		this->vscroll = this->GetScrollbar(WID_STL_SCROLLBAR);
		this->FinishInitNested(window_number);
		this->owner = (Owner)this->window_number;

		uint8 index = 0;
		for (const CargoSpec *cs : _sorted_standard_cargo_specs) {
			if (HasBit(this->cargo_filter, cs->Index())) {
				this->LowerWidget(WID_STL_CARGOSTART + index);
			}
			index++;
		}

		if (this->cargo_filter == this->cargo_filter_max) this->cargo_filter = _cargo_mask;

		for (uint i = 0; i < 5; i++) {
			if (HasBit(this->facilities, i)) this->LowerWidget(i + WID_STL_TRAIN);
		}
		this->SetWidgetLoweredState(WID_STL_NOCARGOWAITING, this->include_empty);

		this->GetWidget<NWidgetCore>(WID_STL_SORTDROPBTN)->widget_data = this->sorter_names[this->stations.SortType()];
	}

	void Close() override
	{
		this->last_sorting = this->stations.GetListing();
		this->Window::Close();
	}

	void UpdateWidgetSize(int widget, Dimension *size, [[maybe_unused]] const Dimension &padding, [[maybe_unused]] Dimension *fill, [[maybe_unused]] Dimension *resize) override
	{
		switch (widget) {
			case WID_STL_SORTBY: {
				Dimension d = GetStringBoundingBox(this->GetWidget<NWidgetCore>(widget)->widget_data);
				d.width += padding.width + Window::SortButtonWidth() * 2; // Doubled since the string is centred and it also looks better.
				d.height += padding.height;
				*size = maxdim(*size, d);
				break;
			}

			case WID_STL_SORTDROPBTN: {
				Dimension d = {0, 0};
				for (int i = 0; this->sorter_names[i] != INVALID_STRING_ID; i++) {
					d = maxdim(d, GetStringBoundingBox(this->sorter_names[i]));
				}
				d.width += padding.width;
				d.height += padding.height;
				*size = maxdim(*size, d);
				break;
			}

			case WID_STL_LIST:
				resize->height = std::max(FONT_HEIGHT_NORMAL, FONT_HEIGHT_SMALL + ScaleGUITrad(3));
				size->height = padding.height + 5 * resize->height;

				/* Determine appropriate width for mini station rating graph */
				this->rating_width = 0;
				for (const CargoSpec *cs : _sorted_standard_cargo_specs) {
					this->rating_width = std::max(this->rating_width, GetStringBoundingBox(cs->abbrev, FS_SMALL).width);
				}
				/* Approximately match original 16 pixel wide rating bars by multiplying string width by 1.6 */
				this->rating_width = this->rating_width * 16 / 10;
				break;

			default:
				if (widget >= WID_STL_CARGOSTART) {
					Dimension d = GetStringBoundingBox(_sorted_cargo_specs[widget - WID_STL_CARGOSTART]->abbrev, FS_SMALL);
					d.width  += padding.width + 2;
					d.height += padding.height;
					*size = maxdim(*size, d);
				}
				break;
		}
	}

	void OnPaint() override
	{
		this->BuildStationsList((Owner)this->window_number);
		this->SortStationsList();

		this->DrawWidgets();
	}

	void DrawWidget(const Rect &r, int widget) const override
	{
		switch (widget) {
			case WID_STL_SORTBY:
				/* draw arrow pointing up/down for ascending/descending sorting */
				this->DrawSortButtonState(WID_STL_SORTBY, this->stations.IsDescSortOrder() ? SBS_DOWN : SBS_UP);
				break;

			case WID_STL_LIST: {
				bool rtl = _current_text_dir == TD_RTL;
				size_t max = std::min<size_t>(this->vscroll->GetPosition() + this->vscroll->GetCapacity(), this->stations.size());
				Rect tr = r.Shrink(WidgetDimensions::scaled.framerect);
				uint line_height = this->GetWidget<NWidgetBase>(widget)->resize_y;
				/* Spacing between station name and first rating graph. */
				int text_spacing = WidgetDimensions::scaled.hsep_wide;
				/* Spacing between additional rating graphs. */
				int rating_spacing = WidgetDimensions::scaled.hsep_normal;

				for (size_t i = this->vscroll->GetPosition(); i < max; ++i) { // do until max number of stations of owner
					const Station *st = this->stations[i];
					assert(st->xy != INVALID_TILE);

					/* Do not do the complex check HasStationInUse here, it may be even false
					 * when the order had been removed and the station list hasn't been removed yet */
					assert(st->owner == owner || st->owner == OWNER_NONE);

					SetDParam(0, st->index);
					SetDParam(1, st->facilities);
					int x = DrawString(tr.left, tr.right, tr.top + (line_height - FONT_HEIGHT_NORMAL) / 2, STR_STATION_LIST_STATION);
					x += rtl ? -text_spacing : text_spacing;

					/* show cargo waiting and station ratings */
					for (const CargoSpec *cs : _sorted_standard_cargo_specs) {
						CargoID cid = cs->Index();
						if (st->goods[cid].CargoTotalCount() > 0) {
							/* For RTL we work in exactly the opposite direction. So
							 * decrement the space needed first, then draw to the left
							 * instead of drawing to the left and then incrementing
							 * the space. */
							if (rtl) {
								x -= rating_width + rating_spacing;
								if (x < tr.left) break;
							}
							StationsWndShowStationRating(x, x + rating_width, tr.top, cid, st->goods[cid].CargoTotalCount(), st->goods[cid].rating);
							if (!rtl) {
								x += rating_width + rating_spacing;
								if (x > tr.right) break;
							}
						}
					}
					tr.top += line_height;
				}

				if (this->vscroll->GetCount() == 0) { // company has no stations
					DrawString(tr.left, tr.right, tr.top + (line_height - FONT_HEIGHT_NORMAL) / 2, STR_STATION_LIST_NONE);
					return;
				}
				break;
			}

			default:
				if (widget >= WID_STL_CARGOSTART) {
					Rect br = r.Shrink(WidgetDimensions::scaled.bevel);
					const CargoSpec *cs = _sorted_cargo_specs[widget - WID_STL_CARGOSTART];
					int cg_ofst = HasBit(this->cargo_filter, cs->Index()) ? WidgetDimensions::scaled.pressed : 0;
					br = br.Translate(cg_ofst, cg_ofst);
					GfxFillRect(br, cs->rating_colour);
					TextColour tc = GetContrastColour(cs->rating_colour);
					DrawString(br.left, br.right, CenterBounds(br.top, br.bottom, FONT_HEIGHT_SMALL), cs->abbrev, tc, SA_HOR_CENTER, false, FS_SMALL);
				}
				break;
		}
	}

	void SetStringParameters(int widget) const override
	{
		if (widget == WID_STL_CAPTION) {
			SetDParam(0, this->window_number);
			SetDParam(1, this->vscroll->GetCount());
		}
	}

	void OnClick([[maybe_unused]] Point pt, int widget, [[maybe_unused]] int click_count) override
	{
		switch (widget) {
			case WID_STL_LIST: {
				auto it = this->vscroll->GetScrolledItemFromWidget(this->stations, pt.y, this, WID_STL_LIST);
				if (it == this->stations.end()) return; // click out of list bound

				const Station *st = *it;
				/* do not check HasStationInUse - it is slow and may be invalid */
				assert(st->owner == (Owner)this->window_number || st->owner == OWNER_NONE);

				if (_ctrl_pressed) {
					ShowExtraViewportWindow(st->xy);
				} else {
					ScrollMainWindowToTile(st->xy);
				}
				break;
			}

			case WID_STL_TRAIN:
			case WID_STL_TRUCK:
			case WID_STL_BUS:
			case WID_STL_AIRPLANE:
			case WID_STL_SHIP:
				if (_ctrl_pressed) {
					ToggleBit(this->facilities, widget - WID_STL_TRAIN);
					this->ToggleWidgetLoweredState(widget);
				} else {
					for (uint i : SetBitIterator(this->facilities)) {
						this->RaiseWidget(i + WID_STL_TRAIN);
					}
					this->facilities = 1 << (widget - WID_STL_TRAIN);
					this->LowerWidget(widget);
				}
				this->stations.ForceRebuild();
				this->SetDirty();
				break;

			case WID_STL_FACILALL:
				for (uint i = WID_STL_TRAIN; i <= WID_STL_SHIP; i++) {
					this->LowerWidget(i);
				}

				this->facilities = FACIL_TRAIN | FACIL_TRUCK_STOP | FACIL_BUS_STOP | FACIL_AIRPORT | FACIL_DOCK;
				this->stations.ForceRebuild();
				this->SetDirty();
				break;

			case WID_STL_CARGOALL: {
				for (uint i = 0; i < _sorted_standard_cargo_specs.size(); i++) {
					this->LowerWidget(WID_STL_CARGOSTART + i);
				}
				this->LowerWidget(WID_STL_NOCARGOWAITING);

				this->cargo_filter = _cargo_mask;
				this->include_empty = true;
				this->stations.ForceRebuild();
				this->SetDirty();
				break;
			}

			case WID_STL_SORTBY: // flip sorting method asc/desc
				this->stations.ToggleSortOrder();
				this->SetDirty();
				break;

			case WID_STL_SORTDROPBTN: // select sorting criteria dropdown menu
				ShowDropDownMenu(this, this->sorter_names, this->stations.SortType(), WID_STL_SORTDROPBTN, 0, 0);
				break;

			case WID_STL_NOCARGOWAITING:
				if (_ctrl_pressed) {
					this->include_empty = !this->include_empty;
					this->ToggleWidgetLoweredState(WID_STL_NOCARGOWAITING);
				} else {
					for (uint i = 0; i < _sorted_standard_cargo_specs.size(); i++) {
						this->RaiseWidget(WID_STL_CARGOSTART + i);
					}

					this->cargo_filter = 0;
					this->include_empty = true;

					this->LowerWidget(WID_STL_NOCARGOWAITING);
				}
				this->stations.ForceRebuild();
				this->SetDirty();
				break;

			default:
				if (widget >= WID_STL_CARGOSTART) { // change cargo_filter
					/* Determine the selected cargo type */
					const CargoSpec *cs = _sorted_cargo_specs[widget - WID_STL_CARGOSTART];

					if (_ctrl_pressed) {
						ToggleBit(this->cargo_filter, cs->Index());
						this->ToggleWidgetLoweredState(widget);
					} else {
						for (uint i = 0; i < _sorted_standard_cargo_specs.size(); i++) {
							this->RaiseWidget(WID_STL_CARGOSTART + i);
						}
						this->RaiseWidget(WID_STL_NOCARGOWAITING);

						this->cargo_filter = 0;
						this->include_empty = false;

						SetBit(this->cargo_filter, cs->Index());
						this->LowerWidget(widget);
					}
					this->stations.ForceRebuild();
					this->SetDirty();
				}
				break;
		}
	}

	void OnDropdownSelect(int widget, int index) override
	{
		if (widget == WID_STL_SORTDROPBTN) {
			if (this->stations.SortType() != index) {
				this->stations.SetSortType(index);

				/* Display the current sort variant */
				this->GetWidget<NWidgetCore>(WID_STL_SORTDROPBTN)->widget_data = this->sorter_names[this->stations.SortType()];

				this->SetDirty();
			}
		}
	}

	void OnGameTick() override
	{
		if (this->stations.NeedResort()) {
			DEBUG(misc, 3, "Periodic rebuild station list company %d", this->window_number);
			this->SetDirty();
		}
	}

	void OnResize() override
	{
		this->vscroll->SetCapacityFromWidget(this, WID_STL_LIST, WidgetDimensions::scaled.framerect.Vertical());
	}

	/**
	 * Some data on this window has become invalid.
	 * @param data Information about the changed data.
	 * @param gui_scope Whether the call is done from GUI scope. You may not do everything when not in GUI scope. See #InvalidateWindowData() for details.
	 */
	void OnInvalidateData([[maybe_unused]] int data = 0, [[maybe_unused]] bool gui_scope = true) override
	{
		if (data == 0) {
			/* This needs to be done in command-scope to enforce rebuilding before resorting invalid data */
			this->stations.ForceRebuild();
		} else {
			this->stations.ForceResort();
		}
	}
};

Listing CompanyStationsWindow::last_sorting = {false, 0};
byte CompanyStationsWindow::facilities = FACIL_TRAIN | FACIL_TRUCK_STOP | FACIL_BUS_STOP | FACIL_AIRPORT | FACIL_DOCK;
bool CompanyStationsWindow::include_empty = true;
const CargoTypes CompanyStationsWindow::cargo_filter_max = ALL_CARGOTYPES;
CargoTypes CompanyStationsWindow::cargo_filter = ALL_CARGOTYPES;
btree::btree_map<StationID, uint> CompanyStationsWindow::station_vehicle_calling_counts;

/* Available station sorting functions */
GUIStationList::SortFunction * const CompanyStationsWindow::sorter_funcs[] = {
	&StationNameSorter,
	&StationTypeSorter,
	&StationWaitingTotalSorter,
	&StationWaitingAvailableSorter,
	&StationRatingMaxSorter,
	&StationRatingMinSorter,
	&StationVehiclesCallingSorter
};

/* Names of the sorting functions */
const StringID CompanyStationsWindow::sorter_names[] = {
	STR_SORT_BY_NAME,
	STR_SORT_BY_FACILITY,
	STR_SORT_BY_WAITING_TOTAL,
	STR_SORT_BY_WAITING_AVAILABLE,
	STR_SORT_BY_RATING_MAX,
	STR_SORT_BY_RATING_MIN,
	STR_SORT_BY_VEHICLES_CALLING,
	INVALID_STRING_ID
};

/**
 * Make a horizontal row of cargo buttons, starting at widget #WID_STL_CARGOSTART.
 * @param biggest_index Pointer to store biggest used widget number of the buttons.
 * @return Horizontal row.
 */
static NWidgetBase *CargoWidgets(int *biggest_index)
{
	NWidgetHorizontal *container = new NWidgetHorizontal();

	for (uint i = 0; i < _sorted_standard_cargo_specs.size(); i++) {
		NWidgetBackground *panel = new NWidgetBackground(WWT_PANEL, COLOUR_GREY, WID_STL_CARGOSTART + i);
		panel->SetMinimalSize(14, 0);
		panel->SetMinimalTextLines(1, 0, FS_NORMAL);
		panel->SetResize(0, 0);
		panel->SetFill(0, 1);
		panel->SetDataTip(0, STR_STATION_LIST_USE_CTRL_TO_SELECT_MORE);
		container->Add(panel);
	}
	*biggest_index = WID_STL_CARGOSTART + static_cast<int>(_sorted_standard_cargo_specs.size());
	return container;
}

static const NWidgetPart _nested_company_stations_widgets[] = {
	NWidget(NWID_HORIZONTAL),
		NWidget(WWT_CLOSEBOX, COLOUR_GREY),
		NWidget(WWT_CAPTION, COLOUR_GREY, WID_STL_CAPTION), SetDataTip(STR_STATION_LIST_CAPTION, STR_TOOLTIP_WINDOW_TITLE_DRAG_THIS),
		NWidget(WWT_SHADEBOX, COLOUR_GREY),
		NWidget(WWT_DEFSIZEBOX, COLOUR_GREY),
		NWidget(WWT_STICKYBOX, COLOUR_GREY),
	EndContainer(),
	NWidget(NWID_HORIZONTAL),
		NWidget(WWT_TEXTBTN, COLOUR_GREY, WID_STL_TRAIN), SetMinimalSize(14, 0), SetMinimalTextLines(1, 0), SetDataTip(STR_TRAIN, STR_STATION_LIST_USE_CTRL_TO_SELECT_MORE), SetFill(0, 1),
		NWidget(WWT_TEXTBTN, COLOUR_GREY, WID_STL_TRUCK), SetMinimalSize(14, 0), SetMinimalTextLines(1, 0), SetDataTip(STR_LORRY, STR_STATION_LIST_USE_CTRL_TO_SELECT_MORE), SetFill(0, 1),
		NWidget(WWT_TEXTBTN, COLOUR_GREY, WID_STL_BUS), SetMinimalSize(14, 0), SetMinimalTextLines(1, 0), SetDataTip(STR_BUS, STR_STATION_LIST_USE_CTRL_TO_SELECT_MORE), SetFill(0, 1),
		NWidget(WWT_TEXTBTN, COLOUR_GREY, WID_STL_SHIP), SetMinimalSize(14, 0), SetMinimalTextLines(1, 0), SetDataTip(STR_SHIP, STR_STATION_LIST_USE_CTRL_TO_SELECT_MORE), SetFill(0, 1),
		NWidget(WWT_TEXTBTN, COLOUR_GREY, WID_STL_AIRPLANE), SetMinimalSize(14, 0), SetMinimalTextLines(1, 0), SetDataTip(STR_PLANE, STR_STATION_LIST_USE_CTRL_TO_SELECT_MORE), SetFill(0, 1),
		NWidget(WWT_PUSHTXTBTN, COLOUR_GREY, WID_STL_FACILALL), SetMinimalSize(14, 0), SetMinimalTextLines(1, 0), SetDataTip(STR_ABBREV_ALL, STR_STATION_LIST_SELECT_ALL_FACILITIES), SetTextStyle(TC_BLACK, FS_SMALL), SetFill(0, 1),
		NWidget(WWT_PANEL, COLOUR_GREY), SetMinimalSize(5, 0), SetFill(0, 1), EndContainer(),
		NWidgetFunction(CargoWidgets),
		NWidget(WWT_TEXTBTN, COLOUR_GREY, WID_STL_NOCARGOWAITING), SetMinimalSize(14, 0), SetMinimalTextLines(1, 0), SetDataTip(STR_ABBREV_NONE, STR_STATION_LIST_NO_WAITING_CARGO), SetTextStyle(TC_BLACK, FS_SMALL), SetFill(0, 1),
		NWidget(WWT_PUSHTXTBTN, COLOUR_GREY, WID_STL_CARGOALL), SetMinimalSize(14, 0), SetMinimalTextLines(1, 0), SetDataTip(STR_ABBREV_ALL, STR_STATION_LIST_SELECT_ALL_TYPES), SetTextStyle(TC_BLACK, FS_SMALL), SetFill(0, 1),
		NWidget(WWT_PANEL, COLOUR_GREY), SetResize(1, 0), SetFill(1, 1), EndContainer(),
	EndContainer(),
	NWidget(NWID_HORIZONTAL),
		NWidget(WWT_PUSHTXTBTN, COLOUR_GREY, WID_STL_SORTBY), SetMinimalSize(81, 12), SetDataTip(STR_BUTTON_SORT_BY, STR_TOOLTIP_SORT_ORDER),
		NWidget(WWT_DROPDOWN, COLOUR_GREY, WID_STL_SORTDROPBTN), SetMinimalSize(163, 12), SetDataTip(STR_SORT_BY_NAME, STR_TOOLTIP_SORT_CRITERIA), // widget_data gets overwritten.
		NWidget(WWT_PANEL, COLOUR_GREY), SetResize(1, 0), SetFill(1, 1), EndContainer(),
	EndContainer(),
	NWidget(NWID_HORIZONTAL),
		NWidget(WWT_PANEL, COLOUR_GREY, WID_STL_LIST), SetMinimalSize(346, 125), SetResize(1, 10), SetDataTip(0x0, STR_STATION_LIST_TOOLTIP), SetScrollbar(WID_STL_SCROLLBAR), EndContainer(),
		NWidget(NWID_VERTICAL),
			NWidget(NWID_VSCROLLBAR, COLOUR_GREY, WID_STL_SCROLLBAR),
			NWidget(WWT_RESIZEBOX, COLOUR_GREY),
		EndContainer(),
	EndContainer(),
};

static WindowDesc _company_stations_desc(
	WDP_AUTO, "list_stations", 358, 162,
	WC_STATION_LIST, WC_NONE,
	0,
	std::begin(_nested_company_stations_widgets), std::end(_nested_company_stations_widgets)
);

/**
 * Opens window with list of company's stations
 *
 * @param company whose stations' list show
 */
void ShowCompanyStations(CompanyID company)
{
	if (!Company::IsValidID(company)) return;

	AllocateWindowDescFront<CompanyStationsWindow>(&_company_stations_desc, company);
}

static const NWidgetPart _nested_station_view_widgets[] = {
	NWidget(NWID_HORIZONTAL),
		NWidget(WWT_CLOSEBOX, COLOUR_GREY),
		NWidget(WWT_IMGBTN, COLOUR_GREY, WID_SV_RENAME), SetMinimalSize(12, 14), SetDataTip(SPR_RENAME, 0x0),
		NWidget(WWT_CAPTION, COLOUR_GREY, WID_SV_CAPTION), SetDataTip(STR_STATION_VIEW_CAPTION, STR_TOOLTIP_WINDOW_TITLE_DRAG_THIS),
		NWidget(WWT_PUSHIMGBTN, COLOUR_GREY, WID_SV_LOCATION), SetMinimalSize(12, 14), SetDataTip(SPR_GOTO_LOCATION, STR_STATION_VIEW_CENTER_TOOLTIP),
		NWidget(WWT_DEBUGBOX, COLOUR_GREY),
		NWidget(WWT_SHADEBOX, COLOUR_GREY),
		NWidget(WWT_DEFSIZEBOX, COLOUR_GREY),
		NWidget(WWT_STICKYBOX, COLOUR_GREY),
	EndContainer(),
	NWidget(NWID_HORIZONTAL),
		NWidget(WWT_TEXTBTN, COLOUR_GREY, WID_SV_GROUP), SetMinimalSize(81, 12), SetFill(1, 1), SetDataTip(STR_STATION_VIEW_GROUP, 0x0),
		NWidget(WWT_DROPDOWN, COLOUR_GREY, WID_SV_GROUP_BY), SetMinimalSize(168, 12), SetResize(1, 0), SetFill(0, 1), SetDataTip(0x0, STR_TOOLTIP_GROUP_ORDER),
	EndContainer(),
	NWidget(NWID_HORIZONTAL),
		NWidget(WWT_PUSHTXTBTN, COLOUR_GREY, WID_SV_SORT_ORDER), SetMinimalSize(81, 12), SetFill(1, 1), SetDataTip(STR_BUTTON_SORT_BY, STR_TOOLTIP_SORT_ORDER),
		NWidget(WWT_DROPDOWN, COLOUR_GREY, WID_SV_SORT_BY), SetMinimalSize(168, 12), SetResize(1, 0), SetFill(0, 1), SetDataTip(0x0, STR_TOOLTIP_SORT_CRITERIA),
	EndContainer(),
	NWidget(NWID_HORIZONTAL),
		NWidget(WWT_PANEL, COLOUR_GREY, WID_SV_WAITING), SetMinimalSize(237, 44), SetResize(1, 10), SetScrollbar(WID_SV_SCROLLBAR), EndContainer(),
		NWidget(NWID_VSCROLLBAR, COLOUR_GREY, WID_SV_SCROLLBAR),
	EndContainer(),
	NWidget(WWT_PANEL, COLOUR_GREY, WID_SV_ACCEPT_RATING_LIST), SetMinimalSize(249, 23), SetResize(1, 0), EndContainer(),
	NWidget(NWID_HORIZONTAL, NC_EQUALSIZE),
		NWidget(WWT_PUSHTXTBTN, COLOUR_GREY, WID_SV_ACCEPTS_RATINGS), SetMinimalSize(46, 12), SetResize(1, 0), SetFill(1, 1),
				SetDataTip(STR_STATION_VIEW_RATINGS_BUTTON, STR_STATION_VIEW_RATINGS_TOOLTIP),
		NWidget(WWT_PUSHTXTBTN, COLOUR_GREY, WID_SV_HISTORY), SetMinimalSize(60, 12), SetResize(1, 0), SetFill(1, 1),
				SetDataTip(STR_STATION_VIEW_HISTORY_BUTTON, STR_STATION_VIEW_HISTORY_TOOLTIP),
		NWidget(WWT_PUSHTXTBTN, COLOUR_GREY, WID_SV_DEPARTURES), SetMinimalSize(46, 12), SetResize(1, 0), SetFill(1, 1),
				SetDataTip(STR_STATION_VIEW_DEPARTURES_BUTTON, STR_STATION_VIEW_DEPARTURES_TOOLTIP),
		NWidget(WWT_TEXTBTN, COLOUR_GREY, WID_SV_CLOSE_AIRPORT), SetMinimalSize(45, 12), SetResize(1, 0), SetFill(1, 1),
				SetDataTip(STR_STATION_VIEW_CLOSE_AIRPORT, STR_STATION_VIEW_CLOSE_AIRPORT_TOOLTIP),
		NWidget(WWT_TEXTBTN, COLOUR_GREY, WID_SV_CATCHMENT), SetMinimalSize(45, 12), SetResize(1, 0), SetFill(1, 1), SetDataTip(STR_BUTTON_CATCHMENT, STR_TOOLTIP_CATCHMENT),
		NWidget(WWT_PUSHTXTBTN, COLOUR_GREY, WID_SV_TRAINS), SetMinimalSize(14, 12), SetFill(0, 1), SetDataTip(STR_TRAIN, STR_STATION_VIEW_SCHEDULED_TRAINS_TOOLTIP),
		NWidget(WWT_PUSHTXTBTN, COLOUR_GREY, WID_SV_ROADVEHS), SetMinimalSize(14, 12), SetFill(0, 1), SetDataTip(STR_LORRY, STR_STATION_VIEW_SCHEDULED_ROAD_VEHICLES_TOOLTIP),
		NWidget(WWT_PUSHTXTBTN, COLOUR_GREY, WID_SV_SHIPS), SetMinimalSize(14, 12), SetFill(0, 1), SetDataTip(STR_SHIP, STR_STATION_VIEW_SCHEDULED_SHIPS_TOOLTIP),
		NWidget(WWT_PUSHTXTBTN, COLOUR_GREY, WID_SV_PLANES),  SetMinimalSize(14, 12), SetFill(0, 1), SetDataTip(STR_PLANE, STR_STATION_VIEW_SCHEDULED_AIRCRAFT_TOOLTIP),
		NWidget(WWT_RESIZEBOX, COLOUR_GREY),
	EndContainer(),
};

/**
 * Draws icons of waiting cargo in the StationView window
 *
 * @param i type of cargo
 * @param waiting number of waiting units
 * @param left  left most coordinate to draw on
 * @param right right most coordinate to draw on
 * @param y y coordinate
 */
static void DrawCargoIcons(CargoID i, uint waiting, int left, int right, int y)
{
	int width = ScaleSpriteTrad(10);
	uint num = std::min<uint>((waiting + (width / 2)) / width, (right - left) / width); // maximum is width / 10 icons so it won't overflow
	if (num == 0) return;

	SpriteID sprite = CargoSpec::Get(i)->GetCargoIcon();

	int x = _current_text_dir == TD_RTL ? left : right - num * width;
	do {
		DrawSprite(sprite, PAL_NONE, x, y);
		x += width;
	} while (--num);
}

enum SortOrder {
	SO_DESCENDING,
	SO_ASCENDING
};

class CargoDataEntry;

enum class CargoSortType : byte {
	AsGrouping,    ///< by the same principle the entries are being grouped
	Count,         ///< by amount of cargo
	StationString, ///< by station name
	StationID,     ///< by station id
	CargoID,       ///< by cargo id
};

class CargoSorter {
public:
	CargoSorter(CargoSortType t = CargoSortType::StationID, SortOrder o = SO_ASCENDING) : type(t), order(o) {}
	CargoSortType GetSortType() {return this->type;}
	bool operator()(const CargoDataEntry *cd1, const CargoDataEntry *cd2) const;

private:
	CargoSortType type;
	SortOrder order;

	template<class Tid>
	bool SortId(Tid st1, Tid st2) const;
	bool SortCount(const CargoDataEntry *cd1, const CargoDataEntry *cd2) const;
	bool SortStation (StationID st1, StationID st2) const;
};

typedef std::set<CargoDataEntry *, CargoSorter> CargoDataSet;

/**
 * A cargo data entry representing one possible row in the station view window's
 * top part. Cargo data entries form a tree where each entry can have several
 * children. Parents keep track of the sums of their childrens' cargo counts.
 */
class CargoDataEntry {
public:
	CargoDataEntry();
	~CargoDataEntry();

	/**
	 * Insert a new child or retrieve an existing child using a station ID as ID.
	 * @param station ID of the station for which an entry shall be created or retrieved
	 * @return a child entry associated with the given station.
	 */
	CargoDataEntry *InsertOrRetrieve(StationID station)
	{
		return this->InsertOrRetrieve<StationID>(station);
	}

	/**
	 * Insert a new child or retrieve an existing child using a cargo ID as ID.
	 * @param cargo ID of the cargo for which an entry shall be created or retrieved
	 * @return a child entry associated with the given cargo.
	 */
	CargoDataEntry *InsertOrRetrieve(CargoID cargo)
	{
		return this->InsertOrRetrieve<CargoID>(cargo);
	}

	void Update(uint count);

	/**
	 * Remove a child associated with the given station.
	 * @param station ID of the station for which the child should be removed.
	 */
	void Remove(StationID station)
	{
		CargoDataEntry t(station);
		this->Remove(&t);
	}

	/**
	 * Remove a child associated with the given cargo.
	 * @param cargo ID of the cargo for which the child should be removed.
	 */
	void Remove(CargoID cargo)
	{
		CargoDataEntry t(cargo);
		this->Remove(&t);
	}

	/**
	 * Retrieve a child for the given station. Return nullptr if it doesn't exist.
	 * @param station ID of the station the child we're looking for is associated with.
	 * @return a child entry for the given station or nullptr.
	 */
	CargoDataEntry *Retrieve(StationID station) const
	{
		CargoDataEntry t(station);
		return this->Retrieve(this->children->find(&t));
	}

	/**
	 * Retrieve a child for the given cargo. Return nullptr if it doesn't exist.
	 * @param cargo ID of the cargo the child we're looking for is associated with.
	 * @return a child entry for the given cargo or nullptr.
	 */
	CargoDataEntry *Retrieve(CargoID cargo) const
	{
		CargoDataEntry t(cargo);
		return this->Retrieve(this->children->find(&t));
	}

	void Resort(CargoSortType type, SortOrder order);

	/**
	 * Get the station ID for this entry.
	 */
	StationID GetStation() const { return this->station; }

	/**
	 * Get the cargo ID for this entry.
	 */
	CargoID GetCargo() const { return this->cargo; }

	/**
	 * Get the cargo count for this entry.
	 */
	uint GetCount() const { return this->count; }

	/**
	 * Get the parent entry for this entry.
	 */
	CargoDataEntry *GetParent() const { return this->parent; }

	/**
	 * Get the number of children for this entry.
	 */
	uint GetNumChildren() const { return this->num_children; }

	/**
	 * Get an iterator pointing to the begin of the set of children.
	 */
	CargoDataSet::iterator Begin() const { return this->children->begin(); }

	/**
	 * Get an iterator pointing to the end of the set of children.
	 */
	CargoDataSet::iterator End() const { return this->children->end(); }

	/**
	 * Has this entry transfers.
	 */
	bool HasTransfers() const { return this->transfers; }

	/**
	 * Set the transfers state.
	 */
	void SetTransfers(bool value) { this->transfers = value; }

	void Clear();
private:

	CargoDataEntry(StationID st, uint c, CargoDataEntry *p);
	CargoDataEntry(CargoID car, uint c, CargoDataEntry *p);
	CargoDataEntry(StationID st);
	CargoDataEntry(CargoID car);

	CargoDataEntry *Retrieve(CargoDataSet::iterator i) const;

	template<class Tid>
	CargoDataEntry *InsertOrRetrieve(Tid s);

	void Remove(CargoDataEntry *comp);
	void IncrementSize();

	CargoDataEntry *parent;   ///< the parent of this entry.
	const union {
		StationID station;    ///< ID of the station this entry is associated with.
		struct {
			CargoID cargo;    ///< ID of the cargo this entry is associated with.
			bool transfers;   ///< If there are transfers for this cargo.
		};
	};
	uint num_children;        ///< the number of subentries belonging to this entry.
	uint count;               ///< sum of counts of all children or amount of cargo for this entry.
	CargoDataSet *children;   ///< the children of this entry.
};

CargoDataEntry::CargoDataEntry() :
	parent(nullptr),
	station(INVALID_STATION),
	num_children(0),
	count(0),
	children(new CargoDataSet(CargoSorter(CargoSortType::CargoID)))
{}

CargoDataEntry::CargoDataEntry(CargoID cargo, uint count, CargoDataEntry *parent) :
	parent(parent),
	cargo(cargo),
	num_children(0),
	count(count),
	children(new CargoDataSet)
{}

CargoDataEntry::CargoDataEntry(StationID station, uint count, CargoDataEntry *parent) :
	parent(parent),
	station(station),
	num_children(0),
	count(count),
	children(new CargoDataSet)
{}

CargoDataEntry::CargoDataEntry(StationID station) :
	parent(nullptr),
	station(station),
	num_children(0),
	count(0),
	children(nullptr)
{}

CargoDataEntry::CargoDataEntry(CargoID cargo) :
	parent(nullptr),
	cargo(cargo),
	num_children(0),
	count(0),
	children(nullptr)
{}

CargoDataEntry::~CargoDataEntry()
{
	this->Clear();
	delete this->children;
}

/**
 * Delete all subentries, reset count and num_children and adapt parent's count.
 */
void CargoDataEntry::Clear()
{
	if (this->children != nullptr) {
		for (auto &it : *this->children) {
			assert(it != this);
			delete it;
		}
		this->children->clear();
	}
	if (this->parent != nullptr) this->parent->count -= this->count;
	this->count = 0;
	this->num_children = 0;
}

/**
 * Remove a subentry from this one and delete it.
 * @param child the entry to be removed. This may also be a synthetic entry
 * which only contains the ID of the entry to be removed. In this case child is
 * not deleted.
 */
void CargoDataEntry::Remove(CargoDataEntry *child)
{
	CargoDataSet::iterator i = this->children->find(child);
	if (i != this->children->end()) {
		delete *i;
		this->children->erase(i);
	}
}

/**
 * Retrieve a subentry or insert it if it doesn't exist, yet.
 * @tparam ID type of ID: either StationID or CargoID
 * @param child_id ID of the child to be inserted or retrieved.
 * @return the new or retrieved subentry
 */
template<class Tid>
CargoDataEntry *CargoDataEntry::InsertOrRetrieve(Tid child_id)
{
	CargoDataEntry tmp(child_id);
	CargoDataSet::iterator i = this->children->find(&tmp);
	if (i == this->children->end()) {
		IncrementSize();
		return *(this->children->insert(new CargoDataEntry(child_id, 0, this)).first);
	} else {
		CargoDataEntry *ret = *i;
		assert(this->children->value_comp().GetSortType() != CargoSortType::Count);
		return ret;
	}
}

/**
 * Update the count for this entry and propagate the change to the parent entry
 * if there is one.
 * @param count the amount to be added to this entry
 */
void CargoDataEntry::Update(uint count)
{
	this->count += count;
	if (this->parent != nullptr) this->parent->Update(count);
}

/**
 * Increment
 */
void CargoDataEntry::IncrementSize()
{
	 ++this->num_children;
	 if (this->parent != nullptr) this->parent->IncrementSize();
}

void CargoDataEntry::Resort(CargoSortType type, SortOrder order)
{
	CargoDataSet *new_subs = new CargoDataSet(this->children->begin(), this->children->end(), CargoSorter(type, order));
	delete this->children;
	this->children = new_subs;
}

CargoDataEntry *CargoDataEntry::Retrieve(CargoDataSet::iterator i) const
{
	if (i == this->children->end()) {
		return nullptr;
	} else {
		assert(this->children->value_comp().GetSortType() != CargoSortType::Count);
		return *i;
	}
}

bool CargoSorter::operator()(const CargoDataEntry *cd1, const CargoDataEntry *cd2) const
{
	switch (this->type) {
		case CargoSortType::StationID:
			return this->SortId<StationID>(cd1->GetStation(), cd2->GetStation());
		case CargoSortType::CargoID:
			return this->SortId<CargoID>(cd1->GetCargo(), cd2->GetCargo());
		case CargoSortType::Count:
			return this->SortCount(cd1, cd2);
		case CargoSortType::StationString:
			return this->SortStation(cd1->GetStation(), cd2->GetStation());
		default:
			NOT_REACHED();
	}
}

template<class Tid>
bool CargoSorter::SortId(Tid st1, Tid st2) const
{
	return (this->order == SO_ASCENDING) ? st1 < st2 : st2 < st1;
}

bool CargoSorter::SortCount(const CargoDataEntry *cd1, const CargoDataEntry *cd2) const
{
	uint c1 = cd1->GetCount();
	uint c2 = cd2->GetCount();
	if (c1 == c2) {
		return this->SortStation(cd1->GetStation(), cd2->GetStation());
	} else if (this->order == SO_ASCENDING) {
		return c1 < c2;
	} else {
		return c2 < c1;
	}
}

bool CargoSorter::SortStation(StationID st1, StationID st2) const
{
	if (!Station::IsValidID(st1)) {
		return Station::IsValidID(st2) ? this->order == SO_ASCENDING : this->SortId(st1, st2);
	} else if (!Station::IsValidID(st2)) {
		return order == SO_DESCENDING;
	}

	int res = StrNaturalCompare(Station::Get(st1)->GetCachedName(), Station::Get(st2)->GetCachedName()); // Sort by name (natural sorting).
	if (res == 0) {
		return this->SortId(st1, st2);
	} else {
		return (this->order == SO_ASCENDING) ? res < 0 : res > 0;
	}
}

/**
 * The StationView window
 */
struct StationViewWindow : public Window {
	/**
	 * A row being displayed in the cargo view (as opposed to being "hidden" behind a plus sign).
	 */
	struct RowDisplay {
		RowDisplay(CargoDataEntry *f, StationID n) : filter(f), next_station(n) {}
		RowDisplay(CargoDataEntry *f, CargoID n) : filter(f), next_cargo(n) {}

		/**
		 * Parent of the cargo entry belonging to the row.
		 */
		CargoDataEntry *filter;
		union {
			/**
			 * ID of the station belonging to the entry actually displayed if it's to/from/via.
			 */
			StationID next_station;

			/**
			 * ID of the cargo belonging to the entry actually displayed if it's cargo.
			 */
			CargoID next_cargo;
		};
	};

	typedef std::vector<RowDisplay> CargoDataVector;

	static const int NUM_COLUMNS = 4; ///< Number of "columns" in the cargo view: cargo, from, via, to

	/**
	 * Type of data invalidation.
	 */
	enum Invalidation {
		INV_FLOWS = 0x100, ///< The planned flows have been recalculated and everything has to be updated.
		INV_CARGO = 0x200  ///< Some cargo has been added or removed.
	};

	/**
	 * Type of grouping used in each of the "columns".
	 */
	enum Grouping {
		GR_SOURCE,      ///< Group by source of cargo ("from").
		GR_NEXT,        ///< Group by next station ("via").
		GR_DESTINATION, ///< Group by estimated final destination ("to").
		GR_CARGO,       ///< Group by cargo type.
	};

	/**
	 * Display mode of the cargo view.
	 */
	enum Mode {
		MODE_WAITING, ///< Show cargo waiting at the station.
		MODE_PLANNED  ///< Show cargo planned to pass through the station.
	};

	uint expand_shrink_width;     ///< The width allocated to the expand/shrink 'button'
	int rating_lines;             ///< Number of lines in the cargo ratings view.
	int accepts_lines;            ///< Number of lines in the accepted cargo view.
	Scrollbar *vscroll;

	/** Height of the #WID_SV_ACCEPT_RATING_LIST widget for different views. */
	enum AcceptListHeight {
		ALH_RATING  = 13, ///< Height of the cargo ratings view.
		ALH_ACCEPTS = 3,  ///< Height of the accepted cargo view.
	};

	static const StringID _sort_names[];  ///< Names of the sorting options in the dropdown.
	static const StringID _group_names[]; ///< Names of the grouping options in the dropdown.

	/**
	 * Sort types of the different 'columns'.
	 * In fact only CargoSortType::Count and CargoSortType::AsGrouping are active and you can only
	 * sort all the columns in the same way. The other options haven't been
	 * included in the GUI due to lack of space.
	 */
	CargoSortType sortings[NUM_COLUMNS];

	/** Sort order (ascending/descending) for the 'columns'. */
	SortOrder sort_orders[NUM_COLUMNS];

	int scroll_to_row;                  ///< If set, scroll the main viewport to the station pointed to by this row.
	int grouping_index;                 ///< Currently selected entry in the grouping drop down.
	int ratings_list_y = 0;             ///< Y coordinate of first line in station ratings panel.
	Mode current_mode;                  ///< Currently selected display mode of cargo view.
	Grouping groupings[NUM_COLUMNS];    ///< Grouping modes for the different columns.

	CargoDataEntry expanded_rows;       ///< Parent entry of currently expanded rows.
	CargoDataEntry cached_destinations; ///< Cache for the flows passing through this station.
	CargoDataVector displayed_rows;     ///< Parent entry of currently displayed rows (including collapsed ones).

	bool place_object_active = false;

	StationViewWindow(WindowDesc *desc, WindowNumber window_number) : Window(desc),
		scroll_to_row(INT_MAX), grouping_index(0)
	{
		this->rating_lines  = ALH_RATING;
		this->accepts_lines = ALH_ACCEPTS;

		this->CreateNestedTree();
		this->vscroll = this->GetScrollbar(WID_SV_SCROLLBAR);
		/* Nested widget tree creation is done in two steps to ensure that this->GetWidget<NWidgetCore>(WID_SV_ACCEPTS_RATINGS) exists in UpdateWidgetSize(). */
		this->FinishInitNested(window_number);

		this->groupings[0] = GR_CARGO;
		this->sortings[0] = CargoSortType::AsGrouping;
		this->SelectGroupBy(_settings_client.gui.station_gui_group_order);
		this->SelectSortBy(_settings_client.gui.station_gui_sort_by);
		this->sort_orders[0] = SO_ASCENDING;
		this->SelectSortOrder((SortOrder)_settings_client.gui.station_gui_sort_order);
		this->owner = Station::Get(window_number)->owner;
		ZoningStationWindowOpenClose(Station::Get(window_number));
	}

	void Close() override
	{
		ZoningStationWindowOpenClose(Station::Get(window_number));
		CloseWindowById(WC_TRAINS_LIST,   VehicleListIdentifier(VL_STATION_LIST, VEH_TRAIN,    this->owner, this->window_number).Pack(), false);
		CloseWindowById(WC_ROADVEH_LIST,  VehicleListIdentifier(VL_STATION_LIST, VEH_ROAD,     this->owner, this->window_number).Pack(), false);
		CloseWindowById(WC_SHIPS_LIST,    VehicleListIdentifier(VL_STATION_LIST, VEH_SHIP,     this->owner, this->window_number).Pack(), false);
		CloseWindowById(WC_AIRCRAFT_LIST, VehicleListIdentifier(VL_STATION_LIST, VEH_AIRCRAFT, this->owner, this->window_number).Pack(), false);

		SetViewportCatchmentStation(Station::Get(this->window_number), false);
		this->Window::Close();
	}

	void OnInit() override
	{
		const Station *st = Station::Get(this->window_number);
		SetWidgetDisabledState(WID_SV_HISTORY, st->station_cargo_history_cargoes == 0);
	}

	/**
	 * Show a certain cargo entry characterized by source/next/dest station, cargo ID and amount of cargo at the
	 * right place in the cargo view. I.e. update as many rows as are expanded following that characterization.
	 * @param data Root entry of the tree.
	 * @param cargo Cargo ID of the entry to be shown.
	 * @param source Source station of the entry to be shown.
	 * @param next Next station the cargo to be shown will visit.
	 * @param dest Final destination of the cargo to be shown.
	 * @param count Amount of cargo to be shown.
	 */
	void ShowCargo(CargoDataEntry *data, CargoID cargo, StationID source, StationID next, StationID dest, uint count)
	{
		if (count == 0) return;
		bool auto_distributed = _settings_game.linkgraph.GetDistributionType(cargo) != DT_MANUAL;
		const CargoDataEntry *expand = &this->expanded_rows;
		for (int i = 0; i < NUM_COLUMNS && expand != nullptr; ++i) {
			switch (groupings[i]) {
				case GR_CARGO:
					assert(i == 0);
					data = data->InsertOrRetrieve(cargo);
					data->SetTransfers(source != this->window_number);
					expand = expand->Retrieve(cargo);
					break;
				case GR_SOURCE:
					if (auto_distributed || source != this->window_number) {
						data = data->InsertOrRetrieve(source);
						expand = expand->Retrieve(source);
					}
					break;
				case GR_NEXT:
					if (auto_distributed) {
						data = data->InsertOrRetrieve(next);
						expand = expand->Retrieve(next);
					}
					break;
				case GR_DESTINATION:
					if (auto_distributed) {
						data = data->InsertOrRetrieve(dest);
						expand = expand->Retrieve(dest);
					}
					break;
			}
		}
		data->Update(count);
	}

	void UpdateWidgetSize(int widget, Dimension *size, [[maybe_unused]] const Dimension &padding, [[maybe_unused]] Dimension *fill, [[maybe_unused]] Dimension *resize) override
	{
		switch (widget) {
			case WID_SV_WAITING:
				resize->height = FONT_HEIGHT_NORMAL;
				size->height = 4 * resize->height + padding.height;
				this->expand_shrink_width = std::max(GetStringBoundingBox("-").width, GetStringBoundingBox("+").width);
				break;

			case WID_SV_ACCEPT_RATING_LIST:
				size->height = ((this->GetWidget<NWidgetCore>(WID_SV_ACCEPTS_RATINGS)->widget_data == STR_STATION_VIEW_RATINGS_BUTTON) ? this->accepts_lines : this->rating_lines) * FONT_HEIGHT_NORMAL + padding.height;
				break;

			case WID_SV_CLOSE_AIRPORT:
				if (!(Station::Get(this->window_number)->facilities & FACIL_AIRPORT)) {
					/* Hide 'Close Airport' button if no airport present. */
					size->width = 0;
					resize->width = 0;
					fill->width = 0;
				}
				break;

			case WID_SV_GROUP_BY:
			case WID_SV_SORT_BY: {
				uint width = 0;
				for (const StringID *str = _group_names; *str != INVALID_STRING_ID; str++) {
					width = std::max(width, GetStringBoundingBox(*str).width);
				}
				for (const StringID *str = _sort_names; *str != INVALID_STRING_ID; str++) {
					width = std::max(width, GetStringBoundingBox(*str).width);
				}
				size->width = width + padding.width;
				break;
			}
		}
	}

	bool OnTooltip(Point pt, int widget, TooltipCloseCondition close_cond) override
	{
		if (widget == WID_SV_RENAME) {
			SetDParam(0, STR_STATION_VIEW_RENAME_TOOLTIP);
			SetDParam(1, STR_BUTTON_DEFAULT);
			GuiShowTooltips(this, STR_STATION_VIEW_RENAME_TOOLTIP_EXTRA, close_cond, 2);
			return true;
		}

		if (widget != WID_SV_ACCEPT_RATING_LIST || this->GetWidget<NWidgetCore>(WID_SV_ACCEPTS_RATINGS)->widget_data == STR_STATION_VIEW_RATINGS_BUTTON ||
				_settings_client.gui.station_rating_tooltip_mode == SRTM_OFF) {
			return false;
		}

		int ofs_y = pt.y - this->ratings_list_y;
		if (ofs_y < 0) return false;

		const Station *st = Station::Get(this->window_number);
		for (const CargoSpec *cs : _sorted_standard_cargo_specs) {
			const GoodsEntry *ge = &st->goods[cs->Index()];
			if (!ge->HasRating()) continue;
			ofs_y -= FONT_HEIGHT_NORMAL;
			if (ofs_y < 0) {
				GuiShowStationRatingTooltip(this, st, cs);
				break;
			}
		}

		return true;
	}

	void OnPaint() override
	{
		const Station *st = Station::Get(this->window_number);
		CargoDataEntry cargo;
		BuildCargoList(&cargo, st);

		this->vscroll->SetCount(cargo.GetNumChildren()); // update scrollbar

		byte have_veh_types = 0;
		IterateOrderRefcountMapForDestinationID(st->index, [&](CompanyID cid, OrderType order_type, VehicleType veh_type, uint32 refcount) {
			SetBit(have_veh_types, veh_type);
			return true;
		});

		/* disable some buttons */
		this->SetWidgetDisabledState(WID_SV_RENAME,   st->owner != _local_company);
		this->SetWidgetDisabledState(WID_SV_TRAINS,   !(st->facilities & FACIL_TRAIN) && !HasBit(have_veh_types, VEH_TRAIN));
		this->SetWidgetDisabledState(WID_SV_ROADVEHS, !(st->facilities & FACIL_TRUCK_STOP) && !(st->facilities & FACIL_BUS_STOP) && !HasBit(have_veh_types, VEH_ROAD));
		this->SetWidgetDisabledState(WID_SV_SHIPS,    !(st->facilities & FACIL_DOCK) && !HasBit(have_veh_types, VEH_SHIP));
		this->SetWidgetDisabledState(WID_SV_PLANES,   !(st->facilities & FACIL_AIRPORT) && !HasBit(have_veh_types, VEH_AIRCRAFT));
		this->SetWidgetDisabledState(WID_SV_CLOSE_AIRPORT, !(st->facilities & FACIL_AIRPORT) || st->owner != _local_company || st->owner == OWNER_NONE); // Also consider SE, where _local_company == OWNER_NONE
		this->SetWidgetLoweredState(WID_SV_CLOSE_AIRPORT, (st->facilities & FACIL_AIRPORT) && (st->airport.flags & AIRPORT_CLOSED_block) != 0);

		extern const Station *_viewport_highlight_station;
		this->SetWidgetDisabledState(WID_SV_CATCHMENT, st->facilities == FACIL_NONE);
		this->SetWidgetLoweredState(WID_SV_CATCHMENT, _viewport_highlight_station == st);

		this->DrawWidgets();

		if (!this->IsShaded()) {
			/* Draw 'accepted cargo' or 'cargo ratings'. */
			const NWidgetBase *wid = this->GetWidget<NWidgetBase>(WID_SV_ACCEPT_RATING_LIST);
			const Rect r = wid->GetCurrentRect();
			if (this->GetWidget<NWidgetCore>(WID_SV_ACCEPTS_RATINGS)->widget_data == STR_STATION_VIEW_RATINGS_BUTTON) {
				int lines = this->DrawAcceptedCargo(r);
				if (lines > this->accepts_lines) { // Resize the widget, and perform re-initialization of the window.
					this->accepts_lines = lines;
					this->ReInit();
					return;
				}
			} else {
				int lines = this->DrawCargoRatings(r);
				if (lines > this->rating_lines) { // Resize the widget, and perform re-initialization of the window.
					this->rating_lines = lines;
					this->ReInit();
					return;
				}
			}

			/* Draw arrow pointing up/down for ascending/descending sorting */
			this->DrawSortButtonState(WID_SV_SORT_ORDER, sort_orders[1] == SO_ASCENDING ? SBS_UP : SBS_DOWN);

			int pos = this->vscroll->GetPosition();

			int maxrows = this->vscroll->GetCapacity();

			displayed_rows.clear();

			/* Draw waiting cargo. */
			NWidgetBase *nwi = this->GetWidget<NWidgetBase>(WID_SV_WAITING);
			Rect waiting_rect = nwi->GetCurrentRect().Shrink(WidgetDimensions::scaled.framerect);
			this->DrawEntries(&cargo, waiting_rect, pos, maxrows, 0);
			scroll_to_row = INT_MAX;
		}
	}

	void SetStringParameters(int widget) const override
	{
		if (widget == WID_SV_CAPTION) {
			const Station *st = Station::Get(this->window_number);
			SetDParam(0, st->index);
			SetDParam(1, st->facilities);
		}
	}

	/**
	 * Rebuild the cache for estimated destinations which is used to quickly show the "destination" entries
	 * even if we actually don't know the destination of a certain packet from just looking at it.
	 * @param i Cargo to recalculate the cache for.
	 */
	void RecalcDestinations(CargoID i)
	{
		const Station *st = Station::Get(this->window_number);
		CargoDataEntry *cargo_entry = cached_destinations.InsertOrRetrieve(i);
		cargo_entry->Clear();

		if (st->goods[i].data == nullptr) return;

		const FlowStatMap &flows = st->goods[i].data->flows;
		for (const auto &it : flows) {
			StationID from = it.GetOrigin();
			CargoDataEntry *source_entry = cargo_entry->InsertOrRetrieve(from);
			uint32 prev_count = 0;
			for (const auto &flow_it : it) {
				StationID via = flow_it.second;
				CargoDataEntry *via_entry = source_entry->InsertOrRetrieve(via);
				if (via == this->window_number) {
					via_entry->InsertOrRetrieve(via)->Update(flow_it.first - prev_count);
				} else {
					EstimateDestinations(i, from, via, flow_it.first - prev_count, via_entry);
				}
				prev_count = flow_it.first;
			}
		}
	}

	/**
	 * Estimate the amounts of cargo per final destination for a given cargo, source station and next hop and
	 * save the result as children of the given CargoDataEntry.
	 * @param cargo ID of the cargo to estimate destinations for.
	 * @param source Source station of the given batch of cargo.
	 * @param next Intermediate hop to start the calculation at ("next hop").
	 * @param count Size of the batch of cargo.
	 * @param dest CargoDataEntry to save the results in.
	 */
	void EstimateDestinations(CargoID cargo, StationID source, StationID next, uint count, CargoDataEntry *dest, uint depth = 0)
	{
		if (depth <= 128 && Station::IsValidID(next) && Station::IsValidID(source)) {
			CargoDataEntry tmp;
			const GoodsEntry &ge = Station::Get(next)->goods[cargo];

			if (ge.data != nullptr) {
				const FlowStatMap &flowmap = ge.data->flows;
				FlowStatMap::const_iterator map_it = flowmap.find(source);
				if (map_it != flowmap.end()) {
					uint32 prev_count = 0;
					for (FlowStat::const_iterator i = map_it->begin(); i != map_it->end(); ++i) {
						tmp.InsertOrRetrieve(i->second)->Update(i->first - prev_count);
						prev_count = i->first;
					}
				}
			}

			if (tmp.GetCount() == 0) {
				dest->InsertOrRetrieve(INVALID_STATION)->Update(count);
			} else {
				uint sum_estimated = 0;
				while (sum_estimated < count) {
					for (CargoDataSet::iterator i = tmp.Begin(); i != tmp.End() && sum_estimated < count; ++i) {
						CargoDataEntry *child = *i;
						uint estimate = DivideApprox(child->GetCount() * count, tmp.GetCount());
						if (estimate == 0) estimate = 1;

						sum_estimated += estimate;
						if (sum_estimated > count) {
							estimate -= sum_estimated - count;
							sum_estimated = count;
						}

						if (estimate > 0) {
							if (child->GetStation() == next) {
								dest->InsertOrRetrieve(next)->Update(estimate);
							} else {
								EstimateDestinations(cargo, source, child->GetStation(), estimate, dest, depth + 1);
							}
						}
					}

				}
			}
		} else {
			dest->InsertOrRetrieve(INVALID_STATION)->Update(count);
		}
	}

	/**
	 * Build up the cargo view for PLANNED mode and a specific cargo.
	 * @param i Cargo to show.
	 * @param flows The current station's flows for that cargo.
	 * @param cargo The CargoDataEntry to save the results in.
	 */
	void BuildFlowList(CargoID i, const FlowStatMap &flows, CargoDataEntry *cargo)
	{
		const CargoDataEntry *source_dest = this->cached_destinations.Retrieve(i);
		for (FlowStatMap::const_iterator it = flows.begin(); it != flows.end(); ++it) {
			if (it->IsInvalid()) continue;
			StationID from = it->GetOrigin();
			const CargoDataEntry *source_entry = source_dest->Retrieve(from);
			for (FlowStat::const_iterator flow_it = it->begin(); flow_it != it->end(); ++flow_it) {
				const CargoDataEntry *via_entry = source_entry->Retrieve(flow_it->second);
				for (CargoDataSet::iterator dest_it = via_entry->Begin(); dest_it != via_entry->End(); ++dest_it) {
					CargoDataEntry *dest_entry = *dest_it;
					ShowCargo(cargo, i, from, flow_it->second, dest_entry->GetStation(), dest_entry->GetCount());
				}
			}
		}
	}

	/**
	 * Build up the cargo view for WAITING mode and a specific cargo.
	 * @param i Cargo to show.
	 * @param packets The current station's cargo list for that cargo.
	 * @param cargo The CargoDataEntry to save the result in.
	 */
	void BuildCargoList(CargoID i, const StationCargoList &packets, CargoDataEntry *cargo)
	{
		const CargoDataEntry *source_dest = this->cached_destinations.Retrieve(i);
		for (StationCargoList::ConstIterator it = packets.Packets()->begin(); it != packets.Packets()->end(); it++) {
			const CargoPacket *cp = *it;
			StationID next = it.GetKey();

			const CargoDataEntry *source_entry = source_dest->Retrieve(cp->GetFirstStation());
			if (source_entry == nullptr) {
				this->ShowCargo(cargo, i, cp->GetFirstStation(), next, INVALID_STATION, cp->Count());
				continue;
			}

			const CargoDataEntry *via_entry = source_entry->Retrieve(next);
			if (via_entry == nullptr) {
				this->ShowCargo(cargo, i, cp->GetFirstStation(), next, INVALID_STATION, cp->Count());
				continue;
			}

			uint remaining = cp->Count();
			for (CargoDataSet::iterator dest_it = via_entry->Begin(); dest_it != via_entry->End();) {
				CargoDataEntry *dest_entry = *dest_it;

				/* Advance iterator here instead of in the for statement to test whether this is the last entry */
				++dest_it;

				uint val;
				if (dest_it == via_entry->End()) {
					/* Allocate all remaining waiting cargo to the last destination to avoid
					 * waiting cargo being "lost", and the displayed total waiting cargo
					 * not matching GoodsEntry::TotalCount() */
					val = remaining;
				} else {
					val = std::min<uint>(remaining, DivideApprox(cp->Count() * dest_entry->GetCount(), via_entry->GetCount()));
					remaining -= val;
				}
				this->ShowCargo(cargo, i, cp->GetFirstStation(), next, dest_entry->GetStation(), val);
			}
		}
		this->ShowCargo(cargo, i, NEW_STATION, NEW_STATION, NEW_STATION, packets.ReservedCount());
	}

	/**
	 * Build up the cargo view for all cargoes.
	 * @param cargo The root cargo entry to save all results in.
	 * @param st The station to calculate the cargo view from.
	 */
	void BuildCargoList(CargoDataEntry *cargo, const Station *st)
	{
		for (CargoID i = 0; i < NUM_CARGO; i++) {

			if (this->cached_destinations.Retrieve(i) == nullptr) {
				this->RecalcDestinations(i);
			}

			if (this->current_mode == MODE_WAITING) {
				this->BuildCargoList(i, st->goods[i].ConstCargoList(), cargo);
			} else {
				this->BuildFlowList(i, st->goods[i].ConstFlows(), cargo);
			}
		}
	}

	/**
	 * Mark a specific row, characterized by its CargoDataEntry, as expanded.
	 * @param data The row to be marked as expanded.
	 */
	void SetDisplayedRow(const CargoDataEntry *data)
	{
		std::vector<StationID> stations;
		const CargoDataEntry *parent = data->GetParent();
		if (parent->GetParent() == nullptr) {
			this->displayed_rows.push_back(RowDisplay(&this->expanded_rows, data->GetCargo()));
			return;
		}

		StationID next = data->GetStation();
		while (parent->GetParent()->GetParent() != nullptr) {
			stations.push_back(parent->GetStation());
			parent = parent->GetParent();
		}

		CargoID cargo = parent->GetCargo();
		CargoDataEntry *filter = this->expanded_rows.Retrieve(cargo);
		while (!stations.empty()) {
			filter = filter->Retrieve(stations.back());
			stations.pop_back();
		}

		this->displayed_rows.push_back(RowDisplay(filter, next));
	}

	/**
	 * Select the correct string for an entry referring to the specified station.
	 * @param station Station the entry is showing cargo for.
	 * @param here String to be shown if the entry refers to the same station as this station GUI belongs to.
	 * @param other_station String to be shown if the entry refers to a specific other station.
	 * @param any String to be shown if the entry refers to "any station".
	 * @return One of the three given strings or STR_STATION_VIEW_RESERVED, depending on what station the entry refers to.
	 */
	StringID GetEntryString(StationID station, StringID here, StringID other_station, StringID any)
	{
		if (station == this->window_number) {
			return here;
		} else if (station == INVALID_STATION) {
			return any;
		} else if (station == NEW_STATION) {
			return STR_STATION_VIEW_RESERVED;
		} else {
			SetDParam(2, station);
			return other_station;
		}
	}

	/**
	 * Determine if we need to show the special "non-stop" string.
	 * @param cd Entry we are going to show.
	 * @param station Station the entry refers to.
	 * @param column The "column" the entry will be shown in.
	 * @return either STR_STATION_VIEW_VIA or STR_STATION_VIEW_NONSTOP.
	 */
	StringID SearchNonStop(CargoDataEntry *cd, StationID station, int column)
	{
		CargoDataEntry *parent = cd->GetParent();
		for (int i = column - 1; i > 0; --i) {
			if (this->groupings[i] == GR_DESTINATION) {
				if (parent->GetStation() == station) {
					return STR_STATION_VIEW_NONSTOP;
				} else {
					return STR_STATION_VIEW_VIA;
				}
			}
			parent = parent->GetParent();
		}

		if (this->groupings[column + 1] == GR_DESTINATION) {
			CargoDataSet::iterator begin = cd->Begin();
			CargoDataSet::iterator end = cd->End();
			if (begin != end && ++(cd->Begin()) == end && (*(begin))->GetStation() == station) {
				return STR_STATION_VIEW_NONSTOP;
			} else {
				return STR_STATION_VIEW_VIA;
			}
		}

		return STR_STATION_VIEW_VIA;
	}

	/**
	 * Draw the given cargo entries in the station GUI.
	 * @param entry Root entry for all cargo to be drawn.
	 * @param r Screen rectangle to draw into.
	 * @param pos Current row to be drawn to (counted down from 0 to -maxrows, same as vscroll->GetPosition()).
	 * @param maxrows Maximum row to be drawn.
	 * @param column Current "column" being drawn.
	 * @param cargo Current cargo being drawn (if cargo column has been passed).
	 * @return row (in "pos" counting) after the one we have last drawn to.
	 */
	int DrawEntries(CargoDataEntry *entry, const Rect &r, int pos, int maxrows, int column, CargoID cargo = CT_INVALID)
	{
		if (this->sortings[column] == CargoSortType::AsGrouping) {
			if (this->groupings[column] != GR_CARGO) {
				entry->Resort(CargoSortType::StationString, this->sort_orders[column]);
			}
		} else {
			entry->Resort(CargoSortType::Count, this->sort_orders[column]);
		}
		for (CargoDataSet::iterator i = entry->Begin(); i != entry->End(); ++i) {
			CargoDataEntry *cd = *i;

			Grouping grouping = this->groupings[column];
			if (grouping == GR_CARGO) cargo = cd->GetCargo();
			bool auto_distributed = _settings_game.linkgraph.GetDistributionType(cargo) != DT_MANUAL;

			if (pos > -maxrows && pos <= 0) {
				StringID str = STR_EMPTY;
				int y = r.top - pos * FONT_HEIGHT_NORMAL;
				SetDParam(0, cargo);
				SetDParam(1, cd->GetCount());

				if (this->groupings[column] == GR_CARGO) {
					str = STR_STATION_VIEW_WAITING_CARGO;
					DrawCargoIcons(cd->GetCargo(), cd->GetCount(), r.left + this->expand_shrink_width, r.right - this->expand_shrink_width, y);
				} else {
					if (!auto_distributed) grouping = GR_SOURCE;
					StationID station = cd->GetStation();

					switch (grouping) {
						case GR_SOURCE:
							str = this->GetEntryString(station, STR_STATION_VIEW_FROM_HERE, STR_STATION_VIEW_FROM, STR_STATION_VIEW_FROM_ANY);
							break;
						case GR_NEXT:
							str = this->GetEntryString(station, STR_STATION_VIEW_VIA_HERE, STR_STATION_VIEW_VIA, STR_STATION_VIEW_VIA_ANY);
							if (str == STR_STATION_VIEW_VIA) str = this->SearchNonStop(cd, station, column);
							break;
						case GR_DESTINATION:
							str = this->GetEntryString(station, STR_STATION_VIEW_TO_HERE, STR_STATION_VIEW_TO, STR_STATION_VIEW_TO_ANY);
							break;
						default:
							NOT_REACHED();
					}
					if (pos == -this->scroll_to_row && Station::IsValidID(station)) {
						ScrollMainWindowToTile(Station::Get(station)->xy);
					}
				}

				bool rtl = _current_text_dir == TD_RTL;
				Rect text = r.Indent(column * WidgetDimensions::scaled.hsep_indent, rtl).Indent(this->expand_shrink_width, !rtl);
				Rect shrink = r.WithWidth(this->expand_shrink_width, !rtl);

				DrawString(text.left, text.right, y, str);

				if (column < NUM_COLUMNS - 1) {
					const char *sym = nullptr;
					if (cd->GetNumChildren() > 0) {
						sym = "-";
					} else if (auto_distributed && str != STR_STATION_VIEW_RESERVED) {
						sym = "+";
					} else {
						/* Only draw '+' if there is something to be shown. */
						const GoodsEntry &ge = Station::Get(this->window_number)->goods[cargo];
						if (grouping == GR_CARGO && (ge.CargoReservedCount() > 0 || cd->HasTransfers())) {
							sym = "+";
						}
					}
					if (sym != nullptr) DrawString(shrink.left, shrink.right, y, sym, TC_YELLOW);
				}
				this->SetDisplayedRow(cd);
			}
			--pos;
			if (auto_distributed || column == 0) {
				pos = this->DrawEntries(cd, r, pos, maxrows, column + 1, cargo);
			}
		}
		return pos;
	}

	/**
	 * Draw accepted cargo in the #WID_SV_ACCEPT_RATING_LIST widget.
	 * @param r Rectangle of the widget.
	 * @return Number of lines needed for drawing the accepted cargo.
	 */
	int DrawAcceptedCargo(const Rect &r) const
	{
		const Station *st = Station::Get(this->window_number);
		Rect tr = r.Shrink(WidgetDimensions::scaled.framerect);

		SetDParam(0, GetAcceptanceMask(st));
		int bottom = DrawStringMultiLine(tr.left, tr.right, tr.top, INT32_MAX, STR_STATION_VIEW_ACCEPTS_CARGO);
		return CeilDiv(bottom - r.top - WidgetDimensions::scaled.framerect.top, FONT_HEIGHT_NORMAL);
	}

	/**
	 * Draw cargo ratings in the #WID_SV_ACCEPT_RATING_LIST widget.
	 * @param r Rectangle of the widget.
	 * @return Number of lines needed for drawing the cargo ratings.
	 */
	int DrawCargoRatings(const Rect &r)
	{
		const Station *st = Station::Get(this->window_number);
		bool rtl = _current_text_dir == TD_RTL;
		Rect tr = r.Shrink(WidgetDimensions::scaled.framerect);

		if (st->town->exclusive_counter > 0) {
			SetDParam(0, st->town->exclusivity);
			tr.top = DrawStringMultiLine(tr, st->town->exclusivity == st->owner ? STR_STATION_VIEW_EXCLUSIVE_RIGHTS_SELF : STR_STATION_VIEW_EXCLUSIVE_RIGHTS_COMPANY);
			tr.top += WidgetDimensions::scaled.vsep_wide;
		}

		DrawString(tr, STR_STATION_VIEW_SUPPLY_RATINGS_TITLE);
		tr.top += FONT_HEIGHT_NORMAL;

		this->ratings_list_y = tr.top;

		for (const CargoSpec *cs : _sorted_standard_cargo_specs) {
			const GoodsEntry *ge = &st->goods[cs->Index()];
			if (!ge->HasRating()) continue;

			const LinkGraph *lg = LinkGraph::GetIfValid(ge->link_graph);
			SetDParam(0, cs->name);
			SetDParam(1, lg != nullptr ? lg->Monthly((*lg)[ge->node].Supply()) : 0);
			SetDParam(2, STR_CARGO_RATING_APPALLING + (ge->rating >> 5));
			SetDParam(3, ToPercent8(ge->rating));

			Rect rating_rect = tr.Indent(WidgetDimensions::scaled.hsep_indent, rtl);
			int x = DrawString(rating_rect, STR_STATION_VIEW_CARGO_SUPPLY_RATING);
			if (!ge->IsSupplyAllowed() && x != 0) {
				int line_y = rating_rect.top + (FONT_HEIGHT_NORMAL / 2) - 1;
				GfxDrawLine(rating_rect.left, line_y, x, line_y, PC_WHITE, 1);
			}
			tr.top += FONT_HEIGHT_NORMAL;
		}
		return CeilDiv(tr.top - r.top - WidgetDimensions::scaled.framerect.top, FONT_HEIGHT_NORMAL);
	}

	/**
	 * Expand or collapse a specific row.
	 * @param filter Parent of the row.
	 * @param next ID pointing to the row.
	 */
	template<class Tid>
	void HandleCargoWaitingClick(CargoDataEntry *filter, Tid next)
	{
		if (filter->Retrieve(next) != nullptr) {
			filter->Remove(next);
		} else {
			filter->InsertOrRetrieve(next);
		}
	}

	/**
	 * Handle a click on a specific row in the cargo view.
	 * @param row Row being clicked.
	 */
	void HandleCargoWaitingClick(int row)
	{
		if (row < 0 || (uint)row >= this->displayed_rows.size()) return;
		if (_ctrl_pressed) {
			this->scroll_to_row = row;
		} else {
			RowDisplay &display = this->displayed_rows[row];
			if (display.filter == &this->expanded_rows) {
				this->HandleCargoWaitingClick<CargoID>(display.filter, display.next_cargo);
			} else {
				this->HandleCargoWaitingClick<StationID>(display.filter, display.next_station);
			}
		}
		this->SetWidgetDirty(WID_SV_WAITING);
	}

	void OnClick([[maybe_unused]] Point pt, int widget, [[maybe_unused]] int click_count) override
	{
		switch (widget) {
			case WID_SV_WAITING:
				this->HandleCargoWaitingClick(this->vscroll->GetScrolledRowFromWidget(pt.y, this, WID_SV_WAITING, WidgetDimensions::scaled.framerect.top) - this->vscroll->GetPosition());
				break;

			case WID_SV_CATCHMENT:
				SetViewportCatchmentStation(Station::Get(this->window_number), !this->IsWidgetLowered(WID_SV_CATCHMENT));
				break;

			case WID_SV_LOCATION:
				if (_ctrl_pressed) {
					ShowExtraViewportWindow(Station::Get(this->window_number)->xy);
				} else {
					ScrollMainWindowToTile(Station::Get(this->window_number)->xy);
				}
				break;

			case WID_SV_ACCEPTS_RATINGS: {
				/* Swap between 'accepts' and 'ratings' view. */
				int height_change;
				NWidgetCore *nwi = this->GetWidget<NWidgetCore>(WID_SV_ACCEPTS_RATINGS);
				if (this->GetWidget<NWidgetCore>(WID_SV_ACCEPTS_RATINGS)->widget_data == STR_STATION_VIEW_RATINGS_BUTTON) {
					nwi->SetDataTip(STR_STATION_VIEW_ACCEPTS_BUTTON, STR_STATION_VIEW_ACCEPTS_TOOLTIP); // Switch to accepts view.
					height_change = this->rating_lines - this->accepts_lines;
				} else {
					nwi->SetDataTip(STR_STATION_VIEW_RATINGS_BUTTON, STR_STATION_VIEW_RATINGS_TOOLTIP); // Switch to ratings view.
					height_change = this->accepts_lines - this->rating_lines;
				}
				this->ReInit(0, height_change * FONT_HEIGHT_NORMAL);
				break;
			}

			case WID_SV_RENAME:
				if (_ctrl_pressed) {
					this->ToggleWidgetLoweredState(widget);
					this->SetWidgetDirty(widget);
					if (this->IsWidgetLowered(widget)) {
						this->place_object_active = true;
						SetObjectToPlaceWnd(ANIMCURSOR_PICKSTATION, PAL_NONE, HT_RECT, this);
					} else {
						ResetObjectToPlace();
					}
					break;
				}
				ResetObjectToPlace();
				this->HandleButtonClick(widget);
				SetDParam(0, this->window_number);
				ShowQueryString(STR_STATION_NAME, STR_STATION_VIEW_RENAME_STATION_CAPTION, MAX_LENGTH_STATION_NAME_CHARS,
						this, CS_ALPHANUMERAL, QSF_ENABLE_DEFAULT | QSF_LEN_IN_CHARS);
				break;

			case WID_SV_CLOSE_AIRPORT:
				DoCommandP(0, this->window_number, 0, CMD_OPEN_CLOSE_AIRPORT);
				break;

			case WID_SV_TRAINS:   // Show list of scheduled trains to this station
			case WID_SV_ROADVEHS: // Show list of scheduled road-vehicles to this station
			case WID_SV_SHIPS:    // Show list of scheduled ships to this station
			case WID_SV_PLANES: { // Show list of scheduled aircraft to this station
				Owner owner = Station::Get(this->window_number)->owner;
				ShowVehicleListWindow(owner, (VehicleType)(widget - WID_SV_TRAINS), (StationID)this->window_number);
				break;
			}

			case WID_SV_SORT_BY: {
				/* The initial selection is composed of current mode and
				 * sorting criteria for columns 1, 2, and 3. Column 0 is always
				 * sorted by cargo ID. The others can theoretically be sorted
				 * by different things but there is no UI for that. */
				ShowDropDownMenu(this, _sort_names,
						this->current_mode * 2 + (this->sortings[1] == CargoSortType::Count ? 1 : 0),
						WID_SV_SORT_BY, 0, 0);
				break;
			}

			case WID_SV_GROUP_BY: {
				ShowDropDownMenu(this, _group_names, this->grouping_index, WID_SV_GROUP_BY, 0, 0);
				break;
			}

			case WID_SV_SORT_ORDER: { // flip sorting method asc/desc
				this->SelectSortOrder(this->sort_orders[1] == SO_ASCENDING ? SO_DESCENDING : SO_ASCENDING);
				this->SetTimeout();
				this->LowerWidget(WID_SV_SORT_ORDER);
				break;
			}

			case WID_SV_HISTORY: {
				ShowStationCargo((StationID)this->window_number);
				break;
			}

			case WID_SV_DEPARTURES: {
				ShowStationDepartures((StationID)this->window_number);
				break;
			}

			case WID_SV_ACCEPT_RATING_LIST: {
				if (this->owner != _local_company || !_ctrl_pressed || this->GetWidget<NWidgetCore>(WID_SV_ACCEPTS_RATINGS)->widget_data == STR_STATION_VIEW_RATINGS_BUTTON) break;
				int row = this->GetRowFromWidget(pt.y, WID_SV_ACCEPT_RATING_LIST, WidgetDimensions::scaled.framerect.top, FONT_HEIGHT_NORMAL);
				if (row < 1) break;
				const Station *st = Station::Get(this->window_number);
				for (const CargoSpec *cs : _sorted_standard_cargo_specs) {
					const GoodsEntry *ge = &st->goods[cs->Index()];
					if (!ge->HasRating()) continue;
					if (row == 1) {
						DoCommandP(0, this->window_number, cs->Index() | (ge->IsSupplyAllowed() ? 0 : 1 << 8), CMD_SET_STATION_CARGO_ALLOWED_SUPPLY | CMD_MSG(STR_ERROR_CAN_T_DO_THIS));
					}
					row--;
				}
				break;
			}
		}
	}

	void OnPlaceObject(Point pt, TileIndex tile) override
	{
		DoCommandP(tile, this->window_number, 0, CMD_EXCHANGE_STATION_NAMES | CMD_MSG(STR_ERROR_CAN_T_EXCHANGE_STATION_NAMES));
		ResetObjectToPlace();
	}

	void OnPlaceObjectAbort() override
	{
		this->place_object_active = false;
		this->RaiseWidget(WID_SV_RENAME);
		this->SetWidgetDirty(WID_SV_RENAME);
	}

	void OnTimeout() override
	{
		if (!this->place_object_active) {
			this->RaiseWidget(WID_SV_RENAME);
			this->SetWidgetDirty(WID_SV_RENAME);
		}
	}

	/**
	 * Select a new sort order for the cargo view.
	 * @param order New sort order.
	 */
	void SelectSortOrder(SortOrder order)
	{
		this->sort_orders[1] = this->sort_orders[2] = this->sort_orders[3] = order;
		_settings_client.gui.station_gui_sort_order = this->sort_orders[1];
		this->SetDirty();
	}

	/**
	 * Select a new sort criterium for the cargo view.
	 * @param index Row being selected in the sort criteria drop down.
	 */
	void SelectSortBy(int index)
	{
		_settings_client.gui.station_gui_sort_by = index;
		switch (_sort_names[index]) {
			case STR_STATION_VIEW_WAITING_STATION:
				this->current_mode = MODE_WAITING;
				this->sortings[1] = this->sortings[2] = this->sortings[3] = CargoSortType::AsGrouping;
				break;
			case STR_STATION_VIEW_WAITING_AMOUNT:
				this->current_mode = MODE_WAITING;
				this->sortings[1] = this->sortings[2] = this->sortings[3] = CargoSortType::Count;
				break;
			case STR_STATION_VIEW_PLANNED_STATION:
				this->current_mode = MODE_PLANNED;
				this->sortings[1] = this->sortings[2] = this->sortings[3] = CargoSortType::AsGrouping;
				break;
			case STR_STATION_VIEW_PLANNED_AMOUNT:
				this->current_mode = MODE_PLANNED;
				this->sortings[1] = this->sortings[2] = this->sortings[3] = CargoSortType::Count;
				break;
			default:
				NOT_REACHED();
		}
		/* Display the current sort variant */
		this->GetWidget<NWidgetCore>(WID_SV_SORT_BY)->widget_data = _sort_names[index];
		this->SetDirty();
	}

	/**
	 * Select a new grouping mode for the cargo view.
	 * @param index Row being selected in the grouping drop down.
	 */
	void SelectGroupBy(int index)
	{
		this->grouping_index = index;
		_settings_client.gui.station_gui_group_order = index;
		this->GetWidget<NWidgetCore>(WID_SV_GROUP_BY)->widget_data = _group_names[index];
		switch (_group_names[index]) {
			case STR_STATION_VIEW_GROUP_S_V_D:
				this->groupings[1] = GR_SOURCE;
				this->groupings[2] = GR_NEXT;
				this->groupings[3] = GR_DESTINATION;
				break;
			case STR_STATION_VIEW_GROUP_S_D_V:
				this->groupings[1] = GR_SOURCE;
				this->groupings[2] = GR_DESTINATION;
				this->groupings[3] = GR_NEXT;
				break;
			case STR_STATION_VIEW_GROUP_V_S_D:
				this->groupings[1] = GR_NEXT;
				this->groupings[2] = GR_SOURCE;
				this->groupings[3] = GR_DESTINATION;
				break;
			case STR_STATION_VIEW_GROUP_V_D_S:
				this->groupings[1] = GR_NEXT;
				this->groupings[2] = GR_DESTINATION;
				this->groupings[3] = GR_SOURCE;
				break;
			case STR_STATION_VIEW_GROUP_D_S_V:
				this->groupings[1] = GR_DESTINATION;
				this->groupings[2] = GR_SOURCE;
				this->groupings[3] = GR_NEXT;
				break;
			case STR_STATION_VIEW_GROUP_D_V_S:
				this->groupings[1] = GR_DESTINATION;
				this->groupings[2] = GR_NEXT;
				this->groupings[3] = GR_SOURCE;
				break;
		}
		this->SetDirty();
	}

	void OnDropdownSelect(int widget, int index) override
	{
		if (widget == WID_SV_SORT_BY) {
			this->SelectSortBy(index);
		} else {
			this->SelectGroupBy(index);
		}
	}

	void OnQueryTextFinished(char *str) override
	{
		if (str == nullptr) return;

		DoCommandP(0, this->window_number, _ctrl_pressed ? 1 : 0, CMD_RENAME_STATION | CMD_MSG(STR_ERROR_CAN_T_RENAME_STATION), nullptr, str);
	}

	void OnResize() override
	{
		this->vscroll->SetCapacityFromWidget(this, WID_SV_WAITING, WidgetDimensions::scaled.framerect.Vertical());
	}

	/**
	 * Some data on this window has become invalid. Invalidate the cache for the given cargo if necessary.
	 * @param data Information about the changed data. If it's a valid cargo ID, invalidate the cargo data.
	 * @param gui_scope Whether the call is done from GUI scope. You may not do everything when not in GUI scope. See #InvalidateWindowData() for details.
	 */
	void OnInvalidateData([[maybe_unused]] int data = 0, [[maybe_unused]] bool gui_scope = true) override
	{
		if (gui_scope) {
			if (data >= 0 && data < NUM_CARGO) {
				this->cached_destinations.Remove((CargoID)data);
			} else {
				this->ReInit();
			}
		}
	}

	bool IsNewGRFInspectable() const override
	{
		return ::IsNewGRFInspectable(GSF_FAKE_STATION_STRUCT, this->window_number);
	}

	void ShowNewGRFInspectWindow() const override
	{
		::ShowNewGRFInspectWindow(GSF_FAKE_STATION_STRUCT, this->window_number);
	}
};

const StringID StationViewWindow::_sort_names[] = {
	STR_STATION_VIEW_WAITING_STATION,
	STR_STATION_VIEW_WAITING_AMOUNT,
	STR_STATION_VIEW_PLANNED_STATION,
	STR_STATION_VIEW_PLANNED_AMOUNT,
	INVALID_STRING_ID
};

const StringID StationViewWindow::_group_names[] = {
	STR_STATION_VIEW_GROUP_S_V_D,
	STR_STATION_VIEW_GROUP_S_D_V,
	STR_STATION_VIEW_GROUP_V_S_D,
	STR_STATION_VIEW_GROUP_V_D_S,
	STR_STATION_VIEW_GROUP_D_S_V,
	STR_STATION_VIEW_GROUP_D_V_S,
	INVALID_STRING_ID
};

static WindowDesc _station_view_desc(
	WDP_AUTO, "view_station", 249, 117,
	WC_STATION_VIEW, WC_NONE,
	0,
	std::begin(_nested_station_view_widgets), std::end(_nested_station_view_widgets)
);

/**
 * Opens StationViewWindow for given station
 *
 * @param station station which window should be opened
 */
void ShowStationViewWindow(StationID station)
{
	AllocateWindowDescFront<StationViewWindow>(&_station_view_desc, station);
}

/** Struct containing TileIndex and StationID */
struct TileAndStation {
	TileIndex tile;    ///< TileIndex
	StationID station; ///< StationID
};

static std::vector<TileAndStation> _deleted_stations_nearby;
static std::vector<StationID> _stations_nearby_list;

template <class T>
struct AddNearbyStationData {
	TileArea ctx;
	IsSpecializedStationRightType<T> is_right_type;
};

/**
 * Add station on this tile to _stations_nearby_list if it's fully within the
 * station spread.
 * @param tile Tile just being checked
 * @param user_data Pointer to TileArea context
 * @tparam T the type of station to look for
 */
template <class T>
static bool AddNearbyStation(TileIndex tile, void *user_data)
{
	AddNearbyStationData<T> *data = (AddNearbyStationData<T> *)user_data;
	TileArea *ctx = &(data->ctx);

	/* First check if there were deleted stations here */
	for (auto it = _deleted_stations_nearby.begin(); it != _deleted_stations_nearby.end(); /* nothing */) {
		if (it->tile == tile) {
			_stations_nearby_list.push_back(it->station);
			it = _deleted_stations_nearby.erase(it);
		} else {
			++it;
		}
	}

	/* Check if own station and if we stay within station spread */
	if (!IsTileType(tile, MP_STATION)) return false;

	StationID sid = GetStationIndex(tile);

	/* This station is (likely) a waypoint */
	if (!T::IsValidID(sid)) return false;

	T *st = T::Get(sid);
	if (st->owner != _local_company || !data->is_right_type(st) || std::find(_stations_nearby_list.begin(), _stations_nearby_list.end(), sid) != _stations_nearby_list.end()) return false;

	if (st->rect.BeforeAddRect(ctx->tile, ctx->w, ctx->h, StationRect::ADD_TEST).Succeeded()) {
		_stations_nearby_list.push_back(sid);
	}

	return false; // We want to include *all* nearby stations
}

/**
 * Circulate around the to-be-built station to find stations we could join.
 * Make sure that only stations are returned where joining wouldn't exceed
 * station spread and are our own station.
 * @param ta Base tile area of the to-be-built station
 * @param distant_join Search for adjacent stations (false) or stations fully
 *                     within station spread
 * @tparam T the type of station to look for
 */
template <class T>
static const T *FindStationsNearby(TileArea ta, bool distant_join, IsSpecializedStationRightType<T> is_right_type)
{
	AddNearbyStationData<T> data { ta, is_right_type };
	TileArea &ctx = data.ctx;

	_stations_nearby_list.clear();
	_deleted_stations_nearby.clear();

	/* Check the inside, to return, if we sit on another station */
	for (TileIndex t : ta) {
		if (t < MapSize() && IsTileType(t, MP_STATION) && T::IsValidID(GetStationIndex(t))) return T::GetByTile(t);
	}

	/* Look for deleted stations */
	for (const BaseStation *st : BaseStation::Iterate()) {
		if (T::IsExpected(st) && !st->IsInUse() && st->owner == _local_company && is_right_type(T::From(st))) {
			/* Include only within station spread (yes, it is strictly less than) */
			if (std::max(DistanceMax(ta.tile, st->xy), DistanceMax(TILE_ADDXY(ta.tile, ta.w - 1, ta.h - 1), st->xy)) < _settings_game.station.station_spread) {
				_deleted_stations_nearby.push_back({st->xy, st->index});

				/* Add the station when it's within where we're going to build */
				if (IsInsideBS(TileX(st->xy), TileX(ctx.tile), ctx.w) &&
						IsInsideBS(TileY(st->xy), TileY(ctx.tile), ctx.h)) {
					AddNearbyStation<T>(st->xy, &data);
				}
			}
		}
	}

	/* Only search tiles where we have a chance to stay within the station spread.
	 * The complete check needs to be done in the callback as we don't know the
	 * extent of the found station, yet. */
	if (distant_join && std::min(ta.w, ta.h) >= _settings_game.station.station_spread) return nullptr;
	uint max_dist = distant_join ? _settings_game.station.station_spread - std::min(ta.w, ta.h) : 1;

	TileIndex tile = TileAddByDir(ctx.tile, DIR_N);
	CircularTileSearch(&tile, max_dist, ta.w, ta.h, AddNearbyStation<T>, &data);

	return nullptr;
}

static const NWidgetPart _nested_select_station_widgets[] = {
	NWidget(NWID_HORIZONTAL),
		NWidget(WWT_CLOSEBOX, COLOUR_DARK_GREEN),
		NWidget(WWT_CAPTION, COLOUR_DARK_GREEN, WID_JS_CAPTION), SetDataTip(STR_JOIN_STATION_CAPTION, STR_TOOLTIP_WINDOW_TITLE_DRAG_THIS),
		NWidget(WWT_DEFSIZEBOX, COLOUR_DARK_GREEN),
	EndContainer(),
	NWidget(NWID_HORIZONTAL),
		NWidget(WWT_PANEL, COLOUR_DARK_GREEN, WID_JS_PANEL), SetResize(1, 0), SetScrollbar(WID_JS_SCROLLBAR), EndContainer(),
		NWidget(NWID_VERTICAL),
			NWidget(NWID_VSCROLLBAR, COLOUR_DARK_GREEN, WID_JS_SCROLLBAR),
			NWidget(WWT_RESIZEBOX, COLOUR_DARK_GREEN),
		EndContainer(),
	EndContainer(),
};

/**
 * Window for selecting stations/waypoints to (distant) join to.
 * @tparam T The type of station to join with
 */
template <class T>
struct SelectStationWindow : Window {
	CommandContainer select_station_cmd; ///< Command to build new station
	TileArea area; ///< Location of new station
	Scrollbar *vscroll;

	SelectStationWindow(WindowDesc *desc, const CommandContainer &cmd, TileArea ta) :
		Window(desc),
		select_station_cmd(cmd),
		area(ta)
	{
		this->CreateNestedTree();
		this->vscroll = this->GetScrollbar(WID_JS_SCROLLBAR);
		this->GetWidget<NWidgetCore>(WID_JS_CAPTION)->widget_data = T::EXPECTED_FACIL == FACIL_WAYPOINT ? STR_JOIN_WAYPOINT_CAPTION : STR_JOIN_STATION_CAPTION;
		this->FinishInitNested(0);
		this->OnInvalidateData(0);

		_thd.freeze = true;
	}

	void Close() override
	{
		SetViewportCatchmentStation(nullptr, true);

		_thd.freeze = false;
		this->Window::Close();
	}

	void UpdateWidgetSize(int widget, Dimension *size, [[maybe_unused]] const Dimension &padding, [[maybe_unused]] Dimension *fill, [[maybe_unused]] Dimension *resize) override
	{
		if (widget != WID_JS_PANEL) return;

		/* Determine the widest string */
		Dimension d = GetStringBoundingBox(T::EXPECTED_FACIL == FACIL_WAYPOINT ? STR_JOIN_WAYPOINT_CREATE_SPLITTED_WAYPOINT : STR_JOIN_STATION_CREATE_SPLITTED_STATION);
		for (uint i = 0; i < _stations_nearby_list.size(); i++) {
			const T *st = T::Get(_stations_nearby_list[i]);
			SetDParam(0, st->index);
			SetDParam(1, st->facilities);
			d = maxdim(d, GetStringBoundingBox(T::EXPECTED_FACIL == FACIL_WAYPOINT ? STR_STATION_LIST_WAYPOINT : STR_STATION_LIST_STATION));
		}

		resize->height = d.height;
		d.height *= 5;
		d.width += padding.width;
		d.height += padding.height;
		*size = d;
	}

	void DrawWidget(const Rect &r, int widget) const override
	{
		if (widget != WID_JS_PANEL) return;

		Rect tr = r.Shrink(WidgetDimensions::scaled.framerect);
		if (this->vscroll->GetPosition() == 0) {
			DrawString(tr, T::EXPECTED_FACIL == FACIL_WAYPOINT ? STR_JOIN_WAYPOINT_CREATE_SPLITTED_WAYPOINT : STR_JOIN_STATION_CREATE_SPLITTED_STATION);
			tr.top += this->resize.step_height;
		}

		for (uint i = std::max<uint>(1, this->vscroll->GetPosition()); i <= _stations_nearby_list.size(); ++i, tr.top += this->resize.step_height) {
			/* Don't draw anything if it extends past the end of the window. */
			if (i - this->vscroll->GetPosition() >= this->vscroll->GetCapacity()) break;

			const T *st = T::Get(_stations_nearby_list[i - 1]);
			SetDParam(0, st->index);
			SetDParam(1, st->facilities);
			DrawString(tr, T::EXPECTED_FACIL == FACIL_WAYPOINT ? STR_STATION_LIST_WAYPOINT : STR_STATION_LIST_STATION);
		}
	}

	void OnClick([[maybe_unused]] Point pt, int widget, [[maybe_unused]] int click_count) override
	{
		if (widget != WID_JS_PANEL) return;

		uint st_index = this->vscroll->GetScrolledRowFromWidget(pt.y, this, WID_JS_PANEL, WidgetDimensions::scaled.framerect.top);
		bool distant_join = (st_index > 0);
		if (distant_join) st_index--;

		if (distant_join && st_index >= _stations_nearby_list.size()) return;

		/* Insert station to be joined into stored command */
		SB(this->select_station_cmd.p2, 16, 16,
		   (distant_join ? _stations_nearby_list[st_index] : NEW_STATION));

		/* Execute stored Command */
		DoCommandP(&this->select_station_cmd);

		/* Close Window; this might cause double frees! */
		CloseWindowById(WC_SELECT_STATION, 0);
	}

	void OnRealtimeTick([[maybe_unused]] uint delta_ms) override
	{
		if (_thd.dirty & 2) {
			_thd.dirty &= ~2;
			this->SetDirty();
		}
	}

	void OnResize() override
	{
		this->vscroll->SetCapacityFromWidget(this, WID_JS_PANEL, WidgetDimensions::scaled.framerect.Vertical());
	}

	/**
	 * Some data on this window has become invalid.
	 * @param data Information about the changed data.
	 * @param gui_scope Whether the call is done from GUI scope. You may not do everything when not in GUI scope. See #InvalidateWindowData() for details.
	 */
	void OnInvalidateData([[maybe_unused]] int data = 0, [[maybe_unused]] bool gui_scope = true) override
	{
		if (!gui_scope) return;
		FindStationsNearby<T>(this->area, true, IsSpecializedStationRightType<T>(this->select_station_cmd));
		this->vscroll->SetCount(_stations_nearby_list.size() + 1);
		this->SetDirty();
	}

	void OnMouseOver([[maybe_unused]] Point pt, int widget) override
	{
		if (widget != WID_JS_PANEL) {
			SetViewportCatchmentSpecializedStation<T>(nullptr, true);
			return;
		}

		/* Show coverage area of station under cursor */
		uint st_index = this->vscroll->GetScrolledRowFromWidget(pt.y, this, WID_JS_PANEL, WidgetDimensions::scaled.framerect.top);
		if (st_index == 0 || st_index > _stations_nearby_list.size()) {
			SetViewportCatchmentSpecializedStation<T>(nullptr, true);
		} else {
			st_index--;
			SetViewportCatchmentSpecializedStation<T>(T::Get(_stations_nearby_list[st_index]), true);
		}
	}
};

static WindowDesc _select_station_desc(
	WDP_AUTO, "build_station_join", 200, 180,
	WC_SELECT_STATION, WC_NONE,
	WDF_CONSTRUCTION,
	std::begin(_nested_select_station_widgets), std::end(_nested_select_station_widgets)
);


/**
 * Check whether we need to show the station selection window.
 * @param cmd Command to build the station.
 * @param ta Tile area of the to-be-built station
 * @tparam T the type of station
 * @return whether we need to show the station selection window.
 */
template <class T>
static bool StationJoinerNeeded(const CommandContainer &cmd, TileArea ta)
{
	/* Only show selection if distant join is enabled in the settings */
	if (!_settings_game.station.distant_join_stations) return false;

	/* If a window is already opened and we didn't ctrl-click,
	 * return true (i.e. just flash the old window) */
	Window *selection_window = FindWindowById(WC_SELECT_STATION, 0);
	if (selection_window != nullptr) {
		/* Abort current distant-join and start new one */
		selection_window->Close();
		UpdateTileSelection();
	}

	/* only show the popup, if we press ctrl */
	if (!_ctrl_pressed) return false;

	/* Now check if we could build there */
	if (DoCommand(&cmd, CommandFlagsToDCFlags(GetCommandFlags(cmd.cmd))).Failed()) return false;

	/* Test for adjacent station or station below selection.
	 * If adjacent-stations is disabled and we are building next to a station, do not show the selection window.
	 * but join the other station immediately. */
	const T *st = FindStationsNearby<T>(ta, false, IsSpecializedStationRightType<T>(cmd));
	return st == nullptr && (_settings_game.station.adjacent_stations || _stations_nearby_list.size() == 0);
}

/**
 * Show the station selection window when needed. If not, build the station.
 * @param cmd Command to build the station.
 * @param ta Area to build the station in
 * @tparam the class to find stations for
 */
template <class T>
void ShowSelectBaseStationIfNeeded(const CommandContainer &cmd, TileArea ta)
{
	if (StationJoinerNeeded<T>(cmd, ta)) {
		if (!_settings_client.gui.persistent_buildingtools) ResetObjectToPlace();
		new SelectStationWindow<T>(&_select_station_desc, cmd, ta);
	} else {
		DoCommandP(&cmd);
	}
}

/**
 * Show the station selection window when needed. If not, build the station.
 * @param cmd Command to build the station.
 * @param ta Area to build the station in
 */
void ShowSelectStationIfNeeded(const CommandContainer &cmd, TileArea ta)
{
	ShowSelectBaseStationIfNeeded<Station>(cmd, ta);
}

/**
 * Show the waypoint selection window when needed. If not, build the waypoint.
 * @param cmd Command to build the waypoint.
 * @param ta Area to build the waypoint in
 */
void ShowSelectWaypointIfNeeded(const CommandContainer &cmd, TileArea ta)
{
	ShowSelectBaseStationIfNeeded<Waypoint>(cmd, ta);
}

static const NWidgetPart _nested_station_rating_tooltip_widgets[] = {
	NWidget(WWT_PANEL, COLOUR_GREY, WID_TT_BACKGROUND), SetMinimalSize(64, 32), EndContainer(),
};

static WindowDesc _station_rating_tooltip_desc(
	WDP_MANUAL, nullptr, 0, 0,
	WC_STATION_RATING_TOOLTIP, WC_NONE,
	0,
	std::begin(_nested_station_rating_tooltip_widgets), std::end(_nested_station_rating_tooltip_widgets)
	);

bool GetNewGrfRating(const Station *st, const CargoSpec *cs, const GoodsEntry *ge, int *new_grf_rating);
int GetSpeedRating(const GoodsEntry *ge);
int GetWaitTimeRating(const CargoSpec *cs, const GoodsEntry *ge);
int GetWaitingCargoRating(const Station *st, const GoodsEntry *ge);
int GetStatueRating(const Station *st);
int GetVehicleAgeRating(const GoodsEntry *ge);

static const TextColour _rate_colours[] = { TC_ORANGE, TC_GOLD, TC_YELLOW, TC_GREEN };

struct StationRatingTooltipWindow : public Window
{
private:
	const Station *st;
	const CargoSpec *cs;
	bool newgrf_rating_used;

	static const uint RATING_TOOLTIP_LINE_BUFF_SIZE = 512;
	static const uint RATING_TOOLTIP_MAX_LINES = 9;
	static const uint RATING_TOOLTIP_NEWGRF_INDENT = 20;

public:
	char data[RATING_TOOLTIP_MAX_LINES + 1][RATING_TOOLTIP_LINE_BUFF_SIZE] {};

	StationRatingTooltipWindow(Window *parent, const Station *st, const CargoSpec *cs) : Window(&_station_rating_tooltip_desc)
	{
		this->parent = parent;
		this->st = st;
		this->cs = cs;
		this->newgrf_rating_used = false;
		this->InitNested();
		CLRBITS(this->flags, WF_WHITE_BORDER);
	}

	Point OnInitialPosition(int16 sm_width, int16 sm_height, int window_number) override
	{
		const int scr_top = GetMainViewTop() + 2;
		const int scr_bot = GetMainViewBottom() - 2;

		Point pt {};
		pt.y = Clamp(_cursor.pos.y + _cursor.total_size.y + _cursor.total_offs.y + 5, scr_top, scr_bot);
		if (pt.y + sm_height > scr_bot) pt.y = std::min(_cursor.pos.y + _cursor.total_offs.y - 5, scr_bot) - sm_height;
		pt.x = sm_width >= _screen.width ? 0 : Clamp(_cursor.pos.x - (sm_width >> 1), 0, _screen.width - sm_width);

		return pt;
	}

	static int RoundRating(const int rating) {
		return RoundDivSU(rating * 101, 256);
	}

	void OnInit() override
	{
		const GoodsEntry *ge = &this->st->goods[this->cs->Index()];

		SetDParam(0, this->cs->name);
		GetString(this->data[0], STR_STATION_RATING_TOOLTIP_RATING_DETAILS, lastof(this->data[0]));

		if (!ge->HasRating()) {
			this->data[1][0] = '\0';
			return;
		}

		uint line_nr = 1;

		// Calculate target rating.
		bool skip = false;
		int total_rating = 0;

		const bool detailed = _settings_client.gui.station_rating_tooltip_mode == SRTM_DETAILED;

		if (_extra_cheats.station_rating.value) {
			total_rating = 255;
			skip = true;
			GetString(this->data[line_nr], STR_STATION_RATING_TOOLTIP_USING_CHEAT, lastof(this->data[line_nr]));
			line_nr++;
		} else if (HasBit(cs->callback_mask, CBM_CARGO_STATION_RATING_CALC)) {

			int new_grf_rating;
			this->newgrf_rating_used = GetNewGrfRating(st, cs, ge, &new_grf_rating);

			if (this->newgrf_rating_used) {
				skip = true;
				total_rating += new_grf_rating;
				new_grf_rating = RoundRating(new_grf_rating);

				SetDParam(0, STR_STATION_RATING_TOOLTIP_NEWGRF_RATING_0 + (new_grf_rating <= 0 ? 0 : 1));
				SetDParam(1, new_grf_rating);
				GetString(this->data[line_nr], STR_STATION_RATING_TOOLTIP_NEWGRF_RATING, lastof(this->data[line_nr]));
				line_nr++;

				const uint last_speed = ge->HasVehicleEverTriedLoading() && ge->IsSupplyAllowed() ? ge->last_speed : 0xFF;
				SetDParam(0, std::min<uint>(last_speed, 0xFFu));

				switch (ge->last_vehicle_type)
				{
					case VEH_TRAIN:
						SetDParam(1, STR_STATION_RATING_TOOLTIP_TRAIN);
						break;
					case VEH_ROAD:
						SetDParam(1, STR_STATION_RATING_TOOLTIP_ROAD_VEHICLE);
						break;
					case VEH_SHIP:
						SetDParam(1, STR_STATION_RATING_TOOLTIP_SHIP);
						break;
					case VEH_AIRCRAFT:
						SetDParam(1, STR_STATION_RATING_TOOLTIP_AIRCRAFT);
						break;
					default:
						SetDParam(1, STR_STATION_RATING_TOOLTIP_INVALID);
						break;
				}

				GetString(this->data[line_nr], STR_STATION_RATING_TOOLTIP_NEWGRF_SPEED, lastof(this->data[line_nr]));
				line_nr++;

				SetDParam(0, std::min(ge->max_waiting_cargo, 0xFFFFu));
				GetString(this->data[line_nr],
					STR_STATION_RATING_TOOLTIP_NEWGRF_WAITUNITS,
						  lastof(this->data[line_nr]));
				line_nr++;

				SetDParam(0, ge->time_since_pickup * STATION_RATING_TICKS / (DAY_TICKS * _settings_game.economy.day_length_factor));
				GetString(this->data[line_nr], STR_STATION_RATING_TOOLTIP_NEWGRF_WAITTIME, lastof(this->data[line_nr]));
				line_nr++;
			}
		}

		if (!skip) {
			// Speed
			{
				const auto speed_rating = GetSpeedRating(ge);
				const auto rounded_speed_rating = RoundRating(speed_rating);

				SetDParam(0, detailed ? STR_STATION_RATING_MAX_PERCENTAGE : STR_EMPTY);
				SetDParam(1, 17);

				if (ge->last_speed == 255) {
					SetDParam(2, TC_GREEN);
				} else if (rounded_speed_rating == 0) {
					SetDParam(2, TC_RED);
				} else {
					SetDParam(2, _rate_colours[std::min(3, speed_rating / 42)]);
				}

				SetDParam(3, ge->last_speed);
				SetDParam(4, detailed ? STR_STATION_RATING_PERCENTAGE_COMMA : STR_EMPTY);
				SetDParam(5, rounded_speed_rating);

				switch (ge->last_vehicle_type)
				{
					case VEH_TRAIN:
						SetDParam(6, STR_STATION_RATING_TOOLTIP_TRAIN);
						break;
					case VEH_ROAD:
						SetDParam(6, STR_STATION_RATING_TOOLTIP_ROAD_VEHICLE);
						break;
					case VEH_SHIP:
						SetDParam(6, STR_STATION_RATING_TOOLTIP_SHIP);
						break;
					case VEH_AIRCRAFT:
						SetDParam(6, STR_STATION_RATING_TOOLTIP_AIRCRAFT);
						break;
					default:
						SetDParam(6, STR_STATION_RATING_TOOLTIP_INVALID);
						break;
				}

				GetString(this->data[line_nr], STR_STATION_RATING_TOOLTIP_SPEED, lastof(this->data[line_nr]));
				line_nr++;

				total_rating += speed_rating;
			}

			// Wait time
			{
				const auto wait_time_rating = GetWaitTimeRating(cs, ge);

				TextColour wait_time_stage = TC_RED;

				if (wait_time_rating >= 130) {
					wait_time_stage = TC_GREEN;
				} else if (wait_time_rating >= 95) {
					wait_time_stage = TC_YELLOW;
				} else if (wait_time_rating >= 50) {
					wait_time_stage = TC_GOLD;
				} else if (wait_time_rating >= 25) {
					wait_time_stage = TC_ORANGE;
				}

				SetDParam(0, detailed ? STR_STATION_RATING_MAX_PERCENTAGE : STR_EMPTY);
				SetDParam(1, 51);
				SetDParam(2, STR_STATION_RATING_TOOLTIP_WAITTIME_VALUE);
				SetDParam(3, wait_time_stage);
				SetDParam(4, ge->time_since_pickup * STATION_RATING_TICKS / (DAY_TICKS * _settings_game.economy.day_length_factor));
				SetDParam(5, detailed ? STR_STATION_RATING_PERCENTAGE_COMMA : STR_EMPTY);
				SetDParam(6, RoundRating(wait_time_rating));
				GetString(this->data[line_nr],
					(ge->last_vehicle_type == VEH_SHIP) ?
						STR_STATION_RATING_TOOLTIP_WAITTIME_SHIP :
						STR_STATION_RATING_TOOLTIP_WAITTIME,
					lastof(this->data[line_nr]));
				line_nr++;

				total_rating += wait_time_rating;
			}

			// Waiting cargo
			{
				const auto cargo_rating = GetWaitingCargoRating(st, ge);

				TextColour wait_units_stage = TC_RED;

				if (cargo_rating >= 40) {
					wait_units_stage = TC_GREEN;
				} else if (cargo_rating >= 30) {
					wait_units_stage = TC_YELLOW;
				} else if (cargo_rating >= 0) {
					wait_units_stage = TC_GOLD;
				} else if (cargo_rating >= -35) {
					wait_units_stage = TC_ORANGE;
				}

				SetDParam(0, detailed ? STR_STATION_RATING_MAX_PERCENTAGE_COMMA : STR_EMPTY);
				SetDParam(1, 16);
				SetDParam(2, wait_units_stage);
				SetDParam(3, ge->max_waiting_cargo);
				SetDParam(4, detailed ? STR_STATION_RATING_PERCENTAGE_COMMA : STR_EMPTY);
				SetDParam(5, RoundRating(cargo_rating));
				GetString(this->data[line_nr],
				          STR_STATION_RATING_TOOLTIP_WAITUNITS,
				          lastof(this->data[line_nr]));
				line_nr++;

				total_rating += cargo_rating;
			}
		}

		if (!_extra_cheats.station_rating.value) {
			// Statue
			const auto statue_rating = GetStatueRating(st);
			if (statue_rating > 0 || detailed) {
				SetDParam(0, detailed ? STR_STATION_RATING_MAX_PERCENTAGE : STR_EMPTY);
				SetDParam(1, 10);
				SetDParam(2, (statue_rating > 0) ? STR_STATION_RATING_TOOLTIP_STATUE_YES : STR_STATION_RATING_TOOLTIP_STATUE_NO);
				SetDParam(3, detailed ? STR_STATION_RATING_PERCENTAGE_COMMA : STR_EMPTY);
				SetDParam(4, (statue_rating > 0) ? 10 : 0);
				GetString(this->data[line_nr], STR_STATION_RATING_TOOLTIP_STATUE, lastof(this->data[line_nr]));
				line_nr++;

				total_rating += statue_rating;
			}

			// Vehicle age
			{
				const auto age_rating = GetVehicleAgeRating(ge);

				TextColour age_stage = TC_ORANGE;

				if (age_rating >= 33) {
					age_stage = TC_GREEN;
				} else if (age_rating >= 20) {
					age_stage = TC_YELLOW;
				} else if (age_rating >= 10) {
					age_stage = TC_GOLD;
				}

				SetDParam(0, detailed ? STR_STATION_RATING_MAX_PERCENTAGE : STR_EMPTY);
				SetDParam(1, 13);
				SetDParam(2, age_stage);
				SetDParam(3, ge->last_age);
				SetDParam(4, detailed ? STR_STATION_RATING_PERCENTAGE_COMMA : STR_EMPTY);
				SetDParam(5, RoundRating(age_rating));
				GetString(this->data[line_nr], STR_STATION_RATING_TOOLTIP_AGE, lastof(this->data[line_nr]));
				line_nr++;

				total_rating += age_rating;
			}
		}

		total_rating = Clamp(total_rating, 0, 255);

		if (detailed) {
			SetDParam(0, ToPercent8(total_rating));
			GetString(this->data[line_nr], STR_STATION_RATING_TOOLTIP_TOTAL_RATING, lastof(this->data[line_nr]));
			line_nr++;
		}

		this->data[line_nr][0] = '\0';
	}

	void UpdateWidgetSize(int widget, Dimension *size, const Dimension &padding, Dimension *fill, Dimension *resize) override
	{
		if (widget != 0) return;

		size->height = WidgetDimensions::scaled.framerect.Vertical() + 2;

		for (uint i = 0; i <= RATING_TOOLTIP_MAX_LINES; i++) {
			if (StrEmpty(this->data[i])) break;

			uint width = GetStringBoundingBox(this->data[i]).width + WidgetDimensions::scaled.framerect.Horizontal() + 2;
			if (this->newgrf_rating_used && i >= 2 && i <= 4) {
				width += RATING_TOOLTIP_NEWGRF_INDENT;
			}
			size->width = std::max(size->width, width);
			size->height += FONT_HEIGHT_NORMAL + WidgetDimensions::scaled.vsep_normal;
		}

		size->height -= WidgetDimensions::scaled.vsep_normal;
	}

	void DrawWidget(const Rect &r, int widget) const override
	{
		GfxDrawLine(r.left, r.top, r.right, r.top, PC_BLACK);
		GfxDrawLine(r.left, r.bottom, r.right, r.bottom, PC_BLACK);
		GfxDrawLine(r.left, r.top, r.left, r.bottom, PC_BLACK);
		GfxDrawLine(r.right, r.top, r.right, r.bottom, PC_BLACK);

		int y = r.top + WidgetDimensions::scaled.framerect.top + 1;
		const int left0 = r.left + WidgetDimensions::scaled.framerect.left + 1;
		const int right0 = r.right - WidgetDimensions::scaled.framerect.right - 1;

		DrawString(left0, right0, y, this->data[0], TC_LIGHT_BLUE, SA_CENTER);

		y += FONT_HEIGHT_NORMAL + WidgetDimensions::scaled.vsep_normal;

		for (uint i = 1; i <= RATING_TOOLTIP_MAX_LINES; i++) {
			if (StrEmpty(this->data[i])) break;

			int left = left0, right = right0;

			if (this->newgrf_rating_used && i >= 2 && i <= 4) {
				if (_current_text_dir == TD_RTL) {
					right -= RATING_TOOLTIP_NEWGRF_INDENT;
				}
				else {
					left += RATING_TOOLTIP_NEWGRF_INDENT;
				}
			}

			DrawString(left, right, y, this->data[i], TC_BLACK);

			y += FONT_HEIGHT_NORMAL + WidgetDimensions::scaled.vsep_normal;
		}
	}

	void OnMouseLoop() override
	{
		if (!_cursor.in_window || !(_settings_client.gui.hover_delay_ms == 0 ? _right_button_down : _mouse_hovering)) {
			this->Close();
		}
	}
};

void GuiShowStationRatingTooltip(Window *parent, const Station *st, const CargoSpec *cs) {
	CloseWindowById(WC_STATION_RATING_TOOLTIP, 0);
	new StationRatingTooltipWindow(parent, st, cs);
}

bool ShouldShowBaseStationViewportLabel(const BaseStation *bst)
{
	if (!HasBit(_display_opt, Station::IsExpected(bst) ? DO_SHOW_STATION_NAMES : DO_SHOW_WAYPOINT_NAMES)) return false;
	if (HasBit(_display_opt, DO_SHOW_COMPETITOR_SIGNS) && (_local_company != bst->owner && bst->owner != OWNER_NONE)) return false;
	if (Waypoint::IsExpected(bst) && HasBit(Waypoint::From(bst)->waypoint_flags, WPF_HIDE_LABEL) && _settings_client.gui.allow_hiding_waypoint_labels &&
			!HasBit(_extra_display_opt, XDO_SHOW_HIDDEN_SIGNS)) return false;
	return true;
}<|MERGE_RESOLUTION|>--- conflicted
+++ resolved
@@ -182,11 +182,7 @@
 	}
 }
 
-<<<<<<< HEAD
 void CheckRedrawWaypointCoverage(Window *w, bool is_road)
-=======
-void CheckRedrawWaypointCoverage(const Window *)
->>>>>>> 077b08bb
 {
 	/* Test if ctrl state changed */
 	static bool _last_ctrl_pressed;
