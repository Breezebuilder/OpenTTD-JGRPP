/*
 * This file is part of OpenTTD.
 * OpenTTD is free software; you can redistribute it and/or modify it under the terms of the GNU General Public License as published by the Free Software Foundation, version 2.
 * OpenTTD is distributed in the hope that it will be useful, but WITHOUT ANY WARRANTY; without even the implied warranty of MERCHANTABILITY or FITNESS FOR A PARTICULAR PURPOSE.
 * See the GNU General Public License for more details. You should have received a copy of the GNU General Public License along with OpenTTD. If not, see <http://www.gnu.org/licenses/>.
 */

/** @file station_gui.cpp The GUI for stations. */

#include "stdafx.h"
#include "debug.h"
#include "gui.h"
#include "textbuf_gui.h"
#include "company_func.h"
#include "command_func.h"
#include "vehicle_gui.h"
#include "cargotype.h"
#include "station_gui.h"
#include "strings_func.h"
#include "string_func.h"
#include "window_func.h"
#include "viewport_func.h"
#include "widgets/dropdown_func.h"
#include "station_base.h"
#include "waypoint_base.h"
#include "tilehighlight_func.h"
#include "company_base.h"
#include "sortlist_type.h"
#include "core/geometry_func.hpp"
#include "vehiclelist.h"
#include "town.h"
#include "linkgraph/linkgraph.h"
#include "zoom_func.h"
#include "departures_gui.h"
#include "graph_gui.h"
#include "zoning.h"
#include "newgrf_debug.h"
#include "roadveh.h"

#include "widgets/station_widget.h"

#include "table/strings.h"

#include <set>
#include <vector>

#include "cheat_func.h"
#include "newgrf_callbacks.h"
#include "newgrf_cargo.h"
#include "safeguards.h"
#include "widgets/misc_widget.h"

enum StationRatingTooltipMode {
	SRTM_OFF,
	SRTM_SIMPLE,
	SRTM_DETAILED,
};

/**
 * Calculates and draws the accepted or supplied cargo around the selected tile(s)
 * @param left x position where the string is to be drawn
 * @param right the right most position to draw on
 * @param top y position where the string is to be drawn
 * @param sct which type of cargo is to be displayed (passengers/non-passengers)
 * @param rad radius around selected tile(s) to be searched
 * @param supplies if supplied cargoes should be drawn, else accepted cargoes
 * @return Returns the y value below the string that was drawn
 */
int DrawStationCoverageAreaText(int left, int right, int top, StationCoverageType sct, int rad, bool supplies)
{
	TileIndex tile = TileVirtXY(_thd.pos.x, _thd.pos.y);
	CargoTypes cargo_mask = 0;
	if (_thd.drawstyle == HT_RECT && tile < MapSize()) {
		CargoArray cargoes;
		if (supplies) {
			cargoes = GetProductionAroundTiles(tile, _thd.size.x / TILE_SIZE, _thd.size.y / TILE_SIZE, rad);
		} else {
			cargoes = GetAcceptanceAroundTiles(tile, _thd.size.x / TILE_SIZE, _thd.size.y / TILE_SIZE, rad);
		}

		/* Convert cargo counts to a set of cargo bits, and draw the result. */
		for (CargoID i = 0; i < NUM_CARGO; i++) {
			switch (sct) {
				case SCT_PASSENGERS_ONLY: if (!IsCargoInClass(i, CC_PASSENGERS)) continue; break;
				case SCT_NON_PASSENGERS_ONLY: if (IsCargoInClass(i, CC_PASSENGERS)) continue; break;
				case SCT_ALL: break;
				default: NOT_REACHED();
			}
			if (cargoes[i] >= (supplies ? 1U : 8U)) SetBit(cargo_mask, i);
		}
	}
	SetDParam(0, cargo_mask);
	return DrawStringMultiLine(left, right, top, INT32_MAX, supplies ? STR_STATION_BUILD_SUPPLIES_CARGO : STR_STATION_BUILD_ACCEPTS_CARGO);
}

/**
 * Find stations adjacent to the current tile highlight area, so that existing coverage
 * area can be drawn.
 */
static void FindStationsAroundSelection()
{
	/* With distant join we don't know which station will be selected, so don't show any */
	if (_ctrl_pressed) {
		SetViewportCatchmentStation(nullptr, true);
		return;
	}

	/* Tile area for TileHighlightData */
	TileArea location(TileVirtXY(_thd.pos.x, _thd.pos.y), _thd.size.x / TILE_SIZE - 1, _thd.size.y / TILE_SIZE - 1);

	/* Extended area by one tile */
	uint x = TileX(location.tile);
	uint y = TileY(location.tile);

	int max_c = 1;
	TileArea ta(TileXY(std::max<int>(0, x - max_c), std::max<int>(0, y - max_c)), TileXY(std::min<int>(MapMaxX(), x + location.w + max_c), std::min<int>(MapMaxY(), y + location.h + max_c)));

	Station *adjacent = nullptr;

	/* Direct loop instead of ForAllStationsAroundTiles as we are not interested in catchment area */
	for (TileIndex tile : ta) {
		if (IsTileType(tile, MP_STATION) && GetTileOwner(tile) == _local_company) {
			Station *st = Station::GetByTile(tile);
			if (st == nullptr) continue;
			if (adjacent != nullptr && st != adjacent) {
				/* Multiple nearby, distant join is required. */
				adjacent = nullptr;
				break;
			}
			adjacent = st;
		}
	}
	SetViewportCatchmentStation(adjacent, true);
}

/**
 * Check whether we need to redraw the station coverage text.
 * If it is needed actually make the window for redrawing.
 * @param w the window to check.
 */
void CheckRedrawStationCoverage(Window *w)
{
	/* Test if ctrl state changed */
	static bool _last_ctrl_pressed;
	if (_ctrl_pressed != _last_ctrl_pressed) {
		_thd.dirty = 0xff;
		_last_ctrl_pressed = _ctrl_pressed;
	}

	if (_thd.dirty & 1) {
		_thd.dirty &= ~1;
		w->SetDirty();

		if (_settings_client.gui.station_show_coverage && _thd.drawstyle == HT_RECT) {
			FindStationsAroundSelection();
		}
	}
}

/**
 * Draw small boxes of cargo amount and ratings data at the given
 * coordinates. If amount exceeds 576 units, it is shown 'full', same
 * goes for the rating: at above 90% orso (224) it is also 'full'
 *
 * @param left   left most coordinate to draw the box at
 * @param right  right most coordinate to draw the box at
 * @param y      coordinate to draw the box at
 * @param type   Cargo type
 * @param amount Cargo amount
 * @param rating ratings data for that particular cargo
 */
static void StationsWndShowStationRating(int left, int right, int y, CargoID type, uint amount, byte rating)
{
	static const uint units_full  = 576; ///< number of units to show station as 'full'
	static const uint rating_full = 224; ///< rating needed so it is shown as 'full'

	const CargoSpec *cs = CargoSpec::Get(type);
	if (!cs->IsValid()) return;

	int padding = ScaleFontTrad(1);
	int width = right - left;
	int colour = cs->rating_colour;
	TextColour tc = GetContrastColour(colour);
	uint w = std::min(amount + 5, units_full) * width / units_full;

	int height = GetCharacterHeight(FS_SMALL) + padding - 1;

	if (amount > 30) {
		/* Draw total cargo (limited) on station */
		GfxFillRect(left, y, left + w - 1, y + height, colour);
	} else {
		/* Draw a (scaled) one pixel-wide bar of additional cargo meter, useful
		 * for stations with only a small amount (<=30) */
		uint rest = ScaleFontTrad(amount) / 5;
		if (rest != 0) {
			GfxFillRect(left, y + height - rest, left + padding - 1, y + height, colour);
		}
	}

	DrawString(left + padding, right, y, cs->abbrev, tc);

	/* Draw green/red ratings bar (fits under the waiting bar) */
	y += height + padding + 1;
	GfxFillRect(left + padding, y, right - padding - 1, y + padding - 1, PC_RED);
	w = std::min<uint>(rating, rating_full) * (width - padding - padding) / rating_full;
	if (w != 0) GfxFillRect(left + padding, y, left + w - 1, y + padding - 1, PC_GREEN);
}

typedef GUIList<const Station*> GUIStationList;

/**
 * The list of stations per company.
 */
class CompanyStationsWindow : public Window
{
protected:
	/* Runtime saved values */
	static Listing last_sorting;
	static byte facilities;               // types of stations of interest
	static bool include_empty;            // whether we should include stations without waiting cargo
	static const CargoTypes cargo_filter_max;
	static CargoTypes cargo_filter;           // bitmap of cargo types to include

	/* Constants for sorting stations */
	static const StringID sorter_names[];
	static GUIStationList::SortFunction * const sorter_funcs[];

	static btree::btree_map<StationID, uint> station_vehicle_calling_counts;

	GUIStationList stations;
	Scrollbar *vscroll;
	uint rating_width;

	/**
	 * (Re)Build station list
	 *
	 * @param owner company whose stations are to be in list
	 */
	void BuildStationsList(const Owner owner)
	{
		if (!this->stations.NeedRebuild()) return;

		DEBUG(misc, 3, "Building station list for company %d", owner);

		this->stations.clear();

		for (const Station *st : Station::Iterate()) {
			if (st->owner == owner || (st->owner == OWNER_NONE && HasStationInUse(st->index, true, owner))) {
				if (this->facilities & st->facilities) { // only stations with selected facilities
					int num_waiting_cargo = 0;
					for (CargoID j = 0; j < NUM_CARGO; j++) {
						if (st->goods[j].HasRating()) {
							num_waiting_cargo++; // count number of waiting cargo
							if (HasBit(this->cargo_filter, j)) {
								this->stations.push_back(st);
								break;
							}
						}
					}
					/* stations without waiting cargo */
					if (num_waiting_cargo == 0 && this->include_empty) {
						this->stations.push_back(st);
					}
				}
			}
		}

		this->stations.shrink_to_fit();
		this->stations.RebuildDone();

		this->vscroll->SetCount((uint)this->stations.size()); // Update the scrollbar
	}

	/** Sort stations by their name */
	static bool StationNameSorter(const Station * const &a, const Station * const &b)
	{
		int r = strnatcmp(a->GetCachedName(), b->GetCachedName()); // Sort by name (natural sorting).
		if (r == 0) return a->index < b->index;
		return r < 0;
	}

	/** Sort stations by their type */
	static bool StationTypeSorter(const Station * const &a, const Station * const &b)
	{
		return a->facilities < b->facilities;
	}

	/** Sort stations by their waiting cargo */
	static bool StationWaitingTotalSorter(const Station * const &a, const Station * const &b)
	{
		int diff = 0;

		for (CargoID j : SetCargoBitIterator(cargo_filter)) {
			diff += a->goods[j].cargo.TotalCount() - b->goods[j].cargo.TotalCount();
		}

		return diff < 0;
	}

	/** Sort stations by their available waiting cargo */
	static bool StationWaitingAvailableSorter(const Station * const &a, const Station * const &b)
	{
		int diff = 0;

		for (CargoID j : SetCargoBitIterator(cargo_filter)) {
			diff += a->goods[j].cargo.AvailableCount() - b->goods[j].cargo.AvailableCount();
		}

		return diff < 0;
	}

	/** Sort stations by their rating */
	static bool StationRatingMaxSorter(const Station * const &a, const Station * const &b)
	{
		byte maxr1 = 0;
		byte maxr2 = 0;

		for (CargoID j : SetCargoBitIterator(cargo_filter)) {
			if (a->goods[j].HasRating()) maxr1 = std::max(maxr1, a->goods[j].rating);
			if (b->goods[j].HasRating()) maxr2 = std::max(maxr2, b->goods[j].rating);
		}

		return maxr1 < maxr2;
	}

	/** Sort stations by their rating */
	static bool StationRatingMinSorter(const Station * const &a, const Station * const &b)
	{
		byte minr1 = 255;
		byte minr2 = 255;

		for (CargoID j = 0; j < NUM_CARGO; j++) {
			if (!HasBit(cargo_filter, j)) continue;
			if (a->goods[j].HasRating()) minr1 = std::min(minr1, a->goods[j].rating);
			if (b->goods[j].HasRating()) minr2 = std::min(minr2, b->goods[j].rating);
		}

		return minr1 > minr2;
	}

	static void PrepareStationVehiclesCallingSorter(byte facilities)
	{
		station_vehicle_calling_counts.clear();

		auto can_vehicle_use_facility = [&](const Vehicle *v) -> bool {
			switch (v->type) {
				case VEH_TRAIN:
					return (facilities & FACIL_TRAIN);

				case VEH_ROAD:
					return (facilities & (RoadVehicle::From(v)->IsBus() ? FACIL_BUS_STOP : FACIL_TRUCK_STOP));

				case VEH_AIRCRAFT:
					return (facilities & FACIL_AIRPORT);

				case VEH_SHIP:
					return (facilities & FACIL_DOCK);

				default:
					return false;
			}
		};

		btree::btree_set<StationID> seen_stations;
		for (const OrderList *l : OrderList::Iterate()) {
			if (facilities != (FACIL_TRAIN | FACIL_TRUCK_STOP | FACIL_BUS_STOP | FACIL_AIRPORT | FACIL_DOCK)) {
				if (!can_vehicle_use_facility(l->GetFirstSharedVehicle())) continue;
			}

			seen_stations.clear();
			for (Order *order = l->GetFirstOrder(); order != nullptr; order = order->next) {
				if (order->IsType(OT_GOTO_STATION) || order->IsType(OT_IMPLICIT)) {
					seen_stations.insert(order->GetDestination());
				}
			}
			if (!seen_stations.empty()) {
				uint vehicles = l->GetNumVehicles();
				for (StationID id : seen_stations) {
					station_vehicle_calling_counts[id] += vehicles;
				}
			}
		}
	}

	/** Sort stations by the number of vehicles calling */
	static bool StationVehiclesCallingSorter(const Station * const &a, const Station * const &b)
	{
		auto get_count = [](const Station * const &st) {
			auto iter = station_vehicle_calling_counts.find(st->index);
			return iter != station_vehicle_calling_counts.end() ? iter->second : 0;
		};

		return get_count(a) < get_count(b);
	}

	/** Sort the stations list */
	void SortStationsList()
	{
		if (this->sorter_funcs[this->stations.SortType()] == &StationVehiclesCallingSorter && this->stations.WouldSort()) {
			PrepareStationVehiclesCallingSorter(this->facilities);
		}
		if (!this->stations.Sort()) return;

		/* Set the modified widget dirty */
		this->SetWidgetDirty(WID_STL_LIST);
	}

public:
	CompanyStationsWindow(WindowDesc *desc, WindowNumber window_number) : Window(desc)
	{
		this->stations.SetListing(this->last_sorting);
		this->stations.SetSortFuncs(this->sorter_funcs);
		this->stations.ForceRebuild();
		this->stations.NeedResort();
		this->SortStationsList();

		this->CreateNestedTree();
		this->vscroll = this->GetScrollbar(WID_STL_SCROLLBAR);
		this->FinishInitNested(window_number);
		this->owner = (Owner)this->window_number;

		uint8 index = 0;
		for (const CargoSpec *cs : _sorted_standard_cargo_specs) {
			if (HasBit(this->cargo_filter, cs->Index())) {
				this->LowerWidget(WID_STL_CARGOSTART + index);
			}
			index++;
		}

		if (this->cargo_filter == this->cargo_filter_max) this->cargo_filter = _cargo_mask;

		for (uint i = 0; i < 5; i++) {
			if (HasBit(this->facilities, i)) this->LowerWidget(i + WID_STL_TRAIN);
		}
		this->SetWidgetLoweredState(WID_STL_NOCARGOWAITING, this->include_empty);

		this->GetWidget<NWidgetCore>(WID_STL_SORTDROPBTN)->widget_data = this->sorter_names[this->stations.SortType()];
	}

	~CompanyStationsWindow()
	{
		this->last_sorting = this->stations.GetListing();
	}

	void UpdateWidgetSize(int widget, Dimension *size, const Dimension &padding, Dimension *fill, Dimension *resize) override
	{
		switch (widget) {
			case WID_STL_SORTBY: {
				Dimension d = GetStringBoundingBox(this->GetWidget<NWidgetCore>(widget)->widget_data);
				d.width += padding.width + Window::SortButtonWidth() * 2; // Doubled since the string is centred and it also looks better.
				d.height += padding.height;
				*size = maxdim(*size, d);
				break;
			}

			case WID_STL_SORTDROPBTN: {
				Dimension d = {0, 0};
				for (int i = 0; this->sorter_names[i] != INVALID_STRING_ID; i++) {
					d = maxdim(d, GetStringBoundingBox(this->sorter_names[i]));
				}
				d.width += padding.width;
				d.height += padding.height;
				*size = maxdim(*size, d);
				break;
			}

			case WID_STL_LIST:
				resize->height = std::max(FONT_HEIGHT_NORMAL, FONT_HEIGHT_SMALL + ScaleFontTrad(3));
				size->height = WD_FRAMERECT_TOP + 5 * resize->height + WD_FRAMERECT_BOTTOM;

				/* Determine appropriate width for mini station rating graph */
				this->rating_width = 0;
				for (const CargoSpec *cs : _sorted_standard_cargo_specs) {
					this->rating_width = std::max(this->rating_width, GetStringBoundingBox(cs->abbrev).width);
				}
				/* Approximately match original 16 pixel wide rating bars by multiplying string width by 1.6 */
				this->rating_width = this->rating_width * 16 / 10;
				break;

			case WID_STL_CARGOALL:
			case WID_STL_FACILALL:
			case WID_STL_NOCARGOWAITING: {
				Dimension d = GetStringBoundingBox(widget == WID_STL_NOCARGOWAITING ? STR_ABBREV_NONE : STR_ABBREV_ALL);
				d.width  += padding.width + 2;
				d.height += padding.height;
				*size = maxdim(*size, d);
				break;
			}

			default:
				if (widget >= WID_STL_CARGOSTART) {
					Dimension d = GetStringBoundingBox(_sorted_cargo_specs[widget - WID_STL_CARGOSTART]->abbrev);
					d.width  += padding.width + 2;
					d.height += padding.height;
					*size = maxdim(*size, d);
				}
				break;
		}
	}

	void OnPaint() override
	{
		this->BuildStationsList((Owner)this->window_number);
		this->SortStationsList();

		this->DrawWidgets();
	}

	void DrawWidget(const Rect &r, int widget) const override
	{
		switch (widget) {
			case WID_STL_SORTBY:
				/* draw arrow pointing up/down for ascending/descending sorting */
				this->DrawSortButtonState(WID_STL_SORTBY, this->stations.IsDescSortOrder() ? SBS_DOWN : SBS_UP);
				break;

			case WID_STL_LIST: {
				bool rtl = _current_text_dir == TD_RTL;
				int max = std::min<size_t>(this->vscroll->GetPosition() + this->vscroll->GetCapacity(), this->stations.size());
				int y = r.top + WD_FRAMERECT_TOP;
				uint line_height = this->GetWidget<NWidgetBase>(widget)->resize_y;
				/* Spacing between station name and first rating graph. */
				int text_spacing = ScaleFontTrad(5);
				/* Spacing between additional rating graphs. */
				int rating_spacing = ScaleFontTrad(4);

				for (int i = this->vscroll->GetPosition(); i < max; ++i) { // do until max number of stations of owner
					const Station *st = this->stations[i];
					assert(st->xy != INVALID_TILE);

					/* Do not do the complex check HasStationInUse here, it may be even false
					 * when the order had been removed and the station list hasn't been removed yet */
					assert(st->owner == owner || st->owner == OWNER_NONE);

					SetDParam(0, st->index);
					SetDParam(1, st->facilities);
					int x = DrawString(r.left + WD_FRAMERECT_LEFT, r.right - WD_FRAMERECT_RIGHT, y + (line_height - FONT_HEIGHT_NORMAL) / 2, STR_STATION_LIST_STATION);
					x += rtl ? -text_spacing : text_spacing;

					/* show cargo waiting and station ratings */
					for (const CargoSpec *cs : _sorted_standard_cargo_specs) {
						CargoID cid = cs->Index();
						if (st->goods[cid].cargo.TotalCount() > 0) {
							/* For RTL we work in exactly the opposite direction. So
							 * decrement the space needed first, then draw to the left
							 * instead of drawing to the left and then incrementing
							 * the space. */
							if (rtl) {
								x -= rating_width + rating_spacing;
								if (x < r.left + WD_FRAMERECT_LEFT) break;
							}
							StationsWndShowStationRating(x, x + rating_width, y, cid, st->goods[cid].cargo.TotalCount(), st->goods[cid].rating);
							if (!rtl) {
								x += rating_width + rating_spacing;
								if (x > r.right - WD_FRAMERECT_RIGHT) break;
							}
						}
					}
					y += line_height;
				}

				if (this->vscroll->GetCount() == 0) { // company has no stations
					DrawString(r.left + WD_FRAMERECT_LEFT, r.right - WD_FRAMERECT_RIGHT, y, STR_STATION_LIST_NONE);
					return;
				}
				break;
			}

			case WID_STL_NOCARGOWAITING: {
				int cg_ofst = this->IsWidgetLowered(widget) ? 1 : 0;
				DrawString(r.left + cg_ofst, r.right + cg_ofst, r.top + (r.bottom - r.top - FONT_HEIGHT_SMALL) / 2 + cg_ofst, STR_ABBREV_NONE, TC_BLACK, SA_HOR_CENTER);
				break;
			}

			case WID_STL_CARGOALL: {
				int cg_ofst = this->IsWidgetLowered(widget) ? 1 : 0;
				DrawString(r.left + cg_ofst, r.right + cg_ofst, r.top + (r.bottom - r.top - FONT_HEIGHT_SMALL) / 2 + cg_ofst, STR_ABBREV_ALL, TC_BLACK, SA_HOR_CENTER);
				break;
			}

			case WID_STL_FACILALL: {
				int cg_ofst = this->IsWidgetLowered(widget) ? 1 : 0;
				DrawString(r.left + cg_ofst, r.right + cg_ofst, r.top + (r.bottom - r.top - FONT_HEIGHT_SMALL) / 2 + cg_ofst, STR_ABBREV_ALL, TC_BLACK, SA_HOR_CENTER);
				break;
			}

			default:
				if (widget >= WID_STL_CARGOSTART) {
					const CargoSpec *cs = _sorted_cargo_specs[widget - WID_STL_CARGOSTART];
					int cg_ofst = HasBit(this->cargo_filter, cs->Index()) ? 1 : 0;
					GfxFillRect(r.left + cg_ofst + 1, r.top + cg_ofst + 1, r.right - 1 + cg_ofst, r.bottom - 1 + cg_ofst, cs->rating_colour);
					TextColour tc = GetContrastColour(cs->rating_colour);
					DrawString(r.left + cg_ofst, r.right + cg_ofst, r.top + (r.bottom - r.top - FONT_HEIGHT_SMALL) / 2 + cg_ofst, cs->abbrev, tc, SA_HOR_CENTER);
				}
				break;
		}
	}

	void SetStringParameters(int widget) const override
	{
		if (widget == WID_STL_CAPTION) {
			SetDParam(0, this->window_number);
			SetDParam(1, this->vscroll->GetCount());
		}
	}

	void OnClick(Point pt, int widget, int click_count) override
	{
		switch (widget) {
			case WID_STL_LIST: {
				uint id_v = this->vscroll->GetScrolledRowFromWidget(pt.y, this, WID_STL_LIST);
				if (id_v >= this->stations.size()) return; // click out of list bound

				const Station *st = this->stations[id_v];
				/* do not check HasStationInUse - it is slow and may be invalid */
				assert(st->owner == (Owner)this->window_number || st->owner == OWNER_NONE);

				if (_ctrl_pressed) {
					ShowExtraViewportWindow(st->xy);
				} else {
					ScrollMainWindowToTile(st->xy);
				}
				break;
			}

			case WID_STL_TRAIN:
			case WID_STL_TRUCK:
			case WID_STL_BUS:
			case WID_STL_AIRPLANE:
			case WID_STL_SHIP:
				if (_ctrl_pressed) {
					ToggleBit(this->facilities, widget - WID_STL_TRAIN);
					this->ToggleWidgetLoweredState(widget);
				} else {
					for (uint i : SetBitIterator(this->facilities)) {
						this->RaiseWidget(i + WID_STL_TRAIN);
					}
					this->facilities = 1 << (widget - WID_STL_TRAIN);
					this->LowerWidget(widget);
				}
				this->stations.ForceRebuild();
				this->SetDirty();
				break;

			case WID_STL_FACILALL:
				for (uint i = WID_STL_TRAIN; i <= WID_STL_SHIP; i++) {
					this->LowerWidget(i);
				}

				this->facilities = FACIL_TRAIN | FACIL_TRUCK_STOP | FACIL_BUS_STOP | FACIL_AIRPORT | FACIL_DOCK;
				this->stations.ForceRebuild();
				this->SetDirty();
				break;

			case WID_STL_CARGOALL: {
				for (uint i = 0; i < _sorted_standard_cargo_specs.size(); i++) {
					this->LowerWidget(WID_STL_CARGOSTART + i);
				}
				this->LowerWidget(WID_STL_NOCARGOWAITING);

				this->cargo_filter = _cargo_mask;
				this->include_empty = true;
				this->stations.ForceRebuild();
				this->SetDirty();
				break;
			}

			case WID_STL_SORTBY: // flip sorting method asc/desc
				this->stations.ToggleSortOrder();
				this->SetDirty();
				break;

			case WID_STL_SORTDROPBTN: // select sorting criteria dropdown menu
				ShowDropDownMenu(this, this->sorter_names, this->stations.SortType(), WID_STL_SORTDROPBTN, 0, 0);
				break;

			case WID_STL_NOCARGOWAITING:
				if (_ctrl_pressed) {
					this->include_empty = !this->include_empty;
					this->ToggleWidgetLoweredState(WID_STL_NOCARGOWAITING);
				} else {
					for (uint i = 0; i < _sorted_standard_cargo_specs.size(); i++) {
						this->RaiseWidget(WID_STL_CARGOSTART + i);
					}

					this->cargo_filter = 0;
					this->include_empty = true;

					this->LowerWidget(WID_STL_NOCARGOWAITING);
				}
				this->stations.ForceRebuild();
				this->SetDirty();
				break;

			default:
				if (widget >= WID_STL_CARGOSTART) { // change cargo_filter
					/* Determine the selected cargo type */
					const CargoSpec *cs = _sorted_cargo_specs[widget - WID_STL_CARGOSTART];

					if (_ctrl_pressed) {
						ToggleBit(this->cargo_filter, cs->Index());
						this->ToggleWidgetLoweredState(widget);
					} else {
						for (uint i = 0; i < _sorted_standard_cargo_specs.size(); i++) {
							this->RaiseWidget(WID_STL_CARGOSTART + i);
						}
						this->RaiseWidget(WID_STL_NOCARGOWAITING);

						this->cargo_filter = 0;
						this->include_empty = false;

						SetBit(this->cargo_filter, cs->Index());
						this->LowerWidget(widget);
					}
					this->stations.ForceRebuild();
					this->SetDirty();
				}
				break;
		}
	}

	void OnDropdownSelect(int widget, int index) override
	{
		if (this->stations.SortType() != index) {
			this->stations.SetSortType(index);

			/* Display the current sort variant */
			this->GetWidget<NWidgetCore>(WID_STL_SORTDROPBTN)->widget_data = this->sorter_names[this->stations.SortType()];

			this->SetDirty();
		}
	}

	void OnGameTick() override
	{
		if (this->stations.NeedResort()) {
			DEBUG(misc, 3, "Periodic rebuild station list company %d", this->window_number);
			this->SetDirty();
		}
	}

	void OnResize() override
	{
		this->vscroll->SetCapacityFromWidget(this, WID_STL_LIST, WD_FRAMERECT_TOP + WD_FRAMERECT_BOTTOM);
	}

	/**
	 * Some data on this window has become invalid.
	 * @param data Information about the changed data.
	 * @param gui_scope Whether the call is done from GUI scope. You may not do everything when not in GUI scope. See #InvalidateWindowData() for details.
	 */
	void OnInvalidateData(int data = 0, bool gui_scope = true) override
	{
		if (data == 0) {
			/* This needs to be done in command-scope to enforce rebuilding before resorting invalid data */
			this->stations.ForceRebuild();
		} else {
			this->stations.ForceResort();
		}
	}
};

Listing CompanyStationsWindow::last_sorting = {false, 0};
byte CompanyStationsWindow::facilities = FACIL_TRAIN | FACIL_TRUCK_STOP | FACIL_BUS_STOP | FACIL_AIRPORT | FACIL_DOCK;
bool CompanyStationsWindow::include_empty = true;
const CargoTypes CompanyStationsWindow::cargo_filter_max = ALL_CARGOTYPES;
CargoTypes CompanyStationsWindow::cargo_filter = ALL_CARGOTYPES;
btree::btree_map<StationID, uint> CompanyStationsWindow::station_vehicle_calling_counts;

/* Available station sorting functions */
GUIStationList::SortFunction * const CompanyStationsWindow::sorter_funcs[] = {
	&StationNameSorter,
	&StationTypeSorter,
	&StationWaitingTotalSorter,
	&StationWaitingAvailableSorter,
	&StationRatingMaxSorter,
	&StationRatingMinSorter,
	&StationVehiclesCallingSorter
};

/* Names of the sorting functions */
const StringID CompanyStationsWindow::sorter_names[] = {
	STR_SORT_BY_NAME,
	STR_SORT_BY_FACILITY,
	STR_SORT_BY_WAITING_TOTAL,
	STR_SORT_BY_WAITING_AVAILABLE,
	STR_SORT_BY_RATING_MAX,
	STR_SORT_BY_RATING_MIN,
	STR_SORT_BY_VEHICLES_CALLING,
	INVALID_STRING_ID
};

/**
 * Make a horizontal row of cargo buttons, starting at widget #WID_STL_CARGOSTART.
 * @param biggest_index Pointer to store biggest used widget number of the buttons.
 * @return Horizontal row.
 */
static NWidgetBase *CargoWidgets(int *biggest_index)
{
	NWidgetHorizontal *container = new NWidgetHorizontal();

	for (uint i = 0; i < _sorted_standard_cargo_specs.size(); i++) {
		NWidgetBackground *panel = new NWidgetBackground(WWT_PANEL, COLOUR_GREY, WID_STL_CARGOSTART + i);
		panel->SetMinimalSize(14, 0);
		panel->SetMinimalTextLines(1, 0, FS_NORMAL);
		panel->SetResize(0, 0);
		panel->SetFill(0, 1);
		panel->SetDataTip(0, STR_STATION_LIST_USE_CTRL_TO_SELECT_MORE);
		container->Add(panel);
	}
	*biggest_index = WID_STL_CARGOSTART + static_cast<int>(_sorted_standard_cargo_specs.size());
	return container;
}

static const NWidgetPart _nested_company_stations_widgets[] = {
	NWidget(NWID_HORIZONTAL),
		NWidget(WWT_CLOSEBOX, COLOUR_GREY),
		NWidget(WWT_CAPTION, COLOUR_GREY, WID_STL_CAPTION), SetDataTip(STR_STATION_LIST_CAPTION, STR_TOOLTIP_WINDOW_TITLE_DRAG_THIS),
		NWidget(WWT_SHADEBOX, COLOUR_GREY),
		NWidget(WWT_DEFSIZEBOX, COLOUR_GREY),
		NWidget(WWT_STICKYBOX, COLOUR_GREY),
	EndContainer(),
	NWidget(NWID_HORIZONTAL),
		NWidget(WWT_TEXTBTN, COLOUR_GREY, WID_STL_TRAIN), SetMinimalSize(14, 0), SetMinimalTextLines(1, 0), SetDataTip(STR_TRAIN, STR_STATION_LIST_USE_CTRL_TO_SELECT_MORE), SetFill(0, 1),
		NWidget(WWT_TEXTBTN, COLOUR_GREY, WID_STL_TRUCK), SetMinimalSize(14, 0), SetMinimalTextLines(1, 0), SetDataTip(STR_LORRY, STR_STATION_LIST_USE_CTRL_TO_SELECT_MORE), SetFill(0, 1),
		NWidget(WWT_TEXTBTN, COLOUR_GREY, WID_STL_BUS), SetMinimalSize(14, 0), SetMinimalTextLines(1, 0), SetDataTip(STR_BUS, STR_STATION_LIST_USE_CTRL_TO_SELECT_MORE), SetFill(0, 1),
		NWidget(WWT_TEXTBTN, COLOUR_GREY, WID_STL_SHIP), SetMinimalSize(14, 0), SetMinimalTextLines(1, 0), SetDataTip(STR_SHIP, STR_STATION_LIST_USE_CTRL_TO_SELECT_MORE), SetFill(0, 1),
		NWidget(WWT_TEXTBTN, COLOUR_GREY, WID_STL_AIRPLANE), SetMinimalSize(14, 0), SetMinimalTextLines(1, 0), SetDataTip(STR_PLANE, STR_STATION_LIST_USE_CTRL_TO_SELECT_MORE), SetFill(0, 1),
		NWidget(WWT_PUSHBTN, COLOUR_GREY, WID_STL_FACILALL), SetMinimalSize(14, 0), SetMinimalTextLines(1, 0), SetDataTip(0x0, STR_STATION_LIST_SELECT_ALL_FACILITIES), SetFill(0, 1),
		NWidget(WWT_PANEL, COLOUR_GREY), SetMinimalSize(5, 0), SetFill(0, 1), EndContainer(),
		NWidgetFunction(CargoWidgets),
		NWidget(WWT_PANEL, COLOUR_GREY, WID_STL_NOCARGOWAITING), SetMinimalSize(14, 0), SetMinimalTextLines(1, 0), SetDataTip(0x0, STR_STATION_LIST_NO_WAITING_CARGO), SetFill(0, 1), EndContainer(),
		NWidget(WWT_PUSHBTN, COLOUR_GREY, WID_STL_CARGOALL), SetMinimalSize(14, 0), SetMinimalTextLines(1, 0), SetDataTip(0x0, STR_STATION_LIST_SELECT_ALL_TYPES), SetFill(0, 1),
		NWidget(WWT_PANEL, COLOUR_GREY), SetDataTip(0x0, STR_NULL), SetResize(1, 0), SetFill(1, 1), EndContainer(),
	EndContainer(),
	NWidget(NWID_HORIZONTAL),
		NWidget(WWT_PUSHTXTBTN, COLOUR_GREY, WID_STL_SORTBY), SetMinimalSize(81, 12), SetDataTip(STR_BUTTON_SORT_BY, STR_TOOLTIP_SORT_ORDER),
		NWidget(WWT_DROPDOWN, COLOUR_GREY, WID_STL_SORTDROPBTN), SetMinimalSize(163, 12), SetDataTip(STR_SORT_BY_NAME, STR_TOOLTIP_SORT_CRITERIA), // widget_data gets overwritten.
		NWidget(WWT_PANEL, COLOUR_GREY), SetDataTip(0x0, STR_NULL), SetResize(1, 0), SetFill(1, 1), EndContainer(),
	EndContainer(),
	NWidget(NWID_HORIZONTAL),
		NWidget(WWT_PANEL, COLOUR_GREY, WID_STL_LIST), SetMinimalSize(346, 125), SetResize(1, 10), SetDataTip(0x0, STR_STATION_LIST_TOOLTIP), SetScrollbar(WID_STL_SCROLLBAR), EndContainer(),
		NWidget(NWID_VERTICAL),
			NWidget(NWID_VSCROLLBAR, COLOUR_GREY, WID_STL_SCROLLBAR),
			NWidget(WWT_RESIZEBOX, COLOUR_GREY),
		EndContainer(),
	EndContainer(),
};

static WindowDesc _company_stations_desc(
	WDP_AUTO, "list_stations", 358, 162,
	WC_STATION_LIST, WC_NONE,
	0,
	_nested_company_stations_widgets, lengthof(_nested_company_stations_widgets)
);

/**
 * Opens window with list of company's stations
 *
 * @param company whose stations' list show
 */
void ShowCompanyStations(CompanyID company)
{
	if (!Company::IsValidID(company)) return;

	AllocateWindowDescFront<CompanyStationsWindow>(&_company_stations_desc, company);
}

static const NWidgetPart _nested_station_view_widgets[] = {
	NWidget(NWID_HORIZONTAL),
		NWidget(WWT_CLOSEBOX, COLOUR_GREY),
		NWidget(WWT_PUSHIMGBTN, COLOUR_GREY, WID_SV_RENAME), SetMinimalSize(12, 14), SetDataTip(SPR_RENAME, STR_STATION_VIEW_RENAME_TOOLTIP),
		NWidget(WWT_CAPTION, COLOUR_GREY, WID_SV_CAPTION), SetDataTip(STR_STATION_VIEW_CAPTION, STR_TOOLTIP_WINDOW_TITLE_DRAG_THIS),
		NWidget(WWT_PUSHIMGBTN, COLOUR_GREY, WID_SV_LOCATION), SetMinimalSize(12, 14), SetDataTip(SPR_GOTO_LOCATION, STR_STATION_VIEW_CENTER_TOOLTIP),
		NWidget(WWT_DEBUGBOX, COLOUR_GREY),
		NWidget(WWT_SHADEBOX, COLOUR_GREY),
		NWidget(WWT_DEFSIZEBOX, COLOUR_GREY),
		NWidget(WWT_STICKYBOX, COLOUR_GREY),
	EndContainer(),
	NWidget(NWID_HORIZONTAL),
		NWidget(WWT_TEXTBTN, COLOUR_GREY, WID_SV_GROUP), SetMinimalSize(81, 12), SetFill(1, 1), SetDataTip(STR_STATION_VIEW_GROUP, 0x0),
		NWidget(WWT_DROPDOWN, COLOUR_GREY, WID_SV_GROUP_BY), SetMinimalSize(168, 12), SetResize(1, 0), SetFill(0, 1), SetDataTip(0x0, STR_TOOLTIP_GROUP_ORDER),
	EndContainer(),
	NWidget(NWID_HORIZONTAL),
		NWidget(WWT_PUSHTXTBTN, COLOUR_GREY, WID_SV_SORT_ORDER), SetMinimalSize(81, 12), SetFill(1, 1), SetDataTip(STR_BUTTON_SORT_BY, STR_TOOLTIP_SORT_ORDER),
		NWidget(WWT_DROPDOWN, COLOUR_GREY, WID_SV_SORT_BY), SetMinimalSize(168, 12), SetResize(1, 0), SetFill(0, 1), SetDataTip(0x0, STR_TOOLTIP_SORT_CRITERIA),
	EndContainer(),
	NWidget(NWID_HORIZONTAL),
		NWidget(WWT_PANEL, COLOUR_GREY, WID_SV_WAITING), SetMinimalSize(237, 44), SetResize(1, 10), SetScrollbar(WID_SV_SCROLLBAR), EndContainer(),
		NWidget(NWID_VSCROLLBAR, COLOUR_GREY, WID_SV_SCROLLBAR),
	EndContainer(),
	NWidget(WWT_PANEL, COLOUR_GREY, WID_SV_ACCEPT_RATING_LIST), SetMinimalSize(249, 23), SetResize(1, 0), EndContainer(),
	NWidget(NWID_HORIZONTAL, NC_EQUALSIZE),
		NWidget(WWT_PUSHTXTBTN, COLOUR_GREY, WID_SV_ACCEPTS_RATINGS), SetMinimalSize(46, 12), SetResize(1, 0), SetFill(1, 1),
				SetDataTip(STR_STATION_VIEW_RATINGS_BUTTON, STR_STATION_VIEW_RATINGS_TOOLTIP),
		NWidget(WWT_PUSHTXTBTN, COLOUR_GREY, WID_SV_HISTORY), SetMinimalSize(60, 12), SetResize(1, 0), SetFill(1, 1),
				SetDataTip(STR_STATION_VIEW_HISTORY_BUTTON, STR_STATION_VIEW_HISTORY_TOOLTIP),
		NWidget(WWT_PUSHTXTBTN, COLOUR_GREY, WID_SV_DEPARTURES), SetMinimalSize(46, 12), SetResize(1, 0), SetFill(1, 1),
				SetDataTip(STR_STATION_VIEW_DEPARTURES_BUTTON, STR_STATION_VIEW_DEPARTURES_TOOLTIP),
		NWidget(WWT_TEXTBTN, COLOUR_GREY, WID_SV_CLOSE_AIRPORT), SetMinimalSize(45, 12), SetResize(1, 0), SetFill(1, 1),
				SetDataTip(STR_STATION_VIEW_CLOSE_AIRPORT, STR_STATION_VIEW_CLOSE_AIRPORT_TOOLTIP),
		NWidget(WWT_TEXTBTN, COLOUR_GREY, WID_SV_CATCHMENT), SetMinimalSize(45, 12), SetResize(1, 0), SetFill(1, 1), SetDataTip(STR_BUTTON_CATCHMENT, STR_TOOLTIP_CATCHMENT),
		NWidget(WWT_PUSHTXTBTN, COLOUR_GREY, WID_SV_TRAINS), SetMinimalSize(14, 12), SetFill(0, 1), SetDataTip(STR_TRAIN, STR_STATION_VIEW_SCHEDULED_TRAINS_TOOLTIP),
		NWidget(WWT_PUSHTXTBTN, COLOUR_GREY, WID_SV_ROADVEHS), SetMinimalSize(14, 12), SetFill(0, 1), SetDataTip(STR_LORRY, STR_STATION_VIEW_SCHEDULED_ROAD_VEHICLES_TOOLTIP),
		NWidget(WWT_PUSHTXTBTN, COLOUR_GREY, WID_SV_SHIPS), SetMinimalSize(14, 12), SetFill(0, 1), SetDataTip(STR_SHIP, STR_STATION_VIEW_SCHEDULED_SHIPS_TOOLTIP),
		NWidget(WWT_PUSHTXTBTN, COLOUR_GREY, WID_SV_PLANES),  SetMinimalSize(14, 12), SetFill(0, 1), SetDataTip(STR_PLANE, STR_STATION_VIEW_SCHEDULED_AIRCRAFT_TOOLTIP),
		NWidget(WWT_RESIZEBOX, COLOUR_GREY),
	EndContainer(),
};

/**
 * Draws icons of waiting cargo in the StationView window
 *
 * @param i type of cargo
 * @param waiting number of waiting units
 * @param left  left most coordinate to draw on
 * @param right right most coordinate to draw on
 * @param y y coordinate
 */
static void DrawCargoIcons(CargoID i, uint waiting, int left, int right, int y)
{
	int width = ScaleGUITrad(10);
	uint num = std::min<uint>((waiting + (width / 2)) / width, (right - left) / width); // maximum is width / 10 icons so it won't overflow
	if (num == 0) return;

	SpriteID sprite = CargoSpec::Get(i)->GetCargoIcon();

	int x = _current_text_dir == TD_RTL ? left : right - num * width;
	do {
		DrawSprite(sprite, PAL_NONE, x, y);
		x += width;
	} while (--num);
}

enum SortOrder {
	SO_DESCENDING,
	SO_ASCENDING
};

class CargoDataEntry;

enum CargoSortType {
	ST_AS_GROUPING,    ///< by the same principle the entries are being grouped
	ST_COUNT,          ///< by amount of cargo
	ST_STATION_STRING, ///< by station name
	ST_STATION_ID,     ///< by station id
	ST_CARGO_ID,       ///< by cargo id
};

class CargoSorter {
public:
	CargoSorter(CargoSortType t = ST_STATION_ID, SortOrder o = SO_ASCENDING) : type(t), order(o) {}
	CargoSortType GetSortType() {return this->type;}
	bool operator()(const CargoDataEntry *cd1, const CargoDataEntry *cd2) const;

private:
	CargoSortType type;
	SortOrder order;

	template<class Tid>
	bool SortId(Tid st1, Tid st2) const;
	bool SortCount(const CargoDataEntry *cd1, const CargoDataEntry *cd2) const;
	bool SortStation (StationID st1, StationID st2) const;
};

typedef std::set<CargoDataEntry *, CargoSorter> CargoDataSet;

/**
 * A cargo data entry representing one possible row in the station view window's
 * top part. Cargo data entries form a tree where each entry can have several
 * children. Parents keep track of the sums of their childrens' cargo counts.
 */
class CargoDataEntry {
public:
	CargoDataEntry();
	~CargoDataEntry();

	/**
	 * Insert a new child or retrieve an existing child using a station ID as ID.
	 * @param station ID of the station for which an entry shall be created or retrieved
	 * @return a child entry associated with the given station.
	 */
	CargoDataEntry *InsertOrRetrieve(StationID station)
	{
		return this->InsertOrRetrieve<StationID>(station);
	}

	/**
	 * Insert a new child or retrieve an existing child using a cargo ID as ID.
	 * @param cargo ID of the cargo for which an entry shall be created or retrieved
	 * @return a child entry associated with the given cargo.
	 */
	CargoDataEntry *InsertOrRetrieve(CargoID cargo)
	{
		return this->InsertOrRetrieve<CargoID>(cargo);
	}

	void Update(uint count);

	/**
	 * Remove a child associated with the given station.
	 * @param station ID of the station for which the child should be removed.
	 */
	void Remove(StationID station)
	{
		CargoDataEntry t(station);
		this->Remove(&t);
	}

	/**
	 * Remove a child associated with the given cargo.
	 * @param cargo ID of the cargo for which the child should be removed.
	 */
	void Remove(CargoID cargo)
	{
		CargoDataEntry t(cargo);
		this->Remove(&t);
	}

	/**
	 * Retrieve a child for the given station. Return nullptr if it doesn't exist.
	 * @param station ID of the station the child we're looking for is associated with.
	 * @return a child entry for the given station or nullptr.
	 */
	CargoDataEntry *Retrieve(StationID station) const
	{
		CargoDataEntry t(station);
		return this->Retrieve(this->children->find(&t));
	}

	/**
	 * Retrieve a child for the given cargo. Return nullptr if it doesn't exist.
	 * @param cargo ID of the cargo the child we're looking for is associated with.
	 * @return a child entry for the given cargo or nullptr.
	 */
	CargoDataEntry *Retrieve(CargoID cargo) const
	{
		CargoDataEntry t(cargo);
		return this->Retrieve(this->children->find(&t));
	}

	void Resort(CargoSortType type, SortOrder order);

	/**
	 * Get the station ID for this entry.
	 */
	StationID GetStation() const { return this->station; }

	/**
	 * Get the cargo ID for this entry.
	 */
	CargoID GetCargo() const { return this->cargo; }

	/**
	 * Get the cargo count for this entry.
	 */
	uint GetCount() const { return this->count; }

	/**
	 * Get the parent entry for this entry.
	 */
	CargoDataEntry *GetParent() const { return this->parent; }

	/**
	 * Get the number of children for this entry.
	 */
	uint GetNumChildren() const { return this->num_children; }

	/**
	 * Get an iterator pointing to the begin of the set of children.
	 */
	CargoDataSet::iterator Begin() const { return this->children->begin(); }

	/**
	 * Get an iterator pointing to the end of the set of children.
	 */
	CargoDataSet::iterator End() const { return this->children->end(); }

	/**
	 * Has this entry transfers.
	 */
	bool HasTransfers() const { return this->transfers; }

	/**
	 * Set the transfers state.
	 */
	void SetTransfers(bool value) { this->transfers = value; }

	void Clear();
private:

	CargoDataEntry(StationID st, uint c, CargoDataEntry *p);
	CargoDataEntry(CargoID car, uint c, CargoDataEntry *p);
	CargoDataEntry(StationID st);
	CargoDataEntry(CargoID car);

	CargoDataEntry *Retrieve(CargoDataSet::iterator i) const;

	template<class Tid>
	CargoDataEntry *InsertOrRetrieve(Tid s);

	void Remove(CargoDataEntry *comp);
	void IncrementSize();

	CargoDataEntry *parent;   ///< the parent of this entry.
	const union {
		StationID station;    ///< ID of the station this entry is associated with.
		struct {
			CargoID cargo;    ///< ID of the cargo this entry is associated with.
			bool transfers;   ///< If there are transfers for this cargo.
		};
	};
	uint num_children;        ///< the number of subentries belonging to this entry.
	uint count;               ///< sum of counts of all children or amount of cargo for this entry.
	CargoDataSet *children;   ///< the children of this entry.
};

CargoDataEntry::CargoDataEntry() :
	parent(nullptr),
	station(INVALID_STATION),
	num_children(0),
	count(0),
	children(new CargoDataSet(CargoSorter(ST_CARGO_ID)))
{}

CargoDataEntry::CargoDataEntry(CargoID cargo, uint count, CargoDataEntry *parent) :
	parent(parent),
	cargo(cargo),
	num_children(0),
	count(count),
	children(new CargoDataSet)
{}

CargoDataEntry::CargoDataEntry(StationID station, uint count, CargoDataEntry *parent) :
	parent(parent),
	station(station),
	num_children(0),
	count(count),
	children(new CargoDataSet)
{}

CargoDataEntry::CargoDataEntry(StationID station) :
	parent(nullptr),
	station(station),
	num_children(0),
	count(0),
	children(nullptr)
{}

CargoDataEntry::CargoDataEntry(CargoID cargo) :
	parent(nullptr),
	cargo(cargo),
	num_children(0),
	count(0),
	children(nullptr)
{}

CargoDataEntry::~CargoDataEntry()
{
	this->Clear();
	delete this->children;
}

/**
 * Delete all subentries, reset count and num_children and adapt parent's count.
 */
void CargoDataEntry::Clear()
{
	if (this->children != nullptr) {
		for (CargoDataSet::iterator i = this->children->begin(); i != this->children->end(); ++i) {
			assert(*i != this);
			delete *i;
		}
		this->children->clear();
	}
	if (this->parent != nullptr) this->parent->count -= this->count;
	this->count = 0;
	this->num_children = 0;
}

/**
 * Remove a subentry from this one and delete it.
 * @param child the entry to be removed. This may also be a synthetic entry
 * which only contains the ID of the entry to be removed. In this case child is
 * not deleted.
 */
void CargoDataEntry::Remove(CargoDataEntry *child)
{
	CargoDataSet::iterator i = this->children->find(child);
	if (i != this->children->end()) {
		delete *i;
		this->children->erase(i);
	}
}

/**
 * Retrieve a subentry or insert it if it doesn't exist, yet.
 * @tparam ID type of ID: either StationID or CargoID
 * @param child_id ID of the child to be inserted or retrieved.
 * @return the new or retrieved subentry
 */
template<class Tid>
CargoDataEntry *CargoDataEntry::InsertOrRetrieve(Tid child_id)
{
	CargoDataEntry tmp(child_id);
	CargoDataSet::iterator i = this->children->find(&tmp);
	if (i == this->children->end()) {
		IncrementSize();
		return *(this->children->insert(new CargoDataEntry(child_id, 0, this)).first);
	} else {
		CargoDataEntry *ret = *i;
		assert(this->children->value_comp().GetSortType() != ST_COUNT);
		return ret;
	}
}

/**
 * Update the count for this entry and propagate the change to the parent entry
 * if there is one.
 * @param count the amount to be added to this entry
 */
void CargoDataEntry::Update(uint count)
{
	this->count += count;
	if (this->parent != nullptr) this->parent->Update(count);
}

/**
 * Increment
 */
void CargoDataEntry::IncrementSize()
{
	 ++this->num_children;
	 if (this->parent != nullptr) this->parent->IncrementSize();
}

void CargoDataEntry::Resort(CargoSortType type, SortOrder order)
{
	CargoDataSet *new_subs = new CargoDataSet(this->children->begin(), this->children->end(), CargoSorter(type, order));
	delete this->children;
	this->children = new_subs;
}

CargoDataEntry *CargoDataEntry::Retrieve(CargoDataSet::iterator i) const
{
	if (i == this->children->end()) {
		return nullptr;
	} else {
		assert(this->children->value_comp().GetSortType() != ST_COUNT);
		return *i;
	}
}

bool CargoSorter::operator()(const CargoDataEntry *cd1, const CargoDataEntry *cd2) const
{
	switch (this->type) {
		case ST_STATION_ID:
			return this->SortId<StationID>(cd1->GetStation(), cd2->GetStation());
		case ST_CARGO_ID:
			return this->SortId<CargoID>(cd1->GetCargo(), cd2->GetCargo());
		case ST_COUNT:
			return this->SortCount(cd1, cd2);
		case ST_STATION_STRING:
			return this->SortStation(cd1->GetStation(), cd2->GetStation());
		default:
			NOT_REACHED();
	}
}

template<class Tid>
bool CargoSorter::SortId(Tid st1, Tid st2) const
{
	return (this->order == SO_ASCENDING) ? st1 < st2 : st2 < st1;
}

bool CargoSorter::SortCount(const CargoDataEntry *cd1, const CargoDataEntry *cd2) const
{
	uint c1 = cd1->GetCount();
	uint c2 = cd2->GetCount();
	if (c1 == c2) {
		return this->SortStation(cd1->GetStation(), cd2->GetStation());
	} else if (this->order == SO_ASCENDING) {
		return c1 < c2;
	} else {
		return c2 < c1;
	}
}

bool CargoSorter::SortStation(StationID st1, StationID st2) const
{
	if (!Station::IsValidID(st1)) {
		return Station::IsValidID(st2) ? this->order == SO_ASCENDING : this->SortId(st1, st2);
	} else if (!Station::IsValidID(st2)) {
		return order == SO_DESCENDING;
	}

	int res = strnatcmp(Station::Get(st1)->GetCachedName(), Station::Get(st2)->GetCachedName()); // Sort by name (natural sorting).
	if (res == 0) {
		return this->SortId(st1, st2);
	} else {
		return (this->order == SO_ASCENDING) ? res < 0 : res > 0;
	}
}

/**
 * The StationView window
 */
struct StationViewWindow : public Window {
	/**
	 * A row being displayed in the cargo view (as opposed to being "hidden" behind a plus sign).
	 */
	struct RowDisplay {
		RowDisplay(CargoDataEntry *f, StationID n) : filter(f), next_station(n) {}
		RowDisplay(CargoDataEntry *f, CargoID n) : filter(f), next_cargo(n) {}

		/**
		 * Parent of the cargo entry belonging to the row.
		 */
		CargoDataEntry *filter;
		union {
			/**
			 * ID of the station belonging to the entry actually displayed if it's to/from/via.
			 */
			StationID next_station;

			/**
			 * ID of the cargo belonging to the entry actually displayed if it's cargo.
			 */
			CargoID next_cargo;
		};
	};

	typedef std::vector<RowDisplay> CargoDataVector;

	static const int NUM_COLUMNS = 4; ///< Number of "columns" in the cargo view: cargo, from, via, to

	/**
	 * Type of data invalidation.
	 */
	enum Invalidation {
		INV_FLOWS = 0x100, ///< The planned flows have been recalculated and everything has to be updated.
		INV_CARGO = 0x200  ///< Some cargo has been added or removed.
	};

	/**
	 * Type of grouping used in each of the "columns".
	 */
	enum Grouping {
		GR_SOURCE,      ///< Group by source of cargo ("from").
		GR_NEXT,        ///< Group by next station ("via").
		GR_DESTINATION, ///< Group by estimated final destination ("to").
		GR_CARGO,       ///< Group by cargo type.
	};

	/**
	 * Display mode of the cargo view.
	 */
	enum Mode {
		MODE_WAITING, ///< Show cargo waiting at the station.
		MODE_PLANNED  ///< Show cargo planned to pass through the station.
	};

	uint expand_shrink_width;     ///< The width allocated to the expand/shrink 'button'
	int rating_lines;             ///< Number of lines in the cargo ratings view.
	int accepts_lines;            ///< Number of lines in the accepted cargo view.
	Scrollbar *vscroll;

	/** Height of the #WID_SV_ACCEPT_RATING_LIST widget for different views. */
	enum AcceptListHeight {
		ALH_RATING  = 13, ///< Height of the cargo ratings view.
		ALH_ACCEPTS = 3,  ///< Height of the accepted cargo view.
	};

	static const StringID _sort_names[];  ///< Names of the sorting options in the dropdown.
	static const StringID _group_names[]; ///< Names of the grouping options in the dropdown.

	/**
	 * Sort types of the different 'columns'.
	 * In fact only ST_COUNT and ST_AS_GROUPING are active and you can only
	 * sort all the columns in the same way. The other options haven't been
	 * included in the GUI due to lack of space.
	 */
	CargoSortType sortings[NUM_COLUMNS];

	/** Sort order (ascending/descending) for the 'columns'. */
	SortOrder sort_orders[NUM_COLUMNS];

	int scroll_to_row;                  ///< If set, scroll the main viewport to the station pointed to by this row.
	int grouping_index;                 ///< Currently selected entry in the grouping drop down.
	int ratings_list_y = 0;             ///< Y coordinate of first line in station ratings panel.
	Mode current_mode;                  ///< Currently selected display mode of cargo view.
	Grouping groupings[NUM_COLUMNS];    ///< Grouping modes for the different columns.

	CargoDataEntry expanded_rows;       ///< Parent entry of currently expanded rows.
	CargoDataEntry cached_destinations; ///< Cache for the flows passing through this station.
	CargoDataVector displayed_rows;     ///< Parent entry of currently displayed rows (including collapsed ones).

	StationViewWindow(WindowDesc *desc, WindowNumber window_number) : Window(desc),
		scroll_to_row(INT_MAX), grouping_index(0)
	{
		this->rating_lines  = ALH_RATING;
		this->accepts_lines = ALH_ACCEPTS;

		this->CreateNestedTree();
		this->vscroll = this->GetScrollbar(WID_SV_SCROLLBAR);
		/* Nested widget tree creation is done in two steps to ensure that this->GetWidget<NWidgetCore>(WID_SV_ACCEPTS_RATINGS) exists in UpdateWidgetSize(). */
		this->FinishInitNested(window_number);

		this->groupings[0] = GR_CARGO;
		this->sortings[0] = ST_AS_GROUPING;
		this->SelectGroupBy(_settings_client.gui.station_gui_group_order);
		this->SelectSortBy(_settings_client.gui.station_gui_sort_by);
		this->sort_orders[0] = SO_ASCENDING;
		this->SelectSortOrder((SortOrder)_settings_client.gui.station_gui_sort_order);
		this->owner = Station::Get(window_number)->owner;
		ZoningStationWindowOpenClose(Station::Get(window_number));
	}

	~StationViewWindow()
	{
		ZoningStationWindowOpenClose(Station::Get(window_number));
		DeleteWindowById(WC_TRAINS_LIST,   VehicleListIdentifier(VL_STATION_LIST, VEH_TRAIN,    this->owner, this->window_number).Pack(), false);
		DeleteWindowById(WC_ROADVEH_LIST,  VehicleListIdentifier(VL_STATION_LIST, VEH_ROAD,     this->owner, this->window_number).Pack(), false);
		DeleteWindowById(WC_SHIPS_LIST,    VehicleListIdentifier(VL_STATION_LIST, VEH_SHIP,     this->owner, this->window_number).Pack(), false);
		DeleteWindowById(WC_AIRCRAFT_LIST, VehicleListIdentifier(VL_STATION_LIST, VEH_AIRCRAFT, this->owner, this->window_number).Pack(), false);

		SetViewportCatchmentStation(Station::Get(this->window_number), false);
	}

	void OnInit() override
	{
		const Station *st = Station::Get(this->window_number);
		SetWidgetDisabledState(WID_SV_HISTORY, st->station_cargo_history_cargoes == 0);
	}

	/**
	 * Show a certain cargo entry characterized by source/next/dest station, cargo ID and amount of cargo at the
	 * right place in the cargo view. I.e. update as many rows as are expanded following that characterization.
	 * @param data Root entry of the tree.
	 * @param cargo Cargo ID of the entry to be shown.
	 * @param source Source station of the entry to be shown.
	 * @param next Next station the cargo to be shown will visit.
	 * @param dest Final destination of the cargo to be shown.
	 * @param count Amount of cargo to be shown.
	 */
	void ShowCargo(CargoDataEntry *data, CargoID cargo, StationID source, StationID next, StationID dest, uint count)
	{
		if (count == 0) return;
		bool auto_distributed = _settings_game.linkgraph.GetDistributionType(cargo) != DT_MANUAL;
		const CargoDataEntry *expand = &this->expanded_rows;
		for (int i = 0; i < NUM_COLUMNS && expand != nullptr; ++i) {
			switch (groupings[i]) {
				case GR_CARGO:
					assert(i == 0);
					data = data->InsertOrRetrieve(cargo);
					data->SetTransfers(source != this->window_number);
					expand = expand->Retrieve(cargo);
					break;
				case GR_SOURCE:
					if (auto_distributed || source != this->window_number) {
						data = data->InsertOrRetrieve(source);
						expand = expand->Retrieve(source);
					}
					break;
				case GR_NEXT:
					if (auto_distributed) {
						data = data->InsertOrRetrieve(next);
						expand = expand->Retrieve(next);
					}
					break;
				case GR_DESTINATION:
					if (auto_distributed) {
						data = data->InsertOrRetrieve(dest);
						expand = expand->Retrieve(dest);
					}
					break;
			}
		}
		data->Update(count);
	}

	void UpdateWidgetSize(int widget, Dimension *size, const Dimension &padding, Dimension *fill, Dimension *resize) override
	{
		switch (widget) {
			case WID_SV_WAITING:
				resize->height = FONT_HEIGHT_NORMAL;
				size->height = WD_FRAMERECT_TOP + 4 * resize->height + WD_FRAMERECT_BOTTOM;
				this->expand_shrink_width = std::max(GetStringBoundingBox("-").width, GetStringBoundingBox("+").width) + WD_FRAMERECT_LEFT + WD_FRAMERECT_RIGHT;
				break;

			case WID_SV_ACCEPT_RATING_LIST:
				size->height = WD_FRAMERECT_TOP + ((this->GetWidget<NWidgetCore>(WID_SV_ACCEPTS_RATINGS)->widget_data == STR_STATION_VIEW_RATINGS_BUTTON) ? this->accepts_lines : this->rating_lines) * FONT_HEIGHT_NORMAL + WD_FRAMERECT_BOTTOM;
				break;

			case WID_SV_CLOSE_AIRPORT:
				if (!(Station::Get(this->window_number)->facilities & FACIL_AIRPORT)) {
					/* Hide 'Close Airport' button if no airport present. */
					size->width = 0;
					resize->width = 0;
					fill->width = 0;
				}
				break;

			case WID_SV_GROUP_BY:
			case WID_SV_SORT_BY: {
				uint width = 0;
				for (const StringID *str = _group_names; *str != INVALID_STRING_ID; str++) {
					width = std::max(width, GetStringBoundingBox(*str).width);
				}
				for (const StringID *str = _sort_names; *str != INVALID_STRING_ID; str++) {
					width = std::max(width, GetStringBoundingBox(*str).width);
				}
				size->width = width + padding.width;
				break;
			}
		}
	}

	bool OnTooltip(Point pt, int widget, TooltipCloseCondition close_cond) override
	{
		if (widget != WID_SV_ACCEPT_RATING_LIST || this->GetWidget<NWidgetCore>(WID_SV_ACCEPTS_RATINGS)->widget_data == STR_STATION_VIEW_RATINGS_BUTTON ||
				_settings_client.gui.station_rating_tooltip_mode == SRTM_OFF) {
			return false;
		}

		int ofs_y = pt.y - this->ratings_list_y;
		if (ofs_y < 0) return false;

		const Station *st = Station::Get(this->window_number);
		const CargoSpec *cs;
		FOR_ALL_SORTED_STANDARD_CARGOSPECS(cs) {
			const GoodsEntry *ge = &st->goods[cs->Index()];
			if (!ge->HasRating()) continue;
			ofs_y -= FONT_HEIGHT_NORMAL;
			if (ofs_y < 0) {
				GuiShowStationRatingTooltip(this, st, cs);
				break;
			}
		}

		return true;
	}

	void OnPaint() override
	{
		const Station *st = Station::Get(this->window_number);
		CargoDataEntry cargo;
		BuildCargoList(&cargo, st);

		this->vscroll->SetCount(cargo.GetNumChildren()); // update scrollbar

		byte have_veh_types = 0;
		IterateOrderRefcountMapForDestinationID(st->index, [&](CompanyID cid, OrderType order_type, VehicleType veh_type, uint32 refcount) {
			SetBit(have_veh_types, veh_type);
			return true;
		});

		/* disable some buttons */
		this->SetWidgetDisabledState(WID_SV_RENAME,   st->owner != _local_company);
		this->SetWidgetDisabledState(WID_SV_TRAINS,   !(st->facilities & FACIL_TRAIN) && !HasBit(have_veh_types, VEH_TRAIN));
		this->SetWidgetDisabledState(WID_SV_ROADVEHS, !(st->facilities & FACIL_TRUCK_STOP) && !(st->facilities & FACIL_BUS_STOP) && !HasBit(have_veh_types, VEH_ROAD));
		this->SetWidgetDisabledState(WID_SV_SHIPS,    !(st->facilities & FACIL_DOCK) && !HasBit(have_veh_types, VEH_SHIP));
		this->SetWidgetDisabledState(WID_SV_PLANES,   !(st->facilities & FACIL_AIRPORT) && !HasBit(have_veh_types, VEH_AIRCRAFT));
		this->SetWidgetDisabledState(WID_SV_CLOSE_AIRPORT, !(st->facilities & FACIL_AIRPORT) || st->owner != _local_company || st->owner == OWNER_NONE); // Also consider SE, where _local_company == OWNER_NONE
		this->SetWidgetLoweredState(WID_SV_CLOSE_AIRPORT, (st->facilities & FACIL_AIRPORT) && (st->airport.flags & AIRPORT_CLOSED_block) != 0);

		extern const Station *_viewport_highlight_station;
		this->SetWidgetDisabledState(WID_SV_CATCHMENT, st->facilities == FACIL_NONE);
		this->SetWidgetLoweredState(WID_SV_CATCHMENT, _viewport_highlight_station == st);

		this->DrawWidgets();

		if (!this->IsShaded()) {
			/* Draw 'accepted cargo' or 'cargo ratings'. */
			const NWidgetBase *wid = this->GetWidget<NWidgetBase>(WID_SV_ACCEPT_RATING_LIST);
			const Rect r = wid->GetCurrentRect();
			if (this->GetWidget<NWidgetCore>(WID_SV_ACCEPTS_RATINGS)->widget_data == STR_STATION_VIEW_RATINGS_BUTTON) {
				int lines = this->DrawAcceptedCargo(r);
				if (lines > this->accepts_lines) { // Resize the widget, and perform re-initialization of the window.
					this->accepts_lines = lines;
					this->ReInit();
					return;
				}
			} else {
				int lines = this->DrawCargoRatings(r);
				if (lines > this->rating_lines) { // Resize the widget, and perform re-initialization of the window.
					this->rating_lines = lines;
					this->ReInit();
					return;
				}
			}

			/* Draw arrow pointing up/down for ascending/descending sorting */
			this->DrawSortButtonState(WID_SV_SORT_ORDER, sort_orders[1] == SO_ASCENDING ? SBS_UP : SBS_DOWN);

			int pos = this->vscroll->GetPosition();

			int maxrows = this->vscroll->GetCapacity();

			displayed_rows.clear();

			/* Draw waiting cargo. */
			NWidgetBase *nwi = this->GetWidget<NWidgetBase>(WID_SV_WAITING);
			Rect waiting_rect = nwi->GetCurrentRect();
			this->DrawEntries(&cargo, waiting_rect, pos, maxrows, 0);
			scroll_to_row = INT_MAX;
		}
	}

	void SetStringParameters(int widget) const override
	{
		const Station *st = Station::Get(this->window_number);
		SetDParam(0, st->index);
		SetDParam(1, st->facilities);
	}

	/**
	 * Rebuild the cache for estimated destinations which is used to quickly show the "destination" entries
	 * even if we actually don't know the destination of a certain packet from just looking at it.
	 * @param i Cargo to recalculate the cache for.
	 */
	void RecalcDestinations(CargoID i)
	{
		const Station *st = Station::Get(this->window_number);
		CargoDataEntry *cargo_entry = cached_destinations.InsertOrRetrieve(i);
		cargo_entry->Clear();

		const FlowStatMap &flows = st->goods[i].flows;
		for (FlowStatMap::const_iterator it = flows.begin(); it != flows.end(); ++it) {
			StationID from = it->GetOrigin();
			CargoDataEntry *source_entry = cargo_entry->InsertOrRetrieve(from);
			uint32 prev_count = 0;
			for (FlowStat::const_iterator flow_it = it->begin(); flow_it != it->end(); ++flow_it) {
				StationID via = flow_it->second;
				CargoDataEntry *via_entry = source_entry->InsertOrRetrieve(via);
				if (via == this->window_number) {
					via_entry->InsertOrRetrieve(via)->Update(flow_it->first - prev_count);
				} else {
					EstimateDestinations(i, from, via, flow_it->first - prev_count, via_entry);
				}
				prev_count = flow_it->first;
			}
		}
	}

	/**
	 * Estimate the amounts of cargo per final destination for a given cargo, source station and next hop and
	 * save the result as children of the given CargoDataEntry.
	 * @param cargo ID of the cargo to estimate destinations for.
	 * @param source Source station of the given batch of cargo.
	 * @param next Intermediate hop to start the calculation at ("next hop").
	 * @param count Size of the batch of cargo.
	 * @param dest CargoDataEntry to save the results in.
	 */
	void EstimateDestinations(CargoID cargo, StationID source, StationID next, uint count, CargoDataEntry *dest, uint depth = 0)
	{
		if (depth <= 128 && Station::IsValidID(next) && Station::IsValidID(source)) {
			CargoDataEntry tmp;
			const FlowStatMap &flowmap = Station::Get(next)->goods[cargo].flows;
			FlowStatMap::const_iterator map_it = flowmap.find(source);
			if (map_it != flowmap.end()) {
				uint32 prev_count = 0;
				for (FlowStat::const_iterator i = map_it->begin(); i != map_it->end(); ++i) {
					tmp.InsertOrRetrieve(i->second)->Update(i->first - prev_count);
					prev_count = i->first;
				}
			}

			if (tmp.GetCount() == 0) {
				dest->InsertOrRetrieve(INVALID_STATION)->Update(count);
			} else {
				uint sum_estimated = 0;
				while (sum_estimated < count) {
					for (CargoDataSet::iterator i = tmp.Begin(); i != tmp.End() && sum_estimated < count; ++i) {
						CargoDataEntry *child = *i;
						uint estimate = DivideApprox(child->GetCount() * count, tmp.GetCount());
						if (estimate == 0) estimate = 1;

						sum_estimated += estimate;
						if (sum_estimated > count) {
							estimate -= sum_estimated - count;
							sum_estimated = count;
						}

						if (estimate > 0) {
							if (child->GetStation() == next) {
								dest->InsertOrRetrieve(next)->Update(estimate);
							} else {
								EstimateDestinations(cargo, source, child->GetStation(), estimate, dest, depth + 1);
							}
						}
					}

				}
			}
		} else {
			dest->InsertOrRetrieve(INVALID_STATION)->Update(count);
		}
	}

	/**
	 * Build up the cargo view for PLANNED mode and a specific cargo.
	 * @param i Cargo to show.
	 * @param flows The current station's flows for that cargo.
	 * @param cargo The CargoDataEntry to save the results in.
	 */
	void BuildFlowList(CargoID i, const FlowStatMap &flows, CargoDataEntry *cargo)
	{
		const CargoDataEntry *source_dest = this->cached_destinations.Retrieve(i);
		for (FlowStatMap::const_iterator it = flows.begin(); it != flows.end(); ++it) {
			if (it->IsInvalid()) continue;
			StationID from = it->GetOrigin();
			const CargoDataEntry *source_entry = source_dest->Retrieve(from);
			for (FlowStat::const_iterator flow_it = it->begin(); flow_it != it->end(); ++flow_it) {
				const CargoDataEntry *via_entry = source_entry->Retrieve(flow_it->second);
				for (CargoDataSet::iterator dest_it = via_entry->Begin(); dest_it != via_entry->End(); ++dest_it) {
					CargoDataEntry *dest_entry = *dest_it;
					ShowCargo(cargo, i, from, flow_it->second, dest_entry->GetStation(), dest_entry->GetCount());
				}
			}
		}
	}

	/**
	 * Build up the cargo view for WAITING mode and a specific cargo.
	 * @param i Cargo to show.
	 * @param packets The current station's cargo list for that cargo.
	 * @param cargo The CargoDataEntry to save the result in.
	 */
	void BuildCargoList(CargoID i, const StationCargoList &packets, CargoDataEntry *cargo)
	{
		const CargoDataEntry *source_dest = this->cached_destinations.Retrieve(i);
		for (StationCargoList::ConstIterator it = packets.Packets()->begin(); it != packets.Packets()->end(); it++) {
			const CargoPacket *cp = *it;
			StationID next = it.GetKey();

			const CargoDataEntry *source_entry = source_dest->Retrieve(cp->SourceStation());
			if (source_entry == nullptr) {
				this->ShowCargo(cargo, i, cp->SourceStation(), next, INVALID_STATION, cp->Count());
				continue;
			}

			const CargoDataEntry *via_entry = source_entry->Retrieve(next);
			if (via_entry == nullptr) {
				this->ShowCargo(cargo, i, cp->SourceStation(), next, INVALID_STATION, cp->Count());
				continue;
			}

			for (CargoDataSet::iterator dest_it = via_entry->Begin(); dest_it != via_entry->End(); ++dest_it) {
				CargoDataEntry *dest_entry = *dest_it;
				uint val = DivideApprox(cp->Count() * dest_entry->GetCount(), via_entry->GetCount());
				this->ShowCargo(cargo, i, cp->SourceStation(), next, dest_entry->GetStation(), val);
			}
		}
		this->ShowCargo(cargo, i, NEW_STATION, NEW_STATION, NEW_STATION, packets.ReservedCount());
	}

	/**
	 * Build up the cargo view for all cargoes.
	 * @param cargo The root cargo entry to save all results in.
	 * @param st The station to calculate the cargo view from.
	 */
	void BuildCargoList(CargoDataEntry *cargo, const Station *st)
	{
		for (CargoID i = 0; i < NUM_CARGO; i++) {

			if (this->cached_destinations.Retrieve(i) == nullptr) {
				this->RecalcDestinations(i);
			}

			if (this->current_mode == MODE_WAITING) {
				this->BuildCargoList(i, st->goods[i].cargo, cargo);
			} else {
				this->BuildFlowList(i, st->goods[i].flows, cargo);
			}
		}
	}

	/**
	 * Mark a specific row, characterized by its CargoDataEntry, as expanded.
	 * @param data The row to be marked as expanded.
	 */
	void SetDisplayedRow(const CargoDataEntry *data)
	{
		std::vector<StationID> stations;
		const CargoDataEntry *parent = data->GetParent();
		if (parent->GetParent() == nullptr) {
			this->displayed_rows.push_back(RowDisplay(&this->expanded_rows, data->GetCargo()));
			return;
		}

		StationID next = data->GetStation();
		while (parent->GetParent()->GetParent() != nullptr) {
			stations.push_back(parent->GetStation());
			parent = parent->GetParent();
		}

		CargoID cargo = parent->GetCargo();
		CargoDataEntry *filter = this->expanded_rows.Retrieve(cargo);
		while (!stations.empty()) {
			filter = filter->Retrieve(stations.back());
			stations.pop_back();
		}

		this->displayed_rows.push_back(RowDisplay(filter, next));
	}

	/**
	 * Select the correct string for an entry referring to the specified station.
	 * @param station Station the entry is showing cargo for.
	 * @param here String to be shown if the entry refers to the same station as this station GUI belongs to.
	 * @param other_station String to be shown if the entry refers to a specific other station.
	 * @param any String to be shown if the entry refers to "any station".
	 * @return One of the three given strings or STR_STATION_VIEW_RESERVED, depending on what station the entry refers to.
	 */
	StringID GetEntryString(StationID station, StringID here, StringID other_station, StringID any)
	{
		if (station == this->window_number) {
			return here;
		} else if (station == INVALID_STATION) {
			return any;
		} else if (station == NEW_STATION) {
			return STR_STATION_VIEW_RESERVED;
		} else {
			SetDParam(2, station);
			return other_station;
		}
	}

	/**
	 * Determine if we need to show the special "non-stop" string.
	 * @param cd Entry we are going to show.
	 * @param station Station the entry refers to.
	 * @param column The "column" the entry will be shown in.
	 * @return either STR_STATION_VIEW_VIA or STR_STATION_VIEW_NONSTOP.
	 */
	StringID SearchNonStop(CargoDataEntry *cd, StationID station, int column)
	{
		CargoDataEntry *parent = cd->GetParent();
		for (int i = column - 1; i > 0; --i) {
			if (this->groupings[i] == GR_DESTINATION) {
				if (parent->GetStation() == station) {
					return STR_STATION_VIEW_NONSTOP;
				} else {
					return STR_STATION_VIEW_VIA;
				}
			}
			parent = parent->GetParent();
		}

		if (this->groupings[column + 1] == GR_DESTINATION) {
			CargoDataSet::iterator begin = cd->Begin();
			CargoDataSet::iterator end = cd->End();
			if (begin != end && ++(cd->Begin()) == end && (*(begin))->GetStation() == station) {
				return STR_STATION_VIEW_NONSTOP;
			} else {
				return STR_STATION_VIEW_VIA;
			}
		}

		return STR_STATION_VIEW_VIA;
	}

	/**
	 * Draw the given cargo entries in the station GUI.
	 * @param entry Root entry for all cargo to be drawn.
	 * @param r Screen rectangle to draw into.
	 * @param pos Current row to be drawn to (counted down from 0 to -maxrows, same as vscroll->GetPosition()).
	 * @param maxrows Maximum row to be drawn.
	 * @param column Current "column" being drawn.
	 * @param cargo Current cargo being drawn (if cargo column has been passed).
	 * @return row (in "pos" counting) after the one we have last drawn to.
	 */
	int DrawEntries(CargoDataEntry *entry, Rect &r, int pos, int maxrows, int column, CargoID cargo = CT_INVALID)
	{
		if (this->sortings[column] == ST_AS_GROUPING) {
			if (this->groupings[column] != GR_CARGO) {
				entry->Resort(ST_STATION_STRING, this->sort_orders[column]);
			}
		} else {
			entry->Resort(ST_COUNT, this->sort_orders[column]);
		}
		for (CargoDataSet::iterator i = entry->Begin(); i != entry->End(); ++i) {
			CargoDataEntry *cd = *i;

			Grouping grouping = this->groupings[column];
			if (grouping == GR_CARGO) cargo = cd->GetCargo();
			bool auto_distributed = _settings_game.linkgraph.GetDistributionType(cargo) != DT_MANUAL;

			if (pos > -maxrows && pos <= 0) {
				StringID str = STR_EMPTY;
				int y = r.top + WD_FRAMERECT_TOP - pos * FONT_HEIGHT_NORMAL;
				SetDParam(0, cargo);
				SetDParam(1, cd->GetCount());

				if (this->groupings[column] == GR_CARGO) {
					str = STR_STATION_VIEW_WAITING_CARGO;
					DrawCargoIcons(cd->GetCargo(), cd->GetCount(), r.left + WD_FRAMERECT_LEFT + this->expand_shrink_width, r.right - WD_FRAMERECT_RIGHT - this->expand_shrink_width, y);
				} else {
					if (!auto_distributed) grouping = GR_SOURCE;
					StationID station = cd->GetStation();

					switch (grouping) {
						case GR_SOURCE:
							str = this->GetEntryString(station, STR_STATION_VIEW_FROM_HERE, STR_STATION_VIEW_FROM, STR_STATION_VIEW_FROM_ANY);
							break;
						case GR_NEXT:
							str = this->GetEntryString(station, STR_STATION_VIEW_VIA_HERE, STR_STATION_VIEW_VIA, STR_STATION_VIEW_VIA_ANY);
							if (str == STR_STATION_VIEW_VIA) str = this->SearchNonStop(cd, station, column);
							break;
						case GR_DESTINATION:
							str = this->GetEntryString(station, STR_STATION_VIEW_TO_HERE, STR_STATION_VIEW_TO, STR_STATION_VIEW_TO_ANY);
							break;
						default:
							NOT_REACHED();
					}
					if (pos == -this->scroll_to_row && Station::IsValidID(station)) {
						ScrollMainWindowToTile(Station::Get(station)->xy);
					}
				}

				bool rtl = _current_text_dir == TD_RTL;
				int text_left    = rtl ? r.left + this->expand_shrink_width : r.left + WD_FRAMERECT_LEFT + column * this->expand_shrink_width;
				int text_right   = rtl ? r.right - WD_FRAMERECT_LEFT - column * this->expand_shrink_width : r.right - this->expand_shrink_width;
				int shrink_left  = rtl ? r.left + WD_FRAMERECT_LEFT : r.right - this->expand_shrink_width + WD_FRAMERECT_LEFT;
				int shrink_right = rtl ? r.left + this->expand_shrink_width - WD_FRAMERECT_RIGHT : r.right - WD_FRAMERECT_RIGHT;

				DrawString(text_left, text_right, y, str);

				if (column < NUM_COLUMNS - 1) {
					const char *sym = nullptr;
					if (cd->GetNumChildren() > 0) {
						sym = "-";
					} else if (auto_distributed && str != STR_STATION_VIEW_RESERVED) {
						sym = "+";
					} else {
						/* Only draw '+' if there is something to be shown. */
						const StationCargoList &list = Station::Get(this->window_number)->goods[cargo].cargo;
						if (grouping == GR_CARGO && (list.ReservedCount() > 0 || cd->HasTransfers())) {
							sym = "+";
						}
					}
					if (sym) DrawString(shrink_left, shrink_right, y, sym, TC_YELLOW);
				}
				this->SetDisplayedRow(cd);
			}
			--pos;
			if (auto_distributed || column == 0) {
				pos = this->DrawEntries(cd, r, pos, maxrows, column + 1, cargo);
			}
		}
		return pos;
	}

	/**
	 * Draw accepted cargo in the #WID_SV_ACCEPT_RATING_LIST widget.
	 * @param r Rectangle of the widget.
	 * @return Number of lines needed for drawing the accepted cargo.
	 */
	int DrawAcceptedCargo(const Rect &r) const
	{
		const Station *st = Station::Get(this->window_number);

		CargoTypes cargo_mask = 0;
		for (CargoID i = 0; i < NUM_CARGO; i++) {
			if (HasBit(st->goods[i].status, GoodsEntry::GES_ACCEPTANCE)) SetBit(cargo_mask, i);
		}
		SetDParam(0, cargo_mask);
		int bottom = DrawStringMultiLine(r.left + WD_FRAMERECT_LEFT, r.right - WD_FRAMERECT_RIGHT, r.top + WD_FRAMERECT_TOP, INT32_MAX, STR_STATION_VIEW_ACCEPTS_CARGO);
		return CeilDiv(bottom - r.top - WD_FRAMERECT_TOP, FONT_HEIGHT_NORMAL);
	}

	/**
	 * Draw cargo ratings in the #WID_SV_ACCEPT_RATING_LIST widget.
	 * @param r Rectangle of the widget.
	 * @return Number of lines needed for drawing the cargo ratings.
	 */
	int DrawCargoRatings(const Rect &r)
	{
		const Station *st = Station::Get(this->window_number);
		int y = r.top + WD_FRAMERECT_TOP;

		if (st->town->exclusive_counter > 0) {
			SetDParam(0, st->town->exclusivity);
			y = DrawStringMultiLine(r.left + WD_FRAMERECT_LEFT, r.right - WD_FRAMERECT_RIGHT, y, r.bottom, st->town->exclusivity == st->owner ? STR_STATION_VIEW_EXCLUSIVE_RIGHTS_SELF : STR_STATION_VIEW_EXCLUSIVE_RIGHTS_COMPANY);
			y += WD_PAR_VSEP_WIDE;
		}

		DrawString(r.left + WD_FRAMERECT_LEFT, r.right - WD_FRAMERECT_RIGHT, y, STR_STATION_VIEW_SUPPLY_RATINGS_TITLE);
		y += FONT_HEIGHT_NORMAL;

<<<<<<< HEAD
		this->ratings_list_y = y;

		const CargoSpec *cs;
		FOR_ALL_SORTED_STANDARD_CARGOSPECS(cs) {
=======
		for (const CargoSpec *cs : _sorted_standard_cargo_specs) {
>>>>>>> ce813ce6
			const GoodsEntry *ge = &st->goods[cs->Index()];
			if (!ge->HasRating()) continue;

			const LinkGraph *lg = LinkGraph::GetIfValid(ge->link_graph);
			SetDParam(0, cs->name);
			SetDParam(1, lg != nullptr ? lg->Monthly((*lg)[ge->node].Supply()) : 0);
			SetDParam(2, STR_CARGO_RATING_APPALLING + (ge->rating >> 5));
			SetDParam(3, ToPercent8(ge->rating));
			int x = DrawString(r.left + WD_FRAMERECT_LEFT + 6, r.right - WD_FRAMERECT_RIGHT - 6, y, STR_STATION_VIEW_CARGO_SUPPLY_RATING);
			if (!ge->IsSupplyAllowed() && x != 0) {
				int line_y = y + (FONT_HEIGHT_NORMAL / 2) - 1;
				GfxDrawLine(r.left + WD_FRAMERECT_LEFT + 6, line_y, x, line_y, PC_WHITE, 1);
			}
			y += FONT_HEIGHT_NORMAL;
		}
		return CeilDiv(y - r.top - WD_FRAMERECT_TOP, FONT_HEIGHT_NORMAL);
	}

	/**
	 * Expand or collapse a specific row.
	 * @param filter Parent of the row.
	 * @param next ID pointing to the row.
	 */
	template<class Tid>
	void HandleCargoWaitingClick(CargoDataEntry *filter, Tid next)
	{
		if (filter->Retrieve(next) != nullptr) {
			filter->Remove(next);
		} else {
			filter->InsertOrRetrieve(next);
		}
	}

	/**
	 * Handle a click on a specific row in the cargo view.
	 * @param row Row being clicked.
	 */
	void HandleCargoWaitingClick(int row)
	{
		if (row < 0 || (uint)row >= this->displayed_rows.size()) return;
		if (_ctrl_pressed) {
			this->scroll_to_row = row;
		} else {
			RowDisplay &display = this->displayed_rows[row];
			if (display.filter == &this->expanded_rows) {
				this->HandleCargoWaitingClick<CargoID>(display.filter, display.next_cargo);
			} else {
				this->HandleCargoWaitingClick<StationID>(display.filter, display.next_station);
			}
		}
		this->SetWidgetDirty(WID_SV_WAITING);
	}

	void OnClick(Point pt, int widget, int click_count) override
	{
		switch (widget) {
			case WID_SV_WAITING:
				this->HandleCargoWaitingClick(this->vscroll->GetScrolledRowFromWidget(pt.y, this, WID_SV_WAITING, WD_FRAMERECT_TOP) - this->vscroll->GetPosition());
				break;

			case WID_SV_CATCHMENT:
				SetViewportCatchmentStation(Station::Get(this->window_number), !this->IsWidgetLowered(WID_SV_CATCHMENT));
				break;

			case WID_SV_LOCATION:
				if (_ctrl_pressed) {
					ShowExtraViewportWindow(Station::Get(this->window_number)->xy);
				} else {
					ScrollMainWindowToTile(Station::Get(this->window_number)->xy);
				}
				break;

			case WID_SV_ACCEPTS_RATINGS: {
				/* Swap between 'accepts' and 'ratings' view. */
				int height_change;
				NWidgetCore *nwi = this->GetWidget<NWidgetCore>(WID_SV_ACCEPTS_RATINGS);
				if (this->GetWidget<NWidgetCore>(WID_SV_ACCEPTS_RATINGS)->widget_data == STR_STATION_VIEW_RATINGS_BUTTON) {
					nwi->SetDataTip(STR_STATION_VIEW_ACCEPTS_BUTTON, STR_STATION_VIEW_ACCEPTS_TOOLTIP); // Switch to accepts view.
					height_change = this->rating_lines - this->accepts_lines;
				} else {
					nwi->SetDataTip(STR_STATION_VIEW_RATINGS_BUTTON, STR_STATION_VIEW_RATINGS_TOOLTIP); // Switch to ratings view.
					height_change = this->accepts_lines - this->rating_lines;
				}
				this->ReInit(0, height_change * FONT_HEIGHT_NORMAL);
				break;
			}

			case WID_SV_RENAME:
				SetDParam(0, this->window_number);
				ShowQueryString(STR_STATION_NAME, STR_STATION_VIEW_RENAME_STATION_CAPTION, MAX_LENGTH_STATION_NAME_CHARS,
						this, CS_ALPHANUMERAL, QSF_ENABLE_DEFAULT | QSF_LEN_IN_CHARS);
				break;

			case WID_SV_CLOSE_AIRPORT:
				DoCommandP(0, this->window_number, 0, CMD_OPEN_CLOSE_AIRPORT);
				break;

			case WID_SV_TRAINS:   // Show list of scheduled trains to this station
			case WID_SV_ROADVEHS: // Show list of scheduled road-vehicles to this station
			case WID_SV_SHIPS:    // Show list of scheduled ships to this station
			case WID_SV_PLANES: { // Show list of scheduled aircraft to this station
				Owner owner = Station::Get(this->window_number)->owner;
				ShowVehicleListWindow(owner, (VehicleType)(widget - WID_SV_TRAINS), (StationID)this->window_number);
				break;
			}

			case WID_SV_SORT_BY: {
				/* The initial selection is composed of current mode and
				 * sorting criteria for columns 1, 2, and 3. Column 0 is always
				 * sorted by cargo ID. The others can theoretically be sorted
				 * by different things but there is no UI for that. */
				ShowDropDownMenu(this, _sort_names,
						this->current_mode * 2 + (this->sortings[1] == ST_COUNT ? 1 : 0),
						WID_SV_SORT_BY, 0, 0);
				break;
			}

			case WID_SV_GROUP_BY: {
				ShowDropDownMenu(this, _group_names, this->grouping_index, WID_SV_GROUP_BY, 0, 0);
				break;
			}

			case WID_SV_SORT_ORDER: { // flip sorting method asc/desc
				this->SelectSortOrder(this->sort_orders[1] == SO_ASCENDING ? SO_DESCENDING : SO_ASCENDING);
				this->SetTimeout();
				this->LowerWidget(WID_SV_SORT_ORDER);
				break;
			}

			case WID_SV_HISTORY: {
				ShowStationCargo((StationID)this->window_number);
				break;
			}

			case WID_SV_DEPARTURES: {
				ShowStationDepartures((StationID)this->window_number);
				break;
			}

			case WID_SV_ACCEPT_RATING_LIST: {
				if (this->owner != _local_company || !_ctrl_pressed || this->GetWidget<NWidgetCore>(WID_SV_ACCEPTS_RATINGS)->widget_data == STR_STATION_VIEW_RATINGS_BUTTON) break;
				int row = this->GetRowFromWidget(pt.y, WID_SV_ACCEPT_RATING_LIST, WD_FRAMERECT_TOP, FONT_HEIGHT_NORMAL);
				if (row < 1) break;
				const Station *st = Station::Get(this->window_number);
				const CargoSpec *cs;
				FOR_ALL_SORTED_STANDARD_CARGOSPECS(cs) {
					const GoodsEntry *ge = &st->goods[cs->Index()];
					if (!ge->HasRating()) continue;
					if (row == 1) {
						DoCommandP(0, this->window_number, cs->Index() | (ge->IsSupplyAllowed() ? 0 : 1 << 8), CMD_SET_STATION_CARGO_ALLOWED_SUPPLY | CMD_MSG(STR_ERROR_CAN_T_DO_THIS));
					}
					row--;
				}
				break;
			}
		}
	}

	/**
	 * Select a new sort order for the cargo view.
	 * @param order New sort order.
	 */
	void SelectSortOrder(SortOrder order)
	{
		this->sort_orders[1] = this->sort_orders[2] = this->sort_orders[3] = order;
		_settings_client.gui.station_gui_sort_order = this->sort_orders[1];
		this->SetDirty();
	}

	/**
	 * Select a new sort criterium for the cargo view.
	 * @param index Row being selected in the sort criteria drop down.
	 */
	void SelectSortBy(int index)
	{
		_settings_client.gui.station_gui_sort_by = index;
		switch (_sort_names[index]) {
			case STR_STATION_VIEW_WAITING_STATION:
				this->current_mode = MODE_WAITING;
				this->sortings[1] = this->sortings[2] = this->sortings[3] = ST_AS_GROUPING;
				break;
			case STR_STATION_VIEW_WAITING_AMOUNT:
				this->current_mode = MODE_WAITING;
				this->sortings[1] = this->sortings[2] = this->sortings[3] = ST_COUNT;
				break;
			case STR_STATION_VIEW_PLANNED_STATION:
				this->current_mode = MODE_PLANNED;
				this->sortings[1] = this->sortings[2] = this->sortings[3] = ST_AS_GROUPING;
				break;
			case STR_STATION_VIEW_PLANNED_AMOUNT:
				this->current_mode = MODE_PLANNED;
				this->sortings[1] = this->sortings[2] = this->sortings[3] = ST_COUNT;
				break;
			default:
				NOT_REACHED();
		}
		/* Display the current sort variant */
		this->GetWidget<NWidgetCore>(WID_SV_SORT_BY)->widget_data = _sort_names[index];
		this->SetDirty();
	}

	/**
	 * Select a new grouping mode for the cargo view.
	 * @param index Row being selected in the grouping drop down.
	 */
	void SelectGroupBy(int index)
	{
		this->grouping_index = index;
		_settings_client.gui.station_gui_group_order = index;
		this->GetWidget<NWidgetCore>(WID_SV_GROUP_BY)->widget_data = _group_names[index];
		switch (_group_names[index]) {
			case STR_STATION_VIEW_GROUP_S_V_D:
				this->groupings[1] = GR_SOURCE;
				this->groupings[2] = GR_NEXT;
				this->groupings[3] = GR_DESTINATION;
				break;
			case STR_STATION_VIEW_GROUP_S_D_V:
				this->groupings[1] = GR_SOURCE;
				this->groupings[2] = GR_DESTINATION;
				this->groupings[3] = GR_NEXT;
				break;
			case STR_STATION_VIEW_GROUP_V_S_D:
				this->groupings[1] = GR_NEXT;
				this->groupings[2] = GR_SOURCE;
				this->groupings[3] = GR_DESTINATION;
				break;
			case STR_STATION_VIEW_GROUP_V_D_S:
				this->groupings[1] = GR_NEXT;
				this->groupings[2] = GR_DESTINATION;
				this->groupings[3] = GR_SOURCE;
				break;
			case STR_STATION_VIEW_GROUP_D_S_V:
				this->groupings[1] = GR_DESTINATION;
				this->groupings[2] = GR_SOURCE;
				this->groupings[3] = GR_NEXT;
				break;
			case STR_STATION_VIEW_GROUP_D_V_S:
				this->groupings[1] = GR_DESTINATION;
				this->groupings[2] = GR_NEXT;
				this->groupings[3] = GR_SOURCE;
				break;
		}
		this->SetDirty();
	}

	void OnDropdownSelect(int widget, int index) override
	{
		if (widget == WID_SV_SORT_BY) {
			this->SelectSortBy(index);
		} else {
			this->SelectGroupBy(index);
		}
	}

	void OnQueryTextFinished(char *str) override
	{
		if (str == nullptr) return;

		DoCommandP(0, this->window_number, 0, CMD_RENAME_STATION | CMD_MSG(STR_ERROR_CAN_T_RENAME_STATION), nullptr, str);
	}

	void OnResize() override
	{
		this->vscroll->SetCapacityFromWidget(this, WID_SV_WAITING, WD_FRAMERECT_TOP + WD_FRAMERECT_BOTTOM);
	}

	/**
	 * Some data on this window has become invalid. Invalidate the cache for the given cargo if necessary.
	 * @param data Information about the changed data. If it's a valid cargo ID, invalidate the cargo data.
	 * @param gui_scope Whether the call is done from GUI scope. You may not do everything when not in GUI scope. See #InvalidateWindowData() for details.
	 */
	void OnInvalidateData(int data = 0, bool gui_scope = true) override
	{
		if (gui_scope) {
			if (data >= 0 && data < NUM_CARGO) {
				this->cached_destinations.Remove((CargoID)data);
			} else {
				this->ReInit();
			}
		}
	}

	bool IsNewGRFInspectable() const override
	{
		return ::IsNewGRFInspectable(GSF_FAKE_STATION_STRUCT, this->window_number);
	}

	void ShowNewGRFInspectWindow() const override
	{
		::ShowNewGRFInspectWindow(GSF_FAKE_STATION_STRUCT, this->window_number);
	}
};

const StringID StationViewWindow::_sort_names[] = {
	STR_STATION_VIEW_WAITING_STATION,
	STR_STATION_VIEW_WAITING_AMOUNT,
	STR_STATION_VIEW_PLANNED_STATION,
	STR_STATION_VIEW_PLANNED_AMOUNT,
	INVALID_STRING_ID
};

const StringID StationViewWindow::_group_names[] = {
	STR_STATION_VIEW_GROUP_S_V_D,
	STR_STATION_VIEW_GROUP_S_D_V,
	STR_STATION_VIEW_GROUP_V_S_D,
	STR_STATION_VIEW_GROUP_V_D_S,
	STR_STATION_VIEW_GROUP_D_S_V,
	STR_STATION_VIEW_GROUP_D_V_S,
	INVALID_STRING_ID
};

static WindowDesc _station_view_desc(
	WDP_AUTO, "view_station", 249, 117,
	WC_STATION_VIEW, WC_NONE,
	0,
	_nested_station_view_widgets, lengthof(_nested_station_view_widgets)
);

/**
 * Opens StationViewWindow for given station
 *
 * @param station station which window should be opened
 */
void ShowStationViewWindow(StationID station)
{
	AllocateWindowDescFront<StationViewWindow>(&_station_view_desc, station);
}

/** Struct containing TileIndex and StationID */
struct TileAndStation {
	TileIndex tile;    ///< TileIndex
	StationID station; ///< StationID
};

static std::vector<TileAndStation> _deleted_stations_nearby;
static std::vector<StationID> _stations_nearby_list;

/**
 * Add station on this tile to _stations_nearby_list if it's fully within the
 * station spread.
 * @param tile Tile just being checked
 * @param user_data Pointer to TileArea context
 * @tparam T the type of station to look for
 */
template <class T>
static bool AddNearbyStation(TileIndex tile, void *user_data)
{
	TileArea *ctx = (TileArea *)user_data;

	/* First check if there were deleted stations here */
	for (uint i = 0; i < _deleted_stations_nearby.size(); i++) {
		auto ts = _deleted_stations_nearby.begin() + i;
		if (ts->tile == tile) {
			_stations_nearby_list.push_back(_deleted_stations_nearby[i].station);
			_deleted_stations_nearby.erase(ts);
			i--;
		}
	}

	/* Check if own station and if we stay within station spread */
	if (!IsTileType(tile, MP_STATION)) return false;

	StationID sid = GetStationIndex(tile);

	/* This station is (likely) a waypoint */
	if (!T::IsValidID(sid)) return false;

	T *st = T::Get(sid);
	if (st->owner != _local_company || std::find(_stations_nearby_list.begin(), _stations_nearby_list.end(), sid) != _stations_nearby_list.end()) return false;

	if (st->rect.BeforeAddRect(ctx->tile, ctx->w, ctx->h, StationRect::ADD_TEST).Succeeded()) {
		_stations_nearby_list.push_back(sid);
	}

	return false; // We want to include *all* nearby stations
}

/**
 * Circulate around the to-be-built station to find stations we could join.
 * Make sure that only stations are returned where joining wouldn't exceed
 * station spread and are our own station.
 * @param ta Base tile area of the to-be-built station
 * @param distant_join Search for adjacent stations (false) or stations fully
 *                     within station spread
 * @tparam T the type of station to look for
 */
template <class T>
static const T *FindStationsNearby(TileArea ta, bool distant_join)
{
	TileArea ctx = ta;

	_stations_nearby_list.clear();
	_deleted_stations_nearby.clear();

	/* Check the inside, to return, if we sit on another station */
	for (TileIndex t : ta) {
		if (t < MapSize() && IsTileType(t, MP_STATION) && T::IsValidID(GetStationIndex(t))) return T::GetByTile(t);
	}

	/* Look for deleted stations */
	for (const BaseStation *st : BaseStation::Iterate()) {
		if (T::IsExpected(st) && !st->IsInUse() && st->owner == _local_company) {
			/* Include only within station spread (yes, it is strictly less than) */
			if (std::max(DistanceMax(ta.tile, st->xy), DistanceMax(TILE_ADDXY(ta.tile, ta.w - 1, ta.h - 1), st->xy)) < _settings_game.station.station_spread) {
				_deleted_stations_nearby.push_back({st->xy, st->index});

				/* Add the station when it's within where we're going to build */
				if (IsInsideBS(TileX(st->xy), TileX(ctx.tile), ctx.w) &&
						IsInsideBS(TileY(st->xy), TileY(ctx.tile), ctx.h)) {
					AddNearbyStation<T>(st->xy, &ctx);
				}
			}
		}
	}

	/* Only search tiles where we have a chance to stay within the station spread.
	 * The complete check needs to be done in the callback as we don't know the
	 * extent of the found station, yet. */
	if (distant_join && std::min(ta.w, ta.h) >= _settings_game.station.station_spread) return nullptr;
	uint max_dist = distant_join ? _settings_game.station.station_spread - std::min(ta.w, ta.h) : 1;

	TileIndex tile = TileAddByDir(ctx.tile, DIR_N);
	CircularTileSearch(&tile, max_dist, ta.w, ta.h, AddNearbyStation<T>, &ctx);

	return nullptr;
}

static const NWidgetPart _nested_select_station_widgets[] = {
	NWidget(NWID_HORIZONTAL),
		NWidget(WWT_CLOSEBOX, COLOUR_DARK_GREEN),
		NWidget(WWT_CAPTION, COLOUR_DARK_GREEN, WID_JS_CAPTION), SetDataTip(STR_JOIN_STATION_CAPTION, STR_TOOLTIP_WINDOW_TITLE_DRAG_THIS),
		NWidget(WWT_DEFSIZEBOX, COLOUR_DARK_GREEN),
	EndContainer(),
	NWidget(NWID_HORIZONTAL),
		NWidget(WWT_PANEL, COLOUR_DARK_GREEN, WID_JS_PANEL), SetResize(1, 0), SetScrollbar(WID_JS_SCROLLBAR), EndContainer(),
		NWidget(NWID_VERTICAL),
			NWidget(NWID_VSCROLLBAR, COLOUR_DARK_GREEN, WID_JS_SCROLLBAR),
			NWidget(WWT_RESIZEBOX, COLOUR_DARK_GREEN),
		EndContainer(),
	EndContainer(),
};

/**
 * Window for selecting stations/waypoints to (distant) join to.
 * @tparam T The type of station to join with
 */
template <class T>
struct SelectStationWindow : Window {
	CommandContainer select_station_cmd; ///< Command to build new station
	TileArea area; ///< Location of new station
	Scrollbar *vscroll;

	SelectStationWindow(WindowDesc *desc, const CommandContainer &cmd, TileArea ta) :
		Window(desc),
		select_station_cmd(cmd),
		area(ta)
	{
		this->CreateNestedTree();
		this->vscroll = this->GetScrollbar(WID_JS_SCROLLBAR);
		this->GetWidget<NWidgetCore>(WID_JS_CAPTION)->widget_data = T::EXPECTED_FACIL == FACIL_WAYPOINT ? STR_JOIN_WAYPOINT_CAPTION : STR_JOIN_STATION_CAPTION;
		this->FinishInitNested(0);
		this->OnInvalidateData(0);

		_thd.freeze = true;
	}

	~SelectStationWindow()
	{
		SetViewportCatchmentStation(nullptr, true);

		_thd.freeze = false;
	}

	void UpdateWidgetSize(int widget, Dimension *size, const Dimension &padding, Dimension *fill, Dimension *resize) override
	{
		if (widget != WID_JS_PANEL) return;

		/* Determine the widest string */
		Dimension d = GetStringBoundingBox(T::EXPECTED_FACIL == FACIL_WAYPOINT ? STR_JOIN_WAYPOINT_CREATE_SPLITTED_WAYPOINT : STR_JOIN_STATION_CREATE_SPLITTED_STATION);
		for (uint i = 0; i < _stations_nearby_list.size(); i++) {
			const T *st = T::Get(_stations_nearby_list[i]);
			SetDParam(0, st->index);
			SetDParam(1, st->facilities);
			d = maxdim(d, GetStringBoundingBox(T::EXPECTED_FACIL == FACIL_WAYPOINT ? STR_STATION_LIST_WAYPOINT : STR_STATION_LIST_STATION));
		}

		resize->height = d.height;
		d.height *= 5;
		d.width += WD_FRAMERECT_RIGHT + WD_FRAMERECT_LEFT;
		d.height += WD_FRAMERECT_TOP + WD_FRAMERECT_BOTTOM;
		*size = d;
	}

	void DrawWidget(const Rect &r, int widget) const override
	{
		if (widget != WID_JS_PANEL) return;

		uint y = r.top + WD_FRAMERECT_TOP;
		if (this->vscroll->GetPosition() == 0) {
			DrawString(r.left + WD_FRAMERECT_LEFT, r.right - WD_FRAMERECT_RIGHT, y, T::EXPECTED_FACIL == FACIL_WAYPOINT ? STR_JOIN_WAYPOINT_CREATE_SPLITTED_WAYPOINT : STR_JOIN_STATION_CREATE_SPLITTED_STATION);
			y += this->resize.step_height;
		}

		for (uint i = std::max<uint>(1, this->vscroll->GetPosition()); i <= _stations_nearby_list.size(); ++i, y += this->resize.step_height) {
			/* Don't draw anything if it extends past the end of the window. */
			if (i - this->vscroll->GetPosition() >= this->vscroll->GetCapacity()) break;

			const T *st = T::Get(_stations_nearby_list[i - 1]);
			SetDParam(0, st->index);
			SetDParam(1, st->facilities);
			DrawString(r.left + WD_FRAMERECT_LEFT, r.right - WD_FRAMERECT_RIGHT, y, T::EXPECTED_FACIL == FACIL_WAYPOINT ? STR_STATION_LIST_WAYPOINT : STR_STATION_LIST_STATION);
		}
	}

	void OnClick(Point pt, int widget, int click_count) override
	{
		if (widget != WID_JS_PANEL) return;

		uint st_index = this->vscroll->GetScrolledRowFromWidget(pt.y, this, WID_JS_PANEL, WD_FRAMERECT_TOP);
		bool distant_join = (st_index > 0);
		if (distant_join) st_index--;

		if (distant_join && st_index >= _stations_nearby_list.size()) return;

		/* Insert station to be joined into stored command */
		SB(this->select_station_cmd.p2, 16, 16,
		   (distant_join ? _stations_nearby_list[st_index] : NEW_STATION));

		/* Execute stored Command */
		DoCommandP(&this->select_station_cmd);

		/* Close Window; this might cause double frees! */
		DeleteWindowById(WC_SELECT_STATION, 0);
	}

	void OnRealtimeTick(uint delta_ms) override
	{
		if (_thd.dirty & 2) {
			_thd.dirty &= ~2;
			this->SetDirty();
		}
	}

	void OnResize() override
	{
		this->vscroll->SetCapacityFromWidget(this, WID_JS_PANEL, WD_FRAMERECT_TOP + WD_FRAMERECT_BOTTOM);
	}

	/**
	 * Some data on this window has become invalid.
	 * @param data Information about the changed data.
	 * @param gui_scope Whether the call is done from GUI scope. You may not do everything when not in GUI scope. See #InvalidateWindowData() for details.
	 */
	void OnInvalidateData(int data = 0, bool gui_scope = true) override
	{
		if (!gui_scope) return;
		FindStationsNearby<T>(this->area, true);
		this->vscroll->SetCount((uint)_stations_nearby_list.size() + 1);
		this->SetDirty();
	}

	void OnMouseOver(Point pt, int widget) override
	{
		if (widget != WID_JS_PANEL || T::EXPECTED_FACIL == FACIL_WAYPOINT) {
			SetViewportCatchmentStation(nullptr, true);
			return;
		}

		/* Show coverage area of station under cursor */
		uint st_index = this->vscroll->GetScrolledRowFromWidget(pt.y, this, WID_JS_PANEL, WD_FRAMERECT_TOP);
		if (st_index == 0 || st_index > _stations_nearby_list.size()) {
			SetViewportCatchmentStation(nullptr, true);
		} else {
			st_index--;
			SetViewportCatchmentStation(Station::Get(_stations_nearby_list[st_index]), true);
		}
	}
};

static WindowDesc _select_station_desc(
	WDP_AUTO, "build_station_join", 200, 180,
	WC_SELECT_STATION, WC_NONE,
	WDF_CONSTRUCTION,
	_nested_select_station_widgets, lengthof(_nested_select_station_widgets)
);


/**
 * Check whether we need to show the station selection window.
 * @param cmd Command to build the station.
 * @param ta Tile area of the to-be-built station
 * @tparam T the type of station
 * @return whether we need to show the station selection window.
 */
template <class T>
static bool StationJoinerNeeded(const CommandContainer &cmd, TileArea ta)
{
	/* Only show selection if distant join is enabled in the settings */
	if (!_settings_game.station.distant_join_stations) return false;

	/* If a window is already opened and we didn't ctrl-click,
	 * return true (i.e. just flash the old window) */
	Window *selection_window = FindWindowById(WC_SELECT_STATION, 0);
	if (selection_window != nullptr) {
		/* Abort current distant-join and start new one */
		delete selection_window;
		UpdateTileSelection();
	}

	/* only show the popup, if we press ctrl */
	if (!_ctrl_pressed) return false;

	/* Now check if we could build there */
	if (DoCommand(&cmd, CommandFlagsToDCFlags(GetCommandFlags(cmd.cmd))).Failed()) return false;

	/* Test for adjacent station or station below selection.
	 * If adjacent-stations is disabled and we are building next to a station, do not show the selection window.
	 * but join the other station immediately. */
	const T *st = FindStationsNearby<T>(ta, false);
	return st == nullptr && (_settings_game.station.adjacent_stations || _stations_nearby_list.size() == 0);
}

/**
 * Show the station selection window when needed. If not, build the station.
 * @param cmd Command to build the station.
 * @param ta Area to build the station in
 * @tparam the class to find stations for
 */
template <class T>
void ShowSelectBaseStationIfNeeded(const CommandContainer &cmd, TileArea ta)
{
	if (StationJoinerNeeded<T>(cmd, ta)) {
		if (!_settings_client.gui.persistent_buildingtools) ResetObjectToPlace();
		new SelectStationWindow<T>(&_select_station_desc, cmd, ta);
	} else {
		DoCommandP(&cmd);
	}
}

/**
 * Show the station selection window when needed. If not, build the station.
 * @param cmd Command to build the station.
 * @param ta Area to build the station in
 */
void ShowSelectStationIfNeeded(const CommandContainer &cmd, TileArea ta)
{
	ShowSelectBaseStationIfNeeded<Station>(cmd, ta);
}

/**
 * Show the waypoint selection window when needed. If not, build the waypoint.
 * @param cmd Command to build the waypoint.
 * @param ta Area to build the waypoint in
 */
void ShowSelectWaypointIfNeeded(const CommandContainer &cmd, TileArea ta)
{
	ShowSelectBaseStationIfNeeded<Waypoint>(cmd, ta);
}

static const NWidgetPart _nested_station_rating_tooltip_widgets[] = {
	NWidget(WWT_PANEL, COLOUR_GREY, WID_TT_BACKGROUND), SetMinimalSize(64, 32), EndContainer(),
};

static WindowDesc _station_rating_tooltip_desc(
	WDP_MANUAL, nullptr, 0, 0,
	WC_STATION_RATING_TOOLTIP, WC_NONE,
	0,
	_nested_station_rating_tooltip_widgets, lengthof(_nested_station_rating_tooltip_widgets)
	);

bool GetNewGrfRating(const Station *st, const CargoSpec *cs, const GoodsEntry *ge, int *new_grf_rating);
int GetSpeedRating(const GoodsEntry *ge);
int GetWaitTimeRating(const CargoSpec *cs, const GoodsEntry *ge);
int GetWaitingCargoRating(const Station *st, const GoodsEntry *ge);
int GetStatueRating(const Station *st);
int GetVehicleAgeRating(const GoodsEntry *ge);

struct StationRatingTooltipWindow : public Window
{
private:
	const Station *st;
	const CargoSpec *cs;
	bool newgrf_rating_used;

	static const uint RATING_TOOLTIP_LINE_BUFF_SIZE = 512;
	static const uint RATING_TOOLTIP_MAX_LINES = 9;
	static const uint RATING_TOOLTIP_NEWGRF_INDENT = 20;

public:
	char data[RATING_TOOLTIP_MAX_LINES + 1][RATING_TOOLTIP_LINE_BUFF_SIZE] {};

	StationRatingTooltipWindow(Window *parent, const Station *st, const CargoSpec *cs) : Window(&_station_rating_tooltip_desc)
	{
		this->parent = parent;
		this->st = st;
		this->cs = cs;
		this->newgrf_rating_used = false;
		this->InitNested();
		CLRBITS(this->flags, WF_WHITE_BORDER);
	}

	Point OnInitialPosition(int16 sm_width, int16 sm_height, int window_number) override
	{
		const int scr_top = GetMainViewTop() + 2;
		const int scr_bot = GetMainViewBottom() - 2;

		Point pt {};
		pt.y = Clamp(_cursor.pos.y + _cursor.total_size.y + _cursor.total_offs.y + 5, scr_top, scr_bot);
		if (pt.y + sm_height > scr_bot) pt.y = std::min(_cursor.pos.y + _cursor.total_offs.y - 5, scr_bot) - sm_height;
		pt.x = sm_width >= _screen.width ? 0 : Clamp(_cursor.pos.x - (sm_width >> 1), 0, _screen.width - sm_width);

		return pt;
	}

	static int RoundRating(const int rating) {
		return RoundDivSU(rating * 101, 256);
	}

	void OnInit() override
	{
		const GoodsEntry *ge = &this->st->goods[this->cs->Index()];

		SetDParam(0, this->cs->name);
		GetString(this->data[0], STR_STATION_RATING_TOOLTIP_RATING_DETAILS, lastof(this->data[0]));

		if (!ge->HasRating()) {
			this->data[1][0] = '\0';
			return;
		}

		uint line_nr = 1;

		// Calculate target rating.
		bool skip = false;
		int total_rating = 0;

		const bool detailed = _settings_client.gui.station_rating_tooltip_mode == SRTM_DETAILED;

		if (_extra_cheats.station_rating.value) {
			total_rating = 255;
			skip = true;
			GetString(this->data[line_nr], STR_STATION_RATING_TOOLTIP_USING_CHEAT, lastof(this->data[line_nr]));
			line_nr++;
		} else if (HasBit(cs->callback_mask, CBM_CARGO_STATION_RATING_CALC)) {

			int new_grf_rating;
			this->newgrf_rating_used = GetNewGrfRating(st, cs, ge, &new_grf_rating);

			if (this->newgrf_rating_used) {
				skip = true;
				total_rating += new_grf_rating;
				new_grf_rating = RoundRating(new_grf_rating);

				SetDParam(0, STR_STATION_RATING_TOOLTIP_NEWGRF_RATING_0 + (new_grf_rating <= 0 ? 0 : 1));
				SetDParam(1, new_grf_rating);
				GetString(this->data[line_nr], STR_STATION_RATING_TOOLTIP_NEWGRF_RATING, lastof(this->data[line_nr]));
				line_nr++;

				const uint last_speed = ge->HasVehicleEverTriedLoading() && ge->IsSupplyAllowed() ? ge->last_speed : 0xFF;
				SetDParam(0, std::min<uint>(last_speed, 0xFFu));

				switch (ge->last_vehicle_type)
				{
					case VEH_TRAIN:
						SetDParam(1, STR_STATION_RATING_TOOLTIP_TRAIN);
						break;
					case VEH_ROAD:
						SetDParam(1, STR_STATION_RATING_TOOLTIP_ROAD_VEHICLE);
						break;
					case VEH_SHIP:
						SetDParam(1, STR_STATION_RATING_TOOLTIP_SHIP);
						break;
					case VEH_AIRCRAFT:
						SetDParam(1, STR_STATION_RATING_TOOLTIP_AIRCRAFT);
						break;
					default:
						SetDParam(1, STR_STATION_RATING_TOOLTIP_INVALID);
						break;
				}

				GetString(this->data[line_nr], STR_STATION_RATING_TOOLTIP_NEWGRF_SPEED, lastof(this->data[line_nr]));
				line_nr++;

				SetDParam(0, std::min(ge->max_waiting_cargo, 0xFFFFu));
				GetString(this->data[line_nr],
					STR_STATION_RATING_TOOLTIP_NEWGRF_WAITUNITS,
						  lastof(this->data[line_nr]));
				line_nr++;

				SetDParam(0, ge->time_since_pickup * STATION_RATING_TICKS / (DAY_TICKS * _settings_game.economy.day_length_factor));
				GetString(this->data[line_nr], STR_STATION_RATING_TOOLTIP_NEWGRF_WAITTIME, lastof(this->data[line_nr]));
				line_nr++;
			}
		}

		if (!skip) {
			// Speed
			{
				const auto speed_rating = GetSpeedRating(ge);
				const auto rounded_speed_rating = RoundRating(speed_rating);

				SetDParam(0, detailed ? STR_STATION_RATING_MAX_PERCENTAGE : STR_EMPTY);
				SetDParam(1, 17);

				if (ge->last_speed == 255) {
					SetDParam(2, STR_STATION_RATING_TOOLTIP_SPEED_3);
				}
				else if (rounded_speed_rating == 0) {
					SetDParam(2, STR_STATION_RATING_TOOLTIP_SPEED_ZERO);
				}
				else {
					SetDParam(2, STR_STATION_RATING_TOOLTIP_SPEED_0 + std::min(3, speed_rating / 42));
				}

				SetDParam(3, ge->last_speed);
				SetDParam(4, detailed ? STR_STATION_RATING_PERCENTAGE_COMMA : STR_EMPTY);
				SetDParam(5, rounded_speed_rating);

				switch (ge->last_vehicle_type)
				{
					case VEH_TRAIN:
						SetDParam(6, STR_STATION_RATING_TOOLTIP_TRAIN);
						break;
					case VEH_ROAD:
						SetDParam(6, STR_STATION_RATING_TOOLTIP_ROAD_VEHICLE);
						break;
					case VEH_SHIP:
						SetDParam(6, STR_STATION_RATING_TOOLTIP_SHIP);
						break;
					case VEH_AIRCRAFT:
						SetDParam(6, STR_STATION_RATING_TOOLTIP_AIRCRAFT);
						break;
					default:
						SetDParam(6, STR_STATION_RATING_TOOLTIP_INVALID);
						break;
				}

				GetString(this->data[line_nr], STR_STATION_RATING_TOOLTIP_SPEED, lastof(this->data[line_nr]));
				line_nr++;

				total_rating += speed_rating;
			}

			// Wait time
			{
				const auto wait_time_rating = GetWaitTimeRating(cs, ge);

				int wait_time_stage = 0;

				if (wait_time_rating >= 130) {
					wait_time_stage = 4;
				} else if (wait_time_rating >= 95) {
					wait_time_stage = 3;
				} else if (wait_time_rating >= 50) {
					wait_time_stage = 2;
				} else if (wait_time_rating >= 25) {
					wait_time_stage = 1;
				}

				SetDParam(0, detailed ? STR_STATION_RATING_MAX_PERCENTAGE : STR_EMPTY);
				SetDParam(1, 51);
				SetDParam(2, STR_STATION_RATING_TOOLTIP_WAITTIME_0 + wait_time_stage);
				SetDParam(3, ge->max_waiting_cargo);
				SetDParam(4, detailed ? STR_STATION_RATING_PERCENTAGE_COMMA : STR_EMPTY);
				SetDParam(5, RoundRating(wait_time_rating));
				GetString(this->data[line_nr],
					(ge->last_vehicle_type == VEH_SHIP) ?
						STR_STATION_RATING_TOOLTIP_WAITTIME_SHIP :
						STR_STATION_RATING_TOOLTIP_WAITTIME,
					lastof(this->data[line_nr]));
				line_nr++;

				total_rating += wait_time_rating;
			}

			// Waiting cargo
			{
				const auto cargo_rating = GetWaitingCargoRating(st, ge);

				int wait_units_stage = 0;

				if (cargo_rating >= 40) {
					wait_units_stage = 5;
				} else if (cargo_rating >= 30) {
					wait_units_stage = 4;
				} else if (cargo_rating >= 10) {
					wait_units_stage = 3;
				} else if (cargo_rating >= 0) {
					wait_units_stage = 2;
				} else if (cargo_rating >= -35) {
					wait_units_stage = 1;
				}

				SetDParam(0, detailed ? STR_STATION_RATING_MAX_PERCENTAGE_COMMA : STR_EMPTY);
				SetDParam(1, 16);
				SetDParam(2, STR_STATION_RATING_TOOLTIP_WAITUNITS_0 + wait_units_stage);
				SetDParam(3, ge->max_waiting_cargo);
				SetDParam(4, detailed ? STR_STATION_RATING_PERCENTAGE_COMMA : STR_EMPTY);
				SetDParam(5, RoundRating(cargo_rating));
				GetString(this->data[line_nr],
				          STR_STATION_RATING_TOOLTIP_WAITUNITS,
				          lastof(this->data[line_nr]));
				line_nr++;

				total_rating += cargo_rating;
			}
		}

		if (!_extra_cheats.station_rating.value) {
			// Statue
			const auto statue_rating = GetStatueRating(st);
			if (statue_rating > 0 || detailed) {
				SetDParam(0, detailed ? STR_STATION_RATING_MAX_PERCENTAGE : STR_EMPTY);
				SetDParam(1, 10);
				SetDParam(2, (statue_rating > 0) ? STR_STATION_RATING_TOOLTIP_STATUE_YES : STR_STATION_RATING_TOOLTIP_STATUE_NO);
				SetDParam(3, detailed ? STR_STATION_RATING_PERCENTAGE_COMMA : STR_EMPTY);
				SetDParam(4, (statue_rating > 0) ? 10 : 0);
				GetString(this->data[line_nr], STR_STATION_RATING_TOOLTIP_STATUE, lastof(this->data[line_nr]));
				line_nr++;

				total_rating += statue_rating;
			}

			// Vehicle age
			{
				const auto age_rating = GetVehicleAgeRating(ge);

				int age_stage = 0;

				if (age_rating >= 33) {
					age_stage = 3;
				} else if (age_rating >= 20) {
					age_stage = 2;
				} else if (age_rating >= 10) {
					age_stage = 1;
				}

				SetDParam(0, detailed ? STR_STATION_RATING_MAX_PERCENTAGE : STR_EMPTY);
				SetDParam(1, 13);
				SetDParam(2, STR_STATION_RATING_TOOLTIP_AGE_0 + age_stage);
				SetDParam(3, ge->last_age);
				SetDParam(4, detailed ? STR_STATION_RATING_PERCENTAGE_COMMA : STR_EMPTY);
				SetDParam(5, RoundRating(age_rating));
				GetString(this->data[line_nr], STR_STATION_RATING_TOOLTIP_AGE, lastof(this->data[line_nr]));
				line_nr++;

				total_rating += age_rating;
			}
		}

		total_rating = Clamp(total_rating, 0, 255);

		if (detailed) {
			SetDParam(0, ToPercent8(total_rating));
			GetString(this->data[line_nr], STR_STATION_RATING_TOOLTIP_TOTAL_RATING, lastof(this->data[line_nr]));
			line_nr++;
		}

		this->data[line_nr][0] = '\0';
	}

	void UpdateWidgetSize(int widget, Dimension *size, const Dimension &padding, Dimension *fill, Dimension *resize) override
	{
		if (widget != 0) return;

		size->height = WD_FRAMETEXT_TOP + WD_FRAMETEXT_BOTTOM + 2;

		for (uint i = 0; i <= RATING_TOOLTIP_MAX_LINES; i++) {
			if (StrEmpty(this->data[i])) break;

			uint width = GetStringBoundingBox(this->data[i]).width + WD_FRAMETEXT_LEFT + WD_FRAMETEXT_RIGHT + 2;
			if (this->newgrf_rating_used && i >= 2 && i <= 4) {
				width += RATING_TOOLTIP_NEWGRF_INDENT;
			}
			size->width = std::max(size->width, width);
			size->height += FONT_HEIGHT_NORMAL + WD_PAR_VSEP_NORMAL;
		}

		size->height -= WD_PAR_VSEP_NORMAL;
	}

	void DrawWidget(const Rect &r, int widget) const override
	{
		GfxDrawLine(r.left, r.top, r.right, r.top, PC_BLACK);
		GfxDrawLine(r.left, r.bottom, r.right, r.bottom, PC_BLACK);
		GfxDrawLine(r.left, r.top, r.left, r.bottom, PC_BLACK);
		GfxDrawLine(r.right, r.top, r.right, r.bottom, PC_BLACK);

		int y = r.top + WD_FRAMETEXT_TOP + 1;
		const int left0 = r.left + WD_FRAMETEXT_LEFT + 1;
		const int right0 = r.right - WD_FRAMETEXT_RIGHT - 1;

		DrawString(left0, right0, y, this->data[0], TC_LIGHT_BLUE, SA_CENTER);

		y += FONT_HEIGHT_NORMAL + WD_PAR_VSEP_NORMAL;

		for (uint i = 1; i <= RATING_TOOLTIP_MAX_LINES; i++) {
			if (StrEmpty(this->data[i])) break;

			int left = left0, right = right0;

			if (this->newgrf_rating_used && i >= 2 && i <= 4) {
				if (_current_text_dir == TD_RTL) {
					right -= RATING_TOOLTIP_NEWGRF_INDENT;
				}
				else {
					left += RATING_TOOLTIP_NEWGRF_INDENT;
				}
			}

			DrawString(left, right, y, this->data[i], TC_BLACK);

			y += FONT_HEIGHT_NORMAL + WD_PAR_VSEP_NORMAL;
		}
	}

	void OnMouseLoop() override
	{
		if (!_cursor.in_window || !(_settings_client.gui.hover_delay_ms == 0 ? _right_button_down : _mouse_hovering)) {
			delete this;
		}
	}
};

void GuiShowStationRatingTooltip(Window *parent, const Station *st, const CargoSpec *cs) {
	DeleteWindowById(WC_STATION_RATING_TOOLTIP, 0);
	new StationRatingTooltipWindow(parent, st, cs);
}<|MERGE_RESOLUTION|>--- conflicted
+++ resolved
@@ -1527,8 +1527,7 @@
 		if (ofs_y < 0) return false;
 
 		const Station *st = Station::Get(this->window_number);
-		const CargoSpec *cs;
-		FOR_ALL_SORTED_STANDARD_CARGOSPECS(cs) {
+		for (const CargoSpec *cs : _sorted_standard_cargo_specs) {
 			const GoodsEntry *ge = &st->goods[cs->Index()];
 			if (!ge->HasRating()) continue;
 			ofs_y -= FONT_HEIGHT_NORMAL;
@@ -1989,14 +1988,9 @@
 		DrawString(r.left + WD_FRAMERECT_LEFT, r.right - WD_FRAMERECT_RIGHT, y, STR_STATION_VIEW_SUPPLY_RATINGS_TITLE);
 		y += FONT_HEIGHT_NORMAL;
 
-<<<<<<< HEAD
 		this->ratings_list_y = y;
 
-		const CargoSpec *cs;
-		FOR_ALL_SORTED_STANDARD_CARGOSPECS(cs) {
-=======
 		for (const CargoSpec *cs : _sorted_standard_cargo_specs) {
->>>>>>> ce813ce6
 			const GoodsEntry *ge = &st->goods[cs->Index()];
 			if (!ge->HasRating()) continue;
 
@@ -2141,8 +2135,7 @@
 				int row = this->GetRowFromWidget(pt.y, WID_SV_ACCEPT_RATING_LIST, WD_FRAMERECT_TOP, FONT_HEIGHT_NORMAL);
 				if (row < 1) break;
 				const Station *st = Station::Get(this->window_number);
-				const CargoSpec *cs;
-				FOR_ALL_SORTED_STANDARD_CARGOSPECS(cs) {
+				for (const CargoSpec *cs : _sorted_standard_cargo_specs) {
 					const GoodsEntry *ge = &st->goods[cs->Index()];
 					if (!ge->HasRating()) continue;
 					if (row == 1) {
