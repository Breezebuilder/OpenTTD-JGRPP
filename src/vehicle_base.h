--- conflicted
+++ resolved
@@ -55,15 +55,12 @@
 	VF_SERVINT_IS_CUSTOM,       ///< Service interval is custom.
 	VF_SERVINT_IS_PERCENT,      ///< Service interval is percent.
 
-<<<<<<< HEAD
 	// Additional flags not in trunk are added at the end to avoid clashing with any new
 	// flags which get added in future trunk, and to avoid re-ordering flags which are in trunk already,
 	// as this breaks savegame compatibility.
+	VF_LAST_LOAD_ST_SEP = 13,   ///< Each vehicle of this chain has its last_loading_station field set separately
 	VF_TIMETABLE_SEPARATION = 14,///< Whether the vehicle should manage the timetable automatically.
 	VF_AUTOMATE_TIMETABLE = 15, ///< Whether the vehicle should manage the timetable automatically.
-=======
-	VF_LAST_LOAD_ST_SEP = 13,   ///< Each vehicle of this chain has its last_loading_station field set separately
->>>>>>> bc04b07f
 };
 
 /** Bit numbers used to indicate which of the #NewGRFCache values are valid. */
