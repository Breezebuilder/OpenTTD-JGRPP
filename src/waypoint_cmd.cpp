/*
 * This file is part of OpenTTD.
 * OpenTTD is free software; you can redistribute it and/or modify it under the terms of the GNU General Public License as published by the Free Software Foundation, version 2.
 * OpenTTD is distributed in the hope that it will be useful, but WITHOUT ANY WARRANTY; without even the implied warranty of MERCHANTABILITY or FITNESS FOR A PARTICULAR PURPOSE.
 * See the GNU General Public License for more details. You should have received a copy of the GNU General Public License along with OpenTTD. If not, see <http://www.gnu.org/licenses/>.
 */

/** @file waypoint_cmd.cpp %Command Handling for waypoints. */

#include "stdafx.h"

#include "cmd_helper.h"
#include "command_func.h"
#include "landscape.h"
#include "bridge_map.h"
#include "town.h"
#include "waypoint_base.h"
#include "pathfinder/yapf/yapf_cache.h"
#include "strings_func.h"
#include "viewport_func.h"
#include "viewport_kdtree.h"
#include "window_func.h"
#include "date_func.h"
#include "vehicle_func.h"
#include "string_func.h"
#include "company_func.h"
#include "newgrf_station.h"
#include "newgrf_roadstop.h"
#include "company_base.h"
#include "water.h"
#include "company_gui.h"

#include "table/strings.h"

#include "safeguards.h"

/**
 * Update the virtual coords needed to draw the waypoint sign.
 */
void Waypoint::UpdateVirtCoord()
{
	Point pt = RemapCoords2(TileX(this->xy) * TILE_SIZE, TileY(this->xy) * TILE_SIZE);
	if (_viewport_sign_kdtree_valid && this->sign.kdtree_valid) _viewport_sign_kdtree.Remove(ViewportSignKdtreeItem::MakeWaypoint(this->index));

	SetDParam(0, this->index);
	this->sign.UpdatePosition(ShouldShowBaseStationViewportLabel(this) ? ZOOM_LVL_DRAW_SPR : ZOOM_LVL_END, pt.x, pt.y - 32 * ZOOM_LVL_BASE, STR_VIEWPORT_WAYPOINT, STR_VIEWPORT_WAYPOINT_TINY);

	if (_viewport_sign_kdtree_valid) _viewport_sign_kdtree.Insert(ViewportSignKdtreeItem::MakeWaypoint(this->index));

	/* Recenter viewport */
	InvalidateWindowData(WC_WAYPOINT_VIEW, this->index);
}

/**
 * Move the waypoint main coordinate somewhere else.
 * @param new_xy new tile location of the sign
 */
void Waypoint::MoveSign(TileIndex new_xy)
{
	if (this->xy == new_xy) return;

	this->BaseStation::MoveSign(new_xy);
}

/**
 * Find a deleted waypoint close to a tile.
 * @param tile to search from
 * @param str  the string to get the 'type' of
 * @param cid previous owner of the waypoint
 * @return the deleted nearby waypoint
 */
static Waypoint *FindDeletedWaypointCloseTo(TileIndex tile, StringID str, CompanyID cid, bool is_road)
{
	Waypoint *best = nullptr;
	uint thres = 8;

	for (Waypoint *wp : Waypoint::Iterate()) {
		if (!wp->IsInUse() && wp->string_id == str && wp->owner == cid && HasBit(wp->waypoint_flags, WPF_ROAD) == is_road) {
			uint cur_dist = DistanceManhattan(tile, wp->xy);

			if (cur_dist < thres) {
				thres = cur_dist;
				best = wp;
			}
		}
	}

	return best;
}

/**
 * Get the axis for a new waypoint. This means that if it is a valid
 * tile to build a waypoint on it returns a valid Axis, otherwise an
 * invalid one.
 * @param tile the tile to look at.
 * @return the axis for the to-be-build waypoint.
 */
Axis GetAxisForNewWaypoint(TileIndex tile)
{
	/* The axis for rail waypoints is easy. */
	if (IsRailWaypointTile(tile)) return GetRailStationAxis(tile);

	/* Non-plain rail type, no valid axis for waypoints. */
	if (!IsTileType(tile, MP_RAILWAY) || GetRailTileType(tile) != RAIL_TILE_NORMAL) return INVALID_AXIS;

	switch (GetTrackBits(tile)) {
		case TRACK_BIT_X: return AXIS_X;
		case TRACK_BIT_Y: return AXIS_Y;
		default:          return INVALID_AXIS;
	}
}

/**
 * Get the axis for a new road waypoint. This means that if it is a valid
 * tile to build a waypoint on it returns a valid Axis, otherwise an
 * invalid one.
 * @param tile the tile to look at.
 * @return the axis for the to-be-build waypoint.
 */
Axis GetAxisForNewRoadWaypoint(TileIndex tile)
{
	/* The axis for rail waypoints is easy. */
	if (IsRoadWaypointTile(tile)) return DiagDirToAxis(GetRoadStopDir(tile));

	/* Non-plain road type, no valid axis for waypoints. */
	if (!IsNormalRoadTile(tile)) return INVALID_AXIS;

	RoadBits bits = GetAllRoadBits(tile);

	if ((bits & ROAD_Y) == 0) return AXIS_X;
	if ((bits & ROAD_X) == 0) return AXIS_Y;

	return INVALID_AXIS;
}

extern CommandCost ClearTile_Station(TileIndex tile, DoCommandFlag flags);

/**
 * Check whether the given tile is suitable for a waypoint.
 * @param tile the tile to check for suitability
 * @param axis the axis of the waypoint
 * @param waypoint Waypoint the waypoint to check for is already joined to. If we find another waypoint it can join to it will throw an error.
 */
static CommandCost IsValidTileForWaypoint(TileIndex tile, Axis axis, StationID *waypoint)
{
	/* if waypoint is set, then we have special handling to allow building on top of already existing waypoints.
	 * so waypoint points to INVALID_STATION if we can build on any waypoint.
	 * Or it points to a waypoint if we're only allowed to build on exactly that waypoint. */
	if (waypoint != nullptr && IsTileType(tile, MP_STATION)) {
		if (!IsRailWaypoint(tile)) {
			return ClearTile_Station(tile, DC_AUTO); // get error message
		} else {
			StationID wp = GetStationIndex(tile);
			if (*waypoint == INVALID_STATION) {
				*waypoint = wp;
			} else if (*waypoint != wp) {
				return_cmd_error(STR_ERROR_WAYPOINT_ADJOINS_MORE_THAN_ONE_EXISTING);
			}
		}
	}

	if (GetAxisForNewWaypoint(tile) != axis) return_cmd_error(STR_ERROR_NO_SUITABLE_RAILROAD_TRACK);

	Owner owner = GetTileOwner(tile);
	CommandCost ret = CheckOwnership(owner);
	if (ret.Succeeded()) ret = EnsureNoVehicleOnGround(tile);
	if (ret.Failed()) return ret;

	Slope tileh = GetTileSlope(tile);
	if (tileh != SLOPE_FLAT &&
			(!_settings_game.construction.build_on_slopes || IsSteepSlope(tileh) || !(tileh & (0x3 << axis)) || !(tileh & ~(0x3 << axis)))) {
		return_cmd_error(STR_ERROR_FLAT_LAND_REQUIRED);
	}

	return CommandCost();
}

extern void GetStationLayout(byte *layout, uint numtracks, uint plat_len, const StationSpec *statspec);
<<<<<<< HEAD
extern CommandCost FindJoiningWaypoint(StationID existing_station, StationID station_to_join, bool adjacent, TileArea ta, Waypoint **wp, bool is_road);
extern CommandCost CanExpandRailStation(const BaseStation *st, TileArea &new_ta, Axis axis);
extern CommandCost IsRailStationBridgeAboveOk(TileIndex tile, const StationSpec *statspec, byte layout);
=======
extern CommandCost FindJoiningWaypoint(StationID existing_station, StationID station_to_join, bool adjacent, TileArea ta, Waypoint **wp);
extern CommandCost CanExpandRailStation(const BaseStation *st, TileArea &new_ta);
>>>>>>> 077b08bb

/**
 * Convert existing rail to waypoint. Eg build a waypoint station over
 * piece of rail
 * @param start_tile northern most tile where waypoint will be built
 * @param flags type of operation
 * @param p1 various bitstuffed elements
 * - p1 = (bit  0- 5) - railtype (not used)
 * - p1 = (bit  6)    - orientation (Axis)
 * - p1 = (bit  8-15) - width of waypoint
 * - p1 = (bit 16-23) - height of waypoint
 * - p1 = (bit 24)    - allow waypoints directly adjacent to other waypoints.
 * @param p2 various bitstuffed elements
 * - p2 = (bit  0- 7) - custom station class
 * - p2 = (bit 31-16) - station ID to join
 * @param p3 various bitstuffed elements
 * - p3 = (bit  0-31) - custom station id
 * @param text unused
 * @return the cost of this operation or an error
 */
CommandCost CmdBuildRailWaypoint(TileIndex start_tile, DoCommandFlag flags, uint32 p1, uint32 p2, uint64 p3, const char *text, const CommandAuxiliaryBase *aux_data)
{
	/* Unpack parameters */
	Axis axis      = Extract<Axis, 6, 1>(p1);
	byte width     = GB(p1,  8, 8);
	byte height    = GB(p1, 16, 8);
	bool adjacent  = HasBit(p1, 24);

	StationClassID spec_class = Extract<StationClassID, 0, 8>(p2);
	StationID station_to_join = GB(p2, 16, 16);

	uint spec_index           = GB(p3, 0, 32);

	/* Check if the given station class is valid */
	if (spec_class != STAT_CLASS_WAYP) return CMD_ERROR;
	if (spec_index >= StationClass::Get(spec_class)->GetSpecCount()) return CMD_ERROR;

	/* The number of parts to build */
	byte count = axis == AXIS_X ? height : width;

	if ((axis == AXIS_X ? width : height) != 1) return CMD_ERROR;
	if (count == 0 || count > _settings_game.station.station_spread) return CMD_ERROR;

	bool reuse = (station_to_join != NEW_STATION);
	if (!reuse) station_to_join = INVALID_STATION;
	bool distant_join = (station_to_join != INVALID_STATION);

	if (distant_join && (!_settings_game.station.distant_join_stations || !Waypoint::IsValidID(station_to_join))) return CMD_ERROR;

	const StationSpec *spec = StationClass::Get(spec_class)->GetSpec(spec_index);
	byte *layout_ptr = AllocaM(byte, count);
	if (spec == nullptr) {
		/* The layout must be 0 for the 'normal' waypoints by design. */
		memset(layout_ptr, 0, count);
	} else {
		/* But for NewGRF waypoints we like to have their style. */
		GetStationLayout(layout_ptr, count, 1, spec);
	}

	/* Make sure the area below consists of clear tiles. (OR tiles belonging to a certain rail station) */
	StationID est = INVALID_STATION;

	/* Check whether the tiles we're building on are valid rail or not. */
	TileIndexDiff offset = TileOffsByDiagDir(AxisToDiagDir(OtherAxis(axis)));
	for (int i = 0; i < count; i++) {
		TileIndex tile = start_tile + i * offset;
		CommandCost ret = IsValidTileForWaypoint(tile, axis, &est);
		if (ret.Failed()) return ret;
		ret = IsRailStationBridgeAboveOk(tile, spec, layout_ptr[i]);
		if (ret.Failed()) {
			return CommandCost::DualErrorMessage(STR_ERROR_MUST_DEMOLISH_BRIDGE_FIRST, ret.GetErrorMessage());
		}
	}

	Waypoint *wp = nullptr;
	TileArea new_location(start_tile, width, height);
	CommandCost ret = FindJoiningWaypoint(est, station_to_join, adjacent, new_location, &wp, false);
	if (ret.Failed()) return ret;

	/* Check if there is an already existing, deleted, waypoint close to us that we can reuse. */
	TileIndex center_tile = start_tile + (count / 2) * offset;
	if (wp == nullptr && reuse) wp = FindDeletedWaypointCloseTo(center_tile, STR_SV_STNAME_WAYPOINT, _current_company, false);

	if (wp != nullptr) {
		/* Reuse an existing waypoint. */
		if (HasBit(wp->waypoint_flags, WPF_ROAD)) return CMD_ERROR;
		if (wp->owner != _current_company) return_cmd_error(STR_ERROR_TOO_CLOSE_TO_ANOTHER_WAYPOINT);

		/* check if we want to expand an already existing waypoint? */
		if (wp->train_station.tile != INVALID_TILE) {
<<<<<<< HEAD
			CommandCost ret = CanExpandRailStation(wp, new_location, axis);
=======
			ret = CanExpandRailStation(wp, new_location);
>>>>>>> 077b08bb
			if (ret.Failed()) return ret;
		}

		CommandCost ret = wp->rect.BeforeAddRect(start_tile, width, height, StationRect::ADD_TEST);
		if (ret.Failed()) return ret;
	} else {
		/* allocate and initialize new waypoint */
		if (!Waypoint::CanAllocateItem()) return_cmd_error(STR_ERROR_TOO_MANY_STATIONS_LOADING);
	}

	/* Check if we can allocate a custom stationspec to this station */
	if (AllocateSpecToStation(spec, wp, false) == -1) return_cmd_error(STR_ERROR_TOO_MANY_STATION_SPECS);

	if (flags & DC_EXEC) {
		if (wp == nullptr) {
			wp = new Waypoint(start_tile);
		} else if (!wp->IsInUse()) {
			/* Move existing (recently deleted) waypoint to the new location */
			wp->xy = start_tile;
		}
		wp->owner = GetTileOwner(start_tile);

		wp->rect.BeforeAddRect(start_tile, width, height, StationRect::ADD_TRY);

		wp->delete_ctr = 0;
		wp->facilities |= FACIL_TRAIN;
		wp->build_date = _date;
		wp->string_id = STR_SV_STNAME_WAYPOINT;
		wp->train_station = new_location;

		if (wp->town == nullptr) MakeDefaultName(wp);

		wp->UpdateVirtCoord();

		byte map_spec_index = AllocateSpecToStation(spec, wp, true);

		Company *c = Company::Get(wp->owner);
		for (int i = 0; i < count; i++) {
			TileIndex tile = start_tile + i * offset;
			byte old_specindex = HasStationTileRail(tile) ? GetCustomStationSpecIndex(tile) : 0;
			if (!HasStationTileRail(tile)) c->infrastructure.station++;
			bool reserved = IsTileType(tile, MP_RAILWAY) ?
					HasBit(GetRailReservationTrackBits(tile), AxisToTrack(axis)) :
					HasStationReservation(tile);
			MakeRailWaypoint(tile, wp->owner, wp->index, axis, layout_ptr[i], GetRailType(tile));
			if (old_specindex != map_spec_index) DeallocateSpecFromStation(wp, old_specindex);
			SetCustomStationSpecIndex(tile, map_spec_index);

			/* Should be the same as layout but axis component could be wrong... */
			StationGfx gfx = GetStationGfx(tile);
			bool blocked = spec != nullptr && HasBit(spec->blocked, gfx);
			/* Default stations do not draw pylons under roofs (gfx >= 4) */
			bool pylons = spec != nullptr ? HasBit(spec->pylons, gfx) : gfx < 4;
			bool wires = spec == nullptr || !HasBit(spec->wires, gfx);

			SetStationTileBlocked(tile, blocked);
			SetStationTileHavePylons(tile, pylons);
			SetStationTileHaveWires(tile, wires);

			SetRailStationReservation(tile, reserved);
			MarkTileDirtyByTile(tile, VMDF_NOT_MAP_MODE);

			YapfNotifyTrackLayoutChange(tile, AxisToTrack(axis));
		}
		DirtyCompanyInfrastructureWindows(wp->owner);
	}

	return CommandCost(EXPENSES_CONSTRUCTION, count * _price[PR_BUILD_WAYPOINT_RAIL]);
}

/**
 * Convert existing road to waypoint. Eg build a waypoint station over
 * piece of road
 * @param start_tile northern most tile where waypoint will be built
 * @param flags Operation to perform.
 * @param p1 bit 0..7: Width of the road stop.
 *           bit 8..15: Length of the road stop.
 *           bit 16: Allow stations directly adjacent to other stations.
 *           bit 17: #Axis of the road.
 * @param p2 bit  0..7:  Custom road stop class
 *           bit 16..31: Station ID to join (NEW_STATION if build new one).
 * @param p3 various bitstuffed elements
 * - p3 = (bit  0-31) - custom road stop id
 * @param text Unused.
 * @return The cost of this operation or an error.
 */
CommandCost CmdBuildRoadWaypoint(TileIndex start_tile, DoCommandFlag flags, uint32 p1, uint32 p2, uint64 p3, const char *text, const CommandAuxiliaryBase *aux_data)
{
	StationID station_to_join = GB(p2, 16, 16);
	byte width     = GB(p1, 0, 8);
	byte height    = GB(p1, 8, 8);
	bool adjacent = HasBit(p1, 16);
	Axis axis = Extract<Axis, 17, 1>(p1);

	RoadStopClassID spec_class = Extract<RoadStopClassID, 0, 8>(p2);
	uint spec_index            = GB(p3, 0, 32);

	/* Check if the given road stop class is valid */
	if (spec_class != ROADSTOP_CLASS_WAYP) return CMD_ERROR;
	if (spec_index >= RoadStopClass::Get(spec_class)->GetSpecCount()) return CMD_ERROR;

	const RoadStopSpec *spec = RoadStopClass::Get(spec_class)->GetSpec(spec_index);

	/* The number of parts to build */
	byte count = axis == AXIS_X ? height : width;

	if ((axis == AXIS_X ? width : height) != 1) return CMD_ERROR;
	if (count == 0 || count > _settings_game.station.station_spread) return CMD_ERROR;

	bool reuse = (station_to_join != NEW_STATION);
	if (!reuse) station_to_join = INVALID_STATION;
	bool distant_join = (station_to_join != INVALID_STATION);

	if (distant_join && (!_settings_game.station.distant_join_stations || !Waypoint::IsValidID(station_to_join))) return CMD_ERROR;

	/* Check if the first tile and the last tile are valid */
	if (!IsValidTile(start_tile) || TileAddWrap(start_tile, width - 1, height - 1) == INVALID_TILE) return CMD_ERROR;

	TileArea roadstop_area(start_tile, width, height);
	/* Total road stop cost. */
	Money unit_cost;
	if (spec != nullptr) {
		unit_cost = spec->GetBuildCost(PR_BUILD_STATION_TRUCK);
	} else {
		unit_cost = _price[PR_BUILD_STATION_TRUCK];
	}
	CommandCost cost(EXPENSES_CONSTRUCTION, roadstop_area.w * roadstop_area.h * unit_cost);
	StationID est = INVALID_STATION;
	extern CommandCost CheckFlatLandRoadStop(TileArea tile_area, const RoadStopSpec *spec, DoCommandFlag flags, uint invalid_dirs, bool is_drive_through, StationType station_type, Axis axis, StationID *station, RoadType rt, bool require_road);
	CommandCost ret = CheckFlatLandRoadStop(roadstop_area, spec, flags, 5 << axis, true, STATION_ROADWAYPOINT, axis, &est, INVALID_ROADTYPE, true);
	if (ret.Failed()) return ret;
	cost.AddCost(ret);

	Waypoint *wp = nullptr;
	ret = FindJoiningWaypoint(est, station_to_join, adjacent, roadstop_area, &wp, true);
	if (ret.Failed()) return ret;

	/* Check if there is an already existing, deleted, waypoint close to us that we can reuse. */
	TileIndex center_tile = start_tile + (count / 2) * TileOffsByDiagDir(AxisToDiagDir(OtherAxis(axis)));;
	if (wp == nullptr && reuse) wp = FindDeletedWaypointCloseTo(center_tile, STR_SV_STNAME_WAYPOINT, _current_company, true);

	if (wp != nullptr) {
		/* Reuse an existing waypoint. */
		if (!HasBit(wp->waypoint_flags, WPF_ROAD)) return CMD_ERROR;
		if (wp->owner != _current_company) return_cmd_error(STR_ERROR_TOO_CLOSE_TO_ANOTHER_WAYPOINT);

		CommandCost ret = wp->rect.BeforeAddRect(start_tile, width, height, StationRect::ADD_TEST);
		if (ret.Failed()) return ret;
	} else {
		/* allocate and initialize new waypoint */
		if (!Waypoint::CanAllocateItem()) return_cmd_error(STR_ERROR_TOO_MANY_STATIONS_LOADING);
	}

	/* Check if we can allocate a custom stationspec to this station */
	if (AllocateRoadStopSpecToStation(spec, wp, false) == -1) return_cmd_error(STR_ERROR_TOO_MANY_STATION_SPECS);

	if (flags & DC_EXEC) {
		if (wp == nullptr) {
			wp = new Waypoint(start_tile);
			SetBit(wp->waypoint_flags, WPF_ROAD);
		} else if (!wp->IsInUse()) {
			/* Move existing (recently deleted) waypoint to the new location */
			wp->xy = start_tile;
		}
		wp->owner = _current_company;

		wp->rect.BeforeAddRect(start_tile, width, height, StationRect::ADD_TRY);

		if (spec != nullptr) {
			/* Include this road stop spec's animation trigger bitmask
			 * in the station's cached copy. */
			wp->cached_roadstop_anim_triggers |= spec->animation.triggers;
		}

		wp->delete_ctr = 0;
		wp->facilities |= FACIL_BUS_STOP | FACIL_TRUCK_STOP;
		wp->build_date = _date;
		wp->string_id = STR_SV_STNAME_WAYPOINT;

		if (wp->town == nullptr) MakeDefaultName(wp);

		wp->UpdateVirtCoord();

		byte map_spec_index = AllocateRoadStopSpecToStation(spec, wp, true);

		/* Check every tile in the area. */
		for (TileIndex cur_tile : roadstop_area) {
			/* Get existing road types and owners before any tile clearing */
			RoadType road_rt = MayHaveRoad(cur_tile) ? GetRoadType(cur_tile, RTT_ROAD) : INVALID_ROADTYPE;
			RoadType tram_rt = MayHaveRoad(cur_tile) ? GetRoadType(cur_tile, RTT_TRAM) : INVALID_ROADTYPE;
			Owner road_owner = road_rt != INVALID_ROADTYPE ? GetRoadOwner(cur_tile, RTT_ROAD) : _current_company;
			Owner tram_owner = tram_rt != INVALID_ROADTYPE ? GetRoadOwner(cur_tile, RTT_TRAM) : _current_company;

			DisallowedRoadDirections drd = DRD_NONE;
			if (IsNormalRoadTile(cur_tile)){
				drd = GetDisallowedRoadDirections(cur_tile);
			} else if (IsDriveThroughStopTile(cur_tile)) {
				drd = GetDriveThroughStopDisallowedRoadDirections(cur_tile);
			}

			extern CommandCost RemoveRoadStop(TileIndex tile, DoCommandFlag flags, int replacement_spec_index);
			if (IsTileType(cur_tile, MP_STATION) && IsAnyRoadStop(cur_tile)) {
				RemoveRoadStop(cur_tile, flags, map_spec_index);
			}

			wp->road_waypoint_area.Add(cur_tile);

			wp->rect.BeforeAddTile(cur_tile, StationRect::ADD_TRY);

			/* Update company infrastructure counts. If the current tile is a normal road tile, remove the old
			 * bits first. */
			if (IsNormalRoadTile(cur_tile)) {
				UpdateCompanyRoadInfrastructure(road_rt, road_owner, -(int)CountBits(GetRoadBits(cur_tile, RTT_ROAD)));
				UpdateCompanyRoadInfrastructure(tram_rt, tram_owner, -(int)CountBits(GetRoadBits(cur_tile, RTT_TRAM)));
			}

			UpdateCompanyRoadInfrastructure(road_rt, road_owner, ROAD_STOP_TRACKBIT_FACTOR);
			UpdateCompanyRoadInfrastructure(tram_rt, tram_owner, ROAD_STOP_TRACKBIT_FACTOR);

			MakeDriveThroughRoadStop(cur_tile, wp->owner, road_owner, tram_owner, wp->index, STATION_ROADWAYPOINT, road_rt, tram_rt, axis);
			SetDriveThroughStopDisallowedRoadDirections(cur_tile, drd);
			SetCustomRoadStopSpecIndex(cur_tile, map_spec_index);
			if (spec != nullptr) wp->SetRoadStopRandomBits(cur_tile, 0);

			Company::Get(wp->owner)->infrastructure.station++;

			MarkTileDirtyByTile(cur_tile);
			UpdateRoadCachedOneWayStatesAroundTile(cur_tile);
		}
		NotifyRoadLayoutChanged(true);
		DirtyCompanyInfrastructureWindows(wp->owner);
	}
	return cost;
}

/**
 * Build a buoy.
 * @param tile tile where to place the buoy
 * @param flags operation to perform
 * @param p1 unused
 * @param p2 unused
 * @param text unused
 * @return the cost of this operation or an error
 */
CommandCost CmdBuildBuoy(TileIndex tile, DoCommandFlag flags, uint32 p1, uint32 p2, const char *text)
{
	if (tile == 0 || !HasTileWaterGround(tile)) return_cmd_error(STR_ERROR_SITE_UNSUITABLE);

	if (!IsTileFlat(tile)) return_cmd_error(STR_ERROR_SITE_UNSUITABLE);

	/* Check if there is an already existing, deleted, waypoint close to us that we can reuse. */
	Waypoint *wp = FindDeletedWaypointCloseTo(tile, STR_SV_STNAME_BUOY, OWNER_NONE, false);
	if (wp == nullptr && !Waypoint::CanAllocateItem()) return_cmd_error(STR_ERROR_TOO_MANY_STATIONS_LOADING);

	CommandCost cost(EXPENSES_CONSTRUCTION, _price[PR_BUILD_WAYPOINT_BUOY]);
	if (!IsWaterTile(tile)) {
		CommandCost ret = DoCommand(tile, 0, 0, flags | DC_AUTO, CMD_LANDSCAPE_CLEAR);
		if (ret.Failed()) return ret;
		cost.AddCost(ret);
	}

	if (flags & DC_EXEC) {
		if (wp == nullptr) {
			wp = new Waypoint(tile);
		} else {
			/* Move existing (recently deleted) buoy to the new location */
			wp->xy = tile;
			InvalidateWindowData(WC_WAYPOINT_VIEW, wp->index);
		}
		wp->rect.BeforeAddTile(tile, StationRect::ADD_TRY);

		wp->string_id = STR_SV_STNAME_BUOY;

		wp->facilities |= FACIL_DOCK;
		wp->owner = OWNER_NONE;

		wp->build_date = _date;

		if (wp->town == nullptr) MakeDefaultName(wp);

		MakeBuoy(tile, wp->index, GetWaterClass(tile));
		CheckForDockingTile(tile);
		MarkTileDirtyByTile(tile);
		ClearNeighbourNonFloodingStates(tile);

		wp->UpdateVirtCoord();
		InvalidateWindowData(WC_WAYPOINT_VIEW, wp->index);
	}

	return cost;
}

/**
 * Remove a buoy
 * @param tile TileIndex been queried
 * @param flags operation to perform
 * @pre IsBuoyTile(tile)
 * @return cost or failure of operation
 */
CommandCost RemoveBuoy(TileIndex tile, DoCommandFlag flags)
{
	/* XXX: strange stuff, allow clearing as invalid company when clearing landscape */
	if (!Company::IsValidID(_current_company) && !(flags & DC_BANKRUPT)) return_cmd_error(INVALID_STRING_ID);

	Waypoint *wp = Waypoint::GetByTile(tile);

	if (HasStationInUse(wp->index, false, _current_company)) return_cmd_error(STR_ERROR_BUOY_IS_IN_USE);
	/* remove the buoy if there is a ship on tile when company goes bankrupt... */
	if (!(flags & DC_BANKRUPT)) {
		CommandCost ret = EnsureNoVehicleOnGround(tile);
		if (ret.Failed()) return ret;
	}

	if (flags & DC_EXEC) {
		wp->facilities &= ~FACIL_DOCK;

		InvalidateWindowData(WC_WAYPOINT_VIEW, wp->index);

		/* We have to set the water tile's state to the same state as before the
		 * buoy was placed. Otherwise one could plant a buoy on a canal edge,
		 * remove it and flood the land (if the canal edge is at level 0) */
		MakeWaterKeepingClass(tile, GetTileOwner(tile));

		wp->rect.AfterRemoveTile(wp, tile);

		wp->UpdateVirtCoord();
		wp->delete_ctr = 0;
	}

	return CommandCost(EXPENSES_CONSTRUCTION, _price[PR_CLEAR_WAYPOINT_BUOY]);
}

/**
 * Check whether the name is unique amongst the waypoints.
 * @param name The name to check.
 * @return True iff the name is unique.
 */
static bool IsUniqueWaypointName(const char *name)
{
	for (const Waypoint *wp : Waypoint::Iterate()) {
		if (!wp->name.empty() && wp->name == name) return false;
	}

	return true;
}

/**
 * Rename a waypoint.
 * @param tile unused
 * @param flags type of operation
 * @param p1 id of waypoint
 * @param p2 unused
 * @param text the new name or an empty string when resetting to the default
 * @return the cost of this operation or an error
 */
CommandCost CmdRenameWaypoint(TileIndex tile, DoCommandFlag flags, uint32 p1, uint32 p2, const char *text)
{
	Waypoint *wp = Waypoint::GetIfValid(p1);
	if (wp == nullptr) return CMD_ERROR;

	if (wp->owner != OWNER_NONE) {
		CommandCost ret = CheckOwnership(wp->owner);
		if (ret.Failed()) return ret;
	}

	bool reset = StrEmpty(text);

	if (!reset) {
		if (Utf8StringLength(text) >= MAX_LENGTH_STATION_NAME_CHARS) return CMD_ERROR;
		if (!IsUniqueWaypointName(text)) return_cmd_error(STR_ERROR_NAME_MUST_BE_UNIQUE);
	}

	if (flags & DC_EXEC) {
		if (reset) {
			wp->name.clear();
		} else {
			wp->name = text;
		}

		wp->UpdateVirtCoord();
	}
	return CommandCost();
}

/**
 * Set whether waypoint label is hidden
 * @param tile unused
 * @param flags type of operation
 * @param p1 id of waypoint
 * @param p2 hidden state
 * @param text the new name or an empty string when resetting to the default
 * @return the cost of this operation or an error
 */
CommandCost CmdSetWaypointLabelHidden(TileIndex tile, DoCommandFlag flags, uint32 p1, uint32 p2, const char *text)
{
	Waypoint *wp = Waypoint::GetIfValid(p1);
	if (wp == nullptr) return CMD_ERROR;

	if (wp->owner != OWNER_NONE) {
		CommandCost ret = CheckOwnership(wp->owner);
		if (ret.Failed()) return ret;
	}

	if (flags & DC_EXEC) {
		SB(wp->waypoint_flags, WPF_HIDE_LABEL, 1, p2 != 0 ? 1 : 0);

		if (HasBit(_display_opt, DO_SHOW_WAYPOINT_NAMES) &&
				!(_local_company != wp->owner && wp->owner != OWNER_NONE && !HasBit(_display_opt, DO_SHOW_COMPETITOR_SIGNS))) {
			wp->sign.MarkDirty(ZOOM_LVL_DRAW_SPR);
		}

		InvalidateWindowData(WC_WAYPOINT_VIEW, wp->index);
	}
	return CommandCost();
}<|MERGE_RESOLUTION|>--- conflicted
+++ resolved
@@ -176,14 +176,9 @@
 }
 
 extern void GetStationLayout(byte *layout, uint numtracks, uint plat_len, const StationSpec *statspec);
-<<<<<<< HEAD
 extern CommandCost FindJoiningWaypoint(StationID existing_station, StationID station_to_join, bool adjacent, TileArea ta, Waypoint **wp, bool is_road);
-extern CommandCost CanExpandRailStation(const BaseStation *st, TileArea &new_ta, Axis axis);
+extern CommandCost CanExpandRailStation(const BaseStation *st, TileArea &new_ta);
 extern CommandCost IsRailStationBridgeAboveOk(TileIndex tile, const StationSpec *statspec, byte layout);
-=======
-extern CommandCost FindJoiningWaypoint(StationID existing_station, StationID station_to_join, bool adjacent, TileArea ta, Waypoint **wp);
-extern CommandCost CanExpandRailStation(const BaseStation *st, TileArea &new_ta);
->>>>>>> 077b08bb
 
 /**
  * Convert existing rail to waypoint. Eg build a waypoint station over
@@ -274,11 +269,7 @@
 
 		/* check if we want to expand an already existing waypoint? */
 		if (wp->train_station.tile != INVALID_TILE) {
-<<<<<<< HEAD
-			CommandCost ret = CanExpandRailStation(wp, new_location, axis);
-=======
-			ret = CanExpandRailStation(wp, new_location);
->>>>>>> 077b08bb
+			CommandCost ret = CanExpandRailStation(wp, new_location);
 			if (ret.Failed()) return ret;
 		}
 
