--- conflicted
+++ resolved
@@ -42,11 +42,6 @@
 #include "fios.h"
 #include "strings_func.h"
 #include "date_func.h"
-<<<<<<< HEAD
-=======
-#include "timer/timer_game_tick.h"
-#include "timer/timer_game_calendar.h"
->>>>>>> 997c9368
 #include "string_func.h"
 #include "network/core/config.h"
 #include "smallmap_gui.h"
@@ -284,13 +279,8 @@
 	}
 };
 
-<<<<<<< HEAD
 static btree::btree_map<GRFLocation, SpriteID> _grm_sprites;
 typedef btree::btree_map<GRFLocation, std::unique_ptr<byte[]>> GRFLineToSpriteOverride;
-=======
-static std::map<GRFLocation, SpriteID> _grm_sprites;
-typedef std::map<GRFLocation, std::vector<byte>> GRFLineToSpriteOverride;
->>>>>>> 997c9368
 static GRFLineToSpriteOverride _grf_line_to_action6_sprite_override;
 static bool _action6_override_active = false;
 
@@ -2766,7 +2756,7 @@
 
 			case 0x0F: { //  Euro introduction dates
 				uint curidx = GetNewgrfCurrencyIdConverted(gvid + i);
-				TimerGameCalendar::Year year_euro = buf->ReadWord();
+				Year year_euro = buf->ReadWord();
 
 				if (curidx < CURRENCY_END) {
 					_currency_specs[curidx].to_euro = year_euro;
@@ -7405,15 +7395,8 @@
 			return true;
 
 		case 0x02: { // detailed date information: month of year (bit 0-7), day of month (bit 8-12), leap year (bit 15), day of year (bit 16-24)
-<<<<<<< HEAD
 			Date start_of_year = ConvertYMDToDate(_cur_date_ymd.year, 0, 1);
 			*value = _cur_date_ymd.month | (_cur_date_ymd.day - 1) << 8 | (IsLeapYear(_cur_date_ymd.year) ? 1 << 15 : 0) | (_date - start_of_year) << 16;
-=======
-			YearMonthDay ymd;
-			ConvertDateToYMD(TimerGameCalendar::date, &ymd);
-			TimerGameCalendar::Date start_of_year = ConvertYMDToDate(ymd.year, 0, 1);
-			*value = ymd.month | (ymd.day - 1) << 8 | (IsLeapYear(ymd.year) ? 1 << 15 : 0) | (TimerGameCalendar::date - start_of_year) << 16;
->>>>>>> 997c9368
 			return true;
 		}
 
@@ -7598,48 +7581,24 @@
 	size_t pos = file.GetPos();
 	uint32 num = file.GetContainerVersion() >= 2 ? file.ReadDword() : file.ReadWord();
 	uint8 type = file.ReadByte();
-<<<<<<< HEAD
-	std::unique_ptr<byte[]> preload_sprite;
 
 	/* Check if the sprite is a pseudo sprite. We can't operate on real sprites. */
-	if (type == 0xFF) {
+	if (type != 0xFF) {
+		grfmsg(2, "CfgApply: Ignoring (next sprite is real, unsupported)");
+
+		/* Reset the file position to the start of the next sprite */
+		file.SeekTo(pos, SEEK_SET);
+		return;
+	}
+
+	/* Get (or create) the override for the next sprite. */
+	GRFLocation location(_cur.grfconfig->ident.grfid, _cur.nfo_line + 1);
+	std::unique_ptr<byte[]> &preload_sprite = _grf_line_to_action6_sprite_override[location];
+
+	/* Load new sprite data if it hasn't already been loaded. */
+	if (preload_sprite == nullptr) {
 		preload_sprite = std::make_unique<byte[]>(num);
 		file.ReadBlock(preload_sprite.get(), num);
-	}
-
-	/* Reset the file position to the start of the next sprite */
-	file.SeekTo(pos, SEEK_SET);
-
-	if (type != 0xFF) {
-		grfmsg(2, "CfgApply: Ignoring (next sprite is real, unsupported)");
-=======
-
-	/* Check if the sprite is a pseudo sprite. We can't operate on real sprites. */
-	if (type != 0xFF) {
-		GrfMsg(2, "CfgApply: Ignoring (next sprite is real, unsupported)");
-
-		/* Reset the file position to the start of the next sprite */
-		file.SeekTo(pos, SEEK_SET);
->>>>>>> 997c9368
-		return;
-	}
-
-	/* Get (or create) the override for the next sprite. */
-	GRFLocation location(_cur.grfconfig->ident.grfid, _cur.nfo_line + 1);
-<<<<<<< HEAD
-	GRFLineToSpriteOverride::iterator it = _grf_line_to_action6_sprite_override.find(location);
-	if (it != _grf_line_to_action6_sprite_override.end()) {
-		preload_sprite = std::move(it->second);
-	} else {
-		_grf_line_to_action6_sprite_override[location] = std::move(preload_sprite);
-=======
-	std::vector<byte> &preload_sprite = _grf_line_to_action6_sprite_override[location];
-
-	/* Load new sprite data if it hasn't already been loaded. */
-	if (preload_sprite.empty()) {
-		preload_sprite.resize(num);
-		file.ReadBlock(preload_sprite.data(), num);
->>>>>>> 997c9368
 	}
 
 	/* Reset the file position to the start of the next sprite */
@@ -10924,7 +10883,7 @@
  */
 static void EnsureEarlyHouse(HouseZones bitmask)
 {
-	TimerGameCalendar::Year min_year = MAX_YEAR;
+	Year min_year = MAX_YEAR;
 
 	for (int i = 0; i < NUM_HOUSES; i++) {
 		HouseSpec *hs = HouseSpec::Get(i);
@@ -11169,13 +11128,8 @@
 		_cur.file->ReadBlock(buf, num);
 	} else {
 		/* Use the preloaded sprite data. */
-<<<<<<< HEAD
 		buf = it->second.get();
 		grfmsg(7, "DecodeSpecialSprite: Using preloaded pseudo sprite data");
-=======
-		buf = _grf_line_to_action6_sprite_override[location].data();
-		GrfMsg(7, "DecodeSpecialSprite: Using preloaded pseudo sprite data");
->>>>>>> 997c9368
 
 		/* Skip the real (original) content of this action. */
 		_cur.file->SeekTo(num, SEEK_CUR);
@@ -11515,11 +11469,7 @@
 	}
 	_string_to_grf_mapping.clear();
 
-<<<<<<< HEAD
-	/* Free the action 6 override sprites. */
-=======
 	/* Clear the action 6 override sprites. */
->>>>>>> 997c9368
 	_grf_line_to_action6_sprite_override.clear();
 
 	/* Polish cargoes */
@@ -11638,7 +11588,6 @@
 	 * so all NewGRFs are loaded equally. For this we use the
 	 * start date of the game and we set the counters, etc. to
 	 * 0 so they're the same too. */
-<<<<<<< HEAD
 	YearMonthDay date_ymd = _cur_date_ymd;
 	Date date            = _date;
 	DateFract date_fract = _date_fract;
@@ -11646,12 +11595,6 @@
 	uint8 tick_skip_counter = _tick_skip_counter;
 	uint64 scaled_tick_counter = _scaled_tick_counter;
 	DateTicksScaled scaled_date_ticks_offset = _scaled_date_ticks_offset;
-=======
-	TimerGameCalendar::Date date            = TimerGameCalendar::date;
-	TimerGameCalendar::Year year            = TimerGameCalendar::year;
-	TimerGameCalendar::DateFract date_fract = TimerGameCalendar::date_fract;
-	uint64 tick_counter  = TimerGameTick::counter;
->>>>>>> 997c9368
 	byte display_opt     = _display_opt;
 
 	if (_networking) {
