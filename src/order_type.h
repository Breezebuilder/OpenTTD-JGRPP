/* $Id$ */

/*
 * This file is part of OpenTTD.
 * OpenTTD is free software; you can redistribute it and/or modify it under the terms of the GNU General Public License as published by the Free Software Foundation, version 2.
 * OpenTTD is distributed in the hope that it will be useful, but WITHOUT ANY WARRANTY; without even the implied warranty of MERCHANTABILITY or FITNESS FOR A PARTICULAR PURPOSE.
 * See the GNU General Public License for more details. You should have received a copy of the GNU General Public License along with OpenTTD. If not, see <http://www.gnu.org/licenses/>.
 */

/** @file order_type.h Types related to orders. */

#ifndef ORDER_TYPE_H
#define ORDER_TYPE_H

#include "core/enum_type.hpp"

typedef byte VehicleOrderID;  ///< The index of an order within its current vehicle (not pool related)
typedef uint16 OrderID;
typedef uint16 OrderListID;
typedef uint16 DestinationID;

/** Invalid vehicle order index (sentinel) */
static const VehicleOrderID INVALID_VEH_ORDER_ID = 0xFF;
/** Last valid VehicleOrderID. */
static const VehicleOrderID MAX_VEH_ORDER_ID     = INVALID_VEH_ORDER_ID - 1;

/** Invalid order (sentinel) */
static const OrderID INVALID_ORDER = 0xFFFF;

/**
 * Maximum number of orders in implicit-only lists before we start searching
 * harder for duplicates.
 */
static const uint IMPLICIT_ORDER_ONLY_CAP = 32;

/** Order types */
enum OrderType {
	OT_BEGIN         = 0,
	OT_NOTHING       = 0,
	OT_GOTO_STATION  = 1,
	OT_GOTO_DEPOT    = 2,
	OT_LOADING       = 3,
	OT_LEAVESTATION  = 4,
	OT_DUMMY         = 5,
	OT_GOTO_WAYPOINT = 6,
	OT_CONDITIONAL   = 7,
	OT_IMPLICIT     = 8,
	OT_WAITING      = 9,
	OT_END
};

/** It needs to be 8bits, because we save and load it as such */
typedef SimpleTinyEnumT<OrderType, byte> OrderTypeByte;


/**
 * Flags related to the unloading order.
 */
enum OrderUnloadFlags {
	OUF_UNLOAD_IF_POSSIBLE = 0,      ///< Unload all cargo that the station accepts.
	OUFB_UNLOAD            = 1 << 0, ///< Force unloading all cargo onto the platform, possibly not getting paid.
	OUFB_TRANSFER          = 1 << 1, ///< Transfer all cargo onto the platform.
	OUFB_NO_UNLOAD         = 1 << 2, ///< Totally no unloading will be done.
	OUFB_CARGO_TYPE_UNLOAD = 1 << 3, ///< Unload actions are defined per cargo type.
	OUFB_CARGO_TYPE_UNLOAD_ENCODING = (1 << 0) | (1 << 2), ///< Raw encoding of OUFB_CARGO_TYPE_UNLOAD
};

/**
 * Flags related to the loading order.
 */
enum OrderLoadFlags {
	OLF_LOAD_IF_POSSIBLE = 0,      ///< Load as long as there is cargo that fits in the train.
	OLFB_FULL_LOAD       = 1 << 1, ///< Full load all cargoes of the consist.
	OLF_FULL_LOAD_ANY    = 3,      ///< Full load a single cargo of the consist.
	OLFB_NO_LOAD         = 4,      ///< Do not load anything.
	OLFB_CARGO_TYPE_LOAD = 1 << 3, ///< Load actions are defined per cargo type.
	OLFB_CARGO_TYPE_LOAD_ENCODING = (1 << 1) | 4, ///< Raw encoding of OLFB_CARGO_TYPE_LOAD
};

/**
 * Non-stop order flags.
 */
enum OrderNonStopFlags {
	ONSF_STOP_EVERYWHERE                  = 0, ///< The vehicle will stop at any station it passes and the destination.
	ONSF_NO_STOP_AT_INTERMEDIATE_STATIONS = 1, ///< The vehicle will not stop at any stations it passes except the destination.
	ONSF_NO_STOP_AT_DESTINATION_STATION   = 2, ///< The vehicle will stop at any station it passes except the destination.
	ONSF_NO_STOP_AT_ANY_STATION           = 3, ///< The vehicle will not stop at any stations it passes including the destination.
	ONSF_END
};

/**
 * Where to stop the trains.
 */
enum OrderStopLocation {
	OSL_PLATFORM_NEAR_END = 0, ///< Stop at the near end of the platform
	OSL_PLATFORM_MIDDLE   = 1, ///< Stop at the middle of the platform
	OSL_PLATFORM_FAR_END  = 2, ///< Stop at the far end of the platform
	OSL_END
};

/**
 * Reasons that could cause us to go to the depot.
 */
enum OrderDepotTypeFlags {
	ODTF_MANUAL          = 0,      ///< Manually initiated order.
	ODTFB_SERVICE        = 1 << 0, ///< This depot order is because of the servicing limit.
	ODTFB_PART_OF_ORDERS = 1 << 1, ///< This depot order is because of a regular order.
	ODTFB_BREAKDOWN      = 1 << 2, ///< This depot order is because of a breakdown.
};

/**
 * Actions that can be performed when the vehicle enters the depot.
 */
enum OrderDepotActionFlags {
	ODATF_SERVICE_ONLY   = 0,      ///< Only service the vehicle.
	ODATFB_HALT          = 1 << 0, ///< Service the vehicle and then halt it.
	ODATFB_NEAREST_DEPOT = 1 << 1, ///< Send the vehicle to the nearest depot.
};
DECLARE_ENUM_AS_BIT_SET(OrderDepotActionFlags)

/**
 * Flags for go to waypoint orders
 */
enum OrderWaypointFlags {
	OWF_DEFAULT          = 0,      ///< Default waypoint behaviour
	OWF_REVERSE          = 1 << 0, ///< Reverse train at the waypoint
};
DECLARE_ENUM_AS_BIT_SET(OrderWaypointFlags)

/**
 * Variables (of a vehicle) to 'cause' skipping on.
 */
enum OrderConditionVariable {
	OCV_LOAD_PERCENTAGE,    ///< Skip based on the amount of load
	OCV_RELIABILITY,        ///< Skip based on the reliability
	OCV_MAX_SPEED,          ///< Skip based on the maximum speed
	OCV_AGE,                ///< Skip based on the age
	OCV_REQUIRES_SERVICE,   ///< Skip when the vehicle requires service
	OCV_UNCONDITIONALLY,    ///< Always skip
	OCV_REMAINING_LIFETIME, ///< Skip based on the remaining lifetime
	OCV_CARGO_WAITING,    ///< Skip if specified cargo is waiting at next station
	OCV_CARGO_ACCEPTANCE, ///< Skip if specified cargo is accepted at next station
	OCV_FREE_PLATFORMS,   ///< Skip based on free platforms at next station
	OCV_PERCENT,          ///< Skip xx percent of times
	OCV_END
};

/**
 * Comparator for the skip reasoning.
 */
enum OrderConditionComparator {
	OCC_EQUALS,      ///< Skip if both values are equal
	OCC_NOT_EQUALS,  ///< Skip if both values are not equal
	OCC_LESS_THAN,   ///< Skip if the value is less than the limit
	OCC_LESS_EQUALS, ///< Skip if the value is less or equal to the limit
	OCC_MORE_THAN,   ///< Skip if the value is more than the limit
	OCC_MORE_EQUALS, ///< Skip if the value is more or equal to the limit
	OCC_IS_TRUE,     ///< Skip if the variable is true
	OCC_IS_FALSE,    ///< Skip if the variable is false
	OCC_END
};


/**
 * Enumeration for the data to set in #CmdModifyOrder.
 */
enum ModifyOrderFlags {
	MOF_NON_STOP,        ///< Passes an OrderNonStopFlags.
	MOF_STOP_LOCATION,   ///< Passes an OrderStopLocation.
	MOF_UNLOAD,          ///< Passes an OrderUnloadType.
	MOF_LOAD,            ///< Passes an OrderLoadType
	MOF_DEPOT_ACTION,    ///< Selects the OrderDepotAction
	MOF_COND_VARIABLE,   ///< A conditional variable changes.
	MOF_COND_COMPARATOR, ///< A comparator changes.
	MOF_COND_VALUE,      ///< The value to set the condition to.
	MOF_COND_DESTINATION,///< Change the destination of a conditional order.
<<<<<<< HEAD
	MOF_WAYPOINT_FLAGS,  ///< Change the waypoint flags
=======
	MOF_CARGO_TYPE_UNLOAD, ///< Passes an OrderUnloadType and a CargoID.
	MOF_CARGO_TYPE_LOAD,   ///< Passes an OrderLoadType and a CargoID.
>>>>>>> bc04b07f
	MOF_END
};
template <> struct EnumPropsT<ModifyOrderFlags> : MakeEnumPropsT<ModifyOrderFlags, byte, MOF_NON_STOP, MOF_END, MOF_END, 4> {};

/**
 * Depot action to switch to when doing a #MOF_DEPOT_ACTION.
 */
enum OrderDepotAction {
	DA_ALWAYS_GO, ///< Always go to the depot
	DA_SERVICE,   ///< Service only if needed
	DA_STOP,      ///< Go to the depot and stop there
	DA_END
};

/**
 * Enumeration for the data to set in #CmdChangeTimetable.
 */
enum ModifyTimetableFlags {
	MTF_WAIT_TIME,    ///< Set wait time.
	MTF_TRAVEL_TIME,  ///< Set travel time.
	MTF_TRAVEL_SPEED, ///< Set max travel speed.
	MTF_END
};
template <> struct EnumPropsT<ModifyTimetableFlags> : MakeEnumPropsT<ModifyTimetableFlags, byte, MTF_WAIT_TIME, MTF_END, MTF_END, 2> {};


/** Clone actions. */
enum CloneOptions {
	CO_SHARE   = 0,
	CO_COPY    = 1,
	CO_UNSHARE = 2
};

struct Order;
struct OrderList;

#endif /* ORDER_TYPE_H */<|MERGE_RESOLUTION|>--- conflicted
+++ resolved
@@ -174,12 +174,9 @@
 	MOF_COND_COMPARATOR, ///< A comparator changes.
 	MOF_COND_VALUE,      ///< The value to set the condition to.
 	MOF_COND_DESTINATION,///< Change the destination of a conditional order.
-<<<<<<< HEAD
 	MOF_WAYPOINT_FLAGS,  ///< Change the waypoint flags
-=======
 	MOF_CARGO_TYPE_UNLOAD, ///< Passes an OrderUnloadType and a CargoID.
 	MOF_CARGO_TYPE_LOAD,   ///< Passes an OrderLoadType and a CargoID.
->>>>>>> bc04b07f
 	MOF_END
 };
 template <> struct EnumPropsT<ModifyOrderFlags> : MakeEnumPropsT<ModifyOrderFlags, byte, MOF_NON_STOP, MOF_END, MOF_END, 4> {};
