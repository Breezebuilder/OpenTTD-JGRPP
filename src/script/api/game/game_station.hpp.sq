--- conflicted
+++ resolved
@@ -33,11 +33,7 @@
 	SQGSStation.DefSQConst(engine, ScriptStation::STATION_ANY,                              "STATION_ANY");
 
 	ScriptError::RegisterErrorMap(STR_ERROR_TOO_CLOSE_TO_ANOTHER_AIRPORT,    ScriptStation::ERR_STATION_TOO_CLOSE_TO_ANOTHER_STATION);
-<<<<<<< HEAD
-	ScriptError::RegisterErrorMap(STR_ERROR_TOO_CLOSE_TO_ANOTHER_STATION,    ScriptStation::ERR_STATION_TOO_CLOSE_TO_ANOTHER_STATION);
-=======
 	ScriptError::RegisterErrorMap(STR_ERROR_TOO_CLOSE_TO_ANOTHER_DOCK,       ScriptStation::ERR_STATION_TOO_CLOSE_TO_ANOTHER_STATION);
->>>>>>> ccd9d77b
 	ScriptError::RegisterErrorMap(STR_ERROR_TOO_MANY_STATIONS_LOADING,       ScriptStation::ERR_STATION_TOO_MANY_STATIONS);
 	ScriptError::RegisterErrorMap(STR_ERROR_TOO_MANY_TRUCK_STOPS,            ScriptStation::ERR_STATION_TOO_MANY_STATIONS);
 	ScriptError::RegisterErrorMap(STR_ERROR_TOO_MANY_BUS_STOPS,              ScriptStation::ERR_STATION_TOO_MANY_STATIONS);
