--- conflicted
+++ resolved
@@ -78,10 +78,10 @@
 
 	Industry *i = ::Industry::Get(industry_id);
 
-	auto it = i->GetCargoAccepted(cargo_id);
-	if (it == std::end(i->accepted)) return -1;
-
-	return it->waiting;
+	int j = i->GetCargoAcceptedIndex(cargo_id);
+	if (j < 0) return -1;
+
+	return i->incoming_cargo_waiting[j];
 }
 
 /* static */ SQInteger ScriptIndustry::GetLastMonthProduction(IndustryID industry_id, CargoID cargo_id)
@@ -89,12 +89,12 @@
 	if (!IsValidIndustry(industry_id)) return -1;
 	if (!ScriptCargo::IsValidCargo(cargo_id)) return -1;
 
-	Industry *i = ::Industry::Get(industry_id);
-
-	auto it = i->GetCargoProduced(cargo_id);
-	if (it == std::end(i->produced)) return -1;
-
-	return it->history[LAST_MONTH].production;
+	const Industry *i = ::Industry::Get(industry_id);
+
+	int j = i->GetCargoProducedIndex(cargo_id);
+	if (j < 0) return -1;
+
+	return i->last_month_production[j];
 }
 
 /* static */ SQInteger ScriptIndustry::GetLastMonthTransported(IndustryID industry_id, CargoID cargo_id)
@@ -102,12 +102,12 @@
 	if (!IsValidIndustry(industry_id)) return -1;
 	if (!ScriptCargo::IsValidCargo(cargo_id)) return -1;
 
-	Industry *i = ::Industry::Get(industry_id);
-
-	auto it = i->GetCargoProduced(cargo_id);
-	if (it == std::end(i->produced)) return -1;
-
-	return it->history[LAST_MONTH].transported;
+	const Industry *i = ::Industry::Get(industry_id);
+
+	int j = i->GetCargoProducedIndex(cargo_id);
+	if (j < 0) return -1;
+
+	return i->last_month_transported[j];
 }
 
 /* static */ SQInteger ScriptIndustry::GetLastMonthTransportedPercentage(IndustryID industry_id, CargoID cargo_id)
@@ -115,12 +115,12 @@
 	if (!IsValidIndustry(industry_id)) return -1;
 	if (!ScriptCargo::IsValidCargo(cargo_id)) return -1;
 
-	Industry *i = ::Industry::Get(industry_id);
-
-	auto it = i->GetCargoProduced(cargo_id);
-	if (it == std::end(i->produced)) return -1;
-
-	return ::ToPercent8(it->history[LAST_MONTH].PctTransported());
+	const Industry *i = ::Industry::Get(industry_id);
+
+	int j = i->GetCargoProducedIndex(cargo_id);
+	if (j < 0) return -1;
+
+	return ::ToPercent8(i->last_month_pct_transported[j]);
 }
 
 /* static */ TileIndex ScriptIndustry::GetLocation(IndustryID industry_id)
@@ -222,18 +222,12 @@
 	Industry *i = Industry::GetIfValid(industry_id);
 	if (i == nullptr) return ScriptDate::DATE_INVALID;
 
-<<<<<<< HEAD
 	if (cargo_type == CT_INVALID) {
 		return (ScriptDate::Date)std::accumulate(std::begin(i->last_cargo_accepted_at), std::end(i->last_cargo_accepted_at), 0, [](Date a, Date b) { return std::max(a, b); });
-=======
-	if (!::IsValidCargoID(cargo_type)) {
-		auto it = std::max_element(std::begin(i->accepted), std::end(i->accepted), [](const auto &a, const auto &b) { return a.last_accepted < b.last_accepted; });
-		return (ScriptDate::Date)it->last_accepted;
->>>>>>> 90fdf17e
 	} else {
-		auto it = i->GetCargoAccepted(cargo_type);
-		if (it == std::end(i->accepted)) return ScriptDate::DATE_INVALID;
-		return (ScriptDate::Date)it->last_accepted;
+		int index = i->GetCargoAcceptedIndex(cargo_type);
+		if (index < 0) return ScriptDate::DATE_INVALID;
+		return (ScriptDate::Date)i->last_cargo_accepted_at[index];
 	}
 }
 
