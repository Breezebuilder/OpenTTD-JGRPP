/* $Id$ */

/*
 * This file is part of OpenTTD.
 * OpenTTD is free software; you can redistribute it and/or modify it under the terms of the GNU General Public License as published by the Free Software Foundation, version 2.
 * OpenTTD is distributed in the hope that it will be useful, but WITHOUT ANY WARRANTY; without even the implied warranty of MERCHANTABILITY or FITNESS FOR A PARTICULAR PURPOSE.
 * See the GNU General Public License for more details. You should have received a copy of the GNU General Public License along with OpenTTD. If not, see <http://www.gnu.org/licenses/>.
 */

/** @file station_cmd.cpp Handling of station tiles. */

#include "stdafx.h"
#include "aircraft.h"
#include "bridge_map.h"
#include "cmd_helper.h"
#include "viewport_func.h"
#include "viewport_kdtree.h"
#include "command_func.h"
#include "town.h"
#include "news_func.h"
#include "train.h"
#include "ship.h"
#include "roadveh.h"
#include "industry.h"
#include "newgrf_cargo.h"
#include "newgrf_debug.h"
#include "newgrf_station.h"
#include "newgrf_canal.h" /* For the buoy */
#include "pathfinder/yapf/yapf_cache.h"
#include "road_internal.h" /* For drawing catenary/checking road removal */
#include "autoslope.h"
#include "water.h"
#include "strings_func.h"
#include "clear_func.h"
#include "date_func.h"
#include "vehicle_func.h"
#include "string_func.h"
#include "animated_tile_func.h"
#include "elrail_func.h"
#include "station_base.h"
#include "station_kdtree.h"
#include "roadstop_base.h"
#include "newgrf_railtype.h"
#include "newgrf_roadtype.h"
#include "waypoint_base.h"
#include "waypoint_func.h"
#include "pbs.h"
#include "debug.h"
#include "core/random_func.hpp"
#include "company_base.h"
#include "table/airporttile_ids.h"
#include "newgrf_airporttiles.h"
#include "order_backup.h"
#include "newgrf_house.h"
#include "company_gui.h"
#include "linkgraph/linkgraph_base.h"
#include "linkgraph/refresh.h"
#include "widgets/station_widget.h"
#include "zoning.h"
#include "tunnelbridge_map.h"

#include "table/strings.h"

#include "safeguards.h"

/**
 * Check whether the given tile is a hangar.
 * @param t the tile to of whether it is a hangar.
 * @pre IsTileType(t, MP_STATION)
 * @return true if and only if the tile is a hangar.
 */
bool IsHangar(TileIndex t)
{
	assert_tile(IsTileType(t, MP_STATION), t);

	/* If the tile isn't an airport there's no chance it's a hangar. */
	if (!IsAirport(t)) return false;

	const Station *st = Station::GetByTile(t);
	const AirportSpec *as = st->airport.GetSpec();

	for (uint i = 0; i < as->nof_depots; i++) {
		if (st->airport.GetHangarTile(i) == t) return true;
	}

	return false;
}

/**
 * Look for a station owned by the given company around the given tile area.
 * @param ta the area to search over
 * @param closest_station the closest owned station found so far
 * @param company the company whose stations to look for
 * @param st to 'return' the found station
 * @return Succeeded command (if zero or one station found) or failed command (for two or more stations found).
 */
template <class T>
CommandCost GetStationAround(TileArea ta, StationID closest_station, CompanyID company, T **st)
{
	ta.Expand(1);

	/* check around to see if there are any stations there owned by the company */
	TILE_AREA_LOOP(tile_cur, ta) {
		if (IsTileType(tile_cur, MP_STATION)) {
			StationID t = GetStationIndex(tile_cur);
			if (!T::IsValidID(t) || Station::Get(t)->owner != company) continue;
			if (closest_station == INVALID_STATION) {
				closest_station = t;
			} else if (closest_station != t) {
				return_cmd_error(STR_ERROR_ADJOINS_MORE_THAN_ONE_EXISTING);
			}
		}
	}
	*st = (closest_station == INVALID_STATION) ? nullptr : T::Get(closest_station);
	return CommandCost();
}

/**
 * Function to check whether the given tile matches some criterion.
 * @param tile the tile to check
 * @return true if it matches, false otherwise
 */
typedef bool (*CMSAMatcher)(TileIndex tile);

/**
 * Counts the numbers of tiles matching a specific type in the area around
 * @param tile the center tile of the 'count area'
 * @param cmp the comparator/matcher (@see CMSAMatcher)
 * @return the number of matching tiles around
 */
static int CountMapSquareAround(TileIndex tile, CMSAMatcher cmp)
{
	int num = 0;

	for (int dx = -3; dx <= 3; dx++) {
		for (int dy = -3; dy <= 3; dy++) {
			TileIndex t = TileAddWrap(tile, dx, dy);
			if (t != INVALID_TILE && cmp(t)) num++;
		}
	}

	return num;
}

/**
 * Check whether the tile is a mine.
 * @param tile the tile to investigate.
 * @return true if and only if the tile is a mine
 */
static bool CMSAMine(TileIndex tile)
{
	/* No industry */
	if (!IsTileType(tile, MP_INDUSTRY)) return false;

	const Industry *ind = Industry::GetByTile(tile);

	/* No extractive industry */
	if ((GetIndustrySpec(ind->type)->life_type & INDUSTRYLIFE_EXTRACTIVE) == 0) return false;

	for (uint i = 0; i < lengthof(ind->produced_cargo); i++) {
		/* The industry extracts something non-liquid, i.e. no oil or plastic, so it is a mine.
		 * Also the production of passengers and mail is ignored. */
		if (ind->produced_cargo[i] != CT_INVALID &&
				(CargoSpec::Get(ind->produced_cargo[i])->classes & (CC_LIQUID | CC_PASSENGERS | CC_MAIL)) == 0) {
			return true;
		}
	}

	return false;
}

/**
 * Check whether the tile is water.
 * @param tile the tile to investigate.
 * @return true if and only if the tile is a water tile
 */
static bool CMSAWater(TileIndex tile)
{
	return IsTileType(tile, MP_WATER) && IsWater(tile);
}

/**
 * Check whether the tile is a tree.
 * @param tile the tile to investigate.
 * @return true if and only if the tile is a tree tile
 */
static bool CMSATree(TileIndex tile)
{
	return IsTileType(tile, MP_TREES);
}

#define M(x) ((x) - STR_SV_STNAME)

enum StationNaming {
	STATIONNAMING_RAIL,
	STATIONNAMING_ROAD,
	STATIONNAMING_AIRPORT,
	STATIONNAMING_OILRIG,
	STATIONNAMING_DOCK,
	STATIONNAMING_HELIPORT,
};

/** Information to handle station action 0 property 24 correctly */
struct StationNameInformation {
	uint32 free_names; ///< Current bitset of free names (we can remove names).
	bool *indtypes;    ///< Array of bools telling whether an industry type has been found.
};

/**
 * Find a station action 0 property 24 station name, or reduce the
 * free_names if needed.
 * @param tile the tile to search
 * @param user_data the StationNameInformation to base the search on
 * @return true if the tile contains an industry that has not given
 *              its name to one of the other stations in town.
 */
static bool FindNearIndustryName(TileIndex tile, void *user_data)
{
	/* All already found industry types */
	StationNameInformation *sni = (StationNameInformation*)user_data;
	if (!IsTileType(tile, MP_INDUSTRY)) return false;

	/* If the station name is undefined it means that it doesn't name a station */
	IndustryType indtype = GetIndustryType(tile);
	if (GetIndustrySpec(indtype)->station_name == STR_UNDEFINED) return false;

	/* In all cases if an industry that provides a name is found two of
	 * the standard names will be disabled. */
	sni->free_names &= ~(1 << M(STR_SV_STNAME_OILFIELD) | 1 << M(STR_SV_STNAME_MINES));
	return !sni->indtypes[indtype];
}

static StringID GenerateStationName(Station *st, TileIndex tile, StationNaming name_class)
{
	static const uint32 _gen_station_name_bits[] = {
		0,                                       // STATIONNAMING_RAIL
		0,                                       // STATIONNAMING_ROAD
		1U << M(STR_SV_STNAME_AIRPORT),          // STATIONNAMING_AIRPORT
		1U << M(STR_SV_STNAME_OILFIELD),         // STATIONNAMING_OILRIG
		1U << M(STR_SV_STNAME_DOCKS),            // STATIONNAMING_DOCK
		1U << M(STR_SV_STNAME_HELIPORT),         // STATIONNAMING_HELIPORT
	};

	const Town *t = st->town;
	uint32 free_names = UINT32_MAX;

	bool indtypes[NUM_INDUSTRYTYPES];
	memset(indtypes, 0, sizeof(indtypes));

	const Station *s;
	FOR_ALL_STATIONS(s) {
		if (s != st && s->town == t) {
			if (s->indtype != IT_INVALID) {
				indtypes[s->indtype] = true;
				StringID name = GetIndustrySpec(s->indtype)->station_name;
				if (name != STR_UNDEFINED) {
					/* Filter for other industrytypes with the same name */
					for (IndustryType it = 0; it < NUM_INDUSTRYTYPES; it++) {
						const IndustrySpec *indsp = GetIndustrySpec(it);
						if (indsp->enabled && indsp->station_name == name) indtypes[it] = true;
					}
				}
				continue;
			}
			uint str = M(s->string_id);
			if (str <= 0x20) {
				if (str == M(STR_SV_STNAME_FOREST)) {
					str = M(STR_SV_STNAME_WOODS);
				}
				ClrBit(free_names, str);
			}
		}
	}

	TileIndex indtile = tile;
	StationNameInformation sni = { free_names, indtypes };
	if (CircularTileSearch(&indtile, 7, FindNearIndustryName, &sni)) {
		/* An industry has been found nearby */
		IndustryType indtype = GetIndustryType(indtile);
		const IndustrySpec *indsp = GetIndustrySpec(indtype);
		/* STR_NULL means it only disables oil rig/mines */
		if (indsp->station_name != STR_NULL) {
			st->indtype = indtype;
			return STR_SV_STNAME_FALLBACK;
		}
	}

	/* Oil rigs/mines name could be marked not free by looking for a near by industry. */
	free_names = sni.free_names;

	/* check default names */
	uint32 tmp = free_names & _gen_station_name_bits[name_class];
	if (tmp != 0) return STR_SV_STNAME + FindFirstBit(tmp);

	/* check mine? */
	if (HasBit(free_names, M(STR_SV_STNAME_MINES))) {
		if (CountMapSquareAround(tile, CMSAMine) >= 2) {
			return STR_SV_STNAME_MINES;
		}
	}

	/* check close enough to town to get central as name? */
	if (DistanceMax(tile, t->xy) < 8) {
		if (HasBit(free_names, M(STR_SV_STNAME))) return STR_SV_STNAME;

		if (HasBit(free_names, M(STR_SV_STNAME_CENTRAL))) return STR_SV_STNAME_CENTRAL;
	}

	/* Check lakeside */
	if (HasBit(free_names, M(STR_SV_STNAME_LAKESIDE)) &&
			DistanceFromEdge(tile) < 20 &&
			CountMapSquareAround(tile, CMSAWater) >= 5) {
		return STR_SV_STNAME_LAKESIDE;
	}

	/* Check woods */
	if (HasBit(free_names, M(STR_SV_STNAME_WOODS)) && (
				CountMapSquareAround(tile, CMSATree) >= 8 ||
				CountMapSquareAround(tile, IsTileForestIndustry) >= 2)
			) {
		return _settings_game.game_creation.landscape == LT_TROPIC ? STR_SV_STNAME_FOREST : STR_SV_STNAME_WOODS;
	}

	/* check elevation compared to town */
	int z = GetTileZ(tile);
	int z2 = GetTileZ(t->xy);
	if (z < z2) {
		if (HasBit(free_names, M(STR_SV_STNAME_VALLEY))) return STR_SV_STNAME_VALLEY;
	} else if (z > z2) {
		if (HasBit(free_names, M(STR_SV_STNAME_HEIGHTS))) return STR_SV_STNAME_HEIGHTS;
	}

	/* check direction compared to town */
	static const int8 _direction_and_table[] = {
		~( (1 << M(STR_SV_STNAME_WEST))  | (1 << M(STR_SV_STNAME_EAST)) | (1 << M(STR_SV_STNAME_NORTH)) ),
		~( (1 << M(STR_SV_STNAME_SOUTH)) | (1 << M(STR_SV_STNAME_WEST)) | (1 << M(STR_SV_STNAME_NORTH)) ),
		~( (1 << M(STR_SV_STNAME_SOUTH)) | (1 << M(STR_SV_STNAME_EAST)) | (1 << M(STR_SV_STNAME_NORTH)) ),
		~( (1 << M(STR_SV_STNAME_SOUTH)) | (1 << M(STR_SV_STNAME_WEST)) | (1 << M(STR_SV_STNAME_EAST)) ),
	};

	free_names &= _direction_and_table[
		(TileX(tile) < TileX(t->xy)) +
		(TileY(tile) < TileY(t->xy)) * 2];

	tmp = free_names & ((1 << 1) | (1 << 2) | (1 << 3) | (1 << 4) | (1 << 6) | (1 << 7) | (1 << 12) | (1 << 26) | (1 << 27) | (1 << 28) | (1 << 29) | (1 << 30));
	return (tmp == 0) ? STR_SV_STNAME_FALLBACK : (STR_SV_STNAME + FindFirstBit(tmp));
}
#undef M

/**
 * Find the closest deleted station of the current company
 * @param tile the tile to search from.
 * @return the closest station or nullptr if too far.
 */
static Station *GetClosestDeletedStation(TileIndex tile)
{
	uint threshold = 8;

	Station *best_station = nullptr;
	ForAllStationsRadius(tile, threshold, [&](Station *st) {
		if (!st->IsInUse() && st->owner == _current_company) {
			uint cur_dist = DistanceManhattan(tile, st->xy);

			if (cur_dist < threshold) {
				threshold = cur_dist;
				best_station = st;
			} else if (cur_dist == threshold && best_station != nullptr) {
				/* In case of a tie, lowest station ID wins */
				if (st->index < best_station->index) best_station = st;
			}
		}
	});

	return best_station;
}


void Station::GetTileArea(TileArea *ta, StationType type) const
{
	switch (type) {
		case STATION_RAIL:
			*ta = this->train_station;
			return;

		case STATION_AIRPORT:
			*ta = this->airport;
			return;

		case STATION_TRUCK:
			*ta = this->truck_station;
			return;

		case STATION_BUS:
			*ta = this->bus_station;
			return;

		case STATION_DOCK:
		case STATION_OILRIG:
			*ta = this->docking_station;
			break;

		default: NOT_REACHED();
	}

	ta->w = 1;
	ta->h = 1;
}

/**
 * Update the virtual coords needed to draw the station sign.
 */
void Station::UpdateVirtCoord()
{
	Point pt = RemapCoords2(TileX(this->xy) * TILE_SIZE, TileY(this->xy) * TILE_SIZE);

	pt.y -= 32 * ZOOM_LVL_BASE;
	if ((this->facilities & FACIL_AIRPORT) && this->airport.type == AT_OILRIG) pt.y -= 16 * ZOOM_LVL_BASE;

	SetDParam(0, this->index);
	SetDParam(1, this->facilities);
	this->sign.UpdatePosition(pt.x, pt.y, STR_VIEWPORT_STATION);

	SetWindowDirty(WC_STATION_VIEW, this->index);
}

/**
 * Move the station main coordinate somewhere else.
 * @param new_xy new tile location of the sign
 */
void Station::MoveSign(TileIndex new_xy)
{
	if (this->xy == new_xy) return;

	if (_viewport_sign_kdtree_valid) _viewport_sign_kdtree.Remove(ViewportSignKdtreeItem::MakeStation(this->index, this->viewport_sign_kdtree_pt));
	_station_kdtree.Remove(this->index);

	this->BaseStation::MoveSign(new_xy);

	_station_kdtree.Insert(this->index);
	if (_viewport_sign_kdtree_valid) _viewport_sign_kdtree.Insert(ViewportSignKdtreeItem::MakeStation(this->index));
}

/** Update the virtual coords needed to draw the station sign for all stations. */
void UpdateAllStationVirtCoords()
{
	BaseStation *st;

	FOR_ALL_BASE_STATIONS(st) {
		st->UpdateVirtCoord();
	}
}

void BaseStation::FillCachedName()
{
	char buf[256];
	int64 args_array[] = { this->index };
	StringParameters tmp_params(args_array);
	char *end = GetStringWithArgs(buf, Waypoint::IsExpected(this) ? STR_WAYPOINT_NAME : STR_STATION_NAME, &tmp_params, lastof(buf));
	char *alloced = MallocT<char>(end - buf + 1);
	memcpy(alloced, buf, end - buf + 1);
	this->cached_name.reset(alloced);
}

void ClearAllStationCachedNames()
{
	BaseStation *st;

	FOR_ALL_BASE_STATIONS(st) {
		st->cached_name.reset();
	}
}

/**
 * Get a mask of the cargo types that the station accepts.
 * @param st Station to query
 * @return the expected mask
 */
static CargoTypes GetAcceptanceMask(const Station *st)
{
	CargoTypes mask = 0;

	for (CargoID i = 0; i < NUM_CARGO; i++) {
		if (HasBit(st->goods[i].status, GoodsEntry::GES_ACCEPTANCE)) SetBit(mask, i);
	}
	return mask;
}

/**
 * Items contains the two cargo names that are to be accepted or rejected.
 * msg is the string id of the message to display.
 */
static void ShowRejectOrAcceptNews(const Station *st, uint num_items, CargoID *cargo, StringID msg)
{
	for (uint i = 0; i < num_items; i++) {
		SetDParam(i + 1, CargoSpec::Get(cargo[i])->name);
	}

	SetDParam(0, st->index);
	AddNewsItem(msg, NT_ACCEPTANCE, NF_INCOLOUR | NF_SMALL, NR_STATION, st->index);
}

/**
 * Get the cargo types being produced around the tile (in a rectangle).
 * @param tile Northtile of area
 * @param w X extent of the area
 * @param h Y extent of the area
 * @param rad Search radius in addition to the given area
 */
CargoArray GetProductionAroundTiles(TileIndex tile, int w, int h, int rad)
{
	CargoArray produced;

	btree::btree_set<IndustryID> industries;
	TileArea ta = TileArea(tile, w, h).Expand(rad);

	/* Loop over all tiles to get the produced cargo of
	 * everything except industries */
	TILE_AREA_LOOP(tile, ta) {
		if (IsTileType(tile, MP_INDUSTRY)) industries.insert(GetIndustryIndex(tile));
		AddProducedCargo(tile, produced);
	}

	/* Loop over the seen industries. They produce cargo for
	 * anything that is within 'rad' of any one of their tiles.
	 */
	for (IndustryID industry : industries) {
		const Industry *i = Industry::Get(industry);
		/* Skip industry with neutral station */
		if (i->neutral_station != nullptr && !_settings_game.station.serve_neutral_industries) continue;

		for (uint j = 0; j < lengthof(i->produced_cargo); j++) {
			CargoID cargo = i->produced_cargo[j];
			if (cargo != CT_INVALID) produced[cargo]++;
		}
	}

	return produced;
}

/**
 * Get the acceptance of cargoes around the tile in 1/8.
 * @param tile Center of the search area
 * @param w X extent of area
 * @param h Y extent of area
 * @param rad Search radius in addition to given area
 * @param always_accepted bitmask of cargo accepted by houses and headquarters; can be nullptr
 * @param ind Industry associated with neutral station (e.g. oil rig) or nullptr
 */
CargoArray GetAcceptanceAroundTiles(TileIndex tile, int w, int h, int rad, CargoTypes *always_accepted)
{
	CargoArray acceptance;
	if (always_accepted != nullptr) *always_accepted = 0;

	TileArea ta = TileArea(tile, w, h).Expand(rad);

	TILE_AREA_LOOP(tile, ta) {
		/* Ignore industry if it has a neutral station. */
		if (!_settings_game.station.serve_neutral_industries && IsTileType(tile, MP_INDUSTRY) && Industry::GetByTile(tile)->neutral_station != nullptr) continue;

		AddAcceptedCargo(tile, acceptance, always_accepted);
	}

	return acceptance;
}

/**
 * Get the acceptance of cargoes around the station in.
 * @param st Station to get acceptance of.
 * @param always_accepted bitmask of cargo accepted by houses and headquarters; can be nullptr
 */
static CargoArray GetAcceptanceAroundStation(const Station *st, CargoTypes *always_accepted)
{
	CargoArray acceptance;
	if (always_accepted != nullptr) *always_accepted = 0;

	BitmapTileIterator it(st->catchment_tiles);
	for (TileIndex tile = it; tile != INVALID_TILE; tile = ++it) {
		AddAcceptedCargo(tile, acceptance, always_accepted);
	}

	return acceptance;
}

/**
 * Update the acceptance for a station.
 * @param st Station to update
 * @param show_msg controls whether to display a message that acceptance was changed.
 */
void UpdateStationAcceptance(Station *st, bool show_msg)
{
	/* old accepted goods types */
	CargoTypes old_acc = GetAcceptanceMask(st);

	/* And retrieve the acceptance. */
	CargoArray acceptance;
	if (!st->rect.IsEmpty()) {
		acceptance = GetAcceptanceAroundStation(st, &st->always_accepted);
	}

	/* Adjust in case our station only accepts fewer kinds of goods */
	for (CargoID i = 0; i < NUM_CARGO; i++) {
		uint amt = acceptance[i];

		/* Make sure the station can accept the goods type. */
		bool is_passengers = IsCargoInClass(i, CC_PASSENGERS);
		if ((!is_passengers && !(st->facilities & ~FACIL_BUS_STOP)) ||
				(is_passengers && !(st->facilities & ~FACIL_TRUCK_STOP))) {
			amt = 0;
		}

		GoodsEntry &ge = st->goods[i];
		SB(ge.status, GoodsEntry::GES_ACCEPTANCE, 1, amt >= 8);
		if (LinkGraph::IsValidID(ge.link_graph)) {
			(*LinkGraph::Get(ge.link_graph))[ge.node].SetDemand(amt / 8);
		}
	}

	/* Only show a message in case the acceptance was actually changed. */
	CargoTypes new_acc = GetAcceptanceMask(st);
	if (old_acc == new_acc) return;

	/* show a message to report that the acceptance was changed? */
	if (show_msg && st->owner == _local_company && st->IsInUse()) {
		/* List of accept and reject strings for different number of
		 * cargo types */
		static const StringID accept_msg[] = {
			STR_NEWS_STATION_NOW_ACCEPTS_CARGO,
			STR_NEWS_STATION_NOW_ACCEPTS_CARGO_AND_CARGO,
		};
		static const StringID reject_msg[] = {
			STR_NEWS_STATION_NO_LONGER_ACCEPTS_CARGO,
			STR_NEWS_STATION_NO_LONGER_ACCEPTS_CARGO_OR_CARGO,
		};

		/* Array of accepted and rejected cargo types */
		CargoID accepts[2] = { CT_INVALID, CT_INVALID };
		CargoID rejects[2] = { CT_INVALID, CT_INVALID };
		uint num_acc = 0;
		uint num_rej = 0;

		/* Test each cargo type to see if its acceptance has changed */
		for (CargoID i = 0; i < NUM_CARGO; i++) {
			if (HasBit(new_acc, i)) {
				if (!HasBit(old_acc, i) && num_acc < lengthof(accepts)) {
					/* New cargo is accepted */
					accepts[num_acc++] = i;
				}
			} else {
				if (HasBit(old_acc, i) && num_rej < lengthof(rejects)) {
					/* Old cargo is no longer accepted */
					rejects[num_rej++] = i;
				}
			}
		}

		/* Show news message if there are any changes */
		if (num_acc > 0) ShowRejectOrAcceptNews(st, num_acc, accepts, accept_msg[num_acc - 1]);
		if (num_rej > 0) ShowRejectOrAcceptNews(st, num_rej, rejects, reject_msg[num_rej - 1]);
	}

	/* redraw the station view since acceptance changed */
	SetWindowWidgetDirty(WC_STATION_VIEW, st->index, WID_SV_ACCEPT_RATING_LIST);
}

static void UpdateStationSignCoord(BaseStation *st)
{
	const StationRect *r = &st->rect;

	if (r->IsEmpty()) return; // no tiles belong to this station

	/* clamp sign coord to be inside the station rect */
	TileIndex new_xy = TileXY(ClampU(TileX(st->xy), r->left, r->right), ClampU(TileY(st->xy), r->top, r->bottom));
	st->MoveSign(new_xy);

	if (!Station::IsExpected(st)) return;
	Station *full_station = Station::From(st);
	for (CargoID c = 0; c < NUM_CARGO; ++c) {
		LinkGraphID lg = full_station->goods[c].link_graph;
		if (!LinkGraph::IsValidID(lg)) continue;
		(*LinkGraph::Get(lg))[full_station->goods[c].node].UpdateLocation(st->xy);
	}
}

/**
 * Common part of building various station parts and possibly attaching them to an existing one.
 * @param[in,out] st Station to attach to
 * @param flags Command flags
 * @param reuse Whether to try to reuse a deleted station (gray sign) if possible
 * @param area Area occupied by the new part
 * @param name_class Station naming class to use to generate the new station's name
 * @return Command error that occurred, if any
 */
static CommandCost BuildStationPart(Station **st, DoCommandFlag flags, bool reuse, TileArea area, StationNaming name_class)
{
	/* Find a deleted station close to us */
	if (*st == nullptr && reuse) *st = GetClosestDeletedStation(area.tile);

	if (*st != nullptr) {
		if ((*st)->owner != _current_company) {
			return_cmd_error(CMD_ERROR);
		}

		CommandCost ret = (*st)->rect.BeforeAddRect(area.tile, area.w, area.h, StationRect::ADD_TEST);
		if (ret.Failed()) return ret;
	} else {
		/* allocate and initialize new station */
		if (!Station::CanAllocateItem()) return_cmd_error(STR_ERROR_TOO_MANY_STATIONS_LOADING);

		if (flags & DC_EXEC) {
			*st = new Station(area.tile);
			_station_kdtree.Insert((*st)->index);
			if (_viewport_sign_kdtree_valid) _viewport_sign_kdtree.Insert(ViewportSignKdtreeItem::MakeStation((*st)->index));

			(*st)->town = ClosestTownFromTile(area.tile, UINT_MAX);
			(*st)->string_id = GenerateStationName(*st, area.tile, name_class);

			if (Company::IsValidID(_current_company)) {
				if (_local_company == _current_company && !HasBit((*st)->town->have_ratings, _current_company)) {
					ZoningTownAuthorityRatingChange();
				}
				SetBit((*st)->town->have_ratings, _current_company);
			}
		}
	}
	return CommandCost();
}

/**
 * This is called right after a station was deleted.
 * It checks if the whole station is free of substations, and if so, the station will be
 * deleted after a little while.
 * @param st Station
 */
static void DeleteStationIfEmpty(BaseStation *st)
{
	if (!st->IsInUse()) {
		st->delete_ctr = 0;
		InvalidateWindowData(WC_STATION_LIST, st->owner, 0);
	}
	/* station remains but it probably lost some parts - station sign should stay in the station boundaries */
	UpdateStationSignCoord(st);
}

/**
 * After adding/removing tiles to station, update some station-related stuff.
 * @param adding True if adding tiles, false if removing them.
 * @param type StationType being modified.
 */
void Station::AfterStationTileSetChange(bool adding, StationType type)
{
	this->UpdateVirtCoord();
	this->RecomputeCatchment();
	DirtyCompanyInfrastructureWindows(this->owner);
	if (adding) InvalidateWindowData(WC_STATION_LIST, this->owner, 0);

	switch (type) {
		case STATION_RAIL:
			SetWindowWidgetDirty(WC_STATION_VIEW, this->index, WID_SV_TRAINS);
			break;
		case STATION_AIRPORT:
			break;
		case STATION_TRUCK:
		case STATION_BUS:
			SetWindowWidgetDirty(WC_STATION_VIEW, this->index, WID_SV_ROADVEHS);
			break;
		case STATION_DOCK:
			SetWindowWidgetDirty(WC_STATION_VIEW, this->index, WID_SV_SHIPS);
			break;
		default: NOT_REACHED();
	}

	if (adding) {
		UpdateStationAcceptance(this, false);
		InvalidateWindowData(WC_SELECT_STATION, 0, 0);
	} else {
		DeleteStationIfEmpty(this);
	}

}

CommandCost ClearTile_Station(TileIndex tile, DoCommandFlag flags);

/**
 * Checks if the given tile is buildable, flat and has a certain height.
 * @param tile TileIndex to check.
 * @param invalid_dirs Prohibited directions for slopes (set of #DiagDirection).
 * @param allowed_z Height allowed for the tile. If allowed_z is negative, it will be set to the height of this tile.
 * @param allow_steep Whether steep slopes are allowed.
 * @param check_bridge Check for the existence of a bridge.
 * @return The cost in case of success, or an error code if it failed.
 */
CommandCost CheckBuildableTile(TileIndex tile, uint invalid_dirs, int &allowed_z, bool allow_steep, bool check_bridge)
{
	if (check_bridge && IsBridgeAbove(tile)) {
		return_cmd_error(STR_ERROR_MUST_DEMOLISH_BRIDGE_FIRST);
	}

	CommandCost ret = EnsureNoVehicleOnGround(tile);
	if (ret.Failed()) return ret;

	int z;
	Slope tileh = GetTileSlope(tile, &z);

	/* Prohibit building if
	 *   1) The tile is "steep" (i.e. stretches two height levels).
	 *   2) The tile is non-flat and the build_on_slopes switch is disabled.
	 */
	if ((!allow_steep && IsSteepSlope(tileh)) ||
			((!_settings_game.construction.build_on_slopes) && tileh != SLOPE_FLAT)) {
		return_cmd_error(STR_ERROR_FLAT_LAND_REQUIRED);
	}

	CommandCost cost(EXPENSES_CONSTRUCTION);
	int flat_z = z + GetSlopeMaxZ(tileh);
	if (tileh != SLOPE_FLAT) {
		/* Forbid building if the tile faces a slope in a invalid direction. */
		for (DiagDirection dir = DIAGDIR_BEGIN; dir != DIAGDIR_END; dir++) {
			if (HasBit(invalid_dirs, dir) && !CanBuildDepotByTileh(dir, tileh)) {
				return_cmd_error(STR_ERROR_FLAT_LAND_REQUIRED);
			}
		}
		cost.AddCost(_price[PR_BUILD_FOUNDATION]);
	}

	/* The level of this tile must be equal to allowed_z. */
	if (allowed_z < 0) {
		/* First tile. */
		allowed_z = flat_z;
	} else if (allowed_z != flat_z) {
		return_cmd_error(STR_ERROR_FLAT_LAND_REQUIRED);
	}

	return cost;
}

CommandCost IsRailStationBridgeAboveOk(TileIndex tile, const StationSpec *statspec, byte layout, TileIndex northern_bridge_end, TileIndex southern_bridge_end, int bridge_height,
		BridgeType bridge_type, TransportType bridge_transport_type)
{
	assert(layout < 8);

	if (statspec && HasBit(statspec->internal_flags, SSIF_BRIDGE_HEIGHTS_SET)) {
		if (statspec->bridge_height[layout] == 0) return CommandCost(INVALID_STRING_ID);
		if (GetTileMaxZ(tile) + statspec->bridge_height[layout] > bridge_height) {
			return CommandCost(STR_ERROR_BRIDGE_TOO_LOW_FOR_STATION);
		}
	} else if (!statspec) {
		// default stations/waypoints
		const int height = layout < 4 ? 2 : 5;
		if (GetTileMaxZ(tile) + height > bridge_height) return CommandCost(STR_ERROR_BRIDGE_TOO_LOW_FOR_STATION);
	} else {
		if (!_settings_game.construction.allow_stations_under_bridges) return CommandCost(INVALID_STRING_ID);
	}

	BridgePiecePillarFlags disallowed_pillar_flags;
	if (statspec && HasBit(statspec->internal_flags, SSIF_BRIDGE_DISALLOWED_PILLARS_SET)) {
		// pillar flags set by NewGRF
		disallowed_pillar_flags = (BridgePiecePillarFlags) statspec->bridge_height[layout];
	} else if (!statspec) {
		// default stations/waypoints
		static const uint8 st_flags[8] = { 0x50, 0xA0, 0x50, 0xA0, 0x50 | 0x26, 0xA0 | 0x1C, 0x50 | 0x89, 0xA0 | 0x43 };
		disallowed_pillar_flags = (BridgePiecePillarFlags) st_flags[layout];
	} else if (HasBit(statspec->blocked, layout)) {
		// non-track station tiles
		disallowed_pillar_flags = (BridgePiecePillarFlags) 0;
	} else {
		// tracked station tiles
		const Axis axis = HasBit(layout, 0) ? AXIS_Y : AXIS_X;
		disallowed_pillar_flags = (BridgePiecePillarFlags) (axis == AXIS_X ? 0x50 : 0xA0);
	}

	if ((GetBridgeTilePillarFlags(tile, northern_bridge_end, southern_bridge_end, bridge_type, bridge_transport_type) & disallowed_pillar_flags) == 0) {
		return CommandCost();
	} else {
		return CommandCost(STR_ERROR_BRIDGE_PILLARS_OBSTRUCT_STATION);
	}
}

CommandCost IsRailStationBridgeAboveOk(TileIndex tile, const StationSpec *statspec, byte layout)
{
	if (!IsBridgeAbove(tile)) return CommandCost();

	TileIndex southern_bridge_end = GetSouthernBridgeEnd(tile);
	TileIndex northern_bridge_end = GetNorthernBridgeEnd(tile);
	return IsRailStationBridgeAboveOk(tile, statspec, layout, northern_bridge_end, southern_bridge_end, GetBridgeHeight(southern_bridge_end),
			GetBridgeType(southern_bridge_end), GetTunnelBridgeTransportType(southern_bridge_end));
}

/**
 * Checks if a rail station can be built at the given area.
 * @param tile_area Area to check.
 * @param flags Operation to perform.
 * @param axis Rail station axis.
 * @param station StationID to be queried and returned if available.
 * @param rt The rail type to check for (overbuilding rail stations over rail).
 * @param affected_vehicles List of trains with PBS reservations on the tiles
 * @param spec_class Station class.
 * @param spec_index Index into the station class.
 * @param plat_len Platform length.
 * @param numtracks Number of platforms.
 * @return The cost in case of success, or an error code if it failed.
 */
static CommandCost CheckFlatLandRailStation(TileArea tile_area, DoCommandFlag flags, Axis axis, StationID *station, RailType rt, std::vector<Train *> &affected_vehicles, StationClassID spec_class, byte spec_index, byte plat_len, byte numtracks)
{
	CommandCost cost(EXPENSES_CONSTRUCTION);
	int allowed_z = -1;
	uint invalid_dirs = 5 << axis;

	const StationSpec *statspec = StationClass::Get(spec_class)->GetSpec(spec_index);
	bool slope_cb = statspec != nullptr && HasBit(statspec->callback_mask, CBM_STATION_SLOPE_CHECK);

	TILE_AREA_LOOP(tile_cur, tile_area) {
		CommandCost ret = CheckBuildableTile(tile_cur, invalid_dirs, allowed_z, false, false);
		if (ret.Failed()) return ret;
		cost.AddCost(ret);

		if (slope_cb) {
			/* Do slope check if requested. */
			ret = PerformStationTileSlopeCheck(tile_area.tile, tile_cur, rt, statspec, axis, plat_len, numtracks);
			if (ret.Failed()) return ret;
		}

		/* if station is set, then we have special handling to allow building on top of already existing stations.
		 * so station points to INVALID_STATION if we can build on any station.
		 * Or it points to a station if we're only allowed to build on exactly that station. */
		if (station != nullptr && IsTileType(tile_cur, MP_STATION)) {
			if (!IsRailStation(tile_cur)) {
				return ClearTile_Station(tile_cur, DC_AUTO); // get error message
			} else {
				StationID st = GetStationIndex(tile_cur);
				if (*station == INVALID_STATION) {
					*station = st;
				} else if (*station != st) {
					return_cmd_error(STR_ERROR_ADJOINS_MORE_THAN_ONE_EXISTING);
				}
			}
		} else {
			/* Rail type is only valid when building a railway station; if station to
			 * build isn't a rail station it's INVALID_RAILTYPE. */
			if (rt != INVALID_RAILTYPE &&
					IsPlainRailTile(tile_cur) && !HasSignals(tile_cur) &&
					HasPowerOnRail(GetRailType(tile_cur), rt)) {
				/* Allow overbuilding if the tile:
				 *  - has rail, but no signals
				 *  - it has exactly one track
				 *  - the track is in line with the station
				 *  - the current rail type has power on the to-be-built type (e.g. convert normal rail to el rail)
				 */
				TrackBits tracks = GetTrackBits(tile_cur);
				Track track = RemoveFirstTrack(&tracks);
				Track expected_track = HasBit(invalid_dirs, DIAGDIR_NE) ? TRACK_X : TRACK_Y;

				if (tracks == TRACK_BIT_NONE && track == expected_track) {
					/* Check for trains having a reservation for this tile. */
					if (HasBit(GetRailReservationTrackBits(tile_cur), track)) {
						Train *v = GetTrainForReservation(tile_cur, track);
						if (v != nullptr) {
							affected_vehicles.push_back(v);
						}
					}
					CommandCost ret = DoCommand(tile_cur, 0, track, flags, CMD_REMOVE_SINGLE_RAIL);
					if (ret.Failed()) return ret;
					cost.AddCost(ret);
					/* With flags & ~DC_EXEC CmdLandscapeClear would fail since the rail still exists */
					continue;
				}
			}
			ret = DoCommand(tile_cur, 0, 0, flags, CMD_LANDSCAPE_CLEAR);
			if (ret.Failed()) return ret;
			cost.AddCost(ret);
		}
	}

	return cost;
}

/**
 * Checks if a road stop can be built at the given tile.
 * @param tile_area Area to check.
 * @param flags Operation to perform.
 * @param invalid_dirs Prohibited directions (set of DiagDirections).
 * @param is_drive_through True if trying to build a drive-through station.
 * @param is_truck_stop True when building a truck stop, false otherwise.
 * @param axis Axis of a drive-through road stop.
 * @param station StationID to be queried and returned if available.
 * @param rt Road type to build.
 * @return The cost in case of success, or an error code if it failed.
 */
static CommandCost CheckFlatLandRoadStop(TileArea tile_area, DoCommandFlag flags, uint invalid_dirs, bool is_drive_through, bool is_truck_stop, Axis axis, StationID *station, RoadType rt)
{
	CommandCost cost(EXPENSES_CONSTRUCTION);
	int allowed_z = -1;

	TILE_AREA_LOOP(cur_tile, tile_area) {
		CommandCost ret = CheckBuildableTile(cur_tile, invalid_dirs, allowed_z, !is_drive_through, !_settings_game.construction.allow_stations_under_bridges);
		if (ret.Failed()) return ret;
		cost.AddCost(ret);

		/* If station is set, then we have special handling to allow building on top of already existing stations.
		 * Station points to INVALID_STATION if we can build on any station.
		 * Or it points to a station if we're only allowed to build on exactly that station. */
		if (station != nullptr && IsTileType(cur_tile, MP_STATION)) {
			if (!IsRoadStop(cur_tile)) {
				return ClearTile_Station(cur_tile, DC_AUTO); // Get error message.
			} else {
				if (is_truck_stop != IsTruckStop(cur_tile) ||
						is_drive_through != IsDriveThroughStopTile(cur_tile)) {
					return ClearTile_Station(cur_tile, DC_AUTO); // Get error message.
				}
				/* Drive-through station in the wrong direction. */
				if (is_drive_through && IsDriveThroughStopTile(cur_tile) && DiagDirToAxis(GetRoadStopDir(cur_tile)) != axis){
					return_cmd_error(STR_ERROR_DRIVE_THROUGH_DIRECTION);
				}
				StationID st = GetStationIndex(cur_tile);
				if (*station == INVALID_STATION) {
					*station = st;
				} else if (*station != st) {
					return_cmd_error(STR_ERROR_ADJOINS_MORE_THAN_ONE_EXISTING);
				}
			}
		} else {
			bool build_over_road = is_drive_through && IsNormalRoadTile(cur_tile);
			/* Road bits in the wrong direction. */
			RoadBits rb = IsNormalRoadTile(cur_tile) ? GetAllRoadBits(cur_tile) : ROAD_NONE;
			if (build_over_road && (rb & (axis == AXIS_X ? ROAD_Y : ROAD_X)) != 0) {
				/* Someone was pedantic and *NEEDED* three fracking different error messages. */
				switch (CountBits(rb)) {
					case 1:
						return_cmd_error(STR_ERROR_DRIVE_THROUGH_DIRECTION);

					case 2:
						if (rb == ROAD_X || rb == ROAD_Y) return_cmd_error(STR_ERROR_DRIVE_THROUGH_DIRECTION);
						return_cmd_error(STR_ERROR_DRIVE_THROUGH_CORNER);

					default: // 3 or 4
						return_cmd_error(STR_ERROR_DRIVE_THROUGH_JUNCTION);
				}
			}

			if (build_over_road) {
				/* There is a road, check if we can build road+tram stop over it. */
				RoadType road_rt = GetRoadType(cur_tile, RTT_ROAD);
				if (road_rt != INVALID_ROADTYPE) {
					Owner road_owner = GetRoadOwner(cur_tile, RTT_ROAD);
					if (road_owner == OWNER_TOWN) {
						if (!_settings_game.construction.road_stop_on_town_road) return_cmd_error(STR_ERROR_DRIVE_THROUGH_ON_TOWN_ROAD);
					} else if (!_settings_game.construction.road_stop_on_competitor_road && road_owner != OWNER_NONE) {
						CommandCost ret = CheckOwnership(road_owner);
						if (ret.Failed()) return ret;
					}
					uint num_pieces = CountBits(GetRoadBits(cur_tile, RTT_ROAD));

					if (RoadTypeIsRoad(rt) && !HasPowerOnRoad(rt, road_rt)) return_cmd_error(STR_ERROR_NO_SUITABLE_ROAD);

					if (GetDisallowedRoadDirections(cur_tile) != DRD_NONE && road_owner != OWNER_TOWN) {
						CommandCost ret = CheckOwnership(road_owner);
						if (ret.Failed()) return ret;
					}

					cost.AddCost(RoadBuildCost(road_rt) * (2 - num_pieces));
				} else if (RoadTypeIsRoad(rt)) {
					cost.AddCost(RoadBuildCost(rt) * 2);
				}

				/* There is a tram, check if we can build road+tram stop over it. */
				RoadType tram_rt = GetRoadType(cur_tile, RTT_TRAM);
				if (tram_rt != INVALID_ROADTYPE) {
					Owner tram_owner = GetRoadOwner(cur_tile, RTT_TRAM);
					if (Company::IsValidID(tram_owner) &&
							(!_settings_game.construction.road_stop_on_competitor_road ||
							/* Disallow breaking end-of-line of someone else
							 * so trams can still reverse on this tile. */
							HasExactlyOneBit(GetRoadBits(cur_tile, RTT_TRAM)))) {
						CommandCost ret = CheckOwnership(tram_owner);
						if (ret.Failed()) return ret;
					}
					uint num_pieces = CountBits(GetRoadBits(cur_tile, RTT_TRAM));

					if (RoadTypeIsTram(rt) && !HasPowerOnRoad(rt, tram_rt)) return_cmd_error(STR_ERROR_NO_SUITABLE_ROAD);

					cost.AddCost(RoadBuildCost(tram_rt) * (2 - num_pieces));
				} else if (RoadTypeIsTram(rt)) {
					cost.AddCost(RoadBuildCost(rt) * 2);
				}
			} else {
				ret = DoCommand(cur_tile, 0, 0, flags, CMD_LANDSCAPE_CLEAR);
				if (ret.Failed()) return ret;
				cost.AddCost(ret);
				cost.AddCost(RoadBuildCost(rt) * 2);
			}
		}
	}

	return cost;
}

/**
 * Checks if an airport can be built at the given location and clear the area.
 * @param tile_iter Airport tile iterator.
 * @param flags Operation to perform.
 * @param station StationID of airport allowed in search area.
 * @return The cost in case of success, or an error code if it failed.
 */
static CommandCost CheckFlatLandAirport(AirportTileTableIterator tile_iter, DoCommandFlag flags, StationID *station)
{
	CommandCost cost(EXPENSES_CONSTRUCTION);
	int allowed_z = -1;

	for (; tile_iter != INVALID_TILE; ++tile_iter) {
		const TileIndex tile_cur = tile_iter;
		CommandCost ret = CheckBuildableTile(tile_cur, 0, allowed_z, true, true);
		if (ret.Failed()) return ret;
		cost.AddCost(ret);

		/* if station is set, then allow building on top of an already
		 * existing airport, either the one in *station if it is not
		 * INVALID_STATION, or anyone otherwise and store which one
		 * in *station */
		if (station != nullptr && IsTileType(tile_cur, MP_STATION)) {
			if (!IsAirport(tile_cur)) {
				return ClearTile_Station(tile_cur, DC_AUTO); // get error message
			} else {
				StationID st = GetStationIndex(tile_cur);
				if (*station == INVALID_STATION) {
					*station = st;
				} else if (*station != st) {
					return_cmd_error(STR_ERROR_ADJOINS_MORE_THAN_ONE_EXISTING);
				}
			}
		} else {
			ret = DoCommand(tile_cur, 0, 0, flags, CMD_LANDSCAPE_CLEAR);
			if (ret.Failed()) return ret;
			cost.AddCost(ret);
		}
	}

	return cost;
}

/**
 * Check whether we can expand the rail part of the given station.
 * @param st the station to expand
 * @param new_ta the current (and if all is fine new) tile area of the rail part of the station
 * @param axis the axis of the newly build rail
 * @return Succeeded or failed command.
 */
CommandCost CanExpandRailStation(const BaseStation *st, TileArea &new_ta, Axis axis)
{
	TileArea cur_ta = st->train_station;

	/* determine new size of train station region.. */
	int x = min(TileX(cur_ta.tile), TileX(new_ta.tile));
	int y = min(TileY(cur_ta.tile), TileY(new_ta.tile));
	new_ta.w = max(TileX(cur_ta.tile) + cur_ta.w, TileX(new_ta.tile) + new_ta.w) - x;
	new_ta.h = max(TileY(cur_ta.tile) + cur_ta.h, TileY(new_ta.tile) + new_ta.h) - y;
	new_ta.tile = TileXY(x, y);

	/* make sure the final size is not too big. */
	if (new_ta.w > _settings_game.station.station_spread || new_ta.h > _settings_game.station.station_spread) {
		return_cmd_error(STR_ERROR_STATION_TOO_SPREAD_OUT);
	}

	return CommandCost();
}

static inline byte *CreateSingle(byte *layout, int n)
{
	int i = n;
	do *layout++ = 0; while (--i);
	layout[((n - 1) >> 1) - n] = 2;
	return layout;
}

static inline byte *CreateMulti(byte *layout, int n, byte b)
{
	int i = n;
	do *layout++ = b; while (--i);
	if (n > 4) {
		layout[0 - n] = 0;
		layout[n - 1 - n] = 0;
	}
	return layout;
}

/**
 * Create the station layout for the given number of tracks and platform length.
 * @param layout    The layout to write to.
 * @param numtracks The number of tracks to write.
 * @param plat_len  The length of the platforms.
 * @param statspec  The specification of the station to (possibly) get the layout from.
 */
void GetStationLayout(byte *layout, int numtracks, int plat_len, const StationSpec *statspec)
{
	if (statspec != nullptr && statspec->lengths >= plat_len &&
			statspec->platforms[plat_len - 1] >= numtracks &&
			statspec->layouts[plat_len - 1][numtracks - 1]) {
		/* Custom layout defined, follow it. */
		memcpy(layout, statspec->layouts[plat_len - 1][numtracks - 1],
			plat_len * numtracks);
		return;
	}

	if (plat_len == 1) {
		CreateSingle(layout, numtracks);
	} else {
		if (numtracks & 1) layout = CreateSingle(layout, plat_len);
		numtracks >>= 1;

		while (--numtracks >= 0) {
			layout = CreateMulti(layout, plat_len, 4);
			layout = CreateMulti(layout, plat_len, 6);
		}
	}
}

/**
 * Find a nearby station that joins this station.
 * @tparam T the class to find a station for
 * @param existing_station an existing station we build over
 * @param station_to_join the station to join to
 * @param adjacent whether adjacent stations are allowed
 * @param ta the area of the newly build station
 * @param st 'return' pointer for the found station
 * @param error_message the error message when building a station on top of others
 * @return command cost with the error or 'okay'
 */
template <class T>
CommandCost FindJoiningBaseStation(StationID existing_station, StationID station_to_join, bool adjacent, TileArea ta, T **st, StringID error_message)
{
	assert(*st == nullptr);
	bool check_surrounding = true;

	if (_settings_game.station.adjacent_stations) {
		if (existing_station != INVALID_STATION) {
			if (adjacent && existing_station != station_to_join) {
				/* You can't build an adjacent station over the top of one that
				 * already exists. */
				return_cmd_error(error_message);
			} else {
				/* Extend the current station, and don't check whether it will
				 * be near any other stations. */
				*st = T::GetIfValid(existing_station);
				check_surrounding = (*st == nullptr);
			}
		} else {
			/* There's no station here. Don't check the tiles surrounding this
			 * one if the company wanted to build an adjacent station. */
			if (adjacent) check_surrounding = false;
		}
	}

	if (check_surrounding) {
		/* Make sure there is no more than one other station around us that is owned by us. */
		CommandCost ret = GetStationAround(ta, existing_station, _current_company, st);
		if (ret.Failed()) return ret;
	}

	/* Distant join */
	if (*st == nullptr && station_to_join != INVALID_STATION) *st = T::GetIfValid(station_to_join);

	return CommandCost();
}

/**
 * Find a nearby station that joins this station.
 * @param existing_station an existing station we build over
 * @param station_to_join the station to join to
 * @param adjacent whether adjacent stations are allowed
 * @param ta the area of the newly build station
 * @param st 'return' pointer for the found station
 * @param error_message the error message when building a station on top of others
 * @return command cost with the error or 'okay'
 */
static CommandCost FindJoiningStation(StationID existing_station, StationID station_to_join, bool adjacent, TileArea ta, Station **st, StringID error_message = STR_ERROR_MUST_REMOVE_RAILWAY_STATION_FIRST)
{
	return FindJoiningBaseStation<Station>(existing_station, station_to_join, adjacent, ta, st, error_message);
}

/**
 * Find a nearby waypoint that joins this waypoint.
 * @param existing_waypoint an existing waypoint we build over
 * @param waypoint_to_join the waypoint to join to
 * @param adjacent whether adjacent waypoints are allowed
 * @param ta the area of the newly build waypoint
 * @param wp 'return' pointer for the found waypoint
 * @return command cost with the error or 'okay'
 */
CommandCost FindJoiningWaypoint(StationID existing_waypoint, StationID waypoint_to_join, bool adjacent, TileArea ta, Waypoint **wp)
{
	return FindJoiningBaseStation<Waypoint>(existing_waypoint, waypoint_to_join, adjacent, ta, wp, STR_ERROR_MUST_REMOVE_RAILWAYPOINT_FIRST);
}

/**
 * Clear platform reservation during station building/removing.
 * @param v vehicle which holds reservation
 */
static void FreeTrainReservation(Train *v)
{
	FreeTrainTrackReservation(v);
	if (IsRailStationTile(v->tile)) SetRailStationPlatformReservation(v->tile, TrackdirToExitdir(v->GetVehicleTrackdir()), false);
	v = v->Last();
	if (IsRailStationTile(v->tile)) SetRailStationPlatformReservation(v->tile, TrackdirToExitdir(ReverseTrackdir(v->GetVehicleTrackdir())), false);
}

/**
 * Restore platform reservation during station building/removing.
 * @param v vehicle which held reservation
 */
static void RestoreTrainReservation(Train *v)
{
	if (IsRailStationTile(v->tile)) SetRailStationPlatformReservation(v->tile, TrackdirToExitdir(v->GetVehicleTrackdir()), true);
	TryPathReserve(v, true, true);
	v = v->Last();
	if (IsRailStationTile(v->tile)) SetRailStationPlatformReservation(v->tile, TrackdirToExitdir(ReverseTrackdir(v->GetVehicleTrackdir())), true);
}

/**
 * Build rail station
 * @param tile_org northern most position of station dragging/placement
 * @param flags operation to perform
 * @param p1 various bitstuffed elements
 * - p1 = (bit  0- 5) - railtype
 * - p1 = (bit  6)    - orientation (Axis)
 * - p1 = (bit  8-15) - number of tracks
 * - p1 = (bit 16-23) - platform length
 * - p1 = (bit 24)    - allow stations directly adjacent to other stations.
 * @param p2 various bitstuffed elements
 * - p2 = (bit  0- 7) - custom station class
 * - p2 = (bit  8-15) - custom station id
 * - p2 = (bit 16-31) - station ID to join (NEW_STATION if build new one)
 * @param text unused
 * @return the cost of this operation or an error
 */
CommandCost CmdBuildRailStation(TileIndex tile_org, DoCommandFlag flags, uint32 p1, uint32 p2, const char *text)
{
	/* Unpack parameters */
	RailType rt    = Extract<RailType, 0, 6>(p1);
	Axis axis      = Extract<Axis, 6, 1>(p1);
	byte numtracks = GB(p1,  8, 8);
	byte plat_len  = GB(p1, 16, 8);
	bool adjacent  = HasBit(p1, 24);

	StationClassID spec_class = Extract<StationClassID, 0, 8>(p2);
	byte spec_index           = GB(p2, 8, 8);
	StationID station_to_join = GB(p2, 16, 16);

	/* Does the authority allow this? */
	CommandCost ret = CheckIfAuthorityAllowsNewStation(tile_org, flags);
	if (ret.Failed()) return ret;

	if (!ValParamRailtype(rt)) return CMD_ERROR;

	/* Check if the given station class is valid */
	if ((uint)spec_class >= StationClass::GetClassCount() || spec_class == STAT_CLASS_WAYP) return CMD_ERROR;
	if (spec_index >= StationClass::Get(spec_class)->GetSpecCount()) return CMD_ERROR;
	if (plat_len == 0 || numtracks == 0) return CMD_ERROR;

	int w_org, h_org;
	if (axis == AXIS_X) {
		w_org = plat_len;
		h_org = numtracks;
	} else {
		h_org = plat_len;
		w_org = numtracks;
	}

	/* Check if the first tile and the last tile are valid */
	if (!IsValidTile(tile_org) || TileAddWrap(tile_org, w_org - 1, h_org - 1) == INVALID_TILE) return CMD_ERROR;

	bool reuse = (station_to_join != NEW_STATION);
	if (!reuse) station_to_join = INVALID_STATION;
	bool distant_join = (station_to_join != INVALID_STATION);

	if (distant_join && (!_settings_game.station.distant_join_stations || !Station::IsValidID(station_to_join))) return CMD_ERROR;

	if (h_org > _settings_game.station.station_spread || w_org > _settings_game.station.station_spread) return CMD_ERROR;

	/* these values are those that will be stored in train_tile and station_platforms */
	TileArea new_location(tile_org, w_org, h_org);

	/* Make sure the area below consists of clear tiles. (OR tiles belonging to a certain rail station) */
	StationID est = INVALID_STATION;
	std::vector<Train *> affected_vehicles;

	const StationSpec *statspec = StationClass::Get(spec_class)->GetSpec(spec_index);

	TileIndexDiff tile_delta = (axis == AXIS_X ? TileDiffXY(1, 0) : TileDiffXY(0, 1));
	byte *layout_ptr = AllocaM(byte, numtracks * plat_len);
	GetStationLayout(layout_ptr, numtracks, plat_len, statspec);

	{
		TileIndex tile_track = tile_org;
		byte *check_layout_ptr = layout_ptr;
		for (uint i = 0; i < numtracks; i++) {
			TileIndex tile = tile_track;
			for (uint j = 0; j < plat_len; j++) {
				CommandCost ret = IsRailStationBridgeAboveOk(tile, statspec, *check_layout_ptr++);
				if (ret.Failed()) {
					return CommandCost::DualErrorMessage(STR_ERROR_MUST_DEMOLISH_BRIDGE_FIRST, ret.GetErrorMessage());
				}
				tile += tile_delta;
			}
			tile_track += tile_delta ^ TileDiffXY(1, 1); // perpendicular to tile_delta
		}
	}

	/* Clear the land below the station. */
	CommandCost cost = CheckFlatLandRailStation(new_location, flags, axis, &est, rt, affected_vehicles, spec_class, spec_index, plat_len, numtracks);
	if (cost.Failed()) return cost;
	/* Add construction expenses. */
	cost.AddCost((numtracks * _price[PR_BUILD_STATION_RAIL] + _price[PR_BUILD_STATION_RAIL_LENGTH]) * plat_len);
	cost.AddCost(numtracks * plat_len * RailBuildCost(rt));

	Station *st = nullptr;
	ret = FindJoiningStation(est, station_to_join, adjacent, new_location, &st);
	if (ret.Failed()) return ret;

	ret = BuildStationPart(&st, flags, reuse, new_location, STATIONNAMING_RAIL);
	if (ret.Failed()) return ret;

	if (st != nullptr && st->train_station.tile != INVALID_TILE) {
		CommandCost ret = CanExpandRailStation(st, new_location, axis);
		if (ret.Failed()) return ret;
	}

	/* Check if we can allocate a custom stationspec to this station */
	int specindex = AllocateSpecToStation(statspec, st, (flags & DC_EXEC) != 0);
	if (specindex == -1) return_cmd_error(STR_ERROR_TOO_MANY_STATION_SPECS);

	if (statspec != nullptr) {
		/* Perform NewStation checks */

		/* Check if the station size is permitted */
		if (HasBit(statspec->disallowed_platforms, min(numtracks - 1, 7)) || HasBit(statspec->disallowed_lengths, min(plat_len - 1, 7))) {
			return CMD_ERROR;
		}

		/* Check if the station is buildable */
		if (HasBit(statspec->callback_mask, CBM_STATION_AVAIL)) {
			uint16 cb_res = GetStationCallback(CBID_STATION_AVAILABILITY, 0, 0, statspec, nullptr, INVALID_TILE, rt);
			if (cb_res != CALLBACK_FAILED && !Convert8bitBooleanCallback(statspec->grf_prop.grffile, CBID_STATION_AVAILABILITY, cb_res)) return CMD_ERROR;
		}
	}

	if (flags & DC_EXEC) {

		byte numtracks_orig;
		Track track;

		st->train_station = new_location;
		st->AddFacility(FACIL_TRAIN, new_location.tile);

		st->rect.BeforeAddRect(tile_org, w_org, h_org, StationRect::ADD_TRY);

		if (statspec != nullptr) {
			/* Include this station spec's animation trigger bitmask
			 * in the station's cached copy. */
			st->cached_anim_triggers |= statspec->animation.triggers;
		}

		track = AxisToTrack(axis);

		numtracks_orig = numtracks;

		Company *c = Company::Get(st->owner);
		TileIndex tile_track = tile_org;
		do {
			TileIndex tile = tile_track;
			int w = plat_len;
			do {
				byte layout = *layout_ptr++;
				if (IsRailStationTile(tile) && HasStationReservation(tile)) {
					/* Check for trains having a reservation for this tile. */
					Train *v = GetTrainForReservation(tile, AxisToTrack(GetRailStationAxis(tile)));
					if (v != nullptr) {
						affected_vehicles.push_back(v);
						FreeTrainReservation(v);
					}
				}

				/* Railtype can change when overbuilding. */
				if (IsRailStationTile(tile)) {
					if (!IsStationTileBlocked(tile)) c->infrastructure.rail[GetRailType(tile)]--;
					c->infrastructure.station--;
				}

				/* Remove animation if overbuilding */
				DeleteAnimatedTile(tile);
				byte old_specindex = HasStationTileRail(tile) ? GetCustomStationSpecIndex(tile) : 0;
				MakeRailStation(tile, st->owner, st->index, axis, layout & ~1, rt);
				/* Free the spec if we overbuild something */
				DeallocateSpecFromStation(st, old_specindex);

				SetCustomStationSpecIndex(tile, specindex);
				SetStationTileRandomBits(tile, GB(Random(), 0, 4));
				SetAnimationFrame(tile, 0);

				if (!IsStationTileBlocked(tile)) c->infrastructure.rail[rt]++;
				c->infrastructure.station++;

				if (statspec != nullptr) {
					/* Use a fixed axis for GetPlatformInfo as our platforms / numtracks are always the right way around */
					uint32 platinfo = GetPlatformInfo(AXIS_X, GetStationGfx(tile), plat_len, numtracks_orig, plat_len - w, numtracks_orig - numtracks, false);

					/* As the station is not yet completely finished, the station does not yet exist. */
					uint16 callback = GetStationCallback(CBID_STATION_TILE_LAYOUT, platinfo, 0, statspec, nullptr, tile, rt);
					if (callback != CALLBACK_FAILED) {
						if (callback < 8) {
							SetStationGfx(tile, (callback & ~1) + axis);
						} else {
							ErrorUnknownCallbackResult(statspec->grf_prop.grffile->grfid, CBID_STATION_TILE_LAYOUT, callback);
						}
					}

					/* Trigger station animation -- after building? */
					TriggerStationAnimation(st, tile, SAT_BUILT);
				}

				tile += tile_delta;
			} while (--w);
			AddTrackToSignalBuffer(tile_track, track, _current_company);
			YapfNotifyTrackLayoutChange(tile_track, track);
			tile_track += tile_delta ^ TileDiffXY(1, 1); // perpendicular to tile_delta
		} while (--numtracks);

		for (uint i = 0; i < affected_vehicles.size(); ++i) {
			/* Restore reservations of trains. */
			RestoreTrainReservation(affected_vehicles[i]);
		}

		/* Check whether we need to expand the reservation of trains already on the station. */
		TileArea update_reservation_area;
		if (axis == AXIS_X) {
			update_reservation_area = TileArea(tile_org, 1, numtracks_orig);
		} else {
			update_reservation_area = TileArea(tile_org, numtracks_orig, 1);
		}

		TILE_AREA_LOOP(tile, update_reservation_area) {
			/* Don't even try to make eye candy parts reserved. */
			if (IsStationTileBlocked(tile)) continue;

			DiagDirection dir = AxisToDiagDir(axis);
			TileIndexDiff tile_offset = TileOffsByDiagDir(dir);
			TileIndex platform_begin = tile;
			TileIndex platform_end = tile;

			/* We can only account for tiles that are reachable from this tile, so ignore primarily blocked tiles while finding the platform begin and end. */
			for (TileIndex next_tile = platform_begin - tile_offset; IsCompatibleTrainStationTile(next_tile, platform_begin); next_tile -= tile_offset) {
				platform_begin = next_tile;
			}
			for (TileIndex next_tile = platform_end + tile_offset; IsCompatibleTrainStationTile(next_tile, platform_end); next_tile += tile_offset) {
				platform_end = next_tile;
			}

			/* If there is at least on reservation on the platform, we reserve the whole platform. */
			bool reservation = false;
			for (TileIndex t = platform_begin; !reservation && t <= platform_end; t += tile_offset) {
				reservation = HasStationReservation(t);
			}

			if (reservation) {
				SetRailStationPlatformReservation(platform_begin, dir, true);
			}
		}

		st->MarkTilesDirty(false);
		st->AfterStationTileSetChange(true, STATION_RAIL);
		ZoningMarkDirtyStationCoverageArea(st);
	}

	return cost;
}

static TileArea MakeStationAreaSmaller(BaseStation *st, TileArea ta, bool (*func)(BaseStation *, TileIndex))
{
restart:

	/* too small? */
	if (ta.w != 0 && ta.h != 0) {
		/* check the left side, x = constant, y changes */
		for (uint i = 0; !func(st, ta.tile + TileDiffXY(0, i));) {
			/* the left side is unused? */
			if (++i == ta.h) {
				ta.tile += TileDiffXY(1, 0);
				ta.w--;
				goto restart;
			}
		}

		/* check the right side, x = constant, y changes */
		for (uint i = 0; !func(st, ta.tile + TileDiffXY(ta.w - 1, i));) {
			/* the right side is unused? */
			if (++i == ta.h) {
				ta.w--;
				goto restart;
			}
		}

		/* check the upper side, y = constant, x changes */
		for (uint i = 0; !func(st, ta.tile + TileDiffXY(i, 0));) {
			/* the left side is unused? */
			if (++i == ta.w) {
				ta.tile += TileDiffXY(0, 1);
				ta.h--;
				goto restart;
			}
		}

		/* check the lower side, y = constant, x changes */
		for (uint i = 0; !func(st, ta.tile + TileDiffXY(i, ta.h - 1));) {
			/* the left side is unused? */
			if (++i == ta.w) {
				ta.h--;
				goto restart;
			}
		}
	} else {
		ta.Clear();
	}

	return ta;
}

static bool TileBelongsToRailStation(BaseStation *st, TileIndex tile)
{
	return st->TileBelongsToRailStation(tile);
}

static void MakeRailStationAreaSmaller(BaseStation *st)
{
	st->train_station = MakeStationAreaSmaller(st, st->train_station, TileBelongsToRailStation);
}

static bool TileBelongsToShipStation(BaseStation *st, TileIndex tile)
{
	return IsDockTile(tile) && GetStationIndex(tile) == st->index;
}

static void MakeShipStationAreaSmaller(Station *st)
{
	st->ship_station = MakeStationAreaSmaller(st, st->ship_station, TileBelongsToShipStation);
	UpdateStationDockingTiles(st);
}

/**
 * Remove a number of tiles from any rail station within the area.
 * @param ta the area to clear station tile from.
 * @param affected_stations the stations affected.
 * @param flags the command flags.
 * @param removal_cost the cost for removing the tile, including the rail.
 * @param keep_rail whether to keep the rail of the station.
 * @tparam T the type of station to remove.
 * @return the number of cleared tiles or an error.
 */
template <class T>
CommandCost RemoveFromRailBaseStation(TileArea ta, std::vector<T *> &affected_stations, DoCommandFlag flags, Money removal_cost, bool keep_rail)
{
	/* Count of the number of tiles removed */
	int quantity = 0;
	CommandCost total_cost(EXPENSES_CONSTRUCTION);
	/* Accumulator for the errors seen during clearing. If no errors happen,
	 * and the quantity is 0 there is no station. Otherwise it will be one
	 * of the other error that got accumulated. */
	CommandCost error;

	/* Do the action for every tile into the area */
	TILE_AREA_LOOP(tile, ta) {
		/* Make sure the specified tile is a rail station */
		if (!HasStationTileRail(tile)) continue;

		/* If there is a vehicle on ground, do not allow to remove (flood) the tile */
		CommandCost ret = EnsureNoVehicleOnGround(tile);
		error.AddCost(ret);
		if (ret.Failed()) continue;

		/* Check ownership of station */
		T *st = T::GetByTile(tile);
		if (st == nullptr) continue;

		if (_current_company != OWNER_WATER) {
			CommandCost ret = CheckOwnership(st->owner);
			error.AddCost(ret);
			if (ret.Failed()) continue;
		}

		/* If we reached here, the tile is valid so increase the quantity of tiles we will remove */
		quantity++;

		if (keep_rail || IsStationTileBlocked(tile)) {
			/* Don't refund the 'steel' of the track when we keep the
			 *  rail, or when the tile didn't have any rail at all. */
			total_cost.AddCost(-_price[PR_CLEAR_RAIL]);
		}

		if (flags & DC_EXEC) {
			bool already_affected = include(affected_stations, st);
			if (!already_affected) ZoningMarkDirtyStationCoverageArea(st);

			/* read variables before the station tile is removed */
			uint specindex = GetCustomStationSpecIndex(tile);
			Track track = GetRailStationTrack(tile);
			Owner owner = GetTileOwner(tile);
			RailType rt = GetRailType(tile);
			Train *v = nullptr;

			if (HasStationReservation(tile)) {
				v = GetTrainForReservation(tile, track);
				if (v != nullptr) FreeTrainReservation(v);
			}

			bool build_rail = keep_rail && !IsStationTileBlocked(tile);
			if (!build_rail && !IsStationTileBlocked(tile)) Company::Get(owner)->infrastructure.rail[rt]--;

			DoClearSquare(tile);
			DeleteNewGRFInspectWindow(GSF_STATIONS, tile);
			if (build_rail) MakeRailNormal(tile, owner, TrackToTrackBits(track), rt);
			Company::Get(owner)->infrastructure.station--;
			DirtyCompanyInfrastructureWindows(owner);

			st->rect.AfterRemoveTile(st, tile);
			AddTrackToSignalBuffer(tile, track, owner);
			YapfNotifyTrackLayoutChange(tile, track);

			DeallocateSpecFromStation(st, specindex);

			if (v != nullptr) RestoreTrainReservation(v);
		}
	}

	if (quantity == 0) return error.Failed() ? error : CommandCost(STR_ERROR_THERE_IS_NO_STATION);

	for (T *st : affected_stations) {

		/* now we need to make the "spanned" area of the railway station smaller
		 * if we deleted something at the edges.
		 * we also need to adjust train_tile. */
		MakeRailStationAreaSmaller(st);
		UpdateStationSignCoord(st);

		/* if we deleted the whole station, delete the train facility. */
		if (st->train_station.tile == INVALID_TILE) {
			st->facilities &= ~FACIL_TRAIN;
			SetWindowWidgetDirty(WC_STATION_VIEW, st->index, WID_SV_TRAINS);
			st->UpdateVirtCoord();
			DeleteStationIfEmpty(st);
		}
	}

	total_cost.AddCost(quantity * removal_cost);
	return total_cost;
}

/**
 * Remove a single tile from a rail station.
 * This allows for custom-built station with holes and weird layouts
 * @param start tile of station piece to remove
 * @param flags operation to perform
 * @param p1 start_tile
 * @param p2 various bitstuffed elements
 * - p2 = bit 0 - if set keep the rail
 * @param text unused
 * @return the cost of this operation or an error
 */
CommandCost CmdRemoveFromRailStation(TileIndex start, DoCommandFlag flags, uint32 p1, uint32 p2, const char *text)
{
	TileIndex end = p1 == 0 ? start : p1;
	if (start >= MapSize() || end >= MapSize()) return CMD_ERROR;

	TileArea ta(start, end);
	std::vector<Station *> affected_stations;

	CommandCost ret = RemoveFromRailBaseStation(ta, affected_stations, flags, _price[PR_CLEAR_STATION_RAIL], HasBit(p2, 0));
	if (ret.Failed()) return ret;

	/* Do all station specific functions here. */
	for (Station *st : affected_stations) {

		if (st->train_station.tile == INVALID_TILE) SetWindowWidgetDirty(WC_STATION_VIEW, st->index, WID_SV_TRAINS);
		st->MarkTilesDirty(false);
		st->RecomputeCatchment();
	}

	/* Now apply the rail cost to the number that we deleted */
	return ret;
}

/**
 * Remove a single tile from a waypoint.
 * This allows for custom-built waypoint with holes and weird layouts
 * @param start tile of waypoint piece to remove
 * @param flags operation to perform
 * @param p1 start_tile
 * @param p2 various bitstuffed elements
 * - p2 = bit 0 - if set keep the rail
 * @param text unused
 * @return the cost of this operation or an error
 */
CommandCost CmdRemoveFromRailWaypoint(TileIndex start, DoCommandFlag flags, uint32 p1, uint32 p2, const char *text)
{
	TileIndex end = p1 == 0 ? start : p1;
	if (start >= MapSize() || end >= MapSize()) return CMD_ERROR;

	TileArea ta(start, end);
	std::vector<Waypoint *> affected_stations;

	return RemoveFromRailBaseStation(ta, affected_stations, flags, _price[PR_CLEAR_WAYPOINT_RAIL], HasBit(p2, 0));
}


/**
 * Remove a rail station/waypoint
 * @param st The station/waypoint to remove the rail part from
 * @param flags operation to perform
 * @param removal_cost the cost for removing a tile
 * @tparam T the type of station to remove
 * @return cost or failure of operation
 */
template <class T>
CommandCost RemoveRailStation(T *st, DoCommandFlag flags, Money removal_cost)
{
	/* Current company owns the station? */
	if (_current_company != OWNER_WATER) {
		CommandCost ret = CheckOwnership(st->owner);
		if (ret.Failed()) return ret;
	}

	/* determine width and height of platforms */
	TileArea ta = st->train_station;

	assert(ta.w != 0 && ta.h != 0);

	CommandCost cost(EXPENSES_CONSTRUCTION);
	/* clear all areas of the station */
	TILE_AREA_LOOP(tile, ta) {
		/* only remove tiles that are actually train station tiles */
		if (st->TileBelongsToRailStation(tile)) {
			std::vector<T*> affected_stations; // dummy
			CommandCost ret = RemoveFromRailBaseStation(TileArea(tile, 1, 1), affected_stations, flags, removal_cost, false);
			if (ret.Failed()) return ret;
			cost.AddCost(ret);
		}
	}

	return cost;
}

/**
 * Remove a rail station
 * @param tile Tile of the station.
 * @param flags operation to perform
 * @return cost or failure of operation
 */
static CommandCost RemoveRailStation(TileIndex tile, DoCommandFlag flags)
{
	/* if there is flooding, remove platforms tile by tile */
	if (_current_company == OWNER_WATER) {
		return DoCommand(tile, 0, 0, DC_EXEC, CMD_REMOVE_FROM_RAIL_STATION);
	}

	Station *st = Station::GetByTile(tile);

	if (flags & DC_EXEC) ZoningMarkDirtyStationCoverageArea(st);

	CommandCost cost = RemoveRailStation(st, flags, _price[PR_CLEAR_STATION_RAIL]);

	if (flags & DC_EXEC) st->RecomputeCatchment();

	return cost;
}

/**
 * Remove a rail waypoint
 * @param tile Tile of the waypoint.
 * @param flags operation to perform
 * @return cost or failure of operation
 */
static CommandCost RemoveRailWaypoint(TileIndex tile, DoCommandFlag flags)
{
	/* if there is flooding, remove waypoints tile by tile */
	if (_current_company == OWNER_WATER) {
		return DoCommand(tile, 0, 0, DC_EXEC, CMD_REMOVE_FROM_RAIL_WAYPOINT);
	}

	return RemoveRailStation(Waypoint::GetByTile(tile), flags, _price[PR_CLEAR_WAYPOINT_RAIL]);
}


/**
 * @param truck_station Determines whether a stop is #ROADSTOP_BUS or #ROADSTOP_TRUCK
 * @param st The Station to do the whole procedure for
 * @return a pointer to where to link a new RoadStop*
 */
static RoadStop **FindRoadStopSpot(bool truck_station, Station *st)
{
	RoadStop **primary_stop = (truck_station) ? &st->truck_stops : &st->bus_stops;

	if (*primary_stop == nullptr) {
		/* we have no roadstop of the type yet, so write a "primary stop" */
		return primary_stop;
	} else {
		/* there are stops already, so append to the end of the list */
		RoadStop *stop = *primary_stop;
		while (stop->next != nullptr) stop = stop->next;
		return &stop->next;
	}
}

static CommandCost RemoveRoadStop(TileIndex tile, DoCommandFlag flags);

/**
 * Find a nearby station that joins this road stop.
 * @param existing_stop an existing road stop we build over
 * @param station_to_join the station to join to
 * @param adjacent whether adjacent stations are allowed
 * @param ta the area of the newly build station
 * @param st 'return' pointer for the found station
 * @return command cost with the error or 'okay'
 */
static CommandCost FindJoiningRoadStop(StationID existing_stop, StationID station_to_join, bool adjacent, TileArea ta, Station **st)
{
	return FindJoiningBaseStation<Station>(existing_stop, station_to_join, adjacent, ta, st, STR_ERROR_MUST_REMOVE_ROAD_STOP_FIRST);
}

/**
 * Build a bus or truck stop.
 * @param tile Northernmost tile of the stop.
 * @param flags Operation to perform.
 * @param p1 bit 0..7: Width of the road stop.
 *           bit 8..15: Length of the road stop.
 * @param p2 bit 0: 0 For bus stops, 1 for truck stops.
 *           bit 1: 0 For normal stops, 1 for drive-through.
 *           bit 2: Allow stations directly adjacent to other stations.
 *           bit 3..4: Entrance direction (#DiagDirection) for normal stops.
 *           bit 3: #Axis of the road for drive-through stops.
 *           bit 5..10: The roadtype.
 *           bit 16..31: Station ID to join (NEW_STATION if build new one).
 * @param text Unused.
 * @return The cost of this operation or an error.
 */
CommandCost CmdBuildRoadStop(TileIndex tile, DoCommandFlag flags, uint32 p1, uint32 p2, const char *text)
{
	bool type = HasBit(p2, 0);
	bool is_drive_through = HasBit(p2, 1);
	RoadType rt = Extract<RoadType, 5, 6>(p2);
	if (!ValParamRoadType(rt)) return CMD_ERROR;
	StationID station_to_join = GB(p2, 16, 16);
	bool reuse = (station_to_join != NEW_STATION);
	if (!reuse) station_to_join = INVALID_STATION;
	bool distant_join = (station_to_join != INVALID_STATION);

	uint8 width = (uint8)GB(p1, 0, 8);
	uint8 length = (uint8)GB(p1, 8, 8);

	/* Check if the requested road stop is too big */
	if (width > _settings_game.station.station_spread || length > _settings_game.station.station_spread) return_cmd_error(STR_ERROR_STATION_TOO_SPREAD_OUT);
	/* Check for incorrect width / length. */
	if (width == 0 || length == 0) return CMD_ERROR;
	/* Check if the first tile and the last tile are valid */
	if (!IsValidTile(tile) || TileAddWrap(tile, width - 1, length - 1) == INVALID_TILE) return CMD_ERROR;

	TileArea roadstop_area(tile, width, length);

	if (distant_join && (!_settings_game.station.distant_join_stations || !Station::IsValidID(station_to_join))) return CMD_ERROR;

	/* Trams only have drive through stops */
	if (!is_drive_through && RoadTypeIsTram(rt)) return CMD_ERROR;

	DiagDirection ddir;
	Axis axis;
	if (is_drive_through) {
		/* By definition axis is valid, due to there being 2 axes and reading 1 bit. */
		axis = Extract<Axis, 3, 1>(p2);
		ddir = AxisToDiagDir(axis);
	} else {
		/* By definition ddir is valid, due to there being 4 diagonal directions and reading 2 bits. */
		ddir = Extract<DiagDirection, 3, 2>(p2);
		axis = DiagDirToAxis(ddir);
	}

	CommandCost ret = CheckIfAuthorityAllowsNewStation(tile, flags);
	if (ret.Failed()) return ret;

	/* Total road stop cost. */
	CommandCost cost(EXPENSES_CONSTRUCTION, roadstop_area.w * roadstop_area.h * _price[type ? PR_BUILD_STATION_TRUCK : PR_BUILD_STATION_BUS]);
	StationID est = INVALID_STATION;
	ret = CheckFlatLandRoadStop(roadstop_area, flags, is_drive_through ? 5 << axis : 1 << ddir, is_drive_through, type, axis, &est, rt);
	if (ret.Failed()) return ret;
	cost.AddCost(ret);

	Station *st = nullptr;
	ret = FindJoiningRoadStop(est, station_to_join, HasBit(p2, 2), roadstop_area, &st);
	if (ret.Failed()) return ret;

	/* Check if this number of road stops can be allocated. */
	if (!RoadStop::CanAllocateItem(roadstop_area.w * roadstop_area.h)) return_cmd_error(type ? STR_ERROR_TOO_MANY_TRUCK_STOPS : STR_ERROR_TOO_MANY_BUS_STOPS);

	ret = BuildStationPart(&st, flags, reuse, roadstop_area, STATIONNAMING_ROAD);
	if (ret.Failed()) return ret;

	if (flags & DC_EXEC) {
		/* Check every tile in the area. */
		TILE_AREA_LOOP(cur_tile, roadstop_area) {
			/* Get existing road types and owners before any tile clearing */
			RoadType road_rt = MayHaveRoad(cur_tile) ? GetRoadType(cur_tile, RTT_ROAD) : INVALID_ROADTYPE;
			RoadType tram_rt = MayHaveRoad(cur_tile) ? GetRoadType(cur_tile, RTT_TRAM) : INVALID_ROADTYPE;
			Owner road_owner = road_rt != INVALID_ROADTYPE ? GetRoadOwner(cur_tile, RTT_ROAD) : _current_company;
			Owner tram_owner = tram_rt != INVALID_ROADTYPE ? GetRoadOwner(cur_tile, RTT_TRAM) : _current_company;

			if (IsTileType(cur_tile, MP_STATION) && IsRoadStop(cur_tile)) {
				RemoveRoadStop(cur_tile, flags);
			}

			RoadStop *road_stop = new RoadStop(cur_tile);
			/* Insert into linked list of RoadStops. */
			RoadStop **currstop = FindRoadStopSpot(type, st);
			*currstop = road_stop;

			if (type) {
				st->truck_station.Add(cur_tile);
			} else {
				st->bus_station.Add(cur_tile);
			}

			/* Initialize an empty station. */
			st->AddFacility((type) ? FACIL_TRUCK_STOP : FACIL_BUS_STOP, cur_tile);

			st->rect.BeforeAddTile(cur_tile, StationRect::ADD_TRY);

			RoadStopType rs_type = type ? ROADSTOP_TRUCK : ROADSTOP_BUS;
			if (is_drive_through) {
				/* Update company infrastructure counts. If the current tile is a normal road tile, remove the old
				 * bits first. */
				if (IsNormalRoadTile(cur_tile)) {
					UpdateCompanyRoadInfrastructure(road_rt, road_owner, -(int)CountBits(GetRoadBits(cur_tile, RTT_ROAD)));
					UpdateCompanyRoadInfrastructure(tram_rt, tram_owner, -(int)CountBits(GetRoadBits(cur_tile, RTT_TRAM)));
				}

				if (road_rt == INVALID_ROADTYPE && RoadTypeIsRoad(rt)) road_rt = rt;
				if (tram_rt == INVALID_ROADTYPE && RoadTypeIsTram(rt)) tram_rt = rt;

				UpdateCompanyRoadInfrastructure(road_rt, road_owner, 2);
				UpdateCompanyRoadInfrastructure(tram_rt, tram_owner, 2);

				MakeDriveThroughRoadStop(cur_tile, st->owner, road_owner, tram_owner, st->index, rs_type, road_rt, tram_rt, axis);
				road_stop->MakeDriveThrough();
			} else {
				if (road_rt == INVALID_ROADTYPE && RoadTypeIsRoad(rt)) road_rt = rt;
				if (tram_rt == INVALID_ROADTYPE && RoadTypeIsTram(rt)) tram_rt = rt;
				/* Non-drive-through stop never overbuild and always count as two road bits. */
				Company::Get(st->owner)->infrastructure.road[rt] += 2;
				MakeRoadStop(cur_tile, st->owner, st->index, rs_type, road_rt, tram_rt, ddir);
			}
			Company::Get(st->owner)->infrastructure.station++;

			MarkTileDirtyByTile(cur_tile);
		}
		ZoningMarkDirtyStationCoverageArea(st);
		NotifyRoadLayoutChanged();
	}

	if (st != nullptr) {
		st->AfterStationTileSetChange(true, type ? STATION_TRUCK: STATION_BUS);
	}
	return cost;
}


static Vehicle *ClearRoadStopStatusEnum(Vehicle *v, void *)
{
	if (v->type == VEH_ROAD) {
		/* Okay... we are a road vehicle on a drive through road stop.
		 * But that road stop has just been removed, so we need to make
		 * sure we are in a valid state... however, vehicles can also
		 * turn on road stop tiles, so only clear the 'road stop' state
		 * bits and only when the state was 'in road stop', otherwise
		 * we'll end up clearing the turn around bits. */
		RoadVehicle *rv = RoadVehicle::From(v);
		if (HasBit(rv->state, RVS_IN_DT_ROAD_STOP)) rv->state &= RVSB_ROAD_STOP_TRACKDIR_MASK;
	}

	return nullptr;
}


/**
 * Remove a bus station/truck stop
 * @param tile TileIndex been queried
 * @param flags operation to perform
 * @return cost or failure of operation
 */
static CommandCost RemoveRoadStop(TileIndex tile, DoCommandFlag flags)
{
	Station *st = Station::GetByTile(tile);

	if (_current_company != OWNER_WATER) {
		CommandCost ret = CheckOwnership(st->owner);
		if (ret.Failed()) return ret;
	}

	bool is_truck = IsTruckStop(tile);

	RoadStop **primary_stop;
	RoadStop *cur_stop;
	if (is_truck) { // truck stop
		primary_stop = &st->truck_stops;
		cur_stop = RoadStop::GetByTile(tile, ROADSTOP_TRUCK);
	} else {
		primary_stop = &st->bus_stops;
		cur_stop = RoadStop::GetByTile(tile, ROADSTOP_BUS);
	}

	assert(cur_stop != nullptr);

	/* don't do the check for drive-through road stops when company bankrupts */
	if (IsDriveThroughStopTile(tile) && (flags & DC_BANKRUPT)) {
		/* remove the 'going through road stop' status from all vehicles on that tile */
		if (flags & DC_EXEC) FindVehicleOnPos(tile, nullptr, &ClearRoadStopStatusEnum);
	} else {
		CommandCost ret = EnsureNoVehicleOnGround(tile);
		if (ret.Failed()) return ret;
	}

	if (flags & DC_EXEC) {
		ZoningMarkDirtyStationCoverageArea(st);
		if (*primary_stop == cur_stop) {
			/* removed the first stop in the list */
			*primary_stop = cur_stop->next;
			/* removed the only stop? */
			if (*primary_stop == nullptr) {
				st->facilities &= (is_truck ? ~FACIL_TRUCK_STOP : ~FACIL_BUS_STOP);
			}
		} else {
			/* tell the predecessor in the list to skip this stop */
			RoadStop *pred = *primary_stop;
			while (pred->next != cur_stop) pred = pred->next;
			pred->next = cur_stop->next;
		}

		/* Update company infrastructure counts. */
		FOR_ALL_ROADTRAMTYPES(rtt) {
			RoadType rt = GetRoadType(tile, rtt);
			UpdateCompanyRoadInfrastructure(rt, GetRoadOwner(tile, rtt), -2);
		}

		Company::Get(st->owner)->infrastructure.station--;
		DirtyCompanyInfrastructureWindows(st->owner);

		if (IsDriveThroughStopTile(tile)) {
			/* Clears the tile for us */
			cur_stop->ClearDriveThrough();
		} else {
			DoClearSquare(tile);
		}

		delete cur_stop;

		/* Make sure no vehicle is going to the old roadstop */
		RoadVehicle *v;
		FOR_ALL_ROADVEHICLES(v) {
			if (v->First() == v && v->current_order.IsType(OT_GOTO_STATION) &&
					v->dest_tile == tile) {
				v->SetDestTile(v->GetOrderStationLocation(st->index));
			}
		}

		st->rect.AfterRemoveTile(st, tile);

		st->AfterStationTileSetChange(false, is_truck ? STATION_TRUCK: STATION_BUS);

		/* Update the tile area of the truck/bus stop */
		if (is_truck) {
			st->truck_station.Clear();
			for (const RoadStop *rs = st->truck_stops; rs != nullptr; rs = rs->next) st->truck_station.Add(rs->xy);
		} else {
			st->bus_station.Clear();
			for (const RoadStop *rs = st->bus_stops; rs != nullptr; rs = rs->next) st->bus_station.Add(rs->xy);
		}

		NotifyRoadLayoutChanged();
	}

	return CommandCost(EXPENSES_CONSTRUCTION, _price[is_truck ? PR_CLEAR_STATION_TRUCK : PR_CLEAR_STATION_BUS]);
}

/**
 * Remove bus or truck stops.
 * @param tile Northernmost tile of the removal area.
 * @param flags Operation to perform.
 * @param p1 bit 0..7: Width of the removal area.
 *           bit 8..15: Height of the removal area.
 * @param p2 bit 0: 0 For bus stops, 1 for truck stops.
 * @param p2 bit 1: 0 to keep roads of all drive-through stops, 1 to remove them.
 * @param text Unused.
 * @return The cost of this operation or an error.
 */
CommandCost CmdRemoveRoadStop(TileIndex tile, DoCommandFlag flags, uint32 p1, uint32 p2, const char *text)
{
	uint8 width = (uint8)GB(p1, 0, 8);
	uint8 height = (uint8)GB(p1, 8, 8);
	bool keep_drive_through_roads = !HasBit(p2, 1);

	/* Check for incorrect width / height. */
	if (width == 0 || height == 0) return CMD_ERROR;
	/* Check if the first tile and the last tile are valid */
	if (!IsValidTile(tile) || TileAddWrap(tile, width - 1, height - 1) == INVALID_TILE) return CMD_ERROR;
	/* Bankrupting company is not supposed to remove roads, there may be road vehicles. */
	if (!keep_drive_through_roads && (flags & DC_BANKRUPT)) return CMD_ERROR;

	TileArea roadstop_area(tile, width, height);

	CommandCost cost(EXPENSES_CONSTRUCTION);
	CommandCost last_error(STR_ERROR_THERE_IS_NO_STATION);
	bool had_success = false;

	TILE_AREA_LOOP(cur_tile, roadstop_area) {
		/* Make sure the specified tile is a road stop of the correct type */
		if (!IsTileType(cur_tile, MP_STATION) || !IsRoadStop(cur_tile) || (uint32)GetRoadStopType(cur_tile) != GB(p2, 0, 1)) continue;

		/* Save information on to-be-restored roads before the stop is removed. */
		RoadBits road_bits = ROAD_NONE;
		RoadType road_type[] = { INVALID_ROADTYPE, INVALID_ROADTYPE };
		Owner road_owner[] = { OWNER_NONE, OWNER_NONE };
		if (IsDriveThroughStopTile(cur_tile)) {
			FOR_ALL_ROADTRAMTYPES(rtt) {
				road_type[rtt] = GetRoadType(cur_tile, rtt);
				if (road_type[rtt] == INVALID_ROADTYPE) continue;
				road_owner[rtt] = GetRoadOwner(cur_tile, rtt);
				/* If we don't want to preserve our roads then restore only roads of others. */
				if (!keep_drive_through_roads && road_owner[rtt] == _current_company) road_type[rtt] = INVALID_ROADTYPE;
			}
			road_bits = AxisToRoadBits(DiagDirToAxis(GetRoadStopDir(cur_tile)));
		}

		CommandCost ret = RemoveRoadStop(cur_tile, flags);
		if (ret.Failed()) {
			last_error = ret;
			continue;
		}
		cost.AddCost(ret);
		had_success = true;

		/* Restore roads. */
		if ((flags & DC_EXEC) && (road_type[RTT_ROAD] != INVALID_ROADTYPE || road_type[RTT_TRAM] != INVALID_ROADTYPE)) {
			MakeRoadNormal(cur_tile, road_bits, road_type[RTT_ROAD], road_type[RTT_TRAM], ClosestTownFromTile(cur_tile, UINT_MAX)->index,
					road_owner[RTT_ROAD], road_owner[RTT_TRAM]);

			/* Update company infrastructure counts. */
			int count = CountBits(road_bits);
			UpdateCompanyRoadInfrastructure(road_type[RTT_ROAD], road_owner[RTT_ROAD], count);
			UpdateCompanyRoadInfrastructure(road_type[RTT_TRAM], road_owner[RTT_ROAD], count);
		}
	}

	return had_success ? cost : last_error;
}

/**
 * Computes the minimal distance from town's xy to any airport's tile.
 * @param it An iterator over all airport tiles.
 * @param town_tile town's tile (t->xy)
 * @return minimal manhattan distance from town_tile to any airport's tile
 */
static uint GetMinimalAirportDistanceToTile(TileIterator &it, TileIndex town_tile)
{
	uint mindist = UINT_MAX;

	for (TileIndex cur_tile = it; cur_tile != INVALID_TILE; cur_tile = ++it) {
		mindist = min(mindist, DistanceManhattan(town_tile, cur_tile));
	}

	return mindist;
}

/**
 * Get a possible noise reduction factor based on distance from town center.
 * The further you get, the less noise you generate.
 * So all those folks at city council can now happily slee...  work in their offices
 * @param as airport information
 * @param distance minimum distance between town and airport
 * @return the noise that will be generated, according to distance
 */
uint8 GetAirportNoiseLevelForDistance(const AirportSpec *as, uint distance)
{
	/* 0 cannot be accounted, and 1 is the lowest that can be reduced from town.
	 * So no need to go any further*/
	if (as->noise_level < 2) return as->noise_level;

	/* The steps for measuring noise reduction are based on the "magical" (and arbitrary) 8 base distance
	 * adding the town_council_tolerance 4 times, as a way to graduate, depending of the tolerance.
	 * Basically, it says that the less tolerant a town is, the bigger the distance before
	 * an actual decrease can be granted */
	uint8 town_tolerance_distance = 8 + (_settings_game.difficulty.town_council_tolerance * 4);

	/* now, we want to have the distance segmented using the distance judged bareable by town
	 * This will give us the coefficient of reduction the distance provides. */
	uint noise_reduction = distance / town_tolerance_distance;

	/* If the noise reduction equals the airport noise itself, don't give it for free.
	 * Otherwise, simply reduce the airport's level. */
	return noise_reduction >= as->noise_level ? 1 : as->noise_level - noise_reduction;
}

/**
 * Finds the town nearest to given airport. Based on minimal manhattan distance to any airport's tile.
 * If two towns have the same distance, town with lower index is returned.
 * @param as airport's description
 * @param it An iterator over all airport tiles
 * @param[out] mindist Minimum distance to town
 * @return nearest town to airport
 */
Town *AirportGetNearestTown(const AirportSpec *as, const TileIterator &it, uint &mindist)
{
	Town *t, *nearest = nullptr;
	uint add = as->size_x + as->size_y - 2; // GetMinimalAirportDistanceToTile can differ from DistanceManhattan by this much
	mindist = UINT_MAX - add; // prevent overflow
	FOR_ALL_TOWNS(t) {
		if (DistanceManhattan(t->xy, it) < mindist + add) { // avoid calling GetMinimalAirportDistanceToTile too often
			TileIterator *copy = it.Clone();
			uint dist = GetMinimalAirportDistanceToTile(*copy, t->xy);
			delete copy;
			if (dist < mindist) {
				nearest = t;
				mindist = dist;
			}
		}
	}

	return nearest;
}


/** Recalculate the noise generated by the airports of each town */
void UpdateAirportsNoise()
{
	Town *t;
	const Station *st;

	FOR_ALL_TOWNS(t) t->noise_reached = 0;

	FOR_ALL_STATIONS(st) {
		if (st->airport.tile != INVALID_TILE && st->airport.type != AT_OILRIG) {
			const AirportSpec *as = st->airport.GetSpec();
			AirportTileIterator it(st);
			uint dist;
			Town *nearest = AirportGetNearestTown(as, it, dist);
			nearest->noise_reached += GetAirportNoiseLevelForDistance(as, dist);
		}
	}
}


/**
 * Checks if an airport can be removed (no aircraft on it or landing)
 * @param st Station whose airport is to be removed
 * @param flags Operation to perform
 * @return Cost or failure of operation
 */
static CommandCost CanRemoveAirport(Station *st, DoCommandFlag flags)
{
	const Aircraft *a;
	FOR_ALL_AIRCRAFT(a) {
		if (!a->IsNormalAircraft()) continue;
		if (a->targetairport == st->index && a->state != FLYING)
			return_cmd_error(STR_ERROR_AIRCRAFT_IN_THE_WAY);
	}

	CommandCost cost(EXPENSES_CONSTRUCTION);

	TILE_AREA_LOOP(tile_cur, st->airport) {
		if (!st->TileBelongsToAirport(tile_cur)) continue;

		CommandCost ret = EnsureNoVehicleOnGround(tile_cur);
		if (ret.Failed()) return ret;

		cost.AddCost(_price[PR_CLEAR_STATION_AIRPORT]);
	}

	return cost;
}


/**
 * Place an Airport.
 * @param tile tile where airport will be built
 * @param flags operation to perform
 * @param p1
 * - p1 = (bit  0- 7) - airport type, @see airport.h
 * - p1 = (bit  8-15) - airport layout
 * @param p2 various bitstuffed elements
 * - p2 = (bit     0) - allow airports directly adjacent to other airports.
 * - p2 = (bit 16-31) - station ID to join (NEW_STATION if build new one)
 * @param text unused
 * @return the cost of this operation or an error
 */
CommandCost CmdBuildAirport(TileIndex tile, DoCommandFlag flags, uint32 p1, uint32 p2, const char *text)
{
	StationID station_to_join = GB(p2, 16, 16);
	bool reuse = (station_to_join != NEW_STATION);
	if (!reuse) station_to_join = INVALID_STATION;
	bool distant_join = (station_to_join != INVALID_STATION);
	byte airport_type = GB(p1, 0, 8);
	byte layout = GB(p1, 8, 8);

	if (distant_join && (!_settings_game.station.distant_join_stations || !Station::IsValidID(station_to_join))) return CMD_ERROR;

	if (airport_type >= NUM_AIRPORTS) return CMD_ERROR;

	CommandCost ret = CheckIfAuthorityAllowsNewStation(tile, flags);
	if (ret.Failed()) return ret;

	/* Check if a valid, buildable airport was chosen for construction */
	const AirportSpec *as = AirportSpec::Get(airport_type);
	if (!as->IsAvailable() || layout >= as->num_table) return CMD_ERROR;
	if (!as->IsWithinMapBounds(layout, tile)) return CMD_ERROR;

	Direction rotation = as->rotation[layout];
	int w = as->size_x;
	int h = as->size_y;
	if (rotation == DIR_E || rotation == DIR_W) Swap(w, h);
	TileArea airport_area = TileArea(tile, w, h);

	if (w > _settings_game.station.station_spread || h > _settings_game.station.station_spread) {
		return_cmd_error(STR_ERROR_STATION_TOO_SPREAD_OUT);
	}

	StationID est = INVALID_STATION;
	AirportTileTableIterator iter(as->table[layout], tile);
	CommandCost cost = CheckFlatLandAirport(iter, flags, &est);
	if (cost.Failed()) return cost;

	Station *st = nullptr;
	ret = FindJoiningStation(est, station_to_join, HasBit(p2, 0), airport_area, &st, STR_ERROR_MUST_DEMOLISH_AIRPORT_FIRST);
	if (ret.Failed()) return ret;

	/* Distant join */
	if (st == nullptr && distant_join) st = Station::GetIfValid(station_to_join);

	ret = BuildStationPart(&st, flags, reuse, airport_area, (GetAirport(airport_type)->flags & AirportFTAClass::AIRPLANES) ? STATIONNAMING_AIRPORT : STATIONNAMING_HELIPORT);
	if (ret.Failed()) return ret;

	/* action to be performed */
	enum {
		AIRPORT_NEW,      // airport is a new station
		AIRPORT_ADD,      // add an airport to an existing station
		AIRPORT_UPGRADE,  // upgrade the airport in a station
	} action =
		(est != INVALID_STATION) ? AIRPORT_UPGRADE :
		(st != nullptr) ? AIRPORT_ADD : AIRPORT_NEW;

	if (action == AIRPORT_ADD && st->airport.tile != INVALID_TILE) {
		return_cmd_error(STR_ERROR_TOO_CLOSE_TO_ANOTHER_AIRPORT);
	}

	/* The noise level is the noise from the airport and reduce it to account for the distance to the town center. */
	uint dist;
	Town *nearest = AirportGetNearestTown(as, iter, dist);
	uint newnoise_level = GetAirportNoiseLevelForDistance(as, dist);

	if (action == AIRPORT_UPGRADE) {
		const AirportSpec *old_as = st->airport.GetSpec();
		AirportTileTableIterator old_iter(old_as->table[st->airport.layout], st->airport.tile);
		uint old_dist;
		Town *old_nearest = AirportGetNearestTown(old_as, old_iter, old_dist);
		if (old_nearest == nearest) {
			newnoise_level -= GetAirportNoiseLevelForDistance(old_as, old_dist);
		}
	}

	/* Check if local auth would allow a new airport */
	StringID authority_refuse_message = STR_NULL;
	Town *authority_refuse_town = nullptr;

	if (_settings_game.economy.station_noise_level) {
		/* do not allow to build a new airport if this raise the town noise over the maximum allowed by town */
		if (newnoise_level > nearest->MaxTownNoise()) {
			authority_refuse_message = STR_ERROR_LOCAL_AUTHORITY_REFUSES_NOISE;
			authority_refuse_town = nearest;
		}
	} else if (action != AIRPORT_UPGRADE) {
		Town *t = ClosestTownFromTile(tile, UINT_MAX);
		uint num = 0;
		const Station *st;
		FOR_ALL_STATIONS(st) {
			if (st->town == t && (st->facilities & FACIL_AIRPORT) && st->airport.type != AT_OILRIG) num++;
		}
		if (num >= 2) {
			authority_refuse_message = STR_ERROR_LOCAL_AUTHORITY_REFUSES_AIRPORT;
			authority_refuse_town = t;
		}
	}

	if (authority_refuse_message != STR_NULL) {
		SetDParam(0, authority_refuse_town->index);
		return_cmd_error(authority_refuse_message);
	}

	if (action == AIRPORT_UPGRADE) {
		/* check that the old airport can be removed */
		CommandCost r = CanRemoveAirport(st, flags);
		if (r.Failed()) return r;
		cost.AddCost(r);
	}

	for (AirportTileTableIterator iter(as->table[layout], tile); iter != INVALID_TILE; ++iter) {
		cost.AddCost(_price[PR_BUILD_STATION_AIRPORT]);
	}

	if (flags & DC_EXEC) {
		if (action == AIRPORT_UPGRADE) {
			/* delete old airport if upgrading */
			const AirportSpec *old_as = st->airport.GetSpec();
			AirportTileTableIterator old_iter(old_as->table[st->airport.layout], st->airport.tile);
			uint old_dist;
			Town *old_nearest = AirportGetNearestTown(old_as, old_iter, old_dist);

			if (old_nearest != nearest) {
				old_nearest->noise_reached -= GetAirportNoiseLevelForDistance(old_as, old_dist);
				if (_settings_game.economy.station_noise_level) {
					SetWindowDirty(WC_TOWN_VIEW, st->town->index);
				}
			}

			TILE_AREA_LOOP(tile_cur, st->airport) {
				if (IsHangarTile(tile_cur)) OrderBackup::Reset(tile_cur, false);
				DeleteAnimatedTile(tile_cur);
				DoClearSquare(tile_cur);
				DeleteNewGRFInspectWindow(GSF_AIRPORTTILES, tile_cur);
			}

			for (uint i = 0; i < st->airport.GetNumHangars(); ++i) {
				DeleteWindowById(
					WC_VEHICLE_DEPOT, st->airport.GetHangarTile(i)
				);
			}

			st->rect.AfterRemoveRect(st, st->airport);
			st->airport.Clear();
		}

		/* Always add the noise, so there will be no need to recalculate when option toggles */
		nearest->noise_reached = newnoise_level;

		st->AddFacility(FACIL_AIRPORT, tile);
		st->airport.type = airport_type;
		st->airport.layout = layout;
		st->airport.flags = 0;
		st->airport.rotation = rotation;

		st->rect.BeforeAddRect(tile, w, h, StationRect::ADD_TRY);

		for (AirportTileTableIterator iter(as->table[layout], tile); iter != INVALID_TILE; ++iter) {
			MakeAirport(iter, st->owner, st->index, iter.GetStationGfx(), WATER_CLASS_INVALID);
			SetStationTileRandomBits(iter, GB(Random(), 0, 4));
			st->airport.Add(iter);

			if (AirportTileSpec::Get(GetTranslatedAirportTileID(iter.GetStationGfx()))->animation.status != ANIM_STATUS_NO_ANIMATION) AddAnimatedTile(iter);
		}

		/* Only call the animation trigger after all tiles have been built */
		for (AirportTileTableIterator iter(as->table[layout], tile); iter != INVALID_TILE; ++iter) {
			AirportTileAnimationTrigger(st, iter, AAT_BUILT);
		}

		if (action != AIRPORT_NEW) UpdateAirplanesOnNewStation(st);

		if (action == AIRPORT_UPGRADE) {
			UpdateStationSignCoord(st);
		} else {
			Company::Get(st->owner)->infrastructure.airport++;
		}

		st->AfterStationTileSetChange(true, STATION_AIRPORT);
		ZoningMarkDirtyStationCoverageArea(st);
		InvalidateWindowData(WC_STATION_VIEW, st->index, -1);

		if (_settings_game.economy.station_noise_level) {
			SetWindowDirty(WC_TOWN_VIEW, st->town->index);
		}
	}

	return cost;
}

/**
 * Remove an airport
 * @param tile TileIndex been queried
 * @param flags operation to perform
 * @return cost or failure of operation
 */
static CommandCost RemoveAirport(TileIndex tile, DoCommandFlag flags)
{
	Station *st = Station::GetByTile(tile);

	if (_current_company != OWNER_WATER) {
		CommandCost ret = CheckOwnership(st->owner);
		if (ret.Failed()) return ret;
	}

	CommandCost cost = CanRemoveAirport(st, flags);
	if (cost.Failed()) return cost;

	if (flags & DC_EXEC) {
		ZoningMarkDirtyStationCoverageArea(st);
		const AirportSpec *as = st->airport.GetSpec();
		/* The noise level is the noise from the airport and reduce it to account for the distance to the town center.
		 * And as for construction, always remove it, even if the setting is not set, in order to avoid the
		 * need of recalculation */
		AirportTileIterator it(st);
		uint dist;
		Town *nearest = AirportGetNearestTown(as, it, dist);
		nearest->noise_reached -= GetAirportNoiseLevelForDistance(as, dist);

		TILE_AREA_LOOP(tile_cur, st->airport) {
			if (IsHangarTile(tile_cur)) OrderBackup::Reset(tile_cur, false);
			DeleteAnimatedTile(tile_cur);
			DoClearSquare(tile_cur);
			DeleteNewGRFInspectWindow(GSF_AIRPORTTILES, tile_cur);
		}

		/* Clear the persistent storage. */
		delete st->airport.psa;

		for (uint i = 0; i < st->airport.GetNumHangars(); ++i) {
			DeleteWindowById(
				WC_VEHICLE_DEPOT, st->airport.GetHangarTile(i)
			);
		}

		st->rect.AfterRemoveRect(st, st->airport);

		st->airport.Clear();
		st->facilities &= ~FACIL_AIRPORT;

		InvalidateWindowData(WC_STATION_VIEW, st->index, -1);

		if (_settings_game.economy.station_noise_level) {
			SetWindowDirty(WC_TOWN_VIEW, st->town->index);
		}

		Company::Get(st->owner)->infrastructure.airport--;

		st->AfterStationTileSetChange(false, STATION_AIRPORT);

		DeleteNewGRFInspectWindow(GSF_AIRPORTS, st->index);
	}

	return cost;
}

/**
 * Open/close an airport to incoming aircraft.
 * @param tile Unused.
 * @param flags Operation to perform.
 * @param p1 Station ID of the airport.
 * @param p2 Unused.
 * @param text unused
 * @return the cost of this operation or an error
 */
CommandCost CmdOpenCloseAirport(TileIndex tile, DoCommandFlag flags, uint32 p1, uint32 p2, const char *text)
{
	if (!Station::IsValidID(p1)) return CMD_ERROR;
	Station *st = Station::Get(p1);

	if (!(st->facilities & FACIL_AIRPORT) || st->owner == OWNER_NONE) return CMD_ERROR;

	CommandCost ret = CheckOwnership(st->owner);
	if (ret.Failed()) return ret;

	if (flags & DC_EXEC) {
		st->airport.flags ^= AIRPORT_CLOSED_block;
		SetWindowWidgetDirty(WC_STATION_VIEW, st->index, WID_SV_CLOSE_AIRPORT);
	}
	return CommandCost();
}

/**
 * Tests whether the company's vehicles have this station in orders
 * @param station station ID
 * @param include_company If true only check vehicles of \a company, if false only check vehicles of other companies
 * @param company company ID
 */
bool HasStationInUse(StationID station, bool include_company, CompanyID company)
{
	bool found = false;
	IterateOrderRefcountMapForDestinationID(station, [&](CompanyID cid, OrderType order_type, VehicleType veh_type, uint32 refcount) {
		if ((cid == company) == include_company) {
			if (order_type == OT_GOTO_STATION || order_type == OT_GOTO_WAYPOINT) {
				found = true;
				return false;
			}
		}
		return true;
	});
	return found;
}

static const TileIndexDiffC _dock_tileoffs_chkaround[] = {
	{-1,  0},
	{ 0,  0},
	{ 0,  0},
	{ 0, -1}
};
static const byte _dock_w_chk[4] = { 2, 1, 2, 1 };
static const byte _dock_h_chk[4] = { 1, 2, 1, 2 };

/**
 * Build a dock/haven.
 * @param tile tile where dock will be built
 * @param flags operation to perform
 * @param p1 (bit 0) - allow docks directly adjacent to other docks.
 * @param p2 bit 16-31: station ID to join (NEW_STATION if build new one)
 * @param text unused
 * @return the cost of this operation or an error
 */
CommandCost CmdBuildDock(TileIndex tile, DoCommandFlag flags, uint32 p1, uint32 p2, const char *text)
{
	StationID station_to_join = GB(p2, 16, 16);
	bool reuse = (station_to_join != NEW_STATION);
	if (!reuse) station_to_join = INVALID_STATION;
	bool distant_join = (station_to_join != INVALID_STATION);

	if (distant_join && (!_settings_game.station.distant_join_stations || !Station::IsValidID(station_to_join))) return CMD_ERROR;

	TileIndex slope_tile = tile;

	DiagDirection direction = GetInclinedSlopeDirection(GetTileSlope(slope_tile));
	if (direction == INVALID_DIAGDIR) return_cmd_error(STR_ERROR_SITE_UNSUITABLE);
	direction = ReverseDiagDir(direction);

	TileIndex flat_tile = slope_tile + TileOffsByDiagDir(direction);

	/* Docks cannot be placed on rapids */
	if (HasTileWaterGround(slope_tile)) return_cmd_error(STR_ERROR_SITE_UNSUITABLE);

	CommandCost ret = CheckIfAuthorityAllowsNewStation(slope_tile, flags);
	if (ret.Failed()) return ret;

	if (IsBridgeAbove(slope_tile) && !_settings_game.construction.allow_stations_under_bridges) return_cmd_error(STR_ERROR_MUST_DEMOLISH_BRIDGE_FIRST);

	ret = DoCommand(slope_tile, 0, 0, flags, CMD_LANDSCAPE_CLEAR);
	if (ret.Failed()) return ret;

	if (!IsTileType(flat_tile, MP_WATER) || !IsTileFlat(flat_tile)) {
		return_cmd_error(STR_ERROR_SITE_UNSUITABLE);
	}

	if (IsBridgeAbove(flat_tile) && !_settings_game.construction.allow_stations_under_bridges) return_cmd_error(STR_ERROR_MUST_DEMOLISH_BRIDGE_FIRST);

	/* Get the water class of the water tile before it is cleared.*/
	WaterClass wc = GetWaterClass(flat_tile);

	ret = DoCommand(flat_tile, 0, 0, flags | DC_ALLOW_REMOVE_WATER, CMD_LANDSCAPE_CLEAR);
	if (ret.Failed()) return ret;

	TileIndex adjacent_tile = flat_tile + TileOffsByDiagDir(direction);
	if (!IsTileType(adjacent_tile, MP_WATER) || !IsTileFlat(adjacent_tile)) {
		return_cmd_error(STR_ERROR_SITE_UNSUITABLE);
	}

	TileArea dock_area = TileArea(slope_tile + ToTileIndexDiff(_dock_tileoffs_chkaround[direction]),
			_dock_w_chk[direction], _dock_h_chk[direction]);

	/* middle */
	Station *st = nullptr;
	ret = FindJoiningStation(INVALID_STATION, station_to_join, HasBit(p1, 0), dock_area, &st);
	if (ret.Failed()) return ret;

	/* Distant join */
	if (st == nullptr && distant_join) st = Station::GetIfValid(station_to_join);

	ret = BuildStationPart(&st, flags, reuse, dock_area, STATIONNAMING_DOCK);
	if (ret.Failed()) return ret;

	if (flags & DC_EXEC) {
		st->ship_station.Add(tile);
		st->ship_station.Add(tile + TileOffsByDiagDir(direction));
		st->AddFacility(FACIL_DOCK, tile);

		st->rect.BeforeAddRect(dock_area.tile, dock_area.w, dock_area.h, StationRect::ADD_TRY);

		/* If the water part of the dock is on a canal, update infrastructure counts.
		 * This is needed as we've unconditionally cleared that tile before. */
		if (wc == WATER_CLASS_CANAL) {
			Company::Get(st->owner)->infrastructure.water++;
		}
		Company::Get(st->owner)->infrastructure.station += 2;

		MakeDock(tile, st->owner, st->index, direction, wc);
		UpdateStationDockingTiles(st);

		st->AfterStationTileSetChange(true, STATION_DOCK);
		ZoningMarkDirtyStationCoverageArea(st);
	}

	return CommandCost(EXPENSES_CONSTRUCTION, _price[PR_BUILD_STATION_DOCK]);
}

void RemoveDockingTile(TileIndex t)
{
	for (DiagDirection d = DIAGDIR_BEGIN; d != DIAGDIR_END; d++) {
		TileIndex tile = t + TileOffsByDiagDir(d);
		if (!IsValidTile(tile)) continue;

		if (IsTileType(tile, MP_STATION)) {
			UpdateStationDockingTiles(Station::GetByTile(tile));
		} else if (IsTileType(tile, MP_INDUSTRY)) {
<<<<<<< HEAD
			Station *st = Industry::GetByTile(tile)->neutral_station;
			if (st != nullptr) {
				UpdateStationDockingTiles(Industry::GetByTile(tile)->neutral_station);
			}
=======
			Station *neutral = Industry::GetByTile(tile)->neutral_station;
			if (neutral != nullptr) UpdateStationDockingTiles(neutral);
>>>>>>> d5a9bd40
		}
	}
}

/**
 * Clear docking tile status from tiles around a removed dock, if the tile has
 * no neighbours which would keep it as a docking tile.
 * @param tile Ex-dock tile to check.
 */
void ClearDockingTilesCheckingNeighbours(TileIndex tile)
{
	assert(IsValidTile(tile));

	/* Clear and maybe re-set docking tile */
	for (DiagDirection d = DIAGDIR_BEGIN; d != DIAGDIR_END; d++) {
		TileIndex docking_tile = tile + TileOffsByDiagDir(d);
		if (!IsValidTile(docking_tile)) continue;

		if (IsPossibleDockingTile(docking_tile)) {
			SetDockingTile(docking_tile, false);
			CheckForDockingTile(docking_tile);
		}
	}
}

/**
 * Check if a dock tile can be docked from the given direction.
 * @param t Tile index of dock.
 * @param d DiagDirection adjacent to dock being tested.
 * @return True iff the dock can be docked from the given direction.
 */
bool IsValidDockingDirectionForDock(TileIndex t, DiagDirection d)
{
	assert(IsDockTile(t));

	/** Bitmap of valid directions for each dock tile part. */
	static const uint8 _valid_docking_tile[] = {
		0, 0, 0, 0,                        // No docking against the slope part.
		1 << DIAGDIR_NE | 1 << DIAGDIR_SW, // Docking permitted at the end
		1 << DIAGDIR_NW | 1 << DIAGDIR_SE, // of the flat piers.
	};

	StationGfx gfx = GetStationGfx(t);
	assert(gfx < lengthof(_valid_docking_tile));
	return HasBit(_valid_docking_tile[gfx], d);
}

/**
 * Find the part of a dock that is land-based
 * @param t Dock tile to find land part of
 * @return tile of land part of dock
 */
static TileIndex FindDockLandPart(TileIndex t)
{
	assert(IsDockTile(t));

	StationGfx gfx = GetStationGfx(t);
	if (gfx < GFX_DOCK_BASE_WATER_PART) return t;

	for (DiagDirection d = DIAGDIR_BEGIN; d != DIAGDIR_END; d++) {
		TileIndex tile = t + TileOffsByDiagDir(d);
		if (!IsValidTile(tile)) continue;
		if (!IsDockTile(tile)) continue;
		if (GetStationGfx(tile) < GFX_DOCK_BASE_WATER_PART && tile + TileOffsByDiagDir(GetDockDirection(tile)) == t) return tile;
	}

	return INVALID_TILE;
}

/**
 * Remove a dock
 * @param tile TileIndex been queried
 * @param flags operation to perform
 * @return cost or failure of operation
 */
static CommandCost RemoveDock(TileIndex tile, DoCommandFlag flags)
{
	Station *st = Station::GetByTile(tile);
	CommandCost ret = CheckOwnership(st->owner);
	if (ret.Failed()) return ret;

	if (!IsDockTile(tile)) return CMD_ERROR;

	TileIndex tile1 = FindDockLandPart(tile);
	if (tile1 == INVALID_TILE) return CMD_ERROR;
	TileIndex tile2 = tile1 + TileOffsByDiagDir(GetDockDirection(tile1));

	ret = EnsureNoVehicleOnGround(tile1);
	if (ret.Succeeded()) ret = EnsureNoVehicleOnGround(tile2);
	if (ret.Failed()) return ret;

	if (flags & DC_EXEC) {
		ZoningMarkDirtyStationCoverageArea(st);

		DoClearSquare(tile1);
		MarkTileDirtyByTile(tile1);
		MakeWaterKeepingClass(tile2, st->owner);

		st->rect.AfterRemoveTile(st, tile1);
		st->rect.AfterRemoveTile(st, tile2);

		MakeShipStationAreaSmaller(st);
		if (st->ship_station.tile == INVALID_TILE) {
			st->ship_station.Clear();
			st->docking_station.Clear();
			st->docking_tiles.clear();
			st->facilities &= ~FACIL_DOCK;
		}

		Company::Get(st->owner)->infrastructure.station -= 2;

		st->AfterStationTileSetChange(false, STATION_DOCK);

		ClearDockingTilesCheckingNeighbours(tile1);
		ClearDockingTilesCheckingNeighbours(tile2);

		/* All ships that were going to our station, can't go to it anymore.
		 * Just clear the order, then automatically the next appropriate order
		 * will be selected and in case of no appropriate order it will just
		 * wander around the world. */
		if (!(st->facilities & FACIL_DOCK)) {
			Ship *s;
			FOR_ALL_SHIPS(s) {
				if (s->current_order.IsType(OT_LOADING) && s->current_order.GetDestination() == st->index) {
					s->LeaveStation();
				}

				if (s->current_order.IsType(OT_GOTO_STATION) && s->current_order.GetDestination() == st->index) {
					s->SetDestTile(s->GetOrderStationLocation(st->index));
				}
			}
		}
	}

	return CommandCost(EXPENSES_CONSTRUCTION, _price[PR_CLEAR_STATION_DOCK]);
}

#include "table/station_land.h"

const DrawTileSprites *GetStationTileLayout(StationType st, byte gfx)
{
	return &_station_display_datas[st][gfx];
}

/**
 * Check whether a sprite is a track sprite, which can be replaced by a non-track ground sprite and a rail overlay.
 * If the ground sprite is suitable, \a ground is replaced with the new non-track ground sprite, and \a overlay_offset
 * is set to the overlay to draw.
 * @param         ti             Positional info for the tile to decide snowyness etc. May be nullptr.
 * @param[in,out] ground         Groundsprite to draw.
 * @param[out]    overlay_offset Overlay to draw.
 * @return true if overlay can be drawn.
 */
bool SplitGroundSpriteForOverlay(const TileInfo *ti, SpriteID *ground, RailTrackOffset *overlay_offset)
{
	bool snow_desert;
	switch (*ground) {
		case SPR_RAIL_TRACK_X:
		case SPR_MONO_TRACK_X:
		case SPR_MGLV_TRACK_X:
			snow_desert = false;
			*overlay_offset = RTO_X;
			break;

		case SPR_RAIL_TRACK_Y:
		case SPR_MONO_TRACK_Y:
		case SPR_MGLV_TRACK_Y:
			snow_desert = false;
			*overlay_offset = RTO_Y;
			break;

		case SPR_RAIL_TRACK_X_SNOW:
		case SPR_MONO_TRACK_X_SNOW:
		case SPR_MGLV_TRACK_X_SNOW:
			snow_desert = true;
			*overlay_offset = RTO_X;
			break;

		case SPR_RAIL_TRACK_Y_SNOW:
		case SPR_MONO_TRACK_Y_SNOW:
		case SPR_MGLV_TRACK_Y_SNOW:
			snow_desert = true;
			*overlay_offset = RTO_Y;
			break;

		default:
			return false;
	}

	if (ti != nullptr) {
		/* Decide snow/desert from tile */
		switch (_settings_game.game_creation.landscape) {
			case LT_ARCTIC:
				snow_desert = (uint)ti->z > GetSnowLine() * TILE_HEIGHT;
				break;

			case LT_TROPIC:
				snow_desert = GetTropicZone(ti->tile) == TROPICZONE_DESERT;
				break;

			default:
				break;
		}
	}

	*ground = snow_desert ? SPR_FLAT_SNOW_DESERT_TILE : SPR_FLAT_GRASS_TILE;
	return true;
}

static void DrawTile_Station(TileInfo *ti)
{
	const NewGRFSpriteLayout *layout = nullptr;
	DrawTileSprites tmp_rail_layout;
	const DrawTileSprites *t = nullptr;
	int32 total_offset;
	const RailtypeInfo *rti = nullptr;
	uint32 relocation = 0;
	uint32 ground_relocation = 0;
	BaseStation *st = nullptr;
	const StationSpec *statspec = nullptr;
	uint tile_layout = 0;

	if (HasStationRail(ti->tile)) {
		rti = GetRailTypeInfo(GetRailType(ti->tile));
		total_offset = rti->GetRailtypeSpriteOffset();

		if (IsCustomStationSpecIndex(ti->tile)) {
			/* look for customization */
			st = BaseStation::GetByTile(ti->tile);
			statspec = st->speclist[GetCustomStationSpecIndex(ti->tile)].spec;

			if (statspec != nullptr) {
				tile_layout = GetStationGfx(ti->tile);

				if (HasBit(statspec->callback_mask, CBM_STATION_SPRITE_LAYOUT)) {
					uint16 callback = GetStationCallback(CBID_STATION_SPRITE_LAYOUT, 0, 0, statspec, st, ti->tile, INVALID_RAILTYPE);
					if (callback != CALLBACK_FAILED) tile_layout = (callback & ~1) + GetRailStationAxis(ti->tile);
				}

				/* Ensure the chosen tile layout is valid for this custom station */
				if (statspec->renderdata != nullptr) {
					layout = &statspec->renderdata[tile_layout < statspec->tiles ? tile_layout : (uint)GetRailStationAxis(ti->tile)];
					if (!layout->NeedsPreprocessing()) {
						t = layout;
						layout = nullptr;
					}
				}
			}
		}
	} else {
		total_offset = 0;
	}

	StationGfx gfx = GetStationGfx(ti->tile);
	if (IsAirport(ti->tile)) {
		gfx = GetAirportGfx(ti->tile);
		if (gfx >= NEW_AIRPORTTILE_OFFSET) {
			const AirportTileSpec *ats = AirportTileSpec::Get(gfx);
			if (ats->grf_prop.spritegroup[0] != nullptr && DrawNewAirportTile(ti, Station::GetByTile(ti->tile), gfx, ats)) {
				return;
			}
			/* No sprite group (or no valid one) found, meaning no graphics associated.
			 * Use the substitute one instead */
			assert(ats->grf_prop.subst_id != INVALID_AIRPORTTILE);
			gfx = ats->grf_prop.subst_id;
		}
		switch (gfx) {
			case APT_RADAR_GRASS_FENCE_SW:
				t = &_station_display_datas_airport_radar_grass_fence_sw[GetAnimationFrame(ti->tile)];
				break;
			case APT_GRASS_FENCE_NE_FLAG:
				t = &_station_display_datas_airport_flag_grass_fence_ne[GetAnimationFrame(ti->tile)];
				break;
			case APT_RADAR_FENCE_SW:
				t = &_station_display_datas_airport_radar_fence_sw[GetAnimationFrame(ti->tile)];
				break;
			case APT_RADAR_FENCE_NE:
				t = &_station_display_datas_airport_radar_fence_ne[GetAnimationFrame(ti->tile)];
				break;
			case APT_GRASS_FENCE_NE_FLAG_2:
				t = &_station_display_datas_airport_flag_grass_fence_ne_2[GetAnimationFrame(ti->tile)];
				break;
		}
	}

	Owner owner = GetTileOwner(ti->tile);

	PaletteID palette;
	if (Company::IsValidID(owner)) {
		palette = COMPANY_SPRITE_COLOUR(owner);
	} else {
		/* Some stations are not owner by a company, namely oil rigs */
		palette = PALETTE_TO_GREY;
	}

	if (layout == nullptr && (t == nullptr || t->seq == nullptr)) t = GetStationTileLayout(GetStationType(ti->tile), gfx);

	/* don't show foundation for docks */
	if (ti->tileh != SLOPE_FLAT && !IsDock(ti->tile)) {
		if (statspec != nullptr && HasBit(statspec->flags, SSF_CUSTOM_FOUNDATIONS)) {
			/* Station has custom foundations.
			 * Check whether the foundation continues beyond the tile's upper sides. */
			uint edge_info = 0;
			int z;
			Slope slope = GetFoundationPixelSlope(ti->tile, &z);
			if (!HasFoundationNW(ti->tile, slope, z)) SetBit(edge_info, 0);
			if (!HasFoundationNE(ti->tile, slope, z)) SetBit(edge_info, 1);
			SpriteID image = GetCustomStationFoundationRelocation(statspec, st, ti->tile, tile_layout, edge_info);
			if (image == 0) goto draw_default_foundation;

			if (HasBit(statspec->flags, SSF_EXTENDED_FOUNDATIONS)) {
				/* Station provides extended foundations. */

				static const uint8 foundation_parts[] = {
					0, 0, 0, 0, // Invalid,  Invalid,   Invalid,   SLOPE_SW
					0, 1, 2, 3, // Invalid,  SLOPE_EW,  SLOPE_SE,  SLOPE_WSE
					0, 4, 5, 6, // Invalid,  SLOPE_NW,  SLOPE_NS,  SLOPE_NWS
					7, 8, 9     // SLOPE_NE, SLOPE_ENW, SLOPE_SEN
				};

				AddSortableSpriteToDraw(image + foundation_parts[ti->tileh], PAL_NONE, ti->x, ti->y, 16, 16, 7, ti->z);
			} else {
				/* Draw simple foundations, built up from 8 possible foundation sprites. */

				/* Each set bit represents one of the eight composite sprites to be drawn.
				 * 'Invalid' entries will not drawn but are included for completeness. */
				static const uint8 composite_foundation_parts[] = {
					/* Invalid  (00000000), Invalid   (11010001), Invalid   (11100100), SLOPE_SW  (11100000) */
					   0x00,                0xD1,                 0xE4,                 0xE0,
					/* Invalid  (11001010), SLOPE_EW  (11001001), SLOPE_SE  (11000100), SLOPE_WSE (11000000) */
					   0xCA,                0xC9,                 0xC4,                 0xC0,
					/* Invalid  (11010010), SLOPE_NW  (10010001), SLOPE_NS  (11100100), SLOPE_NWS (10100000) */
					   0xD2,                0x91,                 0xE4,                 0xA0,
					/* SLOPE_NE (01001010), SLOPE_ENW (00001001), SLOPE_SEN (01000100) */
					   0x4A,                0x09,                 0x44
				};

				uint8 parts = composite_foundation_parts[ti->tileh];

				/* If foundations continue beyond the tile's upper sides then
				 * mask out the last two pieces. */
				if (HasBit(edge_info, 0)) ClrBit(parts, 6);
				if (HasBit(edge_info, 1)) ClrBit(parts, 7);

				if (parts == 0) {
					/* We always have to draw at least one sprite to make sure there is a boundingbox and a sprite with the
					 * correct offset for the childsprites.
					 * So, draw the (completely empty) sprite of the default foundations. */
					goto draw_default_foundation;
				}

				StartSpriteCombine();
				for (int i = 0; i < 8; i++) {
					if (HasBit(parts, i)) {
						AddSortableSpriteToDraw(image + i, PAL_NONE, ti->x, ti->y, 16, 16, 7, ti->z);
					}
				}
				EndSpriteCombine();
			}

			OffsetGroundSprite(31, 1);
			ti->z += ApplyPixelFoundationToSlope(FOUNDATION_LEVELED, &ti->tileh);
		} else {
draw_default_foundation:
			DrawFoundation(ti, FOUNDATION_LEVELED);
		}
	}

	if (IsBuoy(ti->tile)) {
		DrawWaterClassGround(ti);
		SpriteID sprite = GetCanalSprite(CF_BUOY, ti->tile);
		if (sprite != 0) total_offset = sprite - SPR_IMG_BUOY;
	} else if (IsDock(ti->tile) || (IsOilRig(ti->tile) && IsTileOnWater(ti->tile))) {
		if (ti->tileh == SLOPE_FLAT) {
			DrawWaterClassGround(ti);
		} else {
			assert_tile(IsDock(ti->tile), ti->tile);
			TileIndex water_tile = ti->tile + TileOffsByDiagDir(GetDockDirection(ti->tile));
			WaterClass wc = HasTileWaterClass(water_tile) ? GetWaterClass(water_tile) : WATER_CLASS_INVALID;
			if (wc == WATER_CLASS_SEA) {
				DrawShoreTile(ti->tileh);
			} else {
				DrawClearLandTile(ti, 3);
			}
		}
	} else {
		if (layout != nullptr) {
			/* Sprite layout which needs preprocessing */
			bool separate_ground = HasBit(statspec->flags, SSF_SEPARATE_GROUND);
			uint32 var10_values = layout->PrepareLayout(total_offset, rti->fallback_railtype, 0, 0, separate_ground);
			uint8 var10;
			FOR_EACH_SET_BIT(var10, var10_values) {
				uint32 var10_relocation = GetCustomStationRelocation(statspec, st, ti->tile, INVALID_RAILTYPE, var10);
				layout->ProcessRegisters(var10, var10_relocation, separate_ground);
			}
			tmp_rail_layout.seq = layout->GetLayout(&tmp_rail_layout.ground);
			t = &tmp_rail_layout;
			total_offset = 0;
		} else if (statspec != nullptr) {
			/* Simple sprite layout */
			ground_relocation = relocation = GetCustomStationRelocation(statspec, st, ti->tile, INVALID_RAILTYPE, 0);
			if (HasBit(statspec->flags, SSF_SEPARATE_GROUND)) {
				ground_relocation = GetCustomStationRelocation(statspec, st, ti->tile, INVALID_RAILTYPE, 1);
			}
			ground_relocation += rti->fallback_railtype;
		}

		SpriteID image = t->ground.sprite;
		PaletteID pal  = t->ground.pal;
		RailTrackOffset overlay_offset;
		if (rti != nullptr && rti->UsesOverlay() && SplitGroundSpriteForOverlay(ti, &image, &overlay_offset)) {
			SpriteID ground = GetCustomRailSprite(rti, ti->tile, RTSG_GROUND);
			DrawGroundSprite(image, PAL_NONE);
			DrawGroundSprite(ground + overlay_offset, PAL_NONE);

			if (_game_mode != GM_MENU && _settings_client.gui.show_track_reservation && HasStationReservation(ti->tile)) {
				SpriteID overlay = GetCustomRailSprite(rti, ti->tile, RTSG_OVERLAY);
				DrawGroundSprite(overlay + overlay_offset, PALETTE_CRASH);
			}
		} else {
			image += HasBit(image, SPRITE_MODIFIER_CUSTOM_SPRITE) ? ground_relocation : total_offset;
			if (HasBit(pal, SPRITE_MODIFIER_CUSTOM_SPRITE)) pal += ground_relocation;
			DrawGroundSprite(image, GroundSpritePaletteTransform(image, pal, palette));

			/* PBS debugging, draw reserved tracks darker */
			if (_game_mode != GM_MENU && _settings_client.gui.show_track_reservation && HasStationRail(ti->tile) && HasStationReservation(ti->tile)) {
				const RailtypeInfo *rti = GetRailTypeInfo(GetRailType(ti->tile));
				DrawGroundSprite(GetRailStationAxis(ti->tile) == AXIS_X ? rti->base_sprites.single_x : rti->base_sprites.single_y, PALETTE_CRASH);
			}
		}
	}

	if (HasStationRail(ti->tile) && HasRailCatenaryDrawn(GetRailType(ti->tile))) DrawRailCatenary(ti);

	if (IsRoadStop(ti->tile)) {
		RoadType road_rt = GetRoadTypeRoad(ti->tile);
		RoadType tram_rt = GetRoadTypeTram(ti->tile);
		const RoadTypeInfo* road_rti = road_rt == INVALID_ROADTYPE ? nullptr : GetRoadTypeInfo(road_rt);
		const RoadTypeInfo* tram_rti = tram_rt == INVALID_ROADTYPE ? nullptr : GetRoadTypeInfo(tram_rt);

		if (IsDriveThroughStopTile(ti->tile)) {
			Axis axis = GetRoadStopDir(ti->tile) == DIAGDIR_NE ? AXIS_X : AXIS_Y;
			uint sprite_offset = axis == AXIS_X ? 1 : 0;

			DrawRoadOverlays(ti, PAL_NONE, road_rti, tram_rti, sprite_offset, sprite_offset);
		} else {
			/* Non-drivethrough road stops are only valid for roads. */
			assert(road_rt != INVALID_ROADTYPE && tram_rt == INVALID_ROADTYPE);

			if (road_rti->UsesOverlay()) {
				DiagDirection dir = GetRoadStopDir(ti->tile);
				SpriteID ground = GetCustomRoadSprite(road_rti, ti->tile, ROTSG_ROADSTOP);
				DrawGroundSprite(ground + dir, PAL_NONE);
			}
		}

		/* Draw road, tram catenary */
		DrawRoadCatenary(ti);
	}

	if (IsRailWaypoint(ti->tile)) {
		/* Don't offset the waypoint graphics; they're always the same. */
		total_offset = 0;
	}

	DrawRailTileSeq(ti, t, TO_BUILDINGS, total_offset, relocation, palette);
	DrawBridgeMiddle(ti);
}

void StationPickerDrawSprite(int x, int y, StationType st, RailType railtype, RoadType roadtype, int image)
{
	int32 total_offset = 0;
	PaletteID pal = COMPANY_SPRITE_COLOUR(_local_company);
	const DrawTileSprites *t = GetStationTileLayout(st, image);
	const RailtypeInfo *rti = nullptr;

	if (railtype != INVALID_RAILTYPE) {
		rti = GetRailTypeInfo(railtype);
		total_offset = rti->GetRailtypeSpriteOffset();
	}

	SpriteID img = t->ground.sprite;
	RailTrackOffset overlay_offset;
	if (rti != nullptr && rti->UsesOverlay() && SplitGroundSpriteForOverlay(nullptr, &img, &overlay_offset)) {
		SpriteID ground = GetCustomRailSprite(rti, INVALID_TILE, RTSG_GROUND);
		DrawSprite(img, PAL_NONE, x, y);
		DrawSprite(ground + overlay_offset, PAL_NONE, x, y);
	} else {
		DrawSprite(img + total_offset, HasBit(img, PALETTE_MODIFIER_COLOUR) ? pal : PAL_NONE, x, y);
	}

	if (roadtype != INVALID_ROADTYPE) {
		const RoadTypeInfo* rti = GetRoadTypeInfo(roadtype);
		if (image >= 4) {
			/* Drive-through stop */
			uint sprite_offset = 5 - image;

			/* Road underlay takes precedence over tram */
			if (rti->UsesOverlay()) {
				SpriteID ground = GetCustomRoadSprite(rti, INVALID_TILE, ROTSG_GROUND);
				DrawSprite(ground + sprite_offset, PAL_NONE, x, y);

				SpriteID overlay = GetCustomRoadSprite(rti, INVALID_TILE, ROTSG_OVERLAY);
				if (overlay) DrawSprite(overlay + sprite_offset, PAL_NONE, x, y);
			} else if (RoadTypeIsTram(roadtype)) {
				DrawSprite(SPR_TRAMWAY_TRAM + sprite_offset, PAL_NONE, x, y);
			}
		} else {
			/* Drive-in stop */
			if (RoadTypeIsRoad(roadtype) && rti->UsesOverlay()) {
				SpriteID ground = GetCustomRoadSprite(rti, INVALID_TILE, ROTSG_ROADSTOP);
				DrawSprite(ground + image, PAL_NONE, x, y);
			}
		}
	}

	/* Default waypoint has no railtype specific sprites */
	DrawRailTileSeqInGUI(x, y, t, st == STATION_WAYPOINT ? 0 : total_offset, 0, pal);
}

static int GetSlopePixelZ_Station(TileIndex tile, uint x, uint y)
{
	return GetTileMaxPixelZ(tile);
}

static Foundation GetFoundation_Station(TileIndex tile, Slope tileh)
{
	return FlatteningFoundation(tileh);
}

static void GetTileDesc_Station(TileIndex tile, TileDesc *td)
{
	td->owner[0] = GetTileOwner(tile);

	if (IsRoadStopTile(tile)) {
		RoadType road_rt = GetRoadTypeRoad(tile);
		RoadType tram_rt = GetRoadTypeTram(tile);
		Owner road_owner = INVALID_OWNER;
		Owner tram_owner = INVALID_OWNER;
		if (road_rt != INVALID_ROADTYPE) {
			const RoadTypeInfo *rti = GetRoadTypeInfo(road_rt);
			td->roadtype = rti->strings.name;
			td->road_speed = rti->max_speed / 2;
			road_owner = GetRoadOwner(tile, RTT_ROAD);
		}

		if (tram_rt != INVALID_ROADTYPE) {
			const RoadTypeInfo *rti = GetRoadTypeInfo(tram_rt);
			td->tramtype = rti->strings.name;
			td->tram_speed = rti->max_speed / 2;
			tram_owner = GetRoadOwner(tile, RTT_TRAM);
		}

		if (IsDriveThroughStopTile(tile)) {
			/* Is there a mix of owners? */
			if ((tram_owner != INVALID_OWNER && tram_owner != td->owner[0]) ||
					(road_owner != INVALID_OWNER && road_owner != td->owner[0])) {
				uint i = 1;
				if (road_owner != INVALID_OWNER) {
					td->owner_type[i] = STR_LAND_AREA_INFORMATION_ROAD_OWNER;
					td->owner[i] = road_owner;
					i++;
				}
				if (tram_owner != INVALID_OWNER) {
					td->owner_type[i] = STR_LAND_AREA_INFORMATION_TRAM_OWNER;
					td->owner[i] = tram_owner;
				}
			}
		}
	}

	td->build_date = BaseStation::GetByTile(tile)->build_date;

	if (HasStationTileRail(tile)) {
		const StationSpec *spec = GetStationSpec(tile);

		if (spec != nullptr) {
			td->station_class = StationClass::Get(spec->cls_id)->name;
			td->station_name  = spec->name;

			if (spec->grf_prop.grffile != nullptr) {
				const GRFConfig *gc = GetGRFConfig(spec->grf_prop.grffile->grfid);
				td->grf = gc->GetName();
			}
		}

		const RailtypeInfo *rti = GetRailTypeInfo(GetRailType(tile));
		td->rail_speed = rti->max_speed;
		td->railtype = rti->strings.name;
	}

	if (IsAirport(tile)) {
		const AirportSpec *as = Station::GetByTile(tile)->airport.GetSpec();
		td->airport_class = AirportClass::Get(as->cls_id)->name;
		td->airport_name = as->name;

		const AirportTileSpec *ats = AirportTileSpec::GetByTile(tile);
		td->airport_tile_name = ats->name;

		if (as->grf_prop.grffile != nullptr) {
			const GRFConfig *gc = GetGRFConfig(as->grf_prop.grffile->grfid);
			td->grf = gc->GetName();
		} else if (ats->grf_prop.grffile != nullptr) {
			const GRFConfig *gc = GetGRFConfig(ats->grf_prop.grffile->grfid);
			td->grf = gc->GetName();
		}
	}

	StringID str;
	switch (GetStationType(tile)) {
		default: NOT_REACHED();
		case STATION_RAIL:     str = STR_LAI_STATION_DESCRIPTION_RAILROAD_STATION; break;
		case STATION_AIRPORT:
			str = (IsHangar(tile) ? STR_LAI_STATION_DESCRIPTION_AIRCRAFT_HANGAR : STR_LAI_STATION_DESCRIPTION_AIRPORT);
			break;
		case STATION_TRUCK:    str = STR_LAI_STATION_DESCRIPTION_TRUCK_LOADING_AREA; break;
		case STATION_BUS:      str = STR_LAI_STATION_DESCRIPTION_BUS_STATION; break;
		case STATION_OILRIG: {
			const Industry *i = Station::GetByTile(tile)->industry;
			const IndustrySpec *is = GetIndustrySpec(i->type);
			td->owner[0] = i->owner;
			str = is->name;
			if (is->grf_prop.grffile != nullptr) td->grf = GetGRFConfig(is->grf_prop.grffile->grfid)->GetName();
			break;
		}
		case STATION_DOCK:     str = STR_LAI_STATION_DESCRIPTION_SHIP_DOCK; break;
		case STATION_BUOY:     str = STR_LAI_STATION_DESCRIPTION_BUOY; break;
		case STATION_WAYPOINT: str = STR_LAI_STATION_DESCRIPTION_WAYPOINT; break;
	}
	td->str = str;
}


static TrackStatus GetTileTrackStatus_Station(TileIndex tile, TransportType mode, uint sub_mode, DiagDirection side)
{
	TrackBits trackbits = TRACK_BIT_NONE;

	switch (mode) {
		case TRANSPORT_RAIL:
			if (HasStationRail(tile) && !IsStationTileBlocked(tile)) {
				trackbits = TrackToTrackBits(GetRailStationTrack(tile));
			}
			break;

		case TRANSPORT_WATER:
			/* buoy is coded as a station, it is always on open water */
			if (IsBuoy(tile)) {
				trackbits = TRACK_BIT_ALL;
				/* remove tracks that connect NE map edge */
				if (TileX(tile) == 0) trackbits &= ~(TRACK_BIT_X | TRACK_BIT_UPPER | TRACK_BIT_RIGHT);
				/* remove tracks that connect NW map edge */
				if (TileY(tile) == 0) trackbits &= ~(TRACK_BIT_Y | TRACK_BIT_LEFT | TRACK_BIT_UPPER);
			}
			break;

		case TRANSPORT_ROAD:
			if (IsRoadStop(tile)) {
				RoadTramType rtt = (RoadTramType)sub_mode;
				if (!HasTileRoadType(tile, rtt)) break;

				DiagDirection dir = GetRoadStopDir(tile);
				Axis axis = DiagDirToAxis(dir);

				if (side != INVALID_DIAGDIR) {
					if (axis != DiagDirToAxis(side) || (IsStandardRoadStopTile(tile) && dir != side)) break;
				}

				trackbits = AxisToTrackBits(axis);
			}
			break;

		default:
			break;
	}

	return CombineTrackStatus(TrackBitsToTrackdirBits(trackbits), TRACKDIR_BIT_NONE);
}


static void TileLoop_Station(TileIndex tile)
{
	/* FIXME -- GetTileTrackStatus_Station -> animated stationtiles
	 * hardcoded.....not good */
	switch (GetStationType(tile)) {
		case STATION_AIRPORT:
			AirportTileAnimationTrigger(Station::GetByTile(tile), tile, AAT_TILELOOP);
			break;

		case STATION_DOCK:
			if (!IsTileFlat(tile)) break; // only handle water part
			FALLTHROUGH;

		case STATION_OILRIG: //(station part)
		case STATION_BUOY:
			TileLoop_Water(tile);
			break;

		default: break;
	}
}


void AnimateTile_Station(TileIndex tile)
{
	if (HasStationRail(tile)) {
		AnimateStationTile(tile);
		return;
	}

	if (IsAirport(tile)) {
		AnimateAirportTile(tile);
	}
}


static bool ClickTile_Station(TileIndex tile)
{
	const BaseStation *bst = BaseStation::GetByTile(tile);

	if (bst->facilities & FACIL_WAYPOINT) {
		ShowWaypointWindow(Waypoint::From(bst));
	} else if (IsHangar(tile)) {
		const Station *st = Station::From(bst);
		ShowDepotWindow(st->airport.GetHangarTile(st->airport.GetHangarNum(tile)), VEH_AIRCRAFT);
	} else {
		ShowStationViewWindow(bst->index);
	}
	return true;
}

static VehicleEnterTileStatus VehicleEnter_Station(Vehicle *v, TileIndex tile, int x, int y)
{
	if (v->type == VEH_TRAIN) {
		StationID station_id = GetStationIndex(tile);
		if (v->current_order.IsType(OT_GOTO_WAYPOINT) && v->current_order.GetDestination() == station_id && v->current_order.GetWaypointFlags() & OWF_REVERSE) {
			Train *t = Train::From(v);
			// reverse at waypoint
			if (t->reverse_distance == 0) {
				t->reverse_distance = t->gcache.cached_total_length;
				if (t->current_order.IsWaitTimetabled()) {
					t->DeleteUnreachedImplicitOrders();
					UpdateVehicleTimetable(t, true);
					t->last_station_visited = station_id;
					SetWindowDirty(WC_VEHICLE_VIEW, t->index);
					t->current_order.MakeWaiting();
					t->current_order.SetNonStopType(ONSF_NO_STOP_AT_ANY_STATION);
					return VETSB_CONTINUE;
				}
			}
		}
		if (HasBit(Train::From(v)->flags, VRF_BEYOND_PLATFORM_END)) return VETSB_CONTINUE;
		Train *front = Train::From(v)->First();
		if (!front->IsFrontEngine()) return VETSB_CONTINUE;
		if (!(v == front || HasBit(Train::From(v)->Previous()->flags, VRF_BEYOND_PLATFORM_END))) return VETSB_CONTINUE;
		if (!HasStationTileRail(tile)) return VETSB_CONTINUE;
		if (!front->current_order.ShouldStopAtStation(front, station_id, IsRailWaypoint(tile))) return VETSB_CONTINUE;

		int station_ahead;
		int station_length;
		int stop = GetTrainStopLocation(station_id, tile, Train::From(v), &station_ahead, &station_length, x, y);

		/* Stop whenever that amount of station ahead + the distance from the
		 * begin of the platform to the stop location is longer than the length
		 * of the platform. Station ahead 'includes' the current tile where the
		 * vehicle is on, so we need to subtract that. */
		if (stop + station_ahead - (int)TILE_SIZE >= station_length) return VETSB_CONTINUE;

		DiagDirection dir = DirToDiagDir(v->direction);

		x &= 0xF;
		y &= 0xF;

		if (DiagDirToAxis(dir) != AXIS_X) Swap(x, y);
		if (y == TILE_SIZE / 2) {
			if (dir != DIAGDIR_SE && dir != DIAGDIR_SW) x = TILE_SIZE - 1 - x;
			stop &= TILE_SIZE - 1;

			if (x == stop) {
				return VETSB_ENTERED_STATION | (VehicleEnterTileStatus)(station_id << VETS_STATION_ID_OFFSET); // enter station
			} else if (x < stop) {
				front->vehstatus |= VS_TRAIN_SLOWING;
				uint16 spd = max(0, (stop - x) * 20 - 15);
				if (spd < front->cur_speed) front->cur_speed = spd;
			}
		}
	} else if (v->type == VEH_ROAD) {
		RoadVehicle *rv = RoadVehicle::From(v);
		if (rv->state < RVSB_IN_ROAD_STOP && !IsReversingRoadTrackdir((Trackdir)rv->state) && rv->frame == 0) {
			if (IsRoadStop(tile) && rv->IsFrontEngine()) {
				/* Attempt to allocate a parking bay in a road stop */
				return RoadStop::GetByTile(tile, GetRoadStopType(tile))->Enter(rv) ? VETSB_CONTINUE : VETSB_CANNOT_ENTER;
			}
		}
	}

	return VETSB_CONTINUE;
}

/**
 * Run the watched cargo callback for all houses in the catchment area.
 * @param st Station.
 */
void TriggerWatchedCargoCallbacks(Station *st)
{
	/* Collect cargoes accepted since the last big tick. */
	CargoTypes cargoes = 0;
	for (CargoID cid = 0; cid < NUM_CARGO; cid++) {
		if (HasBit(st->goods[cid].status, GoodsEntry::GES_ACCEPTED_BIGTICK)) SetBit(cargoes, cid);
	}

	/* Anything to do? */
	if (cargoes == 0) return;

	/* Loop over all houses in the catchment. */
	BitmapTileIterator it(st->catchment_tiles);
	for (TileIndex tile = it; tile != INVALID_TILE; tile = ++it) {
		if (IsTileType(tile, MP_HOUSE)) {
			WatchedCargoCallback(tile, cargoes);
		}
	}
}

/**
 * This function is called for each station once every 250 ticks.
 * Not all stations will get the tick at the same time.
 * @param st the station receiving the tick.
 * @return true if the station is still valid (wasn't deleted)
 */
static bool StationHandleBigTick(BaseStation *st)
{
	if (!st->IsInUse()) {
		if (++st->delete_ctr >= 8) delete st;
		return false;
	}

	if (Station::IsExpected(st)) {
		TriggerWatchedCargoCallbacks(Station::From(st));

		for (CargoID i = 0; i < NUM_CARGO; i++) {
			ClrBit(Station::From(st)->goods[i].status, GoodsEntry::GES_ACCEPTED_BIGTICK);
		}
	}


	if ((st->facilities & FACIL_WAYPOINT) == 0) UpdateStationAcceptance(Station::From(st), true);

	return true;
}

static inline void byte_inc_sat(byte *p)
{
	byte b = *p + 1;
	if (b != 0) *p = b;
}

/**
 * Truncate the cargo by a specific amount.
 * @param cs The type of cargo to perform the truncation for.
 * @param ge The goods entry, of the station, to truncate.
 * @param amount The amount to truncate the cargo by.
 */
static void TruncateCargo(const CargoSpec *cs, GoodsEntry *ge, uint amount = UINT_MAX)
{
	/* If truncating also punish the source stations' ratings to
	 * decrease the flow of incoming cargo. */

	StationCargoAmountMap waiting_per_source;
	ge->cargo.Truncate(amount, &waiting_per_source);
	for (StationCargoAmountMap::iterator i(waiting_per_source.begin()); i != waiting_per_source.end(); ++i) {
		Station *source_station = Station::GetIfValid(i->first);
		if (source_station == nullptr) continue;

		GoodsEntry &source_ge = source_station->goods[cs->Index()];
		source_ge.max_waiting_cargo = max(source_ge.max_waiting_cargo, i->second);
	}
}

static void UpdateStationRating(Station *st)
{
	bool waiting_changed = false;

	byte_inc_sat(&st->time_since_load);
	byte_inc_sat(&st->time_since_unload);

	const CargoSpec *cs;
	FOR_ALL_CARGOSPECS(cs) {
		GoodsEntry *ge = &st->goods[cs->Index()];
		/* Slowly increase the rating back to his original level in the case we
		 *  didn't deliver cargo yet to this station. This happens when a bribe
		 *  failed while you didn't moved that cargo yet to a station. */
		if (!ge->HasRating() && ge->rating < INITIAL_STATION_RATING) {
			ge->rating++;
		}

		/* Only change the rating if we are moving this cargo */
		if (ge->HasRating()) {
			byte_inc_sat(&ge->time_since_pickup);
			if (ge->time_since_pickup == 255 && _settings_game.order.selectgoods) {
				ClrBit(ge->status, GoodsEntry::GES_RATING);
				ge->last_speed = 0;
				TruncateCargo(cs, ge);
				waiting_changed = true;
				continue;
			}

			bool skip = false;
			int rating = 0;
			uint waiting = ge->cargo.AvailableCount();

			/* num_dests is at least 1 if there is any cargo as
			 * INVALID_STATION is also a destination.
			 */
			uint num_dests = (uint)ge->cargo.Packets()->MapSize();

			/* Average amount of cargo per next hop, but prefer solitary stations
			 * with only one or two next hops. They are allowed to have more
			 * cargo waiting per next hop.
			 * With manual cargo distribution waiting_avg = waiting / 2 as then
			 * INVALID_STATION is the only destination.
			 */
			uint waiting_avg = waiting / (num_dests + 1);

			if (HasBit(cs->callback_mask, CBM_CARGO_STATION_RATING_CALC)) {
				/* Perform custom station rating. If it succeeds the speed, days in transit and
				 * waiting cargo ratings must not be executed. */

				/* NewGRFs expect last speed to be 0xFF when no vehicle has arrived yet. */
				uint last_speed = ge->HasVehicleEverTriedLoading() ? ge->last_speed : 0xFF;

				uint32 var18 = min(ge->time_since_pickup, 0xFF) | (min(ge->max_waiting_cargo, 0xFFFF) << 8) | (min(last_speed, 0xFF) << 24);
				/* Convert to the 'old' vehicle types */
				uint32 var10 = (ge->last_vehicle_type == VEH_INVALID) ? 0x0 : (ge->last_vehicle_type + 0x10);
				uint16 callback = GetCargoCallback(CBID_CARGO_STATION_RATING_CALC, var10, var18, cs);
				if (callback != CALLBACK_FAILED) {
					skip = true;
					rating = GB(callback, 0, 14);

					/* Simulate a 15 bit signed value */
					if (HasBit(callback, 14)) rating -= 0x4000;
				}
			}

			if (!skip) {
				int b = ge->last_speed - 85;
				if (b >= 0) rating += b >> 2;

				uint waittime = ge->time_since_pickup;
				if (_settings_game.station.cargo_class_rating_wait_time) {
					if (cs->classes & CC_PASSENGERS) {
						waittime *= 3;
					} else if (cs->classes & CC_REFRIGERATED) {
						waittime *= 2;
					} else if (cs->classes & (CC_MAIL | CC_ARMOURED | CC_EXPRESS)) {
						waittime += (waittime >> 1);
					} else if (cs->classes & (CC_BULK | CC_LIQUID)) {
						waittime >>= 2;
					}
				}
				if (ge->last_vehicle_type == VEH_SHIP) waittime >>= 2;
				if (waittime <= 21) rating += 25;
				if (waittime <= 12) rating += 25;
				if (waittime <= 6) rating += 45;
				if (waittime <= 3) rating += 35;

				rating -= 90;
				if (ge->max_waiting_cargo <= 1500) rating += 55;
				if (ge->max_waiting_cargo <= 1000) rating += 35;
				if (ge->max_waiting_cargo <= 600) rating += 10;
				if (ge->max_waiting_cargo <= 300) rating += 20;
				if (ge->max_waiting_cargo <= 100) rating += 10;
			}

			if (Company::IsValidID(st->owner) && HasBit(st->town->statues, st->owner)) rating += 26;

			byte age = ge->last_age;
			if (age < 3) rating += 10;
			if (age < 2) rating += 10;
			if (age < 1) rating += 13;

			{
				int or_ = ge->rating; // old rating

				/* only modify rating in steps of -2, -1, 0, 1 or 2 */
				ge->rating = rating = or_ + Clamp(Clamp(rating, 0, 255) - or_, -2, 2);

				/* if rating is <= 64 and more than 100 items waiting on average per destination,
				 * remove some random amount of goods from the station */
				if (rating <= 64 && waiting_avg >= 100) {
					int dec = Random() & 0x1F;
					if (waiting_avg < 200) dec &= 7;
					waiting -= (dec + 1) * num_dests;
					waiting_changed = true;
				}

				/* if rating is <= 127 and there are any items waiting, maybe remove some goods. */
				if (rating <= 127 && waiting != 0) {
					uint32 r = Random();
					if (rating <= (int)GB(r, 0, 7)) {
						/* Need to have int, otherwise it will just overflow etc. */
						waiting = max((int)waiting - (int)((GB(r, 8, 2) - 1) * num_dests), 0);
						waiting_changed = true;
					}
				}

				/* At some point we really must cap the cargo. Previously this
				 * was a strict 4095, but now we'll have a less strict, but
				 * increasingly aggressive truncation of the amount of cargo. */
				static const uint WAITING_CARGO_THRESHOLD  = 1 << 12;
				static const uint WAITING_CARGO_CUT_FACTOR = 1 <<  6;
				static const uint MAX_WAITING_CARGO        = 1 << 15;

				if (waiting > WAITING_CARGO_THRESHOLD) {
					uint difference = waiting - WAITING_CARGO_THRESHOLD;
					waiting -= (difference / WAITING_CARGO_CUT_FACTOR);

					waiting = min(waiting, MAX_WAITING_CARGO);
					waiting_changed = true;
				}

				/* We can't truncate cargo that's already reserved for loading.
				 * Thus StoredCount() here. */
				if (waiting_changed && waiting < ge->cargo.AvailableCount()) {
					/* Feed back the exact own waiting cargo at this station for the
					 * next rating calculation. */
					ge->max_waiting_cargo = 0;

					TruncateCargo(cs, ge, ge->cargo.AvailableCount() - waiting);
				} else {
					/* If the average number per next hop is low, be more forgiving. */
					ge->max_waiting_cargo = waiting_avg;
				}
			}
		}
	}

	StationID index = st->index;
	if (waiting_changed) {
		SetWindowDirty(WC_STATION_VIEW, index); // update whole window
	} else {
		SetWindowWidgetDirty(WC_STATION_VIEW, index, WID_SV_ACCEPT_RATING_LIST); // update only ratings list
	}
}

/**
 * Reroute cargo of type c at station st or in any vehicles unloading there.
 * Make sure the cargo's new next hop is neither "avoid" nor "avoid2".
 * @param st Station to be rerouted at.
 * @param c Type of cargo.
 * @param avoid Original next hop of cargo, avoid this.
 * @param avoid2 Another station to be avoided when rerouting.
 */
void RerouteCargo(Station *st, CargoID c, StationID avoid, StationID avoid2)
{
	GoodsEntry &ge = st->goods[c];

	/* Reroute cargo in station. */
	ge.cargo.Reroute(UINT_MAX, &ge.cargo, avoid, avoid2, &ge);

	/* Reroute cargo staged to be transferred. */
	for (Vehicle *v : st->loading_vehicles) {
		for (; v != nullptr; v = v->Next()) {
			if (v->cargo_type != c) continue;
			v->cargo.Reroute(UINT_MAX, &v->cargo, avoid, avoid2, &ge);
		}
	}
}

/**
 * Check all next hops of cargo packets in this station for existence of a
 * a valid link they may use to travel on. Reroute any cargo not having a valid
 * link and remove timed out links found like this from the linkgraph. We're
 * not all links here as that is expensive and useless. A link no one is using
 * doesn't hurt either.
 * @param from Station to check.
 */
void DeleteStaleLinks(Station *from)
{
	for (CargoID c = 0; c < NUM_CARGO; ++c) {
		const bool auto_distributed = (_settings_game.linkgraph.GetDistributionType(c) != DT_MANUAL);
		GoodsEntry &ge = from->goods[c];
		LinkGraph *lg = LinkGraph::GetIfValid(ge.link_graph);
		if (lg == nullptr) continue;
		Node node = (*lg)[ge.node];
		for (EdgeIterator it(node.Begin()); it != node.End();) {
			Edge edge = it->second;
			Station *to = Station::Get((*lg)[it->first].Station());
			assert(to->goods[c].node == it->first);
			++it; // Do that before removing the edge. Anything else may crash.
			assert(_date >= edge.LastUpdate());
			uint timeout = max<uint>((LinkGraph::MIN_TIMEOUT_DISTANCE + (DistanceManhattan(from->xy, to->xy) >> 3)) / _settings_game.economy.day_length_factor, 1);
			if ((uint)(_date - edge.LastUpdate()) > timeout) {
				bool updated = false;

				if (auto_distributed) {
					/* Have all vehicles refresh their next hops before deciding to
					 * remove the node. */
					OrderList *l;
					std::vector<Vehicle *> vehicles;
					FOR_ALL_ORDER_LISTS(l) {
						bool found_from = false;
						bool found_to = false;
						for (Order *order = l->GetFirstOrder(); order != nullptr; order = order->next) {
							if (!order->IsType(OT_GOTO_STATION) && !order->IsType(OT_IMPLICIT)) continue;
							if (order->GetDestination() == from->index) {
								found_from = true;
								if (found_to) break;
							} else if (order->GetDestination() == to->index) {
								found_to = true;
								if (found_from) break;
							}
						}
						if (!found_to || !found_from) continue;
						vehicles.push_back(l->GetFirstSharedVehicle());
					}

					auto iter = vehicles.begin();
					while (iter != vehicles.end()) {
						Vehicle *v = *iter;

						LinkRefresher::Run(v, false); // Don't allow merging. Otherwise lg might get deleted.
						if (edge.LastUpdate() == _date) {
							updated = true;
							break;
						}

						Vehicle *next_shared = v->NextShared();
						if (next_shared) {
							*iter = next_shared;
							++iter;
						} else {
							iter = vehicles.erase(iter);
						}

						if (iter == vehicles.end()) iter = vehicles.begin();
					}
				}

				if (!updated) {
					/* If it's still considered dead remove it. */
					node.RemoveEdge(to->goods[c].node);
					ge.flows.DeleteFlows(to->index);
					RerouteCargo(from, c, to->index, from->index);
				}
			} else if (edge.LastUnrestrictedUpdate() != INVALID_DATE && (uint)(_date - edge.LastUnrestrictedUpdate()) > timeout) {
				edge.Restrict();
				ge.flows.RestrictFlows(to->index);
				RerouteCargo(from, c, to->index, from->index);
			} else if (edge.LastRestrictedUpdate() != INVALID_DATE && (uint)(_date - edge.LastRestrictedUpdate()) > timeout) {
				edge.Release();
			}
		}
		assert(_date >= lg->LastCompression());
		if ((uint)(_date - lg->LastCompression()) > max<uint>(LinkGraph::COMPRESSION_INTERVAL / _settings_game.economy.day_length_factor, 1)) {
			lg->Compress();
		}
	}
}

/**
 * Increase capacity for a link stat given by station cargo and next hop.
 * @param st Station to get the link stats from.
 * @param cargo Cargo to increase stat for.
 * @param next_station_id Station the consist will be travelling to next.
 * @param capacity Capacity to add to link stat.
 * @param usage Usage to add to link stat.
 * @param mode Update mode to be applied.
 */
void IncreaseStats(Station *st, CargoID cargo, StationID next_station_id, uint capacity, uint usage, EdgeUpdateMode mode)
{
	GoodsEntry &ge1 = st->goods[cargo];
	Station *st2 = Station::Get(next_station_id);
	GoodsEntry &ge2 = st2->goods[cargo];
	LinkGraph *lg = nullptr;
	if (ge1.link_graph == INVALID_LINK_GRAPH) {
		if (ge2.link_graph == INVALID_LINK_GRAPH) {
			if (LinkGraph::CanAllocateItem()) {
				lg = new LinkGraph(cargo);
				LinkGraphSchedule::instance.Queue(lg);
				ge2.link_graph = lg->index;
				ge2.node = lg->AddNode(st2);
			} else {
				DEBUG(misc, 0, "Can't allocate link graph");
			}
		} else {
			lg = LinkGraph::Get(ge2.link_graph);
		}
		if (lg) {
			ge1.link_graph = lg->index;
			ge1.node = lg->AddNode(st);
		}
	} else if (ge2.link_graph == INVALID_LINK_GRAPH) {
		lg = LinkGraph::Get(ge1.link_graph);
		ge2.link_graph = lg->index;
		ge2.node = lg->AddNode(st2);
	} else {
		lg = LinkGraph::Get(ge1.link_graph);
		if (ge1.link_graph != ge2.link_graph) {
			LinkGraph *lg2 = LinkGraph::Get(ge2.link_graph);
			if (lg->Size() < lg2->Size()) {
				LinkGraphSchedule::instance.Unqueue(lg);
				lg2->Merge(lg); // Updates GoodsEntries of lg
				lg = lg2;
			} else {
				LinkGraphSchedule::instance.Unqueue(lg2);
				lg->Merge(lg2); // Updates GoodsEntries of lg2
			}
		}
	}
	if (lg != nullptr) {
		(*lg)[ge1.node].UpdateEdge(ge2.node, capacity, usage, mode);
	}
}

/* called for every station each tick */
static void StationHandleSmallTick(BaseStation *st)
{
	if ((st->facilities & FACIL_WAYPOINT) != 0 || !st->IsInUse()) return;

	byte b = st->delete_ctr + 1;
	if (b >= STATION_RATING_TICKS) b = 0;
	st->delete_ctr = b;

	if (b == 0) UpdateStationRating(Station::From(st));
}

void OnTick_Station()
{
	if (_game_mode == GM_EDITOR) return;

	BaseStation *st;
	FOR_ALL_BASE_STATIONS(st) {
		StationHandleSmallTick(st);

		/* Clean up the link graph about once a week. */
		if (Station::IsExpected(st) && (_tick_counter + st->index) % STATION_LINKGRAPH_TICKS == 0) {
			DeleteStaleLinks(Station::From(st));
		};

		/* Run STATION_ACCEPTANCE_TICKS = 250 tick interval trigger for station animation.
		 * Station index is included so that triggers are not all done
		 * at the same time. */
		if ((_tick_counter + st->index) % STATION_ACCEPTANCE_TICKS == 0) {
			/* Stop processing this station if it was deleted */
			if (!StationHandleBigTick(st)) continue;
			TriggerStationAnimation(st, st->xy, SAT_250_TICKS);
			if (Station::IsExpected(st)) AirportAnimationTrigger(Station::From(st), AAT_STATION_250_TICKS);
		}
	}
}

/** Monthly loop for stations. */
void StationMonthlyLoop()
{
	Station *st;

	FOR_ALL_STATIONS(st) {
		for (CargoID i = 0; i < NUM_CARGO; i++) {
			GoodsEntry *ge = &st->goods[i];
			SB(ge->status, GoodsEntry::GES_LAST_MONTH, 1, GB(ge->status, GoodsEntry::GES_CURRENT_MONTH, 1));
			ClrBit(ge->status, GoodsEntry::GES_CURRENT_MONTH);
		}
	}
}


void ModifyStationRatingAround(TileIndex tile, Owner owner, int amount, uint radius)
{
	ForAllStationsRadius(tile, radius, [&](Station *st) {
		if (st->owner == owner) {
			for (CargoID i = 0; i < NUM_CARGO; i++) {
				GoodsEntry *ge = &st->goods[i];

				if (ge->status != 0) {
					ge->rating = Clamp(ge->rating + amount, 0, 255);
				}
			}
		}
	});
}

static uint UpdateStationWaiting(Station *st, CargoID type, uint amount, SourceType source_type, SourceID source_id)
{
	/* We can't allocate a CargoPacket? Then don't do anything
	 * at all; i.e. just discard the incoming cargo. */
	if (!CargoPacket::CanAllocateItem()) return 0;

	GoodsEntry &ge = st->goods[type];
	amount += ge.amount_fract;
	ge.amount_fract = GB(amount, 0, 8);

	amount >>= 8;
	/* No new "real" cargo item yet. */
	if (amount == 0) return 0;

	StationID next = ge.GetVia(st->index);
	ge.cargo.Append(new CargoPacket(st->index, st->xy, amount, source_type, source_id), next);
	LinkGraph *lg = nullptr;
	if (ge.link_graph == INVALID_LINK_GRAPH) {
		if (LinkGraph::CanAllocateItem()) {
			lg = new LinkGraph(type);
			LinkGraphSchedule::instance.Queue(lg);
			ge.link_graph = lg->index;
			ge.node = lg->AddNode(st);
		} else {
			DEBUG(misc, 0, "Can't allocate link graph");
		}
	} else {
		lg = LinkGraph::Get(ge.link_graph);
	}
	if (lg != nullptr) (*lg)[ge.node].UpdateSupply(amount);

	if (!ge.HasRating()) {
		InvalidateWindowData(WC_STATION_LIST, st->index);
		SetBit(ge.status, GoodsEntry::GES_RATING);
	}

	TriggerStationRandomisation(st, st->xy, SRT_NEW_CARGO, type);
	TriggerStationAnimation(st, st->xy, SAT_NEW_CARGO, type);
	AirportAnimationTrigger(st, AAT_STATION_NEW_CARGO, type);

	SetWindowDirty(WC_STATION_VIEW, st->index);
	st->MarkTilesDirty(true);
	return amount;
}

static bool IsUniqueStationName(const char *name)
{
	const Station *st;

	FOR_ALL_STATIONS(st) {
		if (st->name != nullptr && strcmp(st->name, name) == 0) return false;
	}

	return true;
}

/**
 * Rename a station
 * @param tile unused
 * @param flags operation to perform
 * @param p1 station ID that is to be renamed
 * @param p2 unused
 * @param text the new name or an empty string when resetting to the default
 * @return the cost of this operation or an error
 */
CommandCost CmdRenameStation(TileIndex tile, DoCommandFlag flags, uint32 p1, uint32 p2, const char *text)
{
	Station *st = Station::GetIfValid(p1);
	if (st == nullptr) return CMD_ERROR;

	CommandCost ret = CheckOwnership(st->owner);
	if (ret.Failed()) return ret;

	bool reset = StrEmpty(text);

	if (!reset) {
		if (Utf8StringLength(text) >= MAX_LENGTH_STATION_NAME_CHARS) return CMD_ERROR;
		if (!IsUniqueStationName(text)) return_cmd_error(STR_ERROR_NAME_MUST_BE_UNIQUE);
	}

	if (flags & DC_EXEC) {
		st->cached_name.reset();
		free(st->name);
		st->name = reset ? nullptr : stredup(text);

		st->UpdateVirtCoord();
		InvalidateWindowData(WC_STATION_LIST, st->owner, 1);
	}

	return CommandCost();
}

static void AddNearbyStationsByCatchment(TileIndex tile, StationList *stations, StationList &nearby)
{
	for (Station *st : nearby) {
		if (st->TileIsInCatchment(tile)) stations->insert(st);
	}
}

/**
 * Find all stations around a rectangular producer (industry, house, headquarter, ...)
 *
 * @param location The location/area of the producer
 * @param[out] stations The list to store the stations in
 * @param use_nearby Use nearby station list of industry/town associated with location.tile
 */
void FindStationsAroundTiles(const TileArea &location, StationList * const stations, bool use_nearby, const IndustryID industry_filter)
{
	if (use_nearby) {
		/* Industries and towns maintain a list of nearby stations */
		if (IsTileType(location.tile, MP_INDUSTRY)) {
			/* Industry nearby stations are already filtered by catchment. */
			*stations = Industry::GetByTile(location.tile)->stations_near;
			return;
		} else if (IsTileType(location.tile, MP_HOUSE)) {
			/* Town nearby stations need to be filtered per tile. */
			assert(location.w == 1 && location.h == 1);
			AddNearbyStationsByCatchment(location.tile, stations, Town::GetByTile(location.tile)->stations_near);
			return;
		}
	}

	/* Not using, or don't have a nearby stations list, so we need to scan. */

	btree::btree_set<StationID> seen_stations;

	/* Scan an area around the building covering the maximum possible station
	 * to find the possible nearby stations. */
	uint max_c = _settings_game.station.modified_catchment ? MAX_CATCHMENT : CA_UNMODIFIED;
	max_c += _settings_game.station.catchment_increase;
	TileArea ta = TileArea(location).Expand(max_c);
	TILE_AREA_LOOP(tile, ta) {
		if (IsTileType(tile, MP_STATION)) seen_stations.insert(GetStationIndex(tile));
	}

	for (StationID stationid : seen_stations) {
		Station *st = Station::GetIfValid(stationid);
		if (st == nullptr) continue; /* Waypoint */

		/* Check if station is attached to an industry */
		if (!_settings_game.station.serve_neutral_industries && st->industry != nullptr) continue;

		/* Test if the tile is within the station's catchment */
		TILE_AREA_LOOP(tile, location) {
			if (industry_filter != INVALID_INDUSTRY && (!IsTileType(tile, MP_INDUSTRY) || GetIndustryIndex(tile) != industry_filter)) continue;
			if (st->TileIsInCatchment(tile)) {
				stations->insert(st);
				break;
			}
		}
	}
}

/**
 * Run a tile loop to find stations around a tile, on demand. Cache the result for further requests
 * @return pointer to a StationList containing all stations found
 */
const StationList *StationFinder::GetStations()
{
	if (this->tile != INVALID_TILE) {
		FindStationsAroundTiles(*this, &this->stations);
		this->tile = INVALID_TILE;
	}
	return &this->stations;
}

uint MoveGoodsToStation(CargoID type, uint amount, SourceType source_type, SourceID source_id, const StationList *all_stations)
{
	/* Return if nothing to do. Also the rounding below fails for 0. */
	if (amount == 0) return 0;

	Station *st1 = nullptr;   // Station with best rating
	Station *st2 = nullptr;   // Second best station
	uint best_rating1 = 0; // rating of st1
	uint best_rating2 = 0; // rating of st2

	for (Station *st : *all_stations) {
		/* Is the station reserved exclusively for somebody else? */
		if (st->owner != OWNER_NONE && st->town->exclusive_counter > 0 && st->town->exclusivity != st->owner) continue;

		if (st->goods[type].rating == 0) continue; // Lowest possible rating, better not to give cargo anymore

		if (_settings_game.order.selectgoods && !st->goods[type].HasVehicleEverTriedLoading()) continue; // Selectively servicing stations, and not this one

		if (IsCargoInClass(type, CC_PASSENGERS)) {
			if (st->facilities == FACIL_TRUCK_STOP) continue; // passengers are never served by just a truck stop
		} else {
			if (st->facilities == FACIL_BUS_STOP) continue; // non-passengers are never served by just a bus stop
		}

		/* This station can be used, add it to st1/st2 */
		if (st1 == nullptr || st->goods[type].rating >= best_rating1) {
			st2 = st1; best_rating2 = best_rating1; st1 = st; best_rating1 = st->goods[type].rating;
		} else if (st2 == nullptr || st->goods[type].rating >= best_rating2) {
			st2 = st; best_rating2 = st->goods[type].rating;
		}
	}

	/* no stations around at all? */
	if (st1 == nullptr) return 0;

	/* From now we'll calculate with fractal cargo amounts.
	 * First determine how much cargo we really have. */
	amount *= best_rating1 + 1;

	if (st2 == nullptr) {
		/* only one station around */
		return UpdateStationWaiting(st1, type, amount, source_type, source_id);
	}

	/* several stations around, the best two (highest rating) are in st1 and st2 */
	assert(st1 != nullptr);
	assert(st2 != nullptr);
	assert(best_rating1 != 0 || best_rating2 != 0);

	/* Then determine the amount the worst station gets. We do it this way as the
	 * best should get a bonus, which in this case is the rounding difference from
	 * this calculation. In reality that will mean the bonus will be pretty low.
	 * Nevertheless, the best station should always get the most cargo regardless
	 * of rounding issues. */
	uint worst_cargo = amount * best_rating2 / (best_rating1 + best_rating2);
	assert(worst_cargo <= (amount - worst_cargo));

	/* And then send the cargo to the stations! */
	uint moved = UpdateStationWaiting(st1, type, amount - worst_cargo, source_type, source_id);
	/* These two UpdateStationWaiting's can't be in the statement as then the order
	 * of execution would be undefined and that could cause desyncs with callbacks. */
	return moved + UpdateStationWaiting(st2, type, worst_cargo, source_type, source_id);
}

void UpdateStationDockingTiles(Station *st)
{
	st->docking_station.Clear();
	st->docking_tiles.clear();

	/* For neutral stations, start with the industry area instead of dock area */
	const TileArea *area = st->industry != nullptr ? &st->industry->location : &st->ship_station;

	if (area->tile == INVALID_TILE) return;

	int x = TileX(area->tile);
	int y = TileY(area->tile);

	/* Expand the area by a tile on each side while
	 * making sure that we remain inside the map. */
	int x2 = min(x + area->w + 1, MapSizeX());
	int x1 = max(x - 1, 0);

	int y2 = min(y + area->h + 1, MapSizeY());
	int y1 = max(y - 1, 0);

	TileArea ta(TileXY(x1, y1), TileXY(x2 - 1, y2 - 1));
	TILE_AREA_LOOP(tile, ta) {
		if (IsValidTile(tile) && IsPossibleDockingTile(tile)) CheckForDockingTile(tile);
	}
}

void BuildOilRig(TileIndex tile)
{
	if (!Station::CanAllocateItem()) {
		DEBUG(misc, 0, "Can't allocate station for oilrig at 0x%X, reverting to oilrig only", tile);
		return;
	}

	Station *st = new Station(tile);
	_station_kdtree.Insert(st->index);
	st->town = ClosestTownFromTile(tile, UINT_MAX);

	st->string_id = GenerateStationName(st, tile, STATIONNAMING_OILRIG);

	assert_tile(IsTileType(tile, MP_INDUSTRY), tile);
	/* Mark industry as associated both ways */
	st->industry = Industry::GetByTile(tile);
	st->industry->neutral_station = st;
	DeleteAnimatedTile(tile);
	MakeOilrig(tile, st->index, GetWaterClass(tile));

	st->owner = OWNER_NONE;
	st->airport.type = AT_OILRIG;
	st->airport.Add(tile);
	st->ship_station.Add(tile);
	st->facilities = FACIL_AIRPORT | FACIL_DOCK;
	st->build_date = _date;
	UpdateStationDockingTiles(st);

	st->rect.BeforeAddTile(tile, StationRect::ADD_FORCE);

	st->UpdateVirtCoord();
	if (_viewport_sign_kdtree_valid) _viewport_sign_kdtree.Insert(ViewportSignKdtreeItem::MakeStation(st->index));
	st->RecomputeCatchment();
	UpdateStationAcceptance(st, false);
	ZoningMarkDirtyStationCoverageArea(st);
}

void DeleteOilRig(TileIndex tile)
{
	Station *st = Station::GetByTile(tile);
	ZoningMarkDirtyStationCoverageArea(st);

	MakeWaterKeepingClass(tile, OWNER_NONE);

	assert(st->facilities == (FACIL_AIRPORT | FACIL_DOCK) && st->airport.type == AT_OILRIG);
	if (st->industry != nullptr && st->industry->neutral_station == st) {
		/* Don't leave dangling neutral station pointer */
		st->industry->neutral_station = nullptr;
	}
	delete st;
}

static void ChangeTileOwner_Station(TileIndex tile, Owner old_owner, Owner new_owner)
{
	if (IsRoadStopTile(tile)) {
		FOR_ALL_ROADTRAMTYPES(rtt) {
			/* Update all roadtypes, no matter if they are present */
			if (GetRoadOwner(tile, rtt) == old_owner) {
				RoadType rt = GetRoadType(tile, rtt);
				if (rt != INVALID_ROADTYPE) {
					/* A drive-through road-stop has always two road bits. No need to dirty windows here, we'll redraw the whole screen anyway. */
					Company::Get(old_owner)->infrastructure.road[rt] -= 2;
					if (new_owner != INVALID_OWNER) Company::Get(new_owner)->infrastructure.road[rt] += 2;
				}
				SetRoadOwner(tile, rtt, new_owner == INVALID_OWNER ? OWNER_NONE : new_owner);
			}
		}
	}

	if (!IsTileOwner(tile, old_owner)) return;

	if (new_owner != INVALID_OWNER) {
		/* Update company infrastructure counts. Only do it here
		 * if the new owner is valid as otherwise the clear
		 * command will do it for us. No need to dirty windows
		 * here, we'll redraw the whole screen anyway.*/
		Company *old_company = Company::Get(old_owner);
		Company *new_company = Company::Get(new_owner);

		/* Update counts for underlying infrastructure. */
		switch (GetStationType(tile)) {
			case STATION_RAIL:
			case STATION_WAYPOINT:
				if (!IsStationTileBlocked(tile)) {
					old_company->infrastructure.rail[GetRailType(tile)]--;
					new_company->infrastructure.rail[GetRailType(tile)]++;
				}
				break;

			case STATION_BUS:
			case STATION_TRUCK:
				/* Road stops were already handled above. */
				break;

			case STATION_BUOY:
			case STATION_DOCK:
				if (GetWaterClass(tile) == WATER_CLASS_CANAL) {
					old_company->infrastructure.water--;
					new_company->infrastructure.water++;
				}
				break;

			default:
				break;
		}

		/* Update station tile count. */
		if (!IsBuoy(tile) && !IsAirport(tile)) {
			old_company->infrastructure.station--;
			new_company->infrastructure.station++;
		}

		/* for buoys, owner of tile is owner of water, st->owner == OWNER_NONE */
		SetTileOwner(tile, new_owner);
		InvalidateWindowClassesData(WC_STATION_LIST, 0);
	} else {
		if (IsDriveThroughStopTile(tile)) {
			/* Remove the drive-through road stop */
			DoCommand(tile, 1 | 1 << 8, (GetStationType(tile) == STATION_TRUCK) ? ROADSTOP_TRUCK : ROADSTOP_BUS, DC_EXEC | DC_BANKRUPT, CMD_REMOVE_ROAD_STOP);
			assert_tile(IsTileType(tile, MP_ROAD), tile);
			/* Change owner of tile and all roadtypes */
			ChangeTileOwner(tile, old_owner, new_owner);
		} else {
			DoCommand(tile, 0, 0, DC_EXEC | DC_BANKRUPT, CMD_LANDSCAPE_CLEAR);
			/* Set tile owner of water under (now removed) buoy and dock to OWNER_NONE.
			 * Update owner of buoy if it was not removed (was in orders).
			 * Do not update when owned by OWNER_WATER (sea and rivers). */
			if ((IsTileType(tile, MP_WATER) || IsBuoyTile(tile)) && IsTileOwner(tile, old_owner)) SetTileOwner(tile, OWNER_NONE);
		}
	}
}

/**
 * Check if a drive-through road stop tile can be cleared.
 * Road stops built on town-owned roads check the conditions
 * that would allow clearing of the original road.
 * @param tile road stop tile to check
 * @param flags command flags
 * @return true if the road can be cleared
 */
static bool CanRemoveRoadWithStop(TileIndex tile, DoCommandFlag flags)
{
	/* Yeah... water can always remove stops, right? */
	if (_current_company == OWNER_WATER) return true;

	if (GetRoadTypeTram(tile) != INVALID_ROADTYPE) {
		Owner tram_owner = GetRoadOwner(tile, RTT_TRAM);
		if (tram_owner != OWNER_NONE && CheckOwnership(tram_owner).Failed()) return false;
	}
	if (GetRoadTypeRoad(tile) != INVALID_ROADTYPE) {
		Owner road_owner = GetRoadOwner(tile, RTT_ROAD);
		if (road_owner != OWNER_TOWN) {
			if (road_owner != OWNER_NONE && CheckOwnership(road_owner).Failed()) return false;
		} else {
			if (CheckAllowRemoveRoad(tile, GetAnyRoadBits(tile, RTT_ROAD), OWNER_TOWN, RTT_ROAD, flags).Failed()) return false;
		}
	}

	return true;
}

/**
 * Clear a single tile of a station.
 * @param tile The tile to clear.
 * @param flags The DoCommand flags related to the "command".
 * @return The cost, or error of clearing.
 */
CommandCost ClearTile_Station(TileIndex tile, DoCommandFlag flags)
{
	if (flags & DC_AUTO) {
		switch (GetStationType(tile)) {
			default: break;
			case STATION_RAIL:     return_cmd_error(STR_ERROR_MUST_DEMOLISH_RAILROAD);
			case STATION_WAYPOINT: return_cmd_error(STR_ERROR_BUILDING_MUST_BE_DEMOLISHED);
			case STATION_AIRPORT:  return_cmd_error(STR_ERROR_MUST_DEMOLISH_AIRPORT_FIRST);
			case STATION_TRUCK:    return_cmd_error(HasTileRoadType(tile, RTT_TRAM) ? STR_ERROR_MUST_DEMOLISH_CARGO_TRAM_STATION_FIRST : STR_ERROR_MUST_DEMOLISH_TRUCK_STATION_FIRST);
			case STATION_BUS:      return_cmd_error(HasTileRoadType(tile, RTT_TRAM) ? STR_ERROR_MUST_DEMOLISH_PASSENGER_TRAM_STATION_FIRST : STR_ERROR_MUST_DEMOLISH_BUS_STATION_FIRST);
			case STATION_BUOY:     return_cmd_error(STR_ERROR_BUOY_IN_THE_WAY);
			case STATION_DOCK:     return_cmd_error(STR_ERROR_MUST_DEMOLISH_DOCK_FIRST);
			case STATION_OILRIG:
				SetDParam(1, STR_INDUSTRY_NAME_OIL_RIG);
				return_cmd_error(STR_ERROR_GENERIC_OBJECT_IN_THE_WAY);
		}
	}

	switch (GetStationType(tile)) {
		case STATION_RAIL:     return RemoveRailStation(tile, flags);
		case STATION_WAYPOINT: return RemoveRailWaypoint(tile, flags);
		case STATION_AIRPORT:  return RemoveAirport(tile, flags);
		case STATION_TRUCK:
			if (IsDriveThroughStopTile(tile) && !CanRemoveRoadWithStop(tile, flags)) {
				return_cmd_error(STR_ERROR_MUST_DEMOLISH_TRUCK_STATION_FIRST);
			}
			return RemoveRoadStop(tile, flags);
		case STATION_BUS:
			if (IsDriveThroughStopTile(tile) && !CanRemoveRoadWithStop(tile, flags)) {
				return_cmd_error(STR_ERROR_MUST_DEMOLISH_BUS_STATION_FIRST);
			}
			return RemoveRoadStop(tile, flags);
		case STATION_BUOY:     return RemoveBuoy(tile, flags);
		case STATION_DOCK:     return RemoveDock(tile, flags);
		default: break;
	}

	return CMD_ERROR;
}

static CommandCost TerraformTile_Station(TileIndex tile, DoCommandFlag flags, int z_new, Slope tileh_new)
{
	if (_settings_game.construction.build_on_slopes && AutoslopeEnabled()) {
		/* TODO: If you implement newgrf callback 149 'land slope check', you have to decide what to do with it here.
		 *       TTDP does not call it.
		 */
		if (GetTileMaxZ(tile) == z_new + GetSlopeMaxZ(tileh_new)) {
			switch (GetStationType(tile)) {
				case STATION_WAYPOINT:
				case STATION_RAIL: {
					DiagDirection direction = AxisToDiagDir(GetRailStationAxis(tile));
					if (!AutoslopeCheckForEntranceEdge(tile, z_new, tileh_new, direction)) break;
					if (!AutoslopeCheckForEntranceEdge(tile, z_new, tileh_new, ReverseDiagDir(direction))) break;
					return CommandCost(EXPENSES_CONSTRUCTION, _price[PR_BUILD_FOUNDATION]);
				}

				case STATION_AIRPORT:
					return CommandCost(EXPENSES_CONSTRUCTION, _price[PR_BUILD_FOUNDATION]);

				case STATION_TRUCK:
				case STATION_BUS: {
					DiagDirection direction = GetRoadStopDir(tile);
					if (!AutoslopeCheckForEntranceEdge(tile, z_new, tileh_new, direction)) break;
					if (IsDriveThroughStopTile(tile)) {
						if (!AutoslopeCheckForEntranceEdge(tile, z_new, tileh_new, ReverseDiagDir(direction))) break;
					}
					return CommandCost(EXPENSES_CONSTRUCTION, _price[PR_BUILD_FOUNDATION]);
				}

				default: break;
			}
		}
	}
	return DoCommand(tile, 0, 0, flags, CMD_LANDSCAPE_CLEAR);
}

FlowStat::iterator FlowStat::erase_item(FlowStat::iterator iter, uint flow_reduction)
{
	assert(!this->empty());
	const uint offset = iter - this->begin();
	const iterator last = this->end() - 1;
	for (; iter < last; ++iter) {
		*iter = { (iter + 1)->first - flow_reduction, (iter + 1)->second };
	}
	--this->count;
	if (this->count == 2) {
		// transition from external to internal storage
		ShareEntry *ptr = this->storage.ptr_shares.buffer;
		this->storage.inline_shares[0] = ptr[0];
		this->storage.inline_shares[1] = ptr[1];
		free(ptr);
	}
	return this->begin() + offset;
}

/**
 * Get flow for a station.
 * @param st Station to get flow for.
 * @return Flow for st.
 */
uint FlowStat::GetShare(StationID st) const
{
	uint32 prev = 0;
	for (const_iterator it = this->begin(); it != this->end(); ++it) {
		if (it->second == st) {
			return it->first - prev;
		} else {
			prev = it->first;
		}
	}
	return 0;
}

/**
 * Get a station a package can be routed to, but exclude the given ones.
 * @param excluded StationID not to be selected.
 * @param excluded2 Another StationID not to be selected.
 * @return A station ID from the shares map.
 */
StationID FlowStat::GetVia(StationID excluded, StationID excluded2) const
{
	if (this->unrestricted == 0) return INVALID_STATION;
	assert(!this->empty());
	const_iterator it = std::upper_bound(this->data(), this->data() + this->count, RandomRange(this->unrestricted));
	assert(it != this->end() && it->first <= this->unrestricted);
	if (it->second != excluded && it->second != excluded2) return it->second;

	/* We've hit one of the excluded stations.
	 * Draw another share, from outside its range. */

	uint end = it->first;
	uint begin = (it == this->begin() ? 0 : (--it)->first);
	uint interval = end - begin;
	if (interval >= this->unrestricted) return INVALID_STATION; // Only one station in the map.
	uint new_max = this->unrestricted - interval;
	uint rand = RandomRange(new_max);
	const_iterator it2 = (rand < begin) ? this->upper_bound(rand) :
			this->upper_bound(rand + interval);
	assert(it2 != this->end() && it2->first <= this->unrestricted);
	if (it2->second != excluded && it2->second != excluded2) return it2->second;

	/* We've hit the second excluded station.
	 * Same as before, only a bit more complicated. */

	uint end2 = it2->first;
	uint begin2 = (it2 == this->begin() ? 0 : (--it2)->first);
	uint interval2 = end2 - begin2;
	if (interval2 >= new_max) return INVALID_STATION; // Only the two excluded stations in the map.
	new_max -= interval2;
	if (begin > begin2) {
		Swap(begin, begin2);
		Swap(end, end2);
		Swap(interval, interval2);
	}
	rand = RandomRange(new_max);
	const_iterator it3 = this->upper_bound(this->unrestricted);
	if (rand < begin) {
		it3 = this->upper_bound(rand);
	} else if (rand < begin2 - interval) {
		it3 = this->upper_bound(rand + interval);
	} else {
		it3 = this->upper_bound(rand + interval + interval2);
	}
	assert(it3 != this->end() && it3->first <= this->unrestricted);
	return it3->second;
}

/**
 * Change share for specified station. By specifying INT_MIN as parameter you
 * can erase a share. Newly added flows will be unrestricted.
 * @param st Next Hop to be removed.
 * @param flow Share to be added or removed.
 */
void FlowStat::ChangeShare(StationID st, int flow)
{
	/* We assert only before changing as afterwards the shares can actually
	 * be empty. In that case the whole flow stat must be deleted then. */
	assert(!this->empty());

	uint last_share = 0;
	for (iterator it(this->begin()); it != this->end(); ++it) {
		if (it->second == st) {
			uint share = it->first - last_share;
			if (flow < 0 && (flow == INT_MIN || (uint)(-flow) >= share)) {
				if (it->first <= this->unrestricted) this->unrestricted -= share;
				this->erase_item(it, share);
				break; // remove the whole share
			}
			if (it->first <= this->unrestricted) this->unrestricted += flow;
			for (; it != this->end(); ++it) {
				it->first += flow;
			}
			flow = 0;
			break;
		}
		last_share = it->first;
	}
	if (flow > 0) {
		// must be non-empty here
		last_share = (this->end() - 1)->first;
		this->AppendShare(st, (uint)flow, true); // true to avoid changing this->unrestricted, which we fixup below
		if (this->unrestricted < last_share) {
			// Move to front to unrestrict
			this->ReleaseShare(st);
		} else {
			// First restricted item, so bump unrestricted count
			this->unrestricted += flow;
		}
	}
}

/**
 * Restrict a flow by moving it to the end of the map and decreasing the amount
 * of unrestricted flow.
 * @param st Station of flow to be restricted.
 */
void FlowStat::RestrictShare(StationID st)
{
	assert(!this->empty());
	iterator it = this->begin();
	const iterator end = this->end();
	uint last_share = 0;
	for (; it != end; ++it) {
		if (it->first > this->unrestricted) return; // Not present or already restricted.
		if (it->second == st) {
			uint flow = it->first - last_share;
			this->unrestricted -= flow;
			if (this->unrestricted == last_share) return; // No further action required
			const iterator last = end - 1;
			for (iterator jt = it; jt != last; ++jt) {
				*jt = { (jt + 1)->first - flow, (jt + 1)->second };
			}
			*last = { flow + (last - 1)->first, st };
			return;
		}
		last_share = it->first;
	}
}

/**
 * Release ("unrestrict") a flow by moving it to the begin of the map and
 * increasing the amount of unrestricted flow.
 * @param st Station of flow to be released.
 */
void FlowStat::ReleaseShare(StationID st)
{
	assert(!this->empty());
	iterator it = this->end() - 1;
	const iterator start = this->begin();
	for (; it >= start; --it) {
		if (it->first < this->unrestricted) return; // Already unrestricted
		if (it->second == st) {
			if (it - 1 >= start) {
				uint flow = it->first - (it - 1)->first;
				this->unrestricted += flow;
				if (it->first == this->unrestricted) return; // No further action required
				for (iterator jt = it; jt != start; --jt) {
					*jt = { (jt - 1)->first + flow, (jt - 1)->second };
				}
				*start = { flow, st };
			} else {
				// already at start
				this->unrestricted = it->first;
			}
			return;
		}
	}
}

/**
 * Scale all shares from link graph's runtime to monthly values.
 * @param runtime Time the link graph has been running without compression.
 * @pre runtime must be greater than 0 as we don't want infinite flow values.
 */
void FlowStat::ScaleToMonthly(uint runtime)
{
	assert(runtime > 0);
	uint share = 0;
	for (iterator i = this->begin(); i != this->end(); ++i) {
		share = max(share + 1, i->first * 30 / runtime);
		if (this->unrestricted == i->first) this->unrestricted = share;
		i->first = share;
	}
}

/**
 * Add some flow from "origin", going via "via".
 * @param origin Origin of the flow.
 * @param via Next hop.
 * @param flow Amount of flow to be added.
 */
void FlowStatMap::AddFlow(StationID origin, StationID via, uint flow)
{
	FlowStatMap::iterator origin_it = this->find(origin);
	if (origin_it == this->end()) {
		this->insert(FlowStat(origin, via, flow));
	} else {
		origin_it->ChangeShare(via, flow);
		assert(!origin_it->empty());
	}
}

/**
 * Pass on some flow, remembering it as invalid, for later subtraction from
 * locally consumed flow. This is necessary because we can't have negative
 * flows and we don't want to sort the flows before adding them up.
 * @param origin Origin of the flow.
 * @param via Next hop.
 * @param flow Amount of flow to be passed.
 */
void FlowStatMap::PassOnFlow(StationID origin, StationID via, uint flow)
{
	FlowStatMap::iterator prev_it = this->find(origin);
	if (prev_it == this->end()) {
		FlowStat fs(origin, via, flow);
		fs.AppendShare(INVALID_STATION, flow);
		this->insert(std::move(fs));
	} else {
		prev_it->ChangeShare(via, flow);
		prev_it->ChangeShare(INVALID_STATION, flow);
		assert(!prev_it->empty());
	}
}

/**
 * Subtract invalid flows from locally consumed flow.
 * @param self ID of own station.
 */
void FlowStatMap::FinalizeLocalConsumption(StationID self)
{
	for (FlowStatMap::iterator i = this->begin(); i != this->end(); ++i) {
		FlowStat &fs = *i;
		uint local = fs.GetShare(INVALID_STATION);
		if (local > INT_MAX) { // make sure it fits in an int
			fs.ChangeShare(self, -INT_MAX);
			fs.ChangeShare(INVALID_STATION, -INT_MAX);
			local -= INT_MAX;
		}
		fs.ChangeShare(self, -(int)local);
		fs.ChangeShare(INVALID_STATION, -(int)local);

		/* If the local share is used up there must be a share for some
		 * remote station. */
		assert(!fs.empty());
	}
}

/**
 * Delete all flows at a station for specific cargo and destination.
 * @param via Remote station of flows to be deleted.
 * @return IDs of source stations for which the complete FlowStat, not only a
 *         share, has been erased.
 */
StationIDStack FlowStatMap::DeleteFlows(StationID via)
{
	StationIDStack ret;
	for (FlowStatMap::iterator f_it = this->begin(); f_it != this->end();) {
		FlowStat &s_flows = *f_it;
		s_flows.ChangeShare(via, INT_MIN);
		if (s_flows.empty()) {
			ret.Push(f_it->GetOrigin());
			f_it = this->erase(f_it);
		} else {
			++f_it;
		}
	}
	return ret;
}

/**
 * Restrict all flows at a station for specific cargo and destination.
 * @param via Remote station of flows to be restricted.
 */
void FlowStatMap::RestrictFlows(StationID via)
{
	for (FlowStatMap::iterator it = this->begin(); it != this->end(); ++it) {
		it->RestrictShare(via);
	}
}

/**
 * Get the sum of all flows from this FlowStatMap.
 * @return sum of all flows.
 */
uint FlowStatMap::GetFlow() const
{
	uint ret = 0;
	for (FlowStatMap::const_iterator i = this->begin(); i != this->end(); ++i) {
		if (i->IsInvalid()) continue;
		ret += (i->end() - 1)->first;
	}
	return ret;
}

/**
 * Get the sum of flows via a specific station from this FlowStatMap.
 * @param via Remote station to look for.
 * @return all flows for 'via' added up.
 */
uint FlowStatMap::GetFlowVia(StationID via) const
{
	uint ret = 0;
	for (FlowStatMap::const_iterator i = this->begin(); i != this->end(); ++i) {
		if (i->IsInvalid()) continue;
		ret += i->GetShare(via);
	}
	return ret;
}

/**
 * Get the sum of flows from a specific station from this FlowStatMap.
 * @param from Origin station to look for.
 * @return all flows from 'from' added up.
 */
uint FlowStatMap::GetFlowFrom(StationID from) const
{
	FlowStatMap::const_iterator i = this->find(from);
	if (i == this->end()) return 0;
	if (i->IsInvalid()) return 0;
	return (i->end() - 1)->first;
}

/**
 * Get the flow from a specific station via a specific other station.
 * @param from Origin station to look for.
 * @param via Remote station to look for.
 * @return flow share originating at 'from' and going to 'via'.
 */
uint FlowStatMap::GetFlowFromVia(StationID from, StationID via) const
{
	FlowStatMap::const_iterator i = this->find(from);
	if (i == this->end()) return 0;
	if (i->IsInvalid()) return 0;
	return i->GetShare(via);
}

void FlowStatMap::SortStorage()
{
	assert(this->flows_storage.size() == this->flows_index.size());
	std::sort(this->flows_storage.begin(), this->flows_storage.end(), [](const FlowStat &a, const FlowStat &b) -> bool {
		return a.origin < b.origin;
	});
	uint16 index = 0;
	for (auto &it : this->flows_index) {
		it.second = index;
		index++;
	}
}

void DumpStationFlowStats(char *b, const char *last)
{
	btree::btree_map<uint, uint> count_map;
	btree::btree_map<uint, uint> invalid_map;
	const Station *st;
	FOR_ALL_STATIONS(st) {
		for (CargoID i = 0; i < NUM_CARGO; i++) {
			const GoodsEntry &ge = st->goods[i];
			for (FlowStatMap::const_iterator it(ge.flows.begin()); it != ge.flows.end(); ++it) {
				count_map[(uint32)it->size()]++;
				invalid_map[it->GetRawFlags() & 0x1F]++;
			}
		}
	}
	b += seprintf(b, last, "Flow state shares size distribution:\n");
	for (const auto &it : count_map) {
		b += seprintf(b, last, "%-5u %-5u\n", it.first, it.second);
	}
	b += seprintf(b, last, "Flow state shares invalid state distribution:\n");
	for (const auto &it : invalid_map) {
		b += seprintf(b, last, "%-2u %-5u\n", it.first, it.second);
	}
}

extern const TileTypeProcs _tile_type_station_procs = {
	DrawTile_Station,           // draw_tile_proc
	GetSlopePixelZ_Station,     // get_slope_z_proc
	ClearTile_Station,          // clear_tile_proc
	nullptr,                       // add_accepted_cargo_proc
	GetTileDesc_Station,        // get_tile_desc_proc
	GetTileTrackStatus_Station, // get_tile_track_status_proc
	ClickTile_Station,          // click_tile_proc
	AnimateTile_Station,        // animate_tile_proc
	TileLoop_Station,           // tile_loop_proc
	ChangeTileOwner_Station,    // change_tile_owner_proc
	nullptr,                       // add_produced_cargo_proc
	VehicleEnter_Station,       // vehicle_enter_tile_proc
	GetFoundation_Station,      // get_foundation_proc
	TerraformTile_Station,      // terraform_tile_proc
};<|MERGE_RESOLUTION|>--- conflicted
+++ resolved
@@ -2804,15 +2804,8 @@
 		if (IsTileType(tile, MP_STATION)) {
 			UpdateStationDockingTiles(Station::GetByTile(tile));
 		} else if (IsTileType(tile, MP_INDUSTRY)) {
-<<<<<<< HEAD
-			Station *st = Industry::GetByTile(tile)->neutral_station;
-			if (st != nullptr) {
-				UpdateStationDockingTiles(Industry::GetByTile(tile)->neutral_station);
-			}
-=======
 			Station *neutral = Industry::GetByTile(tile)->neutral_station;
 			if (neutral != nullptr) UpdateStationDockingTiles(neutral);
->>>>>>> d5a9bd40
 		}
 	}
 }
