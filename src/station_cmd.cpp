--- conflicted
+++ resolved
@@ -775,22 +775,11 @@
 	return cost;
 }
 
-<<<<<<< HEAD
 CommandCost IsRailStationBridgeAboveOk(TileIndex tile, const StationSpec *statspec, byte layout, TileIndex northern_bridge_end, TileIndex southern_bridge_end, int bridge_height,
 		BridgeType bridge_type, TransportType bridge_transport_type)
-=======
-/**
- * Checks if an airport can be built at the given location and clear the area.
- * @param tile_iter Airport tile iterator.
- * @param flags Operation to perform.
- * @return The cost in case of success, or an error code if it failed.
- */
-static CommandCost CheckFlatLandAirport(AirportTileTableIterator tile_iter, DoCommandFlag flags)
->>>>>>> 4a162c55
 {
 	assert(layout < 8);
 
-<<<<<<< HEAD
 	if (statspec && HasBit(statspec->internal_flags, SSIF_BRIDGE_HEIGHTS_SET)) {
 		if (statspec->bridge_height[layout] == 0) return CommandCost(INVALID_STRING_ID);
 		if (GetTileMaxZ(tile) + statspec->bridge_height[layout] > bridge_height) {
@@ -825,16 +814,6 @@
 		return CommandCost();
 	} else {
 		return CommandCost(STR_ERROR_BRIDGE_PILLARS_OBSTRUCT_STATION);
-=======
-	for (; tile_iter != INVALID_TILE; ++tile_iter) {
-		CommandCost ret = CheckBuildableTile(tile_iter, 0, allowed_z, true);
-		if (ret.Failed()) return ret;
-		cost.AddCost(ret);
-
-		ret = DoCommand(tile_iter, 0, 0, flags, CMD_LANDSCAPE_CLEAR);
-		if (ret.Failed()) return ret;
-		cost.AddCost(ret);
->>>>>>> 4a162c55
 	}
 }
 
@@ -1046,18 +1025,20 @@
 	return cost;
 }
 
-/** Checks if an airport can be built at the given area.
- * @param tile_area Area to check.
+/**
+ * Checks if an airport can be built at the given location and clear the area.
+ * @param tile_iter Airport tile iterator.
  * @param flags Operation to perform.
  * @param station StationID of airport allowed in search area.
  * @return The cost in case of success, or an error code if it failed.
  */
-static CommandCost CheckFlatLandAirport(TileArea tile_area, DoCommandFlag flags, StationID *station)
+static CommandCost CheckFlatLandAirport(AirportTileTableIterator tile_iter, DoCommandFlag flags, StationID *station)
 {
 	CommandCost cost(EXPENSES_CONSTRUCTION);
 	int allowed_z = -1;
 
-	TILE_AREA_LOOP(tile_cur, tile_area) {
+	for (; tile_iter != INVALID_TILE; ++tile_iter) {
+		const TileIndex tile_cur = tile_iter;
 		CommandCost ret = CheckBuildableTile(tile_cur, 0, allowed_z, true, true);
 		if (ret.Failed()) return ret;
 		cost.AddCost(ret);
@@ -2369,13 +2350,9 @@
 		return_cmd_error(STR_ERROR_STATION_TOO_SPREAD_OUT);
 	}
 
-<<<<<<< HEAD
 	StationID est = INVALID_STATION;
-	CommandCost cost = CheckFlatLandAirport(airport_area, flags, &est);
-=======
 	AirportTileTableIterator iter(as->table[layout], tile);
-	CommandCost cost = CheckFlatLandAirport(iter, flags);
->>>>>>> 4a162c55
+	CommandCost cost = CheckFlatLandAirport(iter, flags, &est);
 	if (cost.Failed()) return cost;
 
 	Station *st = NULL;
