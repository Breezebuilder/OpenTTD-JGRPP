--- conflicted
+++ resolved
@@ -716,12 +716,6 @@
 	{
 		this->RaiseButtons();
 		this->SetDirty();
-<<<<<<< HEAD
-		DeleteWindowById(WC_BUILD_OBJECT, 0);
-		DeleteWindowById(WC_BUILD_HOUSE, 0);
-		DeleteWindowById(WC_SELECT_STATION, 0);
-=======
->>>>>>> 0d0b1587
 	}
 
 	static HotkeyList hotkeys;
