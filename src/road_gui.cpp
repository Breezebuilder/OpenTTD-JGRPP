--- conflicted
+++ resolved
@@ -1500,10 +1500,9 @@
 				break;
 			}
 
-<<<<<<< HEAD
 			case WID_BROS_IMAGE:
-				size->width = ScaleGUITrad(64) + 2;
-				size->height = ScaleGUITrad(58) + 2;
+				size->width  = ScaleGUITrad(64) + WD_BEVEL_LEFT + WD_BEVEL_RIGHT;
+				size->height = ScaleGUITrad(48) + WD_BEVEL_TOP + WD_BEVEL_BOTTOM;
 				break;
 
 			case WID_BROS_STATION_NE:
@@ -1532,10 +1531,6 @@
 			case WC_TRUCK_STATION:        return STATION_TRUCK;
 			default: NOT_REACHED();
 		}
-=======
-		size->width  = ScaleGUITrad(64) + WD_BEVEL_LEFT + WD_BEVEL_RIGHT;
-		size->height = ScaleGUITrad(48) + WD_BEVEL_TOP + WD_BEVEL_BOTTOM;
->>>>>>> 61da064b
 	}
 
 	void DrawWidget(const Rect &r, int widget) const override
@@ -1553,15 +1548,22 @@
 				const RoadStopSpec *spec = RoadStopClass::Get(_roadstop_gui_settings.roadstop_class)->GetSpec(_roadstop_gui_settings.roadstop_type);
 				bool disabled = (spec != nullptr && widget < WID_BROS_STATION_X && HasBit(spec->flags, RSF_DRIVE_THROUGH_ONLY));
 				if (spec == nullptr || disabled) {
-					StationPickerDrawSprite(r.left + WD_MATRIX_LEFT + ScaleGUITrad(31), r.bottom - ScaleGUITrad(31), st, INVALID_RAILTYPE, _cur_roadtype, widget - WID_BROS_STATION_NE);
-					if (disabled) GfxFillRect(r.left + 1, r.top + 1, r.right - 1, r.bottom - 1, PC_BLACK, FILLRECT_CHECKER);
+					DrawPixelInfo tmp_dpi;
+					if (FillDrawPixelInfo(&tmp_dpi, r.left, r.top, r.Width(), r.Height())) {
+						DrawPixelInfo *old_dpi = _cur_dpi;
+						_cur_dpi = &tmp_dpi;
+						int x = (r.Width()  - ScaleGUITrad(64)) / 2 + ScaleGUITrad(31);
+						int y = (r.Height() + ScaleGUITrad(48)) / 2 - ScaleGUITrad(31);
+						StationPickerDrawSprite(x, y, st, INVALID_RAILTYPE, _cur_roadtype, widget - WID_BROS_STATION_NE);
+						if (disabled) GfxFillRect(1, 1, r.Width() - 1, r.Height() - 1, PC_BLACK, FILLRECT_CHECKER);
+						_cur_dpi = old_dpi;
+					}
 				} else {
 					DrawRoadStopTile(r.left + WD_MATRIX_LEFT + ScaleGUITrad(31), r.bottom - ScaleGUITrad(31), _cur_roadtype, spec, st, (int)widget - WID_BROS_STATION_NE);
 				}
 				break;
 			}
 
-<<<<<<< HEAD
 			case WID_BROS_NEWST_LIST: {
 				uint statclass = 0;
 				uint row = 0;
@@ -1619,18 +1621,6 @@
 		if (widget == WID_BROS_SHOW_NEWST_TYPE) {
 			const RoadStopSpec *roadstopspec = RoadStopClass::Get(_roadstop_gui_settings.roadstop_class)->GetSpec(_roadstop_gui_settings.roadstop_type);
 			SetDParam(0, (roadstopspec != nullptr && roadstopspec->name != 0) ? roadstopspec->name : STR_STATION_CLASS_DFLT);
-=======
-		StationType st = (this->window_class == WC_BUS_STATION) ? STATION_BUS : STATION_TRUCK;
-
-		DrawPixelInfo tmp_dpi;
-		if (FillDrawPixelInfo(&tmp_dpi, r.left, r.top, r.Width(), r.Height())) {
-			DrawPixelInfo *old_dpi = _cur_dpi;
-			_cur_dpi = &tmp_dpi;
-			int x = (r.Width()  - ScaleGUITrad(64)) / 2 + ScaleGUITrad(31);
-			int y = (r.Height() + ScaleGUITrad(48)) / 2 - ScaleGUITrad(31);
-			StationPickerDrawSprite(x, y, st, INVALID_RAILTYPE, _cur_roadtype, widget - WID_BROS_STATION_NE);
-			_cur_dpi = old_dpi;
->>>>>>> 61da064b
 		}
 	}
 
