/*
 * This file is part of OpenTTD.
 * OpenTTD is free software; you can redistribute it and/or modify it under the terms of the GNU General Public License as published by the Free Software Foundation, version 2.
 * OpenTTD is distributed in the hope that it will be useful, but WITHOUT ANY WARRANTY; without even the implied warranty of MERCHANTABILITY or FITNESS FOR A PARTICULAR PURPOSE.
 * See the GNU General Public License for more details. You should have received a copy of the GNU General Public License along with OpenTTD. If not, see <http://www.gnu.org/licenses/>.
 */

/** @file string_uniscribe.h Functions related to laying out text on Win32. */

#ifndef STRING_UNISCRIBE_H
#define STRING_UNISCRIBE_H

#include "../../gfx_layout.h"
#include "../../string_base.h"
#include <vector>


void UniscribeResetScriptCache(FontSize size);


/**
 * Helper class to construct a new #UniscribeParagraphLayout.
 */
class UniscribeParagraphLayoutFactory {
public:
	/** Helper for GetLayouter, to get the right type. */
	typedef wchar_t CharType;
	/** Helper for GetLayouter, to get whether the layouter supports RTL. */
	static const bool SUPPORTS_RTL = true;

	/**
	 * Get the actual ParagraphLayout for the given buffer.
	 * @param buff The begin of the buffer.
	 * @param buff_end The location after the last element in the buffer.
	 * @param fontMapping THe mapping of the fonts.
	 * @return The ParagraphLayout instance.
	 */
	static ParagraphLayouter *GetParagraphLayout(CharType *buff, CharType *buff_end, FontMap &fontMapping);

	/**
<<<<<<< HEAD
	* Append a wide character to the internal buffer.
	* @param buff        The buffer to append to.
	* @param buffer_last The end of the buffer.
	* @param c           The character to add.
	* @return The number of buffer spaces that were used.
	*/
	static size_t AppendToBuffer(CharType *buff, const CharType *buffer_last, WChar c)
=======
	 * Append a wide character to the internal buffer.
	 * @param buff        The buffer to append to.
	 * @param buffer_last The end of the buffer.
	 * @param c           The character to add.
	 * @return The number of buffer spaces that were used.
	 */
	static size_t AppendToBuffer(CharType *buff, const CharType *buffer_last, char32_t c)
>>>>>>> ab535c0a
	{
		assert(buff < buffer_last);
		if (c >= 0x010000U) {
			/* Character is encoded using surrogates in UTF-16. */
			if (buff + 1 <= buffer_last) {
				buff[0] = (CharType)(((c - 0x010000U) >> 10) + 0xD800);
				buff[1] = (CharType)(((c - 0x010000U) & 0x3FF) + 0xDC00);
			} else {
				/* Not enough space in buffer. */
				*buff = 0;
			}
			return 2;
		} else {
			*buff = (CharType)(c & 0xFFFF);
			return 1;
		}
	}
};

/** String iterator using Uniscribe as a backend. */
class UniscribeStringIterator : public StringIterator {
	/** */
	struct CharInfo {
		bool word_stop : 1; ///< Code point is suitable as a word break.
		bool char_stop : 1; ///< Code point is the start of a grapheme cluster, i.e. a "character".
	};

	std::vector<CharInfo> str_info;      ///< Break information for each code point.
	std::vector<size_t>   utf16_to_utf8; ///< Mapping from UTF-16 code point position to index in the UTF-8 source string.

	size_t cur_pos; ///< Current iteration position.

public:
	void SetString(const char *s) override;
	size_t SetCurPosition(size_t pos) override;
	size_t Next(IterType what) override;
	size_t Prev(IterType what) override;
};

#endif /* STRING_UNISCRIBE_H */<|MERGE_RESOLUTION|>--- conflicted
+++ resolved
@@ -38,15 +38,6 @@
 	static ParagraphLayouter *GetParagraphLayout(CharType *buff, CharType *buff_end, FontMap &fontMapping);
 
 	/**
-<<<<<<< HEAD
-	* Append a wide character to the internal buffer.
-	* @param buff        The buffer to append to.
-	* @param buffer_last The end of the buffer.
-	* @param c           The character to add.
-	* @return The number of buffer spaces that were used.
-	*/
-	static size_t AppendToBuffer(CharType *buff, const CharType *buffer_last, WChar c)
-=======
 	 * Append a wide character to the internal buffer.
 	 * @param buff        The buffer to append to.
 	 * @param buffer_last The end of the buffer.
@@ -54,7 +45,6 @@
 	 * @return The number of buffer spaces that were used.
 	 */
 	static size_t AppendToBuffer(CharType *buff, const CharType *buffer_last, char32_t c)
->>>>>>> ab535c0a
 	{
 		assert(buff < buffer_last);
 		if (c >= 0x010000U) {
