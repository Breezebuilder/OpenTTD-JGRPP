--- conflicted
+++ resolved
@@ -144,12 +144,7 @@
 				"Crash reason:\n"
 				" Signal:  %s (%d)\n",
 				strsignal(this->signum),
-<<<<<<< HEAD
-				this->signum,
-				message == nullptr ? "<none>" : message
-=======
 				this->signum
->>>>>>> cc970aac
 		);
 		if (this->si) {
 			buffer += seprintf(buffer, last,
@@ -182,25 +177,7 @@
 		buffer += seprintf(buffer, last, "\nStacktrace:\n");
 
 		void **frame;
-<<<<<<< HEAD
-#if defined(__ppc__) || defined(__ppc64__)
-		/* Apple says __builtin_frame_address can be broken on PPC. */
-		__asm__ volatile("mr %0, r1" : "=r" (frame));
-#else
-		frame = (void **)__builtin_frame_address(0);
-#endif
-
-		for (int i = 0; frame != nullptr && i < MAX_STACK_FRAMES; i++) {
-			/* Get IP for current stack frame. */
-#if defined(__ppc__) || defined(__ppc64__)
-			void *ip = frame[2];
-#else
-			void *ip = frame[1];
-#endif
-			if (ip == nullptr) break;
-=======
 		int i = 0;
->>>>>>> cc970aac
 
 		auto print_frame = [&](void *ip) {
 			/* Print running index. */
