/* $Id$ */

/*
 * This file is part of OpenTTD.
 * OpenTTD is free software; you can redistribute it and/or modify it under the terms of the GNU General Public License as published by the Free Software Foundation, version 2.
 * OpenTTD is distributed in the hope that it will be useful, but WITHOUT ANY WARRANTY; without even the implied warranty of MERCHANTABILITY or FITNESS FOR A PARTICULAR PURPOSE.
 * See the GNU General Public License for more details. You should have received a copy of the GNU General Public License along with OpenTTD. If not, see <http://www.gnu.org/licenses/>.
 */

/** @file crashlog.cpp Implementation of generic function to be called to log a crash */

#include "stdafx.h"
#include "crashlog.h"
#include "crashlog_bfd.h"
#include "gamelog.h"
#include "date_func.h"
#include "map_func.h"
#include "rev.h"
#include "strings_func.h"
#include "blitter/factory.hpp"
#include "base_media_base.h"
#include "music/music_driver.hpp"
#include "sound/sound_driver.hpp"
#include "video/video_driver.hpp"
#include "saveload/saveload.h"
#include "screenshot.h"
#include "gfx_func.h"
#include "network/network.h"
#include "language.h"
#include "fontcache.h"
#include "news_gui.h"
#include "scope_info.h"
#include "command_func.h"
#include "thread/thread.h"

#include "ai/ai_info.hpp"
#include "game/game.hpp"
#include "game/game_info.hpp"
#include "company_base.h"
#include "company_func.h"

#include <time.h>

#ifdef WITH_ALLEGRO
#	include <allegro.h>
#endif /* WITH_ALLEGRO */
#ifdef WITH_FONTCONFIG
#	include <fontconfig/fontconfig.h>
#endif /* WITH_FONTCONFIG */
#ifdef WITH_PNG
	/* pngconf.h, included by png.h doesn't like something in the
	 * freetype headers. As such it's not alphabetically sorted. */
#	include <png.h>
#endif /* WITH_PNG */
#ifdef WITH_FREETYPE
#	include <ft2build.h>
#	include FT_FREETYPE_H
#endif /* WITH_FREETYPE */
#if defined(WITH_ICU_LX) || defined(WITH_ICU_I18N)
#	include <unicode/uversion.h>
#endif /* WITH_ICU_LX || WITH_ICU_I18N */
#ifdef WITH_LIBLZMA
#	include <lzma.h>
#endif
#ifdef WITH_LZO
#include <lzo/lzo1x.h>
#endif
#ifdef WITH_SDL
#	include <SDL.h>
#endif /* WITH_SDL */
#ifdef WITH_ZLIB
# include <zlib.h>
#endif

#include "safeguards.h"

/* static */ const char *CrashLog::message = NULL;
/* static */ char *CrashLog::gamelog_buffer = NULL;
/* static */ const char *CrashLog::gamelog_last = NULL;
/* static */ const CrashLog *CrashLog::main_thread_pending_crashlog = NULL;

char *CrashLog::LogCompiler(char *buffer, const char *last) const
{
			buffer += seprintf(buffer, last, " Compiler: "
#if defined(_MSC_VER)
			"MSVC %d", _MSC_VER
#elif defined(__clang__)
			"clang %s", __clang_version__
#elif defined(__ICC) && defined(__GNUC__)
			"ICC %d (GCC %d.%d.%d mode)", __ICC,  __GNUC__, __GNUC_MINOR__, __GNUC_PATCHLEVEL__
#elif defined(__ICC)
			"ICC %d", __ICC
#elif defined(__GNUC__)
			"GCC %d.%d.%d", __GNUC__, __GNUC_MINOR__, __GNUC_PATCHLEVEL__
#elif defined(__WATCOMC__)
			"WatcomC %d", __WATCOMC__
#else
			"<unknown>"
#endif
			);
#if defined(__VERSION__)
			return buffer + seprintf(buffer, last,  " \"" __VERSION__ "\"\n\n");
#else
			return buffer + seprintf(buffer, last,  "\n\n");
#endif
}

/* virtual */ char *CrashLog::LogOSVersionDetail(char *buffer, const char *last) const
{
	/* Stub implementation; not all OSes support this. */
	return buffer;
}

/* virtual */ char *CrashLog::LogRegisters(char *buffer, const char *last) const
{
	/* Stub implementation; not all OSes support this. */
	return buffer;
}

/* virtual */ char *CrashLog::LogModules(char *buffer, const char *last) const
{
	/* Stub implementation; not all OSes support this. */
	return buffer;
}

#ifdef USE_SCOPE_INFO
/* virtual */ char *CrashLog::LogScopeInfo(char *buffer, const char *last) const
{
	return buffer + WriteScopeLog(buffer, last);
}
#endif

/**
 * Writes OpenTTD's version to the buffer.
 * @param buffer The begin where to write at.
 * @param last   The last position in the buffer to write to.
 * @return the position of the \c '\0' character after the buffer.
 */
char *CrashLog::LogOpenTTDVersion(char *buffer, const char *last) const
{
	return buffer + seprintf(buffer, last,
			"OpenTTD version:\n"
			" Version:    %s (%d)\n"
			" NewGRF ver: %08x\n"
			" Bits:       %d\n"
			" Endian:     %s\n"
			" Dedicated:  %s\n"
			" Build date: %s\n"
			" Configure:  %s\n\n",
			_openttd_revision,
			_openttd_revision_modified,
			_openttd_newgrf_version,
#ifdef _SQ64
			64,
#else
			32,
#endif
#if (TTD_ENDIAN == TTD_LITTLE_ENDIAN)
			"little",
#else
			"big",
#endif
#ifdef DEDICATED
			"yes",
#else
			"no",
#endif
			_openttd_build_date,
			_openttd_build_configure
	);
}

/**
 * Writes the (important) configuration settings to the buffer.
 * E.g. graphics set, sound set, blitter and AIs.
 * @param buffer The begin where to write at.
 * @param last   The last position in the buffer to write to.
 * @return the position of the \c '\0' character after the buffer.
 */
char *CrashLog::LogConfiguration(char *buffer, const char *last) const
{
	buffer += seprintf(buffer, last,
			"Configuration:\n"
			" Blitter:      %s\n"
			" Graphics set: %s (%u)\n"
			" Language:     %s\n"
			" Music driver: %s\n"
			" Music set:    %s (%u)\n"
			" Network:      %s\n"
			" Sound driver: %s\n"
			" Sound set:    %s (%u)\n"
			" Video driver: %s\n\n",
			BlitterFactory::GetCurrentBlitter() == NULL ? "none" : BlitterFactory::GetCurrentBlitter()->GetName(),
			BaseGraphics::GetUsedSet() == NULL ? "none" : BaseGraphics::GetUsedSet()->name,
			BaseGraphics::GetUsedSet() == NULL ? UINT32_MAX : BaseGraphics::GetUsedSet()->version,
			_current_language == NULL ? "none" : _current_language->file,
			MusicDriver::GetInstance() == NULL ? "none" : MusicDriver::GetInstance()->GetName(),
			BaseMusic::GetUsedSet() == NULL ? "none" : BaseMusic::GetUsedSet()->name,
			BaseMusic::GetUsedSet() == NULL ? UINT32_MAX : BaseMusic::GetUsedSet()->version,
			_networking ? (_network_server ? "server" : "client") : "no",
			SoundDriver::GetInstance() == NULL ? "none" : SoundDriver::GetInstance()->GetName(),
			BaseSounds::GetUsedSet() == NULL ? "none" : BaseSounds::GetUsedSet()->name,
			BaseSounds::GetUsedSet() == NULL ? UINT32_MAX : BaseSounds::GetUsedSet()->version,
			VideoDriver::GetInstance() == NULL ? "none" : VideoDriver::GetInstance()->GetName()
	);

	buffer += seprintf(buffer, last,
			"Fonts:\n"
			" Small:  %s\n"
			" Medium: %s\n"
			" Large:  %s\n"
			" Mono:   %s\n\n",
			FontCache::Get(FS_SMALL)->GetFontName(),
			FontCache::Get(FS_NORMAL)->GetFontName(),
			FontCache::Get(FS_LARGE)->GetFontName(),
			FontCache::Get(FS_MONO)->GetFontName()
	);

<<<<<<< HEAD
	buffer += seprintf(buffer, last, "Map size: 0x%X (%u x %u)%s\n\n", MapSize(), MapSizeX(), MapSizeY(), (!_m || !_me) ? ", NO MAP ALLOCATED" : "");

=======
>>>>>>> 01261dae
	buffer += seprintf(buffer, last, "AI Configuration (local: %i) (current: %i):\n", (int)_local_company, (int)_current_company);
	const Company *c;
	FOR_ALL_COMPANIES(c) {
		if (c->ai_info == NULL) {
			buffer += seprintf(buffer, last, " %2i: Human\n", (int)c->index);
		} else {
			buffer += seprintf(buffer, last, " %2i: %s (v%d)\n", (int)c->index, c->ai_info->GetName(), c->ai_info->GetVersion());
		}
	}

	if (Game::GetInfo() != NULL) {
		buffer += seprintf(buffer, last, " GS: %s (v%d)\n", Game::GetInfo()->GetName(), Game::GetInfo()->GetVersion());
	}
	buffer += seprintf(buffer, last, "\n");

	return buffer;
}

/**
 * Writes information (versions) of the used libraries.
 * @param buffer The begin where to write at.
 * @param last   The last position in the buffer to write to.
 * @return the position of the \c '\0' character after the buffer.
 */
char *CrashLog::LogLibraries(char *buffer, const char *last) const
{
	buffer += seprintf(buffer, last, "Libraries:\n");

#ifdef WITH_ALLEGRO
	buffer += seprintf(buffer, last, " Allegro:    %s\n", allegro_id);
#endif /* WITH_ALLEGRO */

#ifdef WITH_FONTCONFIG
	int version = FcGetVersion();
	buffer += seprintf(buffer, last, " FontConfig: %d.%d.%d\n", version / 10000, (version / 100) % 100, version % 100);
#endif /* WITH_FONTCONFIG */

#ifdef WITH_FREETYPE
	FT_Library library;
	int major, minor, patch;
	FT_Init_FreeType(&library);
	FT_Library_Version(library, &major, &minor, &patch);
	FT_Done_FreeType(library);
	buffer += seprintf(buffer, last, " FreeType:   %d.%d.%d\n", major, minor, patch);
#endif /* WITH_FREETYPE */

#if defined(WITH_ICU_LX) || defined(WITH_ICU_I18N)
	/* 4 times 0-255, separated by dots (.) and a trailing '\0' */
	char buf[4 * 3 + 3 + 1];
	UVersionInfo ver;
	u_getVersion(ver);
	u_versionToString(ver, buf);
#ifdef WITH_ICU_I18N
	buffer += seprintf(buffer, last, " ICU i18n:   %s\n", buf);
#endif
#ifdef WITH_ICU_LX
	buffer += seprintf(buffer, last, " ICU lx:     %s\n", buf);
#endif
#endif /* WITH_ICU_LX || WITH_ICU_I18N */

#ifdef WITH_LIBLZMA
	buffer += seprintf(buffer, last, " LZMA:       %s\n", lzma_version_string());
#endif

#ifdef WITH_LZO
	buffer += seprintf(buffer, last, " LZO:        %s\n", lzo_version_string());
#endif

#ifdef WITH_PNG
	buffer += seprintf(buffer, last, " PNG:        %s\n", png_get_libpng_ver(NULL));
#endif /* WITH_PNG */

#ifdef WITH_SDL
	const SDL_version *v = SDL_Linked_Version();
	buffer += seprintf(buffer, last, " SDL:        %d.%d.%d\n", v->major, v->minor, v->patch);
#endif /* WITH_SDL */

#ifdef WITH_ZLIB
	buffer += seprintf(buffer, last, " Zlib:       %s\n", zlibVersion());
#endif

	buffer += seprintf(buffer, last, "\n");
	return buffer;
}

/**
 * Helper function for printing the gamelog.
 * @param s the string to print.
 */
/* static */ void CrashLog::GamelogFillCrashLog(const char *s)
{
	CrashLog::gamelog_buffer += seprintf(CrashLog::gamelog_buffer, CrashLog::gamelog_last, "%s\n", s);
}

/**
 * Writes the gamelog data to the buffer.
 * @param buffer The begin where to write at.
 * @param last   The last position in the buffer to write to.
 * @return the position of the \c '\0' character after the buffer.
 */
char *CrashLog::LogGamelog(char *buffer, const char *last) const
{
	CrashLog::gamelog_buffer = buffer;
	CrashLog::gamelog_last = last;
	GamelogPrint(&CrashLog::GamelogFillCrashLog);
	return CrashLog::gamelog_buffer + seprintf(CrashLog::gamelog_buffer, last, "\n");
}

/**
 * Writes any recent news messages to the buffer.
 * @param buffer The begin where to write at.
 * @param last   The last position in the buffer to write to.
 * @return the position of the \c '\0' character after the buffer.
 */
char *CrashLog::LogRecentNews(char *buffer, const char *last) const
{
	buffer += seprintf(buffer, last, "Recent news messages:\n");

	for (NewsItem *news = _oldest_news; news != NULL; news = news->next) {
		YearMonthDay ymd;
		ConvertDateToYMD(news->date, &ymd);
		buffer += seprintf(buffer, last, "(%i-%02i-%02i) StringID: %u, Type: %u, Ref1: %u, %u, Ref2: %u, %u\n",
		                   ymd.year, ymd.month + 1, ymd.day, news->string_id, news->type,
		                   news->reftype1, news->ref1, news->reftype2, news->ref2);
	}
	buffer += seprintf(buffer, last, "\n");
	return buffer;
}

/**
 * Writes the command log data to the buffer.
 * @param buffer The begin where to write at.
 * @param last   The last position in the buffer to write to.
 * @return the position of the \c '\0' character after the buffer.
 */
char *CrashLog::LogCommandLog(char *buffer, const char *last) const
{
	buffer = DumpCommandLog(buffer, last);
	buffer += seprintf(buffer, last, "\n");
	return buffer;
}

/**
 * Fill the crash log buffer with all data of a crash log.
 * @param buffer The begin where to write at.
 * @param last   The last position in the buffer to write to.
 * @return the position of the \c '\0' character after the buffer.
 */
char *CrashLog::FillCrashLog(char *buffer, const char *last) const
{
	time_t cur_time = time(NULL);
	buffer += seprintf(buffer, last, "*** OpenTTD Crash Report ***\n\n");

	if (GamelogTestEmergency()) {
		buffer += seprintf(buffer, last, "-=-=- As you loaded an emergency savegame no crash information would ordinarily be generated. -=-=-\n\n");
	}
	if (SaveloadCrashWithMissingNewGRFs()) {
		buffer += seprintf(buffer, last, "-=-=- As you loaded a savegame for which you do not have the required NewGRFs no crash information would ordinarily be generated. -=-=-\n\n");
	}

	buffer += seprintf(buffer, last, "Crash at: %s", asctime(gmtime(&cur_time)));

	YearMonthDay ymd;
	ConvertDateToYMD(_date, &ymd);
	buffer += seprintf(buffer, last, "In game date: %i-%02i-%02i (%i)\n\n", ymd.year, ymd.month + 1, ymd.day, _date_fract);

	buffer = this->LogError(buffer, last, CrashLog::message);

#ifdef USE_SCOPE_INFO
	if (IsMainThread()) {
		buffer += WriteScopeLog(buffer, last);
	}
#endif

	if (IsNonMainThread()) {
		buffer += seprintf(buffer, last, "Non-main thread (");
		buffer += GetThreadName(buffer, last);
		buffer += seprintf(buffer, last, ")\n\n");
	}

	buffer = this->LogOpenTTDVersion(buffer, last);
	buffer = this->LogStacktrace(buffer, last);
	buffer = this->LogRegisters(buffer, last);
	buffer = this->LogOSVersion(buffer, last);
	buffer = this->LogCompiler(buffer, last);
	buffer = this->LogOSVersionDetail(buffer, last);
	buffer = this->LogConfiguration(buffer, last);
	buffer = this->LogLibraries(buffer, last);
	buffer = this->LogModules(buffer, last);
	buffer = this->LogGamelog(buffer, last);
	buffer = this->LogRecentNews(buffer, last);
	buffer = this->LogCommandLog(buffer, last);

	buffer += seprintf(buffer, last, "*** End of OpenTTD Crash Report ***\n");
	return buffer;
}

/**
 * Write the crash log to a file.
 * @note On success the filename will be filled with the full path of the
 *       crash log file. Make sure filename is at least \c MAX_PATH big.
 * @param buffer The begin of the buffer to write to the disk.
 * @param filename      Output for the filename of the written file.
 * @param filename_last The last position in the filename buffer.
 * @return true when the crash log was successfully written.
 */
bool CrashLog::WriteCrashLog(const char *buffer, char *filename, const char *filename_last) const
{
	seprintf(filename, filename_last, "%scrash.log", _personal_dir);

	FILE *file = FioFOpenFile(filename, "w", NO_DIRECTORY);
	if (file == NULL) return false;

	size_t len = strlen(buffer);
	size_t written = fwrite(buffer, 1, len, file);

	FioFCloseFile(file);
	return len == written;
}

/* virtual */ int CrashLog::WriteCrashDump(char *filename, const char *filename_last) const
{
	/* Stub implementation; not all OSes support this. */
	return 0;
}

/**
 * Write the (crash) savegame to a file.
 * @note On success the filename will be filled with the full path of the
 *       crash save file. Make sure filename is at least \c MAX_PATH big.
 * @param filename      Output for the filename of the written file.
 * @param filename_last The last position in the filename buffer.
 * @return true when the crash save was successfully made.
 */
bool CrashLog::WriteSavegame(char *filename, const char *filename_last) const
{
	/* If the map array doesn't exist, saving will fail too. If the map got
	 * initialised, there is a big chance the rest is initialised too. */
	if (_m == NULL) return false;

	try {
		GamelogEmergency();

		seprintf(filename, filename_last, "%scrash.sav", _personal_dir);

		/* Don't do a threaded saveload. */
		return SaveOrLoad(filename, SLO_SAVE, DFT_GAME_FILE, NO_DIRECTORY, false) == SL_OK;
	} catch (...) {
		return false;
	}
}

/**
 * Write the (crash) screenshot to a file.
 * @note On success the filename will be filled with the full path of the
 *       screenshot. Make sure filename is at least \c MAX_PATH big.
 * @param filename      Output for the filename of the written file.
 * @param filename_last The last position in the filename buffer.
 * @return true when the crash screenshot was successfully made.
 */
bool CrashLog::WriteScreenshot(char *filename, const char *filename_last) const
{
	/* Don't draw when we have invalid screen size */
	if (_screen.width < 1 || _screen.height < 1 || _screen.dst_ptr == NULL) return false;

	bool res = MakeScreenshot(SC_CRASHLOG, "crash");
	if (res) strecpy(filename, _full_screenshot_name, filename_last);
	return res;
}

/**
 * Makes the crash log, writes it to a file and then subsequently tries
 * to make a crash dump and crash savegame. It uses DEBUG to write
 * information like paths to the console.
 * @return true when everything is made successfully.
 */
bool CrashLog::MakeCrashLog() const
{
	/* Don't keep looping logging crashes. */
	static bool crashlogged = false;
	if (crashlogged) return false;
	crashlogged = true;

	char filename[MAX_PATH];
	char buffer[65536 * 4];
	bool ret = true;

	printf("Crash encountered, generating crash log...\n");
	this->FillCrashLog(buffer, lastof(buffer));
	printf("%s\n", buffer);
	printf("Crash log generated.\n\n");

	printf("Writing crash log to disk...\n");
	bool bret = this->WriteCrashLog(buffer, filename, lastof(filename));
	if (bret) {
		printf("Crash log written to %s. Please add this file to any bug reports.\n\n", filename);
	} else {
		printf("Writing crash log failed. Please attach the output above to any bug reports.\n\n");
		ret = false;
	}

	/* Don't mention writing crash dumps because not all platforms support it. */
	int dret = this->WriteCrashDump(filename, lastof(filename));
	if (dret < 0) {
		printf("Writing crash dump failed.\n\n");
		ret = false;
	} else if (dret > 0) {
		printf("Crash dump written to %s. Please add this file to any bug reports.\n\n", filename);
	}

	if (IsNonMainThread()) {
		printf("Asking main thread to write crash savegame and screenshot...\n\n");
		CrashLog::main_thread_pending_crashlog = this;
		_exit_game = true;
		CSleep(60000);
		if (!CrashLog::main_thread_pending_crashlog) return ret;
		printf("Main thread did not write crash savegame and screenshot within 60s, trying it from this thread...\n\n");
	}
	CrashLog::main_thread_pending_crashlog = nullptr;
	bret = CrashLog::MakeCrashSavegameAndScreenshot();
	if (!bret) ret = false;

	return ret;
}

/**
 * Makes a crash dump and crash savegame. It uses DEBUG to write
 * information like paths to the console.
 * @return true when everything is made successfully.
 */
bool CrashLog::MakeCrashSavegameAndScreenshot() const
{
	char filename[MAX_PATH];
	bool ret = true;

	printf("Writing crash savegame...\n");
	bool bret = this->WriteSavegame(filename, lastof(filename));
	if (bret) {
		printf("Crash savegame written to %s. Please add this file and the last (auto)save to any bug reports.\n\n", filename);
	} else {
		ret = false;
		printf("Writing crash savegame failed. Please attach the last (auto)save to any bug reports.\n\n");
	}

	printf("Writing crash screenshot...\n");
	bret = this->WriteScreenshot(filename, lastof(filename));
	if (bret) {
		printf("Crash screenshot written to %s. Please add this file to any bug reports.\n\n", filename);
	} else {
		ret = false;
		printf("Writing crash screenshot failed.\n\n");
	}

	return ret;
}

/* static */ void CrashLog::MainThreadExitCheckPendingCrashlog()
{
	const CrashLog *cl = CrashLog::main_thread_pending_crashlog;
	if (cl) {
		CrashLog::main_thread_pending_crashlog = nullptr;
		cl->MakeCrashSavegameAndScreenshot();

		CrashLog::AfterCrashLogCleanup();
		abort();
	}
}

/**
 * Sets a message for the error message handler.
 * @param message The error message of the error.
 */
/* static */ void CrashLog::SetErrorMessage(const char *message)
{
	CrashLog::message = message;
}

/**
 * Try to close the sound/video stuff so it doesn't keep lingering around
 * incorrect video states or so, e.g. keeping dpmi disabled.
 */
/* static */ void CrashLog::AfterCrashLogCleanup()
{
	if (MusicDriver::GetInstance() != NULL) MusicDriver::GetInstance()->Stop();
	if (SoundDriver::GetInstance() != NULL) SoundDriver::GetInstance()->Stop();
	if (VideoDriver::GetInstance() != NULL) VideoDriver::GetInstance()->Stop();
}

/* static */ const char *CrashLog::GetAbortCrashlogReason()
{
	if (_settings_client.gui.developer > 0) return NULL;

	if (GamelogTestEmergency()) {
		return "As you loaded an emergency savegame no crash information will be generated.\n";
	}

	if (SaveloadCrashWithMissingNewGRFs()) {
		return "As you loaded an savegame for which you do not have the required NewGRFs\n" \
				"no crash information will be generated.\n";
	}

	return NULL;
}

#if defined(WITH_BFD)
sym_info_bfd::sym_info_bfd(bfd_vma addr_) : addr(addr_), abfd(NULL), syms(NULL), sym_count(0),
		file_name(NULL), function_name(NULL), function_addr(0), line(0), found(false) {}

sym_info_bfd::~sym_info_bfd()
{
	free(syms);
	if (abfd != NULL) bfd_close(abfd);
}

static void find_address_in_section(bfd *abfd, asection *section, void *data)
{
	sym_info_bfd *info = static_cast<sym_info_bfd *>(data);
	if (info->found) return;

	if ((bfd_get_section_flags(abfd, section) & SEC_ALLOC) == 0) return;

	bfd_vma vma = bfd_get_section_vma(abfd, section);
	if (info->addr < vma) return;

	bfd_size_type size = bfd_section_size(abfd, section);
	if (info->addr >= vma + size) return;

	info->found = bfd_find_nearest_line(abfd, section, info->syms, info->addr - vma,
			&(info->file_name), &(info->function_name), &(info->line));

	if (info->found && info->function_name) {
		for (long i = 0; i < info->sym_count; i++) {
			asymbol *sym = info->syms[i];
			if (sym->flags & (BSF_LOCAL | BSF_GLOBAL) && strcmp(sym->name, info->function_name) == 0) {
				info->function_addr = sym->value + vma;
			}
		}
	} else if (info->found) {
		bfd_vma target = info->addr - vma;
		bfd_vma best_diff = size;
		for (long i = 0; i < info->sym_count; i++) {
			asymbol *sym = info->syms[i];
			if (!(sym->flags & (BSF_LOCAL | BSF_GLOBAL))) continue;
			if (sym->value > target) continue;
			bfd_vma diff = target - sym->value;
			if (diff < best_diff) {
				best_diff = diff;
				info->function_name = sym->name;
				info->function_addr = sym->value + vma;
			}
		}
	}
}

void lookup_addr_bfd(const char *obj_file_name, sym_info_bfd &info)
{
	info.abfd = bfd_openr(obj_file_name, NULL);

	if (info.abfd == NULL) return;

	if (!bfd_check_format(info.abfd, bfd_object) || (bfd_get_file_flags(info.abfd) & HAS_SYMS) == 0) return;

	unsigned int size;
	info.sym_count = bfd_read_minisymbols(info.abfd, false, (void**) &(info.syms), &size);
	if (info.sym_count <= 0) {
		info.sym_count = bfd_read_minisymbols(info.abfd, true, (void**) &(info.syms), &size);
	}
	if (info.sym_count <= 0) return;

	bfd_map_over_sections(info.abfd, find_address_in_section, &info);
}
#endif<|MERGE_RESOLUTION|>--- conflicted
+++ resolved
@@ -31,7 +31,7 @@
 #include "news_gui.h"
 #include "scope_info.h"
 #include "command_func.h"
-#include "thread/thread.h"
+#include "thread.h"
 
 #include "ai/ai_info.hpp"
 #include "game/game.hpp"
@@ -216,11 +216,8 @@
 			FontCache::Get(FS_MONO)->GetFontName()
 	);
 
-<<<<<<< HEAD
 	buffer += seprintf(buffer, last, "Map size: 0x%X (%u x %u)%s\n\n", MapSize(), MapSizeX(), MapSizeY(), (!_m || !_me) ? ", NO MAP ALLOCATED" : "");
 
-=======
->>>>>>> 01261dae
 	buffer += seprintf(buffer, last, "AI Configuration (local: %i) (current: %i):\n", (int)_local_company, (int)_current_company);
 	const Company *c;
 	FOR_ALL_COMPANIES(c) {
@@ -397,7 +394,7 @@
 
 	if (IsNonMainThread()) {
 		buffer += seprintf(buffer, last, "Non-main thread (");
-		buffer += GetThreadName(buffer, last);
+		buffer += GetCurrentThreadName(buffer, last);
 		buffer += seprintf(buffer, last, ")\n\n");
 	}
 
