--- conflicted
+++ resolved
@@ -94,16 +94,9 @@
 				break;
 
 			case WID_SD_YEAR:
-<<<<<<< HEAD
 				for (Year i = this->min_year; i <= this->max_year; i++) {
-					DropDownListParamStringItem *item = new DropDownListParamStringItem(STR_JUST_INT, i, false);
-					item->SetParam(0, i);
-					list.emplace_back(item);
-=======
-				for (TimerGameCalendar::Year i = this->min_year; i <= this->max_year; i++) {
 					SetDParam(0, i);
 					list.emplace_back(new DropDownListStringItem(STR_JUST_INT, i, false));
->>>>>>> 5db4473a
 				}
 				selected = this->date.year;
 				break;
@@ -212,18 +205,16 @@
 
 			case WID_SD_DAY:
 				for (uint i = 0; i < 60; i++) {
-					DropDownListParamStringItem *item = new DropDownListParamStringItem(STR_JUST_INT, i, false);
-					item->SetParam(0, i);
-					list.emplace_back(item);
+					SetDParam(0, i);
+					list.emplace_back(new DropDownListStringItem(STR_JUST_INT, i, false));
 				}
 				selected = MINUTES_MINUTE(minutes);
 				break;
 
 			case WID_SD_MONTH:
 				for (uint i = 0; i < 24; i++) {
-					DropDownListParamStringItem *item = new DropDownListParamStringItem(STR_JUST_INT, i, false);
-					item->SetParam(0, i);
-					list.emplace_back(item);
+					SetDParam(0, i);
+					list.emplace_back(new DropDownListStringItem(STR_JUST_INT, i, false));
 				}
 				selected = MINUTES_HOUR(minutes);
 
