/*
 * This file is part of OpenTTD.
 * OpenTTD is free software; you can redistribute it and/or modify it under the terms of the GNU General Public License as published by the Free Software Foundation, version 2.
 * OpenTTD is distributed in the hope that it will be useful, but WITHOUT ANY WARRANTY; without even the implied warranty of MERCHANTABILITY or FITNESS FOR A PARTICULAR PURPOSE.
 * See the GNU General Public License for more details. You should have received a copy of the GNU General Public License along with OpenTTD. If not, see <http://www.gnu.org/licenses/>.
 */

/** @file town_cmd.cpp Handling of town tiles. */

#include "stdafx.h"

#include <bitset>

#include "road.h"
#include "road_internal.h" /* Cleaning up road bits */
#include "road_cmd.h"
#include "landscape.h"
#include "viewport_func.h"
#include "viewport_kdtree.h"
#include "cmd_helper.h"
#include "command_func.h"
#include "industry.h"
#include "station_base.h"
#include "station_kdtree.h"
#include "company_base.h"
#include "news_func.h"
#include "error.h"
#include "object.h"
#include "genworld.h"
#include "newgrf_debug.h"
#include "newgrf_house.h"
#include "autoslope.h"
#include "tunnelbridge_map.h"
#include "strings_func.h"
#include "window_func.h"
#include "string_func.h"
#include "newgrf_cargo.h"
#include "cheat_type.h"
#include "animated_tile_func.h"
#include "date_func.h"
#include "subsidy_func.h"
#include "core/pool_func.hpp"
#include "town.h"
#include "town_kdtree.h"
#include "townname_func.h"
#include "core/random_func.hpp"
#include "core/backup_type.hpp"
#include "depot_base.h"
#include "object_map.h"
#include "object_base.h"
#include "ai/ai.hpp"
#include "game/game.hpp"
#include "zoom_func.h"
#include "zoning.h"
#include "scope.h"

#include "table/strings.h"
#include "table/town_land.h"

#include "safeguards.h"

TownID _new_town_id;
CargoTypes _town_cargoes_accepted; ///< Bitmap of all cargoes accepted by houses.

/* Initialize the town-pool */
TownPool _town_pool("Town");
INSTANTIATE_POOL_METHODS(Town)

static bool CanFollowRoad(TileIndex tile, DiagDirection dir);

TownKdtree _town_kdtree(&Kdtree_TownXYFunc);

void RebuildTownKdtree()
{
	std::vector<TownID> townids;
	for (const Town *town : Town::Iterate()) {
		townids.push_back(town->index);
	}
	_town_kdtree.Build(townids.begin(), townids.end());
}


/**
 * Check if a town 'owns' a bridge.
 * Bridges to not directly have an owner, so we check the tiles adjacent to the bridge ends.
 * If either adjacent tile belongs to the town then it will be assumed that the town built
 * the bridge.
 * @param tile Bridge tile to test
 * @param t Town we are interested in
 * @return true if town 'owns' a bridge.
 */
static bool TestTownOwnsBridge(TileIndex tile, const Town *t)
{
	if (!IsTileOwner(tile, OWNER_TOWN)) return false;

	TileIndex adjacent = tile + TileOffsByDiagDir(ReverseDiagDir(GetTunnelBridgeDirection(tile)));
	bool town_owned = IsTileType(adjacent, MP_ROAD) && IsTileOwner(adjacent, OWNER_TOWN) && GetTownIndex(adjacent) == t->index;

	if (!town_owned) {
		/* Or other adjacent road */
		TileIndex adjacent = tile + TileOffsByDiagDir(ReverseDiagDir(GetTunnelBridgeDirection(GetOtherTunnelBridgeEnd(tile))));
		town_owned = IsTileType(adjacent, MP_ROAD) && IsTileOwner(adjacent, OWNER_TOWN) && GetTownIndex(adjacent) == t->index;
	}

	return town_owned;
}

Town::~Town()
{
	if (CleaningPool()) return;

	/* Delete town authority window
	 * and remove from list of sorted towns */
	DeleteWindowById(WC_TOWN_VIEW, this->index);

	/* Check no industry is related to us. */
	for (const Industry *i : Industry::Iterate()) assert(i->town != this);

	/* ... and no object is related to us. */
	for (const Object *o : Object::Iterate()) assert(o->town != this);

	/* Check no tile is related to us. */
	for (TileIndex tile = 0; tile < MapSize(); ++tile) {
		switch (GetTileType(tile)) {
			case MP_HOUSE:
				assert_tile(GetTownIndex(tile) != this->index, tile);
				break;

			case MP_ROAD:
				assert_tile(!HasTownOwnedRoad(tile) || GetTownIndex(tile) != this->index, tile);
				break;

			case MP_TUNNELBRIDGE:
				assert_tile(!TestTownOwnsBridge(tile, this), tile);
				break;

			default:
				break;
		}
	}

	/* Clear the persistent storage list. */
	this->psa_list.clear();

	DeleteSubsidyWith(ST_TOWN, this->index);
	DeleteNewGRFInspectWindow(GSF_FAKE_TOWNS, this->index);
	CargoPacket::InvalidateAllFrom(ST_TOWN, this->index);
	MarkWholeScreenDirty();
}


/**
 * Invalidating of the "nearest town cache" has to be done
 * after removing item from the pool.
 * @param index index of deleted item
 */
void Town::PostDestructor(size_t index)
{
	InvalidateWindowData(WC_TOWN_DIRECTORY, 0, TDIWD_FORCE_REBUILD);
	UpdateNearestTownForRoadTiles(false);

	/* Give objects a new home! */
	for (Object *o : Object::Iterate()) {
		if (o->town == nullptr) o->town = CalcClosestTownFromTile(o->location.tile, UINT_MAX);
	}
}

/**
 * Assigns town layout. If Random, generates one based on TileHash.
 */
void Town::InitializeLayout(TownLayout layout)
{
	if (layout != TL_RANDOM) {
		this->layout = layout;
		return;
	}

	this->layout = static_cast<TownLayout>(TileHash(TileX(this->xy), TileY(this->xy)) % (NUM_TLS - 1));
}

/**
 * Return a random valid town.
 * @return random town, nullptr if there are no towns
 */
/* static */ Town *Town::GetRandom()
{
	if (Town::GetNumItems() == 0) return nullptr;
	int num = RandomRange((uint16)Town::GetNumItems());
	size_t index = MAX_UVALUE(size_t);

	while (num >= 0) {
		num--;
		index++;

		/* Make sure we have a valid town */
		while (!Town::IsValidID(index)) {
			index++;
			assert(index < Town::GetPoolSize());
		}
	}

	return Town::Get(index);
}

/**
 * Updates the town label of the town after changes in rating. The colour scheme is:
 * Red: Appalling and Very poor ratings.
 * Orange: Poor and mediocre ratings.
 * Yellow: Good rating.
 * White: Very good rating (standard).
 * Green: Excellent and outstanding ratings.
 */
void Town::UpdateLabel()
{
	if (!(_game_mode == GM_EDITOR) && (_local_company < MAX_COMPANIES)) {
		int r = this->ratings[_local_company];
		(this->town_label = 0, r <= RATING_VERYPOOR)  || // Appalling and Very Poor
		(this->town_label++,   r <= RATING_MEDIOCRE)  || // Poor and Mediocre
		(this->town_label++,   r <= RATING_GOOD)      || // Good
		(this->town_label++,   r <= RATING_VERYGOOD)  || // Very Good
		(this->town_label++,   true);                    // Excellent and Outstanding
	}
}

void Town::FillCachedName() const
{
	char buf[MAX_LENGTH_TOWN_NAME_CHARS * MAX_CHAR_LENGTH];
	char *end = GetTownName(buf, this, lastof(buf));
	this->cached_name.assign(buf, end);
}

/**
 * Get the cost for removing this house
 * @return the cost (inflation corrected etc)
 */
Money HouseSpec::GetRemovalCost() const
{
	return (_price[PR_CLEAR_HOUSE] * this->removal_cost) >> 8;
}

/* Local */
static int _grow_town_result;

/* Describe the possible states */
enum TownGrowthResult {
	GROWTH_SUCCEED         = -1,
	GROWTH_SEARCH_STOPPED  =  0
//	GROWTH_SEARCH_RUNNING >=  1
};

static bool BuildTownHouse(Town *t, TileIndex tile);
static Town *CreateRandomTown(uint attempts, uint32 townnameparts, TownSize size, bool city, TownLayout layout);

static void TownDrawHouseLift(const TileInfo *ti)
{
	AddChildSpriteScreen(SPR_LIFT, PAL_NONE, 14, 60 - GetLiftPosition(ti->tile));
}

static void DrawHouseLiftInGUI(int x, int y)
{
	DrawSprite(SPR_LIFT, PAL_NONE, x - 18, y + 7);
}

typedef void TownDrawTileProc(const TileInfo *ti);
static TownDrawTileProc * const _town_draw_tile_procs[1] = {
	TownDrawHouseLift
};

/**
 * Return a random direction
 *
 * @return a random direction
 */
static inline DiagDirection RandomDiagDir()
{
	return (DiagDirection)(3 & Random());
}

/**
 * House Tile drawing handler.
 * Part of the tile loop process
 * @param ti TileInfo of the tile to draw
 */
static void DrawTile_Town(TileInfo *ti, DrawTileProcParams params)
{
	HouseID house_id = GetHouseType(ti->tile);

	if (house_id >= NEW_HOUSE_OFFSET) {
		/* Houses don't necessarily need new graphics. If they don't have a
		 * spritegroup associated with them, then the sprite for the substitute
		 * house id is drawn instead. */
		if (HouseSpec::Get(house_id)->grf_prop.spritegroup[0] != nullptr) {
			DrawNewHouseTile(ti, house_id);
			return;
		} else {
			house_id = HouseSpec::Get(house_id)->grf_prop.subst_id;
		}
	}

	/* Retrieve pointer to the draw town tile struct */
	const DrawBuildingsTileStruct *dcts = &_town_draw_tile_data[house_id << 4 | TileHash2Bit(ti->x, ti->y) << 2 | GetHouseBuildingStage(ti->tile)];

	if (ti->tileh != SLOPE_FLAT) DrawFoundation(ti, FOUNDATION_LEVELED);

	DrawGroundSprite(dcts->ground.sprite, dcts->ground.pal);

	/* If houses are invisible, do not draw the upper part */
	if (IsInvisibilitySet(TO_HOUSES)) return;

	/* Add a house on top of the ground? */
	SpriteID image = dcts->building.sprite;
	if (image != 0) {
		AddSortableSpriteToDraw(image, dcts->building.pal,
			ti->x + dcts->subtile_x,
			ti->y + dcts->subtile_y,
			dcts->width,
			dcts->height,
			dcts->dz,
			ti->z,
			IsTransparencySet(TO_HOUSES)
		);

		if (IsTransparencySet(TO_HOUSES)) return;
	}

	{
		int proc = dcts->draw_proc - 1;

		if (proc >= 0) _town_draw_tile_procs[proc](ti);
	}
}

static void DrawOldHouseTileInGUI(int x, int y, HouseID house_id, bool ground)
{
	/* Retrieve pointer to the draw town tile struct */
	const DrawBuildingsTileStruct *dcts = &_town_draw_tile_data[house_id << 4 | TOWN_HOUSE_COMPLETED];
	if (ground) {
		/* Draw the ground sprite */
		DrawSprite(dcts->ground.sprite, dcts->ground.pal, x, y);
	} else {
		/* Add a house on top of the ground? */
		if (dcts->building.sprite != 0) {
			DrawSprite(dcts->building.sprite, dcts->building.pal, x + dcts->subtile_x, y + dcts->subtile_y);
		}
		/* Draw the lift */
		if (dcts->draw_proc == 1) DrawHouseLiftInGUI(x, y);
	}
}

/**
 * Draw image of a house. Image will be centered between the \c left and the \c right and verticaly aligned to the \c bottom.
 *
 * @param house_id house type
 * @param left left bound of the drawing area
 * @param top top bound of the drawing area
 * @param right right bound of the drawing area
 * @param bottom bottom bound of the drawing area
 */
void DrawHouseImage(HouseID house_id, int left, int top, int right, int bottom)
{
	DrawPixelInfo tmp_dpi;
	if (!FillDrawPixelInfo(&tmp_dpi, left, top, right - left + 1, bottom - top + 1)) return;
	DrawPixelInfo *old_dpi = _cur_dpi;
	_cur_dpi = &tmp_dpi;

	const HouseSpec *hs = HouseSpec::Get(house_id);

	/* sprites are relative to the topmost pixel of the ground tile */
	uint x = (right - left + 1) / 2;
	uint y = bottom - top + 1 - TILE_PIXELS;
	if (hs->building_flags & TILE_SIZE_1x2) x -= TILE_PIXELS / 2;
	if (hs->building_flags & TILE_SIZE_2x1) x += TILE_PIXELS / 2;
	if (hs->building_flags & BUILDING_HAS_2_TILES) y -= TILE_PIXELS / 2;
	if (hs->building_flags & BUILDING_HAS_4_TILES) y -= TILE_PIXELS / 2;

	bool new_house = false;
	if (house_id >= NEW_HOUSE_OFFSET) {
		/* Houses don't necessarily need new graphics. If they don't have a
		 * spritegroup associated with them, then the sprite for the substitute
		 * house id is drawn instead. */
		if (hs->grf_prop.spritegroup[0] != nullptr) {
			new_house = true;
		} else {
			house_id = hs->grf_prop.subst_id;
		}
	}

	uint num_row = (hs->building_flags & BUILDING_2_TILES_X) ? 2 : 1;
	uint num_col = (hs->building_flags & BUILDING_2_TILES_Y) ? 2 : 1;

	for (bool ground = true; ; ground = !ground) {
		HouseID hid = house_id;
		for (uint row = 0; row < num_row; row++) {
			for (uint col = 0; col < num_col; col++) {
				Point offset = RemapCoords(row * TILE_SIZE, col * TILE_SIZE, 0); // offset for current tile
				offset.x = UnScaleByZoom(offset.x, ZOOM_LVL_GUI);
				offset.y = UnScaleByZoom(offset.y, ZOOM_LVL_GUI);
				if (new_house) {
					DrawNewHouseTileInGUI(x + offset.x, y + offset.y, hid, ground);
				} else {
					DrawOldHouseTileInGUI(x + offset.x, y + offset.y, hid, ground);
				}
				hid++;
			}
		}
		if (!ground) break;
	}

	_cur_dpi = old_dpi;
}

static int GetSlopePixelZ_Town(TileIndex tile, uint x, uint y)
{
	return GetTileMaxPixelZ(tile);
}

/** Tile callback routine */
static Foundation GetFoundation_Town(TileIndex tile, Slope tileh)
{
	HouseID hid = GetHouseType(tile);

	/* For NewGRF house tiles we might not be drawing a foundation. We need to
	 * account for this, as other structures should
	 * draw the wall of the foundation in this case.
	 */
	if (hid >= NEW_HOUSE_OFFSET) {
		const HouseSpec *hs = HouseSpec::Get(hid);
		if (hs->grf_prop.spritegroup[0] != nullptr && HasBit(hs->callback_mask, CBM_HOUSE_DRAW_FOUNDATIONS)) {
			uint32 callback_res = GetHouseCallback(CBID_HOUSE_DRAW_FOUNDATIONS, 0, 0, hid, Town::GetByTile(tile), tile);
			if (callback_res != CALLBACK_FAILED && !ConvertBooleanCallback(hs->grf_prop.grffile, CBID_HOUSE_DRAW_FOUNDATIONS, callback_res)) return FOUNDATION_NONE;
		}
	}
	return FlatteningFoundation(tileh);
}

/**
 * Animate a tile for a town
 * Only certain houses can be animated
 * The newhouses animation supersedes regular ones
 * @param tile TileIndex of the house to animate
 */
void AnimateTile_Town(TileIndex tile)
{
	if (GetHouseType(tile) >= NEW_HOUSE_OFFSET) {
		AnimateNewHouseTile(tile);
		return;
	}

	if (_scaled_tick_counter & 3) return;

	/* If the house is not one with a lift anymore, then stop this animating.
	 * Not exactly sure when this happens, but probably when a house changes.
	 * Before this was just a return...so it'd leak animated tiles..
	 * That bug seems to have been here since day 1?? */
	if (!(HouseSpec::Get(GetHouseType(tile))->building_flags & BUILDING_IS_ANIMATED)) {
		DeleteAnimatedTile(tile);
		return;
	}

	if (!LiftHasDestination(tile)) {
		uint i;

		/* Building has 6 floors, number 0 .. 6, where 1 is illegal.
		 * This is due to the fact that the first floor is, in the graphics,
		 *  the height of 2 'normal' floors.
		 * Furthermore, there are 6 lift positions from floor N (incl) to floor N + 1 (excl) */
		do {
			i = RandomRange(7);
		} while (i == 1 || i * 6 == GetLiftPosition(tile));

		SetLiftDestination(tile, i);
	}

	int pos = GetLiftPosition(tile);
	int dest = GetLiftDestination(tile) * 6;
	pos += (pos < dest) ? 1 : -1;
	SetLiftPosition(tile, pos);

	if (pos == dest) {
		HaltLift(tile);
		DeleteAnimatedTile(tile);
	}

	MarkTileDirtyByTile(tile, ZOOM_LVL_DRAW_MAP);
}

/**
 * Determines if a town is close to a tile
 * @param tile TileIndex of the tile to query
 * @param dist maximum distance to be accepted
 * @returns true if the tile correspond to the distance criteria
 */
static bool IsCloseToTown(TileIndex tile, uint dist)
{
	if (_town_kdtree.Count() == 0) return false;
	Town *t = Town::Get(_town_kdtree.FindNearest(TileX(tile), TileY(tile)));
	return DistanceManhattan(tile, t->xy) < dist;
}

/**
 * Resize the sign(label) of the town after changes in
 * population (creation or growth or else)
 */
void Town::UpdateVirtCoord()
{
	this->UpdateLabel();
	Point pt = RemapCoords2(TileX(this->xy) * TILE_SIZE, TileY(this->xy) * TILE_SIZE);

	if (_viewport_sign_kdtree_valid && this->cache.sign.kdtree_valid) _viewport_sign_kdtree.Remove(ViewportSignKdtreeItem::MakeTown(this->index));

	SetDParam(0, this->index);
	SetDParam(1, this->cache.population);
	this->cache.sign.UpdatePosition(HasBit(_display_opt, DO_SHOW_TOWN_NAMES) ? ZOOM_LVL_OUT_128X : ZOOM_LVL_END, pt.x, pt.y - 24 * ZOOM_LVL_BASE, this->Label(), STR_VIEWPORT_TOWN);

	if (_viewport_sign_kdtree_valid) _viewport_sign_kdtree.Insert(ViewportSignKdtreeItem::MakeTown(this->index));

	SetWindowDirty(WC_TOWN_VIEW, this->index);
}

/** Update the virtual coords needed to draw the town sign for all towns. */
void UpdateAllTownVirtCoords()
{
	for (Town *t : Town::Iterate()) {
		t->UpdateVirtCoord();
	}
}

void ClearAllTownCachedNames()
{
	for (Town *t : Town::Iterate()) {
		t->cached_name.clear();
	}
}

/**
 * Change the towns population
 * @param t Town which population has changed
 * @param mod population change (can be positive or negative)
 */
static void ChangePopulation(Town *t, int mod)
{
	t->cache.population += mod;
	InvalidateWindowData(WC_TOWN_VIEW, t->index); // Cargo requirements may appear/vanish for small populations
	if (_settings_client.gui.population_in_label) t->UpdateVirtCoord();

	InvalidateWindowData(WC_TOWN_DIRECTORY, 0, TDIWD_POPULATION_CHANGE);
}

/**
 * Determines the world population
 * Basically, count population of all towns, one by one
 * @return uint32 the calculated population of the world
 */
uint32 GetWorldPopulation()
{
	uint32 pop = 0;
	for (const Town *t : Town::Iterate()) pop += t->cache.population;
	return pop;
}

/**
 * Remove stations from nearby station list if a town is no longer in the catchment area of each.
 * To improve performance only checks stations that cover the provided house area (doesn't need to contain an actual house).
 * @param t Town to work on
 * @param tile Location of house area (north part)
 * @param flags BuildingFlags containing the size of house area
 */
static void RemoveNearbyStations(Town *t, TileIndex tile, BuildingFlags flags)
{
	for (StationList::iterator it = t->stations_near.begin(); it != t->stations_near.end(); /* incremented inside loop */) {
		const Station *st = *it;

		bool covers_area = st->TileIsInCatchment(tile);
		if (flags & BUILDING_2_TILES_Y)   covers_area |= st->TileIsInCatchment(tile + TileDiffXY(0, 1));
		if (flags & BUILDING_2_TILES_X)   covers_area |= st->TileIsInCatchment(tile + TileDiffXY(1, 0));
		if (flags & BUILDING_HAS_4_TILES) covers_area |= st->TileIsInCatchment(tile + TileDiffXY(1, 1));

		if (covers_area && !st->CatchmentCoversTown(t->index)) {
			it = t->stations_near.erase(it);
		} else {
			++it;
		}
	}
}

/**
 * Helper function for house completion stages progression
 * @param tile TileIndex of the house (or parts of it) to "grow"
 */
static void MakeSingleHouseBigger(TileIndex tile)
{
	assert_tile(IsTileType(tile, MP_HOUSE), tile);

	/* progress in construction stages */
	IncHouseConstructionTick(tile);
	if (GetHouseConstructionTick(tile) != 0) return;

	AnimateNewHouseConstruction(tile);

	if (IsHouseCompleted(tile)) {
		/* Now that construction is complete, we can add the population of the
		 * building to the town. */
		ChangePopulation(Town::GetByTile(tile), HouseSpec::Get(GetHouseType(tile))->population);
		ResetHouseAge(tile);
	}
	MarkTileDirtyByTile(tile, ZOOM_LVL_DRAW_MAP);
}

/**
 * Make the house advance in its construction stages until completion
 * @param tile TileIndex of house
 */
static void MakeTownHouseBigger(TileIndex tile)
{
	uint flags = HouseSpec::Get(GetHouseType(tile))->building_flags;
	if (flags & BUILDING_HAS_1_TILE)  MakeSingleHouseBigger(TILE_ADDXY(tile, 0, 0));
	if (flags & BUILDING_2_TILES_Y)   MakeSingleHouseBigger(TILE_ADDXY(tile, 0, 1));
	if (flags & BUILDING_2_TILES_X)   MakeSingleHouseBigger(TILE_ADDXY(tile, 1, 0));
	if (flags & BUILDING_HAS_4_TILES) MakeSingleHouseBigger(TILE_ADDXY(tile, 1, 1));
}

/**
 * Generate cargo for a town (house).
 *
 * The amount of cargo should be and will be greater than zero.
 *
 * @param t current town
 * @param ct type of cargo to generate, usually CT_PASSENGERS or CT_MAIL
 * @param amount how many units of cargo
 * @param stations available stations for this house
 * @param economy_adjust true if amount should be reduced during recession
 */
static void TownGenerateCargo (Town *t, CargoID ct, uint amount, StationFinder &stations, bool economy_adjust)
{
	// custom cargo generation factor
	int factor = _settings_game.economy.town_cargo_scale_factor;

	// when the economy flunctuates, everyone wants to stay at home
	if (economy_adjust && EconomyIsInRecession()) {
		amount = (amount + 1) >> 1;
	}

	factor += 200; // ensure factor is positive
	assert(factor >= 0);
	int cf = (factor / 10) - 20;
	int fine = factor % 10;
	if (fine != 0) {
		// 2^0.1 << 16 to 2^0.9 << 16
		const uint32 adj[9] = {70239, 75281, 80684, 86475, 92681, 99334, 106463, 114104, 122294};
		uint64 scaled_amount = ((uint64) amount) * ((uint64) adj[fine - 1]);
		amount = scaled_amount >> 16;
	}

	// apply custom factor?
	if (cf < 0) {
		// approx (amount / 2^cf)
		// adjust with a constant offset of {(2 ^ cf) - 1} (i.e. add cf * 1-bits) before dividing to ensure that it doesn't become zero
		// this skews the curve a little so that isn't entirely exponential, but will still decrease
		amount = (amount + ((1 << -cf) - 1)) >> -cf;
	}

	else if (cf > 0) {
		// approx (amount * 2^cf)
		// XXX: overflow?
		amount = amount << cf;
	}

	// calculate for town stats

	switch (ct) {
		case CT_PASSENGERS:
		case CT_MAIL:
			t->supplied[ct].new_max += amount;
			t->supplied[ct].new_act += MoveGoodsToStation(ct, amount, ST_TOWN, t->index, stations.GetStations());
			break;

		default: {
			const CargoSpec *cs = CargoSpec::Get(ct);
			t->supplied[cs->Index()].new_max += amount;
			t->supplied[cs->Index()].new_act += MoveGoodsToStation(ct, amount, ST_TOWN, t->index, stations.GetStations());
			break;
		}
	}
}

/**
 * Tile callback function.
 *
 * Periodic tic handler for houses and town
 * @param tile been asked to do its stuff
 */
static void TileLoop_Town(TileIndex tile)
{
	HouseID house_id = GetHouseType(tile);

	/* NewHouseTileLoop returns false if Callback 21 succeeded, i.e. the house
	 * doesn't exist any more, so don't continue here. */
	if (house_id >= NEW_HOUSE_OFFSET && !NewHouseTileLoop(tile)) return;

	if (!IsHouseCompleted(tile)) {
		/* Construction is not completed. See if we can go further in construction*/
		MakeTownHouseBigger(tile);
		return;
	}

	const HouseSpec *hs = HouseSpec::Get(house_id);

	/* If the lift has a destination, it is already an animated tile. */
	if ((hs->building_flags & BUILDING_IS_ANIMATED) &&
			house_id < NEW_HOUSE_OFFSET &&
			!LiftHasDestination(tile) &&
			Chance16(1, 2)) {
		AddAnimatedTile(tile);
	}

	Town *t = Town::GetByTile(tile);
	uint32 r = Random();

	StationFinder stations(TileArea(tile, 1, 1));

	if (HasBit(hs->callback_mask, CBM_HOUSE_PRODUCE_CARGO)) {
		for (uint i = 0; i < 256; i++) {
			uint16 callback = GetHouseCallback(CBID_HOUSE_PRODUCE_CARGO, i, r, house_id, t, tile);

			if (callback == CALLBACK_FAILED || callback == CALLBACK_HOUSEPRODCARGO_END) break;

			CargoID cargo = GetCargoTranslation(GB(callback, 8, 7), hs->grf_prop.grffile);
			if (cargo == CT_INVALID) continue;

			uint amt = GB(callback, 0, 8);
			if (amt == 0) continue;

			// XXX: no economy flunctuation for GRF cargos?
			TownGenerateCargo(t, cargo, amt, stations, false);
		}
	} else {
		switch (_settings_game.economy.town_cargogen_mode) {
			case TCGM_ORIGINAL:
				/* Original (quadratic) cargo generation algorithm */
				if (GB(r, 0, 8) < hs->population) {
					uint amt = GB(r, 0, 8) / 8 + 1;
					TownGenerateCargo(t, CT_PASSENGERS, amt, stations, true);
				}

				if (GB(r, 8, 8) < hs->mail_generation) {
					uint amt = GB(r, 8, 8) / 8 + 1;
					TownGenerateCargo(t, CT_MAIL, amt, stations, true);
				}
				break;

			case TCGM_BITCOUNT:
				/* Binomial distribution per tick, by a series of coin flips */
				/* Reduce generation rate to a 1/4, using tile bits to spread out distribution.
				 * As tick counter is incremented by 256 between each call, we ignore the lower 8 bits. */
				if (GB(_tick_counter, 8, 2) == GB(tile, 0, 2)) {
					/* Make a bitmask with up to 32 bits set, one for each potential pax */
					int genmax = (hs->population + 7) / 8;
					uint32 genmask = (genmax >= 32) ? 0xFFFFFFFF : ((1 << genmax) - 1);
					/* Mask random value by potential pax and count number of actual pax */
					uint amt = CountBits(r & genmask);
					/* Adjust and apply */
					TownGenerateCargo(t, CT_PASSENGERS, amt, stations, true);

					/* Do the same for mail, with a fresh random */
					r = Random();
					genmax = (hs->mail_generation + 7) / 8;
					genmask = (genmax >= 32) ? 0xFFFFFFFF : ((1 << genmax) - 1);
					amt = CountBits(r & genmask);
					TownGenerateCargo(t, CT_MAIL, amt, stations, true);
				}
				break;

			default:
				NOT_REACHED();
		}
	}

	Backup<CompanyID> cur_company(_current_company, OWNER_TOWN, FILE_LINE);

	if ((hs->building_flags & BUILDING_HAS_1_TILE) &&
			HasBit(t->flags, TOWN_IS_GROWING) &&
			CanDeleteHouse(tile) &&
			GetHouseAge(tile) >= hs->minimum_life &&
			--t->time_until_rebuild == 0) {
		t->time_until_rebuild = GB(r, 16, 8) + 192;

		ClearTownHouse(t, tile);

		/* Rebuild with another house? */
		if (GB(r, 24, 8) >= 12) BuildTownHouse(t, tile);
	}

	cur_company.Restore();
}

static CommandCost ClearTile_Town(TileIndex tile, DoCommandFlag flags)
{
	if (flags & DC_AUTO) return_cmd_error(STR_ERROR_BUILDING_MUST_BE_DEMOLISHED);
	if (!CanDeleteHouse(tile)) return CMD_ERROR;

	const HouseSpec *hs = HouseSpec::Get(GetHouseType(tile));

	CommandCost cost(EXPENSES_CONSTRUCTION);
	cost.AddCost(hs->GetRemovalCost());

	int rating = hs->remove_rating_decrease;
	Town *t = Town::GetByTile(tile);

	if (Company::IsValidID(_current_company)) {
		if (rating > t->ratings[_current_company] && !(flags & DC_NO_TEST_TOWN_RATING) && !_cheats.magic_bulldozer.value) {
			SetDParam(0, t->index);
			return_cmd_error(STR_ERROR_LOCAL_AUTHORITY_REFUSES_TO_ALLOW_THIS);
		}
	}

	ChangeTownRating(t, -rating, RATING_HOUSE_MINIMUM, flags);
	if (flags & DC_EXEC) {
		ClearTownHouse(t, tile);
	}

	return cost;
}

void AddProducedHouseCargo(HouseID house_id, TileIndex tile, CargoArray &produced)
{
	const HouseSpec *hs = HouseSpec::Get(house_id);

	if (HasBit(hs->callback_mask, CBM_HOUSE_PRODUCE_CARGO)) {
		Town *t = (tile == INVALID_TILE) ? nullptr : Town::GetByTile(tile);
		for (uint i = 0; i < 256; i++) {
			uint16 callback = GetHouseCallback(CBID_HOUSE_PRODUCE_CARGO, i, 0, house_id, t, tile);

			if (callback == CALLBACK_FAILED || callback == CALLBACK_HOUSEPRODCARGO_END) break;

			CargoID cargo = GetCargoTranslation(GB(callback, 8, 7), hs->grf_prop.grffile);

			if (cargo == CT_INVALID) continue;
			produced[cargo]++;
		}
	} else {
		if (hs->population > 0) {
			produced[CT_PASSENGERS]++;
		}
		if (hs->mail_generation > 0) {
			produced[CT_MAIL]++;
		}
	}
}

static void AddProducedCargo_Town(TileIndex tile, CargoArray &produced)
{
	AddProducedHouseCargo(GetHouseType(tile), tile, produced);
}

static inline void AddAcceptedCargoSetMask(CargoID cargo, uint amount, CargoArray &acceptance, CargoTypes *always_accepted)
{
	if (cargo == CT_INVALID || amount == 0) return;
	acceptance[cargo] += amount;
	SetBit(*always_accepted, cargo);
}

void AddAcceptedHouseCargo(HouseID house_id, TileIndex tile, CargoArray &acceptance, CargoTypes *always_accepted)
{
	const HouseSpec *hs = HouseSpec::Get(house_id);
	Town *t = (tile == INVALID_TILE) ? nullptr : Town::GetByTile(tile);
	CargoID accepts[lengthof(hs->accepts_cargo)];

	/* Set the initial accepted cargo types */
	for (uint8 i = 0; i < lengthof(accepts); i++) {
		accepts[i] = hs->accepts_cargo[i];
	}

	/* Check for custom accepted cargo types */
	if (HasBit(hs->callback_mask, CBM_HOUSE_ACCEPT_CARGO)) {
		uint16 callback = GetHouseCallback(CBID_HOUSE_ACCEPT_CARGO, 0, 0, house_id, t, tile);
		if (callback != CALLBACK_FAILED) {
			/* Replace accepted cargo types with translated values from callback */
			accepts[0] = GetCargoTranslation(GB(callback,  0, 5), hs->grf_prop.grffile);
			accepts[1] = GetCargoTranslation(GB(callback,  5, 5), hs->grf_prop.grffile);
			accepts[2] = GetCargoTranslation(GB(callback, 10, 5), hs->grf_prop.grffile);
		}
	}

	/* Check for custom cargo acceptance */
	if (HasBit(hs->callback_mask, CBM_HOUSE_CARGO_ACCEPTANCE)) {
		uint16 callback = GetHouseCallback(CBID_HOUSE_CARGO_ACCEPTANCE, 0, 0, house_id, t, tile);
		if (callback != CALLBACK_FAILED) {
			AddAcceptedCargoSetMask(accepts[0], GB(callback, 0, 4), acceptance, always_accepted);
			AddAcceptedCargoSetMask(accepts[1], GB(callback, 4, 4), acceptance, always_accepted);
			if (_settings_game.game_creation.landscape != LT_TEMPERATE && HasBit(callback, 12)) {
				/* The 'S' bit indicates food instead of goods */
				AddAcceptedCargoSetMask(CT_FOOD, GB(callback, 8, 4), acceptance, always_accepted);
			} else {
				AddAcceptedCargoSetMask(accepts[2], GB(callback, 8, 4), acceptance, always_accepted);
			}
			return;
		}
	}

	/* No custom acceptance, so fill in with the default values */
	for (uint8 i = 0; i < lengthof(accepts); i++) {
		AddAcceptedCargoSetMask(accepts[i], hs->cargo_acceptance[i], acceptance, always_accepted);
	}
}

static void AddAcceptedCargo_Town(TileIndex tile, CargoArray &acceptance, CargoTypes *always_accepted)
{
	AddAcceptedHouseCargo(GetHouseType(tile), tile, acceptance, always_accepted);
}

static void GetTileDesc_Town(TileIndex tile, TileDesc *td)
{
	const HouseID house = GetHouseType(tile);

	td->str = GetHouseName(house, tile);

	if (!IsHouseCompleted(tile)) {
		SetDParamX(td->dparam, 0, td->str);
		td->str = STR_LAI_TOWN_INDUSTRY_DESCRIPTION_UNDER_CONSTRUCTION;
	}

	const HouseSpec *hs = HouseSpec::Get(house);
	if (hs->grf_prop.grffile != nullptr) {
		const GRFConfig *gc = GetGRFConfig(hs->grf_prop.grffile->grfid);
		td->grf = gc->GetName();
	}

	td->owner[0] = OWNER_TOWN;
}

static TrackStatus GetTileTrackStatus_Town(TileIndex tile, TransportType mode, uint sub_mode, DiagDirection side)
{
	/* not used */
	return 0;
}

static void ChangeTileOwner_Town(TileIndex tile, Owner old_owner, Owner new_owner)
{
	/* not used */
}

/** Update the total cargo acceptance of the whole town.
 * @param t The town to update.
 */
void UpdateTownCargoTotal(Town *t)
{
	t->cargo_accepted_total = 0;

	const TileArea &area = t->cargo_accepted.GetArea();
	TILE_AREA_LOOP_STEP(tile, area, AcceptanceMatrix::GRID) {
		t->cargo_accepted_total |= t->cargo_accepted[tile];
	}
}

/**
 * Update accepted town cargoes around a specific tile.
 * @param t The town to update.
 * @param start Update the values around this tile.
 * @param update_total Set to true if the total cargo acceptance should be updated.
 */
static void UpdateTownCargoesSingleGridArea(Town *t, TileIndex start, bool update_total = true)
{
	CargoArray accepted, produced;
	CargoTypes dummy = 0;

	/* Gather acceptance for all houses in an area around the start tile. */
	TileArea area = AcceptanceMatrix::GetAreaForTile(start, 1);
	TILE_AREA_LOOP(tile, area) {
		if (!IsTileType(tile, MP_HOUSE) || GetTownIndex(tile) != t->index) continue;

		AddAcceptedCargo_Town(tile, accepted, &dummy);
		AddProducedCargo_Town(tile, produced);
	}

	/* Create bitmap of produced and accepted cargoes. */
	CargoTypes acc = 0;
	for (uint cid = 0; cid < NUM_CARGO; cid++) {
		if (accepted[cid] >= 8) SetBit(acc, cid);
		if (produced[cid] > 0) SetBit(t->cargo_produced, cid);
	}
	t->cargo_accepted[start] = acc;

	if (update_total) UpdateTownCargoTotal(t);
}

static void UpdateTownCargoesHouse(Town *t, TileIndex start, bool x_two_tiles, bool y_two_tiles, bool update_total = true)
{
	TileIndex lower = TileAddSaturating(start, -AcceptanceMatrix::GRID, -AcceptanceMatrix::GRID);
	TileIndex upper = TileAddSaturating(start, AcceptanceMatrix::GRID + (x_two_tiles ? 1 : 0), AcceptanceMatrix::GRID + (y_two_tiles ? 1 : 0));
	for (uint x = TileX(lower) & ~(AcceptanceMatrix::GRID - 1); x <= TileX(upper); x += AcceptanceMatrix::GRID) {
		for (uint y = TileY(lower) & ~(AcceptanceMatrix::GRID - 1); y <= TileY(upper); y += AcceptanceMatrix::GRID) {
			UpdateTownCargoesSingleGridArea(t, TileXY(x, y), false);
		}
	}
	if (update_total) UpdateTownCargoTotal(t);
}

/** Update cargo acceptance for the complete town.
 * @param t The town to update.
 */
void UpdateTownCargoes(Town *t)
{
	t->cargo_produced = 0;

	const TileArea &area = t->cargo_accepted.GetArea();
	if (area.tile != INVALID_TILE) {
		/* Update acceptance for each grid square. */
		TILE_AREA_LOOP_STEP(tile, area, AcceptanceMatrix::GRID) {
			UpdateTownCargoesSingleGridArea(t, tile, false);
		}
	}

	/* Update the total acceptance. */
	UpdateTownCargoTotal(t);
}

/** Updates the bitmap of all cargoes accepted by houses. */
void UpdateTownCargoBitmap()
{
	_town_cargoes_accepted = 0;

	for (const Town *town : Town::Iterate()) {
		_town_cargoes_accepted |= town->cargo_accepted_total;
	}
}

static bool GrowTown(Town *t);

static void TownTickHandler(Town *t)
{
	if (HasBit(t->flags, TOWN_IS_GROWING)) {
		int i = (int)t->grow_counter - 1;
		if (i < 0) {
			if (GrowTown(t)) {
				i = t->growth_rate;
			} else {
				/* If growth failed wait a bit before retrying */
				i = min(t->growth_rate, TOWN_GROWTH_TICKS - 1);
			}
		}
		t->grow_counter = i;
	}
}

void OnTick_Town()
{
	if (_game_mode == GM_EDITOR) return;

	for (Town *t : Town::Iterate()) {
		TownTickHandler(t);
	}
}

/**
 * Return the RoadBits of a tile
 *
 * @note There are many other functions doing things like that.
 * @note Needs to be checked for needlessness.
 * @param tile The tile we want to analyse
 * @return The roadbits of the given tile
 */
static RoadBits GetTownRoadBits(TileIndex tile)
{
	if (IsRoadDepotTile(tile) || IsStandardRoadStopTile(tile)) return ROAD_NONE;

	return GetAnyRoadBits(tile, RTT_ROAD, true);
}

RoadType GetTownRoadType(const Town *t)
{
	RoadType best_rt = ROADTYPE_ROAD;
	const RoadTypeInfo *best = nullptr;
	const uint16 assume_max_speed = 50;

	for (RoadType rt = ROADTYPE_BEGIN; rt != ROADTYPE_END; rt++) {
		if (RoadTypeIsTram(rt)) continue;

		const RoadTypeInfo *rti = GetRoadTypeInfo(rt);

		/* Unused road type. */
		if (rti->label == 0) continue;

		/* Can town build this road. */
		if (!HasBit(rti->flags, ROTF_TOWN_BUILD)) continue;

		/* Not yet introduced at this date. */
		if (IsInsideMM(rti->introduction_date, 0, MAX_DAY) && rti->introduction_date > _date) continue;

		if (best != nullptr) {
			if ((rti->max_speed == 0 ? assume_max_speed : rti->max_speed) < (best->max_speed == 0 ? assume_max_speed : best->max_speed)) continue;
		}

		best_rt = rt;
		best = rti;
	}

	return best_rt;
}

/**
 * Check for parallel road inside a given distance.
 *   Assuming a road from (tile - TileOffsByDiagDir(dir)) to tile,
 *   is there a parallel road left or right of it within distance dist_multi?
 *
 * @param tile current tile
 * @param dir target direction
 * @param dist_multi distance multiplayer
 * @return true if there is a parallel road
 */
static bool IsNeighborRoadTile(TileIndex tile, const DiagDirection dir, uint dist_multi)
{
	if (!IsValidTile(tile)) return false;

	/* Lookup table for the used diff values */
	const TileIndexDiff tid_lt[3] = {
		TileOffsByDiagDir(ChangeDiagDir(dir, DIAGDIRDIFF_90RIGHT)),
		TileOffsByDiagDir(ChangeDiagDir(dir, DIAGDIRDIFF_90LEFT)),
		TileOffsByDiagDir(ReverseDiagDir(dir)),
	};

	dist_multi = (dist_multi + 1) * 4;
	for (uint pos = 4; pos < dist_multi; pos++) {
		/* Go (pos / 4) tiles to the left or the right */
		TileIndexDiff cur = tid_lt[(pos & 1) ? 0 : 1] * (pos / 4);

		/* Use the current tile as origin, or go one tile backwards */
		if (pos & 2) cur += tid_lt[2];

		/* Test for roadbit parallel to dir and facing towards the middle axis */
		if (IsValidTile(tile + cur) &&
				GetTownRoadBits(TILE_ADD(tile, cur)) & DiagDirToRoadBits((pos & 2) ? dir : ReverseDiagDir(dir))) return true;
	}
	return false;
}

/**
 * Check if a Road is allowed on a given tile
 *
 * @param t The current town
 * @param tile The target tile
 * @param dir The direction in which we want to extend the town
 * @return true if it is allowed else false
 */
static bool IsRoadAllowedHere(Town *t, TileIndex tile, DiagDirection dir)
{
	if (DistanceFromEdge(tile) == 0) return false;

	/* Prevent towns from building roads under bridges along the bridge. Looks silly. */
	if (IsBridgeAbove(tile) && GetBridgeAxis(tile) == DiagDirToAxis(dir)) return false;

	/* Check if there already is a road at this point? */
	if (GetTownRoadBits(tile) == ROAD_NONE) {
		/* No, try if we are able to build a road piece there.
		 * If that fails clear the land, and if that fails exit.
		 * This is to make sure that we can build a road here later. */
		RoadType rt = GetTownRoadType(t);
		if (DoCommand(tile, ((dir == DIAGDIR_NW || dir == DIAGDIR_SE) ? ROAD_Y : ROAD_X) | (rt << 4), 0, DC_AUTO, CMD_BUILD_ROAD).Failed() &&
				DoCommand(tile, 0, 0, DC_AUTO, CMD_LANDSCAPE_CLEAR).Failed()) {
			return false;
		}
	}

	Slope cur_slope = _settings_game.construction.build_on_slopes ? GetFoundationSlope(tile) : GetTileSlope(tile);
	bool ret = !IsNeighborRoadTile(tile, dir, t->layout == TL_ORIGINAL ? 1 : 2);
	if (cur_slope == SLOPE_FLAT) return ret;

	/* If the tile is not a slope in the right direction, then
	 * maybe terraform some. */
	Slope desired_slope = (dir == DIAGDIR_NW || dir == DIAGDIR_SE) ? SLOPE_NW : SLOPE_NE;
	if (desired_slope != cur_slope && ComplementSlope(desired_slope) != cur_slope) {
		if (Chance16(1, 8)) {
			CommandCost res = CMD_ERROR;
			if (!_generating_world && Chance16(1, 10)) {
				/* Note: Do not replace "^ SLOPE_ELEVATED" with ComplementSlope(). The slope might be steep. */
				res = DoCommand(tile, Chance16(1, 16) ? cur_slope : cur_slope ^ SLOPE_ELEVATED, 0,
						DC_EXEC | DC_AUTO | DC_NO_WATER, CMD_TERRAFORM_LAND);
			}
			if (res.Failed() && Chance16(1, 3)) {
				/* We can consider building on the slope, though. */
				return ret;
			}
		}
		return false;
	}
	return ret;
}

static bool TerraformTownTile(TileIndex tile, int edges, int dir)
{
	assert(tile < MapSize());

	CommandCost r = DoCommand(tile, edges, dir, DC_AUTO | DC_NO_WATER, CMD_TERRAFORM_LAND);
	if (r.Failed() || r.GetCost() >= (_price[PR_TERRAFORM] + 2) * 8) return false;
	DoCommand(tile, edges, dir, DC_AUTO | DC_NO_WATER | DC_EXEC, CMD_TERRAFORM_LAND);
	return true;
}

static void LevelTownLand(TileIndex tile)
{
	assert(tile < MapSize());

	/* Don't terraform if land is plain or if there's a house there. */
	if (IsTileType(tile, MP_HOUSE)) return;
	Slope tileh = GetTileSlope(tile);
	if (tileh == SLOPE_FLAT) return;

	/* First try up, then down */
	if (!TerraformTownTile(tile, ~tileh & SLOPE_ELEVATED, 1)) {
		TerraformTownTile(tile, tileh & SLOPE_ELEVATED, 0);
	}
}

/**
 * Generate the RoadBits of a grid tile
 *
 * @param t current town
 * @param tile tile in reference to the town
 * @param dir The direction to which we are growing ATM
 * @return the RoadBit of the current tile regarding
 *  the selected town layout
 */
static RoadBits GetTownRoadGridElement(Town *t, TileIndex tile, DiagDirection dir)
{
	/* align the grid to the downtown */
	TileIndexDiffC grid_pos = TileIndexToTileIndexDiffC(t->xy, tile); // Vector from downtown to the tile
	RoadBits rcmd = ROAD_NONE;

	switch (t->layout) {
		default: NOT_REACHED();

		case TL_2X2_GRID:
			if ((grid_pos.x % 3) == 0) rcmd |= ROAD_Y;
			if ((grid_pos.y % 3) == 0) rcmd |= ROAD_X;
			break;

		case TL_3X3_GRID:
			if ((grid_pos.x % 4) == 0) rcmd |= ROAD_Y;
			if ((grid_pos.y % 4) == 0) rcmd |= ROAD_X;
			break;
	}

	/* Optimise only X-junctions */
	if (rcmd != ROAD_ALL) return rcmd;

	RoadBits rb_template;

	switch (GetTileSlope(tile)) {
		default:       rb_template = ROAD_ALL; break;
		case SLOPE_W:  rb_template = ROAD_NW | ROAD_SW; break;
		case SLOPE_SW: rb_template = ROAD_Y  | ROAD_SW; break;
		case SLOPE_S:  rb_template = ROAD_SW | ROAD_SE; break;
		case SLOPE_SE: rb_template = ROAD_X  | ROAD_SE; break;
		case SLOPE_E:  rb_template = ROAD_SE | ROAD_NE; break;
		case SLOPE_NE: rb_template = ROAD_Y  | ROAD_NE; break;
		case SLOPE_N:  rb_template = ROAD_NE | ROAD_NW; break;
		case SLOPE_NW: rb_template = ROAD_X  | ROAD_NW; break;
		case SLOPE_STEEP_W:
		case SLOPE_STEEP_S:
		case SLOPE_STEEP_E:
		case SLOPE_STEEP_N:
			rb_template = ROAD_NONE;
			break;
	}

	/* Stop if the template is compatible to the growth dir */
	if (DiagDirToRoadBits(ReverseDiagDir(dir)) & rb_template) return rb_template;
	/* If not generate a straight road in the direction of the growth */
	return DiagDirToRoadBits(dir) | DiagDirToRoadBits(ReverseDiagDir(dir));
}

/**
 * Grows the town with an extra house.
 *  Check if there are enough neighbor house tiles
 *  next to the current tile. If there are enough
 *  add another house.
 *
 * @param t The current town
 * @param tile The target tile for the extra house
 * @return true if an extra house has been added
 */
static bool GrowTownWithExtraHouse(Town *t, TileIndex tile)
{
	/* We can't look further than that. */
	if (DistanceFromEdge(tile) == 0) return false;

	uint counter = 0; // counts the house neighbor tiles

	/* Check the tiles E,N,W and S of the current tile for houses */
	for (DiagDirection dir = DIAGDIR_BEGIN; dir < DIAGDIR_END; dir++) {
		/* Count both void and house tiles for checking whether there
		 * are enough houses in the area. This to make it likely that
		 * houses get build up to the edge of the map. */
		switch (GetTileType(TileAddByDiagDir(tile, dir))) {
			case MP_HOUSE:
			case MP_VOID:
				counter++;
				break;

			default:
				break;
		}

		/* If there are enough neighbors stop here */
		if (counter >= 3) {
			if (BuildTownHouse(t, tile)) {
				_grow_town_result = GROWTH_SUCCEED;
				return true;
			}
			return false;
		}
	}
	return false;
}

/**
 * Grows the town with a road piece.
 *
 * @param t The current town
 * @param tile The current tile
 * @param rcmd The RoadBits we want to build on the tile
 * @return true if the RoadBits have been added else false
 */
static bool GrowTownWithRoad(const Town *t, TileIndex tile, RoadBits rcmd)
{
	RoadType rt = GetTownRoadType(t);
	if (DoCommand(tile, rcmd | (rt << 4), t->index, DC_EXEC | DC_AUTO | DC_NO_WATER, CMD_BUILD_ROAD).Succeeded()) {
		_grow_town_result = GROWTH_SUCCEED;
		return true;
	}
	return false;
}

/**
 * Grows the town with a bridge.
 *  At first we check if a bridge is reasonable.
 *  If so we check if we are able to build it.
 *
 * @param t The current town
 * @param tile The current tile
 * @param bridge_dir The valid direction in which to grow a bridge
 * @return true if a bridge has been build else false
 */
static bool GrowTownWithBridge(const Town *t, const TileIndex tile, const DiagDirection bridge_dir)
{
	assert(bridge_dir < DIAGDIR_END);

	const Slope slope = GetTileSlope(tile);

	/* Make sure the direction is compatible with the slope.
	 * Well we check if the slope has an up bit set in the
	 * reverse direction. */
	if (slope != SLOPE_FLAT && slope & InclinedSlope(bridge_dir)) return false;

	/* Assure that the bridge is connectable to the start side */
	if (!(GetTownRoadBits(TileAddByDiagDir(tile, ReverseDiagDir(bridge_dir))) & DiagDirToRoadBits(bridge_dir))) return false;

	/* We are in the right direction */
	uint8 bridge_length = 0;      // This value stores the length of the possible bridge
	TileIndex bridge_tile = tile; // Used to store the other waterside

	const int delta = TileOffsByDiagDir(bridge_dir);

	if (slope == SLOPE_FLAT) {
		/* Bridges starting on flat tiles are only allowed when crossing rivers, rails or one-way roads. */
		do {
			if (bridge_length++ >= 4) {
				/* Allow to cross rivers, not big lakes, nor large amounts of rails or one-way roads. */
				return false;
			}
			bridge_tile += delta;
		} while (IsValidTile(bridge_tile) && ((IsWaterTile(bridge_tile) && !IsSea(bridge_tile)) || IsPlainRailTile(bridge_tile) || (IsNormalRoadTile(bridge_tile) && GetDisallowedRoadDirections(bridge_tile) != DRD_NONE)));
	} else {
		do {
			if (bridge_length++ >= 11) {
				/* Max 11 tile long bridges */
				return false;
			}
			bridge_tile += delta;
		} while (IsValidTile(bridge_tile) && (IsWaterTile(bridge_tile) || IsPlainRailTile(bridge_tile) || (IsNormalRoadTile(bridge_tile) && GetDisallowedRoadDirections(bridge_tile) != DRD_NONE)));
	}

	/* no water tiles in between? */
	if (bridge_length == 1) return false;

	std::bitset <MAX_BRIDGES> tried;
	uint n = MAX_BRIDGES;
	byte bridge_type = RandomRange (n);

	for (;;) {
		/* Can we actually build the bridge? */
		RoadType rt = GetTownRoadType(t);
		if (DoCommand(tile, bridge_tile, bridge_type | rt << 8 | TRANSPORT_ROAD << 15, CommandFlagsToDCFlags(GetCommandFlags(CMD_BUILD_BRIDGE)), CMD_BUILD_BRIDGE).Succeeded()) {
			DoCommand(tile, bridge_tile, bridge_type | rt << 8 | TRANSPORT_ROAD << 15, DC_EXEC | CommandFlagsToDCFlags(GetCommandFlags(CMD_BUILD_BRIDGE)), CMD_BUILD_BRIDGE);
			_grow_town_result = GROWTH_SUCCEED;
			return true;
		}

		/* Try a different bridge. */
		tried[bridge_type] = true;
		n--;
		assert (n + tried.count() == MAX_BRIDGES);
		if (n == 0) break;

		bridge_type = 0;
		uint i = RandomRange (n);
		while (tried[bridge_type] || (i-- > 0)) {
			bridge_type++;
			assert (bridge_type < MAX_BRIDGES);
		}
	}

	/* Quit if no bridge can be built. */
	return false;
}


/**
 * Checks whether at least one surrounding roads allows to build a house here
 *
 * @param t the tile where the house will be built
 * @return true if at least one surrounding roadtype allows building houses here
 */
static inline bool RoadTypesAllowHouseHere(TileIndex t)
{
	static const TileIndexDiffC tiles[] = { {-1, -1}, {-1, 0}, {-1, 1}, {0, -1}, {0, 1}, {1, -1}, {1, 0}, {1, 1} };
	bool allow = false;

	for (const TileIndexDiffC *ptr = tiles; ptr != endof(tiles); ++ptr) {
		TileIndex cur_tile = t + ToTileIndexDiff(*ptr);
		if (!IsValidTile(cur_tile)) continue;

		if (!(IsTileType(cur_tile, MP_ROAD) || IsTileType(cur_tile, MP_STATION))) continue;
		allow = true;

		RoadType road_rt = GetRoadTypeRoad(cur_tile);
		RoadType tram_rt = GetRoadTypeTram(cur_tile);
		if (road_rt != INVALID_ROADTYPE && !HasBit(GetRoadTypeInfo(road_rt)->flags, ROTF_NO_HOUSES)) return true;
		if (tram_rt != INVALID_ROADTYPE && !HasBit(GetRoadTypeInfo(tram_rt)->flags, ROTF_NO_HOUSES)) return true;
	}

	/* If no road was found surrounding the tile we can allow building the house since there is
	 * nothing which forbids it, if a road was found but the execution reached this point, then
	 * all the found roads don't allow houses to be built */
	return !allow;
}

/**
 * Grows the given town.
 * There are at the moment 3 possible way's for
 * the town expansion:
 *  @li Generate a random tile and check if there is a road allowed
 *  @li TL_ORIGINAL
 *  @li TL_BETTER_ROADS
 *  @li Check if the town geometry allows a road and which one
 *  @li TL_2X2_GRID
 *  @li TL_3X3_GRID
 *  @li Forbid roads, only build houses
 *
 * @param tile_ptr The current tile
 * @param cur_rb The current tiles RoadBits
 * @param target_dir The target road dir
 * @param t1 The current town
 */
static void GrowTownInTile(TileIndex *tile_ptr, RoadBits cur_rb, DiagDirection target_dir, Town *t1)
{
	RoadBits rcmd = ROAD_NONE;  // RoadBits for the road construction command
	TileIndex tile = *tile_ptr; // The main tile on which we base our growth

	assert(tile < MapSize());

	if (cur_rb == ROAD_NONE) {
		/* Tile has no road. First reset the status counter
		 * to say that this is the last iteration. */
		_grow_town_result = GROWTH_SEARCH_STOPPED;

		if (!_settings_game.economy.allow_town_roads && !_generating_world) return;
		if (!_settings_game.economy.allow_town_level_crossings && IsTileType(tile, MP_RAILWAY)) return;

		/* Remove hills etc */
		if (!_settings_game.construction.build_on_slopes || Chance16(1, 6)) LevelTownLand(tile);

		/* Is a road allowed here? */
		switch (t1->layout) {
			default: NOT_REACHED();

			case TL_3X3_GRID:
			case TL_2X2_GRID:
				rcmd = GetTownRoadGridElement(t1, tile, target_dir);
				if (rcmd == ROAD_NONE) return;
				break;

			case TL_BETTER_ROADS:
			case TL_ORIGINAL:
				if (!IsRoadAllowedHere(t1, tile, target_dir)) return;

				DiagDirection source_dir = ReverseDiagDir(target_dir);

				if (Chance16(1, 4)) {
					/* Randomize a new target dir */
					do target_dir = RandomDiagDir(); while (target_dir == source_dir);
				}

				if (!IsRoadAllowedHere(t1, TileAddByDiagDir(tile, target_dir), target_dir)) {
					/* A road is not allowed to continue the randomized road,
					 *  return if the road we're trying to build is curved. */
					if (target_dir != ReverseDiagDir(source_dir)) return;

					/* Return if neither side of the new road is a house */
					if (!IsTileType(TileAddByDiagDir(tile, ChangeDiagDir(target_dir, DIAGDIRDIFF_90RIGHT)), MP_HOUSE) &&
							!IsTileType(TileAddByDiagDir(tile, ChangeDiagDir(target_dir, DIAGDIRDIFF_90LEFT)), MP_HOUSE)) {
						return;
					}

					/* That means that the road is only allowed if there is a house
					 *  at any side of the new road. */
				}

				rcmd = DiagDirToRoadBits(target_dir) | DiagDirToRoadBits(source_dir);
				break;
		}

	} else if (target_dir < DIAGDIR_END && !(cur_rb & DiagDirToRoadBits(ReverseDiagDir(target_dir)))) {
		/* Continue building on a partial road.
		 * Should be always OK, so we only generate
		 * the fitting RoadBits */
		_grow_town_result = GROWTH_SEARCH_STOPPED;

		if (!_settings_game.economy.allow_town_roads && !_generating_world) return;

		switch (t1->layout) {
			default: NOT_REACHED();

			case TL_3X3_GRID:
			case TL_2X2_GRID:
				rcmd = GetTownRoadGridElement(t1, tile, target_dir);
				break;

			case TL_BETTER_ROADS:
			case TL_ORIGINAL:
				rcmd = DiagDirToRoadBits(ReverseDiagDir(target_dir));
				break;
		}
	} else {
		bool allow_house = true; // Value which decides if we want to construct a house

		/* Reached a tunnel/bridge? Then continue at the other side of it, unless
		 * it is the starting tile. Half the time, we stay on this side then.
		 * For custom bridge heads decide whether or not to cross depending on the available
		 * head road bits. */
		if (IsTileType(tile, MP_TUNNELBRIDGE)) {
			if (IsRoadCustomBridgeHeadTile(tile)) {
				if (target_dir != DIAGDIR_END) {
					/* don't go back to the source direction */
					cur_rb &= ~DiagDirToRoadBits(ReverseDiagDir(target_dir));
				}

				/* randomly pick a usable head road bit */
				do {
					if (cur_rb == ROAD_NONE) return;
					RoadBits target_bits;
					do {
						target_dir = RandomDiagDir();
						target_bits = DiagDirToRoadBits(target_dir);
					} while (!(cur_rb & target_bits));
					cur_rb &= ~target_bits;
				} while (!(target_dir == GetTunnelBridgeDirection(tile) || CanFollowRoad(tile, target_dir)));
				if (target_dir == GetTunnelBridgeDirection(tile)) {
					/* cross the bridge */
					*tile_ptr = GetOtherTunnelBridgeEnd(tile);
				}
			} else if (GetTunnelBridgeTransportType(tile) == TRANSPORT_ROAD && (target_dir != DIAGDIR_END || Chance16(1, 2))) {
				*tile_ptr = GetOtherTunnelBridgeEnd(tile);
			}
			return;
		}

		/* Possibly extend the road in a direction.
		 * Randomize a direction and if it has a road, bail out. */
		target_dir = RandomDiagDir();
		RoadBits target_rb = DiagDirToRoadBits(target_dir);
		TileIndex house_tile; // position of a possible house

		if (cur_rb & target_rb) {
			/* If it's a road turn possibly build a house in a corner.
			 * Use intersection with straight road as an indicator
			 * that we randomed corner house position.
			 * A turn (and we check for that later) always has only
			 * one common bit with a straight road so it has the same
			 * chance to be chosen as the house on the side of a road.
			 */
			if ((cur_rb & ROAD_X) != target_rb) return;

			/* Check whether it is a turn and if so determine
			 * position of the corner tile */
			switch (cur_rb) {
				case ROAD_N:
					house_tile = TileAddByDir(tile, DIR_S);
					break;
				case ROAD_S:
					house_tile = TileAddByDir(tile, DIR_N);
					break;
				case ROAD_E:
					house_tile = TileAddByDir(tile, DIR_W);
					break;
				case ROAD_W:
					house_tile = TileAddByDir(tile, DIR_E);
					break;
				default:
					return;  // not a turn
			}
			target_dir = DIAGDIR_END;
		} else {
			house_tile = TileAddByDiagDir(tile, target_dir);
		}

		/* Don't walk into water. */
		if (HasTileWaterGround(house_tile)) return;

		if (!IsValidTile(house_tile)) return;

		if (target_dir != DIAGDIR_END && (_settings_game.economy.allow_town_roads || _generating_world)) {
			switch (t1->layout) {
				default: NOT_REACHED();

				case TL_3X3_GRID: // Use 2x2 grid afterwards!
					GrowTownWithExtraHouse(t1, TileAddByDiagDir(house_tile, target_dir));
					FALLTHROUGH;

				case TL_2X2_GRID:
					rcmd = GetTownRoadGridElement(t1, tile, target_dir);
					allow_house = (rcmd & target_rb) == ROAD_NONE;
					break;

				case TL_BETTER_ROADS: // Use original afterwards!
					GrowTownWithExtraHouse(t1, TileAddByDiagDir(house_tile, target_dir));
					FALLTHROUGH;

				case TL_ORIGINAL:
					/* Allow a house at the edge. 60% chance or
					 * always ok if no road allowed. */
					rcmd = target_rb;
					allow_house = (!IsRoadAllowedHere(t1, house_tile, target_dir) || Chance16(6, 10));
					break;
			}
		}

		allow_house &= RoadTypesAllowHouseHere(house_tile);

		if (allow_house) {
			/* Build a house, but not if there already is a house there. */
			if (!IsTileType(house_tile, MP_HOUSE)) {
				/* Level the land if possible */
				if (Chance16(1, 6)) LevelTownLand(house_tile);

				/* And build a house.
				 * Set result to -1 if we managed to build it. */
				if (BuildTownHouse(t1, house_tile)) {
					_grow_town_result = GROWTH_SUCCEED;
				}
			}
			return;
		}

		_grow_town_result = GROWTH_SEARCH_STOPPED;
	}

	/* Return if a water tile */
	if (HasTileWaterGround(tile)) return;

	/* Make the roads look nicer */
	rcmd = CleanUpRoadBits(tile, rcmd);
	if (rcmd == ROAD_NONE) return;

	/* Only use the target direction for bridges to ensure they're connected.
	 * The target_dir is as computed previously according to town layout, so
	 * it will match it perfectly. */
	if (GrowTownWithBridge(t1, tile, target_dir)) return;

	GrowTownWithRoad(t1, tile, rcmd);
}

/**
 * Checks whether a road can be followed or is a dead end, that can not be extended to the next tile.
 * This only checks trivial but often cases.
 * @param tile Start tile for road.
 * @param dir Direction for road to follow or build.
 * @return true If road is or can be connected in the specified direction.
 */
static bool CanFollowRoad(TileIndex tile, DiagDirection dir)
{
	TileIndex target_tile = tile + TileOffsByDiagDir(dir);
	if (!IsValidTile(target_tile)) return false;
	if (HasTileWaterGround(target_tile)) return false;

	RoadBits target_rb = GetTownRoadBits(target_tile);
	if (_settings_game.economy.allow_town_roads || _generating_world) {
		/* Check whether a road connection exists or can be build. */
		switch (GetTileType(target_tile)) {
			case MP_ROAD:
				return target_rb != ROAD_NONE;

			case MP_STATION:
				return IsDriveThroughStopTile(target_tile);

			case MP_TUNNELBRIDGE:
				return GetTunnelBridgeTransportType(target_tile) == TRANSPORT_ROAD;

			case MP_HOUSE:
			case MP_INDUSTRY:
			case MP_OBJECT:
				return false;

			default:
				/* Checked for void and water earlier */
				return true;
		}
	} else {
		/* Check whether a road connection already exists,
		 * and it leads somewhere else. */
		RoadBits back_rb = DiagDirToRoadBits(ReverseDiagDir(dir));
		return (target_rb & back_rb) != 0 && (target_rb & ~back_rb) != 0;
	}
}

/**
 * Returns "growth" if a house was built, or no if the build failed.
 * @param t town to inquiry
 * @param tile to inquiry
 * @return true if town expansion was possible
 */
static bool GrowTownAtRoad(Town *t, TileIndex tile)
{
	/* Special case.
	 * @see GrowTownInTile Check the else if
	 */
	DiagDirection target_dir = DIAGDIR_END; // The direction in which we want to extend the town

	assert(tile < MapSize());

	/* Number of times to search.
	 * Better roads, 2X2 and 3X3 grid grow quite fast so we give
	 * them a little handicap. */
	switch (t->layout) {
		case TL_BETTER_ROADS:
			_grow_town_result = 10 + t->cache.num_houses * 2 / 9;
			break;

		case TL_3X3_GRID:
		case TL_2X2_GRID:
			_grow_town_result = 10 + t->cache.num_houses * 1 / 9;
			break;

		default:
			_grow_town_result = 10 + t->cache.num_houses * 4 / 9;
			break;
	}

	do {
		RoadBits cur_rb = GetTownRoadBits(tile); // The RoadBits of the current tile

		TileIndex orig_tile = tile;

		/* Try to grow the town from this point */
		GrowTownInTile(&tile, cur_rb, target_dir, t);
		if (_grow_town_result == GROWTH_SUCCEED) return true;

		if (orig_tile == tile) {
			/* Exclude the source position from the bitmask
			 * and return if no more road blocks available */
			if (IsValidDiagDirection(target_dir)) cur_rb &= ~DiagDirToRoadBits(ReverseDiagDir(target_dir));
		} else {
			/* Crossed bridge/tunnel, no need to mask bits */
			cur_rb = GetTownRoadBits(tile);
		}
		if (cur_rb == ROAD_NONE) return false;

		const bool custom_bridge_head = IsRoadCustomBridgeHeadTile(tile);
		if (IsTileType(tile, MP_TUNNELBRIDGE) && !custom_bridge_head) {
			/* Only build in the direction away from the tunnel or bridge. */
			target_dir = ReverseDiagDir(GetTunnelBridgeDirection(tile));
		} else {
			if (custom_bridge_head) {
				/* Do not build into the bridge */
				cur_rb &= ~DiagDirToRoadBits(GetTunnelBridgeDirection(tile));
			}
			/* Select a random bit from the blockmask, walk a step
			 * and continue the search from there. */
			do {
				if (cur_rb == ROAD_NONE) return false;
				RoadBits target_bits;
				do {
					target_dir = RandomDiagDir();
					target_bits = DiagDirToRoadBits(target_dir);
				} while (!(cur_rb & target_bits));
				cur_rb &= ~target_bits;
			} while (!CanFollowRoad(tile, target_dir));
		}
		tile = TileAddByDiagDir(tile, target_dir);

		if (IsTileType(tile, MP_ROAD) && !IsRoadDepot(tile) && HasTileRoadType(tile, RTT_ROAD)) {
			/* Don't allow building over roads of other cities */
			if (IsRoadOwner(tile, RTT_ROAD, OWNER_TOWN) && Town::GetByTile(tile) != t) {
				return false;
			} else if (IsRoadOwner(tile, RTT_ROAD, OWNER_NONE) && _game_mode == GM_EDITOR) {
				/* If we are in the SE, and this road-piece has no town owner yet, it just found an
				 * owner :) (happy happy happy road now) */
				SetRoadOwner(tile, RTT_ROAD, OWNER_TOWN);
				SetTownIndex(tile, t->index);
			}
		}

		/* Max number of times is checked. */
	} while (--_grow_town_result >= 0);

	return false;
}

/**
 * Generate a random road block.
 * The probability of a straight road
 * is somewhat higher than a curved.
 *
 * @return A RoadBits value with 2 bits set
 */
static RoadBits GenRandomRoadBits()
{
	uint32 r = Random();
	uint a = GB(r, 0, 2);
	uint b = GB(r, 8, 2);
	if (a == b) b ^= 2;
	return (RoadBits)((ROAD_NW << a) + (ROAD_NW << b));
}

/**
 * Grow the town
 * @param t town to grow
 * @return true iff something (house, road, bridge, ...) was built
 */
static bool GrowTown(Town *t)
{
	static const TileIndexDiffC _town_coord_mod[] = {
		{-1,  0},
		{ 1,  1},
		{ 1, -1},
		{-1, -1},
		{-1,  0},
		{ 0,  2},
		{ 2,  0},
		{ 0, -2},
		{-1, -1},
		{-2,  2},
		{ 2,  2},
		{ 2, -2},
		{ 0,  0}
	};

	/* Current "company" is a town */
	Backup<CompanyID> cur_company(_current_company, OWNER_TOWN, FILE_LINE);

	TileIndex tile = t->xy; // The tile we are working with ATM

	/* Find a road that we can base the construction on. */
	const TileIndexDiffC *ptr;
	for (ptr = _town_coord_mod; ptr != endof(_town_coord_mod); ++ptr) {
		if (GetTownRoadBits(tile) != ROAD_NONE) {
			bool success = GrowTownAtRoad(t, tile);
			cur_company.Restore();
			return success;
		}
		tile = TILE_ADD(tile, ToTileIndexDiff(*ptr));
	}

	/* No road available, try to build a random road block by
	 * clearing some land and then building a road there. */
	if (_settings_game.economy.allow_town_roads || _generating_world) {
		tile = t->xy;
		for (ptr = _town_coord_mod; ptr != endof(_town_coord_mod); ++ptr) {
			/* Only work with plain land that not already has a house */
			if (!IsTileType(tile, MP_HOUSE) && IsTileFlat(tile)) {
				if (DoCommand(tile, 0, 0, DC_AUTO | DC_NO_WATER, CMD_LANDSCAPE_CLEAR).Succeeded()) {
					RoadType rt = GetTownRoadType(t);
					DoCommand(tile, GenRandomRoadBits() | (rt << 4), t->index, DC_EXEC | DC_AUTO, CMD_BUILD_ROAD);
					cur_company.Restore();
					return true;
				}
			}
			tile = TILE_ADD(tile, ToTileIndexDiff(*ptr));
		}
	}

	cur_company.Restore();
	return false;
}

void UpdateTownRadius(Town *t)
{
	static const uint32 _town_squared_town_zone_radius_data[23][5] = {
		{  4,  0,  0,  0,  0}, // 0
		{ 16,  0,  0,  0,  0},
		{ 25,  0,  0,  0,  0},
		{ 36,  0,  0,  0,  0},
		{ 49,  0,  4,  0,  0},
		{ 64,  0,  4,  0,  0}, // 20
		{ 64,  0,  9,  0,  1},
		{ 64,  0,  9,  0,  4},
		{ 64,  0, 16,  0,  4},
		{ 81,  0, 16,  0,  4},
		{ 81,  0, 16,  0,  4}, // 40
		{ 81,  0, 25,  0,  9},
		{ 81, 36, 25,  0,  9},
		{ 81, 36, 25, 16,  9},
		{ 81, 49,  0, 25,  9},
		{ 81, 64,  0, 25,  9}, // 60
		{ 81, 64,  0, 36,  9},
		{ 81, 64,  0, 36, 16},
		{100, 81,  0, 49, 16},
		{100, 81,  0, 49, 25},
		{121, 81,  0, 49, 25}, // 80
		{121, 81,  0, 49, 25},
		{121, 81,  0, 49, 36}, // 88
	};

	if (t->cache.num_houses < 92) {
		memcpy(t->cache.squared_town_zone_radius, _town_squared_town_zone_radius_data[t->cache.num_houses / 4], sizeof(t->cache.squared_town_zone_radius));
	} else {
		int mass = t->cache.num_houses / 8;
		/* Actually we are proportional to sqrt() but that's right because we are covering an area.
		 * The offsets are to make sure the radii do not decrease in size when going from the table
		 * to the calculated value.*/
		t->cache.squared_town_zone_radius[0] = mass * 15 - 40;
		t->cache.squared_town_zone_radius[1] = mass * 9 - 15;
		t->cache.squared_town_zone_radius[2] = 0;
		t->cache.squared_town_zone_radius[3] = mass * 5 - 5;
		t->cache.squared_town_zone_radius[4] = mass * 3 + 5;
	}
}

void UpdateTownMaxPass(Town *t)
{
	t->supplied[CT_PASSENGERS].old_max = t->cache.population >> 3;
	t->supplied[CT_MAIL].old_max = t->cache.population >> 4;
}

static void UpdateTownGrowthRate(Town *t);
static void UpdateTownGrowth(Town *t);

/**
 * Does the actual town creation.
 *
 * @param t The town
 * @param tile Where to put it
 * @param townnameparts The town name
 * @param size Parameter for size determination
 * @param city whether to build a city or town
 * @param layout the (road) layout of the town
 * @param manual was the town placed manually?
 */
static void DoCreateTown(Town *t, TileIndex tile, uint32 townnameparts, TownSize size, bool city, TownLayout layout, bool manual)
{
	t->xy = tile;
	t->cache.num_houses = 0;
	t->time_until_rebuild = 10;
	UpdateTownRadius(t);
	t->flags = 0;
	t->cache.population = 0;
	/* Spread growth across ticks so even if there are many
	 * similar towns they're unlikely to grow all in one tick */
	t->grow_counter = t->index % TOWN_GROWTH_TICKS;
	t->growth_rate = TownTicksToGameTicks(250);
	t->show_zone = false;

	_town_kdtree.Insert(t->index);

	/* Set the default cargo requirement for town growth */
	switch (_settings_game.game_creation.landscape) {
		case LT_ARCTIC:
			if (FindFirstCargoWithTownEffect(TE_FOOD) != nullptr) t->goal[TE_FOOD] = TOWN_GROWTH_WINTER;
			break;

		case LT_TROPIC:
			if (FindFirstCargoWithTownEffect(TE_FOOD) != nullptr) t->goal[TE_FOOD] = TOWN_GROWTH_DESERT;
			if (FindFirstCargoWithTownEffect(TE_WATER) != nullptr) t->goal[TE_WATER] = TOWN_GROWTH_DESERT;
			break;
	}

	t->fund_buildings_months = 0;

	for (uint i = 0; i != MAX_COMPANIES; i++) t->ratings[i] = RATING_INITIAL;

	t->have_ratings = 0;
	t->exclusivity = INVALID_COMPANY;
	t->exclusive_counter = 0;
	t->statues = 0;

	extern int _nb_orig_names;
	if (_settings_game.game_creation.town_name < _nb_orig_names) {
		/* Original town name */
		t->townnamegrfid = 0;
		t->townnametype = SPECSTR_TOWNNAME_START + _settings_game.game_creation.town_name;
	} else {
		/* Newgrf town name */
		t->townnamegrfid = GetGRFTownNameId(_settings_game.game_creation.town_name  - _nb_orig_names);
		t->townnametype  = GetGRFTownNameType(_settings_game.game_creation.town_name - _nb_orig_names);
	}
	t->townnameparts = townnameparts;

	t->UpdateVirtCoord();
	InvalidateWindowData(WC_TOWN_DIRECTORY, 0, TDIWD_FORCE_REBUILD);

	t->InitializeLayout(layout);

	t->larger_town = city;

	int x = (int)size * 16 + 3;
	if (size == TSZ_RANDOM) x = (Random() & 0xF) + 8;
	/* Don't create huge cities when founding town in-game */
	if (city && (!manual || _game_mode == GM_EDITOR)) x *= _settings_game.economy.initial_city_size;

	t->cache.num_houses += x;
	UpdateTownRadius(t);

	int i = x * 4;
	do {
		GrowTown(t);
	} while (--i);

	t->cache.num_houses -= x;
	UpdateTownRadius(t);
	UpdateTownGrowthRate(t);
	UpdateTownMaxPass(t);
	UpdateAirportsNoise();
}

/**
 * Checks if it's possible to place a town at given tile
 * @param tile tile to check
 * @return error value or zero cost
 */
static CommandCost TownCanBePlacedHere(TileIndex tile)
{
	/* Check if too close to the edge of map */
	if (DistanceFromEdge(tile) < 12) {
		return_cmd_error(STR_ERROR_TOO_CLOSE_TO_EDGE_OF_MAP_SUB);
	}

	/* Check distance to all other towns. */
	if (IsCloseToTown(tile, _settings_game.economy.town_min_distance)) {
		return_cmd_error(STR_ERROR_TOO_CLOSE_TO_ANOTHER_TOWN);
	}

	/* Can only build on clear flat areas, possibly with trees. */
	if ((!IsTileType(tile, MP_CLEAR) && !IsTileType(tile, MP_TREES)) || !IsTileFlat(tile)) {
		return_cmd_error(STR_ERROR_SITE_UNSUITABLE);
	}

	return CommandCost(EXPENSES_OTHER);
}

/**
 * Verifies this custom name is unique. Only custom names are checked.
 * @param name name to check
 * @return is this name unique?
 */
static bool IsUniqueTownName(const char *name)
{
	for (const Town *t : Town::Iterate()) {
		if (!t->name.empty() && t->name == name) return false;
	}

	return true;
}

/**
 * Create a new town.
 * @param tile coordinates where town is built
 * @param flags type of operation
 * @param p1  0..1 size of the town (@see TownSize)
 *               2 true iff it should be a city
 *            3..5 town road layout (@see TownLayout)
 *               6 use random location (randomize \c tile )
 * @param p2 town name parts
 * @param text Custom name for the town. If empty, the town name parts will be used.
 * @return the cost of this operation or an error
 */
CommandCost CmdFoundTown(TileIndex tile, DoCommandFlag flags, uint32 p1, uint32 p2, const char *text)
{
	TownSize size = Extract<TownSize, 0, 2>(p1);
	bool city = HasBit(p1, 2);
	TownLayout layout = Extract<TownLayout, 3, 3>(p1);
	TownNameParams par(_settings_game.game_creation.town_name);
	bool random = HasBit(p1, 6);
	uint32 townnameparts = p2;

	if (size >= TSZ_END) return CMD_ERROR;
	if (layout >= NUM_TLS) return CMD_ERROR;

	/* Some things are allowed only in the scenario editor and for game scripts. */
	if (_game_mode != GM_EDITOR && _current_company != OWNER_DEITY) {
		if (_settings_game.economy.found_town == TF_FORBIDDEN) return CMD_ERROR;
		if (size == TSZ_LARGE) return CMD_ERROR;
		if (random) return CMD_ERROR;
		if (_settings_game.economy.found_town != TF_CUSTOM_LAYOUT && layout != _settings_game.economy.town_layout) {
			return CMD_ERROR;
		}
	} else if (_current_company == OWNER_DEITY && random) {
		/* Random parameter is not allowed for Game Scripts. */
		return CMD_ERROR;
	}

	if (StrEmpty(text)) {
		/* If supplied name is empty, townnameparts has to generate unique automatic name */
		if (!VerifyTownName(townnameparts, &par)) return_cmd_error(STR_ERROR_NAME_MUST_BE_UNIQUE);
	} else {
		/* If name is not empty, it has to be unique custom name */
		if (Utf8StringLength(text) >= MAX_LENGTH_TOWN_NAME_CHARS) return CMD_ERROR;
		if (!IsUniqueTownName(text)) return_cmd_error(STR_ERROR_NAME_MUST_BE_UNIQUE);
	}

	/* Allocate town struct */
	if (!Town::CanAllocateItem()) return_cmd_error(STR_ERROR_TOO_MANY_TOWNS);

	if (!random) {
		CommandCost ret = TownCanBePlacedHere(tile);
		if (ret.Failed()) return ret;
	}

	static const byte price_mult[][TSZ_RANDOM + 1] = {{ 15, 25, 40, 25 }, { 20, 35, 55, 35 }};
	/* multidimensional arrays have to have defined length of non-first dimension */
	assert_compile(lengthof(price_mult[0]) == 4);

	CommandCost cost(EXPENSES_OTHER, _price[PR_BUILD_TOWN]);
	byte mult = price_mult[city][size];

	cost.MultiplyCost(mult);

	/* Create the town */
	if (flags & DC_EXEC) {
		if (cost.GetCost() > GetAvailableMoneyForCommand()) {
			_additional_cash_required = cost.GetCost();
			return CommandCost(EXPENSES_OTHER);
		}

		Backup<bool> old_generating_world(_generating_world, true, FILE_LINE);
		UpdateNearestTownForRoadTiles(true);
		Town *t;
		if (random) {
			t = CreateRandomTown(20, townnameparts, size, city, layout);
			if (t == nullptr) {
				cost = CommandCost(STR_ERROR_NO_SPACE_FOR_TOWN);
			} else {
				_new_town_id = t->index;
			}
		} else {
			t = new Town(tile);
			DoCreateTown(t, tile, townnameparts, size, city, layout, true);
		}
		UpdateNearestTownForRoadTiles(false);
		old_generating_world.Restore();

		if (t != nullptr && !StrEmpty(text)) {
			t->name = stredup(text);
			t->UpdateVirtCoord();
		}

		if (_game_mode != GM_EDITOR) {
			/* 't' can't be nullptr since 'random' is false outside scenedit */
			assert(!random);

			UpdateTownCargoBitmap();

			if (_current_company == OWNER_DEITY) {
				SetDParam(0, t->index);
				AddTileNewsItem(STR_NEWS_NEW_TOWN_UNSPONSORED, NT_INDUSTRY_OPEN, tile);
			} else {
				char company_name[MAX_LENGTH_COMPANY_NAME_CHARS * MAX_CHAR_LENGTH];
				SetDParam(0, _current_company);
				GetString(company_name, STR_COMPANY_NAME, lastof(company_name));

				char *cn = stredup(company_name);
				SetDParamStr(0, cn);
				SetDParam(1, t->index);

				AddTileNewsItem(STR_NEWS_NEW_TOWN, NT_INDUSTRY_OPEN, tile, cn);
			}
			AI::BroadcastNewEvent(new ScriptEventTownFounded(t->index));
			Game::NewEvent(new ScriptEventTownFounded(t->index));
		}
	}
	return cost;
}

/**
 * Towns must all be placed on the same grid or when they eventually
 * interpenetrate their road networks will not mesh nicely; this
 * function adjusts a tile so that it aligns properly.
 *
 * @param tile the tile to start at
 * @param layout which town layout algo is in effect
 * @return the adjusted tile
 */
static TileIndex AlignTileToGrid(TileIndex tile, TownLayout layout)
{
	switch (layout) {
		case TL_2X2_GRID: return TileXY(TileX(tile) - TileX(tile) % 3, TileY(tile) - TileY(tile) % 3);
		case TL_3X3_GRID: return TileXY(TileX(tile) & ~3, TileY(tile) & ~3);
		default:          return tile;
	}
}

/**
 * Towns must all be placed on the same grid or when they eventually
 * interpenetrate their road networks will not mesh nicely; this
 * function tells you if a tile is properly aligned.
 *
 * @param tile the tile to start at
 * @param layout which town layout algo is in effect
 * @return true if the tile is in the correct location
 */
static bool IsTileAlignedToGrid(TileIndex tile, TownLayout layout)
{
	switch (layout) {
		case TL_2X2_GRID: return TileX(tile) % 3 == 0 && TileY(tile) % 3 == 0;
		case TL_3X3_GRID: return TileX(tile) % 4 == 0 && TileY(tile) % 4 == 0;
		default:          return true;
	}
}

/**
 * Used as the user_data for FindFurthestFromWater
 */
struct SpotData {
	TileIndex tile; ///< holds the tile that was found
	uint max_dist;  ///< holds the distance that tile is from the water
	TownLayout layout; ///< tells us what kind of town we're building
};

/**
 * CircularTileSearch callback; finds the tile furthest from any
 * water. slightly bit tricky, since it has to do a search of its own
 * in order to find the distance to the water from each square in the
 * radius.
 *
 * Also, this never returns true, because it needs to take into
 * account all locations being searched before it knows which is the
 * furthest.
 *
 * @param tile Start looking from this tile
 * @param user_data Storage area for data that must last across calls;
 * must be a pointer to struct SpotData
 *
 * @return always false
 */
static bool FindFurthestFromWater(TileIndex tile, void *user_data)
{
	SpotData *sp = (SpotData*)user_data;
	uint dist = GetClosestWaterDistance(tile, true);

	if (IsTileType(tile, MP_CLEAR) &&
			IsTileFlat(tile) &&
			IsTileAlignedToGrid(tile, sp->layout) &&
			dist > sp->max_dist) {
		sp->tile = tile;
		sp->max_dist = dist;
	}

	return false;
}

/**
 * CircularTileSearch callback; finds the nearest land tile
 *
 * @param tile Start looking from this tile
 * @param user_data not used
 */
static bool FindNearestEmptyLand(TileIndex tile, void *user_data)
{
	return IsTileType(tile, MP_CLEAR);
}

/**
 * Given a spot on the map (presumed to be a water tile), find a good
 * coastal spot to build a city. We don't want to build too close to
 * the edge if we can help it (since that retards city growth) hence
 * the search within a search within a search. O(n*m^2), where n is
 * how far to search for land, and m is how far inland to look for a
 * flat spot.
 *
 * @param tile Start looking from this spot.
 * @param layout the road layout to search for
 * @return tile that was found
 */
static TileIndex FindNearestGoodCoastalTownSpot(TileIndex tile, TownLayout layout)
{
	SpotData sp = { INVALID_TILE, 0, layout };

	TileIndex coast = tile;
	if (CircularTileSearch(&coast, 40, FindNearestEmptyLand, nullptr)) {
		CircularTileSearch(&coast, 10, FindFurthestFromWater, &sp);
		return sp.tile;
	}

	/* if we get here just give up */
	return INVALID_TILE;
}

static Town *CreateRandomTown(uint attempts, uint32 townnameparts, TownSize size, bool city, TownLayout layout)
{
	assert(_game_mode == GM_EDITOR || _generating_world); // These are the preconditions for CMD_DELETE_TOWN

	if (!Town::CanAllocateItem()) return nullptr;

	do {
		/* Generate a tile index not too close from the edge */
		TileIndex tile = AlignTileToGrid(RandomTile(), layout);

		/* if we tried to place the town on water, slide it over onto
		 * the nearest likely-looking spot */
		if (IsTileType(tile, MP_WATER)) {
			tile = FindNearestGoodCoastalTownSpot(tile, layout);
			if (tile == INVALID_TILE) continue;
		}

		/* Make sure town can be placed here */
		if (TownCanBePlacedHere(tile).Failed()) continue;

		/* Allocate a town struct */
		Town *t = new Town(tile);

		DoCreateTown(t, tile, townnameparts, size, city, layout, false);

		/* if the population is still 0 at the point, then the
		 * placement is so bad it couldn't grow at all */
		if (t->cache.population > 0) return t;

		Backup<CompanyID> cur_company(_current_company, OWNER_TOWN, FILE_LINE);
		CommandCost rc = DoCommand(t->xy, t->index, 0, DC_EXEC, CMD_DELETE_TOWN);
		cur_company.Restore();
		assert(rc.Succeeded());

		/* We already know that we can allocate a single town when
		 * entering this function. However, we create and delete
		 * a town which "resets" the allocation checks. As such we
		 * need to check again when assertions are enabled. */
		assert(Town::CanAllocateItem());
	} while (--attempts != 0);

	return nullptr;
}

static const byte _num_initial_towns[4] = {5, 11, 23, 46};  // very low, low, normal, high

/**
 * This function will generate a certain amount of towns, with a certain layout
 * It can be called from the scenario editor (i.e.: generate Random Towns)
 * as well as from world creation.
 * @param layout which towns will be set to, when created
 * @return true if towns have been successfully created
 */
bool GenerateTowns(TownLayout layout)
{
	uint current_number = 0;
	uint difficulty = (_game_mode != GM_EDITOR) ? _settings_game.difficulty.number_towns : 0;
	uint total = (difficulty == (uint)CUSTOM_TOWN_NUMBER_DIFFICULTY) ? _settings_game.game_creation.custom_town_number : ScaleByMapSize(_num_initial_towns[difficulty] + (Random() & 7));
	total = min(TownPool::MAX_SIZE, total);
	uint32 townnameparts;
	TownNames town_names;

	SetGeneratingWorldProgress(GWP_TOWN, total);

	/* First attempt will be made at creating the suggested number of towns.
	 * Note that this is really a suggested value, not a required one.
	 * We would not like the system to lock up just because the user wanted 100 cities on a 64*64 map, would we? */
	do {
		bool city = (_settings_game.economy.larger_towns != 0 && Chance16(1, _settings_game.economy.larger_towns));
		IncreaseGeneratingWorldProgress(GWP_TOWN);
		/* Get a unique name for the town. */
		if (!GenerateTownName(&townnameparts, &town_names)) continue;
		/* try 20 times to create a random-sized town for the first loop. */
		if (CreateRandomTown(20, townnameparts, TSZ_RANDOM, city, layout) != nullptr) current_number++; // If creation was successful, raise a flag.
	} while (--total);

	town_names.clear();

	/* Build the town k-d tree again to make sure it's well balanced */
	RebuildTownKdtree();

	if (current_number != 0) return true;

	/* If current_number is still zero at this point, it means that not a single town has been created.
	 * So give it a last try, but now more aggressive */
	if (GenerateTownName(&townnameparts) &&
			CreateRandomTown(10000, townnameparts, TSZ_RANDOM, _settings_game.economy.larger_towns != 0, layout) != nullptr) {
		return true;
	}

	/* If there are no towns at all and we are generating new game, bail out */
	if (Town::GetNumItems() == 0 && _game_mode != GM_EDITOR) {
		ShowErrorMessage(STR_ERROR_COULD_NOT_CREATE_TOWN, INVALID_STRING_ID, WL_CRITICAL);
	}

	return false;  // we are still without a town? we failed, simply
}


/**
 * Returns the bit corresponding to the town zone of the specified tile
 * or #HZB_END if the tile is ouside of the town.
 *
 * @param t Town on which town zone is to be found
 * @param tile TileIndex where town zone needs to be found
 * @return the bit position of the given zone, as defined in HouseZones
 *
 * @see GetTownRadiusGroup
 */
HouseZonesBits TryGetTownRadiusGroup(const Town *t, TileIndex tile)
{
	uint dist = DistanceSquare(tile, t->xy);

	if (t->fund_buildings_months && dist <= 25) return HZB_TOWN_CENTRE;

	HouseZonesBits smallest = HZB_END;
	for (HouseZonesBits i = HZB_BEGIN; i < HZB_END; i++) {
		if (dist < t->cache.squared_town_zone_radius[i]) smallest = i;
	}

	return smallest;
}

/**
 * Returns the bit corresponding to the town zone of the specified tile.
 * Returns #HZB_TOWN_EDGE if the tile is either in an edge zone or ouside of the town.
 *
 * @param t Town on which town zone is to be found
 * @param tile TileIndex where town zone needs to be found
 * @return the bit position of the given zone, as defined in HouseZones
 *
 * @see TryGetTownRadiusGroup
 */
HouseZonesBits GetTownRadiusGroup(const Town *t, TileIndex tile)
{
	HouseZonesBits ret = TryGetTownRadiusGroup(t, tile);
	return ret != HZB_END ? ret : HZB_TOWN_EDGE;
}

/**
 * Clears tile and builds a house or house part.
 * @param tile tile index
 * @param t The town to clear the house for
 * @param counter of construction step
 * @param stage of construction (used for drawing)
 * @param type of house. Index into house specs array
 * @param random_bits required for newgrf houses
 * @pre house can be built here
 */
static inline void ClearMakeHouseTile(TileIndex tile, Town *t, byte counter, byte stage, HouseID type, byte random_bits)
{
	CommandCost cc = DoCommand(tile, 0, 0, DC_EXEC | DC_AUTO | DC_NO_WATER, CMD_LANDSCAPE_CLEAR);

	assert(cc.Succeeded());

	IncreaseBuildingCount(t, type);
	MakeHouseTile(tile, t->index, counter, stage, type, random_bits);
	if (HouseSpec::Get(type)->building_flags & BUILDING_IS_ANIMATED) AddAnimatedTile(tile);

	MarkTileDirtyByTile(tile);
}


/**
 * Write house information into the map. For houses > 1 tile, all tiles are marked.
 * @param t tile index
 * @param town The town related to this house
 * @param counter of construction step
 * @param stage of construction (used for drawing)
 * @param type of house. Index into house specs array
 * @param random_bits required for newgrf houses
 * @pre house can be built here
 */
static void MakeTownHouse(TileIndex t, Town *town, byte counter, byte stage, HouseID type, byte random_bits)
{
	BuildingFlags size = HouseSpec::Get(type)->building_flags;

	ClearMakeHouseTile(t, town, counter, stage, type, random_bits);
	if (size & BUILDING_2_TILES_Y)   ClearMakeHouseTile(t + TileDiffXY(0, 1), town, counter, stage, ++type, random_bits);
	if (size & BUILDING_2_TILES_X)   ClearMakeHouseTile(t + TileDiffXY(1, 0), town, counter, stage, ++type, random_bits);
	if (size & BUILDING_HAS_4_TILES) ClearMakeHouseTile(t + TileDiffXY(1, 1), town, counter, stage, ++type, random_bits);

	if (!_generating_world) {
		ForAllStationsAroundTiles(TileArea(t, (size & BUILDING_2_TILES_X) ? 2 : 1, (size & BUILDING_2_TILES_Y) ? 2 : 1), [town](Station *st, TileIndex tile) {
			town->stations_near.insert(st);
			return true;
		});
	}
}


/**
 * Checks if a house can be built here. Important is slope, bridge above
 * and ability to clear the land.
 * @param tile tile to check
 * @param town town that is checking
 * @param noslope are slopes (foundations) allowed?
 * @return success if house can be built here, error message otherwise
 */
static inline CommandCost CanBuildHouseHere(TileIndex tile, TownID town, bool noslope)
{
	/* cannot build on these slopes... */
	if (noslope) {
		if (!IsTileFlat(tile)) return_cmd_error(STR_ERROR_FLAT_LAND_REQUIRED);
	} else {
		if (IsSteepSlope(GetTileSlope(tile))) return_cmd_error(STR_ERROR_LAND_SLOPED_IN_WRONG_DIRECTION);
	}

	/* at least one RoadTypes allow building the house here? */
	if (!RoadTypesAllowHouseHere(tile)) return_cmd_error(STR_ERROR_NO_SUITABLE_ROAD);

	/* building under a bridge? */
	if (IsBridgeAbove(tile)) return_cmd_error(STR_ERROR_MUST_DEMOLISH_BRIDGE_FIRST);

	/* can we clear the land? */
	CommandCost ret = DoCommand(tile, 0, 0, DC_AUTO | DC_NO_WATER, CMD_LANDSCAPE_CLEAR);
	if (ret.Failed()) return ret;

	/* do not try to build over house owned by another town */
	if (IsTileType(tile, MP_HOUSE) && GetTownIndex(tile) != town) return CMD_ERROR;

	return CommandCost();
}


/**
 * Checks if a house can be built here. Important is slope, bridge above
 * and ability to clear the land.
 *
 * @param ta tile area to check
 * @param town town that is checking
 * @param maxz z level of the house, check if all tiles have this max z level
 * @param noslope are slopes (foundations) allowed?
 * @return success if house can be built here, error message otherwise
 *
 * @see TownLayoutAllowsHouseHere
 */
static inline CommandCost CanBuildHouseHere(const TileArea &ta, TownID town, int maxz, bool noslope)
{
	TILE_AREA_LOOP(tile, ta) {
		CommandCost ret = CanBuildHouseHere(tile, town, noslope);
		/* if building on slopes is allowed, there will be flattening foundation (to tile max z) */
		if (ret.Succeeded() && GetTileMaxZ(tile) != maxz) ret = CommandCost(STR_ERROR_LAND_SLOPED_IN_WRONG_DIRECTION);
		if (ret.Failed()) return ret;
	}

	return CommandCost();
}


/**
 * Test whether houses of given type are avaliable in current game.
 *
 * The function will check whether the house is available at all e.g. is not overriden.
 * Also availability for current climate and given house zone will be tested.
 *
 * @param house house type
 * @param above_snowline true to test availability above the snow line, false for below (arctic climate only)
 * @param zone return error if houses are forbidden in this house zone
 * @return success if house is avaliable, error message otherwise
 */
static inline CommandCost IsHouseTypeAllowed(HouseID house, bool above_snowline, HouseZonesBits zone)
 {
	const HouseSpec *hs = HouseSpec::Get(house);
	/* Disallow disabled and replaced houses. */
	if (!hs->enabled || hs->grf_prop.override != INVALID_HOUSE_ID) return CMD_ERROR;

	/* Check if we can build this house in current climate. */
	if (_settings_game.game_creation.landscape != LT_ARCTIC) {
		if (!(hs->building_availability & (HZ_TEMP << _settings_game.game_creation.landscape))) return CMD_ERROR;
	} else if (above_snowline) {
		if (!(hs->building_availability & HZ_SUBARTC_ABOVE)) return_cmd_error(STR_ERROR_BUILDING_NOT_ALLOWED_ABOVE_SNOW_LINE);
	} else {
		if (!(hs->building_availability & HZ_SUBARTC_BELOW)) return_cmd_error(STR_ERROR_BUILDING_NOT_ALLOWED_BELOW_SNOW_LINE);
	}

	/* Check if the house zone is allowed for this type of houses. */
	if (!HasBit(hs->building_availability & HZ_ZONALL, zone)) {
		return_cmd_error(STR_ERROR_BUILDING_NOT_ALLOWED_IN_THIS_TOWN_ZONE);
	}

	return CommandCost();
}


/**
 * Check whether a town can hold more house types.
 * @param t the town we wan't to check
 * @param house type of the house we wan't to add
 * @return success if houses of this type are allowed, error message otherwise
 */
static inline CommandCost IsAnotherHouseTypeAllowedInTown(Town *t, HouseID house)
{
	const HouseSpec *hs = HouseSpec::Get(house);

	/* Don't let these counters overflow. Global counters are 32bit, there will never be that many houses. */
	if (hs->class_id != HOUSE_NO_CLASS) {
		/* id_count is always <= class_count, so it doesn't need to be checked */
		if (t->cache.building_counts.class_count[hs->class_id] == UINT16_MAX) return_cmd_error(STR_ERROR_TOO_MANY_HOUSE_SETS);
	} else {
		/* If the house has no class, check id_count instead */
		if (t->cache.building_counts.id_count[house] == UINT16_MAX) return_cmd_error(STR_ERROR_TOO_MANY_HOUSE_TYPES);
	}

	return CommandCost();
}

/**
 * Checks if current town layout allows building here
 * @param t town
 * @param ta tile area to check
 * @return true iff town layout allows building here
 * @note see layouts
 */
static inline bool TownLayoutAllowsHouseHere(Town *t, const TileArea &ta)
{
	/* Allow towns everywhere when we don't build roads */
	if (!_settings_game.economy.allow_town_roads && !_generating_world) return true;

	TileIndexDiffC grid_pos = TileIndexToTileIndexDiffC(t->xy, ta.tile);

	const uint overflow = 3 * 4 * UINT16_MAX; // perform "floor division"
	switch (t->layout) {
		case TL_2X2_GRID: return (uint)(grid_pos.x + overflow) % 3 >= ta.w && (uint)(grid_pos.y + overflow) % 3 >= ta.h;
		case TL_3X3_GRID: return (uint)(grid_pos.x + overflow) % 4 >= ta.w && (uint)(grid_pos.y + overflow) % 4 >= ta.h;
		default: return true;
	}
}


/**
 * Find a suitable place (free of any obstacles) for a new town house. Search around a given location
 * taking into account the layout of the town.
 *
 * @param tile tile that must be included by the building
 * @param t the town we are building in
 * @param house house type
 * @return where the building can be placed, INVALID_TILE if no lacation was found
 *
 * @pre CanBuildHouseHere(tile, t->index, false)
 *
 * @see CanBuildHouseHere
 */
static TileIndex FindPlaceForTownHouseAroundTile(TileIndex tile, Town *t, HouseID house)
{
	const HouseSpec *hs = HouseSpec::Get(house);
	bool noslope = (hs->building_flags & TILE_NOT_SLOPED) != 0;

	TileArea ta(tile, 1, 1);
	DiagDirection dir;
	uint count;
	if (hs->building_flags & TILE_SIZE_2x2) {
		ta.w = ta.h = 2;
		dir = DIAGDIR_NW; // 'd' goes through DIAGDIR_NW, DIAGDIR_NE, DIAGDIR_SE
		count = 4;
	} else if (hs->building_flags & TILE_SIZE_2x1) {
		ta.w = 2;
		dir = DIAGDIR_NE;
		count = 2;
	} else if (hs->building_flags & TILE_SIZE_1x2) {
		ta.h = 2;
		dir = DIAGDIR_NW;
		count = 2;
	} else { // TILE_SIZE_1x1
		/* CanBuildHouseHere(tile, t->index, false) already checked */
		if (noslope && !IsTileFlat(tile)) return INVALID_TILE;
		return tile;
	}

	int maxz = GetTileMaxZ(tile);
	/* Drift around the tile and find a place for the house. For 1x2 and 2x1 houses just two
	 * positions will be checked (at the exact tile and the other). In case of 2x2 houses
	 * 4 positions have to be checked (clockwise). */
	while (count-- > 0) {
		if (!TownLayoutAllowsHouseHere(t, ta)) continue;
		if (CanBuildHouseHere(ta, t->index, maxz, noslope).Succeeded()) return ta.tile;
		ta.tile += TileOffsByDiagDir(dir);
		dir = ChangeDiagDir(dir, DIAGDIRDIFF_90RIGHT);
	}

	return INVALID_TILE;
}


/**
 * Check if a given house can be built in a given town.
 * @param house house type
 * @param t the town
 * @return success if house can be built, error message otherwise
 */
static CommandCost CheckCanBuildHouse(HouseID house, const Town *t)
{
	const HouseSpec *hs = HouseSpec::Get(house);

	if (_loaded_newgrf_features.has_newhouses && !_generating_world &&
			_game_mode != GM_EDITOR && (hs->extra_flags & BUILDING_IS_HISTORICAL) != 0) {
		return CMD_ERROR;
	}

	if (_cur_year > hs->max_year) return_cmd_error(STR_ERROR_BUILDING_IS_TOO_OLD);
	if (_cur_year < hs->min_year) return_cmd_error(STR_ERROR_BUILDING_IS_TOO_MODERN);

	/* Special houses that there can be only one of. */
	if (hs->building_flags & BUILDING_IS_CHURCH) {
		if (HasBit(t->flags, TOWN_HAS_CHURCH)) return_cmd_error(STR_ERROR_ONLY_ONE_BUILDING_ALLOWED_PER_TOWN);
	} else if (hs->building_flags & BUILDING_IS_STADIUM) {
		if (HasBit(t->flags, TOWN_HAS_STADIUM)) return_cmd_error(STR_ERROR_ONLY_ONE_BUILDING_ALLOWED_PER_TOWN);
	}

	return CommandCost();
}


/**
 * Really build a house.
 * @param t town to build house in
 * @param tile house location
 * @param house house type
 * @param random_bits random bits for the house
 */
static void DoBuildHouse(Town *t, TileIndex tile, HouseID house, byte random_bits)
{
	t->cache.num_houses++;

	const HouseSpec *hs = HouseSpec::Get(house);

	/* Special houses that there can be only one of. */
	if (hs->building_flags & BUILDING_IS_CHURCH) {
		SetBit(t->flags, TOWN_HAS_CHURCH);
	} else if (hs->building_flags & BUILDING_IS_STADIUM) {
		SetBit(t->flags, TOWN_HAS_STADIUM);
	}

	byte construction_counter = 0;
	byte construction_stage = 0;

	if (_generating_world || _game_mode == GM_EDITOR) {
		uint32 r = Random();

		construction_stage = TOWN_HOUSE_COMPLETED;
		if (Chance16(1, 7)) construction_stage = GB(r, 0, 2);

		if (construction_stage == TOWN_HOUSE_COMPLETED) {
			ChangePopulation(t, hs->population);
		} else {
			construction_counter = GB(r, 2, 2);
		}
	}

	MakeTownHouse(tile, t, construction_counter, construction_stage, house, random_bits);
	UpdateTownRadius(t);
	UpdateTownGrowthRate(t);
	UpdateTownCargoesHouse(t, tile, hs->building_flags & BUILDING_2_TILES_X, hs->building_flags & BUILDING_2_TILES_Y);
}

/**
 * Place a custom house
 * @param tile tile where the house will be located
 * @param flags flags for the command
 * @param p1 \n
 *    bits  0..15 - the HouseID of the house \n
 *    bits 16..31 - the TownID of the town \n
 * @param p2 \n
 *    bits  0..7  - random bits \n
 * @param text unused
 * @return the cost of this operation or an error
 */
CommandCost CmdBuildHouse(TileIndex tile, DoCommandFlag flags, uint32 p1, uint32 p2, const char *text)
{
	if (_game_mode != GM_EDITOR && // in scenario editor anyone can build a house
			_current_company != OWNER_TOWN && // towns naturally can build houses
			_current_company != OWNER_DEITY) { // GameScript can place a house too
		return CMD_ERROR;
	}

	HouseID house = GB(p1, 0, 16);
	Town *t = Town::Get(GB(p1, 16, 16));
	if (t == nullptr) return CMD_ERROR;
	byte random_bits = GB(p2, 0, 8);

	int max_z = GetTileMaxZ(tile);
	bool above_snowline = (_settings_game.game_creation.landscape == LT_ARCTIC) && (max_z > HighestSnowLine());

	CommandCost          ret = IsHouseTypeAllowed(house, above_snowline, TryGetTownRadiusGroup(t, tile));
	if (ret.Succeeded()) ret = IsAnotherHouseTypeAllowedInTown(t, house);
	if (ret.Succeeded()) ret = CheckCanBuildHouse(house, t);
	if (ret.Succeeded()) {
		/* While placing a house manually, try only at exact position and ignore the layout */
		const HouseSpec *hs = HouseSpec::Get(house);
		uint w = hs->building_flags & BUILDING_2_TILES_X ? 2 : 1;
		uint h = hs->building_flags & BUILDING_2_TILES_Y ? 2 : 1;
		bool noslope = (hs->building_flags & TILE_NOT_SLOPED) != 0;
		ret = CanBuildHouseHere(TileArea(tile, w, h), t->index, max_z, noslope);
	}
	if (ret.Failed()) return ret;

	/* Check if GRF allows this house */
	if (!HouseAllowsConstruction(house, tile, t, random_bits)) return_cmd_error(STR_ERROR_BUILDING_NOT_ALLOWED);

	if (flags & DC_EXEC) DoBuildHouse(t, tile, house, random_bits);
	return CommandCost();
}

/**
 * Tries to build a house at this tile
 * @param t town the house will belong to
 * @param tile where the house will be built
 * @return false iff no house can be built at this tile
 */
static bool BuildTownHouse(Town *t, TileIndex tile)
{
	/* forbidden building here by town layout */
	if (!TownLayoutAllowsHouseHere(t, TileArea(tile, 1, 1))) return false;

	/* no house allowed at all, bail out */
	if (CanBuildHouseHere(tile, t->index, false).Failed()) return false;

	bool above_snowline = _settings_game.game_creation.landscape == LT_ARCTIC && GetTileMaxZ(tile) > HighestSnowLine();
	HouseZonesBits zone = GetTownRadiusGroup(t, tile);

	/* bits 0-4 are used
	 * bits 11-15 are used
	 * bits 5-10 are not used. */
	HouseID houses[NUM_HOUSES];
	uint num = 0;
	uint probs[NUM_HOUSES];
	uint probability_max = 0;

	/* Generate a list of all possible houses that can be built. */
	for (uint i = 0; i < NUM_HOUSES; i++) {
		if (IsHouseTypeAllowed((HouseID)i, above_snowline, zone).Failed()) continue;
		if (IsAnotherHouseTypeAllowedInTown(t, (HouseID)i).Failed()) continue;

<<<<<<< HEAD
		/* Without NewHouses, all houses have probability '1' */
		uint cur_prob = (_loaded_newgrf_features.has_newhouses ? HouseSpec::Get(i)->probability : 1);
=======
		uint cur_prob = hs->probability;
>>>>>>> eeed3a76
		probability_max += cur_prob;
		probs[num] = cur_prob;
		houses[num++] = (HouseID)i;
	}

	TileIndex baseTile = tile;

	while (probability_max > 0) {
		/* Building a multitile building can change the location of tile.
		 * The building would still be built partially on that tile, but
		 * its northern tile would be elsewhere. However, if the callback
		 * fails we would be basing further work from the changed tile.
		 * So a next 1x1 tile building could be built on the wrong tile. */
		tile = baseTile;

		uint r = RandomRange(probability_max);
		uint i;
		for (i = 0; i < num; i++) {
			if (probs[i] > r) break;
			r -= probs[i];
		}

		HouseID house = houses[i];
		probability_max -= probs[i];

		/* remove tested house from the set */
		num--;
		houses[i] = houses[num];
		probs[i] = probs[num];

<<<<<<< HEAD
		CommandCost ret = CheckCanBuildHouse(house, t);
		if (ret.Failed()) continue;
=======
		const HouseSpec *hs = HouseSpec::Get(house);

		if (!_generating_world && _game_mode != GM_EDITOR && (hs->extra_flags & BUILDING_IS_HISTORICAL) != 0) {
			continue;
		}

		if (_cur_year < hs->min_year || _cur_year > hs->max_year) continue;
>>>>>>> eeed3a76

		tile = FindPlaceForTownHouseAroundTile(tile, t, house);
		if (tile == INVALID_TILE) continue;

		byte random_bits = Random();

		/* Check if GRF allows this house */
		if (!HouseAllowsConstruction(house, tile, t, random_bits)) continue;

		DoBuildHouse(t, tile, house, random_bits);
		return true;
	}

	return false;
}

/**
 * Update data structures when a house is removed
 * @param tile  Tile of the house
 * @param t     Town owning the house
 * @param house House type
 */
static void DoClearTownHouseHelper(TileIndex tile, Town *t, HouseID house)
{
	assert_tile(IsTileType(tile, MP_HOUSE), tile);
	DecreaseBuildingCount(t, house);
	DoClearSquare(tile);
	DeleteAnimatedTile(tile);

	DeleteNewGRFInspectWindow(GSF_HOUSES, tile);
}

/**
 * Determines if a given HouseID is part of a multitile house.
 * The given ID is set to the ID of the north tile and the TileDiff to the north tile is returned.
 *
 * @param house Is changed to the HouseID of the north tile of the same house
 * @return TileDiff from the tile of the given HouseID to the north tile
 */
TileIndexDiff GetHouseNorthPart(HouseID &house)
{
	if (house >= 3) { // house id 0,1,2 MUST be single tile houses, or this code breaks.
		if (HouseSpec::Get(house - 1)->building_flags & TILE_SIZE_2x1) {
			house--;
			return TileDiffXY(-1, 0);
		} else if (HouseSpec::Get(house - 1)->building_flags & BUILDING_2_TILES_Y) {
			house--;
			return TileDiffXY(0, -1);
		} else if (HouseSpec::Get(house - 2)->building_flags & BUILDING_HAS_4_TILES) {
			house -= 2;
			return TileDiffXY(-1, 0);
		} else if (HouseSpec::Get(house - 3)->building_flags & BUILDING_HAS_4_TILES) {
			house -= 3;
			return TileDiffXY(-1, -1);
		}
	}
	return 0;
}

void ClearTownHouse(Town *t, TileIndex tile)
{
	assert_tile(IsTileType(tile, MP_HOUSE), tile);

	HouseID house = GetHouseType(tile);

	/* need to align the tile to point to the upper left corner of the house */
	tile += GetHouseNorthPart(house); // modifies house to the ID of the north tile

	const HouseSpec *hs = HouseSpec::Get(house);

	/* Remove population from the town if the house is finished. */
	if (IsHouseCompleted(tile)) {
		ChangePopulation(t, -hs->population);
	}

	t->cache.num_houses--;

	/* Clear flags for houses that only may exist once/town. */
	if (hs->building_flags & BUILDING_IS_CHURCH) {
		ClrBit(t->flags, TOWN_HAS_CHURCH);
	} else if (hs->building_flags & BUILDING_IS_STADIUM) {
		ClrBit(t->flags, TOWN_HAS_STADIUM);
	}

	/* Do the actual clearing of tiles */
	DoClearTownHouseHelper(tile, t, house);
	if (hs->building_flags & BUILDING_2_TILES_Y)   DoClearTownHouseHelper(tile + TileDiffXY(0, 1), t, ++house);
	if (hs->building_flags & BUILDING_2_TILES_X)   DoClearTownHouseHelper(tile + TileDiffXY(1, 0), t, ++house);
	if (hs->building_flags & BUILDING_HAS_4_TILES) DoClearTownHouseHelper(tile + TileDiffXY(1, 1), t, ++house);

	RemoveNearbyStations(t, tile, hs->building_flags);

	UpdateTownRadius(t);

	/* Update cargo acceptance. */
	UpdateTownCargoesHouse(t, tile, hs->building_flags & BUILDING_2_TILES_X, hs->building_flags & BUILDING_2_TILES_Y);
}

/**
 * Rename a town (server-only).
 * @param tile unused
 * @param flags type of operation
 * @param p1 town ID to rename
 * @param p2 unused
 * @param text the new name or an empty string when resetting to the default
 * @return the cost of this operation or an error
 */
CommandCost CmdRenameTown(TileIndex tile, DoCommandFlag flags, uint32 p1, uint32 p2, const char *text)
{
	Town *t = Town::GetIfValid(p1);
	if (t == nullptr) return CMD_ERROR;

	bool reset = StrEmpty(text);

	if (!reset) {
		if (Utf8StringLength(text) >= MAX_LENGTH_TOWN_NAME_CHARS) return CMD_ERROR;
		if (!IsUniqueTownName(text)) return_cmd_error(STR_ERROR_NAME_MUST_BE_UNIQUE);
	}

	if (flags & DC_EXEC) {
		t->cached_name.clear();
		if (reset) {
			t->name.clear();
		} else {
			t->name = text;
		}

		t->UpdateVirtCoord();
		InvalidateWindowData(WC_TOWN_DIRECTORY, 0, TDIWD_FORCE_RESORT);
		ClearAllStationCachedNames();
		ClearAllIndustryCachedNames();
		UpdateAllStationVirtCoords();
	}
	return CommandCost();
}

/**
 * Determines the first cargo with a certain town effect
 * @param effect Town effect of interest
 * @return first active cargo slot with that effect
 */
const CargoSpec *FindFirstCargoWithTownEffect(TownEffect effect)
{
	const CargoSpec *cs;
	FOR_ALL_CARGOSPECS(cs) {
		if (cs->town_effect == effect) return cs;
	}
	return nullptr;
}

/**
 * Change the cargo goal of a town.
 * @param tile Unused.
 * @param flags Type of operation.
 * @param p1 various bitstuffed elements
 * - p1 = (bit  0 - 15) - Town ID to cargo game of.
 * - p1 = (bit 16 - 23) - TownEffect to change the game of.
 * @param p2 The new goal value.
 * @param text Unused.
 * @return Empty cost or an error.
 */
CommandCost CmdTownCargoGoal(TileIndex tile, DoCommandFlag flags, uint32 p1, uint32 p2, const char *text)
{
	if (_current_company != OWNER_DEITY) return CMD_ERROR;

	TownEffect te = (TownEffect)GB(p1, 16, 8);
	if (te < TE_BEGIN || te >= TE_END) return CMD_ERROR;

	uint16 index = GB(p1, 0, 16);
	Town *t = Town::GetIfValid(index);
	if (t == nullptr) return CMD_ERROR;

	/* Validate if there is a cargo which is the requested TownEffect */
	const CargoSpec *cargo = FindFirstCargoWithTownEffect(te);
	if (cargo == nullptr) return CMD_ERROR;

	if (flags & DC_EXEC) {
		t->goal[te] = p2;
		UpdateTownGrowth(t);
		InvalidateWindowData(WC_TOWN_VIEW, index);
	}

	return CommandCost();
}

/**
 * Set a custom text in the Town window.
 * @param tile Unused.
 * @param flags Type of operation.
 * @param p1 Town ID to change the text of.
 * @param p2 Unused.
 * @param text The new text (empty to remove the text).
 * @return Empty cost or an error.
 */
CommandCost CmdTownSetText(TileIndex tile, DoCommandFlag flags, uint32 p1, uint32 p2, const char *text)
{
	if (_current_company != OWNER_DEITY) return CMD_ERROR;
	Town *t = Town::GetIfValid(p1);
	if (t == nullptr) return CMD_ERROR;

	if (flags & DC_EXEC) {
		t->text.clear();
		if (!StrEmpty(text)) t->text = text;
		InvalidateWindowData(WC_TOWN_VIEW, p1);
	}

	return CommandCost();
}

/**
 * Change the growth rate of the town.
 * @param tile Unused.
 * @param flags Type of operation.
 * @param p1 Town ID to cargo game of.
 * @param p2 Amount of days between growth, or TOWN_GROWTH_RATE_NONE, or 0 to reset custom growth rate.
 * @param text Unused.
 * @return Empty cost or an error.
 */
CommandCost CmdTownGrowthRate(TileIndex tile, DoCommandFlag flags, uint32 p1, uint32 p2, const char *text)
{
	if (_current_company != OWNER_DEITY) return CMD_ERROR;
	if (GB(p2, 16, 16) != 0) return CMD_ERROR;

	Town *t = Town::GetIfValid(p1);
	if (t == nullptr) return CMD_ERROR;

	if (flags & DC_EXEC) {
		if (p2 == 0) {
			/* Just clear the flag, UpdateTownGrowth will determine a proper growth rate */
			ClrBit(t->flags, TOWN_CUSTOM_GROWTH);
		} else {
			uint old_rate = t->growth_rate;
			if (t->grow_counter >= old_rate) {
				/* This also catches old_rate == 0 */
				t->grow_counter = p2;
			} else {
				/* Scale grow_counter, so half finished houses stay half finished */
				t->grow_counter = t->grow_counter * p2 / old_rate;
			}
			t->growth_rate = p2;
			SetBit(t->flags, TOWN_CUSTOM_GROWTH);
		}
		UpdateTownGrowth(t);
		InvalidateWindowData(WC_TOWN_VIEW, p1);
	}

	return CommandCost();
}

/**
 * Change the rating of a company in a town
 * @param tile Unused.
 * @param flags Type of operation.
 * @param p1 Bit 0..15 = Town ID to change, bit 16..23 = Company ID to change.
 * @param p2 Bit 0..15 = New rating of company (signed int16).
 * @param text Unused.
 * @return Empty cost or an error.
 */
CommandCost CmdTownRating(TileIndex tile, DoCommandFlag flags, uint32 p1, uint32 p2, const char *text)
{
	if (_current_company != OWNER_DEITY) return CMD_ERROR;

	TownID town_id = (TownID)GB(p1, 0, 16);
	Town *t = Town::GetIfValid(town_id);
	if (t == nullptr) return CMD_ERROR;

	CompanyID company_id = (CompanyID)GB(p1, 16, 8);
	if (!Company::IsValidID(company_id)) return CMD_ERROR;

	int16 new_rating = Clamp((int16)GB(p2, 0, 16), RATING_MINIMUM, RATING_MAXIMUM);
	if (flags & DC_EXEC) {
		t->ratings[company_id] = new_rating;
		InvalidateWindowData(WC_TOWN_AUTHORITY, town_id);
	}

	return CommandCost();
}

/**
 * Expand a town (scenario editor only).
 * @param tile Unused.
 * @param flags Type of operation.
 * @param p1 Town ID to expand.
 * @param p2 Amount to grow, or 0 to grow a random size up to the current amount of houses.
 * @param text Unused.
 * @return Empty cost or an error.
 */
CommandCost CmdExpandTown(TileIndex tile, DoCommandFlag flags, uint32 p1, uint32 p2, const char *text)
{
	if (_game_mode != GM_EDITOR && _current_company != OWNER_DEITY) return CMD_ERROR;
	Town *t = Town::GetIfValid(p1);
	if (t == nullptr) return CMD_ERROR;

	if (flags & DC_EXEC) {
		/* The more houses, the faster we grow */
		if (p2 == 0) {
			uint amount = RandomRange(ClampToU16(t->cache.num_houses / 10)) + 3;
			t->cache.num_houses += amount;
			UpdateTownRadius(t);

			uint n = amount * 10;
			do GrowTown(t); while (--n);

			t->cache.num_houses -= amount;
		} else {
			for (; p2 > 0; p2--) {
				/* Try several times to grow, as we are really suppose to grow */
				for (uint i = 0; i < 25; i++) if (GrowTown(t)) break;
			}
		}
		UpdateTownRadius(t);

		UpdateTownMaxPass(t);
	}

	return CommandCost();
}

/**
 * Delete a town (scenario editor or worldgen only).
 * @param tile Unused.
 * @param flags Type of operation.
 * @param p1 Town ID to delete.
 * @param p2 Unused.
 * @param text Unused.
 * @return Empty cost or an error.
 */
CommandCost CmdDeleteTown(TileIndex tile, DoCommandFlag flags, uint32 p1, uint32 p2, const char *text)
{
	if (_game_mode != GM_EDITOR && !_generating_world) return CMD_ERROR;
	Town *t = Town::GetIfValid(p1);
	if (t == nullptr) return CMD_ERROR;

	/* Stations refer to towns. */
	for (const Station *st : Station::Iterate()) {
		if (st->town == t) {
			/* Non-oil rig stations are always a problem. */
			if (!(st->facilities & FACIL_AIRPORT) || st->airport.type != AT_OILRIG) return CMD_ERROR;
			/* We can only automatically delete oil rigs *if* there's no vehicle on them. */
			CommandCost ret = DoCommand(st->airport.tile, 0, 0, flags, CMD_LANDSCAPE_CLEAR);
			if (ret.Failed()) return ret;
		}
	}

	/* Depots refer to towns. */
	for (const Depot *d : Depot::Iterate()) {
		if (d->town == t) return CMD_ERROR;
	}

	/* Check all tiles for town ownership. First check for bridge tiles, as
	 * these do not directly have an owner so we need to check adjacent
	 * tiles. This won't work correctly in the same loop if the adjacent
	 * tile was already deleted earlier in the loop. */
	for (TileIndex tile = 0; tile < MapSize(); ++tile) {
		if (IsTileType(tile, MP_TUNNELBRIDGE) && TestTownOwnsBridge(tile, t)) {
			CommandCost ret = DoCommand(tile, 0, 0, flags, CMD_LANDSCAPE_CLEAR);
			if (ret.Failed()) return ret;
		}
	}

	/* Check all remaining tiles for town ownership. */
	for (TileIndex tile = 0; tile < MapSize(); ++tile) {
		bool try_clear = false;
		switch (GetTileType(tile)) {
			case MP_ROAD:
				try_clear = HasTownOwnedRoad(tile) && GetTownIndex(tile) == t->index;
				break;

			case MP_HOUSE:
				try_clear = GetTownIndex(tile) == t->index;
				break;

			case MP_INDUSTRY:
				try_clear = Industry::GetByTile(tile)->town == t;
				break;

			case MP_OBJECT:
				if (Town::GetNumItems() == 1) {
					/* No towns will be left, remove it! */
					try_clear = true;
				} else {
					Object *o = Object::GetByTile(tile);
					if (o->town == t) {
						if (o->type == OBJECT_STATUE) {
							/* Statue... always remove. */
							try_clear = true;
						} else {
							/* Tell to find a new town. */
							if (flags & DC_EXEC) o->town = nullptr;
						}
					}
				}
				break;

			default:
				break;
		}
		if (try_clear) {
			CommandCost ret = DoCommand(tile, 0, 0, flags, CMD_LANDSCAPE_CLEAR);
			if (ret.Failed()) return ret;
		}
	}

	/* The town destructor will delete the other things related to the town. */
	if (flags & DC_EXEC) {
		_town_kdtree.Remove(t->index);
		if (_viewport_sign_kdtree_valid && t->cache.sign.kdtree_valid) _viewport_sign_kdtree.Remove(ViewportSignKdtreeItem::MakeTown(t->index));
		delete t;
	}

	return CommandCost();
}

/**
 * Factor in the cost of each town action.
 * @see TownActions
 */
const byte _town_action_costs[TACT_COUNT] = {
	2, 4, 9, 35, 48, 53, 117, 175
};

static CommandCost TownActionAdvertiseSmall(Town *t, DoCommandFlag flags)
{
	if (flags & DC_EXEC) {
		ModifyStationRatingAround(t->xy, _current_company, 0x40, 10);
	}
	return CommandCost();
}

static CommandCost TownActionAdvertiseMedium(Town *t, DoCommandFlag flags)
{
	if (flags & DC_EXEC) {
		ModifyStationRatingAround(t->xy, _current_company, 0x70, 15);
	}
	return CommandCost();
}

static CommandCost TownActionAdvertiseLarge(Town *t, DoCommandFlag flags)
{
	if (flags & DC_EXEC) {
		ModifyStationRatingAround(t->xy, _current_company, 0xA0, 20);
	}
	return CommandCost();
}

static CommandCost TownActionRoadRebuild(Town *t, DoCommandFlag flags)
{
	/* Check if the company is allowed to fund new roads. */
	if (!_settings_game.economy.fund_roads) return CMD_ERROR;

	if (flags & DC_EXEC) {
		t->road_build_months = 6;

		char company_name[MAX_LENGTH_COMPANY_NAME_CHARS * MAX_CHAR_LENGTH];
		SetDParam(0, _current_company);
		GetString(company_name, STR_COMPANY_NAME, lastof(company_name));

		char *cn = stredup(company_name);
		SetDParam(0, t->index);
		SetDParamStr(1, cn);

		AddNewsItem(STR_NEWS_ROAD_REBUILDING, NT_GENERAL, NF_NORMAL, NR_TOWN, t->index, NR_NONE, UINT32_MAX, cn);
		AI::BroadcastNewEvent(new ScriptEventRoadReconstruction((ScriptCompany::CompanyID)(Owner)_current_company, t->index));
		Game::NewEvent(new ScriptEventRoadReconstruction((ScriptCompany::CompanyID)(Owner)_current_company, t->index));
	}
	return CommandCost();
}

/**
 * Check whether the land can be cleared.
 * @param tile Tile to check.
 * @return The tile can be cleared.
 */
static bool TryClearTile(TileIndex tile)
{
	Backup<CompanyID> cur_company(_current_company, OWNER_NONE, FILE_LINE);
	CommandCost r = DoCommand(tile, 0, 0, DC_NONE, CMD_LANDSCAPE_CLEAR);
	cur_company.Restore();
	return r.Succeeded();
}

/** Structure for storing data while searching the best place to build a statue. */
struct StatueBuildSearchData {
	TileIndex best_position; ///< Best position found so far.
	int tile_count;          ///< Number of tiles tried.

	StatueBuildSearchData(TileIndex best_pos, int count) : best_position(best_pos), tile_count(count) { }
};

/**
 * Search callback function for #TownActionBuildStatue.
 * @param tile Tile on which to perform the search.
 * @param user_data Reference to the statue search data.
 * @return Result of the test.
 */
static bool SearchTileForStatue(TileIndex tile, void *user_data)
{
	static const int STATUE_NUMBER_INNER_TILES = 25; // Number of tiles int the center of the city, where we try to protect houses.

	StatueBuildSearchData *statue_data = (StatueBuildSearchData *)user_data;
	statue_data->tile_count++;

	/* Statues can be build on slopes, just like houses. Only the steep slopes is a no go. */
	if (IsSteepSlope(GetTileSlope(tile))) return false;
	/* Don't build statues under bridges. */
	if (IsBridgeAbove(tile)) return false;

	/* A clear-able open space is always preferred. */
	if ((IsTileType(tile, MP_CLEAR) || IsTileType(tile, MP_TREES)) && TryClearTile(tile)) {
		statue_data->best_position = tile;
		return true;
	}

	bool house = IsTileType(tile, MP_HOUSE);

	/* Searching inside the inner circle. */
	if (statue_data->tile_count <= STATUE_NUMBER_INNER_TILES) {
		/* Save first house in inner circle. */
		if (house && statue_data->best_position == INVALID_TILE && TryClearTile(tile)) {
			statue_data->best_position = tile;
		}

		/* If we have reached the end of the inner circle, and have a saved house, terminate the search. */
		return statue_data->tile_count == STATUE_NUMBER_INNER_TILES && statue_data->best_position != INVALID_TILE;
	}

	/* Searching outside the circle, just pick the first possible spot. */
	statue_data->best_position = tile; // Is optimistic, the condition below must also hold.
	return house && TryClearTile(tile);
}

/**
 * Perform a 9x9 tiles circular search from the center of the town
 * in order to find a free tile to place a statue
 * @param t town to search in
 * @param flags Used to check if the statue must be built or not.
 * @return Empty cost or an error.
 */
static CommandCost TownActionBuildStatue(Town *t, DoCommandFlag flags)
{
	if (!Object::CanAllocateItem()) return_cmd_error(STR_ERROR_TOO_MANY_OBJECTS);

	TileIndex tile = t->xy;
	StatueBuildSearchData statue_data(INVALID_TILE, 0);
	if (!CircularTileSearch(&tile, 9, SearchTileForStatue, &statue_data)) return_cmd_error(STR_ERROR_STATUE_NO_SUITABLE_PLACE);

	if (flags & DC_EXEC) {
		Backup<CompanyID> cur_company(_current_company, OWNER_NONE, FILE_LINE);
		DoCommand(statue_data.best_position, 0, 0, DC_EXEC, CMD_LANDSCAPE_CLEAR);
		cur_company.Restore();
		BuildObject(OBJECT_STATUE, statue_data.best_position, _current_company, t);
		SetBit(t->statues, _current_company); // Once found and built, "inform" the Town.
		MarkTileDirtyByTile(statue_data.best_position);
	}
	return CommandCost();
}

static CommandCost TownActionFundBuildings(Town *t, DoCommandFlag flags)
{
	/* Check if it's allowed to buy the rights */
	if (!_settings_game.economy.fund_buildings) return CMD_ERROR;

	if (flags & DC_EXEC) {
		/* And grow for 3 months */
		t->fund_buildings_months = 3;

		/* Enable growth (also checking GameScript's opinion) */
		UpdateTownGrowth(t);

		/* Build a new house, but add a small delay to make sure
		 * that spamming funding doesn't let town grow any faster
		 * than 1 house per 2 * TOWN_GROWTH_TICKS ticks.
		 * Also emulate original behaviour when town was only growing in
		 * TOWN_GROWTH_TICKS intervals, to make sure that it's not too
		 * tick-perfect and gives player some time window where he can
		 * spam funding with the exact same efficiency.
		 */
		t->grow_counter = min(t->grow_counter, 2 * TOWN_GROWTH_TICKS - (t->growth_rate - t->grow_counter) % TOWN_GROWTH_TICKS);

		SetWindowDirty(WC_TOWN_VIEW, t->index);
	}
	return CommandCost();
}

static CommandCost TownActionBuyRights(Town *t, DoCommandFlag flags)
{
	/* Check if it's allowed to buy the rights */
	if (!_settings_game.economy.exclusive_rights) return CMD_ERROR;

	if (flags & DC_EXEC) {
		t->exclusive_counter = 12;
		t->exclusivity = _current_company;

		ModifyStationRatingAround(t->xy, _current_company, 130, 17);

		SetWindowClassesDirty(WC_STATION_VIEW);

		/* Spawn news message */
		CompanyNewsInformation *cni = MallocT<CompanyNewsInformation>(1);
		cni->FillData(Company::Get(_current_company));
		SetDParam(0, STR_NEWS_EXCLUSIVE_RIGHTS_TITLE);
		SetDParam(1, STR_NEWS_EXCLUSIVE_RIGHTS_DESCRIPTION);
		SetDParam(2, t->index);
		SetDParamStr(3, cni->company_name);
		AddNewsItem(STR_MESSAGE_NEWS_FORMAT, NT_GENERAL, NF_COMPANY, NR_TOWN, t->index, NR_NONE, UINT32_MAX, cni);
		AI::BroadcastNewEvent(new ScriptEventExclusiveTransportRights((ScriptCompany::CompanyID)(Owner)_current_company, t->index));
		Game::NewEvent(new ScriptEventExclusiveTransportRights((ScriptCompany::CompanyID)(Owner)_current_company, t->index));
	}
	return CommandCost();
}

static CommandCost TownActionBribe(Town *t, DoCommandFlag flags)
{
	if (flags & DC_EXEC) {
		if (Chance16(1, 14)) {
			/* set as unwanted for 6 months */
			t->unwanted[_current_company] = 6;

			/* set all close by station ratings to 0 */
			for (Station *st : Station::Iterate()) {
				if (st->town == t && st->owner == _current_company) {
					for (CargoID i = 0; i < NUM_CARGO; i++) st->goods[i].rating = 0;
				}
			}

			/* only show error message to the executing player. All errors are handled command.c
			 * but this is special, because it can only 'fail' on a DC_EXEC */
			if (IsLocalCompany()) ShowErrorMessage(STR_ERROR_BRIBE_FAILED, INVALID_STRING_ID, WL_INFO);

			/* decrease by a lot!
			 * ChangeTownRating is only for stuff in demolishing. Bribe failure should
			 * be independent of any cheat settings
			 */
			if (t->ratings[_current_company] > RATING_BRIBE_DOWN_TO) {
				t->ratings[_current_company] = RATING_BRIBE_DOWN_TO;
				t->UpdateVirtCoord();
				SetWindowDirty(WC_TOWN_AUTHORITY, t->index);
			}
		} else {
			ChangeTownRating(t, RATING_BRIBE_UP_STEP, RATING_BRIBE_MAXIMUM, DC_EXEC);
		}
	}
	return CommandCost();
}

typedef CommandCost TownActionProc(Town *t, DoCommandFlag flags);
static TownActionProc * const _town_action_proc[] = {
	TownActionAdvertiseSmall,
	TownActionAdvertiseMedium,
	TownActionAdvertiseLarge,
	TownActionRoadRebuild,
	TownActionBuildStatue,
	TownActionFundBuildings,
	TownActionBuyRights,
	TownActionBribe
};

/**
 * Get a list of available actions to do at a town.
 * @param nump if not nullptr add put the number of available actions in it
 * @param cid the company that is querying the town
 * @param t the town that is queried
 * @return bitmasked value of enabled actions
 */
uint GetMaskOfTownActions(int *nump, CompanyID cid, const Town *t)
{
	int num = 0;
	TownActions buttons = TACT_NONE;

	/* Spectators and unwanted have no options */
	if (cid != COMPANY_SPECTATOR && !(_settings_game.economy.bribe && t->unwanted[cid])) {

		/* Things worth more than this are not shown */
		Money avail = Company::Get(cid)->money + _price[PR_STATION_VALUE] * 200;

		/* Check the action bits for validity and
		 * if they are valid add them */
		for (uint i = 0; i != lengthof(_town_action_costs); i++) {
			const TownActions cur = (TownActions)(1 << i);

			/* Is the company not able to bribe ? */
			if (cur == TACT_BRIBE && (!_settings_game.economy.bribe || t->ratings[cid] >= RATING_BRIBE_MAXIMUM)) continue;

			/* Is the company not able to buy exclusive rights ? */
			if (cur == TACT_BUY_RIGHTS && !_settings_game.economy.exclusive_rights) continue;

			/* Is the company not able to fund buildings ? */
			if (cur == TACT_FUND_BUILDINGS && !_settings_game.economy.fund_buildings) continue;

			/* Is the company not able to fund local road reconstruction? */
			if (cur == TACT_ROAD_REBUILD && !_settings_game.economy.fund_roads) continue;

			/* Is the company not able to build a statue ? */
			if (cur == TACT_BUILD_STATUE && HasBit(t->statues, cid)) continue;

			if (avail >= _town_action_costs[i] * _price[PR_TOWN_ACTION] >> 8) {
				buttons |= cur;
				num++;
			}
		}
	}

	if (nump != nullptr) *nump = num;
	return buttons;
}

/**
 * Do a town action.
 * This performs an action such as advertising, building a statue, funding buildings,
 * but also bribing the town-council
 * @param tile unused
 * @param flags type of operation
 * @param p1 town to do the action at
 * @param p2 action to perform, @see _town_action_proc for the list of available actions
 * @param text unused
 * @return the cost of this operation or an error
 */
CommandCost CmdDoTownAction(TileIndex tile, DoCommandFlag flags, uint32 p1, uint32 p2, const char *text)
{
	Town *t = Town::GetIfValid(p1);
	if (t == nullptr || p2 >= lengthof(_town_action_proc)) return CMD_ERROR;

	if (!HasBit(GetMaskOfTownActions(nullptr, _current_company, t), p2)) return CMD_ERROR;

	CommandCost cost(EXPENSES_OTHER, _price[PR_TOWN_ACTION] * _town_action_costs[p2] >> 8);

	CommandCost ret = _town_action_proc[p2](t, flags);
	if (ret.Failed()) return ret;

	if (flags & DC_EXEC) {
		SetWindowDirty(WC_TOWN_AUTHORITY, p1);
	}

	return cost;
}

template <typename Func>
static void ForAllStationsNearTown(Town *t, Func func)
{
	/* Ideally the search radius should be close to the actual town zone 0 radius.
	 * The true radius is not stored or calculated anywhere, only the squared radius. */
	/* The efficiency of this search might be improved for large towns and many stations on the map,
	 * by using an integer square root approximation giving a value not less than the true square root. */
	uint search_radius = t->cache.squared_town_zone_radius[0] / 2;
	ForAllStationsRadius(t->xy, search_radius, [&](const Station * st) {
		if (DistanceSquare(st->xy, t->xy) <= t->cache.squared_town_zone_radius[0]) {
			func(st);
		}
	});
}

static void UpdateTownRating(Town *t)
{
	/* Increase company ratings if they're low */
	for (const Company *c : Company::Iterate()) {
		if (t->ratings[c->index] < RATING_GROWTH_MAXIMUM) {
			t->ratings[c->index] = min((int)RATING_GROWTH_MAXIMUM, t->ratings[c->index] + RATING_GROWTH_UP_STEP);
		}
	}

	ForAllStationsNearTown(t, [&](const Station *st) {
		if (st->time_since_load <= 20 || st->time_since_unload <= 20) {
			if (Company::IsValidID(st->owner)) {
				int new_rating = t->ratings[st->owner] + RATING_STATION_UP_STEP;
				t->ratings[st->owner] = min(new_rating, INT16_MAX); // do not let it overflow
			}
		} else {
			if (Company::IsValidID(st->owner)) {
				int new_rating = t->ratings[st->owner] + RATING_STATION_DOWN_STEP;
				t->ratings[st->owner] = max(new_rating, INT16_MIN);
			}
		}
	});

	/* clamp all ratings to valid values */
	for (uint i = 0; i < MAX_COMPANIES; i++) {
		t->ratings[i] = Clamp(t->ratings[i], RATING_MINIMUM, RATING_MAXIMUM);
	}

	t->UpdateVirtCoord();
	SetWindowDirty(WC_TOWN_AUTHORITY, t->index);
}


/**
 * Updates town grow counter after growth rate change.
 * Preserves relative house builting progress whenever it can.
 * @param t The town to calculate grow counter for
 * @param prev_growth_rate Town growth rate before it changed (one that was used with grow counter to be updated)
 */
static void UpdateTownGrowCounter(Town *t, uint16 prev_growth_rate)
{
	if (t->growth_rate == TOWN_GROWTH_RATE_NONE) return;
	if (prev_growth_rate == TOWN_GROWTH_RATE_NONE) {
		t->grow_counter = min(t->growth_rate, t->grow_counter);
		return;
	}
	t->grow_counter = RoundDivSU((uint32)t->grow_counter * (t->growth_rate + 1), prev_growth_rate + 1);
}

/**
 * Calculates amount of active stations in the range of town (HZB_TOWN_EDGE).
 * @param t The town to calculate stations for
 * @returns Amount of active stations
 */
static int CountActiveStations(Town *t)
{
	int n = 0;
	ForAllStationsNearTown(t, [&](const Station * st) {
		if (st->time_since_load <= 20 || st->time_since_unload <= 20) {
			n++;
		}
	});
	return n;
}

/**
 * Calculates town growth rate in normal conditions (custom growth rate not set).
 * If town growth speed is set to None(0) returns the same rate as if it was Normal(2).
 * @param t The town to calculate growth rate for
 * @returns Calculated growth rate
 */
static uint GetNormalGrowthRate(Town *t)
{
	/**
	 * Note:
	 * Unserviced+unfunded towns get an additional malus in UpdateTownGrowth(),
	 * so the "320" is actually not better than the "420".
	 */
	static const uint16 _grow_count_values[2][6] = {
		{ 120, 120, 120, 100,  80,  60 }, // Fund new buildings has been activated
		{ 320, 420, 300, 220, 160, 100 }  // Normal values
	};

	int n = CountActiveStations(t);
	uint16 m = _grow_count_values[t->fund_buildings_months != 0 ? 0 : 1][min(n, 5)];

	int growth_multiplier;
	if (_settings_game.economy.town_growth_rate == 0) {
		growth_multiplier = 1;
	} else if (_settings_game.economy.town_growth_rate > 0) {
		growth_multiplier = _settings_game.economy.town_growth_rate - 1;
	} else {
		growth_multiplier = _settings_game.economy.town_growth_rate;
	}

	if (growth_multiplier < 0) {
		m <<= (-growth_multiplier);
	} else {
		m >>= growth_multiplier;
	}
	if (t->larger_town) m /= 2;

	if (_settings_game.economy.town_growth_cargo_transported > 0) {
		uint32 inverse_m = UINT32_MAX / m;
		auto calculate_cargo_ratio_fix15 = [](const TransportedCargoStat<uint32> &stat) -> uint32 {
			return stat.old_max ? ((uint64) (stat.old_act << 15)) / stat.old_max : 1 << 15;
		};
		uint32 cargo_ratio_fix16 = calculate_cargo_ratio_fix15(t->supplied[CT_PASSENGERS]) + calculate_cargo_ratio_fix15(t->supplied[CT_MAIL]);
		uint32 cargo_dependant_part = (((uint64) cargo_ratio_fix16) * ((uint64) inverse_m) * _settings_game.economy.town_growth_cargo_transported) >> 16;
		uint32 non_cargo_dependant_part = ((uint64) inverse_m) * (100 - _settings_game.economy.town_growth_cargo_transported);
		uint32 total = (cargo_dependant_part + non_cargo_dependant_part);
		if (total == 0) {
			ClrBit(t->flags, TOWN_IS_GROWING);
			return UINT16_MAX;
		}
		m = ((uint64) UINT32_MAX * 100) / total;
	}

	return TownTicksToGameTicks(m / (t->cache.num_houses / 50 + 1));
}

/**
 * Updates town growth rate.
 * @param t The town to update growth rate for
 */
static void UpdateTownGrowthRate(Town *t)
{
	if (HasBit(t->flags, TOWN_CUSTOM_GROWTH)) return;
	uint old_rate = t->growth_rate;
	t->growth_rate = GetNormalGrowthRate(t);
	UpdateTownGrowCounter(t, old_rate);
	SetWindowDirty(WC_TOWN_VIEW, t->index);
}

/**
 * Updates town growth state (whether it is growing or not).
 * @param t The town to update growth for
 */
static void UpdateTownGrowth(Town *t)
{
	auto guard = scope_guard([t]() {
		SetWindowDirty(WC_TOWN_VIEW, t->index);
	});

	SetBit(t->flags, TOWN_IS_GROWING);
	UpdateTownGrowthRate(t);
	if (!HasBit(t->flags, TOWN_IS_GROWING)) return;

	ClrBit(t->flags, TOWN_IS_GROWING);

	if (_settings_game.economy.town_growth_rate == 0 && t->fund_buildings_months == 0) return;

	if (t->fund_buildings_months == 0) {
		/* Check if all goals are reached for this town to grow (given we are not funding it) */
		for (int i = TE_BEGIN; i < TE_END; i++) {
			switch (t->goal[i]) {
				case TOWN_GROWTH_WINTER:
					if (TileHeight(t->xy) >= GetSnowLine() && t->received[i].old_act == 0 && t->cache.population > 90) return;
					break;
				case TOWN_GROWTH_DESERT:
					if (GetTropicZone(t->xy) == TROPICZONE_DESERT && t->received[i].old_act == 0 && t->cache.population > 60) return;
					break;
				default:
					if (t->goal[i] > t->received[i].old_act) return;
					break;
			}
		}
	}

	if (HasBit(t->flags, TOWN_CUSTOM_GROWTH)) {
		if (t->growth_rate != TOWN_GROWTH_RATE_NONE) SetBit(t->flags, TOWN_IS_GROWING);
		SetWindowDirty(WC_TOWN_VIEW, t->index);
		return;
	}

	if (t->fund_buildings_months == 0 && CountActiveStations(t) == 0 && !Chance16(1, 12)) return;

	SetBit(t->flags, TOWN_IS_GROWING);
}

static void UpdateTownAmounts(Town *t)
{
	for (CargoID i = 0; i < NUM_CARGO; i++) t->supplied[i].NewMonth();
	for (int i = TE_BEGIN; i < TE_END; i++) t->received[i].NewMonth();
	if (t->fund_buildings_months != 0) t->fund_buildings_months--;

	SetWindowDirty(WC_TOWN_VIEW, t->index);
}

static void UpdateTownUnwanted(Town *t)
{
	for (const Company *c : Company::Iterate()) {
		if (t->unwanted[c->index] > 0) t->unwanted[c->index]--;
	}
}

/**
 * Checks whether the local authority allows construction of a new station (rail, road, airport, dock) on the given tile
 * @param tile The tile where the station shall be constructed.
 * @param flags Command flags. DC_NO_TEST_TOWN_RATING is tested.
 * @return Succeeded or failed command.
 */
CommandCost CheckIfAuthorityAllowsNewStation(TileIndex tile, DoCommandFlag flags)
{
	if (!Company::IsValidID(_current_company) || (flags & DC_NO_TEST_TOWN_RATING)) return CommandCost();

	Town *t = ClosestTownFromTile(tile, _settings_game.economy.dist_local_authority);
	if (t == nullptr) return CommandCost();

	if (t->ratings[_current_company] > RATING_VERYPOOR) return CommandCost();

	SetDParam(0, t->index);
	return_cmd_error(STR_ERROR_LOCAL_AUTHORITY_REFUSES_TO_ALLOW_THIS);
}

/**
 * Return the town closest to the given tile within \a threshold.
 * @param tile      Starting point of the search.
 * @param threshold Biggest allowed distance to the town.
 * @return Closest town to \a tile within \a threshold, or \c nullptr if there is no such town.
 *
 * @note This function only uses distance, the #ClosestTownFromTile function also takes town ownership into account.
 */
Town *CalcClosestTownFromTile(TileIndex tile, uint threshold)
{
	if (Town::GetNumItems() == 0) return nullptr;

	TownID tid = _town_kdtree.FindNearest(TileX(tile), TileY(tile));
	Town *town = Town::Get(tid);
	if (DistanceManhattan(tile, town->xy) < threshold) return town;
	return nullptr;
}

/**
 * Return the town closest (in distance or ownership) to a given tile, within a given threshold.
 * @param tile      Starting point of the search.
 * @param threshold Biggest allowed distance to the town.
 * @return Closest town to \a tile within \a threshold, or \c nullptr if there is no such town.
 *
 * @note If you only care about distance, you can use the #CalcClosestTownFromTile function.
 */
Town *ClosestTownFromTile(TileIndex tile, uint threshold)
{
	switch (GetTileType(tile)) {
		case MP_ROAD:
			if (IsRoadDepot(tile)) return CalcClosestTownFromTile(tile, threshold);

			if (!HasTownOwnedRoad(tile)) {
				TownID tid = GetTownIndex(tile);

				if (tid == INVALID_TOWN) {
					/* in the case we are generating "many random towns", this value may be INVALID_TOWN */
					if (_generating_world) return CalcClosestTownFromTile(tile, threshold);
					assert(Town::GetNumItems() == 0);
					return nullptr;
				}

				assert(Town::IsValidID(tid));
				Town *town = Town::Get(tid);

				if (DistanceManhattan(tile, town->xy) >= threshold) town = nullptr;

				return town;
			}
			FALLTHROUGH;

		case MP_HOUSE:
			return Town::GetByTile(tile);

		default:
			return CalcClosestTownFromTile(tile, threshold);
	}
}

static bool _town_rating_test = false; ///< If \c true, town rating is in test-mode.
static SmallMap<const Town *, int> _town_test_ratings; ///< Map of towns to modified ratings, while in town rating test-mode.

/**
 * Switch the town rating to test-mode, to allow commands to be tested without affecting current ratings.
 * The function is safe to use in nested calls.
 * @param mode Test mode switch (\c true means go to test-mode, \c false means leave test-mode).
 */
void SetTownRatingTestMode(bool mode)
{
	static int ref_count = 0; // Number of times test-mode is switched on.
	if (mode) {
		if (ref_count == 0) {
			_town_test_ratings.clear();
		}
		ref_count++;
	} else {
		assert(ref_count > 0);
		ref_count--;
	}
	_town_rating_test = !(ref_count == 0);
}

/**
 * Get the rating of a town for the #_current_company.
 * @param t Town to get the rating from.
 * @return Rating of the current company in the given town.
 */
static int GetRating(const Town *t)
{
	if (_town_rating_test) {
		SmallMap<const Town *, int>::iterator it = _town_test_ratings.Find(t);
		if (it != _town_test_ratings.End()) {
			return it->second;
		}
	}
	return t->ratings[_current_company];
}

/**
 * Changes town rating of the current company
 * @param t Town to affect
 * @param add Value to add
 * @param max Minimum (add < 0) resp. maximum (add > 0) rating that should be achievable with this change.
 * @param flags Command flags, especially DC_NO_MODIFY_TOWN_RATING is tested
 */
void ChangeTownRating(Town *t, int add, int max, DoCommandFlag flags)
{
	/* if magic_bulldozer cheat is active, town doesn't penalize for removing stuff */
	if (t == nullptr || (flags & DC_NO_MODIFY_TOWN_RATING) ||
			!Company::IsValidID(_current_company) ||
			(_cheats.magic_bulldozer.value && add < 0)) {
		return;
	}

	const int prev_rating = GetRating(t);
	int rating = prev_rating;
	if (add < 0) {
		if (rating > max) {
			rating += add;
			if (rating < max) rating = max;
		}
	} else {
		if (rating < max) {
			rating += add;
			if (rating > max) rating = max;
		}
	}
	if (_town_rating_test) {
		_town_test_ratings[t] = rating;
	} else {
		if (_local_company == _current_company && (!HasBit(t->have_ratings, _current_company) || ((prev_rating > 0) != (rating > 0)))) {
			ZoningTownAuthorityRatingChange();
		}
		SetBit(t->have_ratings, _current_company);
		t->ratings[_current_company] = rating;
		t->UpdateVirtCoord();
		SetWindowDirty(WC_TOWN_AUTHORITY, t->index);
	}
}

/**
 * Does the town authority allow the (destructive) action of the current company?
 * @param flags Checking flags of the command.
 * @param t     Town that must allow the company action.
 * @param type  Type of action that is wanted.
 * @return A succeeded command if the action is allowed, a failed command if it is not allowed.
 */
CommandCost CheckforTownRating(DoCommandFlag flags, Town *t, TownRatingCheckType type)
{
	/* if magic_bulldozer cheat is active, town doesn't restrict your destructive actions */
	if (t == nullptr || !Company::IsValidID(_current_company) ||
			_cheats.magic_bulldozer.value || (flags & DC_NO_TEST_TOWN_RATING)) {
		return CommandCost();
	}

	/* minimum rating needed to be allowed to remove stuff */
	static const int needed_rating[][TOWN_RATING_CHECK_TYPE_COUNT] = {
		/*                  ROAD_REMOVE,                    TUNNELBRIDGE_REMOVE */
		{ RATING_ROAD_NEEDED_PERMISSIVE, RATING_TUNNEL_BRIDGE_NEEDED_PERMISSIVE}, // Permissive
		{    RATING_ROAD_NEEDED_NEUTRAL,    RATING_TUNNEL_BRIDGE_NEEDED_NEUTRAL}, // Neutral
		{    RATING_ROAD_NEEDED_HOSTILE,    RATING_TUNNEL_BRIDGE_NEEDED_HOSTILE}, // Hostile
	};

	/* check if you're allowed to remove the road/bridge/tunnel
	 * owned by a town no removal if rating is lower than ... depends now on
	 * difficulty setting. Minimum town rating selected by difficulty level
	 */
	int needed = needed_rating[_settings_game.difficulty.town_council_tolerance][type];

	if (GetRating(t) < needed) {
		SetDParam(0, t->index);
		return_cmd_error(STR_ERROR_LOCAL_AUTHORITY_REFUSES_TO_ALLOW_THIS);
	}

	return CommandCost();
}

void TownsMonthlyLoop()
{
	for (Town *t : Town::Iterate()) {
		if (t->road_build_months != 0) t->road_build_months--;

		if (t->exclusive_counter != 0) {
			if (--t->exclusive_counter == 0) t->exclusivity = INVALID_COMPANY;
		}

		UpdateTownAmounts(t);
		UpdateTownGrowth(t);
		UpdateTownRating(t);
		UpdateTownUnwanted(t);
		UpdateTownCargoes(t);
	}

	UpdateTownCargoBitmap();
}

void TownsYearlyLoop()
{
	/* Increment house ages */
	for (TileIndex t = 0; t < MapSize(); t++) {
		if (!IsTileType(t, MP_HOUSE)) continue;
		IncrementHouseAge(t);
	}
}

static CommandCost TerraformTile_Town(TileIndex tile, DoCommandFlag flags, int z_new, Slope tileh_new)
{
	if (AutoslopeEnabled()) {
		HouseID house = GetHouseType(tile);
		GetHouseNorthPart(house); // modifies house to the ID of the north tile
		const HouseSpec *hs = HouseSpec::Get(house);

		/* Here we differ from TTDP by checking TILE_NOT_SLOPED */
		if (((hs->building_flags & TILE_NOT_SLOPED) == 0) && !IsSteepSlope(tileh_new) &&
				(GetTileMaxZ(tile) == z_new + GetSlopeMaxZ(tileh_new))) {
			bool allow_terraform = true;

			/* Call the autosloping callback per tile, not for the whole building at once. */
			house = GetHouseType(tile);
			hs = HouseSpec::Get(house);
			if (HasBit(hs->callback_mask, CBM_HOUSE_AUTOSLOPE)) {
				/* If the callback fails, allow autoslope. */
				uint16 res = GetHouseCallback(CBID_HOUSE_AUTOSLOPE, 0, 0, house, Town::GetByTile(tile), tile);
				if (res != CALLBACK_FAILED && ConvertBooleanCallback(hs->grf_prop.grffile, CBID_HOUSE_AUTOSLOPE, res)) allow_terraform = false;
			}

			if (allow_terraform) return CommandCost(EXPENSES_CONSTRUCTION, _price[PR_BUILD_FOUNDATION]);
		}
	}

	return DoCommand(tile, 0, 0, flags, CMD_LANDSCAPE_CLEAR);
}

/** Tile callback functions for a town */
extern const TileTypeProcs _tile_type_town_procs = {
	DrawTile_Town,           // draw_tile_proc
	GetSlopePixelZ_Town,     // get_slope_z_proc
	ClearTile_Town,          // clear_tile_proc
	AddAcceptedCargo_Town,   // add_accepted_cargo_proc
	GetTileDesc_Town,        // get_tile_desc_proc
	GetTileTrackStatus_Town, // get_tile_track_status_proc
	nullptr,                    // click_tile_proc
	AnimateTile_Town,        // animate_tile_proc
	TileLoop_Town,           // tile_loop_proc
	ChangeTileOwner_Town,    // change_tile_owner_proc
	AddProducedCargo_Town,   // add_produced_cargo_proc
	nullptr,                    // vehicle_enter_tile_proc
	GetFoundation_Town,      // get_foundation_proc
	TerraformTile_Town,      // terraform_tile_proc
};


HouseSpec _house_specs[NUM_HOUSES];

void ResetHouses()
{
	memset(&_house_specs, 0, sizeof(_house_specs));
	memcpy(&_house_specs, &_original_house_specs, sizeof(_original_house_specs));

	/* Reset any overrides that have been set. */
	_house_mngr.ResetOverride();
}<|MERGE_RESOLUTION|>--- conflicted
+++ resolved
@@ -2697,8 +2697,7 @@
 {
 	const HouseSpec *hs = HouseSpec::Get(house);
 
-	if (_loaded_newgrf_features.has_newhouses && !_generating_world &&
-			_game_mode != GM_EDITOR && (hs->extra_flags & BUILDING_IS_HISTORICAL) != 0) {
+	if (!_generating_world && _game_mode != GM_EDITOR && (hs->extra_flags & BUILDING_IS_HISTORICAL) != 0) {
 		return CMD_ERROR;
 	}
 
@@ -2836,12 +2835,7 @@
 		if (IsHouseTypeAllowed((HouseID)i, above_snowline, zone).Failed()) continue;
 		if (IsAnotherHouseTypeAllowedInTown(t, (HouseID)i).Failed()) continue;
 
-<<<<<<< HEAD
-		/* Without NewHouses, all houses have probability '1' */
-		uint cur_prob = (_loaded_newgrf_features.has_newhouses ? HouseSpec::Get(i)->probability : 1);
-=======
-		uint cur_prob = hs->probability;
->>>>>>> eeed3a76
+		uint cur_prob = HouseSpec::Get(i)->probability;
 		probability_max += cur_prob;
 		probs[num] = cur_prob;
 		houses[num++] = (HouseID)i;
@@ -2872,18 +2866,8 @@
 		houses[i] = houses[num];
 		probs[i] = probs[num];
 
-<<<<<<< HEAD
 		CommandCost ret = CheckCanBuildHouse(house, t);
 		if (ret.Failed()) continue;
-=======
-		const HouseSpec *hs = HouseSpec::Get(house);
-
-		if (!_generating_world && _game_mode != GM_EDITOR && (hs->extra_flags & BUILDING_IS_HISTORICAL) != 0) {
-			continue;
-		}
-
-		if (_cur_year < hs->min_year || _cur_year > hs->max_year) continue;
->>>>>>> eeed3a76
 
 		tile = FindPlaceForTownHouseAroundTile(tile, t, house);
 		if (tile == INVALID_TILE) continue;
