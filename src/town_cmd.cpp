/*
 * This file is part of OpenTTD.
 * OpenTTD is free software; you can redistribute it and/or modify it under the terms of the GNU General Public License as published by the Free Software Foundation, version 2.
 * OpenTTD is distributed in the hope that it will be useful, but WITHOUT ANY WARRANTY; without even the implied warranty of MERCHANTABILITY or FITNESS FOR A PARTICULAR PURPOSE.
 * See the GNU General Public License for more details. You should have received a copy of the GNU General Public License along with OpenTTD. If not, see <http://www.gnu.org/licenses/>.
 */

/** @file town_cmd.cpp Handling of town tiles. */

#include "stdafx.h"

#include <bitset>

#include "road.h"
#include "road_internal.h" /* Cleaning up road bits */
#include "road_cmd.h"
#include "landscape.h"
#include "viewport_func.h"
#include "viewport_kdtree.h"
#include "cmd_helper.h"
#include "command_func.h"
#include "industry.h"
#include "station_base.h"
#include "station_kdtree.h"
#include "company_base.h"
#include "news_func.h"
#include "error.h"
#include "object.h"
#include "genworld.h"
#include "newgrf_debug.h"
#include "newgrf_house.h"
#include "autoslope.h"
#include "tunnelbridge_map.h"
#include "strings_func.h"
#include "window_func.h"
#include "string_func.h"
#include "newgrf_cargo.h"
#include "cheat_type.h"
#include "animated_tile_func.h"
#include "date_func.h"
#include "subsidy_func.h"
#include "core/pool_func.hpp"
#include "town.h"
#include "town_kdtree.h"
#include "townname_func.h"
#include "core/random_func.hpp"
#include "core/backup_type.hpp"
#include "depot_base.h"
#include "object_map.h"
#include "object_base.h"
#include "ai/ai.hpp"
#include "game/game.hpp"
#include "zoom_func.h"
#include "zoning.h"
#include "scope.h"

#include "table/strings.h"
#include "table/town_land.h"

#include "safeguards.h"

TownID _new_town_id;

/* Initialize the town-pool */
TownPool _town_pool("Town");
INSTANTIATE_POOL_METHODS(Town)

static bool CanFollowRoad(TileIndex tile, DiagDirection dir);

TownKdtree _town_kdtree(&Kdtree_TownXYFunc);

void RebuildTownKdtree()
{
	std::vector<TownID> townids;
	for (const Town *town : Town::Iterate()) {
		townids.push_back(town->index);
	}
	_town_kdtree.Build(townids.begin(), townids.end());
}


/**
 * Check if a town 'owns' a bridge.
 * Bridges to not directly have an owner, so we check the tiles adjacent to the bridge ends.
 * If either adjacent tile belongs to the town then it will be assumed that the town built
 * the bridge.
 * @param tile Bridge tile to test
 * @param t Town we are interested in
 * @return true if town 'owns' a bridge.
 */
static bool TestTownOwnsBridge(TileIndex tile, const Town *t)
{
	if (!IsTileOwner(tile, OWNER_TOWN)) return false;

	TileIndex adjacent = tile + TileOffsByDiagDir(ReverseDiagDir(GetTunnelBridgeDirection(tile)));
	bool town_owned = IsTileType(adjacent, MP_ROAD) && IsTileOwner(adjacent, OWNER_TOWN) && GetTownIndex(adjacent) == t->index;

	if (!town_owned) {
		/* Or other adjacent road */
		TileIndex adjacent = tile + TileOffsByDiagDir(ReverseDiagDir(GetTunnelBridgeDirection(GetOtherTunnelBridgeEnd(tile))));
		town_owned = IsTileType(adjacent, MP_ROAD) && IsTileOwner(adjacent, OWNER_TOWN) && GetTownIndex(adjacent) == t->index;
	}

	return town_owned;
}

Town::~Town()
{
	if (CleaningPool()) return;

	/* Delete town authority window
	 * and remove from list of sorted towns */
	DeleteWindowById(WC_TOWN_VIEW, this->index);

	/* Check no industry is related to us. */
	for (const Industry *i : Industry::Iterate()) assert(i->town != this);

	/* ... and no object is related to us. */
	for (const Object *o : Object::Iterate()) assert(o->town != this);

	/* Check no tile is related to us. */
	for (TileIndex tile = 0; tile < MapSize(); ++tile) {
		switch (GetTileType(tile)) {
			case MP_HOUSE:
				assert_tile(GetTownIndex(tile) != this->index, tile);
				break;

			case MP_ROAD:
				assert_tile(!HasTownOwnedRoad(tile) || GetTownIndex(tile) != this->index, tile);
				break;

			case MP_TUNNELBRIDGE:
				assert_tile(!TestTownOwnsBridge(tile, this), tile);
				break;

			default:
				break;
		}
	}

	/* Clear the persistent storage list. */
	this->psa_list.clear();

	DeleteSubsidyWith(ST_TOWN, this->index);
	DeleteNewGRFInspectWindow(GSF_FAKE_TOWNS, this->index);
	CargoPacket::InvalidateAllFrom(ST_TOWN, this->index);
	MarkWholeScreenDirty();
}


/**
 * Invalidating of the "nearest town cache" has to be done
 * after removing item from the pool.
 * @param index index of deleted item
 */
void Town::PostDestructor(size_t index)
{
	InvalidateWindowData(WC_TOWN_DIRECTORY, 0, TDIWD_FORCE_REBUILD);
	UpdateNearestTownForRoadTiles(false);

	/* Give objects a new home! */
	for (Object *o : Object::Iterate()) {
		if (o->town == nullptr) o->town = CalcClosestTownFromTile(o->location.tile, UINT_MAX);
	}
}

/**
 * Assigns town layout. If Random, generates one based on TileHash.
 */
void Town::InitializeLayout(TownLayout layout)
{
	if (layout != TL_RANDOM) {
		this->layout = layout;
		return;
	}

	this->layout = static_cast<TownLayout>(TileHash(TileX(this->xy), TileY(this->xy)) % (NUM_TLS - 1));
}

/**
 * Return a random valid town.
 * @return random town, nullptr if there are no towns
 */
/* static */ Town *Town::GetRandom()
{
	if (Town::GetNumItems() == 0) return nullptr;
	int num = RandomRange((uint16)Town::GetNumItems());
	size_t index = MAX_UVALUE(size_t);

	while (num >= 0) {
		num--;
		index++;

		/* Make sure we have a valid town */
		while (!Town::IsValidID(index)) {
			index++;
			assert(index < Town::GetPoolSize());
		}
	}

	return Town::Get(index);
}

/**
 * Updates the town label of the town after changes in rating. The colour scheme is:
 * Red: Appalling and Very poor ratings.
 * Orange: Poor and mediocre ratings.
 * Yellow: Good rating.
 * White: Very good rating (standard).
 * Green: Excellent and outstanding ratings.
 */
void Town::UpdateLabel()
{
	if (!(_game_mode == GM_EDITOR) && (_local_company < MAX_COMPANIES)) {
		int r = this->ratings[_local_company];
		(this->town_label = 0, r <= RATING_VERYPOOR)  || // Appalling and Very Poor
		(this->town_label++,   r <= RATING_MEDIOCRE)  || // Poor and Mediocre
		(this->town_label++,   r <= RATING_GOOD)      || // Good
		(this->town_label++,   r <= RATING_VERYGOOD)  || // Very Good
		(this->town_label++,   true);                    // Excellent and Outstanding
	}
}

void Town::FillCachedName() const
{
	char buf[MAX_LENGTH_TOWN_NAME_CHARS * MAX_CHAR_LENGTH];
	char *end = GetTownName(buf, this, lastof(buf));
	this->cached_name.assign(buf, end);
}

/**
 * Get the cost for removing this house
 * @return the cost (inflation corrected etc)
 */
Money HouseSpec::GetRemovalCost() const
{
	return (_price[PR_CLEAR_HOUSE] * this->removal_cost) >> 8;
}

/* Local */
static int _grow_town_result;

/* Describe the possible states */
enum TownGrowthResult {
	GROWTH_SUCCEED         = -1,
	GROWTH_SEARCH_STOPPED  =  0
//	GROWTH_SEARCH_RUNNING >=  1
};

static bool BuildTownHouse(Town *t, TileIndex tile);
static Town *CreateRandomTown(uint attempts, uint32 townnameparts, TownSize size, bool city, TownLayout layout);

static void TownDrawHouseLift(const TileInfo *ti)
{
	AddChildSpriteScreen(SPR_LIFT, PAL_NONE, 14, 60 - GetLiftPosition(ti->tile));
}

static void DrawHouseLiftInGUI(int x, int y)
{
	DrawSprite(SPR_LIFT, PAL_NONE, x - 18, y + 7);
}

typedef void TownDrawTileProc(const TileInfo *ti);
static TownDrawTileProc * const _town_draw_tile_procs[1] = {
	TownDrawHouseLift
};

/**
 * Return a random direction
 *
 * @return a random direction
 */
static inline DiagDirection RandomDiagDir()
{
	return (DiagDirection)(3 & Random());
}

/**
 * House Tile drawing handler.
 * Part of the tile loop process
 * @param ti TileInfo of the tile to draw
 */
static void DrawTile_Town(TileInfo *ti, DrawTileProcParams params)
{
	HouseID house_id = GetHouseType(ti->tile);

	if (house_id >= NEW_HOUSE_OFFSET) {
		/* Houses don't necessarily need new graphics. If they don't have a
		 * spritegroup associated with them, then the sprite for the substitute
		 * house id is drawn instead. */
		if (HouseSpec::Get(house_id)->grf_prop.spritegroup[0] != nullptr) {
			DrawNewHouseTile(ti, house_id);
			return;
		} else {
			house_id = HouseSpec::Get(house_id)->grf_prop.subst_id;
		}
	}

	/* Retrieve pointer to the draw town tile struct */
	const DrawBuildingsTileStruct *dcts = &_town_draw_tile_data[house_id << 4 | TileHash2Bit(ti->x, ti->y) << 2 | GetHouseBuildingStage(ti->tile)];

	if (ti->tileh != SLOPE_FLAT) DrawFoundation(ti, FOUNDATION_LEVELED);

	DrawGroundSprite(dcts->ground.sprite, dcts->ground.pal);

	/* If houses are invisible, do not draw the upper part */
	if (IsInvisibilitySet(TO_HOUSES)) return;

	/* Add a house on top of the ground? */
	SpriteID image = dcts->building.sprite;
	if (image != 0) {
		AddSortableSpriteToDraw(image, dcts->building.pal,
			ti->x + dcts->subtile_x,
			ti->y + dcts->subtile_y,
			dcts->width,
			dcts->height,
			dcts->dz,
			ti->z,
			IsTransparencySet(TO_HOUSES)
		);

		if (IsTransparencySet(TO_HOUSES)) return;
	}

	{
		int proc = dcts->draw_proc - 1;

		if (proc >= 0) _town_draw_tile_procs[proc](ti);
	}
}

static void DrawOldHouseTileInGUI(int x, int y, HouseID house_id, bool ground)
{
	/* Retrieve pointer to the draw town tile struct */
	const DrawBuildingsTileStruct *dcts = &_town_draw_tile_data[house_id << 4 | TOWN_HOUSE_COMPLETED];
	if (ground) {
		/* Draw the ground sprite */
		DrawSprite(dcts->ground.sprite, dcts->ground.pal, x, y);
	} else {
		/* Add a house on top of the ground? */
		if (dcts->building.sprite != 0) {
			DrawSprite(dcts->building.sprite, dcts->building.pal, x + dcts->subtile_x, y + dcts->subtile_y);
		}
		/* Draw the lift */
		if (dcts->draw_proc == 1) DrawHouseLiftInGUI(x, y);
	}
}

/**
 * Draw image of a house. Image will be centered between the \c left and the \c right and verticaly aligned to the \c bottom.
 *
 * @param house_id house type
 * @param left left bound of the drawing area
 * @param top top bound of the drawing area
 * @param right right bound of the drawing area
 * @param bottom bottom bound of the drawing area
 */
void DrawHouseImage(HouseID house_id, int left, int top, int right, int bottom)
{
	DrawPixelInfo tmp_dpi;
	if (!FillDrawPixelInfo(&tmp_dpi, left, top, right - left + 1, bottom - top + 1)) return;
	DrawPixelInfo *old_dpi = _cur_dpi;
	_cur_dpi = &tmp_dpi;

	const HouseSpec *hs = HouseSpec::Get(house_id);

	/* sprites are relative to the topmost pixel of the ground tile */
	uint x = (right - left + 1) / 2;
	uint y = bottom - top + 1 - TILE_PIXELS;
	if (hs->building_flags & TILE_SIZE_1x2) x -= TILE_PIXELS / 2;
	if (hs->building_flags & TILE_SIZE_2x1) x += TILE_PIXELS / 2;
	if (hs->building_flags & BUILDING_HAS_2_TILES) y -= TILE_PIXELS / 2;
	if (hs->building_flags & BUILDING_HAS_4_TILES) y -= TILE_PIXELS / 2;

	bool new_house = false;
	if (house_id >= NEW_HOUSE_OFFSET) {
		/* Houses don't necessarily need new graphics. If they don't have a
		 * spritegroup associated with them, then the sprite for the substitute
		 * house id is drawn instead. */
		if (hs->grf_prop.spritegroup[0] != nullptr) {
			new_house = true;
		} else {
			house_id = hs->grf_prop.subst_id;
		}
	}

	uint num_row = (hs->building_flags & BUILDING_2_TILES_X) ? 2 : 1;
	uint num_col = (hs->building_flags & BUILDING_2_TILES_Y) ? 2 : 1;

	for (bool ground = true; ; ground = !ground) {
		HouseID hid = house_id;
		for (uint row = 0; row < num_row; row++) {
			for (uint col = 0; col < num_col; col++) {
				Point offset = RemapCoords(row * TILE_SIZE, col * TILE_SIZE, 0); // offset for current tile
				offset.x = UnScaleByZoom(offset.x, ZOOM_LVL_GUI);
				offset.y = UnScaleByZoom(offset.y, ZOOM_LVL_GUI);
				if (new_house) {
					DrawNewHouseTileInGUI(x + offset.x, y + offset.y, hid, ground);
				} else {
					DrawOldHouseTileInGUI(x + offset.x, y + offset.y, hid, ground);
				}
				hid++;
			}
		}
		if (!ground) break;
	}

	_cur_dpi = old_dpi;
}

static int GetSlopePixelZ_Town(TileIndex tile, uint x, uint y)
{
	return GetTileMaxPixelZ(tile);
}

/** Tile callback routine */
static Foundation GetFoundation_Town(TileIndex tile, Slope tileh)
{
	HouseID hid = GetHouseType(tile);

	/* For NewGRF house tiles we might not be drawing a foundation. We need to
	 * account for this, as other structures should
	 * draw the wall of the foundation in this case.
	 */
	if (hid >= NEW_HOUSE_OFFSET) {
		const HouseSpec *hs = HouseSpec::Get(hid);
		if (hs->grf_prop.spritegroup[0] != nullptr && HasBit(hs->callback_mask, CBM_HOUSE_DRAW_FOUNDATIONS)) {
			uint32 callback_res = GetHouseCallback(CBID_HOUSE_DRAW_FOUNDATIONS, 0, 0, hid, Town::GetByTile(tile), tile);
			if (callback_res != CALLBACK_FAILED && !ConvertBooleanCallback(hs->grf_prop.grffile, CBID_HOUSE_DRAW_FOUNDATIONS, callback_res)) return FOUNDATION_NONE;
		}
	}
	return FlatteningFoundation(tileh);
}

uint8 GetAnimatedTileSpeed_Town(TileIndex tile)
{
	if (GetHouseType(tile) >= NEW_HOUSE_OFFSET) {
		return GetNewHouseTileAnimationSpeed(tile);
	}
	return 2;
}

/**
 * Animate a tile for a town
 * Only certain houses can be animated
 * The newhouses animation supersedes regular ones
 * @param tile TileIndex of the house to animate
 */
void AnimateTile_Town(TileIndex tile)
{
	if (GetHouseType(tile) >= NEW_HOUSE_OFFSET) {
		AnimateNewHouseTile(tile);
		return;
	}

	if (_scaled_tick_counter & 3) return;

	/* If the house is not one with a lift anymore, then stop this animating.
	 * Not exactly sure when this happens, but probably when a house changes.
	 * Before this was just a return...so it'd leak animated tiles..
	 * That bug seems to have been here since day 1?? */
	if (!(HouseSpec::Get(GetHouseType(tile))->building_flags & BUILDING_IS_ANIMATED)) {
		DeleteAnimatedTile(tile);
		return;
	}

	if (!LiftHasDestination(tile)) {
		uint i;

		/* Building has 6 floors, number 0 .. 6, where 1 is illegal.
		 * This is due to the fact that the first floor is, in the graphics,
		 *  the height of 2 'normal' floors.
		 * Furthermore, there are 6 lift positions from floor N (incl) to floor N + 1 (excl) */
		do {
			i = RandomRange(7);
		} while (i == 1 || i * 6 == GetLiftPosition(tile));

		SetLiftDestination(tile, i);
	}

	int pos = GetLiftPosition(tile);
	int dest = GetLiftDestination(tile) * 6;
	pos += (pos < dest) ? 1 : -1;
	SetLiftPosition(tile, pos);

	if (pos == dest) {
		HaltLift(tile);
		DeleteAnimatedTile(tile);
	}

	MarkTileDirtyByTile(tile, VMDF_NOT_MAP_MODE);
}

/**
 * Determines if a town is close to a tile
 * @param tile TileIndex of the tile to query
 * @param dist maximum distance to be accepted
 * @returns true if the tile correspond to the distance criteria
 */
static bool IsCloseToTown(TileIndex tile, uint dist)
{
	if (_town_kdtree.Count() == 0) return false;
	Town *t = Town::Get(_town_kdtree.FindNearest(TileX(tile), TileY(tile)));
	return DistanceManhattan(tile, t->xy) < dist;
}

/**
 * Resize the sign(label) of the town after changes in
 * population (creation or growth or else)
 */
void Town::UpdateVirtCoord()
{
	this->UpdateLabel();
	Point pt = RemapCoords2(TileX(this->xy) * TILE_SIZE, TileY(this->xy) * TILE_SIZE);

	if (_viewport_sign_kdtree_valid && this->cache.sign.kdtree_valid) _viewport_sign_kdtree.Remove(ViewportSignKdtreeItem::MakeTown(this->index));

	SetDParam(0, this->index);
	SetDParam(1, this->cache.population);
	this->cache.sign.UpdatePosition(HasBit(_display_opt, DO_SHOW_TOWN_NAMES) ? ZOOM_LVL_OUT_128X : ZOOM_LVL_END, pt.x, pt.y - 24 * ZOOM_LVL_BASE, this->Label(), STR_VIEWPORT_TOWN);

	if (_viewport_sign_kdtree_valid) _viewport_sign_kdtree.Insert(ViewportSignKdtreeItem::MakeTown(this->index));

	SetWindowDirty(WC_TOWN_VIEW, this->index);
}

/** Update the virtual coords needed to draw the town sign for all towns. */
void UpdateAllTownVirtCoords()
{
	for (Town *t : Town::Iterate()) {
		t->UpdateVirtCoord();
	}
}

void ClearAllTownCachedNames()
{
	for (Town *t : Town::Iterate()) {
		t->cached_name.clear();
	}
}

/**
 * Change the towns population
 * @param t Town which population has changed
 * @param mod population change (can be positive or negative)
 */
static void ChangePopulation(Town *t, int mod)
{
	t->cache.population += mod;
	InvalidateWindowData(WC_TOWN_VIEW, t->index); // Cargo requirements may appear/vanish for small populations
	if (_settings_client.gui.population_in_label) t->UpdateVirtCoord();

	InvalidateWindowData(WC_TOWN_DIRECTORY, 0, TDIWD_POPULATION_CHANGE);
}

/**
 * Determines the world population
 * Basically, count population of all towns, one by one
 * @return uint32 the calculated population of the world
 */
uint32 GetWorldPopulation()
{
	uint32 pop = 0;
	for (const Town *t : Town::Iterate()) pop += t->cache.population;
	return pop;
}

/**
 * Remove stations from nearby station list if a town is no longer in the catchment area of each.
 * To improve performance only checks stations that cover the provided house area (doesn't need to contain an actual house).
 * @param t Town to work on
 * @param tile Location of house area (north part)
 * @param flags BuildingFlags containing the size of house area
 */
static void RemoveNearbyStations(Town *t, TileIndex tile, BuildingFlags flags)
{
	for (StationList::iterator it = t->stations_near.begin(); it != t->stations_near.end(); /* incremented inside loop */) {
		const Station *st = *it;

		bool covers_area = st->TileIsInCatchment(tile);
		if (flags & BUILDING_2_TILES_Y)   covers_area |= st->TileIsInCatchment(tile + TileDiffXY(0, 1));
		if (flags & BUILDING_2_TILES_X)   covers_area |= st->TileIsInCatchment(tile + TileDiffXY(1, 0));
		if (flags & BUILDING_HAS_4_TILES) covers_area |= st->TileIsInCatchment(tile + TileDiffXY(1, 1));

		if (covers_area && !st->CatchmentCoversTown(t->index)) {
			it = t->stations_near.erase(it);
		} else {
			++it;
		}
	}
}

/**
 * Helper function for house completion stages progression
 * @param tile TileIndex of the house (or parts of it) to "grow"
 */
static void MakeSingleHouseBigger(TileIndex tile)
{
	assert_tile(IsTileType(tile, MP_HOUSE), tile);

	/* progress in construction stages */
	IncHouseConstructionTick(tile);
	if (GetHouseConstructionTick(tile) != 0) return;

	AnimateNewHouseConstruction(tile);

	if (IsHouseCompleted(tile)) {
		/* Now that construction is complete, we can add the population of the
		 * building to the town. */
		ChangePopulation(Town::GetByTile(tile), HouseSpec::Get(GetHouseType(tile))->population);
		ResetHouseAge(tile);
	}
	MarkTileDirtyByTile(tile, VMDF_NOT_MAP_MODE);
}

/**
 * Make the house advance in its construction stages until completion
 * @param tile TileIndex of house
 */
static void MakeTownHouseBigger(TileIndex tile)
{
	uint flags = HouseSpec::Get(GetHouseType(tile))->building_flags;
	if (flags & BUILDING_HAS_1_TILE)  MakeSingleHouseBigger(TILE_ADDXY(tile, 0, 0));
	if (flags & BUILDING_2_TILES_Y)   MakeSingleHouseBigger(TILE_ADDXY(tile, 0, 1));
	if (flags & BUILDING_2_TILES_X)   MakeSingleHouseBigger(TILE_ADDXY(tile, 1, 0));
	if (flags & BUILDING_HAS_4_TILES) MakeSingleHouseBigger(TILE_ADDXY(tile, 1, 1));
}

/**
 * Generate cargo for a town (house).
 *
 * The amount of cargo should be and will be greater than zero.
 *
 * @param t current town
 * @param ct type of cargo to generate, usually CT_PASSENGERS or CT_MAIL
 * @param amount how many units of cargo
 * @param stations available stations for this house
 * @param economy_adjust true if amount should be reduced during recession
 */
static void TownGenerateCargo (Town *t, CargoID ct, uint amount, StationFinder &stations, bool economy_adjust)
{
	// when the economy flunctuates, everyone wants to stay at home
	if (economy_adjust && EconomyIsInRecession()) {
		amount = (amount + 1) >> 1;
	}

	amount = ScaleQuantity(amount, _settings_game.economy.town_cargo_scale_factor);

	// calculate for town stats

	switch (ct) {
		case CT_PASSENGERS:
		case CT_MAIL:
			t->supplied[ct].new_max += amount;
			t->supplied[ct].new_act += MoveGoodsToStation(ct, amount, ST_TOWN, t->index, stations.GetStations());
			break;

		default: {
			const CargoSpec *cs = CargoSpec::Get(ct);
			t->supplied[cs->Index()].new_max += amount;
			t->supplied[cs->Index()].new_act += MoveGoodsToStation(ct, amount, ST_TOWN, t->index, stations.GetStations());
			break;
		}
	}
}

/**
 * Tile callback function.
 *
 * Periodic tic handler for houses and town
 * @param tile been asked to do its stuff
 */
static void TileLoop_Town(TileIndex tile)
{
	HouseID house_id = GetHouseType(tile);

	/* NewHouseTileLoop returns false if Callback 21 succeeded, i.e. the house
	 * doesn't exist any more, so don't continue here. */
	if (house_id >= NEW_HOUSE_OFFSET && !NewHouseTileLoop(tile)) return;

	if (!IsHouseCompleted(tile)) {
		/* Construction is not completed. See if we can go further in construction*/
		MakeTownHouseBigger(tile);
		return;
	}

	const HouseSpec *hs = HouseSpec::Get(house_id);

	/* If the lift has a destination, it is already an animated tile. */
	if ((hs->building_flags & BUILDING_IS_ANIMATED) &&
			house_id < NEW_HOUSE_OFFSET &&
			!LiftHasDestination(tile) &&
			Chance16(1, 2)) {
		AddAnimatedTile(tile);
	}

	Town *t = Town::GetByTile(tile);
	uint32 r = Random();

	StationFinder stations(TileArea(tile, 1, 1));

	if (HasBit(hs->callback_mask, CBM_HOUSE_PRODUCE_CARGO)) {
		for (uint i = 0; i < 256; i++) {
			uint16 callback = GetHouseCallback(CBID_HOUSE_PRODUCE_CARGO, i, r, house_id, t, tile);

			if (callback == CALLBACK_FAILED || callback == CALLBACK_HOUSEPRODCARGO_END) break;

			CargoID cargo = GetCargoTranslation(GB(callback, 8, 7), hs->grf_prop.grffile);
			if (cargo == CT_INVALID) continue;

			uint amt = GB(callback, 0, 8);
			if (amt == 0) continue;

			// XXX: no economy flunctuation for GRF cargos?
			TownGenerateCargo(t, cargo, amt, stations, false);
		}
	} else {
		switch (_settings_game.economy.town_cargogen_mode) {
			case TCGM_ORIGINAL:
				/* Original (quadratic) cargo generation algorithm */
				if (GB(r, 0, 8) < hs->population) {
					uint amt = GB(r, 0, 8) / 8 + 1;
					TownGenerateCargo(t, CT_PASSENGERS, amt, stations, true);
				}

				if (GB(r, 8, 8) < hs->mail_generation) {
					uint amt = GB(r, 8, 8) / 8 + 1;
					TownGenerateCargo(t, CT_MAIL, amt, stations, true);
				}
				break;

			case TCGM_BITCOUNT:
				/* Binomial distribution per tick, by a series of coin flips */
				/* Reduce generation rate to a 1/4, using tile bits to spread out distribution.
				 * As tick counter is incremented by 256 between each call, we ignore the lower 8 bits. */
				if (GB(_tick_counter, 8, 2) == GB(tile, 0, 2)) {
					/* Make a bitmask with up to 32 bits set, one for each potential pax */
					int genmax = (hs->population + 7) / 8;
					uint32 genmask = (genmax >= 32) ? 0xFFFFFFFF : ((1 << genmax) - 1);
					/* Mask random value by potential pax and count number of actual pax */
					uint amt = CountBits(r & genmask);
					/* Adjust and apply */
					TownGenerateCargo(t, CT_PASSENGERS, amt, stations, true);

					/* Do the same for mail, with a fresh random */
					r = Random();
					genmax = (hs->mail_generation + 7) / 8;
					genmask = (genmax >= 32) ? 0xFFFFFFFF : ((1 << genmax) - 1);
					amt = CountBits(r & genmask);
					TownGenerateCargo(t, CT_MAIL, amt, stations, true);
				}
				break;

			default:
				NOT_REACHED();
		}
	}

	Backup<CompanyID> cur_company(_current_company, OWNER_TOWN, FILE_LINE);

	if ((hs->building_flags & BUILDING_HAS_1_TILE) &&
			HasBit(t->flags, TOWN_IS_GROWING) &&
			CanDeleteHouse(tile) &&
			GetHouseAge(tile) >= hs->minimum_life &&
			--t->time_until_rebuild == 0) {
		t->time_until_rebuild = GB(r, 16, 8) + 192;

		ClearTownHouse(t, tile);

		/* Rebuild with another house? */
		if (GB(r, 24, 8) >= 12) {
			/* If we are multi-tile houses, make sure to replace the house
			 * closest to city center. If we do not do this, houses tend to
			 * wander away from roads and other houses. */
			if (hs->building_flags & BUILDING_HAS_2_TILES) {
				/* House tiles are always the most north tile. Move the new
				 * house to the south if we are north of the city center. */
				TileIndexDiffC grid_pos = TileIndexToTileIndexDiffC(t->xy, tile);
				int x = Clamp(grid_pos.x, 0, 1);
				int y = Clamp(grid_pos.y, 0, 1);

				if (hs->building_flags & TILE_SIZE_2x2) {
					tile = TILE_ADDXY(tile, x, y);
				} else if (hs->building_flags & TILE_SIZE_1x2) {
					tile = TILE_ADDXY(tile, 0, y);
				} else if (hs->building_flags & TILE_SIZE_2x1) {
					tile = TILE_ADDXY(tile, x, 0);
				}
			}

			BuildTownHouse(t, tile);
		}
	}

	cur_company.Restore();
}

static CommandCost ClearTile_Town(TileIndex tile, DoCommandFlag flags)
{
	if (flags & DC_AUTO) return_cmd_error(STR_ERROR_BUILDING_MUST_BE_DEMOLISHED);
	if (!CanDeleteHouse(tile)) return CMD_ERROR;

	const HouseSpec *hs = HouseSpec::Get(GetHouseType(tile));

	CommandCost cost(EXPENSES_CONSTRUCTION);
	cost.AddCost(hs->GetRemovalCost());

	int rating = hs->remove_rating_decrease;
	Town *t = Town::GetByTile(tile);

	if (Company::IsValidID(_current_company)) {
		if (rating > t->ratings[_current_company] && !(flags & DC_NO_TEST_TOWN_RATING) && !_cheats.magic_bulldozer.value) {
			SetDParam(0, t->index);
			return_cmd_error(STR_ERROR_LOCAL_AUTHORITY_REFUSES_TO_ALLOW_THIS);
		}
	}

	ChangeTownRating(t, -rating, RATING_HOUSE_MINIMUM, flags);
	if (flags & DC_EXEC) {
		ClearTownHouse(t, tile);
	}

	return cost;
}

void AddProducedHouseCargo(HouseID house_id, TileIndex tile, CargoArray &produced)
{
	const HouseSpec *hs = HouseSpec::Get(house_id);

	if (HasBit(hs->callback_mask, CBM_HOUSE_PRODUCE_CARGO)) {
		Town *t = (tile == INVALID_TILE) ? nullptr : Town::GetByTile(tile);
		for (uint i = 0; i < 256; i++) {
			uint16 callback = GetHouseCallback(CBID_HOUSE_PRODUCE_CARGO, i, 0, house_id, t, tile);

			if (callback == CALLBACK_FAILED || callback == CALLBACK_HOUSEPRODCARGO_END) break;

			CargoID cargo = GetCargoTranslation(GB(callback, 8, 7), hs->grf_prop.grffile);

			if (cargo == CT_INVALID) continue;
			produced[cargo]++;
		}
	} else {
		if (hs->population > 0) {
			produced[CT_PASSENGERS]++;
		}
		if (hs->mail_generation > 0) {
			produced[CT_MAIL]++;
		}
	}
}

static void AddProducedCargo_Town(TileIndex tile, CargoArray &produced)
{
	AddProducedHouseCargo(GetHouseType(tile), tile, produced);
}

static inline void AddAcceptedCargoSetMask(CargoID cargo, uint amount, CargoArray &acceptance, CargoTypes *always_accepted)
{
	if (cargo == CT_INVALID || amount == 0) return;
	acceptance[cargo] += amount;
	SetBit(*always_accepted, cargo);
}

void AddAcceptedHouseCargo(HouseID house_id, TileIndex tile, CargoArray &acceptance, CargoTypes *always_accepted)
{
	const HouseSpec *hs = HouseSpec::Get(house_id);
	Town *t = (tile == INVALID_TILE) ? nullptr : Town::GetByTile(tile);
	CargoID accepts[lengthof(hs->accepts_cargo)];

	/* Set the initial accepted cargo types */
	for (uint8 i = 0; i < lengthof(accepts); i++) {
		accepts[i] = hs->accepts_cargo[i];
	}

	/* Check for custom accepted cargo types */
	if (HasBit(hs->callback_mask, CBM_HOUSE_ACCEPT_CARGO)) {
		uint16 callback = GetHouseCallback(CBID_HOUSE_ACCEPT_CARGO, 0, 0, house_id, t, tile);
		if (callback != CALLBACK_FAILED) {
			/* Replace accepted cargo types with translated values from callback */
			accepts[0] = GetCargoTranslation(GB(callback,  0, 5), hs->grf_prop.grffile);
			accepts[1] = GetCargoTranslation(GB(callback,  5, 5), hs->grf_prop.grffile);
			accepts[2] = GetCargoTranslation(GB(callback, 10, 5), hs->grf_prop.grffile);
		}
	}

	/* Check for custom cargo acceptance */
	if (HasBit(hs->callback_mask, CBM_HOUSE_CARGO_ACCEPTANCE)) {
		uint16 callback = GetHouseCallback(CBID_HOUSE_CARGO_ACCEPTANCE, 0, 0, house_id, t, tile);
		if (callback != CALLBACK_FAILED) {
			AddAcceptedCargoSetMask(accepts[0], GB(callback, 0, 4), acceptance, always_accepted);
			AddAcceptedCargoSetMask(accepts[1], GB(callback, 4, 4), acceptance, always_accepted);
			if (_settings_game.game_creation.landscape != LT_TEMPERATE && HasBit(callback, 12)) {
				/* The 'S' bit indicates food instead of goods */
				AddAcceptedCargoSetMask(CT_FOOD, GB(callback, 8, 4), acceptance, always_accepted);
			} else {
				AddAcceptedCargoSetMask(accepts[2], GB(callback, 8, 4), acceptance, always_accepted);
			}
			return;
		}
	}

	/* No custom acceptance, so fill in with the default values */
	for (uint8 i = 0; i < lengthof(accepts); i++) {
		AddAcceptedCargoSetMask(accepts[i], hs->cargo_acceptance[i], acceptance, always_accepted);
	}
}

static void AddAcceptedCargo_Town(TileIndex tile, CargoArray &acceptance, CargoTypes *always_accepted)
{
	AddAcceptedHouseCargo(GetHouseType(tile), tile, acceptance, always_accepted);
}

static void GetTileDesc_Town(TileIndex tile, TileDesc *td)
{
	const HouseID house = GetHouseType(tile);

	td->str = GetHouseName(house, tile);

	if (!IsHouseCompleted(tile)) {
		SetDParamX(td->dparam, 0, td->str);
		td->str = STR_LAI_TOWN_INDUSTRY_DESCRIPTION_UNDER_CONSTRUCTION;
	}

	const HouseSpec *hs = HouseSpec::Get(house);
	if (hs->grf_prop.grffile != nullptr) {
		const GRFConfig *gc = GetGRFConfig(hs->grf_prop.grffile->grfid);
		td->grf = gc->GetName();
	}

	td->owner[0] = OWNER_TOWN;
}

static TrackStatus GetTileTrackStatus_Town(TileIndex tile, TransportType mode, uint sub_mode, DiagDirection side)
{
	/* not used */
	return 0;
}

static void ChangeTileOwner_Town(TileIndex tile, Owner old_owner, Owner new_owner)
{
	/* not used */
}

static bool GrowTown(Town *t);

static void TownTickHandler(Town *t)
{
	if (HasBit(t->flags, TOWN_IS_GROWING)) {
		int i = (int)t->grow_counter - 1;
		if (i < 0) {
			if (GrowTown(t)) {
				i = t->growth_rate;
			} else {
				/* If growth failed wait a bit before retrying */
				i = std::min<uint16>(t->growth_rate, TOWN_GROWTH_TICKS - 1);
			}
		}
		t->grow_counter = i;
	}
}

void OnTick_Town()
{
	if (_game_mode == GM_EDITOR) return;

	for (Town *t : Town::Iterate()) {
		TownTickHandler(t);
	}
}

/**
 * Return the RoadBits of a tile
 *
 * @note There are many other functions doing things like that.
 * @note Needs to be checked for needlessness.
 * @param tile The tile we want to analyse
 * @return The roadbits of the given tile
 */
static RoadBits GetTownRoadBits(TileIndex tile)
{
	if (IsRoadDepotTile(tile) || IsStandardRoadStopTile(tile)) return ROAD_NONE;
	if (!MayTownModifyRoad(tile)) return ROAD_NONE;

	return GetAnyRoadBits(tile, RTT_ROAD, true);
}

RoadType GetTownRoadType(const Town *t)
{
	RoadType best_rt = ROADTYPE_ROAD;
	const RoadTypeInfo *best = nullptr;
	const uint16 assume_max_speed = 50;

	for (RoadType rt = ROADTYPE_BEGIN; rt != ROADTYPE_END; rt++) {
		if (RoadTypeIsTram(rt)) continue;

		const RoadTypeInfo *rti = GetRoadTypeInfo(rt);

		/* Unused road type. */
		if (rti->label == 0) continue;

		/* Can town build this road. */
		if (!HasBit(rti->flags, ROTF_TOWN_BUILD)) continue;
		if (HasBit(rti->extra_flags, RXTF_NO_TOWN_MODIFICATION)) continue;

		/* Not yet introduced at this date. */
		if (IsInsideMM(rti->introduction_date, 0, MAX_DAY) && rti->introduction_date > _date) continue;

		if (best != nullptr) {
			if ((rti->max_speed == 0 ? assume_max_speed : rti->max_speed) < (best->max_speed == 0 ? assume_max_speed : best->max_speed)) continue;
		}

		best_rt = rt;
		best = rti;
	}

	return best_rt;
}

bool MayTownModifyRoad(TileIndex tile)
{
	if (MayHaveRoad(tile)) {
		RoadType present_road = GetRoadTypeRoad(tile);
		if (present_road != INVALID_ROADTYPE && HasBit(GetRoadTypeInfo(present_road)->extra_flags, RXTF_NO_TOWN_MODIFICATION)) return false;
		RoadType present_tram = GetRoadTypeTram(tile);
		if (present_tram != INVALID_ROADTYPE && HasBit(GetRoadTypeInfo(present_tram)->extra_flags, RXTF_NO_TOWN_MODIFICATION)) return false;
	}
	return true;
}

/**
 * Check for parallel road inside a given distance.
 *   Assuming a road from (tile - TileOffsByDiagDir(dir)) to tile,
 *   is there a parallel road left or right of it within distance dist_multi?
 *
 * @param tile current tile
 * @param dir target direction
 * @param dist_multi distance multiplayer
 * @return true if there is a parallel road
 */
static bool IsNeighborRoadTile(TileIndex tile, const DiagDirection dir, uint dist_multi)
{
	if (!IsValidTile(tile)) return false;

	/* Lookup table for the used diff values */
	const TileIndexDiff tid_lt[3] = {
		TileOffsByDiagDir(ChangeDiagDir(dir, DIAGDIRDIFF_90RIGHT)),
		TileOffsByDiagDir(ChangeDiagDir(dir, DIAGDIRDIFF_90LEFT)),
		TileOffsByDiagDir(ReverseDiagDir(dir)),
	};

	dist_multi = (dist_multi + 1) * 4;
	for (uint pos = 4; pos < dist_multi; pos++) {
		/* Go (pos / 4) tiles to the left or the right */
		TileIndexDiff cur = tid_lt[(pos & 1) ? 0 : 1] * (pos / 4);

		/* Use the current tile as origin, or go one tile backwards */
		if (pos & 2) cur += tid_lt[2];

		/* Test for roadbit parallel to dir and facing towards the middle axis */
		if (IsValidTile(tile + cur) &&
				GetTownRoadBits(TILE_ADD(tile, cur)) & DiagDirToRoadBits((pos & 2) ? dir : ReverseDiagDir(dir))) return true;
	}
	return false;
}

/**
 * Check if a Road is allowed on a given tile
 *
 * @param t The current town
 * @param tile The target tile
 * @param dir The direction in which we want to extend the town
 * @return true if it is allowed else false
 */
static bool IsRoadAllowedHere(Town *t, TileIndex tile, DiagDirection dir)
{
	if (DistanceFromEdge(tile) == 0) return false;

	/* Prevent towns from building roads under bridges along the bridge. Looks silly. */
	if (IsBridgeAbove(tile) && GetBridgeAxis(tile) == DiagDirToAxis(dir)) return false;

	/* Check if there already is a road at this point? */
	if (GetTownRoadBits(tile) == ROAD_NONE) {
		/* No, try if we are able to build a road piece there.
		 * If that fails clear the land, and if that fails exit.
		 * This is to make sure that we can build a road here later. */
		RoadType rt = GetTownRoadType(t);
<<<<<<< HEAD
		if (DoCommand(tile, ((dir == DIAGDIR_NW || dir == DIAGDIR_SE) ? ROAD_Y : ROAD_X) | (rt << 4), 0, DC_AUTO, CMD_BUILD_ROAD).Failed() &&
				DoCommand(tile, 0, 0, DC_AUTO | DC_TOWN, CMD_LANDSCAPE_CLEAR).Failed()) {
=======
		if (DoCommand(tile, ((dir == DIAGDIR_NW || dir == DIAGDIR_SE) ? ROAD_Y : ROAD_X) | (rt << 4), 0, DC_AUTO | DC_NO_WATER, CMD_BUILD_ROAD).Failed() &&
				DoCommand(tile, 0, 0, DC_AUTO | DC_NO_WATER, CMD_LANDSCAPE_CLEAR).Failed()) {
>>>>>>> cd36e171
			return false;
		}
	}

	Slope cur_slope = _settings_game.construction.build_on_slopes ? GetFoundationSlope(tile) : GetTileSlope(tile);
	bool ret = !IsNeighborRoadTile(tile, dir, t->layout == TL_ORIGINAL ? 1 : 2);
	if (cur_slope == SLOPE_FLAT) return ret;

	/* If the tile is not a slope in the right direction, then
	 * maybe terraform some. */
	Slope desired_slope = (dir == DIAGDIR_NW || dir == DIAGDIR_SE) ? SLOPE_NW : SLOPE_NE;
	if (desired_slope != cur_slope && ComplementSlope(desired_slope) != cur_slope) {
		if (Chance16(1, 8)) {
			CommandCost res = CMD_ERROR;
			if (!_generating_world && Chance16(1, 10)) {
				/* Note: Do not replace "^ SLOPE_ELEVATED" with ComplementSlope(). The slope might be steep. */
				res = DoCommand(tile, Chance16(1, 16) ? cur_slope : cur_slope ^ SLOPE_ELEVATED, 0,
						DC_EXEC | DC_AUTO | DC_NO_WATER | DC_TOWN, CMD_TERRAFORM_LAND);
			}
			if (res.Failed() && Chance16(1, 3)) {
				/* We can consider building on the slope, though. */
				return ret;
			}
		}
		return false;
	}
	return ret;
}

static bool TerraformTownTile(TileIndex tile, int edges, int dir)
{
	assert(tile < MapSize());

	CommandCost r = DoCommand(tile, edges, dir, DC_AUTO | DC_NO_WATER | DC_TOWN, CMD_TERRAFORM_LAND);
	if (r.Failed() || r.GetCost() >= (_price[PR_TERRAFORM] + 2) * 8) return false;
	DoCommand(tile, edges, dir, DC_AUTO | DC_NO_WATER | DC_TOWN | DC_EXEC, CMD_TERRAFORM_LAND);
	return true;
}

static void LevelTownLand(TileIndex tile)
{
	assert(tile < MapSize());

	/* Don't terraform if land is plain or if there's a house there. */
	if (IsTileType(tile, MP_HOUSE)) return;
	Slope tileh = GetTileSlope(tile);
	if (tileh == SLOPE_FLAT) return;

	/* First try up, then down */
	if (!TerraformTownTile(tile, ~tileh & SLOPE_ELEVATED, 1)) {
		TerraformTownTile(tile, tileh & SLOPE_ELEVATED, 0);
	}
}

/**
 * Generate the RoadBits of a grid tile
 *
 * @param t current town
 * @param tile tile in reference to the town
 * @param dir The direction to which we are growing ATM
 * @return the RoadBit of the current tile regarding
 *  the selected town layout
 */
static RoadBits GetTownRoadGridElement(Town *t, TileIndex tile, DiagDirection dir)
{
	/* align the grid to the downtown */
	TileIndexDiffC grid_pos = TileIndexToTileIndexDiffC(t->xy, tile); // Vector from downtown to the tile
	RoadBits rcmd = ROAD_NONE;

	switch (t->layout) {
		default: NOT_REACHED();

		case TL_2X2_GRID:
			if ((grid_pos.x % 3) == 0) rcmd |= ROAD_Y;
			if ((grid_pos.y % 3) == 0) rcmd |= ROAD_X;
			break;

		case TL_3X3_GRID:
			if ((grid_pos.x % 4) == 0) rcmd |= ROAD_Y;
			if ((grid_pos.y % 4) == 0) rcmd |= ROAD_X;
			break;
	}

	/* Optimise only X-junctions */
	if (rcmd != ROAD_ALL) return rcmd;

	RoadBits rb_template;

	switch (GetTileSlope(tile)) {
		default:       rb_template = ROAD_ALL; break;
		case SLOPE_W:  rb_template = ROAD_NW | ROAD_SW; break;
		case SLOPE_SW: rb_template = ROAD_Y  | ROAD_SW; break;
		case SLOPE_S:  rb_template = ROAD_SW | ROAD_SE; break;
		case SLOPE_SE: rb_template = ROAD_X  | ROAD_SE; break;
		case SLOPE_E:  rb_template = ROAD_SE | ROAD_NE; break;
		case SLOPE_NE: rb_template = ROAD_Y  | ROAD_NE; break;
		case SLOPE_N:  rb_template = ROAD_NE | ROAD_NW; break;
		case SLOPE_NW: rb_template = ROAD_X  | ROAD_NW; break;
		case SLOPE_STEEP_W:
		case SLOPE_STEEP_S:
		case SLOPE_STEEP_E:
		case SLOPE_STEEP_N:
			rb_template = ROAD_NONE;
			break;
	}

	/* Stop if the template is compatible to the growth dir */
	if (DiagDirToRoadBits(ReverseDiagDir(dir)) & rb_template) return rb_template;
	/* If not generate a straight road in the direction of the growth */
	return DiagDirToRoadBits(dir) | DiagDirToRoadBits(ReverseDiagDir(dir));
}

/**
 * Grows the town with an extra house.
 *  Check if there are enough neighbor house tiles
 *  next to the current tile. If there are enough
 *  add another house.
 *
 * @param t The current town
 * @param tile The target tile for the extra house
 * @return true if an extra house has been added
 */
static bool GrowTownWithExtraHouse(Town *t, TileIndex tile)
{
	/* We can't look further than that. */
	if (DistanceFromEdge(tile) == 0) return false;

	uint counter = 0; // counts the house neighbor tiles

	/* Check the tiles E,N,W and S of the current tile for houses */
	for (DiagDirection dir = DIAGDIR_BEGIN; dir < DIAGDIR_END; dir++) {
		/* Count both void and house tiles for checking whether there
		 * are enough houses in the area. This to make it likely that
		 * houses get build up to the edge of the map. */
		switch (GetTileType(TileAddByDiagDir(tile, dir))) {
			case MP_HOUSE:
			case MP_VOID:
				counter++;
				break;

			default:
				break;
		}

		/* If there are enough neighbors stop here */
		if (counter >= 3) {
			if (BuildTownHouse(t, tile)) {
				_grow_town_result = GROWTH_SUCCEED;
				return true;
			}
			return false;
		}
	}
	return false;
}

/**
 * Grows the town with a road piece.
 *
 * @param t The current town
 * @param tile The current tile
 * @param rcmd The RoadBits we want to build on the tile
 * @return true if the RoadBits have been added else false
 */
static bool GrowTownWithRoad(const Town *t, TileIndex tile, RoadBits rcmd)
{
	RoadType rt = GetTownRoadType(t);
	if (DoCommand(tile, rcmd | (rt << 4), t->index, DC_EXEC | DC_AUTO | DC_NO_WATER | DC_TOWN, CMD_BUILD_ROAD).Succeeded()) {
		_grow_town_result = GROWTH_SUCCEED;
		return true;
	}
	return false;
}

/**
 * Checks if a town road can be continued into the next tile.
 *  Road vehicle stations, bridges, and tunnels are fine, as long as they are facing the right direction.
 *
 * @param t The current town
 * @param tile The tile where the road would be built
 * @param road_dir The direction of the road
 * @return true if the road can be continued, else false
 */
static bool CanRoadContinueIntoNextTile(const Town* t, const TileIndex tile, const DiagDirection road_dir)
{
	const int delta = TileOffsByDiagDir(road_dir); // +1 tile in the direction of the road
	TileIndex next_tile = tile + delta; // The tile beyond which must be connectable to the target tile
	RoadBits rcmd = DiagDirToRoadBits(ReverseDiagDir(road_dir));
	RoadType rt = GetTownRoadType(t);

	/* Before we try anything, make sure the tile is on the map and not the void. */
	if (!IsValidTile(next_tile)) return false;

	/* If the next tile is a bridge or tunnel, allow if it's continuing in the same direction. */
	if (IsTileType(next_tile, MP_TUNNELBRIDGE)) {
		return GetTunnelBridgeTransportType(next_tile) == TRANSPORT_ROAD && GetTunnelBridgeDirection(next_tile) == road_dir;
	}

	/* If the next tile is a station, allow if it's a road station facing the proper direction. Otherwise return false. */
	if (IsTileType(next_tile, MP_STATION)) {
		/* If the next tile is a road station, allow if it can be entered by the new tunnel/bridge, otherwise disallow. */
		return IsRoadStop(next_tile) && (GetRoadStopDir(next_tile) == ReverseDiagDir(road_dir) || (IsDriveThroughStopTile(next_tile) && GetRoadStopDir(next_tile) == road_dir));
	}

	/* If the next tile is a road depot, allow if it's facing the right way. */
	if (IsTileType(next_tile, MP_ROAD)) {
		return IsRoadDepot(next_tile) && GetRoadDepotDirection(next_tile) == ReverseDiagDir(road_dir);
	}

	/* If the next tile is a railroad track, check if towns are allowed to build level crossings.
	 * If level crossing are not allowed, reject the construction. Else allow DoCommand to determine if the rail track is buildable. */
	if (IsTileType(next_tile, MP_RAILWAY) && !_settings_game.economy.allow_town_level_crossings) return false;

	/* If a road tile can be built, the construction is allowed. */
	return DoCommand(next_tile, rcmd | (rt << 4), t->index, DC_AUTO | DC_NO_WATER, CMD_BUILD_ROAD).Succeeded();
}

/**
 * Grows the town with a bridge.
 *  At first we check if a bridge is reasonable.
 *  If so we check if we are able to build it.
 *
 * @param t The current town
 * @param tile The current tile
 * @param bridge_dir The valid direction in which to grow a bridge
 * @return true if a bridge has been build else false
 */
static bool GrowTownWithBridge(const Town *t, const TileIndex tile, const DiagDirection bridge_dir)
{
	assert(bridge_dir < DIAGDIR_END);

	const Slope slope = GetTileSlope(tile);

	/* Make sure the direction is compatible with the slope.
	 * Well we check if the slope has an up bit set in the
	 * reverse direction. */
	if (slope != SLOPE_FLAT && slope & InclinedSlope(bridge_dir)) return false;

	/* Assure that the bridge is connectable to the start side */
	if (!(GetTownRoadBits(TileAddByDiagDir(tile, ReverseDiagDir(bridge_dir))) & DiagDirToRoadBits(bridge_dir))) return false;

	/* We are in the right direction */
	uint8 bridge_length = 0;      // This value stores the length of the possible bridge
	TileIndex bridge_tile = tile; // Used to store the other waterside

	const int delta = TileOffsByDiagDir(bridge_dir);

	/* To prevent really small towns from building disproportionately
	 * long bridges, make the max a function of its population. */
	int base_bridge_length = 5;
	int max_bridge_length = t->cache.population / 1000 + base_bridge_length;

	if (slope == SLOPE_FLAT) {
		/* Bridges starting on flat tiles are only allowed when crossing rivers, rails or one-way roads. */
		do {
			if (bridge_length++ >= base_bridge_length) {
				/* Allow to cross rivers, not big lakes, nor large amounts of rails or one-way roads. */
				return false;
			}
			bridge_tile += delta;
		} while (IsValidTile(bridge_tile) && ((IsWaterTile(bridge_tile) && !IsSea(bridge_tile)) || IsPlainRailTile(bridge_tile) || (IsNormalRoadTile(bridge_tile) && GetDisallowedRoadDirections(bridge_tile) != DRD_NONE)));
	} else {
		do {
			if (bridge_length++ >= max_bridge_length) {
				/* Ensure the bridge is not longer than the max allowed length. */
				return false;
			}
			bridge_tile += delta;
		} while (IsValidTile(bridge_tile) && (IsWaterTile(bridge_tile) || IsPlainRailTile(bridge_tile) || (IsNormalRoadTile(bridge_tile) && GetDisallowedRoadDirections(bridge_tile) != DRD_NONE)));
	}

	/* Don't allow a bridge where the start and end tiles are adjacent with no span between. */
	if (bridge_length == 1) return false;

	if (!MayTownModifyRoad(bridge_tile)) return false;
	if (IsValidTile(bridge_tile + delta) && !MayTownModifyRoad(bridge_tile + delta)) return false;

	/* Make sure the road can be continued past the bridge. At this point, bridge_tile holds the end tile of the bridge. */
	if (!CanRoadContinueIntoNextTile(t, bridge_tile, bridge_dir)) return false;

	std::bitset <MAX_BRIDGES> tried;
	uint n = MAX_BRIDGES;
	byte bridge_type = RandomRange (n);

	for (;;) {
		/* Can we actually build the bridge? */
		RoadType rt = GetTownRoadType(t);
		if (MayTownBuildBridgeType(bridge_type) && DoCommand(tile, bridge_tile, bridge_type | rt << 8 | TRANSPORT_ROAD << 15, CommandFlagsToDCFlags(GetCommandFlags(CMD_BUILD_BRIDGE)) | DC_TOWN, CMD_BUILD_BRIDGE).Succeeded()) {
			DoCommand(tile, bridge_tile, bridge_type | rt << 8 | TRANSPORT_ROAD << 15, DC_EXEC | CommandFlagsToDCFlags(GetCommandFlags(CMD_BUILD_BRIDGE)) | DC_TOWN, CMD_BUILD_BRIDGE);
			_grow_town_result = GROWTH_SUCCEED;
			return true;
		}

		/* Try a different bridge. */
		tried[bridge_type] = true;
		n--;
		assert (n + tried.count() == MAX_BRIDGES);
		if (n == 0) break;

		bridge_type = 0;
		uint i = RandomRange (n);
		while (tried[bridge_type] || (i-- > 0)) {
			bridge_type++;
			assert (bridge_type < MAX_BRIDGES);
		}
	}

	/* Quit if no bridge can be built. */
	return false;
}

/**
 * Grows the town with a tunnel.
 *  First we check if a tunnel is reasonable.
 *  If so we check if we are able to build it.
 *
 * @param t The current town
 * @param tile The current tile
 * @param tunnel_dir The valid direction in which to grow a tunnel
 * @return true if a tunnel has been built, else false
 */
static bool GrowTownWithTunnel(const Town* t, const TileIndex tile, const DiagDirection tunnel_dir)
{
	assert(tunnel_dir < DIAGDIR_END);

	Slope slope = GetTileSlope(tile);

	/* Only consider building a tunnel if the starting tile is sloped properly. */
	if (slope != InclinedSlope(tunnel_dir)) return false;

	/* Assure that the tunnel is connectable to the start side */
	if (!(GetTownRoadBits(TileAddByDiagDir(tile, ReverseDiagDir(tunnel_dir))) & DiagDirToRoadBits(tunnel_dir))) return false;

	const int delta = TileOffsByDiagDir(tunnel_dir);
	int max_tunnel_length = 0;

	/* There are two conditions for building tunnels: Under a mountain and under an obstruction. */
	if (CanRoadContinueIntoNextTile(t, tile, tunnel_dir)) {
		/* Only tunnel under a mountain if the slope is continuous for at least 4 tiles. We want tunneling to be a last resort for large hills. */
		TileIndex slope_tile = tile;
		for (uint8 tiles = 0; tiles < 4; tiles++) {
			slope = GetTileSlope(slope_tile);
			if (slope != InclinedSlope(tunnel_dir) && !IsSteepSlope(slope) && !IsSlopeWithOneCornerRaised(slope)) return false;
			slope_tile += delta;
		}

		/* More population means longer tunnels, but make sure we can at least cover the smallest mountain which neccesitates tunneling. */
		max_tunnel_length = (t->cache.population / 1000) + 7;
	} else {
		/* When tunneling under an obstruction, the length limit is 5, enough to tunnel under a four-track railway. */
		max_tunnel_length = 5;
	}

	uint8 tunnel_length = 0;
	TileIndex tunnel_tile = tile; // Iteratator to store the other end tile of the tunnel.

	/* Find the end tile of the tunnel for length and continuation checks. */
	do {
		if (tunnel_length++ >= max_tunnel_length) return false;
		tunnel_tile += delta;
		/* The tunnel ends when start and end tiles are the same height. */
	} while (IsValidTile(tunnel_tile) && GetTileZ(tile) != GetTileZ(tunnel_tile));

	/* Don't allow a tunnel where the start and end tiles are adjacent. */
	if (tunnel_length == 1) return false;

	/* Make sure the road can be continued past the tunnel. At this point, tunnel_tile holds the end tile of the tunnel. */
	if (!CanRoadContinueIntoNextTile(t, tunnel_tile, tunnel_dir)) return false;

	/* Attempt to build the tunnel. Return false if it fails to let the town build a road instead. */
	RoadType rt = GetTownRoadType(t);
	if (DoCommand(tile, rt | (TRANSPORT_ROAD << 8), 0, CommandFlagsToDCFlags(GetCommandFlags(CMD_BUILD_TUNNEL)), CMD_BUILD_TUNNEL).Succeeded()) {
		DoCommand(tile, rt | (TRANSPORT_ROAD << 8), 0, DC_EXEC | CommandFlagsToDCFlags(GetCommandFlags(CMD_BUILD_TUNNEL)), CMD_BUILD_TUNNEL);
		_grow_town_result = GROWTH_SUCCEED;
		return true;
	}

	return false;
}

/**
 * Checks whether at least one surrounding roads allows to build a house here
 *
 * @param t the tile where the house will be built
 * @return true if at least one surrounding roadtype allows building houses here
 */
static inline bool RoadTypesAllowHouseHere(TileIndex t)
{
	static const TileIndexDiffC tiles[] = { {-1, -1}, {-1, 0}, {-1, 1}, {0, -1}, {0, 1}, {1, -1}, {1, 0}, {1, 1} };
	bool allow = false;

	for (const TileIndexDiffC *ptr = tiles; ptr != endof(tiles); ++ptr) {
		TileIndex cur_tile = t + ToTileIndexDiff(*ptr);
		if (!IsValidTile(cur_tile)) continue;

		if (!(IsTileType(cur_tile, MP_ROAD) || IsTileType(cur_tile, MP_STATION))) continue;
		allow = true;

		RoadType road_rt = GetRoadTypeRoad(cur_tile);
		RoadType tram_rt = GetRoadTypeTram(cur_tile);
		if (road_rt != INVALID_ROADTYPE && !HasBit(GetRoadTypeInfo(road_rt)->flags, ROTF_NO_HOUSES)) return true;
		if (tram_rt != INVALID_ROADTYPE && !HasBit(GetRoadTypeInfo(tram_rt)->flags, ROTF_NO_HOUSES)) return true;
	}

	/* If no road was found surrounding the tile we can allow building the house since there is
	 * nothing which forbids it, if a road was found but the execution reached this point, then
	 * all the found roads don't allow houses to be built */
	return !allow;
}

/**
 * Grows the given town.
 * There are at the moment 3 possible way's for
 * the town expansion:
 *  @li Generate a random tile and check if there is a road allowed
 *  @li TL_ORIGINAL
 *  @li TL_BETTER_ROADS
 *  @li Check if the town geometry allows a road and which one
 *  @li TL_2X2_GRID
 *  @li TL_3X3_GRID
 *  @li Forbid roads, only build houses
 *
 * @param tile_ptr The current tile
 * @param cur_rb The current tiles RoadBits
 * @param target_dir The target road dir
 * @param t1 The current town
 */
static void GrowTownInTile(TileIndex *tile_ptr, RoadBits cur_rb, DiagDirection target_dir, Town *t1)
{
	RoadBits rcmd = ROAD_NONE;  // RoadBits for the road construction command
	TileIndex tile = *tile_ptr; // The main tile on which we base our growth

	assert(tile < MapSize());

	if (cur_rb == ROAD_NONE) {
		/* Tile has no road. First reset the status counter
		 * to say that this is the last iteration. */
		_grow_town_result = GROWTH_SEARCH_STOPPED;

		if (!_settings_game.economy.allow_town_roads && !_generating_world) return;
		if (!_settings_game.economy.allow_town_level_crossings && IsTileType(tile, MP_RAILWAY)) return;
		if (!MayTownModifyRoad(tile)) return;

		/* Remove hills etc */
		if (!_settings_game.construction.build_on_slopes || Chance16(1, 6)) LevelTownLand(tile);

		/* Is a road allowed here? */
		switch (t1->layout) {
			default: NOT_REACHED();

			case TL_3X3_GRID:
			case TL_2X2_GRID:
				rcmd = GetTownRoadGridElement(t1, tile, target_dir);
				if (rcmd == ROAD_NONE) return;
				break;

			case TL_BETTER_ROADS:
			case TL_ORIGINAL:
				if (!IsRoadAllowedHere(t1, tile, target_dir)) return;

				DiagDirection source_dir = ReverseDiagDir(target_dir);

				if (Chance16(1, 4)) {
					/* Randomize a new target dir */
					do target_dir = RandomDiagDir(); while (target_dir == source_dir);
				}

				if (!IsRoadAllowedHere(t1, TileAddByDiagDir(tile, target_dir), target_dir)) {
					/* A road is not allowed to continue the randomized road,
					 *  return if the road we're trying to build is curved. */
					if (target_dir != ReverseDiagDir(source_dir)) return;

					/* Return if neither side of the new road is a house */
					if (!IsTileType(TileAddByDiagDir(tile, ChangeDiagDir(target_dir, DIAGDIRDIFF_90RIGHT)), MP_HOUSE) &&
							!IsTileType(TileAddByDiagDir(tile, ChangeDiagDir(target_dir, DIAGDIRDIFF_90LEFT)), MP_HOUSE)) {
						return;
					}

					/* That means that the road is only allowed if there is a house
					 *  at any side of the new road. */
				}

				rcmd = DiagDirToRoadBits(target_dir) | DiagDirToRoadBits(source_dir);
				break;
		}

	} else if (target_dir < DIAGDIR_END && !(cur_rb & DiagDirToRoadBits(ReverseDiagDir(target_dir)))) {
		/* Continue building on a partial road.
		 * Should be always OK, so we only generate
		 * the fitting RoadBits */
		_grow_town_result = GROWTH_SEARCH_STOPPED;

		if (!_settings_game.economy.allow_town_roads && !_generating_world) return;

		switch (t1->layout) {
			default: NOT_REACHED();

			case TL_3X3_GRID:
			case TL_2X2_GRID:
				rcmd = GetTownRoadGridElement(t1, tile, target_dir);
				break;

			case TL_BETTER_ROADS:
			case TL_ORIGINAL:
				rcmd = DiagDirToRoadBits(ReverseDiagDir(target_dir));
				break;
		}
	} else {
		bool allow_house = true; // Value which decides if we want to construct a house

		/* Reached a tunnel/bridge? Then continue at the other side of it, unless
		 * it is the starting tile. Half the time, we stay on this side then.
		 * For custom bridge heads decide whether or not to cross depending on the available
		 * head road bits. */
		if (IsTileType(tile, MP_TUNNELBRIDGE)) {
			if (IsRoadCustomBridgeHeadTile(tile)) {
				if (target_dir != DIAGDIR_END) {
					/* don't go back to the source direction */
					cur_rb &= ~DiagDirToRoadBits(ReverseDiagDir(target_dir));
				}

				/* randomly pick a usable head road bit */
				do {
					if (cur_rb == ROAD_NONE) return;
					RoadBits target_bits;
					do {
						target_dir = RandomDiagDir();
						target_bits = DiagDirToRoadBits(target_dir);
					} while (!(cur_rb & target_bits));
					cur_rb &= ~target_bits;
				} while (!(target_dir == GetTunnelBridgeDirection(tile) || CanFollowRoad(tile, target_dir)));
				if (target_dir == GetTunnelBridgeDirection(tile)) {
					/* cross the bridge */
					*tile_ptr = GetOtherTunnelBridgeEnd(tile);
				}
			} else if (GetTunnelBridgeTransportType(tile) == TRANSPORT_ROAD && (target_dir != DIAGDIR_END || Chance16(1, 2))) {
				*tile_ptr = GetOtherTunnelBridgeEnd(tile);
			}
			return;
		}

		/* Possibly extend the road in a direction.
		 * Randomize a direction and if it has a road, bail out. */
		target_dir = RandomDiagDir();
		RoadBits target_rb = DiagDirToRoadBits(target_dir);
		TileIndex house_tile; // position of a possible house

		if (cur_rb & target_rb) {
			/* If it's a road turn possibly build a house in a corner.
			 * Use intersection with straight road as an indicator
			 * that we randomed corner house position.
			 * A turn (and we check for that later) always has only
			 * one common bit with a straight road so it has the same
			 * chance to be chosen as the house on the side of a road.
			 */
			if ((cur_rb & ROAD_X) != target_rb) return;

			/* Check whether it is a turn and if so determine
			 * position of the corner tile */
			switch (cur_rb) {
				case ROAD_N:
					house_tile = TileAddByDir(tile, DIR_S);
					break;
				case ROAD_S:
					house_tile = TileAddByDir(tile, DIR_N);
					break;
				case ROAD_E:
					house_tile = TileAddByDir(tile, DIR_W);
					break;
				case ROAD_W:
					house_tile = TileAddByDir(tile, DIR_E);
					break;
				default:
					return;  // not a turn
			}
			target_dir = DIAGDIR_END;
		} else {
			house_tile = TileAddByDiagDir(tile, target_dir);
		}

		/* Don't walk into water. */
		if (HasTileWaterGround(house_tile)) return;

		if (!IsValidTile(house_tile)) return;

		if (target_dir != DIAGDIR_END && (_settings_game.economy.allow_town_roads || _generating_world)) {
			switch (t1->layout) {
				default: NOT_REACHED();

				case TL_3X3_GRID: // Use 2x2 grid afterwards!
					GrowTownWithExtraHouse(t1, TileAddByDiagDir(house_tile, target_dir));
					FALLTHROUGH;

				case TL_2X2_GRID:
					rcmd = GetTownRoadGridElement(t1, tile, target_dir);
					allow_house = (rcmd & target_rb) == ROAD_NONE;
					break;

				case TL_BETTER_ROADS: // Use original afterwards!
					GrowTownWithExtraHouse(t1, TileAddByDiagDir(house_tile, target_dir));
					FALLTHROUGH;

				case TL_ORIGINAL:
					/* Allow a house at the edge. 60% chance or
					 * always ok if no road allowed. */
					rcmd = target_rb;
					allow_house = (!IsRoadAllowedHere(t1, house_tile, target_dir) || Chance16(6, 10));
					break;
			}
		}

		allow_house &= RoadTypesAllowHouseHere(house_tile);

		if (allow_house) {
			/* Build a house, but not if there already is a house there. */
			if (!IsTileType(house_tile, MP_HOUSE)) {
				/* Level the land if possible */
				if (Chance16(1, 6)) LevelTownLand(house_tile);

				/* And build a house.
				 * Set result to -1 if we managed to build it. */
				if (BuildTownHouse(t1, house_tile)) {
					_grow_town_result = GROWTH_SUCCEED;
				}
			}
			return;
		}

		_grow_town_result = GROWTH_SEARCH_STOPPED;
	}

	/* Return if a water tile */
	if (HasTileWaterGround(tile)) return;

	/* Make the roads look nicer */
	rcmd = CleanUpRoadBits(tile, rcmd);
	if (rcmd == ROAD_NONE) return;

	/* Only use the target direction for bridges and tunnels to ensure they're connected.
	 * The target_dir is as computed previously according to town layout, so
	 * it will match it perfectly. */
	if (GrowTownWithBridge(t1, tile, target_dir)) return;
	if (GrowTownWithTunnel(t1, tile, target_dir)) return;

	GrowTownWithRoad(t1, tile, rcmd);
}

/**
 * Checks whether a road can be followed or is a dead end, that can not be extended to the next tile.
 * This only checks trivial but often cases.
 * @param tile Start tile for road.
 * @param dir Direction for road to follow or build.
 * @return true If road is or can be connected in the specified direction.
 */
static bool CanFollowRoad(TileIndex tile, DiagDirection dir)
{
	TileIndex target_tile = tile + TileOffsByDiagDir(dir);
	if (!IsValidTile(target_tile)) return false;
	if (HasTileWaterGround(target_tile)) return false;

	RoadBits target_rb = GetTownRoadBits(target_tile);
	if (_settings_game.economy.allow_town_roads || _generating_world) {
		/* Check whether a road connection exists or can be build. */
		switch (GetTileType(target_tile)) {
			case MP_ROAD:
				return target_rb != ROAD_NONE;

			case MP_STATION:
				return IsDriveThroughStopTile(target_tile);

			case MP_TUNNELBRIDGE:
				return GetTunnelBridgeTransportType(target_tile) == TRANSPORT_ROAD;

			case MP_HOUSE:
			case MP_INDUSTRY:
			case MP_OBJECT:
				return false;

			default:
				/* Checked for void and water earlier */
				return true;
		}
	} else {
		/* Check whether a road connection already exists,
		 * and it leads somewhere else. */
		RoadBits back_rb = DiagDirToRoadBits(ReverseDiagDir(dir));
		return (target_rb & back_rb) != 0 && (target_rb & ~back_rb) != 0;
	}
}

/**
 * Returns "growth" if a house was built, or no if the build failed.
 * @param t town to inquiry
 * @param tile to inquiry
 * @return true if town expansion was possible
 */
static bool GrowTownAtRoad(Town *t, TileIndex tile)
{
	/* Special case.
	 * @see GrowTownInTile Check the else if
	 */
	DiagDirection target_dir = DIAGDIR_END; // The direction in which we want to extend the town

	assert(tile < MapSize());

	/* Number of times to search.
	 * Better roads, 2X2 and 3X3 grid grow quite fast so we give
	 * them a little handicap. */
	switch (t->layout) {
		case TL_BETTER_ROADS:
			_grow_town_result = 10 + t->cache.num_houses * 2 / 9;
			break;

		case TL_3X3_GRID:
		case TL_2X2_GRID:
			_grow_town_result = 10 + t->cache.num_houses * 1 / 9;
			break;

		default:
			_grow_town_result = 10 + t->cache.num_houses * 4 / 9;
			break;
	}

	do {
		RoadBits cur_rb = GetTownRoadBits(tile); // The RoadBits of the current tile

		TileIndex orig_tile = tile;

		/* Try to grow the town from this point */
		GrowTownInTile(&tile, cur_rb, target_dir, t);
		if (_grow_town_result == GROWTH_SUCCEED) return true;

		if (orig_tile == tile) {
			/* Exclude the source position from the bitmask
			 * and return if no more road blocks available */
			if (IsValidDiagDirection(target_dir)) cur_rb &= ~DiagDirToRoadBits(ReverseDiagDir(target_dir));
		} else {
			/* Crossed bridge/tunnel, no need to mask bits */
			cur_rb = GetTownRoadBits(tile);
		}
		if (cur_rb == ROAD_NONE) return false;

		const bool custom_bridge_head = IsRoadCustomBridgeHeadTile(tile);
		if (IsTileType(tile, MP_TUNNELBRIDGE) && !custom_bridge_head) {
			/* Only build in the direction away from the tunnel or bridge. */
			target_dir = ReverseDiagDir(GetTunnelBridgeDirection(tile));
		} else {
			if (custom_bridge_head) {
				/* Do not build into the bridge */
				cur_rb &= ~DiagDirToRoadBits(GetTunnelBridgeDirection(tile));
			}
			/* Select a random bit from the blockmask, walk a step
			 * and continue the search from there. */
			do {
				if (cur_rb == ROAD_NONE) return false;
				RoadBits target_bits;
				do {
					target_dir = RandomDiagDir();
					target_bits = DiagDirToRoadBits(target_dir);
				} while (!(cur_rb & target_bits));
				cur_rb &= ~target_bits;
			} while (!CanFollowRoad(tile, target_dir));
		}
		tile = TileAddByDiagDir(tile, target_dir);

		if (IsTileType(tile, MP_ROAD) && !IsRoadDepot(tile) && HasTileRoadType(tile, RTT_ROAD)) {
			/* Don't allow building over roads of other cities */
			if (IsRoadOwner(tile, RTT_ROAD, OWNER_TOWN) && Town::GetByTile(tile) != t) {
				return false;
			} else if (IsRoadOwner(tile, RTT_ROAD, OWNER_NONE) && _game_mode == GM_EDITOR) {
				/* If we are in the SE, and this road-piece has no town owner yet, it just found an
				 * owner :) (happy happy happy road now) */
				SetRoadOwner(tile, RTT_ROAD, OWNER_TOWN);
				SetTownIndex(tile, t->index);
			}
		}

		/* Max number of times is checked. */
	} while (--_grow_town_result >= 0);

	return false;
}

/**
 * Generate a random road block.
 * The probability of a straight road
 * is somewhat higher than a curved.
 *
 * @return A RoadBits value with 2 bits set
 */
static RoadBits GenRandomRoadBits()
{
	uint32 r = Random();
	uint a = GB(r, 0, 2);
	uint b = GB(r, 8, 2);
	if (a == b) b ^= 2;
	return (RoadBits)((ROAD_NW << a) + (ROAD_NW << b));
}

/**
 * Grow the town
 * @param t town to grow
 * @return true iff something (house, road, bridge, ...) was built
 */
static bool GrowTown(Town *t)
{
	static const TileIndexDiffC _town_coord_mod[] = {
		{-1,  0},
		{ 1,  1},
		{ 1, -1},
		{-1, -1},
		{-1,  0},
		{ 0,  2},
		{ 2,  0},
		{ 0, -2},
		{-1, -1},
		{-2,  2},
		{ 2,  2},
		{ 2, -2},
		{ 0,  0}
	};

	/* Current "company" is a town */
	Backup<CompanyID> cur_company(_current_company, OWNER_TOWN, FILE_LINE);

	TileIndex tile = t->xy; // The tile we are working with ATM

	/* Find a road that we can base the construction on. */
	const TileIndexDiffC *ptr;
	for (ptr = _town_coord_mod; ptr != endof(_town_coord_mod); ++ptr) {
		if (GetTownRoadBits(tile) != ROAD_NONE) {
			bool success = GrowTownAtRoad(t, tile);
			cur_company.Restore();
			return success;
		}
		tile = TILE_ADD(tile, ToTileIndexDiff(*ptr));
	}

	/* No road available, try to build a random road block by
	 * clearing some land and then building a road there. */
	if (_settings_game.economy.allow_town_roads || _generating_world) {
		tile = t->xy;
		for (ptr = _town_coord_mod; ptr != endof(_town_coord_mod); ++ptr) {
			/* Only work with plain land that not already has a house */
			if (!IsTileType(tile, MP_HOUSE) && IsTileFlat(tile)) {
				if (DoCommand(tile, 0, 0, DC_AUTO | DC_NO_WATER | DC_TOWN, CMD_LANDSCAPE_CLEAR).Succeeded()) {
					RoadType rt = GetTownRoadType(t);
					DoCommand(tile, GenRandomRoadBits() | (rt << 4), t->index, DC_EXEC | DC_AUTO | DC_TOWN, CMD_BUILD_ROAD);
					cur_company.Restore();
					return true;
				}
			}
			tile = TILE_ADD(tile, ToTileIndexDiff(*ptr));
		}
	}

	cur_company.Restore();
	return false;
}

void UpdateTownRadius(Town *t)
{
	static const uint32 _town_squared_town_zone_radius_data[23][5] = {
		{  4,  0,  0,  0,  0}, // 0
		{ 16,  0,  0,  0,  0},
		{ 25,  0,  0,  0,  0},
		{ 36,  0,  0,  0,  0},
		{ 49,  0,  4,  0,  0},
		{ 64,  0,  4,  0,  0}, // 20
		{ 64,  0,  9,  0,  1},
		{ 64,  0,  9,  0,  4},
		{ 64,  0, 16,  0,  4},
		{ 81,  0, 16,  0,  4},
		{ 81,  0, 16,  0,  4}, // 40
		{ 81,  0, 25,  0,  9},
		{ 81, 36, 25,  0,  9},
		{ 81, 36, 25, 16,  9},
		{ 81, 49,  0, 25,  9},
		{ 81, 64,  0, 25,  9}, // 60
		{ 81, 64,  0, 36,  9},
		{ 81, 64,  0, 36, 16},
		{100, 81,  0, 49, 16},
		{100, 81,  0, 49, 25},
		{121, 81,  0, 49, 25}, // 80
		{121, 81,  0, 49, 25},
		{121, 81,  0, 49, 36}, // 88
	};

	if (t->cache.num_houses < 92) {
		memcpy(t->cache.squared_town_zone_radius, _town_squared_town_zone_radius_data[t->cache.num_houses / 4], sizeof(t->cache.squared_town_zone_radius));
	} else {
		int mass = t->cache.num_houses / 8;
		/* Actually we are proportional to sqrt() but that's right because we are covering an area.
		 * The offsets are to make sure the radii do not decrease in size when going from the table
		 * to the calculated value.*/
		t->cache.squared_town_zone_radius[0] = mass * 15 - 40;
		t->cache.squared_town_zone_radius[1] = mass * 9 - 15;
		t->cache.squared_town_zone_radius[2] = 0;
		t->cache.squared_town_zone_radius[3] = mass * 5 - 5;
		t->cache.squared_town_zone_radius[4] = mass * 3 + 5;
	}
}

void UpdateTownMaxPass(Town *t)
{
	t->supplied[CT_PASSENGERS].old_max = t->cache.population >> 3;
	t->supplied[CT_MAIL].old_max = t->cache.population >> 4;
}

static void UpdateTownGrowthRate(Town *t);
static void UpdateTownGrowth(Town *t);

/**
 * Does the actual town creation.
 *
 * @param t The town
 * @param tile Where to put it
 * @param townnameparts The town name
 * @param size Parameter for size determination
 * @param city whether to build a city or town
 * @param layout the (road) layout of the town
 * @param manual was the town placed manually?
 */
static void DoCreateTown(Town *t, TileIndex tile, uint32 townnameparts, TownSize size, bool city, TownLayout layout, bool manual)
{
	t->xy = tile;
	t->cache.num_houses = 0;
	t->time_until_rebuild = 10;
	UpdateTownRadius(t);
	t->flags = 0;
	t->cache.population = 0;
	/* Spread growth across ticks so even if there are many
	 * similar towns they're unlikely to grow all in one tick */
	t->grow_counter = t->index % TOWN_GROWTH_TICKS;
	t->growth_rate = TownTicksToGameTicks(250);
	t->show_zone = false;

	_town_kdtree.Insert(t->index);

	/* Set the default cargo requirement for town growth */
	switch (_settings_game.game_creation.landscape) {
		case LT_ARCTIC:
			if (FindFirstCargoWithTownEffect(TE_FOOD) != nullptr) t->goal[TE_FOOD] = TOWN_GROWTH_WINTER;
			break;

		case LT_TROPIC:
			if (FindFirstCargoWithTownEffect(TE_FOOD) != nullptr) t->goal[TE_FOOD] = TOWN_GROWTH_DESERT;
			if (FindFirstCargoWithTownEffect(TE_WATER) != nullptr) t->goal[TE_WATER] = TOWN_GROWTH_DESERT;
			break;
	}

	t->fund_buildings_months = 0;

	for (uint i = 0; i != MAX_COMPANIES; i++) t->ratings[i] = RATING_INITIAL;

	t->have_ratings = 0;
	t->exclusivity = INVALID_COMPANY;
	t->exclusive_counter = 0;
	t->statues = 0;

	extern int _nb_orig_names;
	if (_settings_game.game_creation.town_name < _nb_orig_names) {
		/* Original town name */
		t->townnamegrfid = 0;
		t->townnametype = SPECSTR_TOWNNAME_START + _settings_game.game_creation.town_name;
	} else {
		/* Newgrf town name */
		t->townnamegrfid = GetGRFTownNameId(_settings_game.game_creation.town_name  - _nb_orig_names);
		t->townnametype  = GetGRFTownNameType(_settings_game.game_creation.town_name - _nb_orig_names);
	}
	t->townnameparts = townnameparts;

	t->UpdateVirtCoord();
	InvalidateWindowData(WC_TOWN_DIRECTORY, 0, TDIWD_FORCE_REBUILD);

	t->InitializeLayout(layout);

	t->larger_town = city;

	int x = (int)size * 16 + 3;
	if (size == TSZ_RANDOM) x = (Random() & 0xF) + 8;
	/* Don't create huge cities when founding town in-game */
	if (city && (!manual || _game_mode == GM_EDITOR)) x *= _settings_game.economy.initial_city_size;

	t->cache.num_houses += x;
	UpdateTownRadius(t);

	int i = x * 4;
	do {
		GrowTown(t);
	} while (--i);

	t->cache.num_houses -= x;
	UpdateTownRadius(t);
	UpdateTownGrowthRate(t);
	UpdateTownMaxPass(t);
	UpdateAirportsNoise();
}

/**
 * Checks if it's possible to place a town at given tile
 * @param tile tile to check
 * @return error value or zero cost
 */
static CommandCost TownCanBePlacedHere(TileIndex tile)
{
	/* Check if too close to the edge of map */
	if (DistanceFromEdge(tile) < 12) {
		return_cmd_error(STR_ERROR_TOO_CLOSE_TO_EDGE_OF_MAP_SUB);
	}

	/* Check distance to all other towns. */
	if (IsCloseToTown(tile, _settings_game.economy.town_min_distance)) {
		return_cmd_error(STR_ERROR_TOO_CLOSE_TO_ANOTHER_TOWN);
	}

	/* Can only build on clear flat areas, possibly with trees. */
	if ((!IsTileType(tile, MP_CLEAR) && !IsTileType(tile, MP_TREES)) || !IsTileFlat(tile)) {
		return_cmd_error(STR_ERROR_SITE_UNSUITABLE);
	}

	return CommandCost(EXPENSES_OTHER);
}

/**
 * Verifies this custom name is unique. Only custom names are checked.
 * @param name name to check
 * @return is this name unique?
 */
static bool IsUniqueTownName(const char *name)
{
	for (const Town *t : Town::Iterate()) {
		if (!t->name.empty() && t->name == name) return false;
	}

	return true;
}

/**
 * Create a new town.
 * @param tile coordinates where town is built
 * @param flags type of operation
 * @param p1  0..1 size of the town (@see TownSize)
 *               2 true iff it should be a city
 *            3..5 town road layout (@see TownLayout)
 *               6 use random location (randomize \c tile )
 * @param p2 town name parts
 * @param text Custom name for the town. If empty, the town name parts will be used.
 * @return the cost of this operation or an error
 */
CommandCost CmdFoundTown(TileIndex tile, DoCommandFlag flags, uint32 p1, uint32 p2, const char *text)
{
	TownSize size = Extract<TownSize, 0, 2>(p1);
	bool city = HasBit(p1, 2);
	TownLayout layout = Extract<TownLayout, 3, 3>(p1);
	TownNameParams par(_settings_game.game_creation.town_name);
	bool random = HasBit(p1, 6);
	uint32 townnameparts = p2;

	if (size >= TSZ_END) return CMD_ERROR;
	if (layout >= NUM_TLS) return CMD_ERROR;

	/* Some things are allowed only in the scenario editor and for game scripts. */
	if (_game_mode != GM_EDITOR && _current_company != OWNER_DEITY) {
		if (_settings_game.economy.found_town == TF_FORBIDDEN) return CMD_ERROR;
		if (size == TSZ_LARGE) return CMD_ERROR;
		if (random) return CMD_ERROR;
		if (_settings_game.economy.found_town != TF_CUSTOM_LAYOUT && layout != _settings_game.economy.town_layout) {
			return CMD_ERROR;
		}
	} else if (_current_company == OWNER_DEITY && random) {
		/* Random parameter is not allowed for Game Scripts. */
		return CMD_ERROR;
	}

	if (StrEmpty(text)) {
		/* If supplied name is empty, townnameparts has to generate unique automatic name */
		if (!VerifyTownName(townnameparts, &par)) return_cmd_error(STR_ERROR_NAME_MUST_BE_UNIQUE);
	} else {
		/* If name is not empty, it has to be unique custom name */
		if (Utf8StringLength(text) >= MAX_LENGTH_TOWN_NAME_CHARS) return CMD_ERROR;
		if (!IsUniqueTownName(text)) return_cmd_error(STR_ERROR_NAME_MUST_BE_UNIQUE);
	}

	/* Allocate town struct */
	if (!Town::CanAllocateItem()) return_cmd_error(STR_ERROR_TOO_MANY_TOWNS);

	if (!random) {
		CommandCost ret = TownCanBePlacedHere(tile);
		if (ret.Failed()) return ret;
	}

	static const byte price_mult[][TSZ_RANDOM + 1] = {{ 15, 25, 40, 25 }, { 20, 35, 55, 35 }};
	/* multidimensional arrays have to have defined length of non-first dimension */
	static_assert(lengthof(price_mult[0]) == 4);

	CommandCost cost(EXPENSES_OTHER, _price[PR_BUILD_TOWN]);
	byte mult = price_mult[city][size];

	cost.MultiplyCost(mult);

	/* Create the town */
	if (flags & DC_EXEC) {
		if (cost.GetCost() > GetAvailableMoneyForCommand()) {
			_additional_cash_required = cost.GetCost();
			return CommandCost(EXPENSES_OTHER);
		}

		Backup<bool> old_generating_world(_generating_world, true, FILE_LINE);
		UpdateNearestTownForRoadTiles(true);
		Town *t;
		if (random) {
			t = CreateRandomTown(20, townnameparts, size, city, layout);
			if (t == nullptr) {
				cost = CommandCost(STR_ERROR_NO_SPACE_FOR_TOWN);
			} else {
				_new_town_id = t->index;
			}
		} else {
			t = new Town(tile);
			DoCreateTown(t, tile, townnameparts, size, city, layout, true);
		}
		UpdateNearestTownForRoadTiles(false);
		old_generating_world.Restore();

		if (t != nullptr && !StrEmpty(text)) {
			t->name = stredup(text);
			t->UpdateVirtCoord();
		}

		if (_game_mode != GM_EDITOR) {
			/* 't' can't be nullptr since 'random' is false outside scenedit */
			assert(!random);

			if (_current_company == OWNER_DEITY) {
				SetDParam(0, t->index);
				AddTileNewsItem(STR_NEWS_NEW_TOWN_UNSPONSORED, NT_INDUSTRY_OPEN, tile);
			} else {
				char company_name[MAX_LENGTH_COMPANY_NAME_CHARS * MAX_CHAR_LENGTH];
				SetDParam(0, _current_company);
				GetString(company_name, STR_COMPANY_NAME, lastof(company_name));

				char *cn = stredup(company_name);
				SetDParamStr(0, cn);
				SetDParam(1, t->index);

				AddTileNewsItem(STR_NEWS_NEW_TOWN, NT_INDUSTRY_OPEN, tile, cn);
			}
			AI::BroadcastNewEvent(new ScriptEventTownFounded(t->index));
			Game::NewEvent(new ScriptEventTownFounded(t->index));
		}
	}
	return cost;
}

/**
 * Towns must all be placed on the same grid or when they eventually
 * interpenetrate their road networks will not mesh nicely; this
 * function adjusts a tile so that it aligns properly.
 *
 * @param tile the tile to start at
 * @param layout which town layout algo is in effect
 * @return the adjusted tile
 */
static TileIndex AlignTileToGrid(TileIndex tile, TownLayout layout)
{
	switch (layout) {
		case TL_2X2_GRID: return TileXY(TileX(tile) - TileX(tile) % 3, TileY(tile) - TileY(tile) % 3);
		case TL_3X3_GRID: return TileXY(TileX(tile) & ~3, TileY(tile) & ~3);
		default:          return tile;
	}
}

/**
 * Towns must all be placed on the same grid or when they eventually
 * interpenetrate their road networks will not mesh nicely; this
 * function tells you if a tile is properly aligned.
 *
 * @param tile the tile to start at
 * @param layout which town layout algo is in effect
 * @return true if the tile is in the correct location
 */
static bool IsTileAlignedToGrid(TileIndex tile, TownLayout layout)
{
	switch (layout) {
		case TL_2X2_GRID: return TileX(tile) % 3 == 0 && TileY(tile) % 3 == 0;
		case TL_3X3_GRID: return TileX(tile) % 4 == 0 && TileY(tile) % 4 == 0;
		default:          return true;
	}
}

/**
 * Used as the user_data for FindFurthestFromWater
 */
struct SpotData {
	TileIndex tile; ///< holds the tile that was found
	uint max_dist;  ///< holds the distance that tile is from the water
	TownLayout layout; ///< tells us what kind of town we're building
};

/**
 * CircularTileSearch callback; finds the tile furthest from any
 * water. slightly bit tricky, since it has to do a search of its own
 * in order to find the distance to the water from each square in the
 * radius.
 *
 * Also, this never returns true, because it needs to take into
 * account all locations being searched before it knows which is the
 * furthest.
 *
 * @param tile Start looking from this tile
 * @param user_data Storage area for data that must last across calls;
 * must be a pointer to struct SpotData
 *
 * @return always false
 */
static bool FindFurthestFromWater(TileIndex tile, void *user_data)
{
	SpotData *sp = (SpotData*)user_data;
	uint dist = GetClosestWaterDistance(tile, true);

	if (IsTileType(tile, MP_CLEAR) &&
			IsTileFlat(tile) &&
			IsTileAlignedToGrid(tile, sp->layout) &&
			dist > sp->max_dist) {
		sp->tile = tile;
		sp->max_dist = dist;
	}

	return false;
}

/**
 * CircularTileSearch callback; finds the nearest land tile
 *
 * @param tile Start looking from this tile
 * @param user_data not used
 */
static bool FindNearestEmptyLand(TileIndex tile, void *user_data)
{
	return IsTileType(tile, MP_CLEAR);
}

/**
 * Given a spot on the map (presumed to be a water tile), find a good
 * coastal spot to build a city. We don't want to build too close to
 * the edge if we can help it (since that retards city growth) hence
 * the search within a search within a search. O(n*m^2), where n is
 * how far to search for land, and m is how far inland to look for a
 * flat spot.
 *
 * @param tile Start looking from this spot.
 * @param layout the road layout to search for
 * @return tile that was found
 */
static TileIndex FindNearestGoodCoastalTownSpot(TileIndex tile, TownLayout layout)
{
	SpotData sp = { INVALID_TILE, 0, layout };

	TileIndex coast = tile;
	if (CircularTileSearch(&coast, 40, FindNearestEmptyLand, nullptr)) {
		CircularTileSearch(&coast, 10, FindFurthestFromWater, &sp);
		return sp.tile;
	}

	/* if we get here just give up */
	return INVALID_TILE;
}

static Town *CreateRandomTown(uint attempts, uint32 townnameparts, TownSize size, bool city, TownLayout layout)
{
	assert(_game_mode == GM_EDITOR || _generating_world); // These are the preconditions for CMD_DELETE_TOWN

	if (!Town::CanAllocateItem()) return nullptr;

	do {
		/* Generate a tile index not too close from the edge */
		TileIndex tile = AlignTileToGrid(RandomTile(), layout);

		/* if we tried to place the town on water, slide it over onto
		 * the nearest likely-looking spot */
		if (IsTileType(tile, MP_WATER)) {
			tile = FindNearestGoodCoastalTownSpot(tile, layout);
			if (tile == INVALID_TILE) continue;
		}

		/* Make sure town can be placed here */
		if (TownCanBePlacedHere(tile).Failed()) continue;

		/* Allocate a town struct */
		Town *t = new Town(tile);

		DoCreateTown(t, tile, townnameparts, size, city, layout, false);

		/* if the population is still 0 at the point, then the
		 * placement is so bad it couldn't grow at all */
		if (t->cache.population > 0) return t;

		Backup<CompanyID> cur_company(_current_company, OWNER_TOWN, FILE_LINE);
		CommandCost rc = DoCommand(t->xy, t->index, 0, DC_EXEC, CMD_DELETE_TOWN);
		cur_company.Restore();
		assert(rc.Succeeded());

		/* We already know that we can allocate a single town when
		 * entering this function. However, we create and delete
		 * a town which "resets" the allocation checks. As such we
		 * need to check again when assertions are enabled. */
		assert(Town::CanAllocateItem());
	} while (--attempts != 0);

	return nullptr;
}

static const byte _num_initial_towns[4] = {5, 11, 23, 46};  // very low, low, normal, high

/**
 * This function will generate a certain amount of towns, with a certain layout
 * It can be called from the scenario editor (i.e.: generate Random Towns)
 * as well as from world creation.
 * @param layout which towns will be set to, when created
 * @return true if towns have been successfully created
 */
bool GenerateTowns(TownLayout layout)
{
	uint current_number = 0;
	uint difficulty = (_game_mode != GM_EDITOR) ? _settings_game.difficulty.number_towns : 0;
	uint total = (difficulty == (uint)CUSTOM_TOWN_NUMBER_DIFFICULTY) ? _settings_game.game_creation.custom_town_number : ScaleByMapSize(_num_initial_towns[difficulty] + (Random() & 7));
	total = std::min<uint>(TownPool::MAX_SIZE, total);
	uint32 townnameparts;
	TownNames town_names;

	SetGeneratingWorldProgress(GWP_TOWN, total);

	/* First attempt will be made at creating the suggested number of towns.
	 * Note that this is really a suggested value, not a required one.
	 * We would not like the system to lock up just because the user wanted 100 cities on a 64*64 map, would we? */
	do {
		bool city = (_settings_game.economy.larger_towns != 0 && Chance16(1, _settings_game.economy.larger_towns));
		IncreaseGeneratingWorldProgress(GWP_TOWN);
		/* Get a unique name for the town. */
		if (!GenerateTownName(&townnameparts, &town_names)) continue;
		/* try 20 times to create a random-sized town for the first loop. */
		if (CreateRandomTown(20, townnameparts, TSZ_RANDOM, city, layout) != nullptr) current_number++; // If creation was successful, raise a flag.
	} while (--total);

	town_names.clear();

	/* Build the town k-d tree again to make sure it's well balanced */
	RebuildTownKdtree();

	if (current_number != 0) return true;

	/* If current_number is still zero at this point, it means that not a single town has been created.
	 * So give it a last try, but now more aggressive */
	if (GenerateTownName(&townnameparts) &&
			CreateRandomTown(10000, townnameparts, TSZ_RANDOM, _settings_game.economy.larger_towns != 0, layout) != nullptr) {
		return true;
	}

	/* If there are no towns at all and we are generating new game, bail out */
	if (Town::GetNumItems() == 0 && _game_mode != GM_EDITOR) {
		ShowErrorMessage(STR_ERROR_COULD_NOT_CREATE_TOWN, INVALID_STRING_ID, WL_CRITICAL);
	}

	return false;  // we are still without a town? we failed, simply
}


/**
 * Returns the bit corresponding to the town zone of the specified tile
 * or #HZB_END if the tile is ouside of the town.
 *
 * @param t Town on which town zone is to be found
 * @param tile TileIndex where town zone needs to be found
 * @return the bit position of the given zone, as defined in HouseZones
 *
 * @see GetTownRadiusGroup
 */
HouseZonesBits TryGetTownRadiusGroup(const Town *t, TileIndex tile)
{
	uint dist = DistanceSquare(tile, t->xy);

	if (t->fund_buildings_months && dist <= 25) return HZB_TOWN_CENTRE;

	HouseZonesBits smallest = HZB_END;
	for (HouseZonesBits i = HZB_BEGIN; i < HZB_END; i++) {
		if (dist < t->cache.squared_town_zone_radius[i]) smallest = i;
	}

	return smallest;
}

/**
 * Returns the bit corresponding to the town zone of the specified tile.
 * Returns #HZB_TOWN_EDGE if the tile is either in an edge zone or ouside of the town.
 *
 * @param t Town on which town zone is to be found
 * @param tile TileIndex where town zone needs to be found
 * @return the bit position of the given zone, as defined in HouseZones
 *
 * @see TryGetTownRadiusGroup
 */
HouseZonesBits GetTownRadiusGroup(const Town *t, TileIndex tile)
{
	HouseZonesBits ret = TryGetTownRadiusGroup(t, tile);
	return ret != HZB_END ? ret : HZB_TOWN_EDGE;
}

/**
 * Clears tile and builds a house or house part.
 * @param tile tile index
 * @param t The town to clear the house for
 * @param counter of construction step
 * @param stage of construction (used for drawing)
 * @param type of house. Index into house specs array
 * @param random_bits required for newgrf houses
 * @pre house can be built here
 */
static inline void ClearMakeHouseTile(TileIndex tile, Town *t, byte counter, byte stage, HouseID type, byte random_bits)
{
	CommandCost cc = DoCommand(tile, 0, 0, DC_EXEC | DC_AUTO | DC_NO_WATER | DC_TOWN, CMD_LANDSCAPE_CLEAR);

	assert(cc.Succeeded());

	IncreaseBuildingCount(t, type);
	MakeHouseTile(tile, t->index, counter, stage, type, random_bits);
	if (HouseSpec::Get(type)->building_flags & BUILDING_IS_ANIMATED) AddAnimatedTile(tile);

	MarkTileDirtyByTile(tile);
}


/**
 * Write house information into the map. For houses > 1 tile, all tiles are marked.
 * @param t tile index
 * @param town The town related to this house
 * @param counter of construction step
 * @param stage of construction (used for drawing)
 * @param type of house. Index into house specs array
 * @param random_bits required for newgrf houses
 * @pre house can be built here
 */
static void MakeTownHouse(TileIndex t, Town *town, byte counter, byte stage, HouseID type, byte random_bits)
{
	BuildingFlags size = HouseSpec::Get(type)->building_flags;

	ClearMakeHouseTile(t, town, counter, stage, type, random_bits);
	if (size & BUILDING_2_TILES_Y)   ClearMakeHouseTile(t + TileDiffXY(0, 1), town, counter, stage, ++type, random_bits);
	if (size & BUILDING_2_TILES_X)   ClearMakeHouseTile(t + TileDiffXY(1, 0), town, counter, stage, ++type, random_bits);
	if (size & BUILDING_HAS_4_TILES) ClearMakeHouseTile(t + TileDiffXY(1, 1), town, counter, stage, ++type, random_bits);

	if (!_generating_world) {
		ForAllStationsAroundTiles(TileArea(t, (size & BUILDING_2_TILES_X) ? 2 : 1, (size & BUILDING_2_TILES_Y) ? 2 : 1), [town](Station *st, TileIndex tile) {
			town->stations_near.insert(st);
			return true;
		});
	}
}


/**
 * Checks if a house can be built here. Important is slope, bridge above
 * and ability to clear the land.
 * @param tile tile to check
 * @param town town that is checking
 * @param noslope are slopes (foundations) allowed?
 * @return success if house can be built here, error message otherwise
 */
static inline CommandCost CanBuildHouseHere(TileIndex tile, TownID town, bool noslope)
{
	/* cannot build on these slopes... */
	if (noslope) {
		if (!IsTileFlat(tile)) return_cmd_error(STR_ERROR_FLAT_LAND_REQUIRED);
	} else {
		if (IsSteepSlope(GetTileSlope(tile))) return_cmd_error(STR_ERROR_LAND_SLOPED_IN_WRONG_DIRECTION);
	}

	/* at least one RoadTypes allow building the house here? */
	if (!RoadTypesAllowHouseHere(tile)) return_cmd_error(STR_ERROR_NO_SUITABLE_ROAD);

	/* building under a bridge? */
	if (IsBridgeAbove(tile)) return_cmd_error(STR_ERROR_MUST_DEMOLISH_BRIDGE_FIRST);

	/* can we clear the land? */
	CommandCost ret = DoCommand(tile, 0, 0, DC_AUTO | DC_NO_WATER | DC_TOWN, CMD_LANDSCAPE_CLEAR);
	if (ret.Failed()) return ret;

	/* do not try to build over house owned by another town */
	if (IsTileType(tile, MP_HOUSE) && GetTownIndex(tile) != town) return CMD_ERROR;

	return CommandCost();
}


/**
 * Checks if a house can be built here. Important is slope, bridge above
 * and ability to clear the land.
 *
 * @param ta tile area to check
 * @param town town that is checking
 * @param maxz z level of the house, check if all tiles have this max z level
 * @param noslope are slopes (foundations) allowed?
 * @return success if house can be built here, error message otherwise
 *
 * @see TownLayoutAllowsHouseHere
 */
static inline CommandCost CanBuildHouseHere(const TileArea &ta, TownID town, int maxz, bool noslope)
{
	TILE_AREA_LOOP(tile, ta) {
		CommandCost ret = CanBuildHouseHere(tile, town, noslope);
		/* if building on slopes is allowed, there will be flattening foundation (to tile max z) */
		if (ret.Succeeded() && GetTileMaxZ(tile) != maxz) ret = CommandCost(STR_ERROR_LAND_SLOPED_IN_WRONG_DIRECTION);
		if (ret.Failed()) return ret;
	}

	return CommandCost();
}


/**
 * Test whether houses of given type are avaliable in current game.
 *
 * The function will check whether the house is available at all e.g. is not overriden.
 * Also availability for current climate and given house zone will be tested.
 *
 * @param house house type
 * @param above_snowline true to test availability above the snow line, false for below (arctic climate only)
 * @param zone return error if houses are forbidden in this house zone
 * @return success if house is avaliable, error message otherwise
 */
static inline CommandCost IsHouseTypeAllowed(HouseID house, bool above_snowline, HouseZonesBits zone, bool manual)
 {
	const HouseSpec *hs = HouseSpec::Get(house);
	/* Disallow disabled and replaced houses. */
	if (!hs->enabled || hs->grf_prop.override != INVALID_HOUSE_ID) return CMD_ERROR;

	/* Check if we can build this house in current climate. */
	if (_settings_game.game_creation.landscape != LT_ARCTIC) {
		if (!(hs->building_availability & (HZ_TEMP << _settings_game.game_creation.landscape))) return CMD_ERROR;
	} else if (above_snowline) {
		if (!(hs->building_availability & HZ_SUBARTC_ABOVE)) return_cmd_error(STR_ERROR_BUILDING_NOT_ALLOWED_ABOVE_SNOW_LINE);
	} else {
		if (!(hs->building_availability & HZ_SUBARTC_BELOW)) return_cmd_error(STR_ERROR_BUILDING_NOT_ALLOWED_BELOW_SNOW_LINE);
	}

	if (manual && _settings_client.scenario.house_ignore_zones) return CommandCost();

	/* Check if the house zone is allowed for this type of houses. */
	if (!HasBit(hs->building_availability & HZ_ZONALL, zone)) {
		return_cmd_error(STR_ERROR_BUILDING_NOT_ALLOWED_IN_THIS_TOWN_ZONE);
	}

	return CommandCost();
}


/**
 * Check whether a town can hold more house types.
 * @param t the town we wan't to check
 * @param house type of the house we wan't to add
 * @return success if houses of this type are allowed, error message otherwise
 */
static inline CommandCost IsAnotherHouseTypeAllowedInTown(Town *t, HouseID house)
{
	const HouseSpec *hs = HouseSpec::Get(house);

	/* Don't let these counters overflow. Global counters are 32bit, there will never be that many houses. */
	if (hs->class_id != HOUSE_NO_CLASS) {
		/* id_count is always <= class_count, so it doesn't need to be checked */
		if (t->cache.building_counts.class_count[hs->class_id] == UINT16_MAX) return_cmd_error(STR_ERROR_TOO_MANY_HOUSE_SETS);
	} else {
		/* If the house has no class, check id_count instead */
		if (t->cache.building_counts.id_count[house] == UINT16_MAX) return_cmd_error(STR_ERROR_TOO_MANY_HOUSE_TYPES);
	}

	return CommandCost();
}

/**
 * Checks if current town layout allows building here
 * @param t town
 * @param ta tile area to check
 * @return true iff town layout allows building here
 * @note see layouts
 */
static inline bool TownLayoutAllowsHouseHere(Town *t, const TileArea &ta)
{
	/* Allow towns everywhere when we don't build roads */
	if (!_settings_game.economy.allow_town_roads && !_generating_world) return true;

	TileIndexDiffC grid_pos = TileIndexToTileIndexDiffC(t->xy, ta.tile);

	const uint overflow = 3 * 4 * UINT16_MAX; // perform "floor division"
	switch (t->layout) {
		case TL_2X2_GRID: return (uint)(grid_pos.x + overflow) % 3 >= ta.w && (uint)(grid_pos.y + overflow) % 3 >= ta.h;
		case TL_3X3_GRID: return (uint)(grid_pos.x + overflow) % 4 >= ta.w && (uint)(grid_pos.y + overflow) % 4 >= ta.h;
		default: return true;
	}
}


/**
 * Find a suitable place (free of any obstacles) for a new town house. Search around a given location
 * taking into account the layout of the town.
 *
 * @param tile tile that must be included by the building
 * @param t the town we are building in
 * @param house house type
 * @return where the building can be placed, INVALID_TILE if no lacation was found
 *
 * @pre CanBuildHouseHere(tile, t->index, false)
 *
 * @see CanBuildHouseHere
 */
static TileIndex FindPlaceForTownHouseAroundTile(TileIndex tile, Town *t, HouseID house)
{
	const HouseSpec *hs = HouseSpec::Get(house);
	bool noslope = (hs->building_flags & TILE_NOT_SLOPED) != 0;

	TileArea ta(tile, 1, 1);
	DiagDirection dir;
	uint count;
	if (hs->building_flags & TILE_SIZE_2x2) {
		ta.w = ta.h = 2;
		dir = DIAGDIR_NW; // 'd' goes through DIAGDIR_NW, DIAGDIR_NE, DIAGDIR_SE
		count = 4;
	} else if (hs->building_flags & TILE_SIZE_2x1) {
		ta.w = 2;
		dir = DIAGDIR_NE;
		count = 2;
	} else if (hs->building_flags & TILE_SIZE_1x2) {
		ta.h = 2;
		dir = DIAGDIR_NW;
		count = 2;
	} else { // TILE_SIZE_1x1
		/* CanBuildHouseHere(tile, t->index, false) already checked */
		if (noslope && !IsTileFlat(tile)) return INVALID_TILE;
		return tile;
	}

	int maxz = GetTileMaxZ(tile);
	/* Drift around the tile and find a place for the house. For 1x2 and 2x1 houses just two
	 * positions will be checked (at the exact tile and the other). In case of 2x2 houses
	 * 4 positions have to be checked (clockwise). */
	while (count-- > 0) {
		if (!TownLayoutAllowsHouseHere(t, ta)) continue;
		if (CanBuildHouseHere(ta, t->index, maxz, noslope).Succeeded()) return ta.tile;
		ta.tile += TileOffsByDiagDir(dir);
		dir = ChangeDiagDir(dir, DIAGDIRDIFF_90RIGHT);
	}

	return INVALID_TILE;
}


/**
 * Check if a given house can be built in a given town.
 * @param house house type
 * @param t the town
 * @return success if house can be built, error message otherwise
 */
static CommandCost CheckCanBuildHouse(HouseID house, const Town *t, bool manual)
{
	const HouseSpec *hs = HouseSpec::Get(house);

	if (!_generating_world && _game_mode != GM_EDITOR && (hs->extra_flags & BUILDING_IS_HISTORICAL) != 0) {
		return CMD_ERROR;
	}

	if (!manual || !_settings_client.scenario.house_ignore_dates) {
		if (_cur_year > hs->max_year) return_cmd_error(STR_ERROR_BUILDING_IS_TOO_OLD);
		if (_cur_year < hs->min_year) return_cmd_error(STR_ERROR_BUILDING_IS_TOO_MODERN);
	}

	/* Special houses that there can be only one of. */
	bool multiple_buildings = (manual && _settings_client.scenario.multiple_buildings);
	if (hs->building_flags & BUILDING_IS_CHURCH) {
		if (t->church_count >= (multiple_buildings ? UINT16_MAX : 1)) return_cmd_error(multiple_buildings ? STR_ERROR_NO_MORE_BUILDINGS_ALLOWED_PER_TOWN : STR_ERROR_ONLY_ONE_BUILDING_ALLOWED_PER_TOWN);
	} else if (hs->building_flags & BUILDING_IS_STADIUM) {
		if (t->stadium_count >= (multiple_buildings ? UINT16_MAX : 1)) return_cmd_error(multiple_buildings ? STR_ERROR_NO_MORE_BUILDINGS_ALLOWED_PER_TOWN : STR_ERROR_ONLY_ONE_BUILDING_ALLOWED_PER_TOWN);
	}

	return CommandCost();
}


/**
 * Really build a house.
 * @param t town to build house in
 * @param tile house location
 * @param house house type
 * @param random_bits random bits for the house
 */
static void DoBuildHouse(Town *t, TileIndex tile, HouseID house, byte random_bits)
{
	t->cache.num_houses++;

	const HouseSpec *hs = HouseSpec::Get(house);

	/* Special houses that there can be only one of. */
	if (hs->building_flags & BUILDING_IS_CHURCH) {
		t->church_count++;
	} else if (hs->building_flags & BUILDING_IS_STADIUM) {
		t->stadium_count++;
	}

	byte construction_counter = 0;
	byte construction_stage = 0;

	if (_generating_world || _game_mode == GM_EDITOR) {
		uint32 r = Random();

		construction_stage = TOWN_HOUSE_COMPLETED;
		if (Chance16(1, 7)) construction_stage = GB(r, 0, 2);

		if (construction_stage == TOWN_HOUSE_COMPLETED) {
			ChangePopulation(t, hs->population);
		} else {
			construction_counter = GB(r, 2, 2);
		}
	}

	MakeTownHouse(tile, t, construction_counter, construction_stage, house, random_bits);
	UpdateTownRadius(t);
	UpdateTownGrowthRate(t);
}

/**
 * Place a custom house
 * @param tile tile where the house will be located
 * @param flags flags for the command
 * @param p1 \n
 *    bits  0..15 - the HouseID of the house \n
 *    bits 16..31 - the TownID of the town \n
 * @param p2 \n
 *    bits  0..7  - random bits \n
 * @param text unused
 * @return the cost of this operation or an error
 */
CommandCost CmdBuildHouse(TileIndex tile, DoCommandFlag flags, uint32 p1, uint32 p2, const char *text)
{
	if (_game_mode != GM_EDITOR && // in scenario editor anyone can build a house
			_current_company != OWNER_TOWN && // towns naturally can build houses
			_current_company != OWNER_DEITY) { // GameScript can place a house too
		return CMD_ERROR;
	}

	HouseID house = GB(p1, 0, 16);
	Town *t = Town::Get(GB(p1, 16, 16));
	if (t == nullptr) return CMD_ERROR;
	byte random_bits = GB(p2, 0, 8);

	int max_z = GetTileMaxZ(tile);
	bool above_snowline = (_settings_game.game_creation.landscape == LT_ARCTIC) && (max_z > HighestSnowLine());

	bool manual = (_game_mode == GM_EDITOR);

	CommandCost          ret = IsHouseTypeAllowed(house, above_snowline, TryGetTownRadiusGroup(t, tile), manual);
	if (ret.Succeeded()) ret = IsAnotherHouseTypeAllowedInTown(t, house);
	if (ret.Succeeded()) ret = CheckCanBuildHouse(house, t, manual);
	if (ret.Succeeded()) {
		/* While placing a house manually, try only at exact position and ignore the layout */
		const HouseSpec *hs = HouseSpec::Get(house);
		uint w = hs->building_flags & BUILDING_2_TILES_X ? 2 : 1;
		uint h = hs->building_flags & BUILDING_2_TILES_Y ? 2 : 1;
		bool noslope = (hs->building_flags & TILE_NOT_SLOPED) != 0;
		ret = CanBuildHouseHere(TileArea(tile, w, h), t->index, max_z, noslope);
	}
	if (ret.Failed()) return ret;

	if (!manual || !_settings_client.scenario.house_ignore_grf) {
		/* Check if GRF allows this house */
		if (!HouseAllowsConstruction(house, tile, t, random_bits)) return_cmd_error(STR_ERROR_BUILDING_NOT_ALLOWED);
	}

	if (flags & DC_EXEC) DoBuildHouse(t, tile, house, random_bits);
	return CommandCost();
}

/**
 * Tries to build a house at this tile
 * @param t town the house will belong to
 * @param tile where the house will be built
 * @return false iff no house can be built at this tile
 */
static bool BuildTownHouse(Town *t, TileIndex tile)
{
	/* forbidden building here by town layout */
	if (!TownLayoutAllowsHouseHere(t, TileArea(tile, 1, 1))) return false;

	/* no house allowed at all, bail out */
	if (CanBuildHouseHere(tile, t->index, false).Failed()) return false;

	bool above_snowline = _settings_game.game_creation.landscape == LT_ARCTIC && GetTileMaxZ(tile) > HighestSnowLine();
	HouseZonesBits zone = GetTownRadiusGroup(t, tile);

	/* bits 0-4 are used
	 * bits 11-15 are used
	 * bits 5-10 are not used. */
	HouseID houses[NUM_HOUSES];
	uint num = 0;
	uint probs[NUM_HOUSES];
	uint probability_max = 0;

	/* Generate a list of all possible houses that can be built. */
	for (uint i = 0; i < NUM_HOUSES; i++) {
		if (IsHouseTypeAllowed((HouseID)i, above_snowline, zone, false).Failed()) continue;
		if (IsAnotherHouseTypeAllowedInTown(t, (HouseID)i).Failed()) continue;

		uint cur_prob = HouseSpec::Get(i)->probability;
		probability_max += cur_prob;
		probs[num] = cur_prob;
		houses[num++] = (HouseID)i;
	}

	TileIndex baseTile = tile;

	while (probability_max > 0) {
		/* Building a multitile building can change the location of tile.
		 * The building would still be built partially on that tile, but
		 * its northern tile would be elsewhere. However, if the callback
		 * fails we would be basing further work from the changed tile.
		 * So a next 1x1 tile building could be built on the wrong tile. */
		tile = baseTile;

		uint r = RandomRange(probability_max);
		uint i;
		for (i = 0; i < num; i++) {
			if (probs[i] > r) break;
			r -= probs[i];
		}

		HouseID house = houses[i];
		probability_max -= probs[i];

		/* remove tested house from the set */
		num--;
		houses[i] = houses[num];
		probs[i] = probs[num];

		CommandCost ret = CheckCanBuildHouse(house, t, false);
		if (ret.Failed()) continue;

		tile = FindPlaceForTownHouseAroundTile(tile, t, house);
		if (tile == INVALID_TILE) continue;

		byte random_bits = Random();

		/* Check if GRF allows this house */
		if (!HouseAllowsConstruction(house, tile, t, random_bits)) continue;

		DoBuildHouse(t, tile, house, random_bits);
		return true;
	}

	return false;
}

/**
 * Update data structures when a house is removed
 * @param tile  Tile of the house
 * @param t     Town owning the house
 * @param house House type
 */
static void DoClearTownHouseHelper(TileIndex tile, Town *t, HouseID house)
{
	assert_tile(IsTileType(tile, MP_HOUSE), tile);
	DecreaseBuildingCount(t, house);
	DoClearSquare(tile);
	DeleteAnimatedTile(tile);

	DeleteNewGRFInspectWindow(GSF_HOUSES, tile);
}

/**
 * Determines if a given HouseID is part of a multitile house.
 * The given ID is set to the ID of the north tile and the TileDiff to the north tile is returned.
 *
 * @param house Is changed to the HouseID of the north tile of the same house
 * @return TileDiff from the tile of the given HouseID to the north tile
 */
TileIndexDiff GetHouseNorthPart(HouseID &house)
{
	if (house >= 3) { // house id 0,1,2 MUST be single tile houses, or this code breaks.
		if (HouseSpec::Get(house - 1)->building_flags & TILE_SIZE_2x1) {
			house--;
			return TileDiffXY(-1, 0);
		} else if (HouseSpec::Get(house - 1)->building_flags & BUILDING_2_TILES_Y) {
			house--;
			return TileDiffXY(0, -1);
		} else if (HouseSpec::Get(house - 2)->building_flags & BUILDING_HAS_4_TILES) {
			house -= 2;
			return TileDiffXY(-1, 0);
		} else if (HouseSpec::Get(house - 3)->building_flags & BUILDING_HAS_4_TILES) {
			house -= 3;
			return TileDiffXY(-1, -1);
		}
	}
	return 0;
}

void ClearTownHouse(Town *t, TileIndex tile)
{
	assert_tile(IsTileType(tile, MP_HOUSE), tile);

	HouseID house = GetHouseType(tile);

	/* need to align the tile to point to the upper left corner of the house */
	tile += GetHouseNorthPart(house); // modifies house to the ID of the north tile

	const HouseSpec *hs = HouseSpec::Get(house);

	/* Remove population from the town if the house is finished. */
	if (IsHouseCompleted(tile)) {
		ChangePopulation(t, -hs->population);
	}

	t->cache.num_houses--;

	/* Clear flags for houses that only may exist once/town. */
	if (hs->building_flags & BUILDING_IS_CHURCH) {
		t->church_count--;
	} else if (hs->building_flags & BUILDING_IS_STADIUM) {
		t->stadium_count--;
	}

	/* Do the actual clearing of tiles */
	DoClearTownHouseHelper(tile, t, house);
	if (hs->building_flags & BUILDING_2_TILES_Y)   DoClearTownHouseHelper(tile + TileDiffXY(0, 1), t, ++house);
	if (hs->building_flags & BUILDING_2_TILES_X)   DoClearTownHouseHelper(tile + TileDiffXY(1, 0), t, ++house);
	if (hs->building_flags & BUILDING_HAS_4_TILES) DoClearTownHouseHelper(tile + TileDiffXY(1, 1), t, ++house);

	RemoveNearbyStations(t, tile, hs->building_flags);

	UpdateTownRadius(t);
}

/**
 * Rename a town (server-only).
 * @param tile unused
 * @param flags type of operation
 * @param p1 town ID to rename
 * @param p2 unused
 * @param text the new name or an empty string when resetting to the default
 * @return the cost of this operation or an error
 */
CommandCost CmdRenameTown(TileIndex tile, DoCommandFlag flags, uint32 p1, uint32 p2, const char *text)
{
	Town *t = Town::GetIfValid(p1);
	if (t == nullptr) return CMD_ERROR;

	bool reset = StrEmpty(text);

	if (!reset) {
		if (Utf8StringLength(text) >= MAX_LENGTH_TOWN_NAME_CHARS) return CMD_ERROR;
		if (!IsUniqueTownName(text)) return_cmd_error(STR_ERROR_NAME_MUST_BE_UNIQUE);
	}

	if (flags & DC_EXEC) {
		t->cached_name.clear();
		if (reset) {
			t->name.clear();
		} else {
			t->name = text;
		}

		t->UpdateVirtCoord();
		InvalidateWindowData(WC_TOWN_DIRECTORY, 0, TDIWD_FORCE_RESORT);
		ClearAllStationCachedNames();
		ClearAllIndustryCachedNames();
		UpdateAllStationVirtCoords();
	}
	return CommandCost();
}

/**
 * Determines the first cargo with a certain town effect
 * @param effect Town effect of interest
 * @return first active cargo slot with that effect
 */
const CargoSpec *FindFirstCargoWithTownEffect(TownEffect effect)
{
	const CargoSpec *cs;
	FOR_ALL_CARGOSPECS(cs) {
		if (cs->town_effect == effect) return cs;
	}
	return nullptr;
}

/**
 * Change the cargo goal of a town.
 * @param tile Unused.
 * @param flags Type of operation.
 * @param p1 various bitstuffed elements
 * - p1 = (bit  0 - 15) - Town ID to cargo game of.
 * - p1 = (bit 16 - 23) - TownEffect to change the game of.
 * @param p2 The new goal value.
 * @param text Unused.
 * @return Empty cost or an error.
 */
CommandCost CmdTownCargoGoal(TileIndex tile, DoCommandFlag flags, uint32 p1, uint32 p2, const char *text)
{
	if (_current_company != OWNER_DEITY) return CMD_ERROR;

	TownEffect te = (TownEffect)GB(p1, 16, 8);
	if (te < TE_BEGIN || te >= TE_END) return CMD_ERROR;

	uint16 index = GB(p1, 0, 16);
	Town *t = Town::GetIfValid(index);
	if (t == nullptr) return CMD_ERROR;

	/* Validate if there is a cargo which is the requested TownEffect */
	const CargoSpec *cargo = FindFirstCargoWithTownEffect(te);
	if (cargo == nullptr) return CMD_ERROR;

	if (flags & DC_EXEC) {
		t->goal[te] = p2;
		UpdateTownGrowth(t);
		InvalidateWindowData(WC_TOWN_VIEW, index);
	}

	return CommandCost();
}

/**
 * Set a custom text in the Town window.
 * @param tile Unused.
 * @param flags Type of operation.
 * @param p1 Town ID to change the text of.
 * @param p2 Unused.
 * @param text The new text (empty to remove the text).
 * @return Empty cost or an error.
 */
CommandCost CmdTownSetText(TileIndex tile, DoCommandFlag flags, uint32 p1, uint32 p2, const char *text)
{
	if (_current_company != OWNER_DEITY) return CMD_ERROR;
	Town *t = Town::GetIfValid(p1);
	if (t == nullptr) return CMD_ERROR;

	if (flags & DC_EXEC) {
		t->text.clear();
		if (!StrEmpty(text)) t->text = text;
		InvalidateWindowData(WC_TOWN_VIEW, p1);
	}

	return CommandCost();
}

/**
 * Change the growth rate of the town.
 * @param tile Unused.
 * @param flags Type of operation.
 * @param p1 Town ID to cargo game of.
 * @param p2 Amount of days between growth, or TOWN_GROWTH_RATE_NONE, or 0 to reset custom growth rate.
 * @param text Unused.
 * @return Empty cost or an error.
 */
CommandCost CmdTownGrowthRate(TileIndex tile, DoCommandFlag flags, uint32 p1, uint32 p2, const char *text)
{
	if (_current_company != OWNER_DEITY) return CMD_ERROR;
	if (GB(p2, 16, 16) != 0) return CMD_ERROR;

	Town *t = Town::GetIfValid(p1);
	if (t == nullptr) return CMD_ERROR;

	if (flags & DC_EXEC) {
		if (p2 == 0) {
			/* Just clear the flag, UpdateTownGrowth will determine a proper growth rate */
			ClrBit(t->flags, TOWN_CUSTOM_GROWTH);
		} else {
			uint old_rate = t->growth_rate;
			if (t->grow_counter >= old_rate) {
				/* This also catches old_rate == 0 */
				t->grow_counter = p2;
			} else {
				/* Scale grow_counter, so half finished houses stay half finished */
				t->grow_counter = t->grow_counter * p2 / old_rate;
			}
			t->growth_rate = p2;
			SetBit(t->flags, TOWN_CUSTOM_GROWTH);
		}
		UpdateTownGrowth(t);
		InvalidateWindowData(WC_TOWN_VIEW, p1);
	}

	return CommandCost();
}

/**
 * Change the rating of a company in a town
 * @param tile Unused.
 * @param flags Type of operation.
 * @param p1 Bit 0..15 = Town ID to change, bit 16..23 = Company ID to change.
 * @param p2 Bit 0..15 = New rating of company (signed int16).
 * @param text Unused.
 * @return Empty cost or an error.
 */
CommandCost CmdTownRating(TileIndex tile, DoCommandFlag flags, uint32 p1, uint32 p2, const char *text)
{
	if (_current_company != OWNER_DEITY) return CMD_ERROR;

	TownID town_id = (TownID)GB(p1, 0, 16);
	Town *t = Town::GetIfValid(town_id);
	if (t == nullptr) return CMD_ERROR;

	CompanyID company_id = (CompanyID)GB(p1, 16, 8);
	if (!Company::IsValidID(company_id)) return CMD_ERROR;

	int16 new_rating = Clamp((int16)GB(p2, 0, 16), RATING_MINIMUM, RATING_MAXIMUM);
	if (flags & DC_EXEC) {
		t->ratings[company_id] = new_rating;
		InvalidateWindowData(WC_TOWN_AUTHORITY, town_id);
	}

	return CommandCost();
}

/**
 * Expand a town (scenario editor only).
 * @param tile Unused.
 * @param flags Type of operation.
 * @param p1 Town ID to expand.
 * @param p2 Amount to grow, or 0 to grow a random size up to the current amount of houses.
 * @param text Unused.
 * @return Empty cost or an error.
 */
CommandCost CmdExpandTown(TileIndex tile, DoCommandFlag flags, uint32 p1, uint32 p2, const char *text)
{
	if (_game_mode != GM_EDITOR && _current_company != OWNER_DEITY) return CMD_ERROR;
	Town *t = Town::GetIfValid(p1);
	if (t == nullptr) return CMD_ERROR;

	if (flags & DC_EXEC) {
		/* The more houses, the faster we grow */
		if (p2 == 0) {
			uint amount = RandomRange(ClampToU16(t->cache.num_houses / 10)) + 3;
			t->cache.num_houses += amount;
			UpdateTownRadius(t);

			uint n = amount * 10;
			do GrowTown(t); while (--n);

			t->cache.num_houses -= amount;
		} else {
			for (; p2 > 0; p2--) {
				/* Try several times to grow, as we are really suppose to grow */
				for (uint i = 0; i < 25; i++) if (GrowTown(t)) break;
			}
		}
		UpdateTownRadius(t);

		UpdateTownMaxPass(t);
	}

	return CommandCost();
}

/**
 * Delete a town (scenario editor or worldgen only).
 * @param tile Unused.
 * @param flags Type of operation.
 * @param p1 Town ID to delete.
 * @param p2 Unused.
 * @param text Unused.
 * @return Empty cost or an error.
 */
CommandCost CmdDeleteTown(TileIndex tile, DoCommandFlag flags, uint32 p1, uint32 p2, const char *text)
{
	if (_game_mode != GM_EDITOR && !_generating_world) return CMD_ERROR;
	Town *t = Town::GetIfValid(p1);
	if (t == nullptr) return CMD_ERROR;

	/* Stations refer to towns. */
	for (const Station *st : Station::Iterate()) {
		if (st->town == t) {
			/* Non-oil rig stations are always a problem. */
			if (!(st->facilities & FACIL_AIRPORT) || st->airport.type != AT_OILRIG) return CMD_ERROR;
			/* We can only automatically delete oil rigs *if* there's no vehicle on them. */
			CommandCost ret = DoCommand(st->airport.tile, 0, 0, flags, CMD_LANDSCAPE_CLEAR);
			if (ret.Failed()) return ret;
		}
	}

	/* Depots refer to towns. */
	for (const Depot *d : Depot::Iterate()) {
		if (d->town == t) return CMD_ERROR;
	}

	/* Check all tiles for town ownership. First check for bridge tiles, as
	 * these do not directly have an owner so we need to check adjacent
	 * tiles. This won't work correctly in the same loop if the adjacent
	 * tile was already deleted earlier in the loop. */
	for (TileIndex tile = 0; tile < MapSize(); ++tile) {
		if (IsTileType(tile, MP_TUNNELBRIDGE) && TestTownOwnsBridge(tile, t)) {
			CommandCost ret = DoCommand(tile, 0, 0, flags, CMD_LANDSCAPE_CLEAR);
			if (ret.Failed()) return ret;
		}
	}

	/* Check all remaining tiles for town ownership. */
	for (TileIndex tile = 0; tile < MapSize(); ++tile) {
		bool try_clear = false;
		switch (GetTileType(tile)) {
			case MP_ROAD:
				try_clear = HasTownOwnedRoad(tile) && GetTownIndex(tile) == t->index;
				break;

			case MP_HOUSE:
				try_clear = GetTownIndex(tile) == t->index;
				break;

			case MP_INDUSTRY:
				try_clear = Industry::GetByTile(tile)->town == t;
				break;

			case MP_OBJECT:
				if (Town::GetNumItems() == 1) {
					/* No towns will be left, remove it! */
					try_clear = true;
				} else {
					Object *o = Object::GetByTile(tile);
					if (o->town == t) {
						if (o->type == OBJECT_STATUE) {
							/* Statue... always remove. */
							try_clear = true;
						} else {
							/* Tell to find a new town. */
							if (flags & DC_EXEC) o->town = nullptr;
						}
					}
				}
				break;

			default:
				break;
		}
		if (try_clear) {
			CommandCost ret = DoCommand(tile, 0, 0, flags, CMD_LANDSCAPE_CLEAR);
			if (ret.Failed()) return ret;
		}
	}

	/* The town destructor will delete the other things related to the town. */
	if (flags & DC_EXEC) {
		_town_kdtree.Remove(t->index);
		if (_viewport_sign_kdtree_valid && t->cache.sign.kdtree_valid) _viewport_sign_kdtree.Remove(ViewportSignKdtreeItem::MakeTown(t->index));
		delete t;
	}

	return CommandCost();
}

/**
 * Factor in the cost of each town action.
 * @see TownActions
 */
const byte _town_action_costs[TACT_COUNT] = {
	2, 4, 9, 35, 48, 53, 117, 175
};

static CommandCost TownActionAdvertiseSmall(Town *t, DoCommandFlag flags)
{
	if (flags & DC_EXEC) {
		ModifyStationRatingAround(t->xy, _current_company, 0x40, 10);
	}
	return CommandCost();
}

static CommandCost TownActionAdvertiseMedium(Town *t, DoCommandFlag flags)
{
	if (flags & DC_EXEC) {
		ModifyStationRatingAround(t->xy, _current_company, 0x70, 15);
	}
	return CommandCost();
}

static CommandCost TownActionAdvertiseLarge(Town *t, DoCommandFlag flags)
{
	if (flags & DC_EXEC) {
		ModifyStationRatingAround(t->xy, _current_company, 0xA0, 20);
	}
	return CommandCost();
}

static CommandCost TownActionRoadRebuild(Town *t, DoCommandFlag flags)
{
	/* Check if the company is allowed to fund new roads. */
	if (!_settings_game.economy.fund_roads) return CMD_ERROR;

	if (flags & DC_EXEC) {
		t->road_build_months = 6;

		char company_name[MAX_LENGTH_COMPANY_NAME_CHARS * MAX_CHAR_LENGTH];
		SetDParam(0, _current_company);
		GetString(company_name, STR_COMPANY_NAME, lastof(company_name));

		char *cn = stredup(company_name);
		SetDParam(0, t->index);
		SetDParamStr(1, cn);

		AddNewsItem(STR_NEWS_ROAD_REBUILDING, NT_GENERAL, NF_NORMAL, NR_TOWN, t->index, NR_NONE, UINT32_MAX, cn);
		AI::BroadcastNewEvent(new ScriptEventRoadReconstruction((ScriptCompany::CompanyID)(Owner)_current_company, t->index));
		Game::NewEvent(new ScriptEventRoadReconstruction((ScriptCompany::CompanyID)(Owner)_current_company, t->index));
	}
	return CommandCost();
}

/**
 * Check whether the land can be cleared.
 * @param tile Tile to check.
 * @return The tile can be cleared.
 */
static bool TryClearTile(TileIndex tile)
{
	Backup<CompanyID> cur_company(_current_company, OWNER_NONE, FILE_LINE);
	CommandCost r = DoCommand(tile, 0, 0, DC_TOWN, CMD_LANDSCAPE_CLEAR);
	cur_company.Restore();
	return r.Succeeded();
}

/** Structure for storing data while searching the best place to build a statue. */
struct StatueBuildSearchData {
	TileIndex best_position; ///< Best position found so far.
	int tile_count;          ///< Number of tiles tried.

	StatueBuildSearchData(TileIndex best_pos, int count) : best_position(best_pos), tile_count(count) { }
};

/**
 * Search callback function for #TownActionBuildStatue.
 * @param tile Tile on which to perform the search.
 * @param user_data Reference to the statue search data.
 * @return Result of the test.
 */
static bool SearchTileForStatue(TileIndex tile, void *user_data)
{
	static const int STATUE_NUMBER_INNER_TILES = 25; // Number of tiles int the center of the city, where we try to protect houses.

	StatueBuildSearchData *statue_data = (StatueBuildSearchData *)user_data;
	statue_data->tile_count++;

	/* Statues can be build on slopes, just like houses. Only the steep slopes is a no go. */
	if (IsSteepSlope(GetTileSlope(tile))) return false;
	/* Don't build statues under bridges. */
	if (IsBridgeAbove(tile)) return false;

	/* A clear-able open space is always preferred. */
	if ((IsTileType(tile, MP_CLEAR) || IsTileType(tile, MP_TREES)) && TryClearTile(tile)) {
		statue_data->best_position = tile;
		return true;
	}

	bool house = IsTileType(tile, MP_HOUSE);

	/* Searching inside the inner circle. */
	if (statue_data->tile_count <= STATUE_NUMBER_INNER_TILES) {
		/* Save first house in inner circle. */
		if (house && statue_data->best_position == INVALID_TILE && TryClearTile(tile)) {
			statue_data->best_position = tile;
		}

		/* If we have reached the end of the inner circle, and have a saved house, terminate the search. */
		return statue_data->tile_count == STATUE_NUMBER_INNER_TILES && statue_data->best_position != INVALID_TILE;
	}

	/* Searching outside the circle, just pick the first possible spot. */
	statue_data->best_position = tile; // Is optimistic, the condition below must also hold.
	return house && TryClearTile(tile);
}

/**
 * Perform a 9x9 tiles circular search from the center of the town
 * in order to find a free tile to place a statue
 * @param t town to search in
 * @param flags Used to check if the statue must be built or not.
 * @return Empty cost or an error.
 */
static CommandCost TownActionBuildStatue(Town *t, DoCommandFlag flags)
{
	if (!Object::CanAllocateItem()) return_cmd_error(STR_ERROR_TOO_MANY_OBJECTS);

	TileIndex tile = t->xy;
	StatueBuildSearchData statue_data(INVALID_TILE, 0);
	if (!CircularTileSearch(&tile, 9, SearchTileForStatue, &statue_data)) return_cmd_error(STR_ERROR_STATUE_NO_SUITABLE_PLACE);

	if (flags & DC_EXEC) {
		Backup<CompanyID> cur_company(_current_company, OWNER_NONE, FILE_LINE);
		DoCommand(statue_data.best_position, 0, 0, DC_EXEC | DC_TOWN, CMD_LANDSCAPE_CLEAR);
		cur_company.Restore();
		BuildObject(OBJECT_STATUE, statue_data.best_position, _current_company, t);
		SetBit(t->statues, _current_company); // Once found and built, "inform" the Town.
		MarkTileDirtyByTile(statue_data.best_position);
	}
	return CommandCost();
}

static CommandCost TownActionFundBuildings(Town *t, DoCommandFlag flags)
{
	/* Check if it's allowed to buy the rights */
	if (!_settings_game.economy.fund_buildings) return CMD_ERROR;

	if (flags & DC_EXEC) {
		/* And grow for 3 months */
		t->fund_buildings_months = 3;

		/* Enable growth (also checking GameScript's opinion) */
		UpdateTownGrowth(t);

		/* Build a new house, but add a small delay to make sure
		 * that spamming funding doesn't let town grow any faster
		 * than 1 house per 2 * TOWN_GROWTH_TICKS ticks.
		 * Also emulate original behaviour when town was only growing in
		 * TOWN_GROWTH_TICKS intervals, to make sure that it's not too
		 * tick-perfect and gives player some time window where he can
		 * spam funding with the exact same efficiency.
		 */
		t->grow_counter = std::min<uint16>(t->grow_counter, 2 * TOWN_GROWTH_TICKS - (t->growth_rate - t->grow_counter) % TOWN_GROWTH_TICKS);

		SetWindowDirty(WC_TOWN_VIEW, t->index);
	}
	return CommandCost();
}

static CommandCost TownActionBuyRights(Town *t, DoCommandFlag flags)
{
	/* Check if it's allowed to buy the rights */
	if (!_settings_game.economy.exclusive_rights) return CMD_ERROR;

	if (flags & DC_EXEC) {
		t->exclusive_counter = 12;
		t->exclusivity = _current_company;

		ModifyStationRatingAround(t->xy, _current_company, 130, 17);

		SetWindowClassesDirty(WC_STATION_VIEW);

		/* Spawn news message */
		CompanyNewsInformation *cni = MallocT<CompanyNewsInformation>(1);
		cni->FillData(Company::Get(_current_company));
		SetDParam(0, STR_NEWS_EXCLUSIVE_RIGHTS_TITLE);
		SetDParam(1, STR_NEWS_EXCLUSIVE_RIGHTS_DESCRIPTION);
		SetDParam(2, t->index);
		SetDParamStr(3, cni->company_name);
		AddNewsItem(STR_MESSAGE_NEWS_FORMAT, NT_GENERAL, NF_COMPANY, NR_TOWN, t->index, NR_NONE, UINT32_MAX, cni);
		AI::BroadcastNewEvent(new ScriptEventExclusiveTransportRights((ScriptCompany::CompanyID)(Owner)_current_company, t->index));
		Game::NewEvent(new ScriptEventExclusiveTransportRights((ScriptCompany::CompanyID)(Owner)_current_company, t->index));
	}
	return CommandCost();
}

static CommandCost TownActionBribe(Town *t, DoCommandFlag flags)
{
	if (flags & DC_EXEC) {
		if (Chance16(1, 14)) {
			/* set as unwanted for 6 months */
			t->unwanted[_current_company] = 6;

			/* set all close by station ratings to 0 */
			for (Station *st : Station::Iterate()) {
				if (st->town == t && st->owner == _current_company) {
					for (CargoID i = 0; i < NUM_CARGO; i++) st->goods[i].rating = 0;
				}
			}

			/* only show error message to the executing player. All errors are handled command.c
			 * but this is special, because it can only 'fail' on a DC_EXEC */
			if (IsLocalCompany()) ShowErrorMessage(STR_ERROR_BRIBE_FAILED, INVALID_STRING_ID, WL_INFO);

			/* decrease by a lot!
			 * ChangeTownRating is only for stuff in demolishing. Bribe failure should
			 * be independent of any cheat settings
			 */
			if (t->ratings[_current_company] > RATING_BRIBE_DOWN_TO) {
				t->ratings[_current_company] = RATING_BRIBE_DOWN_TO;
				t->UpdateVirtCoord();
				SetWindowDirty(WC_TOWN_AUTHORITY, t->index);
			}
		} else {
			ChangeTownRating(t, RATING_BRIBE_UP_STEP, RATING_BRIBE_MAXIMUM, DC_EXEC);
		}
	}
	return CommandCost();
}

typedef CommandCost TownActionProc(Town *t, DoCommandFlag flags);
static TownActionProc * const _town_action_proc[] = {
	TownActionAdvertiseSmall,
	TownActionAdvertiseMedium,
	TownActionAdvertiseLarge,
	TownActionRoadRebuild,
	TownActionBuildStatue,
	TownActionFundBuildings,
	TownActionBuyRights,
	TownActionBribe
};

/**
 * Get a list of available actions to do at a town.
 * @param nump if not nullptr add put the number of available actions in it
 * @param cid the company that is querying the town
 * @param t the town that is queried
 * @return bitmasked value of enabled actions
 */
uint GetMaskOfTownActions(int *nump, CompanyID cid, const Town *t)
{
	int num = 0;
	TownActions buttons = TACT_NONE;

	/* Spectators and unwanted have no options */
	if (cid != COMPANY_SPECTATOR && !(_settings_game.economy.bribe && t->unwanted[cid])) {

		/* Things worth more than this are not shown */
		Money avail = Company::Get(cid)->money + _price[PR_STATION_VALUE] * 200;

		/* Check the action bits for validity and
		 * if they are valid add them */
		for (uint i = 0; i != lengthof(_town_action_costs); i++) {
			const TownActions cur = (TownActions)(1 << i);

			/* Is the company not able to bribe ? */
			if (cur == TACT_BRIBE && (!_settings_game.economy.bribe || t->ratings[cid] >= RATING_BRIBE_MAXIMUM)) continue;

			/* Is the company not able to buy exclusive rights ? */
			if (cur == TACT_BUY_RIGHTS && !_settings_game.economy.exclusive_rights) continue;

			/* Is the company not able to fund buildings ? */
			if (cur == TACT_FUND_BUILDINGS && !_settings_game.economy.fund_buildings) continue;

			/* Is the company not able to fund local road reconstruction? */
			if (cur == TACT_ROAD_REBUILD && !_settings_game.economy.fund_roads) continue;

			/* Is the company not able to build a statue ? */
			if (cur == TACT_BUILD_STATUE && HasBit(t->statues, cid)) continue;

			if (avail >= _town_action_costs[i] * _price[PR_TOWN_ACTION] >> 8) {
				buttons |= cur;
				num++;
			}
		}
	}

	if (nump != nullptr) *nump = num;
	return buttons;
}

/**
 * Do a town action.
 * This performs an action such as advertising, building a statue, funding buildings,
 * but also bribing the town-council
 * @param tile unused
 * @param flags type of operation
 * @param p1 town to do the action at
 * @param p2 action to perform, @see _town_action_proc for the list of available actions
 * @param text unused
 * @return the cost of this operation or an error
 */
CommandCost CmdDoTownAction(TileIndex tile, DoCommandFlag flags, uint32 p1, uint32 p2, const char *text)
{
	Town *t = Town::GetIfValid(p1);
	if (t == nullptr || p2 >= lengthof(_town_action_proc)) return CMD_ERROR;

	if (!HasBit(GetMaskOfTownActions(nullptr, _current_company, t), p2)) return CMD_ERROR;

	CommandCost cost(EXPENSES_OTHER, _price[PR_TOWN_ACTION] * _town_action_costs[p2] >> 8);

	CommandCost ret = _town_action_proc[p2](t, flags);
	if (ret.Failed()) return ret;

	if (flags & DC_EXEC) {
		SetWindowDirty(WC_TOWN_AUTHORITY, p1);
	}

	return cost;
}

template <typename Func>
static void ForAllStationsNearTown(Town *t, Func func)
{
	/* Ideally the search radius should be close to the actual town zone 0 radius.
	 * The true radius is not stored or calculated anywhere, only the squared radius. */
	/* The efficiency of this search might be improved for large towns and many stations on the map,
	 * by using an integer square root approximation giving a value not less than the true square root. */
	uint search_radius = t->cache.squared_town_zone_radius[0] / 2;
	ForAllStationsRadius(t->xy, search_radius, [&](const Station * st) {
		if (DistanceSquare(st->xy, t->xy) <= t->cache.squared_town_zone_radius[0]) {
			func(st);
		}
	});
}

static void UpdateTownRating(Town *t)
{
	/* Increase company ratings if they're low */
	for (const Company *c : Company::Iterate()) {
		if (t->ratings[c->index] < RATING_GROWTH_MAXIMUM) {
			t->ratings[c->index] = std::min((int)RATING_GROWTH_MAXIMUM, t->ratings[c->index] + RATING_GROWTH_UP_STEP);
		}
	}

	ForAllStationsNearTown(t, [&](const Station *st) {
		if (st->time_since_load <= 20 || st->time_since_unload <= 20) {
			if (Company::IsValidID(st->owner)) {
				int new_rating = t->ratings[st->owner] + RATING_STATION_UP_STEP;
				t->ratings[st->owner] = std::min<int>(new_rating, INT16_MAX); // do not let it overflow
			}
		} else {
			if (Company::IsValidID(st->owner)) {
				int new_rating = t->ratings[st->owner] + RATING_STATION_DOWN_STEP;
				t->ratings[st->owner] = std::max(new_rating, INT16_MIN);
			}
		}
	});

	/* clamp all ratings to valid values */
	for (uint i = 0; i < MAX_COMPANIES; i++) {
		t->ratings[i] = Clamp(t->ratings[i], RATING_MINIMUM, RATING_MAXIMUM);
	}

	t->UpdateVirtCoord();
	SetWindowDirty(WC_TOWN_AUTHORITY, t->index);
}


/**
 * Updates town grow counter after growth rate change.
 * Preserves relative house builting progress whenever it can.
 * @param t The town to calculate grow counter for
 * @param prev_growth_rate Town growth rate before it changed (one that was used with grow counter to be updated)
 */
static void UpdateTownGrowCounter(Town *t, uint16 prev_growth_rate)
{
	if (t->growth_rate == TOWN_GROWTH_RATE_NONE) return;
	if (prev_growth_rate == TOWN_GROWTH_RATE_NONE) {
		t->grow_counter = std::min<uint16>(t->growth_rate, t->grow_counter);
		return;
	}
	t->grow_counter = RoundDivSU((uint32)t->grow_counter * (t->growth_rate + 1), prev_growth_rate + 1);
}

/**
 * Calculates amount of active stations in the range of town (HZB_TOWN_EDGE).
 * @param t The town to calculate stations for
 * @returns Amount of active stations
 */
static int CountActiveStations(Town *t)
{
	int n = 0;
	ForAllStationsNearTown(t, [&](const Station * st) {
		if (st->time_since_load <= 20 || st->time_since_unload <= 20) {
			n++;
		}
	});
	return n;
}

/**
 * Calculates town growth rate in normal conditions (custom growth rate not set).
 * If town growth speed is set to None(0) returns the same rate as if it was Normal(2).
 * @param t The town to calculate growth rate for
 * @returns Calculated growth rate
 */
static uint GetNormalGrowthRate(Town *t)
{
	/**
	 * Note:
	 * Unserviced+unfunded towns get an additional malus in UpdateTownGrowth(),
	 * so the "320" is actually not better than the "420".
	 */
	static const uint16 _grow_count_values[2][6] = {
		{ 120, 120, 120, 100,  80,  60 }, // Fund new buildings has been activated
		{ 320, 420, 300, 220, 160, 100 }  // Normal values
	};

	int n = CountActiveStations(t);
	uint16 m = _grow_count_values[t->fund_buildings_months != 0 ? 0 : 1][std::min(n, 5)];

	int growth_multiplier;
	if (_settings_game.economy.town_growth_rate == 0) {
		growth_multiplier = 1;
	} else if (_settings_game.economy.town_growth_rate > 0) {
		growth_multiplier = _settings_game.economy.town_growth_rate - 1;
	} else {
		growth_multiplier = _settings_game.economy.town_growth_rate;
	}

	if (growth_multiplier < 0) {
		m <<= (-growth_multiplier);
	} else {
		m >>= growth_multiplier;
	}
	if (t->larger_town) m /= 2;

	if (_settings_game.economy.town_growth_cargo_transported > 0) {
		uint32 inverse_m = UINT32_MAX / m;
		auto calculate_cargo_ratio_fix15 = [](const TransportedCargoStat<uint32> &stat) -> uint32 {
			return stat.old_max ? ((uint64) (stat.old_act << 15)) / stat.old_max : 1 << 15;
		};
		uint32 cargo_ratio_fix16 = calculate_cargo_ratio_fix15(t->supplied[CT_PASSENGERS]) + calculate_cargo_ratio_fix15(t->supplied[CT_MAIL]);
		uint64 cargo_dependant_part = (((uint64) cargo_ratio_fix16) * ((uint64) inverse_m) * _settings_game.economy.town_growth_cargo_transported) >> 16;
		uint64 non_cargo_dependant_part = ((uint64) inverse_m) * (100 - _settings_game.economy.town_growth_cargo_transported);
		uint64 total = (cargo_dependant_part + non_cargo_dependant_part);
		if (total == 0) {
			ClrBit(t->flags, TOWN_IS_GROWING);
			return UINT16_MAX;
		}
		m = ((uint64) UINT32_MAX * 100) / total;
	}

	return TownTicksToGameTicks(m / (t->cache.num_houses / 50 + 1));
}

/**
 * Updates town growth rate.
 * @param t The town to update growth rate for
 */
static void UpdateTownGrowthRate(Town *t)
{
	if (HasBit(t->flags, TOWN_CUSTOM_GROWTH)) return;
	uint old_rate = t->growth_rate;
	t->growth_rate = GetNormalGrowthRate(t);
	UpdateTownGrowCounter(t, old_rate);
	SetWindowDirty(WC_TOWN_VIEW, t->index);
}

/**
 * Updates town growth state (whether it is growing or not).
 * @param t The town to update growth for
 */
static void UpdateTownGrowth(Town *t)
{
	auto guard = scope_guard([t]() {
		SetWindowDirty(WC_TOWN_VIEW, t->index);
	});

	SetBit(t->flags, TOWN_IS_GROWING);
	UpdateTownGrowthRate(t);
	if (!HasBit(t->flags, TOWN_IS_GROWING)) return;

	ClrBit(t->flags, TOWN_IS_GROWING);

	if (_settings_game.economy.town_growth_rate == 0 && t->fund_buildings_months == 0) return;

	if (t->fund_buildings_months == 0) {
		/* Check if all goals are reached for this town to grow (given we are not funding it) */
		for (int i = TE_BEGIN; i < TE_END; i++) {
			switch (t->goal[i]) {
				case TOWN_GROWTH_WINTER:
					if (TileHeight(t->xy) >= GetSnowLine() && t->received[i].old_act == 0 && t->cache.population > 90) return;
					break;
				case TOWN_GROWTH_DESERT:
					if (GetTropicZone(t->xy) == TROPICZONE_DESERT && t->received[i].old_act == 0 && t->cache.population > 60) return;
					break;
				default:
					if (t->goal[i] > t->received[i].old_act) return;
					break;
			}
		}
	}

	if (HasBit(t->flags, TOWN_CUSTOM_GROWTH)) {
		if (t->growth_rate != TOWN_GROWTH_RATE_NONE) SetBit(t->flags, TOWN_IS_GROWING);
		SetWindowDirty(WC_TOWN_VIEW, t->index);
		return;
	}

	if (t->fund_buildings_months == 0 && CountActiveStations(t) == 0 && !Chance16(1, 12)) return;

	SetBit(t->flags, TOWN_IS_GROWING);
}

static void UpdateTownAmounts(Town *t)
{
	for (CargoID i = 0; i < NUM_CARGO; i++) t->supplied[i].NewMonth();
	for (int i = TE_BEGIN; i < TE_END; i++) t->received[i].NewMonth();
	if (t->fund_buildings_months != 0) t->fund_buildings_months--;

	SetWindowDirty(WC_TOWN_VIEW, t->index);
}

static void UpdateTownUnwanted(Town *t)
{
	for (const Company *c : Company::Iterate()) {
		if (t->unwanted[c->index] > 0) t->unwanted[c->index]--;
	}
}

/**
 * Checks whether the local authority allows construction of a new station (rail, road, airport, dock) on the given tile
 * @param tile The tile where the station shall be constructed.
 * @param flags Command flags. DC_NO_TEST_TOWN_RATING is tested.
 * @return Succeeded or failed command.
 */
CommandCost CheckIfAuthorityAllowsNewStation(TileIndex tile, DoCommandFlag flags)
{
	if (!Company::IsValidID(_current_company) || (flags & DC_NO_TEST_TOWN_RATING)) return CommandCost();

	Town *t = ClosestTownFromTile(tile, _settings_game.economy.dist_local_authority);
	if (t == nullptr) return CommandCost();

	if (t->ratings[_current_company] > RATING_VERYPOOR) return CommandCost();

	SetDParam(0, t->index);
	return_cmd_error(STR_ERROR_LOCAL_AUTHORITY_REFUSES_TO_ALLOW_THIS);
}

/**
 * Return the town closest to the given tile within \a threshold.
 * @param tile      Starting point of the search.
 * @param threshold Biggest allowed distance to the town.
 * @return Closest town to \a tile within \a threshold, or \c nullptr if there is no such town.
 *
 * @note This function only uses distance, the #ClosestTownFromTile function also takes town ownership into account.
 */
Town *CalcClosestTownFromTile(TileIndex tile, uint threshold)
{
	if (Town::GetNumItems() == 0) return nullptr;

	TownID tid = _town_kdtree.FindNearest(TileX(tile), TileY(tile));
	Town *town = Town::Get(tid);
	if (DistanceManhattan(tile, town->xy) < threshold) return town;
	return nullptr;
}

/**
 * Return the town closest (in distance or ownership) to a given tile, within a given threshold.
 * @param tile      Starting point of the search.
 * @param threshold Biggest allowed distance to the town.
 * @return Closest town to \a tile within \a threshold, or \c nullptr if there is no such town.
 *
 * @note If you only care about distance, you can use the #CalcClosestTownFromTile function.
 */
Town *ClosestTownFromTile(TileIndex tile, uint threshold)
{
	switch (GetTileType(tile)) {
		case MP_ROAD:
			if (IsRoadDepot(tile)) return CalcClosestTownFromTile(tile, threshold);

			if (!HasTownOwnedRoad(tile)) {
				TownID tid = GetTownIndex(tile);

				if (tid == INVALID_TOWN) {
					/* in the case we are generating "many random towns", this value may be INVALID_TOWN */
					if (_generating_world) return CalcClosestTownFromTile(tile, threshold);
					assert(Town::GetNumItems() == 0);
					return nullptr;
				}

				assert(Town::IsValidID(tid));
				Town *town = Town::Get(tid);

				if (DistanceManhattan(tile, town->xy) >= threshold) town = nullptr;

				return town;
			}
			FALLTHROUGH;

		case MP_HOUSE:
			return Town::GetByTile(tile);

		default:
			return CalcClosestTownFromTile(tile, threshold);
	}
}

static bool _town_rating_test = false; ///< If \c true, town rating is in test-mode.
static SmallMap<const Town *, int> _town_test_ratings; ///< Map of towns to modified ratings, while in town rating test-mode.

/**
 * Switch the town rating to test-mode, to allow commands to be tested without affecting current ratings.
 * The function is safe to use in nested calls.
 * @param mode Test mode switch (\c true means go to test-mode, \c false means leave test-mode).
 */
void SetTownRatingTestMode(bool mode)
{
	static int ref_count = 0; // Number of times test-mode is switched on.
	if (mode) {
		if (ref_count == 0) {
			_town_test_ratings.clear();
		}
		ref_count++;
	} else {
		assert(ref_count > 0);
		ref_count--;
	}
	_town_rating_test = !(ref_count == 0);
}

/**
 * Get the rating of a town for the #_current_company.
 * @param t Town to get the rating from.
 * @return Rating of the current company in the given town.
 */
static int GetRating(const Town *t)
{
	if (_town_rating_test) {
		SmallMap<const Town *, int>::iterator it = _town_test_ratings.Find(t);
		if (it != _town_test_ratings.End()) {
			return it->second;
		}
	}
	return t->ratings[_current_company];
}

/**
 * Changes town rating of the current company
 * @param t Town to affect
 * @param add Value to add
 * @param max Minimum (add < 0) resp. maximum (add > 0) rating that should be achievable with this change.
 * @param flags Command flags, especially DC_NO_MODIFY_TOWN_RATING is tested
 */
void ChangeTownRating(Town *t, int add, int max, DoCommandFlag flags)
{
	/* if magic_bulldozer cheat is active, town doesn't penalize for removing stuff */
	if (t == nullptr || (flags & DC_NO_MODIFY_TOWN_RATING) ||
			!Company::IsValidID(_current_company) ||
			(_cheats.magic_bulldozer.value && add < 0)) {
		return;
	}

	const int prev_rating = GetRating(t);
	int rating = prev_rating;
	if (add < 0) {
		if (rating > max) {
			rating += add;
			if (rating < max) rating = max;
		}
	} else {
		if (rating < max) {
			rating += add;
			if (rating > max) rating = max;
		}
	}
	if (_town_rating_test) {
		_town_test_ratings[t] = rating;
	} else {
		if (_local_company == _current_company && (!HasBit(t->have_ratings, _current_company) || ((prev_rating > 0) != (rating > 0)))) {
			ZoningTownAuthorityRatingChange();
		}
		SetBit(t->have_ratings, _current_company);
		t->ratings[_current_company] = rating;
		t->UpdateVirtCoord();
		SetWindowDirty(WC_TOWN_AUTHORITY, t->index);
	}
}

/**
 * Does the town authority allow the (destructive) action of the current company?
 * @param flags Checking flags of the command.
 * @param t     Town that must allow the company action.
 * @param type  Type of action that is wanted.
 * @return A succeeded command if the action is allowed, a failed command if it is not allowed.
 */
CommandCost CheckforTownRating(DoCommandFlag flags, Town *t, TownRatingCheckType type)
{
	/* if magic_bulldozer cheat is active, town doesn't restrict your destructive actions */
	if (t == nullptr || !Company::IsValidID(_current_company) ||
			_cheats.magic_bulldozer.value || (flags & DC_NO_TEST_TOWN_RATING)) {
		return CommandCost();
	}

	/* minimum rating needed to be allowed to remove stuff */
	static const int needed_rating[][TOWN_RATING_CHECK_TYPE_COUNT] = {
		/*                  ROAD_REMOVE,                    TUNNELBRIDGE_REMOVE */
		{ RATING_ROAD_NEEDED_PERMISSIVE, RATING_TUNNEL_BRIDGE_NEEDED_PERMISSIVE}, // Permissive
		{    RATING_ROAD_NEEDED_NEUTRAL,    RATING_TUNNEL_BRIDGE_NEEDED_NEUTRAL}, // Neutral
		{    RATING_ROAD_NEEDED_HOSTILE,    RATING_TUNNEL_BRIDGE_NEEDED_HOSTILE}, // Hostile
	};

	/* check if you're allowed to remove the road/bridge/tunnel
	 * owned by a town no removal if rating is lower than ... depends now on
	 * difficulty setting. Minimum town rating selected by difficulty level
	 */
	int needed = needed_rating[_settings_game.difficulty.town_council_tolerance][type];

	if (GetRating(t) < needed) {
		SetDParam(0, t->index);
		return_cmd_error(STR_ERROR_LOCAL_AUTHORITY_REFUSES_TO_ALLOW_THIS);
	}

	return CommandCost();
}

void TownsMonthlyLoop()
{
	for (Town *t : Town::Iterate()) {
		if (t->road_build_months != 0) t->road_build_months--;

		if (t->exclusive_counter != 0) {
			if (--t->exclusive_counter == 0) t->exclusivity = INVALID_COMPANY;
		}

		UpdateTownAmounts(t);
		UpdateTownGrowth(t);
		UpdateTownRating(t);
		UpdateTownUnwanted(t);
	}

}

void TownsYearlyLoop()
{
	/* Increment house ages */
	for (TileIndex t = 0; t < MapSize(); t++) {
		if (!IsTileType(t, MP_HOUSE)) continue;
		IncrementHouseAge(t);
	}
}

static CommandCost TerraformTile_Town(TileIndex tile, DoCommandFlag flags, int z_new, Slope tileh_new)
{
	if (AutoslopeEnabled()) {
		HouseID house = GetHouseType(tile);
		GetHouseNorthPart(house); // modifies house to the ID of the north tile
		const HouseSpec *hs = HouseSpec::Get(house);

		/* Here we differ from TTDP by checking TILE_NOT_SLOPED */
		if (((hs->building_flags & TILE_NOT_SLOPED) == 0) && !IsSteepSlope(tileh_new) &&
				(GetTileMaxZ(tile) == z_new + GetSlopeMaxZ(tileh_new))) {
			bool allow_terraform = true;

			/* Call the autosloping callback per tile, not for the whole building at once. */
			house = GetHouseType(tile);
			hs = HouseSpec::Get(house);
			if (HasBit(hs->callback_mask, CBM_HOUSE_AUTOSLOPE)) {
				/* If the callback fails, allow autoslope. */
				uint16 res = GetHouseCallback(CBID_HOUSE_AUTOSLOPE, 0, 0, house, Town::GetByTile(tile), tile);
				if (res != CALLBACK_FAILED && ConvertBooleanCallback(hs->grf_prop.grffile, CBID_HOUSE_AUTOSLOPE, res)) allow_terraform = false;
			}

			if (allow_terraform) return CommandCost(EXPENSES_CONSTRUCTION, _price[PR_BUILD_FOUNDATION]);
		}
	}

	return DoCommand(tile, 0, 0, flags, CMD_LANDSCAPE_CLEAR);
}

/** Tile callback functions for a town */
extern const TileTypeProcs _tile_type_town_procs = {
	DrawTile_Town,           // draw_tile_proc
	GetSlopePixelZ_Town,     // get_slope_z_proc
	ClearTile_Town,          // clear_tile_proc
	AddAcceptedCargo_Town,   // add_accepted_cargo_proc
	GetTileDesc_Town,        // get_tile_desc_proc
	GetTileTrackStatus_Town, // get_tile_track_status_proc
	nullptr,                    // click_tile_proc
	AnimateTile_Town,        // animate_tile_proc
	TileLoop_Town,           // tile_loop_proc
	ChangeTileOwner_Town,    // change_tile_owner_proc
	AddProducedCargo_Town,   // add_produced_cargo_proc
	nullptr,                    // vehicle_enter_tile_proc
	GetFoundation_Town,      // get_foundation_proc
	TerraformTile_Town,      // terraform_tile_proc
};


HouseSpec _house_specs[NUM_HOUSES];

void ResetHouses()
{
	memset(&_house_specs, 0, sizeof(_house_specs));
	memcpy(&_house_specs, &_original_house_specs, sizeof(_original_house_specs));

	/* Reset any overrides that have been set. */
	_house_mngr.ResetOverride();
}<|MERGE_RESOLUTION|>--- conflicted
+++ resolved
@@ -1084,13 +1084,8 @@
 		 * If that fails clear the land, and if that fails exit.
 		 * This is to make sure that we can build a road here later. */
 		RoadType rt = GetTownRoadType(t);
-<<<<<<< HEAD
-		if (DoCommand(tile, ((dir == DIAGDIR_NW || dir == DIAGDIR_SE) ? ROAD_Y : ROAD_X) | (rt << 4), 0, DC_AUTO, CMD_BUILD_ROAD).Failed() &&
-				DoCommand(tile, 0, 0, DC_AUTO | DC_TOWN, CMD_LANDSCAPE_CLEAR).Failed()) {
-=======
 		if (DoCommand(tile, ((dir == DIAGDIR_NW || dir == DIAGDIR_SE) ? ROAD_Y : ROAD_X) | (rt << 4), 0, DC_AUTO | DC_NO_WATER, CMD_BUILD_ROAD).Failed() &&
-				DoCommand(tile, 0, 0, DC_AUTO | DC_NO_WATER, CMD_LANDSCAPE_CLEAR).Failed()) {
->>>>>>> cd36e171
+				DoCommand(tile, 0, 0, DC_AUTO | DC_NO_WATER | DC_TOWN, CMD_LANDSCAPE_CLEAR).Failed()) {
 			return false;
 		}
 	}
