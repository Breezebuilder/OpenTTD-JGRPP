--- conflicted
+++ resolved
@@ -1564,9 +1564,9 @@
  * Check if the town is allowed to build roads.
  * @return true If the town is allowed to build roads.
  */
-static inline bool TownAllowedToBuildRoads()
-{
-	return _settings_game.economy.allow_town_roads || _generating_world || _game_mode == GM_EDITOR;
+static inline bool TownAllowedToBuildRoads(const Town *t)
+{
+	return t->GetAllowBuildRoads() || _generating_world || _game_mode == GM_EDITOR;
 }
 
 /**
@@ -1598,14 +1598,9 @@
 		 * to say that this is the last iteration. */
 		_grow_town_result = GROWTH_SEARCH_STOPPED;
 
-<<<<<<< HEAD
-		if (!t1->GetAllowBuildRoads() && !_generating_world) return;
+		if (!TownAllowedToBuildRoads(t1)) return;
 		if (!t1->GetAllowBuildLevelCrossings() && IsTileType(tile, MP_RAILWAY)) return;
 		if (!MayTownModifyRoad(tile)) return;
-=======
-		if (!TownAllowedToBuildRoads()) return;
-		if (!_settings_game.economy.allow_town_level_crossings && IsTileType(tile, MP_RAILWAY)) return;
->>>>>>> 37f84b73
 
 		/* Remove hills etc */
 		if (!_settings_game.construction.build_on_slopes || Chance16(1, 6)) LevelTownLand(tile);
@@ -1688,11 +1683,7 @@
 		 * the fitting RoadBits */
 		_grow_town_result = GROWTH_SEARCH_STOPPED;
 
-<<<<<<< HEAD
-		if (!t1->GetAllowBuildRoads() && !_generating_world) return;
-=======
-		if (!TownAllowedToBuildRoads()) return;
->>>>>>> 37f84b73
+		if (!TownAllowedToBuildRoads(t1)) return;
 
 		switch (t1->layout) {
 			default: NOT_REACHED();
@@ -1785,11 +1776,7 @@
 
 		if (!IsValidTile(house_tile)) return;
 
-<<<<<<< HEAD
-		if (target_dir != DIAGDIR_END && (t1->GetAllowBuildRoads() || _generating_world)) {
-=======
-		if (target_dir != DIAGDIR_END && TownAllowedToBuildRoads()) {
->>>>>>> 37f84b73
+		if (target_dir != DIAGDIR_END && TownAllowedToBuildRoads(t1)) {
 			switch (t1->layout) {
 				default: NOT_REACHED();
 
@@ -1868,11 +1855,7 @@
 	if (HasTileWaterGround(target_tile)) return false;
 
 	RoadBits target_rb = GetTownRoadBits(target_tile);
-<<<<<<< HEAD
-	if (t->GetAllowBuildRoads() || _generating_world) {
-=======
-	if (TownAllowedToBuildRoads()) {
->>>>>>> 37f84b73
+	if (TownAllowedToBuildRoads(t)) {
 		/* Check whether a road connection exists or can be build. */
 		switch (GetTileType(target_tile)) {
 			case MP_ROAD:
@@ -2051,11 +2034,7 @@
 
 	/* No road available, try to build a random road block by
 	 * clearing some land and then building a road there. */
-<<<<<<< HEAD
-	if (t->GetAllowBuildRoads() || _generating_world) {
-=======
-	if (TownAllowedToBuildRoads()) {
->>>>>>> 37f84b73
+	if (TownAllowedToBuildRoads(t)) {
 		tile = t->xy;
 		for (ptr = _town_coord_mod; ptr != endof(_town_coord_mod); ++ptr) {
 			/* Only work with plain land that not already has a house */
@@ -2870,11 +2849,7 @@
 static inline bool TownLayoutAllowsHouseHere(Town *t, const TileArea &ta)
 {
 	/* Allow towns everywhere when we don't build roads */
-<<<<<<< HEAD
-	if (!t->GetAllowBuildRoads() && !_generating_world) return true;
-=======
-	if (!TownAllowedToBuildRoads()) return true;
->>>>>>> 37f84b73
+	if (!TownAllowedToBuildRoads(t)) return true;
 
 	TileIndexDiffC grid_pos = TileIndexToTileIndexDiffC(t->xy, ta.tile);
 
@@ -2949,15 +2924,7 @@
  */
 static CommandCost CheckCanBuildHouse(HouseID house, const Town *t, bool manual)
 {
-<<<<<<< HEAD
 	const HouseSpec *hs = HouseSpec::Get(house);
-=======
-	/* Allow towns everywhere when we don't build roads */
-	if (!TownAllowedToBuildRoads()) return true;
-
-	/* Compute relative position of tile. (Positive offsets are towards north) */
-	TileIndexDiffC grid_pos = TileIndexToTileIndexDiffC(t->xy, tile);
->>>>>>> 37f84b73
 
 	if (!_generating_world && _game_mode != GM_EDITOR && (hs->extra_flags & BUILDING_IS_HISTORICAL) != 0) {
 		return CMD_ERROR;
