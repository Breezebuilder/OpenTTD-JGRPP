/*
 * This file is part of OpenTTD.
 * OpenTTD is free software; you can redistribute it and/or modify it under the terms of the GNU General Public License as published by the Free Software Foundation, version 2.
 * OpenTTD is distributed in the hope that it will be useful, but WITHOUT ANY WARRANTY; without even the implied warranty of MERCHANTABILITY or FITNESS FOR A PARTICULAR PURPOSE.
 * See the GNU General Public License for more details. You should have received a copy of the GNU General Public License along with OpenTTD. If not, see <http://www.gnu.org/licenses/>.
 */

/** @file newgrf_station.cpp Functions for dealing with station classes and custom stations. */

#include "stdafx.h"
#include "debug.h"
#include "station_base.h"
#include "waypoint_base.h"
#include "roadstop_base.h"
#include "newgrf_cargo.h"
#include "newgrf_station.h"
#include "newgrf_spritegroup.h"
#include "newgrf_sound.h"
#include "newgrf_railtype.h"
#include "town.h"
#include "newgrf_town.h"
#include "company_func.h"
#include "tunnelbridge_map.h"
#include "newgrf_animation_base.h"
#include "newgrf_class_func.h"

#include "safeguards.h"


template <typename Tspec, typename Tid, Tid Tmax>
/* static */ void NewGRFClass<Tspec, Tid, Tmax>::InsertDefaults()
{
	/* Set up initial data */
	classes[0].global_id = 'DFLT';
	classes[0].name = STR_STATION_CLASS_DFLT;
	classes[0].Insert(nullptr);

	classes[1].global_id = 'WAYP';
	classes[1].name = STR_STATION_CLASS_WAYP;
	classes[1].Insert(nullptr);
}

template <typename Tspec, typename Tid, Tid Tmax>
bool NewGRFClass<Tspec, Tid, Tmax>::IsUIAvailable(uint index) const
{
	return true;
}

INSTANTIATE_NEWGRF_CLASS_METHODS(StationClass, StationSpec, StationClassID, STAT_CLASS_MAX)

static const uint NUM_STATIONSSPECS_PER_STATION = 255; ///< Maximum number of parts per station.

enum TriggerArea {
	TA_TILE,
	TA_PLATFORM,
	TA_WHOLE,
};

struct ETileArea : TileArea {
	ETileArea(const BaseStation *st, TileIndex tile, TriggerArea ta)
	{
		switch (ta) {
			default: NOT_REACHED();

			case TA_TILE:
				this->tile = tile;
				this->w    = 1;
				this->h    = 1;
				break;

			case TA_PLATFORM: {
				TileIndex start, end;
				Axis axis = GetRailStationAxis(tile);
				TileIndexDiff delta = TileOffsByDiagDir(AxisToDiagDir(axis));

				for (end = tile; IsRailStationTile(end + delta) && IsCompatibleTrainStationTile(end + delta, tile); end += delta) { /* Nothing */ }
				for (start = tile; IsRailStationTile(start - delta) && IsCompatibleTrainStationTile(start - delta, tile); start -= delta) { /* Nothing */ }

				this->tile = start;
				this->w = TileX(end) - TileX(start) + 1;
				this->h = TileY(end) - TileY(start) + 1;
				break;
			}

			case TA_WHOLE:
				st->GetTileArea(this, Station::IsExpected(st) ? STATION_RAIL : STATION_WAYPOINT);
				break;
		}
	}
};


/**
 * Evaluate a tile's position within a station, and return the result in a bit-stuffed format.
 * if not centered: .TNLcCpP, if centered: .TNL..CP
 * - T = Tile layout number (#GetStationGfx)
 * - N = Number of platforms
 * - L = Length of platforms
 * - C = Current platform number from start, c = from end
 * - P = Position along platform from start, p = from end
 * .
 * if centered, C/P start from the centre and c/p are not available.
 * @return Platform information in bit-stuffed format.
 */
uint32 GetPlatformInfo(Axis axis, byte tile, int platforms, int length, int x, int y, bool centred)
{
	uint32 retval = 0;

	if (axis == AXIS_X) {
		Swap(platforms, length);
		Swap(x, y);
	}

	if (centred) {
		x -= platforms / 2;
		y -= length / 2;
		x = Clamp(x, -8, 7);
		y = Clamp(y, -8, 7);
		SB(retval,  0, 4, y & 0xF);
		SB(retval,  4, 4, x & 0xF);
	} else {
		SB(retval,  0, 4, std::min(15, y));
		SB(retval,  4, 4, std::min(15, length - y - 1));
		SB(retval,  8, 4, std::min(15, x));
		SB(retval, 12, 4, std::min(15, platforms - x - 1));
	}
	SB(retval, 16, 4, std::min(15, length));
	SB(retval, 20, 4, std::min(15, platforms));
	SB(retval, 24, 4, tile);

	return retval;
}


/**
 * Find the end of a railway station, from the \a tile, in the direction of \a delta.
 * @param tile Start tile.
 * @param delta Movement direction.
 * @param check_type Stop when the custom station type changes.
 * @param check_axis Stop when the station direction changes.
 * @return Found end of the railway station.
 */
static TileIndex FindRailStationEnd(TileIndex tile, TileIndexDiff delta, bool check_type, bool check_axis)
{
	byte orig_type = 0;
	Axis orig_axis = AXIS_X;
	StationID sid = GetStationIndex(tile);

	if (check_type) orig_type = GetCustomStationSpecIndex(tile);
	if (check_axis) orig_axis = GetRailStationAxis(tile);

	for (;;) {
		TileIndex new_tile = TILE_ADD(tile, delta);

		if (!IsTileType(new_tile, MP_STATION) || GetStationIndex(new_tile) != sid) break;
		if (!HasStationRail(new_tile)) break;
		if (check_type && GetCustomStationSpecIndex(new_tile) != orig_type) break;
		if (check_axis && GetRailStationAxis(new_tile) != orig_axis) break;

		tile = new_tile;
	}
	return tile;
}


static uint32 GetPlatformInfoHelper(TileIndex tile, bool check_type, bool check_axis, bool centred)
{
	int tx = TileX(tile);
	int ty = TileY(tile);
	int sx = TileX(FindRailStationEnd(tile, TileDiffXY(-1,  0), check_type, check_axis));
	int sy = TileY(FindRailStationEnd(tile, TileDiffXY( 0, -1), check_type, check_axis));
	int ex = TileX(FindRailStationEnd(tile, TileDiffXY( 1,  0), check_type, check_axis)) + 1;
	int ey = TileY(FindRailStationEnd(tile, TileDiffXY( 0,  1), check_type, check_axis)) + 1;

	tx -= sx; ex -= sx;
	ty -= sy; ey -= sy;

	return GetPlatformInfo(GetRailStationAxis(tile), GetStationGfx(tile), ex, ey, tx, ty, centred);
}


static uint32 GetRailContinuationInfo(TileIndex tile)
{
	/* Tile offsets and exit dirs for X axis */
	static const Direction x_dir[8] = { DIR_SW, DIR_NE, DIR_SE, DIR_NW, DIR_S, DIR_E, DIR_W, DIR_N };
	static const DiagDirection x_exits[8] = { DIAGDIR_SW, DIAGDIR_NE, DIAGDIR_SE, DIAGDIR_NW, DIAGDIR_SW, DIAGDIR_NE, DIAGDIR_SW, DIAGDIR_NE };

	/* Tile offsets and exit dirs for Y axis */
	static const Direction y_dir[8] = { DIR_SE, DIR_NW, DIR_SW, DIR_NE, DIR_S, DIR_W, DIR_E, DIR_N };
	static const DiagDirection y_exits[8] = { DIAGDIR_SE, DIAGDIR_NW, DIAGDIR_SW, DIAGDIR_NE, DIAGDIR_SE, DIAGDIR_NW, DIAGDIR_SE, DIAGDIR_NW };

	Axis axis = GetRailStationAxis(tile);

	/* Choose appropriate lookup table to use */
	const Direction *dir = axis == AXIS_X ? x_dir : y_dir;
	const DiagDirection *diagdir = axis == AXIS_X ? x_exits : y_exits;

	uint32 res = 0;
	uint i;

	for (i = 0; i < lengthof(x_dir); i++, dir++, diagdir++) {
		TileIndex neighbour_tile = tile + TileOffsByDir(*dir);
		TrackBits trackbits = TrackStatusToTrackBits(GetTileTrackStatus(neighbour_tile, TRANSPORT_RAIL, 0));
		if (trackbits != TRACK_BIT_NONE) {
			/* If there is any track on the tile, set the bit in the second byte */
			SetBit(res, i + 8);

			/* With tunnels and bridges the tile has tracks, but they are not necessarily connected
			 * with the next tile because the ramp is not going in the right direction. */
			if (IsTileType(neighbour_tile, MP_TUNNELBRIDGE) && GetTunnelBridgeDirection(neighbour_tile) == ReverseDiagDir(*diagdir)) {
				continue;
			}

			/* If any track reaches our exit direction, set the bit in the lower byte */
			if (trackbits & DiagdirReachesTracks(*diagdir)) SetBit(res, i);
		}
	}

	return res;
}


/* Station Resolver Functions */
/* virtual */ uint32 StationScopeResolver::GetRandomBits() const
{
	return (this->st == nullptr ? 0 : this->st->random_bits) | (this->tile == INVALID_TILE ? 0 : GetStationTileRandomBits(this->tile) << 16);
}


/* virtual */ uint32 StationScopeResolver::GetTriggers() const
{
	return this->st == nullptr ? 0 : this->st->waiting_triggers;
}


/**
 * Station variable cache
 * This caches 'expensive' station variable lookups which iterate over
 * several tiles that may be called multiple times per Resolve().
 */
static struct {
	uint32 v40;
	uint32 v41;
	uint32 v45;
	uint32 v46;
	uint32 v47;
	uint32 v49;
	uint8 valid; ///< Bits indicating what variable is valid (for each bit, \c 0 is invalid, \c 1 is valid).
} _svc;

/**
 * Get the town scope associated with a station, if it exists.
 * On the first call, the town scope is created (if possible).
 * @return Town scope, if available.
 */
TownScopeResolver *StationResolverObject::GetTown()
{
	if (this->town_scope == nullptr) {
		Town *t = nullptr;
		if (this->station_scope.st != nullptr) {
			t = this->station_scope.st->town;
		} else if (this->station_scope.tile != INVALID_TILE) {
			t = ClosestTownFromTile(this->station_scope.tile, UINT_MAX);
		}
		if (t == nullptr) return nullptr;
		this->town_scope = new TownScopeResolver(*this, t, this->station_scope.st == nullptr);
	}
	return this->town_scope;
}

/* virtual */ uint32 StationScopeResolver::GetVariable(byte variable, uint32 parameter, GetVariableExtra *extra) const
{
	if (this->st == nullptr) {
		/* Station does not exist, so we're in a purchase list or the land slope check callback. */
		switch (variable) {
			case 0x40:
			case 0x41:
			case 0x46:
			case 0x47:
			case 0x49: return 0x2110000;        // Platforms, tracks & position
			case 0x42: return GetReverseRailTypeTranslation (this->rt, this->statspec->grf_prop.grffile) << 8; // Rail type
			case 0x43: return GetCompanyInfo(_current_company); // Station owner
			case 0x44: return 2;                // PBS status
			case 0x67: // Land info of nearby tile
				if (this->axis != INVALID_AXIS && this->tile != INVALID_TILE) {
					TileIndex tile = this->tile;
					if (parameter != 0) tile = GetNearbyTile(parameter, tile, true, this->axis); // only perform if it is required

					Slope tileh = GetTileSlope(tile);
					bool swap = (this->axis == AXIS_Y && HasBit(tileh, CORNER_W) != HasBit(tileh, CORNER_E));

					return GetNearbyTileInformation(tile, this->ro.grffile->grf_version >= 8) ^ (swap ? SLOPE_EW : 0);
				}
				break;

			case 0xFA: return Clamp(_date - DAYS_TILL_ORIGINAL_BASE_YEAR, 0, 65535); // Build date, clamped to a 16 bit value
		}

		extra->available = false;
		return UINT_MAX;
	}

	switch (variable) {
		/* Calculated station variables */
		case 0x40:
			if (!HasBit(_svc.valid, 0)) { _svc.v40 = GetPlatformInfoHelper(this->tile, false, false, false); SetBit(_svc.valid, 0); }
			return _svc.v40;

		case 0x41:
			if (!HasBit(_svc.valid, 1)) { _svc.v41 = GetPlatformInfoHelper(this->tile, true,  false, false); SetBit(_svc.valid, 1); }
			return _svc.v41;

		case 0x42: return GetTerrainType(this->tile) | (GetReverseRailTypeTranslation(GetRailType(this->tile), this->statspec->grf_prop.grffile) << 8);
		case 0x43: return GetCompanyInfo(this->st->owner); // Station owner
		case 0x44: return HasStationReservation(this->tile) ? 7 : 4; // PBS status
		case 0x45:
			if (!HasBit(_svc.valid, 2)) { _svc.v45 = GetRailContinuationInfo(this->tile); SetBit(_svc.valid, 2); }
			return _svc.v45;

		case 0x46:
			if (!HasBit(_svc.valid, 3)) { _svc.v46 = GetPlatformInfoHelper(this->tile, false, false, true); SetBit(_svc.valid, 3); }
			return _svc.v46;

		case 0x47:
			if (!HasBit(_svc.valid, 4)) { _svc.v47 = GetPlatformInfoHelper(this->tile, true,  false, true); SetBit(_svc.valid, 4); }
			return _svc.v47;

		case 0x49:
			if (!HasBit(_svc.valid, 5)) { _svc.v49 = GetPlatformInfoHelper(this->tile, false, true, false); SetBit(_svc.valid, 5); }
			return _svc.v49;

		case 0x4A: // Animation frame of tile
			return GetAnimationFrame(this->tile);

		/* Variables which use the parameter */
		/* Variables 0x60 to 0x65 and 0x69 are handled separately below */
		case 0x66: { // Animation frame of nearby tile
			TileIndex tile = this->tile;
			if (parameter != 0) tile = GetNearbyTile(parameter, tile);
			return this->st->TileBelongsToRailStation(tile) ? GetAnimationFrame(tile) : UINT_MAX;
		}

		case 0x67: { // Land info of nearby tile
			Axis axis = GetRailStationAxis(this->tile);
			TileIndex tile = this->tile;
			if (parameter != 0) tile = GetNearbyTile(parameter, tile); // only perform if it is required

			Slope tileh = GetTileSlope(tile);
			bool swap = (axis == AXIS_Y && HasBit(tileh, CORNER_W) != HasBit(tileh, CORNER_E));

			return GetNearbyTileInformation(tile, this->ro.grffile->grf_version >= 8) ^ (swap ? SLOPE_EW : 0);
		}

		case 0x68: { // Station info of nearby tiles
			TileIndex nearby_tile = GetNearbyTile(parameter, this->tile);

			if (!HasStationTileRail(nearby_tile)) return 0xFFFFFFFF;

			uint32 grfid = this->st->speclist[GetCustomStationSpecIndex(this->tile)].grfid;
			bool perpendicular = GetRailStationAxis(this->tile) != GetRailStationAxis(nearby_tile);
			bool same_station = this->st->TileBelongsToRailStation(nearby_tile);
			uint32 res = GB(GetStationGfx(nearby_tile), 1, 2) << 12 | !!perpendicular << 11 | !!same_station << 10;

			if (IsCustomStationSpecIndex(nearby_tile)) {
				const StationSpecList ssl = BaseStation::GetByTile(nearby_tile)->speclist[GetCustomStationSpecIndex(nearby_tile)];
				res |= 1 << (ssl.grfid != grfid ? 9 : 8) | ssl.localidx;
			}
			return res;
		}

		case 0x6A: { // GRFID of nearby station tiles
			TileIndex nearby_tile = GetNearbyTile(parameter, this->tile);

			if (!HasStationTileRail(nearby_tile)) return 0xFFFFFFFF;
			if (!IsCustomStationSpecIndex(nearby_tile)) return 0;

			const StationSpecList ssl = BaseStation::GetByTile(nearby_tile)->speclist[GetCustomStationSpecIndex(nearby_tile)];
			return ssl.grfid;
		}

		/* General station variables */
		case 0x82: return 50;
		case 0x84: return this->st->string_id;
		case 0x86: return 0;
		case 0xF0: return this->st->facilities;
		case 0xFA: return Clamp(this->st->build_date - DAYS_TILL_ORIGINAL_BASE_YEAR, 0, 65535);
	}

	return this->st->GetNewGRFVariable(this->ro, variable, parameter, &(extra->available));
}

uint32 Station::GetNewGRFVariable(const ResolverObject &object, byte variable, byte parameter, bool *available) const
{
	switch (variable) {
		case 0x48: { // Accepted cargo types
			CargoID cargo_type;
			uint32 value = 0;

			for (cargo_type = 0; cargo_type < NUM_CARGO; cargo_type++) {
				if (HasBit(this->goods[cargo_type].status, GoodsEntry::GES_ACCEPTANCE)) SetBit(value, cargo_type);
			}
			return value;
		}

		case 0x8A: return this->had_vehicle_of_type;
		case 0xF1: return (this->airport.tile != INVALID_TILE) ? this->airport.GetSpec()->ttd_airport_type : ATP_TTDP_LARGE;
		case 0xF2: return (this->truck_stops != nullptr) ? this->truck_stops->status : 0;
		case 0xF3: return (this->bus_stops != nullptr)   ? this->bus_stops->status   : 0;
		case 0xF6: return this->airport.flags;
		case 0xF7: return GB(this->airport.flags, 8, 8);
	}

	/* Handle cargo variables with parameter, 0x60 to 0x65 and 0x69 */
	if ((variable >= 0x60 && variable <= 0x65) || variable == 0x69) {
		CargoID c = GetCargoTranslation(parameter, object.grffile);

		if (c == CT_INVALID) {
			switch (variable) {
				case 0x62: return 0xFFFFFFFF;
				case 0x64: return 0xFF00;
				default:   return 0;
			}
		}
		const GoodsEntry *ge = &this->goods[c];

		switch (variable) {
<<<<<<< HEAD
			case 0x60: return min(ge->cargo.TotalCount(), 4095);
			case 0x61: return ge->HasVehicleEverTriedLoading() && ge->IsSupplyAllowed() ? ge->time_since_pickup : 0;
=======
			case 0x60: return std::min(ge->cargo.TotalCount(), 4095u);
			case 0x61: return ge->HasVehicleEverTriedLoading() ? ge->time_since_pickup : 0;
>>>>>>> cd36e171
			case 0x62: return ge->HasRating() ? ge->rating : 0xFFFFFFFF;
			case 0x63: return ge->cargo.DaysInTransit();
			case 0x64: return ge->HasVehicleEverTriedLoading() && ge->IsSupplyAllowed() ? ge->last_speed | (ge->last_age << 8) : 0xFF00;
			case 0x65: return GB(ge->status, GoodsEntry::GES_ACCEPTANCE, 1) << 3;
			case 0x69: {
				static_assert((int)GoodsEntry::GES_EVER_ACCEPTED + 1 == (int)GoodsEntry::GES_LAST_MONTH);
				static_assert((int)GoodsEntry::GES_EVER_ACCEPTED + 2 == (int)GoodsEntry::GES_CURRENT_MONTH);
				static_assert((int)GoodsEntry::GES_EVER_ACCEPTED + 3 == (int)GoodsEntry::GES_ACCEPTED_BIGTICK);
				return GB(ge->status, GoodsEntry::GES_EVER_ACCEPTED, 4);
			}
		}
	}

	/* Handle cargo variables (deprecated) */
	if (variable >= 0x8C && variable <= 0xEC) {
		const GoodsEntry *g = &this->goods[GB(variable - 0x8C, 3, 4)];
		switch (GB(variable - 0x8C, 0, 3)) {
			case 0: return g->cargo.TotalCount();
			case 1: return GB(std::min(g->cargo.TotalCount(), 4095u), 0, 4) | (GB(g->status, GoodsEntry::GES_ACCEPTANCE, 1) << 7);
			case 2: return g->time_since_pickup;
			case 3: return g->rating;
			case 4: return g->cargo.Source();
			case 5: return g->cargo.DaysInTransit();
			case 6: return g->last_speed;
			case 7: return g->last_age;
		}
	}

	DEBUG(grf, 1, "Unhandled station variable 0x%X", variable);

	*available = false;
	return UINT_MAX;
}

uint32 Waypoint::GetNewGRFVariable(const ResolverObject &object, byte variable, byte parameter, bool *available) const
{
	switch (variable) {
		case 0x48: return 0; // Accepted cargo types
		case 0x8A: return HVOT_WAYPOINT;
		case 0xF1: return 0; // airport type
		case 0xF2: return 0; // truck stop status
		case 0xF3: return 0; // bus stop status
		case 0xF6: return 0; // airport flags
		case 0xF7: return 0; // airport flags cont.
	}

	/* Handle cargo variables with parameter, 0x60 to 0x65 */
	if (variable >= 0x60 && variable <= 0x65) {
		return 0;
	}

	/* Handle cargo variables (deprecated) */
	if (variable >= 0x8C && variable <= 0xEC) {
		switch (GB(variable - 0x8C, 0, 3)) {
			case 3: return INITIAL_STATION_RATING;
			case 4: return INVALID_STATION;
			default: return 0;
		}
	}

	DEBUG(grf, 1, "Unhandled station variable 0x%X", variable);

	*available = false;
	return UINT_MAX;
}

/* virtual */ const SpriteGroup *StationResolverObject::ResolveReal(const RealSpriteGroup *group) const
{
	if (this->station_scope.st == nullptr || this->station_scope.statspec->cls_id == STAT_CLASS_WAYP) {
		return group->loading[0];
	}

	uint cargo = 0;
	const Station *st = Station::From(this->station_scope.st);

	switch (this->station_scope.cargo_type) {
		case CT_INVALID:
		case CT_DEFAULT_NA:
		case CT_PURCHASE:
			cargo = 0;
			break;

		case CT_DEFAULT:
			for (CargoID cargo_type = 0; cargo_type < NUM_CARGO; cargo_type++) {
				cargo += st->goods[cargo_type].cargo.TotalCount();
			}
			break;

		default:
			cargo = st->goods[this->station_scope.cargo_type].cargo.TotalCount();
			break;
	}

	if (HasBit(this->station_scope.statspec->flags, SSF_DIV_BY_STATION_SIZE)) cargo /= (st->train_station.w + st->train_station.h);
	cargo = std::min(0xfffu, cargo);

	if (cargo > this->station_scope.statspec->cargo_threshold) {
		if (group->num_loading > 0) {
			uint set = ((cargo - this->station_scope.statspec->cargo_threshold) * group->num_loading) / (4096 - this->station_scope.statspec->cargo_threshold);
			return group->loading[set];
		}
	} else {
		if (group->num_loaded > 0) {
			uint set = (cargo * group->num_loaded) / (this->station_scope.statspec->cargo_threshold + 1);
			return group->loaded[set];
		}
	}

	return group->loading[0];
}

GrfSpecFeature StationResolverObject::GetFeature() const
{
	return GSF_STATIONS;
}

uint32 StationResolverObject::GetDebugID() const
{
	return this->station_scope.statspec->grf_prop.local_id;
}

/**
 * Resolver for stations.
 * @param statspec Station (type) specification.
 * @param st Instance of the station.
 * @param tile %Tile of the station.
 * @param rt %RailType of the station (unbuilt stations only).
 * @param callback Callback ID.
 * @param callback_param1 First parameter (var 10) of the callback.
 * @param callback_param2 Second parameter (var 18) of the callback.
 */
StationResolverObject::StationResolverObject(const StationSpec *statspec, BaseStation *st, TileIndex tile, RailType rt,
		CallbackID callback, uint32 callback_param1, uint32 callback_param2)
	: ResolverObject(statspec->grf_prop.grffile, callback, callback_param1, callback_param2),
	station_scope(*this, statspec, st, tile, rt), town_scope(nullptr)
{
	/* Invalidate all cached vars */
	_svc.valid = 0;

	CargoID ctype = CT_DEFAULT_NA;

	if (this->station_scope.st == nullptr) {
		/* No station, so we are in a purchase list */
		ctype = CT_PURCHASE;
	} else if (Station::IsExpected(this->station_scope.st)) {
		const Station *st = Station::From(this->station_scope.st);
		/* Pick the first cargo that we have waiting */
		const CargoSpec *cs;
		FOR_ALL_CARGOSPECS(cs) {
			if (this->station_scope.statspec->grf_prop.spritegroup[cs->Index()] != nullptr &&
					st->goods[cs->Index()].cargo.TotalCount() > 0) {
				ctype = cs->Index();
				break;
			}
		}
	}

	if (this->station_scope.statspec->grf_prop.spritegroup[ctype] == nullptr) {
		ctype = CT_DEFAULT;
	}

	/* Remember the cargo type we've picked */
	this->station_scope.cargo_type = ctype;
	this->root_spritegroup = this->station_scope.statspec->grf_prop.spritegroup[this->station_scope.cargo_type];
}

StationResolverObject::~StationResolverObject()
{
	delete this->town_scope;
}

/**
 * Resolve sprites for drawing a station tile.
 * @param statspec Station spec
 * @param st Station (nullptr in GUI)
 * @param tile Station tile being drawn (INVALID_TILE in GUI)
 * @param rt %RailType of the station (unbuilt stations only).
 * @param var10 Value to put in variable 10; normally 0; 1 when resolving the groundsprite and SSF_SEPARATE_GROUND is set.
 * @return First sprite of the Action 1 spriteset to use, minus an offset of 0x42D to accommodate for weird NewGRF specs.
 */
SpriteID GetCustomStationRelocation(const StationSpec *statspec, BaseStation *st, TileIndex tile, RailType rt, uint32 var10)
{
	StationResolverObject object(statspec, st, tile, rt, CBID_NO_CALLBACK, var10);
	const SpriteGroup *group = object.Resolve();
	if (group == nullptr || group->type != SGT_RESULT) return 0;
	return group->GetResult() - 0x42D;
}

/**
 * Resolve the sprites for custom station foundations.
 * @param statspec Station spec
 * @param st Station
 * @param tile Station tile being drawn
 * @param layout Spritelayout as returned by previous callback
 * @param edge_info Information about northern tile edges; whether they need foundations or merge into adjacent tile's foundations.
 * @return First sprite of a set of foundation sprites for various slopes, or 0 if default foundations shall be drawn.
 */
SpriteID GetCustomStationFoundationRelocation(const StationSpec *statspec, BaseStation *st, TileIndex tile, uint layout, uint edge_info)
{
	/* callback_param1 == 2 means  we are resolving the foundation sprites. */
	StationResolverObject object(statspec, st, tile, INVALID_RAILTYPE, CBID_NO_CALLBACK, 2, layout | (edge_info << 16));

	const SpriteGroup *group = object.Resolve();
	if (group == nullptr || group->type != SGT_RESULT) return 0;

	/* Note: SpriteGroup::Resolve zeroes all registers, so register 0x100 is initialised to 0. (compatibility) */
	return group->GetResult() + GetRegister(0x100);
}


uint16 GetStationCallback(CallbackID callback, uint32 param1, uint32 param2, const StationSpec *statspec, BaseStation *st, TileIndex tile, RailType rt)
{
	StationResolverObject object(statspec, st, tile, rt, callback, param1, param2);
	return object.ResolveCallback();
}

/**
 * Check the slope of a tile of a new station.
 * @param north_tile Norther tile of the station rect.
 * @param cur_tile Tile to check.
 * @param statspec Station spec.
 * @param axis Axis of the new station.
 * @param plat_len Platform length.
 * @param numtracks Number of platforms.
 * @return Succeeded or failed command.
 */
CommandCost PerformStationTileSlopeCheck(TileIndex north_tile, TileIndex cur_tile, RailType rt, const StationSpec *statspec, Axis axis, byte plat_len, byte numtracks)
{
	TileIndexDiff diff = cur_tile - north_tile;
	Slope slope = GetTileSlope(cur_tile);

	StationResolverObject object(statspec, nullptr, cur_tile, rt, CBID_STATION_LAND_SLOPE_CHECK,
			(slope << 4) | (slope ^ (axis == AXIS_Y && HasBit(slope, CORNER_W) != HasBit(slope, CORNER_E) ? SLOPE_EW : 0)),
			(numtracks << 24) | (plat_len << 16) | (axis == AXIS_Y ? TileX(diff) << 8 | TileY(diff) : TileY(diff) << 8 | TileX(diff)));
	object.station_scope.axis = axis;

	uint16 cb_res = object.ResolveCallback();

	/* Failed callback means success. */
	if (cb_res == CALLBACK_FAILED) return CommandCost();

	/* The meaning of bit 10 is inverted for a grf version < 8. */
	if (statspec->grf_prop.grffile->grf_version < 8) ToggleBit(cb_res, 10);
	return GetErrorMessageFromLocationCallbackResult(cb_res, statspec->grf_prop.grffile, STR_ERROR_LAND_SLOPED_IN_WRONG_DIRECTION);
}


/**
 * Allocate a StationSpec to a Station. This is called once per build operation.
 * @param statspec StationSpec to allocate.
 * @param st Station to allocate it to.
 * @param exec Whether to actually allocate the spec.
 * @return Index within the Station's spec list, or -1 if the allocation failed.
 */
int AllocateSpecToStation(const StationSpec *statspec, BaseStation *st, bool exec)
{
	uint i;

	if (statspec == nullptr || st == nullptr) return 0;

	for (i = 1; i < st->num_specs && i < NUM_STATIONSSPECS_PER_STATION; i++) {
		if (st->speclist[i].spec == nullptr && st->speclist[i].grfid == 0) break;
	}

	if (i == NUM_STATIONSSPECS_PER_STATION) {
		/* As final effort when the spec list is already full...
		 * try to find the same spec and return that one. This might
		 * result in slightly "wrong" (as per specs) looking stations,
		 * but it's fairly unlikely that one reaches the limit anyways.
		 */
		for (i = 1; i < st->num_specs && i < NUM_STATIONSSPECS_PER_STATION; i++) {
			if (st->speclist[i].spec == statspec) return i;
		}

		return -1;
	}

	if (exec) {
		if (i >= st->num_specs) {
			st->num_specs = i + 1;
			st->speclist = ReallocT(st->speclist, st->num_specs);

			if (st->num_specs == 2) {
				/* Initial allocation */
				st->speclist[0].spec     = nullptr;
				st->speclist[0].grfid    = 0;
				st->speclist[0].localidx = 0;
			}
		}

		st->speclist[i].spec     = statspec;
		st->speclist[i].grfid    = statspec->grf_prop.grffile->grfid;
		st->speclist[i].localidx = statspec->grf_prop.local_id;

		StationUpdateCachedTriggers(st);
	}

	return i;
}


/**
 * Deallocate a StationSpec from a Station. Called when removing a single station tile.
 * @param st Station to work with.
 * @param specindex Index of the custom station within the Station's spec list.
 * @return Indicates whether the StationSpec was deallocated.
 */
void DeallocateSpecFromStation(BaseStation *st, byte specindex)
{
	/* specindex of 0 (default) is never freeable */
	if (specindex == 0) return;

	ETileArea area = ETileArea(st, INVALID_TILE, TA_WHOLE);
	/* Check all tiles over the station to check if the specindex is still in use */
	TILE_AREA_LOOP(tile, area) {
		if (st->TileBelongsToRailStation(tile) && GetCustomStationSpecIndex(tile) == specindex) {
			return;
		}
	}

	/* This specindex is no longer in use, so deallocate it */
	st->speclist[specindex].spec     = nullptr;
	st->speclist[specindex].grfid    = 0;
	st->speclist[specindex].localidx = 0;

	/* If this was the highest spec index, reallocate */
	if (specindex == st->num_specs - 1) {
		for (; st->speclist[st->num_specs - 1].grfid == 0 && st->num_specs > 1; st->num_specs--) {}

		if (st->num_specs > 1) {
			st->speclist = ReallocT(st->speclist, st->num_specs);
		} else {
			free(st->speclist);
			st->num_specs = 0;
			st->speclist  = nullptr;
			st->cached_anim_triggers = 0;
			st->cached_cargo_triggers = 0;
			return;
		}
	}

	StationUpdateCachedTriggers(st);
}

/**
 * Draw representation of a station tile for GUI purposes.
 * @param x Position x of image.
 * @param y Position y of image.
 * @param axis Axis.
 * @param railtype Rail type.
 * @param sclass, station Type of station.
 * @param station station ID
 * @return True if the tile was drawn (allows for fallback to default graphic)
 */
bool DrawStationTile(int x, int y, RailType railtype, Axis axis, StationClassID sclass, uint station)
{
	const DrawTileSprites *sprites = nullptr;
	const RailtypeInfo *rti = GetRailTypeInfo(railtype);
	PaletteID palette = COMPANY_SPRITE_COLOUR(_local_company);
	uint tile = 2;

	const StationSpec *statspec = StationClass::Get(sclass)->GetSpec(station);
	if (statspec == nullptr) return false;

	if (HasBit(statspec->callback_mask, CBM_STATION_SPRITE_LAYOUT)) {
		uint16 callback = GetStationCallback(CBID_STATION_SPRITE_LAYOUT, 0x2110000, 0, statspec, nullptr, INVALID_TILE, railtype);
		if (callback != CALLBACK_FAILED) tile = callback;
	}

	uint32 total_offset = rti->GetRailtypeSpriteOffset();
	uint32 relocation = 0;
	uint32 ground_relocation = 0;
	const NewGRFSpriteLayout *layout = nullptr;
	DrawTileSprites tmp_rail_layout;

	if (statspec->renderdata == nullptr) {
		sprites = GetStationTileLayout(STATION_RAIL, tile + axis);
	} else {
		layout = &statspec->renderdata[(tile < statspec->tiles) ? tile + axis : (uint)axis];
		if (!layout->NeedsPreprocessing()) {
			sprites = layout;
			layout = nullptr;
		}
	}

	if (layout != nullptr) {
		/* Sprite layout which needs preprocessing */
		bool separate_ground = HasBit(statspec->flags, SSF_SEPARATE_GROUND);
		uint32 var10_values = layout->PrepareLayout(total_offset, rti->fallback_railtype, 0, 0, separate_ground);
		uint8 var10;
		FOR_EACH_SET_BIT(var10, var10_values) {
			uint32 var10_relocation = GetCustomStationRelocation(statspec, nullptr, INVALID_TILE, railtype, var10);
			layout->ProcessRegisters(var10, var10_relocation, separate_ground);
		}

		tmp_rail_layout.seq = layout->GetLayout(&tmp_rail_layout.ground);
		sprites = &tmp_rail_layout;
		total_offset = 0;
	} else {
		/* Simple sprite layout */
		ground_relocation = relocation = GetCustomStationRelocation(statspec, nullptr, INVALID_TILE, railtype, 0);
		if (HasBit(sprites->ground.sprite, SPRITE_MODIFIER_CUSTOM_SPRITE)) {
			ground_relocation = GetCustomStationRelocation(statspec, nullptr, INVALID_TILE, railtype, 1);
		}
		ground_relocation += rti->fallback_railtype;
	}

	SpriteID image = sprites->ground.sprite;
	PaletteID pal = sprites->ground.pal;
	RailTrackOffset overlay_offset;
	if (rti->UsesOverlay() && SplitGroundSpriteForOverlay(nullptr, &image, &overlay_offset)) {
		SpriteID ground = GetCustomRailSprite(rti, INVALID_TILE, RTSG_GROUND);
		DrawSprite(image, PAL_NONE, x, y);
		DrawSprite(ground + overlay_offset, PAL_NONE, x, y);
	} else {
		image += HasBit(image, SPRITE_MODIFIER_CUSTOM_SPRITE) ? ground_relocation : total_offset;
		if (HasBit(pal, SPRITE_MODIFIER_CUSTOM_SPRITE)) pal += ground_relocation;
		DrawSprite(image, GroundSpritePaletteTransform(image, pal, palette), x, y);
	}

	DrawRailTileSeqInGUI(x, y, sprites, total_offset, relocation, palette);

	return true;
}


const StationSpec *GetStationSpec(TileIndex t)
{
	if (!IsCustomStationSpecIndex(t)) return nullptr;

	const BaseStation *st = BaseStation::GetByTile(t);
	uint specindex = GetCustomStationSpecIndex(t);
	return specindex < st->num_specs ? st->speclist[specindex].spec : nullptr;
}


/**
 * Check whether a rail station tile is NOT traversable.
 * @param tile %Tile to test.
 * @return Station tile is blocked.
 * @note This could be cached (during build) in the map array to save on all the dereferencing.
 */
bool IsStationTileBlocked(TileIndex tile)
{
	const StationSpec *statspec = GetStationSpec(tile);

	return statspec != nullptr && HasBit(statspec->blocked, GetStationGfx(tile));
}

/**
 * Check if a rail station tile shall have pylons when electrified.
 * @param tile %Tile to test.
 * @return Tile shall have pylons.
 * @note This could be cached (during build) in the map array to save on all the dereferencing.
 */
bool CanStationTileHavePylons(TileIndex tile)
{
	const StationSpec *statspec = GetStationSpec(tile);
	uint gfx = GetStationGfx(tile);
	/* Default stations do not draw pylons under roofs (gfx >= 4) */
	return statspec != nullptr ? HasBit(statspec->pylons, gfx) : gfx < 4;
}

/**
 * Check if a rail station tile shall have wires when electrified.
 * @param tile %Tile to test.
 * @return Tile shall have wires.
 * @note This could be cached (during build) in the map array to save on all the dereferencing.
 */
bool CanStationTileHaveWires(TileIndex tile)
{
	const StationSpec *statspec = GetStationSpec(tile);
	return statspec == nullptr || !HasBit(statspec->wires, GetStationGfx(tile));
}

/** Wrapper for animation control, see GetStationCallback. */
uint16 GetAnimStationCallback(CallbackID callback, uint32 param1, uint32 param2, const StationSpec *statspec, BaseStation *st, TileIndex tile, int extra_data)
{
	return GetStationCallback(callback, param1, param2, statspec, st, tile, INVALID_RAILTYPE);
}

/** Helper class for animation control. */
struct StationAnimationBase : public AnimationBase<StationAnimationBase, StationSpec, BaseStation, int, GetAnimStationCallback> {
	static const CallbackID cb_animation_speed      = CBID_STATION_ANIMATION_SPEED;
	static const CallbackID cb_animation_next_frame = CBID_STATION_ANIM_NEXT_FRAME;

	static const StationCallbackMask cbm_animation_speed      = CBM_STATION_ANIMATION_SPEED;
	static const StationCallbackMask cbm_animation_next_frame = CBM_STATION_ANIMATION_NEXT_FRAME;
};

void AnimateStationTile(TileIndex tile)
{
	const StationSpec *ss = GetStationSpec(tile);
	if (ss == nullptr) return;

	StationAnimationBase::AnimateTile(ss, BaseStation::GetByTile(tile), tile, HasBit(ss->flags, SSF_CB141_RANDOM_BITS));
}

uint8 GetStationTileAnimationSpeed(TileIndex tile)
{
	const StationSpec *ss = GetStationSpec(tile);
	if (ss == nullptr) return 0;

	return StationAnimationBase::GetAnimationSpeed(ss);
}

void TriggerStationAnimation(BaseStation *st, TileIndex tile, StationAnimationTrigger trigger, CargoID cargo_type)
{
	/* List of coverage areas for each animation trigger */
	static const TriggerArea tas[] = {
		TA_TILE, TA_WHOLE, TA_WHOLE, TA_PLATFORM, TA_PLATFORM, TA_PLATFORM, TA_WHOLE
	};

	/* Get Station if it wasn't supplied */
	if (st == nullptr) st = BaseStation::GetByTile(tile);

	/* Check the cached animation trigger bitmask to see if we need
	 * to bother with any further processing. */
	if (!HasBit(st->cached_anim_triggers, trigger)) return;

	uint16 random_bits = Random();
	ETileArea area = ETileArea(st, tile, tas[trigger]);

	/* Check all tiles over the station to check if the specindex is still in use */
	TILE_AREA_LOOP(tile, area) {
		if (st->TileBelongsToRailStation(tile)) {
			const StationSpec *ss = GetStationSpec(tile);
			if (ss != nullptr && HasBit(ss->animation.triggers, trigger)) {
				CargoID cargo;
				if (cargo_type == CT_INVALID) {
					cargo = CT_INVALID;
				} else {
					cargo = ss->grf_prop.grffile->cargo_map[cargo_type];
				}
				StationAnimationBase::ChangeAnimationFrame(CBID_STATION_ANIM_START_STOP, ss, st, tile, (random_bits << 16) | Random(), (uint8)trigger | (cargo << 8));
			}
		}
	}
}

/**
 * Trigger station randomisation
 * @param st station being triggered
 * @param tile specific tile of platform to trigger
 * @param trigger trigger type
 * @param cargo_type cargo type causing trigger
 */
void TriggerStationRandomisation(Station *st, TileIndex tile, StationRandomTrigger trigger, CargoID cargo_type)
{
	/* List of coverage areas for each animation trigger */
	static const TriggerArea tas[] = {
		TA_WHOLE, TA_WHOLE, TA_PLATFORM, TA_PLATFORM, TA_PLATFORM, TA_PLATFORM
	};

	/* Get Station if it wasn't supplied */
	if (st == nullptr) st = Station::GetByTile(tile);

	/* Check the cached cargo trigger bitmask to see if we need
	 * to bother with any further processing. */
	if (st->cached_cargo_triggers == 0) return;
	if (cargo_type != CT_INVALID && !HasBit(st->cached_cargo_triggers, cargo_type)) return;

	uint32 whole_reseed = 0;
	ETileArea area = ETileArea(st, tile, tas[trigger]);

	CargoTypes empty_mask = 0;
	if (trigger == SRT_CARGO_TAKEN) {
		/* Create a bitmask of completely empty cargo types to be matched */
		for (CargoID i = 0; i < NUM_CARGO; i++) {
			if (st->goods[i].cargo.TotalCount() == 0) {
				SetBit(empty_mask, i);
			}
		}
	}

	/* Store triggers now for var 5F */
	SetBit(st->waiting_triggers, trigger);
	uint32 used_triggers = 0;

	/* Check all tiles over the station to check if the specindex is still in use */
	TILE_AREA_LOOP(tile, area) {
		if (st->TileBelongsToRailStation(tile)) {
			const StationSpec *ss = GetStationSpec(tile);
			if (ss == nullptr) continue;

			/* Cargo taken "will only be triggered if all of those
			 * cargo types have no more cargo waiting." */
			if (trigger == SRT_CARGO_TAKEN) {
				if ((ss->cargo_triggers & ~empty_mask) != 0) continue;
			}

			if (cargo_type == CT_INVALID || HasBit(ss->cargo_triggers, cargo_type)) {
				StationResolverObject object(ss, st, tile, INVALID_RAILTYPE, CBID_RANDOM_TRIGGER, 0);
				object.waiting_triggers = st->waiting_triggers;

				const SpriteGroup *group = object.Resolve();
				if (group == nullptr) continue;

				used_triggers |= object.used_triggers;

				uint32 reseed = object.GetReseedSum();
				if (reseed != 0) {
					whole_reseed |= reseed;
					reseed >>= 16;

					/* Set individual tile random bits */
					uint8 random_bits = GetStationTileRandomBits(tile);
					random_bits &= ~reseed;
					random_bits |= Random() & reseed;
					SetStationTileRandomBits(tile, random_bits);

					MarkTileDirtyByTile(tile, VMDF_NOT_MAP_MODE);
				}
			}
		}
	}

	/* Update whole station random bits */
	st->waiting_triggers &= ~used_triggers;
	if ((whole_reseed & 0xFFFF) != 0) {
		st->random_bits &= ~whole_reseed;
		st->random_bits |= Random() & whole_reseed;
	}
}

/**
 * Update the cached animation trigger bitmask for a station.
 * @param st Station to update.
 */
void StationUpdateCachedTriggers(BaseStation *st)
{
	st->cached_anim_triggers = 0;
	st->cached_cargo_triggers = 0;

	/* Combine animation trigger bitmask for all station specs
	 * of this station. */
	for (uint i = 0; i < st->num_specs; i++) {
		const StationSpec *ss = st->speclist[i].spec;
		if (ss != nullptr) {
			st->cached_anim_triggers |= ss->animation.triggers;
			st->cached_cargo_triggers |= ss->cargo_triggers;
		}
	}
}
<|MERGE_RESOLUTION|>--- conflicted
+++ resolved
@@ -424,13 +424,8 @@
 		const GoodsEntry *ge = &this->goods[c];
 
 		switch (variable) {
-<<<<<<< HEAD
-			case 0x60: return min(ge->cargo.TotalCount(), 4095);
+			case 0x60: return std::min<uint32>(ge->cargo.TotalCount(), 4095);
 			case 0x61: return ge->HasVehicleEverTriedLoading() && ge->IsSupplyAllowed() ? ge->time_since_pickup : 0;
-=======
-			case 0x60: return std::min(ge->cargo.TotalCount(), 4095u);
-			case 0x61: return ge->HasVehicleEverTriedLoading() ? ge->time_since_pickup : 0;
->>>>>>> cd36e171
 			case 0x62: return ge->HasRating() ? ge->rating : 0xFFFFFFFF;
 			case 0x63: return ge->cargo.DaysInTransit();
 			case 0x64: return ge->HasVehicleEverTriedLoading() && ge->IsSupplyAllowed() ? ge->last_speed | (ge->last_age << 8) : 0xFF00;
