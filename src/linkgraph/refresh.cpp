/*
 * This file is part of OpenTTD.
 * OpenTTD is free software; you can redistribute it and/or modify it under the terms of the GNU General Public License as published by the Free Software Foundation, version 2.
 * OpenTTD is distributed in the hope that it will be useful, but WITHOUT ANY WARRANTY; without even the implied warranty of MERCHANTABILITY or FITNESS FOR A PARTICULAR PURPOSE.
 * See the GNU General Public License for more details. You should have received a copy of the GNU General Public License along with OpenTTD. If not, see <http://www.gnu.org/licenses/>.
 */

/** @file refresh.h Definition of link refreshing utility. */

#include "../stdafx.h"
#include "../core/bitmath_func.hpp"
#include "../station_func.h"
#include "../engine_base.h"
#include "../vehicle_func.h"
#include "refresh.h"
#include "linkgraph.h"

#include "../safeguards.h"

/**
 * Refresh all links the given vehicle will visit.
 * @param v Vehicle to refresh links for.
 * @param allow_merge If the refresher is allowed to merge or extend link graphs.
 * @param is_full_loading If the vehicle is full loading.
 * @param cargo_mask Mask of cargoes to refresh
 */
/* static */ void LinkRefresher::Run(Vehicle *v, bool allow_merge, bool is_full_loading, CargoTypes cargo_mask)
{
	/* If there are no orders we can't predict anything.*/
	if (v->orders == nullptr) return;

<<<<<<< HEAD
	CargoTypes have_cargo_mask = v->GetLastLoadingStationValidCargoMask();

	/* Scan orders for cargo-specific load/unload, and run LinkRefresher separately for each set of cargoes where they differ. */
	while (cargo_mask != 0) {
		CargoTypes iter_cargo_mask = cargo_mask;
		for (const Order *o = v->orders.list->GetFirstOrder(); o != nullptr; o = o->next) {
			if (o->IsType(OT_GOTO_STATION) || o->IsType(OT_IMPLICIT)) {
				if (o->GetUnloadType() == OUFB_CARGO_TYPE_UNLOAD) {
					CargoMaskValueFilter<uint>(iter_cargo_mask, [&](CargoID cargo) -> uint {
						return o->GetCargoUnloadType(cargo) & (OUFB_TRANSFER | OUFB_UNLOAD | OUFB_NO_UNLOAD);
					});
				}
				if (o->GetLoadType() == OLFB_CARGO_TYPE_LOAD) {
					CargoMaskValueFilter<uint>(iter_cargo_mask, [&](CargoID cargo) -> uint {
						return o->GetCargoLoadType(cargo) & (OLFB_NO_LOAD);
					});
				}
			}
		}

		/* Make sure the first order is a useful order. */
		const Order *first = v->orders.list->GetNextDecisionNode(v->GetOrder(v->cur_implicit_order_index), 0, iter_cargo_mask);
		if (first != nullptr) {
			HopSet seen_hops;
			LinkRefresher refresher(v, &seen_hops, allow_merge, is_full_loading, iter_cargo_mask);
=======
	/* Make sure the first order is a useful order. */
	const Order *first = v->orders->GetNextDecisionNode(v->GetOrder(v->cur_implicit_order_index), 0);
	if (first == nullptr) return;
>>>>>>> 0d8fbf64

			uint8 flags = 0;
			if (iter_cargo_mask & have_cargo_mask) flags |= 1 << HAS_CARGO;
			if (v->type == VEH_AIRCRAFT) flags |= 1 << AIRCRAFT;
			refresher.RefreshLinks(first, first, flags);
		}

		cargo_mask &= ~iter_cargo_mask;
	}
}

/**
 * Comparison operator to allow hops to be used in a std::set.
 * @param other Other hop to be compared with.
 * @return If this hop is "smaller" than the other (defined by from, to and cargo in this order).
 */
bool LinkRefresher::Hop::operator<(const Hop &other) const
{
	if (this->from < other.from) {
		return true;
	} else if (this->from > other.from) {
		return false;
	}
	if (this->to < other.to) {
		return true;
	} else if (this->to > other.to) {
		return false;
	}
	return this->cargo < other.cargo;
}

/**
 * Constructor for link refreshing algorithm.
 * @param vehicle Vehicle to refresh links for.
 * @param seen_hops Set of hops already seen. This is shared between this
 *                  refresher and all its children.
 * @param allow_merge If the refresher is allowed to merge or extend link graphs.
 * @param is_full_loading If the vehicle is full loading.
 */
LinkRefresher::LinkRefresher(Vehicle *vehicle, HopSet *seen_hops, bool allow_merge, bool is_full_loading, CargoTypes cargo_mask) :
	vehicle(vehicle), seen_hops(seen_hops), cargo(CT_INVALID), allow_merge(allow_merge),
	is_full_loading(is_full_loading), cargo_mask(cargo_mask)
{
	memset(this->capacities, 0, sizeof(this->capacities));

	/* Assemble list of capacities and set last loading stations to 0. */
	for (Vehicle *v = this->vehicle; v != nullptr; v = v->Next()) {
		this->refit_capacities.push_back(RefitDesc(v->cargo_type, v->cargo_cap, v->refit_cap));
		if (v->refit_cap > 0) {
			assert(v->cargo_type < NUM_CARGO);
			this->capacities[v->cargo_type] += v->refit_cap;
		}
	}
}

/**
 * Handle refit orders by updating capacities and refit_capacities.
 * @param refit_cargo Cargo to refit to.
 * @return True if any vehicle was refit; false if none was.
 */
bool LinkRefresher::HandleRefit(CargoID refit_cargo)
{
	this->cargo = refit_cargo;
	RefitList::iterator refit_it = this->refit_capacities.begin();
	bool any_refit = false;
	for (Vehicle *v = this->vehicle; v != nullptr; v = v->Next()) {
		const Engine *e = Engine::Get(v->engine_type);
		if (!HasBit(e->info.refit_mask, this->cargo)) {
			++refit_it;
			continue;
		}
		any_refit = true;

		/* Back up the vehicle's cargo type */
		CargoID temp_cid = v->cargo_type;
		byte temp_subtype = v->cargo_subtype;
		v->cargo_type = this->cargo;
		v->cargo_subtype = GetBestFittingSubType(v, v, this->cargo);

		uint16 mail_capacity = 0;
		uint amount = e->DetermineCapacity(v, &mail_capacity);

		/* Restore the original cargo type */
		v->cargo_type = temp_cid;
		v->cargo_subtype = temp_subtype;

		/* Skip on next refit. */
		if (this->cargo != refit_it->cargo && refit_it->remaining > 0) {
			this->capacities[refit_it->cargo] -= refit_it->remaining;
			refit_it->remaining = 0;
		} else if (amount < refit_it->remaining) {
			this->capacities[refit_it->cargo] -= refit_it->remaining - amount;
			refit_it->remaining = amount;
		}
		refit_it->capacity = amount;
		refit_it->cargo = this->cargo;

		++refit_it;

		/* Special case for aircraft with mail. */
		if (v->type == VEH_AIRCRAFT) {
			if (mail_capacity < refit_it->remaining) {
				this->capacities[refit_it->cargo] -= refit_it->remaining - mail_capacity;
				refit_it->remaining = mail_capacity;
			}
			refit_it->capacity = mail_capacity;
			break; // aircraft have only one vehicle
		}
	}
	return any_refit;
}

/**
 * Restore capacities and refit_capacities as vehicle might have been able to load now.
 */
void LinkRefresher::ResetRefit()
{
	for (RefitList::iterator it(this->refit_capacities.begin()); it != this->refit_capacities.end(); ++it) {
		if (it->remaining == it->capacity) continue;
		this->capacities[it->cargo] += it->capacity - it->remaining;
		it->remaining = it->capacity;
	}
}

/**
 * Predict the next order the vehicle will execute and resolve conditionals by
 * recursion and return next non-conditional order in list.
 * @param cur Current order being evaluated.
 * @param next Next order to be evaluated.
 * @param flags RefreshFlags to give hints about the previous link and state carried over from that.
 * @param num_hops Number of hops already taken by recursive calls to this method.
 * @return new next Order.
 */
const Order *LinkRefresher::PredictNextOrder(const Order *cur, const Order *next, uint8 flags, uint num_hops)
{
	/* next is good if it's either nullptr (then the caller will stop the
	 * evaluation) or if it's not conditional and the caller allows it to be
	 * chosen (by setting USE_NEXT). */
	while (next != nullptr && (!HasBit(flags, USE_NEXT) || next->IsType(OT_CONDITIONAL))) {

		/* After the first step any further non-conditional order is good,
		 * regardless of previous USE_NEXT settings. The case of cur and next or
		 * their respective stations being equal is handled elsewhere. */
		SetBit(flags, USE_NEXT);

		if (next->IsType(OT_CONDITIONAL)) {
<<<<<<< HEAD
			if (next->GetConditionVariable() == OCV_UNCONDITIONALLY) {
				CargoTypes this_cargo_mask = this->cargo_mask;
				next = this->vehicle->orders.list->GetNextDecisionNode(
						this->vehicle->orders.list->GetOrderAt(next->GetConditionSkipToOrder()),
						num_hops++, this_cargo_mask);
				assert(this_cargo_mask == this->cargo_mask);
				continue;
			}
			CargoTypes this_cargo_mask = this->cargo_mask;
			const Order *skip_to = this->vehicle->orders.list->GetNextDecisionNode(
					this->vehicle->orders.list->GetOrderAt(next->GetConditionSkipToOrder()), num_hops, this_cargo_mask);
			assert(this_cargo_mask == this->cargo_mask);
			if (skip_to != nullptr && num_hops < std::min<uint>(64, this->vehicle->orders.list->GetNumOrders()) && skip_to != next) {
=======
			const Order *skip_to = this->vehicle->orders->GetNextDecisionNode(
					this->vehicle->orders->GetOrderAt(next->GetConditionSkipToOrder()), num_hops);
			if (skip_to != nullptr && num_hops < this->vehicle->orders->GetNumOrders()) {
>>>>>>> 0d8fbf64
				/* Make copies of capacity tracking lists. There is potential
				 * for optimization here: If the vehicle never refits we don't
				 * need to copy anything. Also, if we've seen the branched link
				 * before we don't need to branch at all. */
				LinkRefresher branch(*this);
				branch.RefreshLinks(cur, skip_to, flags, num_hops + 1);
			}
		}

		/* Reassign next with the following stop. This can be a station or a
		 * depot.*/
<<<<<<< HEAD
		CargoTypes this_cargo_mask = this->cargo_mask;
		next = this->vehicle->orders.list->GetNextDecisionNode(
				this->vehicle->orders.list->GetNext(next), num_hops++, this_cargo_mask);
		assert(this_cargo_mask == this->cargo_mask);
=======
		next = this->vehicle->orders->GetNextDecisionNode(
				this->vehicle->orders->GetNext(next), num_hops++);
>>>>>>> 0d8fbf64
	}
	return next;
}

/**
 * Refresh link stats for the given pair of orders.
 * @param cur Last stop where the consist could interact with cargo.
 * @param next Next order to be processed.
 */
void LinkRefresher::RefreshStats(const Order *cur, const Order *next, uint8 flags)
{
	StationID next_station = next->GetDestination();
	Station *st = Station::GetIfValid(cur->GetDestination());
	if (st != nullptr && next_station != INVALID_STATION && next_station != st->index) {
		for (CargoID c = 0; c < NUM_CARGO; c++) {
			/* Refresh the link and give it a minimum capacity. */

			if (!HasBit(this->cargo_mask, c)) continue;

			uint cargo_quantity = this->capacities[c];
			if (cargo_quantity == 0) continue;

			/* If not allowed to merge link graphs, make sure the stations are
			 * already in the same link graph. */
			if (!this->allow_merge && st->goods[c].link_graph != Station::Get(next_station)->goods[c].link_graph) {
				continue;
			}

			/* A link is at least partly restricted if a vehicle can't load at its source. */
			EdgeUpdateMode restricted_mode = (cur->GetCargoLoadType(c) & OLFB_NO_LOAD) == 0 ?
						EUM_UNRESTRICTED : EUM_RESTRICTED;

			if (HasBit(flags, AIRCRAFT)) restricted_mode |= EUM_AIRCRAFT;

			/* If the vehicle is currently full loading, increase the capacities at the station
			 * where it is loading by an estimate of what it would have transported if it wasn't
			 * loading. Don't do that if the vehicle has been waiting for longer than the entire
			 * order list is supposed to take, though. If that is the case the total duration is
			 * probably far off and we'd greatly overestimate the capacity by increasing.*/
			if (this->is_full_loading && this->vehicle->orders != nullptr &&
					st->index == vehicle->last_station_visited &&
					this->vehicle->orders->GetTotalDuration() >
					(Ticks)this->vehicle->current_order_time) {
				uint effective_capacity = cargo_quantity * this->vehicle->load_unload_ticks;
				if (effective_capacity > (uint)this->vehicle->orders->GetTotalDuration()) {
					IncreaseStats(st, c, next_station, effective_capacity /
<<<<<<< HEAD
							this->vehicle->orders.list->GetTotalDuration(), 0,
							EUM_INCREASE | restricted_mode);
				} else if (RandomRange(this->vehicle->orders.list->GetTotalDuration()) < effective_capacity) {
					IncreaseStats(st, c, next_station, 1, 0, EUM_INCREASE | restricted_mode);
=======
							this->vehicle->orders->GetTotalDuration(), 0, 0,
							EUM_INCREASE | restricted_mode);
				} else if (RandomRange(this->vehicle->orders->GetTotalDuration()) < effective_capacity) {
					IncreaseStats(st, c, next_station, 1, 0, 0, EUM_INCREASE | restricted_mode);
>>>>>>> 0d8fbf64
				} else {
					IncreaseStats(st, c, next_station, cargo_quantity, 0, EUM_REFRESH | restricted_mode);
				}
			} else {
				IncreaseStats(st, c, next_station, cargo_quantity, 0, EUM_REFRESH | restricted_mode);
			}
		}
	}
}

/**
 * Iterate over orders starting at \a cur and \a next and refresh links
 * associated with them. \a cur and \a next can be equal. If they're not they
 * must be "neighbours" in their order list, which means \a next must be directly
 * reachable from \a cur without passing any further OT_GOTO_STATION or
 * OT_IMPLICIT orders in between.
 * @param cur Current order being evaluated.
 * @param next Next order to be checked.
 * @param flags RefreshFlags to give hints about the previous link and state carried over from that.
 * @param num_hops Number of hops already taken by recursive calls to this method.
 */
void LinkRefresher::RefreshLinks(const Order *cur, const Order *next, uint8 flags, uint num_hops)
{
	while (next != nullptr) {

		if ((next->IsType(OT_GOTO_DEPOT) || next->IsType(OT_GOTO_STATION)) && next->IsRefit()) {
			SetBit(flags, WAS_REFIT);
			if (!next->IsAutoRefit()) {
				this->HandleRefit(next->GetRefitCargo());
			} else if (!HasBit(flags, IN_AUTOREFIT)) {
				SetBit(flags, IN_AUTOREFIT);
				LinkRefresher backup(*this);
				for (CargoID c = 0; c != NUM_CARGO; ++c) {
					if (CargoSpec::Get(c)->IsValid() && this->HandleRefit(c)) {
						this->RefreshLinks(cur, next, flags, num_hops);
						*this = backup;
					}
				}
			}
		}

		/* Only reset the refit capacities if the "previous" next is a station,
		 * meaning that either the vehicle was refit at the previous station or
		 * it wasn't at all refit during the current hop. */
		if (HasBit(flags, WAS_REFIT) && (next->IsType(OT_GOTO_STATION) || next->IsType(OT_IMPLICIT))) {
			SetBit(flags, RESET_REFIT);
		} else {
			ClrBit(flags, RESET_REFIT);
		}

		next = this->PredictNextOrder(cur, next, flags, num_hops);
		if (next == nullptr) break;
		Hop hop(cur->index, next->index, this->cargo);
		if (this->seen_hops->find(hop) != this->seen_hops->end()) {
			break;
		} else {
			this->seen_hops->insert(hop);
		}

		/* Don't use the same order again, but choose a new one in the next round. */
		ClrBit(flags, USE_NEXT);

		/* Skip resetting and link refreshing if next order won't do anything with cargo. */
		if (!next->IsType(OT_GOTO_STATION) && !next->IsType(OT_IMPLICIT)) continue;

		if (HasBit(flags, RESET_REFIT)) {
			this->ResetRefit();
			ClrBit(flags, RESET_REFIT);
			ClrBit(flags, WAS_REFIT);
		}

		if (cur->IsType(OT_GOTO_STATION) || cur->IsType(OT_IMPLICIT)) {
			if (cur->CanLeaveWithCargo(HasBit(flags, HAS_CARGO), FindFirstBit(this->cargo_mask))) {
				SetBit(flags, HAS_CARGO);
				this->RefreshStats(cur, next, flags);
			} else {
				ClrBit(flags, HAS_CARGO);
			}
		}

		/* "cur" is only assigned here if the stop is a station so that
		 * whenever stats are to be increased two stations can be found. */
		cur = next;
	}
}<|MERGE_RESOLUTION|>--- conflicted
+++ resolved
@@ -29,13 +29,12 @@
 	/* If there are no orders we can't predict anything.*/
 	if (v->orders == nullptr) return;
 
-<<<<<<< HEAD
 	CargoTypes have_cargo_mask = v->GetLastLoadingStationValidCargoMask();
 
 	/* Scan orders for cargo-specific load/unload, and run LinkRefresher separately for each set of cargoes where they differ. */
 	while (cargo_mask != 0) {
 		CargoTypes iter_cargo_mask = cargo_mask;
-		for (const Order *o = v->orders.list->GetFirstOrder(); o != nullptr; o = o->next) {
+		for (const Order *o = v->orders->GetFirstOrder(); o != nullptr; o = o->next) {
 			if (o->IsType(OT_GOTO_STATION) || o->IsType(OT_IMPLICIT)) {
 				if (o->GetUnloadType() == OUFB_CARGO_TYPE_UNLOAD) {
 					CargoMaskValueFilter<uint>(iter_cargo_mask, [&](CargoID cargo) -> uint {
@@ -51,15 +50,10 @@
 		}
 
 		/* Make sure the first order is a useful order. */
-		const Order *first = v->orders.list->GetNextDecisionNode(v->GetOrder(v->cur_implicit_order_index), 0, iter_cargo_mask);
+		const Order *first = v->orders->GetNextDecisionNode(v->GetOrder(v->cur_implicit_order_index), 0, iter_cargo_mask);
 		if (first != nullptr) {
 			HopSet seen_hops;
 			LinkRefresher refresher(v, &seen_hops, allow_merge, is_full_loading, iter_cargo_mask);
-=======
-	/* Make sure the first order is a useful order. */
-	const Order *first = v->orders->GetNextDecisionNode(v->GetOrder(v->cur_implicit_order_index), 0);
-	if (first == nullptr) return;
->>>>>>> 0d8fbf64
 
 			uint8 flags = 0;
 			if (iter_cargo_mask & have_cargo_mask) flags |= 1 << HAS_CARGO;
@@ -206,25 +200,19 @@
 		SetBit(flags, USE_NEXT);
 
 		if (next->IsType(OT_CONDITIONAL)) {
-<<<<<<< HEAD
 			if (next->GetConditionVariable() == OCV_UNCONDITIONALLY) {
 				CargoTypes this_cargo_mask = this->cargo_mask;
-				next = this->vehicle->orders.list->GetNextDecisionNode(
-						this->vehicle->orders.list->GetOrderAt(next->GetConditionSkipToOrder()),
+				next = this->vehicle->orders->GetNextDecisionNode(
+						this->vehicle->orders->GetOrderAt(next->GetConditionSkipToOrder()),
 						num_hops++, this_cargo_mask);
 				assert(this_cargo_mask == this->cargo_mask);
 				continue;
 			}
 			CargoTypes this_cargo_mask = this->cargo_mask;
-			const Order *skip_to = this->vehicle->orders.list->GetNextDecisionNode(
-					this->vehicle->orders.list->GetOrderAt(next->GetConditionSkipToOrder()), num_hops, this_cargo_mask);
+			const Order *skip_to = this->vehicle->orders->GetNextDecisionNode(
+					this->vehicle->orders->GetOrderAt(next->GetConditionSkipToOrder()), num_hops, this_cargo_mask);
 			assert(this_cargo_mask == this->cargo_mask);
-			if (skip_to != nullptr && num_hops < std::min<uint>(64, this->vehicle->orders.list->GetNumOrders()) && skip_to != next) {
-=======
-			const Order *skip_to = this->vehicle->orders->GetNextDecisionNode(
-					this->vehicle->orders->GetOrderAt(next->GetConditionSkipToOrder()), num_hops);
-			if (skip_to != nullptr && num_hops < this->vehicle->orders->GetNumOrders()) {
->>>>>>> 0d8fbf64
+			if (skip_to != nullptr && num_hops < std::min<uint>(64, this->vehicle->orders->GetNumOrders()) && skip_to != next) {
 				/* Make copies of capacity tracking lists. There is potential
 				 * for optimization here: If the vehicle never refits we don't
 				 * need to copy anything. Also, if we've seen the branched link
@@ -236,15 +224,10 @@
 
 		/* Reassign next with the following stop. This can be a station or a
 		 * depot.*/
-<<<<<<< HEAD
 		CargoTypes this_cargo_mask = this->cargo_mask;
-		next = this->vehicle->orders.list->GetNextDecisionNode(
-				this->vehicle->orders.list->GetNext(next), num_hops++, this_cargo_mask);
+		next = this->vehicle->orders->GetNextDecisionNode(
+				this->vehicle->orders->GetNext(next), num_hops++, this_cargo_mask);
 		assert(this_cargo_mask == this->cargo_mask);
-=======
-		next = this->vehicle->orders->GetNextDecisionNode(
-				this->vehicle->orders->GetNext(next), num_hops++);
->>>>>>> 0d8fbf64
 	}
 	return next;
 }
@@ -291,17 +274,10 @@
 				uint effective_capacity = cargo_quantity * this->vehicle->load_unload_ticks;
 				if (effective_capacity > (uint)this->vehicle->orders->GetTotalDuration()) {
 					IncreaseStats(st, c, next_station, effective_capacity /
-<<<<<<< HEAD
-							this->vehicle->orders.list->GetTotalDuration(), 0,
-							EUM_INCREASE | restricted_mode);
-				} else if (RandomRange(this->vehicle->orders.list->GetTotalDuration()) < effective_capacity) {
-					IncreaseStats(st, c, next_station, 1, 0, EUM_INCREASE | restricted_mode);
-=======
-							this->vehicle->orders->GetTotalDuration(), 0, 0,
+							this->vehicle->orders->GetTotalDuration(), 0,
 							EUM_INCREASE | restricted_mode);
 				} else if (RandomRange(this->vehicle->orders->GetTotalDuration()) < effective_capacity) {
-					IncreaseStats(st, c, next_station, 1, 0, 0, EUM_INCREASE | restricted_mode);
->>>>>>> 0d8fbf64
+					IncreaseStats(st, c, next_station, 1, 0, EUM_INCREASE | restricted_mode);
 				} else {
 					IncreaseStats(st, c, next_station, cargo_quantity, 0, EUM_REFRESH | restricted_mode);
 				}
