--- conflicted
+++ resolved
@@ -12,12 +12,8 @@
 #ifndef LINKGRAPHJOB_H
 #define LINKGRAPHJOB_H
 
-<<<<<<< HEAD
-#include "../thread/thread.h"
+#include "../thread.h"
 #include "../core/dyn_arena_alloc.hpp"
-=======
-#include "../thread.h"
->>>>>>> d5ee9d34
 #include "linkgraph.h"
 #include <vector>
 #include <memory>
@@ -69,13 +65,8 @@
 	const LinkGraph link_graph;       ///< Link graph to by analyzed. Is copied when job is started and mustn't be modified later.
 	std::shared_ptr<LinkGraphJobGroup> group; ///< JOb group thread the job is running in or NULL if it's running in the main thread.
 	const LinkGraphSettings settings; ///< Copy of _settings_game.linkgraph at spawn time.
-<<<<<<< HEAD
 	DateTicks join_date_ticks;        ///< Date when the job is to be joined.
 	DateTicks start_date_ticks;       ///< Date when the job was started.
-=======
-	std::thread thread;               ///< Thread the job is running in or a default-constructed thread if it's running in the main thread.
-	Date join_date;                   ///< Date when the job is to be joined.
->>>>>>> d5ee9d34
 	NodeAnnotationVector nodes;       ///< Extra node data necessary for link graph calculation.
 	EdgeAnnotationMatrix edges;       ///< Extra edge data necessary for link graph calculation.
 	bool job_completed;               ///< Is the job still running. This is accessed by multiple threads and is permitted to be spuriously incorrect.
@@ -288,11 +279,7 @@
 	 * settings have to be brutally const-casted in order to populate them.
 	 */
 	LinkGraphJob() : settings(_settings_game.linkgraph),
-<<<<<<< HEAD
 			join_date_ticks(INVALID_DATE), start_date_ticks(INVALID_DATE), job_completed(false) {}
-=======
-			join_date(INVALID_DATE) {}
->>>>>>> d5ee9d34
 
 	LinkGraphJob(const LinkGraph &orig, uint duration_multiplier);
 	~LinkGraphJob();
