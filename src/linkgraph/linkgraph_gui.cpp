/* $Id$ */

/*
 * This file is part of OpenTTD.
 * OpenTTD is free software; you can redistribute it and/or modify it under the terms of the GNU General Public License as published by the Free Software Foundation, version 2.
 * OpenTTD is distributed in the hope that it will be useful, but WITHOUT ANY WARRANTY; without even the implied warranty of MERCHANTABILITY or FITNESS FOR A PARTICULAR PURPOSE.
 * See the GNU General Public License for more details. You should have received a copy of the GNU General Public License along with OpenTTD. If not, see <http://www.gnu.org/licenses/>.
 */

/** @file linkgraph_gui.cpp Implementation of linkgraph overlay GUI. */

#include "../stdafx.h"
#include "../window_gui.h"
#include "../window_func.h"
#include "../company_base.h"
#include "../company_gui.h"
#include "../date_func.h"
#include "../viewport_func.h"
#include "../smallmap_gui.h"
#include "../core/geometry_func.hpp"
#include "../widgets/link_graph_legend_widget.h"

#include "table/strings.h"

#include "../safeguards.h"

/**
 * Colours for the various "load" states of links. Ordered from "unused" to
 * "overloaded".
 */
const uint8 LinkGraphOverlay::LINK_COLOURS[] = {
	0x0f, 0xd1, 0xd0, 0x57,
	0x55, 0x53, 0xbf, 0xbd,
	0xba, 0xb9, 0xb7, 0xb5
};

/**
 * Get a DPI for the widget we will be drawing to.
 * @param dpi DrawPixelInfo to fill with the desired dimensions.
 */
void LinkGraphOverlay::GetWidgetDpi(DrawPixelInfo *dpi) const
{
	const NWidgetBase *wi = this->window->GetWidget<NWidgetBase>(this->widget_id);
	dpi->left = dpi->top = 0;
	dpi->width = wi->current_x;
	dpi->height = wi->current_y;
}

/**
 * Rebuild the cache and recalculate which links and stations to be shown.
 */
void LinkGraphOverlay::RebuildCache()
{
	this->cached_links.clear();
	this->cached_stations.clear();
	if (this->company_mask == 0) return;

	DrawPixelInfo dpi;
	this->GetWidgetDpi(&dpi);

	const Station *sta;
	FOR_ALL_STATIONS(sta) {
		if (sta->rect.IsEmpty()) continue;

		Point pta = this->GetStationMiddle(sta);

		StationID from = sta->index;
		StationLinkMap &seen_links = this->cached_links[from];

		uint supply = 0;
		CargoID c;
		FOR_EACH_SET_CARGO_ID(c, this->cargo_mask) {
			if (!CargoSpec::Get(c)->IsValid()) continue;
			if (!LinkGraph::IsValidID(sta->goods[c].link_graph)) continue;
			const LinkGraph &lg = *LinkGraph::Get(sta->goods[c].link_graph);

			ConstNode from_node = lg[sta->goods[c].node];
			supply += lg.Monthly(from_node.Supply());
			for (ConstEdgeIterator i = from_node.Begin(); i != from_node.End(); ++i) {
				StationID to = lg[i->first].Station();
				assert(from != to);
				if (!Station::IsValidID(to) || seen_links.find(to) != seen_links.end()) {
					continue;
				}
				const Station *stb = Station::Get(to);
				assert(sta != stb);

				/* Show links between stations of selected companies or "neutral" ones like oilrigs. */
				if (stb->owner != OWNER_NONE && sta->owner != OWNER_NONE && !HasBit(this->company_mask, stb->owner)) continue;
				if (stb->rect.IsEmpty()) continue;

				if (!this->IsLinkVisible(pta, this->GetStationMiddle(stb), &dpi)) continue;

				this->AddLinks(sta, stb);
				seen_links[to]; // make sure it is created and marked as seen
			}
		}
		if (this->IsPointVisible(pta, &dpi)) {
			this->cached_stations.push_back(std::make_pair(from, supply));
		}
	}
}

/**
 * Determine if a certain point is inside the given DPI, with some lee way.
 * @param pt Point we are looking for.
 * @param dpi Visible area.
 * @param padding Extent of the point.
 * @return If the point or any of its 'extent' is inside the dpi.
 */
inline bool LinkGraphOverlay::IsPointVisible(Point pt, const DrawPixelInfo *dpi, int padding) const
{
	return pt.x > dpi->left - padding && pt.y > dpi->top - padding &&
			pt.x < dpi->left + dpi->width + padding &&
			pt.y < dpi->top + dpi->height + padding;
}

/**
 * Determine if a certain link crosses through the area given by the dpi with some lee way.
 * @param pta First end of the link.
 * @param ptb Second end of the link.
 * @param dpi Visible area.
 * @param padding Width or thickness of the link.
 * @return If the link or any of its "thickness" is visible. This may return false positives.
 */
inline bool LinkGraphOverlay::IsLinkVisible(Point pta, Point ptb, const DrawPixelInfo *dpi, int padding) const
{
	const int left = dpi->left - padding;
	const int right = dpi->left + dpi->width + padding;
	const int top = dpi->top - padding;
	const int bottom = dpi->top + dpi->height + padding;

	/*
	 * This method is an implementation of the Cohen-Sutherland line-clipping algorithm.
	 * See: https://en.wikipedia.org/wiki/Cohen%E2%80%93Sutherland_algorithm
	 */

	const uint8 INSIDE = 0; // 0000
	const uint8 LEFT   = 1; // 0001
	const uint8 RIGHT  = 2; // 0010
	const uint8 BOTTOM = 4; // 0100
	const uint8 TOP    = 8; // 1000

	int x0 = pta.x;
	int y0 = pta.y;
	int x1 = ptb.x;
	int y1 = ptb.y;

	auto out_code = [&](int x, int y) -> uint8 {
		uint8 out = INSIDE;
		if (x < left) {
			out |= LEFT;
		} else if (x > right) {
			out |= RIGHT;
		}
		if (y < top) {
			out |= TOP;
		} else if (y > bottom) {
			out |= BOTTOM;
		}
		return out;
	};

	uint8 c0 = out_code(x0, y0);
	uint8 c1 = out_code(x1, y1);

	while (true) {
		if (c0 == 0 || c1 == 0) return true;
		if ((c0 & c1) != 0) return false;

		if (c0 & TOP) {           // point 0 is above the clip window
			x0 = x0 + (int)(((int64) (x1 - x0)) * ((int64) (top - y0)) / ((int64) (y1 - y0)));
			y0 = top;
		} else if (c0 & BOTTOM) { // point 0 is below the clip window
			x0 = x0 + (int)(((int64) (x1 - x0)) * ((int64) (bottom - y0)) / ((int64) (y1 - y0)));
			y0 = bottom;
		} else if (c0 & RIGHT) {  // point 0 is to the right of clip window
			y0 = y0 + (int)(((int64) (y1 - y0)) * ((int64) (right - x0)) / ((int64) (x1 - x0)));
			x0 = right;
		} else if (c0 & LEFT) {   // point 0 is to the left of clip window
			y0 = y0 + (int)(((int64) (y1 - y0)) * ((int64) (left - x0)) / ((int64) (x1 - x0)));
			x0 = left;
		}

		c0 = out_code(x0, y0);
	}

	NOT_REACHED();
}

/**
 * Add all "interesting" links between the given stations to the cache.
 * @param from The source station.
 * @param to The destination station.
 */
void LinkGraphOverlay::AddLinks(const Station *from, const Station *to)
{
	CargoID c;
	FOR_EACH_SET_CARGO_ID(c, this->cargo_mask) {
		if (!CargoSpec::Get(c)->IsValid()) continue;
		const GoodsEntry &ge = from->goods[c];
		if (!LinkGraph::IsValidID(ge.link_graph) ||
				ge.link_graph != to->goods[c].link_graph) {
			continue;
		}
		const LinkGraph &lg = *LinkGraph::Get(ge.link_graph);
		ConstEdge edge = lg[ge.node][to->goods[c].node];
		if (edge.Capacity() > 0) {
			this->AddStats(lg.Monthly(edge.Capacity()), lg.Monthly(edge.Usage()),
					ge.flows.GetFlowVia(to->index), from->owner == OWNER_NONE || to->owner == OWNER_NONE,
					this->cached_links[from->index][to->index]);
		}
	}
}

/**
 * Add information from a given pair of link stat and flow stat to the given
 * link properties. The shown usage or plan is always the maximum of all link
 * stats involved.
 * @param new_cap Capacity of the new link.
 * @param new_usg Usage of the new link.
 * @param new_plan Planned flow for the new link.
 * @param new_shared If the new link is shared.
 * @param cargo LinkProperties to write the information to.
 */
/* static */ void LinkGraphOverlay::AddStats(uint new_cap, uint new_usg, uint new_plan, bool new_shared, LinkProperties &cargo)
{
	/* multiply the numbers by 32 in order to avoid comparing to 0 too often. */
	if (cargo.capacity == 0 ||
			max(cargo.usage, cargo.planned) * 32 / (cargo.capacity + 1) < max(new_usg, new_plan) * 32 / (new_cap + 1)) {
		cargo.capacity = new_cap;
		cargo.usage = new_usg;
		cargo.planned = new_plan;
	}
	if (new_shared) cargo.shared = true;
}

/**
 * Draw the linkgraph overlay or some part of it, in the area given.
 * @param dpi Area to be drawn to.
 */
void LinkGraphOverlay::Draw(const DrawPixelInfo *dpi)
{
	if (this->dirty) {
		this->RebuildCache();
		this->dirty = false;
	}
	this->DrawLinks(dpi);
	this->DrawStationDots(dpi);
}

/**
 * Draw the cached links or part of them into the given area.
 * @param dpi Area to be drawn to.
 */
void LinkGraphOverlay::DrawLinks(const DrawPixelInfo *dpi) const
{
	for (LinkMap::const_iterator i(this->cached_links.begin()); i != this->cached_links.end(); ++i) {
		if (!Station::IsValidID(i->first)) continue;
		Point pta = this->GetStationMiddle(Station::Get(i->first));
		for (StationLinkMap::const_iterator j(i->second.begin()); j != i->second.end(); ++j) {
			if (!Station::IsValidID(j->first)) continue;
			Point ptb = this->GetStationMiddle(Station::Get(j->first));
			if (!this->IsLinkVisible(pta, ptb, dpi, this->scale + 2)) continue;
			this->DrawContent(pta, ptb, j->second);
		}
	}
}

/**
 * Draw one specific link.
 * @param pta Source of the link.
 * @param ptb Destination of the link.
 * @param cargo Properties of the link.
 */
void LinkGraphOverlay::DrawContent(Point pta, Point ptb, const LinkProperties &cargo) const
{
	uint usage_or_plan = min(cargo.capacity * 2 + 1, max(cargo.usage, cargo.planned));
	int colour = LinkGraphOverlay::LINK_COLOURS[usage_or_plan * lengthof(LinkGraphOverlay::LINK_COLOURS) / (cargo.capacity * 2 + 2)];
	int dash = cargo.shared ? this->scale * 4 : 0;

	/* Move line a bit 90° against its dominant direction to prevent it from
	 * being hidden below the grey line. */
	int side = _settings_game.vehicle.road_side ? 1 : -1;
	if (abs(pta.x - ptb.x) < abs(pta.y - ptb.y)) {
		int offset_x = (pta.y > ptb.y ? 1 : -1) * side * this->scale;
		GfxDrawLine(pta.x + offset_x, pta.y, ptb.x + offset_x, ptb.y, colour, this->scale, dash);
	} else {
		int offset_y = (pta.x < ptb.x ? 1 : -1) * side * this->scale;
		GfxDrawLine(pta.x, pta.y + offset_y, ptb.x, ptb.y + offset_y, colour, this->scale, dash);
	}

	GfxDrawLine(pta.x, pta.y, ptb.x, ptb.y, _colour_gradient[COLOUR_GREY][1], this->scale);
}

/**
 * Draw dots for stations into the smallmap. The dots' sizes are determined by the amount of
 * cargo produced there, their colours by the type of cargo produced.
 */
void LinkGraphOverlay::DrawStationDots(const DrawPixelInfo *dpi) const
{
	for (StationSupplyList::const_iterator i(this->cached_stations.begin()); i != this->cached_stations.end(); ++i) {
		const Station *st = Station::GetIfValid(i->first);
		if (st == NULL) continue;
		Point pt = this->GetStationMiddle(st);
		if (!this->IsPointVisible(pt, dpi, 3 * this->scale)) continue;

		uint r = this->scale * 2 + this->scale * 2 * min(200, i->second) / 200;

		LinkGraphOverlay::DrawVertex(pt.x, pt.y, r,
				_colour_gradient[st->owner != OWNER_NONE ?
						(Colours)Company::Get(st->owner)->colour : COLOUR_GREY][5],
				_colour_gradient[COLOUR_GREY][1]);
	}
}

/**
 * Draw a square symbolizing a producer of cargo.
 * @param x X coordinate of the middle of the vertex.
 * @param y Y coordinate of the middle of the vertex.
 * @param size Y and y extend of the vertex.
 * @param colour Colour with which the vertex will be filled.
 * @param border_colour Colour for the border of the vertex.
 */
/* static */ void LinkGraphOverlay::DrawVertex(int x, int y, int size, int colour, int border_colour)
{
	size--;
	int w1 = size / 2;
	int w2 = size / 2 + size % 2;

	GfxFillRect(x - w1, y - w1, x + w2, y + w2, colour);

	w1++;
	w2++;
	GfxDrawLine(x - w1, y - w1, x + w2, y - w1, border_colour);
	GfxDrawLine(x - w1, y + w2, x + w2, y + w2, border_colour);
	GfxDrawLine(x - w1, y - w1, x - w1, y + w2, border_colour);
	GfxDrawLine(x + w2, y - w1, x + w2, y + w2, border_colour);
}

/**
 * Determine the middle of a station in the current window.
 * @param st The station we're looking for.
 * @return Middle point of the station in the current window.
 */
Point LinkGraphOverlay::GetStationMiddle(const Station *st) const
{
	if (this->window->viewport != NULL) {
		return GetViewportStationMiddle(this->window->viewport, st);
	} else {
		/* assume this is a smallmap */
		return static_cast<const SmallMapWindow *>(this->window)->GetStationMiddle(st);
	}
}

/**
 * Set a new cargo mask and rebuild the cache.
 * @param cargo_mask New cargo mask.
 */
void LinkGraphOverlay::SetCargoMask(CargoTypes cargo_mask)
{
	this->cargo_mask = cargo_mask;
	this->RebuildCache();
	this->window->GetWidget<NWidgetBase>(this->widget_id)->SetDirty(this->window);
}

/**
 * Set a new company mask and rebuild the cache.
 * @param company_mask New company mask.
 */
void LinkGraphOverlay::SetCompanyMask(uint32 company_mask)
{
	this->company_mask = company_mask;
	this->RebuildCache();
	this->window->GetWidget<NWidgetBase>(this->widget_id)->SetDirty(this->window);
}

/** Make a number of rows with buttons for each company for the linkgraph legend window. */
NWidgetBase *MakeCompanyButtonRowsLinkGraphGUI(int *biggest_index)
{
	return MakeCompanyButtonRows(biggest_index, WID_LGL_COMPANY_FIRST, WID_LGL_COMPANY_LAST, 3, STR_NULL);
}

NWidgetBase *MakeSaturationLegendLinkGraphGUI(int *biggest_index)
{
	NWidgetVertical *panel = new NWidgetVertical(NC_EQUALSIZE);
	for (uint i = 0; i < lengthof(LinkGraphOverlay::LINK_COLOURS); ++i) {
		NWidgetBackground * wid = new NWidgetBackground(WWT_PANEL, COLOUR_DARK_GREEN, i + WID_LGL_SATURATION_FIRST);
		wid->SetMinimalSize(50, FONT_HEIGHT_SMALL);
		wid->SetFill(1, 1);
		wid->SetResize(0, 0);
		panel->Add(wid);
	}
	*biggest_index = WID_LGL_SATURATION_LAST;
	return panel;
}

NWidgetBase *MakeCargoesLegendLinkGraphGUI(int *biggest_index)
{
	static const uint ENTRIES_PER_ROW = CeilDiv(NUM_CARGO, 5);
	NWidgetVertical *panel = new NWidgetVertical(NC_EQUALSIZE);
	NWidgetHorizontal *row = NULL;
	for (uint i = 0; i < NUM_CARGO; ++i) {
		if (i % ENTRIES_PER_ROW == 0) {
			if (row) panel->Add(row);
			row = new NWidgetHorizontal(NC_EQUALSIZE);
		}
		NWidgetBackground * wid = new NWidgetBackground(WWT_PANEL, COLOUR_GREY, i + WID_LGL_CARGO_FIRST);
		wid->SetMinimalSize(25, FONT_HEIGHT_SMALL);
		wid->SetFill(1, 1);
		wid->SetResize(0, 0);
		row->Add(wid);
	}
	/* Fill up last row */
	for (uint i = 0; i < 4 - (NUM_CARGO - 1) % 5; ++i) {
		NWidgetSpacer *spc = new NWidgetSpacer(25, FONT_HEIGHT_SMALL);
		spc->SetFill(1, 1);
		spc->SetResize(0, 0);
		row->Add(spc);
	}
	panel->Add(row);
	*biggest_index = WID_LGL_CARGO_LAST;
	return panel;
}


static const NWidgetPart _nested_linkgraph_legend_widgets[] = {
	NWidget(NWID_HORIZONTAL),
		NWidget(WWT_CLOSEBOX, COLOUR_DARK_GREEN),
		NWidget(WWT_CAPTION, COLOUR_DARK_GREEN, WID_LGL_CAPTION), SetDataTip(STR_LINKGRAPH_LEGEND_CAPTION, STR_TOOLTIP_WINDOW_TITLE_DRAG_THIS),
		NWidget(WWT_SHADEBOX, COLOUR_DARK_GREEN),
		NWidget(WWT_STICKYBOX, COLOUR_DARK_GREEN),
	EndContainer(),
	NWidget(WWT_PANEL, COLOUR_DARK_GREEN),
		NWidget(NWID_HORIZONTAL),
			NWidget(WWT_PANEL, COLOUR_DARK_GREEN, WID_LGL_SATURATION),
				SetPadding(WD_FRAMERECT_TOP, 0, WD_FRAMERECT_BOTTOM, WD_CAPTIONTEXT_LEFT),
				NWidgetFunction(MakeSaturationLegendLinkGraphGUI),
			EndContainer(),
			NWidget(WWT_PANEL, COLOUR_DARK_GREEN, WID_LGL_COMPANIES),
				SetPadding(WD_FRAMERECT_TOP, 0, WD_FRAMERECT_BOTTOM, WD_CAPTIONTEXT_LEFT),
				NWidget(NWID_VERTICAL, NC_EQUALSIZE),
					NWidgetFunction(MakeCompanyButtonRowsLinkGraphGUI),
					NWidget(WWT_PUSHTXTBTN, COLOUR_GREY, WID_LGL_COMPANIES_ALL), SetDataTip(STR_LINKGRAPH_LEGEND_ALL, STR_NULL),
					NWidget(WWT_PUSHTXTBTN, COLOUR_GREY, WID_LGL_COMPANIES_NONE), SetDataTip(STR_LINKGRAPH_LEGEND_NONE, STR_NULL),
				EndContainer(),
			EndContainer(),
			NWidget(WWT_PANEL, COLOUR_DARK_GREEN, WID_LGL_CARGOES),
				SetPadding(WD_FRAMERECT_TOP, WD_FRAMERECT_RIGHT, WD_FRAMERECT_BOTTOM, WD_CAPTIONTEXT_LEFT),
				NWidget(NWID_VERTICAL, NC_EQUALSIZE),
					NWidgetFunction(MakeCargoesLegendLinkGraphGUI),
					NWidget(WWT_PUSHTXTBTN, COLOUR_GREY, WID_LGL_CARGOES_ALL), SetDataTip(STR_LINKGRAPH_LEGEND_ALL, STR_NULL),
					NWidget(WWT_PUSHTXTBTN, COLOUR_GREY, WID_LGL_CARGOES_NONE), SetDataTip(STR_LINKGRAPH_LEGEND_NONE, STR_NULL),
				EndContainer(),
			EndContainer(),
		EndContainer(),
	EndContainer()
};

assert_compile(WID_LGL_SATURATION_LAST - WID_LGL_SATURATION_FIRST ==
		lengthof(LinkGraphOverlay::LINK_COLOURS) - 1);

static WindowDesc _linkgraph_legend_desc(
	WDP_AUTO, "toolbar_linkgraph", 0, 0,
	WC_LINKGRAPH_LEGEND, WC_NONE,
	0,
	_nested_linkgraph_legend_widgets, lengthof(_nested_linkgraph_legend_widgets)
);

/**
 * Open a link graph legend window.
 */
void ShowLinkGraphLegend()
{
	AllocateWindowDescFront<LinkGraphLegendWindow>(&_linkgraph_legend_desc, 0);
}

LinkGraphLegendWindow::LinkGraphLegendWindow(WindowDesc *desc, int window_number) : Window(desc)
{
	this->InitNested(window_number);
	this->InvalidateData(0);
	this->SetOverlay(FindWindowById(WC_MAIN_WINDOW, 0)->viewport->overlay);
}

/**
 * Set the overlay belonging to this menu and import its company/cargo settings.
 * @param overlay New overlay for this menu.
 */
void LinkGraphLegendWindow::SetOverlay(LinkGraphOverlay *overlay) {
	this->overlay = overlay;
	uint32 companies = this->overlay->GetCompanyMask();
	for (uint c = 0; c < MAX_COMPANIES; c++) {
		if (!this->IsWidgetDisabled(WID_LGL_COMPANY_FIRST + c)) {
			this->SetWidgetLoweredState(WID_LGL_COMPANY_FIRST + c, HasBit(companies, c));
		}
	}
	CargoTypes cargoes = this->overlay->GetCargoMask();
	for (uint c = 0; c < NUM_CARGO; c++) {
		if (!this->IsWidgetDisabled(WID_LGL_CARGO_FIRST + c)) {
			this->SetWidgetLoweredState(WID_LGL_CARGO_FIRST + c, HasBit(cargoes, c));
		}
	}
}

void LinkGraphLegendWindow::UpdateWidgetSize(int widget, Dimension *size, const Dimension &padding, Dimension *fill, Dimension *resize)
{
	if (IsInsideMM(widget, WID_LGL_SATURATION_FIRST, WID_LGL_SATURATION_LAST + 1)) {
		StringID str = STR_NULL;
		if (widget == WID_LGL_SATURATION_FIRST) {
			str = STR_LINKGRAPH_LEGEND_UNUSED;
		} else if (widget == WID_LGL_SATURATION_LAST) {
			str = STR_LINKGRAPH_LEGEND_OVERLOADED;
		} else if (widget == (WID_LGL_SATURATION_LAST + WID_LGL_SATURATION_FIRST) / 2) {
			str = STR_LINKGRAPH_LEGEND_SATURATED;
		}
		if (str != STR_NULL) {
			Dimension dim = GetStringBoundingBox(str);
			dim.width += WD_FRAMERECT_LEFT + WD_FRAMERECT_RIGHT;
			dim.height += WD_FRAMERECT_TOP + WD_FRAMERECT_BOTTOM;
			*size = maxdim(*size, dim);
		}
	}
	if (IsInsideMM(widget, WID_LGL_CARGO_FIRST, WID_LGL_CARGO_LAST + 1)) {
		CargoSpec *cargo = CargoSpec::Get(widget - WID_LGL_CARGO_FIRST);
		if (cargo->IsValid()) {
			Dimension dim = GetStringBoundingBox(cargo->abbrev);
			dim.width += WD_FRAMERECT_LEFT + WD_FRAMERECT_RIGHT;
			dim.height += WD_FRAMERECT_TOP + WD_FRAMERECT_BOTTOM;
			*size = maxdim(*size, dim);
		}
	}
}

void LinkGraphLegendWindow::DrawWidget(const Rect &r, int widget) const
{
	if (IsInsideMM(widget, WID_LGL_COMPANY_FIRST, WID_LGL_COMPANY_LAST + 1)) {
		if (this->IsWidgetDisabled(widget)) return;
		CompanyID cid = (CompanyID)(widget - WID_LGL_COMPANY_FIRST);
		Dimension sprite_size = GetSpriteSize(SPR_COMPANY_ICON);
		DrawCompanyIcon(cid, (r.left + r.right + 1 - sprite_size.width) / 2, (r.top + r.bottom + 1 - sprite_size.height) / 2);
	}
	if (IsInsideMM(widget, WID_LGL_SATURATION_FIRST, WID_LGL_SATURATION_LAST + 1)) {
		GfxFillRect(r.left + 1, r.top + 1, r.right - 1, r.bottom - 1, LinkGraphOverlay::LINK_COLOURS[widget - WID_LGL_SATURATION_FIRST]);
		StringID str = STR_NULL;
		if (widget == WID_LGL_SATURATION_FIRST) {
			str = STR_LINKGRAPH_LEGEND_UNUSED;
		} else if (widget == WID_LGL_SATURATION_LAST) {
			str = STR_LINKGRAPH_LEGEND_OVERLOADED;
		} else if (widget == (WID_LGL_SATURATION_LAST + WID_LGL_SATURATION_FIRST) / 2) {
			str = STR_LINKGRAPH_LEGEND_SATURATED;
		}
		if (str != STR_NULL) DrawString(r.left, r.right, (r.top + r.bottom + 1 - FONT_HEIGHT_SMALL) / 2, str, TC_FROMSTRING, SA_HOR_CENTER);
	}
	if (IsInsideMM(widget, WID_LGL_CARGO_FIRST, WID_LGL_CARGO_LAST + 1)) {
		if (this->IsWidgetDisabled(widget)) return;
		CargoSpec *cargo = CargoSpec::Get(widget - WID_LGL_CARGO_FIRST);
		GfxFillRect(r.left + 2, r.top + 2, r.right - 2, r.bottom - 2, cargo->legend_colour);
		DrawString(r.left, r.right, (r.top + r.bottom + 1 - FONT_HEIGHT_SMALL) / 2, cargo->abbrev, GetContrastColour(cargo->legend_colour, 73), SA_HOR_CENTER);
	}
}

<<<<<<< HEAD
bool LinkGraphLegendWindow::OnHoverCommon(Point pt, int widget, TooltipCloseCondition close_cond)
=======
bool LinkGraphLegendWindow::OnTooltip(Point pt, int widget, TooltipCloseCondition close_cond)
>>>>>>> 01261dae
{
	if (IsInsideMM(widget, WID_LGL_COMPANY_FIRST, WID_LGL_COMPANY_LAST + 1)) {
		if (this->IsWidgetDisabled(widget)) {
			GuiShowTooltips(this, STR_LINKGRAPH_LEGEND_SELECT_COMPANIES, 0, NULL, close_cond);
		} else {
			uint64 params[2];
			CompanyID cid = (CompanyID)(widget - WID_LGL_COMPANY_FIRST);
			params[0] = STR_LINKGRAPH_LEGEND_SELECT_COMPANIES;
			params[1] = cid;
			GuiShowTooltips(this, STR_LINKGRAPH_LEGEND_COMPANY_TOOLTIP, 2, params, close_cond);
		}
		return true;
	}
	if (IsInsideMM(widget, WID_LGL_CARGO_FIRST, WID_LGL_CARGO_LAST + 1)) {
		if (this->IsWidgetDisabled(widget)) return false;
		CargoSpec *cargo = CargoSpec::Get(widget - WID_LGL_CARGO_FIRST);
		uint64 params[1];
		params[0] = cargo->name;
		GuiShowTooltips(this, STR_BLACK_STRING, 1, params, close_cond);
		return true;
	}
	return false;
}

<<<<<<< HEAD
void LinkGraphLegendWindow::OnHover(Point pt, int widget)
{
	this->OnHoverCommon(pt, widget, TCC_HOVER);
}

bool LinkGraphLegendWindow::OnRightClick(Point pt, int widget)
{
	if (_settings_client.gui.hover_delay_ms == 0) {
		return this->OnHoverCommon(pt, widget, TCC_RIGHT_CLICK);
	}
	return false;
}

=======
>>>>>>> 01261dae
/**
 * Update the overlay with the new company selection.
 */
void LinkGraphLegendWindow::UpdateOverlayCompanies()
{
	uint32 mask = 0;
	for (uint c = 0; c < MAX_COMPANIES; c++) {
		if (this->IsWidgetDisabled(c + WID_LGL_COMPANY_FIRST)) continue;
		if (!this->IsWidgetLowered(c + WID_LGL_COMPANY_FIRST)) continue;
		SetBit(mask, c);
	}
	this->overlay->SetCompanyMask(mask);
}

/**
 * Update the overlay with the new cargo selection.
 */
void LinkGraphLegendWindow::UpdateOverlayCargoes()
{
	CargoTypes mask = 0;
	for (uint c = 0; c < NUM_CARGO; c++) {
		if (this->IsWidgetDisabled(c + WID_LGL_CARGO_FIRST)) continue;
		if (!this->IsWidgetLowered(c + WID_LGL_CARGO_FIRST)) continue;
		SetBit(mask, c);
	}
	this->overlay->SetCargoMask(mask);
}

void LinkGraphLegendWindow::OnClick(Point pt, int widget, int click_count)
{
	/* Check which button is clicked */
	if (IsInsideMM(widget, WID_LGL_COMPANY_FIRST, WID_LGL_COMPANY_LAST + 1)) {
		if (!this->IsWidgetDisabled(widget)) {
			this->ToggleWidgetLoweredState(widget);
			this->UpdateOverlayCompanies();
		}
	} else if (widget == WID_LGL_COMPANIES_ALL || widget == WID_LGL_COMPANIES_NONE) {
		for (uint c = 0; c < MAX_COMPANIES; c++) {
			if (this->IsWidgetDisabled(c + WID_LGL_COMPANY_FIRST)) continue;
			this->SetWidgetLoweredState(WID_LGL_COMPANY_FIRST + c, widget == WID_LGL_COMPANIES_ALL);
		}
		this->UpdateOverlayCompanies();
		this->SetDirty();
	} else if (IsInsideMM(widget, WID_LGL_CARGO_FIRST, WID_LGL_CARGO_LAST + 1)) {
		if (!this->IsWidgetDisabled(widget)) {
			this->ToggleWidgetLoweredState(widget);
			this->UpdateOverlayCargoes();
		}
	} else if (widget == WID_LGL_CARGOES_ALL || widget == WID_LGL_CARGOES_NONE) {
		for (uint c = 0; c < NUM_CARGO; c++) {
			if (this->IsWidgetDisabled(c + WID_LGL_CARGO_FIRST)) continue;
			this->SetWidgetLoweredState(WID_LGL_CARGO_FIRST + c, widget == WID_LGL_CARGOES_ALL);
		}
		this->UpdateOverlayCargoes();
	}
	this->SetDirty();
}

/**
 * Invalidate the data of this window if the cargoes or companies have changed.
 * @param data ignored
 * @param gui_scope ignored
 */
void LinkGraphLegendWindow::OnInvalidateData(int data, bool gui_scope)
{
	/* Disable the companies who are not active */
	for (CompanyID i = COMPANY_FIRST; i < MAX_COMPANIES; i++) {
		this->SetWidgetDisabledState(i + WID_LGL_COMPANY_FIRST, !Company::IsValidID(i));
	}
	for (CargoID i = 0; i < NUM_CARGO; i++) {
		this->SetWidgetDisabledState(i + WID_LGL_CARGO_FIRST, !CargoSpec::Get(i)->IsValid());
	}
}<|MERGE_RESOLUTION|>--- conflicted
+++ resolved
@@ -559,11 +559,7 @@
 	}
 }
 
-<<<<<<< HEAD
-bool LinkGraphLegendWindow::OnHoverCommon(Point pt, int widget, TooltipCloseCondition close_cond)
-=======
 bool LinkGraphLegendWindow::OnTooltip(Point pt, int widget, TooltipCloseCondition close_cond)
->>>>>>> 01261dae
 {
 	if (IsInsideMM(widget, WID_LGL_COMPANY_FIRST, WID_LGL_COMPANY_LAST + 1)) {
 		if (this->IsWidgetDisabled(widget)) {
@@ -588,22 +584,6 @@
 	return false;
 }
 
-<<<<<<< HEAD
-void LinkGraphLegendWindow::OnHover(Point pt, int widget)
-{
-	this->OnHoverCommon(pt, widget, TCC_HOVER);
-}
-
-bool LinkGraphLegendWindow::OnRightClick(Point pt, int widget)
-{
-	if (_settings_client.gui.hover_delay_ms == 0) {
-		return this->OnHoverCommon(pt, widget, TCC_RIGHT_CLICK);
-	}
-	return false;
-}
-
-=======
->>>>>>> 01261dae
 /**
  * Update the overlay with the new company selection.
  */
