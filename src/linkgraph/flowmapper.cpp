--- conflicted
+++ resolved
@@ -53,15 +53,9 @@
 			/* Scale by time the graph has been running without being compressed. Add 1 to avoid
 			 * division by 0 if spawn date == last compression date. This matches
 			 * LinkGraph::Monthly(). */
-<<<<<<< HEAD
 			uint runtime = (job.StartDateTicks() / DAY_TICKS) - job.LastCompression() + 1;
-			for (FlowStatMap::iterator i = flows.begin(); i != flows.end(); ++i) {
-				i->ScaleToMonthly(runtime);
-=======
-			uint runtime = job.JoinDate() - job.Settings().recalc_time - job.LastCompression() + 1;
 			for (auto &it : flows) {
-				it.second.ScaleToMonthly(runtime);
->>>>>>> 3a03a12a
+				it.ScaleToMonthly(runtime);
 			}
 		}
 		/* Clear paths. */
