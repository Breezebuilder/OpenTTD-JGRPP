--- conflicted
+++ resolved
@@ -82,10 +82,6 @@
 				}
 				edge.capacity = new_capacity;
 				edge.usage /= 2;
-<<<<<<< HEAD
-				edge.travel_time_sum = std::max(1ULL, edge.travel_time_sum / 2);
-=======
->>>>>>> c4e655b1
 			}
 		}
 	}
