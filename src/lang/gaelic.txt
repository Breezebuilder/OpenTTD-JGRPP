##name Scottish Gaelic
##ownname Gàidhlig
##isocode gd_GB
##plural 13
##textdir ltr
##digitsep ,
##digitsepcur ,
##decimalsep .
##winlangid 0x083c
##grflangid 0x13
##gender m f
##case nom gen dat voc


# $Id$

# This file is part of OpenTTD.
# OpenTTD is free software; you can redistribute it and/or modify it under the terms of the GNU General Public License as published by the Free Software Foundation, version 2.
# OpenTTD is distributed in the hope that it will be useful, but WITHOUT ANY WARRANTY; without even the implied warranty of MERCHANTABILITY or FITNESS FOR A PARTICULAR PURPOSE.
# See the GNU General Public License for more details. You should have received a copy of the GNU General Public License along with OpenTTD. If not, see <http://www.gnu.org/licenses/>.


##id 0x0000
STR_NULL                                                        :
STR_EMPTY                                                       :
STR_UNDEFINED                                                   :(sreang gun deifinisean)
STR_JUST_NOTHING                                                :—

# Cargo related strings
# Plural cargo name
STR_CARGO_PLURAL_NOTHING                                        :
STR_CARGO_PLURAL_PASSENGERS                                     :Taistealaich
STR_CARGO_PLURAL_PASSENGERS.nom                                 :Taistealaich
STR_CARGO_PLURAL_PASSENGERS.gen                                 :Thaistealach
STR_CARGO_PLURAL_PASSENGERS.dat                                 :Taistealaich
STR_CARGO_PLURAL_COAL                                           :{G=m}Gual
STR_CARGO_PLURAL_COAL.nom                                       :Gual
STR_CARGO_PLURAL_COAL.gen                                       :Guail
STR_CARGO_PLURAL_COAL.dat                                       :Gual
STR_CARGO_PLURAL_MAIL                                           :{G=m}Post
STR_CARGO_PLURAL_MAIL.nom                                       :Post
STR_CARGO_PLURAL_MAIL.gen                                       :Puist
STR_CARGO_PLURAL_MAIL.dat                                       :Post
STR_CARGO_PLURAL_OIL                                            :{G=f}Ola
STR_CARGO_PLURAL_OIL.nom                                        :Ola
STR_CARGO_PLURAL_OIL.gen                                        :Ola
STR_CARGO_PLURAL_OIL.dat                                        :Ola
STR_CARGO_PLURAL_LIVESTOCK                                      :{G=f}Sprèidh
STR_CARGO_PLURAL_LIVESTOCK.nom                                  :Sprèidh
STR_CARGO_PLURAL_LIVESTOCK.gen                                  :Sprèidhe
STR_CARGO_PLURAL_LIVESTOCK.dat                                  :Sprèidh
STR_CARGO_PLURAL_GOODS                                          :{G=m}Bathar
STR_CARGO_PLURAL_GOODS.nom                                      :Bathar
STR_CARGO_PLURAL_GOODS.gen                                      :Bathair
STR_CARGO_PLURAL_GOODS.dat                                      :Bathar
STR_CARGO_PLURAL_GRAIN                                          :{G=m}Gràn
STR_CARGO_PLURAL_GRAIN.nom                                      :Gràn
STR_CARGO_PLURAL_GRAIN.gen                                      :Gràin
STR_CARGO_PLURAL_GRAIN.dat                                      :Gràn
STR_CARGO_PLURAL_WOOD                                           :{G=m}Fiodh
STR_CARGO_PLURAL_WOOD.nom                                       :Fiodh
STR_CARGO_PLURAL_WOOD.gen                                       :Fiodha
STR_CARGO_PLURAL_WOOD.dat                                       :Fiodh
STR_CARGO_PLURAL_IRON_ORE                                       :{G=f}Clach-iarainn
STR_CARGO_PLURAL_IRON_ORE.nom                                   :Clach-iarainn
STR_CARGO_PLURAL_IRON_ORE.gen                                   :Cloich-iarainn
STR_CARGO_PLURAL_IRON_ORE.dat                                   :Clach-iarainn
STR_CARGO_PLURAL_STEEL                                          :{G=f}Stàilinn
STR_CARGO_PLURAL_STEEL.nom                                      :Stàilinn
STR_CARGO_PLURAL_STEEL.gen                                      :Stàilinne
STR_CARGO_PLURAL_STEEL.dat                                      :Stàilinn
STR_CARGO_PLURAL_VALUABLES                                      :{G=m}Seilbh
STR_CARGO_PLURAL_VALUABLES.nom                                  :Seilbh
STR_CARGO_PLURAL_VALUABLES.gen                                  :Shealbh
STR_CARGO_PLURAL_VALUABLES.dat                                  :Seilbh
STR_CARGO_PLURAL_COPPER_ORE                                     :{G=f}Clach-chopair
STR_CARGO_PLURAL_COPPER_ORE.nom                                 :Clach-chopair
STR_CARGO_PLURAL_COPPER_ORE.gen                                 :Cloiche-copair
STR_CARGO_PLURAL_COPPER_ORE.dat                                 :Clach-chopair
STR_CARGO_PLURAL_MAIZE                                          :{G=f}Cruithneachd Innseanach
STR_CARGO_PLURAL_MAIZE.nom                                      :Cruithneachd Innseanach
STR_CARGO_PLURAL_MAIZE.gen                                      :Cruithneachd Innseanach
STR_CARGO_PLURAL_MAIZE.dat                                      :Cruithneachd Innseanach
STR_CARGO_PLURAL_FRUIT                                          :{G=m}Measan
STR_CARGO_PLURAL_FRUIT.nom                                      :Measan
STR_CARGO_PLURAL_FRUIT.gen                                      :Mheasan
STR_CARGO_PLURAL_FRUIT.dat                                      :Measan
STR_CARGO_PLURAL_DIAMONDS                                       :{G=m}Daoimeanan
STR_CARGO_PLURAL_DIAMONDS.nom                                   :Daoimeanan
STR_CARGO_PLURAL_DIAMONDS.gen                                   :Dhaoimeanan
STR_CARGO_PLURAL_DIAMONDS.dat                                   :Daoimeanan
STR_CARGO_PLURAL_FOOD                                           :Biadh
STR_CARGO_PLURAL_FOOD.nom                                       :Biadh
STR_CARGO_PLURAL_FOOD.gen                                       :Bìdh
STR_CARGO_PLURAL_FOOD.dat                                       :Biadh
STR_CARGO_PLURAL_PAPER                                          :{G=m}Pàipear
STR_CARGO_PLURAL_PAPER.nom                                      :Pàipear
STR_CARGO_PLURAL_PAPER.gen                                      :Pàipeir
STR_CARGO_PLURAL_PAPER.dat                                      :Pàipear
STR_CARGO_PLURAL_GOLD                                           :{G=m}Òr
STR_CARGO_PLURAL_GOLD.nom                                       :Òr
STR_CARGO_PLURAL_GOLD.gen                                       :Òir
STR_CARGO_PLURAL_GOLD.dat                                       :Òr
STR_CARGO_PLURAL_WATER                                          :{G=m}Uisge
STR_CARGO_PLURAL_WATER.nom                                      :Uisge
STR_CARGO_PLURAL_WATER.gen                                      :Uisge
STR_CARGO_PLURAL_WATER.dat                                      :Uisge
STR_CARGO_PLURAL_WHEAT                                          :{G=f}Cruithneachd
STR_CARGO_PLURAL_WHEAT.nom                                      :Cruithneachd
STR_CARGO_PLURAL_WHEAT.gen                                      :Cruithneachd
STR_CARGO_PLURAL_WHEAT.dat                                      :Cruithneachd
STR_CARGO_PLURAL_RUBBER                                         :{G=m}Rubair
STR_CARGO_PLURAL_RUBBER.nom                                     :Rubair
STR_CARGO_PLURAL_RUBBER.gen                                     :Rubair
STR_CARGO_PLURAL_RUBBER.dat                                     :Rubair
STR_CARGO_PLURAL_SUGAR                                          :{G=m}Siùcar
STR_CARGO_PLURAL_SUGAR.nom                                      :Siùcar
STR_CARGO_PLURAL_SUGAR.gen                                      :Siùcair
STR_CARGO_PLURAL_SUGAR.dat                                      :Siùcar
STR_CARGO_PLURAL_TOYS                                           :{G=f}Dèideagan
STR_CARGO_PLURAL_TOYS.nom                                       :Dèideagan
STR_CARGO_PLURAL_TOYS.gen                                       :Dhèideagan
STR_CARGO_PLURAL_TOYS.dat                                       :Dèideagan
STR_CARGO_PLURAL_CANDY                                          :{G=m}Mìlseanan
STR_CARGO_PLURAL_CANDY.nom                                      :Mìlseanan
STR_CARGO_PLURAL_CANDY.gen                                      :Mhìlseanan
STR_CARGO_PLURAL_CANDY.dat                                      :Mìlseanan
STR_CARGO_PLURAL_COLA                                           :{G=m}Cola
STR_CARGO_PLURAL_COLA.nom                                       :Cola
STR_CARGO_PLURAL_COLA.gen                                       :Cola
STR_CARGO_PLURAL_COLA.dat                                       :Cola
STR_CARGO_PLURAL_COTTON_CANDY                                   :{G=f}Canach-shiùcair
STR_CARGO_PLURAL_COTTON_CANDY.nom                               :Canach-shiùcair
STR_CARGO_PLURAL_COTTON_CANDY.gen                               :Canaich-siùcair
STR_CARGO_PLURAL_COTTON_CANDY.dat                               :Canach-shiùcair
STR_CARGO_PLURAL_BUBBLES                                        :{G=m}Builgeanan
STR_CARGO_PLURAL_BUBBLES.nom                                    :Builgeanan
STR_CARGO_PLURAL_BUBBLES.gen                                    :Bhuilgeanan
STR_CARGO_PLURAL_BUBBLES.dat                                    :Builgeanan
STR_CARGO_PLURAL_TOFFEE                                         :{G=m}Tofaidh
STR_CARGO_PLURAL_TOFFEE.nom                                     :Tofaidh
STR_CARGO_PLURAL_TOFFEE.gen                                     :Tofaidh
STR_CARGO_PLURAL_TOFFEE.dat                                     :Tofaidh
STR_CARGO_PLURAL_BATTERIES                                      :{G=f}Bataraidhean
STR_CARGO_PLURAL_BATTERIES.nom                                  :Bataraidhean
STR_CARGO_PLURAL_BATTERIES.gen                                  :Bhataraidhean
STR_CARGO_PLURAL_BATTERIES.dat                                  :Bataraidhean
STR_CARGO_PLURAL_PLASTIC                                        :{G=f}Plastaig
STR_CARGO_PLURAL_PLASTIC.nom                                    :Plastaig
STR_CARGO_PLURAL_PLASTIC.gen                                    :Plastaig
STR_CARGO_PLURAL_PLASTIC.dat                                    :Plastaig
STR_CARGO_PLURAL_FIZZY_DRINKS                                   :{G=f}Deochan gucagach
STR_CARGO_PLURAL_FIZZY_DRINKS.nom                               :Deochan gucagach
STR_CARGO_PLURAL_FIZZY_DRINKS.gen                               :Dheochan gucagach
STR_CARGO_PLURAL_FIZZY_DRINKS.dat                               :Deochan gucagach

# Singular cargo name
STR_CARGO_SINGULAR_NOTHING                                      :
STR_CARGO_SINGULAR_PASSENGER                                    :{G=m}Taistealach
STR_CARGO_SINGULAR_PASSENGER.nom                                :Taistealach
STR_CARGO_SINGULAR_PASSENGER.gen                                :Taistealaich
STR_CARGO_SINGULAR_PASSENGER.dat                                :Taistealach
STR_CARGO_SINGULAR_COAL                                         :{G=m}Gual
STR_CARGO_SINGULAR_COAL.nom                                     :Gual
STR_CARGO_SINGULAR_COAL.gen                                     :Guail
STR_CARGO_SINGULAR_COAL.dat                                     :Gual
STR_CARGO_SINGULAR_MAIL                                         :{G=m}Post
STR_CARGO_SINGULAR_MAIL.nom                                     :Post
STR_CARGO_SINGULAR_MAIL.gen                                     :Puist
STR_CARGO_SINGULAR_MAIL.dat                                     :Post
STR_CARGO_SINGULAR_OIL                                          :{G=f}Ola
STR_CARGO_SINGULAR_OIL.nom                                      :Ola
STR_CARGO_SINGULAR_OIL.gen                                      :Ola
STR_CARGO_SINGULAR_OIL.dat                                      :Ola
STR_CARGO_SINGULAR_LIVESTOCK                                    :{G=f}Sprèidh
STR_CARGO_SINGULAR_LIVESTOCK.nom                                :Sprèidh
STR_CARGO_SINGULAR_LIVESTOCK.gen                                :Sprèidhe
STR_CARGO_SINGULAR_LIVESTOCK.dat                                :Sprèidh
STR_CARGO_SINGULAR_GOODS                                        :{G=m}Bathar
STR_CARGO_SINGULAR_GOODS.nom                                    :Bathar
STR_CARGO_SINGULAR_GOODS.gen                                    :Bathair
STR_CARGO_SINGULAR_GOODS.dat                                    :Bathar
STR_CARGO_SINGULAR_GRAIN                                        :{G=m}Gràn
STR_CARGO_SINGULAR_GRAIN.nom                                    :Gràn
STR_CARGO_SINGULAR_GRAIN.gen                                    :Gràin
STR_CARGO_SINGULAR_GRAIN.dat                                    :Gràn
STR_CARGO_SINGULAR_WOOD                                         :{G=m}Fiodh
STR_CARGO_SINGULAR_WOOD.nom                                     :Fiodh
STR_CARGO_SINGULAR_WOOD.gen                                     :Fiodha
STR_CARGO_SINGULAR_WOOD.dat                                     :Fiodh
STR_CARGO_SINGULAR_IRON_ORE                                     :{G=f}Clach-iarainn
STR_CARGO_SINGULAR_IRON_ORE.nom                                 :Clach-iarainn
STR_CARGO_SINGULAR_IRON_ORE.gen                                 :Cloich-iarainn
STR_CARGO_SINGULAR_IRON_ORE.dat                                 :Clach-iarainn
STR_CARGO_SINGULAR_STEEL                                        :{G=f}Stàilinn
STR_CARGO_SINGULAR_STEEL.nom                                    :Stàilinn
STR_CARGO_SINGULAR_STEEL.gen                                    :Stàilinne
STR_CARGO_SINGULAR_STEEL.dat                                    :Stàilinn
STR_CARGO_SINGULAR_VALUABLES                                    :{G=m}Sealbh
STR_CARGO_SINGULAR_VALUABLES.nom                                :Sealbh
STR_CARGO_SINGULAR_VALUABLES.gen                                :Seilbh
STR_CARGO_SINGULAR_VALUABLES.dat                                :Sealbh
STR_CARGO_SINGULAR_COPPER_ORE                                   :{G=f}Clach-chopair
STR_CARGO_SINGULAR_COPPER_ORE.nom                               :Clach-chopair
STR_CARGO_SINGULAR_COPPER_ORE.gen                               :Cloiche-copair
STR_CARGO_SINGULAR_COPPER_ORE.dat                               :Clach-chopair
STR_CARGO_SINGULAR_MAIZE                                        :{G=f}Cruithneachd Innseanach
STR_CARGO_SINGULAR_MAIZE.nom                                    :Cruithneachd Innseanach
STR_CARGO_SINGULAR_MAIZE.gen                                    :Cruithneachd Innseanach
STR_CARGO_SINGULAR_MAIZE.dat                                    :Cruithneachd Innseanach
STR_CARGO_SINGULAR_FRUIT                                        :{G=m}Meas
STR_CARGO_SINGULAR_FRUIT.nom                                    :Meas
STR_CARGO_SINGULAR_FRUIT.gen                                    :Measa
STR_CARGO_SINGULAR_FRUIT.dat                                    :Meas
STR_CARGO_SINGULAR_DIAMOND                                      :{G=m}Daoimean
STR_CARGO_SINGULAR_DIAMOND.nom                                  :Daoimean
STR_CARGO_SINGULAR_DIAMOND.gen                                  :Daoimein
STR_CARGO_SINGULAR_DIAMOND.dat                                  :Daoimean
STR_CARGO_SINGULAR_FOOD                                         :{G=m}Biadh
STR_CARGO_SINGULAR_FOOD.nom                                     :Biadh
STR_CARGO_SINGULAR_FOOD.gen                                     :Bìdh
STR_CARGO_SINGULAR_FOOD.dat                                     :Biadh
STR_CARGO_SINGULAR_PAPER                                        :{G=m}Pàipear
STR_CARGO_SINGULAR_PAPER.nom                                    :Pàipear
STR_CARGO_SINGULAR_PAPER.gen                                    :Pàipeir
STR_CARGO_SINGULAR_PAPER.dat                                    :Pàipear
STR_CARGO_SINGULAR_GOLD                                         :{G=m}Òr
STR_CARGO_SINGULAR_GOLD.nom                                     :Òr
STR_CARGO_SINGULAR_GOLD.gen                                     :Òir
STR_CARGO_SINGULAR_GOLD.dat                                     :Òr
STR_CARGO_SINGULAR_WATER                                        :{G=m}Uisge
STR_CARGO_SINGULAR_WATER.nom                                    :Uisge
STR_CARGO_SINGULAR_WATER.gen                                    :Uisge
STR_CARGO_SINGULAR_WATER.dat                                    :Uisge
STR_CARGO_SINGULAR_WHEAT                                        :{G=f}Cruithneachd
STR_CARGO_SINGULAR_WHEAT.nom                                    :Cruithneachd
STR_CARGO_SINGULAR_WHEAT.gen                                    :Cruithneachd
STR_CARGO_SINGULAR_WHEAT.dat                                    :Cruithneachd
STR_CARGO_SINGULAR_RUBBER                                       :{G=m}Rubair
STR_CARGO_SINGULAR_RUBBER.nom                                   :Rubair
STR_CARGO_SINGULAR_RUBBER.gen                                   :Rubair
STR_CARGO_SINGULAR_RUBBER.dat                                   :Rubair
STR_CARGO_SINGULAR_SUGAR                                        :{G=m}Siùcar
STR_CARGO_SINGULAR_SUGAR.nom                                    :Siùcar
STR_CARGO_SINGULAR_SUGAR.gen                                    :Siùcair
STR_CARGO_SINGULAR_SUGAR.dat                                    :Siùcar
STR_CARGO_SINGULAR_TOY                                          :{G=f}Dèideag
STR_CARGO_SINGULAR_TOY.nom                                      :Dèideag
STR_CARGO_SINGULAR_TOY.gen                                      :Dèideig
STR_CARGO_SINGULAR_TOY.dat                                      :Dèideag
STR_CARGO_SINGULAR_CANDY                                        :{G=m}Mìlsean
STR_CARGO_SINGULAR_CANDY.nom                                    :Mìlsean
STR_CARGO_SINGULAR_CANDY.gen                                    :Mìlsein
STR_CARGO_SINGULAR_CANDY.dat                                    :Mìlsean
STR_CARGO_SINGULAR_COLA                                         :{G=m}Cola
STR_CARGO_SINGULAR_COLA.nom                                     :Cola
STR_CARGO_SINGULAR_COLA.gen                                     :Cola
STR_CARGO_SINGULAR_COLA.dat                                     :Cola
STR_CARGO_SINGULAR_COTTON_CANDY                                 :{G=f}Canach-shiùcair
STR_CARGO_SINGULAR_COTTON_CANDY.nom                             :Canach-shiùcair
STR_CARGO_SINGULAR_COTTON_CANDY.gen                             :Canaich-siùcair
STR_CARGO_SINGULAR_COTTON_CANDY.dat                             :Canach-shiùcair
STR_CARGO_SINGULAR_BUBBLE                                       :{G=m}Builgean
STR_CARGO_SINGULAR_BUBBLE.nom                                   :Builgean
STR_CARGO_SINGULAR_BUBBLE.gen                                   :Builgein
STR_CARGO_SINGULAR_BUBBLE.dat                                   :Builgean
STR_CARGO_SINGULAR_TOFFEE                                       :{G=m}Tofaidh
STR_CARGO_SINGULAR_TOFFEE.nom                                   :Tofaidh
STR_CARGO_SINGULAR_TOFFEE.gen                                   :Tofaidh
STR_CARGO_SINGULAR_TOFFEE.dat                                   :Tofaidh
STR_CARGO_SINGULAR_BATTERY                                      :{G=m}Bataraidh
STR_CARGO_SINGULAR_BATTERY.nom                                  :Bataraidh
STR_CARGO_SINGULAR_BATTERY.gen                                  :Bataraidh
STR_CARGO_SINGULAR_BATTERY.dat                                  :Bataraidh
STR_CARGO_SINGULAR_PLASTIC                                      :{G=f}Plastaig
STR_CARGO_SINGULAR_PLASTIC.nom                                  :Plastaig
STR_CARGO_SINGULAR_PLASTIC.gen                                  :Plastaig
STR_CARGO_SINGULAR_PLASTIC.dat                                  :Plastaig
STR_CARGO_SINGULAR_FIZZY_DRINK                                  :{G=f}Deoch ghucagach
STR_CARGO_SINGULAR_FIZZY_DRINK.nom                              :Deoch ghucagach
STR_CARGO_SINGULAR_FIZZY_DRINK.gen                              :Dibhe gucagaich
STR_CARGO_SINGULAR_FIZZY_DRINK.dat                              :Deoch ghucagach

# Quantity of cargo
STR_QUANTITY_NOTHING                                            :
STR_QUANTITY_PASSENGERS                                         :{COMMA}{NBSP}{P taistealach thaistealach taistealaich taistealach}
STR_QUANTITY_COAL                                               :{WEIGHT_LONG} de ghual
STR_QUANTITY_MAIL                                               :{COMMA}{NBSP}{P bhaga bhaga bagaichean baga} dhe phost
STR_QUANTITY_OIL                                                :{VOLUME_LONG} dhe dh'ola
STR_QUANTITY_LIVESTOCK                                          :{COMMA}{NBSP}dhe sprèidh
STR_QUANTITY_GOODS                                              :{COMMA}{NBSP}{P chreata chreata creataichean creata} dhe bhathar
STR_QUANTITY_GRAIN                                              :{WEIGHT_LONG} dhe ghràn
STR_QUANTITY_WOOD                                               :{WEIGHT_LONG} dhe dh'fhiodh
STR_QUANTITY_IRON_ORE                                           :{WEIGHT_LONG} dhe chlach-iarainn
STR_QUANTITY_STEEL                                              :{WEIGHT_LONG} dhe stàilinn
STR_QUANTITY_VALUABLES                                          :{COMMA}{NBSP}{P bhaga bhaga bagaichean baga} dhe sheilbh
STR_QUANTITY_COPPER_ORE                                         :{WEIGHT_LONG} dhe chlach-chopair
STR_QUANTITY_MAIZE                                              :{WEIGHT_LONG} dhe chruithneachd Innseanach
STR_QUANTITY_FRUIT                                              :{WEIGHT_LONG} dhe mheasan
STR_QUANTITY_DIAMONDS                                           :{COMMA}{NBSP}{P bhaga bhaga bagaichean baga} dhe dhaoimeanan
STR_QUANTITY_FOOD                                               :{WEIGHT_LONG} dhe bhiadh
STR_QUANTITY_PAPER                                              :{WEIGHT_LONG} dhe phàipear
STR_QUANTITY_GOLD                                               :{COMMA}{NBSP}{P bhaga bhaga bagaichean baga} dhe dh'òr
STR_QUANTITY_WATER                                              :{VOLUME_LONG} dhe dh'uisge
STR_QUANTITY_WHEAT                                              :{WEIGHT_LONG} dhe chruithneachd
STR_QUANTITY_RUBBER                                             :{VOLUME_LONG} dhe rubair
STR_QUANTITY_SUGAR                                              :{WEIGHT_LONG} dhe shiùcar
STR_QUANTITY_TOYS                                               :{COMMA}{NBSP}{P dèideag dhèideig dèideagan dèideag}
STR_QUANTITY_SWEETS                                             :{COMMA}{NBSP}{P bhaga bhaga bagaichean baga} dhe mhìlseanan
STR_QUANTITY_COLA                                               :{VOLUME_LONG} dhe chola
STR_QUANTITY_CANDYFLOSS                                         :{WEIGHT_LONG} dhe chanach-siùcair
STR_QUANTITY_BUBBLES                                            :{COMMA} {P bhuilgean bhuilgean builgeanan builgean}
STR_QUANTITY_TOFFEE                                             :{WEIGHT_LONG} dhe thofaidh
STR_QUANTITY_BATTERIES                                          :{COMMA} {P bhataraidh bhataraidh bataraidhean bataraidh}
STR_QUANTITY_PLASTIC                                            :{VOLUME_LONG} dhe phlastaig
STR_QUANTITY_FIZZY_DRINKS                                       :{COMMA} {P deoch dheoch deochan deoch} {P ghucagach ghucagach gucagach ghucagach}
STR_QUANTITY_N_A                                                :—

# Two letter abbreviation of cargo name
STR_ABBREV_NOTHING                                              :
STR_ABBREV_PASSENGERS                                           :{TINY_FONT}Tais
STR_ABBREV_COAL                                                 :{TINY_FONT}Gual
STR_ABBREV_MAIL                                                 :{TINY_FONT}Post
STR_ABBREV_OIL                                                  :{TINY_FONT}Ola
STR_ABBREV_LIVESTOCK                                            :{TINY_FONT}Sprèidh
STR_ABBREV_GOODS                                                :{TINY_FONT}Bath
STR_ABBREV_GRAIN                                                :{TINY_FONT}Gràn
STR_ABBREV_WOOD                                                 :{TINY_FONT}Fiodh
STR_ABBREV_IRON_ORE                                             :{TINY_FONT}Iara
STR_ABBREV_STEEL                                                :{TINY_FONT}Stàil
STR_ABBREV_VALUABLES                                            :{TINY_FONT}Seilbh
STR_ABBREV_COPPER_ORE                                           :{TINY_FONT}Cop
STR_ABBREV_MAIZE                                                :{TINY_FONT}CrIn
STR_ABBREV_FRUIT                                                :{TINY_FONT}Meas
STR_ABBREV_DIAMONDS                                             :{TINY_FONT}Daoim
STR_ABBREV_FOOD                                                 :{TINY_FONT}Biadh
STR_ABBREV_PAPER                                                :{TINY_FONT}Pàip
STR_ABBREV_GOLD                                                 :{TINY_FONT}Òr
STR_ABBREV_WATER                                                :{TINY_FONT}Uisg
STR_ABBREV_WHEAT                                                :{TINY_FONT}Crui
STR_ABBREV_RUBBER                                               :{TINY_FONT}Rub
STR_ABBREV_SUGAR                                                :{TINY_FONT}Siùc
STR_ABBREV_TOYS                                                 :{TINY_FONT}Dèid
STR_ABBREV_SWEETS                                               :{TINY_FONT}Mìls
STR_ABBREV_COLA                                                 :{TINY_FONT}Cola
STR_ABBREV_CANDYFLOSS                                           :{TINY_FONT}Can
STR_ABBREV_BUBBLES                                              :{TINY_FONT}Buil
STR_ABBREV_TOFFEE                                               :{TINY_FONT}Tof
STR_ABBREV_BATTERIES                                            :{TINY_FONT}Bat
STR_ABBREV_PLASTIC                                              :{TINY_FONT}Plas
STR_ABBREV_FIZZY_DRINKS                                         :{TINY_FONT}Deo
STR_ABBREV_NONE                                                 :{TINY_FONT}Gun
STR_ABBREV_ALL                                                  :{TINY_FONT}Uile

# 'Mode' of transport for cargoes
STR_PASSENGERS                                                  :{COMMA}{NBSP}{P taistealach thaistealach taistealaich taistealach}
STR_BAGS                                                        :{COMMA}{NBSP}{P bhaga bhaga bagaichean baga}
STR_TONS                                                        :{COMMA}{NBSP}{P tunna thunna tunnaichean tunna}
STR_LITERS                                                      :{COMMA}{NBSP}{P liotair liotair liotairean liotair}
STR_ITEMS                                                       :{COMMA}{NBSP}{P nì nì nithean nì}
STR_CRATES                                                      :{COMMA}{NBSP}{P chreat chreat creataichean creat}

# Colours, do not shuffle
STR_COLOUR_DARK_BLUE                                            :Gorm
STR_COLOUR_PALE_GREEN                                           :Liath-uaine
STR_COLOUR_PINK                                                 :Pinc
STR_COLOUR_YELLOW                                               :Buidhe
STR_COLOUR_RED                                                  :Dearg
STR_COLOUR_LIGHT_BLUE                                           :Liath-ghorm
STR_COLOUR_GREEN                                                :Uaine
STR_COLOUR_DARK_GREEN                                           :Dorch-uaine
STR_COLOUR_BLUE                                                 :Saidhean
STR_COLOUR_CREAM                                                :Bàn-dhearg
STR_COLOUR_MAUVE                                                :Liath-phurpur
STR_COLOUR_PURPLE                                               :Corca
STR_COLOUR_ORANGE                                               :Orains
STR_COLOUR_BROWN                                                :Donn
STR_COLOUR_GREY                                                 :Liath
STR_COLOUR_WHITE                                                :Geal

# Units used in OpenTTD
STR_UNITS_VELOCITY_IMPERIAL                                     :{COMMA}{NBSP}mph
STR_UNITS_VELOCITY_METRIC                                       :{COMMA}{NBSP}km/h
STR_UNITS_VELOCITY_SI                                           :{COMMA}{NBSP}m/s

STR_UNITS_POWER_IMPERIAL                                        :{COMMA}{NBSP}hp
STR_UNITS_POWER_METRIC                                          :{COMMA}{NBSP}hp
STR_UNITS_POWER_SI                                              :{COMMA}{NBSP}kW

STR_UNITS_WEIGHT_SHORT_IMPERIAL                                 :{COMMA}{NBSP}t
STR_UNITS_WEIGHT_SHORT_METRIC                                   :{COMMA}{NBSP}t
STR_UNITS_WEIGHT_SHORT_SI                                       :{COMMA}{NBSP}kg

STR_UNITS_WEIGHT_LONG_IMPERIAL                                  :{COMMA}{NBSP}{P tunna thunna tunnaichean tunna}
STR_UNITS_WEIGHT_LONG_METRIC                                    :{COMMA}{NBSP}{P tunna thunna tunnaichean tunna}
STR_UNITS_WEIGHT_LONG_SI                                        :{COMMA}{NBSP}kg

STR_UNITS_VOLUME_SHORT_IMPERIAL                                 :{COMMA}{NBSP}gal
STR_UNITS_VOLUME_SHORT_METRIC                                   :{COMMA}{NBSP}l
STR_UNITS_VOLUME_SHORT_SI                                       :{COMMA}{NBSP}m³

STR_UNITS_VOLUME_LONG_IMPERIAL                                  :{COMMA}{NBSP}{P ghalan ghalan galanan galan}
STR_UNITS_VOLUME_LONG_METRIC                                    :{COMMA}{NBSP}{P liotair liotair liotairean liotair}
STR_UNITS_VOLUME_LONG_SI                                        :{COMMA}{NBSP}m³

STR_UNITS_FORCE_IMPERIAL                                        :{COMMA}{NBSP}lbf
STR_UNITS_FORCE_METRIC                                          :{COMMA}{NBSP}kgf
STR_UNITS_FORCE_SI                                              :{COMMA}{NBSP}kN

STR_UNITS_HEIGHT_IMPERIAL                                       :{COMMA}{NBSP}ft
STR_UNITS_HEIGHT_METRIC                                         :{COMMA}{NBSP}m
STR_UNITS_HEIGHT_SI                                             :{COMMA}{NBSP}m

# Common window strings
STR_LIST_FILTER_TITLE                                           :{BLACK}Sreang criathraige:
STR_LIST_FILTER_OSKTITLE                                        :{BLACK}Cuir a-steach sreang criathraige
STR_LIST_FILTER_TOOLTIP                                         :{BLACK}Cuir a-steach facal-luirg gus an liosta a chriathradh leis

STR_TOOLTIP_GROUP_ORDER                                         :{BLACK}Tagh òrdugh a' bhuidhinn
STR_TOOLTIP_SORT_ORDER                                          :{BLACK}Tagh òrdugh an t-seòrsachaidh (a' teàrnadh/a' dìreadh)
STR_TOOLTIP_SORT_CRITERIA                                       :{BLACK}Tagh cuspairean-deuchainn an t-seòrsachaidh
STR_TOOLTIP_FILTER_CRITERIA                                     :{BLACK}Tagh cuspairean-deuchainn a' chriathraidh
STR_BUTTON_SORT_BY                                              :{BLACK}Seòrsaich a-rèir
STR_BUTTON_LOCATION                                             :{BLACK}Ionad
STR_BUTTON_RENAME                                               :{BLACK}Thoir ainm ùr air

STR_TOOLTIP_CLOSE_WINDOW                                        :{BLACK}Dùin an uinneag
STR_TOOLTIP_WINDOW_TITLE_DRAG_THIS                              :{BLACK}Tiotal na h-uinneige - slaod seo gus an uinneag a ghluasad
STR_TOOLTIP_SHADE                                               :{BLACK}Sgàil an uinneag - na seall ach am bàr-tiotail
STR_TOOLTIP_DEBUG                                               :{BLACK}Seall fiosrachadh dì-bhugaidh NewGRF
STR_TOOLTIP_DEFSIZE                                             :{BLACK}Cuir am meud bunaiteach air an uinneag seo. Ctrl+Briog gus am meud làithreach a shàbhaladh mar am meud bunaiteach
STR_TOOLTIP_STICKY                                              :{BLACK}Comharraich nach gabh an uinneag seo dùnadh leis an òrdugh “Dùin a h-uile uinneag". ’S urrainn dhut seo a shàbhaladh mar bhun-roghainn le Ctrl+Briogadh
STR_TOOLTIP_RESIZE                                              :{BLACK}Briog is slaod gus an uinneag seo ath-mheudachadh
STR_TOOLTIP_TOGGLE_LARGE_SMALL_WINDOW                           :{BLACK}Toglaidh meud mòr/beag na h-uinneige
STR_TOOLTIP_VSCROLL_BAR_SCROLLS_LIST                            :{BLACK}Bàr sgrolaidh - sgrolaich suas/sìos air an liosta
STR_TOOLTIP_HSCROLL_BAR_SCROLLS_LIST                            :{BLACK}Bàr sgrolaidh - sgrolaich gu deas/gu clì air an liosta
STR_TOOLTIP_DEMOLISH_BUILDINGS_ETC                              :{BLACK}Leag togalaichean agus msaa. air ceàrnag dhe thìr. Taghaidh Ctrl an roinn gu trastanach. Toglaidh Shift togail/sealladh air tuairmse chosgaisean

# Show engines button
STR_SHOW_HIDDEN_ENGINES_VEHICLE_TRAIN                           :{BLACK}Seall an fheadhainn fhalaichte
STR_SHOW_HIDDEN_ENGINES_VEHICLE_ROAD_VEHICLE                    :{BLACK}Seall an fheadhainn fhalaichte
STR_SHOW_HIDDEN_ENGINES_VEHICLE_SHIP                            :{BLACK}Seall an fheadhainn fhalaichte
STR_SHOW_HIDDEN_ENGINES_VEHICLE_AIRCRAFT                        :{BLACK}Seall an fheadhainn fhalaichte

STR_SHOW_HIDDEN_ENGINES_VEHICLE_TRAIN_TOOLTIP                   :{BLACK}Ma chuireas tu am putan seo an comas, thèid na carbadan-rèile falaichte a shealltainn cuideachd
STR_SHOW_HIDDEN_ENGINES_VEHICLE_ROAD_VEHICLE_TOOLTIP            :{BLACK}Ma chuireas tu am putan seo an comas, thèid na carbadan-rathaid falaichte a shealltainn cuideachd
STR_SHOW_HIDDEN_ENGINES_VEHICLE_SHIP_TOOLTIP                    :{BLACK}Ma chuireas tu am putan seo an comas, thèid na longan falaichte a shealltainn cuideachd
STR_SHOW_HIDDEN_ENGINES_VEHICLE_AIRCRAFT_TOOLTIP                :{BLACK}Ma chuireas tu am putan seo an comas, thèid na carbadan-adhair falaichte a shealltainn cuideachd

# Query window
STR_BUTTON_DEFAULT                                              :{BLACK}Bunaiteach
STR_BUTTON_CANCEL                                               :{BLACK}Sguir dheth
STR_BUTTON_OK                                                   :{BLACK}Ceart ma-thà

# On screen keyboard window
STR_OSK_KEYBOARD_LAYOUT                                         :`1234567890-=\qwertyuiop[]asdfghjkl;'  zxcvbnm,./ .
STR_OSK_KEYBOARD_LAYOUT_CAPS                                    :~!@#$%^&*()_+|QWERTYUIOP{{}}ASDFGHJKL:"  ZXCVBNM<>? .

# Measurement tooltip
STR_MEASURE_LENGTH                                              :{BLACK}Faide: {NUM}
STR_MEASURE_AREA                                                :{BLACK}Raon: {NUM} x {NUM}
STR_MEASURE_LENGTH_HEIGHTDIFF                                   :{BLACK}Faide: {NUM}{}Diofar dhe dh'àirde: {HEIGHT}
STR_MEASURE_AREA_HEIGHTDIFF                                     :{BLACK}Raon: {NUM} x {NUM}{}Diofar dhe dh'àirde: {HEIGHT}


# These are used in buttons
STR_SORT_BY_CAPTION_NAME                                        :{BLACK}Ainm
STR_SORT_BY_CAPTION_DATE                                        :{BLACK}Ceann-latha
# These are used in dropdowns
STR_SORT_BY_NAME                                                :Ainm
STR_SORT_BY_PRODUCTION                                          :Toradh
STR_SORT_BY_TYPE                                                :Seòrsa
STR_SORT_BY_TRANSPORTED                                         :Air a ghiùlain
STR_SORT_BY_NUMBER                                              :Àireamh
STR_SORT_BY_PROFIT_LAST_YEAR                                    :Prothaid an-uiridh
STR_SORT_BY_PROFIT_THIS_YEAR                                    :Prothaid am bliadhna
STR_SORT_BY_AGE                                                 :Aois
STR_SORT_BY_RELIABILITY                                         :Earbsachd
STR_SORT_BY_TOTAL_CAPACITY_PER_CARGOTYPE                        :Tomhas-lìonaidh slàn gach seòrsa dhe charago
STR_SORT_BY_MAX_SPEED                                           :Luaths as motha
STR_SORT_BY_MODEL                                               :Modail
STR_SORT_BY_VALUE                                               :Luach
STR_SORT_BY_LENGTH                                              :Faide
STR_SORT_BY_LIFE_TIME                                           :Beatha air fhàgail
STR_SORT_BY_TIMETABLE_DELAY                                     :Fadal clàir-ama
STR_SORT_BY_FACILITY                                            :Seòrsa stèisein
STR_SORT_BY_WAITING_TOTAL                                       :Carago iomlan a' feitheamh
STR_SORT_BY_WAITING_AVAILABLE                                   :Carago a' feitheamh ’s ri làimh
STR_SORT_BY_RATING_MAX                                          :Rangachadh carago as motha
STR_SORT_BY_RATING_MIN                                          :Rangachadh carago as lugha
STR_SORT_BY_ENGINE_ID                                           :Aithnichear einnsein (seòrsachadh clasaigeach)
STR_SORT_BY_COST                                                :Cosgais
STR_SORT_BY_POWER                                               :Lùth
STR_SORT_BY_TRACTIVE_EFFORT                                     :Spàirn tàirnge
STR_SORT_BY_INTRO_DATE                                          :Ceann-latha tòiseachaidh
STR_SORT_BY_RUNNING_COST                                        :Cosgaisean ruith
STR_SORT_BY_POWER_VS_RUNNING_COST                               :Lùth/Cosgaisean ruith
STR_SORT_BY_CARGO_CAPACITY                                      :Tomhas-lìonaidh carago
STR_SORT_BY_RANGE                                               :Dlùths
STR_SORT_BY_POPULATION                                          :Àireamh-shluaigh
STR_SORT_BY_RATING                                              :Rangachadh

# Tooltips for the main toolbar
STR_TOOLBAR_TOOLTIP_PAUSE_GAME                                  :{BLACK}Cuir an geama na stad / a' dol
STR_TOOLBAR_TOOLTIP_FORWARD                                     :{BLACK}Cuir an geama air adhart gu luath
STR_TOOLBAR_TOOLTIP_OPTIONS                                     :{BLACK}Roghainnean
STR_TOOLBAR_TOOLTIP_SAVE_GAME_ABANDON_GAME                      :{BLACK}Sàbhail an geama, fàg an geama, fàg an-seo
STR_TOOLBAR_TOOLTIP_DISPLAY_MAP                                 :{BLACK}Seall mapa, port-seallaidh a bharrachd no liosta dhe shanasan
STR_TOOLBAR_TOOLTIP_DISPLAY_TOWN_DIRECTORY                      :{BLACK}Seall eòlaire nam bailtean
STR_TOOLBAR_TOOLTIP_DISPLAY_SUBSIDIES                           :{BLACK}Seall tarrailean
STR_TOOLBAR_TOOLTIP_DISPLAY_LIST_OF_COMPANY_STATIONS            :{BLACK}Seall liosta stèiseanan na companaidh
STR_TOOLBAR_TOOLTIP_DISPLAY_COMPANY_FINANCES                    :{BLACK}Seall fiosrachadh maoin na companaidh
STR_TOOLBAR_TOOLTIP_DISPLAY_COMPANY_GENERAL                     :{BLACK}Seall fiosrachadh coitcheann na companaidh
STR_TOOLBAR_TOOLTIP_DISPLAY_STORY_BOOK                          :{BLACK}Seall an sgeulaiche
STR_TOOLBAR_TOOLTIP_DISPLAY_GOALS_LIST                          :{BLACK}Seall liosta nan amasan
STR_TOOLBAR_TOOLTIP_DISPLAY_GRAPHS                              :{BLACK}Seall grafaichean
STR_TOOLBAR_TOOLTIP_DISPLAY_COMPANY_LEAGUE                      :{BLACK}Seall clàr co-bhann nan companaidh
STR_TOOLBAR_TOOLTIP_FUND_CONSTRUCTION_OF_NEW                    :{BLACK}Maoinich togail aig gnìomhachas ùr no seall liosta dhen a h-uile gnìomhachas
STR_TOOLBAR_TOOLTIP_DISPLAY_LIST_OF_COMPANY_TRAINS              :{BLACK}Seall liosta dhe thrèanaichean na companaidh. Toglaidh Ctrl+briogadh fosgladh liosta buidhinn/carbaid
STR_TOOLBAR_TOOLTIP_DISPLAY_LIST_OF_COMPANY_ROAD_VEHICLES       :{BLACK}Seall liosta dhe charbadan-rathaid na companaidh. Toglaidh Ctrl+briogadh fosgladh liosta buidhinn/carbaid
STR_TOOLBAR_TOOLTIP_DISPLAY_LIST_OF_COMPANY_SHIPS               :{BLACK}Seall liosta dhe longan na companaidh. Toglaidh Ctrl+briogadh fosgladh liosta buidhinn/carbaid
STR_TOOLBAR_TOOLTIP_DISPLAY_LIST_OF_COMPANY_AIRCRAFT            :{BLACK}Seall liosta dhe charbadan-adhair na companaidh. Toglaidh Ctrl+briogadh fosgladh liosta buidhinn/carbaid
STR_TOOLBAR_TOOLTIP_ZOOM_THE_VIEW_IN                            :{BLACK}Sùm an sealladh a-steach
STR_TOOLBAR_TOOLTIP_ZOOM_THE_VIEW_OUT                           :{BLACK}Sùm an sealladh a-mach
STR_TOOLBAR_TOOLTIP_BUILD_RAILROAD_TRACK                        :{BLACK}Tog slighe rathaid-iarainn
STR_TOOLBAR_TOOLTIP_BUILD_ROADS                                 :{BLACK}Tog rathaidean
STR_TOOLBAR_TOOLTIP_BUILD_SHIP_DOCKS                            :{BLACK}Tog port
STR_TOOLBAR_TOOLTIP_BUILD_AIRPORTS                              :{BLACK}Tog port-adhair
STR_TOOLBAR_TOOLTIP_LANDSCAPING                                 :{BLACK}Fosgail am bàr-innealan cruth-tìre gus an tìr àrdachadh/ìsleachadh, craobhan a chur agus msaa.
STR_TOOLBAR_TOOLTIP_SHOW_SOUND_MUSIC_WINDOW                     :{BLACK}Seall uinneag fhuaime/chiùil
STR_TOOLBAR_TOOLTIP_SHOW_LAST_MESSAGE_NEWS                      :{BLACK}Seall am brath/aithris naidheachd mu dheireadh, seall roghainnean nam brath
STR_TOOLBAR_TOOLTIP_LAND_BLOCK_INFORMATION                      :{BLACK}Fiosrachadh mun raon tìre, consoil, dì-bhugadh sgriobt, glacaidhean-sgrìn, mu dheidhinn OpenTTD
STR_TOOLBAR_TOOLTIP_SWITCH_TOOLBAR                              :{BLACK}Suids bàraichean-innealan

# Extra tooltips for the scenario editor toolbar
STR_SCENEDIT_TOOLBAR_TOOLTIP_SAVE_SCENARIO_LOAD_SCENARIO        :{BLACK}Sàbhail cnàmh-sgeul, luchdaich cnàmh-sgeul, fàg deasaiche nan cnàmh-sgeul, fàg an-seo
STR_SCENEDIT_TOOLBAR_OPENTTD                                    :{YELLOW}OpenTTD
STR_SCENEDIT_TOOLBAR_SCENARIO_EDITOR                            :{YELLOW}Deasaiche nan cnàmh-sgeul
STR_SCENEDIT_TOOLBAR_TOOLTIP_MOVE_THE_STARTING_DATE_BACKWARD    :{BLACK}Gluais an latha tòiseachaidh air ais 1 bhliadhna
STR_SCENEDIT_TOOLBAR_TOOLTIP_MOVE_THE_STARTING_DATE_FORWARD     :{BLACK}Gluais an latha tòiseachaidh air adhart 1 bhliadhna
STR_SCENEDIT_TOOLBAR_TOOLTIP_SET_DATE                           :{BLACK}Dèan briogadh gus am bliadhna tòiseachaidh a chur a-steach
STR_SCENEDIT_TOOLBAR_TOOLTIP_DISPLAY_MAP_TOWN_DIRECTORY         :{BLACK}Seall mapa, eòlaire nam bailtean
STR_SCENEDIT_TOOLBAR_LANDSCAPE_GENERATION                       :{BLACK}Gin cruth-tìre
STR_SCENEDIT_TOOLBAR_TOWN_GENERATION                            :{BLACK}Gin bailtean
STR_SCENEDIT_TOOLBAR_INDUSTRY_GENERATION                        :{BLACK}Gin gnìomhachasan
STR_SCENEDIT_TOOLBAR_ROAD_CONSTRUCTION                          :{BLACK}Tog rathaidean
STR_SCENEDIT_TOOLBAR_PLANT_TREES                                :{BLACK}Cuir craobhan. Toglaidh Shift tuairmse cosgaisean/togail
STR_SCENEDIT_TOOLBAR_PLACE_SIGN                                 :{BLACK}Cuir sanas ann
STR_SCENEDIT_TOOLBAR_PLACE_OBJECT                               :{BLACK}Cuir nì ann. Toglaidh Shift tuairmse cosgaisean/togail

############ range for SE file menu starts
STR_SCENEDIT_FILE_MENU_SAVE_SCENARIO                            :Sàbhail an cnàmh-sgeul
STR_SCENEDIT_FILE_MENU_LOAD_SCENARIO                            :Luchdaich cnàmh-sgeul
STR_SCENEDIT_FILE_MENU_SAVE_HEIGHTMAP                           :Sàbhail am mapa-àirde
STR_SCENEDIT_FILE_MENU_LOAD_HEIGHTMAP                           :Luchdaich mapa-àirde
STR_SCENEDIT_FILE_MENU_QUIT_EDITOR                              :Fàg deasaiche nan cnàmh-sgeul
STR_SCENEDIT_FILE_MENU_SEPARATOR                                :
STR_SCENEDIT_FILE_MENU_QUIT                                     :Fàg an-seo
############ range for SE file menu starts

############ range for settings menu starts
STR_SETTINGS_MENU_GAME_OPTIONS                                  :Roghainnean a' gheama
STR_SETTINGS_MENU_CONFIG_SETTINGS_TREE                          :Roghainnean
STR_SETTINGS_MENU_SCRIPT_SETTINGS                               :Roghainnean IF/sgriobt geama
STR_SETTINGS_MENU_NEWGRF_SETTINGS                               :Roghainnean NewGRF
STR_SETTINGS_MENU_TRANSPARENCY_OPTIONS                          :Roghainnean trìd-shoilleireachd
STR_SETTINGS_MENU_TOWN_NAMES_DISPLAYED                          :Ainmean nam bailtean gan sealltainn
STR_SETTINGS_MENU_STATION_NAMES_DISPLAYED                       :Ainmean nan stèiseanan gan sealltainn
STR_SETTINGS_MENU_WAYPOINTS_DISPLAYED                           :Ainmean nam puingean-turais gan sealltainn
STR_SETTINGS_MENU_SIGNS_DISPLAYED                               :Sanasan gan sealltainn
STR_SETTINGS_MENU_SHOW_COMPETITOR_SIGNS                         :Sanasan is ainmean nam farpaisichean gan sealltainn
STR_SETTINGS_MENU_FULL_ANIMATION                                :Beòthachadh slàn
STR_SETTINGS_MENU_FULL_DETAIL                                   :Mion-shealladh slàn
STR_SETTINGS_MENU_TRANSPARENT_BUILDINGS                         :Togalaichean trìd-sholleir
STR_SETTINGS_MENU_TRANSPARENT_SIGNS                             :Sanasan trìd-sholleir
############ range ends here

############ range for file menu starts
STR_FILE_MENU_SAVE_GAME                                         :Sàbhail an geama
STR_FILE_MENU_LOAD_GAME                                         :Luchdaich geama
STR_FILE_MENU_QUIT_GAME                                         :Fàg an geama
STR_FILE_MENU_SEPARATOR                                         :
STR_FILE_MENU_EXIT                                              :Fàg an-seo
############ range ends here

# map menu
STR_MAP_MENU_MAP_OF_WORLD                                       :Mapa an t-saoghail
STR_MAP_MENU_EXTRA_VIEW_PORT                                    :Port-seallaidh a bharrachd
STR_MAP_MENU_LINGRAPH_LEGEND                                    :Clàr-mìneachaidh an t-srutha carago
STR_MAP_MENU_SIGN_LIST                                          :Liosta nan sanas

############ range for town menu starts
STR_TOWN_MENU_TOWN_DIRECTORY                                    :Eòlaire nam bailtean
STR_TOWN_MENU_FOUND_TOWN                                        :Baile air a lorg
############ range ends here

############ range for subsidies menu starts
STR_SUBSIDIES_MENU_SUBSIDIES                                    :Tarrailean
############ range ends here

############ range for graph menu starts
STR_GRAPH_MENU_OPERATING_PROFIT_GRAPH                           :Graf air prothaid-obrachaidh
STR_GRAPH_MENU_INCOME_GRAPH                                     :Graf air teachd a-steach
STR_GRAPH_MENU_DELIVERED_CARGO_GRAPH                            :Graf air carago air a lìbhrigeadh
STR_GRAPH_MENU_PERFORMANCE_HISTORY_GRAPH                        :Graf air eachdraidh dèanadais
STR_GRAPH_MENU_COMPANY_VALUE_GRAPH                              :Graf air luach na companaidh
STR_GRAPH_MENU_CARGO_PAYMENT_RATES                              :Reataichean pàighidh carago
############ range ends here

############ range for company league menu starts
STR_GRAPH_MENU_COMPANY_LEAGUE_TABLE                             :Clàr co-bhann nan companaidh
STR_GRAPH_MENU_DETAILED_PERFORMANCE_RATING                      :Mion-rangachadh dèanadais
STR_GRAPH_MENU_HIGHSCORE                                        :Liosta nan sgòran àrda
############ range ends here

############ range for industry menu starts
STR_INDUSTRY_MENU_INDUSTRY_DIRECTORY                            :Eòlaire nan gnìomhachas
STR_INDUSTRY_MENU_INDUSTRY_CHAIN                                :Sreathan nan gnìomhachas
STR_INDUSTRY_MENU_FUND_NEW_INDUSTRY                             :Maoinich gnìomhachas ùr
############ range ends here

############ range for railway construction menu starts
STR_RAIL_MENU_RAILROAD_CONSTRUCTION                             :Togail rathaid-iarainn
STR_RAIL_MENU_ELRAIL_CONSTRUCTION                               :Togail rathaid-iarainn dealain
STR_RAIL_MENU_MONORAIL_CONSTRUCTION                             :Togail rathaid-iarainn aona-rèile
STR_RAIL_MENU_MAGLEV_CONSTRUCTION                               :Togail rathaid-iarainn magnaiteach
############ range ends here

############ range for road construction menu starts
STR_ROAD_MENU_ROAD_CONSTRUCTION                                 :Togail rathaidean
STR_ROAD_MENU_TRAM_CONSTRUCTION                                 :Togail slighe-trama
############ range ends here

############ range for waterways construction menu starts
STR_WATERWAYS_MENU_WATERWAYS_CONSTRUCTION                       :Togail slighe-uisge
############ range ends here

############ range for airport construction menu starts
STR_AIRCRAFT_MENU_AIRPORT_CONSTRUCTION                          :Togail puirt-adhair
############ range ends here

############ range for landscaping menu starts
STR_LANDSCAPING_MENU_LANDSCAPING                                :Cruth-tìre
STR_LANDSCAPING_MENU_PLANT_TREES                                :Cuir craobhan
STR_LANDSCAPING_MENU_PLACE_SIGN                                 :Cuir sanas
############ range ends here

############ range for music menu starts
STR_TOOLBAR_SOUND_MUSIC                                         :Fuaim/ceòl
############ range ends here

############ range for message menu starts
STR_NEWS_MENU_LAST_MESSAGE_NEWS_REPORT                          :Am brath/aithris naidheachd mu dheireadh
STR_NEWS_MENU_MESSAGE_HISTORY_MENU                              :Eachdraidh nam brath
############ range ends here

############ range for about menu starts
STR_ABOUT_MENU_LAND_BLOCK_INFO                                  :Fiosrachadh raon tìre
STR_ABOUT_MENU_SEPARATOR                                        :
STR_ABOUT_MENU_TOGGLE_CONSOLE                                   :Toglaich a' chonsoil
STR_ABOUT_MENU_AI_DEBUG                                         :Dì-bhugaich IF/sgriobt geama
STR_ABOUT_MENU_SCREENSHOT                                       :Glacadh-sgrìn
STR_ABOUT_MENU_ZOOMIN_SCREENSHOT                                :Glacadh-sgrìn le sùmadh a-steach as motha
STR_ABOUT_MENU_DEFAULTZOOM_SCREENSHOT                           :Glacadh-sgrìn le sùmadh a-steach bunaiteach
STR_ABOUT_MENU_GIANT_SCREENSHOT                                 :Glacadh-sgrìn leis a' mhapa shlàn
STR_ABOUT_MENU_ABOUT_OPENTTD                                    :Mu dheidhinn “OpenTTD"
STR_ABOUT_MENU_SPRITE_ALIGNER                                   :Co-thaobhaichear nan sprite
STR_ABOUT_MENU_TOGGLE_BOUNDING_BOXES                            :Toglaich bogsaichean-iadhaidh
STR_ABOUT_MENU_TOGGLE_DIRTY_BLOCKS                              :Toglaich dathadh nam blocaichean salach
############ range ends here

############ range for ordinal numbers used for the place in the highscore window
STR_ORDINAL_NUMBER_1ST                                          :1ad
STR_ORDINAL_NUMBER_2ND                                          :2na
STR_ORDINAL_NUMBER_3RD                                          :3a
STR_ORDINAL_NUMBER_4TH                                          :4mh
STR_ORDINAL_NUMBER_5TH                                          :5mh
STR_ORDINAL_NUMBER_6TH                                          :6mh
STR_ORDINAL_NUMBER_7TH                                          :7mh
STR_ORDINAL_NUMBER_8TH                                          :8mh
STR_ORDINAL_NUMBER_9TH                                          :9mh
STR_ORDINAL_NUMBER_10TH                                         :10mh
STR_ORDINAL_NUMBER_11TH                                         :11ad
STR_ORDINAL_NUMBER_12TH                                         :12na
STR_ORDINAL_NUMBER_13TH                                         :13s
STR_ORDINAL_NUMBER_14TH                                         :14mh
STR_ORDINAL_NUMBER_15TH                                         :15mh
############ range for ordinal numbers ends

############ range for days starts
STR_DAY_NUMBER_1ST                                              :1ad
STR_DAY_NUMBER_2ND                                              :2na
STR_DAY_NUMBER_3RD                                              :3a
STR_DAY_NUMBER_4TH                                              :4mh
STR_DAY_NUMBER_5TH                                              :5mh
STR_DAY_NUMBER_6TH                                              :6mh
STR_DAY_NUMBER_7TH                                              :7mh
STR_DAY_NUMBER_8TH                                              :8mh
STR_DAY_NUMBER_9TH                                              :9mh
STR_DAY_NUMBER_10TH                                             :10mh
STR_DAY_NUMBER_11TH                                             :11ad
STR_DAY_NUMBER_12TH                                             :12na
STR_DAY_NUMBER_13TH                                             :13s
STR_DAY_NUMBER_14TH                                             :14mh
STR_DAY_NUMBER_15TH                                             :15mh
STR_DAY_NUMBER_16TH                                             :16mh
STR_DAY_NUMBER_17TH                                             :17mh
STR_DAY_NUMBER_18TH                                             :18mh
STR_DAY_NUMBER_19TH                                             :19mh
STR_DAY_NUMBER_20TH                                             :20mh
STR_DAY_NUMBER_21ST                                             :21ad
STR_DAY_NUMBER_22ND                                             :22na
STR_DAY_NUMBER_23RD                                             :23s
STR_DAY_NUMBER_24TH                                             :24mh
STR_DAY_NUMBER_25TH                                             :25mh
STR_DAY_NUMBER_26TH                                             :26mh
STR_DAY_NUMBER_27TH                                             :27mh
STR_DAY_NUMBER_28TH                                             :28mh
STR_DAY_NUMBER_29TH                                             :29mh
STR_DAY_NUMBER_30TH                                             :30mh
STR_DAY_NUMBER_31ST                                             :31mh
############ range for days ends

############ range for months starts
STR_MONTH_ABBREV_JAN                                            :Faoi
STR_MONTH_ABBREV_FEB                                            :Gear
STR_MONTH_ABBREV_MAR                                            :Màrt
STR_MONTH_ABBREV_APR                                            :Gibl
STR_MONTH_ABBREV_MAY                                            :Cèit
STR_MONTH_ABBREV_JUN                                            :Ògmh
STR_MONTH_ABBREV_JUL                                            :Iuch
STR_MONTH_ABBREV_AUG                                            :Lùna
STR_MONTH_ABBREV_SEP                                            :Sult
STR_MONTH_ABBREV_OCT                                            :Dàmh
STR_MONTH_ABBREV_NOV                                            :Samh
STR_MONTH_ABBREV_DEC                                            :Dùbh

STR_MONTH_JAN                                                   :Faoilleach
STR_MONTH_JAN.dat                                               :Fhaoilleach
STR_MONTH_FEB                                                   :Gearran
STR_MONTH_FEB.dat                                               :Ghearran
STR_MONTH_MAR                                                   :Màrt
STR_MONTH_MAR.dat                                               :Mhàrt
STR_MONTH_APR                                                   :Giblean
STR_MONTH_APR.dat                                               :Ghiblean
STR_MONTH_MAY                                                   :Cèitean
STR_MONTH_MAY.dat                                               :Chèitean
STR_MONTH_JUN                                                   :Ògmhios
STR_MONTH_JUN.dat                                               :Ògmhios
STR_MONTH_JUL                                                   :Iuchar
STR_MONTH_JUL.dat                                               :Iuchar
STR_MONTH_AUG                                                   :Lùnastal
STR_MONTH_AUG.dat                                               :Lùnastal
STR_MONTH_SEP                                                   :Sultain
STR_MONTH_SEP.dat                                               :t-Sultain
STR_MONTH_OCT                                                   :Dàmhair
STR_MONTH_OCT.dat                                               :Dàmhair
STR_MONTH_NOV                                                   :Samhain
STR_MONTH_DEC                                                   :Dùbhlachd
STR_MONTH_DEC.dat                                               :Dùbhlachd
############ range for months ends

# Graph window
STR_GRAPH_KEY_BUTTON                                            :{BLACK}Iuchair
STR_GRAPH_KEY_TOOLTIP                                           :{BLACK}Seall iuchair nan graf
STR_GRAPH_X_LABEL_MONTH                                         :{TINY_FONT}{STRING}{} {STRING}
STR_GRAPH_X_LABEL_MONTH_YEAR                                    :{TINY_FONT}{STRING}{} {STRING}{}{NUM}
STR_GRAPH_Y_LABEL                                               :{TINY_FONT}{STRING}
STR_GRAPH_Y_LABEL_NUMBER                                        :{TINY_FONT}{COMMA}

STR_GRAPH_OPERATING_PROFIT_CAPTION                              :{WHITE}Graf air prothaid-obrachaidh
STR_GRAPH_INCOME_CAPTION                                        :{WHITE}Graf air teachd a-steach
STR_GRAPH_CARGO_DELIVERED_CAPTION                               :{WHITE}Aonadan de charago air an lìbhrigeadh
STR_GRAPH_COMPANY_PERFORMANCE_RATINGS_CAPTION                   :{WHITE}Rangachaidhean dèanadais na companaidh (rangachadh as motha=1000)
STR_GRAPH_COMPANY_VALUES_CAPTION                                :{WHITE}Luachan na companaidh

STR_GRAPH_CARGO_PAYMENT_RATES_CAPTION                           :{WHITE}Reataichean pàighidh carago
STR_GRAPH_CARGO_PAYMENT_RATES_X_LABEL                           :{TINY_FONT}{BLACK}Làithean a' siubhal
STR_GRAPH_CARGO_PAYMENT_RATES_TITLE                             :{TINY_FONT}{BLACK}Pàigheadh airson lìbhrigeadh dhe 10 aonadan (no 10,000 liotair) dhe charago le astar dhe 20 ceàrnag
STR_GRAPH_CARGO_ENABLE_ALL                                      :{TINY_FONT}{BLACK}Cuir a h-uile an comas
STR_GRAPH_CARGO_DISABLE_ALL                                     :{TINY_FONT}{BLACK}Cuir a h-uile à comas
STR_GRAPH_CARGO_TOOLTIP_ENABLE_ALL                              :{BLACK}Seall a h-uile carago air a' ghraf air reataichean pàighidh carago
STR_GRAPH_CARGO_TOOLTIP_DISABLE_ALL                             :{BLACK}Na seall carago sam bith air a' ghraf air reataichean pàighidh carago
STR_GRAPH_CARGO_PAYMENT_TOGGLE_CARGO                            :{BLACK}Toglaich graf air seòrsa dhe charago air/dheth
STR_GRAPH_CARGO_PAYMENT_CARGO                                   :{TINY_FONT}{BLACK}{STRING}

STR_GRAPH_PERFORMANCE_DETAIL_TOOLTIP                            :{BLACK}Seall mion-rangachaidhean dèanadais

# Graph key window
STR_GRAPH_KEY_CAPTION                                           :{WHITE}Iuchair dha ghrafaichean companaidh
STR_GRAPH_KEY_COMPANY_SELECTION_TOOLTIP                         :{BLACK}Dèan briogadh an-seo gus innteart na companaidh air a' ghraf a thogladh air/dheth

# Company league window
STR_COMPANY_LEAGUE_TABLE_CAPTION                                :{WHITE}Clàr co-bhonn nan companaidh
STR_COMPANY_LEAGUE_COMPANY_NAME                                 :{ORANGE}{COMPANY} {BLACK}{COMPANY_NUM} “{STRING}"
STR_COMPANY_LEAGUE_PERFORMANCE_TITLE_ENGINEER                   :Innleadair
STR_COMPANY_LEAGUE_PERFORMANCE_TITLE_TRAFFIC_MANAGER            :Stiùiriche trafaige
STR_COMPANY_LEAGUE_PERFORMANCE_TITLE_TRANSPORT_COORDINATOR      :Co-òrdanaiche giùlain
STR_COMPANY_LEAGUE_PERFORMANCE_TITLE_ROUTE_SUPERVISOR           :Marasgal nan slighean
STR_COMPANY_LEAGUE_PERFORMANCE_TITLE_DIRECTOR                   :Stiùiriche
STR_COMPANY_LEAGUE_PERFORMANCE_TITLE_CHIEF_EXECUTIVE            :Àrd-oifigear
STR_COMPANY_LEAGUE_PERFORMANCE_TITLE_CHAIRMAN                   :Cathraiche
STR_COMPANY_LEAGUE_PERFORMANCE_TITLE_PRESIDENT                  :Ceann-suidhe
STR_COMPANY_LEAGUE_PERFORMANCE_TITLE_TYCOON                     :Taidhcùn

# Performance detail window
STR_PERFORMANCE_DETAIL                                          :{WHITE}Rangachadh dèanadais mionaideach
STR_PERFORMANCE_DETAIL_KEY                                      :{BLACK}Mion-fhiosrachadh
STR_PERFORMANCE_DETAIL_AMOUNT_CURRENCY                          :{BLACK}({CURRENCY_SHORT}/{CURRENCY_SHORT})
STR_PERFORMANCE_DETAIL_AMOUNT_INT                               :{BLACK}({COMMA}/{COMMA})
STR_PERFORMANCE_DETAIL_PERCENT                                  :{WHITE}{NUM}%
STR_PERFORMANCE_DETAIL_SELECT_COMPANY_TOOLTIP                   :{BLACK}Seall mion-fhiosrachadh mun chompanaidh seo
############ Those following lines need to be in this order!!
STR_PERFORMANCE_DETAIL_VEHICLES                                 :{BLACK}Carbadan:
STR_PERFORMANCE_DETAIL_STATIONS                                 :{BLACK}Stèiseanan:
STR_PERFORMANCE_DETAIL_MIN_PROFIT                               :{BLACK}Prothaid as lugha:
STR_PERFORMANCE_DETAIL_MIN_INCOME                               :{BLACK}Teachd a-steach as lugha:
STR_PERFORMANCE_DETAIL_MAX_INCOME                               :{BLACK}Teachd a-steach as motha:
STR_PERFORMANCE_DETAIL_DELIVERED                                :{BLACK}Air a lìbhrigeadh:
STR_PERFORMANCE_DETAIL_CARGO                                    :{BLACK}Carago:
STR_PERFORMANCE_DETAIL_MONEY                                    :{BLACK}Airgead:
STR_PERFORMANCE_DETAIL_LOAN                                     :{BLACK}Iasad:
STR_PERFORMANCE_DETAIL_TOTAL                                    :{BLACK}Iomlan:
############ End of order list
STR_PERFORMANCE_DETAIL_VEHICLES_TOOLTIP                         :{BLACK}An àireamh dhe charbadan a rinn prothaid an-uiridh. Gabhaidh seo a-steach carbadan-rathaid, trèanaichean, longan is carbadan-adhair
STR_PERFORMANCE_DETAIL_STATIONS_TOOLTIP                         :{BLACK}An àireamh dhe stèiseanan a chaidh a fhrithealadh o chionn ghoirid. théid stèiseanan rèile, stèiseanan bus, stadan bus, puirt-adhair is mar sin air adhart a chunntadh fa leth fiù ’s ma bhuineas iad ris an aon stèisean
STR_PERFORMANCE_DETAIL_MIN_PROFIT_TOOLTIP                       :{BLACK}Am prothaid aig a' charbad leis an teachd a-steach as lugha (cha tèid sùil a thoirt ach air carbadan a tha co-dhiù dà bhliadhna a dh'aois)
STR_PERFORMANCE_DETAIL_MIN_INCOME_TOOLTIP                       :{BLACK}An t-airgead a chaidh a bhuannachd sa chairteal leis a' phrothaid as lugha am measg an dusan cairteal mu dheireadh
STR_PERFORMANCE_DETAIL_MAX_INCOME_TOOLTIP                       :{BLACK}An t-airgead a chaidh a bhuannachd sa chairteal leis a' phrothaid as motha am measg an dusan cairteal mu dheireadh
STR_PERFORMANCE_DETAIL_DELIVERED_TOOLTIP                        :{BLACK}Na h-aonadan dhe charago air an lìbhrigeadh sna ceithir cairtealan dheireadh
STR_PERFORMANCE_DETAIL_CARGO_TOOLTIP                            :{BLACK}An àireamh dhe sheòrsaichean carago a chaidh a lìbhrigeadh sa chairteal mu dheireadh
STR_PERFORMANCE_DETAIL_MONEY_TOOLTIP                            :{BLACK}An t-airgead a tha aig a' chompanaidh seo sa bhanca
STR_PERFORMANCE_DETAIL_LOAN_TOOLTIP                             :{BLACK}An t-airgead a tha aig a' chompanaidh mar iosad
STR_PERFORMANCE_DETAIL_TOTAL_TOOLTIP                            :{BLACK}Na puingean iomlan a-mach às na puingean comasach

# Music window
STR_MUSIC_JAZZ_JUKEBOX_CAPTION                                  :{WHITE}Jazz Jukebox
STR_MUSIC_PLAYLIST_ALL                                          :{TINY_FONT}{BLACK}A h-uile
STR_MUSIC_PLAYLIST_OLD_STYLE                                    :{TINY_FONT}{BLACK}Seann nòs
STR_MUSIC_PLAYLIST_NEW_STYLE                                    :{TINY_FONT}{BLACK}Nòs ùr
STR_MUSIC_PLAYLIST_EZY_STREET                                   :{TINY_FONT}{BLACK}Ezy Street
STR_MUSIC_PLAYLIST_CUSTOM_1                                     :{TINY_FONT}{BLACK}Gnàthaichte 1
STR_MUSIC_PLAYLIST_CUSTOM_2                                     :{TINY_FONT}{BLACK}Gnàthaichte 2
STR_MUSIC_MUSIC_VOLUME                                          :{TINY_FONT}{BLACK}Àirde a' chiùil
STR_MUSIC_EFFECTS_VOLUME                                        :{TINY_FONT}{BLACK}Àirde nan èifeachdan fuaime
STR_MUSIC_RULER_MIN                                             :{TINY_FONT}{BLACK}As lugha
STR_MUSIC_RULER_MAX                                             :{TINY_FONT}{BLACK}As motha
STR_MUSIC_RULER_MARKER                                          :{TINY_FONT}{BLACK}'
STR_MUSIC_TRACK_NONE                                            :{TINY_FONT}{DKGREEN}--
STR_MUSIC_TRACK_DIGIT                                           :{TINY_FONT}{DKGREEN}{ZEROFILL_NUM}
STR_MUSIC_TITLE_NONE                                            :{TINY_FONT}{DKGREEN}------
STR_MUSIC_TITLE_NOMUSIC                                         :{TINY_FONT}{DKGREEN}Chan eil ceòl ann
STR_MUSIC_TITLE_NAME                                            :{TINY_FONT}{DKGREEN}“{STRING}"
STR_MUSIC_TRACK                                                 :{TINY_FONT}{BLACK}Traca
STR_MUSIC_XTITLE                                                :{TINY_FONT}{BLACK}Tiotal
STR_MUSIC_SHUFFLE                                               :{TINY_FONT}{BLACK}Air thuaiream
STR_MUSIC_PROGRAM                                               :{TINY_FONT}{BLACK}Prògram
STR_MUSIC_TOOLTIP_SKIP_TO_PREVIOUS_TRACK                        :{BLACK}Leum dhan traca roimhe san taghadh
STR_MUSIC_TOOLTIP_SKIP_TO_NEXT_TRACK_IN_SELECTION               :{BLACK}Leum dhan ath-thraca san taghadh
STR_MUSIC_TOOLTIP_STOP_PLAYING_MUSIC                            :{BLACK}Stad cluiche a' chiùil
STR_MUSIC_TOOLTIP_START_PLAYING_MUSIC                           :{BLACK}Tòisich cluiche a' chiùil
STR_MUSIC_TOOLTIP_DRAG_SLIDERS_TO_SET_MUSIC                     :{BLACK}Slaod na sleamhnachain gus àirde a' chiùil is nan èifeachdan fuaime a shuidheachadh
STR_MUSIC_TOOLTIP_SELECT_ALL_TRACKS_PROGRAM                     :{BLACK}Tagh am prògram “Na h-uile traca"
STR_MUSIC_TOOLTIP_SELECT_OLD_STYLE_MUSIC                        :{BLACK}Tagh am prògram “Ceòl seann nòis"
STR_MUSIC_TOOLTIP_SELECT_NEW_STYLE_MUSIC                        :{BLACK}Tagh am prògram “Ceòl nòis ùir"
STR_MUSIC_TOOLTIP_SELECT_EZY_STREET_STYLE                       :{BLACK}Tagh am prògram “Ceòl le stoidhle Ezy Street"
STR_MUSIC_TOOLTIP_SELECT_CUSTOM_1_USER_DEFINED                  :{BLACK}Tagh am prògram “Gnàthaichte 1" (a rinn thu fhèin)
STR_MUSIC_TOOLTIP_SELECT_CUSTOM_2_USER_DEFINED                  :{BLACK}Tagh am prògram “Gnàthaichte 2" (a rinn thu fhèin)
STR_MUSIC_TOOLTIP_TOGGLE_PROGRAM_SHUFFLE                        :{BLACK}Toglaich prògram air thuaiream air/dheth
STR_MUSIC_TOOLTIP_SHOW_MUSIC_TRACK_SELECTION                    :{BLACK}Seall uinneag taghadh tracaichean ciùil

# Playlist window
<<<<<<< HEAD
=======
STR_PLAYLIST_MUSIC_SELECTION_SETNAME                            :{WHITE}Prògram ciùil - "{STRING}"
>>>>>>> 01261dae
STR_PLAYLIST_TRACK_NAME                                         :{TINY_FONT}{LTBLUE}{ZEROFILL_NUM} “{STRING}"
STR_PLAYLIST_TRACK_INDEX                                        :{TINY_FONT}{BLACK}Clàr-amais nan traca
STR_PLAYLIST_PROGRAM                                            :{TINY_FONT}{BLACK}Prògram - “{STRING}"
STR_PLAYLIST_CLEAR                                              :{TINY_FONT}{BLACK}Falamhaich
STR_PLAYLIST_CHANGE_SET                                         :{BLACK}Atharraich an seata
STR_PLAYLIST_TOOLTIP_CLEAR_CURRENT_PROGRAM_CUSTOM1              :{BLACK}Falamhaich am prògram làithreach (Gnàthaichte1 no Gnàthaichte2 a-mhàin)
STR_PLAYLIST_TOOLTIP_CLICK_TO_ADD_TRACK                         :{BLACK}Dèan briogadh air traca ciùil gus a chur ris a' phrògram làithreach (Gnàthaichte1 no Gnàthaichte2 a-mhàin)
STR_PLAYLIST_TOOLTIP_CLICK_TO_REMOVE_TRACK                      :{BLACK}Dèan briogadh air traca ciùil gus a thoirt air falbh bhon phrògram làithreach (Gnàthaichte1 no Gnàthaichte2 a-mhàin)

# Highscore window
STR_HIGHSCORE_TOP_COMPANIES_WHO_REACHED                         :{BIG_FONT}{BLACK}Na companaidhean as fhearr a ràinig {NUM}
STR_HIGHSCORE_TOP_COMPANIES_NETWORK_GAME                        :{BIG_FONT}{BLACK}Clàr co-bhonn nan companaidh ann an {NUM}
STR_HIGHSCORE_POSITION                                          :{BIG_FONT}{BLACK}{COMMA}.
STR_HIGHSCORE_PERFORMANCE_TITLE_BUSINESSMAN                     :Neach-gnothaich
STR_HIGHSCORE_PERFORMANCE_TITLE_ENTREPRENEUR                    :Neach-tionnsgainn
STR_HIGHSCORE_PERFORMANCE_TITLE_INDUSTRIALIST                   :Neach-gnìomhachais
STR_HIGHSCORE_PERFORMANCE_TITLE_CAPITALIST                      :Neach-calpachais
STR_HIGHSCORE_PERFORMANCE_TITLE_MAGNATE                         :Baran
STR_HIGHSCORE_PERFORMANCE_TITLE_MOGUL                           :Mogul
STR_HIGHSCORE_PERFORMANCE_TITLE_TYCOON_OF_THE_CENTURY           :Taidhcùn na linne
STR_HIGHSCORE_NAME                                              :{PRESIDENT_NAME}, {COMPANY}
STR_HIGHSCORE_STATS                                             :{BIG_FONT}“{STRING}"   ({COMMA})
STR_HIGHSCORE_COMPANY_ACHIEVES_STATUS                           :{BIG_FONT}{BLACK}Bhuannaich {COMPANY} an rang “{STRING}"!
STR_HIGHSCORE_PRESIDENT_OF_COMPANY_ACHIEVES_STATUS              :{BIG_FONT}{WHITE}Bhuannaich {PRESIDENT_NAME} aig {COMPANY} an rang “{STRING}"!

# Smallmap window
STR_SMALLMAP_CAPTION                                            :{WHITE}Mapa - {STRING}

STR_SMALLMAP_TYPE_CONTOURS                                      :Loidhnichean-àirde
STR_SMALLMAP_TYPE_VEHICLES                                      :Carbadan
STR_SMALLMAP_TYPE_INDUSTRIES                                    :Gnìomhachasan
STR_SMALLMAP_TYPE_ROUTEMAP                                      :Sruth carago
STR_SMALLMAP_TYPE_ROUTES                                        :Slighean-malairt
STR_SMALLMAP_TYPE_VEGETATION                                    :Lusan
STR_SMALLMAP_TYPE_OWNERS                                        :Seilbheadairean
STR_SMALLMAP_TOOLTIP_SHOW_LAND_CONTOURS_ON_MAP                  :{BLACK}Seall loidhnichean-àirde a' chruth-tìre air a' mhapa
STR_SMALLMAP_TOOLTIP_SHOW_VEHICLES_ON_MAP                       :{BLACK}Seall carbadan air a' mhapa
STR_SMALLMAP_TOOLTIP_SHOW_INDUSTRIES_ON_MAP                     :{BLACK}Seall gnìomhachasan air a' mhapa
STR_SMALLMAP_TOOLTIP_SHOW_LINK_STATS_ON_MAP                     :{BLACK}Seall an sruth carago air a' mhapa
STR_SMALLMAP_TOOLTIP_SHOW_TRANSPORT_ROUTES_ON                   :{BLACK}Seall slighean-malairt air a' mhapa
STR_SMALLMAP_TOOLTIP_SHOW_VEGETATION_ON_MAP                     :{BLACK}Seall lusan air a' mhapa
STR_SMALLMAP_TOOLTIP_SHOW_LAND_OWNERS_ON_MAP                    :{BLACK}Seall cò leis an tìr air a' mhapa
STR_SMALLMAP_TOOLTIP_INDUSTRY_SELECTION                         :{BLACK}Dèan briogadh air seòrsa gnìomhachais gus toglachadh an tèid a shealltainn. Cuiridh Ctrl+briogadh a h-uile seòrsa ach am fear a thagh thu à comas. Dèan Ctrl+briogadh air a-rithist gus a h-uile seòrsa gnìomhachais a chur an comas
STR_SMALLMAP_TOOLTIP_COMPANY_SELECTION                          :{BLACK}Dèan briogadh air companaidh gus toglachadh an tèid an tìr a tha leis a shealltainn. Cuiridh Ctrl+briogadh a h-uile companaidh ach am fear a thagh thu à comas. Dèan Ctrl+briogadh air a-rithist gus a h-uile companaidh a chur an comas
STR_SMALLMAP_TOOLTIP_CARGO_SELECTION                            :{BLACK}Briog air carago gus toglachadh an tèid a roghainnean a shealltainn. Cuiridh Ctrl+Briogadh a h-uile carago à comas ach am fear a thagh thu. Dèan Ctrl+Briogadh air a-rithist gus na h-uile carago a chur an comas

STR_SMALLMAP_LEGENDA_ROADS                                      :{TINY_FONT}{BLACK}Rathaidean
STR_SMALLMAP_LEGENDA_RAILROADS                                  :{TINY_FONT}{BLACK}Rathaidean-iarainn
STR_SMALLMAP_LEGENDA_STATIONS_AIRPORTS_DOCKS                    :{TINY_FONT}{BLACK}Stèiseanan/Puirt-adhair/Puirt
STR_SMALLMAP_LEGENDA_BUILDINGS_INDUSTRIES                       :{TINY_FONT}{BLACK}Togalaichean/Gnìomhachasan
STR_SMALLMAP_LEGENDA_VEHICLES                                   :{TINY_FONT}{BLACK}Carbadan
STR_SMALLMAP_LEGENDA_TRAINS                                     :{TINY_FONT}{BLACK}Trèanaichean
STR_SMALLMAP_LEGENDA_ROAD_VEHICLES                              :{TINY_FONT}{BLACK}Carbadan-rathaid
STR_SMALLMAP_LEGENDA_SHIPS                                      :{TINY_FONT}{BLACK}Longan
STR_SMALLMAP_LEGENDA_AIRCRAFT                                   :{TINY_FONT}{BLACK}Carbadan-adhair
STR_SMALLMAP_LEGENDA_TRANSPORT_ROUTES                           :{TINY_FONT}{BLACK}Slighean-malairt
STR_SMALLMAP_LEGENDA_FOREST                                     :{TINY_FONT}{BLACK}Coille
STR_SMALLMAP_LEGENDA_RAILROAD_STATION                           :{TINY_FONT}{BLACK}Stèisean rèile
STR_SMALLMAP_LEGENDA_TRUCK_LOADING_BAY                          :{G=m}{TINY_FONT}{BLACK}Ionad-luchdaidh nan làraidh
STR_SMALLMAP_LEGENDA_TRUCK_LOADING_BAY.nom                      :{TINY_FONT}{BLACK}Ionad-luchdaidh nan làraidh
STR_SMALLMAP_LEGENDA_TRUCK_LOADING_BAY.gen                      :{TINY_FONT}{BLACK}Ionaid-luchdaidh nan làraidh
STR_SMALLMAP_LEGENDA_TRUCK_LOADING_BAY.dat                      :{TINY_FONT}{BLACK}Ionad-luchdaidh nan làraidh
STR_SMALLMAP_LEGENDA_BUS_STATION                                :{TINY_FONT}{BLACK}Stèisean bus
STR_SMALLMAP_LEGENDA_AIRPORT_HELIPORT                           :{TINY_FONT}{BLACK}Port-adhair/port-heileacoptair
STR_SMALLMAP_LEGENDA_DOCK                                       :{G=m}{TINY_FONT}{BLACK}Port
STR_SMALLMAP_LEGENDA_ROUGH_LAND                                 :{TINY_FONT}{BLACK}Tìr gharbh
STR_SMALLMAP_LEGENDA_GRASS_LAND                                 :{TINY_FONT}{BLACK}Tìr fheurach
STR_SMALLMAP_LEGENDA_BARE_LAND                                  :{TINY_FONT}{BLACK}Tìr lom
STR_SMALLMAP_LEGENDA_FIELDS                                     :{TINY_FONT}{BLACK}Achaidhean
STR_SMALLMAP_LEGENDA_TREES                                      :{TINY_FONT}{BLACK}Craobhan
STR_SMALLMAP_LEGENDA_ROCKS                                      :{TINY_FONT}{BLACK}Creagan
STR_SMALLMAP_LEGENDA_WATER                                      :{TINY_FONT}{BLACK}Uisge
STR_SMALLMAP_LEGENDA_NO_OWNER                                   :{TINY_FONT}{BLACK}Gun seilbheadair
STR_SMALLMAP_LEGENDA_TOWNS                                      :{TINY_FONT}{BLACK}Bailtean
STR_SMALLMAP_LEGENDA_INDUSTRIES                                 :{TINY_FONT}{BLACK}Gnìomhachasan
STR_SMALLMAP_LEGENDA_DESERT                                     :{TINY_FONT}{BLACK}Fàsach
STR_SMALLMAP_LEGENDA_SNOW                                       :{TINY_FONT}{BLACK}Sneachda

STR_SMALLMAP_TOOLTIP_TOGGLE_TOWN_NAMES_ON_OFF                   :{BLACK}Toglaich ainmean bhailtean air/dheth air a' mhapa
STR_SMALLMAP_CENTER                                             :{BLACK}Meadhanaich am meanbh-mhapa air an ionad làithreach
STR_SMALLMAP_INDUSTRY                                           :{TINY_FONT}{STRING} ({NUM})
STR_SMALLMAP_LINKSTATS                                          :{TINY_FONT}{STRING}
STR_SMALLMAP_COMPANY                                            :{TINY_FONT}{COMPANY}
STR_SMALLMAP_TOWN                                               :{TINY_FONT}{WHITE}{TOWN}
STR_SMALLMAP_DISABLE_ALL                                        :{BLACK}Cuir a h-uile à comas
STR_SMALLMAP_ENABLE_ALL                                         :{BLACK}Cuir a h-uile an comas
STR_SMALLMAP_SHOW_HEIGHT                                        :{BLACK}Seall an àirde
STR_SMALLMAP_TOOLTIP_DISABLE_ALL_INDUSTRIES                     :{BLACK}Na seall gnìomhachasan air a' mhapa
STR_SMALLMAP_TOOLTIP_ENABLE_ALL_INDUSTRIES                      :{BLACK}Seall a h-uile gnìomhachas air a' mhapa
STR_SMALLMAP_TOOLTIP_SHOW_HEIGHT                                :{BLACK}Toglaich sealladh a' mhapa-àirde
STR_SMALLMAP_TOOLTIP_DISABLE_ALL_COMPANIES                      :{BLACK}Na seall seilbh nan companaidh air a' mhapa
STR_SMALLMAP_TOOLTIP_ENABLE_ALL_COMPANIES                       :{BLACK}Seall a h-uile sealbh nan companaidh air a' mhapa
STR_SMALLMAP_TOOLTIP_DISABLE_ALL_CARGOS                         :{BLACK}Na seall carago sam bith air a’ mhapa
STR_SMALLMAP_TOOLTIP_ENABLE_ALL_CARGOS                          :{BLACK}Seall na h-uile carago air a’ mhapa

# Status bar messages
STR_STATUSBAR_TOOLTIP_SHOW_LAST_NEWS                            :{BLACK}Seall am brath no aithisg naidheachd mu dheireadh
STR_STATUSBAR_COMPANY_NAME                                      :{SILVER}- -  {COMPANY}  - -
STR_STATUSBAR_PAUSED                                            :{YELLOW}*  *  NA STAD  *  *
STR_STATUSBAR_AUTOSAVE                                          :{RED}FÈIN-SHÀBHALADH
STR_STATUSBAR_SAVING_GAME                                       :{RED}*  *  A' SÀBHALADH GEAMA  *  *

# News message history
STR_MESSAGE_HISTORY                                             :{WHITE}Eachdraidh nam brath
STR_MESSAGE_HISTORY_TOOLTIP                                     :{BLACK}Liosta nam brath-naidheachd o chionn ghoirid
STR_MESSAGE_NEWS_FORMAT                                         :{STRING}  -  {STRING}

STR_NEWS_MESSAGE_CAPTION                                        :{WHITE}Brath
STR_NEWS_CUSTOM_ITEM                                            :{BIG_FONT}{BLACK}{STRING}

STR_NEWS_FIRST_TRAIN_ARRIVAL                                    :{BIG_FONT}{BLACK}Hòro-gheallaidh nan saoranach . . .{}Ràinig a' chiad trèan {STATION}!
STR_NEWS_FIRST_BUS_ARRIVAL                                      :{BIG_FONT}{BLACK}Hòro-gheallaidh nan saoranach . . .{}Ràinig a' chiad bhus {STATION}!
STR_NEWS_FIRST_TRUCK_ARRIVAL                                    :{BIG_FONT}{BLACK}Hòro-gheallaidh nan saoranach . . .{}Ràinig a' chiad làraidh {STATION}!
STR_NEWS_FIRST_PASSENGER_TRAM_ARRIVAL                           :{BIG_FONT}{BLACK}Hòro-gheallaidh nan saoranach . . .{}Ràinig a' chiad trama taistealaich {STATION}!
STR_NEWS_FIRST_CARGO_TRAM_ARRIVAL                               :{BIG_FONT}{BLACK}Hòro-gheallaidh nan saoranach . . .{}Ràinig a' chiad trama frachd {STATION}!
STR_NEWS_FIRST_SHIP_ARRIVAL                                     :{BIG_FONT}{BLACK}Hòro-gheallaidh nan saoranach . . .{}Ràinig a' chiad long {STATION}!
STR_NEWS_FIRST_AIRCRAFT_ARRIVAL                                 :{BIG_FONT}{BLACK}Hòro-gheallaidh nan saoranach . . .{}Ràinig a' chiad charbad-adhair {STATION}!

STR_NEWS_TRAIN_CRASH                                            :{BIG_FONT}{BLACK}Tubaist trèan!{}Chaochail {COMMA} san teine an dèidh co-bhualaidh
STR_NEWS_ROAD_VEHICLE_CRASH_DRIVER                              :{BIG_FONT}{BLACK}Tubaist rathaid!{}Chaochail an draibhear san teine an dèidh co-bhualaidh ri trèan
STR_NEWS_ROAD_VEHICLE_CRASH                                     :{BIG_FONT}{BLACK}Tubaist rathaid!{}Chaochail {COMMA} san teine an dèidh co-bhualaidh ri trèan
STR_NEWS_AIRCRAFT_CRASH                                         :{BIG_FONT}{BLACK}Tubaist carbaid-adhair!{}Chaochail {COMMA} san teine aig {STATION}
STR_NEWS_PLANE_CRASH_OUT_OF_FUEL                                :{BIG_FONT}{BLACK}Tubaist carbaid-adhair!{}Dh'fhalbh an connadh air carbad-adhair, chaochail {COMMA} san teine

STR_NEWS_DISASTER_ZEPPELIN                                      :{BIG_FONT}{BLACK}Dunaidh zeppelin aig {STATION}!
STR_NEWS_DISASTER_SMALL_UFO                                     :{BIG_FONT}{BLACK}Chaidh carbad-rathaid a mhilleadh le co-bhualadh ri 'UFO'!
STR_NEWS_DISASTER_AIRPLANE_OIL_REFINERY                         :{BIG_FONT}{BLACK}Sprèidh fìneadair-ola faisg air {TOWN}!
STR_NEWS_DISASTER_HELICOPTER_FACTORY                            :{BIG_FONT}{BLACK}Chaidh factaraidh a mhilleadh gu amharasach faisg air {TOWN}!
STR_NEWS_DISASTER_BIG_UFO                                       :{BIG_FONT}{BLACK}'UFO' a' laighe faisg air {TOWN}!
STR_NEWS_DISASTER_COAL_MINE_SUBSIDENCE                          :{BIG_FONT}{BLACK}Dh'adhbharaich tuiteam mèinne guail milleadh mòr faisg air {TOWN}!
STR_NEWS_DISASTER_FLOOD_VEHICLE                                 :{BIG_FONT}{BLACK}Tuiltean!{}Co-dhiù {COMMA} air chall, thathar an dùil gun do chaochail iad an dèidh tuil mòire!

STR_NEWS_COMPANY_IN_TROUBLE_TITLE                               :{BIG_FONT}{BLACK}Companaidh ghiùlain ann an staing!
STR_NEWS_COMPANY_IN_TROUBLE_DESCRIPTION                         :{BIG_FONT}{BLACK}Thèid {STRING} a reic no a bhriseadh mus tig am feabhas air a dhèanadas a dh'aithghearr!
STR_NEWS_COMPANY_MERGER_TITLE                                   :{BIG_FONT}{BLACK}Co-aontachadh chompanaidhean giùlain!
STR_NEWS_COMPANY_MERGER_DESCRIPTION                             :{BIG_FONT}{BLACK}Chaidh {STRING} a reic gu {STRING} airson {CURRENCY_LONG}!
STR_NEWS_COMPANY_BANKRUPT_TITLE                                 :{BIG_FONT}{BLACK}Briste!
STR_NEWS_COMPANY_BANKRUPT_DESCRIPTION                           :{BIG_FONT}{BLACK}Chaidh {STRING} a dhùnadh leis na iasadaichean is chaidh a h-uile sealbh a reic!
STR_NEWS_COMPANY_LAUNCH_TITLE                                   :{BIG_FONT}{BLACK}Companaidh ghiùlain ùr air a chur air bhog!
STR_NEWS_COMPANY_LAUNCH_DESCRIPTION                             :{BIG_FONT}{BLACK}Thòisich {STRING} a' togail faisg air {TOWN}!
STR_NEWS_MERGER_TAKEOVER_TITLE                                  :{BIG_FONT}{BLACK}Chuir {1:STRING} {0:STRING} foidhe fhèin!
STR_PRESIDENT_NAME_MANAGER                                      :{BLACK}{PRESIDENT_NAME}{}(Stiùiriche)

STR_NEWS_NEW_TOWN                                               :{BLACK}{BIG_FONT}Sponsairich {STRING} togail baile ùir {TOWN}!

STR_NEWS_INDUSTRY_CONSTRUCTION                                  :{BIG_FONT}{BLACK}{STRING} ùr ga {G 0 thogail togail} faisg air {TOWN}!
STR_NEWS_INDUSTRY_PLANTED                                       :{BIG_FONT}{BLACK}{STRING} ùr ga {G 0 chur cur} faisg air {TOWN}!

STR_NEWS_INDUSTRY_CLOSURE_GENERAL                               :{BIG_FONT}{BLACK}Tha {STRING} gu bhith dùnadh!
STR_NEWS_INDUSTRY_CLOSURE_SUPPLY_PROBLEMS                       :{BIG_FONT}{BLACK}Tha duilgheadasan solair ag adhbharachadh gun do dh'ainmich {STRING} gun tèid a {G 0 dùnadh dhùnadh} a dh'aithghearr!
STR_NEWS_INDUSTRY_CLOSURE_LACK_OF_TREES                         :{BIG_FONT}{BLACK}Tha dìth chraobhan faisg {G 0 air oirre} ag adhbharachadh gun do dh'ainmich {STRING} gun tèid a {G 0 dùnadh dhùnadh} a dh'aithghearr!

STR_NEWS_EURO_INTRODUCTION                                      :{BIG_FONT}{BLACK}Aonadh Airgid na h-Eòrpa!{}{}Tha an t-Eòro ga chur air bhog mar an aon airgeadra airson tar-ghnìomhan cumanta san dùthaich agad!
STR_NEWS_BEGIN_OF_RECESSION                                     :{BIG_FONT}{BLACK}Crìonadh eaconamaidh an t-saoghail!{}{}tha eagal air na h-eòlaichean ionmhais gu bheil dubh staing romhainn le crìonadh an eaconamaidh!
STR_NEWS_END_OF_RECESSION                                       :{BIG_FONT}{BLACK}Crìonadh an eaconamaidh seachad!{}{}Tha meudachadh na malairt a' cur earbsa sna gnìomhachasan le neartachadh an eaconamaidh!

STR_NEWS_INDUSTRY_PRODUCTION_INCREASE_GENERAL                   :{BIG_FONT}{BLACK}Tha {INDUSTRY} a' meudachadh a {G 0 thoradh toradh}!
STR_NEWS_INDUSTRY_PRODUCTION_INCREASE_COAL                      :{BIG_FONT}{BLACK}Chaidh stòras guail ùr a lorg aig {INDUSTRY}!{}Thathar an dùil gun dùblaich an toradh!
STR_NEWS_INDUSTRY_PRODUCTION_INCREASE_OIL                       :{BIG_FONT}{BLACK}Chaidh stòras ola ùr a lorg aig {INDUSTRY}!{}Thathar an dùil gun dùblaich an toradh!
STR_NEWS_INDUSTRY_PRODUCTION_INCREASE_FARM                      :{BIG_FONT}{BLACK}Thathar an dùil gun dùblaich an toradh le dòighean tuathanachais leasaichte aig {INDUSTRY}!
STR_NEWS_INDUSTRY_PRODUCTION_INCREASE_SMOOTH                    :{BIG_FONT}{BLACK}Tha dèanamh {STRING} aig {INDUSTRY} air meudachadh le {COMMA}%!
STR_NEWS_INDUSTRY_PRODUCTION_DECREASE_GENERAL                   :{BIG_FONT}{BLACK}Tha an toradh aig {INDUSTRY} a' lùghdachadh le 50%
STR_NEWS_INDUSTRY_PRODUCTION_DECREASE_FARM                      :{BIG_FONT}{BLACK}Dh'adhbharaich ionnsaigh bhiastagan milleadh uabhasach air {INDUSTRY}!{}Tha an toradh air lùghdachadh le 50%
STR_NEWS_INDUSTRY_PRODUCTION_DECREASE_SMOOTH                    :{BIG_FONT}{BLACK}Tha dèanamh {STRING} aig {INDUSTRY} air lùghdachadh le {COMMA}%!

STR_NEWS_TRAIN_IS_WAITING                                       :{WHITE}Tha {VEHICLE} a' feitheamh san trèan-lann
STR_NEWS_ROAD_VEHICLE_IS_WAITING                                :{WHITE}Tha {VEHICLE} a' feitheamh sa gharaids
STR_NEWS_SHIP_IS_WAITING                                        :{WHITE}Tha {VEHICLE} a' feitheamh sa chala
STR_NEWS_AIRCRAFT_IS_WAITING                                    :{WHITE}Tha {VEHICLE} a' feitheamh sa hangar

# Order review system / warnings
STR_NEWS_VEHICLE_HAS_TOO_FEW_ORDERS                             :{WHITE}Chan eil òrduighean gu leòr air a' chlàr-ama aig {VEHICLE}
STR_NEWS_VEHICLE_HAS_VOID_ORDER                                 :{WHITE}Tha òrdugh falamh aig {VEHICLE}
STR_NEWS_VEHICLE_HAS_DUPLICATE_ENTRY                            :{WHITE}Tha òrdugh dùbailte aig {VEHICLE}
STR_NEWS_VEHICLE_HAS_INVALID_ENTRY                              :{WHITE}Tha stèisean mì-dhligheach sna h-òrduighean aig {VEHICLE}
STR_NEWS_PLANE_USES_TOO_SHORT_RUNWAY                            :{WHITE}Tha port-adhair am measg nan òrduighean aig {VEHICLE} aig a bheil raon-laighe ro ghoirid

STR_NEWS_VEHICLE_IS_GETTING_OLD                                 :{WHITE}Tha {VEHICLE} a' fàs aosta
STR_NEWS_VEHICLE_IS_GETTING_VERY_OLD                            :{WHITE}Tha {VEHICLE} a' fàs glè aosta
STR_NEWS_VEHICLE_IS_GETTING_VERY_OLD_AND                        :{WHITE}Tha {VEHICLE} a' fàs glè aosta is feumaidh tu fear ùr a chur na àite cho luath ’s a ghabhas
STR_NEWS_TRAIN_IS_STUCK                                         :{WHITE}Chan urrainn dha {VEHICLE} slighe air adhart a lorg
STR_NEWS_VEHICLE_IS_LOST                                        :{WHITE}Chaidh {VEHICLE} air chall
STR_NEWS_VEHICLE_IS_UNPROFITABLE                                :{WHITE}Rinn {VEHICLE} prothaid dhe {CURRENCY_LONG} an-uiridh
STR_NEWS_AIRCRAFT_DEST_TOO_FAR                                  :{WHITE}Chan urrainn dha {VEHICLE} an t-ath cheann-uidhe a ruigsinn oir tha e ro fhad air falbh

STR_NEWS_ORDER_REFIT_FAILED                                     :{WHITE}Stad {VEHICLE} oir dh'fhàillig le mùthadh òrdaichte
STR_NEWS_VEHICLE_AUTORENEW_FAILED                               :{WHITE}Dh'fhàillig leis an fhèin-nuadhachadh air {VEHICLE}{}{STRING}

STR_NEWS_NEW_VEHICLE_NOW_AVAILABLE                              :{BIG_FONT}{BLACK}Tha {STRING} ùr ri fhaighinn a-nis!
STR_NEWS_NEW_VEHICLE_TYPE                                       :{BIG_FONT}{BLACK}{ENGINE}
STR_NEWS_NEW_VEHICLE_NOW_AVAILABLE_WITH_TYPE                    :{BLACK}Tha {STRING} ùr ri fhaighinn a-nis!  -  {ENGINE}

STR_NEWS_STATION_NO_LONGER_ACCEPTS_CARGO                        :{WHITE}Cha ghabh {STATION} ri {STRING} tuilleadh
STR_NEWS_STATION_NO_LONGER_ACCEPTS_CARGO_OR_CARGO               :{WHITE}Cha ghabh {STATION} ri {STRING} no {STRING} tuilleadh
STR_NEWS_STATION_NOW_ACCEPTS_CARGO                              :{WHITE}Gabhaidh {STATION} ri {STRING} a-nis
STR_NEWS_STATION_NOW_ACCEPTS_CARGO_AND_CARGO                    :{WHITE}Gabhaidh {STATION} ri {STRING} is {STRING} a-nis

STR_NEWS_OFFER_OF_SUBSIDY_EXPIRED                               :{BIG_FONT}{BLACK}Dh'fhalbh an ùine air tairgse tarrail:{}{}Chan fhaighear tarrail airson {STRING} a thoirt bho {STRING} gu {STRING} a-nis
STR_NEWS_SUBSIDY_WITHDRAWN_SERVICE                              :{BIG_FONT}{BLACK}Chaidh tarrail a tharraing:{}{}Chan fhaigh seirbheis {STRING} bho {STRING} gu {STRING} tarrail a-nis
STR_NEWS_SERVICE_SUBSIDY_OFFERED                                :{BIG_FONT}{BLACK}Chaidh tarrail seirbheise a thairgsinn:{}{}Gheibh a' chiad seirbheis {STRING} bho {STRING} gu {STRING} tarrail fad bliadhna bhon ùghdarras ionadail!
STR_NEWS_SERVICE_SUBSIDY_AWARDED_HALF                           :{BIG_FONT}{BLACK}Bhuannaich {STRING} tarrail seirbheise!{}{}Pàighidh seirbheis {STRING} bho {STRING} gu {STRING} 50% a bharrachd fad bliadhna!
STR_NEWS_SERVICE_SUBSIDY_AWARDED_DOUBLE                         :{BIG_FONT}{BLACK}Bhuannaich {STRING} tarrail seirbheise!{}{}Pàighidh seirbheis {STRING} bho {STRING} gu {STRING} reataichean dà-fhillte fad bliadhna!
STR_NEWS_SERVICE_SUBSIDY_AWARDED_TRIPLE                         :{BIG_FONT}{BLACK}Bhuannaich {STRING} tarrail seirbheise!{}{}Pàighidh seirbheis {STRING} bho {STRING} gu {STRING} reataichean trì-fillte fad bliadhna!
STR_NEWS_SERVICE_SUBSIDY_AWARDED_QUADRUPLE                      :{BIG_FONT}{BLACK}Bhuannaich {STRING} tarrail seirbheise!{}{}Pàighidh seirbheis {STRING} bho {STRING} gu {STRING} reataichean ceithir-fillte fad bliadhna!

STR_NEWS_ROAD_REBUILDING                                        :{BIG_FONT}{BLACK}Bùrach trafaig ann am baile {TOWN}!{}{}Bheir prògram leasachadh rathaidean maoinichte le {STRING} dòlam dha dhraibhearan fad 6 mìosan!
STR_NEWS_EXCLUSIVE_RIGHTS_TITLE                                 :{BIG_FONT}{BLACK}Aon-mhargadh giùlain!
STR_NEWS_EXCLUSIVE_RIGHTS_DESCRIPTION                           :{BIG_FONT}{BLACK}Chuir an t-ùghdarras ionadail aig {TOWN} a làimh ri cùmhnant le {STRING} air còraichean giùlain às-dùnach fad bliadhna!

# Extra view window
STR_EXTRA_VIEW_PORT_TITLE                                       :{WHITE}Port-seallaidh {COMMA}
STR_EXTRA_VIEW_MOVE_VIEW_TO_MAIN                                :{BLACK}Atharraich am port-seallaidh
STR_EXTRA_VIEW_MOVE_VIEW_TO_MAIN_TT                             :{BLACK}Cuir lethbhreac dhen ionad air a' phrìomh shealladh sa phort-seallaidh seo
STR_EXTRA_VIEW_MOVE_MAIN_TO_VIEW                                :{BLACK}Atharraich am prìomh phort-seallaidh
STR_EXTRA_VIEW_MOVE_MAIN_TO_VIEW_TT                             :{BLACK}Cuir lethbhreac de dh'ionad a' phuirt-seallaidh seo sa phrìomh shealladh

# Game options window
STR_GAME_OPTIONS_CAPTION                                        :{WHITE}Roghainnean a' gheama
STR_GAME_OPTIONS_CURRENCY_UNITS_FRAME                           :{BLACK}Aonadan airgeadra
STR_GAME_OPTIONS_CURRENCY_UNITS_DROPDOWN_TOOLTIP                :{BLACK}Tagh aonadan airgeadra

############ start of currency region
STR_GAME_OPTIONS_CURRENCY_GBP                                   :Not Breatannach (GBP)
STR_GAME_OPTIONS_CURRENCY_USD                                   :Dolar Aimeireaganach (USD)
STR_GAME_OPTIONS_CURRENCY_EUR                                   :Eòro (EUR)
STR_GAME_OPTIONS_CURRENCY_JPY                                   :Yen Seapanach (JPY)
STR_GAME_OPTIONS_CURRENCY_ATS                                   :Sgillin Ostaireach (ATS)
STR_GAME_OPTIONS_CURRENCY_BEF                                   :Franc Beilgeach (BEF)
STR_GAME_OPTIONS_CURRENCY_CHF                                   :Franc Eilbheiseach (CHF)
STR_GAME_OPTIONS_CURRENCY_CZK                                   :Koruna Seiceach (CZK)
STR_GAME_OPTIONS_CURRENCY_DEM                                   :Mark Gearmailteach (DEM)
STR_GAME_OPTIONS_CURRENCY_DKK                                   :Crùn Danmhairgeach (DKK)
STR_GAME_OPTIONS_CURRENCY_ESP                                   :Peseta Spàinnteach (ESP)
STR_GAME_OPTIONS_CURRENCY_FIM                                   :Markka Fionnlannach (FIM)
STR_GAME_OPTIONS_CURRENCY_FRF                                   :Franc Frangach (FRF)
STR_GAME_OPTIONS_CURRENCY_GRD                                   :Drachma Greugach (GRD)
STR_GAME_OPTIONS_CURRENCY_HUF                                   :Forint Ungaireach (HUF)
STR_GAME_OPTIONS_CURRENCY_ISK                                   :Krona Tìleach (ISK)
STR_GAME_OPTIONS_CURRENCY_ITL                                   :Lira Eadailteach (ITL)
STR_GAME_OPTIONS_CURRENCY_NLG                                   :Guilder Duitseach (NLG)
STR_GAME_OPTIONS_CURRENCY_NOK                                   :Krone Nirribheach (NOK)
STR_GAME_OPTIONS_CURRENCY_PLN                                   :Złoty Pòlainneach (PLN)
STR_GAME_OPTIONS_CURRENCY_RON                                   :Leu Romàineach (RON)
STR_GAME_OPTIONS_CURRENCY_RUR                                   :Rùbal Ruiseach (RUR)
STR_GAME_OPTIONS_CURRENCY_SIT                                   :Tolar Slòbhaineach (SIT)
STR_GAME_OPTIONS_CURRENCY_SEK                                   :Krona Suaineach (SEK)
STR_GAME_OPTIONS_CURRENCY_TRY                                   :Lira Turcach (TRY)
STR_GAME_OPTIONS_CURRENCY_SKK                                   :Koruna Slòbhacach (SKK)
STR_GAME_OPTIONS_CURRENCY_BRL                                   :Real Braisileach (BRL)
STR_GAME_OPTIONS_CURRENCY_EEK                                   :Krooni Eastoineach (EEK)
STR_GAME_OPTIONS_CURRENCY_LTL                                   :Litas Liotuaineach (LTL)
STR_GAME_OPTIONS_CURRENCY_KRW                                   :Won Choirèa a Deas (KRW)
STR_GAME_OPTIONS_CURRENCY_ZAR                                   :Rand Afraga a Deas (ZAR)
STR_GAME_OPTIONS_CURRENCY_CUSTOM                                :Gnàthaichte...
STR_GAME_OPTIONS_CURRENCY_GEL                                   :Lari Cairtbheileach (GEL)
STR_GAME_OPTIONS_CURRENCY_IRR                                   :Rial Iorànach (IRR)
############ end of currency region

STR_GAME_OPTIONS_ROAD_VEHICLES_FRAME                            :{BLACK}Carbadan-rathaid
STR_GAME_OPTIONS_ROAD_VEHICLES_DROPDOWN_TOOLTIP                 :{BLACK}Tagh taobh an rathaid air a dhràibheas na carbadan
STR_GAME_OPTIONS_ROAD_VEHICLES_DROPDOWN_LEFT                    :Draibheadh air an taobh chlì
STR_GAME_OPTIONS_ROAD_VEHICLES_DROPDOWN_RIGHT                   :Draibheadh air an taobh deas

STR_GAME_OPTIONS_TOWN_NAMES_FRAME                               :{BLACK}Ainmean bhailtean
STR_GAME_OPTIONS_TOWN_NAMES_DROPDOWN_TOOLTIP                    :{BLACK}Tagh stoidhle aig ainmean nam bailtean

############ start of townname region
STR_GAME_OPTIONS_TOWN_NAME_ORIGINAL_ENGLISH                     :Beurla (Tùsail)
STR_GAME_OPTIONS_TOWN_NAME_FRENCH                               :Frangach
STR_GAME_OPTIONS_TOWN_NAME_GERMAN                               :Gearmailteach
STR_GAME_OPTIONS_TOWN_NAME_ADDITIONAL_ENGLISH                   :Beurla (a bharrachd)
STR_GAME_OPTIONS_TOWN_NAME_LATIN_AMERICAN                       :Aimeireaga Laidinneach
STR_GAME_OPTIONS_TOWN_NAME_SILLY                                :Gòrach
STR_GAME_OPTIONS_TOWN_NAME_SWEDISH                              :Suaineach
STR_GAME_OPTIONS_TOWN_NAME_DUTCH                                :Duitseach
STR_GAME_OPTIONS_TOWN_NAME_FINNISH                              :Fionnlannach
STR_GAME_OPTIONS_TOWN_NAME_POLISH                               :Pòlannach
STR_GAME_OPTIONS_TOWN_NAME_SLOVAK                               :Slòbhacach
STR_GAME_OPTIONS_TOWN_NAME_NORWEGIAN                            :Nirribheach
STR_GAME_OPTIONS_TOWN_NAME_HUNGARIAN                            :Ungaireach
STR_GAME_OPTIONS_TOWN_NAME_AUSTRIAN                             :Ostaireach
STR_GAME_OPTIONS_TOWN_NAME_ROMANIAN                             :Romàineach
STR_GAME_OPTIONS_TOWN_NAME_CZECH                                :Seiceach
STR_GAME_OPTIONS_TOWN_NAME_SWISS                                :Eilbheiseach
STR_GAME_OPTIONS_TOWN_NAME_DANISH                               :Danmhairgeach
STR_GAME_OPTIONS_TOWN_NAME_TURKISH                              :Turcach
STR_GAME_OPTIONS_TOWN_NAME_ITALIAN                              :Eadailteach
STR_GAME_OPTIONS_TOWN_NAME_CATALAN                              :Catalanach
############ end of townname region

STR_GAME_OPTIONS_AUTOSAVE_FRAME                                 :{BLACK}Fèin-shàbhaladh
STR_GAME_OPTIONS_AUTOSAVE_DROPDOWN_TOOLTIP                      :{BLACK}Tagh dè cho tric ’s a thèid an geama fèin-shàbhaladh

############ start of autosave dropdown
STR_GAME_OPTIONS_AUTOSAVE_DROPDOWN_OFF                          :Dheth
STR_GAME_OPTIONS_AUTOSAVE_DROPDOWN_EVERY_1_MONTH                :Gach mìos
STR_GAME_OPTIONS_AUTOSAVE_DROPDOWN_EVERY_3_MONTHS               :Gach 3s mìos
STR_GAME_OPTIONS_AUTOSAVE_DROPDOWN_EVERY_6_MONTHS               :Gach 6mh mìos
STR_GAME_OPTIONS_AUTOSAVE_DROPDOWN_EVERY_12_MONTHS              :Gach bliadhna
############ end of autosave dropdown

STR_GAME_OPTIONS_LANGUAGE                                       :{BLACK}Cànan
STR_GAME_OPTIONS_LANGUAGE_TOOLTIP                               :{BLACK}Tagh cànan an eadar-aghaidh a chleachdas tu

STR_GAME_OPTIONS_FULLSCREEN                                     :{BLACK}Làn-sgrìn
STR_GAME_OPTIONS_FULLSCREEN_TOOLTIP                             :{BLACK}Cuir cromag sa bhogsa seo gus OpenTTD a chluiche sa mhodh làn-sgrìn

STR_GAME_OPTIONS_RESOLUTION                                     :{BLACK}Dùmhlachd-bhreacaidh na sgrìn
STR_GAME_OPTIONS_RESOLUTION_TOOLTIP                             :{BLACK}Tagh dùmhlachd-bhreacaidh na sgrìn a chleachdas tu
STR_GAME_OPTIONS_RESOLUTION_OTHER                               :Gnàthaichte

STR_GAME_OPTIONS_GUI_ZOOM_FRAME                                 :{BLACK}Meud na h-eadar-aghaidh
STR_GAME_OPTIONS_GUI_ZOOM_DROPDOWN_TOOLTIP                      :{BLACK}Tagh am meud airson rud san eadar-aghaidh

STR_GAME_OPTIONS_GUI_ZOOM_DROPDOWN_NORMAL                       :Àbhaisteach
STR_GAME_OPTIONS_GUI_ZOOM_DROPDOWN_2X_ZOOM                      :Dà uiread a mheud
STR_GAME_OPTIONS_GUI_ZOOM_DROPDOWN_4X_ZOOM                      :Ceithir uiread a mheud



STR_GAME_OPTIONS_BASE_GRF                                       :{BLACK}Seata grafaigeachd bunasach
STR_GAME_OPTIONS_BASE_GRF_TOOLTIP                               :{BLACK}Tagh an seata grafaigeachd bunasach a chleachdas tu
STR_GAME_OPTIONS_BASE_GRF_STATUS                                :{RED}{NUM} {P fhaidhle fhaidhle faidhlichean faidhle} a dhìth/coirbte
STR_GAME_OPTIONS_BASE_GRF_DESCRIPTION_TOOLTIP                   :{BLACK}Barrachd fiosrachaidh mun t-seata ghrafaigeachd bhunasach

STR_GAME_OPTIONS_BASE_SFX                                       :{BLACK}Seata fhuaimean bunasach
STR_GAME_OPTIONS_BASE_SFX_TOOLTIP                               :{BLACK}Tagh an seata fhuaimean bunasach a chleachdas tu
STR_GAME_OPTIONS_BASE_SFX_DESCRIPTION_TOOLTIP                   :{BLACK}Barrachd fiosrachaidh mun t-seata fhuaimean bhunasach

STR_GAME_OPTIONS_BASE_MUSIC                                     :{BLACK}Seata ciùil bunasach
STR_GAME_OPTIONS_BASE_MUSIC_TOOLTIP                             :{BLACK}Tagh an seata ciùil bunasach a chleachdas tu
STR_GAME_OPTIONS_BASE_MUSIC_STATUS                              :{RED}{NUM} {P fhaidhle fhaidhle faidhlichean faidhle} coirbte
STR_GAME_OPTIONS_BASE_MUSIC_DESCRIPTION_TOOLTIP                 :{BLACK}Barrachd fiosrachaidh mun t-seata chiùil bhunasach

STR_ERROR_RESOLUTION_LIST_FAILED                                :{WHITE}Cha deach leinn liosta dhe na dùmhlaidhean-breacaidh ris an cuirear taic fhaighinn
STR_ERROR_FULLSCREEN_FAILED                                     :{WHITE}Dh'fhàillig leis a' mhodh làn-sgrìn

# Custom currency window

STR_CURRENCY_WINDOW                                             :{WHITE}Airgeadra gnàthaichte
STR_CURRENCY_EXCHANGE_RATE                                      :{LTBLUE}Luach-iomlaid: {ORANGE}{CURRENCY_LONG} = £ {COMMA}
STR_CURRENCY_DECREASE_EXCHANGE_RATE_TOOLTIP                     :{BLACK}Lùghdaich meud an airgeadra agad airson not (£)
STR_CURRENCY_INCREASE_EXCHANGE_RATE_TOOLTIP                     :{BLACK}Meudaich meud an airgeadra agad airson not (£)
STR_CURRENCY_SET_EXCHANGE_RATE_TOOLTIP                          :{BLACK}Suidhich luach-iomlaid an airgeadra agad airson not (£)

STR_CURRENCY_SEPARATOR                                          :{LTBLUE}Sgaradair: {ORANGE}{STRING}
STR_CURRENCY_SET_CUSTOM_CURRENCY_SEPARATOR_TOOLTIP              :{BLACK}Suidhich sgaradair an airgeadra agad

STR_CURRENCY_PREFIX                                             :{LTBLUE}Ro-leasachan: {ORANGE}{STRING}
STR_CURRENCY_SET_CUSTOM_CURRENCY_PREFIX_TOOLTIP                 :{BLACK}Suidhich sreang ro-leasachain an airgeadra agad
STR_CURRENCY_SUFFIX                                             :{LTBLUE}Iar-leasachan: {ORANGE}{STRING}
STR_CURRENCY_SET_CUSTOM_CURRENCY_SUFFIX_TOOLTIP                 :{BLACK}Suidhich sreang iar-leasachain an airgeadra agad

STR_CURRENCY_SWITCH_TO_EURO                                     :{LTBLUE}Suids dhan Eòro: {ORANGE}{NUM}
STR_CURRENCY_SWITCH_TO_EURO_NEVER                               :{LTBLUE}Suids dhan Eòro: {ORANGE}gun suids idir
STR_CURRENCY_SET_CUSTOM_CURRENCY_TO_EURO_TOOLTIP                :{BLACK}Suidhich am bliadhna a thèid suids a dhèanamh dhan Eòro
STR_CURRENCY_DECREASE_CUSTOM_CURRENCY_TO_EURO_TOOLTIP           :{BLACK}Dèan suids dhan Eòro nas tràithe
STR_CURRENCY_INCREASE_CUSTOM_CURRENCY_TO_EURO_TOOLTIP           :{BLACK}Dèan suids dhan Eòro nas anmoiche

STR_CURRENCY_PREVIEW                                            :{LTBLUE}Ro-shealladh: {ORANGE}{CURRENCY_LONG}
STR_CURRENCY_CUSTOM_CURRENCY_PREVIEW_TOOLTIP                    :{BLACK}10000 not (£) san airgeadra agad
STR_CURRENCY_CHANGE_PARAMETER                                   :{BLACK}Atharraich paramadair an airgeadra ghnàthaichte

STR_DIFFICULTY_LEVEL_SETTING_MAXIMUM_NO_COMPETITORS             :{LTBLUE}Àireamh as motha dhe cho-fharpaisich: {ORANGE}{COMMA}

STR_NONE                                                        :Chan eil gin
STR_FUNDING_ONLY                                                :Le maoineachadh a-mhàin
STR_MINIMAL                                                     :As lugha
STR_NUM_VERY_LOW                                                :Gann
STR_NUM_LOW                                                     :Beagan dhiubh
STR_NUM_NORMAL                                                  :Àbhaisteach
STR_NUM_HIGH                                                    :Mòran dhiubh
STR_NUM_CUSTOM                                                  :Gnàthaichte
STR_NUM_CUSTOM_NUMBER                                           :Gnàthaichte ({NUM})

STR_VARIETY_NONE                                                :Chan eil gin
STR_VARIETY_VERY_LOW                                            :Glè ìseal
STR_VARIETY_LOW                                                 :Ìseal
STR_VARIETY_MEDIUM                                              :Meadhanach
STR_VARIETY_HIGH                                                :Àrd
STR_VARIETY_VERY_HIGH                                           :Glè àrd

STR_AI_SPEED_VERY_SLOW                                          :Glè shlaodach
STR_AI_SPEED_SLOW                                               :Slaodach
STR_AI_SPEED_MEDIUM                                             :Meadhanach
STR_AI_SPEED_FAST                                               :Luath
STR_AI_SPEED_VERY_FAST                                          :Glè luath

STR_SEA_LEVEL_VERY_LOW                                          :Glè ìseal
STR_SEA_LEVEL_LOW                                               :Ìseal
STR_SEA_LEVEL_MEDIUM                                            :Meadhanach
STR_SEA_LEVEL_HIGH                                              :Àrd
STR_SEA_LEVEL_CUSTOM                                            :Gnàthaichte
STR_SEA_LEVEL_CUSTOM_PERCENTAGE                                 :Gnàthaichte ({NUM}%)

STR_RIVERS_NONE                                                 :Gun abhainn sam bith
STR_RIVERS_FEW                                                  :Beagan dhiubh
STR_RIVERS_MODERATE                                             :Meadhanach
STR_RIVERS_LOT                                                  :Mòran dhiubh

STR_DISASTER_NONE                                               :Cha tachair seo idir
STR_DISASTER_REDUCED                                            :Ainneamh
STR_DISASTER_NORMAL                                             :Àbhaisteach

STR_SUBSIDY_X1_5                                                :x1.5
STR_SUBSIDY_X2                                                  :x2
STR_SUBSIDY_X3                                                  :x3
STR_SUBSIDY_X4                                                  :x4

STR_TERRAIN_TYPE_VERY_FLAT                                      :Glè rèidh
STR_TERRAIN_TYPE_FLAT                                           :Rèidh
STR_TERRAIN_TYPE_HILLY                                          :Cnuic
STR_TERRAIN_TYPE_MOUNTAINOUS                                    :Beanntan
STR_TERRAIN_TYPE_ALPINIST                                       :Mòr-bheanntan

STR_CITY_APPROVAL_PERMISSIVE                                    :Coibhneil
STR_CITY_APPROVAL_TOLERANT                                      :Ceadachail
STR_CITY_APPROVAL_HOSTILE                                       :Nàimhdeil

STR_WARNING_NO_SUITABLE_AI                                      :{WHITE}Chan eil IF freagarrach ri fhaighinn...{}’S urrainn dhut roghainn dhe IFan a luchdadh a-nuas leis an t-siostam “Susbaint air loidhne"

# Settings tree window
STR_CONFIG_SETTING_TREE_CAPTION                                 :{WHITE}Roghainnean
STR_CONFIG_SETTING_FILTER_TITLE                                 :{BLACK}Sreang criathraige:
STR_CONFIG_SETTING_EXPAND_ALL                                   :{BLACK}Leudaich a h-uile
STR_CONFIG_SETTING_COLLAPSE_ALL                                 :{BLACK}Co-theannaich a h-uile
STR_CONFIG_SETTING_NO_EXPLANATION_AVAILABLE_HELPTEXT            :(chan eil mìneachadh ri làimh)
STR_CONFIG_SETTING_DEFAULT_VALUE                                :{LTBLUE}Luach bunaiteach: {ORANGE}{STRING}
STR_CONFIG_SETTING_TYPE                                         :{LTBLUE}Seòrsa an roghainn: {ORANGE}{STRING}
STR_CONFIG_SETTING_TYPE_CLIENT                                  :Roghainnean a' chliant (cha tèid an sàbhaladh le geamannan; buaidh air a h-uile geama)
STR_CONFIG_SETTING_TYPE_GAME_MENU                               :Roghainnean a' gheama (thèid an sàbhaladh leis a' gheama; gun bhuaidh ach air geamannan ùra)
STR_CONFIG_SETTING_TYPE_GAME_INGAME                             :Roghainnean a' gheama (thèid an sàbhaladh leis a' gheama; gun bhuaidh ach air a' gheama seo)
STR_CONFIG_SETTING_TYPE_COMPANY_MENU                            :Roghainnean na companaidh (thèid an sàbhaladh leis a' gheama; gun bhuaidh ach air geamannan ùra)
STR_CONFIG_SETTING_TYPE_COMPANY_INGAME                          :Roghainnean na companaidh (thèid an sàbhaladh leis a' gheama; gun bhuaidh ach air a' chompanaidh seo)

STR_CONFIG_SETTING_RESTRICT_CATEGORY                            :{BLACK}Roinn-seòrsa:
STR_CONFIG_SETTING_RESTRICT_TYPE                                :{BLACK}Seòrsa:
STR_CONFIG_SETTING_RESTRICT_DROPDOWN_HELPTEXT                   :{BLACK}Cuingichidh seo an liosta gu h-ìosal le criathradh ro-shocraichte
STR_CONFIG_SETTING_RESTRICT_BASIC                               :Bunasach (na seall ach roghainnean cudromach)
STR_CONFIG_SETTING_RESTRICT_ADVANCED                            :Adhartach (a’ mhòrchuid dhe na roghainnean)
STR_CONFIG_SETTING_RESTRICT_ALL                                 :Eòlaiche (a h-uile roghainn, a’ gabhail a-steach an fheadhainn neònach)
STR_CONFIG_SETTING_RESTRICT_CHANGED_AGAINST_DEFAULT             :Roghainnean le luach diofraichte bhon luach bhunaiteach
STR_CONFIG_SETTING_RESTRICT_CHANGED_AGAINST_NEW                 :Roghainnean le luach diofraichte bho luach nan geamannan ùra agad

STR_CONFIG_SETTING_TYPE_DROPDOWN_HELPTEXT                       :{BLACK}Cuingichidh seo an liosta gu h-ìosal gus nach tèid a shealltainn ach seòrsaichean sònraichte dhe roghainn
STR_CONFIG_SETTING_TYPE_DROPDOWN_ALL                            :Na h-uile seòrsa roghainn
STR_CONFIG_SETTING_TYPE_DROPDOWN_CLIENT                         :Roghainnean a' chliant (cha tèid an sàbhaladh le geamannan; buaidh air a h-uile geama)
STR_CONFIG_SETTING_TYPE_DROPDOWN_GAME_MENU                      :Roghainnean a' gheama (thèid an sàbhaladh leis a' gheama; gun bhuaidh ach air geamannan ùra)
STR_CONFIG_SETTING_TYPE_DROPDOWN_GAME_INGAME                    :Roghainnean a' gheama (thèid an sàbhaladh leis a' gheama; gun bhuaidh ach air a' gheama seo)
STR_CONFIG_SETTING_TYPE_DROPDOWN_COMPANY_MENU                   :Roghainnean na companaidh (thèid an sàbhaladh leis a' gheama; gun bhuaidh ach air geamannan ùra)
STR_CONFIG_SETTING_TYPE_DROPDOWN_COMPANY_INGAME                 :Roghainnean na companaidh (thèid an sàbhaladh leis a' gheama; gun bhuaidh ach air a' chompanaidh seo)
STR_CONFIG_SETTING_CATEGORY_HIDES                               :{BLACK}Seall na h-uile toradh luirg ’s tu a’ suidheachadh{}{SILVER}Roinn-seòrsa {BLACK}air {WHITE}{STRING}
STR_CONFIG_SETTING_TYPE_HIDES                                   :{BLACK}Seall na h-uile toradh luirg ’s tu a’ suidheachadh{}{SILVER}Seòrsa {BLACK}air {WHITE}Gach seòrsa
STR_CONFIG_SETTING_CATEGORY_AND_TYPE_HIDES                      :{BLACK}Seall na h-uile toradh luirg ’s tu a’ suidheachadh{}{SILVER}Roinn-seòrsa {BLACK}air {WHITE}{STRING} {BLACK}agus {SILVER}Seòrsa {BLACK}air {WHITE}Gach seòrsa
STR_CONFIG_SETTINGS_NONE                                        :{WHITE}- Chan eil gin -

STR_CONFIG_SETTING_OFF                                          :Dheth
STR_CONFIG_SETTING_ON                                           :Air
STR_CONFIG_SETTING_DISABLED                                     :À comas

STR_CONFIG_SETTING_COMPANIES_OFF                                :Na seall idir
STR_CONFIG_SETTING_COMPANIES_OWN                                :Aig a' chompanaidh agad fhèin
STR_CONFIG_SETTING_COMPANIES_ALL                                :Aig na h-uile companaidh

STR_CONFIG_SETTING_NONE                                         :Chan eil gin
STR_CONFIG_SETTING_ORIGINAL                                     :Tùsail
STR_CONFIG_SETTING_REALISTIC                                    :Fìor-riochdail

STR_CONFIG_SETTING_HORIZONTAL_POS_LEFT                          :Ris an taobh chlì
STR_CONFIG_SETTING_HORIZONTAL_POS_CENTER                        :Sa mheadhan
STR_CONFIG_SETTING_HORIZONTAL_POS_RIGHT                         :Ris an taobh deas

STR_CONFIG_SETTING_MAXIMUM_INITIAL_LOAN                         :Iasad tòiseachaidh as motha: {STRING}
STR_CONFIG_SETTING_MAXIMUM_INITIAL_LOAN_HELPTEXT                :An t-airgead as motha as urrainn dha chompanaidh fhaighinn mar iasad (a' fàgail an atmhorachd dhan darna taobh)
STR_CONFIG_SETTING_INTEREST_RATE                                :Luach-rèidh: {STRING}
STR_CONFIG_SETTING_INTEREST_RATE_HELPTEXT                       :Luach-rèidh iasaid; stiùiridh seo an atmhorachd cuideachd ma tha e an comas
STR_CONFIG_SETTING_RUNNING_COSTS                                :Cosgaisean ruith: {STRING}
STR_CONFIG_SETTING_RUNNING_COSTS_HELPTEXT                       :Suidhich ìre nan cosgaisean ruith is obrach-càraidh aig carbadan is a' bhun-structar
STR_CONFIG_SETTING_CONSTRUCTION_SPEED                           :Luaths na togail: {STRING}
STR_CONFIG_SETTING_CONSTRUCTION_SPEED_HELPTEXT                  :Cuingich meud nan gnìomhan togail aig na IFan
STR_CONFIG_SETTING_VEHICLE_BREAKDOWNS                           :Briseadh charbadan: {STRING}
STR_CONFIG_SETTING_VEHICLE_BREAKDOWNS_HELPTEXT                  :Stiùirich dè cho tric ’s a bhios carbadan briste nach d' fhuair an obair-chàraidh iomchaidh
STR_CONFIG_SETTING_SUBSIDY_MULTIPLIER                           :Iomadaichear nan tarrail: {STRING}
STR_CONFIG_SETTING_SUBSIDY_MULTIPLIER_HELPTEXT                  :Suidhich na thèid a phàigheadh airson ceanglaichean le tarrail
STR_CONFIG_SETTING_CONSTRUCTION_COSTS                           :Cosgaisean togail: {STRING}
STR_CONFIG_SETTING_CONSTRUCTION_COSTS_HELPTEXT                  :Suidhich ìre nan cosgaisean togail is ceannachd
STR_CONFIG_SETTING_RECESSIONS                                   :Crìonaidhean eaconamaidh: {STRING}
STR_CONFIG_SETTING_RECESSIONS_HELPTEXT                          :Ma tha seo air, faodaidh crìonadh eaconamaidh tachairt gach beagan bhliadhnaichean. Rè crìonaidh eaconamaidh, tha a h-uile toradh mòran nas ìsle (tillidh e dhan ìre roimhe nuair a bhios an crìonadh eaconamaidh seachad)
STR_CONFIG_SETTING_TRAIN_REVERSING                              :Bac gun till trèanaichean ann an stèiseanan: {STRING}
STR_CONFIG_SETTING_TRAIN_REVERSING_HELPTEXT                     :Ma tha seo air, cha tionndaidh trèanaichean an comhair mura h-eil iad ann an stèisean ceann-rèile, fiù ’s nan robh slighe nas giorra dhan ath cheann-uidhe ann le tionndadh
STR_CONFIG_SETTING_DISASTERS                                    :Dunaidh: {STRING}
STR_CONFIG_SETTING_DISASTERS_HELPTEXT                           :Toglaich dunaidh a dh'fhaodas carbadan no am bun-structar a bhacadh no a mhilleadh
STR_CONFIG_SETTING_CITY_APPROVAL                                :Beachdan comhairle a' bhaile air leasachadh raointean: {STRING}
STR_CONFIG_SETTING_CITY_APPROVAL_HELPTEXT                       :Tagh am meud dhe dh'fhuaim is milleadh na h-àrainneachd le companaidhean a tha a dhìth mus bi buaidh air luachadh a' bhaile is barrachd togail san sgìre

STR_CONFIG_SETTING_MAX_HEIGHTLEVEL                              :Àirde as motha a’ mhapa: {STRING}
STR_CONFIG_SETTING_MAX_HEIGHTLEVEL_HELPTEXT                     :Suidhich an àirde as motha aig beanntan a bhios ceadaichte air a’ mhapa
STR_CONFIG_SETTING_TOO_HIGH_MOUNTAIN                            :{WHITE}Chan urrainn dhut àirde as motha a’ mhapa a shuidheachadh air an luach seo. Tha beinn air a’ mhapa a tha nas àirde.
STR_CONFIG_SETTING_AUTOSLOPE                                    :Ceadaich atharrachadh crutha-tìre fo thogalaichean, slighean agus msaa.: {STRING}
STR_CONFIG_SETTING_AUTOSLOPE_HELPTEXT                           :Ceadaich atharrachadh crutha-tìre fo thogalaichean is slighean gun a bhith gan toirt air falbh
STR_CONFIG_SETTING_CATCHMENT                                    :Ceadaich raointean tionail le meud a tha nas fhìor-riochdail: {STRING}
STR_CONFIG_SETTING_CATCHMENT_HELPTEXT                           :Bi meud eadar-dhealaichte aig raointean tionail a-rèir seòrsa an stèisein no puirt-adhair
STR_CONFIG_SETTING_EXTRADYNAMITE                                :Faodar barrachd rathaidean, dhrochaidean is thunailean le baile a thoirt air falbh: {STRING}
STR_CONFIG_SETTING_EXTRADYNAMITE_HELPTEXT                       :Bidh e nas fhasa bun-structar is togalaichean a tha le baile a thoirt air falbh
STR_CONFIG_SETTING_TRAIN_LENGTH                                 :An fhaide as motha aig trèanaichean: {STRING}
STR_CONFIG_SETTING_TRAIN_LENGTH_HELPTEXT                        :Suidhich dè cho fad ’s a bhios trèanaichean air a char as motha
STR_CONFIG_SETTING_TILE_LENGTH                                  :{COMMA} {P 0 leac leac leacan leac}
STR_CONFIG_SETTING_SMOKE_AMOUNT                                 :Meud dhe smùid is sradan nan carbadan: {STRING}
STR_CONFIG_SETTING_SMOKE_AMOUNT_HELPTEXT                        :Suidhich an uiread dhe smùid no sradagan nan carbadan
STR_CONFIG_SETTING_TRAIN_ACCELERATION_MODEL                     :Modail luathachaidh nan trèanaichean: {STRING}
STR_CONFIG_SETTING_TRAIN_ACCELERATION_MODEL_HELPTEXT            :Tagh am modail fiosaigeachd airson luathachadh nan trèanaichean. Cuiridh am modail “Tùsail” an aon pheanas air a h-uile carbad air sliabh. Cuiridh am modail “Fìor-riochdail” peanas air slèibhtean is lùban a-rèir bhuadhan diofraichte aca a leithid faide is spàirn tarraing
STR_CONFIG_SETTING_ROAD_VEHICLE_ACCELERATION_MODEL              :Modail luathachaidh nan carbadan-rathaid: {STRING}
STR_CONFIG_SETTING_ROAD_VEHICLE_ACCELERATION_MODEL_HELPTEXT     :Tagh am modail fiosaigeachd airson luathachadh nan carbadan-rathaid. Cuiridh am modail “Tùsail” an aon pheanas air a h-uile carbad air sliabh. Cuiridh am modail “Fìor-riochdail” peanas air slèibhtean is lùban a-rèir bhuadhan diofraichte aca, mar eisimpleir “spàirn tarraing”
STR_CONFIG_SETTING_TRAIN_SLOPE_STEEPNESS                        :Caisead nan slèibhtean airson trèanaichean: {STRING}
STR_CONFIG_SETTING_TRAIN_SLOPE_STEEPNESS_HELPTEXT               :Caisead aig na leacan slèibhe dha thrèanaichean. Nì luachan nas àirde an dìreadh nas dorra
STR_CONFIG_SETTING_PERCENTAGE                                   :{COMMA}%
STR_CONFIG_SETTING_ROAD_VEHICLE_SLOPE_STEEPNESS                 :Caisead nan slèibhtean airson carbadan-rathaid: {STRING}
STR_CONFIG_SETTING_ROAD_VEHICLE_SLOPE_STEEPNESS_HELPTEXT        :Caisead aig na leacan slèibhe dha charbad-rathaid. Nì luachan nas àirde an dìreadh nas dorra
STR_CONFIG_SETTING_FORBID_90_DEG                                :Bac trèanaichean is longan bho thionndadh 90°: {STRING}
STR_CONFIG_SETTING_FORBID_90_DEG_HELPTEXT                       :Tachraidh tionndadh 90 nuair a bhios slighe còmhnard is inghearach dìreach an dèidh càch a chèile, mar sin bhiodh trèan a' tionndadh le 90 ceum nuair a ruigeas i oir na leacaige an àite nan tionndaidhean àbhaisteach le 45 ceum aig co-cheanglaidhean shlighean eile. Tha seo fìor airson rèideas tionndaidh nan longan cuideachd
STR_CONFIG_SETTING_DISTANT_JOIN_STATIONS                        :Ceadaich aonadh aig stèiseanan nach eil dìreach ri taobh càch a chèile: {STRING}
STR_CONFIG_SETTING_DISTANT_JOIN_STATIONS_HELPTEXT               :Ceadaich gun tèid pàirtean a chur ri stèisean nach eil dìreach ri taobh nam pàirtean a tha ann mu thràth. Feumaidh tu Ctrl+Briogadh a chleachdadh nuair a chuireas tu na pàirtean ùra ann
STR_CONFIG_SETTING_INFLATION                                    :Atmhorachd: {STRING}
STR_CONFIG_SETTING_INFLATION_HELPTEXT                           :Cuir atmhorachd an comas san eaconamaidh is bidh cosgaisean a' dìreadh beagan nas luaithe na pàighidhean
STR_CONFIG_SETTING_MAX_BRIDGE_LENGTH                            :Faide as motha nan drochaidean: {STRING}
STR_CONFIG_SETTING_MAX_BRIDGE_LENGTH_HELPTEXT                   :Chan urrainn dhut drochaidean a thogail a tha nas fhaide na seo
STR_CONFIG_SETTING_MAX_BRIDGE_HEIGHT                            :Àirde as motha dhrochaidean: {STRING}
STR_CONFIG_SETTING_MAX_BRIDGE_HEIGHT_HELPTEXT                   :An àirde as motha gus drochaidean a thogail
STR_CONFIG_SETTING_MAX_TUNNEL_LENGTH                            :Faide as motha nan tunailean: {STRING}
STR_CONFIG_SETTING_MAX_TUNNEL_LENGTH_HELPTEXT                   :Chan urrainn dhut tunail a thogail a tha nas fhaide na seo
STR_CONFIG_SETTING_RAW_INDUSTRY_CONSTRUCTION_METHOD             :Modh togail a làimh aig prìomh ghnìomhachasan: {STRING}
STR_CONFIG_SETTING_RAW_INDUSTRY_CONSTRUCTION_METHOD_HELPTEXT    :An dòigh a thèid prìomh ghnìomhachas a stèidheachadh. Is ciall dha “Chan eil gin” nach gabh fear sam bith stèidheachadh, is ciall dha “Rùrachadh” gun gabh a mhaoineachadh ach gun tèid a thogail an àite air thuaiream air a' mhapa is ’s dòcha nach soirbhich leis, is ciall dha “Mar ghnìomhachasan eile” gun gabh gnìomhachasan bunasach togail le companaidhean a leithid ghnìomhachasan pròiseasaich an àite sam bith a thogras iad
STR_CONFIG_SETTING_RAW_INDUSTRY_CONSTRUCTION_METHOD_NONE        :Chan eil gin
STR_CONFIG_SETTING_RAW_INDUSTRY_CONSTRUCTION_METHOD_NORMAL      :Mar ghnìomhachasan eile
STR_CONFIG_SETTING_RAW_INDUSTRY_CONSTRUCTION_METHOD_PROSPECTING :Rùrachadh
STR_CONFIG_SETTING_INDUSTRY_PLATFORM                            :Raon rèidh mu thimcheall ghnìomhachasan: {STRING}
STR_CONFIG_SETTING_INDUSTRY_PLATFORM_HELPTEXT                   :Meud dhe dh'àite rèidh mu thimcheall gnìomhachais. Nì seo cinnteach gum bi rum ann mu thimcheall gnìomhachais gus slighean is mar sin air adhart a thogail
STR_CONFIG_SETTING_MULTIPINDTOWN                                :Ceadaich iomadh gnìomhachas coltach ri chèile san aon bhaile: {STRING}
STR_CONFIG_SETTING_MULTIPINDTOWN_HELPTEXT                       :Mar as trice, cha bhi baile ag iarraidh barrachd air aon fhear dhe gach seòrsa gnìomhachais. Leis an roghainn seo, faodaidh iomadh gnìomhachas dhen aon seòrsa a bhith san aon bhaile
STR_CONFIG_SETTING_SIGNALSIDE                                   :Seall comharran: {STRING}
STR_CONFIG_SETTING_SIGNALSIDE_HELPTEXT                          :Tagh taobh an t-slighe a thèid comharran a chur
STR_CONFIG_SETTING_SIGNALSIDE_LEFT                              :Taobh clì
STR_CONFIG_SETTING_SIGNALSIDE_DRIVING_SIDE                      :Taobh draibhidh
STR_CONFIG_SETTING_SIGNALSIDE_RIGHT                             :Taobh deas
STR_CONFIG_SETTING_SHOWFINANCES                                 :Seall uinneag ionmhais air deireadh a' bhliadhna: {STRING}
STR_CONFIG_SETTING_SHOWFINANCES_HELPTEXT                        :Ma tha seo air, thèid uinneag ionmhais a shealltainn air deireadh gach bliadhna ach an toir thu sùil air staid ionmhais na companaidh gu furasta
STR_CONFIG_SETTING_NONSTOP_BY_DEFAULT                           :Bidh òrduighean ùra “gun stad” gu bunasach: {STRING}
STR_CONFIG_SETTING_NONSTOP_BY_DEFAULT_HELPTEXT                  :Mar as àbhaist, stadaidh carbad aig gach stèisean air an tèid e seachad. Ma chuireas tu an roghainn seo air, draibhidh e tro na h-uile stèisean air an t-slighe dha cheann-uidhe mu dheireadh gun stad. Thoir an aire nach mìnich an roghainn seo ach an luach bunaiteach airson òrduighean ùra. Faodaidh tu fhèin òrduighean fa leth a shuidheachadh mar as toigh leat co-dhiù
STR_CONFIG_SETTING_STOP_LOCATION                                :Stadaidh òrduighean ùra aig trèanaichean aig {STRING} a' chlàir gu bunaiteach
STR_CONFIG_SETTING_STOP_LOCATION_HELPTEXT                       :Tagh far an stad trèan aig clàr gu bunaiteach. Is ciall dha “toiseach” gun stad i faisg air a' cheann a thig i a-steach, dha “meadhan” gun stad i sa mheadhan a' chlàir is dha “ceann thall” gun stad i fad air falbh bhon taobh a thig i a-steach. Thoir an aire nach mìnich an roghainn seo ach an luach bunaiteach airson òrduighean ùra. Faodaidh tu fhèin òrduighean fa leth a shuidheachadh mar as toigh leat co-dhiù
STR_CONFIG_SETTING_STOP_LOCATION_NEAR_END                       :toiseach
STR_CONFIG_SETTING_STOP_LOCATION_MIDDLE                         :meadhan
STR_CONFIG_SETTING_STOP_LOCATION_FAR_END                        :ceann thall
STR_CONFIG_SETTING_AUTOSCROLL                                   :Panaich an uinneag nuair a bhios an luchag aig oir na sgrìn: {STRING}
STR_CONFIG_SETTING_AUTOSCROLL_HELPTEXT                          :Nuair a bhios seo air, tòisichidh pùirt-seallaidh air sgroladh nuair a bhios an luchag faisg air oir na h-uinneige
STR_CONFIG_SETTING_AUTOSCROLL_DISABLED                          :À comas
STR_CONFIG_SETTING_AUTOSCROLL_MAIN_VIEWPORT_FULLSCREEN          :Prìomh-phort-seallaidh, làn-sgrìn a-mhàin
STR_CONFIG_SETTING_AUTOSCROLL_MAIN_VIEWPORT                     :Prìomh-phort-seallaidh
STR_CONFIG_SETTING_AUTOSCROLL_EVERY_VIEWPORT                    :Na h-uile port-seallaidh
STR_CONFIG_SETTING_BRIBE                                        :Ceadaich brìbeadh an ùghdarrais ionadail: {STRING}
STR_CONFIG_SETTING_BRIBE_HELPTEXT                               :Faodaidh companaidhean feuchainn ri ùghdarras ionadail a' bhaile a bhrìbeadh. Ma mhothaicheas neach-sgrùdaidh am brìbeadh, chan fhaod a' chompanaidh dad a dhèanamh tuilleadh sa bhaile fad sia mìosan
STR_CONFIG_SETTING_ALLOW_EXCLUSIVE                              :Ceadaich ceannach aig còirichean giùlain às-dùnach: {STRING}
STR_CONFIG_SETTING_ALLOW_EXCLUSIVE_HELPTEXT                     :Ma cheannaicheas companaidh còirichean giùlain às-dùnach airson baile, chan fhaigh stèiseanan (taistealaich no carago) nan co-fharpaiseach carago sam bith fad bliadhna
STR_CONFIG_SETTING_ALLOW_FUND_BUILDINGS                         :Ceadaich maoineachadh thogalaichean: {STRING}
STR_CONFIG_SETTING_ALLOW_FUND_BUILDINGS_HELPTEXT                :Faodaidh companaidhean airgead a thoirt dha bhailtean ach an tog iad taighean ùra
STR_CONFIG_SETTING_ALLOW_FUND_ROAD                              :Ceadaich maoineachadh ath-thogail rathaidean ionadail: {STRING}
STR_CONFIG_SETTING_ALLOW_FUND_ROAD_HELPTEXT                     :Faodaidh companaidhean airgead a thoirt dha bhailtean ach an tog iad rathaidean às ùr gus sabotais a dhèanamh air seirbheisean a chleachdas rathaidean a' bhaile
STR_CONFIG_SETTING_ALLOW_GIVE_MONEY                             :Ceadaich toirt airgead dha chompanaidh eile: {STRING}
STR_CONFIG_SETTING_ALLOW_GIVE_MONEY_HELPTEXT                    :Faodaidh companaidhean airgead a thoirt dha chàch a chèile sa mhodh ioma-chluicheadair
STR_CONFIG_SETTING_FREIGHT_TRAINS                               :Iomadaichear truimead carago airson giùlan thrèanaichean troma: {STRING}
STR_CONFIG_SETTING_FREIGHT_TRAINS_HELPTEXT                      :Suidhich am buaidh a bhios aig carago air na trèanaichean. Bidh e nas dorra dha thrèanaichean carago a ghiùlan le luach as àirde, gu h-àraidh air slèibhtean
STR_CONFIG_SETTING_PLANE_SPEED                                  :Factar luaiths nam plèanaichean: {STRING}
STR_CONFIG_SETTING_PLANE_SPEED_HELPTEXT                         :Suidhich luaths nam plèanaichean an coimeas ri carbadan dhe sheòrsaichean eile gus an teachd a-steach tro ghiùlan le plèanaichean a lùghdachadh
STR_CONFIG_SETTING_PLANE_SPEED_VALUE                            :1 / {COMMA}
STR_CONFIG_SETTING_PLANE_CRASHES                                :Àireamh dhe thubaistean plèana: {STRING}
STR_CONFIG_SETTING_PLANE_CRASHES_HELPTEXT                       :Suidhich an seans gun tuit plèana
STR_CONFIG_SETTING_PLANE_CRASHES_NONE                           :Cha tachair seo idir
STR_CONFIG_SETTING_PLANE_CRASHES_REDUCED                        :Ainneamh
STR_CONFIG_SETTING_PLANE_CRASHES_NORMAL                         :Àbhaisteach
STR_CONFIG_SETTING_STOP_ON_TOWN_ROAD                            :Ceadaich stèiseanan ri taobh an rathaid air rathaidean a bhuineas ri baile: {STRING}
STR_CONFIG_SETTING_STOP_ON_TOWN_ROAD_HELPTEXT                   :Ceadaich gun tèid stèiseanan ri taobh an rathaid a thogail air rathaidean a bhuineas ri baile
STR_CONFIG_SETTING_STOP_ON_COMPETITOR_ROAD                      :Ceadaich stèiseanan ri taobh an rathaid air rathaidean a bhuineas ri co-fharpaisiche: {STRING}
STR_CONFIG_SETTING_STOP_ON_COMPETITOR_ROAD_HELPTEXT             :Ceadaich gun tèid stèiseanan ri taobh an rathaid a thogail air rathaidean a bhuineas ri companaidh eile
STR_CONFIG_SETTING_DYNAMIC_ENGINES_EXISTING_VEHICLES            :{WHITE}Cha ghabh an roghainn seo atharrachadh nuair a bhios carbad ann
STR_CONFIG_SETTING_INFRASTRUCTURE_MAINTENANCE                   :Cumail suas a' bhun-structair: {STRING}
STR_CONFIG_SETTING_INFRASTRUCTURE_MAINTENANCE_HELPTEXT          :Nuair a bhios seo air, bidh cumail suas a' bhun-structair a' cosg airgid. Fàsaidh na cosgaisean nas luaithe na meud an lìonraidh, mar sin bheir an roghainn seo barrachd buaidh air companaidhean mòra

STR_CONFIG_SETTING_COMPANY_STARTING_COLOUR                      :Dath tòiseachadh na companaidh: {STRING}
STR_CONFIG_SETTING_COMPANY_STARTING_COLOUR_HELPTEXT             :Tagh dath tòiseachaidh airson na companaidh

STR_CONFIG_SETTING_NEVER_EXPIRE_AIRPORTS                        :Chan fhalbh an ùine air puirt-adhair: {STRING}
STR_CONFIG_SETTING_NEVER_EXPIRE_AIRPORTS_HELPTEXT               :Nuair a chuireas tu an roghainn seo an comas, cumaidh gach port-adhair a' dol gu bràth an dèidh a thogail

STR_CONFIG_SETTING_WARN_LOST_VEHICLE                            :Thoir rabhadh nuair a thèid carbad air chall: {STRING}
STR_CONFIG_SETTING_WARN_LOST_VEHICLE_HELPTEXT                   :Seallaidh seo brath mura tèid le carbad slighe a lorg dha cheann-uidhe
STR_CONFIG_SETTING_ORDER_REVIEW                                 :Sgrùdaich òrduighean nan carbadan: {STRING}
STR_CONFIG_SETTING_ORDER_REVIEW_HELPTEXT                        :Nuair a bhios seo air, thèid òrduighean nan carbadan ath-sgrùdadh bho àm gu àm is thèid duilgheadasan follaiseach aithris le brath naidheachd nuair a mholar e.
STR_CONFIG_SETTING_ORDER_REVIEW_OFF                             :Na sgrùdaich
STR_CONFIG_SETTING_ORDER_REVIEW_EXDEPOT                         :Sgrùdaich, ach fàg carbadan nan stad dhan dàrna taobh
STR_CONFIG_SETTING_ORDER_REVIEW_ON                              :Sgrùdaich a h-uile carbad
STR_CONFIG_SETTING_WARN_INCOME_LESS                             :Thoir rabhadh nuair a dh'adhbharaicheas carbad call airgid: {STRING}
STR_CONFIG_SETTING_WARN_INCOME_LESS_HELPTEXT                    :Nuair a bhios seo air, thèid brath a chur mur an do rinn carbad prothaid feadh bliadhna
STR_CONFIG_SETTING_NEVER_EXPIRE_VEHICLES                        :Chan fhalbh an ùine air carbadan gu bràth: {STRING}
STR_CONFIG_SETTING_NEVER_EXPIRE_VEHICLES_HELPTEXT               :Ma tha seo air, bidh a h-uile modail dhe charbad ri làimh gu bràth tuilleadh an dèidh an tionnsgnadh
STR_CONFIG_SETTING_AUTORENEW_VEHICLE                            :Fèin-nuadhaich carbad nuair a bhios e air fàs aosta: {STRING}
STR_CONFIG_SETTING_AUTORENEW_VEHICLE_HELPTEXT                   :Nuair a bhios seo air, nuair a bhios carbad air fàs ro aosta, thèid fear ùr a chur na àite gu fèin-obrachail ma dh'fhreagras e ri cumhan an fhèin-nuadhachaidh
STR_CONFIG_SETTING_AUTORENEW_MONTHS                             :Fèin-nuadhaich nuair a bhios carbad {STRING} na an aois as motha
STR_CONFIG_SETTING_AUTORENEW_MONTHS_HELPTEXT                    :An aois aig carbad a bu chòir fèin-nuadhachadh fhaighinn
STR_CONFIG_SETTING_AUTORENEW_MONTHS_VALUE_BEFORE                :{COMMA} {P mhìos mhìos mìosan mìos} nas òige
STR_CONFIG_SETTING_AUTORENEW_MONTHS_VALUE_AFTER                 :{COMMA} {P mhìos mhìos mìosan mìos} nas sine
STR_CONFIG_SETTING_AUTORENEW_MONEY                              :An t-airgead as lugha a tha a dhìth gus fèin-nuadhachadh a dhèanamh: {STRING}
STR_CONFIG_SETTING_AUTORENEW_MONEY_HELPTEXT                     :Feumaidh an uireadh dhe dh'airgid seo a bhith air fhàghail sa bhanca agad an dèidh carbad fhèin-nuadhachadh
STR_CONFIG_SETTING_ERRMSG_DURATION                              :An ùine a mhaireas brath mearachd: {STRING}
STR_CONFIG_SETTING_ERRMSG_DURATION_HELPTEXT                     :An ùine a mhaireas brath mearachd ann an uinneag dearg. Thoir an aire nach dùin cuid dhe na brathan as cudromaiche leotha fhèin is gum feum thu an toirt air falbh a làimh.
STR_CONFIG_SETTING_ERRMSG_DURATION_VALUE                        :{COMMA} {P 0 diog dhiog diogan diog}
STR_CONFIG_SETTING_HOVER_DELAY                                  :Seall gliocasan-sgrìn: {STRING}
STR_CONFIG_SETTING_HOVER_DELAY_HELPTEXT                         :Dèan dàil mus tèid gliocasan-sgrìn a shealltainn nuair a chumas mi an luchag os cionn eileamaid na h-eadar-aghaidh. Mar roghainn eile, thèid gliocasan-sgrìn nasgadh ri putan deas na luchaige ma chuireas tu an luach air 0.
STR_CONFIG_SETTING_HOVER_DELAY_VALUE                            :Cùm an luchag os a chionn fad {COMMA} {P 0 mhille-dhiog mhille-dhiog mille-dhiogan mille-dhiog}
STR_CONFIG_SETTING_HOVER_DELAY_DISABLED                         :Briogadh deas
STR_CONFIG_SETTING_POPULATION_IN_LABEL                          :Seall àireamh-shluaigh ann an leubail a' bhaile: {STRING}
STR_CONFIG_SETTING_POPULATION_IN_LABEL_HELPTEXT                 :Seall àireamh-shluaigh aig bailtean san leubail aca air a' mhapa
STR_CONFIG_SETTING_GRAPH_LINE_THICKNESS                         :Tiughad nan loidhnichean ann an grafan: {STRING}
STR_CONFIG_SETTING_GRAPH_LINE_THICKNESS_HELPTEXT                :Leud na loidhne ann an grafan. Gabhaidh loidhne thana fhaicinn nas pongaile ach tha loidhne thiugh nas fhasa fhaicinn is dathan nas fhasa a mhothachadh

STR_CONFIG_SETTING_LANDSCAPE                                    :Cruth-tìre: {STRING}
STR_CONFIG_SETTING_LANDSCAPE_HELPTEXT                           :Mìnichidh cruthan-tìre cnàmh-sgeulan bunasach a’ gheama le carago ’s riatanasan fàs nam bailtean eadar-dhealaichte. Ceadaichidh NewGRF agus sgriobtaichean geama barrachd smachd co-dhiù
STR_CONFIG_SETTING_LAND_GENERATOR                               :Gineadair tìre: {STRING}
STR_CONFIG_SETTING_LAND_GENERATOR_HELPTEXT                      :Tha an t-inneal-gintinn tùsail an eisimeil air an t-seata ghrafaigeachd thùsail agus cuiridh e cruthan stèidhichte ri chèile. Tha TerraGenesis ’na ghineadair stèidhichte air Perlin noise agus tha roghainnean smachd nas mionaidiche aige
STR_CONFIG_SETTING_LAND_GENERATOR_ORIGINAL                      :Tùsail
STR_CONFIG_SETTING_LAND_GENERATOR_TERRA_GENESIS                 :TerraGenesis
STR_CONFIG_SETTING_TERRAIN_TYPE                                 :Seòrsa a’ chrutha-thìre: {STRING}
STR_CONFIG_SETTING_TERRAIN_TYPE_HELPTEXT                        :(TerraGenesis a-mhàin) Pailteas nan cnoc
STR_CONFIG_SETTING_INDUSTRY_DENSITY                             :Dlùths nan gnìomhachasan: {STRING}
STR_CONFIG_SETTING_INDUSTRY_DENSITY_HELPTEXT                    :Suidhich an t-uiread dhe ghnìomhachasan a thèid a ghintinn ’s an ìre air a thèid an cumail rè a’ gheama
STR_CONFIG_SETTING_OIL_REF_EDGE_DISTANCE                        :Astar as motha eadar an oir is fìneadairean-ola: {STRING}
STR_CONFIG_SETTING_OIL_REF_EDGE_DISTANCE_HELPTEXT               :Cha tèid fìneadairean-ola a thogail ach faisg air crìochan a' mhapa, seo an oirthir le mapaichean eilein
STR_CONFIG_SETTING_SNOWLINE_HEIGHT                              :Àirde an loidhne sneachda: {STRING}
STR_CONFIG_SETTING_SNOWLINE_HEIGHT_HELPTEXT                     :Stiùirich an àirde air a thòisicheas an sneachd air tìr fho-artach. Bidh buaidh aig sneachd air gintinn nan gnìomhachasan agus riatanasan fàs nam bailtean
STR_CONFIG_SETTING_ROUGHNESS_OF_TERRAIN                         :Garbhachd a' chrutha-tìre: {STRING}
STR_CONFIG_SETTING_ROUGHNESS_OF_TERRAIN_HELPTEXT                :(TerraGenesis a-mhàin) Tagh dè cho pailt a bhios cnuic: Bidh cnuic gann aig tìr rèidh. Bidh pailteas dhe chnuic air tìr gharbh agus coltas ath-aithriseil air, ’s dòcha
STR_CONFIG_SETTING_ROUGHNESS_OF_TERRAIN_VERY_SMOOTH             :Glè rèidh
STR_CONFIG_SETTING_ROUGHNESS_OF_TERRAIN_SMOOTH                  :Rèidh
STR_CONFIG_SETTING_ROUGHNESS_OF_TERRAIN_ROUGH                   :Garbh
STR_CONFIG_SETTING_ROUGHNESS_OF_TERRAIN_VERY_ROUGH              :Glè gharbh
STR_CONFIG_SETTING_VARIETY                                      :Sgaoileadh caochlaidh: {STRING}
STR_CONFIG_SETTING_VARIETY_HELPTEXT                             :(TerraGenesis a-mhàin) Stiùirich am bi an dà chuid beanntan ’s tìr rèidh air a’ mhapa gus nach bi. O nach adhbharaich an roghainn seo ach tìr nas rèidhe, cuir na roghainnean eile air beanntan
STR_CONFIG_SETTING_RIVER_AMOUNT                                 :Uiread nan aibhnean: {STRING}
STR_CONFIG_SETTING_RIVER_AMOUNT_HELPTEXT                        :Tagh an t-uiread dhe h-aibhnean a thèid a ghintinn
STR_CONFIG_SETTING_TREE_PLACER                                  :Algairim ionad nan craobh: {STRING}
STR_CONFIG_SETTING_TREE_PLACER_HELPTEXT                         :Tagh sgaoileadh nan craobhan air a’ mhapa: Sgapaidh “Tùsail” na craobhan gu cunbhalach agus cuiridh “Leasaichte” ann am buidhnean iad
STR_CONFIG_SETTING_TREE_PLACER_NONE                             :Chan eil gin
STR_CONFIG_SETTING_TREE_PLACER_ORIGINAL                         :Tùsail
STR_CONFIG_SETTING_TREE_PLACER_IMPROVED                         :Leasaichte
STR_CONFIG_SETTING_ROAD_SIDE                                    :Carbadan-rathaid: {STRING}
STR_CONFIG_SETTING_ROAD_SIDE_HELPTEXT                           :Tagh an taobh air an draibhear
STR_CONFIG_SETTING_HEIGHTMAP_ROTATION                           :Cuairteachadh a' mhapa-àirde: {STRING}
STR_CONFIG_SETTING_HEIGHTMAP_ROTATION_COUNTER_CLOCKWISE         :Tuathal
STR_CONFIG_SETTING_HEIGHTMAP_ROTATION_CLOCKWISE                 :Deiseil
STR_CONFIG_SETTING_SE_FLAT_WORLD_HEIGHT                         :Ìre na h-àirde a bhios aig mapa cnàmh-sgeòil rèidh: {STRING}
STR_CONFIG_SETTING_EDGES_NOT_EMPTY                              :{WHITE}Tha co-dhiù aon leac aig oir a tuath nach eil falamh
STR_CONFIG_SETTING_EDGES_NOT_WATER                              :{WHITE}Tha co-dhiù aon leac aig oir nach eil na uisge

STR_CONFIG_SETTING_STATION_SPREAD                               :Sgaoileadh as motha aig stèisean: {STRING}
STR_CONFIG_SETTING_STATION_SPREAD_HELPTEXT                      :An raon as motha sa dh'fhaodas an aon stèisean a sgaoileadh. Thoir an aire gun dèan luachan mòra an geama nas slaodaiche
STR_CONFIG_SETTING_SERVICEATHELIPAD                             :Càraich heileacoptairean gu fèin-obrachail aig puirt-heileacoptair: {STRING}
STR_CONFIG_SETTING_SERVICEATHELIPAD_HELPTEXT                    :Càraich heileacoptairean gach turas a thèid iad air tìr, fiù ’s mura h-eil hangar aig a' phort-adhair
STR_CONFIG_SETTING_LINK_TERRAFORM_TOOLBAR                       :Ceangail am bàr-inneal crutha-tìre ri bàraichean-inneal rèile/rathaid/uisge/puirt-adhair: {STRING}
STR_CONFIG_SETTING_LINK_TERRAFORM_TOOLBAR_HELPTEXT              :Nuair a dh'fhosglas mi bàr-inneal togail airson seòrsa dhe ghiùlan, fosgail am bàr-inneal airson crutha-tìre cuideachd
STR_CONFIG_SETTING_SMALLMAP_LAND_COLOUR                         :Dath na tìre a thèid a chleachdach sa mheanbh-mhapa: {STRING}
STR_CONFIG_SETTING_SMALLMAP_LAND_COLOUR_HELPTEXT                :Dath na crutha-tìre air a' mheanbh-mhapa
STR_CONFIG_SETTING_SMALLMAP_LAND_COLOUR_GREEN                   :Uaine
STR_CONFIG_SETTING_SMALLMAP_LAND_COLOUR_DARK_GREEN              :Dorch-uaine
STR_CONFIG_SETTING_SMALLMAP_LAND_COLOUR_VIOLET                  :Purpaidh
<<<<<<< HEAD
=======
STR_CONFIG_SETTING_SCROLLMODE_RMB                               :Gluais am mapa le putan deas na luchaige
>>>>>>> 01261dae
STR_CONFIG_SETTING_SMOOTH_SCROLLING                             :Sgroladh mìn nam port-seallaidh: {STRING}
STR_CONFIG_SETTING_SMOOTH_SCROLLING_HELPTEXT                    :Tagh mar a ghluaiseas am prìomh-shealladh gu ionad sònraichte. Ma tha seo dheth, thèid leum dhan ionad a chaidh a thaghadh sa bhad
STR_CONFIG_SETTING_MEASURE_TOOLTIP                              :Seall gliocasan-sgrìn tomhais le innealan togail: {STRING}
STR_CONFIG_SETTING_MEASURE_TOOLTIP_HELPTEXT                     :Seall faide eadar leacan is diofar an àirde nuair a nì thu slaodadh fhad ’s a bhios tu a' togail rudeigin
STR_CONFIG_SETTING_LIVERIES                                     :Seall dathan a-rèir seòrsa a' charbaid: {STRING}
STR_CONFIG_SETTING_LIVERIES_HELPTEXT                            :Stiùirich cleachdadh nan dathan a-rèir seòrsa a' charbaid (seach a-rèir na companaidh)
STR_CONFIG_SETTING_LIVERIES_NONE                                :Na seall idir
STR_CONFIG_SETTING_LIVERIES_OWN                                 :Aig a' chompanaidh agam fhèin
STR_CONFIG_SETTING_LIVERIES_ALL                                 :Aig a h-uile companaidh
STR_CONFIG_SETTING_PREFER_TEAMCHAT                              :Cabadaich sgioba le <ENTER>: {STRING}
STR_CONFIG_SETTING_PREFER_TEAMCHAT_HELPTEXT                     :Tagh an dèan thu suids eadar cabadaich taobh a-staigh na companaidh is cabadaich poblach leis an iuchair <ENTER> no le <Ctrl+ENTER>
STR_CONFIG_SETTING_SCROLLWHEEL_SCROLLING                        :Giùlan a' chuibhle-sgrolaidh: {STRING}
STR_CONFIG_SETTING_SCROLLWHEEL_SCROLLING_HELPTEXT               :Cuir sgroladh an comas le cuibhle-sgrolaidh luchaige aig a bheil dà dhimeinsean
STR_CONFIG_SETTING_SCROLLWHEEL_ZOOM                             :Sùm am mapa
STR_CONFIG_SETTING_SCROLLWHEEL_SCROLL                           :Sgrolaich am mapa
STR_CONFIG_SETTING_SCROLLWHEEL_OFF                              :Na dèan dad
STR_CONFIG_SETTING_SCROLLWHEEL_MULTIPLIER                       :Luaths aig sgroladh a' mhapa leis a' chuibhle: {STRING}
STR_CONFIG_SETTING_SCROLLWHEEL_MULTIPLIER_HELPTEXT              :Tagh dè cho luath ’s a thèid sgroladh le cuibhle-sgrolaidh na luchaige
STR_CONFIG_SETTING_OSK_ACTIVATION                               :Meur-chlàr air an sgrìn: {STRING}
STR_CONFIG_SETTING_OSK_ACTIVATION_HELPTEXT                      :Tagh an dòigh sa thèid meur-chlàr fhosgladh air an sgrìn gus teacsa a chur a-steach leis an tomhaire a-mhàin. Tha seo airson uidheaman beaga gun mheur-chlàr aca fhèin
STR_CONFIG_SETTING_OSK_ACTIVATION_DISABLED                      :À comas
STR_CONFIG_SETTING_OSK_ACTIVATION_DOUBLE_CLICK                  :Briogadh dùbailte
STR_CONFIG_SETTING_OSK_ACTIVATION_SINGLE_CLICK_FOCUS            :Aon bhriogadh (le fòcas)
STR_CONFIG_SETTING_OSK_ACTIVATION_SINGLE_CLICK                  :Aon bhriogadh (sa bhad)

STR_CONFIG_SETTING_RIGHT_MOUSE_BTN_EMU                          :Riochdachadh a' bhriogaidh dheis: {STRING}
STR_CONFIG_SETTING_RIGHT_MOUSE_BTN_EMU_HELPTEXT                 :Tagh an dòigh sa thèid briogadh le putan deas na luchaige a riochdachadh
STR_CONFIG_SETTING_RIGHT_MOUSE_BTN_EMU_COMMAND                  :Command+Briogadh
STR_CONFIG_SETTING_RIGHT_MOUSE_BTN_EMU_CONTROL                  :Ctrl+Briogadh
STR_CONFIG_SETTING_RIGHT_MOUSE_BTN_EMU_OFF                      :Dheth

STR_CONFIG_SETTING_RIGHT_MOUSE_WND_CLOSE                        :Dùin an uinneag le briogadh deas: {STRING}
STR_CONFIG_SETTING_RIGHT_MOUSE_WND_CLOSE_HELPTEXT               :Dùinidh seo uinneag le briogadh deas ’na broinn. Cuiridh e à comas an gliocas-sgrìn le briogadh deas!

STR_CONFIG_SETTING_AUTOSAVE                                     :Fèin-sàbhaladh: {STRING}
STR_CONFIG_SETTING_AUTOSAVE_HELPTEXT                            :Tagh dè cho tric ’s a thèid geamannan a shàbhaladh gu fèin-obrachail

STR_CONFIG_SETTING_DATE_FORMAT_IN_SAVE_NAMES                    :Fòrmat cinn-latha {STRING} airson ainmean nan geamannan air an sàbhaladh
STR_CONFIG_SETTING_DATE_FORMAT_IN_SAVE_NAMES_HELPTEXT           :Fòrmat a' chinn-latha ann an ainmean faidhle nan geamannan air an sàbhaladh
STR_CONFIG_SETTING_DATE_FORMAT_IN_SAVE_NAMES_LONG               :fada (31d Dùbh 2008)
STR_CONFIG_SETTING_DATE_FORMAT_IN_SAVE_NAMES_SHORT              :goirid (31-12-2008)
STR_CONFIG_SETTING_DATE_FORMAT_IN_SAVE_NAMES_ISO                :ISO (2008-12-31)

STR_CONFIG_SETTING_PAUSE_ON_NEW_GAME                            :Cuir geamannan air ùr-thòiseachadh nan stad gu fèin-obrachail: {STRING}
STR_CONFIG_SETTING_PAUSE_ON_NEW_GAME_HELPTEXT                   :Nuair a bhios seo air, stadaidh an geama gu fèin-obrachail nuair a thòisicheas tu geama ùr. Bheir seo cothrom dhut gus am mapa a sgrùdadh air do shocair
STR_CONFIG_SETTING_COMMAND_PAUSE_LEVEL                          :Na tha ceadaichte nuair a bhios an geama na stad: {STRING}
STR_CONFIG_SETTING_COMMAND_PAUSE_LEVEL_HELPTEXT                 :Tagh na gnìomhan a bhios ceadaichte nuair a bhios ann geama na stad
STR_CONFIG_SETTING_COMMAND_PAUSE_LEVEL_NO_ACTIONS               :Na ceadaich gnìomh sam bith
STR_CONFIG_SETTING_COMMAND_PAUSE_LEVEL_ALL_NON_CONSTRUCTION     :A h-uile gnìomh ach togail
STR_CONFIG_SETTING_COMMAND_PAUSE_LEVEL_ALL_NON_LANDSCAPING      :A h-uile gnìomh ach atharrachadh a' chrutha-tìre
STR_CONFIG_SETTING_COMMAND_PAUSE_LEVEL_ALL_ACTIONS              :Na h-uile gnìomh
STR_CONFIG_SETTING_ADVANCED_VEHICLE_LISTS                       :Cleachd buidhnean air liosta nan carbadan: {STRING}
STR_CONFIG_SETTING_ADVANCED_VEHICLE_LISTS_HELPTEXT              :Cuir liostaichean adhartach nan carbadan an comas gus carbadan a chur ann am buidhnean
STR_CONFIG_SETTING_LOADING_INDICATORS                           :Seall taisbeanairean luchdaidh: {STRING}
STR_CONFIG_SETTING_LOADING_INDICATORS_HELPTEXT                  :Tagh an tèid taisbeanairean luchdaidh a shealltainn os cionn charbadan a bhios a' luchdadh no dì-luchdadh
STR_CONFIG_SETTING_TIMETABLE_IN_TICKS                           :Seall an clàr-ama ann an diogan seach làithean: {STRING}
STR_CONFIG_SETTING_TIMETABLE_IN_TICKS_HELPTEXT                  :Seall na h-ùinean siubhail ann an clàran-ama le diogan geama seach làithean
STR_CONFIG_SETTING_TIMETABLE_SHOW_ARRIVAL_DEPARTURE             :Seall àm ruigsinn is falbh air clàran-ama: {STRING}
STR_CONFIG_SETTING_TIMETABLE_SHOW_ARRIVAL_DEPARTURE_HELPTEXT    :Seall na h-amannan ruigsinn is falbh air a bheilear an dùil air clàran-ama
STR_CONFIG_SETTING_QUICKGOTO                                    :Cruthachadh luath aig òrduighean charbadan:{STRING}
STR_CONFIG_SETTING_QUICKGOTO_HELPTEXT                           :Ro-thagh an cùrsair “rach gu” nuair a thèid uinneag nan òrduighean fhosgladh
STR_CONFIG_SETTING_DEFAULT_RAIL_TYPE                            :Seòrsa rèile bunaiteach (le geama ùr/air ùr-luchdadh): {STRING}
STR_CONFIG_SETTING_DEFAULT_RAIL_TYPE_HELPTEXT                   :An seòrsa rèile a thèid a thaghadh nuair a bhios geama ùr air a thòiseachadh no geama air luchdadh. Taghaidh “Seòrsa as sine” an seòrsa as sine dhe rèile, “Seòrsa as ùire” an seòrsa as ùire a tha ri làimh is “Ga chleachdadh mar as trice” an seòrsa a tha thu a' cleachdadh mar as trice an-dràsta
STR_CONFIG_SETTING_DEFAULT_RAIL_TYPE_FIRST                      :Seòrsa as sine
STR_CONFIG_SETTING_DEFAULT_RAIL_TYPE_LAST                       :Seòrsa as ùire
STR_CONFIG_SETTING_DEFAULT_RAIL_TYPE_MOST_USED                  :Ga chleachdadh mar as trice
STR_CONFIG_SETTING_SHOW_TRACK_RESERVATION                       :Seall slighean-rèile glèidhte: {STRING}
STR_CONFIG_SETTING_SHOW_TRACK_RESERVATION_HELPTEXT              :Cuiridh seo dath eile air slighean glèidhte gus cuideachadh le duilgheadasan gun diùlt trèan dol a-steach dha bhlocaichean stèidhichte air slighean
STR_CONFIG_SETTING_PERSISTENT_BUILDINGTOOLS                     :Cùm innealan togail gnìomhach an dèidh an cleachdaidh: {STRING}
STR_CONFIG_SETTING_PERSISTENT_BUILDINGTOOLS_HELPTEXT            :Cùm na h-innealan togail airson drochaidean, tunailean agus msaa. fosgailte nuair a chaidh an cleachdadh
STR_CONFIG_SETTING_EXPENSES_LAYOUT                              :Cuir cosgaisean ann am buidhnean ann an uinneag maoin na companaidh: {STRING}
STR_CONFIG_SETTING_EXPENSES_LAYOUT_HELPTEXT                     :Tagh a' cho-dhealbhachd airson uinneag maoin na companaidh

STR_CONFIG_SETTING_SOUND_TICKER                                 :Cinn-naidheachd: {STRING}
STR_CONFIG_SETTING_SOUND_TICKER_HELPTEXT                        :Cluich fuaim airson gearr-chunntasan naidheachd
STR_CONFIG_SETTING_SOUND_NEWS                                   :Pàipear-naidheachd: {STRING}
STR_CONFIG_SETTING_SOUND_NEWS_HELPTEXT                          :Cluich fuaim nuair a thèid pàipear-naidheachd a shealltainn
STR_CONFIG_SETTING_SOUND_NEW_YEAR                               :Deireadh a' bhliadhna: {STRING}
STR_CONFIG_SETTING_SOUND_NEW_YEAR_HELPTEXT                      :Cluich èifeachd fuaime air deireadh gach bliadhna nuair a thèid dèanadas na companaidh airson a' bhliadhna a dh'fhalbh a shealltainn
STR_CONFIG_SETTING_SOUND_CONFIRM                                :Togail: {STRING}
STR_CONFIG_SETTING_SOUND_CONFIRM_HELPTEXT                       :Cluich èifeachd fuaime nuair a thèid rudeigin a thogail gu soirbheachail is le gnìomhan eile
STR_CONFIG_SETTING_SOUND_CLICK                                  :Brùthadh phutanan: {STRING}
STR_CONFIG_SETTING_SOUND_CLICK_HELPTEXT                         :Dèan bìd le brùthadh phutanan
STR_CONFIG_SETTING_SOUND_DISASTER                               :Dunaidh/tubaistean: {STRING}
STR_CONFIG_SETTING_SOUND_DISASTER_HELPTEXT                      :Cluich èifeachd fuaime le dunaidh no tubaist
STR_CONFIG_SETTING_SOUND_VEHICLE                                :Carbadan: {STRING}
STR_CONFIG_SETTING_SOUND_VEHICLE_HELPTEXT                       :Cluich èifeachdan fuaime nan carbadan
STR_CONFIG_SETTING_SOUND_AMBIENT                                :Àrainneachd: {STRING}
STR_CONFIG_SETTING_SOUND_AMBIENT_HELPTEXT                       :Cluich èifeachdan fuaime àrainneachd a' chrutha-tìre, nan gnìomhachasan is nam bailtean

STR_CONFIG_SETTING_DISABLE_UNSUITABLE_BUILDING                  :Cuir togail a' bhun-structair à comas mura h-eil carbad iomchaidh ri làimh: {STRING}
STR_CONFIG_SETTING_DISABLE_UNSUITABLE_BUILDING_HELPTEXT         :Ma tha seo air, chan eil bun-structar ri làimh ach ma tha carbad freagarrach ri làimh cuideachd. Mar sin, cha chaill thu àm is airgead air bun-structar gun fheum
STR_CONFIG_SETTING_MAX_TRAINS                                   :An t-uiread as motha dhe thrèanaichean airson gach companaidh: {STRING}
STR_CONFIG_SETTING_MAX_TRAINS_HELPTEXT                          :An àireamh as motha dhe thrèanaichean a dh'fhaodas a bhith aig gach companaidh
STR_CONFIG_SETTING_MAX_ROAD_VEHICLES                            :An t-uiread as motha dhe charbadan-rathaid airson gach companaidh: {STRING}
STR_CONFIG_SETTING_MAX_ROAD_VEHICLES_HELPTEXT                   :An àireamh as motha dhe charbadan-rathaid a dh'fhaodas a bhith aig gach companaidh
STR_CONFIG_SETTING_MAX_AIRCRAFT                                 :An t-uiread as motha dhe charbadan-adhair airson gach companaidh: {STRING}
STR_CONFIG_SETTING_MAX_AIRCRAFT_HELPTEXT                        :An àireamh as motha dhe charbadan-adhair a dh'fhaodas a bhith aig gach companaidh
STR_CONFIG_SETTING_MAX_SHIPS                                    :An t-uiread as motha dhe longan airson gach companaidh: {STRING}
STR_CONFIG_SETTING_MAX_SHIPS_HELPTEXT                           :An àireamh as motha dhe longan a dh'fhaodas a bhith aig gach companaidh

STR_CONFIG_SETTING_AI_BUILDS_TRAINS                             :Cuir trèanaichean à comas airson a' choimpiutair: {STRING}
STR_CONFIG_SETTING_AI_BUILDS_TRAINS_HELPTEXT                    :Ma tha seo air, chan urrainn dha chluicheadairean coimpiutair trèanaichean a thogail
STR_CONFIG_SETTING_AI_BUILDS_ROAD_VEHICLES                      :Cuir carbadan-rathaid à comas airson a' choimpiutair: {STRING}
STR_CONFIG_SETTING_AI_BUILDS_ROAD_VEHICLES_HELPTEXT             :Ma tha seo air, chan urrainn dha chluicheadairean coimpiutair carbadan-rathaid a thogail
STR_CONFIG_SETTING_AI_BUILDS_AIRCRAFT                           :Cuir carbadan-adhair à comas airson a' choimpiutair: {STRING}
STR_CONFIG_SETTING_AI_BUILDS_AIRCRAFT_HELPTEXT                  :Ma tha seo air, chan urrainn dha chluicheadairean coimpiutair carbadan-adhair a thogail
STR_CONFIG_SETTING_AI_BUILDS_SHIPS                              :Cuir longan à comas airson a' choimpiutair: {STRING}
STR_CONFIG_SETTING_AI_BUILDS_SHIPS_HELPTEXT                     :Ma tha seo air, chan urrainn dha chluicheadairean coimpiutair longan a thogail

STR_CONFIG_SETTING_AI_PROFILE                                   :Pròifil nan roghainnean bunaiteach: {STRING}
STR_CONFIG_SETTING_AI_PROFILE_HELPTEXT                          :Tagh pròifil nan roghainnean a thèid a chleachdadh airson IFan air thuaiream no airson luachan tòiseachaidh nuair a thèid IF no sgriobt geama ùr a chur ris
STR_CONFIG_SETTING_AI_PROFILE_EASY                              :Furasta
STR_CONFIG_SETTING_AI_PROFILE_MEDIUM                            :Meadhanach
STR_CONFIG_SETTING_AI_PROFILE_HARD                              :Doirbh

STR_CONFIG_SETTING_AI_IN_MULTIPLAYER                            :Ceadaich IFan sa mhodh ioma-chluicheadair: {STRING}
STR_CONFIG_SETTING_AI_IN_MULTIPLAYER_HELPTEXT                   :Ceadaich gun gabh cluicheadairean coimpiutair IF pàirt an an geamannan ioma-chluicheadair
STR_CONFIG_SETTING_SCRIPT_MAX_OPCODES                           :Àireamh dhe dh'opcodes mus tèid sgriobt a chur na dhàil: {STRING}
STR_CONFIG_SETTING_SCRIPT_MAX_OPCODES_HELPTEXT                  :An àireamh as motha dhe cheuman àireamhachaidh as urrainn dha sgriobt a dhèanamh san aon chuairt

STR_CONFIG_SETTING_SERVINT_ISPERCENT                            :Tha tricead a' chàraidh ann an ceudadan: {STRING}
STR_CONFIG_SETTING_SERVINT_ISPERCENT_HELPTEXT                   :Tagh an tèid carbad a chur gus obair-chàraidh fhaighinn a-rèir an turais mu dheireadh a fhuair iad càradh air no nuair a bhios earbsachd air lùghdachadh le ceudad sònraichte dhen earbsachd as motha
STR_CONFIG_SETTING_SERVINT_TRAINS                               :Tricead bunaiteach na h-obrach-càraidh air trèanaichean: {STRING}
STR_CONFIG_SETTING_SERVINT_TRAINS_HELPTEXT                      :Tagh dè cho tric ’s a thèid obair-chàraidh a dhèanamh air carbadan-rèile ùra mura deach tricead a’ chàraidh sònraichte a shuidheachadh airson a' charbaid
STR_CONFIG_SETTING_SERVINT_VALUE                                :{COMMA}{NBSP}{P 0 latha latha làithean latha}/%
STR_CONFIG_SETTING_SERVINT_DISABLED                             :À comas
STR_CONFIG_SETTING_SERVINT_ROAD_VEHICLES                        :Tricead bunaiteach na h-obrach-càraidh air carbadan-rathaid: {STRING}
STR_CONFIG_SETTING_SERVINT_ROAD_VEHICLES_HELPTEXT               :Tagh dè cho tric ’s a thèid obair-chàraidh a dhèanamh air carbadan-rathaid ùra mura deach tricead a’ chàraidh sònraichte a shuidheachadh airson a' charbaid
STR_CONFIG_SETTING_SERVINT_AIRCRAFT                             :Tricead bunaiteach na h-obrach-càraidh air carbadan-adhair: {STRING}
STR_CONFIG_SETTING_SERVINT_AIRCRAFT_HELPTEXT                    :Tagh dè cho tric ’s a thèid obair-chàraidh a dhèanamh air carbadan-adhair ùra mura deach tricead a’ chàraidh sònraichte a shuidheachadh airson a' charbaid
STR_CONFIG_SETTING_SERVINT_SHIPS                                :Tricead bunaiteach na h-obrach-càraidh air longan: {STRING}
STR_CONFIG_SETTING_SERVINT_SHIPS_HELPTEXT                       :Tagh dè cho tric ’s a thèid obair-chàraidh a dhèanamh air longan ùra mura deach tricead a’ chàraidh sònraichte a shuidheachadh airson na luinge
STR_CONFIG_SETTING_NOSERVICE                                    :Cuir obair-chàraidh à comas ma chaidh briseadh a chur gu “Cha tachair seo idir”: {STRING}
STR_CONFIG_SETTING_NOSERVICE_HELPTEXT                           :Ma tha seo air, chan fhaigh carbadan obair-chàraidh mur urrainn dhaibh briseadh
STR_CONFIG_SETTING_WAGONSPEEDLIMITS                             :Cuir crìochan-luaiths nan carbadan-rèile an comas: {STRING}
STR_CONFIG_SETTING_WAGONSPEEDLIMITS_HELPTEXT                    :Ma tha seo air, cleachd crìochan-luaiths nan carbadan cuideachd gus an luaths as motha aig trèan a shuidheachadh
STR_CONFIG_SETTING_DISABLE_ELRAILS                              :Cuir rèilean dealain à comas: {STRING}
STR_CONFIG_SETTING_DISABLE_ELRAILS_HELPTEXT                     :Ma tha seo air, cha leig thu leas slighean dealain a thogail gus einnseanan dealain a chleachdadh orra

STR_CONFIG_SETTING_NEWS_ARRIVAL_FIRST_VEHICLE_OWN               :Tha a' chiad carbad air stèisean a' chluicheadair a ruigsinn: {STRING}
STR_CONFIG_SETTING_NEWS_ARRIVAL_FIRST_VEHICLE_OWN_HELPTEXT      :Seall pàipear-naidheachd nuair a bhios a' chiad carbad air stèisean ùr a' chluicheadair a ruigsinn
STR_CONFIG_SETTING_NEWS_ARRIVAL_FIRST_VEHICLE_OTHER             :Tha a' chiad carbad air stèisean aig co-fharpaisiche a ruigsinn: {STRING}
STR_CONFIG_SETTING_NEWS_ARRIVAL_FIRST_VEHICLE_OTHER_HELPTEXT    :Seall pàipear-naidheachd nuair a bhios a' chiad carbad air stèisean ùr aig co-fharpaisiche a ruigsinn
STR_CONFIG_SETTING_NEWS_ACCIDENTS_DISASTERS                     :Tubaistean / dunaidh: {STRING}
STR_CONFIG_SETTING_NEWS_ACCIDENTS_DISASTERS_HELPTEXT            :Seall pàipear-naidheachd nuair a thachras tubaist no dunaidh
STR_CONFIG_SETTING_NEWS_COMPANY_INFORMATION                     :Fiosrachadh na companaidh: {STRING}
STR_CONFIG_SETTING_NEWS_COMPANY_INFORMATION_HELPTEXT            :Seall pàipear-naidheachd nuair thèid companaidh ùr a stèidheachadh no nuair a bhios companaidh fo chunnart brisidh
STR_CONFIG_SETTING_NEWS_INDUSTRY_OPEN                           :Gnìomhachas ùr air fhosgladh: {STRING}
STR_CONFIG_SETTING_NEWS_INDUSTRY_OPEN_HELPTEXT                  :Seall pàipear-naidheachd nuair a dh'fhosglas gnìomhachas ùr
STR_CONFIG_SETTING_NEWS_INDUSTRY_CLOSE                          :Gnìomhachas air a dhùnadh: {STRING}
STR_CONFIG_SETTING_NEWS_INDUSTRY_CLOSE_HELPTEXT                 :Seall pàipear-naidheachd nuair a thèid gnìomhachas a dhùnadh
STR_CONFIG_SETTING_NEWS_ECONOMY_CHANGES                         :Atharraichean an eaconamaidh: {STRING}
STR_CONFIG_SETTING_NEWS_ECONOMY_CHANGES_HELPTEXT                :Seall pàipear-naidheachd nuair a dh'atharraicheas eaconamaidh na cruinne
STR_CONFIG_SETTING_NEWS_INDUSTRY_CHANGES_COMPANY                :Atharraichean saothrachaidh aig gnìomhachasan a tha gam frithealadh leis a' chompanaidh: {STRING}
STR_CONFIG_SETTING_NEWS_INDUSTRY_CHANGES_COMPANY_HELPTEXT       :Seall pàipear-naidheachd nuair a dh'atharraicheas ìre saothrachaidh aig gnìomhachas a tha ga fhrithealadh leis a' chompanaidh agad
STR_CONFIG_SETTING_NEWS_INDUSTRY_CHANGES_OTHER                  :Atharraichean saothrachaidh aig gnìomhachasan a tha gam frithealadh le co-fharpaisiche: {STRING}
STR_CONFIG_SETTING_NEWS_INDUSTRY_CHANGES_OTHER_HELPTEXT         :Seall pàipear-naidheachd nuair a dh'atharraicheas ìre saothrachaidh aig gnìomhachas a tha ga fhrithealadh le co-fharpaisiche
STR_CONFIG_SETTING_NEWS_INDUSTRY_CHANGES_UNSERVED               :Atharraichean saothrachaidh aig gnìomhachasan eile: {STRING}
STR_CONFIG_SETTING_NEWS_INDUSTRY_CHANGES_UNSERVED_HELPTEXT      :Seall pàipear-naidheachd nuair a dh'atharraicheas ìre saothrachaidh aig gnìomhachas nach eil ga fhrithealadh le companaidh sam bith
STR_CONFIG_SETTING_NEWS_ADVICE                                  :Comhairlean / fiosrachadh mu charbadan a' chompanaidh: {STRING}
STR_CONFIG_SETTING_NEWS_ADVICE_HELPTEXT                         :Seall brathan mu charbadan a bu chòir dhut an aire a thoirt orra
STR_CONFIG_SETTING_NEWS_NEW_VEHICLES                            :Carbadan ùra: {STRING}
STR_CONFIG_SETTING_NEWS_NEW_VEHICLES_HELPTEXT                   :Seall pàipear-naidheachd nuair a bhios seòrsa dhe charbad ùr ri làimh
STR_CONFIG_SETTING_NEWS_CHANGES_ACCEPTANCE                      :Atharraichean air a' charago a gabhar ris: {STRING}
STR_CONFIG_SETTING_NEWS_CHANGES_ACCEPTANCE_HELPTEXT             :Seall brathan mu stèiseanan a dh'atharraich dè an carago a ghabhas iad ris
STR_CONFIG_SETTING_NEWS_SUBSIDIES                               :Tarrailean: {STRING}
STR_CONFIG_SETTING_NEWS_SUBSIDIES_HELPTEXT                      :Seall pàipear-naidheachd mu thachartasan co-cheangailte ri tarrailean
STR_CONFIG_SETTING_NEWS_GENERAL_INFORMATION                     :Fiosrachadh coitcheann: {STRING}
STR_CONFIG_SETTING_NEWS_GENERAL_INFORMATION_HELPTEXT            :Seall pàipear-naidheachd mu thachartasan coitcheann a leithid ceannach aig còirichean às-dùnach no maoineachadh air ath-thogail rathaidean

STR_CONFIG_SETTING_NEWS_MESSAGES_OFF                            :Dheth
STR_CONFIG_SETTING_NEWS_MESSAGES_SUMMARY                        :Gearr-chunntas
STR_CONFIG_SETTING_NEWS_MESSAGES_FULL                           :Slàn

STR_CONFIG_SETTING_COLOURED_NEWS_YEAR                           :Nochdaidh naidheachdan dathte ann an: {STRING}
STR_CONFIG_SETTING_COLOURED_NEWS_YEAR_HELPTEXT                  :Am bliadhna a thèid pàipear-naidheachd dathte a chlò-bhualadh a' chiad turas. Bidh na pàipearan-naidheachd ann an dubh is geal roimhe seo
STR_CONFIG_SETTING_STARTING_YEAR                                :Bliadhna tòiseachaidh: {STRING}
STR_CONFIG_SETTING_SMOOTH_ECONOMY                               :Cuir eaconamaidh rèidh an comas (atharraichean nas trice is nas beaga): {STRING}
STR_CONFIG_SETTING_SMOOTH_ECONOMY_HELPTEXT                      :Ma tha seo air, atharraichidh saothrachadh nan gnìomhachasan nas trice is le ceuman nas lugha. Chan eil buaidh aig seo air seòrsaichean gnìomhachais a chaidh a sholar le NewGRF mar as trice
STR_CONFIG_SETTING_ALLOW_SHARES                                 :Ceadaich gun tèid stoca a cheannach bho chompanaidhean eile: {STRING}
STR_CONFIG_SETTING_ALLOW_SHARES_HELPTEXT                        :Ma tha seo air, ’s urrainn dhut stocan chompanaidhean a cheannach is a reic. Cha bhi stoca ri làimh ach aig companaidhean aig a bheil aois shònraichte
STR_CONFIG_SETTING_FEEDER_PAYMENT_SHARE                         :A' cheudad dhen phrothaid a gheibh carbadan le tar-aiseag carago: {STRING}
STR_CONFIG_SETTING_FEEDER_PAYMENT_SHARE_HELPTEXT                :A' cheudad dhen phrothaid a gheibh carbadan airson na slighe a shiubhlas iad nuair a nì iad tar-aiseag. Bheir seo barrachd smachd air an teachd a-steach dhut
STR_CONFIG_SETTING_DRAG_SIGNALS_DENSITY                         :Le slaodadh, cuir comharra gach: {STRING}
STR_CONFIG_SETTING_DRAG_SIGNALS_DENSITY_HELPTEXT                :Tagh an t-astar eadar comharran a thèid a thogail air slighe is an t-ath-chnap-starra (comharra, gobhal) nuair a bhios comharran gan slaodadh
STR_CONFIG_SETTING_DRAG_SIGNALS_DENSITY_VALUE                   :{COMMA} {P 0 leac leac leacan leac}
STR_CONFIG_SETTING_DRAG_SIGNALS_FIXED_DISTANCE                  :Le slaodadh, cùm astar co-ionnan eadar comharran: {STRING}
STR_CONFIG_SETTING_DRAG_SIGNALS_FIXED_DISTANCE_HELPTEXT         :Tagh an giùlan aig cur nan comharran nuair a thèid comharran a shlaodadh le Ctrl. Ma tha seo dheth, thèid comharran a chur gach taobh tunail no drochaide gus slighean fada gun chomharran a sheachnadh. Ma tha seo air, thèid comharran a chur gach n-mh leac agus nì seo co-thaobhadh aig comharran air slighean co-shìnte nas fhasa
STR_CONFIG_SETTING_SEMAPHORE_BUILD_BEFORE_DATE                  :Tog saimeaforean gu fèin-obrachail ro: {STRING}
STR_CONFIG_SETTING_SEMAPHORE_BUILD_BEFORE_DATE_HELPTEXT         :Tagh am bliadhna a thèid comharran dealain a chleachdadh airson slighean. Ron bhliadhna seo, thèid comharran neo-dhealanach a chleachdadh (tha an dearbh ghiùlan aca ach coltas eadar-dhealaichte orra)
STR_CONFIG_SETTING_ENABLE_SIGNAL_GUI                            :Cuir eadar-aghaidh nan comharran an comas: {STRING}
STR_CONFIG_SETTING_ENABLE_SIGNAL_GUI_HELPTEXT                   :Seall uinneag gus an seòrsa dhe chomharra a thogas tu a thaghadh seach dol tro na seòrsaichean dhe chomharran às aonais uinneige le Ctrl+briogadh air togail chomharran
STR_CONFIG_SETTING_DEFAULT_SIGNAL_TYPE                          :An seòrsa dhe chomharra a thèid a thogail a ghnàth: {STRING}
STR_CONFIG_SETTING_DEFAULT_SIGNAL_TYPE_HELPTEXT                 :An seòrsa bunaiteach dhe chomharra a thèid a chleachdadh
STR_CONFIG_SETTING_DEFAULT_SIGNAL_NORMAL                        :Comharran bacaidh
STR_CONFIG_SETTING_DEFAULT_SIGNAL_PBS                           :Comharran slighe
STR_CONFIG_SETTING_DEFAULT_SIGNAL_PBSOWAY                       :Comharran aon-shligheach
STR_CONFIG_SETTING_CYCLE_SIGNAL_TYPES                           :Cuairtich tro na seòrsaichean comharra: {STRING}
STR_CONFIG_SETTING_CYCLE_SIGNAL_TYPES_HELPTEXT                  :Tagh dè na seòrsaichean dhe chomharra a thèid a chuairteachadh tromhpa nuair a thèid briogadh le Ctrl air togail comharra leis an inneal togail chomharran
STR_CONFIG_SETTING_CYCLE_SIGNAL_NORMAL                          :Comharran bacaidh a-mhàin
STR_CONFIG_SETTING_CYCLE_SIGNAL_PBS                             :Comharran slighe a-mhàin
STR_CONFIG_SETTING_CYCLE_SIGNAL_ALL                             :Na h-uile

STR_CONFIG_SETTING_TOWN_LAYOUT                                  :Co-dhealbhachd nan rathaidean airson bailtean ùra: {STRING}
STR_CONFIG_SETTING_TOWN_LAYOUT_HELPTEXT                         :Co-dhealbhachd airson nan rathaidean ann am bailtean ùra
STR_CONFIG_SETTING_TOWN_LAYOUT_DEFAULT                          :Tùsail
STR_CONFIG_SETTING_TOWN_LAYOUT_BETTER_ROADS                     :Rathaidean as fhearr
STR_CONFIG_SETTING_TOWN_LAYOUT_2X2_GRID                         :Griod 2x2
STR_CONFIG_SETTING_TOWN_LAYOUT_3X3_GRID                         :Griod 3x3
STR_CONFIG_SETTING_TOWN_LAYOUT_RANDOM                           :Air thuaiream
STR_CONFIG_SETTING_ALLOW_TOWN_ROADS                             :Faodaidh bailtean rathaidean a thogail: {STRING}
STR_CONFIG_SETTING_ALLOW_TOWN_ROADS_HELPTEXT                    :Ceadaich dha bhailtean gun tog iad rathaidean ach am fàs iad. Cuir seo à comas gus ùghdarrasan nam bailtean a bhacadh bho thogail rathaidean dhaibh fhèin
STR_CONFIG_SETTING_ALLOW_TOWN_LEVEL_CROSSINGS                   :Ceadaich dha bhailtean staranan-rèile a thogail: {STRING}
STR_CONFIG_SETTING_ALLOW_TOWN_LEVEL_CROSSINGS_HELPTEXT          :Ma tha seo air, faodaidh bailtean staranan-rèile a thogail
STR_CONFIG_SETTING_NOISE_LEVEL                                  :Ceadaich dha bhailtean smachd a chumail air an fhuaim a dh'adhbharaicheas puirt-adhair: {STRING}
STR_CONFIG_SETTING_NOISE_LEVEL_HELPTEXT                         :Ma tha an roghainn seo à comas, faodaidh dà phort-adhair a bhith san aon bhaile. Nuair a bhios an roghainn seo air, bidh cuingeachadh air an àireamh dhe phuirt-adhair a-rèir na fuaime a dh'fhulaingeas am baile na chrochas air meud an t-sluaigh is air meud is astar a' phuirt-adhair
STR_CONFIG_SETTING_TOWN_FOUNDING                                :Stèidheachadh bhailtean sa gheama: {STRING}
STR_CONFIG_SETTING_TOWN_FOUNDING_HELPTEXT                       :Ma tha an roghainn seo air, faodaidh cluicheadairean bailtean ùra a stèidheachadh sa gheama
STR_CONFIG_SETTING_TOWN_FOUNDING_FORBIDDEN                      :Toirmisgte
STR_CONFIG_SETTING_TOWN_FOUNDING_ALLOWED                        :Ceadaichte
STR_CONFIG_SETTING_TOWN_FOUNDING_ALLOWED_CUSTOM_LAYOUT          :Ceadaichte, co-dhealbhachd a' bhaile ghnàthaichte

STR_CONFIG_SETTING_EXTRA_TREE_PLACEMENT                         :Cur nan craobh sa gheama: {STRING}
STR_CONFIG_SETTING_EXTRA_TREE_PLACEMENT_HELPTEXT                :Cùm smachd air na craobhan a nochdas sa gheama air thuaiream. Dh'fhaoidte gun toir seo buaidh air gnìomhachasan a tha an eisimeil fàs nan craobhan a leithid muileannan-fiodha
STR_CONFIG_SETTING_EXTRA_TREE_PLACEMENT_NONE                    :Chan eil gin {RED}(brisidh seo muileannan-fiodha)
STR_CONFIG_SETTING_EXTRA_TREE_PLACEMENT_RAINFOREST              :Ann an coilltean-uisge a-mhàin
STR_CONFIG_SETTING_EXTRA_TREE_PLACEMENT_ALL                     :Àite sam bith

STR_CONFIG_SETTING_TOOLBAR_POS                                  :Ionad a' phrìomh bhàir-inneal: {STRING}
STR_CONFIG_SETTING_TOOLBAR_POS_HELPTEXT                         :Ionad còmhnard a' phrìomh bhàir-inneal air barr na sgrìn
STR_CONFIG_SETTING_STATUSBAR_POS                                :Ionad a' bhàir-staide: {STRING}
STR_CONFIG_SETTING_STATUSBAR_POS_HELPTEXT                       :Ionad còmhnard a' bhàir-staide aig bonn na sgrìn
STR_CONFIG_SETTING_SNAP_RADIUS                                  :Rèideas greimeachaidh nan uinneag: {STRING}
STR_CONFIG_SETTING_SNAP_RADIUS_HELPTEXT                         :An t-astar eadar dà uinneag mus tèid an uinneag a tha thu a' gluasad a cho-thaobhadh ri uinneag faisg oirre
STR_CONFIG_SETTING_SNAP_RADIUS_VALUE                            :{COMMA} {P 0 phiogsail phiogsail piogsailean piogsail}
STR_CONFIG_SETTING_SNAP_RADIUS_DISABLED                         :À comas
STR_CONFIG_SETTING_SOFT_LIMIT                                   :An àireamh as motha dhe dh'uinneagan nach eil steigeach: {STRING}
STR_CONFIG_SETTING_SOFT_LIMIT_HELPTEXT                          :An àireamh as motha dhe dh'uinneagan fosgailte nach eil steigeach nach tèid a dhùnadh gu fèin-obrachail gus àite a chruthachadh airson uinneagan ùra
STR_CONFIG_SETTING_SOFT_LIMIT_VALUE                             :{COMMA}
STR_CONFIG_SETTING_SOFT_LIMIT_DISABLED                          :à comas
STR_CONFIG_SETTING_ZOOM_MIN                                     :Leibheil sùmaidh a-steach as àirde: {STRING}
STR_CONFIG_SETTING_ZOOM_MIN_HELPTEXT                            :An leibheil as àirde as urrainn dhut sùmadh a-steach ann am port-seallaidh. Thoir an aire gum bi barrachd cuimhne a dhìth ort ma cheadaicheas tu leibheilean sùmaidh nas àirde
STR_CONFIG_SETTING_ZOOM_MAX                                     :Leibheil sùmaidh a-mach as àirde: {STRING}
STR_CONFIG_SETTING_ZOOM_MAX_HELPTEXT                            :An leibheil as àirde as urrainn dhut sùmadh a-mach ann am port-seallaidh. Dh'fhaoidte gun adhbharaich leibheilean sùmaidh a-mach a tha ro àird dàil
STR_CONFIG_SETTING_ZOOM_LVL_MIN                                 :4x
STR_CONFIG_SETTING_ZOOM_LVL_IN_2X                               :2x
STR_CONFIG_SETTING_ZOOM_LVL_NORMAL                              :Àbhaisteach
STR_CONFIG_SETTING_ZOOM_LVL_OUT_2X                              :2x
STR_CONFIG_SETTING_ZOOM_LVL_OUT_4X                              :4x
STR_CONFIG_SETTING_ZOOM_LVL_OUT_8X                              :8x
STR_CONFIG_SETTING_TOWN_GROWTH                                  :Luaths fàs nam bailtean: {STRING}
STR_CONFIG_SETTING_TOWN_GROWTH_HELPTEXT                         :Suidhich dè cho luath ’s a dh'fhàsas bailtean
STR_CONFIG_SETTING_TOWN_GROWTH_NONE                             :Gun fhàs idir
STR_CONFIG_SETTING_TOWN_GROWTH_SLOW                             :Slaodach
STR_CONFIG_SETTING_TOWN_GROWTH_NORMAL                           :Àbhaisteach
STR_CONFIG_SETTING_TOWN_GROWTH_FAST                             :Luath
STR_CONFIG_SETTING_TOWN_GROWTH_VERY_FAST                        :Glè luath
STR_CONFIG_SETTING_LARGER_TOWNS                                 :Roinn nam bailtean a thèid nam mòr-bhailtean: {STRING}
STR_CONFIG_SETTING_LARGER_TOWNS_HELPTEXT                        :Suidhich co mheud bailtean a thèid nam mòr-bhailtean, ’s e seo baile a thòisicheas nas motha is a dh'fhàsas nas luaithe
STR_CONFIG_SETTING_LARGER_TOWNS_VALUE                           :1 a-mach à {COMMA}
STR_CONFIG_SETTING_LARGER_TOWNS_DISABLED                        :Chan eil gin
STR_CONFIG_SETTING_CITY_SIZE_MULTIPLIER                         :Iomadaichear meud nam bailtean aig an toiseach: {STRING}
STR_CONFIG_SETTING_CITY_SIZE_MULTIPLIER_HELPTEXT                :Am meud cuibheasach dhe mhòr-bhailtean an coimeas ri bailtean àbhaisteach aig toiseach a' gheama

STR_CONFIG_SETTING_LINKGRAPH_INTERVAL                           :Ùraich graf an sgaoilidh gach {STRING}{NBSP}{P 0:2 latha latha làithean latha}
STR_CONFIG_SETTING_LINKGRAPH_INTERVAL_HELPTEXT                  :An ùine eadar dà ath-àireamhachadh dhe ghraf nan ceangal. Àireamhaichidh gach ath-àireamhachadh na planaichean airson co-phàirt dhen ghraf. Is ciall dha seo nach tèid an graf air fad ùrachadh gach X latha nuair a bhios an luach seo suidhichte air X, ach nach tèid ach co-phàirt ath-àireamhachadh. Mar as giorra a shuidhicheas tu e, ’s ann nas motha dhe ùine an CPU a bhios a dhìth airson an àireamhachadh. Mar as fhaide a shuidhicheas tu e, ’s ann nas fhaide a bheir e gus an tòisich sgaoileadh a' charago air slighean ùra.
STR_CONFIG_SETTING_LINKGRAPH_TIME                               :Thoir {STRING}{NBSP}{P 0:2 latha latha làithean latha} airson graf an sgaoilidh ath-àireamhachadh
STR_CONFIG_SETTING_LINKGRAPH_TIME_HELPTEXT                      :An ùine a bheir gach ath-àireamhachadh aig co-phàirt dhe ghraf nan ceangal. Nuair a thòisichear air ath-àireamhachadh, thèid sreath ùr a ghintinn a ruitheas fad na h-àireimh seo dhe làithean. Mar as giorra a shuidhicheas tu seo, ’s ann nas coltaiche a bhios e nach bi sreath deiseil nuair a bu chòir. Stadaidh an geama an uairsin gus am bidh an sreath deiseil (“dàil”). Mas as fhaide a shuidhicheas tu seo, ’s ann nas fhaide a bheir e gus an tèid an sgaoileadh ùrachadh nuair a dh'atharraicheas slighe.
STR_CONFIG_SETTING_DISTRIBUTION_MANUAL                          :a làimh
STR_CONFIG_SETTING_DISTRIBUTION_ASYMMETRIC                      :neo-chothromach
STR_CONFIG_SETTING_DISTRIBUTION_SYMMETRIC                       :co-chothromach
STR_CONFIG_SETTING_DISTRIBUTION_PAX                             :Am modh sgaoilidh airson taistealaich: {STRING}
STR_CONFIG_SETTING_DISTRIBUTION_PAX_HELPTEXT                    :Is ciall dha “co-chothromach” gun tèid cha mhòr an aon uiread dhe thaistealaich a chur o stèisean A gu stèisean B ’s a thèid a chur o stèisean B gu stèisean A. Is ciall dha “neo-chothromach” gun tèid uiread air thuaiream dhe thaistealaich a chur dhan dà chomhair. Is ciall dha “a làimh” nach tèid sgaoileadh fèin-obrachail sam bith a dhèanamh airson taistealaich.
STR_CONFIG_SETTING_DISTRIBUTION_MAIL                            :Am modh sgaoilidh airson post: {STRING}
STR_CONFIG_SETTING_DISTRIBUTION_MAIL_HELPTEXT                   :Is ciall dha “co-chothromach” gun tèid cha mhòr an aon uiread dhe phost a chur o stèisean A gu stèisean B ’s a thèid a chur o stèisean B gu stèisean A. Is ciall dha “neo-chothromach” gun tèid uiread air thuaiream dhe phost a chur dhan dà chomhair. Is ciall dha “a làimh” nach tèid sgaoileadh fèin-obrachail sam bith a dhèanamh airson post.
STR_CONFIG_SETTING_DISTRIBUTION_ARMOURED                        :Am modh sgaoilidh airson an t-seòrsa carago ARMAILTE: {STRING}
STR_CONFIG_SETTING_DISTRIBUTION_ARMOURED_HELPTEXT               :Tha an seòrsa carago ARMAILTE a’ gabhail a-steach seilbh fo chruth-tìre measarra, daoimeanan fo chruth-tìre fo-thropaigeach is òr fo chruth-tìre fo-artach. Dh’fhaoidte gun atharraich NewGRF seo. Is ciall dha “co-chothromach” gun tèid timcheall an aon uireid dhe charago a chur o stèisean A gu stèisean B ’s a thèid a chur o stèisean B gu stèisean A. Is ciall dha “neo-chothromach” gun tèid uiread air thuaiream a chur dhan dà chomhair. Is ciall dha “a làimh” nach tèid sgaoileadh fèin-obrachail sam bith a dhèanamh airson a’ charago ud. Mholamaid gun suidhich thu seo air “neo-chothromach” no “a làimh” nuair a bhios tu a’ cluich le cruth-tìre fo-artach on nach cuir bancaicean òr air ais gu mèinnean òir. Le cruth-tìre measarra no fo-thropaigeach, ’s urrainn dhut “co-chothromach” a thaghadh cuideachd on a chuireas bancaichean seilbh air ais dhan bhanca eile.
STR_CONFIG_SETTING_DISTRIBUTION_DEFAULT                         :Am modh sgaoilidh airson seòrsaichean eile dhe charago: {STRING}
STR_CONFIG_SETTING_DISTRIBUTION_DEFAULT_HELPTEXT                :Is ciall dha “neo-chothromach” gun tèid uiread air thuaiream a chur dhan dà chomhair. Is ciall dha “a làimh” nach tèid sgaoileadh fèin-obrachail sam bith a dhèanamh airson a' charago ud.
STR_CONFIG_SETTING_LINKGRAPH_ACCURACY                           :Pongalachd an sgaoilidh: {STRING}
STR_CONFIG_SETTING_LINKGRAPH_ACCURACY_HELPTEXT                  :Mar as àirde a shuidhicheas tu seo, ’s ann nas motha dhe dh'ùine CPU a bheir àireamhachadh air graf nan ceangal. Ma bhios seo a' toirt ro fhada, ’s dòcha gum mothaich thu dàil. Co-dhiù, ma shuidhicheas tu air luach ìseal e, cha bhi an sgaoileadh pongail is mothaichidh tu nach tèid carago a chur dhan àite an robh thu an dùil.
STR_CONFIG_SETTING_DEMAND_DISTANCE                              :Am buaidh aig an t-astar air iarrtasan: {STRING}
STR_CONFIG_SETTING_DEMAND_DISTANCE_HELPTEXT                     :Ma chuireas tu luach nas àirde na 0 ann, bidh buaidh aig an t-astar eadar an stèisean tùsail A aig carago air choireigin is stèisean cinn-uidhe B air a’ mheud dhe charago a thèid a chur o A gu B. Mar as fhaide air falbh o B ’s a tha A, ’s ann as lugha dhe charago a thèid a chur. Mar as àirde a shuidhicheas tu an luach seo, ’s ann as lugha dhe charago a thèid a chur gu stèiseanan a bhios fad air falbh agus ’s ann as motha dhe charago a thèid a chur gu stèiseanan a tha faisg.
STR_CONFIG_SETTING_DEMAND_SIZE                                  :Na thèid a thilleadh dhe charago leis a' mhodh co-chothromach: {STRING}
STR_CONFIG_SETTING_DEMAND_SIZE_HELPTEXT                         :Ma shuidhicheas tu seo air nas lugha na 100%, bidh giùlan an sgaoilidh co-chothromaich nas coltaiche ris an sgaoileadh neo-chothromach. Cha tèid sparradh air an aon uiread dhe charago tilleadh ma tha uiread sònraichte dhe charago ga cur gu stèisean. Ma shuidhicheas tu seo air 0%, bidh an aon ghiùlan aig an dà chuid sgaoileadh co-chothromach is neo-chothromach.
STR_CONFIG_SETTING_SHORT_PATH_SATURATION                        :Lìonadh nan slighean giorra mus tèid slighean le mòran ruim a chleachdadh: {STRING}
STR_CONFIG_SETTING_SHORT_PATH_SATURATION_HELPTEXT               :Gu tric, tha iomadh slighe eadar dà stèisean ann. Lìonaidh an sgaoileadh carago an t-slighe as giorra an toiseach is an dàrna slighe as giorra an uairsin is mar sin air adhart. Thèid a mheasadh a bheil slighe làn gus nach eil le tuairmse air na ghabhas an t-slighe ris is air a' chleachdadh a th' air a' phlana. Nuair a bhios na h-uile slighe air an lìonadh is rum a dhìth fhathast, thèid luchd a bharrachd a chur air gach slighe is an fheadhainn aig a bheil mòran rum a thaghadh an toiseach. Co-dhiù, cha dèan an algairim tuairmse buileach ceart air an rum mar as trice. Leigidh an roghainn seo leat sònrachadh dè an ceudad aig slighe as giorra a thèid a cleachdadh sa chiad dol a-mach mus tèid an ath shlighe as fhaide a thaghadh. Dèan nas lugha na 100% e ach nach bidh na stèiseanan ro làn nuair a thèid rum a mheas ro mhòr.

STR_CONFIG_SETTING_LOCALISATION_UNITS_VELOCITY                  :Aonadan luaiths: {STRING}
STR_CONFIG_SETTING_LOCALISATION_UNITS_VELOCITY_HELPTEXT         :Nuair a thèid luaths a shealltainn san eadar-aghaidh, seall e leis na h-aonadan a thagh thu
STR_CONFIG_SETTING_LOCALISATION_UNITS_VELOCITY_IMPERIAL         :Impireil (mph)
STR_CONFIG_SETTING_LOCALISATION_UNITS_VELOCITY_METRIC           :Meatrach (km/h)
STR_CONFIG_SETTING_LOCALISATION_UNITS_VELOCITY_SI               :SI (m/s)

STR_CONFIG_SETTING_LOCALISATION_UNITS_POWER                     :Aonadan lùth carabaid: {STRING}
STR_CONFIG_SETTING_LOCALISATION_UNITS_POWER_HELPTEXT            :Nuair a thèid lùth carabaid a shealltainn san eadar-aghaidh, seall e leis na h-aonadan a thagh thu
STR_CONFIG_SETTING_LOCALISATION_UNITS_POWER_IMPERIAL            :Impireil (hp)
STR_CONFIG_SETTING_LOCALISATION_UNITS_POWER_METRIC              :Meatrach (hp)
STR_CONFIG_SETTING_LOCALISATION_UNITS_POWER_SI                  :SI (kW)

STR_CONFIG_SETTING_LOCALISATION_UNITS_WEIGHT                    :Aonadan cuideim: {STRING}
STR_CONFIG_SETTING_LOCALISATION_UNITS_WEIGHT_HELPTEXT           :Nuair a thèid cuideam a shealltainn san eadar-aghaidh, seall e leis na h-aonadan a thagh thu
STR_CONFIG_SETTING_LOCALISATION_UNITS_WEIGHT_IMPERIAL           :Impireil (t ghoirid/tunna)
STR_CONFIG_SETTING_LOCALISATION_UNITS_WEIGHT_METRIC             :Meatrach (t/tunna)
STR_CONFIG_SETTING_LOCALISATION_UNITS_WEIGHT_SI                 :SI (kg)

STR_CONFIG_SETTING_LOCALISATION_UNITS_VOLUME                    :Aonadan tomhais-lìonaidh: {STRING}
STR_CONFIG_SETTING_LOCALISATION_UNITS_VOLUME_HELPTEXT           :Nuair a thèid tomhas-lìonaidh a shealltainn san eadar-aghaidh, seall e leis na h-aonadan a thagh thu
STR_CONFIG_SETTING_LOCALISATION_UNITS_VOLUME_IMPERIAL           :Impireil (gal)
STR_CONFIG_SETTING_LOCALISATION_UNITS_VOLUME_METRIC             :Meatrach (l)
STR_CONFIG_SETTING_LOCALISATION_UNITS_VOLUME_SI                 :SI (m³)

STR_CONFIG_SETTING_LOCALISATION_UNITS_FORCE                     :Aonadan spàirn tàirnge: {STRING}
STR_CONFIG_SETTING_LOCALISATION_UNITS_FORCE_HELPTEXT            :Nuair a thèid spàirn tàirnge a shealltainn san eadar-aghaidh, seall i leis na h-aonadan a thagh thu
STR_CONFIG_SETTING_LOCALISATION_UNITS_FORCE_IMPERIAL            :Impireil (lbf)
STR_CONFIG_SETTING_LOCALISATION_UNITS_FORCE_METRIC              :Meatrach (kgf)
STR_CONFIG_SETTING_LOCALISATION_UNITS_FORCE_SI                  :SI (kN)

STR_CONFIG_SETTING_LOCALISATION_UNITS_HEIGHT                    :Aonadan àirde: {STRING}
STR_CONFIG_SETTING_LOCALISATION_UNITS_HEIGHT_HELPTEXT           :Nuair a thèid àirde a shealltainn san eadar-aghaidh, seall i leis na h-aonadan a thagh thu
STR_CONFIG_SETTING_LOCALISATION_UNITS_HEIGHT_IMPERIAL           :Impireil (ft)
STR_CONFIG_SETTING_LOCALISATION_UNITS_HEIGHT_METRIC             :Meatrach (m)
STR_CONFIG_SETTING_LOCALISATION_UNITS_HEIGHT_SI                 :SI (m)

STR_CONFIG_SETTING_LOCALISATION                                 :{ORANGE}Ionadaileadh
STR_CONFIG_SETTING_GRAPHICS                                     :{ORANGE}Grafaigeachd
STR_CONFIG_SETTING_SOUND                                        :{ORANGE}Fuaim
STR_CONFIG_SETTING_INTERFACE                                    :{ORANGE}Eadar-aghaidh
STR_CONFIG_SETTING_INTERFACE_GENERAL                            :{ORANGE}Coitcheann
STR_CONFIG_SETTING_INTERFACE_VIEWPORTS                          :{ORANGE}Puirt-sheallaidh
STR_CONFIG_SETTING_INTERFACE_CONSTRUCTION                       :{ORANGE}Togail
STR_CONFIG_SETTING_ADVISORS                                     :{ORANGE}Comhairlean / Fiosrachadh
STR_CONFIG_SETTING_COMPANY                                      :{ORANGE}Companaidh
STR_CONFIG_SETTING_ACCOUNTING                                   :{ORANGE}Cunntasachd
STR_CONFIG_SETTING_VEHICLES                                     :{ORANGE}Carbadan
STR_CONFIG_SETTING_VEHICLES_PHYSICS                             :{ORANGE}Fiosaigeachd
STR_CONFIG_SETTING_VEHICLES_ROUTING                             :{ORANGE}Lorg shlighean
STR_CONFIG_SETTING_LIMITATIONS                                  :{ORANGE}Cuingeachaidhean
STR_CONFIG_SETTING_ACCIDENTS                                    :{ORANGE}Dunaidh / Tubaistean
STR_CONFIG_SETTING_GENWORLD                                     :{ORANGE}Gintinn saoghail
STR_CONFIG_SETTING_ENVIRONMENT                                  :{ORANGE}Àrainneachd
STR_CONFIG_SETTING_ENVIRONMENT_AUTHORITIES                      :{ORANGE}Ùghdarrasan
STR_CONFIG_SETTING_ENVIRONMENT_TOWNS                            :{ORANGE}Bailtean
STR_CONFIG_SETTING_ENVIRONMENT_INDUSTRIES                       :{ORANGE}Gnìomhachasan
STR_CONFIG_SETTING_ENVIRONMENT_CARGODIST                        :{ORANGE}Sgaoileadh carago
STR_CONFIG_SETTING_AI                                           :{ORANGE}Co-farpaisichean
STR_CONFIG_SETTING_AI_NPC                                       :{ORANGE}Cluicheadairean coimpiutair

STR_CONFIG_SETTING_PATHFINDER_NPF                               :NPF
STR_CONFIG_SETTING_PATHFINDER_YAPF_RECOMMENDED                  :YAPF {BLUE}(molta)

STR_CONFIG_SETTING_PATHFINDER_FOR_TRAINS                        :Lorg shlighean aig trèanaichean: {STRING}
STR_CONFIG_SETTING_PATHFINDER_FOR_TRAINS_HELPTEXT               :An dòigh a lorgas trèanaichean an slighe
STR_CONFIG_SETTING_PATHFINDER_FOR_ROAD_VEHICLES                 :Lorg shlighean aig carbadan-rathaid: {STRING}
STR_CONFIG_SETTING_PATHFINDER_FOR_ROAD_VEHICLES_HELPTEXT        :An dòigh a lorgas carbadan-rathaid an slighe
STR_CONFIG_SETTING_PATHFINDER_FOR_SHIPS                         :Lorg slighean aig longan: {STRING}
STR_CONFIG_SETTING_PATHFINDER_FOR_SHIPS_HELPTEXT                :An dòigh a lorgas longan an slighe
STR_CONFIG_SETTING_REVERSE_AT_SIGNALS                           :Taobh contrarra aig comharran gu fèin-obrachail: {STRING}
STR_CONFIG_SETTING_REVERSE_AT_SIGNALS_HELPTEXT                  :Faodaidh trèanaichean tilleadh aig comharra nuair a bhios iad air feitheamh ann ùine fada

STR_CONFIG_SETTING_QUERY_CAPTION                                :{WHITE}Atharraich luach na roghainn

# Config errors
STR_CONFIG_ERROR                                                :{WHITE}Mearachd leis an fhaidhle rèiteachaidh...
STR_CONFIG_ERROR_ARRAY                                          :{WHITE}... mearachd ann an arraigh “{STRING}"
STR_CONFIG_ERROR_INVALID_VALUE                                  :{WHITE}... luach “{STRING}" mì-dhligheach airson “{STRING}"
STR_CONFIG_ERROR_TRAILING_CHARACTERS                            :{WHITE}... caractaran anabarrach air deireadh roghainn “{STRING}"
STR_CONFIG_ERROR_DUPLICATE_GRFID                                :{WHITE}... a' leigeil seachad NewGRF “{STRING}": ID GRF dùblaichte le “{STRING}"
STR_CONFIG_ERROR_INVALID_GRF                                    :{WHITE}... a' leigeil seachad NewGRF “{STRING}" mì-dhligheach: {STRING}
STR_CONFIG_ERROR_INVALID_GRF_NOT_FOUND                          :gun lorg
STR_CONFIG_ERROR_INVALID_GRF_UNSAFE                             :neo-thèarainte airson cleachdaidh stadaigich
STR_CONFIG_ERROR_INVALID_GRF_SYSTEM                             :siostam NewGRF
STR_CONFIG_ERROR_INVALID_GRF_INCOMPATIBLE                       :neo-chòrdail ris an tionndadh seo dhe OpenTTD
STR_CONFIG_ERROR_INVALID_GRF_UNKNOWN                            :neo-aithnichte
STR_CONFIG_ERROR_INVALID_SAVEGAME_COMPRESSION_LEVEL             :{WHITE}... tha an leibheil dùmhlachaidh “{STRING}" mì-dhligheach
STR_CONFIG_ERROR_INVALID_SAVEGAME_COMPRESSION_ALGORITHM         :{WHITE}... chan eil am fòrmat “{STRING}" gus geamannan a shàbhaladh ri làimh. A' tilleadh gu “{STRING}"
STR_CONFIG_ERROR_INVALID_BASE_GRAPHICS_NOT_FOUND                :{WHITE}... a' leigeil seachad an seata grafaigeachd bunasach “{STRING}": cha deach a lorg
STR_CONFIG_ERROR_INVALID_BASE_SOUNDS_NOT_FOUND                  :{WHITE}... a' leigeil seachad an seata fuaime bunasach “{STRING}": cha deach a lorg
STR_CONFIG_ERROR_INVALID_BASE_MUSIC_NOT_FOUND                   :{WHITE}... a' leigeil seachad an seata ciùil bunasach “{STRING}": cha deach a lorg
STR_CONFIG_ERROR_OUT_OF_MEMORY                                  :{WHITE}Chan eil cuimhne gu leòr agad
STR_CONFIG_ERROR_SPRITECACHE_TOO_BIG                            :{WHITE}Dh'fhàillig le sònrachadh aig {BYTES} dhe thasgadan nam sprites. Chaidh tasgadan nam sprites a lùghdachadh gu {BYTES}. Le sin, bidh an dèanadas aig OpenTTD nas lugha. Gus nach bidh feum ann airson a leithid dhe chuimhne, feuch an cuir thu grafaigeachd 32bpp is/no leibheilean sùmaidh à comas

# Intro window
STR_INTRO_CAPTION                                               :{WHITE}OpenTTD {REV}

STR_INTRO_NEW_GAME                                              :{BLACK}Geama ùr
STR_INTRO_LOAD_GAME                                             :{BLACK}Luchdaich geama
STR_INTRO_PLAY_SCENARIO                                         :{BLACK}Cluich cnàmh-sgeul
STR_INTRO_PLAY_HEIGHTMAP                                        :{BLACK}Cluich mapa-àirde
STR_INTRO_SCENARIO_EDITOR                                       :{BLACK}Deasaiche chnàmh-sgeulan
STR_INTRO_MULTIPLAYER                                           :{BLACK}Ioma-chluicheadair

STR_INTRO_GAME_OPTIONS                                          :{BLACK}Roghainnean a' gheama
STR_INTRO_HIGHSCORE                                             :{BLACK}Clàr nan sgòran àrda
STR_INTRO_CONFIG_SETTINGS_TREE                                  :{BLACK}Roghainnean
STR_INTRO_NEWGRF_SETTINGS                                       :{BLACK}Roghainnean NewGRF
STR_INTRO_ONLINE_CONTENT                                        :{BLACK}Susbaint air loidhne
STR_INTRO_SCRIPT_SETTINGS                                       :{BLACK}Roghainnean sgriobt IF/Geama
STR_INTRO_QUIT                                                  :{BLACK}Fàg an-seo

STR_INTRO_TOOLTIP_NEW_GAME                                      :{BLACK}Tòisich geama ùr. Ctrl+Briogadh gus leum thairis air rèiteachadh a mhapa
STR_INTRO_TOOLTIP_LOAD_GAME                                     :{BLACK}Luchdaich geama air a shàbhaladh
STR_INTRO_TOOLTIP_PLAY_HEIGHTMAP                                :{BLACK}Tòisich geama ùr le mapa-àirde mar chruth-tìre
STR_INTRO_TOOLTIP_PLAY_SCENARIO                                 :{BLACK}Tòisich geama ùr le cnàmh-sgeul gnàthaichte
STR_INTRO_TOOLTIP_SCENARIO_EDITOR                               :{BLACK}Cruthaich saoghal a' gheama/cnàmh-sgeul gnàthaichte
STR_INTRO_TOOLTIP_MULTIPLAYER                                   :{BLACK}Tòisich geama ioma-chluicheadair

STR_INTRO_TOOLTIP_TEMPERATE                                     :{BLACK}Tagh an stoidhle crutha-tìre “measarra"
STR_INTRO_TOOLTIP_SUB_ARCTIC_LANDSCAPE                          :{BLACK}Tagh an stoidhle crutha-tìre “fo-artach"
STR_INTRO_TOOLTIP_SUB_TROPICAL_LANDSCAPE                        :{BLACK}Tagh an stoidhle crutha-tìre “fo-thropaigeach"
STR_INTRO_TOOLTIP_TOYLAND_LANDSCAPE                             :{BLACK}Tagh an stoidhle crutha-tìre “tìr nan dèideag"

STR_INTRO_TOOLTIP_GAME_OPTIONS                                  :{BLACK}Seall roghainnean a' gheama
STR_INTRO_TOOLTIP_HIGHSCORE                                     :{BLACK}Seall clàr nan sgòran àrda
STR_INTRO_TOOLTIP_CONFIG_SETTINGS_TREE                          :{BLACK}Roghainnean an t-seallaidh
STR_INTRO_TOOLTIP_NEWGRF_SETTINGS                               :{BLACK}Seall na roghainnean NewGRF
STR_INTRO_TOOLTIP_ONLINE_CONTENT                                :{BLACK}Thoir sùil airson susbainte ùire no air a h-ùrachadh ri luchdadh a-nuas
STR_INTRO_TOOLTIP_SCRIPT_SETTINGS                               :{BLACK}Seall roghainnean sgriobt IF/geama
STR_INTRO_TOOLTIP_QUIT                                          :{BLACK}Fàg “OpenTTD"

STR_INTRO_BASESET                                               :{BLACK}Tha {NUM} {P sprìd sprìd sprìdean sprìd} a dhìth air an t-seata grafaigeachd bhunasach a thagh thu. Thoir sùil airson ùrachaidhean an t-seata bhunasaich.
STR_INTRO_TRANSLATION                                           :{BLACK}Tha {NUM} {P sreang shreang sreangan sreang} a dhìth air an eadar-theangachadh seo. Nach toir thu cuideachadh dhuinn gus piseach a thort air OpenTTD ’s tu a' clàradh mar eadar-theangaiche? Thoir sùil air readme.txt airson fiosrachaidh.

# Quit window
STR_QUIT_CAPTION                                                :{WHITE}Fàg an-seo
STR_QUIT_ARE_YOU_SURE_YOU_WANT_TO_EXIT_OPENTTD                  :{YELLOW}A bheil thu cinnteach gu bheil thu airson OpenTTD fhàgail is tilleadh dha {STRING}?
STR_QUIT_YES                                                    :{BLACK}Tha
STR_QUIT_NO                                                     :{BLACK}Chan eil

# Supported OSes
STR_OSNAME_WINDOWS                                              :Windows
STR_OSNAME_UNIX                                                 :Unix
STR_OSNAME_OSX                                                  :OS{NBSP}X
STR_OSNAME_HAIKU                                                :Haiku
STR_OSNAME_OS2                                                  :OS/2
STR_OSNAME_SUNOS                                                :SunOS

# Abandon game
STR_ABANDON_GAME_CAPTION                                        :{WHITE}Fàg an geama
STR_ABANDON_GAME_QUERY                                          :{YELLOW}A bheil thu cinnteach gu bheil thu airson an geama seo fhàgail?
STR_ABANDON_SCENARIO_QUERY                                      :{YELLOW}A bheil thu cinnteach gu bheil thu airson an cnàmh-sgeul seo fhàgail?

# Cheat window
STR_CHEATS                                                      :{WHITE}Cealgaireachd
STR_CHEATS_TOOLTIP                                              :{BLACK}Is ciall dha bhogsaichean-cromaige gun deach a' chealgaireachd seo a chleachdadh roimhe
STR_CHEATS_WARNING                                              :{BLACK}Rabhadh! Tha thu gu bhith a' mealladh nan co-fharpaiseach agad. Thoir an aire gun cumar cuimhne air an tàmailt seo gu bràth tuilleadh
STR_CHEAT_MONEY                                                 :{LTBLUE}Meudaich an t-airgead le {CURRENCY_LONG}
STR_CHEAT_CHANGE_COMPANY                                        :{LTBLUE}A' cluich mar a' chompanaidh: {ORANGE}{COMMA}
STR_CHEAT_EXTRA_DYNAMITE                                        :{LTBLUE}Bulldozer draoidheach (thoir air falbh gnìomhachasan, oibseactan do-ghluasad): {ORANGE}{STRING}
STR_CHEAT_CROSSINGTUNNELS                                       :{LTBLUE}Faodaidh tunailean dol tarsainn càch a chèile: {ORANGE}{STRING}
STR_CHEAT_NO_JETCRASH                                           :{LTBLUE}Cha tachair tubaist (gu tric) le steall-phlèan air port-adhair beag: {ORANGE}{STRING}
STR_CHEAT_EDIT_MAX_HL                                           :{LTBLUE}Deasaich àirde as motha a’ mhapa: {ORANGE}{NUM}
STR_CHEAT_EDIT_MAX_HL_QUERY_CAPT                                :{WHITE}Deasaich an àirde as motha dhe bheanntan air a’ mhapa
STR_CHEAT_SWITCH_CLIMATE_TEMPERATE_LANDSCAPE                    :Cruth-tìre measarra
STR_CHEAT_SWITCH_CLIMATE_SUB_ARCTIC_LANDSCAPE                   :Cruth-tìre fo-artach
STR_CHEAT_SWITCH_CLIMATE_SUB_TROPICAL_LANDSCAPE                 :Cruth-tìre fo-thropaigeach
STR_CHEAT_SWITCH_CLIMATE_TOYLAND_LANDSCAPE                      :Cruth-tìre nan dèideag
STR_CHEAT_CHANGE_DATE                                           :{LTBLUE}Atharraich an ceann-latha: {ORANGE}{DATE_SHORT}
STR_CHEAT_CHANGE_DATE_QUERY_CAPT                                :{WHITE}Atharraich am bliadhna an-dràsta
STR_CHEAT_SETUP_PROD                                            :{LTBLUE}Cuir an comas atharrachadh air luachan saothrachaidh: {ORANGE}{STRING}

# Livery window
STR_LIVERY_CAPTION                                              :{WHITE}{COMPANY} - Sgeama nan dath

STR_LIVERY_GENERAL_TOOLTIP                                      :{BLACK}Seall sgeamannan nan dath coitcheann
STR_LIVERY_TRAIN_TOOLTIP                                        :{BLACK}Seall sgeamannan nan dath airson trèanaichean
STR_LIVERY_ROAD_VEHICLE_TOOLTIP                                 :{BLACK}Seall sgeamannan nan dath airson carbadan-rathaid
STR_LIVERY_SHIP_TOOLTIP                                         :{BLACK}Seall sgeamannan nan dath airson longan
STR_LIVERY_AIRCRAFT_TOOLTIP                                     :{BLACK}Seall sgeamannan nan dath airson carbadan-adhair
STR_LIVERY_PRIMARY_TOOLTIP                                      :{BLACK}Tagh am prìomh dhath airson an sgeama a thagh thu. Suidhichidh Ctrl+Briogadh an dath seo airson na h-uile sgeama
STR_LIVERY_SECONDARY_TOOLTIP                                    :{BLACK}Tagh an dàrna dath airson an sgeama a thagh thu. Suidhichidh Ctrl+Briogadh an dath seo airson na h-uile sgeama
STR_LIVERY_PANEL_TOOLTIP                                        :{BLACK}Tagh sgeama nan dath airson atharrachadh, no iomadh sgeama le Ctrl+Briogadh. Briog air a' bhogsa gus cleachdadh an sgeama a thogladh

STR_LIVERY_DEFAULT                                              :Dathan àbhaisteach
STR_LIVERY_STEAM                                                :Einnsean-smùide
STR_LIVERY_DIESEL                                               :Einnsean Diesel
STR_LIVERY_ELECTRIC                                             :Einnsean-dealain
STR_LIVERY_MONORAIL                                             :Einnsean aona-rèile
STR_LIVERY_MAGLEV                                               :Einnsean magnaiteach
STR_LIVERY_DMU                                                  :Càr-rèile Diesel
STR_LIVERY_EMU                                                  :Càr-rèile-dealain
STR_LIVERY_PASSENGER_WAGON_STEAM                                :Carbad thaistealach (Smùid)
STR_LIVERY_PASSENGER_WAGON_DIESEL                               :Carbad thaistealach (Diesel)
STR_LIVERY_PASSENGER_WAGON_ELECTRIC                             :Carbad thaistealach (Dealain)
STR_LIVERY_PASSENGER_WAGON_MONORAIL                             :Carbad thaistealach (Aona-rèile)
STR_LIVERY_PASSENGER_WAGON_MAGLEV                               :Carbad thaistealach (Magnaiteach)
STR_LIVERY_FREIGHT_WAGON                                        :Carbad carago
STR_LIVERY_BUS                                                  :Bus
STR_LIVERY_TRUCK                                                :Làraidh
STR_LIVERY_PASSENGER_SHIP                                       :Bàta-aiseig
STR_LIVERY_FREIGHT_SHIP                                         :Long carago
STR_LIVERY_HELICOPTER                                           :Heileacoptair
STR_LIVERY_SMALL_PLANE                                          :Plèana beag
STR_LIVERY_LARGE_PLANE                                          :Plèana mòr
STR_LIVERY_PASSENGER_TRAM                                       :Trama thaistealach
STR_LIVERY_FREIGHT_TRAM                                         :Trama carago

# Face selection window
STR_FACE_CAPTION                                                :{WHITE}Taghadh aodainn
STR_FACE_CANCEL_TOOLTIP                                         :{BLACK}Sguir dhen taghadh aodainn ùir
STR_FACE_OK_TOOLTIP                                             :{BLACK}Gabh ris an taghadh aodainn ùir
STR_FACE_RANDOM                                                 :{BLACK}Cuir sìol air thuaiream

STR_FACE_MALE_BUTTON                                            :{BLACK}Fireannach
STR_FACE_MALE_TOOLTIP                                           :{BLACK}Tagh aodann fireannaich
STR_FACE_FEMALE_BUTTON                                          :{BLACK}Boireannach
STR_FACE_FEMALE_TOOLTIP                                         :{BLACK}Tagh aodann boireannaich
STR_FACE_NEW_FACE_BUTTON                                        :{BLACK}Aodann ùr
STR_FACE_NEW_FACE_TOOLTIP                                       :{BLACK}Gin aodann ùr air thuaiream
STR_FACE_ADVANCED                                               :{BLACK}Adhartach
STR_FACE_ADVANCED_TOOLTIP                                       :{BLACK}Taghadh aodainn adhartach
STR_FACE_SIMPLE                                                 :{BLACK}Simplidh
STR_FACE_SIMPLE_TOOLTIP                                         :{BLACK}Taghadh aodainn simplidh
STR_FACE_LOAD                                                   :{BLACK}Luchdaich
STR_FACE_LOAD_TOOLTIP                                           :{BLACK}Luchdaich aodann as fhearr leat
STR_FACE_LOAD_DONE                                              :{WHITE}Chaidh an t-aodann as fhearr leat a luchdadh on fhaidhle rèiteachaidh OpenTTD
STR_FACE_FACECODE                                               :{BLACK}Àireamh aodann a' chluicheadair
STR_FACE_FACECODE_TOOLTIP                                       :{BLACK}Seall is/no suidhich àireamh aodainn aig ceann-suidhe na companaidh
STR_FACE_FACECODE_CAPTION                                       :{WHITE}Seall is/no suidhich àireamh aodann a' cheann-suidhe
STR_FACE_FACECODE_SET                                           :{WHITE}Chaidh còd-àireimh aodainn ùr a shuidheachadh
STR_FACE_FACECODE_ERR                                           :{WHITE}Cha do ghabh àireamh aodann a' cheann-suidhe a shuidheachadh - feumaidh e bhith na h-àireamh eadar 0 is 4,294,967,295!
STR_FACE_SAVE                                                   :{BLACK}Sàbhail
STR_FACE_SAVE_TOOLTIP                                           :{BLACK}Sàbhail mar an t-aodann as fhearr leat
STR_FACE_SAVE_DONE                                              :{WHITE}Thèid an t-aodann seo a shàbhaladh mar am fear as fhearr leat san fhaidhle rèiteachaidh aig OpenTTD
STR_FACE_EUROPEAN                                               :{BLACK}Eòrpach
STR_FACE_SELECT_EUROPEAN                                        :{BLACK}Tagh aodann Eòrpach
STR_FACE_AFRICAN                                                :{BLACK}Afraganach
STR_FACE_SELECT_AFRICAN                                         :{BLACK}Tagh aodann Afraganach
STR_FACE_YES                                                    :Air/Oirre
STR_FACE_NO                                                     :—
STR_FACE_MOUSTACHE_EARRING_TOOLTIP                              :{BLACK}Cuir stais no fàinne-chluaise an comas
STR_FACE_HAIR                                                   :Falt:
STR_FACE_HAIR_TOOLTIP                                           :{BLACK}Atharraich am falt
STR_FACE_EYEBROWS                                               :Malaidhean:
STR_FACE_EYEBROWS_TOOLTIP                                       :{BLACK}Atharraich na malaidhean
STR_FACE_EYECOLOUR                                              :Dath sùla:
STR_FACE_EYECOLOUR_TOOLTIP                                      :{BLACK}Atharraich dath nan sùilean
STR_FACE_GLASSES                                                :Speuclairean:
STR_FACE_GLASSES_TOOLTIP                                        :{BLACK}Cuir speuclairean an comas
STR_FACE_GLASSES_TOOLTIP_2                                      :{BLACK}Atharraich na speuclairean
STR_FACE_NOSE                                                   :Sròn:
STR_FACE_NOSE_TOOLTIP                                           :{BLACK}Atharraich an t-sròn
STR_FACE_LIPS                                                   :Bilean:
STR_FACE_MOUSTACHE                                              :Stais:
STR_FACE_LIPS_MOUSTACHE_TOOLTIP                                 :{BLACK}Atharraich na bilean no an stais
STR_FACE_CHIN                                                   :Smigead:
STR_FACE_CHIN_TOOLTIP                                           :{BLACK}Atharraich an smigead
STR_FACE_JACKET                                                 :Seacaid:
STR_FACE_JACKET_TOOLTIP                                         :{BLACK}atharraich an t-seacaid
STR_FACE_COLLAR                                                 :Coilear:
STR_FACE_COLLAR_TOOLTIP                                         :{BLACK}Atharraich an coilear
STR_FACE_TIE                                                    :Tàidh:
STR_FACE_EARRING                                                :Fàinne-chluaise:
STR_FACE_TIE_EARRING_TOOLTIP                                    :{BLACK}Atharraich an tàidh no an fhàinne-chluaise

# Network server list
STR_NETWORK_SERVER_LIST_CAPTION                                 :{WHITE}Ioma-chluicheadair
STR_NETWORK_SERVER_LIST_ADVERTISED                              :{BLACK}Sanasaichte
STR_NETWORK_SERVER_LIST_ADVERTISED_TOOLTIP                      :{BLACK}Dèan taghadh eadar geama sanasaichte (eadar-lìon) no gun sanasachadh (lìonra ionadail, LAN)
STR_NETWORK_SERVER_LIST_ADVERTISED_NO                           :Gun sanasachadh
STR_NETWORK_SERVER_LIST_ADVERTISED_YES                          :Sanasaichte
STR_NETWORK_SERVER_LIST_PLAYER_NAME                             :{BLACK}Ainm cluicheadair:
STR_NETWORK_SERVER_LIST_ENTER_NAME_TOOLTIP                      :{BLACK}Seo an t-ainm leis an aithnich cluicheadairean eile thu

STR_NETWORK_SERVER_LIST_GAME_NAME                               :{BLACK}Ainm
STR_NETWORK_SERVER_LIST_GAME_NAME_TOOLTIP                       :{BLACK}Ainm a' gheama
STR_NETWORK_SERVER_LIST_GENERAL_ONLINE                          :{BLACK}{COMMA}/{COMMA} - {COMMA}/{COMMA}
STR_NETWORK_SERVER_LIST_CLIENTS_CAPTION                         :{BLACK}Cliantan
STR_NETWORK_SERVER_LIST_CLIENTS_CAPTION_TOOLTIP                 :{BLACK}Cliantan air loidhne / cliantan air a char as motha{}Companaidhean air loidhne / companaidhean air a char as motha
STR_NETWORK_SERVER_LIST_MAP_SIZE_SHORT                          :{BLACK}{COMMA}x{COMMA}
STR_NETWORK_SERVER_LIST_MAP_SIZE_CAPTION                        :{BLACK}Meud a' mhapa
STR_NETWORK_SERVER_LIST_MAP_SIZE_CAPTION_TOOLTIP                :{BLACK}Meud aig mapa a' gheama{}Briog gus seòrsachadh a-rèir raoin
STR_NETWORK_SERVER_LIST_DATE_CAPTION                            :{BLACK}Ceann-latha
STR_NETWORK_SERVER_LIST_DATE_CAPTION_TOOLTIP                    :{BLACK}Ceann-latha an-dràsta
STR_NETWORK_SERVER_LIST_YEARS_CAPTION                           :{BLACK}Bliadhnaichean
STR_NETWORK_SERVER_LIST_YEARS_CAPTION_TOOLTIP                   :{BLACK}Àireamh nam bliadhnaichean{}a bhios an geama a' ruith
STR_NETWORK_SERVER_LIST_INFO_ICONS_TOOLTIP                      :{BLACK}Cànan, tionndadh an fhrithealaiche, agus msaa.

STR_NETWORK_SERVER_LIST_CLICK_GAME_TO_SELECT                    :{BLACK}Briog air geama air an liosta gus a thaghadh
STR_NETWORK_SERVER_LIST_LAST_JOINED_SERVER                      :{BLACK}Am frithealaiche sa ghabh thu an turas mu dheireadh:
STR_NETWORK_SERVER_LIST_CLICK_TO_SELECT_LAST                    :{BLACK}Briog gus am frithealaiche a thaghadh air an do chluich thu an turas mu dheireadh

STR_NETWORK_SERVER_LIST_GAME_INFO                               :{SILVER}FIOSRACHADH A' GHEAMA
STR_NETWORK_SERVER_LIST_CLIENTS                                 :{SILVER}Cliantan: {WHITE}{COMMA} / {COMMA} - {COMMA} / {COMMA}
STR_NETWORK_SERVER_LIST_LANGUAGE                                :{SILVER}Cànan: {WHITE}{STRING}
STR_NETWORK_SERVER_LIST_LANDSCAPE                               :{SILVER}Cruth-tìre: {WHITE}{STRING}
STR_NETWORK_SERVER_LIST_MAP_SIZE                                :{SILVER}Meud a' mhapa: {WHITE}{COMMA}x{COMMA}
STR_NETWORK_SERVER_LIST_SERVER_VERSION                          :{SILVER}Tionndadh an fhrithealaiche: {WHITE}{STRING}
STR_NETWORK_SERVER_LIST_SERVER_ADDRESS                          :{SILVER}Seòladh an fhrithealaiche: {WHITE}{STRING}
STR_NETWORK_SERVER_LIST_START_DATE                              :{SILVER}Ceann-latha tòiseachaidh: {WHITE}{DATE_SHORT}
STR_NETWORK_SERVER_LIST_CURRENT_DATE                            :{SILVER}Ceann-latha an-dràsta: {WHITE}{DATE_SHORT}
STR_NETWORK_SERVER_LIST_PASSWORD                                :{SILVER}Ga dhìon le facal-faire!
STR_NETWORK_SERVER_LIST_SERVER_OFFLINE                          :{SILVER}FRITHEALAICHE FAR LOIDHNE
STR_NETWORK_SERVER_LIST_SERVER_FULL                             :{SILVER}FRITHEALAICHE LÀN
STR_NETWORK_SERVER_LIST_VERSION_MISMATCH                        :{SILVER}TIONNDAIDHEAN NACH EIL CO-IONNAN
STR_NETWORK_SERVER_LIST_GRF_MISMATCH                            :{SILVER}NEWGRF NACH EIL CO-IONNAN

STR_NETWORK_SERVER_LIST_JOIN_GAME                               :{BLACK}Gabh sa gheama
STR_NETWORK_SERVER_LIST_REFRESH                                 :{BLACK}Ath-nuadhaich am frithealaiche
STR_NETWORK_SERVER_LIST_REFRESH_TOOLTIP                         :{BLACK}Ath-nuadhaich fiosrachadh an fhrithealaiche

STR_NETWORK_SERVER_LIST_FIND_SERVER                             :{BLACK}Lorg frithealaiche
STR_NETWORK_SERVER_LIST_FIND_SERVER_TOOLTIP                     :{BLACK}Lorg san lìonraidh airson frithealaiche
STR_NETWORK_SERVER_LIST_ADD_SERVER                              :{BLACK}Cuir frithealaiche ris
STR_NETWORK_SERVER_LIST_ADD_SERVER_TOOLTIP                      :{BLACK}Cuiridh seo frithealaiche ris an liosta gus an tèid sùil a thoirt air airson geamannan nan ruith
STR_NETWORK_SERVER_LIST_START_SERVER                            :{BLACK}Tòisich frithealaiche
STR_NETWORK_SERVER_LIST_START_SERVER_TOOLTIP                    :{BLACK}Tòisich frithealaiche agad fhèin

STR_NETWORK_SERVER_LIST_PLAYER_NAME_OSKTITLE                    :{BLACK}Cuir d' ainm a-steach
STR_NETWORK_SERVER_LIST_ENTER_IP                                :{BLACK}Cuir seòladh an òstair a-steach

# Start new multiplayer server
STR_NETWORK_START_SERVER_CAPTION                                :{WHITE}Tòisich geama ioma-chluicheadair ùr

STR_NETWORK_START_SERVER_NEW_GAME_NAME                          :{BLACK}Ainm a' gheama:
STR_NETWORK_START_SERVER_NEW_GAME_NAME_TOOLTIP                  :{BLACK}Thèid ainm a' gheama a shealltainn dha chàch ann an clàr-taice nan geamannan ioma-chluicheadair
STR_NETWORK_START_SERVER_SET_PASSWORD                           :{BLACK}Suidhich facal-faire
STR_NETWORK_START_SERVER_PASSWORD_TOOLTIP                       :{BLACK}Dìon an geama agad le facal-faire ach nach eil e ri fhaighinn gu poblach

STR_NETWORK_START_SERVER_UNADVERTISED                           :Chan eil
STR_NETWORK_START_SERVER_ADVERTISED                             :Tha
STR_NETWORK_START_SERVER_CLIENTS_SELECT                         :{BLACK}{NUM} {P chliant chliant cliantan cliant}
STR_NETWORK_START_SERVER_NUMBER_OF_CLIENTS                      :{BLACK}Cliantan air a char as motha:
STR_NETWORK_START_SERVER_NUMBER_OF_CLIENTS_TOOLTIP              :{BLACK}Tagh an àireamh as motha dhe chliantan. Cha leig thu leas a h-uile slot a lìonadh
STR_NETWORK_START_SERVER_COMPANIES_SELECT                       :{BLACK}{NUM} {P chompanaidh chompanaidh companaidhean companaidh}
STR_NETWORK_START_SERVER_NUMBER_OF_COMPANIES                    :{BLACK}Companaidhean air a char as motha:
STR_NETWORK_START_SERVER_NUMBER_OF_COMPANIES_TOOLTIP            :{BLACK}Cuingich am frithealaiche gu àireamh shònraichte dhe chompanaidhean
STR_NETWORK_START_SERVER_SPECTATORS_SELECT                      :{BLACK}{NUM} {P amharcaiche amharcaiche amharcaichean amharcaiche}
STR_NETWORK_START_SERVER_NUMBER_OF_SPECTATORS                   :{BLACK}Amharcaichean air a char as motha:
STR_NETWORK_START_SERVER_NUMBER_OF_SPECTATORS_TOOLTIP           :{BLACK}Cuingich co mheud duine a dh'fhaodas sealltainn air geamannan air an fhrithealaiche
STR_NETWORK_START_SERVER_LANGUAGE_SPOKEN                        :{BLACK}Cànan a tha ga bhruidhinn:
STR_NETWORK_START_SERVER_LANGUAGE_TOOLTIP                       :{BLACK}Bidh fios aig cluicheadairean eile dè an cànan a tha ga bruidhinn air an fhrithealaiche

STR_NETWORK_START_SERVER_NEW_GAME_NAME_OSKTITLE                 :{BLACK}Cuir a-steach ainm airson a' gheama lìonraidh

# Network game languages
############ Leave those lines in this order!!
STR_NETWORK_LANG_ANY                                            :Cànan sam bith
STR_NETWORK_LANG_ENGLISH                                        :Beurla
STR_NETWORK_LANG_GERMAN                                         :Gearmailtis
STR_NETWORK_LANG_FRENCH                                         :Fraingis
STR_NETWORK_LANG_BRAZILIAN                                      :Portagailis Bhraisileach
STR_NETWORK_LANG_BULGARIAN                                      :Bulgarais
STR_NETWORK_LANG_CHINESE                                        :Sìnis
STR_NETWORK_LANG_CZECH                                          :Seacais
STR_NETWORK_LANG_DANISH                                         :Danmhairgis
STR_NETWORK_LANG_DUTCH                                          :Duitsis
STR_NETWORK_LANG_ESPERANTO                                      :Esperanto
STR_NETWORK_LANG_FINNISH                                        :Fionnlannais
STR_NETWORK_LANG_HUNGARIAN                                      :Ungairis
STR_NETWORK_LANG_ICELANDIC                                      :Tìlis
STR_NETWORK_LANG_ITALIAN                                        :Eadailtis
STR_NETWORK_LANG_JAPANESE                                       :Seapanais
STR_NETWORK_LANG_KOREAN                                         :Coirèanais
STR_NETWORK_LANG_LITHUANIAN                                     :Liotuainis
STR_NETWORK_LANG_NORWEGIAN                                      :Nirribhis
STR_NETWORK_LANG_POLISH                                         :Pòlainnis
STR_NETWORK_LANG_PORTUGUESE                                     :Portagailis
STR_NETWORK_LANG_ROMANIAN                                       :Romàinis
STR_NETWORK_LANG_RUSSIAN                                        :Ruisis
STR_NETWORK_LANG_SLOVAK                                         :Slòbhacais
STR_NETWORK_LANG_SLOVENIAN                                      :Slòbhainis
STR_NETWORK_LANG_SPANISH                                        :Spàinntis
STR_NETWORK_LANG_SWEDISH                                        :Suainis
STR_NETWORK_LANG_TURKISH                                        :Turcais
STR_NETWORK_LANG_UKRAINIAN                                      :Ucràinis
STR_NETWORK_LANG_AFRIKAANS                                      :Afraganais
STR_NETWORK_LANG_CROATIAN                                       :Cròthaisis
STR_NETWORK_LANG_CATALAN                                        :Catalanais
STR_NETWORK_LANG_ESTONIAN                                       :Eastoinis
STR_NETWORK_LANG_GALICIAN                                       :Gailìsis
STR_NETWORK_LANG_GREEK                                          :Greugais
STR_NETWORK_LANG_LATVIAN                                        :Laitbheis
############ End of leave-in-this-order

# Network game lobby
STR_NETWORK_GAME_LOBBY_CAPTION                                  :{WHITE}Lobaidh nan geamannan ioma-chluicheadair

STR_NETWORK_GAME_LOBBY_PREPARE_TO_JOIN                          :{BLACK}Ag ullachadh gus gabhail ann: {ORANGE}{STRING}
STR_NETWORK_GAME_LOBBY_COMPANY_LIST_TOOLTIP                     :{BLACK}Liosta dhen a h-uile companaidh a tha sa gheama an-dràsta. ’S urrainn dhut gabhail ann an tè no tè ùr a stèidheachadh ma tha slot companaidh saor ri làimh

STR_NETWORK_GAME_LOBBY_COMPANY_INFO                             :{SILVER}FIOSRACHADH A' CHOMPANAIDH
STR_NETWORK_GAME_LOBBY_COMPANY_NAME                             :{SILVER}Ainm na companaidh: {WHITE}{STRING}
STR_NETWORK_GAME_LOBBY_INAUGURATION_YEAR                        :{SILVER}Stèidheachadh: {WHITE}{NUM}
STR_NETWORK_GAME_LOBBY_VALUE                                    :{SILVER}Luach a' chompanaidh: {WHITE}{CURRENCY_LONG}
STR_NETWORK_GAME_LOBBY_CURRENT_BALANCE                          :{SILVER}Balans an-dràsta: {WHITE}{CURRENCY_LONG}
STR_NETWORK_GAME_LOBBY_LAST_YEARS_INCOME                        :{SILVER}Teachd a-steach an-uiridh: {WHITE}{CURRENCY_LONG}
STR_NETWORK_GAME_LOBBY_PERFORMANCE                              :{SILVER}Dèanadas: {WHITE}{NUM}

STR_NETWORK_GAME_LOBBY_VEHICLES                                 :{SILVER}Carbadan: {WHITE}{NUM} {TRAIN}, {NUM} {LORRY}, {NUM} {BUS}, {NUM} {SHIP}, {NUM} {PLANE}
STR_NETWORK_GAME_LOBBY_STATIONS                                 :{SILVER}Stèiseanan: {WHITE}{NUM} {TRAIN}, {NUM} {LORRY}, {NUM} {BUS}, {NUM} {SHIP}, {NUM} {PLANE}
STR_NETWORK_GAME_LOBBY_PLAYERS                                  :{SILVER}Cluicheadairean: {WHITE}{STRING}

STR_NETWORK_GAME_LOBBY_NEW_COMPANY                              :{BLACK}Companaidh ùr
STR_NETWORK_GAME_LOBBY_NEW_COMPANY_TOOLTIP                      :{BLACK}Cruthaich companaidh ùr
STR_NETWORK_GAME_LOBBY_SPECTATE_GAME                            :{BLACK}Coimhead air geama
STR_NETWORK_GAME_LOBBY_SPECTATE_GAME_TOOLTIP                    :{BLACK}Coimhead air a' gheama mar amharcaiche
STR_NETWORK_GAME_LOBBY_JOIN_COMPANY                             :{BLACK}Gabh sa chompanaidh
STR_NETWORK_GAME_LOBBY_JOIN_COMPANY_TOOLTIP                     :{BLACK}Cuidich le stiùireadh na companaidh seo

# Network connecting window
STR_NETWORK_CONNECTING_CAPTION                                  :{WHITE}A' ceangal ...

############ Leave those lines in this order!!
STR_NETWORK_CONNECTING_1                                        :{BLACK}(1/6) A' cheangal ...
STR_NETWORK_CONNECTING_2                                        :{BLACK}(2/6) A' dearbhadh ...
STR_NETWORK_CONNECTING_3                                        :{BLACK}(3/6) A' feitheamh ...
STR_NETWORK_CONNECTING_4                                        :{BLACK}(4/6) A' luchdadh mapa a-nuas ...
STR_NETWORK_CONNECTING_5                                        :{BLACK}(5/6) A' giullachd dàta ...
STR_NETWORK_CONNECTING_6                                        :{BLACK}(6/6) A' clàradh ...

STR_NETWORK_CONNECTING_SPECIAL_1                                :{BLACK}A' faighinn fiosrachadh a' gheama ...
STR_NETWORK_CONNECTING_SPECIAL_2                                :{BLACK}A' faighinn fiosrachadh na companaidh ...
############ End of leave-in-this-order
STR_NETWORK_CONNECTING_WAITING                                  :{BLACK}{NUM} {P chliant chliant cliantan cliant} air do bheulaibh
STR_NETWORK_CONNECTING_DOWNLOADING_1                            :{BLACK}{BYTES} air a{P 0 "" "" n ""} luchdadh a-nuas gu ruige seo
STR_NETWORK_CONNECTING_DOWNLOADING_2                            :{BLACK}{BYTES} / {BYTES} air a{P 0 "" "" n ""} luchdadh a-nuas gu ruige seo

STR_NETWORK_CONNECTION_DISCONNECT                               :{BLACK}Dì-cheangail

STR_NETWORK_NEED_GAME_PASSWORD_CAPTION                          :{WHITE}Tha am frithealaiche dìonta. Cuir a-steach facal-faire
STR_NETWORK_NEED_COMPANY_PASSWORD_CAPTION                       :{WHITE}Tha a' chompanaidh dìonta. Cuir a-steach facal-faire

# Network company list added strings
STR_NETWORK_COMPANY_LIST_CLIENT_LIST                            :Liosta nan cliant
STR_NETWORK_COMPANY_LIST_SPECTATE                               :Coimhead air
STR_NETWORK_COMPANY_LIST_NEW_COMPANY                            :Companaidh ùr

# Network client list
STR_NETWORK_CLIENTLIST_KICK                                     :Thoir a bhròg dha
STR_NETWORK_CLIENTLIST_BAN                                      :Toirmisg
STR_NETWORK_CLIENTLIST_GIVE_MONEY                               :Thoir airgead dha
STR_NETWORK_CLIENTLIST_SPEAK_TO_ALL                             :Bruidhinn ris a h-uile duine
STR_NETWORK_CLIENTLIST_SPEAK_TO_COMPANY                         :Bruidhinn ris a' chompanaidh
STR_NETWORK_CLIENTLIST_SPEAK_TO_CLIENT                          :Teachdaireachd phrìobhaideach

STR_NETWORK_SERVER                                              :Frithealaiche
STR_NETWORK_CLIENT                                              :Cliant
STR_NETWORK_SPECTATORS                                          :Amharcaichean

STR_NETWORK_GIVE_MONEY_CAPTION                                  :{WHITE}Cuir a-steach na tha thu airson toirt seachad

# Network set password
STR_COMPANY_PASSWORD_CANCEL                                     :{BLACK}Na sàbhail am facal-faire air a chur a-steach
STR_COMPANY_PASSWORD_OK                                         :{BLACK}Thoir am facal-faire ùr dhan chompanaidh
STR_COMPANY_PASSWORD_CAPTION                                    :{WHITE}Facal-faire na companaidh
STR_COMPANY_PASSWORD_MAKE_DEFAULT                               :{BLACK}Facal-faire bunaiteach na companaidh
STR_COMPANY_PASSWORD_MAKE_DEFAULT_TOOLTIP                       :{BLACK}Cleachd am facal-faire companaidh seo a ghnàth airson companaidhean ùra

# Network company info join/password
STR_COMPANY_VIEW_JOIN                                           :{BLACK}Gabh ann
STR_COMPANY_VIEW_JOIN_TOOLTIP                                   :{BLACK}Gabh ann is cluich mar a' chompanaidh seo
STR_COMPANY_VIEW_PASSWORD                                       :{BLACK}Facal-faire
STR_COMPANY_VIEW_PASSWORD_TOOLTIP                               :{BLACK}Dìon do chompanaidh le facal-faire ach nach gabh cluicheadairean eile innte gun chead
STR_COMPANY_VIEW_SET_PASSWORD                                   :{BLACK}Suidhich facal-faire na companaidh

# Network chat
STR_NETWORK_CHAT_SEND                                           :{BLACK}Cuir
STR_NETWORK_CHAT_COMPANY_CAPTION                                :[Sgioba] :
STR_NETWORK_CHAT_CLIENT_CAPTION                                 :[Prìobhaideach] {STRING}:
STR_NETWORK_CHAT_ALL_CAPTION                                    :[Na h-uile] :

STR_NETWORK_CHAT_COMPANY                                        :[Sgioba] {STRING}: {WHITE}{STRING}
STR_NETWORK_CHAT_TO_COMPANY                                     :[Sgioba] gu {STRING}: {WHITE}{STRING}
STR_NETWORK_CHAT_CLIENT                                         :[Prìobhaideach] {STRING}: {WHITE}{STRING}
STR_NETWORK_CHAT_TO_CLIENT                                      :[Prìobhaideach] gu {STRING}: {WHITE}{STRING}
STR_NETWORK_CHAT_ALL                                            :[Na h-uile] {STRING}: {WHITE}{STRING}
STR_NETWORK_CHAT_OSKTITLE                                       :{BLACK}Cuir teacsa a-steach airson cabadaich-lìonraidh

# Network messages
STR_NETWORK_ERROR_NOTAVAILABLE                                  :{WHITE}Cha deach uidheam lìonraidh a lorg no chaidh am prògram a thrusadh às aonais ENABLE_NETWORK
STR_NETWORK_ERROR_NOSERVER                                      :{WHITE}Cha deach geama lìonraidh a lorg
STR_NETWORK_ERROR_NOCONNECTION                                  :{WHITE}Cha do dh'fhreagair am frithealaiche an t-iarrtas
STR_NETWORK_ERROR_NEWGRF_MISMATCH                               :{WHITE}Cha b' urrainn dhuinn ceangal ris oir chan eil an NewGRF co-ionnan
STR_NETWORK_ERROR_DESYNC                                        :{WHITE}Dh'fhàillig le sioncronachadh a' gheama lìonraidh
STR_NETWORK_ERROR_LOSTCONNECTION                                :{WHITE}Chaidh ceangal dhan gheama lìonraidh air chall
STR_NETWORK_ERROR_SAVEGAMEERROR                                 :{WHITE}Cha b' urrainn dhuinn an geama air shabhaladh a luchdadh
STR_NETWORK_ERROR_SERVER_START                                  :{WHITE}Cha b' urrainn dhuinn am frithealaiche a thòiseachadh
STR_NETWORK_ERROR_CLIENT_START                                  :{WHITE}Cha b' urrainn dhuinn ceangal a dhèanamh
STR_NETWORK_ERROR_TIMEOUT                                       :{WHITE}Dh'fhalbh an ùine air a' cheangal {NUM}
STR_NETWORK_ERROR_SERVER_ERROR                                  :{WHITE}Mhothaich sinn mearachd leis a' phròtacal is chaidh an ceangal a dhùnadh
STR_NETWORK_ERROR_WRONG_REVISION                                :{WHITE}Chan eil an tionngadh aig a' chliant seo a' freagairt ri tionndadh an fhrithealaiche
STR_NETWORK_ERROR_WRONG_PASSWORD                                :{WHITE}Facal-faire cearr
STR_NETWORK_ERROR_SERVER_FULL                                   :{WHITE}Tha am frithealaiche làn
STR_NETWORK_ERROR_SERVER_BANNED                                 :{WHITE}Chaidh do thoirmeasg on fhrithealaiche seo
STR_NETWORK_ERROR_KICKED                                        :{WHITE}Fhuair thu a' bhròg on gheama
STR_NETWORK_ERROR_CHEATER                                       :{WHITE}Chan eil cealgaireachd ceadaichte air an fhrithealaiche seo
STR_NETWORK_ERROR_TOO_MANY_COMMANDS                             :{WHITE}Tha thu air cus àitheantan a chur dhan fhrithealaiche
STR_NETWORK_ERROR_TIMEOUT_PASSWORD                              :{WHITE}Bha thu ro fhada a' cur am facal-faire a-steach
STR_NETWORK_ERROR_TIMEOUT_COMPUTER                              :{WHITE}Tha an coimpiutair agad ro shlaodach gus cumail suas ris an fhrithealaiche
STR_NETWORK_ERROR_TIMEOUT_MAP                                   :{WHITE}Bha an coimpiutair agad ro fhada a' luchdadh a-nuas a' mhapa
STR_NETWORK_ERROR_TIMEOUT_JOIN                                  :{WHITE}Bha an coimpiutair agad ro fhada a' gabhail san fhrithealaiche

############ Leave those lines in this order!!
STR_NETWORK_ERROR_CLIENT_GENERAL                                :mearachd choitcheann
STR_NETWORK_ERROR_CLIENT_DESYNC                                 :mearachd sioncronachaidh
STR_NETWORK_ERROR_CLIENT_SAVEGAME                               :cha b' urrainn dhuinn am mapa a luchdadh
STR_NETWORK_ERROR_CLIENT_CONNECTION_LOST                        :chaidh ceangal air chall
STR_NETWORK_ERROR_CLIENT_PROTOCOL_ERROR                         :mearachd pròtacail
STR_NETWORK_ERROR_CLIENT_NEWGRF_MISMATCH                        :NewGRF neo-ionnann
STR_NETWORK_ERROR_CLIENT_NOT_AUTHORIZED                         :gun chead
STR_NETWORK_ERROR_CLIENT_NOT_EXPECTED                           :fhuaras pacaid mì-dhligheach no air nach robhar an dùil
STR_NETWORK_ERROR_CLIENT_WRONG_REVISION                         :tionndadh cearr
STR_NETWORK_ERROR_CLIENT_NAME_IN_USE                            :tha an t-ainm seo ga chleachdadh mu thràth
STR_NETWORK_ERROR_CLIENT_WRONG_PASSWORD                         :facal-faire cearr
STR_NETWORK_ERROR_CLIENT_COMPANY_MISMATCH                       :companaidh chearr ann an DoCommand
STR_NETWORK_ERROR_CLIENT_KICKED                                 :thug am frithealaiche a' bhròg dhut
STR_NETWORK_ERROR_CLIENT_CHEATER                                :bhathar a' feuchainn ri cealgaireachd
STR_NETWORK_ERROR_CLIENT_SERVER_FULL                            :frithealaiche làn
STR_NETWORK_ERROR_CLIENT_TOO_MANY_COMMANDS                      :bhathar a' cur cus àitheantan
STR_NETWORK_ERROR_CLIENT_TIMEOUT_PASSWORD                       :cha deach faclan-faire fhaighinn ri àm
STR_NETWORK_ERROR_CLIENT_TIMEOUT_COMPUTER                       :dh'fhalbh an ùine air
STR_NETWORK_ERROR_CLIENT_TIMEOUT_MAP                            :bhathar ro fhada a' luchdadh a-nuas a' mhapa
STR_NETWORK_ERROR_CLIENT_TIMEOUT_JOIN                           :bhathar ro fhada a' giullachd a' mhapa
############ End of leave-in-this-order

STR_NETWORK_ERROR_CLIENT_GUI_LOST_CONNECTION_CAPTION            :{WHITE}Dh'fhaoidte gun deach ceangal air chall
STR_NETWORK_ERROR_CLIENT_GUI_LOST_CONNECTION                    :{WHITE}Cha tàinig dàta sam bith on fhrithealaiche fad {NUM} {P diog dhiog diogan diog}

# Network related errors
STR_NETWORK_SERVER_MESSAGE                                      :*** {1:STRING}
############ Leave those lines in this order!!
STR_NETWORK_SERVER_MESSAGE_GAME_PAUSED                          :Geama na stad ({STRING})
STR_NETWORK_SERVER_MESSAGE_GAME_STILL_PAUSED_1                  :Geama fhathast na stad ({STRING})
STR_NETWORK_SERVER_MESSAGE_GAME_STILL_PAUSED_2                  :Geama fhathast na stad ({STRING}, {STRING})
STR_NETWORK_SERVER_MESSAGE_GAME_STILL_PAUSED_3                  :Geama fhathast na stad ({STRING}, {STRING}, {STRING})
STR_NETWORK_SERVER_MESSAGE_GAME_STILL_PAUSED_4                  :Geama fhathast na stad ({STRING}, {STRING}, {STRING}, {STRING})
STR_NETWORK_SERVER_MESSAGE_GAME_UNPAUSED                        :Geama a' leantainn air adhart ({STRING})
STR_NETWORK_SERVER_MESSAGE_GAME_REASON_NOT_ENOUGH_PLAYERS       :àireamh dhe chluicheadairean
STR_NETWORK_SERVER_MESSAGE_GAME_REASON_CONNECTING_CLIENTS       :a' ceangal cliantan
STR_NETWORK_SERVER_MESSAGE_GAME_REASON_MANUAL                   :a làimh
STR_NETWORK_SERVER_MESSAGE_GAME_REASON_GAME_SCRIPT              :sgriobt geama
############ End of leave-in-this-order
STR_NETWORK_MESSAGE_CLIENT_LEAVING                              :a' fàgail
STR_NETWORK_MESSAGE_CLIENT_JOINED                               :*** ghabh {STRING} sa gheama
STR_NETWORK_MESSAGE_CLIENT_JOINED_ID                            :*** Ghabh {STRING} sa gheama (Cliant {2:NUM})
STR_NETWORK_MESSAGE_CLIENT_COMPANY_JOIN                         :*** Ghabh {STRING} ann an companaidh {2:NUM}
STR_NETWORK_MESSAGE_CLIENT_COMPANY_SPECTATE                     :*** Ghabh {STRING} ann mar amharcaiche
STR_NETWORK_MESSAGE_CLIENT_COMPANY_NEW                          :*** Stèidhich {STRING} companaidh ùr ({2:NUM})
STR_NETWORK_MESSAGE_CLIENT_LEFT                                 :*** Dh'fhalbh {STRING} an geama ({2:STRING})
STR_NETWORK_MESSAGE_NAME_CHANGE                                 :*** Dh'atharraich {0:STRING} (a h-)ainm gu {1:STRING}
STR_NETWORK_MESSAGE_GIVE_MONEY                                  :*** Thug {STRING} {2:CURRENCY_LONG} dhan chompanaidh agad
STR_NETWORK_MESSAGE_GAVE_MONEY_AWAY                             :*** Thug thu {2:CURRENCY_LONG} dha {1:STRING}
STR_NETWORK_MESSAGE_SERVER_SHUTDOWN                             :{WHITE}Dhùin am frithealaiche an seisean
STR_NETWORK_MESSAGE_SERVER_REBOOT                               :{WHITE}Tha am frithealaiche ag ath-thòiseachadh...{}Fuirich greis...

# Content downloading window
STR_CONTENT_TITLE                                               :{WHITE}Susbaint ri luchdadh a-nuas
STR_CONTENT_TYPE_CAPTION                                        :{BLACK}Seòrsa
STR_CONTENT_TYPE_CAPTION_TOOLTIP                                :{BLACK}Seòrsa na susbaint
STR_CONTENT_NAME_CAPTION                                        :{BLACK}Ainm
STR_CONTENT_NAME_CAPTION_TOOLTIP                                :{BLACK}Ainm na susbainte
STR_CONTENT_MATRIX_TOOLTIP                                      :{BLACK}Briog air nì gus fiosrachadh mu dheidhinn a shealltainn{}Thoir cromag sa bhogsa gus a taghadh airson luchdadh a-nuas
STR_CONTENT_SELECT_ALL_CAPTION                                  :{BLACK}Tagh na h-uile
STR_CONTENT_SELECT_ALL_CAPTION_TOOLTIP                          :{BLACK}Tagh an t-susbaint uile gus a luchdadh a-nuas
STR_CONTENT_SELECT_UPDATES_CAPTION                              :{BLACK}Tagh ùrachaidhean
STR_CONTENT_SELECT_UPDATES_CAPTION_TOOLTIP                      :{BLACK}Tagh a h-uile susbaint a tha na ùrachadh airson susbaint a tha ann gus a luchdadh a-nuas
STR_CONTENT_UNSELECT_ALL_CAPTION                                :{BLACK}Neo-thagh na h-uile
STR_CONTENT_UNSELECT_ALL_CAPTION_TOOLTIP                        :{BLACK}Comharraich nach tèid susbaint sam bith a luchdadh a-nuas
STR_CONTENT_SEARCH_EXTERNAL                                     :{BLACK}Lorg air làraichean-lìn taobh a-muigh
STR_CONTENT_SEARCH_EXTERNAL_TOOLTIP                             :{BLACK}Lorg susbaint nach eil ri làimh air seirbheise susbaint OpenTTD is a bheil ri làimh air làraichean lìn nach eil ceangailte ri OpenTTD
STR_CONTENT_SEARCH_EXTERNAL_DISCLAIMER_CAPTION                  :{WHITE}Tha thu a' fàgail OpenTTD!
STR_CONTENT_SEARCH_EXTERNAL_DISCLAIMER                          :{WHITE}Dh'fhaoidte gum bi na teirmichean ’s na cumhaichean gus susbaint a luchdadh a-nuas bho làraichean-lìn eile eadar-dhealaichte.{}Feumaidh tu sùil a thoirt air na làraichean-lìn a-muigh mu mar a stàlaicheas tu an t-susbaint ann an OpenTTD.{}A bheil thu airson leantainn air adhart?
STR_CONTENT_FILTER_TITLE                                        :{BLACK}Criathrag taga/ainm:
STR_CONTENT_OPEN_URL                                            :{BLACK}Tadhail air an làrach-lìn
STR_CONTENT_OPEN_URL_TOOLTIP                                    :{BLACK}Tadhail air làrach-lìn na susbainte seo
STR_CONTENT_DOWNLOAD_CAPTION                                    :{BLACK}Luchdaich a-nuas
STR_CONTENT_DOWNLOAD_CAPTION_TOOLTIP                            :{BLACK}Tòisich air luchdadh a-nuas na susbainte a thagh thu
STR_CONTENT_TOTAL_DOWNLOAD_SIZE                                 :{SILVER}Meud iomlan an luchdaidh a-nuas: {WHITE}{BYTES}
STR_CONTENT_DETAIL_TITLE                                        :{SILVER}FIOSRACHADH NA SUSBAINTE
STR_CONTENT_DETAIL_SUBTITLE_UNSELECTED                          :{SILVER}Cha do thagh thu seo gus a luchdadh a-nuas
STR_CONTENT_DETAIL_SUBTITLE_SELECTED                            :{SILVER}Thagh thu seo gus a luchdadh a-nuas
STR_CONTENT_DETAIL_SUBTITLE_AUTOSELECTED                        :{SILVER}Chaidh an eisimeileachd seo a thaghadh gus a luchdadh a-nuas
STR_CONTENT_DETAIL_SUBTITLE_ALREADY_HERE                        :{SILVER}Tha seo agad mu thràth
STR_CONTENT_DETAIL_SUBTITLE_DOES_NOT_EXIST                      :{SILVER}Tha an t-susbaint seo neo-aithnichte is cha ghabh luchdadh a-nuas ann an OpenTTD
STR_CONTENT_DETAIL_UPDATE                                       :{SILVER}Thèid seo a chur an àite {STRING} a tha ann mu thràth
STR_CONTENT_DETAIL_NAME                                         :{SILVER}Ainm: {WHITE}{STRING}
STR_CONTENT_DETAIL_VERSION                                      :{SILVER}Tionndadh: {WHITE}{STRING}
STR_CONTENT_DETAIL_DESCRIPTION                                  :{SILVER}Tuairisgeul: {WHITE}{STRING}
STR_CONTENT_DETAIL_URL                                          :{SILVER}URL: {WHITE}{STRING}
STR_CONTENT_DETAIL_TYPE                                         :{SILVER}Seòrsa: {WHITE}{STRING}
STR_CONTENT_DETAIL_FILESIZE                                     :{SILVER}Meud an luchdaidh a-nuas: {WHITE}{BYTES}
STR_CONTENT_DETAIL_SELECTED_BECAUSE_OF                          :{SILVER}Air a thaghadh air sàilleibh: {WHITE}{STRING}
STR_CONTENT_DETAIL_DEPENDENCIES                                 :{SILVER}Eisimeileachdan: {WHITE}{STRING}
STR_CONTENT_DETAIL_TAGS                                         :{SILVER}Tagaichean: {WHITE}{STRING}
STR_CONTENT_NO_ZLIB                                             :{WHITE}Chaidh OpenTTD a thogail às aonais taic dha “zlib"...
STR_CONTENT_NO_ZLIB_SUB                                         :{WHITE}... cha ghabh susbaint sam bith luchdadh a-nuas!

# Order of these is important!
STR_CONTENT_TYPE_BASE_GRAPHICS                                  :Grafaigeachd bhunasach
STR_CONTENT_TYPE_NEWGRF                                         :NewGRF
STR_CONTENT_TYPE_AI                                             :IF
STR_CONTENT_TYPE_AI_LIBRARY                                     :Tasglann IF
STR_CONTENT_TYPE_SCENARIO                                       :{G=m}Cnàmh-sgeul
STR_CONTENT_TYPE_HEIGHTMAP                                      :{G=m}Mapa-àirde
STR_CONTENT_TYPE_BASE_SOUNDS                                    :Fuaimean bunasach
STR_CONTENT_TYPE_BASE_MUSIC                                     :{G=f}Ceòl bhunasach
STR_CONTENT_TYPE_GAME_SCRIPT                                    :{G=m}Sgriobt geama
STR_CONTENT_TYPE_GS_LIBRARY                                     :{G=m}Tasglann GS

# Content downloading progress window
STR_CONTENT_DOWNLOAD_TITLE                                      :{WHITE}A' luchdadh a-nuas susbaint...
STR_CONTENT_DOWNLOAD_INITIALISE                                 :{WHITE}Ag iarraidh faidhlichean...
STR_CONTENT_DOWNLOAD_FILE                                       :{WHITE}A' luchdadh a-nuas {STRING} ({NUM} à {NUM})
STR_CONTENT_DOWNLOAD_COMPLETE                                   :{WHITE}Tha an luchdadh a-nuas coileanta
STR_CONTENT_DOWNLOAD_PROGRESS_SIZE                              :{WHITE}{0:BYTES} à {1:BYTES} air a{P 0 "" n n n} luchdadh a-nuas ({2:NUM} %)

# Content downloading error messages
STR_CONTENT_ERROR_COULD_NOT_CONNECT                             :{WHITE}Cha b' urrainn dhuinn ceangal ri frithealaiche na susbainte...
STR_CONTENT_ERROR_COULD_NOT_DOWNLOAD                            :{WHITE}Dh'fhàillig leis an luchdadh a-nuas...
STR_CONTENT_ERROR_COULD_NOT_DOWNLOAD_CONNECTION_LOST            :{WHITE}... chaidh an ceangal air chall
STR_CONTENT_ERROR_COULD_NOT_DOWNLOAD_FILE_NOT_WRITABLE          :{WHITE}... cha ghabh am faidhle sgrìobhadh
STR_CONTENT_ERROR_COULD_NOT_EXTRACT                             :{WHITE}Cha ghabh am faidhle air a luchdadh a-nuas dì-dhùmhlachadh

STR_MISSING_GRAPHICS_SET_CAPTION                                :{WHITE}Grafaigean a dhìth
STR_MISSING_GRAPHICS_SET_MESSAGE                                :{BLACK}Tha grafaigeachd a dhìth air OpenTTD ach an obraich e ach cha deach gin sam bith a lorg. an toir thu cead dha OpenTTD gus a' ghrafaigeachd seo a luchdadh a-nuas is a stàladh?
STR_MISSING_GRAPHICS_YES_DOWNLOAD                               :{BLACK}Bheir, luchdaich a' ghrafaigeachd a-nuas
STR_MISSING_GRAPHICS_NO_QUIT                                    :{BLACK}Cha toir, fàg OpenTTD

# Transparency settings window
STR_TRANSPARENCY_CAPTION                                        :{WHITE}Roghainnean trìd-shoilleireachd
STR_TRANSPARENT_SIGNS_TOOLTIP                                   :{BLACK}Toglaich trìd-shoilleireachd nan sanasan. Ctrl+Briogadh airson glasadh
STR_TRANSPARENT_TREES_TOOLTIP                                   :{BLACK}Toglaich trìd-shoilleireachd nan craobhan. Ctrl+Briogadh airson glasadh
STR_TRANSPARENT_HOUSES_TOOLTIP                                  :{BLACK}Toglaich trìd-shoilleireachd nan taighean. Ctrl+Briogadh airson glasadh
STR_TRANSPARENT_INDUSTRIES_TOOLTIP                              :{BLACK}Toglaich trìd-shoilleireachd nan gnìomhachasan. Ctrl+Briogadh airson glasadh
STR_TRANSPARENT_BUILDINGS_TOOLTIP                               :{BLACK}Toglaich trìd-shoilleireachd nan rudan a ghabhas togail a leithid stèiseanan, trèan-lannan is puingean-turais. Ctrl+Briogadh airson glasadh
STR_TRANSPARENT_BRIDGES_TOOLTIP                                 :{BLACK}Toglaich trìd-shoilleireachd nan drochaidean. Ctrl+Briogadh airson glasadh
STR_TRANSPARENT_STRUCTURES_TOOLTIP                              :{BLACK}Toglaich trìd-shoilleireachd nan structaran a leithid thaighean-solais is tùir chraobh-sgaoilidh. Ctrl+Briogadh airson glasadh
STR_TRANSPARENT_CATENARY_TOOLTIP                                :{BLACK}Toglaich trìd-shoilleireachd nan càballan-rèile. Ctrl+Briogadh airson glasadh
STR_TRANSPARENT_LOADING_TOOLTIP                                 :{BLACK}Toglaich trìd-shoillearachd nan comharraidhean luchdaidh. Ctrl+Briogadh airson glasadh
STR_TRANSPARENT_INVISIBLE_TOOLTIP                               :{BLACK}Falaich nithean an àite an dèanamh trìd-shoilleir

# Linkgraph legend window
STR_LINKGRAPH_LEGEND_CAPTION                                    :{BLACK}Clàr-mìneachaidh an t-srutha carago
STR_LINKGRAPH_LEGEND_ALL                                        :{BLACK}Na h-uile
STR_LINKGRAPH_LEGEND_NONE                                       :{BLACK}Chan eil gin
STR_LINKGRAPH_LEGEND_SELECT_COMPANIES                           :{BLACK}Tagh na companaidhean a thèid a shealltainn

# Linkgraph legend window and linkgraph legend in smallmap
STR_LINKGRAPH_LEGEND_UNUSED                                     :{TINY_FONT}{BLACK}gun chleachdadh
STR_LINKGRAPH_LEGEND_SATURATED                                  :{TINY_FONT}{BLACK}sàsaichte
STR_LINKGRAPH_LEGEND_OVERLOADED                                 :{TINY_FONT}{BLACK}cus dheth

# Base for station construction window(s)
STR_STATION_BUILD_COVERAGE_AREA_TITLE                           :{BLACK}Seall raon-còmhdachaidh
STR_STATION_BUILD_COVERAGE_OFF                                  :{BLACK}Air
STR_STATION_BUILD_COVERAGE_ON                                   :{BLACK}Dheth
STR_STATION_BUILD_COVERAGE_AREA_OFF_TOOLTIP                     :{BLACK}Na seall raon-còmhdachaidh aig làrach nad bheachd
STR_STATION_BUILD_COVERAGE_AREA_ON_TOOLTIP                      :{BLACK}Seall raon-còmhdachaidh aig làrach nad bheachd
STR_STATION_BUILD_ACCEPTS_CARGO                                 :{BLACK}Gabhar ri: {GOLD}{CARGO_LIST}
STR_STATION_BUILD_SUPPLIES_CARGO                                :{BLACK}Solairear: {GOLD}{CARGO_LIST}

# Join station window
STR_JOIN_STATION_CAPTION                                        :{WHITE}Co-aonaich an stèisean
STR_JOIN_STATION_CREATE_SPLITTED_STATION                        :{YELLOW}Tog stèisean fa leth

STR_JOIN_WAYPOINT_CAPTION                                       :{WHITE}Co-aonaich a' phuing-thurais
STR_JOIN_WAYPOINT_CREATE_SPLITTED_WAYPOINT                      :{YELLOW}Tog puing-thurais fa leth

# Rail construction toolbar
STR_RAIL_TOOLBAR_RAILROAD_CONSTRUCTION_CAPTION                  :Tog rathad-iarainn
STR_RAIL_TOOLBAR_ELRAIL_CONSTRUCTION_CAPTION                    :Togail rathaid-iarainn dealain
STR_RAIL_TOOLBAR_MONORAIL_CONSTRUCTION_CAPTION                  :Tog rathad-iarainn aona-rèile
STR_RAIL_TOOLBAR_MAGLEV_CONSTRUCTION_CAPTION                    :Tog rathad-iarainn mhagnaiteach

STR_RAIL_TOOLBAR_TOOLTIP_BUILD_RAILROAD_TRACK                   :{BLACK}Tog rathad-iarainn. Toglaidh Ctrl togail/toirt air falbh airson togail rathad-iarainn. Toglaidh Shift togail/sealladh air tuairmse chosgaisean
STR_RAIL_TOOLBAR_TOOLTIP_BUILD_AUTORAIL                         :{BLACK}Tog rathad-iarainn sa mhodh fhèin-thogail. Toglaidh Ctrl togail/toirt air falbh airson togail rathad-iarainn. Toglaidh Shift togail/sealladh air tuairmse chosgaisean
STR_RAIL_TOOLBAR_TOOLTIP_BUILD_TRAIN_DEPOT_FOR_BUILDING         :{BLACK}Tog trèan-lann (gus trèanaichean a cheannach no obair-chàraidh a dhèanamh orra). Toglaidh Shift togail/sealladh air tuairmse chosgaisean
STR_RAIL_TOOLBAR_TOOLTIP_CONVERT_RAIL_TO_WAYPOINT               :{BLACK}Dèan puing-thurais dhe rèile. Ceanglaidh Ctrl puingean-turais ri chèile. Toglaidh Shift togail/sealladh air tuairmse chosgaisean
STR_RAIL_TOOLBAR_TOOLTIP_BUILD_RAILROAD_STATION                 :{BLACK}Tog stèisean. Ceanglaidh Ctrl stèiseanan ri chèile. Toglaidh Shift togail/sealladh air tuairmse chosgaisean
STR_RAIL_TOOLBAR_TOOLTIP_BUILD_RAILROAD_SIGNALS                 :{BLACK}Tog comharran rèile. Toglaidh Ctrl eadar comharran saimeafoir/solais{}Slaod gus comharran a thogail rè slighe rèile dìrich. Togaidh Ctrl comharran gu ruige an ath ghobhail no comharra{}Toglaidh Ctrl+briogadh a bheil uinneag taghadh nan comharran fosgailte. Toglaidh Shift togail/sealladh air tuairmse chosgaisean
STR_RAIL_TOOLBAR_TOOLTIP_BUILD_RAILROAD_BRIDGE                  :{BLACK}Tog drochaid rèile. Toglaidh Shift togail/sealladh air tuairmse chosgaisean
STR_RAIL_TOOLBAR_TOOLTIP_BUILD_RAILROAD_TUNNEL                  :{BLACK}Tog tunail rèile. Toglaidh Shift togail/sealladh air tuairmse chosgaisean
STR_RAIL_TOOLBAR_TOOLTIP_TOGGLE_BUILD_REMOVE_FOR                :{BLACK}Toglaich togail/toirt air falbh airson slighe-rèile, comharran, puingean-turais is stèiseanan. Cùm Ctrl sìos gus rèile nam puingean-turais is stèiseanan a thoirt air falbh cuideachd
STR_RAIL_TOOLBAR_TOOLTIP_CONVERT_RAIL                           :{BLACK}Iompaich/Àrdaich seòrsa na rèile. Toglaidh Shift togail/sealladh air tuairmse chosgaisean

STR_RAIL_NAME_RAILROAD                                          :Rathad-iarainn
STR_RAIL_NAME_RAILROAD.nom                                      :rathad-iarainn
STR_RAIL_NAME_RAILROAD.gen                                      :rathaid-iarainn
STR_RAIL_NAME_RAILROAD.dat                                      :rathad-iarainn
STR_RAIL_NAME_ELRAIL                                            :Rathad-iarainn dealain
STR_RAIL_NAME_ELRAIL.nom                                        :rathad-iarainn dealain
STR_RAIL_NAME_ELRAIL.gen                                        :rathaid-iarainn dealain
STR_RAIL_NAME_ELRAIL.dat                                        :rathad-iarainn dealain
STR_RAIL_NAME_MONORAIL                                          :Rathad-iarainn aona-rèile
STR_RAIL_NAME_MONORAIL.nom                                      :rathad-iarainn aona-rèile
STR_RAIL_NAME_MONORAIL.gen                                      :rathaid-iarainn aona-rèile
STR_RAIL_NAME_MONORAIL.dat                                      :rathad-iarainn aona-rèile
STR_RAIL_NAME_MAGLEV                                            :Rathad-iarainn magnaiteach
STR_RAIL_NAME_MAGLEV.nom                                        :rathad-iarainn magnaiteach
STR_RAIL_NAME_MAGLEV.gen                                        :rathaid-iarainn mhagnaitich
STR_RAIL_NAME_MAGLEV.dat                                        :rathad-iarainn magnaiteach

# Rail depot construction window
STR_BUILD_DEPOT_TRAIN_ORIENTATION_CAPTION                       :{WHITE}Comhair na trèan-lainn
STR_BUILD_DEPOT_TRAIN_ORIENTATION_TOOLTIP                       :{BLACK}Tagh comhair an trèana-lainn

# Rail waypoint construction window
STR_WAYPOINT_CAPTION                                            :{WHITE}Puing-thurais
STR_WAYPOINT_GRAPHICS_TOOLTIP                                   :{BLACK}Tagh seòrsa na puinge-turais

# Rail station construction window
STR_STATION_BUILD_RAIL_CAPTION                                  :{WHITE}Roghainnean nan stèiseanan-rèile
STR_STATION_BUILD_ORIENTATION                                   :{BLACK}Comhair
STR_STATION_BUILD_RAILROAD_ORIENTATION_TOOLTIP                  :{BLACK}Tagh comhair an stèisean-rèile
STR_STATION_BUILD_NUMBER_OF_TRACKS                              :{BLACK}Àireamh dhe shlighean
STR_STATION_BUILD_NUMBER_OF_TRACKS_TOOLTIP                      :{BLACK}Tagh cò mheud clàr a bhios aig an stèisean
STR_STATION_BUILD_PLATFORM_LENGTH                               :{BLACK}Faide nan clàr
STR_STATION_BUILD_PLATFORM_LENGTH_TOOLTIP                       :{BLACK}Tagh dè cho fad ’s a bhios an stèisean
STR_STATION_BUILD_DRAG_DROP                                     :{BLACK}Slaod is leig às
STR_STATION_BUILD_DRAG_DROP_TOOLTIP                             :{BLACK}Tog stèisean le slaodadh is leigeil às

STR_STATION_BUILD_STATION_CLASS_TOOLTIP                         :{BLACK}Tagh seòrsa stèisean gus a shealltainn
STR_STATION_BUILD_STATION_TYPE_TOOLTIP                          :{BLACK}Tagh seòrsa an stèisein a tha thu airson togail

STR_STATION_CLASS_DFLT                                          :Stèisean bunaiteach
STR_STATION_CLASS_WAYP                                          :Puingean-turais

# Signal window
STR_BUILD_SIGNAL_CAPTION                                        :{WHITE}Roghainn nan comharran
STR_BUILD_SIGNAL_SEMAPHORE_NORM_TOOLTIP                         :{BLACK}Comharra bloca (saimeafor){}Seo an seòrsa comharra as bunasaiche is chan fhaod ach aon trèan a bhith san aon bhloca aig an aon àm
STR_BUILD_SIGNAL_SEMAPHORE_ENTRY_TOOLTIP                        :{BLACK}Comharra a-steach (saimeafor){}Bidh seo uaine fhad ’s a tha comharra a-mach uaine san ath roinn dhen t-slighe. Mura h-eil, bidh e dearg
STR_BUILD_SIGNAL_SEMAPHORE_EXIT_TOOLTIP                         :{BLACK}Comharra a-mach (saimeafor){}Tha an aon ghiùlan aige ’s a tha aig comharra bloca ach tha feum air gus an dath mar bu chòir a thoirt air comharran a-steach is ro-chomharran aonaichte
STR_BUILD_SIGNAL_SEMAPHORE_COMBO_TOOLTIP                        :{BLACK}Comharra aonaichte (saimeafor){}’S e comharra a-steach is a-mach a th' anns a' chomharra aonaichte seo aig an aon àm. Mar sin, ’s urrainn dhut “craobhan" mòra dhe ro-chomharran a thogail
STR_BUILD_SIGNAL_SEMAPHORE_PBS_TOOLTIP                          :{BLACK}Comharra slighe (saimeafor){}Leigidh comharra slighe le barrachd air aon trèan dol a-steach dhan bhloca comharra air an aon àm, mas urrainn dhan trèan slighe gu ionad stadaidh sàbhailte a ghlèidheadh. Faodar dol seachad air comharran slighe àbhaisteach on chùlaibh
STR_BUILD_SIGNAL_SEMAPHORE_PBS_OWAY_TOOLTIP                     :{BLACK}Comharra slighe aon-shligheach (saimeafor){}Leigidh comharra slighe le barrachd air aon trèan dol a-steach dhan bhloca comharra air an aon àm, mas urrainn dhan trèan slighe gu ionad stadaidh sàbhailte a ghlèidheadh. Chan fhaodar dol seachad air comharran slighe àbhaisteach on chùlaibh
STR_BUILD_SIGNAL_ELECTRIC_NORM_TOOLTIP                          :{BLACK}Comharra bloca (dealain){}Seo an seòrsa comharra as bunasaiche is chan fhaod ach aon trèan a bhith san aon bhloca aig an aon àm
STR_BUILD_SIGNAL_ELECTRIC_ENTRY_TOOLTIP                         :{BLACK}Comharra a-steach (dealain){}Bidh seo uaine fhad ’s a tha comharra a-mach uaine san ath roinn dhen t-slighe. Mura h-eil, bidh e dearg
STR_BUILD_SIGNAL_ELECTRIC_EXIT_TOOLTIP                          :{BLACK}Comharra a-mach (dealain){}Tha an aon ghiùlan aige ’s a tha aig comharra bloca ach tha feum air gus an dath mar bu chòir a thoirt air comharran a-steach is ro-chomharran aonaichte
STR_BUILD_SIGNAL_ELECTRIC_COMBO_TOOLTIP                         :{BLACK}Comharra aonaichte (dealain){}’S e comharra a-steach is a-mach a th' anns a' chomharra aonaichte seo aig an aon àm. Mar sin, ’s urrainn dhut “craobhan" mòra dhe ro-chomharran a thogail
STR_BUILD_SIGNAL_ELECTRIC_PBS_TOOLTIP                           :{BLACK}Comharra slighe (dealain){}Leigidh comharra slighe le barrachd air aon trèan dol a-steach dhan bhloca comharra air an aon àm, mas urrainn dhan trèan slighe gu ionad stadaidh sàbhailte a ghlèidheadh. Faodar dol seachad air comharran slighe àbhaisteach on chùlaibh
STR_BUILD_SIGNAL_ELECTRIC_PBS_OWAY_TOOLTIP                      :{BLACK}Comharra slighe aon-shligheach (dealain){}Leigidh comharra slighe le barrachd air aon trèan dol a-steach dhan bhloca comharra air an aon àm, mas urrainn dhan trèan slighe gu ionad stadaidh sàbhailte a ghlèidheadh. Chan fhaodar dol seachad air comharran slighe àbhaisteach on chùlaibh
STR_BUILD_SIGNAL_CONVERT_TOOLTIP                                :{BLACK}Iompachadh chomharran{}Ma thagh thu seo ’s tu a' briogadh air comharra a tha ann, iompaichidh seo an comharra dhan t-seòrsa a thagh thu. Seallaidh Shift+briogadh tuairmse air cosgaisean an iompachaidh dhut
STR_BUILD_SIGNAL_DRAG_SIGNALS_DENSITY_TOOLTIP                   :{BLACK}Astar nan comharran air an cruthachadh le slaodadh
STR_BUILD_SIGNAL_DRAG_SIGNALS_DENSITY_DECREASE_TOOLTIP          :{BLACK}Lùghdaich astar nan comharran air an cruthachadh le slaodadh
STR_BUILD_SIGNAL_DRAG_SIGNALS_DENSITY_INCREASE_TOOLTIP          :{BLACK}Meudaich astar nan comharran air an cruthachadh le slaodadh

# Bridge selection window
STR_SELECT_RAIL_BRIDGE_CAPTION                                  :{WHITE}Tagh drochaid rèile
STR_SELECT_ROAD_BRIDGE_CAPTION                                  :{WHITE}Tagh drochaid rathaid
STR_SELECT_BRIDGE_SELECTION_TOOLTIP                             :{BLACK}Tagh drochaid - briog air an drochaid a thogras tu gus a togail
STR_SELECT_BRIDGE_INFO                                          :{GOLD}{STRING},{} {VELOCITY} {WHITE}{CURRENCY_LONG}
STR_SELECT_BRIDGE_SCENEDIT_INFO                                 :{GOLD}{STRING},{} {VELOCITY}
STR_BRIDGE_NAME_SUSPENSION_STEEL                                :Crochaidh, Stàilinn
STR_BRIDGE_NAME_GIRDER_STEEL                                    :Teannadair, Stàilinn
STR_BRIDGE_NAME_CANTILEVER_STEEL                                :Starr-chrann, Stàillinn
STR_BRIDGE_NAME_SUSPENSION_CONCRETE                             :Crochaidh, Concraid
STR_BRIDGE_NAME_WOODEN                                          :Fiodha
STR_BRIDGE_NAME_CONCRETE                                        :Concraid
STR_BRIDGE_NAME_TUBULAR_STEEL                                   :Phìobach, Stàilinn
STR_BRIDGE_TUBULAR_SILICON                                      :Phìobach, Sileagan


# Road construction toolbar
STR_ROAD_TOOLBAR_ROAD_CONSTRUCTION_CAPTION                      :{WHITE}Tog rathaidean
STR_ROAD_TOOLBAR_TRAM_CONSTRUCTION_CAPTION                      :{WHITE}Tog slighean-trama
STR_ROAD_TOOLBAR_TOOLTIP_BUILD_ROAD_SECTION                     :{BLACK}Tog pìos dhe rathad. Toglaidh Ctrl togail/toirt air falbh airson togail rathaid. Toglaidh Shift togail/sealladh air tuairmse chosgaisean
STR_ROAD_TOOLBAR_TOOLTIP_BUILD_TRAMWAY_SECTION                  :{BLACK}Tog pìos dhe shlighe-trama. Toglaidh Ctrl togail/toirt air falbh airson togail slighe-trama. Toglaidh Shift togail/sealladh air tuairmse chosgaisean
STR_ROAD_TOOLBAR_TOOLTIP_BUILD_AUTOROAD                         :{BLACK}Tog pìos dhe rathad leis a' mhodh fhèin-thogail. Toglaidh Ctrl togail/toirt air falbh airson togail rathaid. Toglaidh Shift togail/sealladh air tuairmse chosgaisean
STR_ROAD_TOOLBAR_TOOLTIP_BUILD_AUTOTRAM                         :{BLACK}Tog pìos dhe slighe-trama sa mhodh fhèin-thogail. Toglaidh Ctrl togail/toirt air falbh airson togail slighe-trama. Toglaidh Shift togail/sealladh air tuairmse chosgaisean
STR_ROAD_TOOLBAR_TOOLTIP_BUILD_ROAD_VEHICLE_DEPOT               :{BLACK}Tog garaids (gus carbadan a cheannach is obair-ghlèidhidh a dhèanamh orra). Toglaidh Shift togail/sealladh air tuairmse chosgaisean
STR_ROAD_TOOLBAR_TOOLTIP_BUILD_TRAM_VEHICLE_DEPOT               :{BLACK}Tog trama-lann (gus carbadan a cheannach is obair-ghlèidhidh a dhèanamh orra). Toglaidh Shift togail/sealladh air tuairmse chosgaisean
STR_ROAD_TOOLBAR_TOOLTIP_BUILD_BUS_STATION                      :{BLACK}Tog stèisean bus. Ceanglaidh Ctrl stèiseanan ri chèile. Toglaidh Shift togail/sealladh air tuairmse chosgaisean
STR_ROAD_TOOLBAR_TOOLTIP_BUILD_PASSENGER_TRAM_STATION           :{BLACK}Tog stèisean trama thaistealach. Ceanglaidh Ctrl stèiseanan ri chèile. Toglaidh Shift togail/sealladh air tuairmse chosgaisean
STR_ROAD_TOOLBAR_TOOLTIP_BUILD_TRUCK_LOADING_BAY                :{BLACK}Tog ionad-luchdaidh nan làraidh. Ceanglaidh Ctrl stèiseanan ri chèile. Toglaidh Shift togail/sealladh air tuairmse chosgaisean
STR_ROAD_TOOLBAR_TOOLTIP_BUILD_CARGO_TRAM_STATION               :{BLACK}Tog stèisean trama carago. Ceanglaidh Ctrl stèiseanan ri chèile. Toglaidh Shift togail/sealladh air tuairmse chosgaisean
STR_ROAD_TOOLBAR_TOOLTIP_TOGGLE_ONE_WAY_ROAD                    :{BLACK}Cuir rathaidean aon-shligheach an/à comas
STR_ROAD_TOOLBAR_TOOLTIP_BUILD_ROAD_BRIDGE                      :{BLACK}Tog drochaid rathaid. Toglaidh Shift togail/sealladh air tuairmse chosgaisean
STR_ROAD_TOOLBAR_TOOLTIP_BUILD_TRAMWAY_BRIDGE                   :{BLACK}Togh drochaid trama. Toglaidh Shift togail/sealladh air tuairmse chosgaisean
STR_ROAD_TOOLBAR_TOOLTIP_BUILD_ROAD_TUNNEL                      :{BLACK}Tog tunail rathaid. Toglaidh Shift togail/sealladh air tuairmse chosgaisean
STR_ROAD_TOOLBAR_TOOLTIP_BUILD_TRAMWAY_TUNNEL                   :{BLACK}Tog tunail trama. Toglaidh Shift togail/sealladh air tuairmse chosgaisean
STR_ROAD_TOOLBAR_TOOLTIP_TOGGLE_BUILD_REMOVE_FOR_ROAD           :{BLACK}Toglaich togail/toirt air falbh airson togail rathaidean
STR_ROAD_TOOLBAR_TOOLTIP_TOGGLE_BUILD_REMOVE_FOR_TRAMWAYS       :{BLACK}Toglaich togail/tort air falbh airson slighean trama

# Road depot construction window
STR_BUILD_DEPOT_ROAD_ORIENTATION_CAPTION                        :{WHITE}Comhair na garaids
STR_BUILD_DEPOT_ROAD_ORIENTATION_SELECT_TOOLTIP                 :{BLACK}Tagh comhair na garaids
STR_BUILD_DEPOT_TRAM_ORIENTATION_CAPTION                        :{WHITE}Comhair an trama-lainn
STR_BUILD_DEPOT_TRAM_ORIENTATION_SELECT_TOOLTIP                 :{BLACK}Tagh comhair an trama-lainn

# Road vehicle station construction window
STR_STATION_BUILD_BUS_ORIENTATION                               :{WHITE}Comhair an stèisein bhus
STR_STATION_BUILD_BUS_ORIENTATION_TOOLTIP                       :{BLACK}Tagh comhair an stèisein bhus
STR_STATION_BUILD_TRUCK_ORIENTATION                             :{WHITE}Comhair aig ionad-luchdaidh nan làraidh
STR_STATION_BUILD_TRUCK_ORIENTATION_TOOLTIP                     :{BLACK}Tagh comhair aig ionad-luchdaidh nan làraidh
STR_STATION_BUILD_PASSENGER_TRAM_ORIENTATION                    :{WHITE}Comhair an stèisean trama thaistealach
STR_STATION_BUILD_PASSENGER_TRAM_ORIENTATION_TOOLTIP            :{BLACK}Tagh comhair an stèisein airson tramaichean thaistealach
STR_STATION_BUILD_CARGO_TRAM_ORIENTATION                        :{WHITE}Comhair an stèisein trama carago
STR_STATION_BUILD_CARGO_TRAM_ORIENTATION_TOOLTIP                :{BLACK}Tagh comhair an stèisein airson tramaichean carago

# Waterways toolbar (last two for SE only)
STR_WATERWAYS_TOOLBAR_CAPTION                                   :{WHITE}Tog slighean-uisge
STR_WATERWAYS_TOOLBAR_CAPTION_SE                                :{WHITE}Slighean-uisge
STR_WATERWAYS_TOOLBAR_BUILD_CANALS_TOOLTIP                      :{BLACK}Tog canalan. Toglaidh Shift togail/sealladh air tuairmse chosgaisean
STR_WATERWAYS_TOOLBAR_BUILD_LOCKS_TOOLTIP                       :{BLACK}Tog locan. Toglaidh Shift togail/sealladh air tuairmse chosgaisean
STR_WATERWAYS_TOOLBAR_BUILD_DEPOT_TOOLTIP                       :{BLACK}Tog cala (gus longan a cheannach is obair-chàraidh a dhèanamh orra). Toglaidh Shift togail/sealladh air tuairmse chosgaisean
STR_WATERWAYS_TOOLBAR_BUILD_DOCK_TOOLTIP                        :{BLACK}Tog port. Ceanglaidh Ctrl stèiseanan ri chèile. Toglaidh Shift togail/sealladh air tuairmse chosgaisean
STR_WATERWAYS_TOOLBAR_BUOY_TOOLTIP                              :{BLACK}Cuir fleodrainn ris as urrainn dhut cleachdadh mar phuing-thurais. Toglaidh Shift tuairmse cosgaisean/togail
STR_WATERWAYS_TOOLBAR_BUILD_AQUEDUCT_TOOLTIP                    :{BLACK}Tog duct-uisge. Toglaidh Shift togail/sealladh air tuairmse chosgaisean
STR_WATERWAYS_TOOLBAR_CREATE_LAKE_TOOLTIP                       :{BLACK}Mìnich raon uisge.{}Tog canal, mura h-eil thu a' cumail Ctrl sìos air àirde na mara far an tuilich thu an tìr timcheall air an àite.
STR_WATERWAYS_TOOLBAR_CREATE_RIVER_TOOLTIP                      :{BLACK}Cuir aibhnichean ann

# Ship depot construction window
STR_DEPOT_BUILD_SHIP_CAPTION                                    :{WHITE}Comhair a' chalaidh
STR_DEPOT_BUILD_SHIP_ORIENTATION_TOOLTIP                        :{BLACK}Tagh comhair a' chalaidh

# Dock construction window
STR_STATION_BUILD_DOCK_CAPTION                                  :{G=m}{WHITE}Port
STR_STATION_BUILD_DOCK_CAPTION.nom                              :{WHITE}Port
STR_STATION_BUILD_DOCK_CAPTION.gen                              :{WHITE}Puirt
STR_STATION_BUILD_DOCK_CAPTION.dat                              :{WHITE}Port

# Airport toolbar
STR_TOOLBAR_AIRCRAFT_CAPTION                                    :{WHITE}Puirt-adhair
STR_TOOLBAR_AIRCRAFT_BUILD_AIRPORT_TOOLTIP                      :{BLACK}Tog port-adhair. Ceanglaidh Ctrl stèiseanan ri chèile. Toglaidh Shift togail/sealladh air tuairmse chosgaisean

# Airport construction window
STR_STATION_BUILD_AIRPORT_CAPTION                               :{WHITE}Tagh port-adhair
STR_STATION_BUILD_AIRPORT_TOOLTIP                               :{BLACK}Tagh meud/seòrsa a' phuirt-adhair
STR_STATION_BUILD_AIRPORT_CLASS_LABEL                           :{BLACK}Seòrsa puirt-adhair
STR_STATION_BUILD_AIRPORT_LAYOUT_NAME                           :{BLACK}Co-dhealbhachd {NUM}

STR_AIRPORT_SMALL                                               :Beag
STR_AIRPORT_CITY                                                :Baile
STR_AIRPORT_METRO                                               :Mòr-bhaile
STR_AIRPORT_INTERNATIONAL                                       :Eadar-nàiseanta
STR_AIRPORT_COMMUTER                                            :Iomlaideach
STR_AIRPORT_INTERCONTINENTAL                                    :Thar chuain
STR_AIRPORT_HELIPORT                                            :{G=m}Port-heileacoptair
STR_AIRPORT_HELIPORT.nom                                        :Port-heileacoptair
STR_AIRPORT_HELIPORT.gen                                        :Puirt-heileacoptair
STR_AIRPORT_HELIPORT.dat                                        :Port-heileacoptair
STR_AIRPORT_HELIDEPOT                                           :Hangar-heileacoptair
STR_AIRPORT_HELISTATION                                         :{G=m}Stèisean heileacoptair
STR_AIRPORT_HELISTATION.nom                                     :Stèisean heileacoptair
STR_AIRPORT_HELISTATION.gen                                     :Stèisein heileacoptair
STR_AIRPORT_HELISTATION.dat                                     :Stèisean heileacoptair

STR_AIRPORT_CLASS_SMALL                                         :Puirt-adhair beaga
STR_AIRPORT_CLASS_LARGE                                         :Puirt-adhair mòra
STR_AIRPORT_CLASS_HUB                                           :Puirt-adhair ionaid
STR_AIRPORT_CLASS_HELIPORTS                                     :Puirt-adhair heileacoptair

STR_STATION_BUILD_NOISE                                         :{BLACK}Fuaim air adhbharachadh: {GOLD}{COMMA}

# Landscaping toolbar
STR_LANDSCAPING_TOOLBAR                                         :{WHITE}Cruth-tìre
STR_LANDSCAPING_TOOLTIP_LOWER_A_CORNER_OF_LAND                  :{BLACK}Ìslich oisean tìre. Le slaodadh, thèid a' chiad oisean ìsleachadh is an raon a thaghas tu a chur air an aon àirde. Taghaidh Ctrl raon trastanach. Toglaidh Shift togail/sealladh air tuairmse chosgaisean
STR_LANDSCAPING_TOOLTIP_RAISE_A_CORNER_OF_LAND                  :{BLACK}Àrdaich oisean tìre. Le slaodadh, thèid a' chiad oisean àrdachadh is an raon a thaghas tu a chur air an aon àirde. Taghaidh Ctrl raon trastanach. Toglaidh Shift togail/sealladh air tuairmse chosgaisean
STR_LANDSCAPING_LEVEL_LAND_TOOLTIP                              :{BLACK}Cuir raon tìre air an aon àirde ’s a tha aig a' chiad oisean a thaghas tu. Taghaidh Ctrl raon trastanach. Toglaidh Shift togail/sealladh air tuairmse chosgaisean
STR_LANDSCAPING_TOOLTIP_PURCHASE_LAND                           :{BLACK}Ceannaich tìr gus a chleachdadh san àm ri teachd. Toglaidh Shift togail/sealladh air tuairmse chosgaisean

# Object construction window
STR_OBJECT_BUILD_CAPTION                                        :{WHITE}Tagh oibseact
STR_OBJECT_BUILD_TOOLTIP                                        :{BLACK}Tagh oibseact airson togail. Toglaidh Shift togail/sealladh air tuairmse chosgaisean
STR_OBJECT_BUILD_CLASS_TOOLTIP                                  :{BLACK}Tagh seòrsa na h-oibseicte a tha thu airson togail
STR_OBJECT_BUILD_PREVIEW_TOOLTIP                                :{BLACK}Ro-shealladh an oibseict
STR_OBJECT_BUILD_SIZE                                           :{BLACK}Meud: {GOLD}{NUM} x {NUM} leacan

STR_OBJECT_CLASS_LTHS                                           :Taighean-solais
STR_OBJECT_CLASS_TRNS                                           :Tùir chraobh-sgaoilidh

# Tree planting window (last two for SE only)
STR_PLANT_TREE_CAPTION                                          :{WHITE}Craobhan
STR_PLANT_TREE_TOOLTIP                                          :{BLACK}Tagh seòrsa na craoibhe airson cur. Ma tha craobh air an leac mu thràth, cuiridh seo barrachd chraobhan aig a bheil caochladh dhe sheòrsachan a tha neo-eisimeileach on t-seòrsa a thagh thu
STR_TREES_RANDOM_TYPE                                           :{BLACK}Craobhan dhe sheòrsa air thuaiream
STR_TREES_RANDOM_TYPE_TOOLTIP                                   :{BLACK}Cuir craobhan dhe sheòrsachan air thuaiream. Toglaidh Shift togail/sealladh air tuairmse chosgaisean
STR_TREES_RANDOM_TREES_BUTTON                                   :{BLACK}Craobhan air thuaiream
STR_TREES_RANDOM_TREES_TOOLTIP                                  :{BLACK}Cuir craobhan air thuaiream air feadh na tìre

# Land generation window (SE)
STR_TERRAFORM_TOOLBAR_LAND_GENERATION_CAPTION                   :{WHITE}Gin cruth-tìre
STR_TERRAFORM_TOOLTIP_PLACE_ROCKY_AREAS_ON_LANDSCAPE            :{BLACK}Cuir raointean creagach air a' chruth-tìre
STR_TERRAFORM_TOOLTIP_DEFINE_DESERT_AREA                        :{BLACK}Sònraich raon fàsaich.{}Cùm air Ctrl gus a thoirt air falbh
STR_TERRAFORM_TOOLTIP_INCREASE_SIZE_OF_LAND_AREA                :{BLACK}Meudaich an raon-tìre a thèid àrdachadh/ìsleachadh
STR_TERRAFORM_TOOLTIP_DECREASE_SIZE_OF_LAND_AREA                :{BLACK}Lùghdaich an raon-tìre a thèid àrdachadh/ìsleachadh
STR_TERRAFORM_TOOLTIP_GENERATE_RANDOM_LAND                      :{BLACK}Gin tìr air thuaiream
STR_TERRAFORM_SE_NEW_WORLD                                      :{BLACK}Cruthaich cnàmh-sgeul ùr
STR_TERRAFORM_RESET_LANDSCAPE                                   :{BLACK}Ath-shuidhich an cruth-tìre
STR_TERRAFORM_RESET_LANDSCAPE_TOOLTIP                           :{BLACK}Thoir a h-uile sealbh companaidh air falbh on mhapa

STR_QUERY_RESET_LANDSCAPE_CAPTION                               :{WHITE}Ath-shuidhich an cruth-tìre
STR_RESET_LANDSCAPE_CONFIRMATION_TEXT                           :{WHITE}A bheil thu cinnteach gu bheil thu airson a h-uile sealbh companaidh a thoirt air falbh?

# Town generation window (SE)
STR_FOUND_TOWN_CAPTION                                          :{WHITE}Gin baile
STR_FOUND_TOWN_NEW_TOWN_BUTTON                                  :{BLACK}Baile ùr
STR_FOUND_TOWN_NEW_TOWN_TOOLTIP                                 :{BLACK}Stèidhich baile ùr. Cha dèan Shift+Briogadh ach tuairmse chosgaisean a shealltainn
STR_FOUND_TOWN_RANDOM_TOWN_BUTTON                               :{BLACK}Baile air thuaiream
STR_FOUND_TOWN_RANDOM_TOWN_TOOLTIP                              :{BLACK}Stèidhich baile ann an àite air thuaiream
STR_FOUND_TOWN_MANY_RANDOM_TOWNS                                :{BLACK}Iomadh baile air thuaiream
STR_FOUND_TOWN_RANDOM_TOWNS_TOOLTIP                             :{BLACK}Còmhdaich am mapa le bailtean air thuaiream

STR_FOUND_TOWN_NAME_TITLE                                       :{YELLOW}Ainm a' bhaile:
STR_FOUND_TOWN_NAME_EDITOR_TITLE                                :{BLACK}Cuir a-steach ainm a' bhaile
STR_FOUND_TOWN_NAME_EDITOR_HELP                                 :{BLACK}Briog gus ainm a' bhaile a chur a-steach
STR_FOUND_TOWN_NAME_RANDOM_BUTTON                               :{BLACK}Ainm air thuaiream
STR_FOUND_TOWN_NAME_RANDOM_TOOLTIP                              :{BLACK}Gin ainm air thuaiream ùr

STR_FOUND_TOWN_INITIAL_SIZE_TITLE                               :{YELLOW}Meud a' bhaile:
STR_FOUND_TOWN_INITIAL_SIZE_SMALL_BUTTON                        :{BLACK}Beag
STR_FOUND_TOWN_INITIAL_SIZE_MEDIUM_BUTTON                       :{BLACK}Meadhanach
STR_FOUND_TOWN_INITIAL_SIZE_LARGE_BUTTON                        :{BLACK}Mòr
STR_FOUND_TOWN_SIZE_RANDOM                                      :{BLACK}Air thuaiream
STR_FOUND_TOWN_INITIAL_SIZE_TOOLTIP                             :{BLACK}Tagh meud a' bhaile
STR_FOUND_TOWN_CITY                                             :{BLACK}Mòr-bhaile
STR_FOUND_TOWN_CITY_TOOLTIP                                     :{BLACK}Fàsaidh mòr-bhailtean nas luaithe na bailtean àbhaisteach{}A' crochadh air na roghainnean, tha iad nas motha nuair a thèid an stèidheachadh

STR_FOUND_TOWN_ROAD_LAYOUT                                      :{YELLOW}Co-dhealbhachd rathaidean a' bhaile
STR_FOUND_TOWN_SELECT_TOWN_ROAD_LAYOUT                          :{BLACK}Tagh co-dhealbhachd nan rathaidean aig a' bhaile
STR_FOUND_TOWN_SELECT_LAYOUT_ORIGINAL                           :{BLACK}Tùsail
STR_FOUND_TOWN_SELECT_LAYOUT_BETTER_ROADS                       :{BLACK}Rathaidean as fhearr
STR_FOUND_TOWN_SELECT_LAYOUT_2X2_GRID                           :{BLACK}Griod 2x2
STR_FOUND_TOWN_SELECT_LAYOUT_3X3_GRID                           :{BLACK}Griod 3x3
STR_FOUND_TOWN_SELECT_LAYOUT_RANDOM                             :{BLACK}Air thuaiream

# Fund new industry window
STR_FUND_INDUSTRY_CAPTION                                       :{WHITE}Stèidhich gnìomhachas ùr
STR_FUND_INDUSTRY_SELECTION_TOOLTIP                             :{BLACK}Tagh an gnìomhachas freagarrach bhon liosta seo
STR_FUND_INDUSTRY_MANY_RANDOM_INDUSTRIES                        :Grunn ghnìomhachasan air thuaiream
STR_FUND_INDUSTRY_MANY_RANDOM_INDUSTRIES_TOOLTIP                :{BLACK}Còmhdaich am mapa le gnìomhachasan air thuaiream
STR_FUND_INDUSTRY_INDUSTRY_BUILD_COST                           :{BLACK}Cosgais: {YELLOW}{CURRENCY_LONG}
STR_FUND_INDUSTRY_PROSPECT_NEW_INDUSTRY                         :{BLACK}Rùraich
STR_FUND_INDUSTRY_BUILD_NEW_INDUSTRY                            :{BLACK}Tog
STR_FUND_INDUSTRY_FUND_NEW_INDUSTRY                             :{BLACK}Maoinich

# Industry cargoes window
STR_INDUSTRY_CARGOES_INDUSTRY_CAPTION                           :{WHITE}Sreath gnìomhachais airson gnìomhachas {STRING.gen}
STR_INDUSTRY_CARGOES_CARGO_CAPTION                              :{WHITE}Sreath gnìomhachais airson carago {STRING.gen}
STR_INDUSTRY_CARGOES_PRODUCERS                                  :{WHITE}Gnìomhachasan saothrachaidh
STR_INDUSTRY_CARGOES_CUSTOMERS                                  :{WHITE}Gnìomhachasan a ghabhas ris
STR_INDUSTRY_CARGOES_HOUSES                                     :{WHITE}Taighean
STR_INDUSTRY_CARGOES_INDUSTRY_TOOLTIP                           :{BLACK}Briog air a' ghnìomhachas gus a luchd-solair is ceannachd a shealltainn
STR_INDUSTRY_CARGOES_CARGO_TOOLTIP                              :{BLACK}{STRING}{}riog air a' charago gus a luchd-solair is ceannachd a shealltainn
STR_INDUSTRY_DISPLAY_CHAIN                                      :{BLACK}Seall sreath
STR_INDUSTRY_DISPLAY_CHAIN_TOOLTIP                              :{BLACK}Seall gnìomhachasan a sholaireas is a ghabhas ri carago
STR_INDUSTRY_CARGOES_NOTIFY_SMALLMAP                            :{BLACK}Ceangail ris a' mheanbh-mhapa
STR_INDUSTRY_CARGOES_NOTIFY_SMALLMAP_TOOLTIP                    :{BLACK}Tagh na gnìomhachasan a tha gan sealltainn air a' mheanbh-mhapa cuideachd
STR_INDUSTRY_CARGOES_SELECT_CARGO                               :{BLACK}Tagh carago
STR_INDUSTRY_CARGOES_SELECT_CARGO_TOOLTIP                       :{BLACK}Tagh an carago a tha thu airson sealltainn
STR_INDUSTRY_CARGOES_SELECT_INDUSTRY                            :{BLACK}Tagh gnìomhachas
STR_INDUSTRY_CARGOES_SELECT_INDUSTRY_TOOLTIP                    :{BLACK}Tagh an gnìomhachas a tha thu airson sealltainn

# Land area window
STR_LAND_AREA_INFORMATION_CAPTION                               :{WHITE}Fiosrachadh air roinn tìre
STR_LAND_AREA_INFORMATION_COST_TO_CLEAR_N_A                     :{BLACK}Cosgais an fhalamhachaidh: {LTBLUE}neo-aithnichte
STR_LAND_AREA_INFORMATION_COST_TO_CLEAR                         :{BLACK}Cosgais an fhalamhachaidh: {RED}{CURRENCY_LONG}
STR_LAND_AREA_INFORMATION_REVENUE_WHEN_CLEARED                  :{BLACK}Teachd a-steach leis an fhalamhachadh: {LTBLUE}{CURRENCY_LONG}
STR_LAND_AREA_INFORMATION_OWNER_N_A                             :neo-aithnichte
STR_LAND_AREA_INFORMATION_OWNER                                 :{BLACK}Sealbhadair: {LTBLUE}{STRING}
STR_LAND_AREA_INFORMATION_ROAD_OWNER                            :{BLACK}Seilbheadair an rathaid: {LTBLUE}{STRING}
STR_LAND_AREA_INFORMATION_TRAM_OWNER                            :{BLACK}Seilbheadair na slighe-trama: {LTBLUE}{STRING}
STR_LAND_AREA_INFORMATION_RAIL_OWNER                            :{BLACK}Seilbheadair na rathaid-iarainn: {LTBLUE}{STRING}
STR_LAND_AREA_INFORMATION_LOCAL_AUTHORITY                       :{BLACK}Ùghdarras ionadail: {LTBLUE}{STRING}
STR_LAND_AREA_INFORMATION_LOCAL_AUTHORITY_NONE                  :Chan eil gin
STR_LAND_AREA_INFORMATION_LANDINFO_COORDS                       :{BLACK}Ionad: {LTBLUE}{NUM} x {NUM} x {NUM} ({STRING})
STR_LAND_AREA_INFORMATION_BUILD_DATE                            :{BLACK}Air a thogail: {LTBLUE}{DATE_LONG}
STR_LAND_AREA_INFORMATION_STATION_CLASS                         :{BLACK}Seòrsa an stèisein: {LTBLUE}{STRING}
STR_LAND_AREA_INFORMATION_STATION_TYPE                          :{BLACK}Seòrsa an stèisein: {LTBLUE}{STRING}
STR_LAND_AREA_INFORMATION_AIRPORT_CLASS                         :{BLACK}Seòrsa a' phuirt-adhair: {LTBLUE}{STRING}
STR_LAND_AREA_INFORMATION_AIRPORT_NAME                          :{BLACK}Ainm a' phuirt-adhair: {LTBLUE}{STRING}
STR_LAND_AREA_INFORMATION_AIRPORTTILE_NAME                      :{BLACK}Ainm leac a' phuirt-adhair: {LTBLUE}{STRING}
STR_LAND_AREA_INFORMATION_NEWGRF_NAME                           :{BLACK}NewGRF: {LTBLUE}{STRING}
STR_LAND_AREA_INFORMATION_CARGO_ACCEPTED                        :{BLACK}Carago air a ghabhail ris: {LTBLUE}
STR_LAND_AREA_INFORMATION_CARGO_EIGHTS                          :({COMMA}/8 {STRING})
STR_LANG_AREA_INFORMATION_RAIL_TYPE                             :{BLACK}Seòrsa an rèile: {LTBLUE}{STRING}
STR_LANG_AREA_INFORMATION_RAIL_SPEED_LIMIT                      :{BLACK}Crìoch-luaiths rèile: {LTBLUE}{VELOCITY}
STR_LANG_AREA_INFORMATION_ROAD_SPEED_LIMIT                      :{BLACK}Crìoch-astair rathaid: {LTBLUE}{VELOCITY}

# Description of land area of different tiles
STR_LAI_CLEAR_DESCRIPTION_ROCKS                                 :Creagan
STR_LAI_CLEAR_DESCRIPTION_ROUGH_LAND                            :Tìr gharbh
STR_LAI_CLEAR_DESCRIPTION_BARE_LAND                             :Tìr lom
STR_LAI_CLEAR_DESCRIPTION_GRASS                                 :Tìr feurach
STR_LAI_CLEAR_DESCRIPTION_FIELDS                                :Achaidhean
STR_LAI_CLEAR_DESCRIPTION_SNOW_COVERED_LAND                     :Tìr sneachdach
STR_LAI_CLEAR_DESCRIPTION_DESERT                                :Fàsach

STR_LAI_RAIL_DESCRIPTION_TRACK                                  :Slighe rathaid-iarainn
STR_LAI_RAIL_DESCRIPTION_TRACK_WITH_NORMAL_SIGNALS              :Slighe rathaid-iarainn le comharran bacaidh
STR_LAI_RAIL_DESCRIPTION_TRACK_WITH_PRESIGNALS                  :Slighe rathaid-iarainn le ro-chomharran
STR_LAI_RAIL_DESCRIPTION_TRACK_WITH_EXITSIGNALS                 :Slighe rathaid-iarainn le comharran a-mach
STR_LAI_RAIL_DESCRIPTION_TRACK_WITH_COMBOSIGNALS                :Slighe rathaid-iarainn le comharran aonaichte
STR_LAI_RAIL_DESCRIPTION_TRACK_WITH_PBSSIGNALS                  :Slighe rathaid-iarainn le comharran slighe
STR_LAI_RAIL_DESCRIPTION_TRACK_WITH_NOENTRYSIGNALS              :Slighe rathaid-iarainn le comharran aon-shligheach
STR_LAI_RAIL_DESCRIPTION_TRACK_WITH_NORMAL_PRESIGNALS           :Slighe rathaid-iarainn le comharran bacaidh is ro-chomharran
STR_LAI_RAIL_DESCRIPTION_TRACK_WITH_NORMAL_EXITSIGNALS          :Slighe rathaid-iarainn le comharran-bacaidh is a-mach
STR_LAI_RAIL_DESCRIPTION_TRACK_WITH_NORMAL_COMBOSIGNALS         :Slighe rathaid-iarainn le comharran-bacaidh is aonaichte
STR_LAI_RAIL_DESCRIPTION_TRACK_WITH_NORMAL_PBSSIGNALS           :Slighe rathaid-iarainn le comharran-bacaidh is slighe
STR_LAI_RAIL_DESCRIPTION_TRACK_WITH_NORMAL_NOENTRYSIGNALS       :Slighe rathaid-iarainn le comharran-bacaidh is aon-shligheach
STR_LAI_RAIL_DESCRIPTION_TRACK_WITH_PRE_EXITSIGNALS             :Slighe rathaid-iarainn le ro-chomharran is comharran a-mach
STR_LAI_RAIL_DESCRIPTION_TRACK_WITH_PRE_COMBOSIGNALS            :Slighe rathaid-iarainn le ro-chomharran is comharran aonaichte
STR_LAI_RAIL_DESCRIPTION_TRACK_WITH_PRE_PBSSIGNALS              :Slighe rathaid-iarainn le ro-chomharran is comharran slighe
STR_LAI_RAIL_DESCRIPTION_TRACK_WITH_PRE_NOENTRYSIGNALS          :Slighe rathaid-iarainn le ro-chomharran is comharran aon-shligheach
STR_LAI_RAIL_DESCRIPTION_TRACK_WITH_EXIT_COMBOSIGNALS           :Slighe rathaid-iarainn le comharran a-mach is aonaichte
STR_LAI_RAIL_DESCRIPTION_TRACK_WITH_EXIT_PBSSIGNALS             :Slighe rathaid-iarainn le comharran a-mach is slighe
STR_LAI_RAIL_DESCRIPTION_TRACK_WITH_EXIT_NOENTRYSIGNALS         :Slighe rathaid-iarainn le comharran a-mach is aon-shligheach
STR_LAI_RAIL_DESCRIPTION_TRACK_WITH_COMBO_PBSSIGNALS            :Slighe rathaid-iarainn le comharran aonaichte is slighe
STR_LAI_RAIL_DESCRIPTION_TRACK_WITH_COMBO_NOENTRYSIGNALS        :Slighe rathaid-iarainn le comharran aonaichte is aon-shligheach
STR_LAI_RAIL_DESCRIPTION_TRACK_WITH_PBS_NOENTRYSIGNALS          :Slighe rathaid-iarainn le comharran slighe is aon-shligheach
STR_LAI_RAIL_DESCRIPTION_TRAIN_DEPOT                            :Trèan-lann rathaid-iarainn

STR_LAI_ROAD_DESCRIPTION_ROAD                                   :Rathad
STR_LAI_ROAD_DESCRIPTION_ROAD_WITH_STREETLIGHTS                 :Rathad le solasan-rathaid
STR_LAI_ROAD_DESCRIPTION_TREE_LINED_ROAD                        :Rathad craobhach
STR_LAI_ROAD_DESCRIPTION_ROAD_VEHICLE_DEPOT                     :{G=f}Garaids
STR_LAI_ROAD_DESCRIPTION_ROAD_RAIL_LEVEL_CROSSING               :Staran-rèile
STR_LAI_ROAD_DESCRIPTION_TRAMWAY                                :Slighe-trama

# Houses come directly from their building names
STR_LAI_TOWN_INDUSTRY_DESCRIPTION_UNDER_CONSTRUCTION            :{STRING} (ga togail)

STR_LAI_TREE_NAME_TREES                                         :Craobhan
STR_LAI_TREE_NAME_RAINFOREST                                    :Coille-uisge
STR_LAI_TREE_NAME_CACTUS_PLANTS                                 :Cactasan

STR_LAI_STATION_DESCRIPTION_RAILROAD_STATION                    :{G=m}Stèisean rèile
STR_LAI_STATION_DESCRIPTION_RAILROAD_STATION.nom                :Stèisean rèile
STR_LAI_STATION_DESCRIPTION_RAILROAD_STATION.gen                :Stèisein rèile
STR_LAI_STATION_DESCRIPTION_RAILROAD_STATION.dat                :Stèisean rèile
STR_LAI_STATION_DESCRIPTION_AIRCRAFT_HANGAR                     :{G=m}Hangar
STR_LAI_STATION_DESCRIPTION_AIRCRAFT_HANGAR.nom                 :Hangar
STR_LAI_STATION_DESCRIPTION_AIRCRAFT_HANGAR.gen                 :Hangair
STR_LAI_STATION_DESCRIPTION_AIRCRAFT_HANGAR.dat                 :Hangar
STR_LAI_STATION_DESCRIPTION_AIRPORT                             :{G=m}Port-adhair
STR_LAI_STATION_DESCRIPTION_AIRPORT.nom                         :Port-adhair
STR_LAI_STATION_DESCRIPTION_AIRPORT.gen                         :Puirt-adhair
STR_LAI_STATION_DESCRIPTION_AIRPORT.dat                         :Port-adhair
STR_LAI_STATION_DESCRIPTION_TRUCK_LOADING_AREA                  :Ionad-luchdaidh nan làraidh
STR_LAI_STATION_DESCRIPTION_BUS_STATION                         :{G=m}Stèisean bus
STR_LAI_STATION_DESCRIPTION_BUS_STATION.nom                     :Stèisean bus
STR_LAI_STATION_DESCRIPTION_BUS_STATION.gen                     :Stèisein bus
STR_LAI_STATION_DESCRIPTION_BUS_STATION.dat                     :Stèisean bus
STR_LAI_STATION_DESCRIPTION_SHIP_DOCK                           :{G=m}Port
STR_LAI_STATION_DESCRIPTION_SHIP_DOCK.nom                       :Port
STR_LAI_STATION_DESCRIPTION_SHIP_DOCK.gen                       :Puirt
STR_LAI_STATION_DESCRIPTION_SHIP_DOCK.dat                       :Port
STR_LAI_STATION_DESCRIPTION_BUOY                                :Fleodrainn
STR_LAI_STATION_DESCRIPTION_WAYPOINT                            :Puing-thurais

STR_LAI_WATER_DESCRIPTION_WATER                                 :Uisge
STR_LAI_WATER_DESCRIPTION_CANAL                                 :Canal
STR_LAI_WATER_DESCRIPTION_LOCK                                  :Loc
STR_LAI_WATER_DESCRIPTION_RIVER                                 :Abhainn
STR_LAI_WATER_DESCRIPTION_COAST_OR_RIVERBANK                    :Oirthir no bot
STR_LAI_WATER_DESCRIPTION_SHIP_DEPOT                            :{G=m}Cala
STR_LAI_WATER_DESCRIPTION_SHIP_DEPOT.nom                        :Cala
STR_LAI_WATER_DESCRIPTION_SHIP_DEPOT.gen                        :Calaidh
STR_LAI_WATER_DESCRIPTION_SHIP_DEPOT.dat                        :Cala

# Industries come directly from their industry names

STR_LAI_TUNNEL_DESCRIPTION_RAILROAD                             :Tunail rèile
STR_LAI_TUNNEL_DESCRIPTION_ROAD                                 :Tunail rathaid

STR_LAI_BRIDGE_DESCRIPTION_RAIL_SUSPENSION_STEEL                :Drochaid-chrochaidh stàilinn rèile
STR_LAI_BRIDGE_DESCRIPTION_RAIL_GIRDER_STEEL                    :Drochaid-theannadair stàilinn rèile
STR_LAI_BRIDGE_DESCRIPTION_RAIL_CANTILEVER_STEEL                :Drochaid starr-chrainn stàilinn rèile
STR_LAI_BRIDGE_DESCRIPTION_RAIL_SUSPENSION_CONCRETE             :Drochaid-chrochaidh concraid neartaichte rèile
STR_LAI_BRIDGE_DESCRIPTION_RAIL_WOODEN                          :Drochaid fhiodha rèile
STR_LAI_BRIDGE_DESCRIPTION_RAIL_CONCRETE                        :Drochaid concraid rèile
STR_LAI_BRIDGE_DESCRIPTION_RAIL_TUBULAR_STEEL                   :Drochaid phìobach rèile

STR_LAI_BRIDGE_DESCRIPTION_ROAD_SUSPENSION_STEEL                :Drochaid-chrochaidh stàilinn rathaid
STR_LAI_BRIDGE_DESCRIPTION_ROAD_GIRDER_STEEL                    :Drochaid-theannadair stàilinn rathaid
STR_LAI_BRIDGE_DESCRIPTION_ROAD_CANTILEVER_STEEL                :Drochaid starr-chrainn stàilinn rathaid
STR_LAI_BRIDGE_DESCRIPTION_ROAD_SUSPENSION_CONCRETE             :Drochaid-chrochaidh concraid neartaichte rathaid
STR_LAI_BRIDGE_DESCRIPTION_ROAD_WOODEN                          :Drochaid fhiodha rathaid
STR_LAI_BRIDGE_DESCRIPTION_ROAD_CONCRETE                        :Drochaid concraid rathaid
STR_LAI_BRIDGE_DESCRIPTION_ROAD_TUBULAR_STEEL                   :Drochaid phìobach rathaid

STR_LAI_BRIDGE_DESCRIPTION_AQUEDUCT                             :Duct-uisge

STR_LAI_OBJECT_DESCRIPTION_TRANSMITTER                          :Tùr craobh-sgaoilidh
STR_LAI_OBJECT_DESCRIPTION_LIGHTHOUSE                           :Taigh-solais
STR_LAI_OBJECT_DESCRIPTION_COMPANY_HEADQUARTERS                 :Ionad na companaidh
STR_LAI_OBJECT_DESCRIPTION_COMPANY_OWNED_LAND                   :Tìr a' chompanaidh

# About OpenTTD window
STR_ABOUT_OPENTTD                                               :{WHITE}Mu dheidhinn OpenTTD
STR_ABOUT_ORIGINAL_COPYRIGHT                                    :{BLACK}Còir-lethbhreac tùsail {COPYRIGHT} 1995 Chris Sawyer, a h-uile còir glèidhte
STR_ABOUT_VERSION                                               :{BLACK}OpenTTD tionndadh {REV}
STR_ABOUT_COPYRIGHT_OPENTTD                                     :{BLACK}OpenTTD {COPYRIGHT} 2002-2019 An sgioba OpenTTD

# Framerate display window
STR_FRAMERATE_CAPTION                                           :{WHITE}Reat fhrèamaichean
STR_FRAMERATE_CAPTION_SMALL                                     :{STRING}{WHITE} ({DECIMAL}x)
STR_FRAMERATE_RATE_BLITTER                                      :{BLACK}Reat fhrèamaichean na grafaigeachd: {STRING}
STR_FRAMERATE_SPEED_FACTOR                                      :{BLACK}Factar làithreach air luaths a' gheama: {DECIMAL}x
STR_FRAMERATE_CURRENT                                           :{WHITE}Làithreach
STR_FRAMERATE_AVERAGE                                           :{WHITE}Cuibheasach
STR_FRAMERATE_DATA_POINTS                                       :{BLACK}Dàta stèidhichte air {COMMA} {P "tomhas" "thomhas" "tomhasan" "tomhas" }
STR_FRAMERATE_MS_GOOD                                           :{LTBLUE}{DECIMAL} ms
STR_FRAMERATE_FPS_WARN                                          :{YELLOW}{DECIMAL} {P "fhrèam" "fhrèam" "frèamaichean" "frèam" }/diog
STR_FRAMERATE_FPS_BAD                                           :{RED}{DECIMAL} {P "fhrèam" "fhrèam" "frèamaichean" "frèam" }/diog
STR_FRAMERATE_GRAPH_MILLISECONDS                                :{TINY_FONT}{COMMA} ms
############ Leave those lines in this order!!
STR_FRAMERATE_GL_LINKGRAPH                                      :{BLACK}  Dàil air graf nan ceangal:
STR_FRAMERATE_DRAWING                                           :{BLACK}Reandaradh na grafaigeachd:
STR_FRAMERATE_DRAWING_VIEWPORTS                                 :{BLACK}  Puirt-sheallaidh an t-saoghail:
STR_FRAMERATE_VIDEO                                             :{BLACK}Às-chur video:
STR_FRAMERATE_SOUND                                             :{BLACK}Measgachadh fuaime:
############ End of leave-in-this-order
############ Leave those lines in this order!!
STR_FRAMETIME_CAPTION_GAMELOOP                                  :Lùb a' gheama
STR_FRAMETIME_CAPTION_GL_LINKGRAPH                              : Dàil air graf nan ceangal
STR_FRAMETIME_CAPTION_VIDEO                                     :Às-chur video
STR_FRAMETIME_CAPTION_SOUND                                     :Measgachadh fuaime
############ End of leave-in-this-order


# Framerate display window
############ Leave those lines in this order!!
############ End of leave-in-this-order
############ Leave those lines in this order!!
############ End of leave-in-this-order


# Save/load game/scenario
STR_SAVELOAD_SAVE_CAPTION                                       :{WHITE}Sàbhail an geama
STR_SAVELOAD_LOAD_CAPTION                                       :{WHITE}Luchdaich geama
STR_SAVELOAD_SAVE_SCENARIO                                      :{WHITE}Sàbhail an cnàmh-sgeul
STR_SAVELOAD_LOAD_SCENARIO                                      :{WHITE}Luchdaich cnàmh-sgeul
STR_SAVELOAD_LOAD_HEIGHTMAP                                     :{WHITE}Luchdaich mapa-àirde
STR_SAVELOAD_SAVE_HEIGHTMAP                                     :{WHITE}Sàbhail am mapa-àirde
STR_SAVELOAD_HOME_BUTTON                                        :{BLACK}Briog an-seo gus leum a ghearradh dhan phasgan shàbhalaidh/luchdaidh bhunasach làithreach
STR_SAVELOAD_BYTES_FREE                                         :{BLACK}{BYTES} saora
STR_SAVELOAD_LIST_TOOLTIP                                       :{BLACK}Liosta dhe na draibhean, pasganan is faidhlichean nan geamannan sàbhailte
STR_SAVELOAD_EDITBOX_TOOLTIP                                    :{BLACK}An t-ainm a thagh thu an-dràsta gus an geama a shàbhaladh
STR_SAVELOAD_DELETE_BUTTON                                      :{BLACK}Sguab às
STR_SAVELOAD_DELETE_TOOLTIP                                     :{BLACK}Sguab às dhan gheama air a shàbhaladh a thagh thu
STR_SAVELOAD_SAVE_BUTTON                                        :{BLACK}Sàbhail
STR_SAVELOAD_SAVE_TOOLTIP                                       :{BLACK}Sàbhail an geama làithreach leis an ainm a thagh thu
STR_SAVELOAD_LOAD_BUTTON                                        :{BLACK}Luchdaich
STR_SAVELOAD_LOAD_TOOLTIP                                       :{BLACK}Luchdaich an geama a thagh thu
STR_SAVELOAD_LOAD_HEIGHTMAP_TOOLTIP                             :{BLACK}Luchdaich am mapa-àirde air a thaghadh
STR_SAVELOAD_DETAIL_CAPTION                                     :{BLACK}Fiosrachadh a' gheama
STR_SAVELOAD_DETAIL_NOT_AVAILABLE                               :{BLACK}Chan eil fiosrachadh ri làimh
STR_SAVELOAD_DETAIL_COMPANY_INDEX                               :{SILVER}{COMMA}: {WHITE}{STRING}
STR_SAVELOAD_DETAIL_GRFSTATUS                                   :{SILVER}NewGRF: {WHITE}{STRING}
STR_SAVELOAD_OVERWRITE_TITLE                                    :{WHITE}Sgrìobh thairis air an fhaidhle

STR_SAVELOAD_OSKTITLE                                           :{BLACK}Cuir a-steach ainm ùr gus an geama a shàbhaladh

# World generation
STR_MAPGEN_WORLD_GENERATION_CAPTION                             :{WHITE}Gin saoghal
STR_MAPGEN_MAPSIZE                                              :{BLACK}Meud a' mhapa:
STR_MAPGEN_MAPSIZE_TOOLTIP                                      :{BLACK}Tagh co mheud leacan a bhios sa mhapa. Bidh an àireamh dhe leacan ri làimh beagan nas lugha
STR_MAPGEN_BY                                                   :{BLACK}*
STR_MAPGEN_NUMBER_OF_TOWNS                                      :{BLACK}Bailtean:
STR_MAPGEN_DATE                                                 :{BLACK}Ceann-latha:
STR_MAPGEN_NUMBER_OF_INDUSTRIES                                 :{BLACK}Gnìomhachasan:
STR_MAPGEN_MAX_HEIGHTLEVEL                                      :{BLACK}Àirde as motha a’ mhapa
STR_MAPGEN_MAX_HEIGHTLEVEL_UP                                   :{BLACK}Meudaich an àirde as motha dhe bheanntan air a’ mhapa le a h-aon
STR_MAPGEN_MAX_HEIGHTLEVEL_DOWN                                 :{BLACK}Lùghdaich an àirde as motha dhe bheanntan air a’ mhapa le a h-aon
STR_MAPGEN_SNOW_LINE_HEIGHT                                     :{BLACK}Àirde na loidhne-shneachda:
STR_MAPGEN_SNOW_LINE_UP                                         :{BLACK}Gluais an loidhne-shneachda suas aon cheum
STR_MAPGEN_SNOW_LINE_DOWN                                       :{BLACK}Gluais an loidhne-shneachda sìos aon cheum
STR_MAPGEN_LAND_GENERATOR                                       :{BLACK}Gineadair crutha-thìre:
STR_MAPGEN_TREE_PLACER                                          :{BLACK}Algairim chraobhan:
STR_MAPGEN_TERRAIN_TYPE                                         :{BLACK}Seòrsa a' chrutha-thìre:
STR_MAPGEN_QUANTITY_OF_SEA_LAKES                                :{BLACK}Àirde na mara:
STR_MAPGEN_QUANTITY_OF_RIVERS                                   :{BLACK}Aibhnichean:
STR_MAPGEN_SMOOTHNESS                                           :{BLACK}Dè cho rèidh:
STR_MAPGEN_VARIETY                                              :{BLACK}Sgaoileadh caochlaidh:
STR_MAPGEN_GENERATE                                             :{WHITE}Gin am mapa

# Strings for map borders at game generation
STR_MAPGEN_BORDER_TYPE                                          :{BLACK}Oirean a' mhapa:
STR_MAPGEN_NORTHWEST                                            :{BLACK}Iar-thuath
STR_MAPGEN_NORTHEAST                                            :{BLACK}Ear-thuath
STR_MAPGEN_SOUTHEAST                                            :{BLACK}Ear-dheas
STR_MAPGEN_SOUTHWEST                                            :{BLACK}Iar-dheas
STR_MAPGEN_BORDER_FREEFORM                                      :{BLACK}Cruth saor
STR_MAPGEN_BORDER_WATER                                         :{BLACK}Uisge
STR_MAPGEN_BORDER_RANDOM                                        :{BLACK}Air thuaiream
STR_MAPGEN_BORDER_RANDOMIZE                                     :{BLACK}Air thuaiream
STR_MAPGEN_BORDER_MANUAL                                        :{BLACK}A làimh

STR_MAPGEN_HEIGHTMAP_ROTATION                                   :{BLACK}Cuairteachadh a' mhapa-àirde:
STR_MAPGEN_HEIGHTMAP_NAME                                       :{BLACK}Ainm a' mhapa-àirde:
STR_MAPGEN_HEIGHTMAP_SIZE_LABEL                                 :{BLACK}Meud:
STR_MAPGEN_HEIGHTMAP_SIZE                                       :{ORANGE}{NUM} x {NUM}

STR_MAPGEN_MAX_HEIGHTLEVEL_QUERY_CAPT                           :{WHITE}Atharraich an àirde as motha air mapa
STR_MAPGEN_SNOW_LINE_QUERY_CAPT                                 :{WHITE}Atharraich àirde na loidhne-shneachda
STR_MAPGEN_START_DATE_QUERY_CAPT                                :{WHITE}Atharraich am bliadhna-tòiseachaidh

# SE Map generation
STR_SE_MAPGEN_CAPTION                                           :{WHITE}Seòrsa a' chnàmh-sgeòil
STR_SE_MAPGEN_FLAT_WORLD                                        :{WHITE}Tìr rèidh
STR_SE_MAPGEN_FLAT_WORLD_TOOLTIP                                :{BLACK}Gin tìr rèidh
STR_SE_MAPGEN_RANDOM_LAND                                       :{WHITE}Tìr air thuaiream
STR_SE_MAPGEN_FLAT_WORLD_HEIGHT                                 :{BLACK}Àirde na tìre rèidhe:
STR_SE_MAPGEN_FLAT_WORLD_HEIGHT_DOWN                            :{BLACK}Gluais àirde na tìre rèidhe sìos aon cheum
STR_SE_MAPGEN_FLAT_WORLD_HEIGHT_UP                              :{BLACK}Gluais àirde na tìre rèidhe suas aon cheum

STR_SE_MAPGEN_FLAT_WORLD_HEIGHT_QUERY_CAPT                      :{WHITE}Atharraich àirde na tìre rèidhe

# Map generation progress
STR_GENERATION_WORLD                                            :{WHITE}A' gintinn saoghal...
STR_GENERATION_ABORT                                            :{BLACK}Sguir dheth
STR_GENERATION_ABORT_CAPTION                                    :{WHITE}Sguir dhe ghintinn an t-saoghail
STR_GENERATION_ABORT_MESSAGE                                    :{YELLOW}A bheil thu airson sgur dhe ghintinn an t-saoghail?
STR_GENERATION_PROGRESS                                         :{WHITE}{NUM}% coileanta
STR_GENERATION_PROGRESS_NUM                                     :{BLACK}{NUM} / {NUM}
STR_GENERATION_WORLD_GENERATION                                 :{BLACK}Gin saoghal
STR_GENERATION_RIVER_GENERATION                                 :{BLACK}Gin aibhnichean
STR_GENERATION_TREE_GENERATION                                  :{BLACK}Gin craobhan
STR_GENERATION_OBJECT_GENERATION                                :{BLACK}Gin oibseactan
STR_GENERATION_CLEARING_TILES                                   :{BLACK}Gin raon garbh is creagach
STR_GENERATION_SETTINGUP_GAME                                   :{BLACK}A' suidheachadh a' gheama
STR_GENERATION_PREPARING_TILELOOP                               :{BLACK}A' ruith lùb-lice
STR_GENERATION_PREPARING_SCRIPT                                 :{BLACK}A' ruith sgriobt
STR_GENERATION_PREPARING_GAME                                   :{BLACK}Ag ullachadh a' gheama

# NewGRF settings
STR_NEWGRF_SETTINGS_CAPTION                                     :{WHITE}Roghainnean NewGRF
STR_NEWGRF_SETTINGS_INFO_TITLE                                  :{WHITE}Mion-fhiosrachadh NewGRF
STR_NEWGRF_SETTINGS_ACTIVE_LIST                                 :{WHITE}Faidhlichean NewGRF gnìomhach
STR_NEWGRF_SETTINGS_INACTIVE_LIST                               :{WHITE}Faidhlichean NewGRF neo-ghnìomhach
STR_NEWGRF_SETTINGS_SELECT_PRESET                               :{ORANGE}Tagh ro-sheata:
STR_NEWGRF_FILTER_TITLE                                         :{ORANGE}Sreang criathraige:
STR_NEWGRF_SETTINGS_PRESET_LIST_TOOLTIP                         :{BLACK}Luchdaich an ro-sheata a thagh thu
STR_NEWGRF_SETTINGS_PRESET_SAVE                                 :{BLACK}Sàbhail ro-sheata
STR_NEWGRF_SETTINGS_PRESET_SAVE_TOOLTIP                         :{BLACK}Sàbhail an liosta seo mar ro-sheata
STR_NEWGRF_SETTINGS_PRESET_SAVE_QUERY                           :{BLACK}Cuir a-steach ainm airson an ro-sheata
STR_NEWGRF_SETTINGS_PRESET_DELETE                               :{BLACK}Sguab às dhan ro-sheata
STR_NEWGRF_SETTINGS_PRESET_DELETE_TOOLTIP                       :{BLACK}Sguab às dhan ro-sheata a thagh thu
STR_NEWGRF_SETTINGS_ADD                                         :{BLACK}Cuir ris
STR_NEWGRF_SETTINGS_ADD_FILE_TOOLTIP                            :{BLACK}Cuir am faidhle NewGRF a thagh thu ris an rèiteachadh agad
STR_NEWGRF_SETTINGS_RESCAN_FILES                                :{BLACK}Ath-sganaich na faidhlichean
STR_NEWGRF_SETTINGS_RESCAN_FILES_TOOLTIP                        :{BLACK}Ùraich an liosta dhe na faidhlichean NewGRF a tha ri làimh
STR_NEWGRF_SETTINGS_REMOVE                                      :{BLACK}Thoir air falbh
STR_NEWGRF_SETTINGS_REMOVE_TOOLTIP                              :{BLACK}Thoir am faidhle NewGRF a thagh thu air falbh on liosta
STR_NEWGRF_SETTINGS_MOVEUP                                      :{BLACK}Gluais suas
STR_NEWGRF_SETTINGS_MOVEUP_TOOLTIP                              :{BLACK}Gluais am faidhle NewGRF a thagh thu suas san liosta
STR_NEWGRF_SETTINGS_MOVEDOWN                                    :{BLACK}Gluais sìos
STR_NEWGRF_SETTINGS_MOVEDOWN_TOOLTIP                            :{BLACK}Gluais am faidhle NewGRF a thagh thu sìos san liosta
STR_NEWGRF_SETTINGS_UPGRADE                                     :{BLACK}Àrdaich
STR_NEWGRF_SETTINGS_UPGRADE_TOOLTIP                             :{BLACK}Àrdaich faidhlichean NewGRF dhen a bheil tionndadh as ùire stàlaichte agad
STR_NEWGRF_SETTINGS_FILE_TOOLTIP                                :{BLACK}Liosta dhe na faidhlichean NewGRF a tha stàlaichte

STR_NEWGRF_SETTINGS_SET_PARAMETERS                              :{BLACK}Suidhich paramadairean
STR_NEWGRF_SETTINGS_SHOW_PARAMETERS                             :{BLACK}Seall paramadairean
STR_NEWGRF_SETTINGS_TOGGLE_PALETTE                              :{BLACK}Toglaich am pailead
STR_NEWGRF_SETTINGS_TOGGLE_PALETTE_TOOLTIP                      :{BLACK}Toglaich am pailead aig a' NewGRF a thagh thu.{}Dèan seo ma tha coltas pinc air grafaigeachd a' NewGRF seo sa gheama
STR_NEWGRF_SETTINGS_APPLY_CHANGES                               :{BLACK}Cuir na h-atharraichean an sàs

STR_NEWGRF_SETTINGS_FIND_MISSING_CONTENT_BUTTON                 :{BLACK}Lorg an t-susbaint a tha a dhìth air loidhne
STR_NEWGRF_SETTINGS_FIND_MISSING_CONTENT_TOOLTIP                :{BLACK}Thoir sùil air loidhne a bheil an t-susbaint a tha a dhìth ri fhaighinn

STR_NEWGRF_SETTINGS_FILENAME                                    :{BLACK}Ainm an fhaidhle: {SILVER}{STRING}
STR_NEWGRF_SETTINGS_GRF_ID                                      :{BLACK}ID a' GRF: {SILVER}{STRING}
STR_NEWGRF_SETTINGS_VERSION                                     :{BLACK}Tionndadh: {SILVER}{NUM}
STR_NEWGRF_SETTINGS_MIN_VERSION                                 :{BLACK}An tionndadh as sine a tha co-chòrdail: {SILVER}{NUM}
STR_NEWGRF_SETTINGS_MD5SUM                                      :{BLACK}Suim MD5: {SILVER}{STRING}
STR_NEWGRF_SETTINGS_PALETTE                                     :{BLACK}Pailead: {SILVER}{STRING}
STR_NEWGRF_SETTINGS_PALETTE_DEFAULT                             :Bun-roghainn (D)
STR_NEWGRF_SETTINGS_PALETTE_DEFAULT_32BPP                       :Bun-roghainn (D) / 32 bpp
STR_NEWGRF_SETTINGS_PALETTE_LEGACY                              :Dìleabach (W)
STR_NEWGRF_SETTINGS_PALETTE_LEGACY_32BPP                        :Dìleabach (W) / 32 bpp
STR_NEWGRF_SETTINGS_PARAMETER                                   :{BLACK}Paramadairean: {SILVER}{STRING}

STR_NEWGRF_SETTINGS_NO_INFO                                     :{BLACK}Chan eil fiosrachadh ri làimh
STR_NEWGRF_SETTINGS_NOT_FOUND                                   :{RED}Cha deach faidhle a dh’freagras a lorg
STR_NEWGRF_SETTINGS_DISABLED                                    :{RED}À comas
STR_NEWGRF_SETTINGS_INCOMPATIBLE                                :{RED}Neo-chòrdail ris an tionndadh seo dhe OpenTTD

# NewGRF save preset window
STR_SAVE_PRESET_CAPTION                                         :{WHITE}Sàbhail ro-shocrachadh
STR_SAVE_PRESET_LIST_TOOLTIP                                    :{BLACK}Liosta dhe na ro-shocrachaidhean ri làimh, tagh fear gus lethbhreac dheth a chur gun ainm sàbhalaidh gu h-ìosal
STR_SAVE_PRESET_TITLE                                           :{BLACK}Cuir a-steach ainm an ro-shocrachaidh
STR_SAVE_PRESET_EDITBOX_TOOLTIP                                 :{BLACK}An t-ainm a chaidh a thaghadh an-dràsta gus an ro-shocrachadh a shàbhaladh ann
STR_SAVE_PRESET_CANCEL                                          :{BLACK}Sguir dheth
STR_SAVE_PRESET_CANCEL_TOOLTIP                                  :{BLACK}Na atharraich an ro-shocrachadh
STR_SAVE_PRESET_SAVE                                            :{BLACK}Sàbhail
STR_SAVE_PRESET_SAVE_TOOLTIP                                    :{BLACK}Sàbhail an ro-shocrachadh dhan ainm air a thaghadh an-dràsta

# NewGRF parameters window
STR_NEWGRF_PARAMETERS_CAPTION                                   :{WHITE}Atharraich paramadairean NewGRF
STR_NEWGRF_PARAMETERS_CLOSE                                     :{BLACK}Dùin
STR_NEWGRF_PARAMETERS_RESET                                     :{BLACK}Ath-shuidhich
STR_NEWGRF_PARAMETERS_RESET_TOOLTIP                             :{BLACK}Suidhich a h-uile paramadair air a luach tùsail
STR_NEWGRF_PARAMETERS_DEFAULT_NAME                              :Paramadair {NUM}
STR_NEWGRF_PARAMETERS_SETTING                                   :{STRING}: {ORANGE}{STRING}
STR_NEWGRF_PARAMETERS_NUM_PARAM                                 :{LTBLUE}Àireamh dhe pharamadairean: {ORANGE}{NUM}

# NewGRF inspect window
STR_NEWGRF_INSPECT_CAPTION                                      :{WHITE}Sgrùd - {STRING}
STR_NEWGRF_INSPECT_PARENT_BUTTON                                :{BLACK}Pàrant
STR_NEWGRF_INSPECT_PARENT_TOOLTIP                               :{BLACK}Sgrùd oibseact an sgòip phàraint

STR_NEWGRF_INSPECT_CAPTION_OBJECT_AT                            :{STRING} aig {HEX}
STR_NEWGRF_INSPECT_CAPTION_OBJECT_AT_OBJECT                     :Oibseact
STR_NEWGRF_INSPECT_CAPTION_OBJECT_AT_RAIL_TYPE                  :Seòrsa an rèile

STR_NEWGRF_INSPECT_QUERY_CAPTION                                :{WHITE}Paramadair 60+x (sia-dheicheach) caochladair NewGRF

# Sprite aligner window
STR_SPRITE_ALIGNER_CAPTION                                      :{WHITE}A' co-thaobhachadh sprite {COMMA} ({STRING})
STR_SPRITE_ALIGNER_NEXT_BUTTON                                  :{BLACK}An t-ath sprite
STR_SPRITE_ALIGNER_NEXT_TOOLTIP                                 :{BLACK}Lean air adhart dhan ath sprite àbhaisteach, a' gearradh leum thairis air sprites mas fhìor/ath-dhathaidh/crutha-chlò is a' pasgadh aig an deireadh gun chiad sprite
STR_SPRITE_ALIGNER_GOTO_BUTTON                                  :{BLACK}Rach dhan sprite
STR_SPRITE_ALIGNER_GOTO_TOOLTIP                                 :{BLACK}Rach dhan sprite a thagh thu. Mura h-e sprite àbhaisteach a th' ann, lean air adhart dhan ath-sprite àbhaisteach
STR_SPRITE_ALIGNER_PREVIOUS_BUTTON                              :{BLACK}An sprite roimhe
STR_SPRITE_ALIGNER_PREVIOUS_TOOLTIP                             :{BLACK}Lean air adhart dhan sprite àbhaisteach roimhe, a' gearradh leum thairis air sprites mas fhìor/ath-dhathaidh/crutha-chlò is a' pasgadh aig an toiseach gun sprite mu dheireadh
STR_SPRITE_ALIGNER_SPRITE_TOOLTIP                               :{BLACK}Riochdachadh air an sprite a thagh thu an-dràsta. Thèid an co-thaobhadh a chur dhan dàrna taobh nuair a thèid an sprite a tharraing
STR_SPRITE_ALIGNER_MOVE_TOOLTIP                                 :{BLACK}Gluais an sprite mu thimcheall, ag atharrachadh nam frith-àireamhan aig X is Y
STR_SPRITE_ALIGNER_RESET_BUTTON                                 :{BLACK}Ath-shuidhich na frith-àireamhean dàimheach
STR_SPRITE_ALIGNER_RESET_TOOLTIP                                :{BLACK}Ath-shuidhich na frith-àireamhean dàimheach làithreach
STR_SPRITE_ALIGNER_OFFSETS_ABS                                  :{BLACK}frith-àireamh X: {NUM}, frith-àireamh Y: {NUM} (absaloideach)
STR_SPRITE_ALIGNER_OFFSETS_REL                                  :{BLACK}frith-àireamh X: {NUM}, frith-àireamh Y: {NUM} (dàimheach)
STR_SPRITE_ALIGNER_PICKER_BUTTON                                :{BLACK}Tagh sprite
STR_SPRITE_ALIGNER_PICKER_TOOLTIP                               :{BLACK}Tagh sprite bho àite sam bith air an sgrìn

STR_SPRITE_ALIGNER_GOTO_CAPTION                                 :{WHITE}Rach dhan sprite

# NewGRF (self) generated warnings/errors
STR_NEWGRF_ERROR_MSG_INFO                                       :{SILVER}{STRING}
STR_NEWGRF_ERROR_MSG_WARNING                                    :{RED}Rabhadh: {SILVER}{STRING}
STR_NEWGRF_ERROR_MSG_ERROR                                      :{RED}Mearachd: {SILVER}{STRING}
STR_NEWGRF_ERROR_MSG_FATAL                                      :{RED}Marbhtach: {SILVER}{STRING}
STR_NEWGRF_ERROR_FATAL_POPUP                                    :{WHITE}Thachair mearachd NewGRF marbhtach:{}{STRING}
STR_NEWGRF_ERROR_VERSION_NUMBER                                 :Chan obraich {1:STRING} leis an tionndadh aig TTDPatch a chaidh aithris le OpenTTD
STR_NEWGRF_ERROR_DOS_OR_WINDOWS                                 :Tha {1:STRING} airson tionndadh {STRING} aig TTD
STR_NEWGRF_ERROR_UNSET_SWITCH                                   :Chaidh {1:STRING} a dhealbhachadh gus cleachdadh le {STRING}
STR_NEWGRF_ERROR_INVALID_PARAMETER                              :Paramadair mì-dhligheach airson {1:STRING.gen}: paramadair {STRING} ({NUM})
STR_NEWGRF_ERROR_LOAD_BEFORE                                    :Feumaidh {1:STRING} a bhith air a luchdadh mus tèid {STRING} a luchdadh
STR_NEWGRF_ERROR_LOAD_AFTER                                     :Feumaidh {2:STRING} air a bhith a' luchdadh mus tèid {1:STRING} a luchdadh
STR_NEWGRF_ERROR_OTTD_VERSION_NUMBER                            :Tha OpenTTD tionndadh {2:STRING} no nas fhearr a dhìth air {1:STRING}
STR_NEWGRF_ERROR_AFTER_TRANSLATED_FILE                          :am faidhle GRF ri eadar-theangachadh
STR_NEWGRF_ERROR_TOO_MANY_NEWGRFS_LOADED                        :Chaidh cus NewGRFan a luchdadh
STR_NEWGRF_ERROR_STATIC_GRF_CAUSES_DESYNC                       :Ma luchdas tu {1:STRING} mar NewGRF stadaigeach le {STRING}, dh'fhaoidte gun adhbharaich seo dì-shioncronachadh
STR_NEWGRF_ERROR_UNEXPECTED_SPRITE                              :Sprite air nach robh dùil (sprite {3:NUM})
STR_NEWGRF_ERROR_UNKNOWN_PROPERTY                               :Tha buadh {4:HEX} gnìomh 0 neo-aithnichte ann (sprite {3:NUM})
STR_NEWGRF_ERROR_INVALID_ID                                     :Chaidh feuchainn ri ID mì-dhligheach a chleachdadh (sprite {3:NUM})
STR_NEWGRF_ERROR_CORRUPT_SPRITE                                 :{YELLOW}Tha sprite coirbte am broinn {STRING.gen}. Thèid a h-uile sprite coirbte a shealltainn na comharradh-ceiste dhearg (?)
STR_NEWGRF_ERROR_MULTIPLE_ACTION_8                              :Tha iomadh innteart gnìomh 8 ann (sprite {3:NUM})
STR_NEWGRF_ERROR_READ_BOUNDS                                    :Chaidh leughadh thar deireadh a' sprite mas fhìor (sprite {3:NUM})
STR_NEWGRF_ERROR_GRM_FAILED                                     :Chan eil na goireasan GRF a chaidh iarraidh ri làimh (sprite {3:NUM})
STR_NEWGRF_ERROR_FORCEFULLY_DISABLED                            :Chaidh {1:STRING} a chur à comas le {2:STRING}
STR_NEWGRF_ERROR_INVALID_SPRITE_LAYOUT                          :Fòrmat co-dhealbhachd sprite mì-dhligheach/neo-aithnichte (sprite {3:NUM})

# NewGRF related 'general' warnings
STR_NEWGRF_POPUP_CAUTION_CAPTION                                :{WHITE}An aire!
STR_NEWGRF_CONFIRMATION_TEXT                                    :{YELLOW}Tha thu an impis geama a tha a’ ruith atharrachadh. Dh’fhaoidte gun tuislich seo OpenTTD no gum bris e cor a' gheama. Na dèan aithisg air buga mu na duilgheadasan seo.{}A bheil thu cinnteach dha-rìribh mu dheidhinn seo?

STR_NEWGRF_DUPLICATE_GRFID                                      :{WHITE}Cha ghabh am faidhle cur ris: ID GRF dùblaichte
STR_NEWGRF_COMPATIBLE_LOADED                                    :{ORANGE}Cha deach faidhle a dh'fhreagras a lorg (chaidh GRF co-chòrdail a luchdadh)
STR_NEWGRF_TOO_MANY_NEWGRFS                                     :{WHITE}Cha ghabh am faidhle cur ris: Rachadh seo thairis air na tha ceadaichte dhe dh'fhaidhlichean NewGRF

STR_NEWGRF_COMPATIBLE_LOAD_WARNING                              :{WHITE}Chaidh GRF(an) co-chòrdail a luchdadh airson nam faidhlichean a tha a dhìth
STR_NEWGRF_DISABLED_WARNING                                     :{WHITE}Chaidh am faidhle/na faidhlichean GRF a tha a dhìth a chur à comas
STR_NEWGRF_UNPAUSE_WARNING_TITLE                                :{YELLOW}Faidhle/faidhlichean GRF a dhìth
STR_NEWGRF_UNPAUSE_WARNING                                      :{WHITE}Dh'fhaoidte gun tuislich OpenTTD ma leanas tu air a' gheama. Na dèan aithisg air buga mu thuisleachaidhean an uairsin.{}A bheil thu cinnteach dha-rìribh gu bheil thu airson leantainn air a' gheama?

# NewGRF status
STR_NEWGRF_LIST_NONE                                            :Chan eil gin
STR_NEWGRF_LIST_ALL_FOUND                                       :Tha a h-uile faidhle ann
STR_NEWGRF_LIST_COMPATIBLE                                      :{YELLOW}Chaidh faidhlichean co-chòrdail a lorg
STR_NEWGRF_LIST_MISSING                                         :{RED}Tha faidhlichean a dhìth

# NewGRF 'it's broken' warnings
STR_NEWGRF_BROKEN                                               :{WHITE}Tha e coltach gun adhbharaich an NewGRF “{0:STRING}" dì-shioncronachadh is/no tuisleadh
STR_NEWGRF_BROKEN_POWERED_WAGON                                 :{WHITE}Dh'atharraich a staid a' charbaid-cumhachd airson “{1:ENGINE}" nuair nach robh e ann an trèan-lann
STR_NEWGRF_BROKEN_VEHICLE_LENGTH                                :{WHITE}Dh'atharraich e faide a' charbaid/na trèan airson “{1:ENGINE}" nuair nach robh e/i ann an garaids/trèan-lann
STR_NEWGRF_BROKEN_CAPACITY                                      :{WHITE}Dh’atharraich e tomhas-lìonaidh carbaid airson “{1:ENGINE}” fhad ’s nach robh e ann an garaid, trèana-lann, cala no hangar no ga mhùthadh
STR_BROKEN_VEHICLE_LENGTH                                       :{WHITE}Tha faide mì-dhligheach aig an trèan “{VEHICLE}" le “{COMPANY}". Tha e coltach gu bheil duilgheadasan le NewGRF as coireach. Dh'fhaoidte gun dì-shioncronaich no gun tuislich an geama

STR_NEWGRF_BUGGY                                                :{WHITE}Tha an NewGRF “{0:STRING}" a' toirt seachad fiosrachadh mealltach
STR_NEWGRF_BUGGY_ARTICULATED_CARGO                              :{WHITE}Tha am fiosrachadh carago/mùthaidh airson “{1:ENGINE}" eadar-dhealaichte on liosta cheannaich an dèidh na togail. Dh'fhaoidte nach mùth fèin-nuadhachadh/-leasachadh mar bu chòir
STR_NEWGRF_BUGGY_ENDLESS_PRODUCTION_CALLBACK                    :{WHITE}Dh'adhbharaich “{1:STRING}" lùb gun chrìch ann an ais-ghairm an dèanadais
STR_NEWGRF_BUGGY_UNKNOWN_CALLBACK_RESULT                        :{WHITE}Thill an ais-ghairm {1:HEX} toradh {2:HEX}neo-aithnichte/mì-dhligheach

# 'User removed essential NewGRFs'-placeholders for stuff without specs
STR_NEWGRF_INVALID_CARGO                                        :<carago mì-dhligheach>
STR_NEWGRF_INVALID_CARGO_ABBREV                                 :??
STR_NEWGRF_INVALID_CARGO_QUANTITY                               :{COMMA} dhe <charago mì-dhligheach>
STR_NEWGRF_INVALID_ENGINE                                       :<modail carbaid mì-dhligheach>
STR_NEWGRF_INVALID_INDUSTRYTYPE                                 :<gnìomhachas mì-dhligheach>

# Placeholders for other invalid stuff, e.g. vehicles that have gone (Game Script).
STR_INVALID_VEHICLE                                             :<carbad mì-dhligheach>

# NewGRF scanning window
STR_NEWGRF_SCAN_CAPTION                                         :{WHITE}A' sganadh NewGRFan
STR_NEWGRF_SCAN_MESSAGE                                         :{BLACK}A' sganadh NewGRFan. A' crochaidh air na tha dhiubh ann, dh'fhaoidte gun toir seo greis...
STR_NEWGRF_SCAN_STATUS                                          :{BLACK}Chaidh {NUM} NewGRF{P "" "" an ""} a-mach à mu {NUM} NewGRF{P "" "" an ""} a sganadh
STR_NEWGRF_SCAN_ARCHIVES                                        :A' sganadh airson tasglannan

# Sign list window
STR_SIGN_LIST_CAPTION                                           :{WHITE}Liosta nan sanasan - {COMMA} {P sanas shanas sanasan sanas}
STR_SIGN_LIST_MATCH_CASE                                        :{BLACK}Aire do litrichean mòra is beaga
STR_SIGN_LIST_MATCH_CASE_TOOLTIP                                :{BLACK}Toglaich aire do litrichean mòra is beaga nuair a thèid coimeas a dhèanamh eadar ainm sanais is sreang na criathraige

# Sign window
STR_EDIT_SIGN_CAPTION                                           :{WHITE}Deasaich teacsa an t-sanais
STR_EDIT_SIGN_NEXT_SIGN_TOOLTIP                                 :{BLACK}Rach dhan ath shanas
STR_EDIT_SIGN_PREVIOUS_SIGN_TOOLTIP                             :{BLACK}Rach dhan t-sanas roimhe

STR_EDIT_SIGN_SIGN_OSKTITLE                                     :{BLACK}Cuir a-steach ainm airson an t-sanais

# Town directory window
STR_TOWN_DIRECTORY_CAPTION                                      :{WHITE}Bailtean
STR_TOWN_DIRECTORY_NONE                                         :{ORANGE}- Chan eil gin -
STR_TOWN_DIRECTORY_TOWN                                         :{ORANGE}{TOWN}{BLACK} ({COMMA})
STR_TOWN_DIRECTORY_LIST_TOOLTIP                                 :{BLACK}Ainmean nam bailtean - briog air ainm gus am prìomh-shealladh a mheadhanachadh air a' bhaile. Fosglaidh Ctrl+briogadh port-seallaidh ùr air ionad a' bhaile
STR_TOWN_POPULATION                                             :{BLACK}Sluagh an t-saoghail: {COMMA}

# Town view window
STR_TOWN_VIEW_TOWN_CAPTION                                      :{WHITE}{TOWN}
STR_TOWN_VIEW_CITY_CAPTION                                      :{WHITE}{TOWN} (Mòr-bhaile)
STR_TOWN_VIEW_POPULATION_HOUSES                                 :{BLACK}Sluagh: {ORANGE}{COMMA}{BLACK}  Taighean: {ORANGE}{COMMA}
<<<<<<< HEAD
=======
STR_TOWN_VIEW_CARGO_LAST_MONTH_MAX                              :{BLACK}{CARGO_LIST} sa mhìos seo chaidh: {ORANGE}{COMMA}{BLACK}  as motha: {ORANGE}{COMMA}
>>>>>>> 01261dae
STR_TOWN_VIEW_CARGO_FOR_TOWNGROWTH                              :{BLACK}Carago a tha a dhìth ach am fàs am baile:
STR_TOWN_VIEW_CARGO_FOR_TOWNGROWTH_REQUIRED_GENERAL             :{RED}Feum air {ORANGE}{STRING}
STR_TOWN_VIEW_CARGO_FOR_TOWNGROWTH_REQUIRED_WINTER              :{BLACK}Feum air {ORANGE}{STRING}{BLACK} sa gheamhradh
STR_TOWN_VIEW_CARGO_FOR_TOWNGROWTH_DELIVERED_GENERAL            :{ORANGE}{STRING}{GREEN} air a lìbhrigeadh
STR_TOWN_VIEW_CARGO_FOR_TOWNGROWTH_REQUIRED                     :{ORANGE}{CARGO_TINY} / {CARGO_LONG}{RED} (a dhìth fhathast)
STR_TOWN_VIEW_CARGO_FOR_TOWNGROWTH_DELIVERED                    :{ORANGE}{CARGO_TINY} / {CARGO_LONG}{GREEN} (air lìbhrigeadh)
STR_TOWN_VIEW_TOWN_GROWS_EVERY                                  :{BLACK}Fàsaidh am baile gach uile {ORANGE}{COMMA}{BLACK}{NBSP}latha
STR_TOWN_VIEW_TOWN_GROWS_EVERY_FUNDED                           :{BLACK}Fàsaidh am baile gach uile {ORANGE}{COMMA}{BLACK}{NBSP}latha (maoinichte)
STR_TOWN_VIEW_TOWN_GROW_STOPPED                                 :{RED}Chan eil {BLACK}am baile a' fàs
STR_TOWN_VIEW_NOISE_IN_TOWN                                     :{BLACK}Cuingeachaidhean fuaime sa bhaile: {ORANGE}{COMMA}{BLACK}  air a char as motha: {ORANGE}{COMMA}
STR_TOWN_VIEW_CENTER_TOOLTIP                                    :{BLACK}Meadhanaich am prìomh-shealladh air a' bhaile. Fosglaidh Ctrl+briogadh port-seallaidh ùr air ionad a' bhaile
STR_TOWN_VIEW_LOCAL_AUTHORITY_BUTTON                            :{BLACK}Ùghdarras ionadail
STR_TOWN_VIEW_LOCAL_AUTHORITY_TOOLTIP                           :{BLACK}Seall fiosrachadh air an ùghdarras ionadail
STR_TOWN_VIEW_RENAME_TOOLTIP                                    :{BLACK}Atharraich ainm a' bhaile

STR_TOWN_VIEW_EXPAND_BUTTON                                     :{BLACK}Meudaich
STR_TOWN_VIEW_EXPAND_TOOLTIP                                    :{BLACK}Dèan am baile nas motha
STR_TOWN_VIEW_DELETE_BUTTON                                     :{BLACK}Sguab às
STR_TOWN_VIEW_DELETE_TOOLTIP                                    :{BLACK}Sguab às dhan bhaile seo gu tur

STR_TOWN_VIEW_RENAME_TOWN_BUTTON                                :Thoir ainm ùr air a' bhaile

# Town local authority window
STR_LOCAL_AUTHORITY_CAPTION                                     :{WHITE}Ùghdarras ionadail aig {TOWN}
STR_LOCAL_AUTHORITY_COMPANY_RATINGS                             :{BLACK}Rang na companaidh giùlain:
STR_LOCAL_AUTHORITY_COMPANY_RATING                              :{YELLOW}{COMPANY} {COMPANY_NUM}: {ORANGE}{STRING}
STR_LOCAL_AUTHORITY_ACTIONS_TITLE                               :{BLACK}Gnìomhan ri làimh:
STR_LOCAL_AUTHORITY_ACTIONS_TOOLTIP                             :{BLACK}Liosta dhe rudan as urrainn dhut dèanamh sa bhaile seo - briog air nì airson barrachd fiosrachaidh
STR_LOCAL_AUTHORITY_DO_IT_BUTTON                                :{BLACK}Dèan seo
STR_LOCAL_AUTHORITY_DO_IT_TOOLTIP                               :{BLACK}Dèan an gnìomh a thagh thu air an liosta gu h-àrd

STR_LOCAL_AUTHORITY_ACTION_SMALL_ADVERTISING_CAMPAIGN           :Iomairt shanasachd bheag
STR_LOCAL_AUTHORITY_ACTION_MEDIUM_ADVERTISING_CAMPAIGN          :Iomairt shanasachd mheadhanach
STR_LOCAL_AUTHORITY_ACTION_LARGE_ADVERTISING_CAMPAIGN           :Iomairt shanasachd mhòr
STR_LOCAL_AUTHORITY_ACTION_ROAD_RECONSTRUCTION                  :Maoinich ath-thogail nan rathaidean ionadail
STR_LOCAL_AUTHORITY_ACTION_STATUE_OF_COMPANY                    :Tog ìomhaigh air seilbheadair na companaidh
STR_LOCAL_AUTHORITY_ACTION_NEW_BUILDINGS                        :Maoinich togalaichean ùra
STR_LOCAL_AUTHORITY_ACTION_EXCLUSIVE_TRANSPORT                  :Ceannaich còirichean giùlain às-dùnach
STR_LOCAL_AUTHORITY_ACTION_BRIBE                                :Thoir brìbeadh dhan ùghdarras ionadail

STR_LOCAL_AUTHORITY_ACTION_TOOLTIP_SMALL_ADVERTISING            :{YELLOW}Dèan iomairt shanasachd bheag ionadail gus barrachd thaistealach is carago a thadhal dha na seirbheisean giùlain agad.{}Cosgais: {CURRENCY_LONG}
STR_LOCAL_AUTHORITY_ACTION_TOOLTIP_MEDIUM_ADVERTISING           :{YELLOW}Dèan iomairt shanasachd mheadhanach ionadail gus barrachd thaistealach is carago a thadhal dha na seirbheisean giùlain agad.{}Cosgais: {CURRENCY_LONG}
STR_LOCAL_AUTHORITY_ACTION_TOOLTIP_LARGE_ADVERTISING            :{YELLOW}Dèan iomairt shanasachd mhòr ionadail gus barrachd thaistealach is carago a thadhal dha na seirbheisean giùlain agad.{}Cosgais: {CURRENCY_LONG}
STR_LOCAL_AUTHORITY_ACTION_TOOLTIP_ROAD_RECONSTRUCTION          :{YELLOW}Maoinich ath-thogail rathaidean a' bhaile. Adhbharaichidh seo bacaidhean mòra air trafaig-rathaid gu ruige 6 mìosan.{}Cosgais: {CURRENCY_LONG}
STR_LOCAL_AUTHORITY_ACTION_TOOLTIP_STATUE_OF_COMPANY            :{YELLOW}Tog ìomhaigh gus urram a thoirt air a chompanaidh agad.{}Cosgais: {CURRENCY_LONG}
STR_LOCAL_AUTHORITY_ACTION_TOOLTIP_NEW_BUILDINGS                :{YELLOW}Maoinich togalaichean malairt ùra sa bhaile.{}Cosgais: {CURRENCY_LONG}
STR_LOCAL_AUTHORITY_ACTION_TOOLTIP_EXCLUSIVE_TRANSPORT          :{YELLOW}Ceannaich còirichean giùlain às-dùnach sa bhaile fad bliadhna. Cha toir an t-ùghdarras ionadail cead air taistealaich is carago gus stèiseanan aig companaidhean eile a chleachdadh.{}Cosgais: {CURRENCY_LONG}
STR_LOCAL_AUTHORITY_ACTION_TOOLTIP_BRIBE                        :{YELLOW}Ceannaich an t-ùghdarras ionadail ach an toir iad rangachadh as fhearr dhut, ach tha cunnart ann gum faigh thu peanas mòr ma thèid do ghlacadh.{}Cosgais: {CURRENCY_LONG}

# Goal window
STR_GOALS_CAPTION                                               :{WHITE}Amasan aig {COMPANY}
STR_GOALS_SPECTATOR_CAPTION                                     :{WHITE}Amasan coitcheann
STR_GOALS_SPECTATOR                                             :Amasan coitcheann
STR_GOALS_GLOBAL_TITLE                                          :{BLACK}Amasan coitcheann:
STR_GOALS_TEXT                                                  :{ORANGE}{STRING}
STR_GOALS_NONE                                                  :{ORANGE}- Chan eil gin -
STR_GOALS_SPECTATOR_NONE                                        :{ORANGE}- Chan eil seo iomchaidh -
STR_GOALS_PROGRESS                                              :{ORANGE}{STRING}
STR_GOALS_PROGRESS_COMPLETE                                     :{GREEN}{STRING}
STR_GOALS_COMPANY_TITLE                                         :{BLACK}Amasan na companaidh:
STR_GOALS_TOOLTIP_CLICK_ON_SERVICE_TO_CENTER                    :{BLACK}Briog air an amas gus am prìomh-shealladh a mheadhanachadh air gnìomhachas/baile/leac. Fosglaidh Ctrl+briogadh port-seallaidh ùr air ionad a' ghnìomhachais/a' bhaile/na lice

# Goal question window
STR_GOAL_QUESTION_CAPTION_QUESTION                              :Ceist
STR_GOAL_QUESTION_CAPTION_INFORMATION                           :Fiosrachadh
STR_GOAL_QUESTION_CAPTION_WARNING                               :Rabhadh
STR_GOAL_QUESTION_CAPTION_ERROR                                 :Mearachd

############ Start of Goal Question button list
STR_GOAL_QUESTION_BUTTON_CANCEL                                 :Sguir dheth
STR_GOAL_QUESTION_BUTTON_OK                                     :Ceart ma-thà
STR_GOAL_QUESTION_BUTTON_NO                                     :Chan eil
STR_GOAL_QUESTION_BUTTON_YES                                    :Tha
STR_GOAL_QUESTION_BUTTON_DECLINE                                :Diùlt
STR_GOAL_QUESTION_BUTTON_ACCEPT                                 :Gabh ris
STR_GOAL_QUESTION_BUTTON_IGNORE                                 :Leig seachad
STR_GOAL_QUESTION_BUTTON_RETRY                                  :Feuch ris a-rithist
STR_GOAL_QUESTION_BUTTON_PREVIOUS                               :Am fear roimhe
STR_GOAL_QUESTION_BUTTON_NEXT                                   :An t-ath-fhear
STR_GOAL_QUESTION_BUTTON_STOP                                   :Stad
STR_GOAL_QUESTION_BUTTON_START                                  :Tòisich
STR_GOAL_QUESTION_BUTTON_GO                                     :Siuthad
STR_GOAL_QUESTION_BUTTON_CONTINUE                               :Lean air adhart
STR_GOAL_QUESTION_BUTTON_RESTART                                :Ath-thòisich
STR_GOAL_QUESTION_BUTTON_POSTPONE                               :Cuir na dhàil
STR_GOAL_QUESTION_BUTTON_SURRENDER                              :Gèill
STR_GOAL_QUESTION_BUTTON_CLOSE                                  :Dùin
############ End of Goal Question button list

# Subsidies window
STR_SUBSIDIES_CAPTION                                           :{WHITE}Tarrailean
STR_SUBSIDIES_OFFERED_TITLE                                     :{BLACK}Tarrailean gan tairgsinn airson seirbheisean a bheir:
STR_SUBSIDIES_OFFERED_FROM_TO                                   :{ORANGE}{STRING} bho {STRING} gu {STRING}{YELLOW} (ron {DATE_SHORT.dat})
STR_SUBSIDIES_NONE                                              :{ORANGE}- Chan eil gin -
STR_SUBSIDIES_SUBSIDISED_TITLE                                  :{BLACK}Seirbheisean a gheibh tarrail mu thràth:
STR_SUBSIDIES_SUBSIDISED_FROM_TO                                :{ORANGE}{STRING} bho {STRING} gu {STRING}{YELLOW} ({COMPANY}{YELLOW}, gu ruige {DATE_SHORT})
STR_SUBSIDIES_TOOLTIP_CLICK_ON_SERVICE_TO_CENTER                :{BLACK}Briog air an t-seirbheis gus am prìomh-shealladh a mheadhanachadh air a' ghnìomhachas/bhaile. Fosglaidh Ctrl+briogadh port-seallaidh ùr air ionad a' ghnìomhachais/a' bhaile

# Story book window
STR_STORY_BOOK_CAPTION                                          :{WHITE}An sgeulaiche aig {COMPANY}
STR_STORY_BOOK_SPECTATOR_CAPTION                                :{WHITE}Sgeulaiche coitcheann
STR_STORY_BOOK_TITLE                                            :{YELLOW}{STRING}
STR_STORY_BOOK_GENERIC_PAGE_ITEM                                :Duilleag {NUM}
STR_STORY_BOOK_SEL_PAGE_TOOLTIP                                 :{BLACK}Leum gu duilleag shònraichte ’s tu ga taghadh air an liosta teàrnaidh seo.
STR_STORY_BOOK_PREV_PAGE                                        :{BLACK}Air ais
STR_STORY_BOOK_PREV_PAGE_TOOLTIP                                :{BLACK}Rach dhan duilleag roimhpe
STR_STORY_BOOK_NEXT_PAGE                                        :{BLACK}Air adhart
STR_STORY_BOOK_NEXT_PAGE_TOOLTIP                                :{BLACK}Rach dhan ath-dhuilleag
STR_STORY_BOOK_INVALID_GOAL_REF                                 :{RED}Iomradh cinn-uidhe mì-dhligheach

# Station list window
STR_STATION_LIST_TOOLTIP                                        :{BLACK}Ainmean nan stéiseanan - briog air ainm gus am prìomh-shealladh a mheadhanachadh air an stèisean. Fosglaidh Ctrl+briogadh port-seallaidh ùr air ionad an stèisein
STR_STATION_LIST_USE_CTRL_TO_SELECT_MORE                        :{BLACK}Cùm Ctrl sìos gus barrachd air aon nì a thaghadh
STR_STATION_LIST_CAPTION                                        :{WHITE}{COMPANY} - {COMMA} stèisean{P "" "" an ""}
STR_STATION_LIST_STATION                                        :{YELLOW}{STATION} {STATION_FEATURES}
STR_STATION_LIST_WAYPOINT                                       :{YELLOW}{WAYPOINT}
STR_STATION_LIST_NONE                                           :{YELLOW}- Chan eil gin -
STR_STATION_LIST_SELECT_ALL_FACILITIES                          :{BLACK}Tagh a h-uile goireas
STR_STATION_LIST_SELECT_ALL_TYPES                               :{BLACK}Tagh na h-uile seòrsa carago (a' gabhail a-steach gun charago a' feitheamh)
STR_STATION_LIST_NO_WAITING_CARGO                               :{BLACK}Chan eil carago dhe sheòrsa sam bith a' feitheamh

# Station view window
STR_STATION_VIEW_CAPTION                                        :{WHITE}{STATION} {STATION_FEATURES}
STR_STATION_VIEW_WAITING_CARGO                                  :{WHITE}{CARGO_LONG}
STR_STATION_VIEW_EN_ROUTE_FROM                                  :{YELLOW}({CARGO_SHORT} bho {STATION})
STR_STATION_VIEW_RESERVED                                       :{YELLOW}({CARGO_SHORT} glèidhte airson luchdadh)

STR_STATION_VIEW_ACCEPTS_BUTTON                                 :{BLACK}Na ghabhar ris
STR_STATION_VIEW_ACCEPTS_TOOLTIP                                :{BLACK}Seall liosta a' charago a thèid a ghabhail ris
STR_STATION_VIEW_ACCEPTS_CARGO                                  :{BLACK}Gabhar ri: {WHITE}{CARGO_LIST}

STR_STATION_VIEW_EXCLUSIVE_RIGHTS_SELF                          :{BLACK}Tha còirichean giùlain às-dùnach aig an stèisean seo sa bhaile seo.
STR_STATION_VIEW_EXCLUSIVE_RIGHTS_COMPANY                       :{BLACK}Cheannaich {YELLOW}{COMPANY}{BLACK} còirichean giùlain às-dùnach sa bhaile seo.

STR_STATION_VIEW_RATINGS_BUTTON                                 :{BLACK}Rangachaidhean
STR_STATION_VIEW_RATINGS_TOOLTIP                                :{BLACK}Seall rangachaidhean nan stèiseanan
STR_STATION_VIEW_SUPPLY_RATINGS_TITLE                           :{BLACK}Solar mìosail is rangachadh ionadail:
STR_STATION_VIEW_CARGO_SUPPLY_RATING                            :{WHITE}{STRING}: {YELLOW}{COMMA} / {STRING} ({COMMA}%)

STR_STATION_VIEW_GROUP                                          :{BLACK}Buidhnich a-rèir
STR_STATION_VIEW_WAITING_STATION                                :Stèisean: A' feitheamh
STR_STATION_VIEW_WAITING_AMOUNT                                 :Meud: A' feitheamh
STR_STATION_VIEW_PLANNED_STATION                                :Stèisean: Air a' phlana
STR_STATION_VIEW_PLANNED_AMOUNT                                 :Meud: Air a' phlana
STR_STATION_VIEW_FROM                                           :{YELLOW}{CARGO_SHORT} bho {STATION}
STR_STATION_VIEW_VIA                                            :{YELLOW}{CARGO_SHORT} slighe {STATION}
STR_STATION_VIEW_TO                                             :{YELLOW}{CARGO_SHORT} gu {STATION}
STR_STATION_VIEW_FROM_ANY                                       :{RED}{CARGO_SHORT} o stèisean neo-aithnichte
STR_STATION_VIEW_TO_ANY                                         :{RED}{CARGO_SHORT} gu stèisean sam bith
STR_STATION_VIEW_VIA_ANY                                        :{RED}{CARGO_SHORT} slighe stèisean sam bith
STR_STATION_VIEW_FROM_HERE                                      :{GREEN}{CARGO_SHORT} on stèisean seo
STR_STATION_VIEW_VIA_HERE                                       :{GREEN}{CARGO_SHORT} a' stad aig an stèisean seo
STR_STATION_VIEW_TO_HERE                                        :{GREEN}{CARGO_SHORT} gun stèisean seo
STR_STATION_VIEW_NONSTOP                                        :{YELLOW}{CARGO_SHORT} gun stad

STR_STATION_VIEW_GROUP_S_V_D                                    :Tùs - Slighe - Ceann-uidhe
STR_STATION_VIEW_GROUP_S_D_V                                    :Tùs - Ceann-uidhe - Slighe
STR_STATION_VIEW_GROUP_V_S_D                                    :Slighe -Tùs - Ceann-uidhe
STR_STATION_VIEW_GROUP_V_D_S                                    :Slighe - Ceann-uidhe -Tùs
STR_STATION_VIEW_GROUP_D_S_V                                    :Ceann-uidhe - Tùs - Slighe
STR_STATION_VIEW_GROUP_D_V_S                                    :Ceann-uidhe - Slighe -Tùs

############ range for rating starts
STR_CARGO_RATING_APPALLING                                      :Sgriosail
STR_CARGO_RATING_VERY_POOR                                      :Glè dhona
STR_CARGO_RATING_POOR                                           :Dona
STR_CARGO_RATING_MEDIOCRE                                       :Meadhanach
STR_CARGO_RATING_GOOD                                           :Math
STR_CARGO_RATING_VERY_GOOD                                      :Glè mhath
STR_CARGO_RATING_EXCELLENT                                      :Uabhasach math
STR_CARGO_RATING_OUTSTANDING                                    :Barraichte
############ range for rating ends

STR_STATION_VIEW_CENTER_TOOLTIP                                 :{BLACK}Meadhanaich am prìomh-shealladh air an stèisean. Fosglaidh Ctrl+briogadh port-seallaidh ùr air ionad an stèisein
STR_STATION_VIEW_RENAME_TOOLTIP                                 :{BLACK}Atharraich ainm an stèisein

STR_STATION_VIEW_SCHEDULED_TRAINS_TOOLTIP                       :{BLACK}Seall a h-uile trèan is an stèisean seo air a' chlàr-ama aice
STR_STATION_VIEW_SCHEDULED_ROAD_VEHICLES_TOOLTIP                :{BLACK}Seall a h-uile carbad-rathaid is an stèisean seo air a' chlàr-ama aige
STR_STATION_VIEW_SCHEDULED_AIRCRAFT_TOOLTIP                     :{BLACK}Seall a h-uile carbad-adhair is am port-adhair seo air an clàr-ama aige
STR_STATION_VIEW_SCHEDULED_SHIPS_TOOLTIP                        :{BLACK}Seall a h-uile long is am port seo air a' chlàr-ama aice

STR_STATION_VIEW_RENAME_STATION_CAPTION                         :Thoir ainm ùr air an stèisean/ionad-luchdaidh

STR_STATION_VIEW_CLOSE_AIRPORT                                  :{BLACK}Dùin am port-adhair
STR_STATION_VIEW_CLOSE_AIRPORT_TOOLTIP                          :{BLACK}Bac carbadan-adhair bho laighe air a' phort-adhair seo

# Waypoint/buoy view window
STR_WAYPOINT_VIEW_CAPTION                                       :{WHITE}{WAYPOINT}
STR_WAYPOINT_VIEW_CENTER_TOOLTIP                                :{BLACK}Meadhanaich am prìomh-shealladh air a' phuing-thurais. Fosglaidh Ctrl+briogadh port-seallaidh ùr air ionad na puinge-turais
STR_WAYPOINT_VIEW_CHANGE_WAYPOINT_NAME                          :{BLACK}Thoir ainm ùr air a' phuing-thurais
STR_BUOY_VIEW_CENTER_TOOLTIP                                    :{BLACK}Meadhanaich am prìomh-shealladh air an fhleodrainn. Fosglaidh Ctrl+briogadh port-seallaidh ùr air ionad na fleodrainn
STR_BUOY_VIEW_CHANGE_BUOY_NAME                                  :{BLACK}Atharraich ainm an fhleodrainn

STR_EDIT_WAYPOINT_NAME                                          :{WHITE}Deasaich ainm na puinge-turais

# Finances window
STR_FINANCES_CAPTION                                            :{WHITE}Maoin aig {COMPANY} {BLACK}{COMPANY_NUM}
STR_FINANCES_EXPENDITURE_INCOME_TITLE                           :{WHITE}Caiteachas/Teachd a-steach
STR_FINANCES_YEAR                                               :{WHITE}{NUM}
STR_FINANCES_SECTION_CONSTRUCTION                               :{GOLD}Togail
STR_FINANCES_SECTION_NEW_VEHICLES                               :{GOLD}Carbadan ùra
STR_FINANCES_SECTION_TRAIN_RUNNING_COSTS                        :{GOLD}Cosgaisean ruith nan trèanaichean
STR_FINANCES_SECTION_ROAD_VEHICLE_RUNNING_COSTS                 :{GOLD}Cosgaisean ruith nan carbadan-rathaid
STR_FINANCES_SECTION_AIRCRAFT_RUNNING_COSTS                     :{GOLD}Cosgaisean ruith nan carbadan-adhair
STR_FINANCES_SECTION_SHIP_RUNNING_COSTS                         :{GOLD}Cosgaisean ruith nan long
STR_FINANCES_SECTION_PROPERTY_MAINTENANCE                       :{GOLD}Cumail suas nan sealbh
STR_FINANCES_SECTION_TRAIN_INCOME                               :{GOLD}Teachd a-steach nan trèanaichean
STR_FINANCES_SECTION_ROAD_VEHICLE_INCOME                        :{GOLD}Teachd a-steach nan carbadan-rathaid
STR_FINANCES_SECTION_AIRCRAFT_INCOME                            :{GOLD}Teachd a-steach nan carbadan-adhair
STR_FINANCES_SECTION_SHIP_INCOME                                :{GOLD}Teachd a-steach nan long
STR_FINANCES_SECTION_LOAN_INTEREST                              :{GOLD}Luach-rèidh iasaid
STR_FINANCES_SECTION_OTHER                                      :{GOLD}Eile
STR_FINANCES_NEGATIVE_INCOME                                    :{BLACK}-{CURRENCY_LONG}
STR_FINANCES_POSITIVE_INCOME                                    :{BLACK}+{CURRENCY_LONG}
STR_FINANCES_TOTAL_CAPTION                                      :{WHITE}Iomlan:
STR_FINANCES_BANK_BALANCE_TITLE                                 :{WHITE}Balans a' bhanca
STR_FINANCES_LOAN_TITLE                                         :{WHITE}Iasad
STR_FINANCES_MAX_LOAN                                           :{WHITE}Iasad as motha: {BLACK}{CURRENCY_LONG}
STR_FINANCES_TOTAL_CURRENCY                                     :{BLACK}{CURRENCY_LONG}
STR_FINANCES_BORROW_BUTTON                                      :{BLACK}Gabh {CURRENCY_LONG} air iasad
STR_FINANCES_BORROW_TOOLTIP                                     :{BLACK}Meudaich an iasad. Le Ctrl+briogadh, gabhaidh tu na dh'fhaodas tu air iasad
STR_FINANCES_REPAY_BUTTON                                       :{BLACK}Pàigh {CURRENCY_LONG} air ais
STR_FINANCES_REPAY_TOOLTIP                                      :{BLACK}Pàigh pàirt dhen iasad air ais. Le Ctrl+briogadh, pàighidh tu air ais nas urrainn dhut
STR_FINANCES_INFRASTRUCTURE_BUTTON                              :{BLACK}Bun-structar

# Company view
STR_COMPANY_VIEW_CAPTION                                        :{WHITE}{COMPANY} {BLACK}{COMPANY_NUM}
STR_COMPANY_VIEW_PRESIDENT_MANAGER_TITLE                        :{WHITE}{PRESIDENT_NAME}{}{GOLD}(Stiùiriche)

STR_COMPANY_VIEW_INAUGURATED_TITLE                              :{GOLD}Air a stèidheachadh: {WHITE}{NUM}
STR_COMPANY_VIEW_COLOUR_SCHEME_TITLE                            :{GOLD}Sgeama nan dathan:
STR_COMPANY_VIEW_VEHICLES_TITLE                                 :{GOLD}Carbadan:
STR_COMPANY_VIEW_TRAINS                                         :{G=f}{WHITE}{COMMA} {P trèan thrèan trèanaichean trèan}
STR_COMPANY_VIEW_ROAD_VEHICLES                                  :{WHITE}{COMMA} {P charbad-rathaid charbad-rathaid carbadan-rathaid carbad-rathaid}
STR_COMPANY_VIEW_AIRCRAFT                                       :{WHITE}{COMMA} {P charbad-adhair charbad-adhair carbadan-adhair carbad-adhair}
STR_COMPANY_VIEW_SHIPS                                          :{G=f}{WHITE}{COMMA} {P long long longan long}
STR_COMPANY_VIEW_VEHICLES_NONE                                  :{WHITE}Gun charbad
STR_COMPANY_VIEW_COMPANY_VALUE                                  :{GOLD}Luach a' chompanaidh: {WHITE}{CURRENCY_LONG}
STR_COMPANY_VIEW_SHARES_OWNED_BY                                :{WHITE}({COMMA}% le {COMPANY})
STR_COMPANY_VIEW_INFRASTRUCTURE                                 :{GOLD}Bun-structar:
STR_COMPANY_VIEW_INFRASTRUCTURE_RAIL                            :{WHITE}{COMMA} {P earrann earrann earrannan earrann} rèile
STR_COMPANY_VIEW_INFRASTRUCTURE_ROAD                            :{WHITE}{COMMA} {P earrann earrann earrannan earrann} rathaid
STR_COMPANY_VIEW_INFRASTRUCTURE_WATER                           :{WHITE}{COMMA} {P leac leac leacan leac} uisge
STR_COMPANY_VIEW_INFRASTRUCTURE_STATION                         :{WHITE}{COMMA} {P leac leac leacan leac} stèisein
STR_COMPANY_VIEW_INFRASTRUCTURE_AIRPORT                         :{WHITE}{COMMA} {P phort-adhair phort-adhair puirt-adhair port-adhair}
STR_COMPANY_VIEW_INFRASTRUCTURE_NONE                            :{WHITE}Gun bhun-structar

STR_COMPANY_VIEW_BUILD_HQ_BUTTON                                :{BLACK}Tog ionad na companaidh
STR_COMPANY_VIEW_BUILD_HQ_TOOLTIP                               :{BLACK}Tog ionad na companaidh
STR_COMPANY_VIEW_VIEW_HQ_BUTTON                                 :{BLACK}Seall ionad na companaidh
STR_COMPANY_VIEW_VIEW_HQ_TOOLTIP                                :{BLACK}Seall ionad na companaidh
STR_COMPANY_VIEW_RELOCATE_HQ                                    :{BLACK}Imrich ionad na companaidh
STR_COMPANY_VIEW_RELOCATE_COMPANY_HEADQUARTERS                  :{BLACK}Ath-thog ionad na companaidh àiteigin eile airson cosgais dhe 1% dhe luach a' chompanaidh. Seallaidh Shift+briogadh tuairmse nan cosgaisean gun a bhith ag imrich ionad na companaidh
STR_COMPANY_VIEW_INFRASTRUCTURE_BUTTON                          :{BLACK}Mion-fhiosrachadh
STR_COMPANY_VIEW_INFRASTRUCTURE_TOOLTIP                         :{BLACK}Seall cunntadh mionaideach a' bhun-structair

STR_COMPANY_VIEW_NEW_FACE_BUTTON                                :{BLACK}Aghaidh ùr
STR_COMPANY_VIEW_NEW_FACE_TOOLTIP                               :{BLACK}Tagh aghaidh ùr airson an stiùiriche
STR_COMPANY_VIEW_COLOUR_SCHEME_BUTTON                           :{BLACK}Sgeama nan dathan
STR_COMPANY_VIEW_COLOUR_SCHEME_TOOLTIP                          :{BLACK}Atharraich dathan na companaidh
STR_COMPANY_VIEW_COMPANY_NAME_BUTTON                            :{BLACK}Ainm na companaidh
STR_COMPANY_VIEW_COMPANY_NAME_TOOLTIP                           :{BLACK}Atharraich ainm na companaidh
STR_COMPANY_VIEW_PRESIDENT_NAME_BUTTON                          :{BLACK}Ainm an stiùiriche
STR_COMPANY_VIEW_PRESIDENT_NAME_TOOLTIP                         :{BLACK}Thoir ainm ùr air an stiùiriche

STR_COMPANY_VIEW_BUY_SHARE_BUTTON                               :{BLACK}Ceannaich earrann dhe 25% aig a' chompanaidh
STR_COMPANY_VIEW_SELL_SHARE_BUTTON                              :{BLACK}Reic earrann dhe 25% aig a' chompanaidh
STR_COMPANY_VIEW_BUY_SHARE_TOOLTIP                              :{BLACK}Ceannaich earrann dhe 25% aig a' chompanaidh. Seallaidh Shift+briogadh tuairmse air na cosgaisean gun a bhith a' cheannach earrann
STR_COMPANY_VIEW_SELL_SHARE_TOOLTIP                             :{BLACK}Reic earrann dhe 25% aig a' chompanaidh seo. Seallaidh Shift+briogadh tuairmse air an teachd a-steach gun a bhith a' reic earrann sam bith

STR_COMPANY_VIEW_COMPANY_NAME_QUERY_CAPTION                     :Ainm na companaidh
STR_COMPANY_VIEW_PRESIDENT_S_NAME_QUERY_CAPTION                 :Ainm an stiùiriche

STR_BUY_COMPANY_MESSAGE                                         :{WHITE}Tha sinn a' sireadh companaidh giùlain a ghabhas stiùir air a' chompanaidh againn.{}{}A bheil thu airson {COMPANY} a cheannach airson {CURRENCY_LONG}?

# Company infrastructure window
STR_COMPANY_INFRASTRUCTURE_VIEW_CAPTION                         :{WHITE}Am bun-structar aig {COMPANY}
STR_COMPANY_INFRASTRUCTURE_VIEW_RAIL_SECT                       :{GOLD}Earrannan rèile:
STR_COMPANY_INFRASTRUCTURE_VIEW_SIGNALS                         :{WHITE}Comharran
STR_COMPANY_INFRASTRUCTURE_VIEW_ROAD_SECT                       :{GOLD}Earrannan rathaid:
STR_COMPANY_INFRASTRUCTURE_VIEW_ROAD                            :{WHITE}Rathad
STR_COMPANY_INFRASTRUCTURE_VIEW_TRAMWAY                         :{WHITE}Slighe-trama
STR_COMPANY_INFRASTRUCTURE_VIEW_WATER_SECT                      :{GOLD}Leacan uisge:
STR_COMPANY_INFRASTRUCTURE_VIEW_CANALS                          :{WHITE}Canalan
STR_COMPANY_INFRASTRUCTURE_VIEW_STATION_SECT                    :{GOLD}Stèiseanan:
STR_COMPANY_INFRASTRUCTURE_VIEW_STATIONS                        :{WHITE}Leacan stèisein
STR_COMPANY_INFRASTRUCTURE_VIEW_AIRPORTS                        :{WHITE}Puirt-adhair
STR_COMPANY_INFRASTRUCTURE_VIEW_TOTAL                           :{WHITE}{CURRENCY_LONG}/bliadhna

# Industry directory
STR_INDUSTRY_DIRECTORY_CAPTION                                  :{WHITE}Gnìomhachasan
STR_INDUSTRY_DIRECTORY_NONE                                     :{ORANGE}- Gun ghnìomhachas -
STR_INDUSTRY_DIRECTORY_ITEM                                     :{ORANGE}{INDUSTRY}{BLACK} ({CARGO_LONG}{STRING}){YELLOW} ({COMMA}% air a ghiùlan)
STR_INDUSTRY_DIRECTORY_ITEM_TWO                                 :{ORANGE}{INDUSTRY}{BLACK} ({CARGO_LONG}{STRING}/{CARGO_LONG}{STRING}){YELLOW} ({COMMA}%/{COMMA}% air a ghiùlan)
STR_INDUSTRY_DIRECTORY_ITEM_NOPROD                              :{ORANGE}{INDUSTRY}
STR_INDUSTRY_DIRECTORY_LIST_CAPTION                             :{BLACK}Ainmean nan gnìomhachasan - briog air an ainm gus am prìomh-shealladh a mheadhanachadh air a' ghnìomhachais. Fosglaidh Ctrl+briogadh port-seallaidh ùr air ionad a' ghnìomhachais

# Industry view
STR_INDUSTRY_VIEW_CAPTION                                       :{WHITE}{INDUSTRY}
STR_INDUSTRY_VIEW_PRODUCTION_LAST_MONTH_TITLE                   :{BLACK}Dèanadas sa mhìos seo chaidh:
STR_INDUSTRY_VIEW_TRANSPORTED                                   :{YELLOW}{CARGO_LONG}{STRING}{BLACK} ({COMMA}% air a ghiùlan)
STR_INDUSTRY_VIEW_LOCATION_TOOLTIP                              :{BLACK}Meadhanaich am prìomh-shealladh air a' ghnìomhachas. Fosglaidh Ctrl+briogadh port-seallaidh ùr air ionad a' ghnìomhachais
STR_INDUSTRY_VIEW_PRODUCTION_LEVEL                              :{BLACK}Ìre an dèanadais: {YELLOW}{COMMA}%
STR_INDUSTRY_VIEW_INDUSTRY_ANNOUNCED_CLOSURE                    :{YELLOW}Tha an gnìomhachas gu bhith a dhùnadh a dh'aithghearr!


STR_INDUSTRY_VIEW_REQUIRES                                      :{BLACK}Feum air:
STR_INDUSTRY_VIEW_ACCEPT_CARGO                                  :{YELLOW}{STRING}{BLACK}{3:STRING}
STR_INDUSTRY_VIEW_ACCEPT_CARGO_AMOUNT                           :{YELLOW}{STRING}{BLACK}: {CARGO_SHORT} a' feitheamh{STRING}

STR_CONFIG_GAME_PRODUCTION                                      :{WHITE}Atharraich an saothrachaidh (iomadach aig 8, suas gu 2040)
STR_CONFIG_GAME_PRODUCTION_LEVEL                                :{WHITE}Atharraich ìre an saothrachaidh (ceudad, suas gu 800%)

# Vehicle lists
STR_VEHICLE_LIST_TRAIN_CAPTION                                  :{WHITE}{STRING} - {COMMA} {P trèan thrèan trèanaichean trèan}
STR_VEHICLE_LIST_ROAD_VEHICLE_CAPTION                           :{WHITE}{STRING} - {COMMA} {P charbad charbad carbadan carbad}-rathaid
STR_VEHICLE_LIST_SHIP_CAPTION                                   :{WHITE}{STRING} - {COMMA} long{P "" "" an ""}
STR_VEHICLE_LIST_AIRCRAFT_CAPTION                               :{WHITE}{STRING} - {COMMA} {P charbad charbad carbadan carbad}-adhair

STR_VEHICLE_LIST_TRAIN_LIST_TOOLTIP                             :{BLACK}Trèanaichean - briog air trèana airson fiosrachaidh
STR_VEHICLE_LIST_ROAD_VEHICLE_TOOLTIP                           :{BLACK}Carbadan-rathaid - briog air carbad airson fiosrachaidh
STR_VEHICLE_LIST_SHIP_TOOLTIP                                   :{BLACK}Longan - briog air long airson fiosrachaidh
STR_VEHICLE_LIST_AIRCRAFT_TOOLTIP                               :{BLACK}Carbadan-adhair - briog air carbad airson fiosrachaidh

STR_VEHICLE_LIST_PROFIT_THIS_YEAR_LAST_YEAR                     :{TINY_FONT}{BLACK}Prothaid am bliadhna: {CURRENCY_LONG} (an-uiridh: {CURRENCY_LONG})

STR_VEHICLE_LIST_AVAILABLE_TRAINS                               :Trèanaichean ri làimh
STR_VEHICLE_LIST_AVAILABLE_ROAD_VEHICLES                        :Carbadan ri làimh
STR_VEHICLE_LIST_AVAILABLE_SHIPS                                :Longan ri làimh
STR_VEHICLE_LIST_AVAILABLE_AIRCRAFT                             :Carbadan-adhair ri làimh
STR_VEHICLE_LIST_AVAILABLE_ENGINES_TOOLTIP                      :{BLACK}Seall liosta dhe na co-dhealbhachdan einnsein airson an t-seòrsa carbaid seo

STR_VEHICLE_LIST_MANAGE_LIST                                    :{BLACK}Stiùirich an liosta
STR_VEHICLE_LIST_MANAGE_LIST_TOOLTIP                            :{BLACK}Cuir òrduighean dhan a h-uile carbad air an liosta seo
STR_VEHICLE_LIST_REPLACE_VEHICLES                               :Leasaich carbadan
STR_VEHICLE_LIST_SEND_FOR_SERVICING                             :Cuir airson obrach-glèidhidh

STR_VEHICLE_LIST_SEND_TRAIN_TO_DEPOT                            :Cuir gu trèan-lann
STR_VEHICLE_LIST_SEND_ROAD_VEHICLE_TO_DEPOT                     :Cuir gu garaids
STR_VEHICLE_LIST_SEND_SHIP_TO_DEPOT                             :Cuir gu cala
STR_VEHICLE_LIST_SEND_AIRCRAFT_TO_HANGAR                        :Cuir gu hangar

STR_VEHICLE_LIST_MASS_STOP_LIST_TOOLTIP                         :{BLACK}Briog gus a h-uile carbad air an liosta a chur na stad
STR_VEHICLE_LIST_MASS_START_LIST_TOOLTIP                        :{BLACK}Briog gus a h-uile carbad air an liosta a thòiseachadh

STR_VEHICLE_LIST_SHARED_ORDERS_LIST_CAPTION                     :{WHITE}Òrduighean gan co-roinneadh le {COMMA} {P charbad charbad carbadan carbad}

# Group window
STR_GROUP_ALL_TRAINS                                            :Na h-uile trèan
STR_GROUP_ALL_ROAD_VEHICLES                                     :Na h-uile carbad-rathaid
STR_GROUP_ALL_SHIPS                                             :Na h-uile long
STR_GROUP_ALL_AIRCRAFTS                                         :Na h-uile carbad-adhair

STR_GROUP_DEFAULT_TRAINS                                        :Trèanaichean gun bhuidheann
STR_GROUP_DEFAULT_ROAD_VEHICLES                                 :Carbadan-rathaid gun bhuidheann
STR_GROUP_DEFAULT_SHIPS                                         :Longan gun bhuidheann
STR_GROUP_DEFAULT_AIRCRAFTS                                     :Carbadan-adhair gun bhuidheann


STR_GROUPS_CLICK_ON_GROUP_FOR_TOOLTIP                           :{BLACK}Buidhnean - briog air buidheann gus a h-uile carbad a tha sa bhuidheann seo a shealltainn. Slaod buidhnean ’s leig às iad gus an rangachd atharrachadh.
STR_GROUP_CREATE_TOOLTIP                                        :{BLACK}Briog gus buidheann a chruthachadh
STR_GROUP_DELETE_TOOLTIP                                        :{BLACK}Sguab às dhan bhuidheann a thagh thu
STR_GROUP_RENAME_TOOLTIP                                        :{BLACK}Thoir ainm ùr air a' bhuidheann a thagh thu
STR_GROUP_REPLACE_PROTECTION_TOOLTIP                            :{BLACK}Briog gus am buidheann seo a dhìon bhon fhèin-leasachadh uile-choitcheann

STR_QUERY_GROUP_DELETE_CAPTION                                  :{WHITE}Sguab am buidheann às
STR_GROUP_DELETE_QUERY_TEXT                                     :{WHITE}A bheil thu cinnteach gu bheil thu airson am buidheann seo ’s a shliochd a sguabadh às?

STR_GROUP_ADD_SHARED_VEHICLE                                    :Cuir carbadan co-roinnte ris
STR_GROUP_REMOVE_ALL_VEHICLES                                   :Thoir a h-uile carbad air falbh

STR_GROUP_RENAME_CAPTION                                        :{BLACK}Thoir ainm ùr air buidheann

STR_GROUP_PROFIT_THIS_YEAR                                      :Prothaid am bliadhna:
STR_GROUP_PROFIT_LAST_YEAR                                      :Prothaid an-uiridh:
STR_GROUP_OCCUPANCY                                             :Cleachdadh an-dràsta:
STR_GROUP_OCCUPANCY_VALUE                                       :{NUM}%

# Build vehicle window
STR_BUY_VEHICLE_TRAIN_RAIL_CAPTION                              :Carbadan-rèile ùra
STR_BUY_VEHICLE_TRAIN_ELRAIL_CAPTION                            :Carbadan-rèile dealain ùra
STR_BUY_VEHICLE_TRAIN_MONORAIL_CAPTION                          :Carbadan aona-rèile ùra
STR_BUY_VEHICLE_TRAIN_MAGLEV_CAPTION                            :Carbadan magnaiteach ùra

STR_BUY_VEHICLE_TRAIN_ALL_CAPTION                               :Carbadan-rèile ùra
STR_BUY_VEHICLE_ROAD_VEHICLE_CAPTION                            :Carbadan-rathaid ùra
STR_BUY_VEHICLE_SHIP_CAPTION                                    :Longan ùra
STR_BUY_VEHICLE_AIRCRAFT_CAPTION                                :Carbadan-adhair ùra

STR_PURCHASE_INFO_COST_WEIGHT                                   :{BLACK}Cosgais: {GOLD}{CURRENCY_LONG}{BLACK} Cuideam: {GOLD}{WEIGHT_SHORT}
STR_PURCHASE_INFO_SPEED_POWER                                   :{BLACK}Luaths: {GOLD}{VELOCITY}{BLACK} Cumhachd: {GOLD}{POWER}
STR_PURCHASE_INFO_SPEED                                         :{BLACK}Luaths: {GOLD}{VELOCITY}
STR_PURCHASE_INFO_SPEED_OCEAN                                   :{BLACK}Luaths air a' chuain: {GOLD}{VELOCITY}
STR_PURCHASE_INFO_SPEED_CANAL                                   :{BLACK}Luaths air canal/abhainn: {GOLD}{VELOCITY}
STR_PURCHASE_INFO_RUNNINGCOST                                   :{BLACK}Cosgaisean ruith: {GOLD}{CURRENCY_LONG}/bliadhna
STR_PURCHASE_INFO_CAPACITY                                      :{BLACK}Tomhas-lìonaidh: {GOLD}{CARGO_LONG} {STRING}
STR_PURCHASE_INFO_REFITTABLE                                    :(gabhaidh mùthadh)
STR_PURCHASE_INFO_DESIGNED_LIFE                                 :{BLACK}Air a dhealbhadh: {GOLD}{NUM}{BLACK} Beatha: {GOLD}{COMMA} bliadhna
STR_PURCHASE_INFO_RELIABILITY                                   :{BLACK}Earbsachd as motha: {GOLD}{COMMA}%
STR_PURCHASE_INFO_COST                                          :{BLACK}Cosgais: {GOLD}{CURRENCY_LONG}
STR_PURCHASE_INFO_WEIGHT_CWEIGHT                                :{BLACK}Cuideam: {GOLD}{WEIGHT_SHORT} ({WEIGHT_SHORT})
STR_PURCHASE_INFO_COST_SPEED                                    :{BLACK}Cosgais: {GOLD}{CURRENCY_LONG}{BLACK} Luaths: {GOLD}{VELOCITY}
STR_PURCHASE_INFO_AIRCRAFT_CAPACITY                             :{BLACK}Tomhas-lìonaidh: {GOLD}{CARGO_LONG}, {CARGO_LONG}
STR_PURCHASE_INFO_PWAGPOWER_PWAGWEIGHT                          :{BLACK}Carbadan le cumhachd: {GOLD}+{POWER}{BLACK} Cuideam: {GOLD}+{WEIGHT_SHORT}
STR_PURCHASE_INFO_REFITTABLE_TO                                 :{BLACK}Gabhaidh mùthadh airson: {GOLD}{STRING}
STR_PURCHASE_INFO_ALL_TYPES                                     :Na h-uile seòrsa dhe charago
STR_PURCHASE_INFO_NONE                                          :Chan eil gin
STR_PURCHASE_INFO_ALL_BUT                                       :Na h-uile ach {CARGO_LIST}
STR_PURCHASE_INFO_MAX_TE                                        :{BLACK}Spàirn tàirnge as motha: {GOLD}{FORCE}
STR_PURCHASE_INFO_AIRCRAFT_RANGE                                :{BLACK}Astar: {GOLD}{COMMA} {P leac leac leacan leac}
STR_PURCHASE_INFO_AIRCRAFT_TYPE                                 :{BLACK}Seòrsa a' charbaid-adhair: {GOLD}{STRING}

STR_BUY_VEHICLE_TRAIN_LIST_TOOLTIP                              :{BLACK}Liosta airson carbadan-rèile a thaghadh. Briog air carbad airson fiosrachaidh. Ctrl+briog gus toglachadh an tèid seòrsa a’ charbaid fhalach gus nach tèid
STR_BUY_VEHICLE_ROAD_VEHICLE_LIST_TOOLTIP                       :{BLACK}Liosta airson carbadan-rathaid a thaghadh. Briog air carbad airson fiosrachaidh. Ctrl+briog gus toglachadh an tèid seòrsa a’ charbaid fhalach gus nach tèid
STR_BUY_VEHICLE_SHIP_LIST_TOOLTIP                               :{BLACK}Liosta airson longan a thaghadh. Briog air long airson fiosrachaidh. Ctrl+briog gus toglachadh an tèid seòrsa na luinge fhalach gus nach tèid
STR_BUY_VEHICLE_AIRCRAFT_LIST_TOOLTIP                           :{BLACK}Liosta airson carbadan-adhair a thaghadh. Briog air carbad airson fiosrachaidh. Ctrl+briog gus toglachadh an tèid seòrsa a’ charbaid fhalach gus nach tèid

STR_BUY_VEHICLE_TRAIN_BUY_VEHICLE_BUTTON                        :{BLACK}Ceannaich carbad
STR_BUY_VEHICLE_ROAD_VEHICLE_BUY_VEHICLE_BUTTON                 :{BLACK}Ceannaich carbad
STR_BUY_VEHICLE_SHIP_BUY_VEHICLE_BUTTON                         :{BLACK}Ceannaich long
STR_BUY_VEHICLE_AIRCRAFT_BUY_VEHICLE_BUTTON                     :{BLACK}Ceannaich carbad-adhair


STR_BUY_VEHICLE_TRAIN_BUY_VEHICLE_TOOLTIP                       :{BLACK}Ceannaich an carbad-rèile a thagh thu. Seallaidh Shift+briogadh tuairmse air na cosgaisean gun a bhith a' ceannach dad
STR_BUY_VEHICLE_ROAD_VEHICLE_BUY_VEHICLE_TOOLTIP                :{BLACK}Ceannaich an carbad-rathaid a thagh thu. Seallaidh Shift+briogadh tuairmse air na cosgaisean gun a bhith a' ceannach dad
STR_BUY_VEHICLE_SHIP_BUY_VEHICLE_TOOLTIP                        :{BLACK}Ceannaich an long a thagh thu. Seallaidh Shift+briogadh tuairmse air na cosgaisean gun a bhith a' ceannach dad
STR_BUY_VEHICLE_AIRCRAFT_BUY_VEHICLE_TOOLTIP                    :{BLACK}Ceannaich an carbad-adhair a thagh thu. Seallaidh Shift+briogadh tuairmse air na cosgaisean gun a bhith a' ceannach dad


STR_BUY_VEHICLE_TRAIN_RENAME_BUTTON                             :{BLACK}Thoir ainm ùr air
STR_BUY_VEHICLE_ROAD_VEHICLE_RENAME_BUTTON                      :{BLACK}Thoir ainm ùr air
STR_BUY_VEHICLE_SHIP_RENAME_BUTTON                              :{BLACK}Thoir ainm ùr air
STR_BUY_VEHICLE_AIRCRAFT_RENAME_BUTTON                          :{BLACK}Thoir ainm ùr air

STR_BUY_VEHICLE_TRAIN_RENAME_TOOLTIP                            :{BLACK}Thoir ainm ùr air an t-seòrsa dhe charbad-rèile
STR_BUY_VEHICLE_ROAD_VEHICLE_RENAME_TOOLTIP                     :{BLACK}Thoir ainm ùr air an t-seòrsa dhe charbad-rathaid
STR_BUY_VEHICLE_SHIP_RENAME_TOOLTIP                             :{BLACK}Thoir ainm ùr air an t-seòrsa dhe long
STR_BUY_VEHICLE_AIRCRAFT_RENAME_TOOLTIP                         :{BLACK}Thoir ainm ùr air an t-seòrsa dhe charbad-adhair

STR_BUY_VEHICLE_TRAIN_HIDE_TOGGLE_BUTTON                        :{BLACK}Falaich
STR_BUY_VEHICLE_ROAD_VEHICLE_HIDE_TOGGLE_BUTTON                 :{BLACK}Falaich
STR_BUY_VEHICLE_SHIP_HIDE_TOGGLE_BUTTON                         :{BLACK}Falaich
STR_BUY_VEHICLE_AIRCRAFT_HIDE_TOGGLE_BUTTON                     :{BLACK}Falaich

STR_BUY_VEHICLE_TRAIN_SHOW_TOGGLE_BUTTON                        :{BLACK}Seall
STR_BUY_VEHICLE_ROAD_VEHICLE_SHOW_TOGGLE_BUTTON                 :{BLACK}Seall
STR_BUY_VEHICLE_SHIP_SHOW_TOGGLE_BUTTON                         :{BLACK}Seall
STR_BUY_VEHICLE_AIRCRAFT_SHOW_TOGGLE_BUTTON                     :{BLACK}Seall

STR_BUY_VEHICLE_TRAIN_HIDE_SHOW_TOGGLE_TOOLTIP                  :{BLACK}Toglaich falach/sealltainn seòrsa a’ charbaid-rèile
STR_BUY_VEHICLE_ROAD_VEHICLE_HIDE_SHOW_TOGGLE_TOOLTIP           :{BLACK}Toglaich falach/sealltainn seòrsa a’ charbaid-rathaid
STR_BUY_VEHICLE_SHIP_HIDE_SHOW_TOGGLE_TOOLTIP                   :{BLACK}Toglaich falach/sealltainn seòrsa na luinge
STR_BUY_VEHICLE_AIRCRAFT_HIDE_SHOW_TOGGLE_TOOLTIP               :{BLACK}Toglaich falach/sealltainn seòrsa a’ charbaid-adhair

STR_QUERY_RENAME_TRAIN_TYPE_CAPTION                             :{WHITE}Thoir ainm ùr air an t-seòrsa dhe charbad-rèile
STR_QUERY_RENAME_ROAD_VEHICLE_TYPE_CAPTION                      :{WHITE}Thoir ainm ùr air an t-seòrsa dhe charbad-rathaid
STR_QUERY_RENAME_SHIP_TYPE_CAPTION                              :{WHITE}Thoir ainm ùr air an t-seòrsa dhe long
STR_QUERY_RENAME_AIRCRAFT_TYPE_CAPTION                          :{WHITE}Thoir ainm ùr air an t-seòrsa dhe charbad-adhair

# Depot window
STR_DEPOT_CAPTION                                               :{WHITE}{DEPOT}

STR_DEPOT_RENAME_TOOLTIP                                        :{BLACK}Thoir ainm ùr air an togalach seo
STR_DEPOT_RENAME_DEPOT_CAPTION                                  :Ainm ùr na garaids / na trèan-lann / a' chala / a' hangair

STR_DEPOT_NO_ENGINE                                             :{BLACK}-
STR_DEPOT_VEHICLE_TOOLTIP                                       :{BLACK}{ENGINE}{STRING}
STR_DEPOT_VEHICLE_TOOLTIP_CHAIN                                 :{BLACK}{NUM} {P charbad charbad carbadan carbad}{STRING}
STR_DEPOT_VEHICLE_TOOLTIP_CARGO                                 :{}{CARGO_LONG} ({CARGO_SHORT})

STR_DEPOT_TRAIN_LIST_TOOLTIP                                    :{BLACK}Trèanaichean - slaod carbad le briogadh deas gus a chur ris/a thoirt air falbh bhon trèan no dèan briogadh deas airson fiosrachaidh. Cùm Ctrl sìos gus an dà rud a chur an sàs air a' cheangal a leanas
STR_DEPOT_ROAD_VEHICLE_LIST_TOOLTIP                             :{BLACK}Carbadan - Dèan briogadh deas air a' charbad airson fiosrachaidh
STR_DEPOT_SHIP_LIST_TOOLTIP                                     :{BLACK}Longan - Dèan briogadh deas air an long airson fiosrachaidh
STR_DEPOT_AIRCRAFT_LIST_TOOLTIP                                 :{BLACK}Carbadan-adhair - Dèan briogadh deas air a' charbad airson fiosrachaidh

STR_DEPOT_TRAIN_SELL_TOOLTIP                                    :{BLACK}Slaod carbad-rèile an-seo gus a reic
STR_DEPOT_ROAD_VEHICLE_SELL_TOOLTIP                             :{BLACK}Slaod carbad-rathaid an-seo gus a reic
STR_DEPOT_SHIP_SELL_TOOLTIP                                     :{BLACK}Slaod long an-seo gus a reic
STR_DEPOT_AIRCRAFT_SELL_TOOLTIP                                 :{BLACK}Slaod carbad-adhair an-seo gus a reic

STR_DEPOT_DRAG_WHOLE_TRAIN_TO_SELL_TOOLTIP                      :{BLACK}Slaod einnsean trèan an-seo gus an trèan shlàn a reic

STR_DEPOT_SELL_ALL_BUTTON_TRAIN_TOOLTIP                         :{BLACK}Reic a h-uile trèan san trèan-lann
STR_DEPOT_SELL_ALL_BUTTON_ROAD_VEHICLE_TOOLTIP                  :{BLACK}Reic a h-uile carbad-rathaid sa gharaids
STR_DEPOT_SELL_ALL_BUTTON_SHIP_TOOLTIP                          :{BLACK}Reic a h-uile long sa chala
STR_DEPOT_SELL_ALL_BUTTON_AIRCRAFT_TOOLTIP                      :{BLACK}Reic a h-uile carbad-adhair sa hangar

STR_DEPOT_AUTOREPLACE_TRAIN_TOOLTIP                             :{BLACK}Fèin-leasaich a h-uile trèan san trèan-lann
STR_DEPOT_AUTOREPLACE_ROAD_VEHICLE_TOOLTIP                      :{BLACK}Fèin-leasaich a h-uile carbad-rathaid sa gharaids
STR_DEPOT_AUTOREPLACE_SHIP_TOOLTIP                              :{BLACK}Fèin-leasaich a h-uile long sa chala
STR_DEPOT_AUTOREPLACE_AIRCRAFT_TOOLTIP                          :{BLACK}Fèin-leasaich a h-uile carbad-adhair sa hangar

STR_DEPOT_TRAIN_NEW_VEHICLES_BUTTON                             :{BLACK}Carbadan ùra
STR_DEPOT_ROAD_VEHICLE_NEW_VEHICLES_BUTTON                      :{BLACK}Carbadan ùra
STR_DEPOT_SHIP_NEW_VEHICLES_BUTTON                              :{BLACK}Longan ùra
STR_DEPOT_AIRCRAFT_NEW_VEHICLES_BUTTON                          :{BLACK}Carbadan ùra

STR_DEPOT_TRAIN_NEW_VEHICLES_TOOLTIP                            :{BLACK}Ceannaich carbad-rèile ùr
STR_DEPOT_ROAD_VEHICLE_NEW_VEHICLES_TOOLTIP                     :{BLACK}Ceannaich carbad-rathaid ùr
STR_DEPOT_SHIP_NEW_VEHICLES_TOOLTIP                             :{BLACK}Ceannaich long ùr
STR_DEPOT_AIRCRAFT_NEW_VEHICLES_TOOLTIP                         :{BLACK}Ceannaich carbad-adhair ùr

STR_DEPOT_CLONE_TRAIN                                           :{BLACK}Dèan lethbhreac dhe thrèan
STR_DEPOT_CLONE_ROAD_VEHICLE                                    :{BLACK}Dèan lethbhreac dhe charbad
STR_DEPOT_CLONE_SHIP                                            :{BLACK}Dèan lethbhreac dhe long
STR_DEPOT_CLONE_AIRCRAFT                                        :{BLACK}Dèan lethbhreac dhe charbad

STR_DEPOT_CLONE_TRAIN_DEPOT_INFO                                :{BLACK}Ceannaichidh seo lethbhreac dhe thrèan, a' gabhail a-steach a h-uile carbad. Briog air a' phutan seo is an uairsin air trèan taobh a-staigh no a-muigh na trèan-lainn. Thoir na h-aon òrduighean dhi le Ctrl+briogadh. Seallaidh Shift+briogadh tuairmse air na cosgaisean gun a bhith a' ceannach dad
STR_DEPOT_CLONE_ROAD_VEHICLE_DEPOT_INFO                         :{BLACK}Ceannaichidh seo lethbhreac dhe charbad-rathaid. Briog air a' phutan seo is an uairsin air carbad taobh a-staigh no a-muigh na garaids. Thoir na h-aon òrduighean dha le Ctrl+briogadh. Seallaidh Shift+briogadh tuairmse air na cosgaisean gun a bhith a' ceannach dad
STR_DEPOT_CLONE_SHIP_DEPOT_INFO                                 :{BLACK}Ceannaichidh seo lethbhreac dhe long. Briog air a' phutan seo is an uairsin air long taobh a-staigh no a-muigh a' chalaidh. Thoir na h-aon òrduighean dhi le Ctrl+briogadh. Seallaidh Shift+briogadh tuairmse air na cosgaisean gun a bhith a' ceannach dad
STR_DEPOT_CLONE_AIRCRAFT_INFO_HANGAR_WINDOW                     :{BLACK}Ceannaichidh seo lethbhreac dhe charbad-adhair. Briog air a' phutan seo is an uairsin air carbad taobh a-staigh no a-muigh a' hangair. Thoir na h-aon òrduighean dha le Ctrl+briogadh. Seallaidh Shift+briogadh tuairmse air na cosgaisean gun a bhith a' ceannach dad

STR_DEPOT_TRAIN_LOCATION_TOOLTIP                                :{BLACK}Meadhanaich am prìomh-shealladh air an trèan-lann. Fosglaidh Ctrl+briogadh port-seallaidh ùr air ionad na trèan-lainn
STR_DEPOT_ROAD_VEHICLE_LOCATION_TOOLTIP                         :{BLACK}Meadhanaich am prìomh-shealladh air a' gharaids. Fosglaidh Ctrl+briogadh port-seallaidh ùr air ionad na garaids
STR_DEPOT_SHIP_LOCATION_TOOLTIP                                 :{BLACK}Meadhanaich am prìomh-shealladh air a' chala. Fosglaidh Ctrl+briogadh port-seallaidh ùr air ionad a' chalaidh
STR_DEPOT_AIRCRAFT_LOCATION_TOOLTIP                             :{BLACK}Meadhanaich am prìomh-shealladh air a' hangar. Fosglaidh Ctrl+briogadh port-seallaidh ùr air ionad a' hangair

STR_DEPOT_VEHICLE_ORDER_LIST_TRAIN_TOOLTIP                      :{BLACK}Faigh liosta dhe na h-uile trèana is an trèan-lann seo sna h-òrduighean aice
STR_DEPOT_VEHICLE_ORDER_LIST_ROAD_VEHICLE_TOOLTIP               :{BLACK}Faigh liosta dhe na h-uile carbad-rathaid is a' gharaids seo sna h-òrduighean aige
STR_DEPOT_VEHICLE_ORDER_LIST_SHIP_TOOLTIP                       :{BLACK}Faigh liosta dhe na h-uile long is an cala seo sna h-òrduighean aice
STR_DEPOT_VEHICLE_ORDER_LIST_AIRCRAFT_TOOLTIP                   :{BLACK}Faigh liosta dhe na h-uile carbad-adhair is an hangar seo sna h-òrduighean aige

STR_DEPOT_MASS_STOP_DEPOT_TRAIN_TOOLTIP                         :{BLACK}Briog gus a h-uile trèan a chur na stad san trèan-lann
STR_DEPOT_MASS_STOP_DEPOT_ROAD_VEHICLE_TOOLTIP                  :{BLACK}Briog gus a h-uile carbad-rathaid a chur na stad sa gharaids
STR_DEPOT_MASS_STOP_DEPOT_SHIP_TOOLTIP                          :{BLACK}Briog gus a h-uile long a chur na stad sa chala
STR_DEPOT_MASS_STOP_HANGAR_TOOLTIP                              :{BLACK}Briog gus a h-uile carbad-adhair a chur na stad sa hangar

STR_DEPOT_MASS_START_DEPOT_TRAIN_TOOLTIP                        :{BLACK}Briog gus a h-uile trèan san trèan-lann a chur a' dol
STR_DEPOT_MASS_START_DEPOT_ROAD_VEHICLE_TOOLTIP                 :{BLACK}Briog gus a h-uile carbad-rathaid sa gharaids a chur a' dol
STR_DEPOT_MASS_START_DEPOT_SHIP_TOOLTIP                         :{BLACK}Briog gus a h-uile long sa chala a chur a' dol
STR_DEPOT_MASS_START_HANGAR_TOOLTIP                             :{BLACK}Briog gus a h-uile carbad-adhair sa hangar a chur a' dol

STR_DEPOT_SELL_CONFIRMATION_TEXT                                :{YELLOW}Tha thu an impis na h-uile carbad sa gharaids / san trèan-lann / sa chala / sa hangar seo a reic. A bheil thu cinnteach?

# Engine preview window
STR_ENGINE_PREVIEW_CAPTION                                      :{WHITE}Brath bho dhèanadair a' charbaid
STR_ENGINE_PREVIEW_MESSAGE                                      :{GOLD}Tha sinn air {STRING} ùr a dhealbhadh - a bheil ùidh agaibh ann ’s nach cleachd ach sibh fhèin e fad bliadhna ach am faic sinn dè cho math ’s a dh’obraicheas e mus reic sinn don a h-uile duine e?
STR_ENGINE_PREVIEW_RAILROAD_LOCOMOTIVE                          :einnsean-rèile
STR_ENGINE_PREVIEW_ROAD_VEHICLE                                 :carbad-rathaid
STR_ENGINE_PREVIEW_AIRCRAFT                                     :carbad-adhair
STR_ENGINE_PREVIEW_SHIP                                         :{G=f}long
STR_ENGINE_PREVIEW_MONORAIL_LOCOMOTIVE                          :einnsean aona-rèile
STR_ENGINE_PREVIEW_MAGLEV_LOCOMOTIVE                            :einnsean magnaiteach

STR_ENGINE_PREVIEW_COST_WEIGHT_SPEED_POWER                      :{BLACK}Cosgais: {CURRENCY_LONG} Cuideam: {WEIGHT_SHORT}{}Luaths: {VELOCITY}  Cumhachd: {POWER}{}Cosgaisean ruith: {CURRENCY_LONG}/bliadhna{}Tomhas-lìonaidh: {CARGO_LONG}
STR_ENGINE_PREVIEW_COST_WEIGHT_SPEED_POWER_MAX_TE               :{BLACK}Cosgais: {CURRENCY_LONG} Cuideam: {WEIGHT_SHORT}{}Luaths: {VELOCITY}  Cumhachd: {POWER}  Neart: {6:FORCE}{}Cosgaisean ruith: {4:CURRENCY_LONG}/bliadhna{}Tomhas-lìonaidh: {5:CARGO_LONG}
STR_ENGINE_PREVIEW_COST_MAX_SPEED_CAP_RUNCOST                   :{BLACK}Cosgais: {CURRENCY_LONG} Luaths as motha: {VELOCITY}{}Tomhas-lìonaidh: {CARGO_LONG}{}Cosgaisean ruith: {CURRENCY_LONG}/bliadhna
STR_ENGINE_PREVIEW_COST_MAX_SPEED_TYPE_CAP_CAP_RUNCOST          :{BLACK}Cogais: {CURRENCY_LONG} Luaths as motha: {VELOCITY}{}Seòrsa carbaid-adhair: {STRING}{}Tomhas-lìonaidh: {CARGO_LONG}, {CARGO_LONG}{}Cosgaisean ruith: {CURRENCY_LONG}/bliadhna
STR_ENGINE_PREVIEW_COST_MAX_SPEED_TYPE_CAP_RUNCOST              :{BLACK}Cogais: {CURRENCY_LONG} Astar as motha: {VELOCITY}{}Seòrsa carbaid-adhair: {STRING}{}Tomhas-lìonaidh: {CARGO_LONG}{}Cosgaisean ruith: {CURRENCY_LONG}/bliadhna
STR_ENGINE_PREVIEW_COST_MAX_SPEED_TYPE_RANGE_CAP_CAP_RUNCOST    :{BLACK}Cogais: {CURRENCY_LONG} Luaths as motha: {VELOCITY}{}Seòrsa carbaid-adhair: {STRING} Astar: {COMMA} {P leacag leacag leacagan leacag}{}Tomhas-lìonaidh: {CARGO_LONG}, {CARGO_LONG}{}Cosgaisean ruith: {CURRENCY_LONG}/bliadhna
STR_ENGINE_PREVIEW_COST_MAX_SPEED_TYPE_RANGE_CAP_RUNCOST        :{BLACK}Cosgais: {CURRENCY_LONG} Astar as motha: {VELOCITY}{}Seòrsa carbaid-adhair: {STRING} Astar: {COMMA} {P leacag leacag leacagan leacag}{}Capacity: {CARGO_LONG}{}Cosgaisean ruith: {CURRENCY_LONG}/bliadhna

# Autoreplace window
STR_REPLACE_VEHICLES_WHITE                                      :{WHITE}Leasaich {STRING} - {STRING}
STR_REPLACE_VEHICLE_TRAIN                                       :{G=f}Trèan
STR_REPLACE_VEHICLE_ROAD_VEHICLE                                :Carbad-rathaid
STR_REPLACE_VEHICLE_SHIP                                        :{G=f}Long
STR_REPLACE_VEHICLE_AIRCRAFT                                    :Carbad-adhair

STR_REPLACE_VEHICLE_VEHICLES_IN_USE                             :{YELLOW}Carbadan ’gan cleachdadh
STR_REPLACE_VEHICLE_VEHICLES_IN_USE_TOOLTIP                     :{BLACK}Colbh le carbadan a tha leatsa
STR_REPLACE_VEHICLE_AVAILABLE_VEHICLES                          :{YELLOW}Carbadan ri làimh
STR_REPLACE_VEHICLE_AVAILABLE_VEHICLES_TOOLTIP                  :{BLACK}Colbh le carbadan ri làimh airson cur ’na àite

STR_REPLACE_HELP_LEFT_ARRAY                                     :{BLACK}Tagh seòrsa an einnsein airson leasachadh
STR_REPLACE_HELP_RIGHT_ARRAY                                    :{BLACK}Tagh an seòrsa ùr dhen einnsean a bu toil leat a chleachdadh an àite an fhir a thagh thu air an taobh chlì

STR_REPLACE_VEHICLES_START                                      :{BLACK}Tòisich le leasachadh nan carbadan
STR_REPLACE_VEHICLES_NOW                                        :Leasaich a h-uile carbad an-dràsta
STR_REPLACE_VEHICLES_WHEN_OLD                                   :Na leasaich ach seann charbadan
STR_REPLACE_HELP_START_BUTTON                                   :{BLACK}Brùth gus tòiseachadh le leasachadh an t-seòrsa einnsein a thagh thu air an taobh chlì type leis an t-seòrsa einnsein a thagh thu air an taobh deas
STR_REPLACE_NOT_REPLACING                                       :{BLACK}Gun leasachadh
STR_REPLACE_NOT_REPLACING_VEHICLE_SELECTED                      :{BLACK}Cha deach carbad sam bith a thaghadh
STR_REPLACE_REPLACING_WHEN_OLD                                  :{ENGINE} nuair a bhios e sean
STR_REPLACE_VEHICLES_STOP                                       :{BLACK}Sguir dhe leasachadh nan carbadan
STR_REPLACE_HELP_STOP_BUTTON                                    :{BLACK}Briog air ach nach tèid einnseanan dhen t-seòrsa a thagh thu air an taobh chlì a leasachadh

STR_REPLACE_ENGINE_WAGON_SELECT_HELP                            :{BLACK}Gearr leum eadar uinneagan leasachadh nan einnseanan is nan carbadan
STR_REPLACE_ENGINES                                             :Einnseanan
STR_REPLACE_WAGONS                                              :Carbadan
STR_REPLACE_ALL_RAILTYPE                                        :A h-uile carbad-rèile

STR_REPLACE_HELP_RAILTYPE                                       :{BLACK}Tagh an seòrsa dhe rèile is tu airson einnseanan a leasachadh air a shon
STR_REPLACE_HELP_REPLACE_INFO_TAB                               :{BLACK}Seallaidh seo an einnsean a tha ga chur an àite an einnsein a thagh thu air an taobh chlì, ma tha gin ann
STR_REPLACE_RAIL_VEHICLES                                       :Carbadan-rèile
STR_REPLACE_ELRAIL_VEHICLES                                     :Carbadan-rèile dealain
STR_REPLACE_MONORAIL_VEHICLES                                   :Carbadan aona-rèile
STR_REPLACE_MAGLEV_VEHICLES                                     :Carbadan magnaiteach

STR_REPLACE_REMOVE_WAGON                                        :{BLACK}A' toirt air falbh carbad: {ORANGE}{STRING}
STR_REPLACE_REMOVE_WAGON_HELP                                   :{BLACK}Glèidh faide aig trèan nuair a thèid fhèin-leasachadh le toirt air falbh nan carbadan (bho thoiseach na trèan a-mach) ma dh'fhàsas an trèan nas fhaide le einnsean ùr

# Vehicle view
STR_VEHICLE_VIEW_CAPTION                                        :{WHITE}{VEHICLE}

STR_VEHICLE_VIEW_TRAIN_LOCATION_TOOLTIP                         :{BLACK}Meadhanaich am prìomh-shealladh air an trèan. Fosglaidh Ctrl+briogadh port-seallaidh ùr air ionad na trèan
STR_VEHICLE_VIEW_ROAD_VEHICLE_LOCATION_TOOLTIP                  :{BLACK}Meadhanaich am prìomh-shealladh air a' charbad. Fosglaidh Ctrl+briogadh port-seallaidh ùr air ionad a' charbaid
STR_VEHICLE_VIEW_SHIP_LOCATION_TOOLTIP                          :{BLACK}Meadhanaich am prìomh-shealladh air an long. Fosglaidh Ctrl+briogadh port-seallaidh ùr air ionad na luinge
STR_VEHICLE_VIEW_AIRCRAFT_LOCATION_TOOLTIP                      :{BLACK}Meadhanaich am prìomh-shealladh air a' charbad-adhair. Fosglaidh Ctrl+briogadh port-seallaidh ùr air ionad a' charbaid-adhair

STR_VEHICLE_VIEW_TRAIN_SEND_TO_DEPOT_TOOLTIP                    :{BLACK}Cuir an trèan dhan trèan-lann. Cha dèan Ctrl+briogadh ach obair-ghlèidhidh
STR_VEHICLE_VIEW_ROAD_VEHICLE_SEND_TO_DEPOT_TOOLTIP             :{BLACK}Cuir carbad dhan gharaids. Cha dèan Ctrl+briogadh ach obair-ghlèidhidh
STR_VEHICLE_VIEW_SHIP_SEND_TO_DEPOT_TOOLTIP                     :{BLACK}Cuir long dhan chala. Cha dèan Ctrl+briogadh ach obair-ghlèidhidh
STR_VEHICLE_VIEW_AIRCRAFT_SEND_TO_DEPOT_TOOLTIP                 :{BLACK}Cuir carbad-adhair dhan hangar. Cha dèan Ctrl+briogadh ach obair-ghlèidhidh

STR_VEHICLE_VIEW_CLONE_TRAIN_INFO                               :{BLACK}Ceannaichidh seo lethbhreac dhe thrèan, a' gabhail a-steach a h-uile carbad. Thoir na h-aon òrduighean dhan tè ùr le Ctrl+briogadh. Seallaidh Shift+briogadh tuairmse air na cosgaisean gun a bhith a' ceannach dad
STR_VEHICLE_VIEW_CLONE_ROAD_VEHICLE_INFO                        :{BLACK}Ceannaichidh seo lethbhreac dhe charbad-rathaid. Thoir na h-aon òrduighean dhan fhear ùr le Ctrl+briogadh. Seallaidh Shift+briogadh tuairmse air na cosgaisean gun a bhith a' ceannach dad
STR_VEHICLE_VIEW_CLONE_SHIP_INFO                                :{BLACK}Ceannaichidh seo lethbhreac dhe long. Thoir na h-aon òrduighean dhan tè ùr le Ctrl+briogadh. Seallaidh Shift+briogadh tuairmse air na cosgaisean gun a bhith a' ceannach dad
STR_VEHICLE_VIEW_CLONE_AIRCRAFT_INFO                            :{BLACK}Ceannaichidh seo lethbhreac dhe charbad-adhair. Thoir na h-aon òrduighean dhan fhear ùr le Ctrl+briogadh. Seallaidh Shift+briogadh tuairmse air na cosgaisean gun a bhith a' ceannach dad

STR_VEHICLE_VIEW_TRAIN_IGNORE_SIGNAL_TOOLTIP                    :{BLACK}Thoir air an trèan leantainn air adhart gun a bhith a' feitheamh air a' chomharra

STR_VEHICLE_VIEW_TRAIN_REFIT_TOOLTIP                            :{BLACK}Mùth an trèan ach an gabh i ri seòrsa dhe charago eile
STR_VEHICLE_VIEW_ROAD_VEHICLE_REFIT_TOOLTIP                     :{BLACK}Mùth an carbad-rathaid ach an gabh e ri seòrsa dhe charago eile
STR_VEHICLE_VIEW_SHIP_REFIT_TOOLTIP                             :{BLACK}Mùth an long ach an gabh i ri seòrsa dhe charago eile
STR_VEHICLE_VIEW_AIRCRAFT_REFIT_TOOLTIP                         :{BLACK}Mùth an carbad-adhair ach an gabh e ri seòrsa dhe charago eile

STR_VEHICLE_VIEW_TRAIN_REVERSE_TOOLTIP                          :{BLACK}Thoir tilleadh air an trèan
STR_VEHICLE_VIEW_ROAD_VEHICLE_REVERSE_TOOLTIP                   :{BLACK}Thoir tilleadh air a' charbad

STR_VEHICLE_VIEW_TRAIN_ORDERS_TOOLTIP                           :{BLACK}Seall òrduighean na trèan. Cleachd Ctrl+briogadh gus an clàr-ama aig an trèan a shealltainn
STR_VEHICLE_VIEW_ROAD_VEHICLE_ORDERS_TOOLTIP                    :{BLACK}Seall òrduighean a' charbaid. Cleachd Ctrl+briogadh gus an clàr-ama aig a' charbad a shealltainn
STR_VEHICLE_VIEW_SHIP_ORDERS_TOOLTIP                            :{BLACK}Seall òrduighean na luinge. Cleachd Ctrl+briogadh gus an clàr-ama aig an long a shealltainn
STR_VEHICLE_VIEW_AIRCRAFT_ORDERS_TOOLTIP                        :{BLACK}Seall òrduighean a' charbaid. Cleachd Ctrl+briogadh gus an clàr-ama aig a' charbad a shealltainn

STR_VEHICLE_VIEW_TRAIN_SHOW_DETAILS_TOOLTIP                     :{BLACK}Seall mion-fhiosrachadh na trèan
STR_VEHICLE_VIEW_ROAD_VEHICLE_SHOW_DETAILS_TOOLTIP              :{BLACK}Seall mion-fhiosrachadh a' charbaid-rathaid
STR_VEHICLE_VIEW_SHIP_SHOW_DETAILS_TOOLTIP                      :{BLACK}Seall mion-fhiosrachadh na luinge
STR_VEHICLE_VIEW_AIRCRAFT_SHOW_DETAILS_TOOLTIP                  :{BLACK}Seall mion-fhiosrachadh a' charbaid

STR_VEHICLE_VIEW_TRAIN_STATE_START_STOP_TOOLTIP                 :{BLACK}Gnìomh na trèan seo - briog gus an trèan a chur a' dol/na stad. Sgrolaich dhan cheann-uidhe le Ctrl+briogadh
STR_VEHICLE_VIEW_ROAD_VEHICLE_STATE_START_STOP_TOOLTIP          :{BLACK}Gnìomh a' charbaid seo - briog gus an carbad a chur a' dol/na stad. Sgrolaich dhan cheann-uidhe le Ctrl+briogadh
STR_VEHICLE_VIEW_SHIP_STATE_START_STOP_TOOLTIP                  :{BLACK}Gnìomh na luinge seo - briog gus an long a chur a' dol/na stad. Sgrolaich dhan cheann-uidhe le Ctrl+briogadh
STR_VEHICLE_VIEW_AIRCRAFT_STATE_START_STOP_TOOLTIP              :{BLACK}Gnìomh a' charbaid-adhair seo - briog gus an carbad a chur a' dol/na stad. Sgrolaich dhan cheann-uidhe le Ctrl+briogadh

# Messages in the start stop button in the vehicle view
STR_VEHICLE_STATUS_LOADING_UNLOADING                            :{LTBLUE}A' luchdadh / dì-luchdadh
STR_VEHICLE_STATUS_LEAVING                                      :{LTBLUE}A' fàgail
STR_VEHICLE_STATUS_CRASHED                                      :{RED}Tubaist!
STR_VEHICLE_STATUS_BROKEN_DOWN                                  :{RED}Briste
STR_VEHICLE_STATUS_STOPPED                                      :{RED}Na stad
STR_VEHICLE_STATUS_TRAIN_STOPPING_VEL                           :{RED}A' stad, {VELOCITY}
STR_VEHICLE_STATUS_TRAIN_NO_POWER                               :{RED}Gun chumhachd
STR_VEHICLE_STATUS_TRAIN_STUCK                                  :{ORANGE}A' feitheamh airson slighe saoire
STR_VEHICLE_STATUS_AIRCRAFT_TOO_FAR                             :{ORANGE}Ro fhada dhan ath-cheann-uidhe

STR_VEHICLE_STATUS_HEADING_FOR_STATION_VEL                      :{LTBLUE}A' dèanamh air {STATION}, {VELOCITY}
STR_VEHICLE_STATUS_NO_ORDERS_VEL                                :{LTBLUE}Gun òrdugh, {VELOCITY}
STR_VEHICLE_STATUS_HEADING_FOR_WAYPOINT_VEL                     :{LTBLUE}A' dèanamh air {WAYPOINT}, {VELOCITY}
STR_VEHICLE_STATUS_HEADING_FOR_DEPOT_VEL                        :{ORANGE}A' dèanamh air {DEPOT}, {VELOCITY}
STR_VEHICLE_STATUS_HEADING_FOR_DEPOT_SERVICE_VEL                :{LTBLUE}Obair-ghlèidhidh aig {DEPOT}, {VELOCITY}

# Vehicle stopped/started animations
STR_VEHICLE_COMMAND_STOPPED_SMALL                               :{TINY_FONT}{RED}Na stad
STR_VEHICLE_COMMAND_STOPPED                                     :{RED}Na stad
STR_VEHICLE_COMMAND_STARTED_SMALL                               :{TINY_FONT}{GREEN}Air tòiseachadh
STR_VEHICLE_COMMAND_STARTED                                     :{GREEN}Air tòiseachadh

# Vehicle details
STR_VEHICLE_DETAILS_CAPTION                                     :{WHITE}{VEHICLE} (Fiosrachadh)
STR_VEHICLE_NAME_BUTTON                                         :{BLACK}Ainm

STR_VEHICLE_DETAILS_TRAIN_RENAME                                :{BLACK}Thoir ainm air an trèan
STR_VEHICLE_DETAILS_ROAD_VEHICLE_RENAME                         :{BLACK}Thoir ainm air carbad-rathaid
STR_VEHICLE_DETAILS_SHIP_RENAME                                 :{BLACK}Thoir ainm air long
STR_VEHICLE_DETAILS_AIRCRAFT_RENAME                             :{BLACK}Thoir ainm air carbad-adhair

STR_VEHICLE_INFO_AGE_RUNNING_COST_YR                            :{BLACK}Aois: {LTBLUE}{STRING}{BLACK}   Cosgaisean ruith: {LTBLUE}{CURRENCY_LONG}/bliadhna
# The next two need to stay in this order
STR_VEHICLE_INFO_AGE                                            :{COMMA} {P bhliadhna bhliadhna bliadhna bliadhna} ({COMMA})
STR_VEHICLE_INFO_AGE_RED                                        :{RED}{COMMA} {P bhliadhna bhliadhna bliadhna bliadhna} ({COMMA})

STR_VEHICLE_INFO_MAX_SPEED                                      :{BLACK}Luaths as motha: {LTBLUE}{VELOCITY}
STR_VEHICLE_INFO_MAX_SPEED_TYPE                                 :{BLACK}Luaths as motha: {LTBLUE}{VELOCITY} {BLACK}Seòrsa carbaid-adhair: {LTBLUE}{STRING}
STR_VEHICLE_INFO_MAX_SPEED_TYPE_RANGE                           :{BLACK}Luaths as motha: {LTBLUE}{VELOCITY} {BLACK}Seòrsa carbaid-adhair: {LTBLUE}{STRING} {BLACK}Astar: {LTBLUE}{COMMA} {P leacag leacag leacagan leacag}
STR_VEHICLE_INFO_WEIGHT_POWER_MAX_SPEED                         :{BLACK}Cuideam: {LTBLUE}{WEIGHT_SHORT} {BLACK}Cumhachd: {LTBLUE}{POWER}{BLACK} Luaths as motha: {LTBLUE}{VELOCITY}
STR_VEHICLE_INFO_WEIGHT_POWER_MAX_SPEED_MAX_TE                  :{BLACK}Cuideam: {LTBLUE}{WEIGHT_SHORT} {BLACK}Cumhachd: {LTBLUE}{POWER}{BLACK} Luaths as motha: {LTBLUE}{VELOCITY} {BLACK}Neart as motha: {LTBLUE}{FORCE}

STR_VEHICLE_INFO_PROFIT_THIS_YEAR_LAST_YEAR                     :{BLACK}Prothaid am bliadhna: {LTBLUE}{CURRENCY_LONG} (an-uiridh: {CURRENCY_LONG})
STR_VEHICLE_INFO_RELIABILITY_BREAKDOWNS                         :{BLACK}Earbsachd: {LTBLUE}{COMMA}%  {BLACK}{P 1 Briseadh Briseadh Brisidhean Briseadh} bhon obair-ghlèidhidh mu dheireadh: {LTBLUE}{COMMA}

STR_VEHICLE_INFO_BUILT_VALUE                                    :{LTBLUE}{ENGINE} {BLACK}Air a {G 0 thogail togail}: {LTBLUE}{NUM}{BLACK} Luach: {LTBLUE}{CURRENCY_LONG}
STR_VEHICLE_INFO_NO_CAPACITY                                    :{BLACK}Tomhas-lìonaidh: {LTBLUE}—{STRING}
STR_VEHICLE_INFO_CAPACITY                                       :{BLACK}Tomhas-lìonaidh: {LTBLUE}{CARGO_LONG}{3:STRING}
STR_VEHICLE_INFO_CAPACITY_MULT                                  :{BLACK}Tomhas-lìonaidh: {LTBLUE}{CARGO_LONG}{3:STRING} (x{4:NUM})
STR_VEHICLE_INFO_CAPACITY_CAPACITY                              :{BLACK}Tomhas-lìonaidh: {LTBLUE}{CARGO_LONG}, {CARGO_LONG}{STRING}

STR_VEHICLE_INFO_FEEDER_CARGO_VALUE                             :{BLACK}Creideas tar-aisig: {LTBLUE}{CURRENCY_LONG}

STR_VEHICLE_DETAILS_SERVICING_INTERVAL_DAYS                     :{BLACK}Tricead na h-obrach-glèidhidh: {LTBLUE}{COMMA}{NBSP}{P latha latha làithean latha}{BLACK}   An obair-ghlèidhidh mu dheireadh: {LTBLUE}{DATE_LONG}
STR_VEHICLE_DETAILS_SERVICING_INTERVAL_PERCENT                  :{BLACK}Tricead na h-obrach-glèidhidh: {LTBLUE}{COMMA}%{BLACK}   An obair-ghlèidhidh mu dheireadh: {LTBLUE}{DATE_LONG}
STR_VEHICLE_DETAILS_INCREASE_SERVICING_INTERVAL_TOOLTIP         :{BLACK}Meudaich tricead na h-obrach-glèidhidh le 10. Meudaichidh Ctrl+briogadh tricead na h-obrach-glèidhidh le 5
STR_VEHICLE_DETAILS_DECREASE_SERVICING_INTERVAL_TOOLTIP         :{BLACK}Lùghdaich tricead na h-obrach-glèidhidh le 10. Lùghdaichidh Ctrl+briogadh tricead na h-obrach-glèidhidh le 5

STR_SERVICE_INTERVAL_DROPDOWN_TOOLTIP                           :{BLACK}Atharraich seòrsa dhe thricead na h-obrach-glèidhidh
STR_VEHICLE_DETAILS_DEFAULT                                     :Tùsail
STR_VEHICLE_DETAILS_DAYS                                        :Latha
STR_VEHICLE_DETAILS_PERCENT                                     :Ceudad

STR_QUERY_RENAME_TRAIN_CAPTION                                  :{WHITE}Thoir ainm air an trèan
STR_QUERY_RENAME_ROAD_VEHICLE_CAPTION                           :{WHITE}Thoir ainm air a' charbad-rathaid
STR_QUERY_RENAME_SHIP_CAPTION                                   :{WHITE}Thoir ainm air an long
STR_QUERY_RENAME_AIRCRAFT_CAPTION                               :{WHITE}Thoir ainm air a' charbad-adhair

# Extra buttons for train details windows
STR_VEHICLE_DETAILS_TRAIN_ENGINE_BUILT_AND_VALUE                :{LTBLUE}{ENGINE}{BLACK}   Air a {G 0 thogail togail}: {LTBLUE}{NUM}{BLACK} Luach: {LTBLUE}{CURRENCY_LONG}
STR_VEHICLE_DETAILS_TRAIN_WAGON_VALUE                           :{LTBLUE}{ENGINE}{BLACK}   Luach: {LTBLUE}{CURRENCY_LONG}

STR_VEHICLE_DETAILS_TRAIN_TOTAL_CAPACITY_TEXT                   :{BLACK}Tomhas-lìonaidh carago iomlan aig an trèan seo:
STR_VEHICLE_DETAILS_TRAIN_TOTAL_CAPACITY                        :{LTBLUE}- {CARGO_LONG} ({CARGO_SHORT})
STR_VEHICLE_DETAILS_TRAIN_TOTAL_CAPACITY_MULT                   :{LTBLUE}- {CARGO_LONG} ({CARGO_SHORT}) (x{NUM})

STR_VEHICLE_DETAILS_CARGO_EMPTY                                 :{LTBLUE}Falamh
STR_VEHICLE_DETAILS_CARGO_FROM                                  :{LTBLUE}{CARGO_LONG} bho {STATION}
STR_VEHICLE_DETAILS_CARGO_FROM_MULT                             :{LTBLUE}{CARGO_LONG} bho {STATION} (x{NUM})

STR_VEHICLE_DETAIL_TAB_CARGO                                    :{G=m}{BLACK}Carago
STR_VEHICLE_DETAILS_TRAIN_CARGO_TOOLTIP                         :{BLACK}Seall mion-fhiosrachadh mun charago ga ghiùlan
STR_VEHICLE_DETAIL_TAB_INFORMATION                              :{BLACK}Fiosrachadh
STR_VEHICLE_DETAILS_TRAIN_INFORMATION_TOOLTIP                   :{BLACK}Seall mion-fhiosrachadh air carbadan-rèile
STR_VEHICLE_DETAIL_TAB_CAPACITIES                               :{BLACK}Tomhasan-lìonaidh
STR_VEHICLE_DETAILS_TRAIN_CAPACITIES_TOOLTIP                    :{BLACK}Seall an tomhas-lìonaidh aig gach carbad
STR_VEHICLE_DETAIL_TAB_TOTAL_CARGO                              :{BLACK}Carago iomlan
STR_VEHICLE_DETAILS_TRAIN_TOTAL_CARGO_TOOLTIP                   :{BLACK}Seall an carago iomlan aig an trèan, air a roinneadh le seòrsa a' charago

STR_VEHICLE_DETAILS_TRAIN_ARTICULATED_RV_CAPACITY               :{BLACK}Tomhas-lìonaidh: {LTBLUE}

# Vehicle refit
STR_REFIT_CAPTION                                               :{WHITE}{VEHICLE} (Mùthadh)
STR_REFIT_TITLE                                                 :{GOLD}Tagh an seòrsa dhe charago airson a ghiùlan:
STR_REFIT_NEW_CAPACITY_COST_OF_REFIT                            :{BLACK}Tomhas-lìonaidh ùr: {GOLD}{CARGO_LONG}{}{BLACK}Cosgais a' mhùthaidh: {RED}{CURRENCY_LONG}
STR_REFIT_NEW_CAPACITY_INCOME_FROM_REFIT                        :{BLACK}Tomhas-lìonaidh ùr: {GOLD}{CARGO_LONG}{}{BLACK}Teachd a-steach bhon mhùthadh: {GREEN}{CURRENCY_LONG}
STR_REFIT_NEW_CAPACITY_COST_OF_AIRCRAFT_REFIT                   :{BLACK}Tomhas-lìonaidh ùr: {GOLD}{CARGO_LONG}, {GOLD}{CARGO_LONG}{}{BLACK}Cosgais a' mhùthaidh: {RED}{CURRENCY_LONG}
STR_REFIT_NEW_CAPACITY_INCOME_FROM_AIRCRAFT_REFIT               :{BLACK}Tomhas-lìonaidh ùr: {GOLD}{CARGO_LONG}, {GOLD}{CARGO_LONG}{}{BLACK}Teachd a-steach bhon mhùthadh: {GREEN}{CURRENCY_LONG}
STR_REFIT_SELECT_VEHICLES_TOOLTIP                               :{BLACK}Tagh na carbadan a tha thu airson mùthadh. Slaod an luchag gus iomad charbad a thaghadh. Briog air àite bàn gus an carbad air fad a thaghadh. Taghaidh Ctrl+briogadh carbad is an ceangal a leanas

STR_REFIT_TRAIN_LIST_TOOLTIP                                    :{BLACK}Tagh an seòrsa dhe charago a ghùlaineas an trèan
STR_REFIT_ROAD_VEHICLE_LIST_TOOLTIP                             :{BLACK}Tagh an seòrsa dhe charago a ghiùlaineas an carbad-rathaid
STR_REFIT_SHIP_LIST_TOOLTIP                                     :{BLACK}Tagh an seòrsa dhe charago a ghiùlaineas an long
STR_REFIT_AIRCRAFT_LIST_TOOLTIP                                 :{BLACK}Tagh an seòrsa dhe charago a ghiùlaineas an carbad-adhair

STR_REFIT_TRAIN_REFIT_BUTTON                                    :{BLACK}Mùth an trèan
STR_REFIT_ROAD_VEHICLE_REFIT_BUTTON                             :{BLACK}Mùth an carbad-rathaid
STR_REFIT_SHIP_REFIT_BUTTON                                     :{BLACK}Mùth an long
STR_REFIT_AIRCRAFT_REFIT_BUTTON                                 :{BLACK}Mùth an carbad-adhair

STR_REFIT_TRAIN_REFIT_TOOLTIP                                   :{BLACK}Ath-thog an trèan ach an giùlain e an seòrsa dhe charago a thagh thu
STR_REFIT_ROAD_VEHICLE_REFIT_TOOLTIP                            :{BLACK}Ath-thog an carbad-rathaid ach an giùlain e an seòrsa dhe charago a thagh thu
STR_REFIT_SHIP_REFIT_TOOLTIP                                    :{BLACK}Ath-thog an long ach an giùlain i an seòrsa dhe charago a thagh thu
STR_REFIT_AIRCRAFT_REFIT_TOOLTIP                                :{BLACK}Ath-thog an carbad-adhair ach an giùlain e an seòrsa dhe charago a thagh thu

# Order view
STR_ORDERS_CAPTION                                              :{WHITE}{VEHICLE} (Òrduighean)
STR_ORDERS_TIMETABLE_VIEW                                       :{BLACK}Clàr-ama
STR_ORDERS_TIMETABLE_VIEW_TOOLTIP                               :{BLACK}Gearr leum dhan t-sealladh clàir-ama

STR_ORDERS_LIST_TOOLTIP                                         :{BLACK}Liosta nan òrduighean - briog air òrdugh gus a thaghadh. Sgrolaichidh Ctrl+briogadh gu ceann-uidhe an òrduigh
STR_ORDER_INDEX                                                 :{COMMA}:{NBSP}
STR_ORDER_TEXT                                                  :{STRING} {STRING} {STRING}

STR_ORDERS_END_OF_ORDERS                                        :- - Deireadh nan òrduighean - -
STR_ORDERS_END_OF_SHARED_ORDERS                                 :- - Deireadh nan òrduighean co-roinnte - -

# Order bottom buttons
STR_ORDER_NON_STOP                                              :{BLACK}Gun stad
STR_ORDER_GO_TO                                                 :Rach gu
STR_ORDER_GO_NON_STOP_TO                                        :Rach gun stad gu
STR_ORDER_GO_VIA                                                :Rach slighe
STR_ORDER_GO_NON_STOP_VIA                                       :Rach gun stad slighe
STR_ORDER_TOOLTIP_NON_STOP                                      :{BLACK}Atharraich an tèid stad leis an òrdugh a thagh thu

STR_ORDER_TOGGLE_FULL_LOAD                                      :{BLACK}Luchdaich carago sam bith gu iomlan
STR_ORDER_DROP_LOAD_IF_POSSIBLE                                 :Luchdaich na tha ri làimh
STR_ORDER_DROP_FULL_LOAD_ALL                                    :Luchdaich a h-uile carago gu iomlan
STR_ORDER_DROP_FULL_LOAD_ANY                                    :Luchdaich carago sam bith gu iomlan
STR_ORDER_DROP_NO_LOADING                                       :Na luchdaich dad
STR_ORDER_TOOLTIP_FULL_LOAD                                     :{BLACK}Atharraich giùlan luchdaidh aig an òrdugh a thagh thu

STR_ORDER_TOGGLE_UNLOAD                                         :{BLACK}Dì-luchdaich na h-uile
STR_ORDER_DROP_UNLOAD_IF_ACCEPTED                               :Dì-luchdaich ma ghabhar ris
STR_ORDER_DROP_UNLOAD                                           :Dì-luchdaich a h-uile rud
STR_ORDER_DROP_TRANSFER                                         :Tar-aisig
STR_ORDER_DROP_NO_UNLOADING                                     :Na dì-luchdaich
STR_ORDER_TOOLTIP_UNLOAD                                        :{BLACK}Atharraich giùlan dì-luchdaidh aig an òrdugh a thagh thu

STR_ORDER_REFIT                                                 :{BLACK}Mùth
STR_ORDER_REFIT_TOOLTIP                                         :{BLACK}Tagh an seòrsa dhe charago ’s tu airson mùthadh air a shon leis an òrdugh seo. Dèan Ctrl+briogadh gus an t-òrdugh mùthaidh a thoirt air falbh
STR_ORDER_REFIT_AUTO                                            :{BLACK}Mùth aig stèisean
STR_ORDER_REFIT_AUTO_TOOLTIP                                    :{BLACK}Tagh an seòrsa dhe charago ’s tu airson mùthadh air a shon leis an òrdugh seo. Dèan Ctrl+briogadh gus an t-òrdugh mùthaidh a thoirt air falbh. Cha tèid mùthadh a dhèanamh aig stèisean ach ma tha an carbad comasach air
STR_ORDER_DROP_REFIT_AUTO                                       :Carago stèidhichte
STR_ORDER_DROP_REFIT_AUTO_ANY                                   :Carago ri làimh

STR_ORDER_SERVICE                                               :{BLACK}Obair-ghlèidhidh
STR_ORDER_DROP_GO_ALWAYS_DEPOT                                  :Rach ann an-còmhnaidh
STR_ORDER_DROP_SERVICE_DEPOT                                    :Obair-ghlèidhidh ma tha i a dhìth
STR_ORDER_DROP_HALT_DEPOT                                       :Stad
STR_ORDER_SERVICE_TOOLTIP                                       :{BLACK}Leum thairis air an òrdugh seo mura h-eil feum air obair-ghlèidhidh

STR_ORDER_CONDITIONAL_VARIABLE_TOOLTIP                          :{BLACK}Dàta a' charbaid air a bheil an leum stèidhichte

# Conditional order variables, must follow order of OrderConditionVariable enum
STR_ORDER_CONDITIONAL_LOAD_PERCENTAGE                           :Ceudad an luchdaidh
STR_ORDER_CONDITIONAL_RELIABILITY                               :Earbsachd
STR_ORDER_CONDITIONAL_MAX_SPEED                                 :Luaths as motha
STR_ORDER_CONDITIONAL_AGE                                       :Aois (bliadhna)
STR_ORDER_CONDITIONAL_REQUIRES_SERVICE                          :Feumach air obair-ghlèidhidh
STR_ORDER_CONDITIONAL_UNCONDITIONALLY                           :An-còmhnaidh
STR_ORDER_CONDITIONAL_REMAINING_LIFETIME                        :Beatha air fhàgail (bliadhna)

STR_ORDER_CONDITIONAL_COMPARATOR_TOOLTIP                        :{BLACK}Mar a thèid dàta a' charbaid a choimeas ris an luach
STR_ORDER_CONDITIONAL_COMPARATOR_EQUALS                         :a tha co-ionnan ri
STR_ORDER_CONDITIONAL_COMPARATOR_NOT_EQUALS                     :nach eil co-ionnan ri
STR_ORDER_CONDITIONAL_COMPARATOR_LESS_THAN                      :a tha nas lugha na
STR_ORDER_CONDITIONAL_COMPARATOR_LESS_EQUALS                    :a tha nas lugha na no co-ionnan ri
STR_ORDER_CONDITIONAL_COMPARATOR_MORE_THAN                      :a tha nas motha na
STR_ORDER_CONDITIONAL_COMPARATOR_MORE_EQUALS                    :a tha nas motha na no co-ionnan ri
STR_ORDER_CONDITIONAL_COMPARATOR_IS_TRUE                        :a tha fìor
STR_ORDER_CONDITIONAL_COMPARATOR_IS_FALSE                       :a tha breugach

STR_ORDER_CONDITIONAL_VALUE_TOOLTIP                             :{BLACK}An luach ris a thèid dàta a' charbaid a choimeas
STR_ORDER_CONDITIONAL_VALUE_CAPT                                :{WHITE}Cuir a-steach luach airson coimeas ris

STR_ORDERS_SKIP_BUTTON                                          :{BLACK}Leum thairis air
STR_ORDERS_SKIP_TOOLTIP                                         :{BLACK}Leum thairis air an òrdugh seo is tòisich air an ath-fhear. Nì Ctrl+briogadh leum dhan òrdugh a thagh thu

STR_ORDERS_DELETE_BUTTON                                        :{BLACK}Sguab às
STR_ORDERS_DELETE_TOOLTIP                                       :{BLACK}Sguab às dhan òrdugh a thagh thu
STR_ORDERS_DELETE_ALL_TOOLTIP                                   :{BLACK}Sguab às dha na h-uile òrdugh
STR_ORDERS_STOP_SHARING_BUTTON                                  :{BLACK}Sguir dhen cho-roinneadh
STR_ORDERS_STOP_SHARING_TOOLTIP                                 :{BLACK}Sguir dhe cho-roinneadh liosta nan òrduighean. Sguabaidh Ctrl+briogadh às dhe na h-uile òrdugh airson a' charbaid seo cuideachd

STR_ORDERS_GO_TO_BUTTON                                         :{BLACK}Rach gu
STR_ORDER_GO_TO_NEAREST_DEPOT                                   :Rach gun gharaids / trèan-lann / chala as fhaisge
STR_ORDER_GO_TO_NEAREST_HANGAR                                  :Rach gun hangar as fhaisge
STR_ORDER_CONDITIONAL                                           :Leum le òrdugh cumhach
STR_ORDER_SHARE                                                 :Co-roinn na h-òrduighean
STR_ORDERS_GO_TO_TOOLTIP                                        :{BLACK}Cuir a-steach òrdugh ùr ron òrdugh a thagh thu no cuir ri deireadh na liosta e. Le Ctrl, bith òrdugh stèisein na “Luchdaich carago sam bith gu iomlan", òrdugh puinge-turais na “Gun stad" is òrdugh garaids / trèan-lainn / calaidh / hangair na “obair-ghlèidhidh". Le “Co-roinn na h-òrduighean” no Ctrl, co-roinnidh an carbad seo na h-òrduighean leis a' charbad a thagh thu. Gheibh thu lethbhreac dhe òrduighean le briogadh air carbad. Cuiridh òrdugh garaids / trèan-lainn / calaidh / hangair fèin-obair-ghlèidhidh airson a' charbaid à comas

STR_ORDERS_VEH_WITH_SHARED_ORDERS_LIST_TOOLTIP                  :{BLACK}Seall a h-uile carbad a cho-roinneas an clàr-ama seo

# String parts to build the order string
STR_ORDER_GO_TO_WAYPOINT                                        :Rach slighe {WAYPOINT}
STR_ORDER_GO_NON_STOP_TO_WAYPOINT                               :Rach gun stad slighe {WAYPOINT}

STR_ORDER_SERVICE_AT                                            :Obair-ghlèidhidh aig
STR_ORDER_SERVICE_NON_STOP_AT                                   :Obair-ghlèidhidh gun stad aig

STR_ORDER_NEAREST_DEPOT                                         :as fhaisge
STR_ORDER_NEAREST_HANGAR                                        :’n hangar as fhaisge
STR_ORDER_TRAIN_DEPOT                                           :’n trèan-lann
STR_ORDER_ROAD_VEHICLE_DEPOT                                    :’n gharaids
STR_ORDER_SHIP_DEPOT                                            :’n chala
STR_ORDER_GO_TO_NEAREST_DEPOT_FORMAT                            :{0:STRING} {2:STRING} {1:STRING}
STR_ORDER_GO_TO_DEPOT_FORMAT                                    :{STRING} {DEPOT}

STR_ORDER_REFIT_ORDER                                           :(Mùth airson {STRING})
STR_ORDER_REFIT_STOP_ORDER                                      :(Mùth airson {STRING} is stad)
STR_ORDER_STOP_ORDER                                            :(Stad)

STR_ORDER_GO_TO_STATION                                         :{STRING} {STATION} {STRING}

STR_ORDER_IMPLICIT                                              :(Fillte a-staigh)

STR_ORDER_FULL_LOAD                                             :(Luchdaich gu iomlan)
STR_ORDER_FULL_LOAD_ANY                                         :(Luchdaich carago sam bith gu iomlan)
STR_ORDER_NO_LOAD                                               :(Na luchdaich dad)
STR_ORDER_UNLOAD                                                :(Dì-luchdaich is gabh ri carago)
STR_ORDER_UNLOAD_FULL_LOAD                                      :(Dì-luchdaich is feitheamh air luchdadh iomlan)
STR_ORDER_UNLOAD_FULL_LOAD_ANY                                  :(Dì-luchdaich is feitheamh air carago sam bith iomlan)
STR_ORDER_UNLOAD_NO_LOAD                                        :(Dì-luchdaich is fàg falamh)
STR_ORDER_TRANSFER                                              :(Tar-aisig is gabh ri carago)
STR_ORDER_TRANSFER_FULL_LOAD                                    :(Tar-aisig is feitheamh air luchdadh iomlan)
STR_ORDER_TRANSFER_FULL_LOAD_ANY                                :(Tar-aisig is feitheamh air luchdadh sam bith iomlan)
STR_ORDER_TRANSFER_NO_LOAD                                      :(Tar-aisig is fàg falamh)
STR_ORDER_NO_UNLOAD                                             :(Na dì-luchdaich is gabh ri carago)
STR_ORDER_NO_UNLOAD_FULL_LOAD                                   :(Na dì-luchdaich is feitheamh air carago iomlan)
STR_ORDER_NO_UNLOAD_FULL_LOAD_ANY                               :(Na dì-luchdaich is feitheamh air carago sam bith iomlan)
STR_ORDER_NO_UNLOAD_NO_LOAD                                     :(Na dì-luchdaich is na luchdaich)

STR_ORDER_AUTO_REFIT                                            :(Mùth airson {STRING})
STR_ORDER_FULL_LOAD_REFIT                                       :(Luchdadh iomlan le mùthadh airson {STRING})
STR_ORDER_FULL_LOAD_ANY_REFIT                                   :(Luchdadh iomlan aig carago sam bith le mùthadh airson {STRING})
STR_ORDER_UNLOAD_REFIT                                          :(Dì-luchdaich is gabh ri carago le mùthadh airson {STRING})
STR_ORDER_UNLOAD_FULL_LOAD_REFIT                                :(Dì-luchdaich is feitheamh air luchdadh iomlan le mùthadh airson {STRING})
STR_ORDER_UNLOAD_FULL_LOAD_ANY_REFIT                            :(Dì-luchdaich is feitheamh air luchdadh sam bith iomlan le mùthadh airson {STRING})
STR_ORDER_TRANSFER_REFIT                                        :(Tar-aisig is gabh ri carago le mùthadh airson {STRING})
STR_ORDER_TRANSFER_FULL_LOAD_REFIT                              :(Tar-aisig is feitheamh air carago iomlan le mùthadh airson {STRING})
STR_ORDER_TRANSFER_FULL_LOAD_ANY_REFIT                          :(Tar-aisig is feitheamh air carago sam bith iomlan le mùthadh airson {STRING})
STR_ORDER_NO_UNLOAD_REFIT                                       :(Na dì-luchdaich is gabh ri carago le fèin-mhùthadh airson {STRING})
STR_ORDER_NO_UNLOAD_FULL_LOAD_REFIT                             :(Na dì-luchdaich is feitheamh air carago iomlan le fèin-mhùthadh airson {STRING})
STR_ORDER_NO_UNLOAD_FULL_LOAD_ANY_REFIT                         :(Na dì-luchdaich is feitheamh air carago sam bith iomlan le fèin-mhùthadh airson {STRING})

STR_ORDER_AUTO_REFIT_ANY                                        :carago ri làimh

STR_ORDER_STOP_LOCATION_NEAR_END                                :[toiseach]
STR_ORDER_STOP_LOCATION_MIDDLE                                  :[meadhan]
STR_ORDER_STOP_LOCATION_FAR_END                                 :[ceann thall]

STR_ORDER_OUT_OF_RANGE                                          :{RED} (Chan eil an t-ath-cheann-uidhe san rainse)

STR_ORDER_CONDITIONAL_UNCONDITIONAL                             :Leum dhan òrdugh {COMMA}
STR_ORDER_CONDITIONAL_NUM                                       :Leum dhan òrdugh {COMMA} le {STRING} {STRING} {COMMA}
STR_ORDER_CONDITIONAL_TRUE_FALSE                                :Leum dhan òrdugh {COMMA} le {STRING} {STRING}

STR_INVALID_ORDER                                               :{RED} (Òrdugh mì-dhligheach)

# Time table window
STR_TIMETABLE_TITLE                                             :{WHITE}{VEHICLE} (Clàr-ama)
STR_TIMETABLE_ORDER_VIEW                                        :{BLACK}Òrduighean
STR_TIMETABLE_ORDER_VIEW_TOOLTIP                                :{BLACK}Gearr leum dha shealladh nan òrduighean

STR_TIMETABLE_TOOLTIP                                           :{BLACK}Clàr-ama - briog air òrdugh gus a thaghadh

STR_TIMETABLE_NO_TRAVEL                                         :Na siubhail
STR_TIMETABLE_NOT_TIMETABLEABLE                                 :Siubhail (fèin-obrachail; clàr-ama ga chruthachadh leis an ath-òrdugh a làimh)
STR_TIMETABLE_TRAVEL_NOT_TIMETABLED                             :Siubhail (gun chlàr-ama)
STR_TIMETABLE_TRAVEL_NOT_TIMETABLED_SPEED                       :Siubhal le {2:VELOCITY} as motha (gun chlàr-ama)
STR_TIMETABLE_TRAVEL_FOR                                        :Siubhail fad {STRING}
STR_TIMETABLE_TRAVEL_FOR_SPEED                                  :Siubhail fad {STRING} le {VELOCITY} as motha
STR_TIMETABLE_TRAVEL_FOR_ESTIMATED                              :Siubhail (fad {STRING} gun chlàr-ama)
STR_TIMETABLE_TRAVEL_FOR_SPEED_ESTIMATED                        :Siubhail (fad {STRING} gun chlàr-ama) le {VELOCITY} air a char as luaithe
STR_TIMETABLE_STAY_FOR_ESTIMATED                                :(fuirich fad {STRING} gun chlàr-ama)
STR_TIMETABLE_AND_TRAVEL_FOR_ESTIMATED                          :(siubhail fad {STRING} gun chlàr-ama)
STR_TIMETABLE_STAY_FOR                                          :is fuirich fad {STRING}
STR_TIMETABLE_AND_TRAVEL_FOR                                    :is siubhail fad {STRING}
STR_TIMETABLE_DAYS                                              :{COMMA}{NBSP}{P latha latha làithean latha}
STR_TIMETABLE_TICKS                                             :{COMMA}{NBSP}{P diog dhiog diogan diog}

STR_TIMETABLE_TOTAL_TIME                                        :{BLACK}Bheir an clàr-ama seo {STRING} airson coileanadh
STR_TIMETABLE_TOTAL_TIME_INCOMPLETE                             :{BLACK}Bheir an clàr-ama seo {STRING} air a char as lugha airson coileanadh (cuid dheth gun chlàr-ama)

STR_TIMETABLE_STATUS_ON_TIME                                    :{BLACK}Tha an carbad seo ri uair an-dràsta
STR_TIMETABLE_STATUS_LATE                                       :{BLACK}Tha an carbad seo {STRING} air deireadh an-dràsta
STR_TIMETABLE_STATUS_EARLY                                      :{BLACK}Tha an carbad seo {STRING} ro àm an-dràsta
STR_TIMETABLE_STATUS_NOT_STARTED                                :{BLACK}Cha do thòisich an clàr-ama seo fhathast
STR_TIMETABLE_STATUS_START_AT                                   :{BLACK}Tòisich an clàr-ama seo {STRING}

STR_TIMETABLE_STARTING_DATE                                     :{BLACK}Ceann-latha tòiseachaidh
STR_TIMETABLE_STARTING_DATE_TOOLTIP                             :{BLACK}Tagh ceann-latha tòiseachaidh airson a' chlàir-ama seo. Suidhichidh Ctrl+Briogadh ceann-latha tòiseachaidh a' chlàir-ama seo is ma tha clàr-ama slàn aig an òrdugh seo, sgaoilidh seo a h-uile carbad a cho-roinneas an t-òrdugh seo gu cunbhalach, stèidhichte air an òrdugh eatorra

STR_TIMETABLE_CHANGE_TIME                                       :{BLACK}Uair eile
STR_TIMETABLE_WAIT_TIME_TOOLTIP                                 :{BLACK}Atharraich an ùine a bheireadh an t-òrdugh a thagh thu

STR_TIMETABLE_CLEAR_TIME                                        :{BLACK}Uair bhàn
STR_TIMETABLE_CLEAR_TIME_TOOLTIP                                :{BLACK}Thoir an fhaide uarach air falbh bhon òrdugh a thagh thu

STR_TIMETABLE_CHANGE_SPEED                                      :{BLACK}Crìochan luaiths eile
STR_TIMETABLE_CHANGE_SPEED_TOOLTIP                              :{BLACK}Atharraich an luaths siubhail as motha airson an òrduigh a thagh thu

STR_TIMETABLE_CLEAR_SPEED                                       :{BLACK}Crìochan luaiths bàna
STR_TIMETABLE_CLEAR_SPEED_TOOLTIP                               :{BLACK}Thoir an luaths siubhail as motha air falbh bhon òrdugh a thagh thu

STR_TIMETABLE_RESET_LATENESS                                    :{BLACK}Ath-shuidhich cunntair nan dàil
STR_TIMETABLE_RESET_LATENESS_TOOLTIP                            :{BLACK}Ath-shuidhich cunntair nan dàlaichean ach am bi an carbad ri uair

STR_TIMETABLE_AUTOFILL                                          :{BLACK}Fèin-lìon
STR_TIMETABLE_AUTOFILL_TOOLTIP                                  :{BLACK}Lìon an clàr-ama leis na luachan bhon ath-thuras (Dèan Ctrl+briogadh gus feuchainn ris na h-ùineachan feitheimh a chumail)

STR_TIMETABLE_EXPECTED                                          :{BLACK}Dùil air
STR_TIMETABLE_SCHEDULED                                         :{BLACK}Clàraichte
STR_TIMETABLE_EXPECTED_TOOLTIP                                  :{BLACK}Gearr leum eadar dùil air is clàraichte

STR_TIMETABLE_ARRIVAL_ABBREVIATION                              :R:
STR_TIMETABLE_DEPARTURE_ABBREVIATION                            :F:


# Date window (for timetable)
STR_DATE_CAPTION                                                :{WHITE}Suidhich ceann-latha
STR_DATE_SET_DATE                                               :{BLACK}Suidhich ceann-latha
STR_DATE_SET_DATE_TOOLTIP                                       :{BLACK}Cleachd an ceann-latha a thagh thu mar cheann-latha tòiseachaidh airson a' chlàir-ama
STR_DATE_DAY_TOOLTIP                                            :{BLACK}Tagh latha
STR_DATE_MONTH_TOOLTIP                                          :{BLACK}Tagh mìos
STR_DATE_YEAR_TOOLTIP                                           :{BLACK}Tagh bliadhna


# AI debug window
STR_AI_DEBUG                                                    :{WHITE}Dì-bhugaich sgriobt an IF/a' gheama
STR_AI_DEBUG_NAME_AND_VERSION                                   :{BLACK}{STRING} (v{NUM})
STR_AI_DEBUG_NAME_TOOLTIP                                       :{BLACK}Ainm an sgriobt
STR_AI_DEBUG_SETTINGS                                           :{BLACK}Roghainnean
STR_AI_DEBUG_SETTINGS_TOOLTIP                                   :{BLACK}Atharraich roghainnean an sgriobt
STR_AI_DEBUG_RELOAD                                             :{BLACK}Ath-luchdaidh an IF
STR_AI_DEBUG_RELOAD_TOOLTIP                                     :{BLACK}Marbh an IF, ath-luchdaich an sgriobt is ath-thòisich an IF
STR_AI_DEBUG_BREAK_STR_ON_OFF_TOOLTIP                           :{BLACK}Cuir briseadh an comas/à comas nuair a dh’fhreagras teachdaireachd loga an IF ris an t-sreang brisidh
STR_AI_DEBUG_BREAK_ON_LABEL                                     :{BLACK}Bris le:
STR_AI_DEBUG_BREAK_STR_OSKTITLE                                 :{BLACK}Briseadh
STR_AI_DEBUG_BREAK_STR_TOOLTIP                                  :{BLACK}Nuair a dh’fhreagras teachdaireachd loga an IF ris an t-sreang seo, thèid an geama a chur na stad
STR_AI_DEBUG_MATCH_CASE                                         :{BLACK}Aire do litrichean mòra is beaga
STR_AI_DEBUG_MATCH_CASE_TOOLTIP                                 :{BLACK}Toglaich an tèid aire a thoirt do litrichean mòra is beaga nuair a thèid teachdaireachdan loga an IF a choimeas ris an t-sreang brisidh
STR_AI_DEBUG_CONTINUE                                           :{BLACK}Lean air adhart
STR_AI_DEBUG_CONTINUE_TOOLTIP                                   :{BLACK}Cuir a’ dol is lean air an IF
STR_AI_DEBUG_SELECT_AI_TOOLTIP                                  :{BLACK}Seall às-chur dì-bhugaidh aig an IF seo
STR_AI_GAME_SCRIPT                                              :{BLACK}Sgriobt geama
STR_AI_GAME_SCRIPT_TOOLTIP                                      :{BLACK}Thoir sùil air loga aig an sgriobt geama

STR_ERROR_AI_NO_AI_FOUND                                        :Cha deach IF freagarrach a lorg airson luchdadh.{}Seo IF caochaige nach dèan dad.{}’S urrainn dhut caochladh dhe IF luchdadh a-nuas leis an t-siostam “Susbaint air loidhne"
STR_ERROR_AI_PLEASE_REPORT_CRASH                                :{WHITE}Thuislich aon dhe na sgriobtan a bha a’ ruith. Feuch an cuir thu aithisg dha ùghdar an sgriobt le glacadh-sgrìn dhen uinneag dì-bhugaidh aig an IF/sgriobt geama
STR_ERROR_AI_DEBUG_SERVER_ONLY                                  :{YELLOW}Chan eil an uinneag dì-bhugaidh aig an IF/sgriobt geama ri làimh ach airson an fhrithealaiche

# AI configuration window
STR_AI_CONFIG_CAPTION                                           :{WHITE}Rèiteachadh an IF/sgriobt geama
STR_AI_CONFIG_GAMELIST_TOOLTIP                                  :{BLACK}An sgriobt geama a thèid a luchdadh leis an ath-gheama
STR_AI_CONFIG_AILIST_TOOLTIP                                    :{BLACK}Na IF a thèid a luchdadh leis an ath-gheama
STR_AI_CONFIG_HUMAN_PLAYER                                      :Cluicheadair daonna
STR_AI_CONFIG_RANDOM_AI                                         :IF air thuaiream
STR_AI_CONFIG_NONE                                              :(gun IF)

STR_AI_CONFIG_MOVE_UP                                           :{BLACK}Gluais suas
STR_AI_CONFIG_MOVE_UP_TOOLTIP                                   :{BLACK}Gluais an IF a thagh thu suas air an liosta
STR_AI_CONFIG_MOVE_DOWN                                         :{BLACK}Gluais sìos
STR_AI_CONFIG_MOVE_DOWN_TOOLTIP                                 :{BLACK}Gluais an IF a thagh thu sìos air an liosta

STR_AI_CONFIG_GAMESCRIPT                                        :{SILVER}Sgriobt geama
STR_AI_CONFIG_AI                                                :{SILVER}IFan

STR_AI_CONFIG_CHANGE                                            :{BLACK}Tagh {STRING}
STR_AI_CONFIG_CHANGE_NONE                                       :
STR_AI_CONFIG_CHANGE_AI                                         :IF
STR_AI_CONFIG_CHANGE_GAMESCRIPT                                 :Sgriobt geama
STR_AI_CONFIG_CHANGE_TOOLTIP                                    :{BLACK}Luchdaich sgriobt eile
STR_AI_CONFIG_CONFIGURE                                         :{BLACK}Rèitich
STR_AI_CONFIG_CONFIGURE_TOOLTIP                                 :{BLACK}Rèitich paramadairean an sgriobt

# Available AIs window
STR_AI_LIST_CAPTION                                             :{WHITE}{STRING} ri làimh
STR_AI_LIST_CAPTION_AI                                          :IFan
STR_AI_LIST_CAPTION_GAMESCRIPT                                  :Sgriobtaichean geama
STR_AI_LIST_TOOLTIP                                             :{BLACK}Briog gus sgriobt a thaghadh

STR_AI_LIST_AUTHOR                                              :{LTBLUE}Ùghdar: {ORANGE}{STRING}
STR_AI_LIST_VERSION                                             :{LTBLUE}Tionndadh: {ORANGE}{NUM}
STR_AI_LIST_URL                                                 :{LTBLUE}URL: {ORANGE}{STRING}

STR_AI_LIST_ACCEPT                                              :{BLACK}Gabh ris
STR_AI_LIST_ACCEPT_TOOLTIP                                      :{BLACK}Cleachd an sgriobt a thagh thu
STR_AI_LIST_CANCEL                                              :{BLACK}Sguir dheth
STR_AI_LIST_CANCEL_TOOLTIP                                      :{BLACK}Na atharraich an sgriobt

# AI Parameters
STR_AI_SETTINGS_CAPTION                                         :{WHITE}Paramadairean aig {STRING}
STR_AI_SETTINGS_CAPTION_AI                                      :IF
STR_AI_SETTINGS_CAPTION_GAMESCRIPT                              :Sgriobt geama
STR_AI_SETTINGS_CLOSE                                           :{BLACK}Dùin
STR_AI_SETTINGS_RESET                                           :{BLACK}Ath-shuidhich
STR_AI_SETTINGS_SETTING                                         :{STRING}: {ORANGE}{STRING}
STR_AI_SETTINGS_START_DELAY                                     :An àireamh dhe làithean mus tèid an IF seo a thòiseachadh an dèidh an tè mu dheireadh (mu thimcheall): {ORANGE}{STRING}


# Textfile window
STR_TEXTFILE_README_CAPTION                                     :{WHITE}“Leugh mi” {STRING} aig {STRING}
STR_TEXTFILE_CHANGELOG_CAPTION                                  :{WHITE}Loga atharraichean {STRING} aig {STRING}
STR_TEXTFILE_LICENCE_CAPTION                                    :{WHITE}Ceadachas {STRING} aig {STRING}
STR_TEXTFILE_WRAP_TEXT                                          :{WHITE}Paisg teacsa
STR_TEXTFILE_WRAP_TEXT_TOOLTIP                                  :{BLACK}Paisg teacsa ach am freagair e dhan uinneag gun fheum air sgroladh
STR_TEXTFILE_VIEW_README                                        :{BLACK}Seall “Leugh mi”
STR_TEXTFILE_VIEW_CHANGELOG                                     :{BLACK}Loga nan atharraichean
STR_TEXTFILE_VIEW_LICENCE                                       :{BLACK}Ceadachas


# Vehicle loading indicators
STR_PERCENT_UP_SMALL                                            :{TINY_FONT}{WHITE}{NUM}%{UP_ARROW}
STR_PERCENT_UP                                                  :{WHITE}{NUM}%{UP_ARROW}
STR_PERCENT_DOWN_SMALL                                          :{TINY_FONT}{WHITE}{NUM}%{DOWN_ARROW}
STR_PERCENT_DOWN                                                :{WHITE}{NUM}%{DOWN_ARROW}
STR_PERCENT_UP_DOWN_SMALL                                       :{TINY_FONT}{WHITE}{NUM}%{UP_ARROW}{DOWN_ARROW}
STR_PERCENT_UP_DOWN                                             :{WHITE}{NUM}%{UP_ARROW}{DOWN_ARROW}
STR_PERCENT_NONE_SMALL                                          :{TINY_FONT}{WHITE}{NUM}%
STR_PERCENT_NONE                                                :{WHITE}{NUM}%

# Income 'floats'
STR_INCOME_FLOAT_COST_SMALL                                     :{TINY_FONT}{RED}Cosgais: {CURRENCY_LONG}
STR_INCOME_FLOAT_COST                                           :{RED}Cosgais: {CURRENCY_LONG}
STR_INCOME_FLOAT_INCOME_SMALL                                   :{TINY_FONT}{GREEN}Teachd a-steach: {CURRENCY_LONG}
STR_INCOME_FLOAT_INCOME                                         :{GREEN}Teachd a-steach: {CURRENCY_LONG}
STR_FEEDER_TINY                                                 :{TINY_FONT}{YELLOW}Tar-aiseag: {CURRENCY_LONG}
STR_FEEDER                                                      :{YELLOW}Tar-aiseag: {CURRENCY_LONG}
STR_FEEDER_INCOME_TINY                                          :{TINY_FONT}{YELLOW}Tar-aiseag: {CURRENCY_LONG}{WHITE} / {GREEN}Teachd a-steach: {CURRENCY_LONG}
STR_FEEDER_INCOME                                               :{YELLOW}Tar-aiseag: {CURRENCY_LONG}{WHITE} / {GREEN}Teachd a-steach: {CURRENCY_LONG}
STR_FEEDER_COST_TINY                                            :{TINY_FONT}{YELLOW}Tar-aiseig: {CURRENCY_LONG}{WHITE} / {RED}Cosgaisean: {CURRENCY_LONG}
STR_FEEDER_COST                                                 :{YELLOW}Tar-aiseag: {CURRENCY_LONG}{WHITE} / {RED}Cosgaisean: {CURRENCY_LONG}
STR_MESSAGE_ESTIMATED_COST                                      :{WHITE}Tuairmse chosgaisean: {CURRENCY_LONG}
STR_MESSAGE_ESTIMATED_INCOME                                    :{WHITE}Tuairmse air an teachd a-steach: {CURRENCY_LONG}

# Saveload messages
STR_ERROR_SAVE_STILL_IN_PROGRESS                                :{WHITE}Ga shàbhaladh fhathast,{}fuirich greis gus am bi e deiseil!
STR_ERROR_AUTOSAVE_FAILED                                       :{WHITE}Dh’fhàillig leis an fhèin-shàbhaladh
STR_ERROR_UNABLE_TO_READ_DRIVE                                  :{BLACK}Cha ghabh an draibh leughadh
STR_ERROR_GAME_SAVE_FAILED                                      :{WHITE}Dh’fhàillig le sàbhaladh a’ gheama{}{STRING}
STR_ERROR_UNABLE_TO_DELETE_FILE                                 :{WHITE}Cha ghabh am faidhle sguabadh às
STR_ERROR_GAME_LOAD_FAILED                                      :{WHITE}Dh’fhàillig le luchdadh a’ gheama{}{STRING}
STR_GAME_SAVELOAD_ERROR_BROKEN_INTERNAL_ERROR                   :Mearachd taobh a-staigh: {STRING}
STR_GAME_SAVELOAD_ERROR_BROKEN_SAVEGAME                         :Tha an geama air shàbhaladh briste - {STRING}
STR_GAME_SAVELOAD_ERROR_TOO_NEW_SAVEGAME                        :Chaidh an sàbhaladh seo a dhèanamh le tionndadh as ùire dhen gheama
STR_GAME_SAVELOAD_ERROR_FILE_NOT_READABLE                       :Cha ghabh am faidhle a leughadh
STR_GAME_SAVELOAD_ERROR_FILE_NOT_WRITEABLE                      :Cha ghabh am faidhle sgrìobhadh
STR_GAME_SAVELOAD_ERROR_DATA_INTEGRITY_CHECK_FAILED             :Dh’fhàillig le sgrùdadh na fìreantachd air an dàta
STR_GAME_SAVELOAD_NOT_AVAILABLE                                 :<chan eil seo ri làimh>
STR_WARNING_LOADGAME_REMOVED_TRAMS                              :{WHITE}Chaidh an geama a shàbhaladh le tionndadh nach cuir taic ri tramaichean. Chaidh na h-uile trama a thoirt air falbh

# Map generation messages
STR_ERROR_COULD_NOT_CREATE_TOWN                                 :{WHITE}Chaidh sgur dhe ghinntin a’ mhapa...{}... chan eil àiteachan freagarrach airson bailtean ann
STR_ERROR_NO_TOWN_IN_SCENARIO                                   :{WHITE}... chan eil baile sam bith sa chnàmh-sgeul seo

STR_ERROR_PNGMAP                                                :{WHITE}Cha ghabh an cruth-tìre luchdadh bhon PNG...
STR_ERROR_PNGMAP_FILE_NOT_FOUND                                 :{WHITE}... cha deach am faidhle a lorg
STR_ERROR_PNGMAP_IMAGE_TYPE                                     :{WHITE}... cha b’ urrainn dhuinn seòrsa an deilbh iompachadh. Tha PNG 8 no 24-biod a dhìth
STR_ERROR_PNGMAP_MISC                                           :{WHITE}... chaidh rudeigin gu cearr (faidhle coirbte, cha chreids)

STR_ERROR_BMPMAP                                                :{WHITE}Cha ghabh cruth-tìre luchdadh bhon BMP...
STR_ERROR_BMPMAP_IMAGE_TYPE                                     :{WHITE}... cha b’ urrainn dhuinn seòrsa an deilbh iompachadh

STR_ERROR_HEIGHTMAP_TOO_LARGE                                   :{WHITE}... tha an dealbh ro mhòr

STR_WARNING_HEIGHTMAP_SCALE_CAPTION                             :{WHITE}Rabhadh sgèile
STR_WARNING_HEIGHTMAP_SCALE_MESSAGE                             :{YELLOW}Cha mholamaid gun tèid meud a’ mhapa tùsail atharrachadh cus. A bheil thu airson leantainn air adhart leis an gintinn?

# Soundset messages
STR_WARNING_FALLBACK_SOUNDSET                                   :{WHITE}Cha deach ach seata dhe dh’fhuaimean èiginneach a lorg. Ma tha thu ag iarraidh fuaimean, stàlaich seata dhe dh’fhuaimean le siostam luchdaidh a-nuas na susbainte

# Screenshot related messages
STR_WARNING_SCREENSHOT_SIZE_CAPTION                             :{WHITE}Glacadh-sgrìn anabarrach mòr
STR_WARNING_SCREENSHOT_SIZE_MESSAGE                             :{YELLOW}Bidh dùmhlachd-bhreacaidh dhe {COMMA} x {COMMA} piogsail aig a’ ghlacadh-sgrìn seo. Dh’fhaoidte gun toir e beagan ùine an glacadh-sgrìn seo a thogail. A bheil thu airson leantainn air adhart?

STR_MESSAGE_SCREENSHOT_SUCCESSFULLY                             :{WHITE}Chaidh an glacadh-sgrìn a shàbhaladh gu soirbheachail mar “{STRING}"
STR_ERROR_SCREENSHOT_FAILED                                     :{WHITE}Dh’fhàillig leis a’ ghlacadh-sgrìn!

# Error message titles
STR_ERROR_MESSAGE_CAPTION                                       :{YELLOW}Brath
STR_ERROR_MESSAGE_CAPTION_OTHER_COMPANY                         :{YELLOW}Brath bho {STRING}

# Generic construction errors
STR_ERROR_OFF_EDGE_OF_MAP                                       :{WHITE}Taobh a-muigh a’ mhapa
STR_ERROR_TOO_CLOSE_TO_EDGE_OF_MAP                              :{WHITE}Ro fhaisg air oir a’ mhapa
STR_ERROR_NOT_ENOUGH_CASH_REQUIRES_CURRENCY                     :{WHITE}Airgead a dhìth - feum air {CURRENCY_LONG}
STR_ERROR_FLAT_LAND_REQUIRED                                    :{WHITE}Tha tìr rèidh a dhìth
STR_ERROR_LAND_SLOPED_IN_WRONG_DIRECTION                        :{WHITE}Sliabh na tìre ris a’ chomhair chearr
STR_ERROR_CAN_T_DO_THIS                                         :{WHITE}Cha ghabh seo dèanamh...
STR_ERROR_BUILDING_MUST_BE_DEMOLISHED                           :{WHITE}Feumaidh tu an togalach a leagail an toiseach
STR_ERROR_CAN_T_CLEAR_THIS_AREA                                 :{WHITE}Cha ghabh an raon seo falamhachadh...
STR_ERROR_SITE_UNSUITABLE                                       :{WHITE}... ionad mì-fhreagarrach
STR_ERROR_ALREADY_BUILT                                         :{WHITE}... air a t(h)ogail mu thràth
STR_ERROR_OWNED_BY                                              :{WHITE}... tha seo le {STRING}
STR_ERROR_AREA_IS_OWNED_BY_ANOTHER                              :{WHITE}... tha companaidh eile na shealbhaiche aig an raon seo
STR_ERROR_TERRAFORM_LIMIT_REACHED                               :{WHITE}... ràinig thu na tha ceadaichte dhut dhe dh’atharrachadh na crutha-tìre
STR_ERROR_CLEARING_LIMIT_REACHED                                :{WHITE}... ràinig thu na tha ceadaichte dhut dhe dh’fhalamhachadh leacan
STR_ERROR_TREE_PLANT_LIMIT_REACHED                              :{WHITE}... ràinig thu na tha ceadaichte dhut dhe chur chraobhan
STR_ERROR_NAME_MUST_BE_UNIQUE                                   :{WHITE}Chan fhaod an aon ainm a bhith ann barrachd air aon turas
STR_ERROR_GENERIC_OBJECT_IN_THE_WAY                             :{WHITE}Tha {1:STRING} san rathad
STR_ERROR_NOT_ALLOWED_WHILE_PAUSED                              :{WHITE}Chan eil seo ceadaichte fhad ’s a bhios an geama na stad

# Local authority errors
STR_ERROR_LOCAL_AUTHORITY_REFUSES_TO_ALLOW_THIS                 :{WHITE}Dhiùilt an t-ùghdarras ionadail aig {TOWN} gun dèan thu seo
STR_ERROR_LOCAL_AUTHORITY_REFUSES_AIRPORT                       :{WHITE}Dhiùlt an t-ùghdarras ionadail aig {TOWN} gun tog thu port-adhair sa bhaile seo
STR_ERROR_LOCAL_AUTHORITY_REFUSES_NOISE                         :{WHITE}Dhiùlt an t-ùghdarras ionadail aig {TOWN} gun tog thu port-adhair air sàilleibh fuaime
STR_ERROR_BRIBE_FAILED                                          :{WHITE}Mhothaich sgrùdair ionadail gun do dh’fheuch thu ri brìbeadh a thoirt

# Levelling errors
STR_ERROR_CAN_T_RAISE_LAND_HERE                                 :{WHITE}Cha ghabh tìr àrdachadh an-seo...
STR_ERROR_CAN_T_LOWER_LAND_HERE                                 :{WHITE}Cha ghabh tìr ìsleachadh an-seo...
STR_ERROR_CAN_T_LEVEL_LAND_HERE                                 :{WHITE}Cha ghabh an tìr dèanamh rèidh an-seo...
STR_ERROR_EXCAVATION_WOULD_DAMAGE                               :{WHITE}Bhiodh an cladhach a’ milleadh tunail
STR_ERROR_ALREADY_AT_SEA_LEVEL                                  :{WHITE}... air àirde na mara mu thràth
STR_ERROR_TOO_HIGH                                              :{WHITE}... ro àrd
STR_ERROR_ALREADY_LEVELLED                                      :{WHITE}... rèidh mu thràth
STR_ERROR_BRIDGE_TOO_HIGH_AFTER_LOWER_LAND                      :{WHITE}Bhiodh a drochaid os a chionn ro àird an uairsin.

# Company related errors
STR_ERROR_CAN_T_CHANGE_COMPANY_NAME                             :{WHITE}Cha ghabh ainm na companaidh atharrachadh...
STR_ERROR_CAN_T_CHANGE_PRESIDENT                                :{WHITE}Chan urrainn dhuinn ainm an stiùiriche atharrachadh...

STR_ERROR_MAXIMUM_PERMITTED_LOAN                                :{WHITE}... is {CURRENCY_LONG} an t-iasad as motha a tha ceadaichte dhut
STR_ERROR_CAN_T_BORROW_ANY_MORE_MONEY                           :{WHITE}Chan urrainn dhut barrachd airgid fhaighinn air iasad...
STR_ERROR_LOAN_ALREADY_REPAYED                                  :{WHITE}... chan eil iasad ri pàigheadh ann
STR_ERROR_CURRENCY_REQUIRED                                     :{WHITE}... feum air {CURRENCY_LONG}
STR_ERROR_CAN_T_REPAY_LOAN                                      :{WHITE}Cha ghabh an t-iasad pàigheadh air ais...
STR_ERROR_INSUFFICIENT_FUNDS                                    :{WHITE}Chan urrainn dhut airgead a thoirt seachad a chaidh a thoirt dhut mar iasad leis a’ bhanca...
STR_ERROR_CAN_T_BUY_COMPANY                                     :{WHITE}Chan urrainn dhut a' chompanaidh a cheannach...
STR_ERROR_CAN_T_BUILD_COMPANY_HEADQUARTERS                      :{WHITE}Cha ghabh ionad na companaidh togail...
STR_ERROR_CAN_T_BUY_25_SHARE_IN_THIS                            :{WHITE}Chan urrainn dhut earrann dhe 25% aig a' chompanaidh seo a cheannach....
STR_ERROR_CAN_T_SELL_25_SHARE_IN                                :{WHITE}Chan urrainn dhut earrann dhe 25% aig a' chompanaidh seo a reic....
STR_ERROR_PROTECTED                                             :{WHITE}Chan eil a' chompanaidh seo sean gu leòr gus earrannan a reic no a cheannach fhathast...

# Town related errors
STR_ERROR_CAN_T_GENERATE_TOWN                                   :{WHITE}Cha ghabh baile sam bith a thogail
STR_ERROR_CAN_T_RENAME_TOWN                                     :{WHITE}Cha ghabh ainm a' bhaile atharrachadh...
STR_ERROR_CAN_T_FOUND_TOWN_HERE                                 :{WHITE}Cha ghabh baile stèidheachadh an-seo...
STR_ERROR_CAN_T_EXPAND_TOWN                                     :{WHITE}Cha ghabh am baile leudachadh...
STR_ERROR_TOO_CLOSE_TO_EDGE_OF_MAP_SUB                          :{WHITE}... ro fhaisg air oir a' mhapa
STR_ERROR_TOO_CLOSE_TO_ANOTHER_TOWN                             :{WHITE}... ro fhaisg air baile eile
STR_ERROR_TOO_MANY_TOWNS                                        :{WHITE}... tha cus bhailtean ann
STR_ERROR_NO_SPACE_FOR_TOWN                                     :{WHITE}... chan eil rum air fhàgail air a' mhapa
STR_ERROR_TOWN_EXPAND_WARN_NO_ROADS                             :{WHITE}Cha tog am baile rathad sam bith. ’S urrainn dhut togail rathaidean a chur an comas le Roghainnean->Àrainneachd->Bailtean
STR_ERROR_ROAD_WORKS_IN_PROGRESS                                :{WHITE}Rathad ga ath-thogail
STR_ERROR_TOWN_CAN_T_DELETE                                     :{WHITE}Cha ghabh am baile seo sguabadh às...{}Tha stèisean no port no garaids no trèan-lann no cala no hangar a' toirt iomradh air a' bhaile no tha leac ann a tha leis a' bhaile is nach gabh toirt air falbh
STR_ERROR_STATUE_NO_SUITABLE_PLACE                              :{WHITE}... chan eil ionad freagarrach airson ìomhaigh ann am meadhan a' bhaile seo

# Industry related errors
STR_ERROR_TOO_MANY_INDUSTRIES                                   :{WHITE}... cus ghnìomhachasan
STR_ERROR_CAN_T_GENERATE_INDUSTRIES                             :{WHITE}Cha ghabh gnìomhachasan gintinn...
STR_ERROR_CAN_T_BUILD_HERE                                      :{WHITE}Cha ghabh {STRING} togail an-seo...
STR_ERROR_CAN_T_CONSTRUCT_THIS_INDUSTRY                         :{WHITE}Cha ghabh an seòrsa seo dhe ghnìomhachas togail an-seo...
STR_ERROR_INDUSTRY_TOO_CLOSE                                    :{WHITE}... ro fhaisg air gnìomhachas eile
STR_ERROR_MUST_FOUND_TOWN_FIRST                                 :{WHITE}... feumaidh tu baile a stèidheachadh an toiseach
STR_ERROR_ONLY_ONE_ALLOWED_PER_TOWN                             :{WHITE}... chan eil barrachd air aon dhiubh ceadaichte anns gach baile
STR_ERROR_CAN_ONLY_BE_BUILT_IN_TOWNS_WITH_POPULATION_OF_1200    :{WHITE}... chan urrainn dhut seo a thogail ach ann am bailtean aig a bheil sluagh dhe 1200 air a char as lugha
STR_ERROR_CAN_ONLY_BE_BUILT_IN_RAINFOREST                       :{WHITE}... cha ghabh seo togail ach ann an raointean coille-uisge
STR_ERROR_CAN_ONLY_BE_BUILT_IN_DESERT                           :{WHITE}... cha ghabh seo togail ach ann an raointean fàsaich
STR_ERROR_CAN_ONLY_BE_BUILT_IN_TOWNS                            :{WHITE}... cha ghabh seo togail ach ann am baile (an àite thaighean)
STR_ERROR_CAN_ONLY_BE_BUILT_NEAR_TOWN_CENTER                    :{WHITE}... cha ghabh seo togail ach faisg air meadhan a' bhaile
STR_ERROR_CAN_ONLY_BE_BUILT_IN_LOW_AREAS                        :{WHITE}... cha ghabh seo togail ach ann an raointean ìosal
STR_ERROR_CAN_ONLY_BE_POSITIONED                                :{WHITE}... cha ghabh seo suidheachadh ach faisg air oirean a' mhapa
STR_ERROR_FOREST_CAN_ONLY_BE_PLANTED                            :{WHITE}... cha an coille cur ach os cionn na loidhne-sneachda
STR_ERROR_CAN_ONLY_BE_BUILT_ABOVE_SNOW_LINE                     :{WHITE}... cha ghabh seo togail ach os cionn na loidhne-sneachda
STR_ERROR_CAN_ONLY_BE_BUILT_BELOW_SNOW_LINE                     :{WHITE}... cha ghabh seo togail ach fon loidhne-shneachda

STR_ERROR_NO_SUITABLE_PLACES_FOR_INDUSTRIES                     :{WHITE}Chan eil àite iomchaidh gus gnìomhachas “{STRING}” a chur ann
STR_ERROR_NO_SUITABLE_PLACES_FOR_INDUSTRIES_EXPLANATION         :{WHITE}Atharraich na roghainnean aig gineadair a’ mhapa gus mapa nas fhearr fhaighinn

# Station construction related errors
STR_ERROR_CAN_T_BUILD_RAILROAD_STATION                          :{WHITE}Cha ghabh stèisean-rèile togail an-seo...
STR_ERROR_CAN_T_BUILD_BUS_STATION                               :{WHITE}Cha ghabh stèisean bus togail...
STR_ERROR_CAN_T_BUILD_TRUCK_STATION                             :{WHITE}Cha ghabh ionad-luchdaidh nan làraidh togail...
STR_ERROR_CAN_T_BUILD_PASSENGER_TRAM_STATION                    :{WHITE}Cha ghabh stèisean trama thaistealach togail...
STR_ERROR_CAN_T_BUILD_CARGO_TRAM_STATION                        :{WHITE}Cha ghabh stèisean trama carago togail...
STR_ERROR_CAN_T_BUILD_DOCK_HERE                                 :{WHITE}Cha ghabh port togail an-seo...
STR_ERROR_CAN_T_BUILD_AIRPORT_HERE                              :{WHITE}Cha ghabh port-adhair togail an-seo...

STR_ERROR_ADJOINS_MORE_THAN_ONE_EXISTING                        :{WHITE}Tha seo ri taobh barrachd air aon stèisean/ionad-luchdaidh a tha ann mu thràth
STR_ERROR_STATION_TOO_SPREAD_OUT                                :{WHITE}... tha an stèisean ro sgaoilte
STR_ERROR_TOO_MANY_STATIONS_LOADING                             :{WHITE}Cus stèiseanan/ionadan luchdaidh
STR_ERROR_TOO_MANY_STATION_SPECS                                :{WHITE}Cus pàirtean dhe stèisean-rèile
STR_ERROR_TOO_MANY_BUS_STOPS                                    :{WHITE}Gus stèiseanan bus
STR_ERROR_TOO_MANY_TRUCK_STOPS                                  :{WHITE}Tha cus ionadan-luchdaidh nan làraidh ann
STR_ERROR_TOO_CLOSE_TO_ANOTHER_DOCK                             :{WHITE}Ro fhaisg air port eile
STR_ERROR_TOO_CLOSE_TO_ANOTHER_AIRPORT                          :{WHITE}Ro fhaisg air port-adhair eile
STR_ERROR_CAN_T_RENAME_STATION                                  :{WHITE}Cha ghabh ainm an stèisein atharrachadh...
STR_ERROR_DRIVE_THROUGH_ON_TOWN_ROAD                            :{WHITE}... tha an rathad seo le baile
STR_ERROR_DRIVE_THROUGH_DIRECTION                               :{WHITE}... tha comhair an rathaid cearr
STR_ERROR_DRIVE_THROUGH_CORNER                                  :{WHITE}... chan urrainn dha dh’oiseanan a bhith aig stèiseanan draibhidh troimhe
STR_ERROR_DRIVE_THROUGH_JUNCTION                                :{WHITE}... chan urrainn dha ghoibhlean a bhith aig stèiseanan draibhidh troimhe
STR_ERROR_DRIVE_THROUGH_ON_ONEWAY_ROAD                          :{WHITE}... rathad aon-shligheach no bacte

# Station destruction related errors
STR_ERROR_CAN_T_REMOVE_PART_OF_STATION                          :{WHITE}Cha ghabh pàirt dhen stèisean toirt air falbh...
STR_ERROR_MUST_REMOVE_RAILWAY_STATION_FIRST                     :{WHITE}Feumaidh tu an stèisean-rèile a thoirt air falbh an toiseach
STR_ERROR_CAN_T_REMOVE_BUS_STATION                              :{WHITE}Cha ghabh an stèisean bus toirt air falbh...
STR_ERROR_CAN_T_REMOVE_TRUCK_STATION                            :{WHITE}Cha ghabh ionad-luchdaidh nan làraidh toirt air falbh...
STR_ERROR_CAN_T_REMOVE_PASSENGER_TRAM_STATION                   :{WHITE}Cha ghabh an stèisean trama thaistealach toirt air falbh...
STR_ERROR_CAN_T_REMOVE_CARGO_TRAM_STATION                       :{WHITE}Cha ghabh an stèisean trama carago toirt air falbh...
STR_ERROR_MUST_REMOVE_ROAD_STOP_FIRST                           :{WHITE}Feumaidh tu an stèisean rathaid a thoirt air falbh an toiseach
STR_ERROR_THERE_IS_NO_STATION                                   :{WHITE}... chan eil stèisean an-seo

STR_ERROR_MUST_DEMOLISH_RAILROAD                                :{WHITE}Feumaidh tu an stèisean-rèile a leagail a toiseach
STR_ERROR_MUST_DEMOLISH_BUS_STATION_FIRST                       :{WHITE}Feumaidh tu an stèisean bus a leagail an toiseach
STR_ERROR_MUST_DEMOLISH_TRUCK_STATION_FIRST                     :{WHITE}Feumaidh tu ionad-luchdaidh nan làraidh a leagail an toiseach
STR_ERROR_MUST_DEMOLISH_PASSENGER_TRAM_STATION_FIRST            :{WHITE}Feumaidh tu an stèisean trama thaistealach a leagail an toiseach
STR_ERROR_MUST_DEMOLISH_CARGO_TRAM_STATION_FIRST                :{WHITE}Feumaidh tu an stèisean trama carago a leagail an toiseach
STR_ERROR_MUST_DEMOLISH_DOCK_FIRST                              :{WHITE}Feumaidh tu am port a leagail an toiseach
STR_ERROR_MUST_DEMOLISH_AIRPORT_FIRST                           :{WHITE}Feumaidh tu am port-adhair a leagail an toiseach

# Waypoint related errors
STR_ERROR_WAYPOINT_ADJOINS_MORE_THAN_ONE_EXISTING               :{WHITE}Tha seo ri taobh barrachd air aon phuing-thurais a tha ann mu thràth
STR_ERROR_TOO_CLOSE_TO_ANOTHER_WAYPOINT                         :{WHITE}Ro fhaisg air puing-thurais eile

STR_ERROR_CAN_T_BUILD_TRAIN_WAYPOINT                            :{WHITE}Cha ghabh puing-thurais trèan togail an-seo...
STR_ERROR_CAN_T_POSITION_BUOY_HERE                              :{WHITE}Cha ghabh fleodrainn togail an-seo...
STR_ERROR_CAN_T_CHANGE_WAYPOINT_NAME                            :{WHITE}Cha ghabh ainm na puinge-turais atharrachadh...

STR_ERROR_CAN_T_REMOVE_TRAIN_WAYPOINT                           :{WHITE}Cha ghabh puing-thurais trèan toirt air falbh an-seo...
STR_ERROR_MUST_REMOVE_RAILWAYPOINT_FIRST                        :{WHITE}Feumaidh tu a' phuing-thurais trèan a thoirt air falbh an toiseach
STR_ERROR_BUOY_IN_THE_WAY                                       :{WHITE}... tha fleodrainn san rathad
STR_ERROR_BUOY_IS_IN_USE                                        :{WHITE}... tha companaidh eile a' chleachdadh na fleodrainn!

# Depot related errors
STR_ERROR_CAN_T_BUILD_TRAIN_DEPOT                               :{WHITE}Cha ghabh trèan-lann togail an-seo...
STR_ERROR_CAN_T_BUILD_ROAD_DEPOT                                :{WHITE}Cha ghabh garaids togail an seo...
STR_ERROR_CAN_T_BUILD_TRAM_DEPOT                                :{WHITE}Cha ghabh trama-lann togail an-seo...
STR_ERROR_CAN_T_BUILD_SHIP_DEPOT                                :{WHITE}Cha ghabh cala togail an-seo...

STR_ERROR_CAN_T_RENAME_DEPOT                                    :{WHITE}Cha ghabh ainm na garaids / na trèana-lainn / a' chalaidh / a' hangair atharrachadh...

STR_ERROR_TRAIN_MUST_BE_STOPPED_INSIDE_DEPOT                    :{WHITE}... feumaidh e a bhith na stad ann an trèan-lann
STR_ERROR_ROAD_VEHICLE_MUST_BE_STOPPED_INSIDE_DEPOT             :{WHITE}... feumaidh e bhith na stad ann an garaids
STR_ERROR_SHIP_MUST_BE_STOPPED_INSIDE_DEPOT                     :{WHITE}... feumaidh e bhith na stad ann an cala
STR_ERROR_AIRCRAFT_MUST_BE_STOPPED_INSIDE_HANGAR                :{WHITE}... feumaidh e bhith na stad ann an hangar

STR_ERROR_TRAINS_CAN_ONLY_BE_ALTERED_INSIDE_A_DEPOT             :{WHITE}Cha ghabh trèan atharrachadh ach nuair a bhios i na stad ann an trèan-lann
STR_ERROR_TRAIN_TOO_LONG                                        :{WHITE}Tha an trèan ro fhada
STR_ERROR_CAN_T_REVERSE_DIRECTION_RAIL_VEHICLE                  :{WHITE}Chan urrainn dhan charbad tilleadh...
STR_ERROR_CAN_T_REVERSE_DIRECTION_RAIL_VEHICLE_MULTIPLE_UNITS   :{WHITE}... dèanta dhe iomadh aonad
STR_ERROR_INCOMPATIBLE_RAIL_TYPES                               :Seòrsaichean rèile neo-chòrdail

STR_ERROR_CAN_T_MOVE_VEHICLE                                    :{WHITE}Chan urrainn dhan charbad gluasad...
STR_ERROR_REAR_ENGINE_FOLLOW_FRONT                              :{WHITE}Leanaidh an t-einnsean-deiridh an-còmhnaidh air an fhear air a bheulaibh
STR_ERROR_UNABLE_TO_FIND_ROUTE_TO                               :{WHITE}Cha ghabh slighe dhan gharaids / trèan-lann / cala / hangar ionadail lorg
STR_ERROR_UNABLE_TO_FIND_LOCAL_DEPOT                            :{WHITE}Cha ghabh a' gharaids / an trèan-lann / an cala / an hangar ionadail lorg

STR_ERROR_DEPOT_WRONG_DEPOT_TYPE                                :Seòrsa dhe gharaids / trèan-lann / cala / hangar cearr

# Autoreplace related errors
STR_ERROR_TRAIN_TOO_LONG_AFTER_REPLACEMENT                      :{WHITE}Tha {VEHICLE} ro fhada an dèidh cur an àite
STR_ERROR_AUTOREPLACE_NOTHING_TO_DO                             :{WHITE}Cha deach riaghailt fèin-leasachaidh/fèin-nuadhachaidh sam bith a chur an sàs
STR_ERROR_AUTOREPLACE_MONEY_LIMIT                               :(chan eil airgead gu leòr ann)

# Rail construction errors
STR_ERROR_IMPOSSIBLE_TRACK_COMBINATION                          :{WHITE}Co-mheasgachadh dhe shlighean do-dhèanta
STR_ERROR_MUST_REMOVE_SIGNALS_FIRST                             :{WHITE}Feumaidh tu na comharran a thoirt air falbh an toiseach
STR_ERROR_NO_SUITABLE_RAILROAD_TRACK                            :{WHITE}Chan eil slighe rèile iomchaidh ann
STR_ERROR_MUST_REMOVE_RAILROAD_TRACK                            :{WHITE}Feumaidh tu an t-slighe rèile a thoirt air falbh an toiseach
STR_ERROR_CROSSING_ON_ONEWAY_ROAD                               :{WHITE}Rathad aon-shligheach no bacte
STR_ERROR_CROSSING_DISALLOWED                                   :{WHITE}Chan eil staranan-rèile ceadaichte leis an t-seòrsa dhe rèile seo
STR_ERROR_CAN_T_BUILD_SIGNALS_HERE                              :{WHITE}Cha ghabh comharran togail an-seo...
STR_ERROR_CAN_T_BUILD_RAILROAD_TRACK                            :{WHITE}Cha ghabh slighe-rèile togail an-seo...
STR_ERROR_CAN_T_REMOVE_RAILROAD_TRACK                           :{WHITE}Cha ghabh an t-slighe-rèile toirt air falbh an-seo...
STR_ERROR_CAN_T_REMOVE_SIGNALS_FROM                             :{WHITE}Cha ghabh na comharran toirt air falbh an-seo...
STR_ERROR_SIGNAL_CAN_T_CONVERT_SIGNALS_HERE                     :{WHITE}Cha ghabh na comharran iompachadh an-seo...
STR_ERROR_THERE_IS_NO_RAILROAD_TRACK                            :{WHITE}... chan eil slighe-rèile ann
STR_ERROR_THERE_ARE_NO_SIGNALS                                  :{WHITE}... chan eil comharra sam bith ann

STR_ERROR_CAN_T_CONVERT_RAIL                                    :{WHITE}Cha ghabh seòrsa an rèile iompachadh an-seo...

# Road construction errors
STR_ERROR_MUST_REMOVE_ROAD_FIRST                                :{WHITE}Feumaidh tu an rathad a toirt air falbh an toiseach
STR_ERROR_ONEWAY_ROADS_CAN_T_HAVE_JUNCTION                      :{WHITE}... chan urrainn dha ghobhal a bhith aig rathad aon-shligheach
STR_ERROR_CAN_T_BUILD_ROAD_HERE                                 :{WHITE}Cha ghabh rathad togail an-seo...
STR_ERROR_CAN_T_BUILD_TRAMWAY_HERE                              :{WHITE}Cha ghabh slighe-trama togail an-seo...
STR_ERROR_CAN_T_REMOVE_ROAD_FROM                                :{WHITE}Cha ghabh rathad toirt air falbh an-seo...
STR_ERROR_CAN_T_REMOVE_TRAMWAY_FROM                             :{WHITE}Cha ghabh an t-slighe-trama toirt air falbh an-seo...
STR_ERROR_THERE_IS_NO_ROAD                                      :{WHITE}... chan eil rathad ann
STR_ERROR_THERE_IS_NO_TRAMWAY                                   :{WHITE}... chan eil slighe-trama ann

# Waterway construction errors
STR_ERROR_CAN_T_BUILD_CANALS                                    :{WHITE}Cha ghabh canal togail an-seo...
STR_ERROR_CAN_T_BUILD_LOCKS                                     :{WHITE}Cha ghabh loc togail an-seo...
STR_ERROR_CAN_T_PLACE_RIVERS                                    :{WHITE}Cha ghabh abhainn togail an-seo...
STR_ERROR_MUST_BE_BUILT_ON_WATER                                :{WHITE}... feumaidh tu seo a thogail air uisge
STR_ERROR_CAN_T_BUILD_ON_WATER                                  :{WHITE}... chan urrainn dhut seo a thogail air uisge
STR_ERROR_CAN_T_BUILD_ON_SEA                                    :{WHITE}... chan urrainn dhut seo a thogail air a' chuain
STR_ERROR_CAN_T_BUILD_ON_CANAL                                  :{WHITE}... chan urrainn dhut seo a thogail air canal
STR_ERROR_CAN_T_BUILD_ON_RIVER                                  :{WHITE}... chan urrainn dhut seo a thogail air abhainn
STR_ERROR_MUST_DEMOLISH_CANAL_FIRST                             :{WHITE}Feumaidh tu an canal a leagail an toiseach
STR_ERROR_CAN_T_BUILD_AQUEDUCT_HERE                             :{WHITE}Chan urrainn dhut duct-uisge a thogail an-seo...

# Tree related errors
STR_ERROR_TREE_ALREADY_HERE                                     :{WHITE}... tha craobh an-seo mu thràth
STR_ERROR_TREE_WRONG_TERRAIN_FOR_TREE_TYPE                      :{WHITE}... cruth-tìre cearr airson an t-seòrsa dhe chraobh seo
STR_ERROR_CAN_T_PLANT_TREE_HERE                                 :{WHITE}Cha ghabh a' chraobh cur an-seo...

# Bridge related errors
STR_ERROR_CAN_T_BUILD_BRIDGE_HERE                               :{WHITE}Cha ghabh an drochaid togail an-seo...
STR_ERROR_MUST_DEMOLISH_BRIDGE_FIRST                            :{WHITE}Feumaidh tu an drochaid a leagail an toiseach
STR_ERROR_CAN_T_START_AND_END_ON                                :{WHITE}Chan urrainn dhut tòiseachadh is crìochnachadh air an aon àite
STR_ERROR_BRIDGEHEADS_NOT_SAME_HEIGHT                           :{WHITE}Chan eil an dà cheann aig an drochaid air an aon àirde
STR_ERROR_BRIDGE_TOO_LOW_FOR_TERRAIN                            :{WHITE}Tha an drochaid ro ìosal airson a' chrutha-tìre seo
STR_ERROR_BRIDGE_TOO_HIGH_FOR_TERRAIN                           :{WHITE}Tha an drochaid ro àrd airson a’ chrutha-thìre seo.
STR_ERROR_START_AND_END_MUST_BE_IN                              :{WHITE}Feumaidh an toiseach is a' chrìoch a bhith air an aon loidhne
STR_ERROR_ENDS_OF_BRIDGE_MUST_BOTH                              :{WHITE}... feumaidh an dà cheann aig an drochaid a bhith air tìr
STR_ERROR_BRIDGE_TOO_LONG                                       :{WHITE}... tha an drochaid ro fhada
STR_ERROR_BRIDGE_THROUGH_MAP_BORDER                             :{WHITE}Bhiodh ceann thall na drochaide taobh a-muigh a' mhapa

# Tunnel related errors
STR_ERROR_CAN_T_BUILD_TUNNEL_HERE                               :{WHITE}Cha ghabh tunail togail an-seo...
STR_ERROR_SITE_UNSUITABLE_FOR_TUNNEL                            :{WHITE}Chan eil an t-àite iomchaidh airson ceann an tunail
STR_ERROR_MUST_DEMOLISH_TUNNEL_FIRST                            :{WHITE}Feumaidh tu an tunail a leagail an toiseach
STR_ERROR_ANOTHER_TUNNEL_IN_THE_WAY                             :{WHITE}Tha tunail eile san rathad
STR_ERROR_TUNNEL_THROUGH_MAP_BORDER                             :{WHITE}Bhiod ceann thall an tunail taobh a-muigh a' mhapa
STR_ERROR_UNABLE_TO_EXCAVATE_LAND                               :{WHITE}Cha ghabh an tìr cladhach airson ceann thall an tunail
STR_ERROR_TUNNEL_TOO_LONG                                       :{WHITE}... tha an tunail ro fhada

# Object related errors
STR_ERROR_TOO_MANY_OBJECTS                                      :{WHITE}... tha cus oibseactan ann
STR_ERROR_CAN_T_BUILD_OBJECT                                    :{WHITE}Cha ghabh an t-oibseact togail
STR_ERROR_OBJECT_IN_THE_WAY                                     :{WHITE}Tha oibseact san rathad
STR_ERROR_COMPANY_HEADQUARTERS_IN                               :{WHITE}... tha ionad na companaidh san rathad
STR_ERROR_CAN_T_PURCHASE_THIS_LAND                              :{WHITE}Chan urrainn dhut an raon-tìre seo a cheannach...
STR_ERROR_YOU_ALREADY_OWN_IT                                    :{WHITE}... tha e leatsa mu thràth!

# Group related errors
STR_ERROR_GROUP_CAN_T_CREATE                                    :{WHITE}Cha ghabh am buidheann cruthachadh...
STR_ERROR_GROUP_CAN_T_DELETE                                    :{WHITE}Cha ghabh am buidheann seo sguabadh às...
STR_ERROR_GROUP_CAN_T_RENAME                                    :{WHITE}Cha ghabh ainm a' bhuidhinn atharrachadh...
STR_ERROR_GROUP_CAN_T_SET_PARENT                                :{WHITE}Cha ghabh am buidheann pàraint a shuidheachadh...
STR_ERROR_GROUP_CAN_T_REMOVE_ALL_VEHICLES                       :{WHITE}Cha ghabh na h-uile carbad toirt air falbh bhon bhuidheann seo...
STR_ERROR_GROUP_CAN_T_ADD_VEHICLE                               :{WHITE}Chan urrainn dhut an carbad seo a chur ris a' bhuidheann seo...
STR_ERROR_GROUP_CAN_T_ADD_SHARED_VEHICLE                        :{WHITE}Chan urrainn dhut carbadan co-roinnte a chur ris a' bhuidheann...

# Generic vehicle errors
STR_ERROR_TRAIN_IN_THE_WAY                                      :{WHITE}Tha trèan san rathad
STR_ERROR_ROAD_VEHICLE_IN_THE_WAY                               :{WHITE}Tha carbad-rathaid san rathad
STR_ERROR_SHIP_IN_THE_WAY                                       :{WHITE}Tha long san rathad
STR_ERROR_AIRCRAFT_IN_THE_WAY                                   :{WHITE}Tha carbad-adhair san rathad

STR_ERROR_CAN_T_REFIT_TRAIN                                     :{WHITE}Cha ghabh an trèan mùthadh...
STR_ERROR_CAN_T_REFIT_ROAD_VEHICLE                              :{WHITE}Cha ghabh an carbad-rathaid mùthadh...
STR_ERROR_CAN_T_REFIT_SHIP                                      :{WHITE}Cha ghabh an long mùthadh...
STR_ERROR_CAN_T_REFIT_AIRCRAFT                                  :{WHITE}Cha ghabh an carbad-adhair mùthadh...

STR_ERROR_CAN_T_RENAME_TRAIN                                    :{WHITE}Cha ghabh ainm toirt air an trèan...
STR_ERROR_CAN_T_RENAME_ROAD_VEHICLE                             :{WHITE}Cha ghabh ainm toirt air a' charbad-rathaid...
STR_ERROR_CAN_T_RENAME_SHIP                                     :{WHITE}Cha ghabh ainm toirt air an long...
STR_ERROR_CAN_T_RENAME_AIRCRAFT                                 :{WHITE}Cha ghabh ainm toirt air a' charbad-adhair...

STR_ERROR_CAN_T_STOP_START_TRAIN                                :{WHITE}Cha ghabh an trèana cur a' dol/na stad...
STR_ERROR_CAN_T_STOP_START_ROAD_VEHICLE                         :{WHITE}Cha ghabh an carbad-rathaid cur a' dol/na stad...
STR_ERROR_CAN_T_STOP_START_SHIP                                 :{WHITE}Cha ghabh an long cur a' dol/na stad...
STR_ERROR_CAN_T_STOP_START_AIRCRAFT                             :{WHITE}Cha ghabh an carbad-adhair cur a' dol/na stad...

STR_ERROR_CAN_T_SEND_TRAIN_TO_DEPOT                             :{WHITE}Cha ghabh an trèan cur dhan trèan-lann...
STR_ERROR_CAN_T_SEND_ROAD_VEHICLE_TO_DEPOT                      :{WHITE}Cha ghabh an carbad-rathaid cur dhan gharaids...
STR_ERROR_CAN_T_SEND_SHIP_TO_DEPOT                              :{WHITE}Cha ghabh an long cur dhan chala...
STR_ERROR_CAN_T_SEND_AIRCRAFT_TO_HANGAR                         :{WHITE}Cha ghabh an carbad-adhair cur dhan hangar...

STR_ERROR_CAN_T_BUY_TRAIN                                       :{WHITE}Cha ghabh an carbad-rèile ceannach...
STR_ERROR_CAN_T_BUY_ROAD_VEHICLE                                :{WHITE}Cha ghabh an carbad-rathaid ceannach...
STR_ERROR_CAN_T_BUY_SHIP                                        :{WHITE}Cha ghabh an long ceannach...
STR_ERROR_CAN_T_BUY_AIRCRAFT                                    :{WHITE}Cha ghabh an carbad-adhair ceannach...

STR_ERROR_CAN_T_RENAME_TRAIN_TYPE                               :{WHITE}Cha ghabh ainm ùr toirt air an t-seòrsa carbaid-rèile...
STR_ERROR_CAN_T_RENAME_ROAD_VEHICLE_TYPE                        :{WHITE}Cha ghabh ainm ùr toirt air an t-seòrsa carbaid-rathaid...
STR_ERROR_CAN_T_RENAME_SHIP_TYPE                                :{WHITE}Cha ghabh ainm ùr toirt air an t-seòrsa luinge...
STR_ERROR_CAN_T_RENAME_AIRCRAFT_TYPE                            :{WHITE}Cha ghabh ainm ùr toirt air an t-seòrsa carbaid-adhair...

STR_ERROR_CAN_T_SELL_TRAIN                                      :{WHITE}Cha ghabh an carbad-rèile reic...
STR_ERROR_CAN_T_SELL_ROAD_VEHICLE                               :{WHITE}Cha ghabh an carbad-rathaid reic...
STR_ERROR_CAN_T_SELL_SHIP                                       :{WHITE}Cha ghabh an long reic...
STR_ERROR_CAN_T_SELL_AIRCRAFT                                   :{WHITE}Cha ghabh an carbad-adhair reic...

STR_ERROR_RAIL_VEHICLE_NOT_AVAILABLE                            :{WHITE}Chan eil an carbad ri làimh
STR_ERROR_ROAD_VEHICLE_NOT_AVAILABLE                            :{WHITE}Chan eil an carbad ri làimh
STR_ERROR_SHIP_NOT_AVAILABLE                                    :{WHITE}Chan eil an long ri làimh
STR_ERROR_AIRCRAFT_NOT_AVAILABLE                                :{WHITE}Chan eil an carbad ri làimh

STR_ERROR_TOO_MANY_VEHICLES_IN_GAME                             :{WHITE}Tha cus charbadan sa gheama
STR_ERROR_CAN_T_CHANGE_SERVICING                                :{WHITE}Cha ghabh tricead na h-obrach-glèidhidh atharrachadh...

STR_ERROR_VEHICLE_IS_DESTROYED                                  :{WHITE}... chaidh an carbad a mhilleadh

STR_ERROR_NO_VEHICLES_AVAILABLE_AT_ALL                          :{WHITE}Cha bhi carbad sam bith ri làimh
STR_ERROR_NO_VEHICLES_AVAILABLE_AT_ALL_EXPLANATION              :{WHITE}Atharraich an rèiteachadh NewGRF agad
STR_ERROR_NO_VEHICLES_AVAILABLE_YET                             :{WHITE}Chan eil carbad ri fhaighinn fhathast
STR_ERROR_NO_VEHICLES_AVAILABLE_YET_EXPLANATION                 :{WHITE}Tòisich geama ùr às dèidh {DATE_SHORT} no chleachd NewGRF a bheir carbadan tràtha dhut

# Specific vehicle errors
STR_ERROR_CAN_T_MAKE_TRAIN_PASS_SIGNAL                          :{WHITE}Chan urrainn dhut toirt air trèanaichean dol seachad air comharra fo chunnart...
STR_ERROR_CAN_T_REVERSE_DIRECTION_TRAIN                         :{WHITE}Chan urrainn dhan trèana tilleadh...
STR_ERROR_TRAIN_START_NO_POWER                                  :Chan eil cumhachd aig an trèan

STR_ERROR_CAN_T_MAKE_ROAD_VEHICLE_TURN                          :{WHITE}Chan urrainn dhan charbad-rathaid tilleadh...

STR_ERROR_AIRCRAFT_IS_IN_FLIGHT                                 :{WHITE}Tha an carbad-adhair air sgiath

# Order related errors
STR_ERROR_NO_MORE_SPACE_FOR_ORDERS                              :{WHITE}Chan eil barrachd rum airson òrduighean ann
STR_ERROR_TOO_MANY_ORDERS                                       :{WHITE}Tha cus òrduighean ann
STR_ERROR_CAN_T_INSERT_NEW_ORDER                                :{WHITE}Cha ghabh òrdugh ùr cur a-steach...
STR_ERROR_CAN_T_DELETE_THIS_ORDER                               :{WHITE}Cha ghabh an t-òrdugh seo sguabadh às...
STR_ERROR_CAN_T_MODIFY_THIS_ORDER                               :{WHITE}Cha ghabh an t-òrdugh seo atharrachadh...
STR_ERROR_CAN_T_MOVE_THIS_ORDER                                 :{WHITE}Cha ghabh an t-òrdugh seo gluasad...
STR_ERROR_CAN_T_SKIP_ORDER                                      :{WHITE}Cha ghabh leum gearradh thar an òrduigh seo...
STR_ERROR_CAN_T_SKIP_TO_ORDER                                   :{WHITE}Cha ghabh leum gearradh dhan òrdugh a thagh thu...
STR_ERROR_CAN_T_COPY_SHARE_ORDER                                :{WHITE}... chan urrainn dhan charbad dol dhan a h-uile stèisean
STR_ERROR_CAN_T_ADD_ORDER                                       :{WHITE}... chan urrainn dhan charbad dol dhan stèisean ud
STR_ERROR_CAN_T_ADD_ORDER_SHARED                                :{WHITE}... chan urrainn dha charbad a cho-roinneas na h-òrduighean seo dol dhan stèisean ud

STR_ERROR_CAN_T_SHARE_ORDER_LIST                                :{WHITE}Cha ghabh liosta nan òrduighean co-roinneadh...
STR_ERROR_CAN_T_STOP_SHARING_ORDER_LIST                         :{WHITE}Chan urrainn dhut sgur dhe liosta nan òrduighean seo a cho-roinneadh...
STR_ERROR_CAN_T_COPY_ORDER_LIST                                 :{WHITE}Cha ghabh lethbhreac dèanamh dhe liosta nan òrduighean...
STR_ERROR_TOO_FAR_FROM_PREVIOUS_DESTINATION                     :{WHITE}... ro fhad air falbh on cheann-uidhe roimhe
STR_ERROR_AIRCRAFT_NOT_ENOUGH_RANGE                             :{WHITE}... chan eil rainse gu leòr aig a' charbad-adhair

# Timetable related errors
STR_ERROR_CAN_T_TIMETABLE_VEHICLE                               :{WHITE}Cha ghabh clàr-ama toirt dhan charbad...
STR_ERROR_TIMETABLE_ONLY_WAIT_AT_STATIONS                       :{WHITE}Chan urrainn dha charbad feitheamh ach aig stèisean
STR_ERROR_TIMETABLE_NOT_STOPPING_HERE                           :{WHITE}Chan eil an carbad seo a' stad aig an stèisean seo

# Sign related errors
STR_ERROR_TOO_MANY_SIGNS                                        :{WHITE}... tha cus sanasan ann
STR_ERROR_CAN_T_PLACE_SIGN_HERE                                 :{WHITE}Chan urrainn dhut sanas a chur an-seo...
STR_ERROR_CAN_T_CHANGE_SIGN_NAME                                :{WHITE}Cha ghabh ainm an t-sanais atharrachadh...
STR_ERROR_CAN_T_DELETE_SIGN                                     :{WHITE}Cha ghabh an sanas sguabadh às...

# Translatable comment for OpenTTD's desktop shortcut
STR_DESKTOP_SHORTCUT_COMMENT                                    :Geama saoghail mas-fhìor stèidhichte air Transport Tycoon Deluxe

# Translatable descriptions in media/baseset/*.ob* files
STR_BASEGRAPHICS_DOS_DESCRIPTION                                :Grafaigeachd aig an deasachadh DOS tùsail aig Transport Tycoon Deluxe.
STR_BASEGRAPHICS_DOS_DE_DESCRIPTION                             :Grafaigeachd aig an deasachadh DOS (Gearmailteach) tùsail aig Transport Tycoon Deluxe.
STR_BASEGRAPHICS_WIN_DESCRIPTION                                :Grafaigeachd aig an deasachadh Windows tùsail aig Transport Tycoon Deluxe.
STR_BASESOUNDS_DOS_DESCRIPTION                                  :Fuaimean aig an deasachadh DOS tùsail aig Transport Tycoon Deluxe.
STR_BASESOUNDS_WIN_DESCRIPTION                                  :Fuaimean aig an deasachadh Windows tùsail aig Transport Tycoon Deluxe.
STR_BASESOUNDS_NONE_DESCRIPTION                                 :Pacaid fhuaimean anns nach eil fuaim sam bith.
STR_BASEMUSIC_WIN_DESCRIPTION                                   :Ceòl aig an deasachadh Windows tùsail aig Transport Tycoon Deluxe.
STR_BASEMUSIC_DOS_DESCRIPTION                                   :Ceòl aig an deasachadh DOS tùsail aig Transport Tycoon Deluxe.
STR_BASEMUSIC_TTO_DESCRIPTION                                   :Ceòl aig an deasachadh DOS tùsail aig Transport Tycoon Deluxe (Original/World Editor).
STR_BASEMUSIC_NONE_DESCRIPTION                                  :Pacaid ciùil anns nach eil fonn sam bith.

##id 0x2000
# Town building names
STR_TOWN_BUILDING_NAME_TALL_OFFICE_BLOCK_1                      :{G=m}Ionad oifisean àrd
STR_TOWN_BUILDING_NAME_OFFICE_BLOCK_1                           :{G=m}Ionad oifisean
STR_TOWN_BUILDING_NAME_SMALL_BLOCK_OF_FLATS_1                   :{G=m}Ionad fhlataichean beag
STR_TOWN_BUILDING_NAME_CHURCH_1                                 :{G=f}Eaglais
STR_TOWN_BUILDING_NAME_LARGE_OFFICE_BLOCK_1                     :{G=m}Ionad oifisean mòr
STR_TOWN_BUILDING_NAME_TOWN_HOUSES_1                            :Taighean-baile
STR_TOWN_BUILDING_NAME_HOTEL_1                                  :{G=m}Taigh-òsta
STR_TOWN_BUILDING_NAME_STATUE_1                                 :{G=f}Ìomhaigh
STR_TOWN_BUILDING_NAME_STATUE_1.nom                             :Ìomhaigh
STR_TOWN_BUILDING_NAME_STATUE_1.gen                             :Ìomhaighe
STR_TOWN_BUILDING_NAME_STATUE_1.dat                             :Ìomhaigh
STR_TOWN_BUILDING_NAME_FOUNTAIN_1                               :{G=m}Fuaran
STR_TOWN_BUILDING_NAME_PARK_1                                   :{G=f}Pàirc
STR_TOWN_BUILDING_NAME_OFFICE_BLOCK_2                           :{G=m}Ionad oifisean
STR_TOWN_BUILDING_NAME_SHOPS_AND_OFFICES_1                      :Bùthan is oifisean
STR_TOWN_BUILDING_NAME_MODERN_OFFICE_BUILDING_1                 :{G=m}Togalach oifisean ùr-nòsach
STR_TOWN_BUILDING_NAME_WAREHOUSE_1                              :{G=m}Taigh-bathair
STR_TOWN_BUILDING_NAME_OFFICE_BLOCK_3                           :{G=m}Ionad oifisean
STR_TOWN_BUILDING_NAME_STADIUM_1                                :{G=m}Stèideam
STR_TOWN_BUILDING_NAME_OLD_HOUSES_1                             :Seann taighean
STR_TOWN_BUILDING_NAME_COTTAGES_1                               :Taighean-croite
STR_TOWN_BUILDING_NAME_HOUSES_1                                 :Taighean
STR_TOWN_BUILDING_NAME_FLATS_1                                  :Flataichean
STR_TOWN_BUILDING_NAME_TALL_OFFICE_BLOCK_2                      :Ionad oifisean àrd
STR_TOWN_BUILDING_NAME_SHOPS_AND_OFFICES_2                      :Bùthan is oifisean
STR_TOWN_BUILDING_NAME_SHOPS_AND_OFFICES_3                      :Bùthan is oifisean
STR_TOWN_BUILDING_NAME_THEATER_1                                :{G=m}Taigh-cluiche
STR_TOWN_BUILDING_NAME_THEATER_1.nom                            :Taigh-cluiche
STR_TOWN_BUILDING_NAME_THEATER_1.gen                            :Taighe-chluiche
STR_TOWN_BUILDING_NAME_THEATER_1.dat                            :Taigh-cluiche
STR_TOWN_BUILDING_NAME_STADIUM_2                                :{G=m}Stèideam
STR_TOWN_BUILDING_NAME_STADIUM_2.nom                            :Stèideam
STR_TOWN_BUILDING_NAME_STADIUM_2.gen                            :Stèideim
STR_TOWN_BUILDING_NAME_STADIUM_2.dat                            :Stèideam
STR_TOWN_BUILDING_NAME_OFFICES_1                                :{G=f}Oifisean
STR_TOWN_BUILDING_NAME_HOUSES_2                                 :{G=m}Taighean
STR_TOWN_BUILDING_NAME_HOUSES_2.nom                             :Taighean
STR_TOWN_BUILDING_NAME_HOUSES_2.gen                             :Thaighean
STR_TOWN_BUILDING_NAME_HOUSES_2.dat                             :Taighean
STR_TOWN_BUILDING_NAME_CINEMA_1                                 :{G=m}Taigh-dhealbh
STR_TOWN_BUILDING_NAME_CINEMA_1.nom                             :Taigh-dhealbh
STR_TOWN_BUILDING_NAME_CINEMA_1.gen                             :Taighe-dhealbh
STR_TOWN_BUILDING_NAME_CINEMA_1.dat                             :Taigh-dhealbh
STR_TOWN_BUILDING_NAME_SHOPPING_MALL_1                          :{G=m}Ionad bhùthan
STR_TOWN_BUILDING_NAME_SHOPPING_MALL_1.nom                      :Ionad bhùthan
STR_TOWN_BUILDING_NAME_SHOPPING_MALL_1.gen                      :Ionaid bhùthan
STR_TOWN_BUILDING_NAME_SHOPPING_MALL_1.dat                      :Ionad bhùthan
STR_TOWN_BUILDING_NAME_IGLOO_1                                  :{G=m}Taigh-sneachda
STR_TOWN_BUILDING_NAME_IGLOO_1.nom                              :Taigh-sneachda
STR_TOWN_BUILDING_NAME_IGLOO_1.gen                              :Taighe-shneachda
STR_TOWN_BUILDING_NAME_IGLOO_1.dat                              :Taigh-sneachda
STR_TOWN_BUILDING_NAME_TEPEES_1                                 :{G=m}Tìpidhean
STR_TOWN_BUILDING_NAME_TEPEES_1.nom                             :Tìpidhean
STR_TOWN_BUILDING_NAME_TEPEES_1.gen                             :Thìpidhean
STR_TOWN_BUILDING_NAME_TEPEES_1.dat                             :Tìpidhean
STR_TOWN_BUILDING_NAME_TEAPOT_HOUSE_1                           :{G=m}Taigh poit-teatha
STR_TOWN_BUILDING_NAME_TEAPOT_HOUSE_1.nom                       :Taigh poit-teatha
STR_TOWN_BUILDING_NAME_TEAPOT_HOUSE_1.gen                       :Taighe poit-teatha
STR_TOWN_BUILDING_NAME_TEAPOT_HOUSE_1.dat                       :Taigh poit-teatha
STR_TOWN_BUILDING_NAME_PIGGY_BANK_1                             :{G=f}Mucag-airgid
STR_TOWN_BUILDING_NAME_PIGGY_BANK_1.nom                         :Mucag-airgid
STR_TOWN_BUILDING_NAME_PIGGY_BANK_1.gen                         :Mucaige-airgid
STR_TOWN_BUILDING_NAME_PIGGY_BANK_1.dat                         :Mucag-airgid

##id 0x4800
# industry names
STR_INDUSTRY_NAME_COAL_MINE                                     :Mèinn guail
STR_INDUSTRY_NAME_COAL_MINE.nom                                 :Mèinn guail
STR_INDUSTRY_NAME_COAL_MINE.gen                                 :Mèinn guail
STR_INDUSTRY_NAME_COAL_MINE.dat                                 :Mèinn guail
STR_INDUSTRY_NAME_POWER_STATION                                 :Stèisean-cumhachd
STR_INDUSTRY_NAME_POWER_STATION.nom                             :Stèisean-cumhachd
STR_INDUSTRY_NAME_POWER_STATION.gen                             :Stèisein-chumhachd
STR_INDUSTRY_NAME_POWER_STATION.dat                             :Stèisean-cumhachd
STR_INDUSTRY_NAME_SAWMILL                                       :Muileann-sàbhaidh
STR_INDUSTRY_NAME_SAWMILL.nom                                   :Muileann-sàbhaidh
STR_INDUSTRY_NAME_SAWMILL.gen                                   :Muilinn-shàbhaidh
STR_INDUSTRY_NAME_SAWMILL.dat                                   :Muileann-sàbhaidh
STR_INDUSTRY_NAME_FOREST                                        :Coille
STR_INDUSTRY_NAME_FOREST.nom                                    :Coille
STR_INDUSTRY_NAME_FOREST.gen                                    :Coille
STR_INDUSTRY_NAME_FOREST.dat                                    :Coille
STR_INDUSTRY_NAME_OIL_REFINERY                                  :Fìneadair-ola
STR_INDUSTRY_NAME_OIL_RIG                                       :Crann-ola
STR_INDUSTRY_NAME_OIL_RIG.nom                                   :Crann-ola
STR_INDUSTRY_NAME_OIL_RIG.gen                                   :Crainn-ola
STR_INDUSTRY_NAME_OIL_RIG.dat                                   :Crann-ola
STR_INDUSTRY_NAME_FACTORY                                       :Factaraidh
STR_INDUSTRY_NAME_FACTORY.nom                                   :Factaraidh
STR_INDUSTRY_NAME_FACTORY.gen                                   :Factaraidh
STR_INDUSTRY_NAME_FACTORY.dat                                   :Factaraidh
STR_INDUSTRY_NAME_PRINTING_WORKS                                :Ionad clò-bhualaidh
STR_INDUSTRY_NAME_PRINTING_WORKS.nom                            :Ionad clò-bhualaidh
STR_INDUSTRY_NAME_PRINTING_WORKS.gen                            :Ionad clò-bhualaidh
STR_INDUSTRY_NAME_PRINTING_WORKS.dat                            :Ionad clò-bhualaidh
STR_INDUSTRY_NAME_STEEL_MILL                                    :Muilleann-stàilinne
STR_INDUSTRY_NAME_STEEL_MILL.nom                                :Muilleann-stàilinne
STR_INDUSTRY_NAME_STEEL_MILL.gen                                :Muillinn-stàilinne
STR_INDUSTRY_NAME_STEEL_MILL.dat                                :Muilleann-stàilinne
STR_INDUSTRY_NAME_FARM                                          :Tuathanas
STR_INDUSTRY_NAME_FARM.nom                                      :Tuathanas
STR_INDUSTRY_NAME_FARM.gen                                      :Tuathanais
STR_INDUSTRY_NAME_FARM.dat                                      :Tuathanas
STR_INDUSTRY_NAME_COPPER_ORE_MINE                               :Mèinn cloich-copair
STR_INDUSTRY_NAME_COPPER_ORE_MINE.nom                           :Mèinn cloich-copair
STR_INDUSTRY_NAME_COPPER_ORE_MINE.gen                           :Mèinn cloich-copair
STR_INDUSTRY_NAME_COPPER_ORE_MINE.dat                           :Mèinn cloich-copair
STR_INDUSTRY_NAME_OIL_WELLS                                     :Tobraichean-ola
STR_INDUSTRY_NAME_OIL_WELLS.nom                                 :Tobraichean-ola
STR_INDUSTRY_NAME_OIL_WELLS.gen                                 :Thobraichean-ola
STR_INDUSTRY_NAME_OIL_WELLS.dat                                 :Tobraichean-ola
STR_INDUSTRY_NAME_BANK                                          :Banca
STR_INDUSTRY_NAME_BANK.nom                                      :Banca
STR_INDUSTRY_NAME_BANK.gen                                      :Banca
STR_INDUSTRY_NAME_BANK.dat                                      :Banca
STR_INDUSTRY_NAME_FOOD_PROCESSING_PLANT                         :Factaraidh bìdh
STR_INDUSTRY_NAME_FOOD_PROCESSING_PLANT.nom                     :Factaraidh bidhe
STR_INDUSTRY_NAME_FOOD_PROCESSING_PLANT.gen                     :Factaraidh bidhe
STR_INDUSTRY_NAME_FOOD_PROCESSING_PLANT.dat                     :Factaraidh bidhe
STR_INDUSTRY_NAME_PAPER_MILL                                    :Muileann-pàipeir
STR_INDUSTRY_NAME_PAPER_MILL.nom                                :Muileann-pàipeir
STR_INDUSTRY_NAME_PAPER_MILL.gen                                :Muilinn-phàipeir
STR_INDUSTRY_NAME_PAPER_MILL.dat                                :Muileann-pàipeir
STR_INDUSTRY_NAME_GOLD_MINE                                     :Mèinn òir
STR_INDUSTRY_NAME_GOLD_MINE.nom                                 :Mèinn òir
STR_INDUSTRY_NAME_GOLD_MINE.gen                                 :Mèinn òir
STR_INDUSTRY_NAME_GOLD_MINE.dat                                 :Mèinn òir
STR_INDUSTRY_NAME_BANK_TROPIC_ARCTIC                            :Banca
STR_INDUSTRY_NAME_BANK_TROPIC_ARCTIC.nom                        :Banca
STR_INDUSTRY_NAME_BANK_TROPIC_ARCTIC.gen                        :Banca
STR_INDUSTRY_NAME_BANK_TROPIC_ARCTIC.dat                        :Banca
STR_INDUSTRY_NAME_DIAMOND_MINE                                  :Mèinn daoimein
STR_INDUSTRY_NAME_DIAMOND_MINE.nom                              :Mèinn daoimein
STR_INDUSTRY_NAME_DIAMOND_MINE.gen                              :Mèinn daoimein
STR_INDUSTRY_NAME_DIAMOND_MINE.dat                              :Mèinn daoimein
STR_INDUSTRY_NAME_IRON_ORE_MINE                                 :Mèinn cloich-iarainn
STR_INDUSTRY_NAME_IRON_ORE_MINE.nom                             :Mèinn cloich-iarainn
STR_INDUSTRY_NAME_IRON_ORE_MINE.gen                             :Mèinn cloich-iarainn
STR_INDUSTRY_NAME_IRON_ORE_MINE.dat                             :Mèinn cloich-iarainn
STR_INDUSTRY_NAME_FRUIT_PLANTATION                              :Planntachadh-measa
STR_INDUSTRY_NAME_FRUIT_PLANTATION.nom                          :Planntachadh-measa
STR_INDUSTRY_NAME_FRUIT_PLANTATION.gen                          :Planntachaidh-mheasa
STR_INDUSTRY_NAME_FRUIT_PLANTATION.dat                          :Planntachadh-measa
STR_INDUSTRY_NAME_RUBBER_PLANTATION                             :Planntachadh-rubair
STR_INDUSTRY_NAME_RUBBER_PLANTATION.nom                         :Planntachadh-rubair
STR_INDUSTRY_NAME_RUBBER_PLANTATION.gen                         :Planntachaidh-rubair
STR_INDUSTRY_NAME_RUBBER_PLANTATION.dat                         :Planntachadh-rubair
STR_INDUSTRY_NAME_WATER_SUPPLY                                  :Solar-uisge
STR_INDUSTRY_NAME_WATER_SUPPLY.nom                              :Solar-uisge
STR_INDUSTRY_NAME_WATER_SUPPLY.gen                              :Solair-uisge
STR_INDUSTRY_NAME_WATER_SUPPLY.dat                              :Solar-uisge
STR_INDUSTRY_NAME_WATER_TOWER                                   :Tùr-uisge
STR_INDUSTRY_NAME_WATER_TOWER.nom                               :Tùr-uisge
STR_INDUSTRY_NAME_WATER_TOWER.gen                               :Tùir-uisge
STR_INDUSTRY_NAME_WATER_TOWER.dat                               :Tùr-uisge
STR_INDUSTRY_NAME_FACTORY_2                                     :Factaraidh
STR_INDUSTRY_NAME_FACTORY_2.nom                                 :Factaraidh
STR_INDUSTRY_NAME_FACTORY_2.gen                                 :Factaraidh
STR_INDUSTRY_NAME_FACTORY_2.dat                                 :Factaraidh
STR_INDUSTRY_NAME_FARM_2                                        :Tuathanas
STR_INDUSTRY_NAME_FARM_2.nom                                    :Tuathanas
STR_INDUSTRY_NAME_FARM_2.gen                                    :Tuathanais
STR_INDUSTRY_NAME_FARM_2.dat                                    :Tuathanas
STR_INDUSTRY_NAME_LUMBER_MILL                                   :Muileann-fiodha
STR_INDUSTRY_NAME_LUMBER_MILL.nom                               :Muileann-fiodha
STR_INDUSTRY_NAME_LUMBER_MILL.gen                               :Muilinn-fhiodha
STR_INDUSTRY_NAME_LUMBER_MILL.dat                               :Muileann-fiodha
STR_INDUSTRY_NAME_COTTON_CANDY_FOREST                           :Coille canaich-siùcair
STR_INDUSTRY_NAME_COTTON_CANDY_FOREST.nom                       :Coille canaich-siùcair
STR_INDUSTRY_NAME_COTTON_CANDY_FOREST.gen                       :Coille canaich-siùcair
STR_INDUSTRY_NAME_COTTON_CANDY_FOREST.dat                       :Coille canaich-siùcair
STR_INDUSTRY_NAME_CANDY_FACTORY                                 :Factaraidh mhìlseanan
STR_INDUSTRY_NAME_CANDY_FACTORY.nom                             :Factaraidh mhìlseanan
STR_INDUSTRY_NAME_CANDY_FACTORY.gen                             :Factaraidh mhìlseanan
STR_INDUSTRY_NAME_CANDY_FACTORY.dat                             :Factaraidh mhìlseanan
STR_INDUSTRY_NAME_BATTERY_FARM                                  :Tuathanas bataraidh
STR_INDUSTRY_NAME_BATTERY_FARM.nom                              :Tuathanas bataraidh
STR_INDUSTRY_NAME_BATTERY_FARM.gen                              :Tuathanas bataraidh
STR_INDUSTRY_NAME_BATTERY_FARM.dat                              :Tuathanas bataraidh
STR_INDUSTRY_NAME_COLA_WELLS                                    :Tobraichean-cola
STR_INDUSTRY_NAME_COLA_WELLS.nom                                :Tobraichean-cola
STR_INDUSTRY_NAME_COLA_WELLS.gen                                :Thobraichean-cola
STR_INDUSTRY_NAME_COLA_WELLS.dat                                :Tobraichean-cola
STR_INDUSTRY_NAME_TOY_SHOP                                      :Bùth dhèideagan
STR_INDUSTRY_NAME_TOY_SHOP.nom                                  :Bùth dhèideagan
STR_INDUSTRY_NAME_TOY_SHOP.gen                                  :Bùth dhèideagan
STR_INDUSTRY_NAME_TOY_SHOP.dat                                  :Bùth dhèideagan
STR_INDUSTRY_NAME_TOY_FACTORY                                   :Factaraidh dhèideagan
STR_INDUSTRY_NAME_TOY_FACTORY.nom                               :Factaraidh dhèideagan
STR_INDUSTRY_NAME_TOY_FACTORY.gen                               :Factaraidh dhèideagan
STR_INDUSTRY_NAME_TOY_FACTORY.dat                               :Factaraidh dhèideagan
STR_INDUSTRY_NAME_PLASTIC_FOUNTAINS                             :Tobraichean-plastaig
STR_INDUSTRY_NAME_PLASTIC_FOUNTAINS.nom                         :Tobraichean-plastaig
STR_INDUSTRY_NAME_PLASTIC_FOUNTAINS.gen                         :Thobraichean-plastaig
STR_INDUSTRY_NAME_PLASTIC_FOUNTAINS.dat                         :Tobraichean-plastaig
STR_INDUSTRY_NAME_FIZZY_DRINK_FACTORY                           :Factaraidh dheochan gucagach
STR_INDUSTRY_NAME_FIZZY_DRINK_FACTORY.nom                       :Factaraidh dheochan gucagach
STR_INDUSTRY_NAME_FIZZY_DRINK_FACTORY.gen                       :Factaraidh dheochan gucagach
STR_INDUSTRY_NAME_FIZZY_DRINK_FACTORY.dat                       :Factaraidh dheochan gucagach
STR_INDUSTRY_NAME_BUBBLE_GENERATOR                              :Gineadair bhuilgeanan
STR_INDUSTRY_NAME_BUBBLE_GENERATOR.nom                          :Gineadair bhuilgeanan
STR_INDUSTRY_NAME_BUBBLE_GENERATOR.gen                          :Gineadair bhuilgeanan
STR_INDUSTRY_NAME_BUBBLE_GENERATOR.dat                          :Gineadair bhuilgeanan
STR_INDUSTRY_NAME_TOFFEE_QUARRY                                 :Coireall tofaidh
STR_INDUSTRY_NAME_TOFFEE_QUARRY.nom                             :Coireall tofaidh
STR_INDUSTRY_NAME_TOFFEE_QUARRY.gen                             :Coireall tofaidh
STR_INDUSTRY_NAME_TOFFEE_QUARRY.dat                             :Coireall tofaidh
STR_INDUSTRY_NAME_SUGAR_MINE                                    :Mèinn siùcair
STR_INDUSTRY_NAME_SUGAR_MINE.nom                                :Mèinn siùcair
STR_INDUSTRY_NAME_SUGAR_MINE.gen                                :Mèinn siùcair
STR_INDUSTRY_NAME_SUGAR_MINE.dat                                :Mèinn siùcair

############ WARNING, using range 0x6000 for strings that are stored in the savegame
############ These strings may never get a new id, or savegames will break!
##id 0x6000
STR_SV_EMPTY                                                    :
STR_SV_UNNAMED                                                  :Gun ainm
STR_SV_TRAIN_NAME                                               :{G=f}Trèan {COMMA}
STR_SV_ROAD_VEHICLE_NAME                                        :Carbad-rathaid {COMMA}
STR_SV_SHIP_NAME                                                :{G=f}Long {COMMA}
STR_SV_AIRCRAFT_NAME                                            :Carbad-adhair {COMMA}

STR_SV_STNAME                                                   :{STRING}
STR_SV_STNAME_NORTH                                             :{STRING} a Tuath
STR_SV_STNAME_SOUTH                                             :{STRING} a Deas
STR_SV_STNAME_EAST                                              :{STRING} an Ear
STR_SV_STNAME_WEST                                              :{STRING} an Iar
STR_SV_STNAME_CENTRAL                                           :Meadhan {STRING}
STR_SV_STNAME_TRANSFER                                          :Tar-aiseag {STRING}
STR_SV_STNAME_HALT                                              :Stad {STRING}
STR_SV_STNAME_VALLEY                                            :Gleann {STRING}
STR_SV_STNAME_HEIGHTS                                           :Àirde {STRING}
STR_SV_STNAME_WOODS                                             :Coille {STRING}
STR_SV_STNAME_LAKESIDE                                          :Loch {STRING}
STR_SV_STNAME_EXCHANGE                                          :Iomlaid {STRING}
STR_SV_STNAME_AIRPORT                                           :{G=m}Port-adhair {STRING}
STR_SV_STNAME_AIRPORT.nom                                       :Port-adhair - {STRING}
STR_SV_STNAME_AIRPORT.gen                                       :Puirt-adhair - {STRING}
STR_SV_STNAME_AIRPORT.dat                                       :Port-adhair - {STRING}
STR_SV_STNAME_OILFIELD                                          :Achadh-ola {STRING}
STR_SV_STNAME_MINES                                             :Mèinnean {STRING}
STR_SV_STNAME_DOCKS                                             :{G=m}Port {STRING}
STR_SV_STNAME_DOCKS.nom                                         :Port - {STRING}
STR_SV_STNAME_DOCKS.gen                                         :Puirt - {STRING}
STR_SV_STNAME_DOCKS.dat                                         :Port - {STRING}
STR_SV_STNAME_BUOY                                              :{STRING}
STR_SV_STNAME_WAYPOINT                                          :{STRING}
##id 0x6020
STR_SV_STNAME_ANNEXE                                            :Meudachadh {STRING}
STR_SV_STNAME_SIDINGS                                           :Taobh {STRING}
STR_SV_STNAME_BRANCH                                            :Meur {STRING}
STR_SV_STNAME_UPPER                                             :{STRING} Uachdarach
STR_SV_STNAME_LOWER                                             :{STRING} Iochdarach
STR_SV_STNAME_HELIPORT                                          :{G=m}Port-heileacoptair {STRING}
STR_SV_STNAME_HELIPORT.nom                                      :Port-heileacoptair - {STRING}
STR_SV_STNAME_HELIPORT.gen                                      :Puirt-heileacoptair - {STRING}
STR_SV_STNAME_HELIPORT.dat                                      :Port-heileacoptair - {STRING}
STR_SV_STNAME_FOREST                                            :Coille {STRING}
STR_SV_STNAME_FALLBACK                                          :{STRING} Stèisean {NUM}
############ end of savegame specific region!

##id 0x8000
# Vehicle names
STR_VEHICLE_NAME_TRAIN_ENGINE_RAIL_KIRBY_PAUL_TANK_STEAM        :Kirby Paul Tank (Smùide)
STR_VEHICLE_NAME_TRAIN_ENGINE_RAIL_MJS_250_DIESEL               :MJS 250 (Diesel)
STR_VEHICLE_NAME_TRAIN_ENGINE_RAIL_PLODDYPHUT_CHOO_CHOO         :Einnsean-smùide Calma
STR_VEHICLE_NAME_TRAIN_ENGINE_RAIL_POWERNAUT_CHOO_CHOO          :Einnsean-smùide Cumhachdach
STR_VEHICLE_NAME_TRAIN_ENGINE_RAIL_MIGHTYMOVER_CHOO_CHOO        :Einnsean-smùide Treun
STR_VEHICLE_NAME_TRAIN_ENGINE_RAIL_PLODDYPHUT_DIESEL            :Einnsean Diesel Calma
STR_VEHICLE_NAME_TRAIN_ENGINE_RAIL_POWERNAUT_DIESEL             :Einnsean Diesel Cumhachdach
STR_VEHICLE_NAME_TRAIN_ENGINE_RAIL_WILLS_2_8_0_STEAM            :Wills 2-8-0 (Smùide)
STR_VEHICLE_NAME_TRAIN_ENGINE_RAIL_CHANEY_JUBILEE_STEAM         :Chaney “Jubilee" (Smùide)
STR_VEHICLE_NAME_TRAIN_ENGINE_RAIL_GINZU_A4_STEAM               :Ginzu “A4" (Smùide)
STR_VEHICLE_NAME_TRAIN_ENGINE_RAIL_SH_8P_STEAM                  :SH “8P" (Smùide)
STR_VEHICLE_NAME_TRAIN_ENGINE_RAIL_MANLEY_MOREL_DMU_DIESEL      :Manley-Morel DMU (Diesel)
STR_VEHICLE_NAME_TRAIN_ENGINE_RAIL_DASH_DIESEL                  :“Dash" (Diesel)
STR_VEHICLE_NAME_TRAIN_ENGINE_RAIL_SH_HENDRY_25_DIESEL          :SH/Hendry “25" (Diesel)
STR_VEHICLE_NAME_TRAIN_ENGINE_RAIL_UU_37_DIESEL                 :UU “37" (Diesel)
STR_VEHICLE_NAME_TRAIN_ENGINE_RAIL_FLOSS_47_DIESEL              :Floss “47" (Diesel)
STR_VEHICLE_NAME_TRAIN_ENGINE_RAIL_CS_4000_DIESEL               :CS 4000 (Diesel)
STR_VEHICLE_NAME_TRAIN_ENGINE_RAIL_CS_2400_DIESEL               :CS 2400 (Diesel)
STR_VEHICLE_NAME_TRAIN_ENGINE_RAIL_CENTENNIAL_DIESEL            :Centennial (Diesel)
STR_VEHICLE_NAME_TRAIN_ENGINE_RAIL_KELLING_3100_DIESEL          :Kelling 3100 (Diesel)
STR_VEHICLE_NAME_TRAIN_ENGINE_RAIL_TURNER_TURBO_DIESEL          :Turner Turbo (Diesel)
STR_VEHICLE_NAME_TRAIN_ENGINE_RAIL_MJS_1000_DIESEL              :MJS 1000 (Diesel)
STR_VEHICLE_NAME_TRAIN_ENGINE_RAIL_SH_125_DIESEL                :SH “125" (Diesel)
STR_VEHICLE_NAME_TRAIN_ENGINE_RAIL_SH_30_ELECTRIC               :SH “30" (Dealain)
STR_VEHICLE_NAME_TRAIN_ENGINE_RAIL_SH_40_ELECTRIC               :SH “40" (Dealain)
STR_VEHICLE_NAME_TRAIN_ENGINE_RAIL_T_I_M_ELECTRIC               :“T.I.M." (Dealain)
STR_VEHICLE_NAME_TRAIN_ENGINE_RAIL_ASIASTAR_ELECTRIC            :“AsiaStar" (Dealain)
STR_VEHICLE_NAME_TRAIN_WAGON_RAIL_PASSENGER_CAR                 :Carbad thaistealach
STR_VEHICLE_NAME_TRAIN_WAGON_RAIL_MAIL_VAN                      :Bhana litrichean
STR_VEHICLE_NAME_TRAIN_WAGON_RAIL_COAL_CAR                      :{G=f}Truca guail
STR_VEHICLE_NAME_TRAIN_WAGON_RAIL_OIL_TANKER                    :Tancair ola
STR_VEHICLE_NAME_TRAIN_WAGON_RAIL_LIVESTOCK_VAN                 :Bhana sprèidhe
STR_VEHICLE_NAME_TRAIN_WAGON_RAIL_GOODS_VAN                     :{G=m}Bhana bathair
STR_VEHICLE_NAME_TRAIN_WAGON_RAIL_GRAIN_HOPPER                  :{G=f}Drabhailt gràine
STR_VEHICLE_NAME_TRAIN_WAGON_RAIL_WOOD_TRUCK                    :{G=f}Truca fiodha
STR_VEHICLE_NAME_TRAIN_WAGON_RAIL_IRON_ORE_HOPPER               :{G=f}Drabhailt cloich-iarainn
STR_VEHICLE_NAME_TRAIN_WAGON_RAIL_STEEL_TRUCK                   :{G=f}Truca stàilinne
STR_VEHICLE_NAME_TRAIN_WAGON_RAIL_ARMORED_VAN                   :{G=m}Bhana armach
STR_VEHICLE_NAME_TRAIN_WAGON_RAIL_FOOD_VAN                      :{G=m}Bhana bìdh
STR_VEHICLE_NAME_TRAIN_WAGON_RAIL_PAPER_TRUCK                   :{G=f}Truca pàipeir
STR_VEHICLE_NAME_TRAIN_WAGON_RAIL_COPPER_ORE_HOPPER             :{G=f}Drabhailt cloich-copair
STR_VEHICLE_NAME_TRAIN_WAGON_RAIL_WATER_TANKER                  :{G=m}Tancair uisge
STR_VEHICLE_NAME_TRAIN_WAGON_RAIL_FRUIT_TRUCK                   :{G=f}Truca measa
STR_VEHICLE_NAME_TRAIN_WAGON_RAIL_RUBBER_TRUCK                  :{G=f}Truca rubair
STR_VEHICLE_NAME_TRAIN_WAGON_RAIL_SUGAR_TRUCK                   :{G=f}Truca siùcair
STR_VEHICLE_NAME_TRAIN_WAGON_RAIL_COTTON_CANDY_HOPPER           :{G=f}Drabhailt canaich-siùcair
STR_VEHICLE_NAME_TRAIN_WAGON_RAIL_TOFFEE_HOPPER                 :{G=f}Drabhailt tofaidh
STR_VEHICLE_NAME_TRAIN_WAGON_RAIL_BUBBLE_VAN                    :{G=m}Bhana builgein
STR_VEHICLE_NAME_TRAIN_WAGON_RAIL_COLA_TANKER                   :{G=m}Tancair cola
STR_VEHICLE_NAME_TRAIN_WAGON_RAIL_CANDY_VAN                     :{G=m}Bhana mìlsein
STR_VEHICLE_NAME_TRAIN_WAGON_RAIL_TOY_VAN                       :{G=m}Bhana dhèideagan
STR_VEHICLE_NAME_TRAIN_WAGON_RAIL_BATTERY_TRUCK                 :{G=f}Truca bataraidh
STR_VEHICLE_NAME_TRAIN_WAGON_RAIL_FIZZY_DRINK_TRUCK             :{G=f}Truca dheochan gucagach
STR_VEHICLE_NAME_TRAIN_WAGON_RAIL_PLASTIC_TRUCK                 :{G=f}Truca plastaig
STR_VEHICLE_NAME_TRAIN_ENGINE_MONORAIL_X2001_ELECTRIC           :“X2001" (Dealain)
STR_VEHICLE_NAME_TRAIN_ENGINE_MONORAIL_MILLENNIUM_Z1_ELECTRIC   :“Millennium Z1" (Dealain)
STR_VEHICLE_NAME_TRAIN_ENGINE_MONORAIL_WIZZOWOW_Z99             :Z99 Iongantach
STR_VEHICLE_NAME_TRAIN_WAGON_MONORAIL_PASSENGER_CAR             :{G=m}Carbad thaistealach
STR_VEHICLE_NAME_TRAIN_WAGON_MONORAIL_MAIL_VAN                  :{G=m}Bhana puist
STR_VEHICLE_NAME_TRAIN_WAGON_MONORAIL_COAL_CAR                  :{G=f}Truca guail
STR_VEHICLE_NAME_TRAIN_WAGON_MONORAIL_OIL_TANKER                :{G=m}Tancair ola
STR_VEHICLE_NAME_TRAIN_WAGON_MONORAIL_LIVESTOCK_VAN             :{G=m}Bhana sprèidhe
STR_VEHICLE_NAME_TRAIN_WAGON_MONORAIL_GOODS_VAN                 :{G=m}Bhana bathair
STR_VEHICLE_NAME_TRAIN_WAGON_MONORAIL_GRAIN_HOPPER              :{G=f}Drabhailt gràine
STR_VEHICLE_NAME_TRAIN_WAGON_MONORAIL_WOOD_TRUCK                :{G=f}Truca fiodha
STR_VEHICLE_NAME_TRAIN_WAGON_MONORAIL_IRON_ORE_HOPPER           :{G=f}Drabhailt cloich-iarainn
STR_VEHICLE_NAME_TRAIN_WAGON_MONORAIL_STEEL_TRUCK               :{G=f}Truca stàilinne
STR_VEHICLE_NAME_TRAIN_WAGON_MONORAIL_ARMORED_VAN               :{G=m}Bhana armach
STR_VEHICLE_NAME_TRAIN_WAGON_MONORAIL_FOOD_VAN                  :Bhana bìdh
STR_VEHICLE_NAME_TRAIN_WAGON_MONORAIL_PAPER_TRUCK               :{G=f}Truca pàipeir
STR_VEHICLE_NAME_TRAIN_WAGON_MONORAIL_COPPER_ORE_HOPPER         :{G=f}Drabhailt cloich-copair
STR_VEHICLE_NAME_TRAIN_WAGON_MONORAIL_WATER_TANKER              :{G=m}Tancair uisge
STR_VEHICLE_NAME_TRAIN_WAGON_MONORAIL_FRUIT_TRUCK               :{G=f}Truca measa
STR_VEHICLE_NAME_TRAIN_WAGON_MONORAIL_RUBBER_TRUCK              :{G=f}Truca rubair
STR_VEHICLE_NAME_TRAIN_WAGON_MONORAIL_SUGAR_TRUCK               :{G=f}Truca siùcair
STR_VEHICLE_NAME_TRAIN_WAGON_MONORAIL_COTTON_CANDY_HOPPER       :{G=f}Drabhailt canaich-siùcair
STR_VEHICLE_NAME_TRAIN_WAGON_MONORAIL_TOFFEE_HOPPER             :{G=f}Drabhailt tofaidh
STR_VEHICLE_NAME_TRAIN_WAGON_MONORAIL_BUBBLE_VAN                :{G=m}Bhana builgein
STR_VEHICLE_NAME_TRAIN_WAGON_MONORAIL_COLA_TANKER               :Tancair cola
STR_VEHICLE_NAME_TRAIN_WAGON_MONORAIL_CANDY_VAN                 :{G=m}Tancair mìlsein
STR_VEHICLE_NAME_TRAIN_WAGON_MONORAIL_TOY_VAN                   :{G=m}Bhana dhèideagan
STR_VEHICLE_NAME_TRAIN_WAGON_MONORAIL_BATTERY_TRUCK             :{G=f}Truca bataraidh
STR_VEHICLE_NAME_TRAIN_WAGON_MONORAIL_FIZZY_DRINK_TRUCK         :{G=f}Truca dheochan gucagach
STR_VEHICLE_NAME_TRAIN_WAGON_MONORAIL_PLASTIC_TRUCK             :{G=f}Truca plastaig
STR_VEHICLE_NAME_TRAIN_ENGINE_MAGLEV_LEV1_LEVIATHAN_ELECTRIC    :Lev1 “Leviathan" (Dealain)
STR_VEHICLE_NAME_TRAIN_ENGINE_MAGLEV_LEV2_CYCLOPS_ELECTRIC      :Lev2 “Cyclops" (Dealain)
STR_VEHICLE_NAME_TRAIN_ENGINE_MAGLEV_LEV3_PEGASUS_ELECTRIC      :Lev3 “Pegasus" (Dealain)
STR_VEHICLE_NAME_TRAIN_ENGINE_MAGLEV_LEV4_CHIMAERA_ELECTRIC     :Lev4 “Chimaera" (Dealain)
STR_VEHICLE_NAME_TRAIN_ENGINE_MAGLEV_WIZZOWOW_ROCKETEER         :Rocaid Iongantach
STR_VEHICLE_NAME_TRAIN_WAGON_MAGLEV_PASSENGER_CAR               :{G=m}Carbad thaistealach
STR_VEHICLE_NAME_TRAIN_WAGON_MAGLEV_MAIL_VAN                    :{G=m}Bhana puist
STR_VEHICLE_NAME_TRAIN_WAGON_MAGLEV_COAL_CAR                    :{G=f}Truca guail
STR_VEHICLE_NAME_TRAIN_WAGON_MAGLEV_OIL_TANKER                  :{G=m}Tancair ola
STR_VEHICLE_NAME_TRAIN_WAGON_MAGLEV_LIVESTOCK_VAN               :{G=m}Bhana sprèidhe
STR_VEHICLE_NAME_TRAIN_WAGON_MAGLEV_GOODS_VAN                   :{G=m}Bhana bathair
STR_VEHICLE_NAME_TRAIN_WAGON_MAGLEV_GRAIN_HOPPER                :{G=f}Drabhailt gràine
STR_VEHICLE_NAME_TRAIN_WAGON_MAGLEV_WOOD_TRUCK                  :{G=f}Truca fiodha
STR_VEHICLE_NAME_TRAIN_WAGON_MAGLEV_IRON_ORE_HOPPER             :{G=f}Drabhailt cloich-iarainn
STR_VEHICLE_NAME_TRAIN_WAGON_MAGLEV_STEEL_TRUCK                 :{G=f}Truca stàilinne
STR_VEHICLE_NAME_TRAIN_WAGON_MAGLEV_ARMORED_VAN                 :{G=m}Bhana armach
STR_VEHICLE_NAME_TRAIN_WAGON_MAGLEV_FOOD_VAN                    :{G=m}Bhana bìdh
STR_VEHICLE_NAME_TRAIN_WAGON_MAGLEV_PAPER_TRUCK                 :{G=f}Truca pàipeir
STR_VEHICLE_NAME_TRAIN_WAGON_MAGLEV_COPPER_ORE_HOPPER           :{G=f}Drabhailt cloich-copair
STR_VEHICLE_NAME_TRAIN_WAGON_MAGLEV_WATER_TANKER                :{G=m}Tancair uisge
STR_VEHICLE_NAME_TRAIN_WAGON_MAGLEV_FRUIT_TRUCK                 :{G=f}Truca measa
STR_VEHICLE_NAME_TRAIN_WAGON_MAGLEV_RUBBER_TRUCK                :{G=f}Truca rubair
STR_VEHICLE_NAME_TRAIN_WAGON_MAGLEV_SUGAR_TRUCK                 :{G=f}Truca siùcair
STR_VEHICLE_NAME_TRAIN_WAGON_MAGLEV_COTTON_CANDY_HOPPER         :{G=f}Drabhailt canaich-siùcair
STR_VEHICLE_NAME_TRAIN_WAGON_MAGLEV_TOFFEE_HOPPER               :{G=f}Drabhailt tofaidh
STR_VEHICLE_NAME_TRAIN_WAGON_MAGLEV_BUBBLE_VAN                  :{G=m}Bhana builgein
STR_VEHICLE_NAME_TRAIN_WAGON_MAGLEV_COLA_TANKER                 :{G=m}Tancair cola
STR_VEHICLE_NAME_TRAIN_WAGON_MAGLEV_CANDY_VAN                   :Tancair mìlsein
STR_VEHICLE_NAME_TRAIN_WAGON_MAGLEV_TOY_VAN                     :{G=m}Bhana dhèideagan
STR_VEHICLE_NAME_TRAIN_WAGON_MAGLEV_BATTERY_TRUCK               :{G=f}Truca bataraidh
STR_VEHICLE_NAME_TRAIN_WAGON_MAGLEV_FIZZY_DRINK_TRUCK           :{G=f}Truca dheochan gucagach
STR_VEHICLE_NAME_TRAIN_WAGON_MAGLEV_PLASTIC_TRUCK               :{G=f}Truca plastaig
STR_VEHICLE_NAME_ROAD_VEHICLE_MPS_REGAL_BUS                     :{G=m}Bus rìoghail MPS
STR_VEHICLE_NAME_ROAD_VEHICLE_HEREFORD_LEOPARD_BUS              :{G=m}Bus Hereford Leopard
STR_VEHICLE_NAME_ROAD_VEHICLE_FOSTER_BUS                        :{G=m}Bus Foster
STR_VEHICLE_NAME_ROAD_VEHICLE_FOSTER_MKII_SUPERBUS              :{G=m}Sàr-bhus Foster II
STR_VEHICLE_NAME_ROAD_VEHICLE_PLODDYPHUT_MKI_BUS                :{G=m}Bus Calma I
STR_VEHICLE_NAME_ROAD_VEHICLE_PLODDYPHUT_MKII_BUS               :{G=m}Bus Calma II
STR_VEHICLE_NAME_ROAD_VEHICLE_PLODDYPHUT_MKIII_BUS              :{G=m}Bus Calma III
STR_VEHICLE_NAME_ROAD_VEHICLE_BALOGH_COAL_TRUCK                 :{G=f}Truca guail Balogh
STR_VEHICLE_NAME_ROAD_VEHICLE_UHL_COAL_TRUCK                    :{G=f}Truca guail Uhl
STR_VEHICLE_NAME_ROAD_VEHICLE_DW_COAL_TRUCK                     :{G=f}Truca guail DW
STR_VEHICLE_NAME_ROAD_VEHICLE_MPS_MAIL_TRUCK                    :{G=f}Truca puist MPS
STR_VEHICLE_NAME_ROAD_VEHICLE_REYNARD_MAIL_TRUCK                :{G=f}Truca puist Reynard
STR_VEHICLE_NAME_ROAD_VEHICLE_PERRY_MAIL_TRUCK                  :{G=f}Truca puist Perry
STR_VEHICLE_NAME_ROAD_VEHICLE_MIGHTYMOVER_MAIL_TRUCK            :{G=f}Truca puist Threun
STR_VEHICLE_NAME_ROAD_VEHICLE_POWERNAUGHT_MAIL_TRUCK            :{G=f}Truca puist Chumhachdach
STR_VEHICLE_NAME_ROAD_VEHICLE_WIZZOWOW_MAIL_TRUCK               :{G=f}Truca puist Iongantach
STR_VEHICLE_NAME_ROAD_VEHICLE_WITCOMBE_OIL_TANKER               :{G=m}Tancair ola Witcombe
STR_VEHICLE_NAME_ROAD_VEHICLE_FOSTER_OIL_TANKER                 :{G=m}Tancair ola Foster
STR_VEHICLE_NAME_ROAD_VEHICLE_PERRY_OIL_TANKER                  :{G=m}Tancair ola Perry
STR_VEHICLE_NAME_ROAD_VEHICLE_TALBOTT_LIVESTOCK_VAN             :{G=m}Bhana sprèidhe Talbott
STR_VEHICLE_NAME_ROAD_VEHICLE_UHL_LIVESTOCK_VAN                 :{G=m}Bhana sprèidhe Uhl
STR_VEHICLE_NAME_ROAD_VEHICLE_FOSTER_LIVESTOCK_VAN              :{G=m}Bhana sprèidhe Foster
STR_VEHICLE_NAME_ROAD_VEHICLE_BALOGH_GOODS_TRUCK                :{G=f}Truca bathair Balogh
STR_VEHICLE_NAME_ROAD_VEHICLE_CRAIGHEAD_GOODS_TRUCK             :{G=f}Truca bathair Craighead
STR_VEHICLE_NAME_ROAD_VEHICLE_GOSS_GOODS_TRUCK                  :{G=f}Truca bathair Goss
STR_VEHICLE_NAME_ROAD_VEHICLE_HEREFORD_GRAIN_TRUCK              :{G=f}Truca gràine Hereford
STR_VEHICLE_NAME_ROAD_VEHICLE_THOMAS_GRAIN_TRUCK                :{G=f}Truca gràine MhicThòmais
STR_VEHICLE_NAME_ROAD_VEHICLE_GOSS_GRAIN_TRUCK                  :{G=f}Truca gràine Goss
STR_VEHICLE_NAME_ROAD_VEHICLE_WITCOMBE_WOOD_TRUCK               :{G=f}Truca fiodha Witcombe
STR_VEHICLE_NAME_ROAD_VEHICLE_FOSTER_WOOD_TRUCK                 :{G=f}Truca fiodha Foster
STR_VEHICLE_NAME_ROAD_VEHICLE_MORELAND_WOOD_TRUCK               :{G=f}Truca fiodha Moreland
STR_VEHICLE_NAME_ROAD_VEHICLE_MPS_IRON_ORE_TRUCK                :{G=f}Truca cloich-iarainn MPS
STR_VEHICLE_NAME_ROAD_VEHICLE_UHL_IRON_ORE_TRUCK                :{G=f}Truca cloich-iarainn Uhl
STR_VEHICLE_NAME_ROAD_VEHICLE_CHIPPY_IRON_ORE_TRUCK             :{G=f}Truca cloich-iarainn Thapaidh
STR_VEHICLE_NAME_ROAD_VEHICLE_BALOGH_STEEL_TRUCK                :{G=f}Truca stàilinne Balogh
STR_VEHICLE_NAME_ROAD_VEHICLE_UHL_STEEL_TRUCK                   :{G=f}Truca stàilinne Uhl
STR_VEHICLE_NAME_ROAD_VEHICLE_KELLING_STEEL_TRUCK               :{G=f}Truca stàilinne Kelling
STR_VEHICLE_NAME_ROAD_VEHICLE_BALOGH_ARMORED_TRUCK              :{G=f}Truca armach Balogh
STR_VEHICLE_NAME_ROAD_VEHICLE_UHL_ARMORED_TRUCK                 :{G=f}Truca armach Uhl
STR_VEHICLE_NAME_ROAD_VEHICLE_FOSTER_ARMORED_TRUCK              :{G=f}Truca armach Foster
STR_VEHICLE_NAME_ROAD_VEHICLE_FOSTER_FOOD_VAN                   :{G=m}Bhana bìdh Foster
STR_VEHICLE_NAME_ROAD_VEHICLE_PERRY_FOOD_VAN                    :{G=m}Bhana bìdh Perry
STR_VEHICLE_NAME_ROAD_VEHICLE_CHIPPY_FOOD_VAN                   :{G=m}Bhana bìdh Tapaidh
STR_VEHICLE_NAME_ROAD_VEHICLE_UHL_PAPER_TRUCK                   :{G=f}Truca pàipeir Uhl
STR_VEHICLE_NAME_ROAD_VEHICLE_BALOGH_PAPER_TRUCK                :{G=f}Truca pàipeir Balogh
STR_VEHICLE_NAME_ROAD_VEHICLE_MPS_PAPER_TRUCK                   :{G=f}Truca pàipeir MPS
STR_VEHICLE_NAME_ROAD_VEHICLE_MPS_COPPER_ORE_TRUCK              :{G=f}Truca cloich-copair MPS
STR_VEHICLE_NAME_ROAD_VEHICLE_UHL_COPPER_ORE_TRUCK              :{G=f}Truca cloich-copair Uhl
STR_VEHICLE_NAME_ROAD_VEHICLE_GOSS_COPPER_ORE_TRUCK             :{G=f}Truca cloich-copair Goss
STR_VEHICLE_NAME_ROAD_VEHICLE_UHL_WATER_TANKER                  :{G=m}Tancair uisge Uhl
STR_VEHICLE_NAME_ROAD_VEHICLE_BALOGH_WATER_TANKER               :{G=m}Tancair uisge Balogh
STR_VEHICLE_NAME_ROAD_VEHICLE_MPS_WATER_TANKER                  :{G=m}Tancair uisge MPS
STR_VEHICLE_NAME_ROAD_VEHICLE_BALOGH_FRUIT_TRUCK                :{G=f}Truca measa Balogh
STR_VEHICLE_NAME_ROAD_VEHICLE_UHL_FRUIT_TRUCK                   :{G=f}Truca measa Uhl
STR_VEHICLE_NAME_ROAD_VEHICLE_KELLING_FRUIT_TRUCK               :{G=f}Truca measa Kelling
STR_VEHICLE_NAME_ROAD_VEHICLE_BALOGH_RUBBER_TRUCK               :{G=f}Truca rubair Balogh
STR_VEHICLE_NAME_ROAD_VEHICLE_UHL_RUBBER_TRUCK                  :{G=f}Truca rubair Uhl
STR_VEHICLE_NAME_ROAD_VEHICLE_RMT_RUBBER_TRUCK                  :{G=f}Truca rubair RMT
STR_VEHICLE_NAME_ROAD_VEHICLE_MIGHTYMOVER_SUGAR_TRUCK           :{G=f}Truca siùcair Threun
STR_VEHICLE_NAME_ROAD_VEHICLE_POWERNAUGHT_SUGAR_TRUCK           :{G=f}Truca siùcair Chumhachdach
STR_VEHICLE_NAME_ROAD_VEHICLE_WIZZOWOW_SUGAR_TRUCK              :{G=f}Truca siùcair Iongantach
STR_VEHICLE_NAME_ROAD_VEHICLE_MIGHTYMOVER_COLA_TRUCK            :{G=f}Truca cola Threun
STR_VEHICLE_NAME_ROAD_VEHICLE_POWERNAUGHT_COLA_TRUCK            :{G=f}Truca cola Chumhachdach
STR_VEHICLE_NAME_ROAD_VEHICLE_WIZZOWOW_COLA_TRUCK               :{G=f}Truca cola Iongantach
STR_VEHICLE_NAME_ROAD_VEHICLE_MIGHTYMOVER_COTTON_CANDY          :{G=f}Truca canaich-siùcair Threun
STR_VEHICLE_NAME_ROAD_VEHICLE_POWERNAUGHT_COTTON_CANDY          :{G=f}Truca canaich-siùcair Chumhachdach
STR_VEHICLE_NAME_ROAD_VEHICLE_WIZZOWOW_COTTON_CANDY_TRUCK       :{G=f}Truca canaich-siùcair Iongantach
STR_VEHICLE_NAME_ROAD_VEHICLE_MIGHTYMOVER_TOFFEE_TRUCK          :{G=f}Truca tofaidh Threun
STR_VEHICLE_NAME_ROAD_VEHICLE_POWERNAUGHT_TOFFEE_TRUCK          :{G=f}Truca tofaidh Chumhachdach
STR_VEHICLE_NAME_ROAD_VEHICLE_WIZZOWOW_TOFFEE_TRUCK             :{G=f}Truca tofaidh Iongantach
STR_VEHICLE_NAME_ROAD_VEHICLE_MIGHTYMOVER_TOY_VAN               :{G=m}Bhana dhèideagan Threun
STR_VEHICLE_NAME_ROAD_VEHICLE_POWERNAUGHT_TOY_VAN               :{G=m}Bhana dhèideagan Chumhachdach
STR_VEHICLE_NAME_ROAD_VEHICLE_WIZZOWOW_TOY_VAN                  :{G=m}Bhana dhèideagan Iongantach
STR_VEHICLE_NAME_ROAD_VEHICLE_MIGHTYMOVER_CANDY_TRUCK           :{G=f}Truca mìlsein Threun
STR_VEHICLE_NAME_ROAD_VEHICLE_POWERNAUGHT_CANDY_TRUCK           :{G=f}Truca mìlsein Chumhachdach
STR_VEHICLE_NAME_ROAD_VEHICLE_WIZZOWOW_CANDY_TRUCK              :{G=f}Truca mìlsein Iongantach
STR_VEHICLE_NAME_ROAD_VEHICLE_MIGHTYMOVER_BATTERY_TRUCK         :{G=f}Truca bataraidh Threun
STR_VEHICLE_NAME_ROAD_VEHICLE_POWERNAUGHT_BATTERY_TRUCK         :{G=f}Truca bataraidh Chumhachdach
STR_VEHICLE_NAME_ROAD_VEHICLE_WIZZOWOW_BATTERY_TRUCK            :{G=f}Truca bataraidh Iongantach
STR_VEHICLE_NAME_ROAD_VEHICLE_MIGHTYMOVER_FIZZY_DRINK           :{G=f}Truca dheochan gucagach Threun
STR_VEHICLE_NAME_ROAD_VEHICLE_POWERNAUGHT_FIZZY_DRINK           :{G=f}Truca dheochan gucagach Chumhachdach
STR_VEHICLE_NAME_ROAD_VEHICLE_WIZZOWOW_FIZZY_DRINK_TRUCK        :{G=f}Truca dheochan gucagach Iongantach
STR_VEHICLE_NAME_ROAD_VEHICLE_MIGHTYMOVER_PLASTIC_TRUCK         :{G=f}Truca plastaig Threun
STR_VEHICLE_NAME_ROAD_VEHICLE_POWERNAUGHT_PLASTIC_TRUCK         :{G=f}Truca plastaig Chumhachdach
STR_VEHICLE_NAME_ROAD_VEHICLE_WIZZOWOW_PLASTIC_TRUCK            :{G=f}Truca plastaig Iongantach
STR_VEHICLE_NAME_ROAD_VEHICLE_MIGHTYMOVER_BUBBLE_TRUCK          :{G=f}Truca builgein Threun
STR_VEHICLE_NAME_ROAD_VEHICLE_POWERNAUGHT_BUBBLE_TRUCK          :{G=f}Truca builgein Chumhachdach
STR_VEHICLE_NAME_ROAD_VEHICLE_WIZZOWOW_BUBBLE_TRUCK             :{G=f}Truca builgein Iongantach
STR_VEHICLE_NAME_SHIP_MPS_OIL_TANKER                            :{G=m}Tancair ola MPS
STR_VEHICLE_NAME_SHIP_CS_INC_OIL_TANKER                         :{G=m}Tancair ola CS-Inc.
STR_VEHICLE_NAME_SHIP_MPS_PASSENGER_FERRY                       :{G=f}Bàta-aiseig MPS
STR_VEHICLE_NAME_SHIP_FFP_PASSENGER_FERRY                       :{G=f}Bàta-aiseig FFP
STR_VEHICLE_NAME_SHIP_BAKEWELL_300_HOVERCRAFT                   :{G=f}Bàta-foluaimein Bakewell 300
STR_VEHICLE_NAME_SHIP_CHUGGER_CHUG_PASSENGER                    :{G=f}Bàta-aiseig Mhall
STR_VEHICLE_NAME_SHIP_SHIVERSHAKE_PASSENGER_FERRY               :{G=f}Bàta-aiseig Luasganach
STR_VEHICLE_NAME_SHIP_YATE_CARGO_SHIP                           :{G=f}Long carago Yate
STR_VEHICLE_NAME_SHIP_BAKEWELL_CARGO_SHIP                       :{G=f}Long carago Bakewell
STR_VEHICLE_NAME_SHIP_MIGHTYMOVER_CARGO_SHIP                    :{G=f}Long carago Threun
STR_VEHICLE_NAME_SHIP_POWERNAUT_CARGO_SHIP                      :{G=f}Long carago Chumhachdach
STR_VEHICLE_NAME_AIRCRAFT_SAMPSON_U52                           :{G=m}Sampson U52
STR_VEHICLE_NAME_AIRCRAFT_COLEMAN_COUNT                         :{G=m}Coleman Count
STR_VEHICLE_NAME_AIRCRAFT_FFP_DART                              :{G=m}FFP Dart
STR_VEHICLE_NAME_AIRCRAFT_YATE_HAUGAN                           :{G=m}Yate Haugan
STR_VEHICLE_NAME_AIRCRAFT_BAKEWELL_COTSWALD_LB_3                :{G=m}Bakewell Cotswald LB-3
STR_VEHICLE_NAME_AIRCRAFT_BAKEWELL_LUCKETT_LB_8                 :{G=m}Bakewell Luckett LB-8
STR_VEHICLE_NAME_AIRCRAFT_BAKEWELL_LUCKETT_LB_9                 :{G=m}Bakewell Luckett LB-9
STR_VEHICLE_NAME_AIRCRAFT_BAKEWELL_LUCKETT_LB80                 :{G=m}Bakewell Luckett LB80
STR_VEHICLE_NAME_AIRCRAFT_BAKEWELL_LUCKETT_LB_10                :{G=m}Bakewell Luckett LB-10
STR_VEHICLE_NAME_AIRCRAFT_BAKEWELL_LUCKETT_LB_11                :{G=m}Bakewell Luckett LB-11
STR_VEHICLE_NAME_AIRCRAFT_YATE_AEROSPACE_YAC_1_11               :{G=m}Yate Aerospace YAC 1-11
STR_VEHICLE_NAME_AIRCRAFT_DARWIN_100                            :{G=m}Darwin 100
STR_VEHICLE_NAME_AIRCRAFT_DARWIN_200                            :{G=m}Darwin 200
STR_VEHICLE_NAME_AIRCRAFT_DARWIN_300                            :{G=m}Darwin 300
STR_VEHICLE_NAME_AIRCRAFT_DARWIN_400                            :{G=m}Darwin 400
STR_VEHICLE_NAME_AIRCRAFT_DARWIN_500                            :{G=m}Darwin 500
STR_VEHICLE_NAME_AIRCRAFT_DARWIN_600                            :{G=m}Darwin 600
STR_VEHICLE_NAME_AIRCRAFT_GURU_GALAXY                           :{G=m}Guru Galaxy
STR_VEHICLE_NAME_AIRCRAFT_AIRTAXI_A21                           :{G=m}Airtaxi A21
STR_VEHICLE_NAME_AIRCRAFT_AIRTAXI_A31                           :{G=m}Airtaxi A31
STR_VEHICLE_NAME_AIRCRAFT_AIRTAXI_A32                           :{G=m}Airtaxi A32
STR_VEHICLE_NAME_AIRCRAFT_AIRTAXI_A33                           :{G=m}Airtaxi A33
STR_VEHICLE_NAME_AIRCRAFT_YATE_AEROSPACE_YAE46                  :{G=m}Yate Aerospace YAe46
STR_VEHICLE_NAME_AIRCRAFT_DINGER_100                            :{G=m}Dinger 100
STR_VEHICLE_NAME_AIRCRAFT_AIRTAXI_A34_1000                      :{G=m}AirTaxi A34-1000
STR_VEHICLE_NAME_AIRCRAFT_YATE_Z_SHUTTLE                        :{G=m}Yate Z-Shuttle
STR_VEHICLE_NAME_AIRCRAFT_KELLING_K1                            :{G=m}Kelling K1
STR_VEHICLE_NAME_AIRCRAFT_KELLING_K6                            :{G=m}Kelling K6
STR_VEHICLE_NAME_AIRCRAFT_KELLING_K7                            :{G=m}Kelling K7
STR_VEHICLE_NAME_AIRCRAFT_DARWIN_700                            :{G=m}Darwin 700
STR_VEHICLE_NAME_AIRCRAFT_FFP_HYPERDART_2                       :{G=m}FFP Hyperdart 2
STR_VEHICLE_NAME_AIRCRAFT_DINGER_200                            :{G=m}Dinger 200
STR_VEHICLE_NAME_AIRCRAFT_DINGER_1000                           :{G=m}Dinger 1000
STR_VEHICLE_NAME_AIRCRAFT_PLODDYPHUT_100                        :{G=m}Calma 100
STR_VEHICLE_NAME_AIRCRAFT_PLODDYPHUT_500                        :{G=m}Calma 500
STR_VEHICLE_NAME_AIRCRAFT_FLASHBANG_X1                          :{G=m}Plèana clis X1
STR_VEHICLE_NAME_AIRCRAFT_JUGGERPLANE_M1                        :{G=m}Plèana Ealamh M1
STR_VEHICLE_NAME_AIRCRAFT_FLASHBANG_WIZZER                      :{G=m}Plèana Clis Sgiobalta
STR_VEHICLE_NAME_AIRCRAFT_TRICARIO_HELICOPTER                   :{G=m}Heileacoptair Tricario
STR_VEHICLE_NAME_AIRCRAFT_GURU_X2_HELICOPTER                    :{G=m}Heileacoptair Guru X2
STR_VEHICLE_NAME_AIRCRAFT_POWERNAUT_HELICOPTER                  :{G=m}Heileacoptair Cumhachdach

##id 0x8800
# Formatting of some strings
STR_FORMAT_DATE_TINY                                            :{STRING}-{STRING}-{NUM}
STR_FORMAT_DATE_SHORT                                           :{STRING} {NUM}
STR_FORMAT_DATE_LONG                                            :{STRING} {STRING} {NUM}
STR_FORMAT_DATE_ISO                                             :{2:NUM}-{1:STRING}-{0:STRING}

STR_FORMAT_BUOY_NAME                                            :Fleodrainn {TOWN}
STR_FORMAT_BUOY_NAME_SERIAL                                     :Fleodrainn {1:COMMA} {0:TOWN}
STR_FORMAT_COMPANY_NUM                                          :(Companaidh {COMMA})
STR_FORMAT_GROUP_NAME                                           :Buidheann {COMMA}
STR_FORMAT_INDUSTRY_NAME                                        :{1:STRING} {0:TOWN}
STR_FORMAT_WAYPOINT_NAME                                        :Puing-thurais {TOWN}
STR_FORMAT_WAYPOINT_NAME_SERIAL                                 :Puing-thurais {1:COMMA} {0:TOWN}

STR_FORMAT_DEPOT_NAME_TRAIN                                     :{G=f}Trèan-lann {TOWN}
STR_FORMAT_DEPOT_NAME_TRAIN.nom                                 :Trèan-lann - {TOWN}
STR_FORMAT_DEPOT_NAME_TRAIN.gen                                 :Trèan-lainn - {TOWN}
STR_FORMAT_DEPOT_NAME_TRAIN.dat                                 :Trèan-lann - {TOWN}
STR_FORMAT_DEPOT_NAME_TRAIN_SERIAL                              :Trèan-lann {1:COMMA} {0:TOWN}
STR_FORMAT_DEPOT_NAME_ROAD_VEHICLE                              :{G=f}Garaids {TOWN}
STR_FORMAT_DEPOT_NAME_ROAD_VEHICLE_SERIAL                       :{G=f}Garaids {1:COMMA} {0:TOWN}
STR_FORMAT_DEPOT_NAME_SHIP                                      :{G=m}Cala {TOWN}
STR_FORMAT_DEPOT_NAME_SHIP.nom                                  :Cala - {TOWN}
STR_FORMAT_DEPOT_NAME_SHIP.gen                                  :Calaidh - {TOWN}
STR_FORMAT_DEPOT_NAME_SHIP.dat                                  :Cala - {TOWN}
STR_FORMAT_DEPOT_NAME_SHIP_SERIAL                               :{G=m}Cala {1:COMMA} {0:TOWN}
STR_FORMAT_DEPOT_NAME_AIRCRAFT                                  :{G=m}Hangar {STATION}
STR_FORMAT_DEPOT_NAME_AIRCRAFT.nom                              :Hangar - {STATION}
STR_FORMAT_DEPOT_NAME_AIRCRAFT.gen                              :Hangair - {STATION}
STR_FORMAT_DEPOT_NAME_AIRCRAFT.dat                              :Hangar - {STATION}

STR_UNKNOWN_STATION                                             :stèisean neo-aithnichte
STR_DEFAULT_SIGN_NAME                                           :Sanas
STR_COMPANY_SOMEONE                                             :cuideigin

STR_SAVEGAME_NAME_DEFAULT                                       :{COMPANY}, {STRING}
STR_SAVEGAME_NAME_SPECTATOR                                     :Amharcaiche, {1:STRING}

# Viewport strings
STR_VIEWPORT_TOWN_POP                                           :{WHITE}{TOWN} ({COMMA})
STR_VIEWPORT_TOWN                                               :{WHITE}{TOWN}
STR_VIEWPORT_TOWN_TINY_BLACK                                    :{TINY_FONT}{BLACK}{TOWN}
STR_VIEWPORT_TOWN_TINY_WHITE                                    :{TINY_FONT}{WHITE}{TOWN}

STR_VIEWPORT_SIGN_SMALL_BLACK                                   :{TINY_FONT}{BLACK}{SIGN}
STR_VIEWPORT_SIGN_SMALL_WHITE                                   :{TINY_FONT}{WHITE}{SIGN}

STR_VIEWPORT_STATION                                            :{STATION} {STATION_FEATURES}
STR_VIEWPORT_STATION_TINY                                       :{TINY_FONT}{STATION}

STR_VIEWPORT_WAYPOINT                                           :{WAYPOINT}
STR_VIEWPORT_WAYPOINT_TINY                                      :{TINY_FONT}{WAYPOINT}

# Simple strings to get specific types of data
STR_COMPANY_NAME                                                :{COMPANY}
STR_COMPANY_NAME_COMPANY_NUM                                    :{COMPANY} {COMPANY_NUM}
STR_DEPOT_NAME                                                  :{DEPOT}
STR_ENGINE_NAME                                                 :{ENGINE}
STR_HIDDEN_ENGINE_NAME                                          :{ENGINE} (falaichte)
STR_GROUP_NAME                                                  :{GROUP}
STR_INDUSTRY_NAME                                               :{INDUSTRY}
STR_PRESIDENT_NAME                                              :{PRESIDENT_NAME}
STR_SIGN_NAME                                                   :{SIGN}
STR_STATION_NAME                                                :{STATION}
STR_TOWN_NAME                                                   :{TOWN}
STR_VEHICLE_NAME                                                :{VEHICLE}
STR_WAYPOINT_NAME                                               :{WAYPOINT}

STR_JUST_CARGO                                                  :{CARGO_LONG}
STR_JUST_CHECKMARK                                              :{CHECKMARK}
STR_JUST_COMMA                                                  :{COMMA}
STR_JUST_CURRENCY_SHORT                                         :{CURRENCY_SHORT}
STR_JUST_CURRENCY_LONG                                          :{CURRENCY_LONG}
STR_JUST_CARGO_LIST                                             :{CARGO_LIST}
STR_JUST_INT                                                    :{NUM}
STR_JUST_DATE_TINY                                              :{DATE_TINY}
STR_JUST_DATE_SHORT                                             :{DATE_SHORT}
STR_JUST_DATE_LONG                                              :{DATE_LONG}
STR_JUST_DATE_ISO                                               :{DATE_ISO}
STR_JUST_STRING                                                 :{STRING}
STR_JUST_STRING_STRING                                          :{STRING}{STRING}
STR_JUST_RAW_STRING                                             :{STRING}
STR_JUST_BIG_RAW_STRING                                         :{BIG_FONT}{STRING}

# Slightly 'raw' stringcodes with colour or size
STR_BLACK_COMMA                                                 :{BLACK}{COMMA}
STR_TINY_BLACK_COMA                                             :{TINY_FONT}{BLACK}{COMMA}
STR_TINY_COMMA                                                  :{TINY_FONT}{COMMA}
STR_BLUE_COMMA                                                  :{BLUE}{COMMA}
STR_RED_COMMA                                                   :{RED}{COMMA}
STR_WHITE_COMMA                                                 :{WHITE}{COMMA}
STR_TINY_BLACK_DECIMAL                                          :{TINY_FONT}{BLACK}{DECIMAL}
STR_COMPANY_MONEY                                               :{WHITE}{CURRENCY_LONG}
STR_BLACK_DATE_LONG                                             :{BLACK}{DATE_LONG}
STR_WHITE_DATE_LONG                                             :{WHITE}{DATE_LONG}
STR_SHORT_DATE                                                  :{WHITE}{DATE_TINY}
STR_DATE_LONG_SMALL                                             :{TINY_FONT}{BLACK}{DATE_LONG}
STR_DATE_LONG_SMALL.dat                                         :{TINY_FONT}{BLACK}{DATE_LONG.dat}
STR_TINY_GROUP                                                  :{TINY_FONT}{GROUP}
STR_BLACK_INT                                                   :{BLACK}{NUM}
STR_ORANGE_INT                                                  :{ORANGE}{NUM}
STR_WHITE_SIGN                                                  :{WHITE}{SIGN}
STR_TINY_BLACK_STATION                                          :{TINY_FONT}{BLACK}{STATION}
STR_BLACK_STRING                                                :{BLACK}{STRING}
STR_BLACK_RAW_STRING                                            :{BLACK}{STRING}
STR_ORANGE_STRING                                               :{ORANGE}{STRING}
STR_LTBLUE_STRING                                               :{LTBLUE}{STRING}
STR_WHITE_STRING                                                :{WHITE}{STRING}
STR_ORANGE_STRING1_WHITE                                        :{ORANGE}{STRING}{WHITE}
STR_ORANGE_STRING1_LTBLUE                                       :{ORANGE}{STRING}{LTBLUE}
STR_TINY_BLACK_HEIGHT                                           :{TINY_FONT}{BLACK}{HEIGHT}
STR_TINY_BLACK_VEHICLE                                          :{TINY_FONT}{BLACK}{VEHICLE}
STR_TINY_RIGHT_ARROW                                            :{TINY_FONT}{RIGHT_ARROW}

STR_BLACK_1                                                     :{BLACK}1
STR_BLACK_2                                                     :{BLACK}2
STR_BLACK_3                                                     :{BLACK}3
STR_BLACK_4                                                     :{BLACK}4
STR_BLACK_5                                                     :{BLACK}5
STR_BLACK_6                                                     :{BLACK}6
STR_BLACK_7                                                     :{BLACK}7

STR_TRAIN                                                       :{BLACK}{TRAIN}
STR_BUS                                                         :{BLACK}{BUS}
STR_LORRY                                                       :{BLACK}{LORRY}
STR_PLANE                                                       :{BLACK}{PLANE}
STR_SHIP                                                        :{BLACK}{SHIP}

STR_TOOLBAR_RAILTYPE_VELOCITY                                   :{STRING} ({VELOCITY})<|MERGE_RESOLUTION|>--- conflicted
+++ resolved
@@ -870,10 +870,7 @@
 STR_MUSIC_TOOLTIP_SHOW_MUSIC_TRACK_SELECTION                    :{BLACK}Seall uinneag taghadh tracaichean ciùil
 
 # Playlist window
-<<<<<<< HEAD
-=======
 STR_PLAYLIST_MUSIC_SELECTION_SETNAME                            :{WHITE}Prògram ciùil - "{STRING}"
->>>>>>> 01261dae
 STR_PLAYLIST_TRACK_NAME                                         :{TINY_FONT}{LTBLUE}{ZEROFILL_NUM} “{STRING}"
 STR_PLAYLIST_TRACK_INDEX                                        :{TINY_FONT}{BLACK}Clàr-amais nan traca
 STR_PLAYLIST_PROGRAM                                            :{TINY_FONT}{BLACK}Prògram - “{STRING}"
@@ -1547,10 +1544,7 @@
 STR_CONFIG_SETTING_SMALLMAP_LAND_COLOUR_GREEN                   :Uaine
 STR_CONFIG_SETTING_SMALLMAP_LAND_COLOUR_DARK_GREEN              :Dorch-uaine
 STR_CONFIG_SETTING_SMALLMAP_LAND_COLOUR_VIOLET                  :Purpaidh
-<<<<<<< HEAD
-=======
 STR_CONFIG_SETTING_SCROLLMODE_RMB                               :Gluais am mapa le putan deas na luchaige
->>>>>>> 01261dae
 STR_CONFIG_SETTING_SMOOTH_SCROLLING                             :Sgroladh mìn nam port-seallaidh: {STRING}
 STR_CONFIG_SETTING_SMOOTH_SCROLLING_HELPTEXT                    :Tagh mar a ghluaiseas am prìomh-shealladh gu ionad sònraichte. Ma tha seo dheth, thèid leum dhan ionad a chaidh a thaghadh sa bhad
 STR_CONFIG_SETTING_MEASURE_TOOLTIP                              :Seall gliocasan-sgrìn tomhais le innealan togail: {STRING}
@@ -2963,13 +2957,6 @@
 ############ End of leave-in-this-order
 
 
-# Framerate display window
-############ Leave those lines in this order!!
-############ End of leave-in-this-order
-############ Leave those lines in this order!!
-############ End of leave-in-this-order
-
-
 # Save/load game/scenario
 STR_SAVELOAD_SAVE_CAPTION                                       :{WHITE}Sàbhail an geama
 STR_SAVELOAD_LOAD_CAPTION                                       :{WHITE}Luchdaich geama
@@ -3266,10 +3253,7 @@
 STR_TOWN_VIEW_TOWN_CAPTION                                      :{WHITE}{TOWN}
 STR_TOWN_VIEW_CITY_CAPTION                                      :{WHITE}{TOWN} (Mòr-bhaile)
 STR_TOWN_VIEW_POPULATION_HOUSES                                 :{BLACK}Sluagh: {ORANGE}{COMMA}{BLACK}  Taighean: {ORANGE}{COMMA}
-<<<<<<< HEAD
-=======
 STR_TOWN_VIEW_CARGO_LAST_MONTH_MAX                              :{BLACK}{CARGO_LIST} sa mhìos seo chaidh: {ORANGE}{COMMA}{BLACK}  as motha: {ORANGE}{COMMA}
->>>>>>> 01261dae
 STR_TOWN_VIEW_CARGO_FOR_TOWNGROWTH                              :{BLACK}Carago a tha a dhìth ach am fàs am baile:
 STR_TOWN_VIEW_CARGO_FOR_TOWNGROWTH_REQUIRED_GENERAL             :{RED}Feum air {ORANGE}{STRING}
 STR_TOWN_VIEW_CARGO_FOR_TOWNGROWTH_REQUIRED_WINTER              :{BLACK}Feum air {ORANGE}{STRING}{BLACK} sa gheamhradh
