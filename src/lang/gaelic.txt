--- conflicted
+++ resolved
@@ -3080,13 +3080,9 @@
 STR_MAPGEN_TOWN_NAME_DROPDOWN_TOOLTIP                           :{BLACK}Tagh stoidhle aig ainmean nam bailtean
 STR_MAPGEN_DATE                                                 :{BLACK}Ceann-latha:
 STR_MAPGEN_NUMBER_OF_INDUSTRIES                                 :{BLACK}Gnìomhachasan:
-<<<<<<< HEAD
 STR_MAPGEN_SNOW_LINE_HEIGHT                                     :{BLACK}Àirde na loidhne-shneachda:
 STR_MAPGEN_SNOW_LINE_UP                                         :{BLACK}Gluais an loidhne-shneachda suas aon cheum
 STR_MAPGEN_SNOW_LINE_DOWN                                       :{BLACK}Gluais an loidhne-shneachda sìos aon cheum
-STR_MAPGEN_LAND_GENERATOR                                       :{BLACK}Gineadair crutha-thìre:
-=======
->>>>>>> dced2d8c
 STR_MAPGEN_TERRAIN_TYPE                                         :{BLACK}Seòrsa a' chrutha-thìre:
 STR_MAPGEN_SEA_LEVEL                                            :{BLACK}Àirde na mara:
 STR_MAPGEN_QUANTITY_OF_RIVERS                                   :{BLACK}Aibhnichean:
