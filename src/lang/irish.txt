--- conflicted
+++ resolved
@@ -2075,12 +2075,6 @@
 STR_NETWORK_SERVER                                              :Freastalaí
 STR_NETWORK_CLIENT                                              :Cliant
 STR_NETWORK_SPECTATORS                                          :Féachadóirí
-
-<<<<<<< HEAD
-STR_NETWORK_TOOLBAR_LIST_SPECTATOR                              :{BLACK}Féachadóir
-=======
-STR_NETWORK_GIVE_MONEY_CAPTION                                  :{WHITE}Iontráil an méid airgid is mian leat a thabhairt
->>>>>>> ba55f93f
 
 # Network set password
 STR_COMPANY_PASSWORD_CANCEL                                     :{BLACK}Ná sábháil an pasfhocal a iontráladh
