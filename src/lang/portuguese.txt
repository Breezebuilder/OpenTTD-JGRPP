##name Portuguese
##ownname Português
##isocode pt_PT
##plural 0
##textdir ltr
##digitsep .
##digitsepcur .
##decimalsep ,
##winlangid 0x0816
##grflangid 0x36
##gender n m f mp fp


# $Id$

# This file is part of OpenTTD.
# OpenTTD is free software; you can redistribute it and/or modify it under the terms of the GNU General Public License as published by the Free Software Foundation, version 2.
# OpenTTD is distributed in the hope that it will be useful, but WITHOUT ANY WARRANTY; without even the implied warranty of MERCHANTABILITY or FITNESS FOR A PARTICULAR PURPOSE.
# See the GNU General Public License for more details. You should have received a copy of the GNU General Public License along with OpenTTD. If not, see <http://www.gnu.org/licenses/>.


##id 0x0000
STR_NULL                                                        :
STR_EMPTY                                                       :
STR_UNDEFINED                                                   :(frase indefinida)
STR_JUST_NOTHING                                                :Nada

# Cargo related strings
# Plural cargo name
STR_CARGO_PLURAL_NOTHING                                        :
STR_CARGO_PLURAL_PASSENGERS                                     :Passageiros
STR_CARGO_PLURAL_COAL                                           :Carvão
STR_CARGO_PLURAL_MAIL                                           :Correio
STR_CARGO_PLURAL_OIL                                            :Petróleo
STR_CARGO_PLURAL_LIVESTOCK                                      :Gado
STR_CARGO_PLURAL_GOODS                                          :Bens
STR_CARGO_PLURAL_GRAIN                                          :Cereais
STR_CARGO_PLURAL_WOOD                                           :Madeira
STR_CARGO_PLURAL_IRON_ORE                                       :Minério de Ferro
STR_CARGO_PLURAL_STEEL                                          :Aço
STR_CARGO_PLURAL_VALUABLES                                      :Valores
STR_CARGO_PLURAL_COPPER_ORE                                     :Minério de Cobre
STR_CARGO_PLURAL_MAIZE                                          :Milho
STR_CARGO_PLURAL_FRUIT                                          :Fruta
STR_CARGO_PLURAL_DIAMONDS                                       :Diamantes
STR_CARGO_PLURAL_FOOD                                           :Alimentos
STR_CARGO_PLURAL_PAPER                                          :Papel
STR_CARGO_PLURAL_GOLD                                           :Ouro
STR_CARGO_PLURAL_WATER                                          :Água
STR_CARGO_PLURAL_WHEAT                                          :Trigo
STR_CARGO_PLURAL_RUBBER                                         :Borracha
STR_CARGO_PLURAL_SUGAR                                          :Açúcar
STR_CARGO_PLURAL_TOYS                                           :Brinquedos
STR_CARGO_PLURAL_CANDY                                          :Doces
STR_CARGO_PLURAL_COLA                                           :Cola
STR_CARGO_PLURAL_COTTON_CANDY                                   :Algodão Doce
STR_CARGO_PLURAL_BUBBLES                                        :Bolhas
STR_CARGO_PLURAL_TOFFEE                                         :Caramelo
STR_CARGO_PLURAL_BATTERIES                                      :Baterias
STR_CARGO_PLURAL_PLASTIC                                        :Plástico
STR_CARGO_PLURAL_FIZZY_DRINKS                                   :Bebidas Gasosas

# Singular cargo name
STR_CARGO_SINGULAR_NOTHING                                      :
STR_CARGO_SINGULAR_PASSENGER                                    :Passageiros
STR_CARGO_SINGULAR_COAL                                         :Carvão
STR_CARGO_SINGULAR_MAIL                                         :Correio
STR_CARGO_SINGULAR_OIL                                          :Petróleo
STR_CARGO_SINGULAR_LIVESTOCK                                    :Gado
STR_CARGO_SINGULAR_GOODS                                        :Bens
STR_CARGO_SINGULAR_GRAIN                                        :Cereais
STR_CARGO_SINGULAR_WOOD                                         :Madeira
STR_CARGO_SINGULAR_IRON_ORE                                     :Minério de Ferro
STR_CARGO_SINGULAR_STEEL                                        :Aço
STR_CARGO_SINGULAR_VALUABLES                                    :Valores
STR_CARGO_SINGULAR_COPPER_ORE                                   :Minério de Cobre
STR_CARGO_SINGULAR_MAIZE                                        :Milho
STR_CARGO_SINGULAR_FRUIT                                        :Fruta
STR_CARGO_SINGULAR_DIAMOND                                      :Diamantes
STR_CARGO_SINGULAR_FOOD                                         :Alimentos
STR_CARGO_SINGULAR_PAPER                                        :Papel
STR_CARGO_SINGULAR_GOLD                                         :Ouro
STR_CARGO_SINGULAR_WATER                                        :Água
STR_CARGO_SINGULAR_WHEAT                                        :Trigo
STR_CARGO_SINGULAR_RUBBER                                       :Borracha
STR_CARGO_SINGULAR_SUGAR                                        :Açúcar
STR_CARGO_SINGULAR_TOY                                          :Brinquedos
STR_CARGO_SINGULAR_CANDY                                        :Doces
STR_CARGO_SINGULAR_COLA                                         :Cola
STR_CARGO_SINGULAR_COTTON_CANDY                                 :Algodão Doce
STR_CARGO_SINGULAR_BUBBLE                                       :Bolhas
STR_CARGO_SINGULAR_TOFFEE                                       :Caramelo
STR_CARGO_SINGULAR_BATTERY                                      :Baterias
STR_CARGO_SINGULAR_PLASTIC                                      :Plástico
STR_CARGO_SINGULAR_FIZZY_DRINK                                  :Bebidas Gasosas

# Quantity of cargo
STR_QUANTITY_NOTHING                                            :
STR_QUANTITY_PASSENGERS                                         :{COMMA}{NBSP}passageiro{P "" s}
STR_QUANTITY_COAL                                               :{WEIGHT_LONG} de carvão
STR_QUANTITY_MAIL                                               :{COMMA} saco{P "" s} de correio
STR_QUANTITY_OIL                                                :{VOLUME_LONG} de petróleo
STR_QUANTITY_LIVESTOCK                                          :{COMMA} ite{P m ns} de gado
STR_QUANTITY_GOODS                                              :{COMMA} caixa{P "" s} de bens
STR_QUANTITY_GRAIN                                              :{WEIGHT_LONG} de cereais
STR_QUANTITY_WOOD                                               :{WEIGHT_LONG} de madeira
STR_QUANTITY_IRON_ORE                                           :{WEIGHT_LONG} de minério de ferro
STR_QUANTITY_STEEL                                              :{WEIGHT_LONG} de aço
STR_QUANTITY_VALUABLES                                          :{COMMA} saco{P "" s} de valores
STR_QUANTITY_COPPER_ORE                                         :{WEIGHT_LONG} de minério de cobre
STR_QUANTITY_MAIZE                                              :{WEIGHT_LONG} de milho
STR_QUANTITY_FRUIT                                              :{WEIGHT_LONG} de fruta
STR_QUANTITY_DIAMONDS                                           :{COMMA} saco{P "" s} de diamantes
STR_QUANTITY_FOOD                                               :{WEIGHT_LONG} de alimentos
STR_QUANTITY_PAPER                                              :{WEIGHT_LONG} de papel
STR_QUANTITY_GOLD                                               :{COMMA} saco{P "" s} de ouro
STR_QUANTITY_WATER                                              :{VOLUME_LONG} de água
STR_QUANTITY_WHEAT                                              :{WEIGHT_LONG} de trigo
STR_QUANTITY_RUBBER                                             :{VOLUME_LONG} de borracha
STR_QUANTITY_SUGAR                                              :{WEIGHT_LONG} de açúcar
STR_QUANTITY_TOYS                                               :{COMMA} brinquedo{P "" s}
STR_QUANTITY_SWEETS                                             :{COMMA} saco{P "" s} de doces
STR_QUANTITY_COLA                                               :{VOLUME_LONG} de cola
STR_QUANTITY_CANDYFLOSS                                         :{WEIGHT_LONG} de algodão doce
STR_QUANTITY_BUBBLES                                            :{COMMA} bolha{P "" s}
STR_QUANTITY_TOFFEE                                             :{WEIGHT_LONG} de caramelo
STR_QUANTITY_BATTERIES                                          :{COMMA} pilha{P "" s}
STR_QUANTITY_PLASTIC                                            :{VOLUME_LONG} de plástico
STR_QUANTITY_FIZZY_DRINKS                                       :{COMMA} bebida{P "" s} gasosa{P "" s}
STR_QUANTITY_N_A                                                :N/D

# Two letter abbreviation of cargo name
STR_ABBREV_NOTHING                                              :
STR_ABBREV_PASSENGERS                                           :{TINY_FONT}PS
STR_ABBREV_COAL                                                 :{TINY_FONT}CV
STR_ABBREV_MAIL                                                 :{TINY_FONT}CR
STR_ABBREV_OIL                                                  :{TINY_FONT}PT
STR_ABBREV_LIVESTOCK                                            :{TINY_FONT}GD
STR_ABBREV_GOODS                                                :{TINY_FONT}BN
STR_ABBREV_GRAIN                                                :{TINY_FONT}CR
STR_ABBREV_WOOD                                                 :{TINY_FONT}MD
STR_ABBREV_IRON_ORE                                             :{TINY_FONT}FR
STR_ABBREV_STEEL                                                :{TINY_FONT}AC
STR_ABBREV_VALUABLES                                            :{TINY_FONT}VL
STR_ABBREV_COPPER_ORE                                           :{TINY_FONT}CO
STR_ABBREV_MAIZE                                                :{TINY_FONT}ML
STR_ABBREV_FRUIT                                                :{TINY_FONT}FT
STR_ABBREV_DIAMONDS                                             :{TINY_FONT}DM
STR_ABBREV_FOOD                                                 :{TINY_FONT}AL
STR_ABBREV_PAPER                                                :{TINY_FONT}PP
STR_ABBREV_GOLD                                                 :{TINY_FONT}OU
STR_ABBREV_WATER                                                :{TINY_FONT}AG
STR_ABBREV_WHEAT                                                :{TINY_FONT}TR
STR_ABBREV_RUBBER                                               :{TINY_FONT}BR
STR_ABBREV_SUGAR                                                :{TINY_FONT}AÇ
STR_ABBREV_TOYS                                                 :{TINY_FONT}BQ
STR_ABBREV_SWEETS                                               :{TINY_FONT}DC
STR_ABBREV_COLA                                                 :{TINY_FONT}CL
STR_ABBREV_CANDYFLOSS                                           :{TINY_FONT}AD
STR_ABBREV_BUBBLES                                              :{TINY_FONT}BO
STR_ABBREV_TOFFEE                                               :{TINY_FONT}CM
STR_ABBREV_BATTERIES                                            :{TINY_FONT}BA
STR_ABBREV_PLASTIC                                              :{TINY_FONT}PL
STR_ABBREV_FIZZY_DRINKS                                         :{TINY_FONT}BG
STR_ABBREV_NONE                                                 :{TINY_FONT}NÃO
STR_ABBREV_ALL                                                  :{TINY_FONT}TUDO

# 'Mode' of transport for cargoes
STR_PASSENGERS                                                  :{COMMA} passageiro{P "" s}
STR_BAGS                                                        :{COMMA} saco{P "" s}
STR_TONS                                                        :{COMMA} tonelada{P "" s}
STR_LITERS                                                      :{COMMA} litro{P "" s}
STR_ITEMS                                                       :{COMMA} item{P "" s}
STR_CRATES                                                      :{COMMA} caixa{P "" s}

# Colours, do not shuffle
STR_COLOUR_DARK_BLUE                                            :Azul Escuro
STR_COLOUR_PALE_GREEN                                           :Verde Claro
STR_COLOUR_PINK                                                 :Rosa
STR_COLOUR_YELLOW                                               :Amarelo
STR_COLOUR_RED                                                  :Vermelho
STR_COLOUR_LIGHT_BLUE                                           :Azul Claro
STR_COLOUR_GREEN                                                :Verde
STR_COLOUR_DARK_GREEN                                           :Verde Escuro
STR_COLOUR_BLUE                                                 :Azul
STR_COLOUR_CREAM                                                :Creme
STR_COLOUR_MAUVE                                                :Malva
STR_COLOUR_PURPLE                                               :Roxo
STR_COLOUR_ORANGE                                               :Laranja
STR_COLOUR_BROWN                                                :Castanho
STR_COLOUR_GREY                                                 :Cinzento
STR_COLOUR_WHITE                                                :Branco
STR_COLOUR_RANDOM                                               :Aleatório
STR_COLOUR_DEFAULT                                              :Padrão

# Units used in OpenTTD
STR_UNITS_VELOCITY_IMPERIAL                                     :{COMMA} mph
STR_UNITS_VELOCITY_METRIC                                       :{COMMA} km/h
STR_UNITS_VELOCITY_SI                                           :{COMMA} m/s

STR_UNITS_POWER_IMPERIAL                                        :{COMMA}cv
STR_UNITS_POWER_METRIC                                          :{COMMA}cv
STR_UNITS_POWER_SI                                              :{COMMA}kW

STR_UNITS_WEIGHT_SHORT_IMPERIAL                                 :{COMMA}t
STR_UNITS_WEIGHT_SHORT_METRIC                                   :{COMMA}t
STR_UNITS_WEIGHT_SHORT_SI                                       :{COMMA}kg

STR_UNITS_WEIGHT_LONG_IMPERIAL                                  :{COMMA} small ton{P "" s}
STR_UNITS_WEIGHT_LONG_METRIC                                    :{COMMA} tonelada{P "" s}
STR_UNITS_WEIGHT_LONG_SI                                        :{COMMA} quilogramas

STR_UNITS_VOLUME_SHORT_IMPERIAL                                 :{COMMA}gal
STR_UNITS_VOLUME_SHORT_METRIC                                   :{COMMA}l
STR_UNITS_VOLUME_SHORT_SI                                       :{COMMA}m³

STR_UNITS_VOLUME_LONG_IMPERIAL                                  :{COMMA} gal{P ão ões}
STR_UNITS_VOLUME_LONG_METRIC                                    :{COMMA} litro{P "" s}
STR_UNITS_VOLUME_LONG_SI                                        :{COMMA} metros³

STR_UNITS_FORCE_IMPERIAL                                        :{COMMA} lbf
STR_UNITS_FORCE_METRIC                                          :{COMMA} kgf
STR_UNITS_FORCE_SI                                              :{COMMA} kN

STR_UNITS_HEIGHT_IMPERIAL                                       :{COMMA} pé(s)
STR_UNITS_HEIGHT_METRIC                                         :{COMMA} m
STR_UNITS_HEIGHT_SI                                             :{COMMA} m

# Common window strings
STR_LIST_FILTER_TITLE                                           :{BLACK}Chave de filtragem:
STR_LIST_FILTER_OSKTITLE                                        :{BLACK}Insira uma frase para filtrar por
STR_LIST_FILTER_TOOLTIP                                         :{BLACK}Insira uma palavra-chave para filtrar a lista por

STR_TOOLTIP_GROUP_ORDER                                         :{BLACK}Seleccionar ordem de agrupamento
STR_TOOLTIP_SORT_ORDER                                          :{BLACK}Seleccione forma de ordenação (descendente/ascendente)
STR_TOOLTIP_SORT_CRITERIA                                       :{BLACK}Seleccione critério de ordenação
STR_TOOLTIP_FILTER_CRITERIA                                     :{BLACK}Seleccione o critério de filtragem/procura
STR_BUTTON_SORT_BY                                              :{BLACK}Ordenar por
STR_BUTTON_LOCATION                                             :{BLACK}Localização
STR_BUTTON_RENAME                                               :{BLACK}Renomear

STR_TOOLTIP_CLOSE_WINDOW                                        :{BLACK}Fechar janela
STR_TOOLTIP_WINDOW_TITLE_DRAG_THIS                              :{BLACK}Título da janela - arraste isto para mover a janela
STR_TOOLTIP_SHADE                                               :{BLACK}Encolher janela - apenas mostra a barra de título
STR_TOOLTIP_DEBUG                                               :{BLACK}Mostrar informação de depuração de NewGRF
STR_TOOLTIP_DEFSIZE                                             :{BLACK}Reajusta janela para tamanho por defeito. Ctrl+Clique para manter o tamanho actual como o por defeito
STR_TOOLTIP_STICKY                                              :{BLACK}Marcar esta janela como não-encerrável pela tecla 'Fechar Todas as Janelas'. Ctrl+Clique para tambem salvar o estado como por omissão
STR_TOOLTIP_RESIZE                                              :{BLACK}Clique e arraste para reajustar janela
STR_TOOLTIP_TOGGLE_LARGE_SMALL_WINDOW                           :{BLACK}Alternar entre janela grande/pequena
STR_TOOLTIP_VSCROLL_BAR_SCROLLS_LIST                            :{BLACK}Barra de deslize - desloca a lista para cima/baixo
STR_TOOLTIP_HSCROLL_BAR_SCROLLS_LIST                            :{BLACK}Barra de deslize - desloca a lista para a esquerda/direita
STR_TOOLTIP_DEMOLISH_BUILDINGS_ETC                              :{BLACK}Demolir edifícios, etc. num quadrado de terreno. Ctrl selecciona a área na diagonal. Shift alterna construção/mostrando estimativa de custos

# Show engines button
STR_SHOW_HIDDEN_ENGINES_VEHICLE_TRAIN                           :{BLACK}Mostrar escondido
STR_SHOW_HIDDEN_ENGINES_VEHICLE_ROAD_VEHICLE                    :{BLACK}Mostrar escondido
STR_SHOW_HIDDEN_ENGINES_VEHICLE_SHIP                            :{BLACK}Mostrar escondido
STR_SHOW_HIDDEN_ENGINES_VEHICLE_AIRCRAFT                        :{BLACK}Mostrar escondido

STR_SHOW_HIDDEN_ENGINES_VEHICLE_TRAIN_TOOLTIP                   :{BLACK}Ao activar este botão, os veículos ferroviários ocultos também serão exibidos
STR_SHOW_HIDDEN_ENGINES_VEHICLE_ROAD_VEHICLE_TOOLTIP            :{BLACK}Ao activar este botão, os veículos rodoviários ocultos também serão exibidos
STR_SHOW_HIDDEN_ENGINES_VEHICLE_SHIP_TOOLTIP                    :{BLACK}Ao activar este botão, os navios ocultos também serão exibidos
STR_SHOW_HIDDEN_ENGINES_VEHICLE_AIRCRAFT_TOOLTIP                :{BLACK}Ao activar este botão, os aviões ocultos também serão exibidos

# Query window
STR_BUTTON_DEFAULT                                              :{BLACK}Padrão
STR_BUTTON_CANCEL                                               :{BLACK}Cancelar
STR_BUTTON_OK                                                   :{BLACK}Confirmar

# On screen keyboard window
STR_OSK_KEYBOARD_LAYOUT                                         :\1234567890'« qwertyuiop+´asdfghjklçº~<zxcvbnm,.-
STR_OSK_KEYBOARD_LAYOUT_CAPS                                    :|!"#$%&/()=?» QWERTYUIOP*`ASDFGHJKLÇª^>ZXCVBNM;:_

# Measurement tooltip
STR_MEASURE_LENGTH                                              :{BLACK}Tamanho: {NUM}
STR_MEASURE_AREA                                                :{BLACK}Área: {NUM} x {NUM}
STR_MEASURE_LENGTH_HEIGHTDIFF                                   :{BLACK}Comprimento: {NUM}{}Diferença de altura: {HEIGHT}
STR_MEASURE_AREA_HEIGHTDIFF                                     :{BLACK}Área: {NUM} x {NUM}{}Diferença de altura: {HEIGHT}


# These are used in buttons
STR_SORT_BY_CAPTION_NAME                                        :{BLACK}Nome
STR_SORT_BY_CAPTION_DATE                                        :{BLACK}Data
# These are used in dropdowns
STR_SORT_BY_NAME                                                :Nome
STR_SORT_BY_PRODUCTION                                          :Produção
STR_SORT_BY_TYPE                                                :Tipo
STR_SORT_BY_TRANSPORTED                                         :Transportado
STR_SORT_BY_NUMBER                                              :Número
STR_SORT_BY_PROFIT_LAST_YEAR                                    :Lucros do último ano
STR_SORT_BY_PROFIT_THIS_YEAR                                    :Lucros deste ano
STR_SORT_BY_AGE                                                 :Idade
STR_SORT_BY_RELIABILITY                                         :Fiabilidade
STR_SORT_BY_TOTAL_CAPACITY_PER_CARGOTYPE                        :Capacidade total por tipo de carga
STR_SORT_BY_MAX_SPEED                                           :Velocidade máxima
STR_SORT_BY_MODEL                                               :Modelo
STR_SORT_BY_VALUE                                               :Valor
STR_SORT_BY_LENGTH                                              :Comprimento
STR_SORT_BY_LIFE_TIME                                           :Tempo de vida restante
STR_SORT_BY_TIMETABLE_DELAY                                     :Atraso do horário
STR_SORT_BY_FACILITY                                            :Tipo de Estação
STR_SORT_BY_WAITING_TOTAL                                       :Carga total em espera
STR_SORT_BY_WAITING_AVAILABLE                                   :Carga em espera disponível
STR_SORT_BY_RATING_MAX                                          :Maior carga
STR_SORT_BY_RATING_MIN                                          :Menor carga
STR_SORT_BY_ENGINE_ID                                           :EngineID (ordem clássica)
STR_SORT_BY_COST                                                :Custo
STR_SORT_BY_POWER                                               :Potência
STR_SORT_BY_TRACTIVE_EFFORT                                     :Força de Tracção
STR_SORT_BY_INTRO_DATE                                          :Data de Introdução
STR_SORT_BY_RUNNING_COST                                        :Custo de circulação
STR_SORT_BY_POWER_VS_RUNNING_COST                               :Potência/Custo de circulação
STR_SORT_BY_CARGO_CAPACITY                                      :Capacidade de Carga
STR_SORT_BY_RANGE                                               :Alcance
STR_SORT_BY_POPULATION                                          :População
STR_SORT_BY_RATING                                              :Classificação

# Tooltips for the main toolbar
STR_TOOLBAR_TOOLTIP_PAUSE_GAME                                  :{BLACK}Pausa
STR_TOOLBAR_TOOLTIP_FORWARD                                     :{BLACK}Aumentar velocidade do jogo
STR_TOOLBAR_TOOLTIP_OPTIONS                                     :{BLACK}Opções
STR_TOOLBAR_TOOLTIP_SAVE_GAME_ABANDON_GAME                      :{BLACK}Guardar jogo, abandonar jogo, sair
STR_TOOLBAR_TOOLTIP_DISPLAY_MAP                                 :{BLACK}Mostrar mapa
STR_TOOLBAR_TOOLTIP_DISPLAY_TOWN_DIRECTORY                      :{BLACK}Mostrar lista de cidades
STR_TOOLBAR_TOOLTIP_DISPLAY_SUBSIDIES                           :{BLACK}Mostrar subsídios
STR_TOOLBAR_TOOLTIP_DISPLAY_LIST_OF_COMPANY_STATIONS            :{BLACK}Mostrar lista de estações da empresa
STR_TOOLBAR_TOOLTIP_DISPLAY_COMPANY_FINANCES                    :{BLACK}Mostrar informações financeiras da empresa
STR_TOOLBAR_TOOLTIP_DISPLAY_COMPANY_GENERAL                     :{BLACK}Mostrar informações gerais da empresa
STR_TOOLBAR_TOOLTIP_DISPLAY_STORY_BOOK                          :{BLACK}Mostrar livro de história
STR_TOOLBAR_TOOLTIP_DISPLAY_GOALS_LIST                          :{BLACK}Mostrar lista de objetivos
STR_TOOLBAR_TOOLTIP_DISPLAY_GRAPHS                              :{BLACK}Mostrar gráficos
STR_TOOLBAR_TOOLTIP_DISPLAY_COMPANY_LEAGUE                      :{BLACK}Mostrar tabela de classificação de empresas
STR_TOOLBAR_TOOLTIP_FUND_CONSTRUCTION_OF_NEW                    :{BLACK}Financiar a construção de uma nova indústria
STR_TOOLBAR_TOOLTIP_DISPLAY_LIST_OF_COMPANY_TRAINS              :{BLACK}Mostrar lista de comboios da empresa. Ctrl+Clique alterna entre abrir a lista de grupos/veículos
STR_TOOLBAR_TOOLTIP_DISPLAY_LIST_OF_COMPANY_ROAD_VEHICLES       :{BLACK}Mostrar lista de veículos rodoviários da empresa. Ctrl+Clique alterna entre abrir a lista de grupos/veículos
STR_TOOLBAR_TOOLTIP_DISPLAY_LIST_OF_COMPANY_SHIPS               :{BLACK}Mostrar lista de barcos da empresa. Ctrl+Clique alterna entre abrir a lista de grupos/veículos
STR_TOOLBAR_TOOLTIP_DISPLAY_LIST_OF_COMPANY_AIRCRAFT            :{BLACK}Mostrar lista de aeronaves da empresa. Ctrl+Clique alterna entre abrir a lista de grupos/veículos
STR_TOOLBAR_TOOLTIP_ZOOM_THE_VIEW_IN                            :{BLACK}Ampliar
STR_TOOLBAR_TOOLTIP_ZOOM_THE_VIEW_OUT                           :{BLACK}Reduzir
STR_TOOLBAR_TOOLTIP_BUILD_RAILROAD_TRACK                        :{BLACK}Construir caminhos-de-ferro
STR_TOOLBAR_TOOLTIP_BUILD_ROADS                                 :{BLACK}Construir estradas
STR_TOOLBAR_TOOLTIP_BUILD_SHIP_DOCKS                            :{BLACK}Construir docas para barcos
STR_TOOLBAR_TOOLTIP_BUILD_AIRPORTS                              :{BLACK}Construir aeroportos
STR_TOOLBAR_TOOLTIP_LANDSCAPING                                 :{BLACK}Abra a barra de modelação ambiental para elevar ou baixar terreno, plantar árvores, etc.
STR_TOOLBAR_TOOLTIP_SHOW_SOUND_MUSIC_WINDOW                     :{BLACK}Mostrar janela som/música
STR_TOOLBAR_TOOLTIP_SHOW_LAST_MESSAGE_NEWS                      :{BLACK}Mostrar última mensagem/notícia, mostrar opções de mensagens
STR_TOOLBAR_TOOLTIP_LAND_BLOCK_INFORMATION                      :{BLACK}Informações do terreno, consola, depuração de scripts, capturas, sobre o OpenTTD
STR_TOOLBAR_TOOLTIP_SWITCH_TOOLBAR                              :{BLACK}Trocar barras de ferramentas

# Extra tooltips for the scenario editor toolbar
STR_SCENEDIT_TOOLBAR_TOOLTIP_SAVE_SCENARIO_LOAD_SCENARIO        :{BLACK}Guardar cenário, abrir cenário, abandonar editor de cenário, sair
STR_SCENEDIT_TOOLBAR_OPENTTD                                    :{YELLOW}OpenTTD
STR_SCENEDIT_TOOLBAR_SCENARIO_EDITOR                            :{YELLOW}Editor de Cenário
STR_SCENEDIT_TOOLBAR_TOOLTIP_MOVE_THE_STARTING_DATE_BACKWARD    :{BLACK}Retroceder data de início 1 ano
STR_SCENEDIT_TOOLBAR_TOOLTIP_MOVE_THE_STARTING_DATE_FORWARD     :{BLACK}Avançar data de início 1 ano
STR_SCENEDIT_TOOLBAR_TOOLTIP_SET_DATE                           :{BLACK}Clique para escolher o ano inicial
STR_SCENEDIT_TOOLBAR_TOOLTIP_DISPLAY_MAP_TOWN_DIRECTORY         :{BLACK}Mostrar mapa, lista de cidades
STR_SCENEDIT_TOOLBAR_LANDSCAPE_GENERATION                       :{BLACK}Gerar terreno
STR_SCENEDIT_TOOLBAR_TOWN_GENERATION                            :{BLACK}Gerar cidades
STR_SCENEDIT_TOOLBAR_INDUSTRY_GENERATION                        :{BLACK}Gerar indústrias
STR_SCENEDIT_TOOLBAR_ROAD_CONSTRUCTION                          :{BLACK}Construir estradas
STR_SCENEDIT_TOOLBAR_PLANT_TREES                                :{BLACK}Plantar árvores. Shift alterna contruir/mostrar custo estimado
STR_SCENEDIT_TOOLBAR_PLACE_SIGN                                 :{BLACK}Colocar sinais
STR_SCENEDIT_TOOLBAR_PLACE_OBJECT                               :{BLACK}Colocar objecto. Shift alterna contruir/mostrar custo estimado

############ range for SE file menu starts
STR_SCENEDIT_FILE_MENU_SAVE_SCENARIO                            :Guardar cenário
STR_SCENEDIT_FILE_MENU_LOAD_SCENARIO                            :Abrir cenário
STR_SCENEDIT_FILE_MENU_SAVE_HEIGHTMAP                           :Guardar mapa de alturas
STR_SCENEDIT_FILE_MENU_LOAD_HEIGHTMAP                           :Abrir mapa de alturas
STR_SCENEDIT_FILE_MENU_QUIT_EDITOR                              :Abandonar editor de cenário
STR_SCENEDIT_FILE_MENU_SEPARATOR                                :
STR_SCENEDIT_FILE_MENU_QUIT                                     :Sair
############ range for SE file menu starts

############ range for settings menu starts
STR_SETTINGS_MENU_GAME_OPTIONS                                  :Opções do Jogo
STR_SETTINGS_MENU_CONFIG_SETTINGS_TREE                          :Definições
STR_SETTINGS_MENU_SCRIPT_SETTINGS                               :Definições de IA / Scripts de Jogo
STR_SETTINGS_MENU_NEWGRF_SETTINGS                               :Definições NewGRF
STR_SETTINGS_MENU_TRANSPARENCY_OPTIONS                          :Opções de Transparência
STR_SETTINGS_MENU_TOWN_NAMES_DISPLAYED                          :Mostrar nomes de cidades
STR_SETTINGS_MENU_STATION_NAMES_DISPLAYED                       :Mostrar nomes de estações
STR_SETTINGS_MENU_WAYPOINTS_DISPLAYED                           :Mostrar nomes dos pontos de passagem
STR_SETTINGS_MENU_SIGNS_DISPLAYED                               :Mostrar sinais
STR_SETTINGS_MENU_SHOW_COMPETITOR_SIGNS                         :Mostrar sinais e nomes dos oponentes
STR_SETTINGS_MENU_FULL_ANIMATION                                :Animação completa
STR_SETTINGS_MENU_FULL_DETAIL                                   :Máximo de detalhes
STR_SETTINGS_MENU_TRANSPARENT_BUILDINGS                         :Edifícios transparentes
STR_SETTINGS_MENU_TRANSPARENT_SIGNS                             :Sinais Transparentes
############ range ends here

############ range for file menu starts
STR_FILE_MENU_SAVE_GAME                                         :Guardar jogo
STR_FILE_MENU_LOAD_GAME                                         :Abrir jogo
STR_FILE_MENU_QUIT_GAME                                         :Abandonar jogo
STR_FILE_MENU_SEPARATOR                                         :
STR_FILE_MENU_EXIT                                              :Sair
############ range ends here

# map menu
STR_MAP_MENU_MAP_OF_WORLD                                       :Mapa do mundo
STR_MAP_MENU_EXTRA_VIEW_PORT                                    :Visualizador extra
STR_MAP_MENU_LINGRAPH_LEGEND                                    :Legenda de fluxo de carga
STR_MAP_MENU_SIGN_LIST                                          :Lista de sinais

############ range for town menu starts
STR_TOWN_MENU_TOWN_DIRECTORY                                    :Lista de cidades
STR_TOWN_MENU_FOUND_TOWN                                        :Fundar cidade
############ range ends here

############ range for subsidies menu starts
STR_SUBSIDIES_MENU_SUBSIDIES                                    :Subsídios
############ range ends here

############ range for graph menu starts
STR_GRAPH_MENU_OPERATING_PROFIT_GRAPH                           :Benefícios operativos
STR_GRAPH_MENU_INCOME_GRAPH                                     :Rendimentos
STR_GRAPH_MENU_DELIVERED_CARGO_GRAPH                            :Carga entregue
STR_GRAPH_MENU_PERFORMANCE_HISTORY_GRAPH                        :Histórico de avaliação
STR_GRAPH_MENU_COMPANY_VALUE_GRAPH                              :Valor da empresa
STR_GRAPH_MENU_CARGO_PAYMENT_RATES                              :Tarifas por carga
############ range ends here

############ range for company league menu starts
STR_GRAPH_MENU_COMPANY_LEAGUE_TABLE                             :Classificação de empresas
STR_GRAPH_MENU_DETAILED_PERFORMANCE_RATING                      :Avaliação detalhada
STR_GRAPH_MENU_HIGHSCORE                                        :Tabela de classificações
############ range ends here

############ range for industry menu starts
STR_INDUSTRY_MENU_INDUSTRY_DIRECTORY                            :Lista de indústrias
STR_INDUSTRY_MENU_INDUSTRY_CHAIN                                :Cadeias de indústria
STR_INDUSTRY_MENU_FUND_NEW_INDUSTRY                             :Financiar nova indústria
############ range ends here

############ range for railway construction menu starts
STR_RAIL_MENU_RAILROAD_CONSTRUCTION                             :Construir caminhos-de-ferro
STR_RAIL_MENU_ELRAIL_CONSTRUCTION                               :Construir caminhos-de-ferro electrificados
STR_RAIL_MENU_MONORAIL_CONSTRUCTION                             :Construir monocarril
STR_RAIL_MENU_MAGLEV_CONSTRUCTION                               :Construir Maglev
############ range ends here

############ range for road construction menu starts
STR_ROAD_MENU_ROAD_CONSTRUCTION                                 :Construir estradas
STR_ROAD_MENU_TRAM_CONSTRUCTION                                 :Construção de carris para eléctricos
############ range ends here

############ range for waterways construction menu starts
STR_WATERWAYS_MENU_WATERWAYS_CONSTRUCTION                       :Construção de canais
############ range ends here

############ range for airport construction menu starts
STR_AIRCRAFT_MENU_AIRPORT_CONSTRUCTION                          :Construir aeroporto
############ range ends here

############ range for landscaping menu starts
STR_LANDSCAPING_MENU_LANDSCAPING                                :Paisagem
STR_LANDSCAPING_MENU_PLANT_TREES                                :Plantar árvores
STR_LANDSCAPING_MENU_PLACE_SIGN                                 :Colocar sinal
############ range ends here

############ range for music menu starts
STR_TOOLBAR_SOUND_MUSIC                                         :Som/música
############ range ends here

############ range for message menu starts
STR_NEWS_MENU_LAST_MESSAGE_NEWS_REPORT                          :Última mensagem/notícia
STR_NEWS_MENU_MESSAGE_HISTORY_MENU                              :Histórico de mensagens
STR_NEWS_MENU_DELETE_ALL_MESSAGES                               :Apagar todas as mensagens
############ range ends here

############ range for about menu starts
STR_ABOUT_MENU_LAND_BLOCK_INFO                                  :Informações do terreno
STR_ABOUT_MENU_SEPARATOR                                        :
STR_ABOUT_MENU_TOGGLE_CONSOLE                                   :Mostrar/ocultar consola
STR_ABOUT_MENU_AI_DEBUG                                         :Depuração da IA/Scripts de Jogo
STR_ABOUT_MENU_SCREENSHOT                                       :Captura de ecrã
STR_ABOUT_MENU_ZOOMIN_SCREENSHOT                                :Captura com resolução máxima
STR_ABOUT_MENU_DEFAULTZOOM_SCREENSHOT                           :Captura com resolução normal
STR_ABOUT_MENU_GIANT_SCREENSHOT                                 :Captura de mapa
STR_ABOUT_MENU_SHOW_FRAMERATE                                   :Mostrar taxa de fotograma
STR_ABOUT_MENU_ABOUT_OPENTTD                                    :Sobre o 'OpenTTD'
STR_ABOUT_MENU_SPRITE_ALIGNER                                   :Alinhador de gráficos
STR_ABOUT_MENU_TOGGLE_BOUNDING_BOXES                            :Alternar as caixas envolventes
STR_ABOUT_MENU_TOGGLE_DIRTY_BLOCKS                              :Ligar/Desligar coloração de blocos sujos
############ range ends here

############ range for ordinal numbers used for the place in the highscore window
STR_ORDINAL_NUMBER_1ST                                          :1
STR_ORDINAL_NUMBER_2ND                                          :2
STR_ORDINAL_NUMBER_3RD                                          :3
STR_ORDINAL_NUMBER_4TH                                          :4
STR_ORDINAL_NUMBER_5TH                                          :5
STR_ORDINAL_NUMBER_6TH                                          :6
STR_ORDINAL_NUMBER_7TH                                          :7
STR_ORDINAL_NUMBER_8TH                                          :8
STR_ORDINAL_NUMBER_9TH                                          :9
STR_ORDINAL_NUMBER_10TH                                         :10
STR_ORDINAL_NUMBER_11TH                                         :11
STR_ORDINAL_NUMBER_12TH                                         :12
STR_ORDINAL_NUMBER_13TH                                         :13
STR_ORDINAL_NUMBER_14TH                                         :14
STR_ORDINAL_NUMBER_15TH                                         :15
############ range for ordinal numbers ends

############ range for days starts
STR_DAY_NUMBER_1ST                                              :1
STR_DAY_NUMBER_2ND                                              :2
STR_DAY_NUMBER_3RD                                              :3
STR_DAY_NUMBER_4TH                                              :4
STR_DAY_NUMBER_5TH                                              :5
STR_DAY_NUMBER_6TH                                              :6
STR_DAY_NUMBER_7TH                                              :7
STR_DAY_NUMBER_8TH                                              :8
STR_DAY_NUMBER_9TH                                              :9
STR_DAY_NUMBER_10TH                                             :10
STR_DAY_NUMBER_11TH                                             :11
STR_DAY_NUMBER_12TH                                             :12
STR_DAY_NUMBER_13TH                                             :13
STR_DAY_NUMBER_14TH                                             :14
STR_DAY_NUMBER_15TH                                             :15
STR_DAY_NUMBER_16TH                                             :16
STR_DAY_NUMBER_17TH                                             :17
STR_DAY_NUMBER_18TH                                             :18
STR_DAY_NUMBER_19TH                                             :19
STR_DAY_NUMBER_20TH                                             :20
STR_DAY_NUMBER_21ST                                             :21
STR_DAY_NUMBER_22ND                                             :22
STR_DAY_NUMBER_23RD                                             :23
STR_DAY_NUMBER_24TH                                             :24
STR_DAY_NUMBER_25TH                                             :25
STR_DAY_NUMBER_26TH                                             :26
STR_DAY_NUMBER_27TH                                             :27
STR_DAY_NUMBER_28TH                                             :28
STR_DAY_NUMBER_29TH                                             :29
STR_DAY_NUMBER_30TH                                             :30
STR_DAY_NUMBER_31ST                                             :31
############ range for days ends

############ range for months starts
STR_MONTH_ABBREV_JAN                                            :Jan
STR_MONTH_ABBREV_FEB                                            :Fev
STR_MONTH_ABBREV_MAR                                            :Mar
STR_MONTH_ABBREV_APR                                            :Abr
STR_MONTH_ABBREV_MAY                                            :Mai
STR_MONTH_ABBREV_JUN                                            :Jun
STR_MONTH_ABBREV_JUL                                            :Jul
STR_MONTH_ABBREV_AUG                                            :Ago
STR_MONTH_ABBREV_SEP                                            :Set
STR_MONTH_ABBREV_OCT                                            :Out
STR_MONTH_ABBREV_NOV                                            :Nov
STR_MONTH_ABBREV_DEC                                            :Dez

STR_MONTH_JAN                                                   :Janeiro
STR_MONTH_FEB                                                   :Fevereiro
STR_MONTH_MAR                                                   :Março
STR_MONTH_APR                                                   :Abril
STR_MONTH_MAY                                                   :Maio
STR_MONTH_JUN                                                   :Junho
STR_MONTH_JUL                                                   :Julho
STR_MONTH_AUG                                                   :Agosto
STR_MONTH_SEP                                                   :Setembro
STR_MONTH_OCT                                                   :Outubro
STR_MONTH_NOV                                                   :Novembro
STR_MONTH_DEC                                                   :Dezembro
############ range for months ends

# Graph window
STR_GRAPH_KEY_BUTTON                                            :{BLACK}Chave
STR_GRAPH_KEY_TOOLTIP                                           :{BLACK}Mostrar chave dos gráficos
STR_GRAPH_X_LABEL_MONTH                                         :{TINY_FONT}{STRING}{} {STRING}
STR_GRAPH_X_LABEL_MONTH_YEAR                                    :{TINY_FONT}{STRING}{} {STRING}{}{NUM}
STR_GRAPH_Y_LABEL                                               :{TINY_FONT}{STRING}
STR_GRAPH_Y_LABEL_NUMBER                                        :{TINY_FONT}{COMMA}

STR_GRAPH_OPERATING_PROFIT_CAPTION                              :{WHITE}Gráfico de Benefícios Operativos
STR_GRAPH_INCOME_CAPTION                                        :{WHITE}Gráfico de Rendimentos
STR_GRAPH_CARGO_DELIVERED_CAPTION                               :{WHITE}Unidades de carga entregues
STR_GRAPH_COMPANY_PERFORMANCE_RATINGS_CAPTION                   :{WHITE}Avaliações da empresa (máximo=1000)
STR_GRAPH_COMPANY_VALUES_CAPTION                                :{WHITE}Valor da empresa

STR_GRAPH_CARGO_PAYMENT_RATES_CAPTION                           :{WHITE}Tarifas por carga
STR_GRAPH_CARGO_PAYMENT_RATES_X_LABEL                           :{TINY_FONT}{BLACK}Dias em trânsito
STR_GRAPH_CARGO_PAYMENT_RATES_TITLE                             :{TINY_FONT}{BLACK}Pagamento por entregar 10 unidades (ou 10 000 litros) de carga numa distância de 20 quadrados
STR_GRAPH_CARGO_ENABLE_ALL                                      :{TINY_FONT}{BLACK}Activar tudo
STR_GRAPH_CARGO_DISABLE_ALL                                     :{TINY_FONT}{BLACK}Desactivar tudo
STR_GRAPH_CARGO_TOOLTIP_ENABLE_ALL                              :{BLACK}Mostrar todas as cargas no gráfico de tarifas por carga
STR_GRAPH_CARGO_TOOLTIP_DISABLE_ALL                             :{BLACK}Não mostrar carga no gráfico de tarifas por carga
STR_GRAPH_CARGO_PAYMENT_TOGGLE_CARGO                            :{BLACK}Mostrar/ocultar gráfico para o tipo de carga
STR_GRAPH_CARGO_PAYMENT_CARGO                                   :{TINY_FONT}{BLACK}{STRING}

STR_GRAPH_PERFORMANCE_DETAIL_TOOLTIP                            :{BLACK}Exibir detalhes de rendimentos

# Graph key window
STR_GRAPH_KEY_CAPTION                                           :{WHITE}Chave dos gráficos da empresa
STR_GRAPH_KEY_COMPANY_SELECTION_TOOLTIP                         :{BLACK}Clique aqui para mostrar/ocultar empresa no gráfico

# Company league window
STR_COMPANY_LEAGUE_TABLE_CAPTION                                :{WHITE}Classificação de Empresas
STR_COMPANY_LEAGUE_COMPANY_NAME                                 :{ORANGE}{COMPANY} {BLACK}{COMPANY_NUM} '{STRING}'
STR_COMPANY_LEAGUE_PERFORMANCE_TITLE_ENGINEER                   :Engenheiro
STR_COMPANY_LEAGUE_PERFORMANCE_TITLE_TRAFFIC_MANAGER            :Gestor de Tráfego
STR_COMPANY_LEAGUE_PERFORMANCE_TITLE_TRANSPORT_COORDINATOR      :Coordenador de Transportes
STR_COMPANY_LEAGUE_PERFORMANCE_TITLE_ROUTE_SUPERVISOR           :Supervisor de Rotas
STR_COMPANY_LEAGUE_PERFORMANCE_TITLE_DIRECTOR                   :Director
STR_COMPANY_LEAGUE_PERFORMANCE_TITLE_CHIEF_EXECUTIVE            :Chefe Executivo
STR_COMPANY_LEAGUE_PERFORMANCE_TITLE_CHAIRMAN                   :Director Executivo
STR_COMPANY_LEAGUE_PERFORMANCE_TITLE_PRESIDENT                  :Presidente
STR_COMPANY_LEAGUE_PERFORMANCE_TITLE_TYCOON                     :Magnata

# Performance detail window
STR_PERFORMANCE_DETAIL                                          :{WHITE}Detalhes de rendimentos
STR_PERFORMANCE_DETAIL_KEY                                      :{BLACK}Detalhes
STR_PERFORMANCE_DETAIL_AMOUNT_CURRENCY                          :{BLACK}({CURRENCY_SHORT}/{CURRENCY_SHORT})
STR_PERFORMANCE_DETAIL_AMOUNT_INT                               :{BLACK}({COMMA}/{COMMA})
STR_PERFORMANCE_DETAIL_PERCENT                                  :{WHITE}{NUM}%
STR_PERFORMANCE_DETAIL_SELECT_COMPANY_TOOLTIP                   :{BLACK}Ver detalhes sobre esta empresa
############ Those following lines need to be in this order!!
STR_PERFORMANCE_DETAIL_VEHICLES                                 :{BLACK}Veículos:
STR_PERFORMANCE_DETAIL_STATIONS                                 :{BLACK}Estações:
STR_PERFORMANCE_DETAIL_MIN_PROFIT                               :{BLACK}Mín. lucros:
STR_PERFORMANCE_DETAIL_MIN_INCOME                               :{BLACK}Mín. rendim.:
STR_PERFORMANCE_DETAIL_MAX_INCOME                               :{BLACK}Máx. rendim.:
STR_PERFORMANCE_DETAIL_DELIVERED                                :{BLACK}Entregue:
STR_PERFORMANCE_DETAIL_CARGO                                    :{BLACK}Carga:
STR_PERFORMANCE_DETAIL_MONEY                                    :{BLACK}Dinheiro:
STR_PERFORMANCE_DETAIL_LOAN                                     :{BLACK}Empréstimo:
STR_PERFORMANCE_DETAIL_TOTAL                                    :{BLACK}Total:
############ End of order list
STR_PERFORMANCE_DETAIL_VEHICLES_TOOLTIP                         :{BLACK}Número de veículos que lucraram no último ano. Isto inclui veículos rodoviários, comboios, barcos e aeronaves.
STR_PERFORMANCE_DETAIL_STATIONS_TOOLTIP                         :{BLACK}Número de estações recentemente reparadas. Estações ferroviárias, paragens de autocarro, aeroportos são contabilizadas separadamente, mesmo se estiverem ligadas como uma só.
STR_PERFORMANCE_DETAIL_MIN_PROFIT_TOOLTIP                       :{BLACK}O lucro do veículo com o rendimento menor (só são considerados veículos com mais de 2 anos)
STR_PERFORMANCE_DETAIL_MIN_INCOME_TOOLTIP                       :{BLACK}Dinheiro conseguido no mês com os lucros mais baixos dos últimos 12 trimestres
STR_PERFORMANCE_DETAIL_MAX_INCOME_TOOLTIP                       :{BLACK}Dinheiro conseguido no mês com os lucros mais altos dos últimos 12 trimestres
STR_PERFORMANCE_DETAIL_DELIVERED_TOOLTIP                        :{BLACK}Unidades de carga entregues nos últimos 4 trimestres.
STR_PERFORMANCE_DETAIL_CARGO_TOOLTIP                            :{BLACK}Tipos de carga entregues no último trimestre.
STR_PERFORMANCE_DETAIL_MONEY_TOOLTIP                            :{BLACK}Dinheiro 'em mãos'
STR_PERFORMANCE_DETAIL_LOAN_TOOLTIP                             :{BLACK}Tem um empréstimo muito elevado?
STR_PERFORMANCE_DETAIL_TOTAL_TOOLTIP                            :{BLACK}Total de pontos sobre o máximo de pontos

# Music window
STR_MUSIC_JAZZ_JUKEBOX_CAPTION                                  :{WHITE}Jukebox de Jazz
STR_MUSIC_PLAYLIST_ALL                                          :{TINY_FONT}{BLACK}Todos
STR_MUSIC_PLAYLIST_OLD_STYLE                                    :{TINY_FONT}{BLACK}Antigo
STR_MUSIC_PLAYLIST_NEW_STYLE                                    :{TINY_FONT}{BLACK}Moderno
STR_MUSIC_PLAYLIST_EZY_STREET                                   :{TINY_FONT}{BLACK}Ezy Street
STR_MUSIC_PLAYLIST_CUSTOM_1                                     :{TINY_FONT}{BLACK}Personaliz. 1
STR_MUSIC_PLAYLIST_CUSTOM_2                                     :{TINY_FONT}{BLACK}Personaliz. 2
STR_MUSIC_MUSIC_VOLUME                                          :{TINY_FONT}{BLACK}Volume da Música
STR_MUSIC_EFFECTS_VOLUME                                        :{TINY_FONT}{BLACK}Volume dos efeitos
STR_MUSIC_RULER_MIN                                             :{TINY_FONT}{BLACK}MIN
STR_MUSIC_RULER_MAX                                             :{TINY_FONT}{BLACK}MAX
STR_MUSIC_RULER_MARKER                                          :{TINY_FONT}{BLACK}'
STR_MUSIC_TRACK_NONE                                            :{TINY_FONT}{DKGREEN}--
STR_MUSIC_TRACK_DIGIT                                           :{TINY_FONT}{DKGREEN}{ZEROFILL_NUM}
STR_MUSIC_TITLE_NONE                                            :{TINY_FONT}{DKGREEN}------
STR_MUSIC_TITLE_NOMUSIC                                         :{TINY_FONT}{DKGREEN}Nenhuma música disponível
STR_MUSIC_TITLE_NAME                                            :{TINY_FONT}{DKGREEN}'{STRING}'
STR_MUSIC_TRACK                                                 :{TINY_FONT}{BLACK}Faixa
STR_MUSIC_XTITLE                                                :{TINY_FONT}{BLACK}Título
STR_MUSIC_SHUFFLE                                               :{TINY_FONT}{BLACK}Baralhar
STR_MUSIC_PROGRAM                                               :{TINY_FONT}{BLACK}Programa
STR_MUSIC_TOOLTIP_SKIP_TO_PREVIOUS_TRACK                        :{BLACK}Mudar para a faixa anterior da selecção
STR_MUSIC_TOOLTIP_SKIP_TO_NEXT_TRACK_IN_SELECTION               :{BLACK}Mudar para a faixa seguinte da selecção
STR_MUSIC_TOOLTIP_STOP_PLAYING_MUSIC                            :{BLACK}Parar a reprodução de música
STR_MUSIC_TOOLTIP_START_PLAYING_MUSIC                           :{BLACK}Iniciar reprodução de música
STR_MUSIC_TOOLTIP_DRAG_SLIDERS_TO_SET_MUSIC                     :{BLACK}Arraste os cursores para ajustar o volume da música e efeitos sonoros
STR_MUSIC_TOOLTIP_SELECT_ALL_TRACKS_PROGRAM                     :{BLACK}Seleccionar programa 'todas as faixas'
STR_MUSIC_TOOLTIP_SELECT_OLD_STYLE_MUSIC                        :{BLACK}Seleccionar programa 'estilo antigo'
STR_MUSIC_TOOLTIP_SELECT_NEW_STYLE_MUSIC                        :{BLACK}Seleccionar programa 'estilo moderno'
STR_MUSIC_TOOLTIP_SELECT_EZY_STREET_STYLE                       :{BLACK}Seleccionar programa 'Ezy Street'
STR_MUSIC_TOOLTIP_SELECT_CUSTOM_1_USER_DEFINED                  :{BLACK}Seleccionar programa 'Personalizado 1'
STR_MUSIC_TOOLTIP_SELECT_CUSTOM_2_USER_DEFINED                  :{BLACK}Seleccionar programa 'Personalizado 2'
STR_MUSIC_TOOLTIP_TOGGLE_PROGRAM_SHUFFLE                        :{BLACK}Ligar/Desligar programa aleatório
STR_MUSIC_TOOLTIP_SHOW_MUSIC_TRACK_SELECTION                    :{BLACK}Mostrar janela de selecção de faixas de música

# Playlist window
STR_PLAYLIST_MUSIC_SELECTION_SETNAME                            :{WHITE}Programa musical - '{STRING}'
STR_PLAYLIST_TRACK_NAME                                         :{TINY_FONT}{LTBLUE}{ZEROFILL_NUM} '{STRING}'
STR_PLAYLIST_TRACK_INDEX                                        :{TINY_FONT}{BLACK}Índice de faixas
STR_PLAYLIST_PROGRAM                                            :{TINY_FONT}{BLACK}Programa - '{STRING}'
STR_PLAYLIST_CLEAR                                              :{TINY_FONT}{BLACK}Limpar
STR_PLAYLIST_CHANGE_SET                                         :{BLACK}Mudar conjunto
STR_PLAYLIST_TOOLTIP_CLEAR_CURRENT_PROGRAM_CUSTOM1              :{BLACK}Limpar programa actual (somente Personaliz. 1 ou Personaliz. 2)
STR_PLAYLIST_TOOLTIP_CHANGE_SET                                 :{BLACK}Mudar selecção musical para outro conjunto instalado
STR_PLAYLIST_TOOLTIP_CLICK_TO_ADD_TRACK                         :{BLACK}Clique na faixa de música para a adicionar ao programa actual (somente Personaliz. 1 ou Personaliz. 2)
STR_PLAYLIST_TOOLTIP_CLICK_TO_REMOVE_TRACK                      :{BLACK}Faça clique numa faixa para a remover da lista (Personaliz. 1 ou Personaliz. 2 apenas)

# Highscore window
STR_HIGHSCORE_TOP_COMPANIES_WHO_REACHED                         :{BIG_FONT}{BLACK}Top de empresas que chegaram a {NUM}
STR_HIGHSCORE_TOP_COMPANIES_NETWORK_GAME                        :{BIG_FONT}{BLACK}Tabela de Liga de Empresas em {NUM}
STR_HIGHSCORE_POSITION                                          :{BIG_FONT}{BLACK}{COMMA}.
STR_HIGHSCORE_PERFORMANCE_TITLE_BUSINESSMAN                     :Negociante
STR_HIGHSCORE_PERFORMANCE_TITLE_ENTREPRENEUR                    :Empresário
STR_HIGHSCORE_PERFORMANCE_TITLE_INDUSTRIALIST                   :Industrial
STR_HIGHSCORE_PERFORMANCE_TITLE_CAPITALIST                      :Capitalista
STR_HIGHSCORE_PERFORMANCE_TITLE_MAGNATE                         :Magnata
STR_HIGHSCORE_PERFORMANCE_TITLE_MOGUL                           :Grande magnata
STR_HIGHSCORE_PERFORMANCE_TITLE_TYCOON_OF_THE_CENTURY           :Magnata do século
STR_HIGHSCORE_NAME                                              :{PRESIDENT_NAME}, {COMPANY}
STR_HIGHSCORE_STATS                                             :{BIG_FONT}'{STRING}'   ({COMMA})
STR_HIGHSCORE_COMPANY_ACHIEVES_STATUS                           :{BIG_FONT}{BLACK}{COMPANY} conquista o estatuto de '{STRING}'!
STR_HIGHSCORE_PRESIDENT_OF_COMPANY_ACHIEVES_STATUS              :{BIG_FONT}{WHITE}{PRESIDENT_NAME} de {COMPANY} conquista o estatuto de '{STRING}'!

# Smallmap window
STR_SMALLMAP_CAPTION                                            :{WHITE}Mapa - {STRING}

STR_SMALLMAP_TYPE_CONTOURS                                      :Contornos
STR_SMALLMAP_TYPE_VEHICLES                                      :Veículos
STR_SMALLMAP_TYPE_INDUSTRIES                                    :Indústrias
STR_SMALLMAP_TYPE_ROUTEMAP                                      :Fluxo de Carga
STR_SMALLMAP_TYPE_ROUTES                                        :Rotas
STR_SMALLMAP_TYPE_VEGETATION                                    :Vegetação
STR_SMALLMAP_TYPE_OWNERS                                        :Proprietários
STR_SMALLMAP_TOOLTIP_SHOW_LAND_CONTOURS_ON_MAP                  :{BLACK}Mostrar contornos do terreno no mapa
STR_SMALLMAP_TOOLTIP_SHOW_VEHICLES_ON_MAP                       :{BLACK}Mostrar veículos no mapa
STR_SMALLMAP_TOOLTIP_SHOW_INDUSTRIES_ON_MAP                     :{BLACK}Mostrar indústrias no mapa
STR_SMALLMAP_TOOLTIP_SHOW_LINK_STATS_ON_MAP                     :{BLACK}Mostrar fluxo de carga no mapa
STR_SMALLMAP_TOOLTIP_SHOW_TRANSPORT_ROUTES_ON                   :{BLACK}Mostrar rotas de transporte no mapa
STR_SMALLMAP_TOOLTIP_SHOW_VEGETATION_ON_MAP                     :{BLACK}Mostrar vegetação no mapa
STR_SMALLMAP_TOOLTIP_SHOW_LAND_OWNERS_ON_MAP                    :{BLACK}Mostrar proprietários do terreno no mapa
STR_SMALLMAP_TOOLTIP_INDUSTRY_SELECTION                         :{BLACK}Clique num tipo de indústria para alternar exibi-lo. Ctrl+Clique desativa todos os tipos, exceto a selecionada. Ctrl+Clique novamente para ativar todos os tipos de indústria
STR_SMALLMAP_TOOLTIP_COMPANY_SELECTION                          :{BLACK} Clique em uma empresa para alternar exibindo as suas propriedades. Ctrl+Clique desativa todas as empresas, exceto a selecionada. Ctrl+Clique nele novamente para habilitar todas as empresas
STR_SMALLMAP_TOOLTIP_CARGO_SELECTION                            :{BLACK}Clique numa carga para alternar exibindo as suas propriedades. Ctrl+Clique desabilita todas as cargas, exceto a selecionada. Ctrl + Clique novamente para ativar todas as cargas

STR_SMALLMAP_LEGENDA_ROADS                                      :{TINY_FONT}{BLACK}Estradas
STR_SMALLMAP_LEGENDA_RAILROADS                                  :{TINY_FONT}{BLACK}Caminhos-de-ferro
STR_SMALLMAP_LEGENDA_STATIONS_AIRPORTS_DOCKS                    :{TINY_FONT}{BLACK}Estações/Aeroportos/Docas
STR_SMALLMAP_LEGENDA_BUILDINGS_INDUSTRIES                       :{TINY_FONT}{BLACK}Edifícios/Indústrias
STR_SMALLMAP_LEGENDA_VEHICLES                                   :{TINY_FONT}{BLACK}Veículos
STR_SMALLMAP_LEGENDA_TRAINS                                     :{TINY_FONT}{BLACK}Comboios
STR_SMALLMAP_LEGENDA_ROAD_VEHICLES                              :{TINY_FONT}{BLACK}Veículos Rodoviários
STR_SMALLMAP_LEGENDA_SHIPS                                      :{TINY_FONT}{BLACK}Barcos
STR_SMALLMAP_LEGENDA_AIRCRAFT                                   :{TINY_FONT}{BLACK}Aeronaves
STR_SMALLMAP_LEGENDA_TRANSPORT_ROUTES                           :{TINY_FONT}{BLACK}Rotas de Transporte
STR_SMALLMAP_LEGENDA_FOREST                                     :{TINY_FONT}{BLACK}Floresta
STR_SMALLMAP_LEGENDA_RAILROAD_STATION                           :{TINY_FONT}{BLACK}Estação Ferroviária
STR_SMALLMAP_LEGENDA_TRUCK_LOADING_BAY                          :{TINY_FONT}{BLACK}Área de Carregamento de Camiões
STR_SMALLMAP_LEGENDA_BUS_STATION                                :{TINY_FONT}{BLACK}Estação de Autocarros
STR_SMALLMAP_LEGENDA_AIRPORT_HELIPORT                           :{TINY_FONT}{BLACK}Aeroporto/Heliporto
STR_SMALLMAP_LEGENDA_DOCK                                       :{TINY_FONT}{BLACK}Doca
STR_SMALLMAP_LEGENDA_ROUGH_LAND                                 :{TINY_FONT}{BLACK}Terreno Irregular
STR_SMALLMAP_LEGENDA_GRASS_LAND                                 :{TINY_FONT}{BLACK}Terreno de Prados
STR_SMALLMAP_LEGENDA_BARE_LAND                                  :{TINY_FONT}{BLACK}Terreno Deserto
STR_SMALLMAP_LEGENDA_FIELDS                                     :{TINY_FONT}{BLACK}Campos
STR_SMALLMAP_LEGENDA_TREES                                      :{TINY_FONT}{BLACK}Árvores
STR_SMALLMAP_LEGENDA_ROCKS                                      :{TINY_FONT}{BLACK}Rochas
STR_SMALLMAP_LEGENDA_WATER                                      :{TINY_FONT}{BLACK}Água
STR_SMALLMAP_LEGENDA_NO_OWNER                                   :{TINY_FONT}{BLACK}Sem Proprietário
STR_SMALLMAP_LEGENDA_TOWNS                                      :{TINY_FONT}{BLACK}Cidades
STR_SMALLMAP_LEGENDA_INDUSTRIES                                 :{TINY_FONT}{BLACK}Indústrias
STR_SMALLMAP_LEGENDA_DESERT                                     :{TINY_FONT}{BLACK}Deserto
STR_SMALLMAP_LEGENDA_SNOW                                       :{TINY_FONT}{BLACK}Neve

STR_SMALLMAP_TOOLTIP_TOGGLE_TOWN_NAMES_ON_OFF                   :{BLACK}Mostrar/ocultar nomes das cidades no mapa
STR_SMALLMAP_CENTER                                             :{BLACK}Centrar o mapa na posição actual
STR_SMALLMAP_INDUSTRY                                           :{TINY_FONT}{STRING} ({NUM})
STR_SMALLMAP_LINKSTATS                                          :{TINY_FONT}{STRING}
STR_SMALLMAP_COMPANY                                            :{TINY_FONT}{COMPANY}
STR_SMALLMAP_TOWN                                               :{TINY_FONT}{WHITE}{TOWN}
STR_SMALLMAP_DISABLE_ALL                                        :{BLACK}Desactivar tudo
STR_SMALLMAP_ENABLE_ALL                                         :{BLACK}Activar tudo
STR_SMALLMAP_SHOW_HEIGHT                                        :{BLACK}Mostrar altura
STR_SMALLMAP_TOOLTIP_DISABLE_ALL_INDUSTRIES                     :{BLACK}Não mostrar indústrias no mapa
STR_SMALLMAP_TOOLTIP_ENABLE_ALL_INDUSTRIES                      :{BLACK}Mostrar todas as indústrias no mapa
STR_SMALLMAP_TOOLTIP_SHOW_HEIGHT                                :{BLACK}Alternar a disposição do mapa de alturas
STR_SMALLMAP_TOOLTIP_DISABLE_ALL_COMPANIES                      :{BLACK}Mostrar propriedades que não sejam de empresas no mapa
STR_SMALLMAP_TOOLTIP_ENABLE_ALL_COMPANIES                       :{BLACK}Mostrar todos as propriedades da empresa no mapa
STR_SMALLMAP_TOOLTIP_DISABLE_ALL_CARGOS                         :{BLACK}Não mostrar cargas no mapa
STR_SMALLMAP_TOOLTIP_ENABLE_ALL_CARGOS                          :{BLACK}Mostrar todas as cargas no mapa

# Status bar messages
STR_STATUSBAR_TOOLTIP_SHOW_LAST_NEWS                            :{BLACK}Mostrar a última mensagem ou notícia
STR_STATUSBAR_COMPANY_NAME                                      :{SILVER}- -  {COMPANY}  - -
STR_STATUSBAR_PAUSED                                            :{YELLOW}* *  EM PAUSA  *  *
STR_STATUSBAR_AUTOSAVE                                          :{RED}AUTOGUARDADO
STR_STATUSBAR_SAVING_GAME                                       :{RED}*  *  A GUARDAR JOGO *  *

# News message history
STR_MESSAGE_HISTORY                                             :{WHITE}Histórico de Mensagens
STR_MESSAGE_HISTORY_TOOLTIP                                     :{BLACK}Lista de notícias recentes
STR_MESSAGE_NEWS_FORMAT                                         :{STRING}  -  {STRING}

STR_NEWS_MESSAGE_CAPTION                                        :{WHITE}Mensagem
STR_NEWS_CUSTOM_ITEM                                            :{BIG_FONT}{BLACK}{STRING}

STR_NEWS_FIRST_TRAIN_ARRIVAL                                    :{BIG_FONT}{BLACK}Cidadãos celebram . . .{}Primeiro comboio chega a {STATION}!
STR_NEWS_FIRST_BUS_ARRIVAL                                      :{BIG_FONT}{BLACK}Cidadãos celebram . . .{}Primeiro autocarro chega a {STATION}!
STR_NEWS_FIRST_TRUCK_ARRIVAL                                    :{BIG_FONT}{BLACK}Cidadãos celebram . . .{}Primeiro camião chega a {STATION}!
STR_NEWS_FIRST_PASSENGER_TRAM_ARRIVAL                           :{BIG_FONT}{BLACK}Cidadãos celebram . . .{}Primeiro eléctrico de passageiros chega a {STATION}!
STR_NEWS_FIRST_CARGO_TRAM_ARRIVAL                               :{BIG_FONT}{BLACK}Cidadãos celebram . . .{}Primeiro eléctrico de mercadorias chega a {STATION}!
STR_NEWS_FIRST_SHIP_ARRIVAL                                     :{BIG_FONT}{BLACK}Cidadãos celebram . . .{}Primeiro barco chega a {STATION}!
STR_NEWS_FIRST_AIRCRAFT_ARRIVAL                                 :{BIG_FONT}{BLACK}Cidadãos celebram . . .{}Primeira aeronave chega a {STATION}!

STR_NEWS_TRAIN_CRASH                                            :{BIG_FONT}{BLACK}Acidente de Comboios!{}{COMMA} mortem numa explosão após a colisão!
STR_NEWS_ROAD_VEHICLE_CRASH_DRIVER                              :{BIG_FONT}{BLACK}Acidente com Veículo Rodoviário!{}Condutor morre na explosão após a colisão com um comboio!
STR_NEWS_ROAD_VEHICLE_CRASH                                     :{BIG_FONT}{BLACK}Acidente com Veículo Rodoviário{}{COMMA} morrem na explosão após a colisão com um comboio!
STR_NEWS_AIRCRAFT_CRASH                                         :{BIG_FONT}{BLACK}Acidente de Aeronave!{}{COMMA} morrem na explosão em {STATION}!
STR_NEWS_PLANE_CRASH_OUT_OF_FUEL                                :{BIG_FONT}{BLACK}Acidente de Aeronave!{}Avião ficou sem combustível, {COMMA} morrem no incêndio!

STR_NEWS_DISASTER_ZEPPELIN                                      :{BIG_FONT}{BLACK}Acidente de Zepelim em {STATION}!
STR_NEWS_DISASTER_SMALL_UFO                                     :{BIG_FONT}{BLACK}Veículo rodoviário destruído em colisão com OVNI!
STR_NEWS_DISASTER_AIRPLANE_OIL_REFINERY                         :{BIG_FONT}{BLACK}Explosão da Refinaria de Petróleo em {TOWN}!
STR_NEWS_DISASTER_HELICOPTER_FACTORY                            :{BIG_FONT}{BLACK}Fábrica destruída em circunstâncias suspeitas em {TOWN}!
STR_NEWS_DISASTER_BIG_UFO                                       :{BIG_FONT}{BLACK}OVNI pousa em {TOWN}!
STR_NEWS_DISASTER_COAL_MINE_SUBSIDENCE                          :{BIG_FONT}{BLACK}Subsidência da Mina de Carvão deixa um rasto de destruição em {TOWN}!
STR_NEWS_DISASTER_FLOOD_VEHICLE                                 :{BIG_FONT}{BLACK}Inundações!{}Pelo menos {COMMA} perdidos ou mortos após terríveis inundações!

STR_NEWS_COMPANY_IN_TROUBLE_TITLE                               :{BIG_FONT}{BLACK}Empresa de transportes em dificuldades!
STR_NEWS_COMPANY_IN_TROUBLE_DESCRIPTION                         :{BIG_FONT}{BLACK}{STRING} será vendida ou declarada falida a menos que melhore os seus rendimentos em breve!
STR_NEWS_COMPANY_MERGER_TITLE                                   :{BIG_FONT}{BLACK}Fusão de empresa de transportes!
STR_NEWS_COMPANY_MERGER_DESCRIPTION                             :{BIG_FONT}{BLACK}{STRING} foi vendida a {STRING} por {CURRENCY_LONG}!
STR_NEWS_COMPANY_BANKRUPT_TITLE                                 :{BIG_FONT}{BLACK}Falida!
STR_NEWS_COMPANY_BANKRUPT_DESCRIPTION                           :{BIG_FONT}{BLACK}{STRING} foi fechada pelos credores e todos os seus bens foram vendidos!
STR_NEWS_COMPANY_LAUNCH_TITLE                                   :{BIG_FONT}{BLACK}Nova empresa de transportes!
STR_NEWS_COMPANY_LAUNCH_DESCRIPTION                             :{BIG_FONT}{BLACK}{STRING} inicia construção em {TOWN}!
STR_NEWS_MERGER_TAKEOVER_TITLE                                  :{BIG_FONT}{BLACK}{STRING} foi comprada por {STRING}!
STR_PRESIDENT_NAME_MANAGER                                      :{BLACK}{PRESIDENT_NAME}{}(Presidente)

STR_NEWS_NEW_TOWN                                               :{BLACK}{BIG_FONT}{STRING} subsidiou a construção da nova cidade de {TOWN}!
STR_NEWS_NEW_TOWN_UNSPONSORED                                   :{BLACK}{BIG_FONT}Uma nova cidade chamada {TOWN} foi construida!

STR_NEWS_INDUSTRY_CONSTRUCTION                                  :{BIG_FONT}{BLACK}Nov{G 0 o o a os as} {STRING} em construção em {TOWN}!
STR_NEWS_INDUSTRY_PLANTED                                       :{BIG_FONT}{BLACK}Nov{G 0 o o a os as} {STRING} est{G 0 á á á ão ão} a ser plantad{G 0 o o a os as} em {TOWN}!

STR_NEWS_INDUSTRY_CLOSURE_GENERAL                               :{BIG_FONT}{BLACK}{G 0 "" "O " "A " "Os " "As "}{STRING} anuncia{G 0 "" "" "" m m} fecho iminente!
STR_NEWS_INDUSTRY_CLOSURE_SUPPLY_PROBLEMS                       :{BIG_FONT}{BLACK}Problemas de abastecimento levam{G 0 "" " o" " a" " os" " as"} {STRING} a anunciar{G 0 "" "" "" em em} fecho iminente!
STR_NEWS_INDUSTRY_CLOSURE_LACK_OF_TREES                         :{BIG_FONT}{BLACK}Escassez de árvores nas proximidades leva{G 0 "" " o" " a" " os" " as"} {STRING} a anunciar{G 0 "" "" "" em em} fecho iminente!

STR_NEWS_EURO_INTRODUCTION                                      :{BIG_FONT}{BLACK}União Monetária Europeia!{}{}O Euro é introduzido como moeda única para todas as transacções no seu país!
STR_NEWS_BEGIN_OF_RECESSION                                     :{BIG_FONT}{BLACK}Recessão Mundial!{}{}Especialistas financeiros temem crise económica!
STR_NEWS_END_OF_RECESSION                                       :{BIG_FONT}{BLACK}Fim da recessão!{}{}Melhoras no comércio inspiram confiança nas indústrias à medida que a economia se fortalece!

STR_NEWS_INDUSTRY_PRODUCTION_INCREASE_GENERAL                   :{BIG_FONT}{BLACK}{G 0 "" "O " "A " "Os " "As "}{INDUSTRY} aumenta{G 0 "" "" "" m m} a produção!
STR_NEWS_INDUSTRY_PRODUCTION_INCREASE_COAL                      :{BIG_FONT}{BLACK}Nova camada de Carvão encontrada {G 0 em no na nos nas} {INDUSTRY}!{}Produção deverá duplicar!
STR_NEWS_INDUSTRY_PRODUCTION_INCREASE_OIL                       :{BIG_FONT}{BLACK}Novas reservas de Petróleo encontradas {G 0 em no na nos nas} {INDUSTRY}!{}Produção deverá duplicar!
STR_NEWS_INDUSTRY_PRODUCTION_INCREASE_FARM                      :{BIG_FONT}{BLACK}Nova prática de agricultura duplica a produção {G 0 em no na nos nas} {INDUSTRY}!
STR_NEWS_INDUSTRY_PRODUCTION_INCREASE_SMOOTH                    :{BIG_FONT}{BLACK}Produção de {STRING} {G 1 em no na nos nas} {INDUSTRY} aumenta {COMMA}%!
STR_NEWS_INDUSTRY_PRODUCTION_DECREASE_GENERAL                   :{BIG_FONT}{BLACK}Produção d{G 0 e o a os as} {INDUSTRY} reduzida em 50%!
STR_NEWS_INDUSTRY_PRODUCTION_DECREASE_FARM                      :{BIG_FONT}{BLACK}Praga de insectos {G 0 em no na nos nas} {INDUSTRY}!{}Produção diminui 50%!
STR_NEWS_INDUSTRY_PRODUCTION_DECREASE_SMOOTH                    :{BIG_FONT}{BLACK}Produção de {STRING} {G 1 em no na nos nas} {INDUSTRY} diminui {COMMA}%!

STR_NEWS_TRAIN_IS_WAITING                                       :{WHITE}{VEHICLE} está a aguardar no depósito
STR_NEWS_ROAD_VEHICLE_IS_WAITING                                :{WHITE}{VEHICLE} está a aguardar no depósito
STR_NEWS_SHIP_IS_WAITING                                        :{WHITE}{VEHICLE} está a aguardar no depósito
STR_NEWS_AIRCRAFT_IS_WAITING                                    :{WHITE}{VEHICLE} está a aguardar no hangar

# Order review system / warnings
STR_NEWS_VEHICLE_HAS_TOO_FEW_ORDERS                             :{WHITE}{VEHICLE} tem poucas ordens no horário
STR_NEWS_VEHICLE_HAS_VOID_ORDER                                 :{WHITE}{VEHICLE} tem uma ordem nula
STR_NEWS_VEHICLE_HAS_DUPLICATE_ENTRY                            :{WHITE}{VEHICLE} tem ordens duplicadas
STR_NEWS_VEHICLE_HAS_INVALID_ENTRY                              :{WHITE}{VEHICLE} tem uma ordem inválida no seu horário
STR_NEWS_PLANE_USES_TOO_SHORT_RUNWAY                            :{WHITE}{VEHICLE} tem um aeroporto nas ordens cuja pista de aterragem é muito curta

STR_NEWS_VEHICLE_IS_GETTING_OLD                                 :{WHITE}{VEHICLE} está a ficar velho
STR_NEWS_VEHICLE_IS_GETTING_VERY_OLD                            :{WHITE}{VEHICLE} está a ficar muito velho
STR_NEWS_VEHICLE_IS_GETTING_VERY_OLD_AND                        :{WHITE}{VEHICLE} está a ficar muito velho e urgentemente necessita de substituição
STR_NEWS_TRAIN_IS_STUCK                                         :{WHITE}{VEHICLE} não consegue encontrar um caminho para continuar
STR_NEWS_VEHICLE_IS_LOST                                        :{WHITE}{VEHICLE} está perdido
STR_NEWS_VEHICLE_IS_UNPROFITABLE                                :{WHITE}{VEHICLE} teve um lucro de {CURRENCY_LONG} no ano passado
STR_NEWS_AIRCRAFT_DEST_TOO_FAR                                  :{WHITE}{VEHICLE} não consegue chegar ao próximo destino pois está fora de alcance

STR_NEWS_ORDER_REFIT_FAILED                                     :{WHITE}{VEHICLE} parou porque a ordem de adaptação falhou
STR_NEWS_VEHICLE_AUTORENEW_FAILED                               :{WHITE}{VEHICLE} falhou na Auto-renovação{}{STRING}

STR_NEWS_NEW_VEHICLE_NOW_AVAILABLE                              :{BIG_FONT}{BLACK}Novo modelo de {STRING} agora disponível!
STR_NEWS_NEW_VEHICLE_TYPE                                       :{BIG_FONT}{BLACK}{ENGINE}
STR_NEWS_NEW_VEHICLE_NOW_AVAILABLE_WITH_TYPE                    :{BLACK}Novo modelo de {STRING} agora disponível! - {ENGINE}

STR_NEWS_STATION_NO_LONGER_ACCEPTS_CARGO                        :{WHITE}{STATION} não aceita mais {STRING}
STR_NEWS_STATION_NO_LONGER_ACCEPTS_CARGO_OR_CARGO               :{WHITE}{STATION} não aceita mais {STRING} ou {STRING}
STR_NEWS_STATION_NOW_ACCEPTS_CARGO                              :{WHITE}{STATION} agora aceita {STRING}
STR_NEWS_STATION_NOW_ACCEPTS_CARGO_AND_CARGO                    :{WHITE}{STATION} agora aceita {STRING} e {STRING}

STR_NEWS_OFFER_OF_SUBSIDY_EXPIRED                               :{BIG_FONT}{BLACK}Oferta de subsídio expirou:{}{}Ligação de {STRING} d{G 1 e o a os as} {STRING} para{G 2 "" " o" " a" " os" " as"} {STRING} já não será subsidiada.
STR_NEWS_SUBSIDY_WITHDRAWN_SERVICE                              :{BIG_FONT}{BLACK}Subsídio retirado:{}{}Ligação de {STRING} d{G 1 e o a os as} {STRING} para{G 2 "" " o" " a" " os" " as"} {STRING} já não é subsidiada.
STR_NEWS_SERVICE_SUBSIDY_OFFERED                                :{BIG_FONT}{BLACK}Subsídio de ligação oferecido:{}{}Primeiro serviço de {STRING} de {STRING} para {STRING} atrairá o subsídio de um ano da autoridade local!
STR_NEWS_SERVICE_SUBSIDY_AWARDED_HALF                           :{BIG_FONT}{BLACK}Subsídio de serviço concedido a {STRING}!{}{}Ligação de {STRING} d{G 2 e o a os as} {STRING} para{G 3 "" " o" " a" " os" " as"} {STRING} pagará 50% extra durante o próximo ano!
STR_NEWS_SERVICE_SUBSIDY_AWARDED_DOUBLE                         :{BIG_FONT}{BLACK}Subsídio de serviço concedido a {STRING}!{}{}Ligação de {STRING} d{G 2 e o a os as} {STRING} para{G 3 "" " o" " a" " os" " as"} {STRING} pagará a dobrar durante o próximo ano!
STR_NEWS_SERVICE_SUBSIDY_AWARDED_TRIPLE                         :{BIG_FONT}{BLACK}Subsídio de serviço concedido a {STRING}!{}{}Ligação de {STRING} d{G 2 e o a os as} {STRING} para{G 3 "" " o" " a" " os" " as"} {STRING} pagará a triplicar durante o próximo ano!
STR_NEWS_SERVICE_SUBSIDY_AWARDED_QUADRUPLE                      :{BIG_FONT}{BLACK}Subsídio de serviço concedido a {STRING}!{}{}Ligação de {STRING} d{G 2 e o a os as} {STRING} para{G 3 "" " o" " a" " os" " as"} {STRING} pagará a quadruplicar durante o próximo ano!

STR_NEWS_ROAD_REBUILDING                                        :{BIG_FONT}{BLACK}Tráfego caótico em {TOWN}!{}{}Programa de reconstrução de estradas financiado por {STRING} provoca 6 meses de miséria aos condutores!
STR_NEWS_EXCLUSIVE_RIGHTS_TITLE                                 :{BIG_FONT}{BLACK}Monopólio de Transporte!
STR_NEWS_EXCLUSIVE_RIGHTS_DESCRIPTION                           :{BIG_FONT}{BLACK}Autoridade local de {TOWN} assina contrato com {STRING} por um ano de direitos exclusivos de transporte!

# Extra view window
STR_EXTRA_VIEW_PORT_TITLE                                       :{WHITE}Visualizador {COMMA}
STR_EXTRA_VIEW_MOVE_VIEW_TO_MAIN                                :{BLACK}Alterar janela de exibição
STR_EXTRA_VIEW_MOVE_VIEW_TO_MAIN_TT                             :{BLACK}Copiar a localização do visualizador global para este visualizador
STR_EXTRA_VIEW_MOVE_MAIN_TO_VIEW                                :{BLACK}Alterar vista principal
STR_EXTRA_VIEW_MOVE_MAIN_TO_VIEW_TT                             :{BLACK}Copiar a localização desta janela de exibição para a vista principal

# Game options window
STR_GAME_OPTIONS_CAPTION                                        :{WHITE}Opções do Jogo
STR_GAME_OPTIONS_CURRENCY_UNITS_FRAME                           :{BLACK}Unidades monetárias
STR_GAME_OPTIONS_CURRENCY_UNITS_DROPDOWN_TOOLTIP                :{BLACK}Selecção de unidades monetárias

############ start of currency region
STR_GAME_OPTIONS_CURRENCY_GBP                                   :Libra Britânica (GBP)
STR_GAME_OPTIONS_CURRENCY_USD                                   :Dólar dos E.U.A. (USD)
STR_GAME_OPTIONS_CURRENCY_EUR                                   :Euro (EUR)
STR_GAME_OPTIONS_CURRENCY_JPY                                   :Yen Japonês (JPY)
STR_GAME_OPTIONS_CURRENCY_ATS                                   :Xelim Austríaco (ATS)
STR_GAME_OPTIONS_CURRENCY_BEF                                   :Franco Belga (BEF)
STR_GAME_OPTIONS_CURRENCY_CHF                                   :Franco Suíço (CHF)
STR_GAME_OPTIONS_CURRENCY_CZK                                   :Coroa Checa (CZK)
STR_GAME_OPTIONS_CURRENCY_DEM                                   :Marco Alemão (DEM)
STR_GAME_OPTIONS_CURRENCY_DKK                                   :Coroa Dinamarquesa (DKK)
STR_GAME_OPTIONS_CURRENCY_ESP                                   :Peseta Espanhola (ESP)
STR_GAME_OPTIONS_CURRENCY_FIM                                   :Marco Finlandês (FIM)
STR_GAME_OPTIONS_CURRENCY_FRF                                   :Franco Francês (FRF)
STR_GAME_OPTIONS_CURRENCY_GRD                                   :Dracma Grego (GRD)
STR_GAME_OPTIONS_CURRENCY_HUF                                   :Florim Húngaro (HUF)
STR_GAME_OPTIONS_CURRENCY_ISK                                   :Coroa Islandesa (ISK)
STR_GAME_OPTIONS_CURRENCY_ITL                                   :Lira Italiana (ITL)
STR_GAME_OPTIONS_CURRENCY_NLG                                   :Florim Holandês (NLG)
STR_GAME_OPTIONS_CURRENCY_NOK                                   :Coroa Norueguesa (NOK)
STR_GAME_OPTIONS_CURRENCY_PLN                                   :Zlóti Polaco (PLN)
STR_GAME_OPTIONS_CURRENCY_RON                                   :Leu Romeno (RON)
STR_GAME_OPTIONS_CURRENCY_RUR                                   :Rublo Russo (RUR)
STR_GAME_OPTIONS_CURRENCY_SIT                                   :Tolar Esloveno (SIT)
STR_GAME_OPTIONS_CURRENCY_SEK                                   :Coroa Sueca (SEK)
STR_GAME_OPTIONS_CURRENCY_TRY                                   :Lira Turca (TRY)
STR_GAME_OPTIONS_CURRENCY_SKK                                   :Coroa Eslovaca (SKK)
STR_GAME_OPTIONS_CURRENCY_BRL                                   :Real Brasileiro (BRL)
STR_GAME_OPTIONS_CURRENCY_EEK                                   :Coroa Estoniana (EEK)
STR_GAME_OPTIONS_CURRENCY_LTL                                   :Litas Lituanias (LTL)
STR_GAME_OPTIONS_CURRENCY_KRW                                   :Won Sul Coreano (KRW)
STR_GAME_OPTIONS_CURRENCY_ZAR                                   :Rand Sul Africano (ZAR)
STR_GAME_OPTIONS_CURRENCY_CUSTOM                                :Personalizado...
STR_GAME_OPTIONS_CURRENCY_GEL                                   :Lari Georgiano (GEL)
STR_GAME_OPTIONS_CURRENCY_IRR                                   :Rial Iraniano (IRR)
STR_GAME_OPTIONS_CURRENCY_RUB                                   :Novo Rublo Russo (RUB)
STR_GAME_OPTIONS_CURRENCY_MXN                                   :Peso Mexicano (MXN)
############ end of currency region

STR_GAME_OPTIONS_ROAD_VEHICLES_FRAME                            :{BLACK}Veículos rodoviários
STR_GAME_OPTIONS_ROAD_VEHICLES_DROPDOWN_TOOLTIP                 :{BLACK}Seleccione o lado da estrada por onde os veículos circulam
STR_GAME_OPTIONS_ROAD_VEHICLES_DROPDOWN_LEFT                    :Circular pela esquerda
STR_GAME_OPTIONS_ROAD_VEHICLES_DROPDOWN_RIGHT                   :Circular pela direita

STR_GAME_OPTIONS_TOWN_NAMES_FRAME                               :{BLACK}Nomes das cidades
STR_GAME_OPTIONS_TOWN_NAMES_DROPDOWN_TOOLTIP                    :{BLACK}Seleccionar o estilo dos nomes das cidades

############ start of townname region
STR_GAME_OPTIONS_TOWN_NAME_ORIGINAL_ENGLISH                     :Inglês
STR_GAME_OPTIONS_TOWN_NAME_FRENCH                               :Francês
STR_GAME_OPTIONS_TOWN_NAME_GERMAN                               :Alemão
STR_GAME_OPTIONS_TOWN_NAME_ADDITIONAL_ENGLISH                   :Inglês (Adicional)
STR_GAME_OPTIONS_TOWN_NAME_LATIN_AMERICAN                       :Latino-Americano
STR_GAME_OPTIONS_TOWN_NAME_SILLY                                :Absurdo
STR_GAME_OPTIONS_TOWN_NAME_SWEDISH                              :Sueco
STR_GAME_OPTIONS_TOWN_NAME_DUTCH                                :Holandês
STR_GAME_OPTIONS_TOWN_NAME_FINNISH                              :Finlandês
STR_GAME_OPTIONS_TOWN_NAME_POLISH                               :Polaco
STR_GAME_OPTIONS_TOWN_NAME_SLOVAK                               :Eslovaco
STR_GAME_OPTIONS_TOWN_NAME_NORWEGIAN                            :Norueguês
STR_GAME_OPTIONS_TOWN_NAME_HUNGARIAN                            :Húngaro
STR_GAME_OPTIONS_TOWN_NAME_AUSTRIAN                             :Austríaco
STR_GAME_OPTIONS_TOWN_NAME_ROMANIAN                             :Romeno
STR_GAME_OPTIONS_TOWN_NAME_CZECH                                :Checo
STR_GAME_OPTIONS_TOWN_NAME_SWISS                                :Suíço
STR_GAME_OPTIONS_TOWN_NAME_DANISH                               :Dinamarquês
STR_GAME_OPTIONS_TOWN_NAME_TURKISH                              :Turco
STR_GAME_OPTIONS_TOWN_NAME_ITALIAN                              :Italiano
STR_GAME_OPTIONS_TOWN_NAME_CATALAN                              :Catalão
############ end of townname region

STR_GAME_OPTIONS_AUTOSAVE_FRAME                                 :{BLACK}Guardar automaticamente
STR_GAME_OPTIONS_AUTOSAVE_DROPDOWN_TOOLTIP                      :{BLACK}Seleccionar o intervalo para guardar automático

############ start of autosave dropdown
STR_GAME_OPTIONS_AUTOSAVE_DROPDOWN_OFF                          :Desactivado
STR_GAME_OPTIONS_AUTOSAVE_DROPDOWN_EVERY_1_MONTH                :Cada mês
STR_GAME_OPTIONS_AUTOSAVE_DROPDOWN_EVERY_3_MONTHS               :Cada 3 meses
STR_GAME_OPTIONS_AUTOSAVE_DROPDOWN_EVERY_6_MONTHS               :Cada 6 meses
STR_GAME_OPTIONS_AUTOSAVE_DROPDOWN_EVERY_12_MONTHS              :Cada 12 meses
############ end of autosave dropdown

STR_GAME_OPTIONS_LANGUAGE                                       :{BLACK}Idioma
STR_GAME_OPTIONS_LANGUAGE_TOOLTIP                               :{BLACK}Seleccionar o idioma da interface do jogo

STR_GAME_OPTIONS_FULLSCREEN                                     :{BLACK}Ecrã Inteiro
STR_GAME_OPTIONS_FULLSCREEN_TOOLTIP                             :{BLACK}Seleccione esta opção para jogar o OpenTTD em modo de ecrã inteiro

STR_GAME_OPTIONS_RESOLUTION                                     :{BLACK}Resolução do ecrã
STR_GAME_OPTIONS_RESOLUTION_TOOLTIP                             :{BLACK}Seleccione a resolução do ecrã que deseja utilizar
STR_GAME_OPTIONS_RESOLUTION_OTHER                               :outra

STR_GAME_OPTIONS_GUI_ZOOM_FRAME                                 :{BLACK}Tamanho interface
STR_GAME_OPTIONS_GUI_ZOOM_DROPDOWN_TOOLTIP                      :{BLACK}Seleccionar tamanho do elemento de interface a usar

STR_GAME_OPTIONS_GUI_ZOOM_DROPDOWN_NORMAL                       :Normal
STR_GAME_OPTIONS_GUI_ZOOM_DROPDOWN_2X_ZOOM                      :Dobro do tamanho
STR_GAME_OPTIONS_GUI_ZOOM_DROPDOWN_4X_ZOOM                      :Quádruplo do tamanho

STR_GAME_OPTIONS_BASE_GRF                                       :{BLACK}Conjunto de gráficos base
STR_GAME_OPTIONS_BASE_GRF_TOOLTIP                               :{BLACK}Seleccione o conjunto de gráficos base a usar
STR_GAME_OPTIONS_BASE_GRF_STATUS                                :{RED}{NUM} ficheiro{P "" s} que falta{P "" m} / corrupto{P "" s}
STR_GAME_OPTIONS_BASE_GRF_DESCRIPTION_TOOLTIP                   :{BLACK}Informação adicional sobre o conjunto de gráficos base

STR_GAME_OPTIONS_BASE_SFX                                       :{BLACK}Conjunto de sons base
STR_GAME_OPTIONS_BASE_SFX_TOOLTIP                               :{BLACK}Seleccione o conjunto de sons base a usar
STR_GAME_OPTIONS_BASE_SFX_DESCRIPTION_TOOLTIP                   :{BLACK}Informação adicional sobre o conjunto de sons base

STR_GAME_OPTIONS_BASE_MUSIC                                     :{BLACK}Conjunto de música base
STR_GAME_OPTIONS_BASE_MUSIC_TOOLTIP                             :{BLACK}Seleccione o conjunto de música base a usar
STR_GAME_OPTIONS_BASE_MUSIC_STATUS                              :{RED}{NUM} ficheiro corrompido{P "" s}
STR_GAME_OPTIONS_BASE_MUSIC_DESCRIPTION_TOOLTIP                 :{BLACK}Informação adicional sobre o conjunto de música base

STR_ERROR_RESOLUTION_LIST_FAILED                                :{WHITE}Erro ao obter uma lista de resoluções suportadas
STR_ERROR_FULLSCREEN_FAILED                                     :{WHITE}Modo de ecrã inteiro falhou

# Custom currency window

STR_CURRENCY_WINDOW                                             :{WHITE}Moeda Modificada
STR_CURRENCY_EXCHANGE_RATE                                      :{LTBLUE}Taxa de troca: {ORANGE}{CURRENCY_LONG} = £ {COMMA}
STR_CURRENCY_DECREASE_EXCHANGE_RATE_TOOLTIP                     :{BLACK}Diminuir a quantidade da sua moeda para uma Libra (£)
STR_CURRENCY_INCREASE_EXCHANGE_RATE_TOOLTIP                     :{BLACK}Aumentar a quantidade da sua moeda para uma Libra (£)
STR_CURRENCY_SET_EXCHANGE_RATE_TOOLTIP                          :{BLACK}Definir a taxa de câmbio da sua moeda para uma Libra (£)

STR_CURRENCY_SEPARATOR                                          :{LTBLUE}Separador: {ORANGE}{STRING}
STR_CURRENCY_SET_CUSTOM_CURRENCY_SEPARATOR_TOOLTIP              :{BLACK}Definir o separador para a sua moeda

STR_CURRENCY_PREFIX                                             :{LTBLUE}Prefixo: {ORANGE}{STRING}
STR_CURRENCY_SET_CUSTOM_CURRENCY_PREFIX_TOOLTIP                 :{BLACK}Definir o prefixo para a sua moeda
STR_CURRENCY_SUFFIX                                             :{LTBLUE}Sufixo: {ORANGE}{STRING}
STR_CURRENCY_SET_CUSTOM_CURRENCY_SUFFIX_TOOLTIP                 :{BLACK}Definir o sufixo para a sua moeda

STR_CURRENCY_SWITCH_TO_EURO                                     :{LTBLUE}Mudar para Euro: {ORANGE}{NUM}
STR_CURRENCY_SWITCH_TO_EURO_NEVER                               :{LTBLUE}Mudar para Euro: {ORANGE}nunca
STR_CURRENCY_SET_CUSTOM_CURRENCY_TO_EURO_TOOLTIP                :{BLACK}Definir o ano para mudar para Euro
STR_CURRENCY_DECREASE_CUSTOM_CURRENCY_TO_EURO_TOOLTIP           :{BLACK}Mudar para Euro mais cedo
STR_CURRENCY_INCREASE_CUSTOM_CURRENCY_TO_EURO_TOOLTIP           :{BLACK}Mudar para Euro mais tarde

STR_CURRENCY_PREVIEW                                            :{LTBLUE}Pré-visualizar: {ORANGE}{CURRENCY_LONG}
STR_CURRENCY_CUSTOM_CURRENCY_PREVIEW_TOOLTIP                    :{BLACK}10000 Libras (£) na sua moeda
STR_CURRENCY_CHANGE_PARAMETER                                   :{BLACK}Mudar parâmetro de moeda modificada

STR_DIFFICULTY_LEVEL_SETTING_MAXIMUM_NO_COMPETITORS             :{LTBLUE}Número máximo de oponentes: {ORANGE}{COMMA}

STR_NONE                                                        :Nenhum
STR_FUNDING_ONLY                                                :Financiamento apenas
STR_MINIMAL                                                     :Mínimo
STR_NUM_VERY_LOW                                                :Muito Baixo
STR_NUM_LOW                                                     :Baixo
STR_NUM_NORMAL                                                  :Normal
STR_NUM_HIGH                                                    :Alto
STR_NUM_CUSTOM                                                  :Personalizado
STR_NUM_CUSTOM_NUMBER                                           :Personalizado ({NUM})

STR_VARIETY_NONE                                                :Nenhuma
STR_VARIETY_VERY_LOW                                            :Muito Baixa
STR_VARIETY_LOW                                                 :Baixa
STR_VARIETY_MEDIUM                                              :Média
STR_VARIETY_HIGH                                                :Alta
STR_VARIETY_VERY_HIGH                                           :Muito Alta

STR_AI_SPEED_VERY_SLOW                                          :Muito Lento
STR_AI_SPEED_SLOW                                               :Lento
STR_AI_SPEED_MEDIUM                                             :Médio
STR_AI_SPEED_FAST                                               :Rápido
STR_AI_SPEED_VERY_FAST                                          :Muito Rápido

STR_SEA_LEVEL_VERY_LOW                                          :Muito Baixo
STR_SEA_LEVEL_LOW                                               :Baixo
STR_SEA_LEVEL_MEDIUM                                            :Médio
STR_SEA_LEVEL_HIGH                                              :Alto
STR_SEA_LEVEL_CUSTOM                                            :Personalizado
STR_SEA_LEVEL_CUSTOM_PERCENTAGE                                 :Personalizado ({NUM}%)

STR_RIVERS_NONE                                                 :Nenhum
STR_RIVERS_FEW                                                  :Poucos
STR_RIVERS_MODERATE                                             :Alguns
STR_RIVERS_LOT                                                  :Muitos

STR_DISASTER_NONE                                               :Nenhum
STR_DISASTER_REDUCED                                            :Reduzido
STR_DISASTER_NORMAL                                             :Normal

STR_SUBSIDY_X1_5                                                :x1.5
STR_SUBSIDY_X2                                                  :x2
STR_SUBSIDY_X3                                                  :x3
STR_SUBSIDY_X4                                                  :x4

STR_TERRAIN_TYPE_VERY_FLAT                                      :Muito Plano
STR_TERRAIN_TYPE_FLAT                                           :Plano
STR_TERRAIN_TYPE_HILLY                                          :Acidentado
STR_TERRAIN_TYPE_MOUNTAINOUS                                    :Montanhoso
STR_TERRAIN_TYPE_ALPINIST                                       :Alpinista

STR_CITY_APPROVAL_PERMISSIVE                                    :Permissivo
STR_CITY_APPROVAL_TOLERANT                                      :Tolerante
STR_CITY_APPROVAL_HOSTILE                                       :Hostil

STR_WARNING_NO_SUITABLE_AI                                      :{WHITE}Não existem IA utilizáveis...{}Pode encontrar IAs disponiveis pelo sistema 'Verificar conteúdo online'

# Settings tree window
STR_CONFIG_SETTING_TREE_CAPTION                                 :{WHITE}Definições
STR_CONFIG_SETTING_FILTER_TITLE                                 :{BLACK}Filtrar frase:
STR_CONFIG_SETTING_EXPAND_ALL                                   :{BLACK}Expandir todas
STR_CONFIG_SETTING_COLLAPSE_ALL                                 :{BLACK}Colapsar todas
STR_CONFIG_SETTING_NO_EXPLANATION_AVAILABLE_HELPTEXT            :(sem explicação disponível)
STR_CONFIG_SETTING_DEFAULT_VALUE                                :{LTBLUE}Valor por omissão: {ORANGE}{STRING}
STR_CONFIG_SETTING_TYPE                                         :{LTBLUE}Tipo de configuração: {ORANGE}{STRING}
STR_CONFIG_SETTING_TYPE_CLIENT                                  :Configuração de cliente (não guardado; afeta todos os jogos)
STR_CONFIG_SETTING_TYPE_GAME_MENU                               :Configuração de jogo (guardado; afeta apenas novos jogos)
STR_CONFIG_SETTING_TYPE_GAME_INGAME                             :Configuração de jogo (guardado; afeta apenas o jogo atual)
STR_CONFIG_SETTING_TYPE_COMPANY_MENU                            :Configurações de empresa (guardado; afeta apenas novos jogos)
STR_CONFIG_SETTING_TYPE_COMPANY_INGAME                          :Configurações de empresa (guardado; afeta apenas a empresa atual)

STR_CONFIG_SETTING_RESTRICT_CATEGORY                            :{BLACK}Categoria:
STR_CONFIG_SETTING_RESTRICT_TYPE                                :{BLACK}Tipo:
STR_CONFIG_SETTING_RESTRICT_DROPDOWN_HELPTEXT                   :{BLACK}Restringe a lista abaixo para mostrar apenas opções modificadas
STR_CONFIG_SETTING_RESTRICT_BASIC                               :Opções Básicas (mostra apenas definições importantes)
STR_CONFIG_SETTING_RESTRICT_ADVANCED                            :Avançado (mostra grande parte das definições)
STR_CONFIG_SETTING_RESTRICT_ALL                                 :Avançado (mostrar todas as definições, incluindo as estranhas)
STR_CONFIG_SETTING_RESTRICT_CHANGED_AGAINST_DEFAULT             :Opções com um valor diferente das de origem
STR_CONFIG_SETTING_RESTRICT_CHANGED_AGAINST_NEW                 :Preferências com um valor diferente das preferências para novos jogos

STR_CONFIG_SETTING_TYPE_DROPDOWN_HELPTEXT                       :{BLACK}Restringe a lista abaixo para mostrar apenas certos tipos de opções
STR_CONFIG_SETTING_TYPE_DROPDOWN_ALL                            :Todo o tipo de configurações
STR_CONFIG_SETTING_TYPE_DROPDOWN_CLIENT                         :Configuração de cliente (não guardado; afeta todos os jogos)
STR_CONFIG_SETTING_TYPE_DROPDOWN_GAME_MENU                      :Configuração do jogo (guardado; afeta apenas novos jogos)
STR_CONFIG_SETTING_TYPE_DROPDOWN_GAME_INGAME                    :Configuração do jogo (guardado; afeta apenas jogo atual)
STR_CONFIG_SETTING_TYPE_DROPDOWN_COMPANY_MENU                   :Configurações de empresa (guardado; afeta apenas novos jogos)
STR_CONFIG_SETTING_TYPE_DROPDOWN_COMPANY_INGAME                 :Configurações de empresa (guardado; afeta apenas companhia actual)
STR_CONFIG_SETTING_CATEGORY_HIDES                               :{BLACK}Mostrar todos os resultados de pesquisa por configuração{}{SILVER}Categoria {BLACK}para {WHITE}{STRING}
STR_CONFIG_SETTING_TYPE_HIDES                                   :{BLACK}Mostrar todos os resultados de pesquisa por configuração{}{SILVER}Tipo {BLACK}para {WHITE}Todos os tipos de configuração
STR_CONFIG_SETTING_CATEGORY_AND_TYPE_HIDES                      :{BLACK}Mostrar todos os resultados de pesquisa por configuração{}{SILVER}Categoria {BLACK}para {WHITE}{STRING} {BLACK}e {SILVER}Tipo {BLACK}para {WHITE}Todos os tipos de configuração
STR_CONFIG_SETTINGS_NONE                                        :{WHITE}- Nenhum -

STR_CONFIG_SETTING_OFF                                          :Desligado
STR_CONFIG_SETTING_ON                                           :Ligado
STR_CONFIG_SETTING_DISABLED                                     :Desactivado

STR_CONFIG_SETTING_COMPANIES_OFF                                :Desligado
STR_CONFIG_SETTING_COMPANIES_OWN                                :Sua empresa
STR_CONFIG_SETTING_COMPANIES_ALL                                :Todas as empresas

STR_CONFIG_SETTING_NONE                                         :Nenhum
STR_CONFIG_SETTING_ORIGINAL                                     :Original
STR_CONFIG_SETTING_REALISTIC                                    :Realista

STR_CONFIG_SETTING_HORIZONTAL_POS_LEFT                          :Esquerda
STR_CONFIG_SETTING_HORIZONTAL_POS_CENTER                        :Centro
STR_CONFIG_SETTING_HORIZONTAL_POS_RIGHT                         :Direita

STR_CONFIG_SETTING_MAXIMUM_INITIAL_LOAN                         :Valor máximo do empréstimo inicial: {STRING}
STR_CONFIG_SETTING_MAXIMUM_INITIAL_LOAN_HELPTEXT                :Quantia máxima que uma companhia pode pedir (sem ter em conta a inflação)
STR_CONFIG_SETTING_INTEREST_RATE                                :Taxa de juro: {STRING}
STR_CONFIG_SETTING_INTEREST_RATE_HELPTEXT                       :Taxa de juro do empréstimo; também controla a inflacção, se activo
STR_CONFIG_SETTING_RUNNING_COSTS                                :Custos operacionais: {STRING}
STR_CONFIG_SETTING_RUNNING_COSTS_HELPTEXT                       :Configurar nível de manutenção e custos operacionais de veículos e infraestrutura
STR_CONFIG_SETTING_CONSTRUCTION_SPEED                           :Velocidade de construção: {STRING}
STR_CONFIG_SETTING_CONSTRUCTION_SPEED_HELPTEXT                  :Limitar o número de acções de construção para IAs
STR_CONFIG_SETTING_VEHICLE_BREAKDOWNS                           :Avarias de veículos: {STRING}
STR_CONFIG_SETTING_VEHICLE_BREAKDOWNS_HELPTEXT                  :Controla quão frequentemente veículos inadequadamento mantidos podem avariar
STR_CONFIG_SETTING_SUBSIDY_MULTIPLIER                           :Multiplicador de subsídio: {STRING}
STR_CONFIG_SETTING_SUBSIDY_MULTIPLIER_HELPTEXT                  :Define quanto é pago para ligações subsidiadas
STR_CONFIG_SETTING_CONSTRUCTION_COSTS                           :Custos de construção: {STRING}
STR_CONFIG_SETTING_CONSTRUCTION_COSTS_HELPTEXT                  :Configurar o nível de construção e custos de compra
STR_CONFIG_SETTING_RECESSIONS                                   :Recessões: {STRING}
STR_CONFIG_SETTING_RECESSIONS_HELPTEXT                          :Se activo, podem ocorrer recessões em intervalos de poucos anos. Durante uma recessão a produção em geral é mais baixa (volta aos níveis anteriores quando termina)
STR_CONFIG_SETTING_TRAIN_REVERSING                              :Desabilitar inversão de combóios nas estações: {STRING}
STR_CONFIG_SETTING_TRAIN_REVERSING_HELPTEXT                     :Quando activo, os combóios não podem inverter marcha em estações não-terminais, mesmo se existir um caminho mais curto para o destino seguinte com inversão
STR_CONFIG_SETTING_DISASTERS                                    :Desastres: {STRING}
STR_CONFIG_SETTING_DISASTERS_HELPTEXT                           :Activa desastres que podem ocasionalmente bloquear ou destruir veículos ou infraestruturas
STR_CONFIG_SETTING_CITY_APPROVAL                                :Atitude da do Concelho Municipal em relação a reestruturação de áreas: {STRING}
STR_CONFIG_SETTING_CITY_APPROVAL_HELPTEXT                       :Escolha quanto ruído e estragos ambientais causados pelas empresas afecta o rating da povoação e futuras acções de construção na área

STR_CONFIG_SETTING_MAX_HEIGHTLEVEL                              :Altura máxima do mapa: {STRING}
STR_CONFIG_SETTING_MAX_HEIGHTLEVEL_HELPTEXT                     :Define altura máxima permitida para montanhas no mapa
STR_CONFIG_SETTING_TOO_HIGH_MOUNTAIN                            :{WHITE}Pode aumentar a altura máxima do mapa para este valor. Pelo menos uma montanha no mapa é mais alta
STR_CONFIG_SETTING_AUTOSLOPE                                    :Permite alteração de terra sob edifícios, vias, etc. (auto-declive): {STRING}
STR_CONFIG_SETTING_AUTOSLOPE_HELPTEXT                           :Permite alteração de terra sob edifícios e vias sem os remover
STR_CONFIG_SETTING_CATCHMENT                                    :Dimensionamento mais realista de áreas de abrangência: {STRING}
STR_CONFIG_SETTING_CATCHMENT_HELPTEXT                           :Haver diferentes áreas de cobertura para diferentes tipos de estações e aeroportos
STR_CONFIG_SETTING_EXTRADYNAMITE                                :Permite remover mais estradas, pontes e túneis detidos pela cidade: {STRING}
STR_CONFIG_SETTING_EXTRADYNAMITE_HELPTEXT                       :Facilitar a remoçar de edifícios e infraestruturas detidas pela cidade
STR_CONFIG_SETTING_TRAIN_LENGTH                                 :Tamanho máximo de comboios: {STRING}
STR_CONFIG_SETTING_TRAIN_LENGTH_HELPTEXT                        :Assignar o tamanho máximo dos comboios
STR_CONFIG_SETTING_TILE_LENGTH                                  :{COMMA} quadrado{P 0 "" s}
STR_CONFIG_SETTING_SMOKE_AMOUNT                                 :Quantidade de fumo/faíscas de veículos: {STRING}
STR_CONFIG_SETTING_SMOKE_AMOUNT_HELPTEXT                        :Assignar quanto fumo ou quantas faíscas são emitidas pelos veículos
STR_CONFIG_SETTING_TRAIN_ACCELERATION_MODEL                     :Modelo de aceleração de comboios: {STRING}
STR_CONFIG_SETTING_TRAIN_ACCELERATION_MODEL_HELPTEXT            :Escolha o modelo de física para a aceleração de comboios. O modelo "original" penalisa as inclinações para todos os veículos. O modelo "realista" penalisa as curvas e inclinações tendo em conta várias propriedades do objecto, como o tamanho e esforço tractivo
STR_CONFIG_SETTING_ROAD_VEHICLE_ACCELERATION_MODEL              :Tipo de aceleração dos veículos rodoviários: {STRING}
STR_CONFIG_SETTING_ROAD_VEHICLE_ACCELERATION_MODEL_HELPTEXT     :Escolha o modelo de física para a aceleração de veículos de estrada. O modelo "original" penalisa as inclinações para todos os veículos. O modelo "realista" penalisa as curvas e inclinações tendo em conta várias propriedades do motor, como o esforço tractivo
STR_CONFIG_SETTING_TRAIN_SLOPE_STEEPNESS                        :Ângulo de inclinação para comboios: {STRING}
STR_CONFIG_SETTING_TRAIN_SLOPE_STEEPNESS_HELPTEXT               :Ângulo de inclinação de um quadrado para um comboio. Valores mais elevados tornam a subida mais difícil
STR_CONFIG_SETTING_PERCENTAGE                                   :{COMMA}%
STR_CONFIG_SETTING_ROAD_VEHICLE_SLOPE_STEEPNESS                 :Ângulo de inclínação para veículos rodoviários: {STRING}
STR_CONFIG_SETTING_ROAD_VEHICLE_SLOPE_STEEPNESS_HELPTEXT        :Declive de um quadrado inclinado para um veiculo de estrada. Valores mais altos tornam mais difícil de subir.
STR_CONFIG_SETTING_FORBID_90_DEG                                :Proibir comboios e barcos fazer curvas de 90º: {STRING}
STR_CONFIG_SETTING_FORBID_90_DEG_HELPTEXT                       :Curvas de 90 graus ocorrem quando uma pista horizontal é directamente seguida por outra vertical num quadrado adjacente, fazendo com que o combóio vire 90 graus quando atravessa a fronteira dos quadrados, ao invés dos habituais 45 graus para outras combinações de pistas. Também se aplica ao raio de curvatura dos navios
STR_CONFIG_SETTING_DISTANT_JOIN_STATIONS                        :Permitir juntar estações não adjacentes: {STRING}
STR_CONFIG_SETTING_DISTANT_JOIN_STATIONS_HELPTEXT               :Permite adicionar novas partes a uma estação sem tocar nas partes já existentes. Requer pressionar CTRL+click para adicionar as novas partes
STR_CONFIG_SETTING_INFLATION                                    :Inflação: {STRING}
STR_CONFIG_SETTING_INFLATION_HELPTEXT                           :Ativar inflação na economia, para que os preços subam ligeiramente mais rápido do que os pagamentos
STR_CONFIG_SETTING_MAX_BRIDGE_LENGTH                            :Tamanho máximo de ponte: {STRING}
STR_CONFIG_SETTING_MAX_BRIDGE_LENGTH_HELPTEXT                   :Tamanho máximo para construção de pontes
STR_CONFIG_SETTING_MAX_BRIDGE_HEIGHT                            :Altura máxima de ponte: {STRING}
STR_CONFIG_SETTING_MAX_BRIDGE_HEIGHT_HELPTEXT                   :Altura máxima para construir pontes
STR_CONFIG_SETTING_MAX_TUNNEL_LENGTH                            :Tamanho máximo de túneis: {STRING}
STR_CONFIG_SETTING_MAX_TUNNEL_LENGTH_HELPTEXT                   :Tamanho máximo para construção de túneis
STR_CONFIG_SETTING_RAW_INDUSTRY_CONSTRUCTION_METHOD             :Método de financiamento de indústrias primárias: {STRING}
STR_CONFIG_SETTING_RAW_INDUSTRY_CONSTRUCTION_METHOD_HELPTEXT    :Método de financiar uma indústria primária. 'nenhum' significa que não é possível financiar nenhuma, 'prospecção' significa que é possível financiar, mas a construção é feita num local arbitrário no mapa e até pode falhar, 'como as outras' significa que as indústrias de matérias primas podem ser construídas em qualquer sítio pelas empresas, como se fossem indústrias de processamento
STR_CONFIG_SETTING_RAW_INDUSTRY_CONSTRUCTION_METHOD_NONE        :Nenhum
STR_CONFIG_SETTING_RAW_INDUSTRY_CONSTRUCTION_METHOD_NORMAL      :Como as outras
STR_CONFIG_SETTING_RAW_INDUSTRY_CONSTRUCTION_METHOD_PROSPECTING :Prospecção
STR_CONFIG_SETTING_INDUSTRY_PLATFORM                            :Área plana à volta das industrias: {STRING}
STR_CONFIG_SETTING_INDUSTRY_PLATFORM_HELPTEXT                   :Quantidade de terreno plano á volta de uma industria. Isto garante que terreno vazio esteja disponível para construir linhas, etc
STR_CONFIG_SETTING_MULTIPINDTOWN                                :Permitir várias indústrias semelhantes por cidade: {STRING}
STR_CONFIG_SETTING_MULTIPINDTOWN_HELPTEXT                       :Normalmente, uma cidade não aceita mais do que uma indústria de cada tipo. Com esta configuração, será possível ter várias indústrias do mesmo tipo na mesma cidade
STR_CONFIG_SETTING_SIGNALSIDE                                   :Mostrar sínais: {STRING}
STR_CONFIG_SETTING_SIGNALSIDE_HELPTEXT                          :Escolha em que lado da via colocar sinais
STR_CONFIG_SETTING_SIGNALSIDE_LEFT                              :Na esquerda
STR_CONFIG_SETTING_SIGNALSIDE_DRIVING_SIDE                      :Do lado da condução
STR_CONFIG_SETTING_SIGNALSIDE_RIGHT                             :Na direita
STR_CONFIG_SETTING_SHOWFINANCES                                 :Mostrar janela das finanças no fim do ano: {STRING}
STR_CONFIG_SETTING_SHOWFINANCES_HELPTEXT                        :Se ativado, os pops up de finanças ao final de cada ano permitem fácil inspeção do estado financeiro da empresa
STR_CONFIG_SETTING_NONSTOP_BY_DEFAULT                           :Novas ordens são 'sem parar' por predefinição: {STRING}
STR_CONFIG_SETTING_NONSTOP_BY_DEFAULT_HELPTEXT                  :Normalmente, um veículo parará em cada estação por que passe. Ao ligar esta configuração, passará sem parar por todas as estações parando apenas no destino final. Nota que isto só tem efeito para novas rotas. No entanto rotas existentes podem ser alteradas explicitamente para funcionarem assim também.
STR_CONFIG_SETTING_STOP_LOCATION                                :Ordens novas do comboio param {STRING} da plataforma
STR_CONFIG_SETTING_STOP_LOCATION_HELPTEXT                       :Local onde um combóio parará na plataforma por omissão. A opção 'extremo mais próximo' significa perto do ponto de entrada, 'meio' significa no meio da plataforma e 'extremo mais distante' significa o mais distante possível do ponto de entrada. Esta opção apenas afecta o valor por omissão para novas encomendas. Encomendas individuais podem utilizar qualquer uma das opções independentemente desta
STR_CONFIG_SETTING_STOP_LOCATION_NEAR_END                       :no extremo perto
STR_CONFIG_SETTING_STOP_LOCATION_MIDDLE                         :no meio
STR_CONFIG_SETTING_STOP_LOCATION_FAR_END                        :no extremo longe
STR_CONFIG_SETTING_AUTOSCROLL                                   :Deslocar janela quando o rato está na borda do mapa: {STRING}
STR_CONFIG_SETTING_AUTOSCROLL_HELPTEXT                          :Quando activo, os visualizadores começam a deslocar-se logo que o rato esteja no extremo da janela
STR_CONFIG_SETTING_AUTOSCROLL_DISABLED                          :Desligado
STR_CONFIG_SETTING_AUTOSCROLL_MAIN_VIEWPORT_FULLSCREEN          :Visualizador principal, só ecrã cheio
STR_CONFIG_SETTING_AUTOSCROLL_MAIN_VIEWPORT                     :Visualizador principal
STR_CONFIG_SETTING_AUTOSCROLL_EVERY_VIEWPORT                    :Todos os visualizadores
STR_CONFIG_SETTING_BRIBE                                        :Permite o suborno da autoridade local: {STRING}
STR_CONFIG_SETTING_BRIBE_HELPTEXT                               :Permite que as companhias tentem subornar a autoridade local. Se o suborno for descoberto por um inspector, a companhia não poderá construir nessa localidade durante seis meses
STR_CONFIG_SETTING_ALLOW_EXCLUSIVE                              :Permite comprar direitos de transporte em exclusividade: {STRING}
STR_CONFIG_SETTING_ALLOW_EXCLUSIVE_HELPTEXT                     :Se uma empresa compra direitos exclusivos de transporte para uma cidade, as estações dos concorrentes (passageiros e carga) não receberão cargo durante um ano
STR_CONFIG_SETTING_ALLOW_FUND_BUILDINGS                         :Permite investir em edifícios: {STRING}
STR_CONFIG_SETTING_ALLOW_FUND_BUILDINGS_HELPTEXT                :Permite que empresas doem dinheiro às cidades para financiar novas casas
STR_CONFIG_SETTING_ALLOW_FUND_ROAD                              :Permite financiar a reconstrução de estradas locais:{STRING}
STR_CONFIG_SETTING_ALLOW_FUND_ROAD_HELPTEXT                     :Permite que as companhias financiem reparações de estrada para sabotar serviços rodoviários dos oponentes.
STR_CONFIG_SETTING_ALLOW_GIVE_MONEY                             :Permite enviar dinheiro para outras empresas: {STRING}
STR_CONFIG_SETTING_ALLOW_GIVE_MONEY_HELPTEXT                    :Permite transferências de dinheiro entre empresas em modo multi-jogador
STR_CONFIG_SETTING_FREIGHT_TRAINS                               :Multiplicador de peso para simular comboios pesados: {STRING}
STR_CONFIG_SETTING_FREIGHT_TRAINS_HELPTEXT                      :Define o impacto de carregar mercadoria nos combóios. Um valor superior torna o carregamento de meradoria mais exigente para os combóios, especialmente em terreno inclinado
STR_CONFIG_SETTING_PLANE_SPEED                                  :Fator de velocidade de avião: {STRING}
STR_CONFIG_SETTING_PLANE_SPEED_HELPTEXT                         :Set the relative speed of planes compared to other vehicle types, to reduce the amount of income of transport by aircraft
STR_CONFIG_SETTING_PLANE_SPEED_VALUE                            :1 / {COMMA}
STR_CONFIG_SETTING_PLANE_CRASHES                                :Número de acidentes de aeronaves: {STRING}
STR_CONFIG_SETTING_PLANE_CRASHES_HELPTEXT                       :Indicar a hipótese da ocorrência de um acidente aéreo
STR_CONFIG_SETTING_PLANE_CRASHES_NONE                           :Nenhum
STR_CONFIG_SETTING_PLANE_CRASHES_REDUCED                        :Reduzido
STR_CONFIG_SETTING_PLANE_CRASHES_NORMAL                         :Normal
STR_CONFIG_SETTING_STOP_ON_TOWN_ROAD                            :Permite estações de passagem em estradas das cidades: {STRING}
STR_CONFIG_SETTING_STOP_ON_TOWN_ROAD_HELPTEXT                   :Permite construção de paragens drive-through em ruas que são prorpiedade das povoações
STR_CONFIG_SETTING_STOP_ON_COMPETITOR_ROAD                      :Permite estações de passagem em estradas do adversário: {STRING}
STR_CONFIG_SETTING_STOP_ON_COMPETITOR_ROAD_HELPTEXT             :Permite construção de paragens drive-through em ruas que são prorpiedade de outras companhias
STR_CONFIG_SETTING_DYNAMIC_ENGINES_EXISTING_VEHICLES            :{WHITE}Não é possível mudar quando já existem veículos.
STR_CONFIG_SETTING_INFRASTRUCTURE_MAINTENANCE                   :Manutenção de infraestruturas: {STRING}
STR_CONFIG_SETTING_INFRASTRUCTURE_MAINTENANCE_HELPTEXT          :Quando activo, as infraestruturas têm custos de manutenção. O custo cresce mais do que proporcionalmente com o tamanho da rede e com isso afecta mais as companhias maiores comparado com as mais pequeneas

STR_CONFIG_SETTING_COMPANY_STARTING_COLOUR                      :Côr de inicio da empresa: {STRING}
STR_CONFIG_SETTING_COMPANY_STARTING_COLOUR_HELPTEXT             :Escolher côr de inicio da empresa

STR_CONFIG_SETTING_NEVER_EXPIRE_AIRPORTS                        :Aeroportos nunca expiram: {STRING}
STR_CONFIG_SETTING_NEVER_EXPIRE_AIRPORTS_HELPTEXT               :Activar esta preferência torna cada tipo de aeroporto disponível para sempre após a sua introdução

STR_CONFIG_SETTING_WARN_LOST_VEHICLE                            :Avisar se o veículo está perdido: {STRING}
STR_CONFIG_SETTING_WARN_LOST_VEHICLE_HELPTEXT                   :Mostrar mensagens sobre veículos que não conseguem encontrar o caminho para o seu próximo destino.
STR_CONFIG_SETTING_ORDER_REVIEW                                 :Analisar ordens dos veículos: {STRING}
STR_CONFIG_SETTING_ORDER_REVIEW_HELPTEXT                        :Quando activo, as encomendas dos veículos são periodicamente revistas e algumas falhas óbvias são anunciadas através de notícias, quando detectadas
STR_CONFIG_SETTING_ORDER_REVIEW_OFF                             :Não
STR_CONFIG_SETTING_ORDER_REVIEW_EXDEPOT                         :Sim, mas excluir veículos parados
STR_CONFIG_SETTING_ORDER_REVIEW_ON                              :De todos os veículos
STR_CONFIG_SETTING_WARN_INCOME_LESS                             :Avisar se o lucro de um veiculo for negativo: {STRING}
STR_CONFIG_SETTING_WARN_INCOME_LESS_HELPTEXT                    :Quando activo, uma notícia é enviada quando um veículo não deu lucro durante um ano
STR_CONFIG_SETTING_NEVER_EXPIRE_VEHICLES                        :Veículos nunca expiram: {STRING}
STR_CONFIG_SETTING_NEVER_EXPIRE_VEHICLES_HELPTEXT               :Quando activo, todos os modelos de veículos permanecerão disponíveis para sempre após a sua introdução
STR_CONFIG_SETTING_AUTORENEW_VEHICLE                            :Auto-renovação de veículos quando ficam velhos: {STRING}
STR_CONFIG_SETTING_AUTORENEW_VEHICLE_HELPTEXT                   :Quando activo, um veículo a chegar ao fim de vida é automaticamente substituído quando as condições de renovação estão reunidas
STR_CONFIG_SETTING_AUTORENEW_MONTHS                             :Renovar automaticamente quando um veículo chega a {STRING} de idade
STR_CONFIG_SETTING_AUTORENEW_MONTHS_HELPTEXT                    :Idade relativa a partir da qual um veículo deva ser indicado para auto-renovação
STR_CONFIG_SETTING_AUTORENEW_MONTHS_VALUE_BEFORE                :{COMMA} {P "mês" "meses"} antes
STR_CONFIG_SETTING_AUTORENEW_MONTHS_VALUE_AFTER                 :{COMMA} {P "mês" "meses"} após
STR_CONFIG_SETTING_AUTORENEW_MONEY                              :Dinheiro mínimo para fazer auto-renovação: {STRING}
STR_CONFIG_SETTING_AUTORENEW_MONEY_HELPTEXT                     :Quantidade mínima de dinheiro que tem que estar no banco para auto-renovação de veículos ser considerada
STR_CONFIG_SETTING_ERRMSG_DURATION                              :Duração da mensagem de erro: {STRING}
STR_CONFIG_SETTING_ERRMSG_DURATION_HELPTEXT                     :Duração da visualização de mensagens de erro em janela vermelha. Note que algumas mensagens de erro (críticas) não são fechadas após este tempo e têm que ser fechadas manualmente
STR_CONFIG_SETTING_ERRMSG_DURATION_VALUE                        :{COMMA} segundo{P 0 "" s}
STR_CONFIG_SETTING_HOVER_DELAY                                  :Mostrar textos de ajuda: {STRING}
STR_CONFIG_SETTING_HOVER_DELAY_HELPTEXT                         :Atraso após o qual os textos de ajuda são mostrados após parar o cursor sobre algum elemento da interface. Alternativamente, os textos de ajuda podem ser mostrados com o botão direito do rato quando este valor está definido como 0
STR_CONFIG_SETTING_HOVER_DELAY_VALUE                            :Parar o rato por {COMMA} milisegundo{P 0 "" s}
STR_CONFIG_SETTING_HOVER_DELAY_DISABLED                         :Clique com botão direito
STR_CONFIG_SETTING_POPULATION_IN_LABEL                          :Mostra população da cidade na janela da cidade: {STRING}
STR_CONFIG_SETTING_POPULATION_IN_LABEL_HELPTEXT                 :Mostrar a população das povoações na sua etiqueta no mapa
STR_CONFIG_SETTING_GRAPH_LINE_THICKNESS                         :Grossura das linhas nos gráficos: {STRING}
STR_CONFIG_SETTING_GRAPH_LINE_THICKNESS_HELPTEXT                :Largura da linha nos gráficos. Uma linha mais estreita é de leitura mais precisa, enquanto uma linha mais espessa é mais fácil de ver e as cores distinguem-se melhor.

STR_CONFIG_SETTING_LANDSCAPE                                    :Cenário: {STRING}
STR_CONFIG_SETTING_LANDSCAPE_HELPTEXT                           :Os estilos dos cenários definem a jogabilidade base, cada um com cargas e requerimentos diferentes para o desenvolvimento das cidades. NewGRF e Scripts de Jogo permitem um controlo mais refinado
STR_CONFIG_SETTING_LAND_GENERATOR                               :Gerador de terreno: {STRING}
STR_CONFIG_SETTING_LAND_GENERATOR_HELPTEXT                      :O gerador original é dependente do conjunto gráfico base, e compõe formas de terreno já afixadas. TerraGenesis é um gerador baseado no algoritmo de ruído de Perlin que permite definições mais refinadas
STR_CONFIG_SETTING_LAND_GENERATOR_ORIGINAL                      :Original
STR_CONFIG_SETTING_LAND_GENERATOR_TERRA_GENESIS                 :TerraGenesis
STR_CONFIG_SETTING_TERRAIN_TYPE                                 :Tipo de terreno: {STRING}
STR_CONFIG_SETTING_TERRAIN_TYPE_HELPTEXT                        :(Apenas TerraGenesis) Relevo do terreno
STR_CONFIG_SETTING_INDUSTRY_DENSITY                             :Densidade industrial: {STRING}
STR_CONFIG_SETTING_INDUSTRY_DENSITY_HELPTEXT                    :Define quantas indústrias devem ser geradas e que nível deve ser mantido durante o jogo
STR_CONFIG_SETTING_OIL_REF_EDGE_DISTANCE                        :Distância máxima entre o limite do mapa e Refinarias de Petróleo: {STRING}
STR_CONFIG_SETTING_OIL_REF_EDGE_DISTANCE_HELPTEXT               :Refinarias de petróleo são construídas apenas próximo da borda do mapa, isto é, na costa para mapas de ilha
STR_CONFIG_SETTING_SNOWLINE_HEIGHT                              :Altura da linha de neve: {STRING}
STR_CONFIG_SETTING_SNOWLINE_HEIGHT_HELPTEXT                     :Controla a que altura a neve começa em paisagens sub-árticas. A neve também afecta a geração de indústrias e os requisitos de crescimento das cidades
STR_CONFIG_SETTING_ROUGHNESS_OF_TERRAIN                         :Rudeza do terreno: {STRING}
STR_CONFIG_SETTING_ROUGHNESS_OF_TERRAIN_HELPTEXT                :(Apenas TerraGenesis) Escolhe a frequência de montes: paisagens macias têm menos montes e mais espalhados. Paisagens duras têm muitos montes, que podem parecer repetitivos
STR_CONFIG_SETTING_ROUGHNESS_OF_TERRAIN_VERY_SMOOTH             :Muito suave
STR_CONFIG_SETTING_ROUGHNESS_OF_TERRAIN_SMOOTH                  :Suave
STR_CONFIG_SETTING_ROUGHNESS_OF_TERRAIN_ROUGH                   :Acidentado
STR_CONFIG_SETTING_ROUGHNESS_OF_TERRAIN_VERY_ROUGH              :Muito acidentado
STR_CONFIG_SETTING_VARIETY                                      :Distribuição de variedade: {STRING}
STR_CONFIG_SETTING_VARIETY_HELPTEXT                             :(Apenas TerraGenesis) Controla se o mapa contém áreas planas e montanhosas. Como isto apenas torna o mapa mais plano, outras definições devem ser definidas como montanhosas
STR_CONFIG_SETTING_RIVER_AMOUNT                                 :Quantidade de rios: {STRING}
STR_CONFIG_SETTING_RIVER_AMOUNT_HELPTEXT                        :Escolhe quantos rios serão gerados
STR_CONFIG_SETTING_TREE_PLACER                                  :Algoritmo de colocação de árvores: {STRING}
STR_CONFIG_SETTING_TREE_PLACER_HELPTEXT                         :Escolhe a distribuição de árvores no mapa: 'Original' planta árvores espalhadas uniformemente, 'Melhorado' planta-as em grupos
STR_CONFIG_SETTING_TREE_PLACER_NONE                             :Nenhum
STR_CONFIG_SETTING_TREE_PLACER_ORIGINAL                         :Original
STR_CONFIG_SETTING_TREE_PLACER_IMPROVED                         :Melhorada
STR_CONFIG_SETTING_ROAD_SIDE                                    :Veículo rodoviários: {STRING}
STR_CONFIG_SETTING_ROAD_SIDE_HELPTEXT                           :Escolhe o lado de condução
STR_CONFIG_SETTING_HEIGHTMAP_ROTATION                           :Rotação mapa de alt.: {STRING}
STR_CONFIG_SETTING_HEIGHTMAP_ROTATION_COUNTER_CLOCKWISE         :Sentido anti-horário
STR_CONFIG_SETTING_HEIGHTMAP_ROTATION_CLOCKWISE                 :Sentido horário
STR_CONFIG_SETTING_SE_FLAT_WORLD_HEIGHT                         :Altura com que um cenário plano fica: {STRING}
STR_CONFIG_SETTING_EDGES_NOT_EMPTY                              :{WHITE}Um ou mais quadrados no canto norte não estão vazios
STR_CONFIG_SETTING_EDGES_NOT_WATER                              :{WHITE}Um ou mais quadrados num dos cantos não é água

STR_CONFIG_SETTING_STATION_SPREAD                               :Espalhamento das estações máximo: {STRING}
STR_CONFIG_SETTING_STATION_SPREAD_HELPTEXT                      :Área máxima pela qual uma estação pode estar distribuída. Nota que valores elevados irão abrandar o jogo
STR_CONFIG_SETTING_SERVICEATHELIPAD                             :Manutenção automática de helicópteros em heliportos: {STRING}
STR_CONFIG_SETTING_SERVICEATHELIPAD_HELPTEXT                    :Efectuar manutenção aos helicópteros após cada aterragem, mesmo que não haja hangar no aeroporto
STR_CONFIG_SETTING_LINK_TERRAFORM_TOOLBAR                       :Ligar ferramentas de paisagem com as de construção: {STRING}
STR_CONFIG_SETTING_LINK_TERRAFORM_TOOLBAR_HELPTEXT              :Quando se abre a barra de construção para um tipo de transporte, abrir também a barra de terraplanagem
STR_CONFIG_SETTING_SMALLMAP_LAND_COLOUR                         :Cor do solo usada no mapa pequeno: {STRING}
STR_CONFIG_SETTING_SMALLMAP_LAND_COLOUR_HELPTEXT                :Cor do terreno no mapa pequeno
STR_CONFIG_SETTING_SMALLMAP_LAND_COLOUR_GREEN                   :Verde
STR_CONFIG_SETTING_SMALLMAP_LAND_COLOUR_DARK_GREEN              :Verde Escuro
STR_CONFIG_SETTING_SMALLMAP_LAND_COLOUR_VIOLET                  :Violeta
STR_CONFIG_SETTING_SCROLLMODE                                   :Comportamento de deslocação da janela de exibição: {STRING}
STR_CONFIG_SETTING_SCROLLMODE_HELPTEXT                          :Comportamento na deslocação do mapa
STR_CONFIG_SETTING_SCROLLMODE_DEFAULT                           :Mover janela de exibição com Botão Direito Rato, posição do rato bloqueada
STR_CONFIG_SETTING_SCROLLMODE_RMB_LOCKED                        :Mover mapa com Botão Direito Rato, posição do rato bloqueada
STR_CONFIG_SETTING_SCROLLMODE_RMB                               :Mover mapa com Botão Direito Rato
STR_CONFIG_SETTING_SCROLLMODE_LMB                               :Mover mapa com Botão Esquerdo Rato
STR_CONFIG_SETTING_SMOOTH_SCROLLING                             :Suavizar deslocamento da navegação no mapa: {STRING}
STR_CONFIG_SETTING_SMOOTH_SCROLLING_HELPTEXT                    :Controla como a vista principal navega para uma posição específica ao clicar no mapa pequeno ou ao dar um comando para navegar para um objecto específico no mapa. Se activo, a vista principal navega suavemente, se inactivo a vista salta directamente para o destino.
STR_CONFIG_SETTING_MEASURE_TOOLTIP                              :Mostrar medidas nas várias ferramentas de construção: {STRING}
STR_CONFIG_SETTING_MEASURE_TOOLTIP_HELPTEXT                     :Mostrar distâncias em quadrados e diferenças de altura enquanto arrasta o rato durante tarefas de construção
STR_CONFIG_SETTING_LIVERIES                                     :Mostrar estampagens da empresa: {STRING}
STR_CONFIG_SETTING_LIVERIES_HELPTEXT                            :Controlar a utilização de decorações específicas por tipo de veículo (em vez de decorações por companhia)
STR_CONFIG_SETTING_LIVERIES_NONE                                :Nenhum
STR_CONFIG_SETTING_LIVERIES_OWN                                 :Própria empresa
STR_CONFIG_SETTING_LIVERIES_ALL                                 :Todas as empresas
STR_CONFIG_SETTING_PREFER_TEAMCHAT                              :Escolher chat de equipa com <ENTER>: {STRING}
STR_CONFIG_SETTING_PREFER_TEAMCHAT_HELPTEXT                     :Trocar o mapeamento do chat da companhia e do chat público para <ENTER> e <Ctrl+ENTER> respectivamente
STR_CONFIG_SETTING_SCROLLWHEEL_SCROLLING                        :Função da roda do rato: {STRING}
STR_CONFIG_SETTING_SCROLLWHEEL_SCROLLING_HELPTEXT               :Activar navegação com rodas de scroll bidimensional
STR_CONFIG_SETTING_SCROLLWHEEL_ZOOM                             :Ampliar mapa
STR_CONFIG_SETTING_SCROLLWHEEL_SCROLL                           :Percorrer mapa
STR_CONFIG_SETTING_SCROLLWHEEL_OFF                              :Desligado
STR_CONFIG_SETTING_SCROLLWHEEL_MULTIPLIER                       :Velocidade da roda do rato no mapa: {STRING}
STR_CONFIG_SETTING_SCROLLWHEEL_MULTIPLIER_HELPTEXT              :Controlo de sensibilidade da roda de rolagem do rato
STR_CONFIG_SETTING_OSK_ACTIVATION                               :Teclado no ecrã: {STRING}
STR_CONFIG_SETTING_OSK_ACTIVATION_HELPTEXT                      :Seleccione o método de abertura do teclado no ecran para escrita de texto em caixas usando apenas o rato. Esta opção é pensada para equipamentos pequenos sem teclado físico.
STR_CONFIG_SETTING_OSK_ACTIVATION_DISABLED                      :Desactivado
STR_CONFIG_SETTING_OSK_ACTIVATION_DOUBLE_CLICK                  :Duplo clique
STR_CONFIG_SETTING_OSK_ACTIVATION_SINGLE_CLICK_FOCUS            :Clique simples (quando em foco)
STR_CONFIG_SETTING_OSK_ACTIVATION_SINGLE_CLICK                  :Clique (imediatamente)

STR_CONFIG_SETTING_RIGHT_MOUSE_BTN_EMU                          :Emulação de clique de botão direito: {STRING}
STR_CONFIG_SETTING_RIGHT_MOUSE_BTN_EMU_HELPTEXT                 :Selecione o método de emulação dos cliques do botão direito do rato
STR_CONFIG_SETTING_RIGHT_MOUSE_BTN_EMU_COMMAND                  :<Command> + Clique
STR_CONFIG_SETTING_RIGHT_MOUSE_BTN_EMU_CONTROL                  :<CTRL> + clique
STR_CONFIG_SETTING_RIGHT_MOUSE_BTN_EMU_OFF                      :Desligado

STR_CONFIG_SETTING_RIGHT_MOUSE_WND_CLOSE                        :Fechar janelas ao fazer clique direito: {STRING}
STR_CONFIG_SETTING_RIGHT_MOUSE_WND_CLOSE_HELPTEXT               :Fecha uma janela ao fazer clique direito dentro dela. Desactiva os textos de ajuda ao fazer clique direito!

STR_CONFIG_SETTING_AUTOSAVE                                     :Guardar automaticamente: {STRING}
STR_CONFIG_SETTING_AUTOSAVE_HELPTEXT                            :Seleccione o intervalo entre gravações automáticas

STR_CONFIG_SETTING_DATE_FORMAT_IN_SAVE_NAMES                    :Usar formato de data {STRING} para jogos gravados.
STR_CONFIG_SETTING_DATE_FORMAT_IN_SAVE_NAMES_HELPTEXT           :Formato da data nos ficheiros de jogos gravados
STR_CONFIG_SETTING_DATE_FORMAT_IN_SAVE_NAMES_LONG               :longo (31 Dez 2008)
STR_CONFIG_SETTING_DATE_FORMAT_IN_SAVE_NAMES_SHORT              :curto (31-12-2008)
STR_CONFIG_SETTING_DATE_FORMAT_IN_SAVE_NAMES_ISO                :ISO (2008-12-31)

STR_CONFIG_SETTING_PAUSE_ON_NEW_GAME                            :Pausa automática ao iniciar um novo jogo: {STRING}
STR_CONFIG_SETTING_PAUSE_ON_NEW_GAME_HELPTEXT                   :Quando activo, o jogo ficará em pausa automaticamente num novo jogo, permitindo o estudo ao pormenor do mapa
STR_CONFIG_SETTING_COMMAND_PAUSE_LEVEL                          :Durante pausa permitir: {STRING}
STR_CONFIG_SETTING_COMMAND_PAUSE_LEVEL_HELPTEXT                 :Seleccionar que acções podem ser feitas enquanto o jogo está em pausa
STR_CONFIG_SETTING_COMMAND_PAUSE_LEVEL_NO_ACTIONS               :Nenhuma acção
STR_CONFIG_SETTING_COMMAND_PAUSE_LEVEL_ALL_NON_CONSTRUCTION     :Todas as acções sem construção
STR_CONFIG_SETTING_COMMAND_PAUSE_LEVEL_ALL_NON_LANDSCAPING      :Todas expecto acções que modificam o terreno
STR_CONFIG_SETTING_COMMAND_PAUSE_LEVEL_ALL_ACTIONS              :Todas as acções
STR_CONFIG_SETTING_ADVANCED_VEHICLE_LISTS                       :Usar a lista avançada de veículos: {STRING}
STR_CONFIG_SETTING_ADVANCED_VEHICLE_LISTS_HELPTEXT              :Activar a utilização de listas avançadas de veículos para o agrupamento de veículos
STR_CONFIG_SETTING_LOADING_INDICATORS                           :Usar indicadores de carga: {STRING}
STR_CONFIG_SETTING_LOADING_INDICATORS_HELPTEXT                  :Seleccionar se os indicadores de carga são mostrados acima de veículos em carga ou descarga
STR_CONFIG_SETTING_TIMETABLE_IN_TICKS                           :Mostrar horário em tics em vez de dias: {STRING}
STR_CONFIG_SETTING_TIMETABLE_IN_TICKS_HELPTEXT                  :Mostrar tempos de viagem nos horários em ticks de jogo em vez de dias
STR_CONFIG_SETTING_TIMETABLE_SHOW_ARRIVAL_DEPARTURE             :Mostrar chegada e partida nos horários: {STRING}
STR_CONFIG_SETTING_TIMETABLE_SHOW_ARRIVAL_DEPARTURE_HELPTEXT    :Mostrar horários previstos de chegada e partida nas tabelas de horários
STR_CONFIG_SETTING_QUICKGOTO                                    :Criação rápida de ordens de veículos: {STRING}
STR_CONFIG_SETTING_QUICKGOTO_HELPTEXT                           :Pré-seleccionar o 'cursor Ir Para' ao abrir a janela de ordens
STR_CONFIG_SETTING_DEFAULT_RAIL_TYPE                            :Tipo padrão de ferrovia (ao criar ou abrir jogo): {STRING}
STR_CONFIG_SETTING_DEFAULT_RAIL_TYPE_HELPTEXT                   :Tipo de carril seleccionado após o início ou carregamento de um jogo. 'primeiro disponível' selecciona o tipo mais antigo de carril, 'último disponível' selecciona o tipo mais recente de carril e 'mais utilizado' selecciona o tipo mais utilizado actualmente
STR_CONFIG_SETTING_DEFAULT_RAIL_TYPE_FIRST                      :Primeiro disponível
STR_CONFIG_SETTING_DEFAULT_RAIL_TYPE_LAST                       :Último disponível
STR_CONFIG_SETTING_DEFAULT_RAIL_TYPE_MOST_USED                  :Mais utilizado
STR_CONFIG_SETTING_SHOW_TRACK_RESERVATION                       :Mostrar caminho de ferro reservado: {STRING}
STR_CONFIG_SETTING_SHOW_TRACK_RESERVATION_HELPTEXT              :Dar cores diferentes aos carris reservados para ajudar a detectar problemas com combóios que recusam entrar em bloqueios baseados em caminhos
STR_CONFIG_SETTING_PERSISTENT_BUILDINGTOOLS                     :Deixar ferramentas de construção activas depois de usadas: {STRING}
STR_CONFIG_SETTING_PERSISTENT_BUILDINGTOOLS_HELPTEXT            :Manter as ferramentas de construção de pontes, túneis, etc. abertas após uso
STR_CONFIG_SETTING_EXPENSES_LAYOUT                              :Agrupar despesas na janela de finanças da empresa: {STRING}
STR_CONFIG_SETTING_EXPENSES_LAYOUT_HELPTEXT                     :Definir a disposição da janela de despesas da companhia

STR_CONFIG_SETTING_SOUND_TICKER                                 :Notícias: {STRING}
STR_CONFIG_SETTING_SOUND_TICKER_HELPTEXT                        :Reproduzir efeito sonoro para notícias resumidas
STR_CONFIG_SETTING_SOUND_NEWS                                   :Jornal: {STRING}
STR_CONFIG_SETTING_SOUND_NEWS_HELPTEXT                          :Reproduzir efeito sonoro ao mostrar um jornal
STR_CONFIG_SETTING_SOUND_NEW_YEAR                               :Fim do ano: {STRING}
STR_CONFIG_SETTING_SOUND_NEW_YEAR_HELPTEXT                      :Reproduzir efeito sonoro ao fim do ano que resume a performance da empresa em comparação com o ano anterior
STR_CONFIG_SETTING_SOUND_CONFIRM                                :Construção: {STRING}
STR_CONFIG_SETTING_SOUND_CONFIRM_HELPTEXT                       :Reproduzir efeito sonoro nas construções ou outras acções bem sucedidas
STR_CONFIG_SETTING_SOUND_CLICK                                  :Cliques de botões: {STRING}
STR_CONFIG_SETTING_SOUND_CLICK_HELPTEXT                         :Reproduzir um bip quando botões são clicados
STR_CONFIG_SETTING_SOUND_DISASTER                               :Desastres/acidentes: {STRING}
STR_CONFIG_SETTING_SOUND_DISASTER_HELPTEXT                      :Reproduzir efeitos sonoros dos acidentes e desastres
STR_CONFIG_SETTING_SOUND_VEHICLE                                :Veículos: {STRING}
STR_CONFIG_SETTING_SOUND_VEHICLE_HELPTEXT                       :Reproduzir efeitos sonoros dos veículos
STR_CONFIG_SETTING_SOUND_AMBIENT                                :Ambiente: {STRING}
STR_CONFIG_SETTING_SOUND_AMBIENT_HELPTEXT                       :Reproduzir efeitos sonoros da paisagem, indústrias e cidades

STR_CONFIG_SETTING_DISABLE_UNSUITABLE_BUILDING                  :Desativar construção de infra-estrutura quando não estão disponíveis veículos adequados: {STRING}
STR_CONFIG_SETTING_DISABLE_UNSUITABLE_BUILDING_HELPTEXT         :Quando activo, as infraestruturas só estão disponíveis se os veículos estiverem também, prevenindo desperdícios de tempo e dinheiro em infraestruturas sem utilidade.
STR_CONFIG_SETTING_MAX_TRAINS                                   :Máximo de comboios por empresa: {STRING}
STR_CONFIG_SETTING_MAX_TRAINS_HELPTEXT                          :Número máximo de comboios que uma companhia pode ter
STR_CONFIG_SETTING_MAX_ROAD_VEHICLES                            :Máximo de veículos rodoviários por empresa: {STRING}
STR_CONFIG_SETTING_MAX_ROAD_VEHICLES_HELPTEXT                   :Número máximo de veículos de estrada que uma companhia pode ter
STR_CONFIG_SETTING_MAX_AIRCRAFT                                 :Máximo de aeronaves por empresa: {STRING}
STR_CONFIG_SETTING_MAX_AIRCRAFT_HELPTEXT                        :Número máximo de aeronaves que uma companhia pode ter
STR_CONFIG_SETTING_MAX_SHIPS                                    :Máximo de barcos por empresa: {STRING}
STR_CONFIG_SETTING_MAX_SHIPS_HELPTEXT                           :Número máximo de navios que uma companhia pode ter

STR_CONFIG_SETTING_AI_BUILDS_TRAINS                             :Desactivar comboios para o computador: {STRING}
STR_CONFIG_SETTING_AI_BUILDS_TRAINS_HELPTEXT                    :Activar esta preferência impossibilita a criação de comboios por jogadores controlados pelo computador
STR_CONFIG_SETTING_AI_BUILDS_ROAD_VEHICLES                      :Desactivar veículos rodoviários para o computador: {STRING}
STR_CONFIG_SETTING_AI_BUILDS_ROAD_VEHICLES_HELPTEXT             :Activar esta preferência impossibilita a construção de veículos de estrada por um jogador controlado pelo computador
STR_CONFIG_SETTING_AI_BUILDS_AIRCRAFT                           :Desactivar aeronaves para o computador: {STRING}
STR_CONFIG_SETTING_AI_BUILDS_AIRCRAFT_HELPTEXT                  :Activar esta preferência impossibilita a construção de aeronaves por um jogador controlado pelo computador
STR_CONFIG_SETTING_AI_BUILDS_SHIPS                              :Desactivar barcos para o computador: {STRING}
STR_CONFIG_SETTING_AI_BUILDS_SHIPS_HELPTEXT                     :Activar esta preferência impossibilita a construção de navios por um jogador controlado pelo computador

STR_CONFIG_SETTING_AI_PROFILE                                   :Perfil de preferências por omissão: {STRING}
STR_CONFIG_SETTING_AI_PROFILE_HELPTEXT                          :Escolher o perfil de preferências a usar para AIs aleatórias ou para valores iniciais ao adicionar uma nova AI ou Script de Jogo
STR_CONFIG_SETTING_AI_PROFILE_EASY                              :Fácil
STR_CONFIG_SETTING_AI_PROFILE_MEDIUM                            :Média
STR_CONFIG_SETTING_AI_PROFILE_HARD                              :Difícil

STR_CONFIG_SETTING_AI_IN_MULTIPLAYER                            :Permite IAs em multi-jogador: {STRING}
STR_CONFIG_SETTING_AI_IN_MULTIPLAYER_HELPTEXT                   :Permite a jogadores controlados pelo computador a participação em jogos multi-jogador
STR_CONFIG_SETTING_SCRIPT_MAX_OPCODES                           :#opcodes antes de os scripts serem suspensos: {STRING}
STR_CONFIG_SETTING_SCRIPT_MAX_OPCODES_HELPTEXT                  :Número máximo de passos computacionais que um script pode executar num turno

STR_CONFIG_SETTING_SERVINT_ISPERCENT                            :Os intervalos de serviço são em percentagem: {STRING}
STR_CONFIG_SETTING_SERVINT_ISPERCENT_HELPTEXT                   :Escolher se a manutenção de veículos é activada pelo tempo passado deste a última manutenção, ou pela fiabilidade abaixo de uma certa percentagem da fiabilidade máxima
STR_CONFIG_SETTING_SERVINT_TRAINS                               :Intervalo de serviço para comboios por omissão: {STRING}
STR_CONFIG_SETTING_SERVINT_TRAINS_HELPTEXT                      :Definir o intervalo de manutenção por omissão para novos veículos sobre carris, se não for configurado um intervalo de manutenção explícito para o veículo
STR_CONFIG_SETTING_SERVINT_VALUE                                :{COMMA} dia{P 0 "" s}/%
STR_CONFIG_SETTING_SERVINT_DISABLED                             :Desativado
STR_CONFIG_SETTING_SERVINT_ROAD_VEHICLES                        :Intervalo de serviço para veículos de estrada por omissão: {STRING}
STR_CONFIG_SETTING_SERVINT_ROAD_VEHICLES_HELPTEXT               :Definir o intervalo de manutenção por omissão para novos veículos de estrada, se não for configurado um intervalo de manutenção explícito para o veículo
STR_CONFIG_SETTING_SERVINT_AIRCRAFT                             :Intervalo de serviço para aeronaves padrão: {STRING}
STR_CONFIG_SETTING_SERVINT_AIRCRAFT_HELPTEXT                    :Definir o intervalo de manutenção por omissão para novas aeronaves, se não for configurado um intervalo de manutenção explícito para o veículo
STR_CONFIG_SETTING_SERVINT_SHIPS                                :Intervalo de serviço para navios por omissão: {STRING}
STR_CONFIG_SETTING_SERVINT_SHIPS_HELPTEXT                       :Definir o intervalo de manutenção por omissão para novos navios, se não for configurado um intervalo de manutenção explícito para o veículo
STR_CONFIG_SETTING_NOSERVICE                                    :Não fazer manutenção quando não há avarias: {STRING}
STR_CONFIG_SETTING_NOSERVICE_HELPTEXT                           :Quando activo, os veículos não farão manutenção se não puderem avariar
STR_CONFIG_SETTING_WAGONSPEEDLIMITS                             :Activar limites de velocidade para vagões: {STRING}
STR_CONFIG_SETTING_WAGONSPEEDLIMITS_HELPTEXT                    :Quando activo, usar também os limites de velocidade das carruagens para decidir a velocidade máxima de um comboio
STR_CONFIG_SETTING_DISABLE_ELRAILS                              :Desactivar carris electrificados: {STRING}
STR_CONFIG_SETTING_DISABLE_ELRAILS_HELPTEXT                     :Activar esta preferência desactiva o requisito de electrificar carris para que composições eléctricas os possam utilizar

STR_CONFIG_SETTING_NEWS_ARRIVAL_FIRST_VEHICLE_OWN               :Chegada do primeiro veículo à estação do jogador: {STRING}
STR_CONFIG_SETTING_NEWS_ARRIVAL_FIRST_VEHICLE_OWN_HELPTEXT      :Mostrar um jornal na chegada do primeiro veículo a uma estação nova do jogador
STR_CONFIG_SETTING_NEWS_ARRIVAL_FIRST_VEHICLE_OTHER             :Chegada do primeiro veículo à estação dum oponente: {STRING}
STR_CONFIG_SETTING_NEWS_ARRIVAL_FIRST_VEHICLE_OTHER_HELPTEXT    :Mostrar um jornal na chegada do primeiro veículo a uma estação nova dum oponente
STR_CONFIG_SETTING_NEWS_ACCIDENTS_DISASTERS                     :Acidentes / desastres: {STRING}
STR_CONFIG_SETTING_NEWS_ACCIDENTS_DISASTERS_HELPTEXT            :Mostrar um jornal quando ocorrem acidentes ou desastres
STR_CONFIG_SETTING_NEWS_COMPANY_INFORMATION                     :Informações da empresa: {STRING}
STR_CONFIG_SETTING_NEWS_COMPANY_INFORMATION_HELPTEXT            :Mostrar um jornal quando uma empresa nova é criada, ou quando uma empresa está à beira da falência
STR_CONFIG_SETTING_NEWS_INDUSTRY_OPEN                           :Abertura de indústrias: {STRING}
STR_CONFIG_SETTING_NEWS_INDUSTRY_OPEN_HELPTEXT                  :Mostrar um jornal quando abre uma indústria nova
STR_CONFIG_SETTING_NEWS_INDUSTRY_CLOSE                          :Fecho de indústrias: {STRING}
STR_CONFIG_SETTING_NEWS_INDUSTRY_CLOSE_HELPTEXT                 :Mostrar um jornal quando uma indústria fecha
STR_CONFIG_SETTING_NEWS_ECONOMY_CHANGES                         :Alterações económicas: {STRING}
STR_CONFIG_SETTING_NEWS_ECONOMY_CHANGES_HELPTEXT                :Mostrar um jornal quando ocorrem alterações globais na economia
STR_CONFIG_SETTING_NEWS_INDUSTRY_CHANGES_COMPANY                :Alterações de produção nas indústrias servidas pelo jogador: {STRING}
STR_CONFIG_SETTING_NEWS_INDUSTRY_CHANGES_COMPANY_HELPTEXT       :Mostrar um jornal na alteração da produção de indústrias servidas pelo jogador
STR_CONFIG_SETTING_NEWS_INDUSTRY_CHANGES_OTHER                  :Mudanças na produção das industrias servidas pelo(s) oponentes: {STRING}
STR_CONFIG_SETTING_NEWS_INDUSTRY_CHANGES_OTHER_HELPTEXT         :Mostrar um jornal na alteração da produção de indústrias servidas por oponentes
STR_CONFIG_SETTING_NEWS_INDUSTRY_CHANGES_UNSERVED               :Mudanças na produção de outras industrias: {STRING}
STR_CONFIG_SETTING_NEWS_INDUSTRY_CHANGES_UNSERVED_HELPTEXT      :Mostrar um jornal na alteração da produção de indústrias servidas por ninguém
STR_CONFIG_SETTING_NEWS_ADVICE                                  :Avisos / informações sobre os veículos da empresa: {STRING}
STR_CONFIG_SETTING_NEWS_ADVICE_HELPTEXT                         :Mostrar mensagens sobre veículos que requerem atenção
STR_CONFIG_SETTING_NEWS_NEW_VEHICLES                            :Novos veículos: {STRING}
STR_CONFIG_SETTING_NEWS_NEW_VEHICLES_HELPTEXT                   :Mostrar um jornal quando é disponibilizado um tipo de veículo novo
STR_CONFIG_SETTING_NEWS_CHANGES_ACCEPTANCE                      :Alterações de aceitação de carga: {STRING}
STR_CONFIG_SETTING_NEWS_CHANGES_ACCEPTANCE_HELPTEXT             :Exibir mensagens sobre as estações alterarem a aceitação de algumas cargas
STR_CONFIG_SETTING_NEWS_SUBSIDIES                               :Subsídios: {STRING}
STR_CONFIG_SETTING_NEWS_SUBSIDIES_HELPTEXT                      :Mostrar um jornal para acontecimentos relacionados com subsídios
STR_CONFIG_SETTING_NEWS_GENERAL_INFORMATION                     :Informações gerais: {STRING}
STR_CONFIG_SETTING_NEWS_GENERAL_INFORMATION_HELPTEXT            :Mostrar um jornal para informações gerais, como compras de exclusividade ou financiamento da reconstrução de estradas

STR_CONFIG_SETTING_NEWS_MESSAGES_OFF                            :Desligado
STR_CONFIG_SETTING_NEWS_MESSAGES_SUMMARY                        :Resumo
STR_CONFIG_SETTING_NEWS_MESSAGES_FULL                           :Completo

STR_CONFIG_SETTING_COLOURED_NEWS_YEAR                           :Noticias a cores aparecem em: {STRING}
STR_CONFIG_SETTING_COLOURED_NEWS_YEAR_HELPTEXT                  :Ano em que os anúncios de jornal começam a ser mostrados a cores. Antes deste ano, serão mostrados a preto e branco.
STR_CONFIG_SETTING_STARTING_YEAR                                :Data de início: {STRING}
STR_CONFIG_SETTING_SMOOTH_ECONOMY                               :Activar economia regular (alterações menores): {STRING}
STR_CONFIG_SETTING_SMOOTH_ECONOMY_HELPTEXT                      :Quando activa, a produção de indústrias muda frequentemente, em pequenos incrementos. Esta preferência não costuma ter efeito, se os tipos de indústria forem provenientes de um NewGRF
STR_CONFIG_SETTING_ALLOW_SHARES                                 :Permite comprar acções de outras empresas: {STRING}
STR_CONFIG_SETTING_ALLOW_SHARES_HELPTEXT                        :Quando activo, permite a compra e venda de acções de companhias. As acções apenas estarão disponíveis quando a companhia atinge uma determinada idade.
STR_CONFIG_SETTING_FEEDER_PAYMENT_SHARE                         :Percentagem do lucro do serviço a pagar em trajectos de um transporte que alimenta outro transporte: {STRING}
STR_CONFIG_SETTING_FEEDER_PAYMENT_SHARE_HELPTEXT                :Percentagem da receita dada a trajectos intermédios em sistemas em que um transporte alimenta outro, dando maior controlo sobre a receita
STR_CONFIG_SETTING_DRAG_SIGNALS_DENSITY                         :Ao arrastar, colocar sinais a cada: {STRING}
STR_CONFIG_SETTING_DRAG_SIGNALS_DENSITY_HELPTEXT                :Define a distância a que os sinais serão construídos num carril até ao próximo obstáculo (sinal, junção), se os sinais são arrastados
STR_CONFIG_SETTING_DRAG_SIGNALS_DENSITY_VALUE                   :{COMMA} quadrado{P 0 "" s}
STR_CONFIG_SETTING_DRAG_SIGNALS_FIXED_DISTANCE                  :Ao arrastar, manter distância fixa entre sinais: {STRING}
STR_CONFIG_SETTING_DRAG_SIGNALS_FIXED_DISTANCE_HELPTEXT         :Seleccionar o comportamento da colocação de sinais ao usar Ctrl+arrasto. Se desactivado, sinais são colocados à volta de túneis ou pontes para evitar longos trajectos sem sinais. Se activo, sinais são colocados a cada N mosaicos, facilitando o alinhamento de sinais em linhas paralelas
STR_CONFIG_SETTING_SEMAPHORE_BUILD_BEFORE_DATE                  :Usar automaticamente sinais clássicos antes de: {STRING}
STR_CONFIG_SETTING_SEMAPHORE_BUILD_BEFORE_DATE_HELPTEXT         :Configurar o ano em que sinais eléctricos podem ser usados para os carris. Antes deste ano, sinais não-eléctricos serão usados (que têm a mesma funcionalidade, mas aspecto diferente)
STR_CONFIG_SETTING_ENABLE_SIGNAL_GUI                            :Activar ferramenta de sinais: {STRING}
STR_CONFIG_SETTING_ENABLE_SIGNAL_GUI_HELPTEXT                   :Mostrar uma janela para escolher o tipo de sinais a construir, em vez de escolher a rotação de sinais com Ctrl+clique em sinais construídos
STR_CONFIG_SETTING_DEFAULT_SIGNAL_TYPE                          :Tipo de farol padrão para construir: {STRING}
STR_CONFIG_SETTING_DEFAULT_SIGNAL_TYPE_HELPTEXT                 :Tipo de sinal a usar por omissão
STR_CONFIG_SETTING_DEFAULT_SIGNAL_NORMAL                        :Sinais de bloqueio
STR_CONFIG_SETTING_DEFAULT_SIGNAL_PBS                           :Sinais de rota
STR_CONFIG_SETTING_DEFAULT_SIGNAL_PBSOWAY                       :Sinais de sentido único
STR_CONFIG_SETTING_CYCLE_SIGNAL_TYPES                           :Trocar tipos de faróis: {STRING}
STR_CONFIG_SETTING_CYCLE_SIGNAL_TYPES_HELPTEXT                  :Mostrar uma janela para escolher o tipo de sinais a construir, em vez de escolher a rotação de sinais com <Ctrl>+clique em sinais
STR_CONFIG_SETTING_CYCLE_SIGNAL_NORMAL                          :Apenas sinais de bloqueio
STR_CONFIG_SETTING_CYCLE_SIGNAL_PBS                             :Apenas sinais de rota
STR_CONFIG_SETTING_CYCLE_SIGNAL_ALL                             :Todos

STR_CONFIG_SETTING_TOWN_LAYOUT                                  :Disposição de estradas para novas cidades: {STRING}
STR_CONFIG_SETTING_TOWN_LAYOUT_HELPTEXT                         :Disposição da rede de estradas das cidades
STR_CONFIG_SETTING_TOWN_LAYOUT_DEFAULT                          :Original
STR_CONFIG_SETTING_TOWN_LAYOUT_BETTER_ROADS                     :Estradas melhores
STR_CONFIG_SETTING_TOWN_LAYOUT_2X2_GRID                         :grelha 2x2
STR_CONFIG_SETTING_TOWN_LAYOUT_3X3_GRID                         :grelha 3x3
STR_CONFIG_SETTING_TOWN_LAYOUT_RANDOM                           :Aleatório
STR_CONFIG_SETTING_ALLOW_TOWN_ROADS                             :As cidades têm permissão para construir estradas: {STRING}
STR_CONFIG_SETTING_ALLOW_TOWN_ROADS_HELPTEXT                    :Permite às cidades a construção de estradas para crescimento. Desactivar para não permitir às autoridades a construção de estradas
STR_CONFIG_SETTING_ALLOW_TOWN_LEVEL_CROSSINGS                   :Cidades podem construir passagens de nível: {STRING}
STR_CONFIG_SETTING_ALLOW_TOWN_LEVEL_CROSSINGS_HELPTEXT          :Activar esta preferência permite às cidades construir cruzamentos nivelados
STR_CONFIG_SETTING_NOISE_LEVEL                                  :Permitir que a cidade controle o nível de ruído dos aeroportos: {STRING}
STR_CONFIG_SETTING_NOISE_LEVEL_HELPTEXT                         :Com esta preferência desactivada, podem haver dois aeroportos em cada cidade. Com esta preferência activa, o número de aeroportos numa cidade é limitado pela aceitação do ruído na cidade, que depende da população, do tamanho do aeroporto e da sua distância
STR_CONFIG_SETTING_TOWN_FOUNDING                                :Fundar cidades no jogo: {STRING}
STR_CONFIG_SETTING_TOWN_FOUNDING_HELPTEXT                       :Activar esta preferência permite aos jogadores fundar novas povoações no jogo
STR_CONFIG_SETTING_TOWN_FOUNDING_FORBIDDEN                      :Proibido
STR_CONFIG_SETTING_TOWN_FOUNDING_ALLOWED                        :Permitido
STR_CONFIG_SETTING_TOWN_FOUNDING_ALLOWED_CUSTOM_LAYOUT          :Permitido, estrutura personalizada da cidade

STR_CONFIG_SETTING_EXTRA_TREE_PLACEMENT                         :Criação de árvores no decorrer do jogo: {STRING}
STR_CONFIG_SETTING_EXTRA_TREE_PLACEMENT_HELPTEXT                :Controlar o aparecimento aleatório de árvores durante o jogo. Isto poderá afectar indústrias que dependem do crescimento de árvores, como as madeireiras
STR_CONFIG_SETTING_EXTRA_TREE_PLACEMENT_NONE                    :Nenhuma {RED}(Serrações ficam inactivas)
STR_CONFIG_SETTING_EXTRA_TREE_PLACEMENT_RAINFOREST              :Apenas em florestas húmidas
STR_CONFIG_SETTING_EXTRA_TREE_PLACEMENT_ALL                     :Em todo o lado

STR_CONFIG_SETTING_TOOLBAR_POS                                  :Posição da barra de ferramentas principal: {STRING}
STR_CONFIG_SETTING_TOOLBAR_POS_HELPTEXT                         :Posição horizontal da barra de ferramentas principal no topo do ecrã
STR_CONFIG_SETTING_STATUSBAR_POS                                :Posição da barra de estado: {STRING}
STR_CONFIG_SETTING_STATUSBAR_POS_HELPTEXT                       :Posição horizontal da barra de estado no fundo do ecrã
STR_CONFIG_SETTING_SNAP_RADIUS                                  :Raio de alinhamento automático de janelas: {STRING}
STR_CONFIG_SETTING_SNAP_RADIUS_HELPTEXT                         :Distância entre janelas até que a janela que está a ser movimentada se alinhe automaticamente pelas janelas mais próximas
STR_CONFIG_SETTING_SNAP_RADIUS_VALUE                            :{COMMA} pixel{P 0 "" s}
STR_CONFIG_SETTING_SNAP_RADIUS_DISABLED                         :Desligado
STR_CONFIG_SETTING_SOFT_LIMIT                                   :Número máximo de janelas não-pegajosas: {STRING}
STR_CONFIG_SETTING_SOFT_LIMIT_HELPTEXT                          :Número de janelas não-pegajosas abertas antes que janelas antigas comecem a ser fechadas para dar lugar a novas janelas
STR_CONFIG_SETTING_SOFT_LIMIT_VALUE                             :{COMMA}
STR_CONFIG_SETTING_SOFT_LIMIT_DISABLED                          :desligado
STR_CONFIG_SETTING_ZOOM_MIN                                     :Nível maximo de ampliação: {STRING}
STR_CONFIG_SETTING_ZOOM_MIN_HELPTEXT                            :O nível máximo de zoom para visualizadores. Níveis máximos de zoom superiores aumenterão os requisitos de memória
STR_CONFIG_SETTING_ZOOM_MAX                                     :Nível maximo de redução da câmara: {STRING}
STR_CONFIG_SETTING_ZOOM_MAX_HELPTEXT                            :O nível mínimo de zoom para visualizadores. Níveis mínimos de zoom superiores poderão causar lag quando utilizados
STR_CONFIG_SETTING_ZOOM_LVL_MIN                                 :4x
STR_CONFIG_SETTING_ZOOM_LVL_IN_2X                               :2x
STR_CONFIG_SETTING_ZOOM_LVL_NORMAL                              :Normal
STR_CONFIG_SETTING_ZOOM_LVL_OUT_2X                              :2x
STR_CONFIG_SETTING_ZOOM_LVL_OUT_4X                              :4x
STR_CONFIG_SETTING_ZOOM_LVL_OUT_8X                              :8x
STR_CONFIG_SETTING_TOWN_GROWTH                                  :Ritmo de crescimento de cidades: {STRING}
STR_CONFIG_SETTING_TOWN_GROWTH_HELPTEXT                         :Velocidade de crescimento das cidades
STR_CONFIG_SETTING_TOWN_GROWTH_NONE                             :Nenhum
STR_CONFIG_SETTING_TOWN_GROWTH_SLOW                             :Lento
STR_CONFIG_SETTING_TOWN_GROWTH_NORMAL                           :Normal
STR_CONFIG_SETTING_TOWN_GROWTH_FAST                             :Rápido
STR_CONFIG_SETTING_TOWN_GROWTH_VERY_FAST                        :Muito Rápido
STR_CONFIG_SETTING_LARGER_TOWNS                                 :Proporção de cidades que chegarão a metrópoles: {STRING}
STR_CONFIG_SETTING_LARGER_TOWNS_HELPTEXT                        :Quantidade de povoações que se tornarão cidades, logo cidades que começarão maiores e crescerão mais depressa
STR_CONFIG_SETTING_LARGER_TOWNS_VALUE                           :1 em {COMMA}
STR_CONFIG_SETTING_LARGER_TOWNS_DISABLED                        :Nenhum
STR_CONFIG_SETTING_CITY_SIZE_MULTIPLIER                         :Multiplicador inicial para a dimensão das metrópoles: {STRING}
STR_CONFIG_SETTING_CITY_SIZE_MULTIPLIER_HELPTEXT                :Tamanho relativo das metrópoles em relação ao tamanho normal das cidades aquando o início do jogo

STR_CONFIG_SETTING_LINKGRAPH_INTERVAL                           :Actualizar gráfico de distribuição a cada {STRING} dia{P 0:2 "" s}
STR_CONFIG_SETTING_LINKGRAPH_INTERVAL_HELPTEXT                  :Tempo entre recalculos subsequentes de cada gráfico. Cada recalculo calcula os planos para cada componente do gráfico. Isto significa que um valor X para essa configuração não indica que o gráfico será todo actualizado a cada X dias. Apenas alguns componentes serão. Quanto mais curto o definir, mais tempo será necessário ao CPU para o calcular. Quanto mais longo, mais tempo levará até que a distribuição da carga inicie em novas rotas.
STR_CONFIG_SETTING_LINKGRAPH_TIME                               :Requer {STRING} dia{P 0:2 "" s} para recalculo do gráfico de distribuição
STR_CONFIG_SETTING_LINKGRAPH_TIME_HELPTEXT                      :Tempo para cada recalculo de um componente de um gráfico. Quando um recalculo começa, um processo é criado e é executado para esse número de dias. Quantos menos dias forem definidos, maior a probabilidade do processo não terminar quando já deveria ter terminado. Neste caso, o jogo irá parar até ele terminar ("lag"). Quanto maior o definir, mais tempo levará para a distribuição ser actualizada quando as rotas mudarem.
STR_CONFIG_SETTING_DISTRIBUTION_MANUAL                          :manual
STR_CONFIG_SETTING_DISTRIBUTION_ASYMMETRIC                      :asimétrico
STR_CONFIG_SETTING_DISTRIBUTION_SYMMETRIC                       :simétrico
STR_CONFIG_SETTING_DISTRIBUTION_PAX                             :Modo de distribuição para os passageiros: {STRING}
STR_CONFIG_SETTING_DISTRIBUTION_PAX_HELPTEXT                    :"simétrico" significa que aproximadamente o mesmo numero de passageiros irá de uma estação A para estação B e de B para A. "assimétrico" significa que um numero arbitrário de passageiros poderá seguir em qualquer direcção. "manual" significa que nenhuma distribuição automática terá lugar para passageiros.
STR_CONFIG_SETTING_DISTRIBUTION_MAIL                            :Modo de distribuição para o correio: {STRING}
STR_CONFIG_SETTING_DISTRIBUTION_MAIL_HELPTEXT                   :"simétrico" significa que aproximadamente a mesma quantidade de correio será enviada de uma estação A para estação B assim como de B para A. "assimétrico" significa que uma quantidade arbitrária de correio poderá ser enviada em qualquer direcção. "manual" significa que nenhuma distribuição automática terá lugar para o correio.
STR_CONFIG_SETTING_DISTRIBUTION_ARMOURED                        :Modo de distribuição para a classe de carga ARMOURED: {STRING}
STR_CONFIG_SETTING_DISTRIBUTION_ARMOURED_HELPTEXT               :A classe de carga ARMOURED contém valores no clima temperado, diamantes no tropical ou ouro no árctico. Os NewGRFs podem mudar isto. "simétrico" significa que aproximadamente a mesma quantidade de carga será enviada da estação A para estação B assim como da B para a A. "assimétrico" significa que quantidades arbitrárias dessa carga podem ser enviadas em qualquer direcção. "manual" significa que nenhuma distribuição automática ocorrerá para essa carga. Recomenda-se que seja definido para assimétrico ou manual quando a jogar no árctico, pois os bancos não devolvem ouro para as minas de ouro. Para o temperado e tropical pode ser escolhido simétrico pois os bancos irão devolver valores ao banco de origem de algumas cargas de valores.
STR_CONFIG_SETTING_DISTRIBUTION_DEFAULT                         :Modo de distribuição para outras classes de carga: {STRING}
STR_CONFIG_SETTING_DISTRIBUTION_DEFAULT_HELPTEXT                :"simetrico" significa que aproximadamente a mesma quantidade de carga será enviada da estação A para estação B assim como da B para a A. "asimetrico" significa que o arbitrario dessa carga pode ser enviada em qualquer direção. "manual" significa que nenhuma distribuição automática ocorrerá para essa carga. Provavelmente será melhor definir como "assimétrico" ou manual.
STR_CONFIG_SETTING_LINKGRAPH_ACCURACY                           :Precisão de distribuição: {STRING}
STR_CONFIG_SETTING_LINKGRAPH_ACCURACY_HELPTEXT                  :Quanto mais alto o definir, mais tempo o CPU demorará a calcular o gráfico de ligações. Se demorar muito poderá notar-se algum lag. Se no entanto for definido um valor reduzido a distribuição será imprecisa, e poderá verificar cargas não serem entregues onde seriam esperadas.
STR_CONFIG_SETTING_DEMAND_DISTANCE                              :Efeito de distância nos pedidos: {STRING}
STR_CONFIG_SETTING_DEMAND_DISTANCE_HELPTEXT                     :Se definir para um valor maior que 0, a distância entre a estação de origem A para alguma carga e um possível destino B terá um efeito na quantidade de carga transportada de A para B. Quanto maior a distância de B para A, menos carga será enviada. Quanto maior o valor definido, menos carga será transportada para estações distantes, e mais carga será levada para estações próximas.
STR_CONFIG_SETTING_DEMAND_SIZE                                  :Quantidade de carga a regressar para o modo simétrico: {STRING}
STR_CONFIG_SETTING_DEMAND_SIZE_HELPTEXT                         :Definir isto para menos de 100% torna a distribuição simétrica reagir mais como a assimétrica. Menos carga será forçada a ser devolvida se uma determinada quantidade for enviada para uma estação. Se for definido para 0% a distribuição simétrica irá reagir como a assimétrica.
STR_CONFIG_SETTING_SHORT_PATH_SATURATION                        :Saturação de percursos curtos antes de usar percursos de grande capacidade: {STRING}
STR_CONFIG_SETTING_SHORT_PATH_SATURATION_HELPTEXT               :Frequentemente existem múltiplos trajectos entre duas estações. Cargodist irá saturar o trajecto mais curto primeiro, depois usar o segundo trajecto mais curto até o saturar, e assim por diante. A saturação é determinada pelo estimativa da capacidade do uso planeado. Ao saturar todos os caminhos, se ainda existir procura, irá sobrecarregar todos os trajectos, com preferência pelos de maior capacidade. No entanto, grande parte das vezes o algoritmo não irá estimar correctamente a capacidade. Esta configuração permite definir até que percentagem um trajecto mais curto deverá ser saturado na primeira passagem antes do algoritmo proceder ao próximo. Defina-o para menos de 100% para evitar estações sobrecarregadas no caso de capacidade super-estimada.

STR_CONFIG_SETTING_LOCALISATION_UNITS_VELOCITY                  :Unidades de velocidade: {STRING}
STR_CONFIG_SETTING_LOCALISATION_UNITS_VELOCITY_HELPTEXT         :Quando uma velocidade é mostrada no interface de utilizador, mostrar na unidade selecionada
STR_CONFIG_SETTING_LOCALISATION_UNITS_VELOCITY_IMPERIAL         :Imperial (mph)
STR_CONFIG_SETTING_LOCALISATION_UNITS_VELOCITY_METRIC           :Métrico (km/h)
STR_CONFIG_SETTING_LOCALISATION_UNITS_VELOCITY_SI               :SI (m/s)

STR_CONFIG_SETTING_LOCALISATION_UNITS_POWER                     :Unidades de potência de veículos: {STRING}
STR_CONFIG_SETTING_LOCALISATION_UNITS_POWER_HELPTEXT            :Quando a potência de um veículo é mostrada no interface de utilizador, mostrar na unidade seleccionada
STR_CONFIG_SETTING_LOCALISATION_UNITS_POWER_IMPERIAL            :Imperial (hp)
STR_CONFIG_SETTING_LOCALISATION_UNITS_POWER_METRIC              :Métrico (hp)
STR_CONFIG_SETTING_LOCALISATION_UNITS_POWER_SI                  :SI (kW)

STR_CONFIG_SETTING_LOCALISATION_UNITS_WEIGHT                    :Unidades de peso: {STRING}
STR_CONFIG_SETTING_LOCALISATION_UNITS_WEIGHT_HELPTEXT           :Quando os pesos são mostrados no interface de utilizador, mostrar na unidade seleccionada
STR_CONFIG_SETTING_LOCALISATION_UNITS_WEIGHT_IMPERIAL           :Imperial (short ton)
STR_CONFIG_SETTING_LOCALISATION_UNITS_WEIGHT_METRIC             :Métrico (t/tonelada)
STR_CONFIG_SETTING_LOCALISATION_UNITS_WEIGHT_SI                 :SI (kg)

STR_CONFIG_SETTING_LOCALISATION_UNITS_VOLUME                    :Unidades de volume: {STRING}
STR_CONFIG_SETTING_LOCALISATION_UNITS_VOLUME_HELPTEXT           :Quando os volumes são mostrados no interface de utilizador, mostrar na unidade seleccionada
STR_CONFIG_SETTING_LOCALISATION_UNITS_VOLUME_IMPERIAL           :Imperial (gal)
STR_CONFIG_SETTING_LOCALISATION_UNITS_VOLUME_METRIC             :Métrico (l)
STR_CONFIG_SETTING_LOCALISATION_UNITS_VOLUME_SI                 :SI (m³)

STR_CONFIG_SETTING_LOCALISATION_UNITS_FORCE                     :Unidades de esforço de tracção: {STRING}
STR_CONFIG_SETTING_LOCALISATION_UNITS_FORCE_HELPTEXT            :Quando a força de tracção é mostrada no interface de utilizador, mostrar na unidade seleccionada
STR_CONFIG_SETTING_LOCALISATION_UNITS_FORCE_IMPERIAL            :Imperial (lbf)
STR_CONFIG_SETTING_LOCALISATION_UNITS_FORCE_METRIC              :Métrico (kgf)
STR_CONFIG_SETTING_LOCALISATION_UNITS_FORCE_SI                  :SI (kN)

STR_CONFIG_SETTING_LOCALISATION_UNITS_HEIGHT                    :Unidades de altura: {STRING}
STR_CONFIG_SETTING_LOCALISATION_UNITS_HEIGHT_HELPTEXT           :Quando as alturas são mostradas no interface de utilizador, mostrar na unidade seleccionada
STR_CONFIG_SETTING_LOCALISATION_UNITS_HEIGHT_IMPERIAL           :Imperial (ft/pé)
STR_CONFIG_SETTING_LOCALISATION_UNITS_HEIGHT_METRIC             :Métrico (m)
STR_CONFIG_SETTING_LOCALISATION_UNITS_HEIGHT_SI                 :SI (m)

STR_CONFIG_SETTING_LOCALISATION                                 :{ORANGE}Localização
STR_CONFIG_SETTING_GRAPHICS                                     :{ORANGE}Gráficos
STR_CONFIG_SETTING_SOUND                                        :{ORANGE}Efeitos sonoros
STR_CONFIG_SETTING_INTERFACE                                    :{ORANGE}Interface
STR_CONFIG_SETTING_INTERFACE_GENERAL                            :{ORANGE}Geral
STR_CONFIG_SETTING_INTERFACE_VIEWPORTS                          :{ORANGE}Visualizadores
STR_CONFIG_SETTING_INTERFACE_CONSTRUCTION                       :{ORANGE}Construção
STR_CONFIG_SETTING_ADVISORS                                     :{ORANGE}Notícias / Assessores
STR_CONFIG_SETTING_COMPANY                                      :{ORANGE}Empresa
STR_CONFIG_SETTING_ACCOUNTING                                   :{ORANGE}Contabilidade
STR_CONFIG_SETTING_VEHICLES                                     :{ORANGE}Veículos
STR_CONFIG_SETTING_VEHICLES_PHYSICS                             :{ORANGE}Física
STR_CONFIG_SETTING_VEHICLES_ROUTING                             :{ORANGE}Em rota
STR_CONFIG_SETTING_LIMITATIONS                                  :{ORANGE}Limitações
STR_CONFIG_SETTING_ACCIDENTS                                    :{ORANGE}Desastres / Acidentes
STR_CONFIG_SETTING_GENWORLD                                     :{ORANGE}Geração do mundo
STR_CONFIG_SETTING_ENVIRONMENT                                  :{ORANGE}Meio Ambiente
STR_CONFIG_SETTING_ENVIRONMENT_AUTHORITIES                      :{ORANGE}Autoridades
STR_CONFIG_SETTING_ENVIRONMENT_TOWNS                            :{ORANGE}Cidades
STR_CONFIG_SETTING_ENVIRONMENT_INDUSTRIES                       :{ORANGE}Industrias
STR_CONFIG_SETTING_ENVIRONMENT_CARGODIST                        :{ORANGE}Distribuição de Carga
STR_CONFIG_SETTING_AI                                           :{ORANGE}Oponentes
STR_CONFIG_SETTING_AI_NPC                                       :{ORANGE}Jogadores Computador

STR_CONFIG_SETTING_PATHFINDER_OPF                               :Original
STR_CONFIG_SETTING_PATHFINDER_NPF                               :NPF
STR_CONFIG_SETTING_PATHFINDER_YAPF_RECOMMENDED                  :YAPF {BLUE}(Recomendado)

STR_CONFIG_SETTING_PATHFINDER_FOR_TRAINS                        :Sistema de encaminhar comboios: {STRING}
STR_CONFIG_SETTING_PATHFINDER_FOR_TRAINS_HELPTEXT               :Sistema de encaminhar comboios
STR_CONFIG_SETTING_PATHFINDER_FOR_ROAD_VEHICLES                 :Sistema de encaminhar veículos rodoviários: {STRING}
STR_CONFIG_SETTING_PATHFINDER_FOR_ROAD_VEHICLES_HELPTEXT        :Sistema de encaminhar veículos rodoviários
STR_CONFIG_SETTING_PATHFINDER_FOR_SHIPS                         :Sistema de encaminhar barcos: {STRING}
STR_CONFIG_SETTING_PATHFINDER_FOR_SHIPS_HELPTEXT                :Sistema de encaminhar barcos
STR_CONFIG_SETTING_REVERSE_AT_SIGNALS                           :Inversão automática nos sinais: {STRING}
STR_CONFIG_SETTING_REVERSE_AT_SIGNALS_HELPTEXT                  :Permitir que os comboios invertam o sentido de marcha nos sinais caso estejam à espera muito tempo

STR_CONFIG_SETTING_QUERY_CAPTION                                :{WHITE}Alterar valor

# Config errors
STR_CONFIG_ERROR                                                :{WHITE}Erro com o ficheiro de configuração...
STR_CONFIG_ERROR_ARRAY                                          :{WHITE}... erro no array '{STRING}'
STR_CONFIG_ERROR_INVALID_VALUE                                  :{WHITE}... valor inválido '{STRING}' para '{STRING}'
STR_CONFIG_ERROR_TRAILING_CHARACTERS                            :{WHITE}... caracteres no fim da opção '{STRING}'
STR_CONFIG_ERROR_DUPLICATE_GRFID                                :{WHITE}... a ignorar NewGRF '{STRING}': ID GRF duplicado de '{STRING}'
STR_CONFIG_ERROR_INVALID_GRF                                    :{WHITE}... a ignorar NewGRF inválido '{STRING}': {STRING}
STR_CONFIG_ERROR_INVALID_GRF_NOT_FOUND                          :não encontrado
STR_CONFIG_ERROR_INVALID_GRF_UNSAFE                             :inseguro para uso estático
STR_CONFIG_ERROR_INVALID_GRF_SYSTEM                             :sistema NewGRF
STR_CONFIG_ERROR_INVALID_GRF_INCOMPATIBLE                       :incompatível com esta versão do OpenTTD
STR_CONFIG_ERROR_INVALID_GRF_UNKNOWN                            :desconhecido
STR_CONFIG_ERROR_INVALID_SAVEGAME_COMPRESSION_LEVEL             :{WHITE}... nível de compressão '{STRING}' não é válido
STR_CONFIG_ERROR_INVALID_SAVEGAME_COMPRESSION_ALGORITHM         :{WHITE}... formato de jogo guardado '{STRING}' não está disponível. A reverter para '{STRING}'
STR_CONFIG_ERROR_INVALID_BASE_GRAPHICS_NOT_FOUND                :{WHITE}... a ignorar conjunto de Gráficos Base '{STRING}': não encontrado
STR_CONFIG_ERROR_INVALID_BASE_SOUNDS_NOT_FOUND                  :{WHITE}... a ignorar conjunto Base de Sons '{STRING}': não encontrado
STR_CONFIG_ERROR_INVALID_BASE_MUSIC_NOT_FOUND                   :{WHITE}... a ignorar conjunto Musica Base '{STRING}': não encontrado
STR_CONFIG_ERROR_OUT_OF_MEMORY                                  :{WHITE}Falta de memória
STR_CONFIG_ERROR_SPRITECACHE_TOO_BIG                            :{WHITE}Falha a alocar {BYTES} da cache de sprites. a cache de sprites foi reduzida para {BYTES}. Isto irá reduzir a performance do OpenTTD. Para baixar os requisitos de memória poderá desabilitar gráficos de 32bpp e/ou niveis de zoom

# Intro window
STR_INTRO_CAPTION                                               :{WHITE}OpenTTD {REV}

STR_INTRO_NEW_GAME                                              :{BLACK}Novo Jogo
STR_INTRO_LOAD_GAME                                             :{BLACK}Abrir Jogo
STR_INTRO_PLAY_SCENARIO                                         :{BLACK}Jogar Cenário
STR_INTRO_PLAY_HEIGHTMAP                                        :{BLACK}Jogar mapa de alturas
STR_INTRO_SCENARIO_EDITOR                                       :{BLACK}Editor de Cenário
STR_INTRO_MULTIPLAYER                                           :{BLACK}Multi-jogador

STR_INTRO_GAME_OPTIONS                                          :{BLACK}Opções do Jogo
STR_INTRO_HIGHSCORE                                             :{BLACK}Tabela de Classificações
STR_INTRO_CONFIG_SETTINGS_TREE                                  :{BLACK}Definições
STR_INTRO_NEWGRF_SETTINGS                                       :{BLACK}Definições NewGRF
STR_INTRO_ONLINE_CONTENT                                        :{BLACK}Verificar Conteúdo Online
STR_INTRO_SCRIPT_SETTINGS                                       :{BLACK}Definições de IA / Script de Jogo
STR_INTRO_QUIT                                                  :{BLACK}Sair

STR_INTRO_TOOLTIP_NEW_GAME                                      :{BLACK}Iniciar um novo jogo. Ctrl+Clique salta a configuração do mapa
STR_INTRO_TOOLTIP_LOAD_GAME                                     :{BLACK}Carregar um jogo gravado
STR_INTRO_TOOLTIP_PLAY_HEIGHTMAP                                :{BLACK}Iniciar novo jogo, usando um mapa de alturas como paisagem
STR_INTRO_TOOLTIP_PLAY_SCENARIO                                 :{BLACK}Iniciar um novo jogo, utilizando um cenário personalizado guardado no disco
STR_INTRO_TOOLTIP_SCENARIO_EDITOR                               :{BLACK}Criar um cenário de jogo personalizado
STR_INTRO_TOOLTIP_MULTIPLAYER                                   :{BLACK}Começar um jogo multi-jogador

STR_INTRO_TOOLTIP_TEMPERATE                                     :{BLACK}Seleccionar cenário do estilo 'temperado'
STR_INTRO_TOOLTIP_SUB_ARCTIC_LANDSCAPE                          :{BLACK}Seleccionar cenário do estilo 'subárctico'
STR_INTRO_TOOLTIP_SUB_TROPICAL_LANDSCAPE                        :{BLACK}Seleccionar cenário do estilo 'subtropical'
STR_INTRO_TOOLTIP_TOYLAND_LANDSCAPE                             :{BLACK}Seleccionar cenário do estilo 'terra dos brinquedos'

STR_INTRO_TOOLTIP_GAME_OPTIONS                                  :{BLACK}Mostrar opções de jogo
STR_INTRO_TOOLTIP_HIGHSCORE                                     :{BLACK}Mostrar tabela de classificações
STR_INTRO_TOOLTIP_CONFIG_SETTINGS_TREE                          :{BLACK}Mostrar definições
STR_INTRO_TOOLTIP_NEWGRF_SETTINGS                               :{BLACK}Mostrar definições de NewGRF
STR_INTRO_TOOLTIP_ONLINE_CONTENT                                :{BLACK}Verificar conteúdo novo e actualizado para descarga
STR_INTRO_TOOLTIP_SCRIPT_SETTINGS                               :{BLACK}Mostrar definições de IA e de script de jogo
STR_INTRO_TOOLTIP_QUIT                                          :{BLACK}Sair de 'OpenTTD'

STR_INTRO_BASESET                                               :{BLACK}O conjunto de gráficos base seleccionado tem {NUM} sprite{P "" s} em falta. Por favor verifique se existem atualizações para o conjunto.
STR_INTRO_TRANSLATION                                           :{BLACK}Faltam {NUM} string{P "" s} nesta tradução. Ajude o OpenTTD em inscrever-se como tradutor. Leia readme.txt para mais detalhes.

# Quit window
STR_QUIT_CAPTION                                                :{WHITE}Sair
STR_QUIT_ARE_YOU_SURE_YOU_WANT_TO_EXIT_OPENTTD                  :{YELLOW}Tem a certeza que deseja abandonar este jogo e voltar ao {STRING}?
STR_QUIT_YES                                                    :{BLACK}Sim
STR_QUIT_NO                                                     :{BLACK}Não

# Supported OSes
STR_OSNAME_WINDOWS                                              :Windows
STR_OSNAME_DOS                                                  :DOS
STR_OSNAME_UNIX                                                 :Unix
STR_OSNAME_OSX                                                  :OS{NBSP}X
STR_OSNAME_BEOS                                                 :BeOS
STR_OSNAME_HAIKU                                                :Haiku
STR_OSNAME_MORPHOS                                              :MorphOS
STR_OSNAME_AMIGAOS                                              :AmigaOS
STR_OSNAME_OS2                                                  :OS/2
STR_OSNAME_SUNOS                                                :SunOS

# Abandon game
STR_ABANDON_GAME_CAPTION                                        :{WHITE}Abandonar jogo
STR_ABANDON_GAME_QUERY                                          :{YELLOW}Tem a certeza que deseja abandonar este jogo?
STR_ABANDON_SCENARIO_QUERY                                      :{YELLOW}Tem a certeza que deseja abandonar este cenário ?

# Cheat window
STR_CHEATS                                                      :{WHITE}Truques
STR_CHEATS_TOOLTIP                                              :{BLACK}As caixas de verificação indicam se já usou este truque antes
STR_CHEATS_WARNING                                              :{BLACK} Atenção! Está prestes a trair seus concorrentes. Tenha em mente que a desonra será lembrada para a eternidade
STR_CHEAT_MONEY                                                 :{LTBLUE}Aumentar dinheiro em {CURRENCY_LONG}
STR_CHEAT_CHANGE_COMPANY                                        :{LTBLUE}Jogando como empresa: {ORANGE}{COMMA}
STR_CHEAT_EXTRA_DYNAMITE                                        :{LTBLUE}Bulldozer mágico (destrói indústrias, objectos amovíveis etc.): {ORANGE}{STRING}
STR_CHEAT_CROSSINGTUNNELS                                       :{LTBLUE}Os túneis poderão cruzar-se: {ORANGE}{STRING}
STR_CHEAT_NO_JETCRASH                                           :{LTBLUE}Aviões a jacto não irão ter acidentes (frequentes) em aeroportos pequenos: {ORANGE}{STRING}
STR_CHEAT_EDIT_MAX_HL                                           :{LTBLUE}Editar altura máxima do mapa: {ORANGE}{NUM}
STR_CHEAT_EDIT_MAX_HL_QUERY_CAPT                                :{WHITE}Editar altura máxima de montanhas no mapa
STR_CHEAT_SWITCH_CLIMATE_TEMPERATE_LANDSCAPE                    :Terreno temperado
STR_CHEAT_SWITCH_CLIMATE_SUB_ARCTIC_LANDSCAPE                   :Terreno subárctico
STR_CHEAT_SWITCH_CLIMATE_SUB_TROPICAL_LANDSCAPE                 :Terreno subtropical
STR_CHEAT_SWITCH_CLIMATE_TOYLAND_LANDSCAPE                      :Terreno 'Terra dos Brinquedos'
STR_CHEAT_CHANGE_DATE                                           :{LTBLUE}Alterar data: {ORANGE}{DATE_SHORT}
STR_CHEAT_CHANGE_DATE_QUERY_CAPT                                :{WHITE}Alterar ano actual
STR_CHEAT_SETUP_PROD                                            :{LTBLUE}Activar modificação de valores de produção: {ORANGE}{STRING}

# Livery window
STR_LIVERY_CAPTION                                              :{WHITE}{COMPANY} - Novo Esquema de Cores

STR_LIVERY_GENERAL_TOOLTIP                                      :{BLACK}Exibir esquema de cores geral
STR_LIVERY_TRAIN_TOOLTIP                                        :{BLACK}Exibir esquemas de cores dos comboios
STR_LIVERY_ROAD_VEHICLE_TOOLTIP                                 :{BLACK}Exibir esquemas de cores dos veículos rodoviários
STR_LIVERY_SHIP_TOOLTIP                                         :{BLACK}Exibir esquemas de cores dos barcos
STR_LIVERY_AIRCRAFT_TOOLTIP                                     :{BLACK}Exibir esquema de cores da aeronave
STR_LIVERY_PRIMARY_TOOLTIP                                      :{BLACK}Seleccione a cor primária para o veículo seleccionado. Ctrl+Clique vai usar esta cor para todos os esquemas
STR_LIVERY_SECONDARY_TOOLTIP                                    :{BLACK}Seleccione a cor secundária para o esquema seleccionado. Ctrl+Click afetará esta escolha para todos os esquemas
STR_LIVERY_PANEL_TOOLTIP                                        :{BLACK}Seleccione o esquema de cores a alterar, ou esquemas múltiplos utilizando a tecla Ctrl com o botão esquerdo do rato. Marque a caixa para comutar a utilização do esquema de cores

STR_LIVERY_DEFAULT                                              :Estampagem Padrão
STR_LIVERY_STEAM                                                :Motor a Vapor
STR_LIVERY_DIESEL                                               :Motor Diesel
STR_LIVERY_ELECTRIC                                             :Motor Eléctrico
STR_LIVERY_MONORAIL                                             :Motor Monocarril
STR_LIVERY_MAGLEV                                               :Motor Maglev (Levitação Magnética)
STR_LIVERY_DMU                                                  :DMU
STR_LIVERY_EMU                                                  :EMU
STR_LIVERY_PASSENGER_WAGON_STEAM                                :Carruagem de Passageiros (Vapor)
STR_LIVERY_PASSENGER_WAGON_DIESEL                               :Carruagem de Passageiros (Diesel)
STR_LIVERY_PASSENGER_WAGON_ELECTRIC                             :Carruagem de Passageiros (Eléctrica)
STR_LIVERY_PASSENGER_WAGON_MONORAIL                             :Carruagem de Passageiros (Monocarril)
STR_LIVERY_PASSENGER_WAGON_MAGLEV                               :Carruagem de Passageiros (Maglev)
STR_LIVERY_FREIGHT_WAGON                                        :Vagão de Carga
STR_LIVERY_BUS                                                  :Autocarro
STR_LIVERY_TRUCK                                                :Veículo de Mercadorias
STR_LIVERY_PASSENGER_SHIP                                       :Barco de Passageiros
STR_LIVERY_FREIGHT_SHIP                                         :Barco Cargueiro
STR_LIVERY_HELICOPTER                                           :Helicóptero
STR_LIVERY_SMALL_PLANE                                          :Avião de Pequenas Dimensões
STR_LIVERY_LARGE_PLANE                                          :Avião de Grandes Dimensões
STR_LIVERY_PASSENGER_TRAM                                       :Eléctrico de Passageiros
STR_LIVERY_FREIGHT_TRAM                                         :Eléctrico de Mercadorias

# Face selection window
STR_FACE_CAPTION                                                :{WHITE}Selecção de Cara
STR_FACE_CANCEL_TOOLTIP                                         :{BLACK}Cancelar selecção da nova cara
STR_FACE_OK_TOOLTIP                                             :{BLACK}Aceitar selecção da nova cara
STR_FACE_RANDOM                                                 :{BLACK}Gerar aleatório

STR_FACE_MALE_BUTTON                                            :{BLACK}Masculino
STR_FACE_MALE_TOOLTIP                                           :{BLACK}Seleccionar caras masculinas
STR_FACE_FEMALE_BUTTON                                          :{BLACK}Feminino
STR_FACE_FEMALE_TOOLTIP                                         :{BLACK}Seleccionar caras femininas
STR_FACE_NEW_FACE_BUTTON                                        :{BLACK}Nova Cara
STR_FACE_NEW_FACE_TOOLTIP                                       :{BLACK}Gerar nova cara aleatoriamente
STR_FACE_ADVANCED                                               :{BLACK}Avançado
STR_FACE_ADVANCED_TOOLTIP                                       :{BLACK}Seleção avançada de cara.
STR_FACE_SIMPLE                                                 :{BLACK}Simples
STR_FACE_SIMPLE_TOOLTIP                                         :{BLACK}Seleção simples de cara.
STR_FACE_LOAD                                                   :{BLACK}Carregar
STR_FACE_LOAD_TOOLTIP                                           :{BLACK}Carregar cara preferida
STR_FACE_LOAD_DONE                                              :{WHITE}A sua cara preferida foi carregada a partir do ficheiro de configuração do OpenTTD.
STR_FACE_FACECODE                                               :{BLACK}Nº de cara
STR_FACE_FACECODE_TOOLTIP                                       :{BLACK}Ver e/ou definir número de cara do presidente da empresa
STR_FACE_FACECODE_CAPTION                                       :{WHITE}Ver e/ou definir número de cara do presidente
STR_FACE_FACECODE_SET                                           :{WHITE}Novo número de código de cara foi definido
STR_FACE_FACECODE_ERR                                           :{WHITE}Não foi possível definir o número de cara do presidente - deverá ser um número entre 0 e 4,294,967,295!
STR_FACE_SAVE                                                   :{BLACK}Gravar
STR_FACE_SAVE_TOOLTIP                                           :{BLACK}Gravar cara preferida
STR_FACE_SAVE_DONE                                              :{WHITE}Esta cara será gravada como a sua preferida no ficheiro de configuração do OpenTTD.
STR_FACE_EUROPEAN                                               :{BLACK}Europeu
STR_FACE_SELECT_EUROPEAN                                        :{BLACK}Seleccionar Caras Europeias
STR_FACE_AFRICAN                                                :{BLACK}Africano
STR_FACE_SELECT_AFRICAN                                         :{BLACK}Seleccionar Caras Africanas
STR_FACE_YES                                                    :Sim
STR_FACE_NO                                                     :Não
STR_FACE_MOUSTACHE_EARRING_TOOLTIP                              :{BLACK}Activar bigode ou brinco
STR_FACE_HAIR                                                   :Cabelo:
STR_FACE_HAIR_TOOLTIP                                           :{BLACK}Mudar cabelo
STR_FACE_EYEBROWS                                               :Sobrancelhas:
STR_FACE_EYEBROWS_TOOLTIP                                       :{BLACK}Mudar sobrancelhas
STR_FACE_EYECOLOUR                                              :Cor dos olhos:
STR_FACE_EYECOLOUR_TOOLTIP                                      :{BLACK}Mudar cor dos olhos
STR_FACE_GLASSES                                                :Óculos:
STR_FACE_GLASSES_TOOLTIP                                        :{BLACK}Activar óculos
STR_FACE_GLASSES_TOOLTIP_2                                      :{BLACK}Mudar óculos
STR_FACE_NOSE                                                   :Nariz:
STR_FACE_NOSE_TOOLTIP                                           :{BLACK}Mudar nariz
STR_FACE_LIPS                                                   :Lábios:
STR_FACE_MOUSTACHE                                              :Bigode:
STR_FACE_LIPS_MOUSTACHE_TOOLTIP                                 :{BLACK}Mudar lábios ou bigode
STR_FACE_CHIN                                                   :Queixo:
STR_FACE_CHIN_TOOLTIP                                           :{BLACK}Mudar queixo
STR_FACE_JACKET                                                 :Casaco:
STR_FACE_JACKET_TOOLTIP                                         :{BLACK}Mudar casaco
STR_FACE_COLLAR                                                 :Colarinho:
STR_FACE_COLLAR_TOOLTIP                                         :{BLACK}Mudar colarinho
STR_FACE_TIE                                                    :Gravata:
STR_FACE_EARRING                                                :Brinco:
STR_FACE_TIE_EARRING_TOOLTIP                                    :{BLACK}Mudar gravata ou brinco

# Network server list
STR_NETWORK_SERVER_LIST_CAPTION                                 :{WHITE}Multi-jogador
STR_NETWORK_SERVER_LIST_ADVERTISED                              :{BLACK}Anunciado
STR_NETWORK_SERVER_LIST_ADVERTISED_TOOLTIP                      :{BLACK}Escolher entre jogo público (internet) e privado (Área de Rede Local, LAN)
STR_NETWORK_SERVER_LIST_ADVERTISED_NO                           :Não
STR_NETWORK_SERVER_LIST_ADVERTISED_YES                          :Sim
STR_NETWORK_SERVER_LIST_PLAYER_NAME                             :{BLACK}Nome do jogador:
STR_NETWORK_SERVER_LIST_ENTER_NAME_TOOLTIP                      :{BLACK}Este é o nome pelo qual os outros jogadores o irão identificar

STR_NETWORK_SERVER_LIST_GAME_NAME                               :{BLACK}Nome
STR_NETWORK_SERVER_LIST_GAME_NAME_TOOLTIP                       :{BLACK}Nome do jogo
STR_NETWORK_SERVER_LIST_GENERAL_ONLINE                          :{BLACK}{COMMA}/{COMMA} - {COMMA}/{COMMA}
STR_NETWORK_SERVER_LIST_CLIENTS_CAPTION                         :{BLACK}Clientes
STR_NETWORK_SERVER_LIST_CLIENTS_CAPTION_TOOLTIP                 :{BLACK}Clientes ligados / máx. clientes{}Empresas ligadas / máx. empresas
STR_NETWORK_SERVER_LIST_MAP_SIZE_SHORT                          :{BLACK}{COMMA}x{COMMA}
STR_NETWORK_SERVER_LIST_MAP_SIZE_CAPTION                        :{BLACK}Tamanho do mapa
STR_NETWORK_SERVER_LIST_MAP_SIZE_CAPTION_TOOLTIP                :{BLACK}Tamanho do mapa{}Clique para ordenar por área
STR_NETWORK_SERVER_LIST_DATE_CAPTION                            :{BLACK}Data
STR_NETWORK_SERVER_LIST_DATE_CAPTION_TOOLTIP                    :{BLACK}Data de hoje
STR_NETWORK_SERVER_LIST_YEARS_CAPTION                           :{BLACK}Anos
STR_NETWORK_SERVER_LIST_YEARS_CAPTION_TOOLTIP                   :{BLACK}Número de anos{}que o jogo vai durar
STR_NETWORK_SERVER_LIST_INFO_ICONS_TOOLTIP                      :{BLACK}Idioma, versão do servidor, etc.

STR_NETWORK_SERVER_LIST_CLICK_GAME_TO_SELECT                    :{BLACK}Clique num jogo da lista para o seleccionar
STR_NETWORK_SERVER_LIST_LAST_JOINED_SERVER                      :{BLACK}O servidor em que entraste na última vez:
STR_NETWORK_SERVER_LIST_CLICK_TO_SELECT_LAST                    :{BLACK}Clique para indicar o servidor que jogaste a última vez

STR_NETWORK_SERVER_LIST_GAME_INFO                               :{SILVER}INFORMAÇÃO DE JOGO
STR_NETWORK_SERVER_LIST_CLIENTS                                 :{SILVER}Clientes: {WHITE}{COMMA} / {COMMA} - {COMMA} / {COMMA}
STR_NETWORK_SERVER_LIST_LANGUAGE                                :{SILVER}Idioma: {WHITE}{STRING}
STR_NETWORK_SERVER_LIST_LANDSCAPE                               :{SILVER}Paisagem: {WHITE}{STRING}
STR_NETWORK_SERVER_LIST_MAP_SIZE                                :{SILVER}Tamanho do Mapa: {WHITE}{COMMA}x{COMMA}
STR_NETWORK_SERVER_LIST_SERVER_VERSION                          :{SILVER}Versão do servidor: {WHITE}{STRING}
STR_NETWORK_SERVER_LIST_SERVER_ADDRESS                          :{SILVER}Endereço do servidor: {WHITE}{STRING}
STR_NETWORK_SERVER_LIST_START_DATE                              :{SILVER}Data de início: {WHITE}{DATE_SHORT}
STR_NETWORK_SERVER_LIST_CURRENT_DATE                            :{SILVER}Data actual: {WHITE}{DATE_SHORT}
STR_NETWORK_SERVER_LIST_PASSWORD                                :{SILVER}Protegido por palavra-chave!
STR_NETWORK_SERVER_LIST_SERVER_OFFLINE                          :{SILVER}SERVIDOR DESLIGADO
STR_NETWORK_SERVER_LIST_SERVER_FULL                             :{SILVER}SERVIDOR CHEIO
STR_NETWORK_SERVER_LIST_VERSION_MISMATCH                        :{SILVER}VERSÃO INCOMPATÍVEL
STR_NETWORK_SERVER_LIST_GRF_MISMATCH                            :{SILVER}NEWGRF INCOMPATÍVEL

STR_NETWORK_SERVER_LIST_JOIN_GAME                               :{BLACK}Entrar no jogo
STR_NETWORK_SERVER_LIST_REFRESH                                 :{BLACK}Renovar servidor
STR_NETWORK_SERVER_LIST_REFRESH_TOOLTIP                         :{BLACK}Renovar a informação do servidor

STR_NETWORK_SERVER_LIST_FIND_SERVER                             :{BLACK}Localizar servidor
STR_NETWORK_SERVER_LIST_FIND_SERVER_TOOLTIP                     :{BLACK}Pesquisar por um servidor na rede
STR_NETWORK_SERVER_LIST_ADD_SERVER                              :{BLACK}Adicionar servidor
STR_NETWORK_SERVER_LIST_ADD_SERVER_TOOLTIP                      :{BLACK}Adiciona um servidor à lista que será sempre verificado se existem jogos a decorrer.
STR_NETWORK_SERVER_LIST_START_SERVER                            :{BLACK}Iniciar servidor
STR_NETWORK_SERVER_LIST_START_SERVER_TOOLTIP                    :{BLACK}Iniciar um servidor próprio

STR_NETWORK_SERVER_LIST_PLAYER_NAME_OSKTITLE                    :{BLACK}Digite teu nome
STR_NETWORK_SERVER_LIST_ENTER_IP                                :{BLACK}Introduza o endereço IP do servidor

# Start new multiplayer server
STR_NETWORK_START_SERVER_CAPTION                                :{WHITE}Iniciar novo jogo

STR_NETWORK_START_SERVER_NEW_GAME_NAME                          :{BLACK}Nome do jogo:
STR_NETWORK_START_SERVER_NEW_GAME_NAME_TOOLTIP                  :{BLACK}O nome do jogo será mostrado aos outros jogadores no menu de selecção de jogos multi-jogador
STR_NETWORK_START_SERVER_SET_PASSWORD                           :{BLACK}Definir palavra-chave
STR_NETWORK_START_SERVER_PASSWORD_TOOLTIP                       :{BLACK}Proteja o jogo com uma senha se não desejar que pessoas indesejadas se juntem

STR_NETWORK_START_SERVER_UNADVERTISED                           :Não
STR_NETWORK_START_SERVER_ADVERTISED                             :Sim
STR_NETWORK_START_SERVER_CLIENTS_SELECT                         :{BLACK}{NUM} cliente{P "" s}
STR_NETWORK_START_SERVER_NUMBER_OF_CLIENTS                      :{BLACK}Máximo de clientes:
STR_NETWORK_START_SERVER_NUMBER_OF_CLIENTS_TOOLTIP              :{BLACK}Escolha o número máximo de clientes. Não necessitam estar todos presentes.
STR_NETWORK_START_SERVER_COMPANIES_SELECT                       :{BLACK}{NUM} empresa{P "" s}
STR_NETWORK_START_SERVER_NUMBER_OF_COMPANIES                    :{BLACK}Máximo de empresas:
STR_NETWORK_START_SERVER_NUMBER_OF_COMPANIES_TOOLTIP            :{BLACK}Limitar o servidor a um certo número de empresas
STR_NETWORK_START_SERVER_SPECTATORS_SELECT                      :{BLACK}{NUM} espectador{P "" es}
STR_NETWORK_START_SERVER_NUMBER_OF_SPECTATORS                   :{BLACK}Máximo de espectadores:
STR_NETWORK_START_SERVER_NUMBER_OF_SPECTATORS_TOOLTIP           :{BLACK}Limitar o servidor a um certo número de espectadores
STR_NETWORK_START_SERVER_LANGUAGE_SPOKEN                        :{BLACK}Idioma falado:
STR_NETWORK_START_SERVER_LANGUAGE_TOOLTIP                       :{BLACK}Outros jogadores ficarão a conhecer o idioma utilizado no servidor.

STR_NETWORK_START_SERVER_NEW_GAME_NAME_OSKTITLE                 :{BLACK}Digite nome para o jogo de rede

# Network game languages
############ Leave those lines in this order!!
STR_NETWORK_LANG_ANY                                            :Qualquer
STR_NETWORK_LANG_ENGLISH                                        :Inglês
STR_NETWORK_LANG_GERMAN                                         :Alemão
STR_NETWORK_LANG_FRENCH                                         :Francês
STR_NETWORK_LANG_BRAZILIAN                                      :Brasileiro
STR_NETWORK_LANG_BULGARIAN                                      :Búlgaro
STR_NETWORK_LANG_CHINESE                                        :Chinês
STR_NETWORK_LANG_CZECH                                          :Checo
STR_NETWORK_LANG_DANISH                                         :Dinamarquês
STR_NETWORK_LANG_DUTCH                                          :Holandês
STR_NETWORK_LANG_ESPERANTO                                      :Esperanto
STR_NETWORK_LANG_FINNISH                                        :Finlandês
STR_NETWORK_LANG_HUNGARIAN                                      :Húngaro
STR_NETWORK_LANG_ICELANDIC                                      :Islandês
STR_NETWORK_LANG_ITALIAN                                        :Italiano
STR_NETWORK_LANG_JAPANESE                                       :Japonês
STR_NETWORK_LANG_KOREAN                                         :Coreano
STR_NETWORK_LANG_LITHUANIAN                                     :Lituano
STR_NETWORK_LANG_NORWEGIAN                                      :Norueguês
STR_NETWORK_LANG_POLISH                                         :Polaco
STR_NETWORK_LANG_PORTUGUESE                                     :Português
STR_NETWORK_LANG_ROMANIAN                                       :Romeno
STR_NETWORK_LANG_RUSSIAN                                        :Russo
STR_NETWORK_LANG_SLOVAK                                         :Eslovaco
STR_NETWORK_LANG_SLOVENIAN                                      :Esloveno
STR_NETWORK_LANG_SPANISH                                        :Espanhol
STR_NETWORK_LANG_SWEDISH                                        :Sueco
STR_NETWORK_LANG_TURKISH                                        :Turco
STR_NETWORK_LANG_UKRAINIAN                                      :Ucraniano
STR_NETWORK_LANG_AFRIKAANS                                      :Dialecto Africano Afrikaans
STR_NETWORK_LANG_CROATIAN                                       :Croata
STR_NETWORK_LANG_CATALAN                                        :Catalão
STR_NETWORK_LANG_ESTONIAN                                       :Estónio
STR_NETWORK_LANG_GALICIAN                                       :Galego
STR_NETWORK_LANG_GREEK                                          :Grego
STR_NETWORK_LANG_LATVIAN                                        :Letão
############ End of leave-in-this-order

# Network game lobby
STR_NETWORK_GAME_LOBBY_CAPTION                                  :{WHITE}Sala de espera de jogo multi-jogador

STR_NETWORK_GAME_LOBBY_PREPARE_TO_JOIN                          :{BLACK}Preparando para entrar: {ORANGE}{STRING}
STR_NETWORK_GAME_LOBBY_COMPANY_LIST_TOOLTIP                     :{BLACK}Lista das empresas activas neste jogo. Pode entrar numa delas ou iniciar uma nova empresa.

STR_NETWORK_GAME_LOBBY_COMPANY_INFO                             :{SILVER}INFORMAÇÃO DA EMPRESA
STR_NETWORK_GAME_LOBBY_COMPANY_NAME                             :{SILVER}Nome da empresa: {WHITE}{STRING}
STR_NETWORK_GAME_LOBBY_INAUGURATION_YEAR                        :{SILVER}Inauguração: {WHITE}{NUM}
STR_NETWORK_GAME_LOBBY_VALUE                                    :{SILVER}Valor da empresa: {WHITE}{CURRENCY_LONG}
STR_NETWORK_GAME_LOBBY_CURRENT_BALANCE                          :{SILVER}Balanço actual: {WHITE}{CURRENCY_LONG}
STR_NETWORK_GAME_LOBBY_LAST_YEARS_INCOME                        :{SILVER}Rendimento do último ano: {WHITE}{CURRENCY_LONG}
STR_NETWORK_GAME_LOBBY_PERFORMANCE                              :{SILVER}Desempenho: {WHITE}{NUM}

STR_NETWORK_GAME_LOBBY_VEHICLES                                 :{SILVER}Veículos: {WHITE}{NUM} {TRAIN}, {NUM} {LORRY}, {NUM} {BUS}, {NUM} {SHIP}, {NUM} {PLANE}
STR_NETWORK_GAME_LOBBY_STATIONS                                 :{SILVER}Estações: {WHITE}{NUM} {TRAIN}, {NUM} {LORRY}, {NUM} {BUS}, {NUM} {SHIP}, {NUM} {PLANE}
STR_NETWORK_GAME_LOBBY_PLAYERS                                  :{SILVER}Jogadores: {WHITE}{STRING}

STR_NETWORK_GAME_LOBBY_NEW_COMPANY                              :{BLACK}Nova empresa
STR_NETWORK_GAME_LOBBY_NEW_COMPANY_TOOLTIP                      :{BLACK}Criar uma nova empresa
STR_NETWORK_GAME_LOBBY_SPECTATE_GAME                            :{BLACK}Observar jogo
STR_NETWORK_GAME_LOBBY_SPECTATE_GAME_TOOLTIP                    :{BLACK}Ver jogo como um espectador
STR_NETWORK_GAME_LOBBY_JOIN_COMPANY                             :{BLACK}Entrar na empresa
STR_NETWORK_GAME_LOBBY_JOIN_COMPANY_TOOLTIP                     :{BLACK}Auxiliar na gestão desta empresa

# Network connecting window
STR_NETWORK_CONNECTING_CAPTION                                  :{WHITE}A ligar...

############ Leave those lines in this order!!
STR_NETWORK_CONNECTING_1                                        :{BLACK}(1/6) A ligar...
STR_NETWORK_CONNECTING_2                                        :{BLACK}(2/6) Autorizando...
STR_NETWORK_CONNECTING_3                                        :{BLACK}(3/6) Em espera...
STR_NETWORK_CONNECTING_4                                        :{BLACK}(4/6) A obter mapa...
STR_NETWORK_CONNECTING_5                                        :{BLACK}(5/6) Processando dados...
STR_NETWORK_CONNECTING_6                                        :{BLACK}(6/6) A registar..

STR_NETWORK_CONNECTING_SPECIAL_1                                :{BLACK}A obter a informação de jogo...
STR_NETWORK_CONNECTING_SPECIAL_2                                :{BLACK}A obter a informação da empresa..
############ End of leave-in-this-order
STR_NETWORK_CONNECTING_WAITING                                  :{BLACK}{NUM} cliente{P "" s} à sua frente
STR_NETWORK_CONNECTING_DOWNLOADING_1                            :{BLACK}{BYTES} obtidos até agora
STR_NETWORK_CONNECTING_DOWNLOADING_2                            :{BLACK}{BYTES} / {BYTES} obtidos até agora

STR_NETWORK_CONNECTION_DISCONNECT                               :{BLACK}Desligar

STR_NETWORK_NEED_GAME_PASSWORD_CAPTION                          :{WHITE}Servidor protegido. Introduza palavra-chave
STR_NETWORK_NEED_COMPANY_PASSWORD_CAPTION                       :{WHITE}Empresa protegida. Introduza palavra-chave
STR_NETWORK_COMPANY_LIST_CLIENT_LIST_CAPTION                    :{WHITE}Lista de clientes

# Network company list added strings
STR_NETWORK_COMPANY_LIST_CLIENT_LIST                            :Lista de clientes
STR_NETWORK_COMPANY_LIST_SPECTATE                               :Assistir
STR_NETWORK_COMPANY_LIST_NEW_COMPANY                            :Nova empresa

# Network client list
STR_NETWORK_CLIENTLIST_KICK                                     :Expulsar
STR_NETWORK_CLIENTLIST_BAN                                      :Banir
STR_NETWORK_CLIENTLIST_SPEAK_TO_ALL                             :Falar com todos
STR_NETWORK_CLIENTLIST_SPEAK_TO_COMPANY                         :Falar com a empresa
STR_NETWORK_CLIENTLIST_SPEAK_TO_CLIENT                          :Mensagem privada

STR_NETWORK_SERVER                                              :Servidor
STR_NETWORK_CLIENT                                              :Cliente
STR_NETWORK_SPECTATORS                                          :Espectadores

<<<<<<< HEAD
STR_NETWORK_TOOLBAR_LIST_SPECTATOR                              :{BLACK}Espectador
=======
STR_NETWORK_GIVE_MONEY_CAPTION                                  :{WHITE}Insira a quantidade de dinheiro que pretende dar
>>>>>>> ba55f93f

# Network set password
STR_COMPANY_PASSWORD_CANCEL                                     :{BLACK}Não gravar a palavra-chave introduzida
STR_COMPANY_PASSWORD_OK                                         :{BLACK}Atribuir nova palavra-chave à empresa
STR_COMPANY_PASSWORD_CAPTION                                    :{WHITE}Palavra-chave da empresa
STR_COMPANY_PASSWORD_MAKE_DEFAULT                               :{BLACK}Palavra-chave predefinida da empresa
STR_COMPANY_PASSWORD_MAKE_DEFAULT_TOOLTIP                       :{BLACK}Usar a palavra-chave desta empresa como predefinida para novas empresas

# Network company info join/password
STR_COMPANY_VIEW_JOIN                                           :{BLACK}Entrar
STR_COMPANY_VIEW_JOIN_TOOLTIP                                   :{BLACK}Entrar e jogar por esta empresa
STR_COMPANY_VIEW_PASSWORD                                       :{BLACK}Palavra-chave
STR_COMPANY_VIEW_PASSWORD_TOOLTIP                               :{BLACK}Use palavra-chave para prevenir utilizadores não autorizados de entrar na sua empresa.
STR_COMPANY_VIEW_SET_PASSWORD                                   :{BLACK}Definir palavra-chave da empresa

# Network chat
STR_NETWORK_CHAT_SEND                                           :{BLACK}Enviar
STR_NETWORK_CHAT_COMPANY_CAPTION                                :[Equipa] :
STR_NETWORK_CHAT_CLIENT_CAPTION                                 :[Privado] {STRING}:
STR_NETWORK_CHAT_ALL_CAPTION                                    :[Todos] :

STR_NETWORK_CHAT_COMPANY                                        :[Equipa] {STRING}: {WHITE}{STRING}
STR_NETWORK_CHAT_TO_COMPANY                                     :[Equipa] Para {STRING}: {WHITE}{STRING}
STR_NETWORK_CHAT_CLIENT                                         :[Privado] {STRING}: {WHITE}{STRING}
STR_NETWORK_CHAT_TO_CLIENT                                      :[Privado] Para {STRING}: {WHITE}{STRING}
STR_NETWORK_CHAT_ALL                                            :[Todos] {STRING}: {WHITE}{STRING}
STR_NETWORK_CHAT_OSKTITLE                                       :{BLACK}Introduza a mensagem para os outros jogadores

# Network messages
STR_NETWORK_ERROR_NOTAVAILABLE                                  :{WHITE}Não foram encontradas interfaces de rede ou o jogo foi compilado sem ENABLE_NETWORK
STR_NETWORK_ERROR_NOSERVER                                      :{WHITE}Não foram encontrados jogos de rede
STR_NETWORK_ERROR_NOCONNECTION                                  :{WHITE}O servidor não respondeu ao pedido
STR_NETWORK_ERROR_NEWGRF_MISMATCH                               :{WHITE}Impossível ligar devido a incompatibilidade de NewGRF
STR_NETWORK_ERROR_DESYNC                                        :{WHITE}A sincronização do jogo de rede falhou.
STR_NETWORK_ERROR_LOSTCONNECTION                                :{WHITE}A conexão do jogo de rede perdeu-se.
STR_NETWORK_ERROR_SAVEGAMEERROR                                 :{WHITE}Não foi possível abrir o jogo.
STR_NETWORK_ERROR_SERVER_START                                  :{WHITE}Não foi possível iniciar o servidor
STR_NETWORK_ERROR_CLIENT_START                                  :{WHITE}Não foi possível estabelecer ligação
STR_NETWORK_ERROR_TIMEOUT                                       :{WHITE}Tempo de espera esgotado na conexão #{NUM}.
STR_NETWORK_ERROR_SERVER_ERROR                                  :{WHITE}Ocorreu um erro de protocolo e a ligação foi encerrada
STR_NETWORK_ERROR_WRONG_REVISION                                :{WHITE}A revisão deste cliente não condiz com a revisão do servidor
STR_NETWORK_ERROR_WRONG_PASSWORD                                :{WHITE}Palavra-chave incorrecta
STR_NETWORK_ERROR_SERVER_FULL                                   :{WHITE}Servidor cheio
STR_NETWORK_ERROR_SERVER_BANNED                                 :{WHITE}Foi banido deste servidor
STR_NETWORK_ERROR_KICKED                                        :{WHITE}Você foi expulso do jogo
STR_NETWORK_ERROR_CHEATER                                       :{WHITE}Batotas não são permitidas neste servidor
STR_NETWORK_ERROR_TOO_MANY_COMMANDS                             :{WHITE}Estava a enviar demasiados comandos ao servidor
STR_NETWORK_ERROR_TIMEOUT_PASSWORD                              :{WHITE}Demorou demasiado tempo a introduzir a palavra-chave
STR_NETWORK_ERROR_TIMEOUT_COMPUTER                              :{WHITE}O seu computador é demasiado lento para acompanhar com o servidor
STR_NETWORK_ERROR_TIMEOUT_MAP                                   :{WHITE}O seu computador demorou demasiado a transferir o mapa
STR_NETWORK_ERROR_TIMEOUT_JOIN                                  :{WHITE}O seu computador demorou demasiado a ligar ao servidor

############ Leave those lines in this order!!
STR_NETWORK_ERROR_CLIENT_GENERAL                                :erro geral
STR_NETWORK_ERROR_CLIENT_DESYNC                                 :erro de dessincronização
STR_NETWORK_ERROR_CLIENT_SAVEGAME                               :não foi possível carregar o mapa
STR_NETWORK_ERROR_CLIENT_CONNECTION_LOST                        :ligação perdida
STR_NETWORK_ERROR_CLIENT_PROTOCOL_ERROR                         :erro de protocolo
STR_NETWORK_ERROR_CLIENT_NEWGRF_MISMATCH                        :NewGRF incompatível
STR_NETWORK_ERROR_CLIENT_NOT_AUTHORIZED                         :não autorizado
STR_NETWORK_ERROR_CLIENT_NOT_EXPECTED                           :foi recebido um pacote inesperado ou inválido
STR_NETWORK_ERROR_CLIENT_WRONG_REVISION                         :revisão incorrecta
STR_NETWORK_ERROR_CLIENT_NAME_IN_USE                            :nome já está a ser utilizado
STR_NETWORK_ERROR_CLIENT_WRONG_PASSWORD                         :palavra-chave incorrecta
STR_NETWORK_ERROR_CLIENT_COMPANY_MISMATCH                       :ID da empresa errado na aplicação de rede
STR_NETWORK_ERROR_CLIENT_KICKED                                 :avisado pelo servidor
STR_NETWORK_ERROR_CLIENT_CHEATER                                :estava a tentar usar batota
STR_NETWORK_ERROR_CLIENT_SERVER_FULL                            :servidor cheio
STR_NETWORK_ERROR_CLIENT_TOO_MANY_COMMANDS                      :estava a enviar demasiados comandos
STR_NETWORK_ERROR_CLIENT_TIMEOUT_PASSWORD                       :não foi recebida palavra-chave a tempo
STR_NETWORK_ERROR_CLIENT_TIMEOUT_COMPUTER                       :demasiado tempo (geral)
STR_NETWORK_ERROR_CLIENT_TIMEOUT_MAP                            :demorou demasiado a transferir o mapa
STR_NETWORK_ERROR_CLIENT_TIMEOUT_JOIN                           :demorou demasiado a processar o mapa
############ End of leave-in-this-order

STR_NETWORK_ERROR_CLIENT_GUI_LOST_CONNECTION_CAPTION            :{WHITE}Possível perda de conexão
STR_NETWORK_ERROR_CLIENT_GUI_LOST_CONNECTION                    :{WHITE}No{P 0 "" s} último{P 0 "" s} {NUM} segundo{P "" s} nenhum dado foi recebido do servidor

# Network related errors
STR_NETWORK_SERVER_MESSAGE                                      :*** {1:STRING}
############ Leave those lines in this order!!
STR_NETWORK_SERVER_MESSAGE_GAME_PAUSED                          :Jogo em pausa ({STRING})
STR_NETWORK_SERVER_MESSAGE_GAME_STILL_PAUSED_1                  :Jogo ainda em pausa ({STRING})
STR_NETWORK_SERVER_MESSAGE_GAME_STILL_PAUSED_2                  :Jogo ainda em pausa ({STRING}, {STRING})
STR_NETWORK_SERVER_MESSAGE_GAME_STILL_PAUSED_3                  :Jogo ainda em pausa ({STRING}, {STRING}, {STRING})
STR_NETWORK_SERVER_MESSAGE_GAME_STILL_PAUSED_4                  :Jogo ainda em pausa ({STRING}, {STRING}, {STRING}, {STRING})
STR_NETWORK_SERVER_MESSAGE_GAME_UNPAUSED                        :Jogo a Correr ({STRING})
STR_NETWORK_SERVER_MESSAGE_GAME_REASON_NOT_ENOUGH_PLAYERS       :número de jogadores
STR_NETWORK_SERVER_MESSAGE_GAME_REASON_CONNECTING_CLIENTS       :a ligar clientes
STR_NETWORK_SERVER_MESSAGE_GAME_REASON_MANUAL                   :manual
STR_NETWORK_SERVER_MESSAGE_GAME_REASON_GAME_SCRIPT              :script de jogo
############ End of leave-in-this-order
STR_NETWORK_MESSAGE_CLIENT_LEAVING                              :a sair
STR_NETWORK_MESSAGE_CLIENT_JOINED                               :*** {STRING} entrou no jogo
STR_NETWORK_MESSAGE_CLIENT_JOINED_ID                            :*** {STRING} entrou no jogo (Cliente #{2:NUM})
STR_NETWORK_MESSAGE_CLIENT_COMPANY_JOIN                         :*** {STRING} entrou na empresa #{2:NUM}
STR_NETWORK_MESSAGE_CLIENT_COMPANY_SPECTATE                     :*** {STRING} entrou como espectador
STR_NETWORK_MESSAGE_CLIENT_COMPANY_NEW                          :*** {STRING} iniciou uma nova empresa (#{2:NUM})
STR_NETWORK_MESSAGE_CLIENT_LEFT                                 :*** {STRING} deixou o jogo ({2:STRING})
STR_NETWORK_MESSAGE_NAME_CHANGE                                 :*** {STRING} mudou o seu nome para {STRING}
STR_NETWORK_MESSAGE_GIVE_MONEY                                  :*** {STRING} deu à sua empresa {2:CURRENCY_LONG}
STR_NETWORK_MESSAGE_GAVE_MONEY_AWAY                             :*** Deu {1:STRING} {2:CURRENCY_LONG}
STR_NETWORK_MESSAGE_SERVER_SHUTDOWN                             :{WHITE}O servidor fechou a sessão
STR_NETWORK_MESSAGE_SERVER_REBOOT                               :{WHITE}O servidor está a reiniciar...{}Por favor espere...

# Content downloading window
STR_CONTENT_TITLE                                               :{WHITE}Descarregamento de conteúdo
STR_CONTENT_TYPE_CAPTION                                        :{BLACK}Tipo
STR_CONTENT_TYPE_CAPTION_TOOLTIP                                :{BLACK}Tipo de conteúdo
STR_CONTENT_NAME_CAPTION                                        :{BLACK}Nome
STR_CONTENT_NAME_CAPTION_TOOLTIP                                :{BLACK}Nome do conteúdo
STR_CONTENT_MATRIX_TOOLTIP                                      :{BLACK}Clique numa linha para ver detalhes{}Clique na caixa de verificação para a seleccionar para descarregamento
STR_CONTENT_SELECT_ALL_CAPTION                                  :{BLACK}Seleccionar tudo
STR_CONTENT_SELECT_ALL_CAPTION_TOOLTIP                          :{BLACK}Marcar todo o conteúdo para ser descarregado
STR_CONTENT_SELECT_UPDATES_CAPTION                              :{BLACK}Sel. actualizações
STR_CONTENT_SELECT_UPDATES_CAPTION_TOOLTIP                      :{BLACK}Marcar todo o conteúdo que seja actualização ao conteúdo existente a ser descarregado
STR_CONTENT_UNSELECT_ALL_CAPTION                                :{BLACK}Desseleccionar tudo
STR_CONTENT_UNSELECT_ALL_CAPTION_TOOLTIP                        :{BLACK}Marcar todo o conteúdo que não deva ser descarregado
STR_CONTENT_SEARCH_EXTERNAL                                     :{BLACK}Pesquisar sites externos
STR_CONTENT_SEARCH_EXTERNAL_TOOLTIP                             :{BLACK}Escolher conteudo não disponivel no serviço de conteúdo do OpenTTD em sites não associados ao OpenTTD
STR_CONTENT_SEARCH_EXTERNAL_DISCLAIMER_CAPTION                  :{WHITE}Está a sair do OpenTTD!
STR_CONTENT_SEARCH_EXTERNAL_DISCLAIMER                          :{WHITE}Os termos e condições para o download de conteúdo de sites externos variam.{}Terá que se referir aos sites externos para instruções em como instalar o conteúdo no OpenTTD.{}Pretende continuar?
STR_CONTENT_FILTER_TITLE                                        :{BLACK}Filtrar por etiqueta/nome:
STR_CONTENT_OPEN_URL                                            :{BLACK}Visitar a página web
STR_CONTENT_OPEN_URL_TOOLTIP                                    :{BLACK}Visitar a página web para este conteúdo
STR_CONTENT_DOWNLOAD_CAPTION                                    :{BLACK}Descarregar
STR_CONTENT_DOWNLOAD_CAPTION_TOOLTIP                            :{BLACK}Iniciar a descarga do conteúdo seleccionado
STR_CONTENT_TOTAL_DOWNLOAD_SIZE                                 :{SILVER}Tamanho total da descarga: {WHITE}{BYTES}
STR_CONTENT_DETAIL_TITLE                                        :{SILVER}INFO DE CONTEÚDO
STR_CONTENT_DETAIL_SUBTITLE_UNSELECTED                          :{SILVER}Não seleccionou isto para ser descarregado
STR_CONTENT_DETAIL_SUBTITLE_SELECTED                            :{SILVER}Seleccionou isto para ser descarregado
STR_CONTENT_DETAIL_SUBTITLE_AUTOSELECTED                        :{SILVER}Esta dependência foi seleccionada para ser descarregada
STR_CONTENT_DETAIL_SUBTITLE_ALREADY_HERE                        :{SILVER}Já tem isto
STR_CONTENT_DETAIL_SUBTITLE_DOES_NOT_EXIST                      :{SILVER}Este conteúdo é desconhecido e não pode ser descarregado no OpenTTD
STR_CONTENT_DETAIL_UPDATE                                       :{SILVER}Isto é uma substituição para uma existente {STRING}
STR_CONTENT_DETAIL_NAME                                         :{SILVER}Nome: {WHITE}{STRING}
STR_CONTENT_DETAIL_VERSION                                      :{SILVER}Versão: {WHITE}{STRING}
STR_CONTENT_DETAIL_DESCRIPTION                                  :{SILVER}Descrição: {WHITE}{STRING}
STR_CONTENT_DETAIL_URL                                          :{SILVER}URL: {WHITE}{STRING}
STR_CONTENT_DETAIL_TYPE                                         :{SILVER}Tipo: {WHITE}{STRING}
STR_CONTENT_DETAIL_FILESIZE                                     :{SILVER}Tamanho da descarga: {WHITE}{BYTES}
STR_CONTENT_DETAIL_SELECTED_BECAUSE_OF                          :{SILVER}Seleccionado devido a: {WHITE}{STRING}
STR_CONTENT_DETAIL_DEPENDENCIES                                 :{SILVER}Dependências: {WHITE}{STRING}
STR_CONTENT_DETAIL_TAGS                                         :{SILVER}Etiquetas: {WHITE}{STRING}
STR_CONTENT_NO_ZLIB                                             :{WHITE}OpenTTD está compilado sem suporte "zlib"...
STR_CONTENT_NO_ZLIB_SUB                                         :{WHITE}... não é possível o descarregamento de conteúdo!

# Order of these is important!
STR_CONTENT_TYPE_BASE_GRAPHICS                                  :Gráficos base
STR_CONTENT_TYPE_NEWGRF                                         :NewGRF
STR_CONTENT_TYPE_AI                                             :IA
STR_CONTENT_TYPE_AI_LIBRARY                                     :Livraria IA
STR_CONTENT_TYPE_SCENARIO                                       :Cenário
STR_CONTENT_TYPE_HEIGHTMAP                                      :Mapa de alturas
STR_CONTENT_TYPE_BASE_SOUNDS                                    :Sons base
STR_CONTENT_TYPE_BASE_MUSIC                                     :Música base
STR_CONTENT_TYPE_GAME_SCRIPT                                    :Script de jogo
STR_CONTENT_TYPE_GS_LIBRARY                                     :Biblioteca GS

# Content downloading progress window
STR_CONTENT_DOWNLOAD_TITLE                                      :{WHITE}A descarregar conteúdo...
STR_CONTENT_DOWNLOAD_INITIALISE                                 :{WHITE}A requisitar ficheiros...
STR_CONTENT_DOWNLOAD_FILE                                       :{WHITE}A descarregar {STRING} ({NUM} de {NUM})
STR_CONTENT_DOWNLOAD_COMPLETE                                   :{WHITE}Descarga completa
STR_CONTENT_DOWNLOAD_PROGRESS_SIZE                              :{WHITE}{BYTES} de {BYTES} descarregado ({NUM} %)

# Content downloading error messages
STR_CONTENT_ERROR_COULD_NOT_CONNECT                             :{WHITE}Não foi possível ligar ao servidor de conteúdo...
STR_CONTENT_ERROR_COULD_NOT_DOWNLOAD                            :{WHITE}A descarga falhou...
STR_CONTENT_ERROR_COULD_NOT_DOWNLOAD_CONNECTION_LOST            :{WHITE}... ligação perdida
STR_CONTENT_ERROR_COULD_NOT_DOWNLOAD_FILE_NOT_WRITABLE          :{WHITE}... ficheiro não pode ser escrito
STR_CONTENT_ERROR_COULD_NOT_EXTRACT                             :{WHITE}Não foi possível descomprimir o ficheiro descarregado

STR_MISSING_GRAPHICS_SET_CAPTION                                :{WHITE}Gráficos em falta
STR_MISSING_GRAPHICS_SET_MESSAGE                                :{BLACK}O OpenTTD requer gráficos para funcionar mas nenhum foi encontrado. Deseja permitir ao OpenTTD transferir e instalar estes gráficos?
STR_MISSING_GRAPHICS_YES_DOWNLOAD                               :{BLACK}Sim, obter os gráficos pela rede
STR_MISSING_GRAPHICS_NO_QUIT                                    :{BLACK}Não, sair do OpenTTD

# Transparency settings window
STR_TRANSPARENCY_CAPTION                                        :{WHITE}Opções de Transparência
STR_TRANSPARENT_SIGNS_TOOLTIP                                   :{BLACK}Comutar transparência para sinais. Ctrl+Clique para bloquear.
STR_TRANSPARENT_TREES_TOOLTIP                                   :{BLACK}Comutar transparência das árvores. Ctrl+Clique para bloquear.
STR_TRANSPARENT_HOUSES_TOOLTIP                                  :{BLACK}Comutar transparência das casas. Ctrl+Clique para bloquear.
STR_TRANSPARENT_INDUSTRIES_TOOLTIP                              :{BLACK}Comutar transparência das indústrias. Ctrl+Clique para bloquear.
STR_TRANSPARENT_BUILDINGS_TOOLTIP                               :{BLACK}Comutar transparência para edificações como estações, depósitos, pontos-de-passagem e catenária. Ctrl+Clique para bloquear.
STR_TRANSPARENT_BRIDGES_TOOLTIP                                 :{BLACK}Comutar transparência para pontes. Ctrl+Clique para bloquear.
STR_TRANSPARENT_STRUCTURES_TOOLTIP                              :{BLACK}Comutar transparência para estruturas como faróis-terrestres e antenas. Ctrl+Clique parabloquear.
STR_TRANSPARENT_CATENARY_TOOLTIP                                :{BLACK}Comutar transparência para catenária. Ctrl+Clique para bloquear.
STR_TRANSPARENT_LOADING_TOOLTIP                                 :{BLACK}Alterar transparência para indicadores de carga. Ctrl+Clique para bloquear.
STR_TRANSPARENT_INVISIBLE_TOOLTIP                               :{BLACK}Definir objectos como invisíveis em vez de transparentes

# Linkgraph legend window
STR_LINKGRAPH_LEGEND_CAPTION                                    :{BLACK}Legenda de Fluxo de Carga
STR_LINKGRAPH_LEGEND_ALL                                        :{BLACK}Todos
STR_LINKGRAPH_LEGEND_NONE                                       :{BLACK}Nenhuma
STR_LINKGRAPH_LEGEND_SELECT_COMPANIES                           :{BLACK}Selecione as companhias a serem mostradas
STR_LINKGRAPH_LEGEND_COMPANY_TOOLTIP                            :{BLACK}{STRING}{}{COMPANY}

# Linkgraph legend window and linkgraph legend in smallmap
STR_LINKGRAPH_LEGEND_UNUSED                                     :{TINY_FONT}{BLACK}não usado
STR_LINKGRAPH_LEGEND_SATURATED                                  :{TINY_FONT}{BLACK}saturado
STR_LINKGRAPH_LEGEND_OVERLOADED                                 :{TINY_FONT}{BLACK}sobrecarregado

# Base for station construction window(s)
STR_STATION_BUILD_COVERAGE_AREA_TITLE                           :{BLACK}Exibir área de cobertura
STR_STATION_BUILD_COVERAGE_OFF                                  :{BLACK}Não
STR_STATION_BUILD_COVERAGE_ON                                   :{BLACK}Sim
STR_STATION_BUILD_COVERAGE_AREA_OFF_TOOLTIP                     :{BLACK}Não exibir área de cobertura do sítio proposto
STR_STATION_BUILD_COVERAGE_AREA_ON_TOOLTIP                      :{BLACK}Exibir área de cobertura do sítio proposto
STR_STATION_BUILD_ACCEPTS_CARGO                                 :{BLACK}Aceita: {GOLD}{CARGO_LIST}
STR_STATION_BUILD_SUPPLIES_CARGO                                :{BLACK}Fornecimentos: {GOLD}{CARGO_LIST}

# Join station window
STR_JOIN_STATION_CAPTION                                        :{WHITE}Juntar estação
STR_JOIN_STATION_CREATE_SPLITTED_STATION                        :{YELLOW}Construir uma estação separada

STR_JOIN_WAYPOINT_CAPTION                                       :{WHITE}Juntar ponto de controlo
STR_JOIN_WAYPOINT_CREATE_SPLITTED_WAYPOINT                      :{YELLOW}Construir um ponto de controlo separado

# Rail construction toolbar
STR_RAIL_TOOLBAR_RAILROAD_CONSTRUCTION_CAPTION                  :Construir caminhos-de-ferro
STR_RAIL_TOOLBAR_ELRAIL_CONSTRUCTION_CAPTION                    :Construir caminhos-de-ferro electrificados
STR_RAIL_TOOLBAR_MONORAIL_CONSTRUCTION_CAPTION                  :Construir monocarril
STR_RAIL_TOOLBAR_MAGLEV_CONSTRUCTION_CAPTION                    :Construir Maglev

STR_RAIL_TOOLBAR_TOOLTIP_BUILD_RAILROAD_TRACK                   :{BLACK}Construir linha férrea. Ctrl alterna a construção/remoção de linha férrea. Shift alterna contruir/mostrar custo estimado
STR_RAIL_TOOLBAR_TOOLTIP_BUILD_AUTORAIL                         :{BLACK}Construir caminhos-de-ferro usando o modo automático. Ctrl alterna a construção/remoção de caminhos-de-ferro. Shift alterna contruir/mostrar custo estimado
STR_RAIL_TOOLBAR_TOOLTIP_BUILD_TRAIN_DEPOT_FOR_BUILDING         :{BLACK}Construir depósito ferroviário (para compra e manutenção de comboios). Shift alterna contruir/mostrar custo estimado
STR_RAIL_TOOLBAR_TOOLTIP_CONVERT_RAIL_TO_WAYPOINT               :{BLACK}Converter linha em ponto de controlo. Ctrl permite juntar pontos de controlo. Shift alterna contruir/mostrar custo estimado
STR_RAIL_TOOLBAR_TOOLTIP_BUILD_RAILROAD_STATION                 :{BLACK}Construir estação ferroviária. Ctrl permite juntar estações. Shift alterna contruir/mostrar custo estimado
STR_RAIL_TOOLBAR_TOOLTIP_BUILD_RAILROAD_SIGNALS                 :{BLACK}Construir sinais ferroviários. Ctrl alterna entre sinais clássicos/luminosos{}Arrastar constrói sinais ao longo de uma linha recta de carris. Ctrl constrói sinais até a próxima junção ou sinal{}Ctrl+Clique alterna entre abrir a janela de selecção de sinais. Shift alterna contruir/mostrar custo estimado
STR_RAIL_TOOLBAR_TOOLTIP_BUILD_RAILROAD_BRIDGE                  :{BLACK}Construir ponte ferroviária. Shift alterna contruir/mostrar custo estimado
STR_RAIL_TOOLBAR_TOOLTIP_BUILD_RAILROAD_TUNNEL                  :{BLACK}Construir túnel ferroviário. Shift alterna contruir/mostrar custo estimado
STR_RAIL_TOOLBAR_TOOLTIP_TOGGLE_BUILD_REMOVE_FOR                :{BLACK}Alternar entre construir/remover linha férrea, sinais, pontos de passagem e estações. Fixar o Ctrl também remove a linha férrea de pontos de passagem e estações
STR_RAIL_TOOLBAR_TOOLTIP_CONVERT_RAIL                           :{BLACK}Converter/Atualizar tipo de linha. Shift alterna contruir/mostrar custo estimado

STR_RAIL_NAME_RAILROAD                                          :Caminhos-de-ferro
STR_RAIL_NAME_ELRAIL                                            :Caminhos-de-ferro elétricos
STR_RAIL_NAME_MONORAIL                                          :Monocarril
STR_RAIL_NAME_MAGLEV                                            :Maglev

# Rail depot construction window
STR_BUILD_DEPOT_TRAIN_ORIENTATION_CAPTION                       :{WHITE}Orientação do Depósito
STR_BUILD_DEPOT_TRAIN_ORIENTATION_TOOLTIP                       :{BLACK}Seleccionar a orientação do depósito

# Rail waypoint construction window
STR_WAYPOINT_CAPTION                                            :{WHITE}Ponto de controlo
STR_WAYPOINT_GRAPHICS_TOOLTIP                                   :{BLACK}Seleccione um tipo de ponto de controlo

# Rail station construction window
STR_STATION_BUILD_RAIL_CAPTION                                  :{WHITE}Selecção de Estação
STR_STATION_BUILD_ORIENTATION                                   :{BLACK}Orientação
STR_STATION_BUILD_RAILROAD_ORIENTATION_TOOLTIP                  :{BLACK}Seleccionar a orientação da estação ferroviária
STR_STATION_BUILD_NUMBER_OF_TRACKS                              :{BLACK}Número de linhas
STR_STATION_BUILD_NUMBER_OF_TRACKS_TOOLTIP                      :{BLACK}Seleccionar o número de linhas da estação ferroviária
STR_STATION_BUILD_PLATFORM_LENGTH                               :{BLACK}Tamanho da plataforma
STR_STATION_BUILD_PLATFORM_LENGTH_TOOLTIP                       :{BLACK}Seleccionar o tamanho da estação ferroviária
STR_STATION_BUILD_DRAG_DROP                                     :{BLACK}Arrastar
STR_STATION_BUILD_DRAG_DROP_TOOLTIP                             :{BLACK}Construir estação arrastando

STR_STATION_BUILD_STATION_CLASS_TOOLTIP                         :{BLACK}Escolher a classe da estação a mostrar
STR_STATION_BUILD_STATION_TYPE_TOOLTIP                          :{BLACK}Escolher o tipo de estação a construir

STR_STATION_CLASS_DFLT                                          :Estação por defeito
STR_STATION_CLASS_WAYP                                          :Pontos de passagem

# Signal window
STR_BUILD_SIGNAL_CAPTION                                        :{WHITE}Selecção de Sinal
STR_BUILD_SIGNAL_SEMAPHORE_NORM_TOOLTIP                         :{BLACK}Sinal Normal (semáforo){}Este é o tipo mais básico de sinal, que só permite um comboio dentro da mesma linha ferroviária ao mesmo tempo.
STR_BUILD_SIGNAL_SEMAPHORE_ENTRY_TOOLTIP                        :{BLACK}Sinal de Entrada (semáforo){}Verde enquanto existir um ou mais sinais de saída verdes no seguimento da linha. Caso contrário, ficará vermelho
STR_BUILD_SIGNAL_SEMAPHORE_EXIT_TOOLTIP                         :{BLACK}Sinal de Saída (semáforo){}Funciona da mesma forma que o sinal normal mas é necessário para conseguir a cor correcta nos pré-sinais de entrada e combinado.
STR_BUILD_SIGNAL_SEMAPHORE_COMBO_TOOLTIP                        :{BLACK}Sinal Combinado (semáforo){}O sinal combinado funciona como um sinal de entrada e de saída. Este permite construir grandes "árvores" de pré-sinais.
STR_BUILD_SIGNAL_SEMAPHORE_PBS_TOOLTIP                          :{BLACK}Sinal (semáforo){}Os sinais permitem que vários comboios utilizem a mesma linha desde que consigam chegar aos seus destinos em segurança. Sinais normais podem ser passados no sentido contrário.
STR_BUILD_SIGNAL_SEMAPHORE_PBS_OWAY_TOOLTIP                     :{BLACK}Sinal de sentido único (semáforo){}Os sinais permitem que vários comboios utilizem a mesma linha desde que consigam chegar aos seus destinos em segurança. Os comboios não podem passar no sentido oposto dos sinais.
STR_BUILD_SIGNAL_ELECTRIC_NORM_TOOLTIP                          :{BLACK}Sinal Normal(eléctrico){}Este é o tipo mais básico de sinal, que só permite um comboio dentro da mesma linha ferroviária ao mesmo tempo.
STR_BUILD_SIGNAL_ELECTRIC_ENTRY_TOOLTIP                         :{BLACK}Sinal de Entrada (eléctrico){}Verde enquanto existir um ou mais sinais de saída verdes no seguimento da linha. De outro modo ficará vermelho.
STR_BUILD_SIGNAL_ELECTRIC_EXIT_TOOLTIP                          :{BLACK}Sinal de Saída (eléctrico){}Funciona da mesma forma que o sinal normal mas é necessário para conseguir a cor correcta nos pré-sinais de entrada e combinado.
STR_BUILD_SIGNAL_ELECTRIC_COMBO_TOOLTIP                         :{BLACK}Sinal Combinado (eléctrico){}O sinal combinado funciona simplesmente como um sinal de entrada e de saída. Este permite construir grandes "árvores" de pré-sinais
STR_BUILD_SIGNAL_ELECTRIC_PBS_TOOLTIP                           :{BLACK}Sinal (eléctrico){}Os sinais permitem que vários comboios entrem na mesma linha ao mesmo tempo, desde que consigam chegar ao seu destino em segurança. Sinais padrão podem ser passados no sentido contrário.
STR_BUILD_SIGNAL_ELECTRIC_PBS_OWAY_TOOLTIP                      :{BLACK}Sinal de sentido único (eléctrico){}Um sinal de trajecto permite que mais de um comboio passe ao mesmo tempo um sinal se, o comboio conseguir reservar um caminho para onde posteriormente possa parar sem prejudicar o seguinte. Sinais de um único sentido não podem ser passados no sentido contrário.
STR_BUILD_SIGNAL_CONVERT_TOOLTIP                                :{BLACK}Conversão de Sinal{}Quando seleccionado, ao fazer clique num sinal existente este será convertido no tipo e variante de sinal seleccionado, Ctrl+clique irá comutar a variante existente. Shift+Clique mostra estimativa do custo de conversão
STR_BUILD_SIGNAL_DRAG_SIGNALS_DENSITY_TOOLTIP                   :{BLACK}Distância de arrasto de sinais
STR_BUILD_SIGNAL_DRAG_SIGNALS_DENSITY_DECREASE_TOOLTIP          :{BLACK}Reduzir distância de arrasto de sinais
STR_BUILD_SIGNAL_DRAG_SIGNALS_DENSITY_INCREASE_TOOLTIP          :{BLACK}Aumentar a distância de arrasto de sinais

# Bridge selection window
STR_SELECT_RAIL_BRIDGE_CAPTION                                  :{WHITE}Seleccione Ponte Ferroviária
STR_SELECT_ROAD_BRIDGE_CAPTION                                  :{WHITE}Seleccionar Ponte Rodoviária
STR_SELECT_BRIDGE_SELECTION_TOOLTIP                             :{BLACK}Selecção de ponte - clique na ponte desejada para a construir
STR_SELECT_BRIDGE_INFO                                          :{GOLD}{STRING},{} {VELOCITY} {WHITE}{CURRENCY_LONG}
STR_SELECT_BRIDGE_SCENEDIT_INFO                                 :{GOLD}{STRING},{} {VELOCITY}
STR_BRIDGE_NAME_SUSPENSION_STEEL                                :Suspensa, Aço
STR_BRIDGE_NAME_GIRDER_STEEL                                    :Viga, Aço
STR_BRIDGE_NAME_CANTILEVER_STEEL                                :Consola, Aço
STR_BRIDGE_NAME_SUSPENSION_CONCRETE                             :Suspensa, Betão
STR_BRIDGE_NAME_WOODEN                                          :Madeira
STR_BRIDGE_NAME_CONCRETE                                        :Betão
STR_BRIDGE_NAME_TUBULAR_STEEL                                   :Tubular, Aço
STR_BRIDGE_TUBULAR_SILICON                                      :Tubular, Silício


# Road construction toolbar
STR_ROAD_TOOLBAR_ROAD_CONSTRUCTION_CAPTION                      :{WHITE}Construir Estradas
STR_ROAD_TOOLBAR_TRAM_CONSTRUCTION_CAPTION                      :{WHITE}Construção de Eléctricos
STR_ROAD_TOOLBAR_TOOLTIP_BUILD_ROAD_SECTION                     :{BLACK}Construir estradas. Ctrl alterna a construção/remoção de estradas
STR_ROAD_TOOLBAR_TOOLTIP_BUILD_TRAMWAY_SECTION                  :{BLACK}Construir secção de carris para eléctricos. Ctrl alterna a construção/remoção de carris para eléctricos. Shift alterna contruir/mostrar custo estimado
STR_ROAD_TOOLBAR_TOOLTIP_BUILD_AUTOROAD                         :{BLACK}Construir estradas usando o modo automático. Ctrl alterna a construção/remoção de estradas. Shift alterna contruir/mostrar custo estimado
STR_ROAD_TOOLBAR_TOOLTIP_BUILD_AUTOTRAM                         :{BLACK}Construir carris para eléctricos usando o modo automático. Ctrl alterna a construção/remoção de carris para eléctricos. Shift alterna contruir/mostrar custo estimado
STR_ROAD_TOOLBAR_TOOLTIP_BUILD_ROAD_VEHICLE_DEPOT               :{BLACK}Construir depósito de veículos rodoviários (para compra e manutenção de veículos rodoviários). Shift alterna contruir/mostrar custo estimado
STR_ROAD_TOOLBAR_TOOLTIP_BUILD_TRAM_VEHICLE_DEPOT               :{BLACK}Construir depósito de eléctricos (para compra e manutenção). Shift alterna contruir/mostrar custo estimado
STR_ROAD_TOOLBAR_TOOLTIP_BUILD_BUS_STATION                      :{BLACK}Construir estação de autocarros. Ctrl permite juntar estações. Shift alterna contruir/mostrar custo estimado
STR_ROAD_TOOLBAR_TOOLTIP_BUILD_PASSENGER_TRAM_STATION           :{BLACK}Construir paragem de eléctricos para passageiros. Ctrl permite juntar estações. Shift alterna contruir/mostrar custo estimado
STR_ROAD_TOOLBAR_TOOLTIP_BUILD_TRUCK_LOADING_BAY                :{BLACK}Construir área de carregamento de camiões. Ctrl permite juntar estações. Shift alterna contruir/mostrar custo estimado
STR_ROAD_TOOLBAR_TOOLTIP_BUILD_CARGO_TRAM_STATION               :{BLACK}Construir paragem de eléctricos para carga. Ctrl permite juntar estações. Shift alterna contruir/mostrar custo estimado
STR_ROAD_TOOLBAR_TOOLTIP_TOGGLE_ONE_WAY_ROAD                    :{BLACK}Activar/Desactivar estradas de sentido único
STR_ROAD_TOOLBAR_TOOLTIP_BUILD_ROAD_BRIDGE                      :{BLACK}Construir ponte de estrada. Shift alterna contruir/mostrar custo estimado
STR_ROAD_TOOLBAR_TOOLTIP_BUILD_TRAMWAY_BRIDGE                   :{BLACK}Construir ponte para eléctricos. Shift alterna contruir/mostrar custo estimado
STR_ROAD_TOOLBAR_TOOLTIP_BUILD_ROAD_TUNNEL                      :{BLACK}Construir túnel de estrada. Shift alterna contruir/mostrar custo estimado
STR_ROAD_TOOLBAR_TOOLTIP_BUILD_TRAMWAY_TUNNEL                   :{BLACK}Construir túnel para eléctricos. Shift alterna contruir/mostrar custo estimado
STR_ROAD_TOOLBAR_TOOLTIP_TOGGLE_BUILD_REMOVE_FOR_ROAD           :{BLACK}Alternar entre construir/remover estradas
STR_ROAD_TOOLBAR_TOOLTIP_TOGGLE_BUILD_REMOVE_FOR_TRAMWAYS       :{BLACK}Alternar construir/remover linhas de eléctricos e sinais

# Road depot construction window
STR_BUILD_DEPOT_ROAD_ORIENTATION_CAPTION                        :{WHITE}Orientação do Depósito
STR_BUILD_DEPOT_ROAD_ORIENTATION_SELECT_TOOLTIP                 :{BLACK}Seleccionar a orientação do depósito
STR_BUILD_DEPOT_TRAM_ORIENTATION_CAPTION                        :{WHITE}Orientação do depósito para eléctricos
STR_BUILD_DEPOT_TRAM_ORIENTATION_SELECT_TOOLTIP                 :{BLACK}Escolher a orientação do depósito de eléctricos

# Road vehicle station construction window
STR_STATION_BUILD_BUS_ORIENTATION                               :{WHITE}Orientação da estação de autocarros
STR_STATION_BUILD_BUS_ORIENTATION_TOOLTIP                       :{BLACK}Seleccionar a orientação da estação de autocarros
STR_STATION_BUILD_TRUCK_ORIENTATION                             :{WHITE}Orientação da estação de carga
STR_STATION_BUILD_TRUCK_ORIENTATION_TOOLTIP                     :{BLACK}Seleccionar a orientação da estação de carregamento de camiões
STR_STATION_BUILD_PASSENGER_TRAM_ORIENTATION                    :{WHITE}Orientação da Estação de Eléctricos de Passageiros
STR_STATION_BUILD_PASSENGER_TRAM_ORIENTATION_TOOLTIP            :{BLACK}Seleccionar orientação da estação de eléctricos
STR_STATION_BUILD_CARGO_TRAM_ORIENTATION                        :{WHITE}Orientação da Estação de Eléctricos
STR_STATION_BUILD_CARGO_TRAM_ORIENTATION_TOOLTIP                :{BLACK}Seleccionar orientação da estação de eléctricos

# Waterways toolbar (last two for SE only)
STR_WATERWAYS_TOOLBAR_CAPTION                                   :{WHITE}Construção de Canais
STR_WATERWAYS_TOOLBAR_CAPTION_SE                                :{WHITE}Canais
STR_WATERWAYS_TOOLBAR_BUILD_CANALS_TOOLTIP                      :{BLACK}Construir canais. Shift alterna construção/estimativa de custos
STR_WATERWAYS_TOOLBAR_BUILD_LOCKS_TOOLTIP                       :{BLACK}Construir diques. Shift alterna contruir/mostrar custo estimado
STR_WATERWAYS_TOOLBAR_BUILD_DEPOT_TOOLTIP                       :{BLACK}Construir depósito naval (para compra e manutenção de barcos). Shift alterna contruir/mostrar custo estimado
STR_WATERWAYS_TOOLBAR_BUILD_DOCK_TOOLTIP                        :{BLACK}Construir doca naval. Ctrl permite juntar estações. Shift alterna contruir/mostar custo estimado
STR_WATERWAYS_TOOLBAR_BUOY_TOOLTIP                              :{BLACK}Bóia de posição, que pode ser usada para marcar pontos de rota adicionais. Shift alterna contrução/mostra de custos estimados
STR_WATERWAYS_TOOLBAR_BUILD_AQUEDUCT_TOOLTIP                    :{BLACK}Construir aqueduto. Shift alterna contruir/mostar custo estimado
STR_WATERWAYS_TOOLBAR_CREATE_LAKE_TOOLTIP                       :{BLACK}Definir área de água.{}Construir um canal, a não ser que a tecla Ctrl esteja pressionada a nível do mar, nesse caso inundará as zonas circundantes
STR_WATERWAYS_TOOLBAR_CREATE_RIVER_TOOLTIP                      :{BLACK}Colocar rios

# Ship depot construction window
STR_DEPOT_BUILD_SHIP_CAPTION                                    :{WHITE}Orientação do Depósito
STR_DEPOT_BUILD_SHIP_ORIENTATION_TOOLTIP                        :{BLACK}Seleccione a orientação do depósito naval

# Dock construction window
STR_STATION_BUILD_DOCK_CAPTION                                  :{WHITE}Doca

# Airport toolbar
STR_TOOLBAR_AIRCRAFT_CAPTION                                    :{WHITE}Aeroportos
STR_TOOLBAR_AIRCRAFT_BUILD_AIRPORT_TOOLTIP                      :{BLACK}Construir aeroporto. Ctrl permite juntar estações. Shift alterna contruir/mostrar custo estimado

# Airport construction window
STR_STATION_BUILD_AIRPORT_CAPTION                               :{WHITE}Selecção de Aeroporto
STR_STATION_BUILD_AIRPORT_TOOLTIP                               :{BLACK}Seleccionar tamanho/tipo de aeroporto
STR_STATION_BUILD_AIRPORT_CLASS_LABEL                           :{BLACK}Classe do aeroporto
STR_STATION_BUILD_AIRPORT_LAYOUT_NAME                           :{BLACK}Disposição {NUM}

STR_AIRPORT_SMALL                                               :Pequeno
STR_AIRPORT_CITY                                                :Cidade
STR_AIRPORT_METRO                                               :Metropolitano
STR_AIRPORT_INTERNATIONAL                                       :Internacional
STR_AIRPORT_COMMUTER                                            :Transbordo
STR_AIRPORT_INTERCONTINENTAL                                    :Intercontinental
STR_AIRPORT_HELIPORT                                            :Heliporto
STR_AIRPORT_HELIDEPOT                                           :Heli Hangar
STR_AIRPORT_HELISTATION                                         :Heliponto

STR_AIRPORT_CLASS_SMALL                                         :Aeroportos pequenos
STR_AIRPORT_CLASS_LARGE                                         :Aeroportos grandes
STR_AIRPORT_CLASS_HUB                                           :Aeroporto de ligação/transbordo
STR_AIRPORT_CLASS_HELIPORTS                                     :Heliportos

STR_STATION_BUILD_NOISE                                         :{BLACK}Ruído gerado: {GOLD}{COMMA}

# Landscaping toolbar
STR_LANDSCAPING_TOOLBAR                                         :{WHITE}Terreno
STR_LANDSCAPING_TOOLTIP_LOWER_A_CORNER_OF_LAND                  :{BLACK}Baixa um canto da terra. Arrastando abaixa o primeiro canto selecionado e os níveis a área selecionada para a altura do canto novo. Ctrl selecciona a área na diagonal. Shift alterna construção/estimativa de custos
STR_LANDSCAPING_TOOLTIP_RAISE_A_CORNER_OF_LAND                  :{BLACK}Elevar um canto da terra. Arrastando eleva o primeiro canto selecionado e os níveis a área selecionada para a altura do canto novo. Ctrl selecciona a área na diagonal. Shift alterna construção/estimativa de custos
STR_LANDSCAPING_LEVEL_LAND_TOOLTIP                              :{BLACK}Nívelar uma área de terra até a altura do primeiro canto selecionado. Ctrl selecciona a área na diagonal. Shift alterna construção/estimativa de custos
STR_LANDSCAPING_TOOLTIP_PURCHASE_LAND                           :{BLACK}Comprar terreno para uso futuro. Shift alterna construir/mostrar custo estimado

# Object construction window
STR_OBJECT_BUILD_CAPTION                                        :{WHITE}Selecção de Objecto
STR_OBJECT_BUILD_TOOLTIP                                        :{BLACK}Seleccionar objecto para construir. Shift alterna construir/mostrar custo estimado
STR_OBJECT_BUILD_CLASS_TOOLTIP                                  :{BLACK}Selecionar a classe do objecto a construir
STR_OBJECT_BUILD_PREVIEW_TOOLTIP                                :{BLACK}Pré-visualização do objecto
STR_OBJECT_BUILD_SIZE                                           :{BLACK}Tamanho: {GOLD}{NUM} x {NUM} quadrados

STR_OBJECT_CLASS_LTHS                                           :Faróis
STR_OBJECT_CLASS_TRNS                                           :Transmissores

# Tree planting window (last two for SE only)
STR_PLANT_TREE_CAPTION                                          :{WHITE}Árvores
STR_PLANT_TREE_TOOLTIP                                          :{BLACK}Escolha um tipo de árvore para plantar. Se o quadrado já tiver uma árvore, serão adicionadas mais árvores de difrentes tipos independentemente do tipo selecionado
STR_TREES_RANDOM_TYPE                                           :{BLACK}Árvores de tipo aleatório
STR_TREES_RANDOM_TYPE_TOOLTIP                                   :{BLACK}Colocar árvores de tipo aleatório. Shift alterna contruir/mostrar custo estimado
STR_TREES_RANDOM_TREES_BUTTON                                   :{BLACK}Plantar Aleatoriamente
STR_TREES_RANDOM_TREES_TOOLTIP                                  :{BLACK}Plantar árvores aleatoriamente no terreno

# Land generation window (SE)
STR_TERRAFORM_TOOLBAR_LAND_GENERATION_CAPTION                   :{WHITE}Gerar Terreno
STR_TERRAFORM_TOOLTIP_PLACE_ROCKY_AREAS_ON_LANDSCAPE            :{BLACK}Colocar áreas rochosas no terreno
STR_TERRAFORM_TOOLTIP_DEFINE_DESERT_AREA                        :{BLACK}Definir área de deserto.{}Manter a tecla CTRL pressionada para remover
STR_TERRAFORM_TOOLTIP_INCREASE_SIZE_OF_LAND_AREA                :{BLACK}Aumentar área de terreno a baixar/levantar
STR_TERRAFORM_TOOLTIP_DECREASE_SIZE_OF_LAND_AREA                :{BLACK}Diminuir área de terreno a baixar/levantar
STR_TERRAFORM_TOOLTIP_GENERATE_RANDOM_LAND                      :{BLACK}Gerar terreno aleatório
STR_TERRAFORM_SE_NEW_WORLD                                      :{BLACK}Criar novo cenário
STR_TERRAFORM_RESET_LANDSCAPE                                   :{BLACK}Repor terreno
STR_TERRAFORM_RESET_LANDSCAPE_TOOLTIP                           :{BLACK}Apagar todas as propriedades das empresas do mapa

STR_QUERY_RESET_LANDSCAPE_CAPTION                               :{WHITE}Repor Terreno
STR_RESET_LANDSCAPE_CONFIRMATION_TEXT                           :{WHITE}Tem a certeza que quer apagar todas as propriedades das empresas?

# Town generation window (SE)
STR_FOUND_TOWN_CAPTION                                          :{WHITE}Gerar Cidades
STR_FOUND_TOWN_NEW_TOWN_BUTTON                                  :{BLACK}Nova Cidade
STR_FOUND_TOWN_NEW_TOWN_TOOLTIP                                 :{BLACK}Fundar nova cidade. Shift+Clique mostra apenas o custo estimado
STR_FOUND_TOWN_RANDOM_TOWN_BUTTON                               :{BLACK}Cidade Aleatória
STR_FOUND_TOWN_RANDOM_TOWN_TOOLTIP                              :{BLACK}Fundar uma cidade num local aleatório
STR_FOUND_TOWN_MANY_RANDOM_TOWNS                                :{BLACK}Várias cidades aleatórias
STR_FOUND_TOWN_RANDOM_TOWNS_TOOLTIP                             :{BLACK}Cobrir o mapa com cidades colocadas aleatoriamente

STR_FOUND_TOWN_NAME_TITLE                                       :{YELLOW}Nome da cidade:
STR_FOUND_TOWN_NAME_EDITOR_TITLE                                :{BLACK}Introduza o nome da cidade
STR_FOUND_TOWN_NAME_EDITOR_HELP                                 :{BLACK}Clique para introduzir o nome da cidade
STR_FOUND_TOWN_NAME_RANDOM_BUTTON                               :{BLACK}Nome aleatório
STR_FOUND_TOWN_NAME_RANDOM_TOOLTIP                              :{BLACK}Gerar novo nome aleatório

STR_FOUND_TOWN_INITIAL_SIZE_TITLE                               :{YELLOW}Tamanho da cidade:
STR_FOUND_TOWN_INITIAL_SIZE_SMALL_BUTTON                        :{BLACK}Pequena
STR_FOUND_TOWN_INITIAL_SIZE_MEDIUM_BUTTON                       :{BLACK}Média
STR_FOUND_TOWN_INITIAL_SIZE_LARGE_BUTTON                        :{BLACK}Grande
STR_FOUND_TOWN_SIZE_RANDOM                                      :{BLACK}Aleatório
STR_FOUND_TOWN_INITIAL_SIZE_TOOLTIP                             :{BLACK}Seleccione o tamanho da cidade
STR_FOUND_TOWN_CITY                                             :{BLACK}Metrópole
STR_FOUND_TOWN_CITY_TOOLTIP                                     :{BLACK}Metrópoles crescem mais depressa do que as cidades normais{}Dependendo da configuração, são maiores aquando da sua fundação

STR_FOUND_TOWN_ROAD_LAYOUT                                      :{YELLOW}Disposição de estradas na cidade:
STR_FOUND_TOWN_SELECT_TOWN_ROAD_LAYOUT                          :{BLACK}Seleccione disposição das estradas utilizada para esta cidade
STR_FOUND_TOWN_SELECT_LAYOUT_ORIGINAL                           :{BLACK}Original
STR_FOUND_TOWN_SELECT_LAYOUT_BETTER_ROADS                       :{BLACK}Estradas melhores
STR_FOUND_TOWN_SELECT_LAYOUT_2X2_GRID                           :{BLACK}grelha 2x2
STR_FOUND_TOWN_SELECT_LAYOUT_3X3_GRID                           :{BLACK}grelha 3x3
STR_FOUND_TOWN_SELECT_LAYOUT_RANDOM                             :{BLACK}Aleatório

# Fund new industry window
STR_FUND_INDUSTRY_CAPTION                                       :{WHITE}Financiar nova indústria
STR_FUND_INDUSTRY_SELECTION_TOOLTIP                             :{BLACK}Escolha a indústria apropriada desta lista
STR_FUND_INDUSTRY_MANY_RANDOM_INDUSTRIES                        :Várias indústrias aleatórias
STR_FUND_INDUSTRY_MANY_RANDOM_INDUSTRIES_TOOLTIP                :{BLACK}Cobrir o mapa com indústrias colocadas aleatoriamente
STR_FUND_INDUSTRY_INDUSTRY_BUILD_COST                           :{BLACK}Custo: {YELLOW}{CURRENCY_LONG}
STR_FUND_INDUSTRY_PROSPECT_NEW_INDUSTRY                         :{BLACK}Prospectar
STR_FUND_INDUSTRY_BUILD_NEW_INDUSTRY                            :{BLACK}Construir
STR_FUND_INDUSTRY_FUND_NEW_INDUSTRY                             :{BLACK}Criar

# Industry cargoes window
STR_INDUSTRY_CARGOES_INDUSTRY_CAPTION                           :{WHITE}Cadeia de indústrias para a indústria {STRING}
STR_INDUSTRY_CARGOES_CARGO_CAPTION                              :{WHITE}Cadeia de indústrias para a mercadoria {STRING}
STR_INDUSTRY_CARGOES_PRODUCERS                                  :{WHITE}Indústrias produtoras
STR_INDUSTRY_CARGOES_CUSTOMERS                                  :{WHITE}Indústrias que aceitam
STR_INDUSTRY_CARGOES_HOUSES                                     :{WHITE}Casas
STR_INDUSTRY_CARGOES_INDUSTRY_TOOLTIP                           :{BLACK}Clique na indústria para ver os seus fornecedores e clientes
STR_INDUSTRY_CARGOES_CARGO_TOOLTIP                              :{BLACK}{STRING}{}Clique na mercadoria para ver os seus fornecedores e clientes
STR_INDUSTRY_DISPLAY_CHAIN                                      :{BLACK}Mostrar cadeia
STR_INDUSTRY_DISPLAY_CHAIN_TOOLTIP                              :{BLACK}Mostrar indústrias a fornecer e aceitar mercadorias
STR_INDUSTRY_CARGOES_NOTIFY_SMALLMAP                            :{BLACK}Ligar ao mapa pequeno
STR_INDUSTRY_CARGOES_NOTIFY_SMALLMAP_TOOLTIP                    :{BLACK}Também seleccionar as indústrias mostradas no mapa pequeno
STR_INDUSTRY_CARGOES_SELECT_CARGO                               :{BLACK}Selecionar carga
STR_INDUSTRY_CARGOES_SELECT_CARGO_TOOLTIP                       :{BLACK}Selecione a carga que pretende mostrar
STR_INDUSTRY_CARGOES_SELECT_INDUSTRY                            :{BLACK}Selecione a indústria
STR_INDUSTRY_CARGOES_SELECT_INDUSTRY_TOOLTIP                    :{BLACK}Selecione a industria que pretende mostrar

# Land area window
STR_LAND_AREA_INFORMATION_CAPTION                               :{WHITE}Informações do Terreno
STR_LAND_AREA_INFORMATION_COST_TO_CLEAR_N_A                     :{BLACK}Custo para limpar: {LTBLUE}N/D
STR_LAND_AREA_INFORMATION_COST_TO_CLEAR                         :{BLACK}Custo para limpar: {RED}{CURRENCY_LONG}
STR_LAND_AREA_INFORMATION_REVENUE_WHEN_CLEARED                  :{BLACK}Receitas apuradas: {LTBLUE}{CURRENCY_LONG}
STR_LAND_AREA_INFORMATION_OWNER_N_A                             :N/D
STR_LAND_AREA_INFORMATION_OWNER                                 :{BLACK}Proprietário: {LTBLUE}{STRING}
STR_LAND_AREA_INFORMATION_ROAD_OWNER                            :{BLACK}Dono da estrada: {LTBLUE}{STRING}
STR_LAND_AREA_INFORMATION_TRAM_OWNER                            :{BLACK}Dono da linha de eléctrico: {LTBLUE}{STRING}
STR_LAND_AREA_INFORMATION_RAIL_OWNER                            :{BLACK}Dono da linha férrea: {LTBLUE}{STRING}
STR_LAND_AREA_INFORMATION_LOCAL_AUTHORITY                       :{BLACK}Autoridade local: {LTBLUE}{STRING}
STR_LAND_AREA_INFORMATION_LOCAL_AUTHORITY_NONE                  :Nenhum
STR_LAND_AREA_INFORMATION_LANDINFO_COORDS                       :{BLACK}Coordenadas: {LTBLUE}{NUM} x {NUM} x {NUM} ({STRING})
STR_LAND_AREA_INFORMATION_BUILD_DATE                            :{BLACK}Construído: {LTBLUE}{DATE_LONG}
STR_LAND_AREA_INFORMATION_STATION_CLASS                         :{BLACK}Tipo de Estação: {LTBLUE}{STRING}
STR_LAND_AREA_INFORMATION_STATION_TYPE                          :{BLACK}Tipo de Estação: {LTBLUE}{STRING}
STR_LAND_AREA_INFORMATION_AIRPORT_CLASS                         :{BLACK}Tipo de aeroporto: {LTBLUE}{STRING}
STR_LAND_AREA_INFORMATION_AIRPORT_NAME                          :{BLACK}Nome do aeroporto: {LTBLUE}{STRING}
STR_LAND_AREA_INFORMATION_AIRPORTTILE_NAME                      :{BLACK}Nome do quadrado do aeroporto: {LTBLUE}{STRING}
STR_LAND_AREA_INFORMATION_NEWGRF_NAME                           :{BLACK}NewGRF: {LTBLUE}{STRING}
STR_LAND_AREA_INFORMATION_CARGO_ACCEPTED                        :{BLACK}Carga aceite: {LTBLUE}
STR_LAND_AREA_INFORMATION_CARGO_EIGHTS                          :({COMMA}/8 {STRING})
STR_LANG_AREA_INFORMATION_RAIL_TYPE                             :{BLACK}Tipo de carril: {LTBLUE}{STRING}
STR_LANG_AREA_INFORMATION_RAIL_SPEED_LIMIT                      :{BLACK}Limite de velocidade da linha: {LTBLUE}{VELOCITY}
STR_LANG_AREA_INFORMATION_ROAD_SPEED_LIMIT                      :{BLACK}Limite de velocidade da estrada: {LTBLUE}{VELOCITY}

# Description of land area of different tiles
STR_LAI_CLEAR_DESCRIPTION_ROCKS                                 :Rochas
STR_LAI_CLEAR_DESCRIPTION_ROUGH_LAND                            :Terreno Irregular
STR_LAI_CLEAR_DESCRIPTION_BARE_LAND                             :Terreno Deserto
STR_LAI_CLEAR_DESCRIPTION_GRASS                                 :Terreno de Prados
STR_LAI_CLEAR_DESCRIPTION_FIELDS                                :Campos
STR_LAI_CLEAR_DESCRIPTION_SNOW_COVERED_LAND                     :Neve
STR_LAI_CLEAR_DESCRIPTION_DESERT                                :Deserto

STR_LAI_RAIL_DESCRIPTION_TRACK                                  :Linha de caminhos-de-ferro
STR_LAI_RAIL_DESCRIPTION_TRACK_WITH_NORMAL_SIGNALS              :Linha de caminhos-de-ferro com sinais de bloqueio
STR_LAI_RAIL_DESCRIPTION_TRACK_WITH_PRESIGNALS                  :Linha de caminhos-de-ferro com pre-sinais
STR_LAI_RAIL_DESCRIPTION_TRACK_WITH_EXITSIGNALS                 :Linha de caminhos-de-ferro com sinais de saída
STR_LAI_RAIL_DESCRIPTION_TRACK_WITH_COMBOSIGNALS                :Linha de caminhos-de-ferro com sinais combinados
STR_LAI_RAIL_DESCRIPTION_TRACK_WITH_PBSSIGNALS                  :Linha de caminhos-de-ferro com sinais de rota
STR_LAI_RAIL_DESCRIPTION_TRACK_WITH_NOENTRYSIGNALS              :Linha de caminhos-de-ferro com sinais de sentido único
STR_LAI_RAIL_DESCRIPTION_TRACK_WITH_NORMAL_PRESIGNALS           :Linha de caminhos-de-ferro com sinais de bloqueio e pré-sinais
STR_LAI_RAIL_DESCRIPTION_TRACK_WITH_NORMAL_EXITSIGNALS          :Linha de caminhos-de-ferro com sinais de bloqueio e de saida
STR_LAI_RAIL_DESCRIPTION_TRACK_WITH_NORMAL_COMBOSIGNALS         :Linha de caminhos-de-ferro com sinais de bloqueio e combinados
STR_LAI_RAIL_DESCRIPTION_TRACK_WITH_NORMAL_PBSSIGNALS           :Linha de caminhos-de-ferro com sinais de bloqueio e de rota
STR_LAI_RAIL_DESCRIPTION_TRACK_WITH_NORMAL_NOENTRYSIGNALS       :Linha de caminhos-de-ferro com sinais de bloqueio e de sentido único
STR_LAI_RAIL_DESCRIPTION_TRACK_WITH_PRE_EXITSIGNALS             :Linha de caminhos-de-ferro com pré-sinais e sinais de saida
STR_LAI_RAIL_DESCRIPTION_TRACK_WITH_PRE_COMBOSIGNALS            :Linha de caminhos-de-ferro com pré-sinais e sinais combinados
STR_LAI_RAIL_DESCRIPTION_TRACK_WITH_PRE_PBSSIGNALS              :Linha de caminhos-de-ferro com pré-sinais e sinais de rota
STR_LAI_RAIL_DESCRIPTION_TRACK_WITH_PRE_NOENTRYSIGNALS          :Linha de caminhos-de-ferro com pré-sinais e sinais de sentido único
STR_LAI_RAIL_DESCRIPTION_TRACK_WITH_EXIT_COMBOSIGNALS           :Linha de caminhos-de-ferro com sinais de saida e combinados
STR_LAI_RAIL_DESCRIPTION_TRACK_WITH_EXIT_PBSSIGNALS             :Linha de caminhos-de-ferro com sinais de saida e de rota
STR_LAI_RAIL_DESCRIPTION_TRACK_WITH_EXIT_NOENTRYSIGNALS         :Linha de caminhos-de-ferro com sinais de saida e de sentido único
STR_LAI_RAIL_DESCRIPTION_TRACK_WITH_COMBO_PBSSIGNALS            :Linha de caminhos-de-ferro com sinais combinados e de rota
STR_LAI_RAIL_DESCRIPTION_TRACK_WITH_COMBO_NOENTRYSIGNALS        :Linha de caminhos-de-ferro com sinais combinados e de sentido único
STR_LAI_RAIL_DESCRIPTION_TRACK_WITH_PBS_NOENTRYSIGNALS          :Linha de caminhos-de-ferro com sinais de rota e de sentido único
STR_LAI_RAIL_DESCRIPTION_TRAIN_DEPOT                            :Depósito de comboios de caminhos-de-ferro

STR_LAI_ROAD_DESCRIPTION_ROAD                                   :Estrada
STR_LAI_ROAD_DESCRIPTION_ROAD_WITH_STREETLIGHTS                 :Estrada com iluminação
STR_LAI_ROAD_DESCRIPTION_TREE_LINED_ROAD                        :Estrada com árvores
STR_LAI_ROAD_DESCRIPTION_ROAD_VEHICLE_DEPOT                     :Depósito de veículos rodoviários
STR_LAI_ROAD_DESCRIPTION_ROAD_RAIL_LEVEL_CROSSING               :Passagem de nível
STR_LAI_ROAD_DESCRIPTION_TRAMWAY                                :Linha de eléctrico

# Houses come directly from their building names
STR_LAI_TOWN_INDUSTRY_DESCRIPTION_UNDER_CONSTRUCTION            :{STRING} (em construção)

STR_LAI_TREE_NAME_TREES                                         :Árvores
STR_LAI_TREE_NAME_RAINFOREST                                    :Floresta Tropical
STR_LAI_TREE_NAME_CACTUS_PLANTS                                 :Cactos

STR_LAI_STATION_DESCRIPTION_RAILROAD_STATION                    :Estação ferroviária
STR_LAI_STATION_DESCRIPTION_AIRCRAFT_HANGAR                     :Hangar
STR_LAI_STATION_DESCRIPTION_AIRPORT                             :Aeroporto
STR_LAI_STATION_DESCRIPTION_TRUCK_LOADING_AREA                  :Área de carregamento de camiões
STR_LAI_STATION_DESCRIPTION_BUS_STATION                         :Estação de autocarros
STR_LAI_STATION_DESCRIPTION_SHIP_DOCK                           :Doca
STR_LAI_STATION_DESCRIPTION_BUOY                                :Bóia
STR_LAI_STATION_DESCRIPTION_WAYPOINT                            :Ponto de controlo

STR_LAI_WATER_DESCRIPTION_WATER                                 :Água
STR_LAI_WATER_DESCRIPTION_CANAL                                 :Canal
STR_LAI_WATER_DESCRIPTION_LOCK                                  :Dique
STR_LAI_WATER_DESCRIPTION_RIVER                                 :Rio
STR_LAI_WATER_DESCRIPTION_COAST_OR_RIVERBANK                    :Costa ou margem
STR_LAI_WATER_DESCRIPTION_SHIP_DEPOT                            :Depósito naval

# Industries come directly from their industry names

STR_LAI_TUNNEL_DESCRIPTION_RAILROAD                             :Túnel ferroviário
STR_LAI_TUNNEL_DESCRIPTION_ROAD                                 :Túnel rodoviário

STR_LAI_BRIDGE_DESCRIPTION_RAIL_SUSPENSION_STEEL                :Ponte ferroviária suspensa em aço
STR_LAI_BRIDGE_DESCRIPTION_RAIL_GIRDER_STEEL                    :Ponte ferroviária em vigas de aço
STR_LAI_BRIDGE_DESCRIPTION_RAIL_CANTILEVER_STEEL                :Ponte ferroviária em consolas de aço
STR_LAI_BRIDGE_DESCRIPTION_RAIL_SUSPENSION_CONCRETE             :Ponte ferroviária suspensa de betão armado
STR_LAI_BRIDGE_DESCRIPTION_RAIL_WOODEN                          :Ponte ferroviária de madeira
STR_LAI_BRIDGE_DESCRIPTION_RAIL_CONCRETE                        :Ponte ferroviária de betão
STR_LAI_BRIDGE_DESCRIPTION_RAIL_TUBULAR_STEEL                   :Ponte rodoviária tubular

STR_LAI_BRIDGE_DESCRIPTION_ROAD_SUSPENSION_STEEL                :Ponte rodoviária suspensa em aço
STR_LAI_BRIDGE_DESCRIPTION_ROAD_GIRDER_STEEL                    :Ponte rodoviária com vigas em aço
STR_LAI_BRIDGE_DESCRIPTION_ROAD_CANTILEVER_STEEL                :Ponte rodoviária em consolas de aço
STR_LAI_BRIDGE_DESCRIPTION_ROAD_SUSPENSION_CONCRETE             :Ponte rodoviária suspensa de betão armado
STR_LAI_BRIDGE_DESCRIPTION_ROAD_WOODEN                          :Ponte rodoviária de madeira
STR_LAI_BRIDGE_DESCRIPTION_ROAD_CONCRETE                        :Ponte rodoviária de betão
STR_LAI_BRIDGE_DESCRIPTION_ROAD_TUBULAR_STEEL                   :Ponte rodoviária tubular

STR_LAI_BRIDGE_DESCRIPTION_AQUEDUCT                             :Aqueduto

STR_LAI_OBJECT_DESCRIPTION_TRANSMITTER                          :Transmissor
STR_LAI_OBJECT_DESCRIPTION_LIGHTHOUSE                           :Farol
STR_LAI_OBJECT_DESCRIPTION_COMPANY_HEADQUARTERS                 :Sede de empresa
STR_LAI_OBJECT_DESCRIPTION_COMPANY_OWNED_LAND                   :Terreno propriedade de uma empresa

# About OpenTTD window
STR_ABOUT_OPENTTD                                               :{WHITE}Sobre o OpenTTD
STR_ABOUT_ORIGINAL_COPYRIGHT                                    :{BLACK}Direitos de autor originais {COPYRIGHT} 1995 Chris Sawyer, Todos os direitos reservados
STR_ABOUT_VERSION                                               :{BLACK}OpenTTD versão {REV}
STR_ABOUT_COPYRIGHT_OPENTTD                                     :{BLACK}OpenTTD {COPYRIGHT} 2002-2019 A equipa do OpenTTD

# Framerate display window
STR_FRAMERATE_CAPTION                                           :{WHITE}Taxa de fotograma
STR_FRAMERATE_CAPTION_SMALL                                     :{STRING}{WHITE} ({DECIMAL}x)
STR_FRAMERATE_RATE_GAMELOOP                                     :{BLACK}Taxa de simulação: {STRING}
STR_FRAMERATE_RATE_GAMELOOP_TOOLTIP                             :{BLACK}Numero de quantidades de atraso no percurso simulados por segundo.
STR_FRAMERATE_RATE_BLITTER                                      :{BLACK}Taxa de fotogramas dos gráficos: {STRING}
STR_FRAMERATE_RATE_BLITTER_TOOLTIP                              :{BLACK}Número de fotogramas de video renderizados por segundo.
STR_FRAMERATE_SPEED_FACTOR                                      :{BLACK}Factor de velocidade actual do jogo: {DECIMAL}x
STR_FRAMERATE_SPEED_FACTOR_TOOLTIP                              :{BLACK}Quão rápido o jogo está a ser executado, comparado com a velocidade esperada na taxa de simulação normal.
STR_FRAMERATE_CURRENT                                           :{WHITE}Actual
STR_FRAMERATE_AVERAGE                                           :{WHITE}Média
STR_FRAMERATE_DATA_POINTS                                       :{BLACK}Dados baseados em {COMMA} medições
STR_FRAMERATE_MS_GOOD                                           :{LTBLUE}{DECIMAL} ms
STR_FRAMERATE_MS_WARN                                           :{YELLOW}{DECIMAL} ms
STR_FRAMERATE_MS_BAD                                            :{RED}{DECIMAL} ms
STR_FRAMERATE_FPS_GOOD                                          :{LTBLUE}{DECIMAL} fotograma/s
STR_FRAMERATE_FPS_WARN                                          :{YELLOW}{DECIMAL} fotograma/s
STR_FRAMERATE_FPS_BAD                                           :{RED}{DECIMAL} fotograma/s
STR_FRAMERATE_GRAPH_MILLISECONDS                                :{TINY_FONT}{COMMA} ms
STR_FRAMERATE_GRAPH_SECONDS                                     :{TINY_FONT}{COMMA} s
############ Leave those lines in this order!!
STR_FRAMERATE_GAMELOOP                                          :Total de loops no jogo
STR_FRAMERATE_GL_ECONOMY                                        :{BLACK}  Movimentação de carga:
STR_FRAMERATE_GL_TRAINS                                         :{BLACK}  Quantidade de atraso no percurso do Comboio:
STR_FRAMERATE_GL_ROADVEHS                                       :{BLACK}Quantidade de atraso no percurso do veículo rodoviário:
STR_FRAMERATE_GL_SHIPS                                          :{BLACK}  Ship ticks:
STR_FRAMERATE_GL_AIRCRAFT                                       :{BLACK} Quantidade de atraso no percurso de Aeronave:
STR_FRAMERATE_GL_LANDSCAPE                                      :{BLACK}  World ticks:
STR_FRAMERATE_GL_LINKGRAPH                                      :{BLACK}  Atraso no gráfico de ligação:
STR_FRAMERATE_DRAWING                                           :{BLACK}Renderização gráfica:
STR_FRAMERATE_DRAWING_VIEWPORTS                                 :{BLACK}  Janelas de exibição do mundo:
STR_FRAMERATE_VIDEO                                             :{BLACK}Saída de video:
STR_FRAMERATE_SOUND                                             :{BLACK}Mistura de Som:
############ End of leave-in-this-order
############ Leave those lines in this order!!
STR_FRAMETIME_CAPTION_GAMELOOP                                  :Loop de jogo
STR_FRAMETIME_CAPTION_GL_ECONOMY                                :Movimentação de carga
STR_FRAMETIME_CAPTION_GL_TRAINS                                 :Quantidade de atraso no percurso do Comboio
STR_FRAMETIME_CAPTION_GL_ROADVEHS                               :Quantidade de atraso no percurso do veículo rodoviário
STR_FRAMETIME_CAPTION_GL_SHIPS                                  :Quantidade de atraso no percurso do barco
STR_FRAMETIME_CAPTION_GL_AIRCRAFT                               :Quantidade de atraso no percurso de Aeronave
STR_FRAMETIME_CAPTION_GL_LANDSCAPE                              :Quantidade de Atraso no Percurso Mundial
STR_FRAMETIME_CAPTION_GL_LINKGRAPH                              :Atraso no gráfico de ligação
STR_FRAMETIME_CAPTION_DRAWING                                   :Renderização gráfica
STR_FRAMETIME_CAPTION_DRAWING_VIEWPORTS                         :Renderização de janela de exibição do mundo
STR_FRAMETIME_CAPTION_VIDEO                                     :Saída de video
STR_FRAMETIME_CAPTION_SOUND                                     :Mistura de Som
############ End of leave-in-this-order


# Save/load game/scenario
STR_SAVELOAD_SAVE_CAPTION                                       :{WHITE}Guardar Jogo
STR_SAVELOAD_LOAD_CAPTION                                       :{WHITE}Abrir Jogo
STR_SAVELOAD_SAVE_SCENARIO                                      :{WHITE}Guardar Cenário
STR_SAVELOAD_LOAD_SCENARIO                                      :{WHITE}Abrir Cenário
STR_SAVELOAD_LOAD_HEIGHTMAP                                     :{WHITE}Carregar mapa de alturas
STR_SAVELOAD_SAVE_HEIGHTMAP                                     :{WHITE}Guardar mapa de alturas
STR_SAVELOAD_HOME_BUTTON                                        :{BLACK}Carregue aqui para saltar para a directoria de gravação/carregamento por defeito
STR_SAVELOAD_BYTES_FREE                                         :{BLACK}{BYTES} livres
STR_SAVELOAD_LIST_TOOLTIP                                       :{BLACK}Lista de unidades, directorias e ficheiros de jogos guardados
STR_SAVELOAD_EDITBOX_TOOLTIP                                    :{BLACK}Nome escolhido para guardar o jogo
STR_SAVELOAD_DELETE_BUTTON                                      :{BLACK}Eliminar
STR_SAVELOAD_DELETE_TOOLTIP                                     :{BLACK}Eliminar o jogo guardado seleccionado
STR_SAVELOAD_SAVE_BUTTON                                        :{BLACK}Guardar
STR_SAVELOAD_SAVE_TOOLTIP                                       :{BLACK}Guardar o jogo actual, usando o nome escolhido
STR_SAVELOAD_LOAD_BUTTON                                        :{BLACK}Carregar
STR_SAVELOAD_LOAD_TOOLTIP                                       :{BLACK}Carregar o jogo selecionado
STR_SAVELOAD_LOAD_HEIGHTMAP_TOOLTIP                             :{BLACK}Carregar mapa de alturas seleccionado
STR_SAVELOAD_DETAIL_CAPTION                                     :{BLACK}Detalhes do Jogo
STR_SAVELOAD_DETAIL_NOT_AVAILABLE                               :{BLACK}Nenhuma informação disponível
STR_SAVELOAD_DETAIL_COMPANY_INDEX                               :{SILVER}{COMMA}: {WHITE}{STRING}
STR_SAVELOAD_DETAIL_GRFSTATUS                                   :{SILVER}NewGRF: {WHITE}{STRING}
STR_SAVELOAD_FILTER_TITLE                                       :{BLACK}Filtro de sequência:
STR_SAVELOAD_OVERWRITE_TITLE                                    :{WHITE}Substituir Ficheiro
STR_SAVELOAD_OVERWRITE_WARNING                                  :{YELLOW}Tem a certeza que deseja substituir o ficheiro existente?

STR_SAVELOAD_OSKTITLE                                           :{BLACK}Introduza um nome para o jogo gravado

# World generation
STR_MAPGEN_WORLD_GENERATION_CAPTION                             :{WHITE}Gerador de Mapas
STR_MAPGEN_MAPSIZE                                              :{BLACK}Dim. do mapa:
STR_MAPGEN_MAPSIZE_TOOLTIP                                      :{BLACK}Seleccionar o tamanho do mapa em mosaicos. O numero de mosaicos disponiveis será ligeiramente menor
STR_MAPGEN_BY                                                   :{BLACK}*
STR_MAPGEN_NUMBER_OF_TOWNS                                      :{BLACK}Num. de cidades:
STR_MAPGEN_DATE                                                 :{BLACK}Data:
STR_MAPGEN_NUMBER_OF_INDUSTRIES                                 :{BLACK}Num. de indústrias:
STR_MAPGEN_MAX_HEIGHTLEVEL                                      :{BLACK}Altura máxima do mapa:
STR_MAPGEN_MAX_HEIGHTLEVEL_UP                                   :{BLACK}Aumentar altura máxima das montanhas no mapa em um
STR_MAPGEN_MAX_HEIGHTLEVEL_DOWN                                 :{BLACK}Diminuir altura máxima das montanhas no mapa em um
STR_MAPGEN_SNOW_LINE_HEIGHT                                     :{BLACK}Altura linha neve:
STR_MAPGEN_SNOW_LINE_UP                                         :{BLACK}Mover a linha de neve um nível acima
STR_MAPGEN_SNOW_LINE_DOWN                                       :{BLACK}Mover a linha de neve um nível abaixo
STR_MAPGEN_LAND_GENERATOR                                       :{BLACK}Criação do terreno:
STR_MAPGEN_TREE_PLACER                                          :{BLACK}Alg. de colocação de árvores:
STR_MAPGEN_TERRAIN_TYPE                                         :{BLACK}Tipo de terreno:
STR_MAPGEN_QUANTITY_OF_SEA_LAKES                                :{BLACK}Nível do mar:
STR_MAPGEN_QUANTITY_OF_RIVERS                                   :{BLACK}Rios:
STR_MAPGEN_SMOOTHNESS                                           :{BLACK}Suavidade:
STR_MAPGEN_VARIETY                                              :{BLACK}Variedade da distribuição:
STR_MAPGEN_GENERATE                                             :{WHITE}Gerar

# Strings for map borders at game generation
STR_MAPGEN_BORDER_TYPE                                          :{BLACK}Limites do mapa:
STR_MAPGEN_NORTHWEST                                            :{BLACK}Noroeste
STR_MAPGEN_NORTHEAST                                            :{BLACK}Nordeste
STR_MAPGEN_SOUTHEAST                                            :{BLACK}Sudeste
STR_MAPGEN_SOUTHWEST                                            :{BLACK}Sudoeste
STR_MAPGEN_BORDER_FREEFORM                                      :{BLACK}Modo livre
STR_MAPGEN_BORDER_WATER                                         :{BLACK}Água
STR_MAPGEN_BORDER_RANDOM                                        :{BLACK}Aleatório
STR_MAPGEN_BORDER_RANDOMIZE                                     :{BLACK}Aleatório
STR_MAPGEN_BORDER_MANUAL                                        :{BLACK}Manual

STR_MAPGEN_HEIGHTMAP_ROTATION                                   :{BLACK}Rotação mapa de alt.:
STR_MAPGEN_HEIGHTMAP_NAME                                       :{BLACK}Nome mapa de alt.:
STR_MAPGEN_HEIGHTMAP_SIZE_LABEL                                 :{BLACK}Tamanho:
STR_MAPGEN_HEIGHTMAP_SIZE                                       :{ORANGE}{NUM} x {NUM}

STR_MAPGEN_MAX_HEIGHTLEVEL_QUERY_CAPT                           :{WHITE}Mudar altura máxima do mapa
STR_MAPGEN_SNOW_LINE_QUERY_CAPT                                 :{WHITE}Mudar a altura da linha de neve
STR_MAPGEN_START_DATE_QUERY_CAPT                                :{WHITE}Mudar ano de início

# SE Map generation
STR_SE_MAPGEN_CAPTION                                           :{WHITE}Tipo de cenário
STR_SE_MAPGEN_FLAT_WORLD                                        :{WHITE}Terra plana
STR_SE_MAPGEN_FLAT_WORLD_TOOLTIP                                :{BLACK}Criar terra plana
STR_SE_MAPGEN_RANDOM_LAND                                       :{WHITE}Terra aleatória
STR_SE_MAPGEN_FLAT_WORLD_HEIGHT                                 :{BLACK}Altura da terra plana:
STR_SE_MAPGEN_FLAT_WORLD_HEIGHT_DOWN                            :{BLACK}Mover altura da terra plana um nível abaixo
STR_SE_MAPGEN_FLAT_WORLD_HEIGHT_UP                              :{BLACK}Mover altura da terra plana um nível acima

STR_SE_MAPGEN_FLAT_WORLD_HEIGHT_QUERY_CAPT                      :{WHITE}Mudar altura da terra plana

# Map generation progress
STR_GENERATION_WORLD                                            :{WHITE}A Gerar Mundo...
STR_GENERATION_ABORT                                            :{BLACK}Cancelar
STR_GENERATION_ABORT_CAPTION                                    :{WHITE}Cancelar criação do mundo
STR_GENERATION_ABORT_MESSAGE                                    :{YELLOW}Quer mesmo cancelar a criação?
STR_GENERATION_PROGRESS                                         :{WHITE}{NUM}% completo
STR_GENERATION_PROGRESS_NUM                                     :{BLACK}{NUM} / {NUM}
STR_GENERATION_WORLD_GENERATION                                 :{BLACK}A gerar mundo
STR_GENERATION_RIVER_GENERATION                                 :{BLACK}A gerar rios
STR_GENERATION_TREE_GENERATION                                  :{BLACK}A gerar árvores
STR_GENERATION_OBJECT_GENERATION                                :{BLACK}Geração inamovível
STR_GENERATION_CLEARING_TILES                                   :{BLACK}A gerar zonas rochosas e montanhosas
STR_GENERATION_SETTINGUP_GAME                                   :{BLACK}Definindo jogo
STR_GENERATION_PREPARING_TILELOOP                               :{BLACK}A preparar o terreno
STR_GENERATION_PREPARING_SCRIPT                                 :{BLACK}Script a correr
STR_GENERATION_PREPARING_GAME                                   :{BLACK}A preparar jogo

# NewGRF settings
STR_NEWGRF_SETTINGS_CAPTION                                     :{WHITE}Definições NewGRF
STR_NEWGRF_SETTINGS_INFO_TITLE                                  :{WHITE}Informação detalhada do NewGRF
STR_NEWGRF_SETTINGS_ACTIVE_LIST                                 :{WHITE}Ficheiros NewGRF activos
STR_NEWGRF_SETTINGS_INACTIVE_LIST                               :{WHITE}Ficheiros NewGRF inactivos
STR_NEWGRF_SETTINGS_SELECT_PRESET                               :{ORANGE}Seleccionar predefinição:
STR_NEWGRF_FILTER_TITLE                                         :{ORANGE}Filtro de sequência:
STR_NEWGRF_SETTINGS_PRESET_LIST_TOOLTIP                         :{BLACK}Carrega a predefinição seleccionada
STR_NEWGRF_SETTINGS_PRESET_SAVE                                 :{BLACK}Guardar
STR_NEWGRF_SETTINGS_PRESET_SAVE_TOOLTIP                         :{BLACK}Guarda a lista numa predefinição
STR_NEWGRF_SETTINGS_PRESET_SAVE_QUERY                           :{BLACK}Introduza nome para a predefinição
STR_NEWGRF_SETTINGS_PRESET_DELETE                               :{BLACK}Eliminar
STR_NEWGRF_SETTINGS_PRESET_DELETE_TOOLTIP                       :{BLACK}Elimina a predefinição seleccionada
STR_NEWGRF_SETTINGS_ADD                                         :{BLACK}Adicionar
STR_NEWGRF_SETTINGS_ADD_FILE_TOOLTIP                            :{BLACK}Adiciona o ficheiro NewGRF seleccionado à configuração
STR_NEWGRF_SETTINGS_RESCAN_FILES                                :{BLACK}Reler ficheiros
STR_NEWGRF_SETTINGS_RESCAN_FILES_TOOLTIP                        :{BLACK}Actualiza a lista de ficheiros NewGRF disponíveis
STR_NEWGRF_SETTINGS_REMOVE                                      :{BLACK}Remover
STR_NEWGRF_SETTINGS_REMOVE_TOOLTIP                              :{BLACK}Remove o ficheiro NewGRF seleccionado da lista
STR_NEWGRF_SETTINGS_MOVEUP                                      :{BLACK}Para Cima
STR_NEWGRF_SETTINGS_MOVEUP_TOOLTIP                              :{BLACK}Move o ficheiro NewGRF seleccionado para cima na lista
STR_NEWGRF_SETTINGS_MOVEDOWN                                    :{BLACK}Para Baixo
STR_NEWGRF_SETTINGS_MOVEDOWN_TOOLTIP                            :{BLACK}Move o ficheiro NewGRF seleccionado para baixo na lista
STR_NEWGRF_SETTINGS_UPGRADE                                     :{BLACK}Actualiza
STR_NEWGRF_SETTINGS_UPGRADE_TOOLTIP                             :{BLACK}Actualiza ficheiros NewGRF para os quais tens uma versão mais recente instalada
STR_NEWGRF_SETTINGS_FILE_TOOLTIP                                :{BLACK}Uma lista dos ficheiros NewGRF que estão instalados

STR_NEWGRF_SETTINGS_SET_PARAMETERS                              :{BLACK}Definir parâmetros
STR_NEWGRF_SETTINGS_SHOW_PARAMETERS                             :{BLACK}Mostrar parâmetros
STR_NEWGRF_SETTINGS_TOGGLE_PALETTE                              :{BLACK}Alternar paleta
STR_NEWGRF_SETTINGS_TOGGLE_PALETTE_TOOLTIP                      :{BLACK}Alterna a paleta do NewGRF seleccionado.{}Alterne quando os gráficos deste NewGRF aparecerem a cor-de-rosa no jogo
STR_NEWGRF_SETTINGS_APPLY_CHANGES                               :{BLACK}Aplicar alterações

STR_NEWGRF_SETTINGS_FIND_MISSING_CONTENT_BUTTON                 :{BLACK}Encontrar conteúdo em falta online
STR_NEWGRF_SETTINGS_FIND_MISSING_CONTENT_TOOLTIP                :{BLACK}Verifica se o conteúdo em falta pode ser encontrado online

STR_NEWGRF_SETTINGS_FILENAME                                    :{BLACK}Nome do ficheiro: {SILVER}{STRING}
STR_NEWGRF_SETTINGS_GRF_ID                                      :{BLACK}GRF ID: {SILVER}{STRING}
STR_NEWGRF_SETTINGS_VERSION                                     :{BLACK}Versão: {SILVER}{NUM}
STR_NEWGRF_SETTINGS_MIN_VERSION                                 :{BLACK}Versão mínima compatível: {SILVER}{NUM}
STR_NEWGRF_SETTINGS_MD5SUM                                      :{BLACK}MD5sum: {SILVER}{STRING}
STR_NEWGRF_SETTINGS_PALETTE                                     :{BLACK}Paleta: {SILVER}{STRING}
STR_NEWGRF_SETTINGS_PALETTE_DEFAULT                             :Padrão (D)
STR_NEWGRF_SETTINGS_PALETTE_DEFAULT_32BPP                       :Padrão (D) / 32 bpp
STR_NEWGRF_SETTINGS_PALETTE_LEGACY                              :Legacy (W)
STR_NEWGRF_SETTINGS_PALETTE_LEGACY_32BPP                        :Legacy (W) / 32 bpp
STR_NEWGRF_SETTINGS_PARAMETER                                   :{BLACK}Parâmetros: {SILVER}{STRING}
STR_NEWGRF_SETTINGS_PARAMETER_NONE                              :Nenhum

STR_NEWGRF_SETTINGS_NO_INFO                                     :{BLACK}Sem informação disponível
STR_NEWGRF_SETTINGS_NOT_FOUND                                   :{RED}Ficheiro correspondente não encontrado
STR_NEWGRF_SETTINGS_DISABLED                                    :{RED}Desactivado
STR_NEWGRF_SETTINGS_INCOMPATIBLE                                :{RED}Incompatível com esta versão do OpenTTD

# NewGRF save preset window
STR_SAVE_PRESET_CAPTION                                         :{WHITE}Gravar predefinição
STR_SAVE_PRESET_LIST_TOOLTIP                                    :{BLACK}Lista de predefinições disponíveis, selecciona uma para a copiar para o nome da gravação abaixo
STR_SAVE_PRESET_TITLE                                           :{BLACK}Intriduza um nome para a predefinição
STR_SAVE_PRESET_EDITBOX_TOOLTIP                                 :{BLACK}Nome seleccionado actualmente para gravação da predefinição
STR_SAVE_PRESET_CANCEL                                          :{BLACK}Cancelar
STR_SAVE_PRESET_CANCEL_TOOLTIP                                  :{BLACK}Não mudar a predefinição
STR_SAVE_PRESET_SAVE                                            :{BLACK}Grava
STR_SAVE_PRESET_SAVE_TOOLTIP                                    :{BLACK}Grava a predefinição com o nome seleccionado

# NewGRF parameters window
STR_NEWGRF_PARAMETERS_CAPTION                                   :{WHITE}Alterar parâmetros NewGRF
STR_NEWGRF_PARAMETERS_CLOSE                                     :{BLACK}Fechar
STR_NEWGRF_PARAMETERS_RESET                                     :{BLACK}Repor
STR_NEWGRF_PARAMETERS_RESET_TOOLTIP                             :{BLACK}Retorna todos os parâmetros ao seu valor padrão
STR_NEWGRF_PARAMETERS_DEFAULT_NAME                              :Parâmetro {NUM}
STR_NEWGRF_PARAMETERS_SETTING                                   :{STRING}: {ORANGE}{STRING}
STR_NEWGRF_PARAMETERS_NUM_PARAM                                 :{LTBLUE}Número de parâmetros: {ORANGE}{NUM}

# NewGRF inspect window
STR_NEWGRF_INSPECT_CAPTION                                      :{WHITE}Inspeccionar - {STRING}
STR_NEWGRF_INSPECT_PARENT_BUTTON                                :{BLACK}Pai
STR_NEWGRF_INSPECT_PARENT_TOOLTIP                               :{BLACK}Inspecciona o objecto do escopo pai

STR_NEWGRF_INSPECT_CAPTION_OBJECT_AT                            :{STRING} em {HEX}
STR_NEWGRF_INSPECT_CAPTION_OBJECT_AT_OBJECT                     :Objecto
STR_NEWGRF_INSPECT_CAPTION_OBJECT_AT_RAIL_TYPE                  :Tipo de ferrovia

STR_NEWGRF_INSPECT_QUERY_CAPTION                                :{WHITE}Parâmetro da variável 60+x do NewGRF (hexadecimal)

# Sprite aligner window
STR_SPRITE_ALIGNER_CAPTION                                      :{WHITE}A alinhar gráfico {COMMA} ({STRING})
STR_SPRITE_ALIGNER_NEXT_BUTTON                                  :{BLACK}Gráfico seguinte
STR_SPRITE_ALIGNER_NEXT_TOOLTIP                                 :{BLACK}Proceder ao gráfico normal seguinte, ignorando quaisquer gráficos pseudo/recolorir/tipo-de-letra e dando a volta no fim
STR_SPRITE_ALIGNER_GOTO_BUTTON                                  :{BLACK}Ir para o gráfico
STR_SPRITE_ALIGNER_GOTO_TOOLTIP                                 :{BLACK}Ir para o gráfico seguinte. Se o gráfico não for um gráfico normal, proceder ao gráfico normal seguinte
STR_SPRITE_ALIGNER_PREVIOUS_BUTTON                              :{BLACK}Gráfico anterior
STR_SPRITE_ALIGNER_PREVIOUS_TOOLTIP                             :{BLACK}Proceder ao gráfico normal anterior, ignorando quaisquer gráficos pseudo/recolorir/tipo-de-letra e dando a volta no início
STR_SPRITE_ALIGNER_SPRITE_TOOLTIP                               :{BLACK}Representação do gráfico seleccionado actualmente. O alinhamento é ignorado a desenhar este gráfico
STR_SPRITE_ALIGNER_MOVE_TOOLTIP                                 :{BLACK}Desloca o gráfico, alterando os intervalos  X e Y. Ctrl+Clique desloca o gráfico 8 unidades de uma só vez
STR_SPRITE_ALIGNER_RESET_BUTTON                                 :{BLACK}Repor relativo
STR_SPRITE_ALIGNER_RESET_TOOLTIP                                :{BLACK}Repor intervalos relativos atuais
STR_SPRITE_ALIGNER_OFFSETS_ABS                                  :{BLACK}Intervalo X: {NUM}, Intervalo Y: {NUM} (Absoluto)
STR_SPRITE_ALIGNER_OFFSETS_REL                                  :{BLACK}Intervalo X: {NUM}, Intervalo Y: {NUM} (Relativo)
STR_SPRITE_ALIGNER_PICKER_BUTTON                                :{BLACK}Escolher gráfico
STR_SPRITE_ALIGNER_PICKER_TOOLTIP                               :{BLACK}Escolha um gráfico de qualquer lado no ecrã

STR_SPRITE_ALIGNER_GOTO_CAPTION                                 :{WHITE}Ir para o gráfico

# NewGRF (self) generated warnings/errors
STR_NEWGRF_ERROR_MSG_INFO                                       :{SILVER}{STRING}
STR_NEWGRF_ERROR_MSG_WARNING                                    :{RED}Aviso: {SILVER}{STRING}
STR_NEWGRF_ERROR_MSG_ERROR                                      :{RED}Erro: {SILVER}{STRING}
STR_NEWGRF_ERROR_MSG_FATAL                                      :{RED}Fatal: {SILVER}{STRING}
STR_NEWGRF_ERROR_FATAL_POPUP                                    :{WHITE}Ocorreu um erro fatal num NewGRF:{}{STRING}
STR_NEWGRF_ERROR_VERSION_NUMBER                                 :{1:STRING} não funciona com a versão do TTDPatch reportada por OpenTTD.
STR_NEWGRF_ERROR_DOS_OR_WINDOWS                                 :{1:STRING} é para a versão {STRING} do TTD.
STR_NEWGRF_ERROR_UNSET_SWITCH                                   :{1:STRING} foi concebido para ser usado com {STRING}
STR_NEWGRF_ERROR_INVALID_PARAMETER                              :Parâmetro inválido para {1:STRING}: parâmetro {STRING} ({NUM})
STR_NEWGRF_ERROR_LOAD_BEFORE                                    :{1:STRING} deve ser carregado antes do {STRING}.
STR_NEWGRF_ERROR_LOAD_AFTER                                     :{1:STRING} deve ser carregado depois do {STRING}.
STR_NEWGRF_ERROR_OTTD_VERSION_NUMBER                            :{1:STRING} requer a versão {STRING} ou superior do OpenTTD.
STR_NEWGRF_ERROR_AFTER_TRANSLATED_FILE                          :ficheiro GRF concebido para o traduzir
STR_NEWGRF_ERROR_TOO_MANY_NEWGRFS_LOADED                        :Demasiados NewGRFs carregados.
STR_NEWGRF_ERROR_STATIC_GRF_CAUSES_DESYNC                       :Carregar {1:STRING} como NewGRF estático com {STRING} pode causar dessincronização.
STR_NEWGRF_ERROR_UNEXPECTED_SPRITE                              :Gráfico inválido (sprite {3:NUM})
STR_NEWGRF_ERROR_UNKNOWN_PROPERTY                               :Propriedade Action 0 desconhecida {4:HEX} (sprite {3:NUM})
STR_NEWGRF_ERROR_INVALID_ID                                     :Tentativa de uso de ID Inválido (sprite {3:NUM})
STR_NEWGRF_ERROR_CORRUPT_SPRITE                                 :{YELLOW}{STRING} contém um objecto gráfico corrompido. Todos os objectos gráficos corrompidos serão apresentados como um ponto de interrogação (?) vermelho.
STR_NEWGRF_ERROR_MULTIPLE_ACTION_8                              :Contém múltiplas entradas Action 8 - (sprite {3:NUM})
STR_NEWGRF_ERROR_READ_BOUNDS                                    :Leitura além dos limites do pseudo-sprite (sprite {3:NUM})
STR_NEWGRF_ERROR_GRM_FAILED                                     :Recursos GRF pedidos não disponíveis (sprite {3:NUM})
STR_NEWGRF_ERROR_FORCEFULLY_DISABLED                            :{1:STRING} foi desactivado por {STRING}
STR_NEWGRF_ERROR_INVALID_SPRITE_LAYOUT                          :Formato de Gráfico Inválido ou desconhecido (sprite {3:NUM})
STR_NEWGRF_ERROR_LIST_PROPERTY_TOO_LONG                         :Demasiados elementos na lista de valores de propriedade (sprite {3:NUM}, propriedade {4:HEX})
STR_NEWGRF_ERROR_INDPROD_CALLBACK                               :Revogação da produção industrial inválida (sprite {3:NUM}, "{1:STRING}")

# NewGRF related 'general' warnings
STR_NEWGRF_POPUP_CAUTION_CAPTION                                :{WHITE}Alerta!
STR_NEWGRF_CONFIRMATION_TEXT                                    :{YELLOW}Vai alterar um jogo em andamento. O OpenTTD pode terminar abruptamente.Não envie relatórios de erros sobre estas questões.{}Tem a certeza que quer continuar?

STR_NEWGRF_DUPLICATE_GRFID                                      :{WHITE}Impossível adicionar ficheiro: GRF ID duplicado
STR_NEWGRF_COMPATIBLE_LOADED                                    :{ORANGE}Ficheiro correspondente não encontrado (GRF compatível carregado)
STR_NEWGRF_TOO_MANY_NEWGRFS                                     :{WHITE}Impossivel adicionar ficheiro: alcançado limite de ficheiros NewGRF

STR_NEWGRF_COMPATIBLE_LOAD_WARNING                              :{WHITE}GRF(s) compatíveis carregados para ficheiros em falta
STR_NEWGRF_DISABLED_WARNING                                     :{WHITE}Ficheiro(s) GRF em falta foram desactivados
STR_NEWGRF_UNPAUSE_WARNING_TITLE                                :{YELLOW}Ficheiro(s) GRF em falta
STR_NEWGRF_UNPAUSE_WARNING                                      :{WHITE}Sair da pausa pode causar problemas ao OpenTTD. Não envie informações sobre este tipo de problemas.{}Deseja realmente sair da pausa?

# NewGRF status
STR_NEWGRF_LIST_NONE                                            :Nenhum
STR_NEWGRF_LIST_ALL_FOUND                                       :Todos os ficheiros estão presentes
STR_NEWGRF_LIST_COMPATIBLE                                      :{YELLOW}Foram encontrados ficheiros compatíveis
STR_NEWGRF_LIST_MISSING                                         :{RED}Faltam ficheiros

# NewGRF 'it's broken' warnings
STR_NEWGRF_BROKEN                                               :{WHITE}O comportamento do NewGRF '{0:STRING}' pode causar dessincronizações e/ou outros problemas.
STR_NEWGRF_BROKEN_POWERED_WAGON                                 :{WHITE}Mudou o estado electrificado do modelo de vagão '{1:ENGINE}' quando fora do depósito.
STR_NEWGRF_BROKEN_VEHICLE_LENGTH                                :{WHITE}Modifica o comprimento do veículo para '{1:ENGINE}' quando fora do depósito.
STR_NEWGRF_BROKEN_CAPACITY                                      :{WHITE}Mudou a capacidade do veículo para '{1:ENGINE}' quando não estiver no interior do depósito ou em adaptação
STR_BROKEN_VEHICLE_LENGTH                                       :{WHITE}O Comboio '{VEHICLE}' pertencente a '{COMPANY}' tem um comprimento inválido. Possivelmente devido a problemas com os novos NewGRFs. Podem ocorrer erros de sincronização e a aplicação pode terminar.

STR_NEWGRF_BUGGY                                                :{WHITE}NewGRF '{0:STRING}' fornece informação incorrecta
STR_NEWGRF_BUGGY_ARTICULATED_CARGO                              :{WHITE}A informação de carga/adaptação do modelo de veículo '{1:ENGINE}' difere da que consta na lista de veículos depois de adquirido. Isto poderá causar problemas ao adaptar quando automaticamente renovado/substituído.
STR_NEWGRF_BUGGY_ENDLESS_PRODUCTION_CALLBACK                    :{WHITE}'{1:STRING}' causou um loop infinito no callback de produção.
STR_NEWGRF_BUGGY_UNKNOWN_CALLBACK_RESULT                        :{WHITE}Callback {1:HEX} devolveu resultado desconhecido/inválido {2:HEX}

# 'User removed essential NewGRFs'-placeholders for stuff without specs
STR_NEWGRF_INVALID_CARGO                                        :<mercadoria inválida>
STR_NEWGRF_INVALID_CARGO_ABBREV                                 :??
STR_NEWGRF_INVALID_CARGO_QUANTITY                               :{COMMA} de <mercadoria inválida>
STR_NEWGRF_INVALID_ENGINE                                       :<modelo de veículo inválido>
STR_NEWGRF_INVALID_INDUSTRYTYPE                                 :<indústria inválida>

# Placeholders for other invalid stuff, e.g. vehicles that have gone (Game Script).
STR_INVALID_VEHICLE                                             :<veiculo inválido>

# NewGRF scanning window
STR_NEWGRF_SCAN_CAPTION                                         :{WHITE}Procurar NewGRFs
STR_NEWGRF_SCAN_MESSAGE                                         :{BLACK}Procurar NewGRFs. Dependendo da quantidade, isto pode demorar algum tempo...
STR_NEWGRF_SCAN_STATUS                                          :{BLACK}{NUM} NewGRF{P "" s} investigados num total estimado de {NUM} NewGRF{P "" s}
STR_NEWGRF_SCAN_ARCHIVES                                        :Procurar por arquivos

# Sign list window
STR_SIGN_LIST_CAPTION                                           :{WHITE}Lista de Sinais - {COMMA} Sina{P l is}
STR_SIGN_LIST_MATCH_CASE                                        :{BLACK}Maiúsculas/Minúsculas
STR_SIGN_LIST_MATCH_CASE_TOOLTIP                                :{BLACK}Ligar/desligar correspondência de maiúsculas/minúsculas com a frase a filtrar

# Sign window
STR_EDIT_SIGN_CAPTION                                           :{WHITE}Editar texto do sinal
STR_EDIT_SIGN_NEXT_SIGN_TOOLTIP                                 :{BLACK}Ir para o próximo sinal
STR_EDIT_SIGN_PREVIOUS_SIGN_TOOLTIP                             :{BLACK}Ir para o sinal anterior

STR_EDIT_SIGN_SIGN_OSKTITLE                                     :{BLACK}Introduza um nome para o sinal

# Town directory window
STR_TOWN_DIRECTORY_CAPTION                                      :{WHITE}Cidades
STR_TOWN_DIRECTORY_NONE                                         :{ORANGE}- Nenhuma -
STR_TOWN_DIRECTORY_TOWN                                         :{ORANGE}{TOWN}{BLACK} ({COMMA})
STR_TOWN_DIRECTORY_CITY                                         :{ORANGE}{TOWN}{YELLOW} (Cidade){BLACK} ({COMMA})
STR_TOWN_DIRECTORY_LIST_TOOLTIP                                 :{BLACK}Nomes das cidades - clique no nome para centrar a visualização na cidade. Ctrl+Clique abre um novo visualizador na localização da cidade
STR_TOWN_POPULATION                                             :{BLACK}População Mundial: {COMMA}

# Town view window
STR_TOWN_VIEW_TOWN_CAPTION                                      :{WHITE}{TOWN}
STR_TOWN_VIEW_CITY_CAPTION                                      :{WHITE}{TOWN} (Metrópole)
STR_TOWN_VIEW_POPULATION_HOUSES                                 :{BLACK}População: {ORANGE}{COMMA}{BLACK}  Casas: {ORANGE}{COMMA}
STR_TOWN_VIEW_CARGO_LAST_MONTH_MAX                              :{BLACK}{CARGO_LIST} ultimo mês: {ORANGE}{COMMA}{BLACK}  max: {ORANGE}{COMMA}
STR_TOWN_VIEW_CARGO_FOR_TOWNGROWTH                              :{BLACK}Mercadoria necessária para o seu desenvolvimento:
STR_TOWN_VIEW_CARGO_FOR_TOWNGROWTH_REQUIRED_GENERAL             :{RED}É necessário {ORANGE}{STRING}
STR_TOWN_VIEW_CARGO_FOR_TOWNGROWTH_REQUIRED_WINTER              :{BLACK}No inverno, é necessário {ORANGE}{STRING}
STR_TOWN_VIEW_CARGO_FOR_TOWNGROWTH_DELIVERED_GENERAL            :{ORANGE}{STRING}{GREEN} entregue
STR_TOWN_VIEW_CARGO_FOR_TOWNGROWTH_REQUIRED                     :{ORANGE}{CARGO_TINY} / {CARGO_LONG}{RED} (ainda necessário)
STR_TOWN_VIEW_CARGO_FOR_TOWNGROWTH_DELIVERED                    :{ORANGE}{CARGO_TINY} / {CARGO_LONG}{GREEN} (entregue)
STR_TOWN_VIEW_TOWN_GROWS_EVERY                                  :{BLACK}Cidade cresce a cada {ORANGE}{COMMA}{BLACK} dia{P "" s}
STR_TOWN_VIEW_TOWN_GROWS_EVERY_FUNDED                           :{BLACK}Cidade cresce a cada {ORANGE}{COMMA}{BLACK} dia{P "" s} (financiado)
STR_TOWN_VIEW_TOWN_GROW_STOPPED                                 :{BLACK}Cidade {RED}não{BLACK} está a crescer
STR_TOWN_VIEW_NOISE_IN_TOWN                                     :{BLACK}Limite de ruído na cidade: {ORANGE}{COMMA}{BLACK}  máx: {ORANGE}{COMMA}
STR_TOWN_VIEW_CENTER_TOOLTIP                                    :{BLACK}Centrar visualização na cidade. Ctrl+Clique abre um novo visualizador na localização da cidade
STR_TOWN_VIEW_LOCAL_AUTHORITY_BUTTON                            :{BLACK}Autoridade local
STR_TOWN_VIEW_LOCAL_AUTHORITY_TOOLTIP                           :{BLACK}Ver informações sobre a autoridade local
STR_TOWN_VIEW_RENAME_TOOLTIP                                    :{BLACK}Alterar o nome da cidade

STR_TOWN_VIEW_EXPAND_BUTTON                                     :{BLACK}Expandir
STR_TOWN_VIEW_EXPAND_TOOLTIP                                    :{BLACK}Aumentar o tamanho da cidade
STR_TOWN_VIEW_DELETE_BUTTON                                     :{BLACK}Apagar
STR_TOWN_VIEW_DELETE_TOOLTIP                                    :{BLACK}Apagar completamente esta cidade

STR_TOWN_VIEW_RENAME_TOWN_BUTTON                                :Renomear Cidade

# Town local authority window
STR_LOCAL_AUTHORITY_CAPTION                                     :{WHITE}{TOWN} autoridade local
STR_LOCAL_AUTHORITY_COMPANY_RATINGS                             :{BLACK}Avaliações da empresa de transporte:
STR_LOCAL_AUTHORITY_COMPANY_RATING                              :{YELLOW}{COMPANY} {COMPANY_NUM}: {ORANGE}{STRING}
STR_LOCAL_AUTHORITY_ACTIONS_TITLE                               :{BLACK}Acções disponíveis:
STR_LOCAL_AUTHORITY_ACTIONS_TOOLTIP                             :{BLACK}Lista de acções disponíveis nesta cidade - fazer clique no item para mais detalhes
STR_LOCAL_AUTHORITY_DO_IT_BUTTON                                :{BLACK}Aplicar
STR_LOCAL_AUTHORITY_DO_IT_TOOLTIP                               :{BLACK}Realizar a acção destacada na lista acima

STR_LOCAL_AUTHORITY_ACTION_SMALL_ADVERTISING_CAMPAIGN           :Pequena campanha publicitária
STR_LOCAL_AUTHORITY_ACTION_MEDIUM_ADVERTISING_CAMPAIGN          :Média campanha publicitária
STR_LOCAL_AUTHORITY_ACTION_LARGE_ADVERTISING_CAMPAIGN           :Grande campanha publicitária
STR_LOCAL_AUTHORITY_ACTION_ROAD_RECONSTRUCTION                  :Financiar a reconstrução das estradas locais
STR_LOCAL_AUTHORITY_ACTION_STATUE_OF_COMPANY                    :Construir estátua do proprietário da empresa
STR_LOCAL_AUTHORITY_ACTION_NEW_BUILDINGS                        :Financiar novos edifícios
STR_LOCAL_AUTHORITY_ACTION_EXCLUSIVE_TRANSPORT                  :Comprar exclusividade da rede de transportes
STR_LOCAL_AUTHORITY_ACTION_BRIBE                                :Subornar a autoridade local

STR_LOCAL_AUTHORITY_ACTION_TOOLTIP_SMALL_ADVERTISING            :{YELLOW}Iniciar uma campanha publicitária pequena, para atrair mais passageiros e carga à sua empresa.{}Custo: {CURRENCY_LONG}
STR_LOCAL_AUTHORITY_ACTION_TOOLTIP_MEDIUM_ADVERTISING           :{YELLOW}Iniciar uma campanha publicitária média, para atrair mais passageiros e carga à sua empresa.{}Custo: {CURRENCY_LONG}
STR_LOCAL_AUTHORITY_ACTION_TOOLTIP_LARGE_ADVERTISING            :{YELLOW}Iniciar uma campanha publicitária grande, para atrair mais passageiros e carga à sua empresa.{}Custo: {CURRENCY_LONG}
STR_LOCAL_AUTHORITY_ACTION_TOOLTIP_ROAD_RECONSTRUCTION          :{YELLOW}Financiar a reconstrução da rede rodoviária urbana. Causa engarrafamentos consideráveis ao tráfego até 6 meses.{}Custo: {CURRENCY_LONG}
STR_LOCAL_AUTHORITY_ACTION_TOOLTIP_STATUE_OF_COMPANY            :{YELLOW}Construir uma estátua em honra da sua empresa.{}Custo: {CURRENCY_LONG}
STR_LOCAL_AUTHORITY_ACTION_TOOLTIP_NEW_BUILDINGS                :{YELLOW}Financiar a construção de edifícios comerciais novos na cidade.{}Custo: {CURRENCY_LONG}
STR_LOCAL_AUTHORITY_ACTION_TOOLTIP_EXCLUSIVE_TRANSPORT          :{YELLOW}Comprar a exclusividade dos serviços durante 1 ano na cidade. A autoridade da cidade permitirá que os passageiros e a carga usem somente estações da sua empresa.{}Custo: {CURRENCY_LONG}
STR_LOCAL_AUTHORITY_ACTION_TOOLTIP_BRIBE                        :{YELLOW}Subornar a autoridade local para aumentar a sua avaliação, correndo o risco de uma penalidade severa se apanhado.{}Custo: {CURRENCY_LONG}

# Goal window
STR_GOALS_CAPTION                                               :{WHITE}{COMPANY} Objectivos
STR_GOALS_SPECTATOR_CAPTION                                     :{WHITE}Objetivos globais
STR_GOALS_SPECTATOR                                             :Objectivos Globais
STR_GOALS_GLOBAL_TITLE                                          :{BLACK}Objetivos globais:
STR_GOALS_TEXT                                                  :{ORANGE}{STRING}
STR_GOALS_NONE                                                  :{ORANGE}- Nenhum -
STR_GOALS_SPECTATOR_NONE                                        :{ORANGE}- Não aplicável -
STR_GOALS_PROGRESS                                              :{ORANGE}{STRING}
STR_GOALS_PROGRESS_COMPLETE                                     :{GREEN}{STRING}
STR_GOALS_COMPANY_TITLE                                         :{BLACK}Objetivos da empresa:
STR_GOALS_TOOLTIP_CLICK_ON_SERVICE_TO_CENTER                    :{BLACK}Clique no objetivo para centrar a vista principal na indústria/cidade/quadrado. Ctrl+clique abre uma nova vista na localização da indústria/cidade/quadrado

# Goal question window
STR_GOAL_QUESTION_CAPTION_QUESTION                              :Questão
STR_GOAL_QUESTION_CAPTION_INFORMATION                           :Informação
STR_GOAL_QUESTION_CAPTION_WARNING                               :Aviso
STR_GOAL_QUESTION_CAPTION_ERROR                                 :Erro

############ Start of Goal Question button list
STR_GOAL_QUESTION_BUTTON_CANCEL                                 :Cancelar
STR_GOAL_QUESTION_BUTTON_OK                                     :Confirmar
STR_GOAL_QUESTION_BUTTON_NO                                     :Não
STR_GOAL_QUESTION_BUTTON_YES                                    :Sim
STR_GOAL_QUESTION_BUTTON_DECLINE                                :Recusar
STR_GOAL_QUESTION_BUTTON_ACCEPT                                 :Aceitar
STR_GOAL_QUESTION_BUTTON_IGNORE                                 :Ignorar
STR_GOAL_QUESTION_BUTTON_RETRY                                  :Repetir
STR_GOAL_QUESTION_BUTTON_PREVIOUS                               :Anterior
STR_GOAL_QUESTION_BUTTON_NEXT                                   :Próximo
STR_GOAL_QUESTION_BUTTON_STOP                                   :Parar
STR_GOAL_QUESTION_BUTTON_START                                  :Iniciar
STR_GOAL_QUESTION_BUTTON_GO                                     :Partir
STR_GOAL_QUESTION_BUTTON_CONTINUE                               :Continuar
STR_GOAL_QUESTION_BUTTON_RESTART                                :Reiniciar
STR_GOAL_QUESTION_BUTTON_POSTPONE                               :Adiar
STR_GOAL_QUESTION_BUTTON_SURRENDER                              :Render-se
STR_GOAL_QUESTION_BUTTON_CLOSE                                  :Fechar
############ End of Goal Question button list

# Subsidies window
STR_SUBSIDIES_CAPTION                                           :{WHITE}Subsídios
STR_SUBSIDIES_OFFERED_TITLE                                     :{BLACK}Oferta de subsídios para os serviços:
STR_SUBSIDIES_OFFERED_FROM_TO                                   :{ORANGE}{STRING} d{G 1 e o a os as} {STRING} para{G 2 "" " o" " a" " os" " as"} {STRING}{YELLOW} (por {DATE_SHORT})
STR_SUBSIDIES_NONE                                              :{ORANGE}- Nenhum -
STR_SUBSIDIES_SUBSIDISED_TITLE                                  :{BLACK}Serviços já subsidiados:
STR_SUBSIDIES_SUBSIDISED_FROM_TO                                :{ORANGE}{STRING} d{G 1 e o a os as} {STRING} para{G 2 "" " o" " a" " os" " as"} {STRING}{YELLOW} ({COMPANY}{YELLOW}, até {DATE_SHORT})
STR_SUBSIDIES_TOOLTIP_CLICK_ON_SERVICE_TO_CENTER                :{BLACK}Clique num serviço para centrar a visualização numa indústria/cidade. Ctrl+Clique abre um novo visualizador na localização da indústria/cidade

# Story book window
STR_STORY_BOOK_CAPTION                                          :{WHITE}{COMPANY} Livro de História
STR_STORY_BOOK_SPECTATOR_CAPTION                                :{WHITE}Livro de História Global
STR_STORY_BOOK_SPECTATOR                                        :Livro de Histórico Global
STR_STORY_BOOK_TITLE                                            :{YELLOW}{STRING}
STR_STORY_BOOK_GENERIC_PAGE_ITEM                                :Página nº {NUM}
STR_STORY_BOOK_SEL_PAGE_TOOLTIP                                 :{BLACK}Saltar para uma pagina especifica escolhendo-a nesta lista.
STR_STORY_BOOK_PREV_PAGE                                        :{BLACK}Anterior
STR_STORY_BOOK_PREV_PAGE_TOOLTIP                                :{BLACK}Ir para a página anterior
STR_STORY_BOOK_NEXT_PAGE                                        :{BLACK}Próxima
STR_STORY_BOOK_NEXT_PAGE_TOOLTIP                                :{BLACK}Ir para a próxima página
STR_STORY_BOOK_INVALID_GOAL_REF                                 :{RED}Referência de objectivos inválida

# Station list window
STR_STATION_LIST_TOOLTIP                                        :{BLACK}Nome da estação - clique no nome para centrar a visualização na estação. Ctrl+Clique abre um novo visualizador na localização da estação
STR_STATION_LIST_USE_CTRL_TO_SELECT_MORE                        :{BLACK}Manter Ctrl premido para seleccionar mais do que um item
STR_STATION_LIST_CAPTION                                        :{WHITE}{COMPANY} - {COMMA} Estações
STR_STATION_LIST_STATION                                        :{YELLOW}{STATION} {STATION_FEATURES}
STR_STATION_LIST_WAYPOINT                                       :{YELLOW}{WAYPOINT}
STR_STATION_LIST_NONE                                           :{YELLOW}- Nenhuma -
STR_STATION_LIST_SELECT_ALL_FACILITIES                          :{BLACK}Seleccionar todas as instalações
STR_STATION_LIST_SELECT_ALL_TYPES                               :{BLACK}Seleccionar todos os tipos de carga (incluindo carga sem espera)
STR_STATION_LIST_NO_WAITING_CARGO                               :{BLACK}Nenhuma carga em espera

# Station view window
STR_STATION_VIEW_CAPTION                                        :{WHITE}{STATION} {STATION_FEATURES}
STR_STATION_VIEW_WAITING_CARGO                                  :{WHITE}{CARGO_LONG}
STR_STATION_VIEW_EN_ROUTE_FROM                                  :{YELLOW}({CARGO_SHORT} de {STATION})
STR_STATION_VIEW_RESERVED                                       :{YELLOW}({CARGO_SHORT} reservado para carregamento)

STR_STATION_VIEW_ACCEPTS_BUTTON                                 :{BLACK}Aceita
STR_STATION_VIEW_ACCEPTS_TOOLTIP                                :{BLACK}Mostrar lista de carga aceite
STR_STATION_VIEW_ACCEPTS_CARGO                                  :{BLACK}Aceita: {WHITE}{CARGO_LIST}

STR_STATION_VIEW_EXCLUSIVE_RIGHTS_SELF                          :{BLACK}Esta estação tem direitos de transporte exclusivos nesta cidade.
STR_STATION_VIEW_EXCLUSIVE_RIGHTS_COMPANY                       :{YELLOW}{COMPANY}{BLACK} comprou direitos exclusivos de transporte nesta cidade.

STR_STATION_VIEW_RATINGS_BUTTON                                 :{BLACK}Avaliações
STR_STATION_VIEW_RATINGS_TOOLTIP                                :{BLACK}Mostrar avaliações da estação
STR_STATION_VIEW_SUPPLY_RATINGS_TITLE                           :{BLACK}Abastecimento mensal e classificação local:
STR_STATION_VIEW_CARGO_SUPPLY_RATING                            :{WHITE}{STRING}: {YELLOW}{COMMA} / {STRING} ({COMMA}%)

STR_STATION_VIEW_GROUP                                          :{BLACK}Agrupar por
STR_STATION_VIEW_WAITING_STATION                                :Estação: A aguardar
STR_STATION_VIEW_WAITING_AMOUNT                                 :Quantidade: A aguardar
STR_STATION_VIEW_PLANNED_STATION                                :Estação: Planeado
STR_STATION_VIEW_PLANNED_AMOUNT                                 :Quantidade: Planeado
STR_STATION_VIEW_FROM                                           :{YELLOW}{CARGO_SHORT} de {STATION}
STR_STATION_VIEW_VIA                                            :{YELLOW}{CARGO_SHORT} via {STATION}
STR_STATION_VIEW_TO                                             :{YELLOW}{CARGO_SHORT} para {STATION}
STR_STATION_VIEW_FROM_ANY                                       :{RED}{CARGO_SHORT} de estação desconhecida
STR_STATION_VIEW_TO_ANY                                         :{RED}{CARGO_SHORT} para qualquer estação
STR_STATION_VIEW_VIA_ANY                                        :{RED}{CARGO_SHORT} via qualquer estação
STR_STATION_VIEW_FROM_HERE                                      :{GREEN}{CARGO_SHORT} desta estação
STR_STATION_VIEW_VIA_HERE                                       :{GREEN}{CARGO_SHORT} a parar nesta estação
STR_STATION_VIEW_TO_HERE                                        :{GREEN}{CARGO_SHORT} para esta estação
STR_STATION_VIEW_NONSTOP                                        :{YELLOW}{CARGO_SHORT} sem parar

STR_STATION_VIEW_GROUP_S_V_D                                    :Fonte-Via-Destino
STR_STATION_VIEW_GROUP_S_D_V                                    :Fonte-Destino-Via
STR_STATION_VIEW_GROUP_V_S_D                                    :Via-Fonte-Destino
STR_STATION_VIEW_GROUP_V_D_S                                    :Via-Destino-Fonte
STR_STATION_VIEW_GROUP_D_S_V                                    :Destino-Fonte-Via
STR_STATION_VIEW_GROUP_D_V_S                                    :Destino-Via-Fonte

############ range for rating starts
STR_CARGO_RATING_APPALLING                                      :Inexistente
STR_CARGO_RATING_VERY_POOR                                      :Muito Fraco
STR_CARGO_RATING_POOR                                           :Fraco
STR_CARGO_RATING_MEDIOCRE                                       :Medíocre
STR_CARGO_RATING_GOOD                                           :Bom
STR_CARGO_RATING_VERY_GOOD                                      :Muito Bom
STR_CARGO_RATING_EXCELLENT                                      :Excelente
STR_CARGO_RATING_OUTSTANDING                                    :Proeminente
############ range for rating ends

STR_STATION_VIEW_CENTER_TOOLTIP                                 :{BLACK}Centrar visualização na localização da estação. Ctrl+Clique abre um novo visualizador na localização da estação
STR_STATION_VIEW_RENAME_TOOLTIP                                 :{BLACK}Alterar o nome da estação

STR_STATION_VIEW_SCHEDULED_TRAINS_TOOLTIP                       :{BLACK}Mostrar todos os comboios que têm esta estação nas ordens de serviço
STR_STATION_VIEW_SCHEDULED_ROAD_VEHICLES_TOOLTIP                :{BLACK}Mostrar todos os veículos rodoviários que têm esta estação nas ordens de serviço
STR_STATION_VIEW_SCHEDULED_AIRCRAFT_TOOLTIP                     :{BLACK}Mostrar todas as aeronaves que têm esta estação nas ordens de serviço
STR_STATION_VIEW_SCHEDULED_SHIPS_TOOLTIP                        :{BLACK}Mostrar todos os barcos que têm esta estação nas ordens de serviço

STR_STATION_VIEW_RENAME_STATION_CAPTION                         :Alterar nome de estação/local de carga

STR_STATION_VIEW_CLOSE_AIRPORT                                  :{BLACK}Fechar aeroporto
STR_STATION_VIEW_CLOSE_AIRPORT_TOOLTIP                          :{BLACK}Não permitir que aviões aterrarem neste aeroporto

# Waypoint/buoy view window
STR_WAYPOINT_VIEW_CAPTION                                       :{WHITE}{WAYPOINT}
STR_WAYPOINT_VIEW_CENTER_TOOLTIP                                :{BLACK}Centrar visualização na localização do ponto de controlo. Ctrl+Clique abre um novo visualizador na localização do ponto de controlo
STR_WAYPOINT_VIEW_CHANGE_WAYPOINT_NAME                          :{BLACK}Mudar o nome do ponto de controlo
STR_BUOY_VIEW_CENTER_TOOLTIP                                    :{BLACK}Centrar visualização na localização da bóia. Ctrl+Clique abre um novo visualizador na localização da bóia
STR_BUOY_VIEW_CHANGE_BUOY_NAME                                  :{BLACK}Mudar o nome da bóia

STR_EDIT_WAYPOINT_NAME                                          :{WHITE}Editar nome do ponto de controlo

# Finances window
STR_FINANCES_CAPTION                                            :{WHITE}Finanças de {COMPANY} {BLACK}{COMPANY_NUM}
STR_FINANCES_EXPENDITURE_INCOME_TITLE                           :{WHITE}Despesas/Lucros
STR_FINANCES_YEAR                                               :{WHITE}{NUM}
STR_FINANCES_SECTION_CONSTRUCTION                               :{GOLD}Construção
STR_FINANCES_SECTION_NEW_VEHICLES                               :{GOLD}Novos Veículos
STR_FINANCES_SECTION_TRAIN_RUNNING_COSTS                        :{GOLD}Circulação de Comboios
STR_FINANCES_SECTION_ROAD_VEHICLE_RUNNING_COSTS                 :{GOLD}Circulação de Veículos
STR_FINANCES_SECTION_AIRCRAFT_RUNNING_COSTS                     :{GOLD}Circulação de Aeronaves
STR_FINANCES_SECTION_SHIP_RUNNING_COSTS                         :{GOLD}Circulação de Barcos
STR_FINANCES_SECTION_PROPERTY_MAINTENANCE                       :{GOLD}Manutenção de Propriedades
STR_FINANCES_SECTION_TRAIN_INCOME                               :{GOLD}Lucros dos Comboios
STR_FINANCES_SECTION_ROAD_VEHICLE_INCOME                        :{GOLD}Lucros dos V. Rodoviários
STR_FINANCES_SECTION_AIRCRAFT_INCOME                            :{GOLD}Lucros das Aeronaves
STR_FINANCES_SECTION_SHIP_INCOME                                :{GOLD}Lucros dos Barcos
STR_FINANCES_SECTION_LOAN_INTEREST                              :{GOLD}Juros do Empréstimo
STR_FINANCES_SECTION_OTHER                                      :{GOLD}Outros
STR_FINANCES_NEGATIVE_INCOME                                    :{BLACK}-{CURRENCY_LONG}
STR_FINANCES_POSITIVE_INCOME                                    :{BLACK}+{CURRENCY_LONG}
STR_FINANCES_TOTAL_CAPTION                                      :{WHITE}Total:
STR_FINANCES_BANK_BALANCE_TITLE                                 :{WHITE}Balanço Bancário
STR_FINANCES_LOAN_TITLE                                         :{WHITE}Empréstimo
STR_FINANCES_MAX_LOAN                                           :{WHITE}Empréstimo Máximo: {BLACK}{CURRENCY_LONG}
STR_FINANCES_TOTAL_CURRENCY                                     :{BLACK}{CURRENCY_LONG}
STR_FINANCES_BORROW_BUTTON                                      :{BLACK}Pedir empréstimo {CURRENCY_LONG}
STR_FINANCES_BORROW_TOOLTIP                                     :{BLACK}Aumentar empréstimo. Ctrl+Clique aumenta tanto empréstimo quanto possível
STR_FINANCES_REPAY_BUTTON                                       :{BLACK}Pagar empréstimo {CURRENCY_LONG}
STR_FINANCES_REPAY_TOOLTIP                                      :{BLACK}Pagar parte do empréstimo. Ctrl+Clique paga tanto empréstimo quanto possível
STR_FINANCES_INFRASTRUCTURE_BUTTON                              :{BLACK}Infraestrutura

# Company view
STR_COMPANY_VIEW_CAPTION                                        :{WHITE}{COMPANY} {BLACK}{COMPANY_NUM}
STR_COMPANY_VIEW_PRESIDENT_MANAGER_TITLE                        :{WHITE}{PRESIDENT_NAME}{}{GOLD}(Presidente)

STR_COMPANY_VIEW_INAUGURATED_TITLE                              :{GOLD}Inaugurado: {WHITE}{NUM}
STR_COMPANY_VIEW_COLOUR_SCHEME_TITLE                            :{GOLD}Cores:
STR_COMPANY_VIEW_VEHICLES_TITLE                                 :{GOLD}Veículos:
STR_COMPANY_VIEW_TRAINS                                         :{WHITE}{COMMA} comboio{P "" s}
STR_COMPANY_VIEW_ROAD_VEHICLES                                  :{WHITE}{COMMA} veículo{P "" s} rodoviário{P "" s}
STR_COMPANY_VIEW_AIRCRAFT                                       :{WHITE}{COMMA} aeronave{P "" s}
STR_COMPANY_VIEW_SHIPS                                          :{WHITE}{COMMA} barco{P "" s}
STR_COMPANY_VIEW_VEHICLES_NONE                                  :{WHITE}Nenhum
STR_COMPANY_VIEW_COMPANY_VALUE                                  :{GOLD}Valor da empresa: {WHITE}{CURRENCY_LONG}
STR_COMPANY_VIEW_SHARES_OWNED_BY                                :{WHITE}({COMMA}% propriedade de {COMPANY})
STR_COMPANY_VIEW_INFRASTRUCTURE                                 :{GOLD}Infraestrutura:
STR_COMPANY_VIEW_INFRASTRUCTURE_RAIL                            :{WHITE}{COMMA} {P "secção" "secções" } de caminho-de-ferro
STR_COMPANY_VIEW_INFRASTRUCTURE_ROAD                            :{WHITE}{COMMA} {P "secção" "secções"} de estrada
STR_COMPANY_VIEW_INFRASTRUCTURE_WATER                           :{WHITE}{COMMA} bloco{P "" s} de água
STR_COMPANY_VIEW_INFRASTRUCTURE_STATION                         :{WHITE}{COMMA} bloco{P "" s} de estação
STR_COMPANY_VIEW_INFRASTRUCTURE_AIRPORT                         :{WHITE}{COMMA} aeroporto{P "" s}
STR_COMPANY_VIEW_INFRASTRUCTURE_NONE                            :{WHITE}Nenhum

STR_COMPANY_VIEW_BUILD_HQ_BUTTON                                :{BLACK}Construir sede
STR_COMPANY_VIEW_BUILD_HQ_TOOLTIP                               :{BLACK}Construir sede da empresa
STR_COMPANY_VIEW_VIEW_HQ_BUTTON                                 :{BLACK}Ver sede
STR_COMPANY_VIEW_VIEW_HQ_TOOLTIP                                :{BLACK}Ver sede da empresa
STR_COMPANY_VIEW_RELOCATE_HQ                                    :{BLACK}Mover sede
STR_COMPANY_VIEW_RELOCATE_COMPANY_HEADQUARTERS                  :{BLACK}Reconstruir sede da empresa noutro sítio por 1% do valor da empresa. Shift+Clique mostra valor estimado sem mover a sede
STR_COMPANY_VIEW_INFRASTRUCTURE_BUTTON                          :{BLACK}Detalhes
STR_COMPANY_VIEW_INFRASTRUCTURE_TOOLTIP                         :{BLACK}Ver contagens de infraestrutura detalhadas
STR_COMPANY_VIEW_GIVE_MONEY_BUTTON                              :{BLACK}Dar dinheiro

STR_COMPANY_VIEW_NEW_FACE_BUTTON                                :{BLACK}Nova Cara
STR_COMPANY_VIEW_NEW_FACE_TOOLTIP                               :{BLACK}Seleccione uma nova cara para o presidente
STR_COMPANY_VIEW_COLOUR_SCHEME_BUTTON                           :{BLACK}Cores
STR_COMPANY_VIEW_COLOUR_SCHEME_TOOLTIP                          :{BLACK}Alterar cores dos veículos
STR_COMPANY_VIEW_COMPANY_NAME_BUTTON                            :{BLACK}Empresa
STR_COMPANY_VIEW_COMPANY_NAME_TOOLTIP                           :{BLACK}Alterar nome da empresa
STR_COMPANY_VIEW_PRESIDENT_NAME_BUTTON                          :{BLACK}Nome do Presidente
STR_COMPANY_VIEW_PRESIDENT_NAME_TOOLTIP                         :{BLACK}Alterar nome do presidente

STR_COMPANY_VIEW_BUY_SHARE_BUTTON                               :{BLACK}Comprar 25% das acções
STR_COMPANY_VIEW_SELL_SHARE_BUTTON                              :{BLACK}Vender 25% das acções
STR_COMPANY_VIEW_BUY_SHARE_TOOLTIP                              :{BLACK}Comprar 25% das acções nesta empresa. Shift+Clique mostra valor estimado sem comprar nenhuma acção
STR_COMPANY_VIEW_SELL_SHARE_TOOLTIP                             :{BLACK}Vender 25% das acções nesta empresa. Shift+Clique mostra valor estimado sem vender nenhuma acção

STR_COMPANY_VIEW_COMPANY_NAME_QUERY_CAPTION                     :Nome da Empresa
STR_COMPANY_VIEW_PRESIDENT_S_NAME_QUERY_CAPTION                 :Nome do Presidente
STR_COMPANY_VIEW_GIVE_MONEY_QUERY_CAPTION                       :Insira a quantidade de dinheiro que pretende dar

STR_BUY_COMPANY_MESSAGE                                         :{WHITE}Estamos à procura de uma empresa de transportes para comprar a nossa empresa{}{}Deseja comprar {COMPANY} por {CURRENCY_LONG}?

# Company infrastructure window
STR_COMPANY_INFRASTRUCTURE_VIEW_CAPTION                         :{WHITE}Infraestrutura de {COMPANY}
STR_COMPANY_INFRASTRUCTURE_VIEW_RAIL_SECT                       :{GOLD}Secções de caminho-de-ferro:
STR_COMPANY_INFRASTRUCTURE_VIEW_SIGNALS                         :{WHITE}Sinais
STR_COMPANY_INFRASTRUCTURE_VIEW_ROAD_SECT                       :{GOLD}Secções de estrada:
STR_COMPANY_INFRASTRUCTURE_VIEW_ROAD                            :{WHITE}Estrada
STR_COMPANY_INFRASTRUCTURE_VIEW_TRAMWAY                         :{WHITE}Via para elétricos
STR_COMPANY_INFRASTRUCTURE_VIEW_WATER_SECT                      :{GOLD}Blocos de água:
STR_COMPANY_INFRASTRUCTURE_VIEW_CANALS                          :{WHITE}Canais
STR_COMPANY_INFRASTRUCTURE_VIEW_STATION_SECT                    :{GOLD}Estações:
STR_COMPANY_INFRASTRUCTURE_VIEW_STATIONS                        :{WHITE}Blocos de estações
STR_COMPANY_INFRASTRUCTURE_VIEW_AIRPORTS                        :{WHITE}Aeroportos
STR_COMPANY_INFRASTRUCTURE_VIEW_TOTAL                           :{WHITE}{CURRENCY_LONG}/ano

# Industry directory
STR_INDUSTRY_DIRECTORY_CAPTION                                  :{WHITE}Indústrias
STR_INDUSTRY_DIRECTORY_NONE                                     :{ORANGE}- Nenhuma -
STR_INDUSTRY_DIRECTORY_ITEM                                     :{ORANGE}{INDUSTRY}{BLACK} ({CARGO_LONG}{STRING}){YELLOW} ({COMMA}% transportado)
STR_INDUSTRY_DIRECTORY_ITEM_TWO                                 :{ORANGE}{INDUSTRY}{BLACK} ({CARGO_LONG}{STRING}/{CARGO_LONG}{STRING}){YELLOW} ({COMMA}%/{COMMA}% transportado)
STR_INDUSTRY_DIRECTORY_ITEM_NOPROD                              :{ORANGE}{INDUSTRY}
STR_INDUSTRY_DIRECTORY_LIST_CAPTION                             :{BLACK}Nomes de indústrias - clique no nome para centrar-se na indústria. Ctrl+Clique abre um novo visualizador na localização da indústria

# Industry view
STR_INDUSTRY_VIEW_CAPTION                                       :{WHITE}{INDUSTRY}
STR_INDUSTRY_VIEW_PRODUCTION_LAST_MONTH_TITLE                   :{BLACK}Produção no último mês:
STR_INDUSTRY_VIEW_TRANSPORTED                                   :{YELLOW}{CARGO_LONG}{STRING}{BLACK} ({COMMA}% transportado)
STR_INDUSTRY_VIEW_LOCATION_TOOLTIP                              :{BLACK}Centrar visualização na localização da indústria. Ctrl+Clique abre um novo visualizador na localização da indústria
STR_INDUSTRY_VIEW_PRODUCTION_LEVEL                              :{BLACK}Nível de produção: {YELLOW}{COMMA}%
STR_INDUSTRY_VIEW_INDUSTRY_ANNOUNCED_CLOSURE                    :{YELLOW}A indústria anunciou encerramento iminente!

STR_INDUSTRY_VIEW_REQUIRES_N_CARGO                              :{BLACK}Requer: {YELLOW}{STRING}{STRING}
STR_INDUSTRY_VIEW_PRODUCES_N_CARGO                              :{BLACK}Produz: {YELLOW}{STRING}{STRING}
STR_INDUSTRY_VIEW_CARGO_LIST_EXTENSION                          :, {STRING}{STRING}

STR_INDUSTRY_VIEW_REQUIRES                                      :{BLACK}Requer:
STR_INDUSTRY_VIEW_ACCEPT_CARGO                                  :{YELLOW}{STRING}{BLACK}{3:STRING}
STR_INDUSTRY_VIEW_ACCEPT_CARGO_AMOUNT                           :{YELLOW}{STRING}{BLACK}: {CARGO_SHORT} a aguardar{STRING}

STR_CONFIG_GAME_PRODUCTION                                      :{WHITE}Modificar produção (múltiplo de 8, até 2040)
STR_CONFIG_GAME_PRODUCTION_LEVEL                                :{WHITE}Mudar o nível de produção (percentagem, até 800%)

# Vehicle lists
STR_VEHICLE_LIST_TRAIN_CAPTION                                  :{WHITE}{STRING} - {COMMA} Comboio{P "" s}
STR_VEHICLE_LIST_ROAD_VEHICLE_CAPTION                           :{WHITE}{STRING} - {COMMA} Veículo{P "" s} Rodoviário{P "" s}
STR_VEHICLE_LIST_SHIP_CAPTION                                   :{WHITE}{STRING} - {COMMA} Barco{P "" s}
STR_VEHICLE_LIST_AIRCRAFT_CAPTION                               :{WHITE}{STRING} - {COMMA} Aeronave{P "" s}

STR_VEHICLE_LIST_TRAIN_LIST_TOOLTIP                             :{BLACK}Comboios - clique num comboio para informações
STR_VEHICLE_LIST_ROAD_VEHICLE_TOOLTIP                           :{BLACK}Veículos rodoviários - clique num veículo para informações
STR_VEHICLE_LIST_SHIP_TOOLTIP                                   :{BLACK}Barcos - clique num barco para informações
STR_VEHICLE_LIST_AIRCRAFT_TOOLTIP                               :{BLACK}Aeronaves - clique numa aeronave para informações

STR_VEHICLE_LIST_PROFIT_THIS_YEAR_LAST_YEAR                     :{TINY_FONT}{BLACK}Lucro deste ano: {CURRENCY_LONG} (último ano: {CURRENCY_LONG})

STR_VEHICLE_LIST_AVAILABLE_TRAINS                               :Comboios Disponíveis
STR_VEHICLE_LIST_AVAILABLE_ROAD_VEHICLES                        :Veículos Disponíveis
STR_VEHICLE_LIST_AVAILABLE_SHIPS                                :Barcos Disponíveis
STR_VEHICLE_LIST_AVAILABLE_AIRCRAFT                             :Aeronaves Disponíveis
STR_VEHICLE_LIST_AVAILABLE_ENGINES_TOOLTIP                      :{BLACK}Ver lista de modelos disponíveis de locomotivas para este tipo de veículo.

STR_VEHICLE_LIST_MANAGE_LIST                                    :{BLACK}Gerir lista
STR_VEHICLE_LIST_MANAGE_LIST_TOOLTIP                            :{BLACK}Enviar instruções a todos os veículos desta lista
STR_VEHICLE_LIST_REPLACE_VEHICLES                               :Substituir Veículos
STR_VEHICLE_LIST_SEND_FOR_SERVICING                             :Enviar para Serviço

STR_VEHICLE_LIST_SEND_TRAIN_TO_DEPOT                            :Enviar para Depósito
STR_VEHICLE_LIST_SEND_ROAD_VEHICLE_TO_DEPOT                     :Enviar para Depósito
STR_VEHICLE_LIST_SEND_SHIP_TO_DEPOT                             :Enviar para Depósito
STR_VEHICLE_LIST_SEND_AIRCRAFT_TO_HANGAR                        :Enviar para Hangar

STR_VEHICLE_LIST_MASS_STOP_LIST_TOOLTIP                         :{BLACK}Pressione botão esquerdo do rato para imobilizar todos os veículos na lista
STR_VEHICLE_LIST_MASS_START_LIST_TOOLTIP                        :{BLACK}Pressione botão esquerdo do rato para iniciar todos os veículos na lista

STR_VEHICLE_LIST_SHARED_ORDERS_LIST_CAPTION                     :{WHITE}Ordens partilhadas de {COMMA} veículo{P "" s}

# Group window
STR_GROUP_ALL_TRAINS                                            :Todos os Comboios
STR_GROUP_ALL_ROAD_VEHICLES                                     :Todos os veículos rodoviários
STR_GROUP_ALL_SHIPS                                             :Todos os barcos
STR_GROUP_ALL_AIRCRAFTS                                         :Todas as aeronaves

STR_GROUP_DEFAULT_TRAINS                                        :Comboios sem grupo
STR_GROUP_DEFAULT_ROAD_VEHICLES                                 :Veículos rodoviários sem grupo
STR_GROUP_DEFAULT_SHIPS                                         :Barcos sem grupo
STR_GROUP_DEFAULT_AIRCRAFTS                                     :Aeronaves sem grupo

STR_GROUPS_CLICK_ON_GROUP_FOR_TOOLTIP                           :{BLACK}Grupos - clique num grupo para listar todos os veículos contidos
STR_GROUP_CREATE_TOOLTIP                                        :{BLACK}Clique para criar um grupo
STR_GROUP_DELETE_TOOLTIP                                        :{BLACK}Remover o grupo seleccionado
STR_GROUP_RENAME_TOOLTIP                                        :{BLACK}Mudar o nome do grupo seleccionado
STR_GROUP_LIVERY_TOOLTIP                                        :{BLACK}Alterar a imagem do grupo selecionado
STR_GROUP_REPLACE_PROTECTION_TOOLTIP                            :{BLACK}Clique para proteger este grupo da autosubstituição global

STR_QUERY_GROUP_DELETE_CAPTION                                  :{WHITE}Apagar Grupo
STR_GROUP_DELETE_QUERY_TEXT                                     :{WHITE}Tem a certeza de que quer apagar este grupo e quaisquer descendentes?

STR_GROUP_ADD_SHARED_VEHICLE                                    :Adic. veíc. partilh.
STR_GROUP_REMOVE_ALL_VEHICLES                                   :Remover todos os veículos

STR_GROUP_RENAME_CAPTION                                        :{BLACK}Renomear um grupo

STR_GROUP_PROFIT_THIS_YEAR                                      :Lucro deste ano:
STR_GROUP_PROFIT_LAST_YEAR                                      :Lucro no último ano:
STR_GROUP_OCCUPANCY                                             :Utilização actual:
STR_GROUP_OCCUPANCY_VALUE                                       :{NUM}%

# Build vehicle window
STR_BUY_VEHICLE_TRAIN_RAIL_CAPTION                              :Novos Veículos Ferroviários
STR_BUY_VEHICLE_TRAIN_ELRAIL_CAPTION                            :Novos Veículos Ferroviários Elétricos
STR_BUY_VEHICLE_TRAIN_MONORAIL_CAPTION                          :Novos Veículos Monocarril
STR_BUY_VEHICLE_TRAIN_MAGLEV_CAPTION                            :Novos Veículos Maglev

STR_BUY_VEHICLE_TRAIN_ALL_CAPTION                               :Novos Veículos Ferroviários
STR_BUY_VEHICLE_ROAD_VEHICLE_CAPTION                            :Novos Veículos Rodoviários
STR_BUY_VEHICLE_SHIP_CAPTION                                    :Novos Barcos
STR_BUY_VEHICLE_AIRCRAFT_CAPTION                                :Nova Aeronave

STR_PURCHASE_INFO_COST_WEIGHT                                   :{BLACK}Custo: {GOLD}{CURRENCY_LONG}{BLACK} Peso: {GOLD}{WEIGHT_SHORT}
STR_PURCHASE_INFO_SPEED_POWER                                   :{BLACK}Velocidade: {GOLD}{VELOCITY}{BLACK} Potência: {GOLD}{POWER}
STR_PURCHASE_INFO_SPEED                                         :{BLACK}Velocidade: {GOLD}{VELOCITY}
STR_PURCHASE_INFO_SPEED_OCEAN                                   :{BLACK}Velocidade no oceano: {GOLD}{VELOCITY}
STR_PURCHASE_INFO_SPEED_CANAL                                   :{BLACK}Velocidade no canal/rio: {GOLD}{VELOCITY}
STR_PURCHASE_INFO_RUNNINGCOST                                   :{BLACK}Custo de manutenção: {GOLD}{CURRENCY_LONG}/ano
STR_PURCHASE_INFO_CAPACITY                                      :{BLACK}Capacidade: {GOLD}{CARGO_LONG} {STRING}
STR_PURCHASE_INFO_REFITTABLE                                    :(adaptável)
STR_PURCHASE_INFO_DESIGNED_LIFE                                 :{BLACK}Concebido: {GOLD}{NUM}{BLACK} Vida útil: {GOLD}{COMMA} ano{P "" s}
STR_PURCHASE_INFO_RELIABILITY                                   :{BLACK}Fiabilidade máxima: {GOLD}{COMMA}%
STR_PURCHASE_INFO_COST                                          :{BLACK}Custo: {GOLD}{CURRENCY_LONG}
STR_PURCHASE_INFO_WEIGHT_CWEIGHT                                :{BLACK}Peso: {GOLD}{WEIGHT_SHORT} ({WEIGHT_SHORT})
STR_PURCHASE_INFO_COST_SPEED                                    :{BLACK}Custo: {GOLD}{CURRENCY_LONG}{BLACK} Velocidade: {GOLD}{VELOCITY}
STR_PURCHASE_INFO_AIRCRAFT_CAPACITY                             :{BLACK}Capacidade: {GOLD}{CARGO_LONG}, {CARGO_LONG}
STR_PURCHASE_INFO_PWAGPOWER_PWAGWEIGHT                          :{BLACK}Vagões Motorizados: {GOLD}+{POWER}{BLACK} Peso: {GOLD}+{WEIGHT_SHORT}
STR_PURCHASE_INFO_REFITTABLE_TO                                 :{BLACK}Reconvertível para: {GOLD}{STRING}
STR_PURCHASE_INFO_ALL_TYPES                                     :Todos os tipos de carga
STR_PURCHASE_INFO_NONE                                          :Nenhum
STR_PURCHASE_INFO_ALL_BUT                                       :Todas menos {CARGO_LIST}
STR_PURCHASE_INFO_MAX_TE                                        :{BLACK}Máx. Força de Tracção: {GOLD}{FORCE}
STR_PURCHASE_INFO_AIRCRAFT_RANGE                                :{BLACK}Alcance: {GOLD}{COMMA} quadrados
STR_PURCHASE_INFO_AIRCRAFT_TYPE                                 :{BLACK}Tipo de aeronave: {GOLD}{STRING}

STR_BUY_VEHICLE_TRAIN_LIST_TOOLTIP                              :{BLACK}Lista de veículos ferroviários - clique num veículo para informações
STR_BUY_VEHICLE_ROAD_VEHICLE_LIST_TOOLTIP                       :{BLACK}Lista de veículos rodoviários - clique num veículo para informações
STR_BUY_VEHICLE_SHIP_LIST_TOOLTIP                               :{BLACK}Lista de selecção de barcos. Clique num navio para informações. Ctrl+Clique para alternar/ocultar o tipo de barco
STR_BUY_VEHICLE_AIRCRAFT_LIST_TOOLTIP                           :{BLACK}Lista de aeronaves - clique na aeronave para informações

STR_BUY_VEHICLE_TRAIN_BUY_VEHICLE_BUTTON                        :{BLACK}Comprar Veículo
STR_BUY_VEHICLE_ROAD_VEHICLE_BUY_VEHICLE_BUTTON                 :{BLACK}Comprar Veículo
STR_BUY_VEHICLE_SHIP_BUY_VEHICLE_BUTTON                         :{BLACK}Comprar Barco
STR_BUY_VEHICLE_AIRCRAFT_BUY_VEHICLE_BUTTON                     :{BLACK}Comprar Aeronave

STR_BUY_VEHICLE_TRAIN_BUY_VEHICLE_TOOLTIP                       :{BLACK}Comprar o veículo ferroviário seleccionado. Shift+Clique mostra estimativa de custo, sem comprar
STR_BUY_VEHICLE_ROAD_VEHICLE_BUY_VEHICLE_TOOLTIP                :{BLACK}Comprar o veículo rodoviário seleccionado. Shift+Clique mostra estimativa de custo, sem comprar
STR_BUY_VEHICLE_SHIP_BUY_VEHICLE_TOOLTIP                        :{BLACK}Comprar barco seleccionado. Shift+Clique mostra estimativa de custo, sem comprar
STR_BUY_VEHICLE_AIRCRAFT_BUY_VEHICLE_TOOLTIP                    :{BLACK}Comprar aeronave seleccionada. Shift+Clique mostra estimativa de custo, sem comprar

STR_BUY_VEHICLE_TRAIN_RENAME_BUTTON                             :{BLACK}Renomear
STR_BUY_VEHICLE_ROAD_VEHICLE_RENAME_BUTTON                      :{BLACK}Renomear
STR_BUY_VEHICLE_SHIP_RENAME_BUTTON                              :{BLACK}Renomear
STR_BUY_VEHICLE_AIRCRAFT_RENAME_BUTTON                          :{BLACK}Renomear

STR_BUY_VEHICLE_TRAIN_RENAME_TOOLTIP                            :{BLACK}Renomear tipo de veículo ferroviário
STR_BUY_VEHICLE_ROAD_VEHICLE_RENAME_TOOLTIP                     :{BLACK}Renomear tipo de veículo rodoviário
STR_BUY_VEHICLE_SHIP_RENAME_TOOLTIP                             :{BLACK}Renomear tipo de barco
STR_BUY_VEHICLE_AIRCRAFT_RENAME_TOOLTIP                         :{BLACK}Renomear tipo de aeronave

STR_BUY_VEHICLE_TRAIN_HIDE_TOGGLE_BUTTON                        :{BLACK}Esconder
STR_BUY_VEHICLE_ROAD_VEHICLE_HIDE_TOGGLE_BUTTON                 :{BLACK}Esconder
STR_BUY_VEHICLE_SHIP_HIDE_TOGGLE_BUTTON                         :{BLACK}Esconder
STR_BUY_VEHICLE_AIRCRAFT_HIDE_TOGGLE_BUTTON                     :{BLACK}Esconder

STR_BUY_VEHICLE_TRAIN_SHOW_TOGGLE_BUTTON                        :{BLACK}Mostrar
STR_BUY_VEHICLE_ROAD_VEHICLE_SHOW_TOGGLE_BUTTON                 :{BLACK}Mostrar
STR_BUY_VEHICLE_SHIP_SHOW_TOGGLE_BUTTON                         :{BLACK}Mostrar
STR_BUY_VEHICLE_AIRCRAFT_SHOW_TOGGLE_BUTTON                     :{BLACK}Mostrar

STR_BUY_VEHICLE_TRAIN_HIDE_SHOW_TOGGLE_TOOLTIP                  :{BLACK}Alternar mostrar/ocultar o tipo de veículo ferroviário
STR_BUY_VEHICLE_ROAD_VEHICLE_HIDE_SHOW_TOGGLE_TOOLTIP           :{BLACK}Alternar mostrar/ocultar o tipo de veículo rodoviário
STR_BUY_VEHICLE_SHIP_HIDE_SHOW_TOGGLE_TOOLTIP                   :{BLACK}Define mostrar/esconder tipo de barco
STR_BUY_VEHICLE_AIRCRAFT_HIDE_SHOW_TOGGLE_TOOLTIP               :{BLACK}Define mostrar/esconder tipo de aeronave

STR_QUERY_RENAME_TRAIN_TYPE_CAPTION                             :{WHITE}Renomear tipo de veículo ferroviário
STR_QUERY_RENAME_ROAD_VEHICLE_TYPE_CAPTION                      :{WHITE}Renomear tipo de veículo rodoviário
STR_QUERY_RENAME_SHIP_TYPE_CAPTION                              :{WHITE}Renomear tipo de barco
STR_QUERY_RENAME_AIRCRAFT_TYPE_CAPTION                          :{WHITE}Renomear tipo de aeronave

# Depot window
STR_DEPOT_CAPTION                                               :{WHITE}{DEPOT}

STR_DEPOT_RENAME_TOOLTIP                                        :{BLACK}Alterar o nome do depósito
STR_DEPOT_RENAME_DEPOT_CAPTION                                  :Renomear depósito

STR_DEPOT_NO_ENGINE                                             :{BLACK}-
STR_DEPOT_VEHICLE_TOOLTIP                                       :{BLACK}{ENGINE}{STRING}
STR_DEPOT_VEHICLE_TOOLTIP_CHAIN                                 :{BLACK}{NUM} veículo{P "" s}{STRING}
STR_DEPOT_VEHICLE_TOOLTIP_CARGO                                 :{}{CARGO_LONG} ({CARGO_SHORT})

STR_DEPOT_TRAIN_LIST_TOOLTIP                                    :{BLACK}Comboios - arraste o veículo com o botão esquerdo do rato para adicionar/remover do comboio, clique com o botão direito do rato para informações. Fixe o Ctrl para fazer com que as duas funções se apliquem à seguinte cadeia
STR_DEPOT_ROAD_VEHICLE_LIST_TOOLTIP                             :{BLACK}Veículos - faça clique direito num veículo para informações
STR_DEPOT_SHIP_LIST_TOOLTIP                                     :{BLACK}Barcos - faça clique direito num barco para informações
STR_DEPOT_AIRCRAFT_LIST_TOOLTIP                                 :{BLACK}Aeronave - faça clique direito na aeronave para informações

STR_DEPOT_TRAIN_SELL_TOOLTIP                                    :{BLACK}Arraste o veículo ferroviário para aqui para o vender
STR_DEPOT_ROAD_VEHICLE_SELL_TOOLTIP                             :{BLACK}Arraste o veículo rodoviário para aqui para o vender
STR_DEPOT_SHIP_SELL_TOOLTIP                                     :{BLACK}Arraste o barco para aqui para o vender
STR_DEPOT_AIRCRAFT_SELL_TOOLTIP                                 :{BLACK}Arraste a aeronave para aqui para a vender

STR_DEPOT_DRAG_WHOLE_TRAIN_TO_SELL_TOOLTIP                      :{BLACK}Arrastar locomotiva para aqui para vender todo o comboio

STR_DEPOT_SELL_ALL_BUTTON_TRAIN_TOOLTIP                         :{BLACK}Vender todos os comboios no depósito
STR_DEPOT_SELL_ALL_BUTTON_ROAD_VEHICLE_TOOLTIP                  :{BLACK}Vender todos os veículos no depósito
STR_DEPOT_SELL_ALL_BUTTON_SHIP_TOOLTIP                          :{BLACK}Vender todos os barcos no depósito
STR_DEPOT_SELL_ALL_BUTTON_AIRCRAFT_TOOLTIP                      :{BLACK}Vender todas as aeronaves no hangar

STR_DEPOT_AUTOREPLACE_TRAIN_TOOLTIP                             :{BLACK}Autosubstituir todos os comboios no depósito
STR_DEPOT_AUTOREPLACE_ROAD_VEHICLE_TOOLTIP                      :{BLACK}Autosubstituir todos os veículos rodoviários no depósito
STR_DEPOT_AUTOREPLACE_SHIP_TOOLTIP                              :{BLACK}Autosubstituir todos os barcos no depósito
STR_DEPOT_AUTOREPLACE_AIRCRAFT_TOOLTIP                          :{BLACK}Autosubstituir todas as aeronaves no hangar

STR_DEPOT_TRAIN_NEW_VEHICLES_BUTTON                             :{BLACK}Novos Veículos
STR_DEPOT_ROAD_VEHICLE_NEW_VEHICLES_BUTTON                      :{BLACK}Novos Veículos
STR_DEPOT_SHIP_NEW_VEHICLES_BUTTON                              :{BLACK}Novos Barcos
STR_DEPOT_AIRCRAFT_NEW_VEHICLES_BUTTON                          :{BLACK}Nova Aeronave

STR_DEPOT_TRAIN_NEW_VEHICLES_TOOLTIP                            :{BLACK}Comprar novo veículo ferroviário
STR_DEPOT_ROAD_VEHICLE_NEW_VEHICLES_TOOLTIP                     :{BLACK}Comprar novo veículo rodoviário
STR_DEPOT_SHIP_NEW_VEHICLES_TOOLTIP                             :{BLACK}Comprar novo barco
STR_DEPOT_AIRCRAFT_NEW_VEHICLES_TOOLTIP                         :{BLACK}Comprar nova aeronave

STR_DEPOT_CLONE_TRAIN                                           :{BLACK}Clonar Comboio
STR_DEPOT_CLONE_ROAD_VEHICLE                                    :{BLACK}Clonar Veículo
STR_DEPOT_CLONE_SHIP                                            :{BLACK}Clonar Barco
STR_DEPOT_CLONE_AIRCRAFT                                        :{BLACK}Clonar Aeronave

STR_DEPOT_CLONE_TRAIN_DEPOT_INFO                                :{BLACK}Esta acção comprará uma cópia de um comboio, incluindo todas as carruagens. Clique neste botão e, de seguida, num comboio que se encontre dentro ou fora do depósito. Ctrl+Clique irá partilhar as ordens. Shift+Clique mostra estimativa de custo, sem comprar
STR_DEPOT_CLONE_ROAD_VEHICLE_DEPOT_INFO                         :{BLACK}Esta acção comprará uma cópia de um veículo rodoviário. Clique neste botão e, de seguida, num veículo que se encontre dentro ou fora de um depósito. Ctrl+Clique irá partilhar as ordens. Shift+Clique mostra estimativa de custo, sem comprar
STR_DEPOT_CLONE_SHIP_DEPOT_INFO                                 :{BLACK}Esta acção comprará uma cópia de um barco. Clique neste botão e, de seguida, num barco que se encontre dentro ou fora do depósito. Ctrl+Clique irá partilhar as ordens. Shift+Clique mostra estimativa de custo, sem comprar
STR_DEPOT_CLONE_AIRCRAFT_INFO_HANGAR_WINDOW                     :{BLACK}Esta acção comprará uma cópia de uma aeronave. Clique neste botão e, de seguida, numa aeronave que se encontre dentro ou fora do hangar. Ctrl+Clique ira partilhar as ordens. Shift+Clique mostra estimativa de custo, sem comprar

STR_DEPOT_TRAIN_LOCATION_TOOLTIP                                :{BLACK}Centrar visualização na localização de um depósito ferroviário. Ctrl+Clique abre um novo visualizador na localização do depósito ferroviário
STR_DEPOT_ROAD_VEHICLE_LOCATION_TOOLTIP                         :{BLACK}Centrar visualização na localização do depósito de veículos rodoviários. Ctrl+Clique abre um novo visualizador na localização do depósito de veículos
STR_DEPOT_SHIP_LOCATION_TOOLTIP                                 :{BLACK}Centrar visualização na localização do depósito naval. Ctrl+Clique abre um novo visualizador na localização do depósito naval
STR_DEPOT_AIRCRAFT_LOCATION_TOOLTIP                             :{BLACK}Centrar visualização na localização do hangar. Ctrl+Clique abre um novo visualizador na localização do hangar

STR_DEPOT_VEHICLE_ORDER_LIST_TRAIN_TOOLTIP                      :{BLACK}Obter uma lista de todos os comboios em cujas ordens conste este depósito
STR_DEPOT_VEHICLE_ORDER_LIST_ROAD_VEHICLE_TOOLTIP               :{BLACK}Obter uma lista de todos os veículos em cujas ordens conste este depósito
STR_DEPOT_VEHICLE_ORDER_LIST_SHIP_TOOLTIP                       :{BLACK}Obter uma lista de todos os barcos em cujas ordens conste este depósito
STR_DEPOT_VEHICLE_ORDER_LIST_AIRCRAFT_TOOLTIP                   :{BLACK}Obter uma lista de todas as aeronaves em cujas ordens conste um hangar deste aeroporto

STR_DEPOT_MASS_STOP_DEPOT_TRAIN_TOOLTIP                         :{BLACK}Pressione botão esquerdo do rato para imobilizar todos os comboios no depósito
STR_DEPOT_MASS_STOP_DEPOT_ROAD_VEHICLE_TOOLTIP                  :{BLACK}Pressione botão esquerdo do rato para imobilizar todos os veículos no depósito
STR_DEPOT_MASS_STOP_DEPOT_SHIP_TOOLTIP                          :{BLACK}Pressione botão esquerdo do rato para imobilizar todos os barcos no depósito
STR_DEPOT_MASS_STOP_HANGAR_TOOLTIP                              :{BLACK}Pressione botão esquerdo do rato para imobilizar todas as aeronaves no hangar

STR_DEPOT_MASS_START_DEPOT_TRAIN_TOOLTIP                        :{BLACK}Pressione botão esquerdo do rato para iniciar todos os comboios no depósito
STR_DEPOT_MASS_START_DEPOT_ROAD_VEHICLE_TOOLTIP                 :{BLACK}Pressione botão esquerdo do rato para iniciar todos os veículos rodoviários no depósito
STR_DEPOT_MASS_START_DEPOT_SHIP_TOOLTIP                         :{BLACK}Pressione botão esquerdo do rato para iniciar todos os barcos no depósito
STR_DEPOT_MASS_START_HANGAR_TOOLTIP                             :{BLACK}Pressione botão esquerdo do rato para iniciar todas as aeronaves no hangar

STR_DEPOT_SELL_CONFIRMATION_TEXT                                :{YELLOW}Está prestes a vender todos os veículos no depósito. Tem a certeza?

# Engine preview window
STR_ENGINE_PREVIEW_CAPTION                                      :{WHITE}Mensagem de um fabricante de veículos
STR_ENGINE_PREVIEW_MESSAGE                                      :{GOLD}Projectámos um novo modelo de {STRING} - gostaria de ter um ano de exclusividade de uso deste veículo, de modo a que possamos avaliar o seu desempenho antes de o disponibilizar globalmente?
STR_ENGINE_PREVIEW_RAILROAD_LOCOMOTIVE                          :locomotiva ferroviária
STR_ENGINE_PREVIEW_ROAD_VEHICLE                                 :veículo rodoviário
STR_ENGINE_PREVIEW_AIRCRAFT                                     :aeronave
STR_ENGINE_PREVIEW_SHIP                                         :barco
STR_ENGINE_PREVIEW_MONORAIL_LOCOMOTIVE                          :locomotiva monocarril
STR_ENGINE_PREVIEW_MAGLEV_LOCOMOTIVE                            :locomotiva maglev

STR_ENGINE_PREVIEW_COST_WEIGHT_SPEED_POWER                      :{BLACK}Custo: {CURRENCY_LONG} Peso: {WEIGHT_SHORT}{}Velocidade Máx.: {VELOCITY}  Potência: {POWER}{}Custo de Circulação: {CURRENCY_LONG}/ano{}Capacidade: {CARGO_LONG}
STR_ENGINE_PREVIEW_COST_WEIGHT_SPEED_POWER_MAX_TE               :{BLACK}Custo: {CURRENCY_LONG} Peso: {WEIGHT_SHORT}{}Velocidade Máx.: {VELOCITY}  Potência: {POWER}  F.T. Máx.: {6:FORCE}{}Custo de Circulação: {4:CURRENCY_LONG}/ano{}Capacidade: {5:CARGO_LONG}
STR_ENGINE_PREVIEW_COST_MAX_SPEED_CAP_RUNCOST                   :{BLACK}Custo: {CURRENCY_LONG} Velocidade Máx.: {VELOCITY}{}Capacidade: {CARGO_LONG}{}Custo de Circulação: {CURRENCY_LONG}/ano
STR_ENGINE_PREVIEW_COST_MAX_SPEED_TYPE_CAP_CAP_RUNCOST          :{BLACK}Custo: {CURRENCY_LONG} Velocidade Máx.: {VELOCITY}{}Tipo de Aeronave: {STRING}{}Capacidade: {CARGO_LONG}, {CARGO_LONG}{}Custo de Circulação: {CURRENCY_LONG}/ano
STR_ENGINE_PREVIEW_COST_MAX_SPEED_TYPE_CAP_RUNCOST              :{BLACK}Custo: {CURRENCY_LONG} Velocidade Máx.: {VELOCITY}{}Tipo de Aeronave: {STRING}{}Capacidade: {CARGO_LONG}{}Custo de Circulação: {CURRENCY_LONG}/ano
STR_ENGINE_PREVIEW_COST_MAX_SPEED_TYPE_RANGE_CAP_CAP_RUNCOST    :{BLACK}Custo: {CURRENCY_LONG} Velocidade Máx.: {VELOCITY}{}Tipo de Aeronave: {STRING} Alcance: {COMMA} quadrados{}Capacidade: {CARGO_LONG}, {CARGO_LONG}{}Custo de Circulação: {CURRENCY_LONG}/ano
STR_ENGINE_PREVIEW_COST_MAX_SPEED_TYPE_RANGE_CAP_RUNCOST        :{BLACK}Custo: {CURRENCY_LONG} Velocidade Máx.: {VELOCITY}{}Tipo de Aeronave: {STRING} Alcance: {COMMA} quadrados{}Capacidade: {CARGO_LONG}{}Custo de Circulação: {CURRENCY_LONG}/ano

# Autoreplace window
STR_REPLACE_VEHICLES_WHITE                                      :{WHITE}Substituir {STRING} - {STRING}
STR_REPLACE_VEHICLE_TRAIN                                       :Comboio
STR_REPLACE_VEHICLE_ROAD_VEHICLE                                :Veículo rodoviário
STR_REPLACE_VEHICLE_SHIP                                        :Barco
STR_REPLACE_VEHICLE_AIRCRAFT                                    :Aeronave

STR_REPLACE_VEHICLE_VEHICLES_IN_USE                             :{YELLOW}Veículos em utilização
STR_REPLACE_VEHICLE_VEHICLES_IN_USE_TOOLTIP                     :{BLACK}Coluna com veículos que possui
STR_REPLACE_VEHICLE_AVAILABLE_VEHICLES                          :{YELLOW}Veículos disponiveis
STR_REPLACE_VEHICLE_AVAILABLE_VEHICLES_TOOLTIP                  :{BLACK}Coluna com veículos disponíveis para substituição

STR_REPLACE_HELP_LEFT_ARRAY                                     :{BLACK}Seleccione o tipo de motor a substituir
STR_REPLACE_HELP_RIGHT_ARRAY                                    :{BLACK}Seleccione o novo tipo de motor para substituir o que seleccionou à esquerda

STR_REPLACE_VEHICLES_START                                      :{BLACK}Iniciar Subst. de Veículos
STR_REPLACE_VEHICLES_NOW                                        :Substituir todos os veículos agora
STR_REPLACE_VEHICLES_WHEN_OLD                                   :Substituir apenas veículos velhos
STR_REPLACE_HELP_START_BUTTON                                   :{BLACK}Pressione para iniciar a substituição do tipo de motor que seleccionou à esquerda, com o tipo de motor seleccionado à direita
STR_REPLACE_NOT_REPLACING                                       :{BLACK}Não substituindo
STR_REPLACE_NOT_REPLACING_VEHICLE_SELECTED                      :{BLACK}Nenhum veículo seleccionado
STR_REPLACE_REPLACING_WHEN_OLD                                  :{ENGINE} quando velho
STR_REPLACE_VEHICLES_STOP                                       :{BLACK}Parar Subst. de Veículos
STR_REPLACE_HELP_STOP_BUTTON                                    :{BLACK}Pressione para parar a subsituição do tipo de motor que seleccionou à esquerda

STR_REPLACE_ENGINE_WAGON_SELECT_HELP                            :{BLACK}Alternar entre a janela de substituição de locomotivas e a janela de substituição de vagões
STR_REPLACE_ENGINES                                             :Locomotivas
STR_REPLACE_WAGONS                                              :Vagões
STR_REPLACE_ALL_RAILTYPE                                        :Todos os veículos ferroviários

STR_REPLACE_HELP_RAILTYPE                                       :{BLACK}Seleccione o tipo de carril para o qual deseja efectuar a substituição dos motores
STR_REPLACE_HELP_REPLACE_INFO_TAB                               :{BLACK}Exibe o tipo de motor que substituirá o que está seleccionado à esquerda, se algum
STR_REPLACE_RAIL_VEHICLES                                       :Comboios
STR_REPLACE_ELRAIL_VEHICLES                                     :Comboios eléctricos
STR_REPLACE_MONORAIL_VEHICLES                                   :Monocarris
STR_REPLACE_MAGLEV_VEHICLES                                     :Maglevs

STR_REPLACE_REMOVE_WAGON                                        :{BLACK}Remover vagões: {ORANGE}{STRING}
STR_REPLACE_REMOVE_WAGON_HELP                                   :{BLACK}Forçar a substituição automática a manter o comprimento do comboio, removendo vagões (do início), nas situações em que a substituição da locomotiva pode resultar num comboio mais comprido.

# Vehicle view
STR_VEHICLE_VIEW_CAPTION                                        :{WHITE}{VEHICLE}

STR_VEHICLE_VIEW_TRAIN_LOCATION_TOOLTIP                         :{BLACK}Centrar visualização na localização do comboio. Ctrl+Clique segue o comboio na visualização
STR_VEHICLE_VIEW_ROAD_VEHICLE_LOCATION_TOOLTIP                  :{BLACK}Centrar visualização na localização do veículo. Ctrl+Clique segue o veículo na visualização
STR_VEHICLE_VIEW_SHIP_LOCATION_TOOLTIP                          :{BLACK}Centrar visualização na localização do barco. Ctrl+Clique segue o barco na visualização
STR_VEHICLE_VIEW_AIRCRAFT_LOCATION_TOOLTIP                      :{BLACK}Centrar visualização na localização da aeronave. Ctrl+Clique segue a aeronave na visualização

STR_VEHICLE_VIEW_TRAIN_SEND_TO_DEPOT_TOOLTIP                    :{BLACK}Mandar comboio para o depósito
STR_VEHICLE_VIEW_ROAD_VEHICLE_SEND_TO_DEPOT_TOOLTIP             :{BLACK}Mandar veículo para o depósito
STR_VEHICLE_VIEW_SHIP_SEND_TO_DEPOT_TOOLTIP                     :{BLACK}Mandar barco para o depósito
STR_VEHICLE_VIEW_AIRCRAFT_SEND_TO_DEPOT_TOOLTIP                 :{BLACK}Mandar aeronave para o hangar

STR_VEHICLE_VIEW_CLONE_TRAIN_INFO                               :{BLACK}Esta acção comprará uma cópia do comboio, incluindo as carruagens. Ctrl+Clique irá partilhar as ordens.Shift+Clique Shift + Clique mostra estimativa de custo, sem comprar
STR_VEHICLE_VIEW_CLONE_ROAD_VEHICLE_INFO                        :{BLACK}Esta acção comprará uma cópia do veículo. Ctrl+Clique para partilhar as ordens.Shift+Clique mostra estimativa de custo, sem comprar
STR_VEHICLE_VIEW_CLONE_SHIP_INFO                                :{BLACK}Esta acção comprará uma cópia do barco. Ctrl+Clique para partilhar as ordens. Shift+Clique mostra estimativa de custo, sem comprar
STR_VEHICLE_VIEW_CLONE_AIRCRAFT_INFO                            :{BLACK}Esta acção comprará uma cópia da aeronave. Ctrl+Clique para partilhar as ordens.Shift+Clique mostra estimativa de custo, sem comprar

STR_VEHICLE_VIEW_TRAIN_IGNORE_SIGNAL_TOOLTIP                    :{BLACK}Forçar comboio a prosseguir sem esperar pelo sinal

STR_VEHICLE_VIEW_TRAIN_REFIT_TOOLTIP                            :{BLACK}Converter comboio para um tipo de carga diferente
STR_VEHICLE_VIEW_ROAD_VEHICLE_REFIT_TOOLTIP                     :{BLACK}Reconverter veículo para transportar outro tipo de carga
STR_VEHICLE_VIEW_SHIP_REFIT_TOOLTIP                             :{BLACK}Adaptar barco para um tipo de carga diferente
STR_VEHICLE_VIEW_AIRCRAFT_REFIT_TOOLTIP                         :{BLACK}Adaptar aeronave para um tipo de carga diferente

STR_VEHICLE_VIEW_TRAIN_REVERSE_TOOLTIP                          :{BLACK}Inverter direcção do comboio
STR_VEHICLE_VIEW_ROAD_VEHICLE_REVERSE_TOOLTIP                   :{BLACK}Forçar veículo a dar a volta

STR_VEHICLE_VIEW_TRAIN_ORDERS_TOOLTIP                           :{BLACK}Mostrar ordens do comboio. Ctrl+Clique para mostrar o horário do comboio
STR_VEHICLE_VIEW_ROAD_VEHICLE_ORDERS_TOOLTIP                    :{BLACK}Mostrar ordens do veículo. Ctrl+Clique para mostrar o horário do veículo
STR_VEHICLE_VIEW_SHIP_ORDERS_TOOLTIP                            :{BLACK}Mostrar ordens do barco. Ctrl+Clique para mostrar o horário do barco
STR_VEHICLE_VIEW_AIRCRAFT_ORDERS_TOOLTIP                        :{BLACK}Mostrar ordens da aeronave. Ctrl+Clique para mostrar o horário da aeronave

STR_VEHICLE_VIEW_TRAIN_SHOW_DETAILS_TOOLTIP                     :{BLACK}Mostrar detalhes do comboio
STR_VEHICLE_VIEW_ROAD_VEHICLE_SHOW_DETAILS_TOOLTIP              :{BLACK}Mostrar detalhes do veículo rodoviário
STR_VEHICLE_VIEW_SHIP_SHOW_DETAILS_TOOLTIP                      :{BLACK}Mostrar detalhes do barco
STR_VEHICLE_VIEW_AIRCRAFT_SHOW_DETAILS_TOOLTIP                  :{BLACK}Mostrar detalhes da aeronave

STR_VEHICLE_VIEW_TRAIN_STATE_START_STOP_TOOLTIP                 :{BLACK}Tarefa actual do comboio - clique aqui para iniciar/parar comboio. Ctrl+Clique para deslocar-se ao destino
STR_VEHICLE_VIEW_ROAD_VEHICLE_STATE_START_STOP_TOOLTIP          :{BLACK}Tarefa actual do veículo - clique aqui para iniciar/parar veículo. Ctrl+Clique para deslocar-se ao destino
STR_VEHICLE_VIEW_SHIP_STATE_START_STOP_TOOLTIP                  :{BLACK}Tarefa actual do barco - clique aqui para iniciar/parar barco. Ctrl+Clique para deslocar-se ao destino
STR_VEHICLE_VIEW_AIRCRAFT_STATE_START_STOP_TOOLTIP              :{BLACK}Tarefa actual da aeronave - clique aqui para iniciar/parar a aeronave. Ctrl+Clique para deslocar-se ao destino

# Messages in the start stop button in the vehicle view
STR_VEHICLE_STATUS_LOADING_UNLOADING                            :{LTBLUE}A carregar / descarregar
STR_VEHICLE_STATUS_LEAVING                                      :{LTBLUE}A partir
STR_VEHICLE_STATUS_CRASHED                                      :{RED}Acidentado!
STR_VEHICLE_STATUS_BROKEN_DOWN                                  :{RED}Avariado
STR_VEHICLE_STATUS_STOPPED                                      :{RED}Parado
STR_VEHICLE_STATUS_TRAIN_STOPPING_VEL                           :{RED}A Parar, {VELOCITY}
STR_VEHICLE_STATUS_TRAIN_NO_POWER                               :{RED}Sem energia
STR_VEHICLE_STATUS_TRAIN_STUCK                                  :{ORANGE}Esperando por caminho livre
STR_VEHICLE_STATUS_AIRCRAFT_TOO_FAR                             :{ORANGE}Longe de mais ao próximo destino

STR_VEHICLE_STATUS_HEADING_FOR_STATION_VEL                      :{LTBLUE}Dirige-se a {STATION}, {VELOCITY}
STR_VEHICLE_STATUS_NO_ORDERS_VEL                                :{LTBLUE}Sem ordens, {VELOCITY}
STR_VEHICLE_STATUS_HEADING_FOR_WAYPOINT_VEL                     :{LTBLUE}Dirige-se a {WAYPOINT}, {VELOCITY}
STR_VEHICLE_STATUS_HEADING_FOR_DEPOT_VEL                        :{ORANGE}Dirige-se para {DEPOT}, {VELOCITY}
STR_VEHICLE_STATUS_HEADING_FOR_DEPOT_SERVICE_VEL                :{LTBLUE}Efectuar manutenção em {DEPOT}, {VELOCITY}

# Vehicle stopped/started animations
STR_VEHICLE_COMMAND_STOPPED_SMALL                               :{TINY_FONT}{RED}Parou
STR_VEHICLE_COMMAND_STOPPED                                     :{RED}Parou
STR_VEHICLE_COMMAND_STARTED_SMALL                               :{TINY_FONT}{GREEN}Iniciado
STR_VEHICLE_COMMAND_STARTED                                     :{GREEN}Iniciado

# Vehicle details
STR_VEHICLE_DETAILS_CAPTION                                     :{WHITE}{VEHICLE} (Detalhes)
STR_VEHICLE_NAME_BUTTON                                         :{BLACK}Nome

STR_VEHICLE_DETAILS_TRAIN_RENAME                                :{BLACK}Renomear comboio
STR_VEHICLE_DETAILS_ROAD_VEHICLE_RENAME                         :{BLACK}Renomear veículo rodoviário
STR_VEHICLE_DETAILS_SHIP_RENAME                                 :{BLACK}Renomear barco
STR_VEHICLE_DETAILS_AIRCRAFT_RENAME                             :{BLACK}Renomear aeronave

STR_VEHICLE_INFO_AGE_RUNNING_COST_YR                            :{BLACK}Idade: {LTBLUE}{STRING}{BLACK}   Custo de circulação: {LTBLUE}{CURRENCY_LONG}/ano
# The next two need to stay in this order
STR_VEHICLE_INFO_AGE                                            :{COMMA} ano{P "" s} ({COMMA})
STR_VEHICLE_INFO_AGE_RED                                        :{RED}{COMMA} ano{P "" s} ({COMMA})

STR_VEHICLE_INFO_MAX_SPEED                                      :{BLACK}Máx. velocidade: {LTBLUE}{VELOCITY}
STR_VEHICLE_INFO_MAX_SPEED_TYPE                                 :{BLACK}Vel. máxima: {LTBLUE}{VELOCITY} {BLACK}Tipo de Aeronave: {LTBLUE}{STRING}
STR_VEHICLE_INFO_MAX_SPEED_TYPE_RANGE                           :{BLACK}Velocidade Máx.: {LTBLUE}{VELOCITY} {BLACK}Tipo de Aeronave: {LTBLUE}{STRING} {BLACK}Alcance: {LTBLUE}{COMMA} quadrados
STR_VEHICLE_INFO_WEIGHT_POWER_MAX_SPEED                         :{BLACK}Peso: {LTBLUE}{WEIGHT_SHORT} {BLACK}Potência: {LTBLUE}{POWER}{BLACK} Max. velocidade: {LTBLUE}{VELOCITY}
STR_VEHICLE_INFO_WEIGHT_POWER_MAX_SPEED_MAX_TE                  :{BLACK}Peso: {LTBLUE}{WEIGHT_SHORT} {BLACK}Potência: {LTBLUE}{POWER}{BLACK} Máx. velocidade: {LTBLUE}{VELOCITY} {BLACK}Máx. E.T.: {LTBLUE}{FORCE}

STR_VEHICLE_INFO_PROFIT_THIS_YEAR_LAST_YEAR                     :{BLACK}Lucro neste ano: {LTBLUE}{CURRENCY_LONG} (último ano: {CURRENCY_LONG})
STR_VEHICLE_INFO_RELIABILITY_BREAKDOWNS                         :{BLACK}Fiabilidade: {LTBLUE}{COMMA}%  {BLACK}Avarias desde o último serviço: {LTBLUE}{COMMA}

STR_VEHICLE_INFO_BUILT_VALUE                                    :{LTBLUE}{ENGINE} {BLACK}Construído: {LTBLUE}{NUM}{BLACK} Valor: {LTBLUE}{CURRENCY_LONG}
STR_VEHICLE_INFO_NO_CAPACITY                                    :{BLACK}Capacidade: {LTBLUE}Nenhuma{STRING}
STR_VEHICLE_INFO_CAPACITY                                       :{BLACK}Capacidade: {LTBLUE}{CARGO_LONG}{3:STRING}
STR_VEHICLE_INFO_CAPACITY_MULT                                  :{BLACK}Capacidade: {LTBLUE}{CARGO_LONG}{3:STRING} (x{4:NUM})
STR_VEHICLE_INFO_CAPACITY_CAPACITY                              :{BLACK}Capacidade: {LTBLUE}{CARGO_LONG}, {CARGO_LONG}{STRING}

STR_VEHICLE_INFO_FEEDER_CARGO_VALUE                             :{BLACK}Créditos de Transferência: {LTBLUE}{CURRENCY_LONG}

STR_VEHICLE_DETAILS_SERVICING_INTERVAL_DAYS                     :{BLACK}Intervalo de serviço: {LTBLUE}{COMMA}dias{BLACK}   Último serviço: {LTBLUE}{DATE_LONG}
STR_VEHICLE_DETAILS_SERVICING_INTERVAL_PERCENT                  :{BLACK}Intervalo de serviço: {LTBLUE}{COMMA}%{BLACK}   Último serviço: {LTBLUE}{DATE_LONG}
STR_VEHICLE_DETAILS_INCREASE_SERVICING_INTERVAL_TOOLTIP         :{BLACK}Aumentar o intervalo de serviço por 10. Ctrl+Clique aumenta o intervalo de serviço por 5
STR_VEHICLE_DETAILS_DECREASE_SERVICING_INTERVAL_TOOLTIP         :{BLACK}Diminuir intervalo de serviço por 10. Ctrl+Clique diminui o intervalo de serviço por 5

STR_SERVICE_INTERVAL_DROPDOWN_TOOLTIP                           :{BLACK}Alterar tipo de intervalo de manutenção
STR_VEHICLE_DETAILS_DEFAULT                                     :Por Defeito
STR_VEHICLE_DETAILS_DAYS                                        :Dias
STR_VEHICLE_DETAILS_PERCENT                                     :Percentagem

STR_QUERY_RENAME_TRAIN_CAPTION                                  :{WHITE}Renomear comboio
STR_QUERY_RENAME_ROAD_VEHICLE_CAPTION                           :{WHITE}Renomear veículo rodoviário
STR_QUERY_RENAME_SHIP_CAPTION                                   :{WHITE}Renomear barco
STR_QUERY_RENAME_AIRCRAFT_CAPTION                               :{WHITE}Renomear aeronave

# Extra buttons for train details windows
STR_VEHICLE_DETAILS_TRAIN_ENGINE_BUILT_AND_VALUE                :{LTBLUE}{ENGINE}{BLACK}   Construído: {LTBLUE}{NUM}{BLACK} Valor: {LTBLUE}{CURRENCY_LONG}
STR_VEHICLE_DETAILS_TRAIN_WAGON_VALUE                           :{LTBLUE}{ENGINE}{BLACK}   Valor: {LTBLUE}{CURRENCY_LONG}

STR_VEHICLE_DETAILS_TRAIN_TOTAL_CAPACITY_TEXT                   :{BLACK}Carga total (capacidade) deste comboio:
STR_VEHICLE_DETAILS_TRAIN_TOTAL_CAPACITY                        :{LTBLUE}- {CARGO_LONG} ({CARGO_SHORT})
STR_VEHICLE_DETAILS_TRAIN_TOTAL_CAPACITY_MULT                   :{LTBLUE}- {CARGO_LONG} ({CARGO_SHORT}) (x{NUM})

STR_VEHICLE_DETAILS_CARGO_EMPTY                                 :{LTBLUE}Vazio
STR_VEHICLE_DETAILS_CARGO_FROM                                  :{LTBLUE}{CARGO_LONG} de {STATION}
STR_VEHICLE_DETAILS_CARGO_FROM_MULT                             :{LTBLUE}{CARGO_LONG} de {STATION} (x{NUM})

STR_VEHICLE_DETAIL_TAB_CARGO                                    :{BLACK}Carga
STR_VEHICLE_DETAILS_TRAIN_CARGO_TOOLTIP                         :{BLACK}Mostrar detalhes da carga transportada
STR_VEHICLE_DETAIL_TAB_INFORMATION                              :{BLACK}Informação
STR_VEHICLE_DETAILS_TRAIN_INFORMATION_TOOLTIP                   :{BLACK}Mostrar detalhes dos veículos
STR_VEHICLE_DETAIL_TAB_CAPACITIES                               :{BLACK}Capacidades
STR_VEHICLE_DETAILS_TRAIN_CAPACITIES_TOOLTIP                    :{BLACK}Mostrar capacidades de cada veículo
STR_VEHICLE_DETAIL_TAB_TOTAL_CARGO                              :{BLACK}Carga Total
STR_VEHICLE_DETAILS_TRAIN_TOTAL_CARGO_TOOLTIP                   :{BLACK}Mostrar capacidade total do comboio, dividir por tipo de carga

STR_VEHICLE_DETAILS_TRAIN_ARTICULATED_RV_CAPACITY               :{BLACK}Capacidade: {LTBLUE}

# Vehicle refit
STR_REFIT_CAPTION                                               :{WHITE}{VEHICLE} (Adaptar)
STR_REFIT_TITLE                                                 :{GOLD}Seleccionar tipo de carga:
STR_REFIT_NEW_CAPACITY_COST_OF_REFIT                            :{BLACK}Nova capacidade: {GOLD}{CARGO_LONG}{}{BLACK}Custo da adaptação: {RED}{CURRENCY_LONG}
STR_REFIT_NEW_CAPACITY_INCOME_FROM_REFIT                        :{BLACK}Nova capacidade: {GOLD}{CARGO_LONG}{}{BLACK}Lucro da conversão: {GREEN}{CURRENCY_LONG}
STR_REFIT_NEW_CAPACITY_COST_OF_AIRCRAFT_REFIT                   :{BLACK}Nova capacidade: {GOLD}{CARGO_LONG}, {GOLD}{CARGO_LONG}{}{BLACK}Custo da adaptação: {RED}{CURRENCY_LONG}
STR_REFIT_NEW_CAPACITY_INCOME_FROM_AIRCRAFT_REFIT               :{BLACK}Nova capacidade: {GOLD}{CARGO_LONG}, {GOLD}{CARGO_LONG}{}{BLACK}Lucro da conversão: {GREEN}{CURRENCY_LONG}
STR_REFIT_SELECT_VEHICLES_TOOLTIP                               :{BLACK}Selecionar os veículos a readaptar. Arrastando com o rato permite selecionar vários veículos. Clicando sobre um espaço vazio irá selecionar todo o veículo. Ctrl+Clique irá selecionar um veículo e composição

STR_REFIT_TRAIN_LIST_TOOLTIP                                    :{BLACK}Seleccionar tipo de carga do comboio
STR_REFIT_ROAD_VEHICLE_LIST_TOOLTIP                             :{BLACK}Seleccione o tipo de carga para o veículo
STR_REFIT_SHIP_LIST_TOOLTIP                                     :{BLACK}Seleccionar tipo de carga do barco
STR_REFIT_AIRCRAFT_LIST_TOOLTIP                                 :{BLACK}Seleccionar tipo de carga da aeronave

STR_REFIT_TRAIN_REFIT_BUTTON                                    :{BLACK}Converter comboio
STR_REFIT_ROAD_VEHICLE_REFIT_BUTTON                             :{BLACK}Reconverter veículo
STR_REFIT_SHIP_REFIT_BUTTON                                     :{BLACK}Adaptar barco
STR_REFIT_AIRCRAFT_REFIT_BUTTON                                 :{BLACK}Adaptar aeronave

STR_REFIT_TRAIN_REFIT_TOOLTIP                                   :{BLACK}Converter comboio para transportar a carga seleccionada
STR_REFIT_ROAD_VEHICLE_REFIT_TOOLTIP                            :{BLACK}Reconverter veículo para transportar o tipo de carga seleccionado
STR_REFIT_SHIP_REFIT_TOOLTIP                                    :{BLACK}Adaptar barco para transportar a carga seleccionada
STR_REFIT_AIRCRAFT_REFIT_TOOLTIP                                :{BLACK}Converter aeronave para transportar a carga seleccionada

# Order view
STR_ORDERS_CAPTION                                              :{WHITE}{VEHICLE} (Ordens)
STR_ORDERS_TIMETABLE_VIEW                                       :{BLACK}Horário
STR_ORDERS_TIMETABLE_VIEW_TOOLTIP                               :{BLACK}Mudar para a vista de horário

STR_ORDERS_LIST_TOOLTIP                                         :{BLACK}Lista de ordens - clique numa ordem para a seleccionar. Ctrl+Clique mostra o destino da ordem
STR_ORDER_INDEX                                                 :{COMMA}:{NBSP}
STR_ORDER_TEXT                                                  :{STRING} {STRING} {STRING}

STR_ORDERS_END_OF_ORDERS                                        :- - Fim de Ordens - -
STR_ORDERS_END_OF_SHARED_ORDERS                                 :- - Fim de Ordens Partilhadas - -

# Order bottom buttons
STR_ORDER_NON_STOP                                              :{BLACK}Sem parar
STR_ORDER_GO_TO                                                 :Ir para
STR_ORDER_GO_NON_STOP_TO                                        :Ir, sem parar, para
STR_ORDER_GO_VIA                                                :Ir por
STR_ORDER_GO_NON_STOP_VIA                                       :Ir, sem parar, por
STR_ORDER_TOOLTIP_NON_STOP                                      :{BLACK}Mudar o comportamento de paragem da ordem seleccionada

STR_ORDER_TOGGLE_FULL_LOAD                                      :{BLACK}Encher de qq. carga
STR_ORDER_DROP_LOAD_IF_POSSIBLE                                 :Carregar se disponível
STR_ORDER_DROP_FULL_LOAD_ALL                                    :Encher de todas as cargas
STR_ORDER_DROP_FULL_LOAD_ANY                                    :Encher de qq. carga
STR_ORDER_DROP_NO_LOADING                                       :Sem carga
STR_ORDER_TOOLTIP_FULL_LOAD                                     :{BLACK}Mudar o comportamento de carga da ordem seleccionada

STR_ORDER_TOGGLE_UNLOAD                                         :{BLACK}Descarregar todas
STR_ORDER_DROP_UNLOAD_IF_ACCEPTED                               :Descarregar se aceite
STR_ORDER_DROP_UNLOAD                                           :Descarregar todas
STR_ORDER_DROP_TRANSFER                                         :Transferir
STR_ORDER_DROP_NO_UNLOADING                                     :Sem descarga
STR_ORDER_TOOLTIP_UNLOAD                                        :{BLACK}Mudar o comportamento de descarga da ordem seleccionada

STR_ORDER_REFIT                                                 :{BLACK}Adaptar
STR_ORDER_REFIT_TOOLTIP                                         :{BLACK}Seleccionar o tipo de carga a adaptar nesta ordem. Pressionar Ctrl e botão-esquerdo do rato para remover a instrução de adaptação
STR_ORDER_REFIT_AUTO                                            :{BLACK}Auto-adaptar
STR_ORDER_REFIT_AUTO_TOOLTIP                                    :{BLACK}Selecione qual o tipo de mercadoria para o qual auto-adaptar nesta ordem. Ctrl+Clique para remover ordem de adaptação. Auto-adaptação só será realizada se o veículo a aceitar
STR_ORDER_DROP_REFIT_AUTO                                       :Mercadoria fixa
STR_ORDER_DROP_REFIT_AUTO_ANY                                   :Mercadoria disponível

STR_ORDER_SERVICE                                               :{BLACK}Manutenção
STR_ORDER_DROP_GO_ALWAYS_DEPOT                                  :Vai sempre
STR_ORDER_DROP_SERVICE_DEPOT                                    :Serviço caso necessário
STR_ORDER_DROP_HALT_DEPOT                                       :Pare
STR_ORDER_SERVICE_TOOLTIP                                       :{BLACK}Saltar esta ordem a menos que seja necessário manutenção

STR_ORDER_CONDITIONAL_VARIABLE_TOOLTIP                          :{BLACK}Dados de veículo para ida à base

# Conditional order variables, must follow order of OrderConditionVariable enum
STR_ORDER_CONDITIONAL_LOAD_PERCENTAGE                           :Percentagem de carga
STR_ORDER_CONDITIONAL_RELIABILITY                               :Fiabilidade
STR_ORDER_CONDITIONAL_MAX_SPEED                                 :Velocidade máxima
STR_ORDER_CONDITIONAL_AGE                                       :Idade (anos)
STR_ORDER_CONDITIONAL_REQUIRES_SERVICE                          :Requer manutenção
STR_ORDER_CONDITIONAL_UNCONDITIONALLY                           :Sempre
STR_ORDER_CONDITIONAL_REMAINING_LIFETIME                        :Tempo de vida restante (anos)
STR_ORDER_CONDITIONAL_MAX_RELIABILITY                           :Máxima fiabilidade

STR_ORDER_CONDITIONAL_COMPARATOR_TOOLTIP                        :{BLACK}Como comparar os dados do veículo com o parâmetro passado
STR_ORDER_CONDITIONAL_COMPARATOR_EQUALS                         :é igual a
STR_ORDER_CONDITIONAL_COMPARATOR_NOT_EQUALS                     :é diferente de
STR_ORDER_CONDITIONAL_COMPARATOR_LESS_THAN                      :é menos que
STR_ORDER_CONDITIONAL_COMPARATOR_LESS_EQUALS                    :é menos que ou igual a
STR_ORDER_CONDITIONAL_COMPARATOR_MORE_THAN                      :é mais que
STR_ORDER_CONDITIONAL_COMPARATOR_MORE_EQUALS                    :é mais que ou igual a
STR_ORDER_CONDITIONAL_COMPARATOR_IS_TRUE                        :é verdadeiro
STR_ORDER_CONDITIONAL_COMPARATOR_IS_FALSE                       :é falso

STR_ORDER_CONDITIONAL_VALUE_TOOLTIP                             :{BLACK}O parâmetro para comparar os dados do veículo com
STR_ORDER_CONDITIONAL_VALUE_CAPT                                :{WHITE}Introduza um valor para comparar

STR_ORDERS_SKIP_BUTTON                                          :{BLACK}Saltar
STR_ORDERS_SKIP_TOOLTIP                                         :{BLACK}Salta a ordem actual, e inicia a próxima. CTRL + clique salta para a ordem seleccionada

STR_ORDERS_DELETE_BUTTON                                        :{BLACK}Eliminar
STR_ORDERS_DELETE_TOOLTIP                                       :{BLACK}Eliminar a ordem seleccionada
STR_ORDERS_DELETE_ALL_TOOLTIP                                   :{BLACK}Eliminar todas as ordens
STR_ORDERS_STOP_SHARING_BUTTON                                  :{BLACK}Parar de partilhar
STR_ORDERS_STOP_SHARING_TOOLTIP                                 :{BLACK}Parar de partilhar a lista de ordens. Ctrl+Clique também remove todas as ordens deste veículo

STR_ORDERS_GO_TO_BUTTON                                         :{BLACK}Ir Para
STR_ORDER_GO_TO_NEAREST_DEPOT                                   :Ir para o depósito mais próximo
STR_ORDER_GO_TO_NEAREST_HANGAR                                  :Ir para o hangar mais próximo
STR_ORDER_CONDITIONAL                                           :Saltar ordem condicional
STR_ORDER_SHARE                                                 :Partilhar ordens
STR_ORDERS_GO_TO_TOOLTIP                                        :{BLACK}Inserir nova ordem antes da ordem seleccionada, ou adicionar ao fim da lista. Ctrl torna em 'encher' as ordens em estações, em 'sem parar' as ordens de pontos de passagem e em 'serviço' as ordens em depósitos. 'Ordens Partilhadas' ou Ctrl permite que este veículos partilhe ordens com o veículo escolhido. Clicando em um veículo de copia as ordens desse veículo

STR_ORDERS_VEH_WITH_SHARED_ORDERS_LIST_TOOLTIP                  :{BLACK}Mostra todos os veículos que seguem este mesmo trajecto

# String parts to build the order string
STR_ORDER_GO_TO_WAYPOINT                                        :Ir por {WAYPOINT}
STR_ORDER_GO_NON_STOP_TO_WAYPOINT                               :Ir sem parar por {WAYPOINT}

STR_ORDER_SERVICE_AT                                            :Serviço em
STR_ORDER_SERVICE_NON_STOP_AT                                   :Serviço sem parar em

STR_ORDER_NEAREST_DEPOT                                         :o mais próximo
STR_ORDER_NEAREST_HANGAR                                        :o hangar mais próximo
STR_ORDER_TRAIN_DEPOT                                           :Depósito ferroviário
STR_ORDER_ROAD_VEHICLE_DEPOT                                    :Depósito de veículos rodoviários
STR_ORDER_SHIP_DEPOT                                            :Depósito naval
STR_ORDER_GO_TO_NEAREST_DEPOT_FORMAT                            :{STRING} {STRING} {STRING}
STR_ORDER_GO_TO_DEPOT_FORMAT                                    :{STRING} {DEPOT}

STR_ORDER_REFIT_ORDER                                           :(Adaptar para {STRING})
STR_ORDER_REFIT_STOP_ORDER                                      :(Adaptar para {STRING} e parar)
STR_ORDER_STOP_ORDER                                            :(Parar)

STR_ORDER_GO_TO_STATION                                         :{STRING} {STATION} {STRING}

STR_ORDER_IMPLICIT                                              :{G=f}(Implícita)

STR_ORDER_FULL_LOAD                                             :(Encher)
STR_ORDER_FULL_LOAD_ANY                                         :(Encher de qq. carga)
STR_ORDER_NO_LOAD                                               :(Não carregar)
STR_ORDER_UNLOAD                                                :(Descarregar e levar mercadoria)
STR_ORDER_UNLOAD_FULL_LOAD                                      :(Descarregar e aguardar até encher)
STR_ORDER_UNLOAD_FULL_LOAD_ANY                                  :(Descarregar e aguardar até encher de qq. carga)
STR_ORDER_UNLOAD_NO_LOAD                                        :(Descarregar e partir vazio)
STR_ORDER_TRANSFER                                              :(Transferir e levar mercadoria)
STR_ORDER_TRANSFER_FULL_LOAD                                    :(Transferir e aguardar até encher)
STR_ORDER_TRANSFER_FULL_LOAD_ANY                                :(Transferir e aguardar até encher de qq. carga)
STR_ORDER_TRANSFER_NO_LOAD                                      :(Transferir e partir vazio)
STR_ORDER_NO_UNLOAD                                             :(Não descarregar e carregar mercadoria)
STR_ORDER_NO_UNLOAD_FULL_LOAD                                   :(Não descarregar e aguardar até encher)
STR_ORDER_NO_UNLOAD_FULL_LOAD_ANY                               :(Não descarregar e aguardar até encher de qq. carga)
STR_ORDER_NO_UNLOAD_NO_LOAD                                     :(Não descarregar e não carregar)

STR_ORDER_AUTO_REFIT                                            :(Auto-adaptar para {STRING})
STR_ORDER_FULL_LOAD_REFIT                                       :(Carga cheia com auto-adaptação para {STRING})
STR_ORDER_FULL_LOAD_ANY_REFIT                                   :(Carga cheia de qualquer mercadoria com auto-adaptação para {STRING})
STR_ORDER_UNLOAD_REFIT                                          :(Descarregar e levar carga com auto-adaptação para {STRING})
STR_ORDER_UNLOAD_FULL_LOAD_REFIT                                :(Descarregar e esperar por carga cheia com auto-adaptação para {STRING})
STR_ORDER_UNLOAD_FULL_LOAD_ANY_REFIT                            :(Descarregar e esperar por qualquer carga cheia com auto-adaptação para {STRING})
STR_ORDER_TRANSFER_REFIT                                        :(Tranferir e levar carga com auto-adaptação para {STRING})
STR_ORDER_TRANSFER_FULL_LOAD_REFIT                              :(Transferir e esperar por carga cheia com auto-adaptação para {STRING})
STR_ORDER_TRANSFER_FULL_LOAD_ANY_REFIT                          :(Transferir e esperar por qualquer carga cheia com auto-adaptação para {STRING})
STR_ORDER_NO_UNLOAD_REFIT                                       :(Não descarregar e levar carga com auto-adaptação para {STRING})
STR_ORDER_NO_UNLOAD_FULL_LOAD_REFIT                             :(Não descarregar e esperar por carga cheia com auto-adaptação para {STRING})
STR_ORDER_NO_UNLOAD_FULL_LOAD_ANY_REFIT                         :(Não descarregar e esperar por qualquer carga cheia com auto-adaptação para {STRING})

STR_ORDER_AUTO_REFIT_ANY                                        :mercadoria disponível

STR_ORDER_STOP_LOCATION_NEAR_END                                :[extremo perto]
STR_ORDER_STOP_LOCATION_MIDDLE                                  :[no meio]
STR_ORDER_STOP_LOCATION_FAR_END                                 :[extremo longe]

STR_ORDER_OUT_OF_RANGE                                          :{RED} (Próximo destino está fora de alcance)

STR_ORDER_CONDITIONAL_UNCONDITIONAL                             :Saltar para ordem {COMMA}
STR_ORDER_CONDITIONAL_NUM                                       :Saltar para ordem {COMMA} quando {STRING} {STRING} {COMMA}
STR_ORDER_CONDITIONAL_TRUE_FALSE                                :Saltar para ordem {COMMA} quando {STRING} {STRING}

STR_INVALID_ORDER                                               :{RED} (Ordem Inválida)

# Time table window
STR_TIMETABLE_TITLE                                             :{WHITE}{VEHICLE} (Horário)
STR_TIMETABLE_ORDER_VIEW                                        :{BLACK}Ordens
STR_TIMETABLE_ORDER_VIEW_TOOLTIP                                :{BLACK}Mudar para a vista ordenada

STR_TIMETABLE_TOOLTIP                                           :{BLACK}Horário - clique numa ordem para a seleccionar.

STR_TIMETABLE_NO_TRAVEL                                         :Não viaja
STR_TIMETABLE_NOT_TIMETABLEABLE                                 :Viagem (automático; calendarizadas por próxima ordem manual)
STR_TIMETABLE_TRAVEL_NOT_TIMETABLED                             :Viagem (sem programação)
STR_TIMETABLE_TRAVEL_NOT_TIMETABLED_SPEED                       :Viajar no máximo a {2:VELOCITY} (sem programação)
STR_TIMETABLE_TRAVEL_FOR                                        :Viajar durante {STRING}
STR_TIMETABLE_TRAVEL_FOR_SPEED                                  :Viajar por {STRING} no máximo a {VELOCITY}
STR_TIMETABLE_TRAVEL_FOR_ESTIMATED                              :Viajar (durante {STRING}, sem programação)
STR_TIMETABLE_TRAVEL_FOR_SPEED_ESTIMATED                        :Viajar (por {STRING}, sem programação) no máximo a {VELOCITY}
STR_TIMETABLE_STAY_FOR_ESTIMATED                                :(permanecer durante {STRING}, sem programação)
STR_TIMETABLE_AND_TRAVEL_FOR_ESTIMATED                          :(viajar durante {STRING}, sem programação)
STR_TIMETABLE_STAY_FOR                                          :e ficar durante {STRING}
STR_TIMETABLE_AND_TRAVEL_FOR                                    :e viaja para {STRING}
STR_TIMETABLE_DAYS                                              :{COMMA} dia{P "" s}
STR_TIMETABLE_TICKS                                             :{COMMA} tic{P "" s}

STR_TIMETABLE_TOTAL_TIME                                        :{BLACK}Este horário vai levar {STRING} a completar
STR_TIMETABLE_TOTAL_TIME_INCOMPLETE                             :{BLACK}Este horário vai levar pelo menos {STRING} a completar (nem tudo está programado)

STR_TIMETABLE_STATUS_ON_TIME                                    :{BLACK}Este veículo está actualmente a andar a horas
STR_TIMETABLE_STATUS_LATE                                       :{BLACK}Este veículo está presentemente atrasado {STRING}
STR_TIMETABLE_STATUS_EARLY                                      :{BLACK}Este veículo está presentemente adiantado {STRING}
STR_TIMETABLE_STATUS_NOT_STARTED                                :{BLACK}Este horário ainda não começou
STR_TIMETABLE_STATUS_START_AT                                   :{BLACK}Este horário começa a {STRING}

STR_TIMETABLE_STARTING_DATE                                     :{BLACK}Data de início
STR_TIMETABLE_STARTING_DATE_TOOLTIP                             :{BLACK}Seleccionar uma data como ponto de partida deste horário. Ctrl+Clique define o ponto de partida deste horário e distribui uniformemente todos os veiculos partilhando esta ordem pela sua ordem relativa, se a ordem for completamente calendarizada

STR_TIMETABLE_CHANGE_TIME                                       :{BLACK}Mudar Tempo
STR_TIMETABLE_WAIT_TIME_TOOLTIP                                 :{BLACK}Muda o espaço de tempo que a ordem seleccionada deve durar

STR_TIMETABLE_CLEAR_TIME                                        :{BLACK}Apagar Tempo
STR_TIMETABLE_CLEAR_TIME_TOOLTIP                                :{BLACK}Apagar o tempo que dura a ordem seleccionada

STR_TIMETABLE_CHANGE_SPEED                                      :{BLACK}Alterar Limite de Velocidade
STR_TIMETABLE_CHANGE_SPEED_TOOLTIP                              :{BLACK}Mudar a velocidade maxima durante a viagem da ordem selecionada

STR_TIMETABLE_CLEAR_SPEED                                       :{BLACK}Apagar Limite de Velocidade
STR_TIMETABLE_CLEAR_SPEED_TOOLTIP                               :{BLACK}Limpar a velocidade maxima durante a viagem da ordem selecionada

STR_TIMETABLE_RESET_LATENESS                                    :{BLACK}Apagar Contador Atraso
STR_TIMETABLE_RESET_LATENESS_TOOLTIP                            :{BLACK}Limpar o contador de atraso, para que o veículo passe a estar a horas

STR_TIMETABLE_AUTOFILL                                          :{BLACK}Auto preencher
STR_TIMETABLE_AUTOFILL_TOOLTIP                                  :{BLACK}Preencher o horário automaticamente com os valores da próxima viagem (CTRL-clique para tentar manter os tempos de espera)

STR_TIMETABLE_EXPECTED                                          :{BLACK}Esperado
STR_TIMETABLE_SCHEDULED                                         :{BLACK}Marcado
STR_TIMETABLE_EXPECTED_TOOLTIP                                  :{BLACK}Alternar entre tempo esperado e marcado

STR_TIMETABLE_ARRIVAL_ABBREVIATION                              :C:
STR_TIMETABLE_DEPARTURE_ABBREVIATION                            :P:


# Date window (for timetable)
STR_DATE_CAPTION                                                :{WHITE}Marcar data
STR_DATE_SET_DATE                                               :{BLACK}Marcar data
STR_DATE_SET_DATE_TOOLTIP                                       :{BLACK}Use a data seleccionada como ponto de partida do horário
STR_DATE_DAY_TOOLTIP                                            :{BLACK}Seleccione um dia
STR_DATE_MONTH_TOOLTIP                                          :{BLACK}Seleccione um mês
STR_DATE_YEAR_TOOLTIP                                           :{BLACK}Seleccione um ano


# AI debug window
STR_AI_DEBUG                                                    :{WHITE}Depuração de IA/Script de Jogo
STR_AI_DEBUG_NAME_AND_VERSION                                   :{BLACK}{STRING} (v{NUM})
STR_AI_DEBUG_NAME_TOOLTIP                                       :{BLACK}Nome do script
STR_AI_DEBUG_SETTINGS                                           :{BLACK}Definições
STR_AI_DEBUG_SETTINGS_TOOLTIP                                   :{BLACK}Alterar as definições do script
STR_AI_DEBUG_RELOAD                                             :{BLACK}Recarregar IA
STR_AI_DEBUG_RELOAD_TOOLTIP                                     :{BLACK}Termina a IA, recarrega o script e reinicia a IA
STR_AI_DEBUG_BREAK_STR_ON_OFF_TOOLTIP                           :{BLACK}Activar/desactivar paragem quando o registo da IA for igual à string de paragem
STR_AI_DEBUG_BREAK_ON_LABEL                                     :{BLACK}Parar em:
STR_AI_DEBUG_BREAK_STR_OSKTITLE                                 :{BLACK}Parar em
STR_AI_DEBUG_BREAK_STR_TOOLTIP                                  :{BLACK}Quando a mensagem do registo da IA for igual a esta string, o jogo é posto em pausa
STR_AI_DEBUG_MATCH_CASE                                         :{BLACK}Caso de igualdade
STR_AI_DEBUG_MATCH_CASE_TOOLTIP                                 :{BLACK}Alternar o caso de igualdade quando se compara o resgisto da IA contra a string de paragem
STR_AI_DEBUG_CONTINUE                                           :{BLACK}Continuar
STR_AI_DEBUG_CONTINUE_TOOLTIP                                   :{BLACK}Sair da pausa e continuar a IA
STR_AI_DEBUG_SELECT_AI_TOOLTIP                                  :{BLACK}Ver saída de depuração desta IA
STR_AI_GAME_SCRIPT                                              :{BLACK}Script de Jogo
STR_AI_GAME_SCRIPT_TOOLTIP                                      :{BLACK}Verifique o registo do Script de Jogo

STR_ERROR_AI_NO_AI_FOUND                                        :Não foi encontrada IA adequada para carregar.{}Esta IA é um pacote vazio e não fará nada.{}Pode descarregar várias IA através do sistema 'Conteúdo Online'
STR_ERROR_AI_PLEASE_REPORT_CRASH                                :{WHITE}Houve um erro num script. Por favor reporte isto ao autor do script com uma imagem da janela Depuramento de IA/Scripts de Jogo.
STR_ERROR_AI_DEBUG_SERVER_ONLY                                  :{YELLOW}A janela Depuração da IA/Scripts de Jogo está disponível apenas para o servidor

# AI configuration window
STR_AI_CONFIG_CAPTION                                           :{WHITE}Configuração IA / Script de Jogo
STR_AI_CONFIG_GAMELIST_TOOLTIP                                  :{BLACK}O Script de Jogo que será carregado no próximo jogo
STR_AI_CONFIG_AILIST_TOOLTIP                                    :{BLACK}As IAs que serão carregadas no próximo jogo
STR_AI_CONFIG_HUMAN_PLAYER                                      :Jogador humano
STR_AI_CONFIG_RANDOM_AI                                         :IA Aleatória
STR_AI_CONFIG_NONE                                              :(nenhum)

STR_AI_CONFIG_MOVE_UP                                           :{BLACK}Mover para Cima
STR_AI_CONFIG_MOVE_UP_TOOLTIP                                   :{BLACK}Move a IA seleccionada para cima
STR_AI_CONFIG_MOVE_DOWN                                         :{BLACK}Mover para Baixo
STR_AI_CONFIG_MOVE_DOWN_TOOLTIP                                 :{BLACK}Move a IA seleccionada para baixo

STR_AI_CONFIG_GAMESCRIPT                                        :{SILVER}Script de Jogo
STR_AI_CONFIG_AI                                                :{SILVER}IAs

STR_AI_CONFIG_CHANGE                                            :{BLACK}Selecionar {STRING}
STR_AI_CONFIG_CHANGE_NONE                                       :
STR_AI_CONFIG_CHANGE_AI                                         :IA
STR_AI_CONFIG_CHANGE_GAMESCRIPT                                 :Script de Jogo
STR_AI_CONFIG_CHANGE_TOOLTIP                                    :{BLACK}Carregar outro script
STR_AI_CONFIG_CONFIGURE                                         :{BLACK}Configurar
STR_AI_CONFIG_CONFIGURE_TOOLTIP                                 :{BLACK}Configurar os parâmetros do script

# Available AIs window
STR_AI_LIST_CAPTION                                             :{WHITE}Disponível {STRING}
STR_AI_LIST_CAPTION_AI                                          :IAs
STR_AI_LIST_CAPTION_GAMESCRIPT                                  :Scripts de Jogo
STR_AI_LIST_TOOLTIP                                             :{BLACK}Clique para seleccionar um script

STR_AI_LIST_AUTHOR                                              :{LTBLUE}Autor: {ORANGE}{STRING}
STR_AI_LIST_VERSION                                             :{LTBLUE}Versão: {ORANGE}{NUM}
STR_AI_LIST_URL                                                 :{LTBLUE}URL: {ORANGE}{STRING}

STR_AI_LIST_ACCEPT                                              :{BLACK}Aceitar
STR_AI_LIST_ACCEPT_TOOLTIP                                      :{BLACK}Seleccionar script marcado
STR_AI_LIST_CANCEL                                              :{BLACK}Cancelar
STR_AI_LIST_CANCEL_TOOLTIP                                      :{BLACK}Não mudar o script

# AI Parameters
STR_AI_SETTINGS_CAPTION                                         :{WHITE}{STRING} Parâmetros
STR_AI_SETTINGS_CAPTION_AI                                      :IA
STR_AI_SETTINGS_CAPTION_GAMESCRIPT                              :Script de Jogo
STR_AI_SETTINGS_CLOSE                                           :{BLACK}Fechar
STR_AI_SETTINGS_RESET                                           :{BLACK}Repor
STR_AI_SETTINGS_SETTING                                         :{STRING}: {ORANGE}{STRING}
STR_AI_SETTINGS_START_DELAY                                     :Número de dias para iniciar esta IA depois da anterior (aproximadamente): {ORANGE}{STRING}


# Textfile window
STR_TEXTFILE_README_CAPTION                                     :{WHITE}Leiame {STRING} de {STRING}
STR_TEXTFILE_CHANGELOG_CAPTION                                  :{WHITE}Lista de alterações {STRING} de {STRING}
STR_TEXTFILE_LICENCE_CAPTION                                    :{WHITE}Licença {STRING} de {STRING}
STR_TEXTFILE_WRAP_TEXT                                          :{WHITE}Envolver o texto
STR_TEXTFILE_WRAP_TEXT_TOOLTIP                                  :{BLACK}Envolve o texto da janela de forma que não é necessário deslizar listagem
STR_TEXTFILE_VIEW_README                                        :{BLACK}Ver leia-me
STR_TEXTFILE_VIEW_CHANGELOG                                     :{BLACK}Lista de alterações
STR_TEXTFILE_VIEW_LICENCE                                       :{BLACK}Licença


# Vehicle loading indicators
STR_PERCENT_UP_SMALL                                            :{TINY_FONT}{WHITE}{NUM}%{UP_ARROW}
STR_PERCENT_UP                                                  :{WHITE}{NUM}%{UP_ARROW}
STR_PERCENT_DOWN_SMALL                                          :{TINY_FONT}{WHITE}{NUM}%{DOWN_ARROW}
STR_PERCENT_DOWN                                                :{WHITE}{NUM}%{DOWN_ARROW}
STR_PERCENT_UP_DOWN_SMALL                                       :{TINY_FONT}{WHITE}{NUM}%{UP_ARROW}{DOWN_ARROW}
STR_PERCENT_UP_DOWN                                             :{WHITE}{NUM}%{UP_ARROW}{DOWN_ARROW}
STR_PERCENT_NONE_SMALL                                          :{TINY_FONT}{WHITE}{NUM}%
STR_PERCENT_NONE                                                :{WHITE}{NUM}%

# Income 'floats'
STR_INCOME_FLOAT_COST_SMALL                                     :{TINY_FONT}{RED}Custo: {CURRENCY_LONG}
STR_INCOME_FLOAT_COST                                           :{RED}Custo: {CURRENCY_LONG}
STR_INCOME_FLOAT_INCOME_SMALL                                   :{TINY_FONT}{GREEN}Lucro: {CURRENCY_LONG}
STR_INCOME_FLOAT_INCOME                                         :{GREEN}Lucro: {CURRENCY_LONG}
STR_FEEDER_TINY                                                 :{TINY_FONT}{YELLOW}Transferir: {CURRENCY_LONG}
STR_FEEDER                                                      :{YELLOW}Transferir: {CURRENCY_LONG}
STR_FEEDER_INCOME_TINY                                          :{TINY_FONT}{YELLOW}Transferir: {CURRENCY_LONG}{WHITE} / {GREEN}Receita: {CURRENCY_LONG}
STR_FEEDER_INCOME                                               :{YELLOW}Transferir: {CURRENCY_LONG}{WHITE} / {GREEN}Receita: {CURRENCY_LONG}
STR_FEEDER_COST_TINY                                            :{TINY_FONT}{YELLOW}Transferir: {CURRENCY_LONG}{WHITE} / {RED}Custo: {CURRENCY_LONG}
STR_FEEDER_COST                                                 :{YELLOW}Transferir: {CURRENCY_LONG}{WHITE} / {RED}Custo: {CURRENCY_LONG}
STR_MESSAGE_ESTIMATED_COST                                      :{WHITE}Custo Estimado: {CURRENCY_LONG}
STR_MESSAGE_ESTIMATED_INCOME                                    :{WHITE}Lucro Estimado: {CURRENCY_LONG}

# Saveload messages
STR_ERROR_SAVE_STILL_IN_PROGRESS                                :{WHITE}Gravação ainda em curso,{}por favor aguarde!
STR_ERROR_AUTOSAVE_FAILED                                       :{WHITE}Falha ao guardar automaticamente
STR_ERROR_UNABLE_TO_READ_DRIVE                                  :{BLACK}Não é possível ler unidade
STR_ERROR_GAME_SAVE_FAILED                                      :{WHITE}Falha ao Guardar Jogo{}{STRING}
STR_ERROR_UNABLE_TO_DELETE_FILE                                 :{WHITE}Não é possível eliminar ficheiro
STR_ERROR_GAME_LOAD_FAILED                                      :{WHITE}Falha ao Abrir Jogo{}{STRING}
STR_GAME_SAVELOAD_ERROR_BROKEN_INTERNAL_ERROR                   :Erro interno: {STRING}
STR_GAME_SAVELOAD_ERROR_BROKEN_SAVEGAME                         :Ficheiro corrompido - {STRING}
STR_GAME_SAVELOAD_ERROR_TOO_NEW_SAVEGAME                        :Jogo gravado numa versão mais recente do jogo
STR_GAME_SAVELOAD_ERROR_FILE_NOT_READABLE                       :Impossível ler ficheiro
STR_GAME_SAVELOAD_ERROR_FILE_NOT_WRITEABLE                      :Impossível escrever ficheiro
STR_GAME_SAVELOAD_ERROR_DATA_INTEGRITY_CHECK_FAILED             :Falha ao verificar integridade de dados
STR_GAME_SAVELOAD_NOT_AVAILABLE                                 :<indisponível>
STR_WARNING_LOADGAME_REMOVED_TRAMS                              :{WHITE}O jogo foi salvo numa versão sem suporte a eléctricos. Todos os eléctricos foram removidos.

# Map generation messages
STR_ERROR_COULD_NOT_CREATE_TOWN                                 :{WHITE}Geração de mapa abortada...{}... não há locais apropriados para cidades
STR_ERROR_NO_TOWN_IN_SCENARIO                                   :{WHITE}... não existe nenhuma cidade neste cenário

STR_ERROR_PNGMAP                                                :{WHITE}Impossível carregar paisagem do PNG...
STR_ERROR_PNGMAP_FILE_NOT_FOUND                                 :{WHITE}... ficheiro não encontrado
STR_ERROR_PNGMAP_IMAGE_TYPE                                     :{WHITE}... não pode converter tipo de imagem. Necessário PNG de 8 ou 24 bits.
STR_ERROR_PNGMAP_MISC                                           :{WHITE}... alguma coisa correu mal (provavelmente um ficheiro corrompido)

STR_ERROR_BMPMAP                                                :{WHITE}Impossível carregar paisagem de BMP...
STR_ERROR_BMPMAP_IMAGE_TYPE                                     :{WHITE}... não pode converter tipo de imagem

STR_ERROR_HEIGHTMAP_TOO_LARGE                                   :{WHITE}... a imagem é demasiado grande

STR_WARNING_HEIGHTMAP_SCALE_CAPTION                             :{WHITE}Aviso de redimensionamento
STR_WARNING_HEIGHTMAP_SCALE_MESSAGE                             :{YELLOW}Redimensionar muito o mapa não é recomendado. Continuar com a criação?

# Soundset messages
STR_WARNING_FALLBACK_SOUNDSET                                   :{WHITE}Só foi encontrado um conjunto de sons de reserva. Se deseja sons, instale um conjunto de sons através do sistema de descarregamento de conteúdo.

# Screenshot related messages
STR_WARNING_SCREENSHOT_SIZE_CAPTION                             :{WHITE}Captura enorme
STR_WARNING_SCREENSHOT_SIZE_MESSAGE                             :{YELLOW}A captura vai ter uma resolução de {COMMA} x {COMMA} pixeis. Pode demorar um bocado para realizar a captura. Deseja continuar?

STR_MESSAGE_SCREENSHOT_SUCCESSFULLY                             :{WHITE}Captura de ecrã gravada para o disco como '{STRING}' com sucesso
STR_ERROR_SCREENSHOT_FAILED                                     :{WHITE}A captura de ecrã falhou!

# Error message titles
STR_ERROR_MESSAGE_CAPTION                                       :{YELLOW}Mensagem
STR_ERROR_MESSAGE_CAPTION_OTHER_COMPANY                         :{YELLOW}Mensagem de {STRING}

# Generic construction errors
STR_ERROR_OFF_EDGE_OF_MAP                                       :{WHITE}Fora dos limites do mapa
STR_ERROR_TOO_CLOSE_TO_EDGE_OF_MAP                              :{WHITE}Muito perto dos limites do mapa
STR_ERROR_NOT_ENOUGH_CASH_REQUIRES_CURRENCY                     :{WHITE}Dinheiro insuficiente - necessário {CURRENCY_LONG}
STR_ERROR_FLAT_LAND_REQUIRED                                    :{WHITE}É necessário terreno plano
STR_ERROR_LAND_SLOPED_IN_WRONG_DIRECTION                        :{WHITE}Terreno inclinado na direcção incorrecta
STR_ERROR_CAN_T_DO_THIS                                         :{WHITE}Não é possível fazer isto...
STR_ERROR_BUILDING_MUST_BE_DEMOLISHED                           :{WHITE}O edifício deve ser demolido primeiro
STR_ERROR_CAN_T_CLEAR_THIS_AREA                                 :{WHITE}Não é possível limpar esta área...
STR_ERROR_SITE_UNSUITABLE                                       :{WHITE}... sítio inadequado
STR_ERROR_ALREADY_BUILT                                         :{WHITE}... já construído
STR_ERROR_OWNED_BY                                              :{WHITE}... propriedade de {STRING}
STR_ERROR_AREA_IS_OWNED_BY_ANOTHER                              :{WHITE}... a área é propriedade de outra empresa
STR_ERROR_TERRAFORM_LIMIT_REACHED                               :{WHITE}... atingido o limite para terraformação
STR_ERROR_CLEARING_LIMIT_REACHED                                :{WHITE}... atingido o limite para limpeza de quadrados
STR_ERROR_TREE_PLANT_LIMIT_REACHED                              :{WHITE}... limite de plantação de árvores alcançado
STR_ERROR_NAME_MUST_BE_UNIQUE                                   :{WHITE}Nome deve ser único
STR_ERROR_GENERIC_OBJECT_IN_THE_WAY                             :{WHITE}{1:STRING} no caminho
STR_ERROR_NOT_ALLOWED_WHILE_PAUSED                              :{WHITE}Não permitido durante pausa

# Local authority errors
STR_ERROR_LOCAL_AUTHORITY_REFUSES_TO_ALLOW_THIS                 :{WHITE}A autoridade local de {TOWN} não autorizou
STR_ERROR_LOCAL_AUTHORITY_REFUSES_AIRPORT                       :{WHITE}{TOWN} a autoridade local recusa permitir que outro aeroporto seja construído nesta cidade
STR_ERROR_LOCAL_AUTHORITY_REFUSES_NOISE                         :{WHITE}{TOWN} a autoridade local não permite a construção do aeroporto devido à poluição sonora
STR_ERROR_BRIBE_FAILED                                          :{WHITE}A sua tentativa de suborno foi descoberta por um investigador regional

# Levelling errors
STR_ERROR_CAN_T_RAISE_LAND_HERE                                 :{WHITE}Não é possível levantar terreno aqui...
STR_ERROR_CAN_T_LOWER_LAND_HERE                                 :{WHITE}Não é possível baixar terreno aqui...
STR_ERROR_CAN_T_LEVEL_LAND_HERE                                 :{WHITE}Não é possível nivelar o terreno aqui...
STR_ERROR_EXCAVATION_WOULD_DAMAGE                               :{WHITE}A escavação estragaria o túnel
STR_ERROR_ALREADY_AT_SEA_LEVEL                                  :{WHITE}... já está ao nível do mar
STR_ERROR_TOO_HIGH                                              :{WHITE}... demasiado alto
STR_ERROR_ALREADY_LEVELLED                                      :{WHITE}... já plano
STR_ERROR_BRIDGE_TOO_HIGH_AFTER_LOWER_LAND                      :{WHITE}Ponte acima seria demasiado alta.

# Company related errors
STR_ERROR_CAN_T_CHANGE_COMPANY_NAME                             :{WHITE}Não é possível alterar o nome da empresa...
STR_ERROR_CAN_T_CHANGE_PRESIDENT                                :{WHITE}Não é possível alterar o nome do presidente...

STR_ERROR_MAXIMUM_PERMITTED_LOAN                                :{WHITE}... o empréstimo máximo permitido é de {CURRENCY_LONG}
STR_ERROR_CAN_T_BORROW_ANY_MORE_MONEY                           :{WHITE}Não é possível pedir mais dinheiro emprestado...
STR_ERROR_LOAN_ALREADY_REPAYED                                  :{WHITE}... não há empréstimo para pagar
STR_ERROR_CURRENCY_REQUIRED                                     :{WHITE}... necessário {CURRENCY_LONG}
STR_ERROR_CAN_T_REPAY_LOAN                                      :{WHITE}Não é possível pagar empréstimo...
STR_ERROR_INSUFFICIENT_FUNDS                                    :{WHITE}Não é possível ceder capital proveniente de empréstimo bancário...
STR_ERROR_CAN_T_BUY_COMPANY                                     :{WHITE}Não é possível comprar empresa...
STR_ERROR_CAN_T_BUILD_COMPANY_HEADQUARTERS                      :{WHITE}Não é possível construir sede da empresa...
STR_ERROR_CAN_T_BUY_25_SHARE_IN_THIS                            :{WHITE}Não é possível comprar 25% das acções nesta empresa...
STR_ERROR_CAN_T_SELL_25_SHARE_IN                                :{WHITE}Não é possível vender 25% das acções nesta empresa...
STR_ERROR_PROTECTED                                             :{WHITE}Esta empresa ainda não troca acções...

# Town related errors
STR_ERROR_CAN_T_GENERATE_TOWN                                   :{WHITE}Não é possível construir cidades
STR_ERROR_CAN_T_RENAME_TOWN                                     :{WHITE}Não é possível renomear cidade...
STR_ERROR_CAN_T_FOUND_TOWN_HERE                                 :{WHITE}Não é possível construir uma cidade aqui...
STR_ERROR_CAN_T_EXPAND_TOWN                                     :{WHITE}Não é possível expandir cidade...
STR_ERROR_TOO_CLOSE_TO_EDGE_OF_MAP_SUB                          :{WHITE}... muito perto do limite do mapa
STR_ERROR_TOO_CLOSE_TO_ANOTHER_TOWN                             :{WHITE}... muito perto de outra cidade
STR_ERROR_TOO_MANY_TOWNS                                        :{WHITE}... demasiadas cidades
STR_ERROR_NO_SPACE_FOR_TOWN                                     :{WHITE}... não existe mais espaço no mapa
STR_ERROR_TOWN_EXPAND_WARN_NO_ROADS                             :{WHITE}A cidade não construirá estradas. Pode-se permitir a construção de estradas por Opções Avançadas->Economia->Cidades
STR_ERROR_ROAD_WORKS_IN_PROGRESS                                :{WHITE}Trabalhos na estrada em curso
STR_ERROR_TOWN_CAN_T_DELETE                                     :{WHITE}Não é possível eliminar esta cidade...{}Uma estação ou depósito refere-se à cidade ou não é possível remover terreno pertencente à cidade
STR_ERROR_STATUE_NO_SUITABLE_PLACE                              :{WHITE}... não há um sítio adequado para uma estátua no centro desta cidade

# Industry related errors
STR_ERROR_TOO_MANY_INDUSTRIES                                   :{WHITE}... demasiadas indústrias
STR_ERROR_CAN_T_GENERATE_INDUSTRIES                             :{WHITE}Não é possível gerar indústrias...
STR_ERROR_CAN_T_BUILD_HERE                                      :{WHITE}Não é possível construir {STRING} aqui...
STR_ERROR_CAN_T_CONSTRUCT_THIS_INDUSTRY                         :{WHITE}Não é possível construir este tipo de indústria aqui...
STR_ERROR_INDUSTRY_TOO_CLOSE                                    :{WHITE}... muito perto de outra indústria
STR_ERROR_MUST_FOUND_TOWN_FIRST                                 :{WHITE}... é necessário construir uma cidade primeiro
STR_ERROR_ONLY_ONE_ALLOWED_PER_TOWN                             :{WHITE}... só é permitido uma por cidade
STR_ERROR_CAN_ONLY_BE_BUILT_IN_TOWNS_WITH_POPULATION_OF_1200    :{WHITE}... só pode ser construído em cidades com pelo menos 1200 habitantes
STR_ERROR_CAN_ONLY_BE_BUILT_IN_RAINFOREST                       :{WHITE}... só se pode construir em zonas florestais
STR_ERROR_CAN_ONLY_BE_BUILT_IN_DESERT                           :{WHITE}... só se pode construir em zonas desérticas
STR_ERROR_CAN_ONLY_BE_BUILT_IN_TOWNS                            :{WHITE}... só se pode construir em cidades (substituindo casas)
STR_ERROR_CAN_ONLY_BE_BUILT_NEAR_TOWN_CENTER                    :{WHITE}... só se pode construir no centro de uma cidade
STR_ERROR_CAN_ONLY_BE_BUILT_IN_LOW_AREAS                        :{WHITE}... só se pode construir em planícies
STR_ERROR_CAN_ONLY_BE_POSITIONED                                :{WHITE}... só pode ser colocado perto das bordas do mapa
STR_ERROR_FOREST_CAN_ONLY_BE_PLANTED                            :{WHITE}... a floresta só pode ser plantada acima do nível de neve
STR_ERROR_CAN_ONLY_BE_BUILT_ABOVE_SNOW_LINE                     :{WHITE}... só se pode construir acima da linha da neve
STR_ERROR_CAN_ONLY_BE_BUILT_BELOW_SNOW_LINE                     :{WHITE}... só se pode construir abaixo da linha da neve

STR_ERROR_NO_SUITABLE_PLACES_FOR_INDUSTRIES                     :{WHITE}Não foram encontrados locais adequados para '{STRING}' indústrias
STR_ERROR_NO_SUITABLE_PLACES_FOR_INDUSTRIES_EXPLANATION         :{WHITE}Altera os parâmetros de geração do mapa para obter um mapa melhor

# Station construction related errors
STR_ERROR_CAN_T_BUILD_RAILROAD_STATION                          :{WHITE}Não é possível construir estação ferroviária aqui...
STR_ERROR_CAN_T_BUILD_BUS_STATION                               :{WHITE}Não é possível construir estação de autocarros...
STR_ERROR_CAN_T_BUILD_TRUCK_STATION                             :{WHITE}Não é possível construir estação de carregamento de camiões...
STR_ERROR_CAN_T_BUILD_PASSENGER_TRAM_STATION                    :{WHITE}Não é possível construir estação de passageiros para eléctricos...
STR_ERROR_CAN_T_BUILD_CARGO_TRAM_STATION                        :{WHITE}Não é possível construir estação de carga para eléctricos...
STR_ERROR_CAN_T_BUILD_DOCK_HERE                                 :{WHITE}Não é possível construir doca aqui...
STR_ERROR_CAN_T_BUILD_AIRPORT_HERE                              :{WHITE}Não é possível construir aeroporto aqui...

STR_ERROR_ADJOINS_MORE_THAN_ONE_EXISTING                        :{WHITE}Muito junto de uma estação/local de carga já existente
STR_ERROR_STATION_TOO_SPREAD_OUT                                :{WHITE}... estação muito extensa
STR_ERROR_TOO_MANY_STATIONS_LOADING                             :{WHITE}Demasiadas estações/locais de carga
STR_ERROR_TOO_MANY_STATION_SPECS                                :{WHITE}Demasiadas partes na estação ferroviária
STR_ERROR_TOO_MANY_BUS_STOPS                                    :{WHITE}Demasiadas paragens de autocarro
STR_ERROR_TOO_MANY_TRUCK_STOPS                                  :{WHITE}Demasiadas estações de carga
STR_ERROR_TOO_CLOSE_TO_ANOTHER_DOCK                             :{WHITE}Muito perto de outra doca
STR_ERROR_TOO_CLOSE_TO_ANOTHER_AIRPORT                          :{WHITE}Demasiado perto de outro aeroporto
STR_ERROR_CAN_T_RENAME_STATION                                  :{WHITE}Não pode alterar o nome da estação...
STR_ERROR_DRIVE_THROUGH_ON_TOWN_ROAD                            :{WHITE}... esta estrada é detida pela cidade
STR_ERROR_DRIVE_THROUGH_DIRECTION                               :{WHITE}... estrada orientada na direcção incorrecta
STR_ERROR_DRIVE_THROUGH_CORNER                                  :{WHITE}... estações de passagem não podem ter curvas
STR_ERROR_DRIVE_THROUGH_JUNCTION                                :{WHITE}... estações de passagem não podem ter cruzamentos
STR_ERROR_DRIVE_THROUGH_ON_ONEWAY_ROAD                          :{WHITE}... estrada de sentido único ou bloqueada

# Station destruction related errors
STR_ERROR_CAN_T_REMOVE_PART_OF_STATION                          :{WHITE}Não é possível remover parte da estação...
STR_ERROR_MUST_REMOVE_RAILWAY_STATION_FIRST                     :{WHITE}É preciso remover a estação primeiro
STR_ERROR_CAN_T_REMOVE_BUS_STATION                              :{WHITE}Impossível remover estação...
STR_ERROR_CAN_T_REMOVE_TRUCK_STATION                            :{WHITE}Impossível remover estação...
STR_ERROR_CAN_T_REMOVE_PASSENGER_TRAM_STATION                   :{WHITE}Impossível remover paragem de eléctricos de passageiros
STR_ERROR_CAN_T_REMOVE_CARGO_TRAM_STATION                       :{WHITE}Impossível remover estação de eléctricos de mercadorias...
STR_ERROR_MUST_REMOVE_ROAD_STOP_FIRST                           :{WHITE}Deverá remover a paragem rodoviária primeiro
STR_ERROR_THERE_IS_NO_STATION                                   :{WHITE}... não há nenhuma estação aqui

STR_ERROR_MUST_DEMOLISH_RAILROAD                                :{WHITE}Precisa de demolir a estação primeiro
STR_ERROR_MUST_DEMOLISH_BUS_STATION_FIRST                       :{WHITE}Precisa de demolir a estação de autocarros primeiro
STR_ERROR_MUST_DEMOLISH_TRUCK_STATION_FIRST                     :{WHITE}Precisa de demolir a estação de carga primeiro
STR_ERROR_MUST_DEMOLISH_PASSENGER_TRAM_STATION_FIRST            :{WHITE}Precisa demolir estação de eléctricos primeiro
STR_ERROR_MUST_DEMOLISH_CARGO_TRAM_STATION_FIRST                :{WHITE}Precisa demolir estação de eléctricos primeiro
STR_ERROR_MUST_DEMOLISH_DOCK_FIRST                              :{WHITE}Deverá demolir a doca primeiro
STR_ERROR_MUST_DEMOLISH_AIRPORT_FIRST                           :{WHITE}Precisa de demolir o aeroporto primeiro

# Waypoint related errors
STR_ERROR_WAYPOINT_ADJOINS_MORE_THAN_ONE_EXISTING               :{WHITE}Junta mais do que um ponto de controlo existente
STR_ERROR_TOO_CLOSE_TO_ANOTHER_WAYPOINT                         :{WHITE}Demasiado perto de outro ponto de controlo

STR_ERROR_CAN_T_BUILD_TRAIN_WAYPOINT                            :{WHITE}Não é possível construir ponto de controlo de comboio aqui...
STR_ERROR_CAN_T_POSITION_BUOY_HERE                              :{WHITE}Não é possível posicionar bóia aqui...
STR_ERROR_CAN_T_CHANGE_WAYPOINT_NAME                            :{WHITE}Não é possível alterar o nome do ponto de controlo...

STR_ERROR_CAN_T_REMOVE_TRAIN_WAYPOINT                           :{WHITE}Não é possível remover ponto de controlo de comboio aqui...
STR_ERROR_MUST_REMOVE_RAILWAYPOINT_FIRST                        :{WHITE}É preciso remover o ponto de controlo primeiro
STR_ERROR_BUOY_IN_THE_WAY                                       :{WHITE}... bóia no caminho
STR_ERROR_BUOY_IS_IN_USE                                        :{WHITE}... bóia está em uso por outra empresa!

# Depot related errors
STR_ERROR_CAN_T_BUILD_TRAIN_DEPOT                               :{WHITE}Não é possível construir depósito aqui...
STR_ERROR_CAN_T_BUILD_ROAD_DEPOT                                :{WHITE}Não é possível construir depósito de veículos rodoviários aqui...
STR_ERROR_CAN_T_BUILD_TRAM_DEPOT                                :{WHITE}Não é possível construir depósito para eléctricos neste local...
STR_ERROR_CAN_T_BUILD_SHIP_DEPOT                                :{WHITE}Não é possível construir depósito naval aqui...

STR_ERROR_CAN_T_RENAME_DEPOT                                    :{WHITE}Não é possível alterar o nome do depósito...

STR_ERROR_TRAIN_MUST_BE_STOPPED_INSIDE_DEPOT                    :{WHITE}... tem que estar parado dentro do depósito
STR_ERROR_ROAD_VEHICLE_MUST_BE_STOPPED_INSIDE_DEPOT             :{WHITE}... deve estar parado num depósito de veículos rodoviários
STR_ERROR_SHIP_MUST_BE_STOPPED_INSIDE_DEPOT                     :{WHITE}... tem que estar parado no depósito
STR_ERROR_AIRCRAFT_MUST_BE_STOPPED_INSIDE_HANGAR                :{WHITE}... tem que estar parado no hangar

STR_ERROR_TRAINS_CAN_ONLY_BE_ALTERED_INSIDE_A_DEPOT             :{WHITE}Os comboios só podem ser alterados quando parados num depósito
STR_ERROR_TRAIN_TOO_LONG                                        :{WHITE}Comboio muito longo
STR_ERROR_CAN_T_REVERSE_DIRECTION_RAIL_VEHICLE                  :{WHITE}Impossível inverter a direcção do veículo...
STR_ERROR_CAN_T_REVERSE_DIRECTION_RAIL_VEHICLE_MULTIPLE_UNITS   :{WHITE}... compostos por unidades múltiplas
STR_ERROR_INCOMPATIBLE_RAIL_TYPES                               :Vias férreas incompatíveis

STR_ERROR_CAN_T_MOVE_VEHICLE                                    :{WHITE}Não é possível mover veículo...
STR_ERROR_REAR_ENGINE_FOLLOW_FRONT                              :{WHITE}A locomotiva traseira seguirá sempre a sua peça frontal
STR_ERROR_UNABLE_TO_FIND_ROUTE_TO                               :{WHITE}Não é possível encontrar rota para o depósito local
STR_ERROR_UNABLE_TO_FIND_LOCAL_DEPOT                            :{WHITE}Não é possível encontrar o depósito local

STR_ERROR_DEPOT_WRONG_DEPOT_TYPE                                :Tipo de depósito errado

# Autoreplace related errors
STR_ERROR_TRAIN_TOO_LONG_AFTER_REPLACEMENT                      :{WHITE}{VEHICLE} é muito longo depois de substituído
STR_ERROR_AUTOREPLACE_NOTHING_TO_DO                             :{WHITE}Sem regras de substituição/renovação.
STR_ERROR_AUTOREPLACE_MONEY_LIMIT                               :(limite de dinheiro)

# Rail construction errors
STR_ERROR_IMPOSSIBLE_TRACK_COMBINATION                          :{WHITE}Combinação de linhas impossível
STR_ERROR_MUST_REMOVE_SIGNALS_FIRST                             :{WHITE}Deverá remover os sinais primeiro
STR_ERROR_NO_SUITABLE_RAILROAD_TRACK                            :{WHITE}Tipo de linha não apropriado
STR_ERROR_MUST_REMOVE_RAILROAD_TRACK                            :{WHITE}Deverá remover a linha férrea primeiro
STR_ERROR_CROSSING_ON_ONEWAY_ROAD                               :{WHITE}Estrada de sentido único ou bloqueada
STR_ERROR_CROSSING_DISALLOWED                                   :{WHITE}Passagens de nível não são permitidas para este tipo de linha
STR_ERROR_CAN_T_BUILD_SIGNALS_HERE                              :{WHITE}Não é possível construir sinais aqui...
STR_ERROR_CAN_T_BUILD_RAILROAD_TRACK                            :{WHITE}Não é possível construir linha férrea aqui...
STR_ERROR_CAN_T_REMOVE_RAILROAD_TRACK                           :{WHITE}Não é possível remover linha férrea daqui...
STR_ERROR_CAN_T_REMOVE_SIGNALS_FROM                             :{WHITE}Não é possível remover sinais daqui...
STR_ERROR_SIGNAL_CAN_T_CONVERT_SIGNALS_HERE                     :{WHITE}Não é possível converter sinais aqui...
STR_ERROR_THERE_IS_NO_RAILROAD_TRACK                            :{WHITE}... não há linha férrea
STR_ERROR_THERE_ARE_NO_SIGNALS                                  :{WHITE}... não há sinais

STR_ERROR_CAN_T_CONVERT_RAIL                                    :{WHITE}Não é possível converter aqui o tipo de linha...

# Road construction errors
STR_ERROR_MUST_REMOVE_ROAD_FIRST                                :{WHITE}Deverá remover a estrada primeiro
STR_ERROR_ONEWAY_ROADS_CAN_T_HAVE_JUNCTION                      :{WHITE}... estradas de sentido único não podem ter junções
STR_ERROR_CAN_T_BUILD_ROAD_HERE                                 :{WHITE}Não é possível construir estrada aqui...
STR_ERROR_CAN_T_BUILD_TRAMWAY_HERE                              :{WHITE}Não é possível construir carris para eléctricos neste local...
STR_ERROR_CAN_T_REMOVE_ROAD_FROM                                :{WHITE}Não é possível remover estrada daqui...
STR_ERROR_CAN_T_REMOVE_TRAMWAY_FROM                             :{WHITE}Não é possível remover carris para eléctricos deste local...
STR_ERROR_THERE_IS_NO_ROAD                                      :{WHITE}... não há estrada
STR_ERROR_THERE_IS_NO_TRAMWAY                                   :{WHITE}... não há carris para eléctricos

# Waterway construction errors
STR_ERROR_CAN_T_BUILD_CANALS                                    :{WHITE}Não é possível construir canais aqui...
STR_ERROR_CAN_T_BUILD_LOCKS                                     :{WHITE}Não é possível construir diques aqui...
STR_ERROR_CAN_T_PLACE_RIVERS                                    :{WHITE}Não se pode pôr rio aqui...
STR_ERROR_MUST_BE_BUILT_ON_WATER                                :{WHITE}... deverá ser construído na água
STR_ERROR_CAN_T_BUILD_ON_WATER                                  :{WHITE}... não é possível construir na água
STR_ERROR_CAN_T_BUILD_ON_SEA                                    :{WHITE}... não é possível construir no mar aberto
STR_ERROR_CAN_T_BUILD_ON_CANAL                                  :{WHITE}... não é possível construir num canal
STR_ERROR_CAN_T_BUILD_ON_RIVER                                  :{WHITE}... não é possível construir num rio
STR_ERROR_MUST_DEMOLISH_CANAL_FIRST                             :{WHITE}Precisa de demolir o canal primeiro
STR_ERROR_CAN_T_BUILD_AQUEDUCT_HERE                             :{WHITE}Não é possível construir o canal aqui...

# Tree related errors
STR_ERROR_TREE_ALREADY_HERE                                     :{WHITE}... árvore já plantada aqui
STR_ERROR_TREE_WRONG_TERRAIN_FOR_TREE_TYPE                      :{WHITE}... terreno não indicado para este tipo de árvore
STR_ERROR_CAN_T_PLANT_TREE_HERE                                 :{WHITE}Impossível plantar árvore aqui...

# Bridge related errors
STR_ERROR_CAN_T_BUILD_BRIDGE_HERE                               :{WHITE}Não é possível construir ponte aqui...
STR_ERROR_MUST_DEMOLISH_BRIDGE_FIRST                            :{WHITE}Deverá demolir a ponte primeiro
STR_ERROR_CAN_T_START_AND_END_ON                                :{WHITE}Não é possível iniciar e finalizar no mesmo ponto
STR_ERROR_BRIDGEHEADS_NOT_SAME_HEIGHT                           :{WHITE}Extremos da ponte não estão ao mesmo nível
STR_ERROR_BRIDGE_TOO_LOW_FOR_TERRAIN                            :{WHITE}Ponte muito baixa para o terreno
STR_ERROR_BRIDGE_TOO_HIGH_FOR_TERRAIN                           :{WHITE}Ponte é demasiado alta para este terreno.
STR_ERROR_START_AND_END_MUST_BE_IN                              :{WHITE}Início e fim devem estar alinhados
STR_ERROR_ENDS_OF_BRIDGE_MUST_BOTH                              :{WHITE}... ambos os extremos da ponte devem estar em terra
STR_ERROR_BRIDGE_TOO_LONG                                       :{WHITE}... ponte demasiado longa
STR_ERROR_BRIDGE_THROUGH_MAP_BORDER                             :{WHITE}A ponte terminaria fora do mapa

# Tunnel related errors
STR_ERROR_CAN_T_BUILD_TUNNEL_HERE                               :{WHITE}Não é possível construir túnel aqui...
STR_ERROR_SITE_UNSUITABLE_FOR_TUNNEL                            :{WHITE}O sítio não é adequado para a entrada do túnel
STR_ERROR_MUST_DEMOLISH_TUNNEL_FIRST                            :{WHITE}Deverá demolir o túnel primeiro
STR_ERROR_ANOTHER_TUNNEL_IN_THE_WAY                             :{WHITE}Há outro túnel no caminho
STR_ERROR_TUNNEL_THROUGH_MAP_BORDER                             :{WHITE}O túnel terminaria fora do mapa
STR_ERROR_UNABLE_TO_EXCAVATE_LAND                               :{WHITE}Não é possível escavar o terreno para o outro lado do túnel
STR_ERROR_TUNNEL_TOO_LONG                                       :{WHITE}... túnel muito longo

# Object related errors
STR_ERROR_TOO_MANY_OBJECTS                                      :{WHITE}... demasiados objectos
STR_ERROR_CAN_T_BUILD_OBJECT                                    :{WHITE}Não é possível construir objecto...
STR_ERROR_OBJECT_IN_THE_WAY                                     :{WHITE}Objecto no caminho
STR_ERROR_COMPANY_HEADQUARTERS_IN                               :{WHITE}... sede de empresa no caminho
STR_ERROR_CAN_T_PURCHASE_THIS_LAND                              :{WHITE}Não é possível comprar esta área de terreno...
STR_ERROR_YOU_ALREADY_OWN_IT                                    :{WHITE}... já a possui!

# Group related errors
STR_ERROR_GROUP_CAN_T_CREATE                                    :{WHITE}Impossível criar grupo...
STR_ERROR_GROUP_CAN_T_DELETE                                    :{WHITE}Impossível remover este grupo...
STR_ERROR_GROUP_CAN_T_RENAME                                    :{WHITE}Impossível renomear o grupo...
STR_ERROR_GROUP_CAN_T_SET_PARENT                                :{WHITE}Não é possível definir grupo parente...
STR_ERROR_GROUP_CAN_T_REMOVE_ALL_VEHICLES                       :{WHITE}Não é possível remover todos os veículos deste grupo...
STR_ERROR_GROUP_CAN_T_ADD_VEHICLE                               :{WHITE}Impossível adicionar o veículo a este grupo...
STR_ERROR_GROUP_CAN_T_ADD_SHARED_VEHICLE                        :{WHITE}Impossível adicionar veículos com ordens partilhadas ao grupo...

# Generic vehicle errors
STR_ERROR_TRAIN_IN_THE_WAY                                      :{WHITE}Comboio no caminho
STR_ERROR_ROAD_VEHICLE_IN_THE_WAY                               :{WHITE}Veículo rodoviário no caminho
STR_ERROR_SHIP_IN_THE_WAY                                       :{WHITE}Barco no caminho
STR_ERROR_AIRCRAFT_IN_THE_WAY                                   :{WHITE}Aeronave no caminho

STR_ERROR_CAN_T_REFIT_TRAIN                                     :{WHITE}Não é possível converter comboio...
STR_ERROR_CAN_T_REFIT_ROAD_VEHICLE                              :{WHITE}Não é possível reconverter veículo
STR_ERROR_CAN_T_REFIT_SHIP                                      :{WHITE}Não é possível adaptar barco...
STR_ERROR_CAN_T_REFIT_AIRCRAFT                                  :{WHITE}Não é possível converter aeronave...

STR_ERROR_CAN_T_RENAME_TRAIN                                    :{WHITE}Não é possível renomear comboio...
STR_ERROR_CAN_T_RENAME_ROAD_VEHICLE                             :{WHITE}Não é possível renomear veículo rodoviário...
STR_ERROR_CAN_T_RENAME_SHIP                                     :{WHITE}Não é possível renomear barco...
STR_ERROR_CAN_T_RENAME_AIRCRAFT                                 :{WHITE}Não é possível renomear aeronave...

STR_ERROR_CAN_T_STOP_START_TRAIN                                :{WHITE}Não é possível iniciar/parar comboio...
STR_ERROR_CAN_T_STOP_START_ROAD_VEHICLE                         :{WHITE}Não é possível iniciar/parar veículo rodoviário...
STR_ERROR_CAN_T_STOP_START_SHIP                                 :{WHITE}Não é possível iniciar/parar barco...
STR_ERROR_CAN_T_STOP_START_AIRCRAFT                             :{WHITE}Não é possível iniciar/parar aeronave...

STR_ERROR_CAN_T_SEND_TRAIN_TO_DEPOT                             :{WHITE}Não é possível mandar o comboio para o depósito...
STR_ERROR_CAN_T_SEND_ROAD_VEHICLE_TO_DEPOT                      :{WHITE}Não é possível mandar o veículo para o depósito...
STR_ERROR_CAN_T_SEND_SHIP_TO_DEPOT                              :{WHITE}Não é possível mandar barco para o depósito...
STR_ERROR_CAN_T_SEND_AIRCRAFT_TO_HANGAR                         :{WHITE}Não é possível mandar aeronave para o hangar...

STR_ERROR_CAN_T_BUY_TRAIN                                       :{WHITE}Não é possível comprar veículo ferroviário...
STR_ERROR_CAN_T_BUY_ROAD_VEHICLE                                :{WHITE}Não é possível comprar veículo rodoviário...
STR_ERROR_CAN_T_BUY_SHIP                                        :{WHITE}Não é possível comprar barco...
STR_ERROR_CAN_T_BUY_AIRCRAFT                                    :{WHITE}Não é possível comprar aeronave...

STR_ERROR_CAN_T_RENAME_TRAIN_TYPE                               :{WHITE}Não é possível renomear tipo de veículo ferroviário...
STR_ERROR_CAN_T_RENAME_ROAD_VEHICLE_TYPE                        :{WHITE}Não é possível renomear tipo de veículo rodoviário...
STR_ERROR_CAN_T_RENAME_SHIP_TYPE                                :{WHITE}Não é possível renomear tipo de barco...
STR_ERROR_CAN_T_RENAME_AIRCRAFT_TYPE                            :{WHITE}Não é possível renomear tipo de aeronave...

STR_ERROR_CAN_T_SELL_TRAIN                                      :{WHITE}Não é possível vender veículo ferroviário...
STR_ERROR_CAN_T_SELL_ROAD_VEHICLE                               :{WHITE}Não é possível vender veículo rodoviário...
STR_ERROR_CAN_T_SELL_SHIP                                       :{WHITE}Não é possível vender barco...
STR_ERROR_CAN_T_SELL_AIRCRAFT                                   :{WHITE}Não é possível vender aeronave...

STR_ERROR_RAIL_VEHICLE_NOT_AVAILABLE                            :{WHITE}Veículo não está disponível
STR_ERROR_ROAD_VEHICLE_NOT_AVAILABLE                            :{WHITE}Veículo não está disponível
STR_ERROR_SHIP_NOT_AVAILABLE                                    :{WHITE}Barco não está disponível
STR_ERROR_AIRCRAFT_NOT_AVAILABLE                                :{WHITE}Aeronave não está disponível

STR_ERROR_TOO_MANY_VEHICLES_IN_GAME                             :{WHITE}Existem demasiados veículos em jogo
STR_ERROR_CAN_T_CHANGE_SERVICING                                :{WHITE}Não é possível alterar o intervalo de serviço...

STR_ERROR_VEHICLE_IS_DESTROYED                                  :{WHITE}... o veículo está destruido

STR_ERROR_NO_VEHICLES_AVAILABLE_AT_ALL                          :{WHITE}Nenhum veículo estará disponível
STR_ERROR_NO_VEHICLES_AVAILABLE_AT_ALL_EXPLANATION              :{WHITE}Mudar a sua configuração NewGRF
STR_ERROR_NO_VEHICLES_AVAILABLE_YET                             :{WHITE}Nenhum veículo ainda disponível
STR_ERROR_NO_VEHICLES_AVAILABLE_YET_EXPLANATION                 :{WHITE}Começar um novo jogo depois de {DATE_SHORT} ou utilizar um NewGRF que forneça veículos iniciais

# Specific vehicle errors
STR_ERROR_CAN_T_MAKE_TRAIN_PASS_SIGNAL                          :{WHITE}Não é possível fazer o comboio passar o sinal com perigo...
STR_ERROR_CAN_T_REVERSE_DIRECTION_TRAIN                         :{WHITE}Não é possível inverter a direcção do comboio...
STR_ERROR_TRAIN_START_NO_POWER                                  :O comboio não tem energia

STR_ERROR_CAN_T_MAKE_ROAD_VEHICLE_TURN                          :{WHITE}Impossível fazer o veículo dar a volta...

STR_ERROR_AIRCRAFT_IS_IN_FLIGHT                                 :{WHITE}Aeronave está em voo

# Order related errors
STR_ERROR_NO_MORE_SPACE_FOR_ORDERS                              :{WHITE}Não há espaço para mais ordens
STR_ERROR_TOO_MANY_ORDERS                                       :{WHITE}Demasiadas ordens
STR_ERROR_CAN_T_INSERT_NEW_ORDER                                :{WHITE}Não é possível inserir nova ordem...
STR_ERROR_CAN_T_DELETE_THIS_ORDER                               :{WHITE}Não é possível eliminar esta ordem...
STR_ERROR_CAN_T_MODIFY_THIS_ORDER                               :{WHITE}Não é possível modificar esta ordem...
STR_ERROR_CAN_T_MOVE_THIS_ORDER                                 :{WHITE}Impossível mover esta ordem...
STR_ERROR_CAN_T_SKIP_ORDER                                      :{WHITE}Impossível saltar esta ordem...
STR_ERROR_CAN_T_SKIP_TO_ORDER                                   :{WHITE}Impossível saltar ordem seleccionada...
STR_ERROR_CAN_T_COPY_SHARE_ORDER                                :{WHITE}... veiculo não pode ir a todas as estações
STR_ERROR_CAN_T_ADD_ORDER                                       :{WHITE}... veiculo não pode ir a essa estação
STR_ERROR_CAN_T_ADD_ORDER_SHARED                                :{WHITE}... um veículo a partilhar esta ordem não pode ir a essa estação

STR_ERROR_CAN_T_SHARE_ORDER_LIST                                :{WHITE}Não é possível partilhar a lista de ordens...
STR_ERROR_CAN_T_STOP_SHARING_ORDER_LIST                         :{WHITE}Impossível parar de partilhar a lista de ordens...
STR_ERROR_CAN_T_COPY_ORDER_LIST                                 :{WHITE}Não é possível copiar a lista de ordens...
STR_ERROR_TOO_FAR_FROM_PREVIOUS_DESTINATION                     :{WHITE}... muito distante do destino anterior
STR_ERROR_AIRCRAFT_NOT_ENOUGH_RANGE                             :{WHITE}... o avião não tem alcance suficiente

# Timetable related errors
STR_ERROR_CAN_T_TIMETABLE_VEHICLE                               :{WHITE}Impossível programar veículo...
STR_ERROR_TIMETABLE_ONLY_WAIT_AT_STATIONS                       :{WHITE}Veículos apenas podem esperar em estações.
STR_ERROR_TIMETABLE_NOT_STOPPING_HERE                           :{WHITE}Este veículo não pára nesta estação.

# Sign related errors
STR_ERROR_TOO_MANY_SIGNS                                        :{WHITE}... demasiados sinais
STR_ERROR_CAN_T_PLACE_SIGN_HERE                                 :{WHITE}Não pode colocar um sinal aqui...
STR_ERROR_CAN_T_CHANGE_SIGN_NAME                                :{WHITE}Não pode alterar o nome do sinal...
STR_ERROR_CAN_T_DELETE_SIGN                                     :{WHITE}Não é possível apagar o sinal...

# Translatable comment for OpenTTD's desktop shortcut
STR_DESKTOP_SHORTCUT_COMMENT                                    :Um jogo de simulação baseado no Transport Tycoon Deluxe

# Translatable descriptions in media/baseset/*.ob* files
STR_BASEGRAPHICS_DOS_DESCRIPTION                                :Gráficos originais da edição DOS de Transport Tycoon Deluxe.
STR_BASEGRAPHICS_DOS_DE_DESCRIPTION                             :Gráficos originais da edição DOS (Alemã) de Transport Tycoon Deluxe.
STR_BASEGRAPHICS_WIN_DESCRIPTION                                :Gráficos originais da edição Windows de Transport Tycoon Deluxe.
STR_BASESOUNDS_DOS_DESCRIPTION                                  :Sons originais da edição DOS de Transport Tycoon Deluxe.
STR_BASESOUNDS_WIN_DESCRIPTION                                  :Sons originais da edição Windows de Transport Tycoon Deluxe.
STR_BASESOUNDS_NONE_DESCRIPTION                                 :Um conjunto de sons vazio.
STR_BASEMUSIC_WIN_DESCRIPTION                                   :Música original da edição Windows de Transport Tycoon Deluxe.
STR_BASEMUSIC_DOS_DESCRIPTION                                   :Música original da edição DOS do Transport Tycoon Deluxe.
STR_BASEMUSIC_TTO_DESCRIPTION                                   :Música original da edição DOS do Transport Tycoon (Original/Editor de Mundo)
STR_BASEMUSIC_NONE_DESCRIPTION                                  :Um conjunto de música vazio.

##id 0x2000
# Town building names
STR_TOWN_BUILDING_NAME_TALL_OFFICE_BLOCK_1                      :Edifício alto de escritórios
STR_TOWN_BUILDING_NAME_OFFICE_BLOCK_1                           :Edifício de escritórios
STR_TOWN_BUILDING_NAME_SMALL_BLOCK_OF_FLATS_1                   :Edifício de apartamentos grande
STR_TOWN_BUILDING_NAME_CHURCH_1                                 :Igreja
STR_TOWN_BUILDING_NAME_LARGE_OFFICE_BLOCK_1                     :Edifício de escritórios grande
STR_TOWN_BUILDING_NAME_TOWN_HOUSES_1                            :Casas
STR_TOWN_BUILDING_NAME_HOTEL_1                                  :Hotel
STR_TOWN_BUILDING_NAME_STATUE_1                                 :Estátua
STR_TOWN_BUILDING_NAME_FOUNTAIN_1                               :Fonte
STR_TOWN_BUILDING_NAME_PARK_1                                   :Parque
STR_TOWN_BUILDING_NAME_OFFICE_BLOCK_2                           :Edifício de escritórios
STR_TOWN_BUILDING_NAME_SHOPS_AND_OFFICES_1                      :Lojas e escritórios
STR_TOWN_BUILDING_NAME_MODERN_OFFICE_BUILDING_1                 :Edifício de escritórios moderno
STR_TOWN_BUILDING_NAME_WAREHOUSE_1                              :Armazém
STR_TOWN_BUILDING_NAME_OFFICE_BLOCK_3                           :Edifício de escritórios
STR_TOWN_BUILDING_NAME_STADIUM_1                                :Estádio
STR_TOWN_BUILDING_NAME_OLD_HOUSES_1                             :Casas antigas
STR_TOWN_BUILDING_NAME_COTTAGES_1                               :Casas de campo
STR_TOWN_BUILDING_NAME_HOUSES_1                                 :Casas
STR_TOWN_BUILDING_NAME_FLATS_1                                  :Apartamentos
STR_TOWN_BUILDING_NAME_TALL_OFFICE_BLOCK_2                      :Prédio de escritórios alto
STR_TOWN_BUILDING_NAME_SHOPS_AND_OFFICES_2                      :Lojas e escritórios
STR_TOWN_BUILDING_NAME_SHOPS_AND_OFFICES_3                      :Lojas e escritórios
STR_TOWN_BUILDING_NAME_THEATER_1                                :Teatro
STR_TOWN_BUILDING_NAME_STADIUM_2                                :Estádio
STR_TOWN_BUILDING_NAME_OFFICES_1                                :Escritórios
STR_TOWN_BUILDING_NAME_HOUSES_2                                 :Casas
STR_TOWN_BUILDING_NAME_CINEMA_1                                 :Cinema
STR_TOWN_BUILDING_NAME_SHOPPING_MALL_1                          :Centro comercial
STR_TOWN_BUILDING_NAME_IGLOO_1                                  :Iglu
STR_TOWN_BUILDING_NAME_TEPEES_1                                 :Tipis
STR_TOWN_BUILDING_NAME_TEAPOT_HOUSE_1                           :Casa-bule
STR_TOWN_BUILDING_NAME_PIGGY_BANK_1                             :Mealheiro

##id 0x4800
# industry names
STR_INDUSTRY_NAME_COAL_MINE                                     :{G=f}Mina de Carvão
STR_INDUSTRY_NAME_POWER_STATION                                 :{G=f}Central Eléctrica
STR_INDUSTRY_NAME_SAWMILL                                       :{G=f}Carpintaria
STR_INDUSTRY_NAME_FOREST                                        :{G=f}Floresta
STR_INDUSTRY_NAME_OIL_REFINERY                                  :{G=f}Refinaria de Petróleo
STR_INDUSTRY_NAME_OIL_RIG                                       :{G=f}Plataforma Petrolífera
STR_INDUSTRY_NAME_FACTORY                                       :{G=f}Fábrica
STR_INDUSTRY_NAME_PRINTING_WORKS                                :{G=f}Tipografia
STR_INDUSTRY_NAME_STEEL_MILL                                    :{G=f}Siderurgia
STR_INDUSTRY_NAME_FARM                                          :{G=f}Quinta
STR_INDUSTRY_NAME_COPPER_ORE_MINE                               :{G=f}Mina de Cobre
STR_INDUSTRY_NAME_OIL_WELLS                                     :{G=mp}Poços de Petróleo
STR_INDUSTRY_NAME_BANK                                          :{G=m}Banco
STR_INDUSTRY_NAME_FOOD_PROCESSING_PLANT                         :{G=f}Companhia Alimentar
STR_INDUSTRY_NAME_PAPER_MILL                                    :{G=f}Fábrica de Papel
STR_INDUSTRY_NAME_GOLD_MINE                                     :{G=f}Mina de Ouro
STR_INDUSTRY_NAME_BANK_TROPIC_ARCTIC                            :{G=m}Banco
STR_INDUSTRY_NAME_DIAMOND_MINE                                  :{G=f}Mina de Diamantes
STR_INDUSTRY_NAME_IRON_ORE_MINE                                 :{G=f}Mina de Ferro
STR_INDUSTRY_NAME_FRUIT_PLANTATION                              :{G=f}Plantação de Fruta
STR_INDUSTRY_NAME_RUBBER_PLANTATION                             :{G=f}Plantação de Árvores-da-borracha
STR_INDUSTRY_NAME_WATER_SUPPLY                                  :{G=m}Abastecimento de Água
STR_INDUSTRY_NAME_WATER_TOWER                                   :{G=m}Depósito de Água
STR_INDUSTRY_NAME_FACTORY_2                                     :{G=f}Fábrica
STR_INDUSTRY_NAME_FARM_2                                        :{G=f}Quinta
STR_INDUSTRY_NAME_LUMBER_MILL                                   :{G=f}Serração
STR_INDUSTRY_NAME_COTTON_CANDY_FOREST                           :{G=f}Floresta de Algodão Doce
STR_INDUSTRY_NAME_CANDY_FACTORY                                 :{G=f}Fábrica de Doces
STR_INDUSTRY_NAME_BATTERY_FARM                                  :{G=m}Campo de Baterias
STR_INDUSTRY_NAME_COLA_WELLS                                    :{G=mp}Poços de Cola
STR_INDUSTRY_NAME_TOY_SHOP                                      :{G=f}Loja de Brinquedos
STR_INDUSTRY_NAME_TOY_FACTORY                                   :{G=f}Fábrica de Brinquedos
STR_INDUSTRY_NAME_PLASTIC_FOUNTAINS                             :{G=fp}Fontes de Plástico
STR_INDUSTRY_NAME_FIZZY_DRINK_FACTORY                           :{G=f}Fábrica de Bebidas Gasosas
STR_INDUSTRY_NAME_BUBBLE_GENERATOR                              :{G=m}Produtor de Bolhas
STR_INDUSTRY_NAME_TOFFEE_QUARRY                                 :{G=f}Exploração de Caramelo
STR_INDUSTRY_NAME_SUGAR_MINE                                    :{G=f}Mina de Açúcar

############ WARNING, using range 0x6000 for strings that are stored in the savegame
############ These strings may never get a new id, or savegames will break!
##id 0x6000
STR_SV_EMPTY                                                    :
STR_SV_UNNAMED                                                  :Sem nome
STR_SV_TRAIN_NAME                                               :Comboio {COMMA}
STR_SV_ROAD_VEHICLE_NAME                                        :Veículo Rodoviário {COMMA}
STR_SV_SHIP_NAME                                                :Barco {COMMA}
STR_SV_AIRCRAFT_NAME                                            :Aeronave {COMMA}

STR_SV_STNAME                                                   :{STRING}
STR_SV_STNAME_NORTH                                             :{STRING} Norte
STR_SV_STNAME_SOUTH                                             :{STRING} Sul
STR_SV_STNAME_EAST                                              :{STRING} Este
STR_SV_STNAME_WEST                                              :{STRING} Oeste
STR_SV_STNAME_CENTRAL                                           :{STRING} Central
STR_SV_STNAME_TRANSFER                                          :{STRING} Transporte
STR_SV_STNAME_HALT                                              :Paragem de {STRING}
STR_SV_STNAME_VALLEY                                            :Vale de {STRING}
STR_SV_STNAME_HEIGHTS                                           :Montes de {STRING}
STR_SV_STNAME_WOODS                                             :Bosque de {STRING}
STR_SV_STNAME_LAKESIDE                                          :Lago de {STRING}
STR_SV_STNAME_EXCHANGE                                          :Intercâmbio de {STRING}
STR_SV_STNAME_AIRPORT                                           :Aeroporto de {STRING}
STR_SV_STNAME_OILFIELD                                          :Petrolífera de {STRING}
STR_SV_STNAME_MINES                                             :Minas de {STRING}
STR_SV_STNAME_DOCKS                                             :Docas de {STRING}
STR_SV_STNAME_BUOY                                              :{STRING}
STR_SV_STNAME_WAYPOINT                                          :{STRING}
##id 0x6020
STR_SV_STNAME_ANNEXE                                            :Anexo de {STRING}
STR_SV_STNAME_SIDINGS                                           :Desvio de {STRING}
STR_SV_STNAME_BRANCH                                            :Ramal de {STRING}
STR_SV_STNAME_UPPER                                             :{STRING} de Cima
STR_SV_STNAME_LOWER                                             :{STRING} de Baixo
STR_SV_STNAME_HELIPORT                                          :Heliporto de {STRING}
STR_SV_STNAME_FOREST                                            :Floresta de {STRING}
STR_SV_STNAME_FALLBACK                                          :Estação de {STRING} #{NUM}
############ end of savegame specific region!

##id 0x8000
# Vehicle names
STR_VEHICLE_NAME_TRAIN_ENGINE_RAIL_KIRBY_PAUL_TANK_STEAM        :Kirby Paul Tank (Vapor)
STR_VEHICLE_NAME_TRAIN_ENGINE_RAIL_MJS_250_DIESEL               :MJS 250 (Diesel)
STR_VEHICLE_NAME_TRAIN_ENGINE_RAIL_PLODDYPHUT_CHOO_CHOO         :Ploddyphut Choo-Choo
STR_VEHICLE_NAME_TRAIN_ENGINE_RAIL_POWERNAUT_CHOO_CHOO          :Powernaut Choo-Choo
STR_VEHICLE_NAME_TRAIN_ENGINE_RAIL_MIGHTYMOVER_CHOO_CHOO        :MightyMover Choo-Choo
STR_VEHICLE_NAME_TRAIN_ENGINE_RAIL_PLODDYPHUT_DIESEL            :Ploddyphut Diesel
STR_VEHICLE_NAME_TRAIN_ENGINE_RAIL_POWERNAUT_DIESEL             :Powernaut Diesel
STR_VEHICLE_NAME_TRAIN_ENGINE_RAIL_WILLS_2_8_0_STEAM            :Wills 2-8-0 (Vapor)
STR_VEHICLE_NAME_TRAIN_ENGINE_RAIL_CHANEY_JUBILEE_STEAM         :Chaney 'Jubilee' (Vapor)
STR_VEHICLE_NAME_TRAIN_ENGINE_RAIL_GINZU_A4_STEAM               :Ginzu 'A4' (Vapor)
STR_VEHICLE_NAME_TRAIN_ENGINE_RAIL_SH_8P_STEAM                  :SH '8P' (Vapor)
STR_VEHICLE_NAME_TRAIN_ENGINE_RAIL_MANLEY_MOREL_DMU_DIESEL      :Manley-Morel DMU (Diesel)
STR_VEHICLE_NAME_TRAIN_ENGINE_RAIL_DASH_DIESEL                  :'Dash' (Diesel)
STR_VEHICLE_NAME_TRAIN_ENGINE_RAIL_SH_HENDRY_25_DIESEL          :SH/Hendry '25' (Diesel)
STR_VEHICLE_NAME_TRAIN_ENGINE_RAIL_UU_37_DIESEL                 :UU '37' (Diesel)
STR_VEHICLE_NAME_TRAIN_ENGINE_RAIL_FLOSS_47_DIESEL              :Floss '47' (Diesel)
STR_VEHICLE_NAME_TRAIN_ENGINE_RAIL_CS_4000_DIESEL               :CS 4000 (Diesel)
STR_VEHICLE_NAME_TRAIN_ENGINE_RAIL_CS_2400_DIESEL               :CS 2400 (Diesel)
STR_VEHICLE_NAME_TRAIN_ENGINE_RAIL_CENTENNIAL_DIESEL            :Centennial (Diesel)
STR_VEHICLE_NAME_TRAIN_ENGINE_RAIL_KELLING_3100_DIESEL          :Kelling 3100 (Diesel)
STR_VEHICLE_NAME_TRAIN_ENGINE_RAIL_TURNER_TURBO_DIESEL          :Turner Turbo (Diesel)
STR_VEHICLE_NAME_TRAIN_ENGINE_RAIL_MJS_1000_DIESEL              :MJS 1000 (Diesel)
STR_VEHICLE_NAME_TRAIN_ENGINE_RAIL_SH_125_DIESEL                :SH '125' (Diesel)
STR_VEHICLE_NAME_TRAIN_ENGINE_RAIL_SH_30_ELECTRIC               :SH '30' (Eléctrico)
STR_VEHICLE_NAME_TRAIN_ENGINE_RAIL_SH_40_ELECTRIC               :SH '40' (Eléctrico)
STR_VEHICLE_NAME_TRAIN_ENGINE_RAIL_T_I_M_ELECTRIC               :'T.I.M.' (Eléctrico)
STR_VEHICLE_NAME_TRAIN_ENGINE_RAIL_ASIASTAR_ELECTRIC            :'AsiaStar' (Eléctrico)
STR_VEHICLE_NAME_TRAIN_WAGON_RAIL_PASSENGER_CAR                 :Carruagem de Passageiros
STR_VEHICLE_NAME_TRAIN_WAGON_RAIL_MAIL_VAN                      :Vagão de Correio
STR_VEHICLE_NAME_TRAIN_WAGON_RAIL_COAL_CAR                      :Vagão de Carvão
STR_VEHICLE_NAME_TRAIN_WAGON_RAIL_OIL_TANKER                    :Cisterna de Petróleo
STR_VEHICLE_NAME_TRAIN_WAGON_RAIL_LIVESTOCK_VAN                 :Vagão de Gado
STR_VEHICLE_NAME_TRAIN_WAGON_RAIL_GOODS_VAN                     :Vagão de Bens
STR_VEHICLE_NAME_TRAIN_WAGON_RAIL_GRAIN_HOPPER                  :Vagão de Cereais
STR_VEHICLE_NAME_TRAIN_WAGON_RAIL_WOOD_TRUCK                    :Vagão de Madeira
STR_VEHICLE_NAME_TRAIN_WAGON_RAIL_IRON_ORE_HOPPER               :Vagão de Minério de Ferro
STR_VEHICLE_NAME_TRAIN_WAGON_RAIL_STEEL_TRUCK                   :Vagão de Aço
STR_VEHICLE_NAME_TRAIN_WAGON_RAIL_ARMORED_VAN                   :Vagão Blindado
STR_VEHICLE_NAME_TRAIN_WAGON_RAIL_FOOD_VAN                      :Vagão Alimentar
STR_VEHICLE_NAME_TRAIN_WAGON_RAIL_PAPER_TRUCK                   :Vagão de Papel
STR_VEHICLE_NAME_TRAIN_WAGON_RAIL_COPPER_ORE_HOPPER             :Vagão de Minério de Cobre
STR_VEHICLE_NAME_TRAIN_WAGON_RAIL_WATER_TANKER                  :Cisterna de Água
STR_VEHICLE_NAME_TRAIN_WAGON_RAIL_FRUIT_TRUCK                   :Vagão de Fruta
STR_VEHICLE_NAME_TRAIN_WAGON_RAIL_RUBBER_TRUCK                  :Vagão de Borracha
STR_VEHICLE_NAME_TRAIN_WAGON_RAIL_SUGAR_TRUCK                   :Vagão de Açúcar
STR_VEHICLE_NAME_TRAIN_WAGON_RAIL_COTTON_CANDY_HOPPER           :Vagão de Algodão Doce
STR_VEHICLE_NAME_TRAIN_WAGON_RAIL_TOFFEE_HOPPER                 :Vagão de Caramelo
STR_VEHICLE_NAME_TRAIN_WAGON_RAIL_BUBBLE_VAN                    :Vagão de Bolhas
STR_VEHICLE_NAME_TRAIN_WAGON_RAIL_COLA_TANKER                   :Cisterna de Cola
STR_VEHICLE_NAME_TRAIN_WAGON_RAIL_CANDY_VAN                     :Vagão de Doces
STR_VEHICLE_NAME_TRAIN_WAGON_RAIL_TOY_VAN                       :Vagão de Brinquedos
STR_VEHICLE_NAME_TRAIN_WAGON_RAIL_BATTERY_TRUCK                 :Vagão de Baterias
STR_VEHICLE_NAME_TRAIN_WAGON_RAIL_FIZZY_DRINK_TRUCK             :Vagão de Bebidas Gasosas
STR_VEHICLE_NAME_TRAIN_WAGON_RAIL_PLASTIC_TRUCK                 :Vagão de Plástico
STR_VEHICLE_NAME_TRAIN_ENGINE_MONORAIL_X2001_ELECTRIC           :'X2001' (Eléctrico)
STR_VEHICLE_NAME_TRAIN_ENGINE_MONORAIL_MILLENNIUM_Z1_ELECTRIC   :'Millennium Z1' (Eléctrico)
STR_VEHICLE_NAME_TRAIN_ENGINE_MONORAIL_WIZZOWOW_Z99             :Wizzowow Z99
STR_VEHICLE_NAME_TRAIN_WAGON_MONORAIL_PASSENGER_CAR             :Carruagem de Passageiros
STR_VEHICLE_NAME_TRAIN_WAGON_MONORAIL_MAIL_VAN                  :Vagão de Correio
STR_VEHICLE_NAME_TRAIN_WAGON_MONORAIL_COAL_CAR                  :Vagão de Carvão
STR_VEHICLE_NAME_TRAIN_WAGON_MONORAIL_OIL_TANKER                :Cisterna de Petróleo
STR_VEHICLE_NAME_TRAIN_WAGON_MONORAIL_LIVESTOCK_VAN             :Vagão de Gado
STR_VEHICLE_NAME_TRAIN_WAGON_MONORAIL_GOODS_VAN                 :Vagão de Bens
STR_VEHICLE_NAME_TRAIN_WAGON_MONORAIL_GRAIN_HOPPER              :Vagão de Cereais
STR_VEHICLE_NAME_TRAIN_WAGON_MONORAIL_WOOD_TRUCK                :Vagão de Madeira
STR_VEHICLE_NAME_TRAIN_WAGON_MONORAIL_IRON_ORE_HOPPER           :Vagão de Minério de Ferro
STR_VEHICLE_NAME_TRAIN_WAGON_MONORAIL_STEEL_TRUCK               :Vagão de Aço
STR_VEHICLE_NAME_TRAIN_WAGON_MONORAIL_ARMORED_VAN               :Vagão Blindado
STR_VEHICLE_NAME_TRAIN_WAGON_MONORAIL_FOOD_VAN                  :Vagão Alimentar
STR_VEHICLE_NAME_TRAIN_WAGON_MONORAIL_PAPER_TRUCK               :Vagão de Papel
STR_VEHICLE_NAME_TRAIN_WAGON_MONORAIL_COPPER_ORE_HOPPER         :Vagão de Minério de Cobre
STR_VEHICLE_NAME_TRAIN_WAGON_MONORAIL_WATER_TANKER              :Cisterna de Água
STR_VEHICLE_NAME_TRAIN_WAGON_MONORAIL_FRUIT_TRUCK               :Vagão de Fruta
STR_VEHICLE_NAME_TRAIN_WAGON_MONORAIL_RUBBER_TRUCK              :Vagão de Borracha
STR_VEHICLE_NAME_TRAIN_WAGON_MONORAIL_SUGAR_TRUCK               :Vagão de Açúcar
STR_VEHICLE_NAME_TRAIN_WAGON_MONORAIL_COTTON_CANDY_HOPPER       :Vagão de Algodão Doce
STR_VEHICLE_NAME_TRAIN_WAGON_MONORAIL_TOFFEE_HOPPER             :Vagão de Caramelo
STR_VEHICLE_NAME_TRAIN_WAGON_MONORAIL_BUBBLE_VAN                :Vagão de Bolhas
STR_VEHICLE_NAME_TRAIN_WAGON_MONORAIL_COLA_TANKER               :Cisterna de Cola
STR_VEHICLE_NAME_TRAIN_WAGON_MONORAIL_CANDY_VAN                 :Vagão de Doces
STR_VEHICLE_NAME_TRAIN_WAGON_MONORAIL_TOY_VAN                   :Vagão de Brinquedos
STR_VEHICLE_NAME_TRAIN_WAGON_MONORAIL_BATTERY_TRUCK             :Vagão de Baterias
STR_VEHICLE_NAME_TRAIN_WAGON_MONORAIL_FIZZY_DRINK_TRUCK         :Vagão de Bebidas Gasosas
STR_VEHICLE_NAME_TRAIN_WAGON_MONORAIL_PLASTIC_TRUCK             :Vagão de Plástico
STR_VEHICLE_NAME_TRAIN_ENGINE_MAGLEV_LEV1_LEVIATHAN_ELECTRIC    :Lev1 'Leviathan' (Eléctrico)
STR_VEHICLE_NAME_TRAIN_ENGINE_MAGLEV_LEV2_CYCLOPS_ELECTRIC      :Lev2 'Cyclops' (Eléctrico)
STR_VEHICLE_NAME_TRAIN_ENGINE_MAGLEV_LEV3_PEGASUS_ELECTRIC      :Lev3 'Pegasus' (Eléctrico)
STR_VEHICLE_NAME_TRAIN_ENGINE_MAGLEV_LEV4_CHIMAERA_ELECTRIC     :Lev4 'Chimaera' (Eléctrico)
STR_VEHICLE_NAME_TRAIN_ENGINE_MAGLEV_WIZZOWOW_ROCKETEER         :Wizzowow Rocketeer
STR_VEHICLE_NAME_TRAIN_WAGON_MAGLEV_PASSENGER_CAR               :Carruagem de Passageiros
STR_VEHICLE_NAME_TRAIN_WAGON_MAGLEV_MAIL_VAN                    :Vagão de Correio
STR_VEHICLE_NAME_TRAIN_WAGON_MAGLEV_COAL_CAR                    :Vagão de Carvão
STR_VEHICLE_NAME_TRAIN_WAGON_MAGLEV_OIL_TANKER                  :Cisterna de Petróleo
STR_VEHICLE_NAME_TRAIN_WAGON_MAGLEV_LIVESTOCK_VAN               :Vagão de Gado
STR_VEHICLE_NAME_TRAIN_WAGON_MAGLEV_GOODS_VAN                   :Vagão de Bens
STR_VEHICLE_NAME_TRAIN_WAGON_MAGLEV_GRAIN_HOPPER                :Vagão de Cereais
STR_VEHICLE_NAME_TRAIN_WAGON_MAGLEV_WOOD_TRUCK                  :Vagão de Madeira
STR_VEHICLE_NAME_TRAIN_WAGON_MAGLEV_IRON_ORE_HOPPER             :Vagão de Minério de Ferro
STR_VEHICLE_NAME_TRAIN_WAGON_MAGLEV_STEEL_TRUCK                 :Vagão de Aço
STR_VEHICLE_NAME_TRAIN_WAGON_MAGLEV_ARMORED_VAN                 :Vagão Blindado
STR_VEHICLE_NAME_TRAIN_WAGON_MAGLEV_FOOD_VAN                    :Vagão Alimentar
STR_VEHICLE_NAME_TRAIN_WAGON_MAGLEV_PAPER_TRUCK                 :Vagão de Papel
STR_VEHICLE_NAME_TRAIN_WAGON_MAGLEV_COPPER_ORE_HOPPER           :Vagão de Minério de Cobre
STR_VEHICLE_NAME_TRAIN_WAGON_MAGLEV_WATER_TANKER                :Cisterna de Água
STR_VEHICLE_NAME_TRAIN_WAGON_MAGLEV_FRUIT_TRUCK                 :Vagão de Fruta
STR_VEHICLE_NAME_TRAIN_WAGON_MAGLEV_RUBBER_TRUCK                :Vagão de Borracha
STR_VEHICLE_NAME_TRAIN_WAGON_MAGLEV_SUGAR_TRUCK                 :Vagão de Açúcar
STR_VEHICLE_NAME_TRAIN_WAGON_MAGLEV_COTTON_CANDY_HOPPER         :Vagão de Algodão Doce
STR_VEHICLE_NAME_TRAIN_WAGON_MAGLEV_TOFFEE_HOPPER               :Vagão de Caramelo
STR_VEHICLE_NAME_TRAIN_WAGON_MAGLEV_BUBBLE_VAN                  :Vagão de Bolhas
STR_VEHICLE_NAME_TRAIN_WAGON_MAGLEV_COLA_TANKER                 :Cisterna de Cola
STR_VEHICLE_NAME_TRAIN_WAGON_MAGLEV_CANDY_VAN                   :Vagão de Doces
STR_VEHICLE_NAME_TRAIN_WAGON_MAGLEV_TOY_VAN                     :Vagão de Brinquedos
STR_VEHICLE_NAME_TRAIN_WAGON_MAGLEV_BATTERY_TRUCK               :Vagão de Baterias
STR_VEHICLE_NAME_TRAIN_WAGON_MAGLEV_FIZZY_DRINK_TRUCK           :Vagão de Bebidas Gasosas
STR_VEHICLE_NAME_TRAIN_WAGON_MAGLEV_PLASTIC_TRUCK               :Vagão de Plástico
STR_VEHICLE_NAME_ROAD_VEHICLE_MPS_REGAL_BUS                     :Autocarro MPS Regal
STR_VEHICLE_NAME_ROAD_VEHICLE_HEREFORD_LEOPARD_BUS              :Autocarro Hereford Leopard
STR_VEHICLE_NAME_ROAD_VEHICLE_FOSTER_BUS                        :Autocarro Foster
STR_VEHICLE_NAME_ROAD_VEHICLE_FOSTER_MKII_SUPERBUS              :Autocarro Foster MkII
STR_VEHICLE_NAME_ROAD_VEHICLE_PLODDYPHUT_MKI_BUS                :Autocarro Ploddyphut MkI
STR_VEHICLE_NAME_ROAD_VEHICLE_PLODDYPHUT_MKII_BUS               :Autocarro Ploddyphut MkII
STR_VEHICLE_NAME_ROAD_VEHICLE_PLODDYPHUT_MKIII_BUS              :Autocarro Ploddyphut MkIII
STR_VEHICLE_NAME_ROAD_VEHICLE_BALOGH_COAL_TRUCK                 :Camião de Carvão Balogh
STR_VEHICLE_NAME_ROAD_VEHICLE_UHL_COAL_TRUCK                    :Camião de Carvão Uhl
STR_VEHICLE_NAME_ROAD_VEHICLE_DW_COAL_TRUCK                     :Camião de Carvão DW
STR_VEHICLE_NAME_ROAD_VEHICLE_MPS_MAIL_TRUCK                    :Camião de Correio MPS
STR_VEHICLE_NAME_ROAD_VEHICLE_REYNARD_MAIL_TRUCK                :Camião de Correio Reynard
STR_VEHICLE_NAME_ROAD_VEHICLE_PERRY_MAIL_TRUCK                  :Camião de Correio Perry
STR_VEHICLE_NAME_ROAD_VEHICLE_MIGHTYMOVER_MAIL_TRUCK            :Camião de Correio MightyMover
STR_VEHICLE_NAME_ROAD_VEHICLE_POWERNAUGHT_MAIL_TRUCK            :Camião de Correio Powernaught
STR_VEHICLE_NAME_ROAD_VEHICLE_WIZZOWOW_MAIL_TRUCK               :Camião de Correio Wizzowow
STR_VEHICLE_NAME_ROAD_VEHICLE_WITCOMBE_OIL_TANKER               :Cisterna de Petróleo Witcombe
STR_VEHICLE_NAME_ROAD_VEHICLE_FOSTER_OIL_TANKER                 :Cisterna de Petróleo Foster
STR_VEHICLE_NAME_ROAD_VEHICLE_PERRY_OIL_TANKER                  :Cisterna de Petróleo Perry
STR_VEHICLE_NAME_ROAD_VEHICLE_TALBOTT_LIVESTOCK_VAN             :Camião de Gado Talbott
STR_VEHICLE_NAME_ROAD_VEHICLE_UHL_LIVESTOCK_VAN                 :Camião de Gado Uhl
STR_VEHICLE_NAME_ROAD_VEHICLE_FOSTER_LIVESTOCK_VAN              :Camião de Gado Foster
STR_VEHICLE_NAME_ROAD_VEHICLE_BALOGH_GOODS_TRUCK                :Camião de Bens Balogh
STR_VEHICLE_NAME_ROAD_VEHICLE_CRAIGHEAD_GOODS_TRUCK             :Camião de Bens Craighead
STR_VEHICLE_NAME_ROAD_VEHICLE_GOSS_GOODS_TRUCK                  :Camião de Bens Goss
STR_VEHICLE_NAME_ROAD_VEHICLE_HEREFORD_GRAIN_TRUCK              :Camião de Cereais Hereford
STR_VEHICLE_NAME_ROAD_VEHICLE_THOMAS_GRAIN_TRUCK                :Camião de Cereais Thomas
STR_VEHICLE_NAME_ROAD_VEHICLE_GOSS_GRAIN_TRUCK                  :Camião de Cereais Goss
STR_VEHICLE_NAME_ROAD_VEHICLE_WITCOMBE_WOOD_TRUCK               :Camião de Madeira Witcombe
STR_VEHICLE_NAME_ROAD_VEHICLE_FOSTER_WOOD_TRUCK                 :Camião de Madeira Foster
STR_VEHICLE_NAME_ROAD_VEHICLE_MORELAND_WOOD_TRUCK               :Camião de Madeira Moreland
STR_VEHICLE_NAME_ROAD_VEHICLE_MPS_IRON_ORE_TRUCK                :Camião de Minério de Ferro MPS
STR_VEHICLE_NAME_ROAD_VEHICLE_UHL_IRON_ORE_TRUCK                :Camião de Minério de Ferro Uhl
STR_VEHICLE_NAME_ROAD_VEHICLE_CHIPPY_IRON_ORE_TRUCK             :Camião de Minério de Ferro Chippy
STR_VEHICLE_NAME_ROAD_VEHICLE_BALOGH_STEEL_TRUCK                :Camião de Aço Balogh
STR_VEHICLE_NAME_ROAD_VEHICLE_UHL_STEEL_TRUCK                   :Camião de Aço Uhl
STR_VEHICLE_NAME_ROAD_VEHICLE_KELLING_STEEL_TRUCK               :Camião de Aço Kelling
STR_VEHICLE_NAME_ROAD_VEHICLE_BALOGH_ARMORED_TRUCK              :Camião Blindado Balogh
STR_VEHICLE_NAME_ROAD_VEHICLE_UHL_ARMORED_TRUCK                 :Camião Blindado Uhl
STR_VEHICLE_NAME_ROAD_VEHICLE_FOSTER_ARMORED_TRUCK              :Camião Blindado Foster
STR_VEHICLE_NAME_ROAD_VEHICLE_FOSTER_FOOD_VAN                   :Camião Alimentar Foster
STR_VEHICLE_NAME_ROAD_VEHICLE_PERRY_FOOD_VAN                    :Camião Alimentar Perry
STR_VEHICLE_NAME_ROAD_VEHICLE_CHIPPY_FOOD_VAN                   :Camião Alimentar Chippy
STR_VEHICLE_NAME_ROAD_VEHICLE_UHL_PAPER_TRUCK                   :Camião de Papel Uhl
STR_VEHICLE_NAME_ROAD_VEHICLE_BALOGH_PAPER_TRUCK                :Camião de Papel Balogh
STR_VEHICLE_NAME_ROAD_VEHICLE_MPS_PAPER_TRUCK                   :Camião de Papel MPS
STR_VEHICLE_NAME_ROAD_VEHICLE_MPS_COPPER_ORE_TRUCK              :Camião de Minério de Cobre MPS
STR_VEHICLE_NAME_ROAD_VEHICLE_UHL_COPPER_ORE_TRUCK              :Camião de Minério de Cobre Uhl
STR_VEHICLE_NAME_ROAD_VEHICLE_GOSS_COPPER_ORE_TRUCK             :Camião de Minério de Cobre Goss
STR_VEHICLE_NAME_ROAD_VEHICLE_UHL_WATER_TANKER                  :Cisterna de Água Uhl
STR_VEHICLE_NAME_ROAD_VEHICLE_BALOGH_WATER_TANKER               :Cisterna de Água Balogh
STR_VEHICLE_NAME_ROAD_VEHICLE_MPS_WATER_TANKER                  :Cisterna de Água MPS
STR_VEHICLE_NAME_ROAD_VEHICLE_BALOGH_FRUIT_TRUCK                :Camião de Fruta Balogh
STR_VEHICLE_NAME_ROAD_VEHICLE_UHL_FRUIT_TRUCK                   :Camião de Fruta Uhl
STR_VEHICLE_NAME_ROAD_VEHICLE_KELLING_FRUIT_TRUCK               :Camião de Fruta Kelling
STR_VEHICLE_NAME_ROAD_VEHICLE_BALOGH_RUBBER_TRUCK               :Camião de Borracha Balogh
STR_VEHICLE_NAME_ROAD_VEHICLE_UHL_RUBBER_TRUCK                  :Camião de Borracha Uhl
STR_VEHICLE_NAME_ROAD_VEHICLE_RMT_RUBBER_TRUCK                  :Camião de Borracha RMT
STR_VEHICLE_NAME_ROAD_VEHICLE_MIGHTYMOVER_SUGAR_TRUCK           :Camião de Açúcar MightyMover
STR_VEHICLE_NAME_ROAD_VEHICLE_POWERNAUGHT_SUGAR_TRUCK           :Camião de Açúcar Powernaught
STR_VEHICLE_NAME_ROAD_VEHICLE_WIZZOWOW_SUGAR_TRUCK              :Camião de Açúcar Wizzowow
STR_VEHICLE_NAME_ROAD_VEHICLE_MIGHTYMOVER_COLA_TRUCK            :Camião de Cola MightyMover
STR_VEHICLE_NAME_ROAD_VEHICLE_POWERNAUGHT_COLA_TRUCK            :Camião de Cola Powernaught
STR_VEHICLE_NAME_ROAD_VEHICLE_WIZZOWOW_COLA_TRUCK               :Camião de Cola Wizzowow
STR_VEHICLE_NAME_ROAD_VEHICLE_MIGHTYMOVER_COTTON_CANDY          :Camião de Algodão Doce MightyMover
STR_VEHICLE_NAME_ROAD_VEHICLE_POWERNAUGHT_COTTON_CANDY          :Camião de Algodão Doce Powernaught
STR_VEHICLE_NAME_ROAD_VEHICLE_WIZZOWOW_COTTON_CANDY_TRUCK       :Camião de Algodão Doce Wizzowow
STR_VEHICLE_NAME_ROAD_VEHICLE_MIGHTYMOVER_TOFFEE_TRUCK          :Camião de Caramelo MightyMover
STR_VEHICLE_NAME_ROAD_VEHICLE_POWERNAUGHT_TOFFEE_TRUCK          :Camião de Caramelo Powernaught
STR_VEHICLE_NAME_ROAD_VEHICLE_WIZZOWOW_TOFFEE_TRUCK             :Camião de Caramelo Wizzowow
STR_VEHICLE_NAME_ROAD_VEHICLE_MIGHTYMOVER_TOY_VAN               :Camião de Brinquedos MightyMover
STR_VEHICLE_NAME_ROAD_VEHICLE_POWERNAUGHT_TOY_VAN               :Camião de Brinquedos Powernaught
STR_VEHICLE_NAME_ROAD_VEHICLE_WIZZOWOW_TOY_VAN                  :Camião de Brinquedos Wizzowow
STR_VEHICLE_NAME_ROAD_VEHICLE_MIGHTYMOVER_CANDY_TRUCK           :Camião de Doces MightyMover
STR_VEHICLE_NAME_ROAD_VEHICLE_POWERNAUGHT_CANDY_TRUCK           :Camião de Doces Powernaught
STR_VEHICLE_NAME_ROAD_VEHICLE_WIZZOWOW_CANDY_TRUCK              :Camião de Doces Wizzowow
STR_VEHICLE_NAME_ROAD_VEHICLE_MIGHTYMOVER_BATTERY_TRUCK         :Camião de Baterias MightyMover
STR_VEHICLE_NAME_ROAD_VEHICLE_POWERNAUGHT_BATTERY_TRUCK         :Camião de Baterias Powernaught
STR_VEHICLE_NAME_ROAD_VEHICLE_WIZZOWOW_BATTERY_TRUCK            :Camião de Baterias Wizzowow
STR_VEHICLE_NAME_ROAD_VEHICLE_MIGHTYMOVER_FIZZY_DRINK           :Camião de Bebidas Gasosas MightyMover
STR_VEHICLE_NAME_ROAD_VEHICLE_POWERNAUGHT_FIZZY_DRINK           :Camião de Bebidas Gasosas Powernaught
STR_VEHICLE_NAME_ROAD_VEHICLE_WIZZOWOW_FIZZY_DRINK_TRUCK        :Camião de Bebidas Gasosas Wizzowow
STR_VEHICLE_NAME_ROAD_VEHICLE_MIGHTYMOVER_PLASTIC_TRUCK         :Camião de Plástico MightyMover
STR_VEHICLE_NAME_ROAD_VEHICLE_POWERNAUGHT_PLASTIC_TRUCK         :Camião de Plástico Powernaught
STR_VEHICLE_NAME_ROAD_VEHICLE_WIZZOWOW_PLASTIC_TRUCK            :Camião de Plástico Wizzowow
STR_VEHICLE_NAME_ROAD_VEHICLE_MIGHTYMOVER_BUBBLE_TRUCK          :Camião de Bolhas MightyMover
STR_VEHICLE_NAME_ROAD_VEHICLE_POWERNAUGHT_BUBBLE_TRUCK          :Camião de Bolhas Powernaught
STR_VEHICLE_NAME_ROAD_VEHICLE_WIZZOWOW_BUBBLE_TRUCK             :Camião de Bolhas Wizzowow
STR_VEHICLE_NAME_SHIP_MPS_OIL_TANKER                            :Cisterna de Petróleo MPS
STR_VEHICLE_NAME_SHIP_CS_INC_OIL_TANKER                         :Cisterna de Petróleo CS-Inc.
STR_VEHICLE_NAME_SHIP_MPS_PASSENGER_FERRY                       :Barco de Passageiros MPS
STR_VEHICLE_NAME_SHIP_FFP_PASSENGER_FERRY                       :Barco de Passageiros FFP
STR_VEHICLE_NAME_SHIP_BAKEWELL_300_HOVERCRAFT                   :Hovercraft Bakewell 300
STR_VEHICLE_NAME_SHIP_CHUGGER_CHUG_PASSENGER                    :Barco de Passageiros Chugger-Chug
STR_VEHICLE_NAME_SHIP_SHIVERSHAKE_PASSENGER_FERRY               :Barco de Passageiros Shivershake
STR_VEHICLE_NAME_SHIP_YATE_CARGO_SHIP                           :Barco de Mercadorias Yate
STR_VEHICLE_NAME_SHIP_BAKEWELL_CARGO_SHIP                       :Barco de Mercadorias Bakewell
STR_VEHICLE_NAME_SHIP_MIGHTYMOVER_CARGO_SHIP                    :Barco de Mercadorias MightyMover
STR_VEHICLE_NAME_SHIP_POWERNAUT_CARGO_SHIP                      :Barco de Mercadorias Powernaut
STR_VEHICLE_NAME_AIRCRAFT_SAMPSON_U52                           :Sampson U52
STR_VEHICLE_NAME_AIRCRAFT_COLEMAN_COUNT                         :Coleman Count
STR_VEHICLE_NAME_AIRCRAFT_FFP_DART                              :FFP Dart
STR_VEHICLE_NAME_AIRCRAFT_YATE_HAUGAN                           :Yate Haugan
STR_VEHICLE_NAME_AIRCRAFT_BAKEWELL_COTSWALD_LB_3                :Bakewell Cotswald LB-3
STR_VEHICLE_NAME_AIRCRAFT_BAKEWELL_LUCKETT_LB_8                 :Bakewell Luckett LB-8
STR_VEHICLE_NAME_AIRCRAFT_BAKEWELL_LUCKETT_LB_9                 :Bakewell Luckett LB-9
STR_VEHICLE_NAME_AIRCRAFT_BAKEWELL_LUCKETT_LB80                 :Bakewell Luckett LB80
STR_VEHICLE_NAME_AIRCRAFT_BAKEWELL_LUCKETT_LB_10                :Bakewell Luckett LB-10
STR_VEHICLE_NAME_AIRCRAFT_BAKEWELL_LUCKETT_LB_11                :Bakewell Luckett LB-11
STR_VEHICLE_NAME_AIRCRAFT_YATE_AEROSPACE_YAC_1_11               :Yate Aerospace YAC 1-11
STR_VEHICLE_NAME_AIRCRAFT_DARWIN_100                            :Darwin 100
STR_VEHICLE_NAME_AIRCRAFT_DARWIN_200                            :Darwin 200
STR_VEHICLE_NAME_AIRCRAFT_DARWIN_300                            :Darwin 300
STR_VEHICLE_NAME_AIRCRAFT_DARWIN_400                            :Darwin 400
STR_VEHICLE_NAME_AIRCRAFT_DARWIN_500                            :Darwin 500
STR_VEHICLE_NAME_AIRCRAFT_DARWIN_600                            :Darwin 600
STR_VEHICLE_NAME_AIRCRAFT_GURU_GALAXY                           :Guru Galaxy
STR_VEHICLE_NAME_AIRCRAFT_AIRTAXI_A21                           :Airtaxi A21
STR_VEHICLE_NAME_AIRCRAFT_AIRTAXI_A31                           :Airtaxi A31
STR_VEHICLE_NAME_AIRCRAFT_AIRTAXI_A32                           :Airtaxi A32
STR_VEHICLE_NAME_AIRCRAFT_AIRTAXI_A33                           :Airtaxi A33
STR_VEHICLE_NAME_AIRCRAFT_YATE_AEROSPACE_YAE46                  :Yate Aerospace YAe46
STR_VEHICLE_NAME_AIRCRAFT_DINGER_100                            :Dinger 100
STR_VEHICLE_NAME_AIRCRAFT_AIRTAXI_A34_1000                      :AirTaxi A34-1000
STR_VEHICLE_NAME_AIRCRAFT_YATE_Z_SHUTTLE                        :Yate Z-Shuttle
STR_VEHICLE_NAME_AIRCRAFT_KELLING_K1                            :Kelling K1
STR_VEHICLE_NAME_AIRCRAFT_KELLING_K6                            :Kelling K6
STR_VEHICLE_NAME_AIRCRAFT_KELLING_K7                            :Kelling K7
STR_VEHICLE_NAME_AIRCRAFT_DARWIN_700                            :Darwin 700
STR_VEHICLE_NAME_AIRCRAFT_FFP_HYPERDART_2                       :FFP Hyperdart 2
STR_VEHICLE_NAME_AIRCRAFT_DINGER_200                            :Dinger 200
STR_VEHICLE_NAME_AIRCRAFT_DINGER_1000                           :Dinger 1000
STR_VEHICLE_NAME_AIRCRAFT_PLODDYPHUT_100                        :Ploddyphut 100
STR_VEHICLE_NAME_AIRCRAFT_PLODDYPHUT_500                        :Ploddyphut 500
STR_VEHICLE_NAME_AIRCRAFT_FLASHBANG_X1                          :Flashbang X1
STR_VEHICLE_NAME_AIRCRAFT_JUGGERPLANE_M1                        :Juggerplane M1
STR_VEHICLE_NAME_AIRCRAFT_FLASHBANG_WIZZER                      :Flashbang Wizzer
STR_VEHICLE_NAME_AIRCRAFT_TRICARIO_HELICOPTER                   :Helicóptero Tricario
STR_VEHICLE_NAME_AIRCRAFT_GURU_X2_HELICOPTER                    :Helicóptero Guru X2
STR_VEHICLE_NAME_AIRCRAFT_POWERNAUT_HELICOPTER                  :Helicóptero Powernaut

##id 0x8800
# Formatting of some strings
STR_FORMAT_DATE_TINY                                            :{STRING}-{STRING}-{NUM}
STR_FORMAT_DATE_SHORT                                           :{STRING} {NUM}
STR_FORMAT_DATE_LONG                                            :{STRING} {STRING} {NUM}
STR_FORMAT_DATE_ISO                                             :{2:NUM}-{1:STRING}-{0:STRING}

STR_FORMAT_BUOY_NAME                                            :Bóia de {TOWN}
STR_FORMAT_BUOY_NAME_SERIAL                                     :Bóia de {TOWN} #{COMMA}
STR_FORMAT_COMPANY_NUM                                          :(Empresa {COMMA})
STR_FORMAT_GROUP_NAME                                           :Grupo {COMMA}
STR_FORMAT_INDUSTRY_NAME                                        :{1:STRING} de {0:TOWN}
STR_FORMAT_WAYPOINT_NAME                                        :Ponto de controlo {TOWN}
STR_FORMAT_WAYPOINT_NAME_SERIAL                                 :Ponto de controlo {TOWN}#{COMMA}

STR_FORMAT_DEPOT_NAME_TRAIN                                     :Depósito de Comboios de {TOWN}
STR_FORMAT_DEPOT_NAME_TRAIN_SERIAL                              :Depósito de Comboios de {TOWN} #{COMMA}
STR_FORMAT_DEPOT_NAME_ROAD_VEHICLE                              :Depósito de Veículos Rodoviários de {TOWN}
STR_FORMAT_DEPOT_NAME_ROAD_VEHICLE_SERIAL                       :Depósito de Veículos Rodoviários de {TOWN} #{COMMA}
STR_FORMAT_DEPOT_NAME_SHIP                                      :Depósito naval de {TOWN}
STR_FORMAT_DEPOT_NAME_SHIP_SERIAL                               :Depósito naval de {TOWN} #{COMMA}
STR_FORMAT_DEPOT_NAME_AIRCRAFT                                  :Hangar de {STATION}

STR_UNKNOWN_STATION                                             :estação desconhecida
STR_DEFAULT_SIGN_NAME                                           :Sinal
STR_COMPANY_SOMEONE                                             :alguém

STR_SAVEGAME_NAME_DEFAULT                                       :{COMPANY}, {STRING}
STR_SAVEGAME_NAME_SPECTATOR                                     :Espectador, {1:STRING}

# Viewport strings
STR_VIEWPORT_TOWN_POP                                           :{WHITE}{TOWN} ({COMMA})
STR_VIEWPORT_TOWN                                               :{WHITE}{TOWN}
STR_VIEWPORT_TOWN_TINY_BLACK                                    :{TINY_FONT}{BLACK}{TOWN}
STR_VIEWPORT_TOWN_TINY_WHITE                                    :{TINY_FONT}{WHITE}{TOWN}

STR_VIEWPORT_SIGN_SMALL_BLACK                                   :{TINY_FONT}{BLACK}{SIGN}
STR_VIEWPORT_SIGN_SMALL_WHITE                                   :{TINY_FONT}{WHITE}{SIGN}

STR_VIEWPORT_STATION                                            :{STATION} {STATION_FEATURES}
STR_VIEWPORT_STATION_TINY                                       :{TINY_FONT}{STATION}

STR_VIEWPORT_WAYPOINT                                           :{WAYPOINT}
STR_VIEWPORT_WAYPOINT_TINY                                      :{TINY_FONT}{WAYPOINT}

# Simple strings to get specific types of data
STR_COMPANY_NAME                                                :{COMPANY}
STR_COMPANY_NAME_COMPANY_NUM                                    :{COMPANY} {COMPANY_NUM}
STR_DEPOT_NAME                                                  :{DEPOT}
STR_ENGINE_NAME                                                 :{ENGINE}
STR_HIDDEN_ENGINE_NAME                                          :{ENGINE} (escondido)
STR_GROUP_NAME                                                  :{GROUP}
STR_INDUSTRY_NAME                                               :{INDUSTRY}
STR_PRESIDENT_NAME                                              :{PRESIDENT_NAME}
STR_SIGN_NAME                                                   :{SIGN}
STR_STATION_NAME                                                :{STATION}
STR_TOWN_NAME                                                   :{TOWN}
STR_VEHICLE_NAME                                                :{VEHICLE}
STR_WAYPOINT_NAME                                               :{WAYPOINT}

STR_JUST_CARGO                                                  :{CARGO_LONG}
STR_JUST_CHECKMARK                                              :{CHECKMARK}
STR_JUST_COMMA                                                  :{COMMA}
STR_JUST_CURRENCY_SHORT                                         :{CURRENCY_SHORT}
STR_JUST_CURRENCY_LONG                                          :{CURRENCY_LONG}
STR_JUST_CARGO_LIST                                             :{CARGO_LIST}
STR_JUST_INT                                                    :{NUM}
STR_JUST_DATE_TINY                                              :{DATE_TINY}
STR_JUST_DATE_SHORT                                             :{DATE_SHORT}
STR_JUST_DATE_LONG                                              :{DATE_LONG}
STR_JUST_DATE_ISO                                               :{DATE_ISO}
STR_JUST_STRING                                                 :{STRING}
STR_JUST_STRING_STRING                                          :{STRING}{STRING}
STR_JUST_RAW_STRING                                             :{STRING}
STR_JUST_BIG_RAW_STRING                                         :{BIG_FONT}{STRING}

# Slightly 'raw' stringcodes with colour or size
STR_BLACK_COMMA                                                 :{BLACK}{COMMA}
STR_TINY_BLACK_COMA                                             :{TINY_FONT}{BLACK}{COMMA}
STR_TINY_COMMA                                                  :{TINY_FONT}{COMMA}
STR_BLUE_COMMA                                                  :{BLUE}{COMMA}
STR_RED_COMMA                                                   :{RED}{COMMA}
STR_WHITE_COMMA                                                 :{WHITE}{COMMA}
STR_TINY_BLACK_DECIMAL                                          :{TINY_FONT}{BLACK}{DECIMAL}
STR_COMPANY_MONEY                                               :{WHITE}{CURRENCY_LONG}
STR_BLACK_DATE_LONG                                             :{BLACK}{DATE_LONG}
STR_WHITE_DATE_LONG                                             :{WHITE}{DATE_LONG}
STR_SHORT_DATE                                                  :{WHITE}{DATE_TINY}
STR_DATE_LONG_SMALL                                             :{TINY_FONT}{BLACK}{DATE_LONG}
STR_TINY_GROUP                                                  :{TINY_FONT}{GROUP}
STR_BLACK_INT                                                   :{BLACK}{NUM}
STR_ORANGE_INT                                                  :{ORANGE}{NUM}
STR_WHITE_SIGN                                                  :{WHITE}{SIGN}
STR_TINY_BLACK_STATION                                          :{TINY_FONT}{BLACK}{STATION}
STR_BLACK_STRING                                                :{BLACK}{STRING}
STR_BLACK_RAW_STRING                                            :{BLACK}{STRING}
STR_ORANGE_STRING                                               :{ORANGE}{STRING}
STR_LTBLUE_STRING                                               :{LTBLUE}{STRING}
STR_WHITE_STRING                                                :{WHITE}{STRING}
STR_ORANGE_STRING1_WHITE                                        :{ORANGE}{STRING}{WHITE}
STR_ORANGE_STRING1_LTBLUE                                       :{ORANGE}{STRING}{LTBLUE}
STR_TINY_BLACK_HEIGHT                                           :{TINY_FONT}{BLACK}{HEIGHT}
STR_TINY_BLACK_VEHICLE                                          :{TINY_FONT}{BLACK}{VEHICLE}
STR_TINY_RIGHT_ARROW                                            :{TINY_FONT}{RIGHT_ARROW}

STR_BLACK_1                                                     :{BLACK}1
STR_BLACK_2                                                     :{BLACK}2
STR_BLACK_3                                                     :{BLACK}3
STR_BLACK_4                                                     :{BLACK}4
STR_BLACK_5                                                     :{BLACK}5
STR_BLACK_6                                                     :{BLACK}6
STR_BLACK_7                                                     :{BLACK}7

STR_TRAIN                                                       :{BLACK}{TRAIN}
STR_BUS                                                         :{BLACK}{BUS}
STR_LORRY                                                       :{BLACK}{LORRY}
STR_PLANE                                                       :{BLACK}{PLANE}
STR_SHIP                                                        :{BLACK}{SHIP}

STR_TOOLBAR_RAILTYPE_VELOCITY                                   :{STRING} ({VELOCITY})<|MERGE_RESOLUTION|>--- conflicted
+++ resolved
@@ -2100,12 +2100,6 @@
 STR_NETWORK_SERVER                                              :Servidor
 STR_NETWORK_CLIENT                                              :Cliente
 STR_NETWORK_SPECTATORS                                          :Espectadores
-
-<<<<<<< HEAD
-STR_NETWORK_TOOLBAR_LIST_SPECTATOR                              :{BLACK}Espectador
-=======
-STR_NETWORK_GIVE_MONEY_CAPTION                                  :{WHITE}Insira a quantidade de dinheiro que pretende dar
->>>>>>> ba55f93f
 
 # Network set password
 STR_COMPANY_PASSWORD_CANCEL                                     :{BLACK}Não gravar a palavra-chave introduzida
