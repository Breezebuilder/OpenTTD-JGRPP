--- conflicted
+++ resolved
@@ -2904,11 +2904,6 @@
 STR_MAPGEN_NUMBER_OF_TOWNS                                      :{BLACK}No. de municipios:
 STR_MAPGEN_DATE                                                 :{BLACK}Fecha:
 STR_MAPGEN_NUMBER_OF_INDUSTRIES                                 :{BLACK}No. de industrias:
-<<<<<<< HEAD
-STR_MAPGEN_SNOW_LINE_HEIGHT                                     :{BLACK}Altura cota nieve:
-STR_MAPGEN_SNOW_LINE_UP                                         :{BLACK}Sube la cota de nieve una unidad
-STR_MAPGEN_SNOW_LINE_DOWN                                       :{BLACK}Baja la cota de nieve una unidad
-=======
 STR_MAPGEN_HEIGHTMAP_HEIGHT                                     :{BLACK}Punto más alto:
 STR_MAPGEN_HEIGHTMAP_HEIGHT_UP                                  :{BLACK}Aumenta la altura máxima del punto más alto del mapa en uno
 STR_MAPGEN_HEIGHTMAP_HEIGHT_DOWN                                :{BLACK}Reduce la altura máxima del punto más alto del mapa en uno
@@ -2920,7 +2915,9 @@
 STR_MAPGEN_DESERT_COVERAGE_UP                                   :{BLACK}Incrementar la extensión del desierto en un diez por ciento
 STR_MAPGEN_DESERT_COVERAGE_DOWN                                 :{BLACK}Reducir la extensión del desierto en un diez por ciento
 STR_MAPGEN_DESERT_COVERAGE_TEXT                                 :{BLACK}{NUM}%
->>>>>>> 825867f2
+STR_MAPGEN_SNOW_LINE_HEIGHT                                     :{BLACK}Altura cota nieve:
+STR_MAPGEN_SNOW_LINE_UP                                         :{BLACK}Sube la cota de nieve una unidad
+STR_MAPGEN_SNOW_LINE_DOWN                                       :{BLACK}Baja la cota de nieve una unidad
 STR_MAPGEN_LAND_GENERATOR                                       :{BLACK}Generador terreno:
 STR_MAPGEN_TERRAIN_TYPE                                         :{BLACK}Tipo de terreno
 STR_MAPGEN_QUANTITY_OF_SEA_LAKES                                :{BLACK}Nivel del mar:
@@ -2946,14 +2943,11 @@
 STR_MAPGEN_HEIGHTMAP_SIZE_LABEL                                 :{BLACK}Tamaño:
 STR_MAPGEN_HEIGHTMAP_SIZE                                       :{ORANGE}{NUM} x {NUM}
 
-<<<<<<< HEAD
-STR_MAPGEN_SNOW_LINE_QUERY_CAPT                                 :{WHITE}Cambiar la altura de la cota de nieve
-=======
 STR_MAPGEN_TERRAIN_TYPE_QUERY_CAPT                              :{WHITE}Objetivo de altura del punto más alto
 STR_MAPGEN_HEIGHTMAP_HEIGHT_QUERY_CAPT                          :{WHITE}Punto más alto
 STR_MAPGEN_SNOW_COVERAGE_QUERY_CAPT                             :{WHITE}Extensión de la nieve (en %)
 STR_MAPGEN_DESERT_COVERAGE_QUERY_CAPT                           :{WHITE}Extensión del desierto (en %)
->>>>>>> 825867f2
+STR_MAPGEN_SNOW_LINE_QUERY_CAPT                                 :{WHITE}Cambiar la altura de la cota de nieve
 STR_MAPGEN_START_DATE_QUERY_CAPT                                :{WHITE}Cambiar año de inicio
 
 # SE Map generation
