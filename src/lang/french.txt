##name French
##ownname Français
##isocode fr_FR
##plural 2
##textdir ltr
##digitsep {NBSP}
##digitsepcur {NBSP}
##decimalsep ,
##winlangid 0x040c
##grflangid 0x03
##gender m m2 f


# $Id$

# This file is part of OpenTTD.
# OpenTTD is free software; you can redistribute it and/or modify it under the terms of the GNU General Public License as published by the Free Software Foundation, version 2.
# OpenTTD is distributed in the hope that it will be useful, but WITHOUT ANY WARRANTY; without even the implied warranty of MERCHANTABILITY or FITNESS FOR A PARTICULAR PURPOSE.
# See the GNU General Public License for more details. You should have received a copy of the GNU General Public License along with OpenTTD. If not, see <http://www.gnu.org/licenses/>.


##id 0x0000
STR_NULL                                                        :
STR_EMPTY                                                       :
STR_UNDEFINED                                                   :(chaîne non définie)
STR_JUST_NOTHING                                                :Rien

# Cargo related strings
# Plural cargo name
STR_CARGO_PLURAL_NOTHING                                        :
STR_CARGO_PLURAL_PASSENGERS                                     :Passagers
STR_CARGO_PLURAL_COAL                                           :Charbon
STR_CARGO_PLURAL_MAIL                                           :Courrier
STR_CARGO_PLURAL_OIL                                            :Pétrole
STR_CARGO_PLURAL_LIVESTOCK                                      :Bétail
STR_CARGO_PLURAL_GOODS                                          :Biens
STR_CARGO_PLURAL_GRAIN                                          :Céréales
STR_CARGO_PLURAL_WOOD                                           :Bois
STR_CARGO_PLURAL_IRON_ORE                                       :Minerai de fer
STR_CARGO_PLURAL_STEEL                                          :Acier
STR_CARGO_PLURAL_VALUABLES                                      :Objets de valeur
STR_CARGO_PLURAL_COPPER_ORE                                     :Cuivre
STR_CARGO_PLURAL_MAIZE                                          :Maïs
STR_CARGO_PLURAL_FRUIT                                          :Fruits
STR_CARGO_PLURAL_DIAMONDS                                       :Diamants
STR_CARGO_PLURAL_FOOD                                           :Nourriture
STR_CARGO_PLURAL_PAPER                                          :Papier
STR_CARGO_PLURAL_GOLD                                           :Or
STR_CARGO_PLURAL_WATER                                          :Eau
STR_CARGO_PLURAL_WHEAT                                          :Blé
STR_CARGO_PLURAL_RUBBER                                         :Caoutchouc
STR_CARGO_PLURAL_SUGAR                                          :Sucre
STR_CARGO_PLURAL_TOYS                                           :Jouets
STR_CARGO_PLURAL_CANDY                                          :Bonbons
STR_CARGO_PLURAL_COLA                                           :Cola
STR_CARGO_PLURAL_COTTON_CANDY                                   :Barbe à papa
STR_CARGO_PLURAL_BUBBLES                                        :Bulles
STR_CARGO_PLURAL_TOFFEE                                         :Caramel
STR_CARGO_PLURAL_BATTERIES                                      :Batteries
STR_CARGO_PLURAL_PLASTIC                                        :Plastique
STR_CARGO_PLURAL_FIZZY_DRINKS                                   :Boissons gazeuses

# Singular cargo name
STR_CARGO_SINGULAR_NOTHING                                      :
STR_CARGO_SINGULAR_PASSENGER                                    :Passager
STR_CARGO_SINGULAR_COAL                                         :Charbon
STR_CARGO_SINGULAR_MAIL                                         :Courrier
STR_CARGO_SINGULAR_OIL                                          :Pétrole
STR_CARGO_SINGULAR_LIVESTOCK                                    :Bétail
STR_CARGO_SINGULAR_GOODS                                        :Biens
STR_CARGO_SINGULAR_GRAIN                                        :Céréales
STR_CARGO_SINGULAR_WOOD                                         :Bois
STR_CARGO_SINGULAR_IRON_ORE                                     :Minerai de fer
STR_CARGO_SINGULAR_STEEL                                        :Acier
STR_CARGO_SINGULAR_VALUABLES                                    :Objets de valeur
STR_CARGO_SINGULAR_COPPER_ORE                                   :Cuivre
STR_CARGO_SINGULAR_MAIZE                                        :Maïs
STR_CARGO_SINGULAR_FRUIT                                        :Fruit
STR_CARGO_SINGULAR_DIAMOND                                      :Diamant
STR_CARGO_SINGULAR_FOOD                                         :Nourriture
STR_CARGO_SINGULAR_PAPER                                        :Papier
STR_CARGO_SINGULAR_GOLD                                         :Or
STR_CARGO_SINGULAR_WATER                                        :Eau
STR_CARGO_SINGULAR_WHEAT                                        :Blé
STR_CARGO_SINGULAR_RUBBER                                       :Caoutchouc
STR_CARGO_SINGULAR_SUGAR                                        :Sucre
STR_CARGO_SINGULAR_TOY                                          :Jouet
STR_CARGO_SINGULAR_CANDY                                        :Bonbon
STR_CARGO_SINGULAR_COLA                                         :Cola
STR_CARGO_SINGULAR_COTTON_CANDY                                 :Barbe à papa
STR_CARGO_SINGULAR_BUBBLE                                       :Bulle
STR_CARGO_SINGULAR_TOFFEE                                       :Caramel
STR_CARGO_SINGULAR_BATTERY                                      :Batterie
STR_CARGO_SINGULAR_PLASTIC                                      :Plastique
STR_CARGO_SINGULAR_FIZZY_DRINK                                  :Boisson gazeuse

# Quantity of cargo
STR_QUANTITY_NOTHING                                            :
STR_QUANTITY_PASSENGERS                                         :{COMMA}{NBSP}passager{P "" s}
STR_QUANTITY_COAL                                               :{WEIGHT_LONG} de charbon
STR_QUANTITY_MAIL                                               :{COMMA}{NBSP}sac{P "" s} posta{P l ux}
STR_QUANTITY_OIL                                                :{VOLUME_LONG} de pétrole
STR_QUANTITY_LIVESTOCK                                          :{COMMA}{NBSP}tête{P "" s} de bétail
STR_QUANTITY_GOODS                                              :{COMMA}{NBSP}caisse{P "" s} de biens
STR_QUANTITY_GRAIN                                              :{WEIGHT_LONG} de céréales
STR_QUANTITY_WOOD                                               :{WEIGHT_LONG} de bois
STR_QUANTITY_IRON_ORE                                           :{WEIGHT_LONG} de minerai de fer
STR_QUANTITY_STEEL                                              :{WEIGHT_LONG} d'acier
STR_QUANTITY_VALUABLES                                          :{COMMA}{NBSP}sac{P "" s} d'objets de valeur
STR_QUANTITY_COPPER_ORE                                         :{WEIGHT_LONG} de cuivre
STR_QUANTITY_MAIZE                                              :{WEIGHT_LONG} de maïs
STR_QUANTITY_FRUIT                                              :{WEIGHT_LONG} de fruits
STR_QUANTITY_DIAMONDS                                           :{COMMA}{NBSP}sac{P "" s} de diamants
STR_QUANTITY_FOOD                                               :{WEIGHT_LONG} de nourriture
STR_QUANTITY_PAPER                                              :{WEIGHT_LONG} de papier
STR_QUANTITY_GOLD                                               :{COMMA}{NBSP}sac{P "" s} d'or
STR_QUANTITY_WATER                                              :{VOLUME_LONG} d'eau
STR_QUANTITY_WHEAT                                              :{WEIGHT_LONG} de blé
STR_QUANTITY_RUBBER                                             :{VOLUME_LONG} de caoutchouc
STR_QUANTITY_SUGAR                                              :{WEIGHT_LONG} de sucre
STR_QUANTITY_TOYS                                               :{COMMA}{NBSP}jouet{P "" s}
STR_QUANTITY_SWEETS                                             :{COMMA}{NBSP}sac{P "" s} de bonbons
STR_QUANTITY_COLA                                               :{VOLUME_LONG} de cola
STR_QUANTITY_CANDYFLOSS                                         :{WEIGHT_LONG} de barbe à papa
STR_QUANTITY_BUBBLES                                            :{COMMA} bulle{P "" s}
STR_QUANTITY_TOFFEE                                             :{WEIGHT_LONG} de caramel
STR_QUANTITY_BATTERIES                                          :{COMMA} batterie{P "" s}
STR_QUANTITY_PLASTIC                                            :{VOLUME_LONG} de plastique
STR_QUANTITY_FIZZY_DRINKS                                       :{COMMA} boisson{P "" s} gazeuse{P "" s}
STR_QUANTITY_N_A                                                :N/A

# Two letter abbreviation of cargo name
STR_ABBREV_NOTHING                                              :
STR_ABBREV_PASSENGERS                                           :{TINY_FONT}PS
STR_ABBREV_COAL                                                 :{TINY_FONT}CH
STR_ABBREV_MAIL                                                 :{TINY_FONT}CO
STR_ABBREV_OIL                                                  :{TINY_FONT}PT
STR_ABBREV_LIVESTOCK                                            :{TINY_FONT}BT
STR_ABBREV_GOODS                                                :{TINY_FONT}BN
STR_ABBREV_GRAIN                                                :{TINY_FONT}CR
STR_ABBREV_WOOD                                                 :{TINY_FONT}BO
STR_ABBREV_IRON_ORE                                             :{TINY_FONT}FE
STR_ABBREV_STEEL                                                :{TINY_FONT}AC
STR_ABBREV_VALUABLES                                            :{TINY_FONT}VL
STR_ABBREV_COPPER_ORE                                           :{TINY_FONT}CV
STR_ABBREV_MAIZE                                                :{TINY_FONT}MS
STR_ABBREV_FRUIT                                                :{TINY_FONT}FR
STR_ABBREV_DIAMONDS                                             :{TINY_FONT}DM
STR_ABBREV_FOOD                                                 :{TINY_FONT}NR
STR_ABBREV_PAPER                                                :{TINY_FONT}PR
STR_ABBREV_GOLD                                                 :{TINY_FONT}OR
STR_ABBREV_WATER                                                :{TINY_FONT}EA
STR_ABBREV_WHEAT                                                :{TINY_FONT}BL
STR_ABBREV_RUBBER                                               :{TINY_FONT}CA
STR_ABBREV_SUGAR                                                :{TINY_FONT}SU
STR_ABBREV_TOYS                                                 :{TINY_FONT}JT
STR_ABBREV_SWEETS                                               :{TINY_FONT}BB
STR_ABBREV_COLA                                                 :{TINY_FONT}CL
STR_ABBREV_CANDYFLOSS                                           :{TINY_FONT}BP
STR_ABBREV_BUBBLES                                              :{TINY_FONT}BU
STR_ABBREV_TOFFEE                                               :{TINY_FONT}CM
STR_ABBREV_BATTERIES                                            :{TINY_FONT}BA
STR_ABBREV_PLASTIC                                              :{TINY_FONT}PL
STR_ABBREV_FIZZY_DRINKS                                         :{TINY_FONT}GZ
STR_ABBREV_NONE                                                 :{TINY_FONT}NO
STR_ABBREV_ALL                                                  :{TINY_FONT}ALL

# 'Mode' of transport for cargoes
STR_PASSENGERS                                                  :{COMMA}{NBSP}passager{P "" s}
STR_BAGS                                                        :{COMMA}{NBSP}sac{P 0 "" s}
STR_TONS                                                        :{COMMA}{NBSP}tonne{P "" s}
STR_LITERS                                                      :{COMMA}{NBSP}litre{P "" s}
STR_ITEMS                                                       :{COMMA}{NBSP}unité{P "" s}
STR_CRATES                                                      :{COMMA}{NBSP}caisse{P "" s}

# Colours, do not shuffle
STR_COLOUR_DARK_BLUE                                            :Bleu foncé
STR_COLOUR_PALE_GREEN                                           :Vert pâle
STR_COLOUR_PINK                                                 :Rose
STR_COLOUR_YELLOW                                               :Jaune
STR_COLOUR_RED                                                  :Rouge
STR_COLOUR_LIGHT_BLUE                                           :Bleu pâle
STR_COLOUR_GREEN                                                :Vert
STR_COLOUR_DARK_GREEN                                           :Vert foncé
STR_COLOUR_BLUE                                                 :Bleu
STR_COLOUR_CREAM                                                :Beige
STR_COLOUR_MAUVE                                                :Mauve
STR_COLOUR_PURPLE                                               :Violet
STR_COLOUR_ORANGE                                               :Orange
STR_COLOUR_BROWN                                                :Marron
STR_COLOUR_GREY                                                 :Gris
STR_COLOUR_WHITE                                                :Blanc
STR_COLOUR_RANDOM                                               :Aléatoire
STR_COLOUR_DEFAULT                                              :Défaut

# Units used in OpenTTD
STR_UNITS_VELOCITY_IMPERIAL                                     :{COMMA}{NBSP}mph
STR_UNITS_VELOCITY_METRIC                                       :{COMMA}{NBSP}km/h
STR_UNITS_VELOCITY_SI                                           :{COMMA}{NBSP}m/s

STR_UNITS_POWER_IMPERIAL                                        :{COMMA}{NBSP}hp
STR_UNITS_POWER_METRIC                                          :{COMMA}{NBSP}ch
STR_UNITS_POWER_SI                                              :{COMMA}{NBSP}kW

STR_UNITS_WEIGHT_SHORT_IMPERIAL                                 :{COMMA}{NBSP}t
STR_UNITS_WEIGHT_SHORT_METRIC                                   :{COMMA}{NBSP}t
STR_UNITS_WEIGHT_SHORT_SI                                       :{COMMA}{NBSP}kg

STR_UNITS_WEIGHT_LONG_IMPERIAL                                  :{COMMA}{NBSP}tonne{P "" s}{NBSP}courte{P "" s}
STR_UNITS_WEIGHT_LONG_METRIC                                    :{COMMA}{NBSP}tonne{P "" s}
STR_UNITS_WEIGHT_LONG_SI                                        :{COMMA}{NBSP}kg

STR_UNITS_VOLUME_SHORT_IMPERIAL                                 :{COMMA}{NBSP}gal
STR_UNITS_VOLUME_SHORT_METRIC                                   :{COMMA}{NBSP}l
STR_UNITS_VOLUME_SHORT_SI                                       :{COMMA}{NBSP}m³

STR_UNITS_VOLUME_LONG_IMPERIAL                                  :{COMMA}{NBSP}gallon{P "" s}
STR_UNITS_VOLUME_LONG_METRIC                                    :{COMMA}{NBSP}litre{P "" s}
STR_UNITS_VOLUME_LONG_SI                                        :{COMMA}{NBSP}m³

STR_UNITS_FORCE_IMPERIAL                                        :{COMMA}{NBSP}lbf
STR_UNITS_FORCE_METRIC                                          :{COMMA}{NBSP}kgf
STR_UNITS_FORCE_SI                                              :{COMMA}{NBSP}kN

STR_UNITS_HEIGHT_IMPERIAL                                       :{COMMA}{NBSP}ft
STR_UNITS_HEIGHT_METRIC                                         :{COMMA}{NBSP}m
STR_UNITS_HEIGHT_SI                                             :{COMMA}{NBSP}m

# Common window strings
STR_LIST_FILTER_TITLE                                           :{BLACK}Filtre{NBSP}:
STR_LIST_FILTER_OSKTITLE                                        :{BLACK}Entrer le filtre
STR_LIST_FILTER_TOOLTIP                                         :{BLACK}Entrer un mot-clé pour filtrer la liste

STR_TOOLTIP_GROUP_ORDER                                         :{BLACK}Ordre de regroupement
STR_TOOLTIP_SORT_ORDER                                          :{BLACK}Choisir l'ordre de tri (croissant/décroissant)
STR_TOOLTIP_SORT_CRITERIA                                       :{BLACK}Choisir le critère de tri
STR_TOOLTIP_FILTER_CRITERIA                                     :{BLACK}Choisir le critère de filtrage
STR_BUTTON_SORT_BY                                              :{BLACK}Trier par
STR_BUTTON_LOCATION                                             :{BLACK}Emplacement
STR_BUTTON_RENAME                                               :{BLACK}Renommer

STR_TOOLTIP_CLOSE_WINDOW                                        :{BLACK}Fermer la fenêtre
STR_TOOLTIP_WINDOW_TITLE_DRAG_THIS                              :{BLACK}Titre de fenêtre - Faire glisser pour déplacer la fenêtre
STR_TOOLTIP_SHADE                                               :{BLACK}Réduire la fenêtre - N'affiche que la barre de titre
STR_TOOLTIP_DEBUG                                               :{BLACK}Afficher les informations de débogage NewGRF
STR_TOOLTIP_DEFSIZE                                             :{BLACK}Redimensionner la fenêtre à sa taille par défaut. Ctrl-clic pour définir la taille actuelle comme défaut
STR_TOOLTIP_STICKY                                              :{BLACK}Marquer cette fenêtre comme ineffaçable pour la touche «{NBSP}Fermer toutes les fenêtres{NBSP}». Ctrl-clic pour définir l'état par défaut
STR_TOOLTIP_RESIZE                                              :{BLACK}Cliquer et faire glisser pour redimensionner la fenêtre
STR_TOOLTIP_TOGGLE_LARGE_SMALL_WINDOW                           :{BLACK}Alterner entre grande et petite fenêtre
STR_TOOLTIP_VSCROLL_BAR_SCROLLS_LIST                            :{BLACK}Barre de défilement - Fait défiler la liste verticalement
STR_TOOLTIP_HSCROLL_BAR_SCROLLS_LIST                            :{BLACK}Barre de défilement - Fait défiler la liste horizontalement
STR_TOOLTIP_DEMOLISH_BUILDINGS_ETC                              :{BLACK}Démolir les constructions sur un carré de terrain.{}Ctrl pour sélectionner en diagonale.{}Shift pour afficher seulement le coût estimé.

# Show engines button
STR_SHOW_HIDDEN_ENGINES_VEHICLE_TRAIN                           :{BLACK}Montrer les cachés
STR_SHOW_HIDDEN_ENGINES_VEHICLE_ROAD_VEHICLE                    :{BLACK}Montrer les cachés
STR_SHOW_HIDDEN_ENGINES_VEHICLE_SHIP                            :{BLACK}Montrer les cachés
STR_SHOW_HIDDEN_ENGINES_VEHICLE_AIRCRAFT                        :{BLACK}Montrer les cachés

STR_SHOW_HIDDEN_ENGINES_VEHICLE_TRAIN_TOOLTIP                   :{BLACK}En activant ce bouton, les véhicules ferroviaires cachés sont également affichés
STR_SHOW_HIDDEN_ENGINES_VEHICLE_ROAD_VEHICLE_TOOLTIP            :{BLACK}En activant ce bouton, les véhicules routiers cachés sont également affichés
STR_SHOW_HIDDEN_ENGINES_VEHICLE_SHIP_TOOLTIP                    :{BLACK}En activant ce bouton, les navires cachés sont également affichés
STR_SHOW_HIDDEN_ENGINES_VEHICLE_AIRCRAFT_TOOLTIP                :{BLACK}En activant ce bouton, les aéronefs cachés sont également affichés

# Query window
STR_BUTTON_DEFAULT                                              :{BLACK}Défaut
STR_BUTTON_CANCEL                                               :{BLACK}Annuler
STR_BUTTON_OK                                                   :{BLACK}OK

# On screen keyboard window
STR_OSK_KEYBOARD_LAYOUT                                         :²&é"'(-è_çà)= azertyuiop^$qsdfghjklmù*<wxcvbn,;:!
STR_OSK_KEYBOARD_LAYOUT_CAPS                                    :²1234567890°+ AZERTYUIOP¨£QSDFGHJKLM%µ>WXCVBN?./§

# Measurement tooltip
STR_MEASURE_LENGTH                                              :{BLACK}Longueur{NBSP}: {NUM}
STR_MEASURE_AREA                                                :{BLACK}Région{NBSP}: {NUM} x {NUM}
STR_MEASURE_LENGTH_HEIGHTDIFF                                   :{BLACK}Longueur{NBSP}: {NUM}{}Écart d'altitude{NBSP}: {HEIGHT}
STR_MEASURE_AREA_HEIGHTDIFF                                     :{BLACK}Région{NBSP}: {NUM} x {NUM}{}Écart d'altitude{NBSP}: {HEIGHT}


# These are used in buttons
STR_SORT_BY_CAPTION_NAME                                        :{BLACK}Nom
STR_SORT_BY_CAPTION_DATE                                        :{BLACK}Date
# These are used in dropdowns
STR_SORT_BY_NAME                                                :Nom
STR_SORT_BY_PRODUCTION                                          :Production
STR_SORT_BY_TYPE                                                :Type
STR_SORT_BY_TRANSPORTED                                         :Transporté
STR_SORT_BY_NUMBER                                              :Numéro
STR_SORT_BY_PROFIT_LAST_YEAR                                    :Profit l'année précédente
STR_SORT_BY_PROFIT_THIS_YEAR                                    :Profit cette année
STR_SORT_BY_AGE                                                 :Âge
STR_SORT_BY_RELIABILITY                                         :Fiabilité
STR_SORT_BY_TOTAL_CAPACITY_PER_CARGOTYPE                        :Capacité totale par cargo
STR_SORT_BY_MAX_SPEED                                           :Vitesse maximum
STR_SORT_BY_MODEL                                               :Modèle
STR_SORT_BY_VALUE                                               :Valeur
STR_SORT_BY_LENGTH                                              :Longueur
STR_SORT_BY_LIFE_TIME                                           :Durée de vie restante
STR_SORT_BY_TIMETABLE_DELAY                                     :Retard sur l'horaire
STR_SORT_BY_FACILITY                                            :Type de station
STR_SORT_BY_WAITING_TOTAL                                       :Marchandise en attente totale
STR_SORT_BY_WAITING_AVAILABLE                                   :Marchandise en attente disponible
STR_SORT_BY_RATING_MAX                                          :Meilleure qualité de service
STR_SORT_BY_RATING_MIN                                          :Pire qualité de service
STR_SORT_BY_ENGINE_ID                                           :ID véhicule (tri classique)
STR_SORT_BY_COST                                                :Prix
STR_SORT_BY_POWER                                               :Puissance
STR_SORT_BY_TRACTIVE_EFFORT                                     :Effort de traction
STR_SORT_BY_INTRO_DATE                                          :Date d'introduction
STR_SORT_BY_RUNNING_COST                                        :Coûts d'entretien
STR_SORT_BY_POWER_VS_RUNNING_COST                               :Puissance / Coûts d'entretien
STR_SORT_BY_CARGO_CAPACITY                                      :Capacité
STR_SORT_BY_RANGE                                               :Rayon d'action
STR_SORT_BY_POPULATION                                          :Population
STR_SORT_BY_RATING                                              :Qualité de service

# Tooltips for the main toolbar
STR_TOOLBAR_TOOLTIP_PAUSE_GAME                                  :{BLACK}Mettre le jeu en pause
STR_TOOLBAR_TOOLTIP_FORWARD                                     :{BLACK}Avance rapide du jeu
STR_TOOLBAR_TOOLTIP_OPTIONS                                     :{BLACK}Options
STR_TOOLBAR_TOOLTIP_SAVE_GAME_ABANDON_GAME                      :{BLACK}Sauvegarder, abandonner, quitter
STR_TOOLBAR_TOOLTIP_DISPLAY_MAP                                 :{BLACK}Afficher la mini-carte, vue supplémentaire ou liste des panneaux
STR_TOOLBAR_TOOLTIP_DISPLAY_TOWN_DIRECTORY                      :{BLACK}Afficher l'annuaire des villes
STR_TOOLBAR_TOOLTIP_DISPLAY_SUBSIDIES                           :{BLACK}Afficher les subventions
STR_TOOLBAR_TOOLTIP_DISPLAY_LIST_OF_COMPANY_STATIONS            :{BLACK}Afficher la liste des stations de la compagnie
STR_TOOLBAR_TOOLTIP_DISPLAY_COMPANY_FINANCES                    :{BLACK}Afficher les informations financières
STR_TOOLBAR_TOOLTIP_DISPLAY_COMPANY_GENERAL                     :{BLACK}Afficher les informations générales
STR_TOOLBAR_TOOLTIP_DISPLAY_STORY_BOOK                          :{BLACK}Afficher le livre d'histoire
STR_TOOLBAR_TOOLTIP_DISPLAY_GOALS_LIST                          :{BLACK}Afficher la liste des objectifs
STR_TOOLBAR_TOOLTIP_DISPLAY_GRAPHS                              :{BLACK}Afficher les graphiques
STR_TOOLBAR_TOOLTIP_DISPLAY_COMPANY_LEAGUE                      :{BLACK}Afficher le tableau de classement des compagnies
STR_TOOLBAR_TOOLTIP_FUND_CONSTRUCTION_OF_NEW                    :{BLACK}Financer la construction de nouvelles industries ou lister toutes les industries
STR_TOOLBAR_TOOLTIP_DISPLAY_LIST_OF_COMPANY_TRAINS              :{BLACK}Afficher la liste des trains de la compagnie. Ctrl-clic pour ouvrir dans l'autre mode (avancé/normal)
STR_TOOLBAR_TOOLTIP_DISPLAY_LIST_OF_COMPANY_ROAD_VEHICLES       :{BLACK}Afficher la liste des véhicules routiers de la compagnie. Ctrl-clic pour ouvrir dans l'autre mode (avancé/normal)
STR_TOOLBAR_TOOLTIP_DISPLAY_LIST_OF_COMPANY_SHIPS               :{BLACK}Afficher la liste des navires de la compagnie. Ctrl-clic pour ouvrir dans l'autre mode (avancé/normal)
STR_TOOLBAR_TOOLTIP_DISPLAY_LIST_OF_COMPANY_AIRCRAFT            :{BLACK}Afficher la liste des aéronefs de la compagnie. Ctrl-clic pour ouvrir dans l'autre mode (avancé/normal)
STR_TOOLBAR_TOOLTIP_ZOOM_THE_VIEW_IN                            :{BLACK}Zoom avant
STR_TOOLBAR_TOOLTIP_ZOOM_THE_VIEW_OUT                           :{BLACK}Zoom arrière
STR_TOOLBAR_TOOLTIP_BUILD_RAILROAD_TRACK                        :{BLACK}Construction ferroviaire
STR_TOOLBAR_TOOLTIP_BUILD_ROADS                                 :{BLACK}Construction routière
STR_TOOLBAR_TOOLTIP_BUILD_SHIP_DOCKS                            :{BLACK}Construction navale
STR_TOOLBAR_TOOLTIP_BUILD_AIRPORTS                              :{BLACK}Construction aéronautique
STR_TOOLBAR_TOOLTIP_LANDSCAPING                                 :{BLACK}Ouvrir la barre d'outils de terraformation pour relever/abaisser du terrain, planter des arbres, etc.
STR_TOOLBAR_TOOLTIP_SHOW_SOUND_MUSIC_WINDOW                     :{BLACK}Options son et musique
STR_TOOLBAR_TOOLTIP_SHOW_LAST_MESSAGE_NEWS                      :{BLACK}Afficher le dernier message/bulletin, afficher les options des messages
STR_TOOLBAR_TOOLTIP_LAND_BLOCK_INFORMATION                      :{BLACK}Outils d'inspection du paysage, console, débogage de script, copies d'écran, à propos d'OpenTTD
STR_TOOLBAR_TOOLTIP_SWITCH_TOOLBAR                              :{BLACK}Changer de barre d'outils

# Extra tooltips for the scenario editor toolbar
STR_SCENEDIT_TOOLBAR_TOOLTIP_SAVE_SCENARIO_LOAD_SCENARIO        :{BLACK}Sauvegarder le scénario, charger un scénario, abandonner l'éditeur de scénario, quitter
STR_SCENEDIT_TOOLBAR_OPENTTD                                    :{YELLOW}OpenTTD
STR_SCENEDIT_TOOLBAR_SCENARIO_EDITOR                            :{YELLOW}Éditeur de scénario
STR_SCENEDIT_TOOLBAR_TOOLTIP_MOVE_THE_STARTING_DATE_BACKWARD    :{BLACK}Reculer la date de départ d'un an
STR_SCENEDIT_TOOLBAR_TOOLTIP_MOVE_THE_STARTING_DATE_FORWARD     :{BLACK}Avancer la date de départ d'un an
STR_SCENEDIT_TOOLBAR_TOOLTIP_SET_DATE                           :{BLACK}Cliquer pour saisir l'année de départ
STR_SCENEDIT_TOOLBAR_TOOLTIP_DISPLAY_MAP_TOWN_DIRECTORY         :{BLACK}Afficher la carte, l'annuaire des villes
STR_SCENEDIT_TOOLBAR_LANDSCAPE_GENERATION                       :{BLACK}Création du terrain
STR_SCENEDIT_TOOLBAR_TOWN_GENERATION                            :{BLACK}Création des villes
STR_SCENEDIT_TOOLBAR_INDUSTRY_GENERATION                        :{BLACK}Création des industries
STR_SCENEDIT_TOOLBAR_ROAD_CONSTRUCTION                          :{BLACK}Construction routière
STR_SCENEDIT_TOOLBAR_PLANT_TREES                                :{BLACK}Planter des arbres.{}Shift pour afficher seulement le coût estimé.
STR_SCENEDIT_TOOLBAR_PLACE_SIGN                                 :{BLACK}Placer un panneau
STR_SCENEDIT_TOOLBAR_PLACE_OBJECT                               :{BLACK}Placer un objet.{}Shift pour afficher seulement le coût estimé.

############ range for SE file menu starts
STR_SCENEDIT_FILE_MENU_SAVE_SCENARIO                            :Sauvegarder le scénario
STR_SCENEDIT_FILE_MENU_LOAD_SCENARIO                            :Charger un scénario
STR_SCENEDIT_FILE_MENU_SAVE_HEIGHTMAP                           :Sauvegarder la carte d'altitude
STR_SCENEDIT_FILE_MENU_LOAD_HEIGHTMAP                           :Charger une carte d'altitude
STR_SCENEDIT_FILE_MENU_QUIT_EDITOR                              :Abandonner l'éditeur de scénario
STR_SCENEDIT_FILE_MENU_SEPARATOR                                :
STR_SCENEDIT_FILE_MENU_QUIT                                     :Quitter
############ range for SE file menu starts

############ range for settings menu starts
STR_SETTINGS_MENU_GAME_OPTIONS                                  :Options du Jeu
STR_SETTINGS_MENU_CONFIG_SETTINGS_TREE                          :Paramètres
STR_SETTINGS_MENU_SCRIPT_SETTINGS                               :Configuration des scripts
STR_SETTINGS_MENU_NEWGRF_SETTINGS                               :Paramètres NewGRF
STR_SETTINGS_MENU_TRANSPARENCY_OPTIONS                          :Options de transparence
STR_SETTINGS_MENU_TOWN_NAMES_DISPLAYED                          :Afficher le nom des villes
STR_SETTINGS_MENU_STATION_NAMES_DISPLAYED                       :Afficher le nom des stations
STR_SETTINGS_MENU_WAYPOINTS_DISPLAYED                           :Afficher le nom des points de contrôle
STR_SETTINGS_MENU_SIGNS_DISPLAYED                               :Afficher les panneaux
STR_SETTINGS_MENU_SHOW_COMPETITOR_SIGNS                         :Afficher les noms et les panneaux des concurrents
STR_SETTINGS_MENU_FULL_ANIMATION                                :Animation complète
STR_SETTINGS_MENU_FULL_DETAIL                                   :Détails maximums
STR_SETTINGS_MENU_TRANSPARENT_BUILDINGS                         :Édifices transparents
STR_SETTINGS_MENU_TRANSPARENT_SIGNS                             :Panneaux transparents
############ range ends here

############ range for file menu starts
STR_FILE_MENU_SAVE_GAME                                         :Sauvegarder la partie
STR_FILE_MENU_LOAD_GAME                                         :Charger une partie
STR_FILE_MENU_QUIT_GAME                                         :Abandonner la partie
STR_FILE_MENU_SEPARATOR                                         :
STR_FILE_MENU_EXIT                                              :Quitter le jeu
############ range ends here

# map menu
STR_MAP_MENU_MAP_OF_WORLD                                       :Carte du monde
STR_MAP_MENU_EXTRA_VIEW_PORT                                    :Vue supplémentaire
STR_MAP_MENU_LINGRAPH_LEGEND                                    :Légende du flux de marchandises
STR_MAP_MENU_SIGN_LIST                                          :Liste des panneaux

############ range for town menu starts
STR_TOWN_MENU_TOWN_DIRECTORY                                    :Annuaire des villes
STR_TOWN_MENU_FOUND_TOWN                                        :Fonder une ville
############ range ends here

############ range for subsidies menu starts
STR_SUBSIDIES_MENU_SUBSIDIES                                    :Subventions
############ range ends here

############ range for graph menu starts
STR_GRAPH_MENU_OPERATING_PROFIT_GRAPH                           :Profit d'opération
STR_GRAPH_MENU_INCOME_GRAPH                                     :Revenu
STR_GRAPH_MENU_DELIVERED_CARGO_GRAPH                            :Cargaison livrée
STR_GRAPH_MENU_PERFORMANCE_HISTORY_GRAPH                        :Historique de performance
STR_GRAPH_MENU_COMPANY_VALUE_GRAPH                              :Valeur de la compagnie
STR_GRAPH_MENU_CARGO_PAYMENT_RATES                              :Valeur des marchandises
############ range ends here

############ range for company league menu starts
STR_GRAPH_MENU_COMPANY_LEAGUE_TABLE                             :Classement des compagnies
STR_GRAPH_MENU_DETAILED_PERFORMANCE_RATING                      :Détail des performances
STR_GRAPH_MENU_HIGHSCORE                                        :Meilleurs scores
############ range ends here

############ range for industry menu starts
STR_INDUSTRY_MENU_INDUSTRY_DIRECTORY                            :Annuaire des industries
STR_INDUSTRY_MENU_INDUSTRY_CHAIN                                :Chaînes des industries
STR_INDUSTRY_MENU_FUND_NEW_INDUSTRY                             :Financer une nouvelle industrie
############ range ends here

############ range for railway construction menu starts
STR_RAIL_MENU_RAILROAD_CONSTRUCTION                             :Construction de voie ferrée
STR_RAIL_MENU_ELRAIL_CONSTRUCTION                               :Construction de voie ferrée électrifiée
STR_RAIL_MENU_MONORAIL_CONSTRUCTION                             :Construction de Monorail
STR_RAIL_MENU_MAGLEV_CONSTRUCTION                               :Construction de Maglev
############ range ends here

############ range for road construction menu starts
STR_ROAD_MENU_ROAD_CONSTRUCTION                                 :Construction routière
STR_ROAD_MENU_TRAM_CONSTRUCTION                                 :Construction de tramway
############ range ends here

############ range for waterways construction menu starts
STR_WATERWAYS_MENU_WATERWAYS_CONSTRUCTION                       :Construction de voies navigables
############ range ends here

############ range for airport construction menu starts
STR_AIRCRAFT_MENU_AIRPORT_CONSTRUCTION                          :Construction d'aéroports
############ range ends here

############ range for landscaping menu starts
STR_LANDSCAPING_MENU_LANDSCAPING                                :Modification du paysage
STR_LANDSCAPING_MENU_PLANT_TREES                                :Planter des arbres
STR_LANDSCAPING_MENU_PLACE_SIGN                                 :Placer un panneau
############ range ends here

############ range for music menu starts
STR_TOOLBAR_SOUND_MUSIC                                         :Son/Musique
############ range ends here

############ range for message menu starts
STR_NEWS_MENU_LAST_MESSAGE_NEWS_REPORT                          :Message/Bulletin précédent
STR_NEWS_MENU_MESSAGE_HISTORY_MENU                              :Historique des messages
STR_NEWS_MENU_DELETE_ALL_MESSAGES                               :Effacer tous les messages
############ range ends here

############ range for about menu starts
STR_ABOUT_MENU_LAND_BLOCK_INFO                                  :Outil d'inspection du paysage
STR_ABOUT_MENU_SEPARATOR                                        :
STR_ABOUT_MENU_TOGGLE_CONSOLE                                   :Afficher/Cacher la console
STR_ABOUT_MENU_AI_DEBUG                                         :Débogage de scripts
STR_ABOUT_MENU_SCREENSHOT                                       :Copie d'écran
STR_ABOUT_MENU_ZOOMIN_SCREENSHOT                                :Copie d'écran au zoom maximum
STR_ABOUT_MENU_DEFAULTZOOM_SCREENSHOT                           :Copie d'écran au zoom par défaut
STR_ABOUT_MENU_GIANT_SCREENSHOT                                 :Copie d'écran de la carte entière
STR_ABOUT_MENU_SHOW_FRAMERATE                                   :Afficher la fréquence d'images
STR_ABOUT_MENU_ABOUT_OPENTTD                                    :À propos d'OpenTTD
STR_ABOUT_MENU_SPRITE_ALIGNER                                   :Alignement de sprite
STR_ABOUT_MENU_TOGGLE_BOUNDING_BOXES                            :Afficher/Cacher les boites de dimensions maximum
STR_ABOUT_MENU_TOGGLE_DIRTY_BLOCKS                              :Activer/Désactiver la colorisation des blocs foireux
############ range ends here

############ range for ordinal numbers used for the place in the highscore window
STR_ORDINAL_NUMBER_1ST                                          :1er
STR_ORDINAL_NUMBER_2ND                                          :2
STR_ORDINAL_NUMBER_3RD                                          :3
STR_ORDINAL_NUMBER_4TH                                          :4
STR_ORDINAL_NUMBER_5TH                                          :5
STR_ORDINAL_NUMBER_6TH                                          :6
STR_ORDINAL_NUMBER_7TH                                          :7
STR_ORDINAL_NUMBER_8TH                                          :8
STR_ORDINAL_NUMBER_9TH                                          :9
STR_ORDINAL_NUMBER_10TH                                         :10
STR_ORDINAL_NUMBER_11TH                                         :11
STR_ORDINAL_NUMBER_12TH                                         :12
STR_ORDINAL_NUMBER_13TH                                         :13
STR_ORDINAL_NUMBER_14TH                                         :14
STR_ORDINAL_NUMBER_15TH                                         :15
############ range for ordinal numbers ends

############ range for days starts
STR_DAY_NUMBER_1ST                                              :1er
STR_DAY_NUMBER_2ND                                              :2
STR_DAY_NUMBER_3RD                                              :3
STR_DAY_NUMBER_4TH                                              :4
STR_DAY_NUMBER_5TH                                              :5
STR_DAY_NUMBER_6TH                                              :6
STR_DAY_NUMBER_7TH                                              :7
STR_DAY_NUMBER_8TH                                              :8
STR_DAY_NUMBER_9TH                                              :9
STR_DAY_NUMBER_10TH                                             :10
STR_DAY_NUMBER_11TH                                             :11
STR_DAY_NUMBER_12TH                                             :12
STR_DAY_NUMBER_13TH                                             :13
STR_DAY_NUMBER_14TH                                             :14
STR_DAY_NUMBER_15TH                                             :15
STR_DAY_NUMBER_16TH                                             :16
STR_DAY_NUMBER_17TH                                             :17
STR_DAY_NUMBER_18TH                                             :18
STR_DAY_NUMBER_19TH                                             :19
STR_DAY_NUMBER_20TH                                             :20
STR_DAY_NUMBER_21ST                                             :21
STR_DAY_NUMBER_22ND                                             :22
STR_DAY_NUMBER_23RD                                             :23
STR_DAY_NUMBER_24TH                                             :24
STR_DAY_NUMBER_25TH                                             :25
STR_DAY_NUMBER_26TH                                             :26
STR_DAY_NUMBER_27TH                                             :27
STR_DAY_NUMBER_28TH                                             :28
STR_DAY_NUMBER_29TH                                             :29
STR_DAY_NUMBER_30TH                                             :30
STR_DAY_NUMBER_31ST                                             :31
############ range for days ends

############ range for months starts
STR_MONTH_ABBREV_JAN                                            :Jan
STR_MONTH_ABBREV_FEB                                            :Fév
STR_MONTH_ABBREV_MAR                                            :Mar
STR_MONTH_ABBREV_APR                                            :Avr
STR_MONTH_ABBREV_MAY                                            :Mai
STR_MONTH_ABBREV_JUN                                            :Jun
STR_MONTH_ABBREV_JUL                                            :Jul
STR_MONTH_ABBREV_AUG                                            :Aoû
STR_MONTH_ABBREV_SEP                                            :Sep
STR_MONTH_ABBREV_OCT                                            :Oct
STR_MONTH_ABBREV_NOV                                            :Nov
STR_MONTH_ABBREV_DEC                                            :Déc

STR_MONTH_JAN                                                   :Janvier
STR_MONTH_FEB                                                   :Février
STR_MONTH_MAR                                                   :Mars
STR_MONTH_APR                                                   :Avril
STR_MONTH_MAY                                                   :Mai
STR_MONTH_JUN                                                   :Juin
STR_MONTH_JUL                                                   :Juillet
STR_MONTH_AUG                                                   :Août
STR_MONTH_SEP                                                   :Septembre
STR_MONTH_OCT                                                   :Octobre
STR_MONTH_NOV                                                   :Novembre
STR_MONTH_DEC                                                   :Décembre
############ range for months ends

# Graph window
STR_GRAPH_KEY_BUTTON                                            :{BLACK}Légende
STR_GRAPH_KEY_TOOLTIP                                           :{BLACK}Afficher la légende
STR_GRAPH_X_LABEL_MONTH                                         :{TINY_FONT}{STRING}{} {STRING}
STR_GRAPH_X_LABEL_MONTH_YEAR                                    :{TINY_FONT}{STRING}{} {STRING}{}{NUM}
STR_GRAPH_Y_LABEL                                               :{TINY_FONT}{STRING}
STR_GRAPH_Y_LABEL_NUMBER                                        :{TINY_FONT}{COMMA}

STR_GRAPH_OPERATING_PROFIT_CAPTION                              :{WHITE}Graphique du profit d'opération
STR_GRAPH_INCOME_CAPTION                                        :{WHITE}Graphique du revenu
STR_GRAPH_CARGO_DELIVERED_CAPTION                               :{WHITE}Cargaison livrée
STR_GRAPH_COMPANY_PERFORMANCE_RATINGS_CAPTION                   :{WHITE}Historique de performance (performance max. = 1000)
STR_GRAPH_COMPANY_VALUES_CAPTION                                :{WHITE}Valeur de la compagnie

STR_GRAPH_CARGO_PAYMENT_RATES_CAPTION                           :{WHITE}Valeur des marchandises
STR_GRAPH_CARGO_PAYMENT_RATES_X_LABEL                           :{TINY_FONT}{BLACK}Jours de transit
STR_GRAPH_CARGO_PAYMENT_RATES_TITLE                             :{TINY_FONT}{BLACK}Prix payé pour livrer 10 unités (ou 10{NBSP}000 litres) à 20 carrés de distance
STR_GRAPH_CARGO_ENABLE_ALL                                      :{TINY_FONT}{BLACK}Activer tout
STR_GRAPH_CARGO_DISABLE_ALL                                     :{TINY_FONT}{BLACK}Désactiver tout
STR_GRAPH_CARGO_TOOLTIP_ENABLE_ALL                              :{BLACK}Afficher toutes les marchandises sur le graphique
STR_GRAPH_CARGO_TOOLTIP_DISABLE_ALL                             :{BLACK}N'afficher aucune marchandise sur le graphique
STR_GRAPH_CARGO_PAYMENT_TOGGLE_CARGO                            :{BLACK}Afficher/Cacher le type de marchandise
STR_GRAPH_CARGO_PAYMENT_CARGO                                   :{TINY_FONT}{BLACK}{STRING}

STR_GRAPH_PERFORMANCE_DETAIL_TOOLTIP                            :{BLACK}Afficher le détail de l'évaluation de la performance

# Graph key window
STR_GRAPH_KEY_CAPTION                                           :{WHITE}Légende du graphique des compagnies
STR_GRAPH_KEY_COMPANY_SELECTION_TOOLTIP                         :{BLACK}Cliquer ici pour activer/désactiver l'affichage de la compagnie

# Company league window
STR_COMPANY_LEAGUE_TABLE_CAPTION                                :{WHITE}Classement des compagnies
STR_COMPANY_LEAGUE_COMPANY_NAME                                 :{ORANGE}{COMPANY} {BLACK}{COMPANY_NUM} '{STRING}'
STR_COMPANY_LEAGUE_PERFORMANCE_TITLE_ENGINEER                   :Ingénieur
STR_COMPANY_LEAGUE_PERFORMANCE_TITLE_TRAFFIC_MANAGER            :Gestionnaire de trafic
STR_COMPANY_LEAGUE_PERFORMANCE_TITLE_TRANSPORT_COORDINATOR      :Coordinateur de trafic
STR_COMPANY_LEAGUE_PERFORMANCE_TITLE_ROUTE_SUPERVISOR           :Superviseur de route
STR_COMPANY_LEAGUE_PERFORMANCE_TITLE_DIRECTOR                   :Directeur
STR_COMPANY_LEAGUE_PERFORMANCE_TITLE_CHIEF_EXECUTIVE            :Directeur Général
STR_COMPANY_LEAGUE_PERFORMANCE_TITLE_CHAIRMAN                   :Vice-président
STR_COMPANY_LEAGUE_PERFORMANCE_TITLE_PRESIDENT                  :Président
STR_COMPANY_LEAGUE_PERFORMANCE_TITLE_TYCOON                     :Tycoon

# Performance detail window
STR_PERFORMANCE_DETAIL                                          :{WHITE}Détail de l'évaluation de la performance
STR_PERFORMANCE_DETAIL_KEY                                      :{BLACK}Détail
STR_PERFORMANCE_DETAIL_AMOUNT_CURRENCY                          :{BLACK}({CURRENCY_SHORT}/{CURRENCY_SHORT})
STR_PERFORMANCE_DETAIL_AMOUNT_INT                               :{BLACK}({COMMA}/{COMMA})
STR_PERFORMANCE_DETAIL_PERCENT                                  :{WHITE}{NUM}{NBSP}%
STR_PERFORMANCE_DETAIL_SELECT_COMPANY_TOOLTIP                   :{BLACK}Afficher les détails sur cette compagnie
############ Those following lines need to be in this order!!
STR_PERFORMANCE_DETAIL_VEHICLES                                 :{BLACK}Véhicules{NBSP}:
STR_PERFORMANCE_DETAIL_STATIONS                                 :{BLACK}Stations{NBSP}:
STR_PERFORMANCE_DETAIL_MIN_PROFIT                               :{BLACK}Profit min.{NBSP}:
STR_PERFORMANCE_DETAIL_MIN_INCOME                               :{BLACK}Revenu min.{NBSP}:
STR_PERFORMANCE_DETAIL_MAX_INCOME                               :{BLACK}Revenu max.{NBSP}:
STR_PERFORMANCE_DETAIL_DELIVERED                                :{BLACK}Livré{NBSP}:
STR_PERFORMANCE_DETAIL_CARGO                                    :{BLACK}Cargo{NBSP}:
STR_PERFORMANCE_DETAIL_MONEY                                    :{BLACK}Argent{NBSP}:
STR_PERFORMANCE_DETAIL_LOAN                                     :{BLACK}Emprunt{NBSP}:
STR_PERFORMANCE_DETAIL_TOTAL                                    :{BLACK}Total{NBSP}:
############ End of order list
STR_PERFORMANCE_DETAIL_VEHICLES_TOOLTIP                         :{BLACK}Nombre de véhicules ayant fait du profit l'an passé. Ceci inclut les véhicules routiers, les trains, les navires et les aéronefs.
STR_PERFORMANCE_DETAIL_STATIONS_TOOLTIP                         :{BLACK}Nombre de parties de stations utilisées récemment. Les gares, arrêts de bus, aéroports et autres sont comptés séparément même si ils font partie de la même station.
STR_PERFORMANCE_DETAIL_MIN_PROFIT_TOOLTIP                       :{BLACK}Le profit du véhicule ayant le revenu le plus bas (de tous les véhicules ayant plus de 2 années d'existence)
STR_PERFORMANCE_DETAIL_MIN_INCOME_TOOLTIP                       :{BLACK}Quantité d'argent fait dans le trimestre ayant le plus bas profit des 12 derniers trimestres
STR_PERFORMANCE_DETAIL_MAX_INCOME_TOOLTIP                       :{BLACK}Quantité d'argent fait dans le trimestre ayant le plus haut profit des 12 derniers trimestres
STR_PERFORMANCE_DETAIL_DELIVERED_TOOLTIP                        :{BLACK}Unités de cargo livrées durant les 4 derniers trimestres
STR_PERFORMANCE_DETAIL_CARGO_TOOLTIP                            :{BLACK}Nombre de types de cargo livrés durant le dernier trimestre
STR_PERFORMANCE_DETAIL_MONEY_TOOLTIP                            :{BLACK}Quantité d'argent disponible
STR_PERFORMANCE_DETAIL_LOAN_TOOLTIP                             :{BLACK}Le montant emprunté par cette compagnie
STR_PERFORMANCE_DETAIL_TOTAL_TOOLTIP                            :{BLACK}Total des points par rapport aux points possibles

# Music window
STR_MUSIC_JAZZ_JUKEBOX_CAPTION                                  :{WHITE}Jukebox Jazz
STR_MUSIC_PLAYLIST_ALL                                          :{TINY_FONT}{BLACK}Tout
STR_MUSIC_PLAYLIST_OLD_STYLE                                    :{TINY_FONT}{BLACK}Ancien style
STR_MUSIC_PLAYLIST_NEW_STYLE                                    :{TINY_FONT}{BLACK}Nouveau style
STR_MUSIC_PLAYLIST_EZY_STREET                                   :{TINY_FONT}{BLACK}Ezy Street
STR_MUSIC_PLAYLIST_CUSTOM_1                                     :{TINY_FONT}{BLACK}Personnalisé 1
STR_MUSIC_PLAYLIST_CUSTOM_2                                     :{TINY_FONT}{BLACK}Personnalisé 2
STR_MUSIC_MUSIC_VOLUME                                          :{TINY_FONT}{BLACK}Volume sonore
STR_MUSIC_EFFECTS_VOLUME                                        :{TINY_FONT}{BLACK}Volume des effets sonores
STR_MUSIC_RULER_MIN                                             :{TINY_FONT}{BLACK}MIN
STR_MUSIC_RULER_MAX                                             :{TINY_FONT}{BLACK}MAX
STR_MUSIC_RULER_MARKER                                          :{TINY_FONT}{BLACK}'
STR_MUSIC_TRACK_NONE                                            :{TINY_FONT}{DKGREEN}--
STR_MUSIC_TRACK_DIGIT                                           :{TINY_FONT}{DKGREEN}{ZEROFILL_NUM}
STR_MUSIC_TITLE_NONE                                            :{TINY_FONT}{DKGREEN}------
STR_MUSIC_TITLE_NOMUSIC                                         :{TINY_FONT}{DKGREEN}Aucune musique disponible
STR_MUSIC_TITLE_NAME                                            :{TINY_FONT}{DKGREEN}"{STRING}"
STR_MUSIC_TRACK                                                 :{TINY_FONT}{BLACK}Piste
STR_MUSIC_XTITLE                                                :{TINY_FONT}{BLACK}Titre
STR_MUSIC_SHUFFLE                                               :{TINY_FONT}{BLACK}Aléatoire
STR_MUSIC_PROGRAM                                               :{TINY_FONT}{BLACK}Programme
STR_MUSIC_TOOLTIP_SKIP_TO_PREVIOUS_TRACK                        :{BLACK}Sauter à la piste précédente dans la sélection
STR_MUSIC_TOOLTIP_SKIP_TO_NEXT_TRACK_IN_SELECTION               :{BLACK}Sauter à la piste suivante dans la sélection
STR_MUSIC_TOOLTIP_STOP_PLAYING_MUSIC                            :{BLACK}Arrêter la musique
STR_MUSIC_TOOLTIP_START_PLAYING_MUSIC                           :{BLACK}Démarrer la musique
STR_MUSIC_TOOLTIP_DRAG_SLIDERS_TO_SET_MUSIC                     :{BLACK}Faire glisser les curseurs pour changer les volumes
STR_MUSIC_TOOLTIP_SELECT_ALL_TRACKS_PROGRAM                     :{BLACK}Choisir le programme «{NBSP}Tout{NBSP}»
STR_MUSIC_TOOLTIP_SELECT_OLD_STYLE_MUSIC                        :{BLACK}Choisir le programme musical «{NBSP}Ancien style{NBSP}»
STR_MUSIC_TOOLTIP_SELECT_NEW_STYLE_MUSIC                        :{BLACK}Choisir le programme musical «{NBSP}Nouveau style{NBSP}»
STR_MUSIC_TOOLTIP_SELECT_EZY_STREET_STYLE                       :{BLACK}Choisir le programme musical «{NBSP}Ezy Street{NBSP}»
STR_MUSIC_TOOLTIP_SELECT_CUSTOM_1_USER_DEFINED                  :{BLACK}Choisir le programme personnalisé «{NBSP}Personnalisé 1{NBSP}»
STR_MUSIC_TOOLTIP_SELECT_CUSTOM_2_USER_DEFINED                  :{BLACK}Choisir le programme personnalisé «{NBSP}Personnalisé 2{NBSP}»
STR_MUSIC_TOOLTIP_TOGGLE_PROGRAM_SHUFFLE                        :{BLACK}Activer/Désactiver le mode aléatoire
STR_MUSIC_TOOLTIP_SHOW_MUSIC_TRACK_SELECTION                    :{BLACK}Afficher la fenêtre de sélection de pistes

# Playlist window
STR_PLAYLIST_MUSIC_SELECTION_SETNAME                            :{WHITE}Programme musical - «{NBSP}{STRING}{NBSP}»
STR_PLAYLIST_TRACK_NAME                                         :{TINY_FONT}{LTBLUE}{ZEROFILL_NUM} «{NBSP}{STRING}{NBSP}»
STR_PLAYLIST_TRACK_INDEX                                        :{TINY_FONT}{BLACK}Index des pistes
STR_PLAYLIST_PROGRAM                                            :{TINY_FONT}{BLACK}Programme - «{NBSP}{STRING}{NBSP}»
STR_PLAYLIST_CLEAR                                              :{TINY_FONT}{BLACK}Effacer
STR_PLAYLIST_CHANGE_SET                                         :{BLACK}Changer d'ensemble
STR_PLAYLIST_TOOLTIP_CLEAR_CURRENT_PROGRAM_CUSTOM1              :{BLACK}Effacer le programme actuel (Personnalisé 1 ou Personnalisé 2 seulement)
STR_PLAYLIST_TOOLTIP_CHANGE_SET                                 :{BLACK}Choisir un autre ensemble de musique
STR_PLAYLIST_TOOLTIP_CLICK_TO_ADD_TRACK                         :{BLACK}Cliquer sur une piste pour l'ajouter au programme courant (Personnalisé 1 ou Personnalisé 2 seulement)
STR_PLAYLIST_TOOLTIP_CLICK_TO_REMOVE_TRACK                      :{BLACK}Cliquer sur une piste pour la retirer du programme courant (Personnalisé 1 ou Personnalisé 2 seulement)

# Highscore window
STR_HIGHSCORE_TOP_COMPANIES_WHO_REACHED                         :{BIG_FONT}{BLACK}Meilleures compagnies qui ont atteint {NUM}
STR_HIGHSCORE_TOP_COMPANIES_NETWORK_GAME                        :{BIG_FONT}{BLACK}Tableau du Championnat des compagnies en {NUM}
STR_HIGHSCORE_POSITION                                          :{BIG_FONT}{BLACK}{COMMA}.
STR_HIGHSCORE_PERFORMANCE_TITLE_BUSINESSMAN                     :Homme d'affaires
STR_HIGHSCORE_PERFORMANCE_TITLE_ENTREPRENEUR                    :Entrepreneur
STR_HIGHSCORE_PERFORMANCE_TITLE_INDUSTRIALIST                   :Industriel
STR_HIGHSCORE_PERFORMANCE_TITLE_CAPITALIST                      :Capitaliste
STR_HIGHSCORE_PERFORMANCE_TITLE_MAGNATE                         :Magnat
STR_HIGHSCORE_PERFORMANCE_TITLE_MOGUL                           :Grand ponte
STR_HIGHSCORE_PERFORMANCE_TITLE_TYCOON_OF_THE_CENTURY           :Tycoon du siècle
STR_HIGHSCORE_NAME                                              :{PRESIDENT_NAME}, {COMPANY}
STR_HIGHSCORE_STATS                                             :{BIG_FONT}'{STRING}'   ({COMMA})
STR_HIGHSCORE_COMPANY_ACHIEVES_STATUS                           :{BIG_FONT}{BLACK}{COMPANY} atteint le statut de «{NBSP}{STRING}{NBSP}»{NBSP}!
STR_HIGHSCORE_PRESIDENT_OF_COMPANY_ACHIEVES_STATUS              :{BIG_FONT}{WHITE}{PRESIDENT_NAME} de {COMPANY} atteint le statut de «{NBSP}{STRING}{NBSP}»{NBSP}!

# Smallmap window
STR_SMALLMAP_CAPTION                                            :{WHITE}Mini-carte − {STRING}

STR_SMALLMAP_TYPE_CONTOURS                                      :Relief
STR_SMALLMAP_TYPE_VEHICLES                                      :Véhicules
STR_SMALLMAP_TYPE_INDUSTRIES                                    :Industries
STR_SMALLMAP_TYPE_ROUTEMAP                                      :Flux des marchandises
STR_SMALLMAP_TYPE_ROUTES                                        :Routes
STR_SMALLMAP_TYPE_VEGETATION                                    :Végétation
STR_SMALLMAP_TYPE_OWNERS                                        :Propriétaires
STR_SMALLMAP_TOOLTIP_SHOW_LAND_CONTOURS_ON_MAP                  :{BLACK}Afficher le relief sur la mini-carte
STR_SMALLMAP_TOOLTIP_SHOW_VEHICLES_ON_MAP                       :{BLACK}Afficher les véhicules sur la mini-carte
STR_SMALLMAP_TOOLTIP_SHOW_INDUSTRIES_ON_MAP                     :{BLACK}Afficher les industries sur la mini-carte
STR_SMALLMAP_TOOLTIP_SHOW_LINK_STATS_ON_MAP                     :{BLACK}Afficher le flux des marchandises sur la carte
STR_SMALLMAP_TOOLTIP_SHOW_TRANSPORT_ROUTES_ON                   :{BLACK}Afficher les routes de transport sur la mini-carte
STR_SMALLMAP_TOOLTIP_SHOW_VEGETATION_ON_MAP                     :{BLACK}Afficher la végétation sur la mini-carte
STR_SMALLMAP_TOOLTIP_SHOW_LAND_OWNERS_ON_MAP                    :{BLACK}Afficher les propriétaires sur la mini-carte
STR_SMALLMAP_TOOLTIP_INDUSTRY_SELECTION                         :{BLACK}Cliquer sur un type d'industrie pour activer ou non son affichage.{}Ctrl-clic pour désactiver tous les types d'industrie excepté celui sélectionné.{}Ctrl-clic à nouveau pour réactiver tous les types d'industrie.
STR_SMALLMAP_TOOLTIP_COMPANY_SELECTION                          :{BLACK}Cliquer sur une compagnie pour afficher ou non ses propriétés.{}Ctr-clic pour désactiver toutes les compagnies exceptée celle sélectionnée.{}Ctrl-clic à nouveau pour réactiver toutes les compagnies.
STR_SMALLMAP_TOOLTIP_CARGO_SELECTION                            :{BLACK}Cliquer sur une marchandise pour basculer l'affichage de ses propriétés. Ctrl-clic désactive toute les marchandises sauf celle sélectionnée. Ctrl-clic à nouveau dessus pour activer toutes les marchandises

STR_SMALLMAP_LEGENDA_ROADS                                      :{TINY_FONT}{BLACK}Routes
STR_SMALLMAP_LEGENDA_RAILROADS                                  :{TINY_FONT}{BLACK}Voies ferrées
STR_SMALLMAP_LEGENDA_STATIONS_AIRPORTS_DOCKS                    :{TINY_FONT}{BLACK}Stations/Aéroports/Ports
STR_SMALLMAP_LEGENDA_BUILDINGS_INDUSTRIES                       :{TINY_FONT}{BLACK}Bâtiments/Industries
STR_SMALLMAP_LEGENDA_VEHICLES                                   :{TINY_FONT}{BLACK}Véhicules
STR_SMALLMAP_LEGENDA_TRAINS                                     :{TINY_FONT}{BLACK}Trains
STR_SMALLMAP_LEGENDA_ROAD_VEHICLES                              :{TINY_FONT}{BLACK}Véhicules routiers
STR_SMALLMAP_LEGENDA_SHIPS                                      :{TINY_FONT}{BLACK}Navires
STR_SMALLMAP_LEGENDA_AIRCRAFT                                   :{TINY_FONT}{BLACK}Aéronefs
STR_SMALLMAP_LEGENDA_TRANSPORT_ROUTES                           :{TINY_FONT}{BLACK}Routes de transport
STR_SMALLMAP_LEGENDA_FOREST                                     :{TINY_FONT}{BLACK}Forêts
STR_SMALLMAP_LEGENDA_RAILROAD_STATION                           :{TINY_FONT}{BLACK}Gares ferroviaires
STR_SMALLMAP_LEGENDA_TRUCK_LOADING_BAY                          :{TINY_FONT}{BLACK}Aires de chargement
STR_SMALLMAP_LEGENDA_BUS_STATION                                :{TINY_FONT}{BLACK}Arrêts d'autobus
STR_SMALLMAP_LEGENDA_AIRPORT_HELIPORT                           :{TINY_FONT}{BLACK}Aéroports/Héliports
STR_SMALLMAP_LEGENDA_DOCK                                       :{TINY_FONT}{BLACK}Ports maritimes
STR_SMALLMAP_LEGENDA_ROUGH_LAND                                 :{TINY_FONT}{BLACK}Terre en friche
STR_SMALLMAP_LEGENDA_GRASS_LAND                                 :{TINY_FONT}{BLACK}Herbe
STR_SMALLMAP_LEGENDA_BARE_LAND                                  :{TINY_FONT}{BLACK}Terre nue
STR_SMALLMAP_LEGENDA_FIELDS                                     :{TINY_FONT}{BLACK}Champs
STR_SMALLMAP_LEGENDA_TREES                                      :{TINY_FONT}{BLACK}Arbres
STR_SMALLMAP_LEGENDA_ROCKS                                      :{TINY_FONT}{BLACK}Rochers
STR_SMALLMAP_LEGENDA_WATER                                      :{TINY_FONT}{BLACK}Eau
STR_SMALLMAP_LEGENDA_NO_OWNER                                   :{TINY_FONT}{BLACK}Sans propriétaire
STR_SMALLMAP_LEGENDA_TOWNS                                      :{TINY_FONT}{BLACK}Villes
STR_SMALLMAP_LEGENDA_INDUSTRIES                                 :{TINY_FONT}{BLACK}Industries
STR_SMALLMAP_LEGENDA_DESERT                                     :{TINY_FONT}{BLACK}Désert
STR_SMALLMAP_LEGENDA_SNOW                                       :{TINY_FONT}{BLACK}Neige

STR_SMALLMAP_TOOLTIP_TOGGLE_TOWN_NAMES_ON_OFF                   :{BLACK}Afficher ou non le nom des villes sur la mini-carte
STR_SMALLMAP_CENTER                                             :{BLACK}Centrer la mini-carte sur la position actuelle
STR_SMALLMAP_INDUSTRY                                           :{TINY_FONT}{STRING} ({NUM})
STR_SMALLMAP_LINKSTATS                                          :{TINY_FONT}{STRING}
STR_SMALLMAP_COMPANY                                            :{TINY_FONT}{COMPANY}
STR_SMALLMAP_TOWN                                               :{TINY_FONT}{WHITE}{TOWN}
STR_SMALLMAP_DISABLE_ALL                                        :{BLACK}Désactiver tout
STR_SMALLMAP_ENABLE_ALL                                         :{BLACK}Activer tout
STR_SMALLMAP_SHOW_HEIGHT                                        :{BLACK}Relief
STR_SMALLMAP_TOOLTIP_DISABLE_ALL_INDUSTRIES                     :{BLACK}N'afficher aucune industrie sur la mini-carte
STR_SMALLMAP_TOOLTIP_ENABLE_ALL_INDUSTRIES                      :{BLACK}Afficher toutes les industries sur la mini-carte
STR_SMALLMAP_TOOLTIP_SHOW_HEIGHT                                :{BLACK}Alterner entre l'affichage ou non du relief
STR_SMALLMAP_TOOLTIP_DISABLE_ALL_COMPANIES                      :{BLACK}N'afficher aucune propriété des compagnies sur la carte
STR_SMALLMAP_TOOLTIP_ENABLE_ALL_COMPANIES                       :{BLACK}Afficher toutes les propriétés des compagnies sur la mini-carte
STR_SMALLMAP_TOOLTIP_DISABLE_ALL_CARGOS                         :{BLACK}N'afficher aucune marchandises sur la carte
STR_SMALLMAP_TOOLTIP_ENABLE_ALL_CARGOS                          :{BLACK}Afficher toutes les marchandises sur la carte

# Status bar messages
STR_STATUSBAR_TOOLTIP_SHOW_LAST_NEWS                            :{BLACK}Afficher le dernier message ou bulletin
STR_STATUSBAR_COMPANY_NAME                                      :{SILVER}- -  {COMPANY}  - -
STR_STATUSBAR_PAUSED                                            :{YELLOW}*  *  SUSPENDU  *  *
STR_STATUSBAR_AUTOSAVE                                          :{RED}ENREGISTREMENT AUTOMATIQUE
STR_STATUSBAR_SAVING_GAME                                       :{RED}*  *  SAUVEGARDE EN COURS  *  *

# News message history
STR_MESSAGE_HISTORY                                             :{WHITE}Historique des messages
STR_MESSAGE_HISTORY_TOOLTIP                                     :{BLACK}Liste des messages récents
STR_MESSAGE_NEWS_FORMAT                                         :{STRING}  -  {STRING}

STR_NEWS_MESSAGE_CAPTION                                        :{WHITE}Message
STR_NEWS_CUSTOM_ITEM                                            :{BIG_FONT}{BLACK}{STRING}

STR_NEWS_FIRST_TRAIN_ARRIVAL                                    :{BIG_FONT}{BLACK}Les habitants célèbrent . . .{}Le premier train arrive à {STATION}{NBSP}!
STR_NEWS_FIRST_BUS_ARRIVAL                                      :{BIG_FONT}{BLACK}Les habitants célèbrent . . .{}Le premier bus arrive à {STATION}{NBSP}!
STR_NEWS_FIRST_TRUCK_ARRIVAL                                    :{BIG_FONT}{BLACK}Les habitants célèbrent . . .{}Le premier camion arrive à {STATION}{NBSP}!
STR_NEWS_FIRST_PASSENGER_TRAM_ARRIVAL                           :{BIG_FONT}{BLACK}Les habitants célèbrent . . .{}Le premier tramway de passagers arrive à {STATION}{NBSP}!
STR_NEWS_FIRST_CARGO_TRAM_ARRIVAL                               :{BIG_FONT}{BLACK}Les habitants célèbrent . . .{}Le premier tramway de marchandises arrive à {STATION}{NBSP}!
STR_NEWS_FIRST_SHIP_ARRIVAL                                     :{BIG_FONT}{BLACK}Les habitants célèbrent . . .{}Le premier navire arrive à {STATION}{NBSP}!
STR_NEWS_FIRST_AIRCRAFT_ARRIVAL                                 :{BIG_FONT}{BLACK}Les habitants célèbrent . . .{}Le premier aéronef arrive à {STATION}{NBSP}!

STR_NEWS_TRAIN_CRASH                                            :{BIG_FONT}{BLACK}Accident ferroviaire{NBSP}!{}{COMMA} mort{P "" s} brûlé{P "" s} vif{P "" s} dans la collision
STR_NEWS_ROAD_VEHICLE_CRASH_DRIVER                              :{BIG_FONT}{BLACK}Accident routier{NBSP}!{}Un automobiliste meurt brûlé vif lors d'une collision avec un train
STR_NEWS_ROAD_VEHICLE_CRASH                                     :{BIG_FONT}{BLACK}Accident de la route{NBSP}!{}{COMMA} mort{P "" s} brûlé{P "" s} vif{P "" s} lors d'une collision avec un train
STR_NEWS_AIRCRAFT_CRASH                                         :{BIG_FONT}{BLACK}Accident d'avion{NBSP}!{}{COMMA} mort{P "" s} brûlé{P "" s} vif{P "" s} à {STATION}
STR_NEWS_PLANE_CRASH_OUT_OF_FUEL                                :{BIG_FONT}{BLACK}Accident d'avion{NBSP}!{}L'aéronef n'avait plus de carburant, {COMMA} passager{P "" s} meur{P t ent} dans le crash{NBSP}!

STR_NEWS_DISASTER_ZEPPELIN                                      :{BIG_FONT}{BLACK}Catastrophe impliquant un Zeppelin à {STATION}{NBSP}!
STR_NEWS_DISASTER_SMALL_UFO                                     :{BIG_FONT}{BLACK}Un véhicule routier est détruit dans une collision avec un OVNI{NBSP}!
STR_NEWS_DISASTER_AIRPLANE_OIL_REFINERY                         :{BIG_FONT}{BLACK}Explosion d'une raffinerie pétrolière près de {TOWN}{NBSP}!
STR_NEWS_DISASTER_HELICOPTER_FACTORY                            :{BIG_FONT}{BLACK}Une usine détruite dans des circonstances suspectes près de {TOWN}{NBSP}!
STR_NEWS_DISASTER_BIG_UFO                                       :{BIG_FONT}{BLACK}Un OVNI se pose près de {TOWN}{NBSP}!
STR_NEWS_DISASTER_COAL_MINE_SUBSIDENCE                          :{BIG_FONT}{BLACK}L'affaissement d'une veine de charbon laisse des traces de destruction près de {TOWN}{NBSP}!
STR_NEWS_DISASTER_FLOOD_VEHICLE                                 :{BIG_FONT}{BLACK}Inondations{NBSP}!{}Au moins {COMMA} personne{P "" s} manquante{P "" s}, présumée{P "" s} morte{P "" s} après des inondations importantes{NBSP}!

STR_NEWS_COMPANY_IN_TROUBLE_TITLE                               :{BIG_FONT}{BLACK}La compagnie de transport a des ennuis{NBSP}!
STR_NEWS_COMPANY_IN_TROUBLE_DESCRIPTION                         :{BIG_FONT}{BLACK}{STRING} va être vendue ou mise en banqueroute si ses performances ne s'améliorent pas rapidement{NBSP}!
STR_NEWS_COMPANY_MERGER_TITLE                                   :{BIG_FONT}{BLACK}Fusion de compagnies de transport{NBSP}!
STR_NEWS_COMPANY_MERGER_DESCRIPTION                             :{BIG_FONT}{BLACK}{STRING} a été vendue à {STRING} pour {CURRENCY_LONG}{NBSP}!
STR_NEWS_COMPANY_BANKRUPT_TITLE                                 :{BIG_FONT}{BLACK}Banqueroute{NBSP}!
STR_NEWS_COMPANY_BANKRUPT_DESCRIPTION                           :{BIG_FONT}{BLACK}{STRING} a été dissolue par ses créanciers et tous ses actifs vendus{NBSP}!
STR_NEWS_COMPANY_LAUNCH_TITLE                                   :{BIG_FONT}{BLACK}Nouvelle compagnie de transport{NBSP}!
STR_NEWS_COMPANY_LAUNCH_DESCRIPTION                             :{BIG_FONT}{BLACK}{STRING} commence à construire près de {TOWN}{NBSP}!
STR_NEWS_MERGER_TAKEOVER_TITLE                                  :{BIG_FONT}{BLACK}{STRING} a été rachetée par {STRING}{NBSP}!
STR_PRESIDENT_NAME_MANAGER                                      :{BLACK}{PRESIDENT_NAME}{}(Président)

STR_NEWS_NEW_TOWN                                               :{BLACK}{BIG_FONT}{STRING} a sponsorisé la construction de la nouvelle ville {TOWN}{NBSP}!
STR_NEWS_NEW_TOWN_UNSPONSORED                                   :{BLACK}{BIG_FONT}Une nouvelle ville nommée {TOWN} a été construite{NBSP}!

STR_NEWS_INDUSTRY_CONSTRUCTION                                  :{BIG_FONT}{BLACK}Un{G 0 "" "" e} nouv{G 0 eau el elle} {STRING} en construction près de {TOWN}{NBSP}!
STR_NEWS_INDUSTRY_PLANTED                                       :{BIG_FONT}{BLACK}Un{G 0 "" "" e} nouv{G 0 eau el elle} {STRING} s'implante près de {TOWN}{NBSP}!

STR_NEWS_INDUSTRY_CLOSURE_GENERAL                               :{BIG_FONT}{BLACK}{STRING} annonce une fermeture imminente{NBSP}!
STR_NEWS_INDUSTRY_CLOSURE_SUPPLY_PROBLEMS                       :{BIG_FONT}{BLACK}Des problèmes d'approvisionnement obligent {STRING} à fermer bientôt{NBSP}!
STR_NEWS_INDUSTRY_CLOSURE_LACK_OF_TREES                         :{BIG_FONT}{BLACK}Le manque d'arbres proches oblige {STRING} à fermer bientôt{NBSP}!

STR_NEWS_EURO_INTRODUCTION                                      :{BIG_FONT}{BLACK}Union Monétaire Européenne{NBSP}!{}{}L'Euro est introduit en tant que monnaie unique pour les transactions dans votre pays{NBSP}!
STR_NEWS_BEGIN_OF_RECESSION                                     :{BIG_FONT}{BLACK}Récession mondiale{NBSP}!{}{}Les experts financiers craignent le pire{NBSP}!
STR_NEWS_END_OF_RECESSION                                       :{BIG_FONT}{BLACK}Fin de la récession{NBSP}!{}{}La reprise redonne confiance aux industries{NBSP}!

STR_NEWS_INDUSTRY_PRODUCTION_INCREASE_GENERAL                   :{BIG_FONT}{BLACK}{INDUSTRY} augmente la production{NBSP}!
STR_NEWS_INDUSTRY_PRODUCTION_INCREASE_COAL                      :{BIG_FONT}{BLACK}Nouveau filon de charbon trouvé à {INDUSTRY}{NBSP}!{}La production devrait doubler{NBSP}!
STR_NEWS_INDUSTRY_PRODUCTION_INCREASE_OIL                       :{BIG_FONT}{BLACK}Nouveaux gisements pétrolifères découverts à {INDUSTRY}{NBSP}!{}La production devrait doubler{NBSP}!
STR_NEWS_INDUSTRY_PRODUCTION_INCREASE_FARM                      :{BIG_FONT}{BLACK}De nouvelles méthodes d'élevage à {INDUSTRY} devraient permettre de doubler la production{NBSP}!
STR_NEWS_INDUSTRY_PRODUCTION_INCREASE_SMOOTH                    :{BIG_FONT}{BLACK}La production de {STRING} à {INDUSTRY} augmente de {COMMA}{NBSP}%{NBSP}!
STR_NEWS_INDUSTRY_PRODUCTION_DECREASE_GENERAL                   :{BIG_FONT}{BLACK}{INDUSTRY}{NBSP}: production en baisse de 50{NBSP}%
STR_NEWS_INDUSTRY_PRODUCTION_DECREASE_FARM                      :{BIG_FONT}{BLACK}Invasion d'insectes à {INDUSTRY}{NBSP}!{}Production en baisse de 50{NBSP}%
STR_NEWS_INDUSTRY_PRODUCTION_DECREASE_SMOOTH                    :{BIG_FONT}{BLACK}La production de {STRING} à {INDUSTRY} diminue de {COMMA}{NBSP}%{NBSP}!

STR_NEWS_TRAIN_IS_WAITING                                       :{WHITE}{VEHICLE} est en attente au dépôt
STR_NEWS_ROAD_VEHICLE_IS_WAITING                                :{WHITE}{VEHICLE} est en attente au dépôt
STR_NEWS_SHIP_IS_WAITING                                        :{WHITE}{VEHICLE} est en attente au dépôt
STR_NEWS_AIRCRAFT_IS_WAITING                                    :{WHITE}{VEHICLE} est en attente au hangar

# Order review system / warnings
STR_NEWS_VEHICLE_HAS_TOO_FEW_ORDERS                             :{WHITE}{VEHICLE} a trop peu d'ordres dans son itinéraire
STR_NEWS_VEHICLE_HAS_VOID_ORDER                                 :{WHITE}{VEHICLE} a un ordre vide
STR_NEWS_VEHICLE_HAS_DUPLICATE_ENTRY                            :{WHITE}{VEHICLE} a des ordres en double
STR_NEWS_VEHICLE_HAS_INVALID_ENTRY                              :{WHITE}{VEHICLE} a une station invalide dans ses ordres
STR_NEWS_PLANE_USES_TOO_SHORT_RUNWAY                            :{WHITE}{VEHICLE} a dans ses ordres un aéroport dont la piste est trop courte

STR_NEWS_VEHICLE_IS_GETTING_OLD                                 :{WHITE}{VEHICLE} devient vieux
STR_NEWS_VEHICLE_IS_GETTING_VERY_OLD                            :{WHITE}{VEHICLE} devient très vieux
STR_NEWS_VEHICLE_IS_GETTING_VERY_OLD_AND                        :{WHITE}{VEHICLE} devient très vieux et doit être remplacé d'urgence
STR_NEWS_TRAIN_IS_STUCK                                         :{WHITE}{VEHICLE} ne trouve pas de chemin pour continuer
STR_NEWS_VEHICLE_IS_LOST                                        :{WHITE}{VEHICLE} est perdu
STR_NEWS_VEHICLE_IS_UNPROFITABLE                                :{WHITE}Le profit de {VEHICLE} l'an dernier était de {CURRENCY_LONG}
STR_NEWS_AIRCRAFT_DEST_TOO_FAR                                  :{WHITE}{VEHICLE} ne peut rejoindre la prochaine destination parce qu'elle est hors de portée

STR_NEWS_ORDER_REFIT_FAILED                                     :{WHITE}L'échec du réaménagement a stoppé {VEHICLE}
STR_NEWS_VEHICLE_AUTORENEW_FAILED                               :{WHITE}Le renouvellement automatique de {VEHICLE} a échoué{}{STRING}

STR_NEWS_NEW_VEHICLE_NOW_AVAILABLE                              :{BIG_FONT}{BLACK}Nouv{G 0 eau el elle} {STRING} disponible{NBSP}!
STR_NEWS_NEW_VEHICLE_TYPE                                       :{BIG_FONT}{BLACK}{ENGINE}
STR_NEWS_NEW_VEHICLE_NOW_AVAILABLE_WITH_TYPE                    :{BLACK}Nouv{G 0 eau el elle} {STRING} disponible{NBSP}!  -  {ENGINE}

STR_NEWS_STATION_NO_LONGER_ACCEPTS_CARGO                        :{WHITE}{STATION} n'accepte plus {STRING}
STR_NEWS_STATION_NO_LONGER_ACCEPTS_CARGO_OR_CARGO               :{WHITE}{STATION} n'accepte plus {STRING} ou {STRING}
STR_NEWS_STATION_NOW_ACCEPTS_CARGO                              :{WHITE}{STATION} accepte désormais {STRING}
STR_NEWS_STATION_NOW_ACCEPTS_CARGO_AND_CARGO                    :{WHITE}{STATION} accepte désormais {STRING} et {STRING}

STR_NEWS_OFFER_OF_SUBSIDY_EXPIRED                               :{BIG_FONT}{BLACK}Offre de subvention expirée{NBSP}:{}{}Le transport de {STRING} entre {STRING} et {STRING} n'est désormais plus subventionné
STR_NEWS_SUBSIDY_WITHDRAWN_SERVICE                              :{BIG_FONT}{BLACK}Abandon de la subvention{NBSP}:{}{}Le transport de {STRING} entre {STRING} et {STRING} n'est plus subventionné
STR_NEWS_SERVICE_SUBSIDY_OFFERED                                :{BIG_FONT}{BLACK}Offre de subvention{NBSP}:{}{}Le premier service de {STRING} entre {STRING} et {STRING} sera subventionné pendant un an{NBSP}!
STR_NEWS_SERVICE_SUBSIDY_AWARDED_HALF                           :{BIG_FONT}{BLACK}Subvention accordée à {STRING}{NBSP}!{}{}Le transport de {STRING} entre {STRING} et {STRING} rapportera 50{NBSP}% de plus pendant un an{NBSP}!
STR_NEWS_SERVICE_SUBSIDY_AWARDED_DOUBLE                         :{BIG_FONT}{BLACK}Subvention accordée à {STRING}{NBSP}!{}{}Le transport de {STRING} entre {STRING} et {STRING} rapportera double pendant un an{NBSP}!
STR_NEWS_SERVICE_SUBSIDY_AWARDED_TRIPLE                         :{BIG_FONT}{BLACK}Subvention accordée à {STRING}{NBSP}!{}{}Le transport de {STRING} entre {STRING} et {STRING} rapportera triple pendant un an{NBSP}!
STR_NEWS_SERVICE_SUBSIDY_AWARDED_QUADRUPLE                      :{BIG_FONT}{BLACK}Subvention accordée à {STRING}{NBSP}!{}{}Le transport de {STRING} entre {STRING} et {STRING} rapportera quadruple pendant un an{NBSP}!

STR_NEWS_ROAD_REBUILDING                                        :{BIG_FONT}{BLACK}Problèmes de trafic à {TOWN}{NBSP}!{}{}La reconstruction des routes financée par {STRING} provoque 6 mois de problèmes aux automobilistes{NBSP}!
STR_NEWS_EXCLUSIVE_RIGHTS_TITLE                                 :{BIG_FONT}{BLACK}Monopole des transports{NBSP}!
STR_NEWS_EXCLUSIVE_RIGHTS_DESCRIPTION                           :{BIG_FONT}{BLACK}Les autorités locales de {TOWN} signent avec {STRING} un contrat d'exclusivité des transports valable un an{NBSP}!

# Extra view window
STR_EXTRA_VIEW_PORT_TITLE                                       :{WHITE}Vue {COMMA}
STR_EXTRA_VIEW_MOVE_VIEW_TO_MAIN                                :{BLACK}Modifier cette vue
STR_EXTRA_VIEW_MOVE_VIEW_TO_MAIN_TT                             :{BLACK}Copier l'emplacement de la vue principale vers cette vue
STR_EXTRA_VIEW_MOVE_MAIN_TO_VIEW                                :{BLACK}Modifier la vue principale
STR_EXTRA_VIEW_MOVE_MAIN_TO_VIEW_TT                             :{BLACK}Copier l'emplacement de cette vue vers la vue principale

# Game options window
STR_GAME_OPTIONS_CAPTION                                        :{WHITE}Options
STR_GAME_OPTIONS_CURRENCY_UNITS_FRAME                           :{BLACK}Devise
STR_GAME_OPTIONS_CURRENCY_UNITS_DROPDOWN_TOOLTIP                :{BLACK}Sélectionner l'unité monétaire

############ start of currency region
STR_GAME_OPTIONS_CURRENCY_GBP                                   :Livre (£)
STR_GAME_OPTIONS_CURRENCY_USD                                   :Dollar ($)
STR_GAME_OPTIONS_CURRENCY_EUR                                   :Euro (€)
STR_GAME_OPTIONS_CURRENCY_JPY                                   :Yen (¥)
STR_GAME_OPTIONS_CURRENCY_ATS                                   :Shiling australien (ATS)
STR_GAME_OPTIONS_CURRENCY_BEF                                   :Franc belge (BEF)
STR_GAME_OPTIONS_CURRENCY_CHF                                   :Franc suisse (CHF)
STR_GAME_OPTIONS_CURRENCY_CZK                                   :Couronne tchèque (CZK)
STR_GAME_OPTIONS_CURRENCY_DEM                                   :Mark allemand (DEM)
STR_GAME_OPTIONS_CURRENCY_DKK                                   :Couronne danoise (DKK)
STR_GAME_OPTIONS_CURRENCY_ESP                                   :Peseta (ESP)
STR_GAME_OPTIONS_CURRENCY_FIM                                   :Mark finlandais (FIM)
STR_GAME_OPTIONS_CURRENCY_FRF                                   :Franc français (FRF)
STR_GAME_OPTIONS_CURRENCY_GRD                                   :Drachme grecque (GRD)
STR_GAME_OPTIONS_CURRENCY_HUF                                   :Florin hongrois (HUF)
STR_GAME_OPTIONS_CURRENCY_ISK                                   :Couronne islandaise (ISK)
STR_GAME_OPTIONS_CURRENCY_ITL                                   :Lire italienne (ITL)
STR_GAME_OPTIONS_CURRENCY_NLG                                   :Florin hollandais (NLG)
STR_GAME_OPTIONS_CURRENCY_NOK                                   :Couronne norvégienne (NOK)
STR_GAME_OPTIONS_CURRENCY_PLN                                   :Nouv. Zloty polonais (PLN)
STR_GAME_OPTIONS_CURRENCY_RON                                   :Leu roumain (RON)
STR_GAME_OPTIONS_CURRENCY_RUR                                   :Rouble russe (RUR)
STR_GAME_OPTIONS_CURRENCY_SIT                                   :Tolar slovénien (SIT)
STR_GAME_OPTIONS_CURRENCY_SEK                                   :Couronne suédoise (SEK)
STR_GAME_OPTIONS_CURRENCY_TRY                                   :Lire turque (TRY)
STR_GAME_OPTIONS_CURRENCY_SKK                                   :Couronne slovaque (SKK)
STR_GAME_OPTIONS_CURRENCY_BRL                                   :Réal brésilien (BRL)
STR_GAME_OPTIONS_CURRENCY_EEK                                   :Couronne estonienne (EEK)
STR_GAME_OPTIONS_CURRENCY_LTL                                   :Litas lituanien (LTL)
STR_GAME_OPTIONS_CURRENCY_KRW                                   :Won sud-coréen (KRW)
STR_GAME_OPTIONS_CURRENCY_ZAR                                   :Rand sud-africain (ZAR)
STR_GAME_OPTIONS_CURRENCY_CUSTOM                                :Personnalisée...
STR_GAME_OPTIONS_CURRENCY_GEL                                   :Lari Géorgien (GEL)
STR_GAME_OPTIONS_CURRENCY_IRR                                   :Rial Iranien (IRR)
STR_GAME_OPTIONS_CURRENCY_RUB                                   :Nouveau rouble russe (RUB)
STR_GAME_OPTIONS_CURRENCY_MXN                                   :Peso méxicain (MXN)
############ end of currency region

STR_GAME_OPTIONS_ROAD_VEHICLES_FRAME                            :{BLACK}Véhicules routiers
STR_GAME_OPTIONS_ROAD_VEHICLES_DROPDOWN_TOOLTIP                 :{BLACK}Choisir le côté de la route pour la conduite
STR_GAME_OPTIONS_ROAD_VEHICLES_DROPDOWN_LEFT                    :Conduite à gauche
STR_GAME_OPTIONS_ROAD_VEHICLES_DROPDOWN_RIGHT                   :Conduite à droite

STR_GAME_OPTIONS_TOWN_NAMES_FRAME                               :{BLACK}Noms des villes
STR_GAME_OPTIONS_TOWN_NAMES_DROPDOWN_TOOLTIP                    :{BLACK}Sélectionner la nationalité des noms des villes

############ start of townname region
STR_GAME_OPTIONS_TOWN_NAME_ORIGINAL_ENGLISH                     :Anglais (originaux)
STR_GAME_OPTIONS_TOWN_NAME_FRENCH                               :Français
STR_GAME_OPTIONS_TOWN_NAME_GERMAN                               :Allemands
STR_GAME_OPTIONS_TOWN_NAME_ADDITIONAL_ENGLISH                   :Anglais (additionnels)
STR_GAME_OPTIONS_TOWN_NAME_LATIN_AMERICAN                       :Latino-américains
STR_GAME_OPTIONS_TOWN_NAME_SILLY                                :Drôles
STR_GAME_OPTIONS_TOWN_NAME_SWEDISH                              :Suédois
STR_GAME_OPTIONS_TOWN_NAME_DUTCH                                :Hollandais
STR_GAME_OPTIONS_TOWN_NAME_FINNISH                              :Finlandais
STR_GAME_OPTIONS_TOWN_NAME_POLISH                               :Polonais
STR_GAME_OPTIONS_TOWN_NAME_SLOVAK                               :Slovaques
STR_GAME_OPTIONS_TOWN_NAME_NORWEGIAN                            :Norvégiens
STR_GAME_OPTIONS_TOWN_NAME_HUNGARIAN                            :Hongrois
STR_GAME_OPTIONS_TOWN_NAME_AUSTRIAN                             :Autrichiens
STR_GAME_OPTIONS_TOWN_NAME_ROMANIAN                             :Roumains
STR_GAME_OPTIONS_TOWN_NAME_CZECH                                :Tchèques
STR_GAME_OPTIONS_TOWN_NAME_SWISS                                :Suisses
STR_GAME_OPTIONS_TOWN_NAME_DANISH                               :Danois
STR_GAME_OPTIONS_TOWN_NAME_TURKISH                              :Turcs
STR_GAME_OPTIONS_TOWN_NAME_ITALIAN                              :Italiens
STR_GAME_OPTIONS_TOWN_NAME_CATALAN                              :Catalans
############ end of townname region

STR_GAME_OPTIONS_AUTOSAVE_FRAME                                 :{BLACK}Sauvegarde automatique
STR_GAME_OPTIONS_AUTOSAVE_DROPDOWN_TOOLTIP                      :{BLACK}Sélectionner l'intervalle de temps entre les sauvegardes automatiques

############ start of autosave dropdown
STR_GAME_OPTIONS_AUTOSAVE_DROPDOWN_OFF                          :Désactivée
STR_GAME_OPTIONS_AUTOSAVE_DROPDOWN_EVERY_1_MONTH                :Tous les mois
STR_GAME_OPTIONS_AUTOSAVE_DROPDOWN_EVERY_3_MONTHS               :Tous les 3 mois
STR_GAME_OPTIONS_AUTOSAVE_DROPDOWN_EVERY_6_MONTHS               :Tous les 6 mois
STR_GAME_OPTIONS_AUTOSAVE_DROPDOWN_EVERY_12_MONTHS              :Tous les 12 mois
############ end of autosave dropdown

STR_GAME_OPTIONS_LANGUAGE                                       :{BLACK}Langue
STR_GAME_OPTIONS_LANGUAGE_TOOLTIP                               :{BLACK}Sélectionner la langue à utiliser pour l'interface

STR_GAME_OPTIONS_FULLSCREEN                                     :{BLACK}Plein écran
STR_GAME_OPTIONS_FULLSCREEN_TOOLTIP                             :{BLACK}Cocher cette case pour jouer à OpenTTD en plein écran

STR_GAME_OPTIONS_RESOLUTION                                     :{BLACK}Résolution
STR_GAME_OPTIONS_RESOLUTION_TOOLTIP                             :{BLACK}Sélectionner la résolution d'écran à utiliser
STR_GAME_OPTIONS_RESOLUTION_OTHER                               :autre

STR_GAME_OPTIONS_GUI_ZOOM_FRAME                                 :{BLACK}Taille d'interface
STR_GAME_OPTIONS_GUI_ZOOM_DROPDOWN_TOOLTIP                      :{BLACK}Choisir la taille d'élément d'interface à utiliser

STR_GAME_OPTIONS_GUI_ZOOM_DROPDOWN_NORMAL                       :Normal
STR_GAME_OPTIONS_GUI_ZOOM_DROPDOWN_2X_ZOOM                      :Taille double
STR_GAME_OPTIONS_GUI_ZOOM_DROPDOWN_4X_ZOOM                      :Taille quadruple

STR_GAME_OPTIONS_BASE_GRF                                       :{BLACK}Graphiques de base
STR_GAME_OPTIONS_BASE_GRF_TOOLTIP                               :{BLACK}Sélectionner les graphiques de base à utiliser
STR_GAME_OPTIONS_BASE_GRF_STATUS                                :{RED}{NUM} fichier{P "" s} manquant{P "" s}/corrompu{P "" s}
STR_GAME_OPTIONS_BASE_GRF_DESCRIPTION_TOOLTIP                   :{BLACK}Informations additionnelles sur les graphiques de base

STR_GAME_OPTIONS_BASE_SFX                                       :{BLACK}Sons de base
STR_GAME_OPTIONS_BASE_SFX_TOOLTIP                               :{BLACK}Sélectionner les sons de base à utiliser
STR_GAME_OPTIONS_BASE_SFX_DESCRIPTION_TOOLTIP                   :{BLACK}Informations additionnelles sur les sons de base

STR_GAME_OPTIONS_BASE_MUSIC                                     :{BLACK}Musique de base
STR_GAME_OPTIONS_BASE_MUSIC_TOOLTIP                             :{BLACK}Sélectionner la musique de base à utiliser
STR_GAME_OPTIONS_BASE_MUSIC_STATUS                              :{RED}{NUM} fichier{P "" s} corrompu{P "" s}
STR_GAME_OPTIONS_BASE_MUSIC_DESCRIPTION_TOOLTIP                 :{BLACK}Informations additionnelles sur la musique de base

STR_ERROR_RESOLUTION_LIST_FAILED                                :{WHITE}Échec de la récupération de la liste des résolutions prises en charge
STR_ERROR_FULLSCREEN_FAILED                                     :{WHITE}Échec du mode plein écran

# Custom currency window

STR_CURRENCY_WINDOW                                             :{WHITE}Devise personnalisée
STR_CURRENCY_EXCHANGE_RATE                                      :{LTBLUE}Taux de change{NBSP}: {ORANGE}{CURRENCY_LONG} = £ {COMMA}
STR_CURRENCY_DECREASE_EXCHANGE_RATE_TOOLTIP                     :{BLACK}Réduire le montant de cette devise pour une livre (£)
STR_CURRENCY_INCREASE_EXCHANGE_RATE_TOOLTIP                     :{BLACK}Augmenter le montant de cette devise pour une livre (£)
STR_CURRENCY_SET_EXCHANGE_RATE_TOOLTIP                          :{BLACK}Définir le taux de change de cette devise pour une livre (£)

STR_CURRENCY_SEPARATOR                                          :{LTBLUE}Séparateur des milliers{NBSP}: {ORANGE}{STRING}
STR_CURRENCY_SET_CUSTOM_CURRENCY_SEPARATOR_TOOLTIP              :{BLACK}Définir le séparateur des milliers pour cette devise

STR_CURRENCY_PREFIX                                             :{LTBLUE}Préfixe{NBSP}: {ORANGE}{STRING}
STR_CURRENCY_SET_CUSTOM_CURRENCY_PREFIX_TOOLTIP                 :{BLACK}Définir le préfixe pour cette devise
STR_CURRENCY_SUFFIX                                             :{LTBLUE}Suffixe{NBSP}: {ORANGE}{STRING}
STR_CURRENCY_SET_CUSTOM_CURRENCY_SUFFIX_TOOLTIP                 :{BLACK}Définir le suffixe pour cette devise

STR_CURRENCY_SWITCH_TO_EURO                                     :{LTBLUE}Passer à l'euro{NBSP}: {ORANGE}{NUM}
STR_CURRENCY_SWITCH_TO_EURO_NEVER                               :{LTBLUE}Passer à l'euro{NBSP}: {ORANGE}jamais
STR_CURRENCY_SET_CUSTOM_CURRENCY_TO_EURO_TOOLTIP                :{BLACK}Définir la date de passage à l'euro
STR_CURRENCY_DECREASE_CUSTOM_CURRENCY_TO_EURO_TOOLTIP           :{BLACK}Passer à l'euro plus tôt
STR_CURRENCY_INCREASE_CUSTOM_CURRENCY_TO_EURO_TOOLTIP           :{BLACK}Passer à l'euro plus tard

STR_CURRENCY_PREVIEW                                            :{LTBLUE}Prévisualisation{NBSP}: {ORANGE}{CURRENCY_LONG}
STR_CURRENCY_CUSTOM_CURRENCY_PREVIEW_TOOLTIP                    :{BLACK}10{NBSP}000 livres (£) dans cette devise
STR_CURRENCY_CHANGE_PARAMETER                                   :{BLACK}Changer les paramètres de la devise personnalisée

STR_DIFFICULTY_LEVEL_SETTING_MAXIMUM_NO_COMPETITORS             :{LTBLUE}Nombre maximal de concurrents{NBSP}: {ORANGE}{COMMA}

STR_NONE                                                        :Aucune
STR_FUNDING_ONLY                                                :Financement uniquement
STR_MINIMAL                                                     :Minimal
STR_NUM_VERY_LOW                                                :Très bas
STR_NUM_LOW                                                     :Bas
STR_NUM_NORMAL                                                  :Normal
STR_NUM_HIGH                                                    :Élevé
STR_NUM_CUSTOM                                                  :Personnalisé
STR_NUM_CUSTOM_NUMBER                                           :Personnalisé ({NUM})

STR_VARIETY_NONE                                                :Aucune
STR_VARIETY_VERY_LOW                                            :Très basse
STR_VARIETY_LOW                                                 :Basse
STR_VARIETY_MEDIUM                                              :Moyenne
STR_VARIETY_HIGH                                                :Élevée
STR_VARIETY_VERY_HIGH                                           :Très élevée

STR_AI_SPEED_VERY_SLOW                                          :Très lente
STR_AI_SPEED_SLOW                                               :Lente
STR_AI_SPEED_MEDIUM                                             :Moyenne
STR_AI_SPEED_FAST                                               :Rapide
STR_AI_SPEED_VERY_FAST                                          :Très rapide

STR_SEA_LEVEL_VERY_LOW                                          :Très bas
STR_SEA_LEVEL_LOW                                               :Bas
STR_SEA_LEVEL_MEDIUM                                            :Moyen
STR_SEA_LEVEL_HIGH                                              :Élevé
STR_SEA_LEVEL_CUSTOM                                            :Personnalisé
STR_SEA_LEVEL_CUSTOM_PERCENTAGE                                 :Personnalisé ({NUM}{NBSP}%)

STR_RIVERS_NONE                                                 :Aucune
STR_RIVERS_FEW                                                  :Peu
STR_RIVERS_MODERATE                                             :Modérément
STR_RIVERS_LOT                                                  :Beaucoup

STR_DISASTER_NONE                                               :Aucune
STR_DISASTER_REDUCED                                            :Réduites
STR_DISASTER_NORMAL                                             :Normales

STR_SUBSIDY_X1_5                                                :x1,5
STR_SUBSIDY_X2                                                  :x2
STR_SUBSIDY_X3                                                  :x3
STR_SUBSIDY_X4                                                  :x4

STR_TERRAIN_TYPE_VERY_FLAT                                      :Très plat
STR_TERRAIN_TYPE_FLAT                                           :Plat
STR_TERRAIN_TYPE_HILLY                                          :Collinaire
STR_TERRAIN_TYPE_MOUNTAINOUS                                    :Montagneux
STR_TERRAIN_TYPE_ALPINIST                                       :Alpin

STR_CITY_APPROVAL_PERMISSIVE                                    :Laxiste
STR_CITY_APPROVAL_TOLERANT                                      :Tolérante
STR_CITY_APPROVAL_HOSTILE                                       :Hostile

STR_WARNING_NO_SUITABLE_AI                                      :{WHITE}Aucune IA utilisable...{}Vous pouvez télécharger diverses IA via le système de «{NBSP}Contenu en ligne{NBSP}».

# Settings tree window
STR_CONFIG_SETTING_TREE_CAPTION                                 :{WHITE}Paramètres
STR_CONFIG_SETTING_FILTER_TITLE                                 :{BLACK}Filtre{NBSP}:
STR_CONFIG_SETTING_EXPAND_ALL                                   :{BLACK}Tout développer
STR_CONFIG_SETTING_COLLAPSE_ALL                                 :{BLACK}Tout réduire
STR_CONFIG_SETTING_NO_EXPLANATION_AVAILABLE_HELPTEXT            :(pas d'explication disponible)
STR_CONFIG_SETTING_DEFAULT_VALUE                                :{LTBLUE}Valeur par défaut{NBSP}: {ORANGE}{STRING}
STR_CONFIG_SETTING_TYPE                                         :{LTBLUE}Type de paramètre{NBSP}: {ORANGE}{STRING}
STR_CONFIG_SETTING_TYPE_CLIENT                                  :Paramètre du client (n'est pas enregistré dans les sauvegardes{NBSP}; affecte toutes les parties)
STR_CONFIG_SETTING_TYPE_GAME_MENU                               :Paramètre de jeu (enregistré dans les sauvegardes{NBSP}; affecte uniquement les nouvelles parties)
STR_CONFIG_SETTING_TYPE_GAME_INGAME                             :Paramètre de jeu (enregistré dans la sauvegarde{NBSP}; affecte uniquement la partie actuelle)
STR_CONFIG_SETTING_TYPE_COMPANY_MENU                            :Paramètre de compagnie (enregistré dans les sauvegardes{NBSP}; affecte uniquement les nouvelles parties)
STR_CONFIG_SETTING_TYPE_COMPANY_INGAME                          :Paramètre de compagnie (enregistré dans la sauvegarde{NBSP}; affecte uniquement la compagnie actuelle)

STR_CONFIG_SETTING_RESTRICT_CATEGORY                            :{BLACK}Catégorie{NBSP}:
STR_CONFIG_SETTING_RESTRICT_TYPE                                :{BLACK}Type{NBSP}:
STR_CONFIG_SETTING_RESTRICT_DROPDOWN_HELPTEXT                   :{BLACK}Restreint la liste ci-dessous en utilisant des filtres prédéfinis
STR_CONFIG_SETTING_RESTRICT_BASIC                               :Basique (n'afficher que les paramètres importants)
STR_CONFIG_SETTING_RESTRICT_ADVANCED                            :Avancé (afficher la plupart des paramètres)
STR_CONFIG_SETTING_RESTRICT_ALL                                 :Expert (afficher tous les paramètres, même les plus bizarres)
STR_CONFIG_SETTING_RESTRICT_CHANGED_AGAINST_DEFAULT             :Paramètres avec une valeur différente du défaut
STR_CONFIG_SETTING_RESTRICT_CHANGED_AGAINST_NEW                 :Paramètres avec une valeur différente des paramètres de nouvelle partie

STR_CONFIG_SETTING_TYPE_DROPDOWN_HELPTEXT                       :{BLACK}Restreint la liste ci-dessous à certains types de paramètres
STR_CONFIG_SETTING_TYPE_DROPDOWN_ALL                            :Tous les types de paramètres
STR_CONFIG_SETTING_TYPE_DROPDOWN_CLIENT                         :Paramètres du client (ne sont pas enregistrés dans les sauvegardes{NBSP}; affectent toutes les parties)
STR_CONFIG_SETTING_TYPE_DROPDOWN_GAME_MENU                      :Paramètres de jeu (enregistrés dans les sauvegardes{NBSP}; affectent uniquement les nouvelles parties)
STR_CONFIG_SETTING_TYPE_DROPDOWN_GAME_INGAME                    :Paramètres de jeu (enregistrés dans les sauvegardes{NBSP}; affectent uniquement la partie actuelle)
STR_CONFIG_SETTING_TYPE_DROPDOWN_COMPANY_MENU                   :Paramètres de compagnie (enregistrés dans les sauvegardes{NBSP}; affectent uniquement les nouvelles parties)
STR_CONFIG_SETTING_TYPE_DROPDOWN_COMPANY_INGAME                 :Paramètres de compagnie (enregistrés dans les sauvegardes{NBSP}; affectent uniquement la compagnie actuelle)
STR_CONFIG_SETTING_CATEGORY_HIDES                               :{BLACK}Afficher tous les résultats de la recherche en définissant{}la {SILVER}catégorie {BLACK}sur {WHITE}{STRING}
STR_CONFIG_SETTING_TYPE_HIDES                                   :{BLACK}Afficher tous les résultats de la recherche en définissant{}le {SILVER}type {BLACK}sur {WHITE}tous les types
STR_CONFIG_SETTING_CATEGORY_AND_TYPE_HIDES                      :{BLACK}Afficher tous les résultats de la recherche en définissant{}la{SILVER}catégorie {BLACK}sur {WHITE}{STRING} {BLACK}et le{SILVER} type {BLACK}sur {WHITE}tous les types
STR_CONFIG_SETTINGS_NONE                                        :{WHITE}- Aucun -

STR_CONFIG_SETTING_OFF                                          :Désactivé
STR_CONFIG_SETTING_ON                                           :Activé
STR_CONFIG_SETTING_DISABLED                                     :Désactivé

STR_CONFIG_SETTING_COMPANIES_OFF                                :Désactivé
STR_CONFIG_SETTING_COMPANIES_OWN                                :Propre compagnie
STR_CONFIG_SETTING_COMPANIES_ALL                                :Toutes les compagnies

STR_CONFIG_SETTING_NONE                                         :Aucune
STR_CONFIG_SETTING_ORIGINAL                                     :Original
STR_CONFIG_SETTING_REALISTIC                                    :Réaliste

STR_CONFIG_SETTING_HORIZONTAL_POS_LEFT                          :À gauche
STR_CONFIG_SETTING_HORIZONTAL_POS_CENTER                        :Centrée
STR_CONFIG_SETTING_HORIZONTAL_POS_RIGHT                         :À droite

STR_CONFIG_SETTING_MAXIMUM_INITIAL_LOAN                         :Emprunt initial maximum{NBSP}: {STRING}
STR_CONFIG_SETTING_MAXIMUM_INITIAL_LOAN_HELPTEXT                :Montant maximum qu'une compagnie peut emprunter (sans tenir compte de l'inflation)
STR_CONFIG_SETTING_INTEREST_RATE                                :Taux d'intérêt{NBSP}: {STRING}
STR_CONFIG_SETTING_INTEREST_RATE_HELPTEXT                       :Taux d’intérêt de l'emprunt{NBSP}; contrôle également l'inflation si activé
STR_CONFIG_SETTING_RUNNING_COSTS                                :Coûts d'entretien{NBSP}: {STRING}
STR_CONFIG_SETTING_RUNNING_COSTS_HELPTEXT                       :Définit le niveau des coûts d'entretien et de fonctionnement des véhicules et des infrastructures
STR_CONFIG_SETTING_CONSTRUCTION_SPEED                           :Vitesse de construction{NBSP}: {STRING}
STR_CONFIG_SETTING_CONSTRUCTION_SPEED_HELPTEXT                  :Limite le nombre d'actions de constructions pour les IAs
STR_CONFIG_SETTING_VEHICLE_BREAKDOWNS                           :Pannes des véhicules{NBSP}: {STRING}
STR_CONFIG_SETTING_VEHICLE_BREAKDOWNS_HELPTEXT                  :Contrôle la fréquence des pannes des véhicule incorrectement entretenus
STR_CONFIG_SETTING_SUBSIDY_MULTIPLIER                           :Multiplicateur de subvention{NBSP}: {STRING}
STR_CONFIG_SETTING_SUBSIDY_MULTIPLIER_HELPTEXT                  :Définit combien rapportent les lignes subventionnées
STR_CONFIG_SETTING_CONSTRUCTION_COSTS                           :Coûts de construction{NBSP}: {STRING}
STR_CONFIG_SETTING_CONSTRUCTION_COSTS_HELPTEXT                  :Définit le niveau des coûts de construction et d'achat
STR_CONFIG_SETTING_RECESSIONS                                   :Récessions{NBSP}: {STRING}
STR_CONFIG_SETTING_RECESSIONS_HELPTEXT                          :Si activé, des récessions peuvent se produire toutes les quelques années. Pendant une récession, toute la production baisse de façon significative (elle retourne à son niveau antérieur à la fin de la récession).
STR_CONFIG_SETTING_TRAIN_REVERSING                              :Interdire le retournement des trains dans les stations{NBSP}: {STRING}
STR_CONFIG_SETTING_TRAIN_REVERSING_HELPTEXT                     :Si activé, les trains ne feront plus demi-tour dans les stations non terminus, même si ce faisant il y avait un chemin plus court vers leur prochaine destination.
STR_CONFIG_SETTING_DISASTERS                                    :Catastrophes{NBSP}: {STRING}
STR_CONFIG_SETTING_DISASTERS_HELPTEXT                           :Activer/Désactiver les catastrophes qui peuvent occasionnellement bloquer ou détruire des véhicules ou des infrastructures
STR_CONFIG_SETTING_CITY_APPROVAL                                :Attitude du conseil municipal envers la restructuration de la zone{NBSP}: {STRING}
STR_CONFIG_SETTING_CITY_APPROVAL_HELPTEXT                       :Définit comment le bruit et les dommages environnementaux des compagnies affectent leur réputation et leurs prochaines actions de constructions dans la zone

STR_CONFIG_SETTING_MAX_HEIGHTLEVEL                              :Altitude maximum de la carte{NBSP}: {STRING}
STR_CONFIG_SETTING_MAX_HEIGHTLEVEL_HELPTEXT                     :Définir l'altitude maximum autorisée pour les montagnes sur la carte
STR_CONFIG_SETTING_TOO_HIGH_MOUNTAIN                            :{WHITE}Vous ne pouvez pas régler l'altitude maximum de la carte sur cette valeur. Au moins une montagne sur la carte est plus haute
STR_CONFIG_SETTING_AUTOSLOPE                                    :Terrassement sous les bâtiments, voies, etc.{NBSP}: {STRING}
STR_CONFIG_SETTING_AUTOSLOPE_HELPTEXT                           :Autoriser le terrassement sous les bâtiments et les voies sans les retirer
STR_CONFIG_SETTING_CATCHMENT                                    :Autoriser des zones de desserte plus réalistes{NBSP}: {STRING}
STR_CONFIG_SETTING_CATCHMENT_HELPTEXT                           :Les zones de desserte ont des tailles différentes selon les types de stations et d'aéroports
STR_CONFIG_SETTING_EXTRADYNAMITE                                :Permettre le retrait de plus d'éléments possédés par une ville{NBSP}: {STRING}
STR_CONFIG_SETTING_EXTRADYNAMITE_HELPTEXT                       :Simplifier le retrait d'éléments possédés par une ville
STR_CONFIG_SETTING_TRAIN_LENGTH                                 :Longueur maximum des trains{NBSP}: {STRING}
STR_CONFIG_SETTING_TRAIN_LENGTH_HELPTEXT                        :Définir la longueur maximum des trains
STR_CONFIG_SETTING_TILE_LENGTH                                  :{COMMA} case{P 0 "" s}
STR_CONFIG_SETTING_SMOKE_AMOUNT                                 :Quantité de fumée/étincelles des véhicules{NBSP}: {STRING}
STR_CONFIG_SETTING_SMOKE_AMOUNT_HELPTEXT                        :Définir combien de fumée ou d'étincelles sont émises par les véhicules
STR_CONFIG_SETTING_TRAIN_ACCELERATION_MODEL                     :Modèle d'accélération des trains{NBSP}: {STRING}
STR_CONFIG_SETTING_TRAIN_ACCELERATION_MODEL_HELPTEXT            :Choisir le modèle physique pour l'accélération des trains. Le modèle "original" pénalise également les pentes pour tous les véhicules. Le modèle "réaliste" pénalise les pentes et les courbes en fonction des différentes propriétés de l'ensemble, tels que la longueur et l'effort de traction
STR_CONFIG_SETTING_ROAD_VEHICLE_ACCELERATION_MODEL              :Modèle d'accélération des véhicules routiers{NBSP}: {STRING}
STR_CONFIG_SETTING_ROAD_VEHICLE_ACCELERATION_MODEL_HELPTEXT     :Choisir le modèle physique pour l'accélération des véhicules routiers. Le modèle "original" pénalise également les pentes pour tous les véhicules. Le modèle "réaliste" pénalise les pentes en fonction des différentes propriétés de l'engin, par exemple l'effort de traction
STR_CONFIG_SETTING_TRAIN_SLOPE_STEEPNESS                        :Inclinaison des pentes pour les trains{NBSP}: {STRING}
STR_CONFIG_SETTING_TRAIN_SLOPE_STEEPNESS_HELPTEXT               :Inclinaison d'une case en pente pour un train. Les valeurs les plus hautes rendent l’ascension plus difficile
STR_CONFIG_SETTING_PERCENTAGE                                   :{COMMA}%
STR_CONFIG_SETTING_ROAD_VEHICLE_SLOPE_STEEPNESS                 :Inclinaison des pentes pour les véhicules routiers{NBSP}: {STRING}
STR_CONFIG_SETTING_ROAD_VEHICLE_SLOPE_STEEPNESS_HELPTEXT        :Inclinaison d'une case en pente pour un véhicule routier. Les valeurs les plus hautes rendent l’ascension plus difficile
STR_CONFIG_SETTING_FORBID_90_DEG                                :Interdire aux trains et aux navires les virages à 90°{NBSP}: {STRING}
STR_CONFIG_SETTING_FORBID_90_DEG_HELPTEXT                       :Les virages à 90° se produisent lorsqu'une voie horizontale est directement suivie par une voie verticale, impliquant que le train tourne de 90° en traversant la bordure de la case au lieu des 45° habituels pour les autres combinaisons de voies.{}S'applique également à la rotation des navires.
STR_CONFIG_SETTING_DISTANT_JOIN_STATIONS                        :Permettre de joindre des stations non adjacentes{NBSP}: {STRING}
STR_CONFIG_SETTING_DISTANT_JOIN_STATIONS_HELPTEXT               :Autoriser l'ajout à une station de morceaux ne touchant pas directement les morceaux existants. Un Ctrl-clic est requis pour placer les nouveaux morceaux.
STR_CONFIG_SETTING_INFLATION                                    :Inflation{NBSP}: {STRING}
STR_CONFIG_SETTING_INFLATION_HELPTEXT                           :Activer l'inflation dans l'économie, où les coûts augmentent légèrement plus vite que les revenus.
STR_CONFIG_SETTING_MAX_BRIDGE_LENGTH                            :Longueur maximum des ponts{NBSP}: {STRING}
STR_CONFIG_SETTING_MAX_BRIDGE_LENGTH_HELPTEXT                   :Longueur maximum pour la construction des ponts
STR_CONFIG_SETTING_MAX_BRIDGE_HEIGHT                            :Altitude maximum des ponts{NBSP}: {STRING}
STR_CONFIG_SETTING_MAX_BRIDGE_HEIGHT_HELPTEXT                   :Altitude maximum pour construire des ponts
STR_CONFIG_SETTING_MAX_TUNNEL_LENGTH                            :Longueur maximum des tunnels{NBSP}: {STRING}
STR_CONFIG_SETTING_MAX_TUNNEL_LENGTH_HELPTEXT                   :Longueur maximum pour la construction des tunnels
STR_CONFIG_SETTING_RAW_INDUSTRY_CONSTRUCTION_METHOD             :Méthode de construction manuelle des industries primaires{NBSP}: {STRING}
STR_CONFIG_SETTING_RAW_INDUSTRY_CONSTRUCTION_METHOD_HELPTEXT    :Méthode de fondation d'une industrie primaire{NBSP}:{}«{NBSP}Aucune{NBSP}» signifie qu'il n'est pas possible d'en fonder.{}«{NBSP}Prospection{NBSP} signifie que la fondation est possible, mais la construction sera placée aléatoirement sur la carte et peut tout aussi bien échouer.{NBSP}«{NBSP}Comme les autres industries{NBSP}» signifie que les industries primaires peuvent être construites par les compagnies où elles le désirent comme les industries secondaires.
STR_CONFIG_SETTING_RAW_INDUSTRY_CONSTRUCTION_METHOD_NONE        :Aucune
STR_CONFIG_SETTING_RAW_INDUSTRY_CONSTRUCTION_METHOD_NORMAL      :Comme les autres industries
STR_CONFIG_SETTING_RAW_INDUSTRY_CONSTRUCTION_METHOD_PROSPECTING :Par prospection
STR_CONFIG_SETTING_INDUSTRY_PLATFORM                            :Terrain plat autour des industries{NBSP}: {STRING}
STR_CONFIG_SETTING_INDUSTRY_PLATFORM_HELPTEXT                   :Quantité de terrain plat autour d'une industrie. Cela assure qu'un espace vide sera disponible autour d'une industrie pour construire des voies, etc.
STR_CONFIG_SETTING_MULTIPINDTOWN                                :Permettre plusieurs industries similaires par ville{NBSP}: {STRING}
STR_CONFIG_SETTING_MULTIPINDTOWN_HELPTEXT                       :Normalement, une ville ne veut pas plus d'une industrie de chaque type dans sa zone d'influence. En activant ce paramètre, il sera possible d'avoir plusieurs industries du même type dans la même ville.
STR_CONFIG_SETTING_SIGNALSIDE                                   :Montrer les signaux{NBSP}: {STRING}
STR_CONFIG_SETTING_SIGNALSIDE_HELPTEXT                          :Choisir de quel coté de la voie placer les signaux
STR_CONFIG_SETTING_SIGNALSIDE_LEFT                              :à gauche de la voie
STR_CONFIG_SETTING_SIGNALSIDE_DRIVING_SIDE                      :côté conducteur
STR_CONFIG_SETTING_SIGNALSIDE_RIGHT                             :à droite de la voie
STR_CONFIG_SETTING_SHOWFINANCES                                 :Afficher le bilan financier en fin d'année{NBSP}: {STRING}
STR_CONFIG_SETTING_SHOWFINANCES_HELPTEXT                        :Si activé, le bilan financier sera affiché à la fin de chaque année pour permettre un contrôle rapide de l'état de la compagnie.
STR_CONFIG_SETTING_NONSTOP_BY_DEFAULT                           :Les nouveaux ordres sont « sans arrêt » par défaut{NBSP}: {STRING}
STR_CONFIG_SETTING_NONSTOP_BY_DEFAULT_HELPTEXT                  :Normalement, un véhicule s'arrête dans chaque station qu'il traverse. En activant ce paramètre, il traversera toutes les stations sur le chemin de sa destination finale sans s'arrêter. Noter que ce paramètre définit uniquement une valeur par défaut pour les nouveaux ordres. Les ordres peuvent par après être réglés individuellement avec un autre comportement
STR_CONFIG_SETTING_STOP_LOCATION                                :Les nouveaux ordres arrêtent les trains {G 0 au au "à la"} {STRING} du quai par défaut
STR_CONFIG_SETTING_STOP_LOCATION_HELPTEXT                       :Endroit du quai où un train s'arrête par défaut. "queue" signifie proche du point d'entrée. "milieu" signifie au milieu du quai. "tête" signifie à l'opposé du point d'entrée. Noter que ce paramètre défini uniquement une valeur par défaut pour les nouveaux ordres. Les ordres peuvent par ailleurs être réglés individuellement avec un autre comportement
STR_CONFIG_SETTING_STOP_LOCATION_NEAR_END                       :{G=f}queue
STR_CONFIG_SETTING_STOP_LOCATION_MIDDLE                         :{G=m}milieu
STR_CONFIG_SETTING_STOP_LOCATION_FAR_END                        :{G=f}tête
STR_CONFIG_SETTING_AUTOSCROLL                                   :Faire défiler la vue quand le pointeur est au bord{NBSP}: {STRING}
STR_CONFIG_SETTING_AUTOSCROLL_HELPTEXT                          :Si activé, les vues commenceront a défiler quand la souris sera proche des bords de la fenêtre
STR_CONFIG_SETTING_AUTOSCROLL_DISABLED                          :Désactivé
STR_CONFIG_SETTING_AUTOSCROLL_MAIN_VIEWPORT_FULLSCREEN          :Vue principale, uniquement en plein écran
STR_CONFIG_SETTING_AUTOSCROLL_MAIN_VIEWPORT                     :Vue principale
STR_CONFIG_SETTING_AUTOSCROLL_EVERY_VIEWPORT                    :Chaque vue
STR_CONFIG_SETTING_BRIBE                                        :Permettre la corruption de la municipalité{NBSP}: {STRING}
STR_CONFIG_SETTING_BRIBE_HELPTEXT                               :Autoriser les compagnies à essayer de corrompre la municipalité. Si la corruption est découverte par un enquêteur, la compagnie ne pourra rien faire dans la ville pendant six mois
STR_CONFIG_SETTING_ALLOW_EXCLUSIVE                              :Autoriser l'achat des droits de transport exclusifs{NBSP}: {STRING}
STR_CONFIG_SETTING_ALLOW_EXCLUSIVE_HELPTEXT                     :Si une compagnie achète les droits de transport exclusifs dans une ville, les stations des concurrents (passagers et marchandises) ne recevront aucune cargaison pendant une année entière.
STR_CONFIG_SETTING_ALLOW_FUND_BUILDINGS                         :Permettre le financement de bâtiments{NBSP}: {STRING}
STR_CONFIG_SETTING_ALLOW_FUND_BUILDINGS_HELPTEXT                :Autoriser les compagnie à donner de l'argent aux villes pour financer de nouveaux bâtiments
STR_CONFIG_SETTING_ALLOW_FUND_ROAD                              :Autoriser le financement de la reconstruction de routes locales{NBSP}: {STRING}
STR_CONFIG_SETTING_ALLOW_FUND_ROAD_HELPTEXT                     :Autoriser les compagnies à donner de l'argent aux villes pour financer la reconstruction des routes et saboter les services routiers dans la ville
STR_CONFIG_SETTING_ALLOW_GIVE_MONEY                             :Autoriser l'envoi d'argent aux autres compagnies{NBSP}: {STRING}
STR_CONFIG_SETTING_ALLOW_GIVE_MONEY_HELPTEXT                    :Autoriser le transfert d'argent entre compagnie en mode multijoueurs
STR_CONFIG_SETTING_FREIGHT_TRAINS                               :Multiplier le poids pour les trains de fret (simule des trains lourds){NBSP}: {STRING}
STR_CONFIG_SETTING_FREIGHT_TRAINS_HELPTEXT                      :Définir l'impact du chargement des trains. Une valeur élevée demande plus de ressources aux trains, surtout dans les montées
STR_CONFIG_SETTING_PLANE_SPEED                                  :Facteur de vitesse des aéronefs{NBSP}: {STRING}
STR_CONFIG_SETTING_PLANE_SPEED_HELPTEXT                         :Définir la vitesse relative des aéronefs par rapport aux autres types de véhicule, pour réduire les revenus du transport aérien
STR_CONFIG_SETTING_PLANE_SPEED_VALUE                            :1 / {COMMA}
STR_CONFIG_SETTING_PLANE_CRASHES                                :Nombre d'accidents d'avion{NBSP}: {STRING}
STR_CONFIG_SETTING_PLANE_CRASHES_HELPTEXT                       :Définir la probabilité qu'un accident d'avion se produise
STR_CONFIG_SETTING_PLANE_CRASHES_NONE                           :Aucun
STR_CONFIG_SETTING_PLANE_CRASHES_REDUCED                        :Réduit
STR_CONFIG_SETTING_PLANE_CRASHES_NORMAL                         :Normal
STR_CONFIG_SETTING_STOP_ON_TOWN_ROAD                            :Autoriser les arrêts de bus sur les routes des municipalités{NBSP}: {STRING}
STR_CONFIG_SETTING_STOP_ON_TOWN_ROAD_HELPTEXT                   :Autoriser la construction des arrêts de bus sur les routes des municipalités
STR_CONFIG_SETTING_STOP_ON_COMPETITOR_ROAD                      :Autoriser les arrêts de bus sur les routes des concurrents{NBSP}: {STRING}
STR_CONFIG_SETTING_STOP_ON_COMPETITOR_ROAD_HELPTEXT             :Autoriser la construction des arrêts de bus sur les routes d'autres compagnies
STR_CONFIG_SETTING_DYNAMIC_ENGINES_EXISTING_VEHICLES            :{WHITE}Il n'est pas possible de modifier ce paramètre quand il y a des véhicules
STR_CONFIG_SETTING_INFRASTRUCTURE_MAINTENANCE                   :Entretien de l'infrastructure{NBSP}: {STRING}
STR_CONFIG_SETTING_INFRASTRUCTURE_MAINTENANCE_HELPTEXT          :Si activé, les infrastructures entraineront des coût d'entretien. Le coût augmente proportionnellement à la taille du réseau, affectant les grosses compagnies plus que les petites

STR_CONFIG_SETTING_COMPANY_STARTING_COLOUR                      :Couleur de la compagnie au démarrage{NBSP}: {STRING}
STR_CONFIG_SETTING_COMPANY_STARTING_COLOUR_HELPTEXT             :Choisir la couleur de démarrage pour la compagnie

STR_CONFIG_SETTING_NEVER_EXPIRE_AIRPORTS                        :Les aéroports n'expirent jamais{NBSP}: {STRING}
STR_CONFIG_SETTING_NEVER_EXPIRE_AIRPORTS_HELPTEXT               :Activer ce paramètre fait que chaque type d'aéroports reste toujours disponible après son introduction

STR_CONFIG_SETTING_WARN_LOST_VEHICLE                            :Avertir qu'un véhicule est perdu{NBSP}: {STRING}
STR_CONFIG_SETTING_WARN_LOST_VEHICLE_HELPTEXT                   :Génère des messages au sujet des véhicules incapables de trouver un chemin vers leur destination
STR_CONFIG_SETTING_ORDER_REVIEW                                 :Vérifier les ordres des véhicules{NBSP}: {STRING}
STR_CONFIG_SETTING_ORDER_REVIEW_HELPTEXT                        :Quand il est actif, les ordres des véhicules sont vérifiés périodiquement, et les quelques problèmes évidents détectés sont rapportés par un message d'information
STR_CONFIG_SETTING_ORDER_REVIEW_OFF                             :Non
STR_CONFIG_SETTING_ORDER_REVIEW_EXDEPOT                         :De tous, sauf de ceux à l'arrêt
STR_CONFIG_SETTING_ORDER_REVIEW_ON                              :De tous les véhicules
STR_CONFIG_SETTING_WARN_INCOME_LESS                             :Alerter en cas de revenu négatif pour un véhicule{NBSP}: {STRING}
STR_CONFIG_SETTING_WARN_INCOME_LESS_HELPTEXT                    :Quand il est actif, un message d'information est envoyé lorsqu'un véhicule n'a fait aucun bénéfice au cours d'une année calendaire
STR_CONFIG_SETTING_NEVER_EXPIRE_VEHICLES                        :Les véhicules n'expirent jamais{NBSP}: {STRING}
STR_CONFIG_SETTING_NEVER_EXPIRE_VEHICLES_HELPTEXT               :Quand il est actif, tous les modèles de véhicule restent disponibles pour toujours après leur introduction
STR_CONFIG_SETTING_AUTORENEW_VEHICLE                            :Renouveler automatiquement les véhicules vieillissants{NBSP}: {STRING}
STR_CONFIG_SETTING_AUTORENEW_VEHICLE_HELPTEXT                   :Quand il est actif, un véhicule approchant de la fin de sa durée de vie est automatiquement remplacé quand les conditions du renouvellement sont remplies
STR_CONFIG_SETTING_AUTORENEW_MONTHS                             :Renouveler automatiquement quand le véhicule est {STRING} l'âge maximum
STR_CONFIG_SETTING_AUTORENEW_MONTHS_HELPTEXT                    :Âge relatif pour considérer le renouvellement automatique d'un véhicule
STR_CONFIG_SETTING_AUTORENEW_MONTHS_VALUE_BEFORE                :{COMMA} mois avant
STR_CONFIG_SETTING_AUTORENEW_MONTHS_VALUE_AFTER                 :{COMMA} mois après
STR_CONFIG_SETTING_AUTORENEW_MONEY                              :Argent minimum avant auto-renouvellement{NBSP}: {STRING}
STR_CONFIG_SETTING_AUTORENEW_MONEY_HELPTEXT                     :Quantité minimum d'argent qu'il doit rester à la banque avant de considérer le renouvellement automatique des véhicules
STR_CONFIG_SETTING_ERRMSG_DURATION                              :Temps d'affichage des messages d'erreur{NBSP}: {STRING}
STR_CONFIG_SETTING_ERRMSG_DURATION_HELPTEXT                     :Durée pour l'affichage des messages d'erreur dans une fenêtre rouge. Noter que certains messages d'erreur (critique) ne sont pas fermés automatiquement après ce délai, mais doivent être fermés manuellement
STR_CONFIG_SETTING_ERRMSG_DURATION_VALUE                        :{COMMA} seconde{P 0 "" s}
STR_CONFIG_SETTING_HOVER_DELAY                                  :Affichage des infobulles{NBSP}: {STRING}
STR_CONFIG_SETTING_HOVER_DELAY_HELPTEXT                         :Délai avant que les infobulles soient affichées lorsque la souris survole certains éléments de l'interface. Les infobulles peuvent également être affectées au bouton droit de la souris en réglant cette valeur à 0.
STR_CONFIG_SETTING_HOVER_DELAY_VALUE                            :Survoler pendant {COMMA} milliseconde{P 0 "" s}
STR_CONFIG_SETTING_HOVER_DELAY_DISABLED                         :Clic droit
STR_CONFIG_SETTING_POPULATION_IN_LABEL                          :Afficher la population d'une ville dans son label{NBSP}: {STRING}
STR_CONFIG_SETTING_POPULATION_IN_LABEL_HELPTEXT                 :Afficher la population des villes dans leur label sur la carte
STR_CONFIG_SETTING_GRAPH_LINE_THICKNESS                         :Épaisseur des lignes dans les graphiques{NBSP}: {STRING}
STR_CONFIG_SETTING_GRAPH_LINE_THICKNESS_HELPTEXT                :Épaisseur de la ligne dans les graphiques. Une ligne fine est lisible plus précisément, une ligne épaisse est plus facile à voir et les couleurs sont plus facile à distinguer

STR_CONFIG_SETTING_LANDSCAPE                                    :Paysage{NBSP}: {STRING}
STR_CONFIG_SETTING_LANDSCAPE_HELPTEXT                           :Les paysages définissent les scénarios de jouabilité classique avec différentes marchandises et exigences pour la croissance des villes. Les NewGRFs et les scripts de jeux autorisent cependant un contrôle plus fin
STR_CONFIG_SETTING_LAND_GENERATOR                               :Générateur de terrain{NBSP}: {STRING}
STR_CONFIG_SETTING_LAND_GENERATOR_HELPTEXT                      :Le générateur original dépend des graphiques de base, et compose des zones de paysage fixes. TerraGenesis est un générateur basé sur le bruit de Perlin avec des paramètres de contrôle plus fins
STR_CONFIG_SETTING_LAND_GENERATOR_ORIGINAL                      :Original
STR_CONFIG_SETTING_LAND_GENERATOR_TERRA_GENESIS                 :TerraGenesis
STR_CONFIG_SETTING_TERRAIN_TYPE                                 :Type de terrain{NBSP}: {STRING}
STR_CONFIG_SETTING_TERRAIN_TYPE_HELPTEXT                        :(TerraGenesis only) Vallonnement du paysage
STR_CONFIG_SETTING_INDUSTRY_DENSITY                             :Densité des industries{NBSP}: {STRING}
STR_CONFIG_SETTING_INDUSTRY_DENSITY_HELPTEXT                    :Définit combien d'industries doivent être générée et quel niveau doit être maintenu pendant la partie
STR_CONFIG_SETTING_OIL_REF_EDGE_DISTANCE                        :Distance maximum depuis les bords pour les raffineries{NBSP}: {STRING}
STR_CONFIG_SETTING_OIL_REF_EDGE_DISTANCE_HELPTEXT               :Les raffineries pétrolières ne sont construites que près du bord de la carte, ou sur la côte pour les cartes d'îles.
STR_CONFIG_SETTING_SNOWLINE_HEIGHT                              :Altitude d'enneigement{NBSP}: {STRING}
STR_CONFIG_SETTING_SNOWLINE_HEIGHT_HELPTEXT                     :Contrôle à quelle altitude la neige commence dans le climat sub-arctique.La neige affecte aussi la génération des industries et les exigences pour la croissance des villes
STR_CONFIG_SETTING_ROUGHNESS_OF_TERRAIN                         :Rugosité du terrain{NBSP}: {STRING}
STR_CONFIG_SETTING_ROUGHNESS_OF_TERRAIN_HELPTEXT                :(TerraGenesis only) Choisir la fréquence des collines{NBSP}: Les paysages doux ont des collines moins nombreuses et plus éloignées. Les paysages rudes ont beaucoup de collines, ce qui peut sembler répétitif
STR_CONFIG_SETTING_ROUGHNESS_OF_TERRAIN_VERY_SMOOTH             :Très lisse
STR_CONFIG_SETTING_ROUGHNESS_OF_TERRAIN_SMOOTH                  :Lisse
STR_CONFIG_SETTING_ROUGHNESS_OF_TERRAIN_ROUGH                   :Rugueux
STR_CONFIG_SETTING_ROUGHNESS_OF_TERRAIN_VERY_ROUGH              :Très rugueux
STR_CONFIG_SETTING_VARIETY                                      :Distribution de variété{NBSP}: {STRING}
STR_CONFIG_SETTING_VARIETY_HELPTEXT                             :(TerraGenesis seulement) Contrôle si la carte contient à la fois de la montagne et du terrain plat. Comme cela rend seulement la carte plus plate, les autres paramètres doivent être définis sur montagneux
STR_CONFIG_SETTING_RIVER_AMOUNT                                 :Quantité de rivières{NBSP}: {STRING}
STR_CONFIG_SETTING_RIVER_AMOUNT_HELPTEXT                        :Choisir combien de rivières générer
STR_CONFIG_SETTING_TREE_PLACER                                  :Algorithme de placement des arbres{NBSP}: {STRING}
STR_CONFIG_SETTING_TREE_PLACER_HELPTEXT                         :Choisir la distribution des arbres sur la carte{NBSP}: 'Original' répartit les arbres uniformément, 'Amélioré' les plante en groupes
STR_CONFIG_SETTING_TREE_PLACER_NONE                             :Aucun
STR_CONFIG_SETTING_TREE_PLACER_ORIGINAL                         :Original
STR_CONFIG_SETTING_TREE_PLACER_IMPROVED                         :Amélioré
STR_CONFIG_SETTING_ROAD_SIDE                                    :Véhicules routiers{NBSP}: {STRING}
STR_CONFIG_SETTING_ROAD_SIDE_HELPTEXT                           :Choisir le côté de circulation
STR_CONFIG_SETTING_HEIGHTMAP_ROTATION                           :Rotation de la carte d'altitude{NBSP}: {STRING}
STR_CONFIG_SETTING_HEIGHTMAP_ROTATION_COUNTER_CLOCKWISE         :Anti-horaire
STR_CONFIG_SETTING_HEIGHTMAP_ROTATION_CLOCKWISE                 :Horaire
STR_CONFIG_SETTING_SE_FLAT_WORLD_HEIGHT                         :Le terrain d'un scénario plat a pour altitude{NBSP}: {STRING}
STR_CONFIG_SETTING_EDGES_NOT_EMPTY                              :{WHITE}Une ou plusieurs cases sur le bord Nord ne sont pas vides
STR_CONFIG_SETTING_EDGES_NOT_WATER                              :{WHITE}Une ou plusieurs cases sur l'un des bords ne sont pas de l'eau

STR_CONFIG_SETTING_STATION_SPREAD                               :Étendue maximale d'une station{NBSP}: {STRING}
STR_CONFIG_SETTING_STATION_SPREAD_HELPTEXT                      :Surface maximale sur laquelle les différents morceaux d'une station unique peuvent être répartis. Noter qu'une valeur élevée ralentira le jeu.
STR_CONFIG_SETTING_SERVICEATHELIPAD                             :Entretenir automatiquement les hélicoptères à l'héliport{NBSP}: {STRING}
STR_CONFIG_SETTING_SERVICEATHELIPAD_HELPTEXT                    :Entretenir les hélicoptères à chaque atterrissage, même s'il n'y a pas de dépôt à l'aéroport
STR_CONFIG_SETTING_LINK_TERRAFORM_TOOLBAR                       :Relier la barre d'outils paysage avec celle du rail/route/eau/aéroport{NBSP}: {STRING}
STR_CONFIG_SETTING_LINK_TERRAFORM_TOOLBAR_HELPTEXT              :Lors de l'ouverture d'une barre d'outils de construction d'un type de transport, ouvrir également la barre d'outils de terraformation
STR_CONFIG_SETTING_SMALLMAP_LAND_COLOUR                         :Couleur utilisée pour le terrain sur la mini-carte{NBSP}: {STRING}
STR_CONFIG_SETTING_SMALLMAP_LAND_COLOUR_HELPTEXT                :Couleur du terrain sur la mini-carte
STR_CONFIG_SETTING_SMALLMAP_LAND_COLOUR_GREEN                   :Vert
STR_CONFIG_SETTING_SMALLMAP_LAND_COLOUR_DARK_GREEN              :Vert foncé
STR_CONFIG_SETTING_SMALLMAP_LAND_COLOUR_VIOLET                  :Violet
STR_CONFIG_SETTING_SCROLLMODE                                   :Défilement de la vue{NBSP}: {STRING}
STR_CONFIG_SETTING_SCROLLMODE_HELPTEXT                          :Comportement lors du défilement de la carte
STR_CONFIG_SETTING_SCROLLMODE_DEFAULT                           :Défilement de la vue par clic droit, position de la souris verrouillée
STR_CONFIG_SETTING_SCROLLMODE_RMB_LOCKED                        :Défilement de la carte par clic droit, position de la souris verrouillée
STR_CONFIG_SETTING_SCROLLMODE_RMB                               :Défilement de la carte par clic droit
STR_CONFIG_SETTING_SCROLLMODE_LMB                               :Défilement de la carte par clic gauche
STR_CONFIG_SETTING_SMOOTH_SCROLLING                             :Défilement régulier de la vue{NBSP}: {STRING}
STR_CONFIG_SETTING_SMOOTH_SCROLLING_HELPTEXT                    :Contrôle comment la vue principale défile jusqu'à une position spécifique lors d'un clic sur la mini-carte ou pour atteindre un objet précis sur la carte. Si activé, la vue défile doucement, si désactivé elle saute directement à la cible
STR_CONFIG_SETTING_MEASURE_TOOLTIP                              :Montrer une infobulle de mesure lors de l'utilisation de divers outils de construction{NBSP}: {STRING}
STR_CONFIG_SETTING_MEASURE_TOOLTIP_HELPTEXT                     :Affiche les distances et les différences de hauteur lors des opérations de construction
STR_CONFIG_SETTING_LIVERIES                                     :Affichage des livrées spécifiques aux types de véhicules{NBSP}: {STRING}
STR_CONFIG_SETTING_LIVERIES_HELPTEXT                            :Contrôle l'utilisation des livrées spécifiques au type de véhicule (ou, au contraire, celles spécifiques à la compagnie)
STR_CONFIG_SETTING_LIVERIES_NONE                                :Aucune
STR_CONFIG_SETTING_LIVERIES_OWN                                 :Propre compagnie
STR_CONFIG_SETTING_LIVERIES_ALL                                 :Toutes les compagnies
STR_CONFIG_SETTING_PREFER_TEAMCHAT                              :Préférer le clavardage d'équipe avec <ENTER>{NBSP}: {STRING}
STR_CONFIG_SETTING_PREFER_TEAMCHAT_HELPTEXT                     :Basculer la liaison du clavardage interne à la compagnie et public sur <ENTER> resp. <Ctrl-ENTER>
STR_CONFIG_SETTING_SCROLLWHEEL_SCROLLING                        :Fonction de la molette{NBSP}: {STRING}
STR_CONFIG_SETTING_SCROLLWHEEL_SCROLLING_HELPTEXT               :Active le défilement avec les molettes de souris bidimensionnelles
STR_CONFIG_SETTING_SCROLLWHEEL_ZOOM                             :Zoom de la carte
STR_CONFIG_SETTING_SCROLLWHEEL_SCROLL                           :Défilement de la carte
STR_CONFIG_SETTING_SCROLLWHEEL_OFF                              :Désactivé
STR_CONFIG_SETTING_SCROLLWHEEL_MULTIPLIER                       :Vitesse de défilement de la carte avec la molette{NBSP}: {STRING}
STR_CONFIG_SETTING_SCROLLWHEEL_MULTIPLIER_HELPTEXT              :Contrôle la sensibilité du défilement à la molette
STR_CONFIG_SETTING_OSK_ACTIVATION                               :Clavier virtuel{NBSP}: {STRING}
STR_CONFIG_SETTING_OSK_ACTIVATION_HELPTEXT                      :Choisir la méthode pour ouvrir le clavier visuel pour entrer du texte dans les zones d'édition en utilisant uniquement un périphérique de pointage. Cela est fait pour les petit périphériques sans clavier physique
STR_CONFIG_SETTING_OSK_ACTIVATION_DISABLED                      :Désactivé
STR_CONFIG_SETTING_OSK_ACTIVATION_DOUBLE_CLICK                  :Double clic
STR_CONFIG_SETTING_OSK_ACTIVATION_SINGLE_CLICK_FOCUS            :Simple clic (avec le focus)
STR_CONFIG_SETTING_OSK_ACTIVATION_SINGLE_CLICK                  :Simple clic (immédiatement)

STR_CONFIG_SETTING_RIGHT_MOUSE_BTN_EMU                          :Émulation du clic droit{NBSP}: {STRING}
STR_CONFIG_SETTING_RIGHT_MOUSE_BTN_EMU_HELPTEXT                 :Choisir la méthode pour émuler les clics du bouton droit de la souris
STR_CONFIG_SETTING_RIGHT_MOUSE_BTN_EMU_COMMAND                  :Commande-clic
STR_CONFIG_SETTING_RIGHT_MOUSE_BTN_EMU_CONTROL                  :Ctrl-clic
STR_CONFIG_SETTING_RIGHT_MOUSE_BTN_EMU_OFF                      :Désactivé

STR_CONFIG_SETTING_RIGHT_MOUSE_WND_CLOSE                        :Fermer une fenêtre en cliquant droit{NBSP}: {STRING}
STR_CONFIG_SETTING_RIGHT_MOUSE_WND_CLOSE_HELPTEXT               :Fermer une fenêtre en cliquant droit à l’intérieur de celle-ci. Désactive l'infobulle sur clic droit{NBSP}!

STR_CONFIG_SETTING_AUTOSAVE                                     :Sauvegarde automatique{NBSP}: {STRING}
STR_CONFIG_SETTING_AUTOSAVE_HELPTEXT                            :Sélectionner l'intervalle de temps entre les sauvegardes automatiques

STR_CONFIG_SETTING_DATE_FORMAT_IN_SAVE_NAMES                    :Utiliser le format de date {STRING} pour le nom des sauvegardes
STR_CONFIG_SETTING_DATE_FORMAT_IN_SAVE_NAMES_HELPTEXT           :Format de la date dans les noms des fichiers de sauvegarde
STR_CONFIG_SETTING_DATE_FORMAT_IN_SAVE_NAMES_LONG               :Long (31 Déc 2008)
STR_CONFIG_SETTING_DATE_FORMAT_IN_SAVE_NAMES_SHORT              :Court (31-12-2008)
STR_CONFIG_SETTING_DATE_FORMAT_IN_SAVE_NAMES_ISO                :ISO (2008-12-31)

STR_CONFIG_SETTING_PAUSE_ON_NEW_GAME                            :Pause automatique en début de nouvelle partie{NBSP}: {STRING}
STR_CONFIG_SETTING_PAUSE_ON_NEW_GAME_HELPTEXT                   :Lorsqu'il est activé, la partie sera mise en pause automatiquement au démarrage, afin de permettre une étude approfondie de la carte
STR_CONFIG_SETTING_COMMAND_PAUSE_LEVEL                          :Actions autorisées pendant la pause{NBSP}: {STRING}
STR_CONFIG_SETTING_COMMAND_PAUSE_LEVEL_HELPTEXT                 :Choisir quelles actions peuvent être effectuées lorsque la partie est suspendue
STR_CONFIG_SETTING_COMMAND_PAUSE_LEVEL_NO_ACTIONS               :Aucune
STR_CONFIG_SETTING_COMMAND_PAUSE_LEVEL_ALL_NON_CONSTRUCTION     :Toutes hors construction
STR_CONFIG_SETTING_COMMAND_PAUSE_LEVEL_ALL_NON_LANDSCAPING      :Toutes sauf celles modifiant le terrain
STR_CONFIG_SETTING_COMMAND_PAUSE_LEVEL_ALL_ACTIONS              :Toutes
STR_CONFIG_SETTING_ADVANCED_VEHICLE_LISTS                       :Utiliser les groupes dans la liste de véhicules{NBSP}: {STRING}
STR_CONFIG_SETTING_ADVANCED_VEHICLE_LISTS_HELPTEXT              :Active l'utilisation des listes de véhicule avancées pour grouper les véhicules
STR_CONFIG_SETTING_LOADING_INDICATORS                           :Utiliser les indicateurs de chargement{NBSP}: {STRING}
STR_CONFIG_SETTING_LOADING_INDICATORS_HELPTEXT                  :Choisir si les indicateurs de chargement doivent être affichés au dessus des véhicules qui chargent ou déchargent
STR_CONFIG_SETTING_TIMETABLE_IN_TICKS                           :Afficher l'horaire en ticks plutôt qu'en jours{NBSP}: {STRING}
STR_CONFIG_SETTING_TIMETABLE_IN_TICKS_HELPTEXT                  :Affiche les temps de trajets dans les horaires en ticks plutôt qu'en jours
STR_CONFIG_SETTING_TIMETABLE_SHOW_ARRIVAL_DEPARTURE             :Afficher l'arrivée et le départ dans les horaires{NBSP}: {STRING}
STR_CONFIG_SETTING_TIMETABLE_SHOW_ARRIVAL_DEPARTURE_HELPTEXT    :Afficher les temps d'arrivée et de départ prévues dans les horaires
STR_CONFIG_SETTING_QUICKGOTO                                    :Création rapide des ordres de véhicule{NBSP}: {STRING}
STR_CONFIG_SETTING_QUICKGOTO_HELPTEXT                           :Présélectionner le curseur "aller vers" lors de l'ouverture de la fenêtre d'ordres
STR_CONFIG_SETTING_DEFAULT_RAIL_TYPE                            :Type de rail par défaut (après nouvelle partie/chargement){NBSP}: {STRING}
STR_CONFIG_SETTING_DEFAULT_RAIL_TYPE_HELPTEXT                   :Type de rail à utiliser au début ou au chargement d'une partie. "premier disponible" sélectionne le type de voies le plus ancien, "dernier disponible" sélectionne le type de voies le plus récent, et "le plus utilisé" sélectionne le type qui est actuellement le plus utilisé
STR_CONFIG_SETTING_DEFAULT_RAIL_TYPE_FIRST                      :Premier disponible
STR_CONFIG_SETTING_DEFAULT_RAIL_TYPE_LAST                       :Dernier disponible
STR_CONFIG_SETTING_DEFAULT_RAIL_TYPE_MOST_USED                  :Le plus utilisé
STR_CONFIG_SETTING_SHOW_TRACK_RESERVATION                       :Afficher les réservations de chemin sur les voies{NBSP}: {STRING}
STR_CONFIG_SETTING_SHOW_TRACK_RESERVATION_HELPTEXT              :Donne une couleur différente aux voies réservées afin d'aider à résoudre les problèmes de trains refusant de s'engager dans des tronçons encadrés par des signaux de passage
STR_CONFIG_SETTING_PERSISTENT_BUILDINGTOOLS                     :Conserver les outils de construction actifs après usage{NBSP}: {STRING}
STR_CONFIG_SETTING_PERSISTENT_BUILDINGTOOLS_HELPTEXT            :Garde les outils de construction de ponts, tunnels, etc. ouverts après usage
STR_CONFIG_SETTING_EXPENSES_LAYOUT                              :Regrouper les dépenses dans la fenêtre des finances{NBSP}: {STRING}
STR_CONFIG_SETTING_EXPENSES_LAYOUT_HELPTEXT                     :Définit la mise en forme de la fenêtre des dépenses de la compagnie

STR_CONFIG_SETTING_SOUND_TICKER                                 :Bulletin{NBSP}: {STRING}
STR_CONFIG_SETTING_SOUND_TICKER_HELPTEXT                        :Jouer un son pour les bulletins
STR_CONFIG_SETTING_SOUND_NEWS                                   :Journal{NBSP}: {STRING}
STR_CONFIG_SETTING_SOUND_NEWS_HELPTEXT                          :Jouer un son à l'affichage des journaux
STR_CONFIG_SETTING_SOUND_NEW_YEAR                               :Fin de l'année{NBSP}: {STRING}
STR_CONFIG_SETTING_SOUND_NEW_YEAR_HELPTEXT                      :Jouer un effet sonore à la fin de l'année résumant la performance de la compagnie durant l'année comparée à l'année précédente
STR_CONFIG_SETTING_SOUND_CONFIRM                                :Construction{NBSP}: {STRING}
STR_CONFIG_SETTING_SOUND_CONFIRM_HELPTEXT                       :Jouer un effet sonore pour les constructions réussies ou d'autres actions
STR_CONFIG_SETTING_SOUND_CLICK                                  :Clics des boutons{NBSP}: {STRING}
STR_CONFIG_SETTING_SOUND_CLICK_HELPTEXT                         :Émettre un bip lors des clics sur les boutons
STR_CONFIG_SETTING_SOUND_DISASTER                               :Catastrophes/Accidents{NBSP}: {STRING}
STR_CONFIG_SETTING_SOUND_DISASTER_HELPTEXT                      :Jouer les effets sonores des accidents et des catastrophes
STR_CONFIG_SETTING_SOUND_VEHICLE                                :Véhicules{NBSP}: {STRING}
STR_CONFIG_SETTING_SOUND_VEHICLE_HELPTEXT                       :Jouer les effets sonores des véhicules
STR_CONFIG_SETTING_SOUND_AMBIENT                                :Ambiance{NBSP}: {STRING}
STR_CONFIG_SETTING_SOUND_AMBIENT_HELPTEXT                       :Jouer les effets sonores d'ambiance du terrain, des industries et des villes

STR_CONFIG_SETTING_DISABLE_UNSUITABLE_BUILDING                  :Désactiver la construction d'infrastructure lorsqu'il n'y a pas de véhicule adapté disponible{NBSP}: {STRING}
STR_CONFIG_SETTING_DISABLE_UNSUITABLE_BUILDING_HELPTEXT         :Lorsqu'il est activé, les infrastructures ne sont disponibles que si des véhicules sont disponibles, évitant de gaspiller du temps et de l'argent pour des infrastructures inutilisables
STR_CONFIG_SETTING_MAX_TRAINS                                   :Nombre maximum de trains par compagnie{NBSP}: {STRING}
STR_CONFIG_SETTING_MAX_TRAINS_HELPTEXT                          :Nombre maximum de trains qu'une compagnie peut avoir
STR_CONFIG_SETTING_MAX_ROAD_VEHICLES                            :Nombre maximum de véhicules routiers par compagnie{NBSP}: {STRING}
STR_CONFIG_SETTING_MAX_ROAD_VEHICLES_HELPTEXT                   :Nombre maximum de véhicules routiers qu'une compagnie peut avoir
STR_CONFIG_SETTING_MAX_AIRCRAFT                                 :Nombre maximum d'aéronefs par compagnie{NBSP}: {STRING}
STR_CONFIG_SETTING_MAX_AIRCRAFT_HELPTEXT                        :Nombre maximum d'aéronefs qu'une compagnie peut avoir
STR_CONFIG_SETTING_MAX_SHIPS                                    :Nombre maximum de navires par compagnie{NBSP}: {STRING}
STR_CONFIG_SETTING_MAX_SHIPS_HELPTEXT                           :Nombre maximum de navires qu'une compagnie peut avoir

STR_CONFIG_SETTING_AI_BUILDS_TRAINS                             :Désactiver les trains pour l'ordinateur{NBSP}: {STRING}
STR_CONFIG_SETTING_AI_BUILDS_TRAINS_HELPTEXT                    :En activant ce paramètre, il sera impossible de construire des trains pour l'ordinateur
STR_CONFIG_SETTING_AI_BUILDS_ROAD_VEHICLES                      :Désactiver les véhicules routiers pour l'ordinateur{NBSP}: {STRING}
STR_CONFIG_SETTING_AI_BUILDS_ROAD_VEHICLES_HELPTEXT             :En activant ce paramètre, il sera impossible de construire des véhicules routiers pour l'ordinateur
STR_CONFIG_SETTING_AI_BUILDS_AIRCRAFT                           :Désactiver les aéronefs pour l'ordinateur{NBSP}: {STRING}
STR_CONFIG_SETTING_AI_BUILDS_AIRCRAFT_HELPTEXT                  :En activant ce paramètre, il sera impossible de construire des aéronefs pour l'ordinateur
STR_CONFIG_SETTING_AI_BUILDS_SHIPS                              :Désactiver les navires pour l'ordinateur{NBSP}: {STRING}
STR_CONFIG_SETTING_AI_BUILDS_SHIPS_HELPTEXT                     :En activant ce paramètre, il sera impossible de construire des navires pour l'ordinateur

STR_CONFIG_SETTING_AI_PROFILE                                   :Profil de réglage par défaut{NBSP}: {STRING}
STR_CONFIG_SETTING_AI_PROFILE_HELPTEXT                          :Définir le profil des réglages à utiliser pour les IAs aléatoires ou pour les valeurs initiales lors de l'ajout d'une nouvelle IA ou d'un script de jeu
STR_CONFIG_SETTING_AI_PROFILE_EASY                              :Facile
STR_CONFIG_SETTING_AI_PROFILE_MEDIUM                            :Moyen
STR_CONFIG_SETTING_AI_PROFILE_HARD                              :Difficile

STR_CONFIG_SETTING_AI_IN_MULTIPLAYER                            :Permettre les IA en multi-joueurs{NBSP}: {STRING}
STR_CONFIG_SETTING_AI_IN_MULTIPLAYER_HELPTEXT                   :Autorise les Intelligences Artificielles à participer aux parties multijoueurs
STR_CONFIG_SETTING_SCRIPT_MAX_OPCODES                           :Nombre d'opcodes avant d'interrompre les scripts{NBSP}: {STRING}
STR_CONFIG_SETTING_SCRIPT_MAX_OPCODES_HELPTEXT                  :Nombre maximum d'opérations qu'un script peut effectuer en un tour

STR_CONFIG_SETTING_SERVINT_ISPERCENT                            :Les intervalles de service sont en pourcentage{NBSP}: {STRING}
STR_CONFIG_SETTING_SERVINT_ISPERCENT_HELPTEXT                   :Choisir si l'entretien des véhicule est activé par le temps passé depuis le dernier entretien ou par la fiabilité passant sous un pourcentage de la fiabilité maximum
STR_CONFIG_SETTING_SERVINT_TRAINS                               :Intervalle d'entretien par défaut pour les trains{NBSP}: {STRING}
STR_CONFIG_SETTING_SERVINT_TRAINS_HELPTEXT                      :Définit l'intervalle d'entretien par défaut des nouveaux véhicules ferroviaires, si aucun intervalle d'entretien n'est défini pour le véhicule
STR_CONFIG_SETTING_SERVINT_VALUE                                :{COMMA}{NBSP}jour{P 0 "" s}/%
STR_CONFIG_SETTING_SERVINT_DISABLED                             :Désactivé
STR_CONFIG_SETTING_SERVINT_ROAD_VEHICLES                        :Intervalle d'entretien par défaut pour les véhicules routiers{NBSP}: {STRING}
STR_CONFIG_SETTING_SERVINT_ROAD_VEHICLES_HELPTEXT               :Définit l'intervalle d'entretien par défaut des nouveaux véhicules routiers, si aucun intervalle d'entretien n'est défini pour le véhicule
STR_CONFIG_SETTING_SERVINT_AIRCRAFT                             :Intervalle d'entretien par défaut pour les aéronefs{NBSP}: {STRING}
STR_CONFIG_SETTING_SERVINT_AIRCRAFT_HELPTEXT                    :Définit l'intervalle d'entretien par défaut des nouveaux aéronefs, si aucun intervalle d'entretien n'est défini pour le véhicule
STR_CONFIG_SETTING_SERVINT_SHIPS                                :Intervalle d'entretien par défaut pour les navires{NBSP}: {STRING}
STR_CONFIG_SETTING_SERVINT_SHIPS_HELPTEXT                       :Définit l'intervalle d'entretien par défaut des nouveaux navires, si aucun intervalle d'entretien n'est défini pour le véhicule
STR_CONFIG_SETTING_NOSERVICE                                    :Désactiver l'entretien quand les pannes sont inactives{NBSP}: {STRING}
STR_CONFIG_SETTING_NOSERVICE_HELPTEXT                           :Lorsqu'il est activé, les véhicules ne sont pas entretenus s'ils ne peuvent pas tomber en panne
STR_CONFIG_SETTING_WAGONSPEEDLIMITS                             :Activer la vitesse limite des wagons{NBSP}: {STRING}
STR_CONFIG_SETTING_WAGONSPEEDLIMITS_HELPTEXT                    :Lorsqu'il est activé, utiliser la vitesse limite des wagons pour déterminer la vitesse maximum d'un train
STR_CONFIG_SETTING_DISABLE_ELRAILS                              :Désactiver les rails électriques{NBSP}: {STRING}
STR_CONFIG_SETTING_DISABLE_ELRAILS_HELPTEXT                     :Activer ce paramètre désactive le besoin d'avoir des voies électrifiées pour faire rouler des engins électriques

STR_CONFIG_SETTING_NEWS_ARRIVAL_FIRST_VEHICLE_OWN               :Arrivée du premier véhicule dans la station du joueur{NBSP}: {STRING}
STR_CONFIG_SETTING_NEWS_ARRIVAL_FIRST_VEHICLE_OWN_HELPTEXT      :Afficher un journal quand le premier véhicule arrive à une nouvelle station de la compagnie
STR_CONFIG_SETTING_NEWS_ARRIVAL_FIRST_VEHICLE_OTHER             :Arrivée du premier véhicule dans la station d'un concurrent{NBSP}: {STRING}
STR_CONFIG_SETTING_NEWS_ARRIVAL_FIRST_VEHICLE_OTHER_HELPTEXT    :Afficher un journal quand le premier véhicule arrive à une nouvelle station d'un concurrent
STR_CONFIG_SETTING_NEWS_ACCIDENTS_DISASTERS                     :Accidents / Catastrophes{NBSP}: {STRING}
STR_CONFIG_SETTING_NEWS_ACCIDENTS_DISASTERS_HELPTEXT            :Afficher un journal quand des accidents ou des catastrophes se produisent
STR_CONFIG_SETTING_NEWS_COMPANY_INFORMATION                     :Informations corporatives{NBSP}: {STRING}
STR_CONFIG_SETTING_NEWS_COMPANY_INFORMATION_HELPTEXT            :Afficher un journal quand une nouvelle compagnie débute, ou quand des compagnies risquent la banqueroute
STR_CONFIG_SETTING_NEWS_INDUSTRY_OPEN                           :Ouvertures d'industries{NBSP}: {STRING}
STR_CONFIG_SETTING_NEWS_INDUSTRY_OPEN_HELPTEXT                  :Afficher un journal quand une industrie ouvre
STR_CONFIG_SETTING_NEWS_INDUSTRY_CLOSE                          :Fermetures d'industries{NBSP}: {STRING}
STR_CONFIG_SETTING_NEWS_INDUSTRY_CLOSE_HELPTEXT                 :Afficher un journal quand une industrie ferme
STR_CONFIG_SETTING_NEWS_ECONOMY_CHANGES                         :Changements économiques{NBSP}: {STRING}
STR_CONFIG_SETTING_NEWS_ECONOMY_CHANGES_HELPTEXT                :Afficher un journal au sujet des changements globaux de l'économie
STR_CONFIG_SETTING_NEWS_INDUSTRY_CHANGES_COMPANY                :Changements de production des industries desservies par la compagnie{NBSP}: {STRING}
STR_CONFIG_SETTING_NEWS_INDUSTRY_CHANGES_COMPANY_HELPTEXT       :Afficher un journal lors du changement du niveau de production des industries desservies par la compagnie
STR_CONFIG_SETTING_NEWS_INDUSTRY_CHANGES_OTHER                  :Changements de production des industries desservies par les concurrents{NBSP}: {STRING}
STR_CONFIG_SETTING_NEWS_INDUSTRY_CHANGES_OTHER_HELPTEXT         :Afficher un journal lors du changement du niveau de production des industries desservies par les concurrents
STR_CONFIG_SETTING_NEWS_INDUSTRY_CHANGES_UNSERVED               :Changements de production des industries non desservies{NBSP}: {STRING}
STR_CONFIG_SETTING_NEWS_INDUSTRY_CHANGES_UNSERVED_HELPTEXT      :Afficher un journal lors du changement du niveau de production des industries qui ne sont desservies ni par la compagnie, ni par les concurrents
STR_CONFIG_SETTING_NEWS_ADVICE                                  :Conseils / Informations sur les véhicules de la compagnie{NBSP}: {STRING}
STR_CONFIG_SETTING_NEWS_ADVICE_HELPTEXT                         :Afficher les messages au sujet des véhicules requérant une attention
STR_CONFIG_SETTING_NEWS_NEW_VEHICLES                            :Nouveaux véhicules{NBSP}: {STRING}
STR_CONFIG_SETTING_NEWS_NEW_VEHICLES_HELPTEXT                   :Afficher un journal quand un nouveau type de véhicule devient disponible
STR_CONFIG_SETTING_NEWS_CHANGES_ACCEPTANCE                      :Changements d'acceptation de marchandises{NBSP}: {STRING}
STR_CONFIG_SETTING_NEWS_CHANGES_ACCEPTANCE_HELPTEXT             :Afficher les messages au sujet des stations changeant l'acceptation de certaines marchandises
STR_CONFIG_SETTING_NEWS_SUBSIDIES                               :Subventions{NBSP}: {STRING}
STR_CONFIG_SETTING_NEWS_SUBSIDIES_HELPTEXT                      :Afficher un journal au sujet des événements relatifs aux subventions
STR_CONFIG_SETTING_NEWS_GENERAL_INFORMATION                     :Informations générales{NBSP}: {STRING}
STR_CONFIG_SETTING_NEWS_GENERAL_INFORMATION_HELPTEXT            :Afficher le journal au sujet des événements généraux, comme l'achat de droits exclusifs ou le financement de la reconstruction des routes

STR_CONFIG_SETTING_NEWS_MESSAGES_OFF                            :Aucun
STR_CONFIG_SETTING_NEWS_MESSAGES_SUMMARY                        :Sommaire
STR_CONFIG_SETTING_NEWS_MESSAGES_FULL                           :Complet

STR_CONFIG_SETTING_COLOURED_NEWS_YEAR                           :Les journaux en couleur apparaissent en{NBSP}: {STRING}
STR_CONFIG_SETTING_COLOURED_NEWS_YEAR_HELPTEXT                  :Année à partir de laquelle les annonces des journaux sont imprimées en couleur. Avant cette année ils sont en noir et blanc
STR_CONFIG_SETTING_STARTING_YEAR                                :Année de départ{NBSP}: {STRING}
STR_CONFIG_SETTING_SMOOTH_ECONOMY                               :Permettre une économie stable (petits changements plus nombreux){NBSP}: {STRING}
STR_CONFIG_SETTING_SMOOTH_ECONOMY_HELPTEXT                      :Lorsqu'il est activé, la production des industries change plus souvent, et plus faiblement. Ce paramètre est généralement sans effets si les types d'industries sont fournis par un NewGRF
STR_CONFIG_SETTING_ALLOW_SHARES                                 :Permettre d'acheter des actions d'autres compagnies{NBSP}: {STRING}
STR_CONFIG_SETTING_ALLOW_SHARES_HELPTEXT                        :Lorsqu'il est activé, l'achat et la vente des parts de compagnie sont autorisées. Les parts ne seront disponibles que pour les compagnies ayant atteint un certain âge
STR_CONFIG_SETTING_FEEDER_PAYMENT_SHARE                         :Pourcentage du profit de branche à payer dans les systèmes multimodaux{NBSP}: {STRING}
STR_CONFIG_SETTING_FEEDER_PAYMENT_SHARE_HELPTEXT                :Pourcentage du profit donné aux branches intermédiaires dans les systèmes multimodaux, donnant plus de contrôle sur les profits
STR_CONFIG_SETTING_DRAG_SIGNALS_DENSITY                         :Espacement des signaux en mode glisser-déposer{NBSP}: {STRING}
STR_CONFIG_SETTING_DRAG_SIGNALS_DENSITY_HELPTEXT                :Définit la distance à laquelle les signaux seront construits sur une voies jusqu'au prochain obstacle (signal, jonction), si les signaux sont glissés-déposés
STR_CONFIG_SETTING_DRAG_SIGNALS_DENSITY_VALUE                   :{COMMA} case{P 0 "" s}
STR_CONFIG_SETTING_DRAG_SIGNALS_FIXED_DISTANCE                  :Espacement fixe entre les signaux en mode glisser-déposer{NBSP}: {STRING}
STR_CONFIG_SETTING_DRAG_SIGNALS_FIXED_DISTANCE_HELPTEXT         :Choisir le comportement du placement des signaux en mode glisser-déposer avec Ctrl. Si désactivé, les signaux sont placés autour des tunnels ou des ponts pour éviter de longues portions sans signaux. Si activé, les signaux sont placés toutes les N case, permettant d'aligner facilement les signaux sur des voies parallèles
STR_CONFIG_SETTING_SEMAPHORE_BUILD_BEFORE_DATE                  :Construire automatiquement des sémaphores avant{NBSP}: {STRING}
STR_CONFIG_SETTING_SEMAPHORE_BUILD_BEFORE_DATE_HELPTEXT         :Définit l'année à partir de laquelle des signaux électriques seront utilisés pour les voies. Avant cette année, des signaux non électriques seront utilisés (ils ont le même fonctionnement mais une apparence différente)
STR_CONFIG_SETTING_ENABLE_SIGNAL_GUI                            :Activer l'interface graphique pour les signaux{NBSP}: {STRING}
STR_CONFIG_SETTING_ENABLE_SIGNAL_GUI_HELPTEXT                   :Afficher une fenêtre pour choisir le type de signal à construire, plutôt qu'uniquement la rotation de type de signal en les construisant avec Ctrl
STR_CONFIG_SETTING_DEFAULT_SIGNAL_TYPE                          :Type de signaux construit par défaut{NBSP}: {STRING}
STR_CONFIG_SETTING_DEFAULT_SIGNAL_TYPE_HELPTEXT                 :Type de signaux à utiliser par défaut
STR_CONFIG_SETTING_DEFAULT_SIGNAL_NORMAL                        :Signaux de bloc
STR_CONFIG_SETTING_DEFAULT_SIGNAL_PBS                           :Signaux de chemin
STR_CONFIG_SETTING_DEFAULT_SIGNAL_PBSOWAY                       :Signaux de chemin à sens unique
STR_CONFIG_SETTING_CYCLE_SIGNAL_TYPES                           :Sélectionner les signaux parmi{NBSP}: {STRING}
STR_CONFIG_SETTING_CYCLE_SIGNAL_TYPES_HELPTEXT                  :Choisir quels types de signaux sont proposés lors de leur construction avec Ctrl
STR_CONFIG_SETTING_CYCLE_SIGNAL_NORMAL                          :les signaux de bloc uniquement
STR_CONFIG_SETTING_CYCLE_SIGNAL_PBS                             :les signaux de chemin uniquement
STR_CONFIG_SETTING_CYCLE_SIGNAL_ALL                             :tous les signaux

STR_CONFIG_SETTING_TOWN_LAYOUT                                  :Agencement des routes pour les nouvelles villes{NBSP}: {STRING}
STR_CONFIG_SETTING_TOWN_LAYOUT_HELPTEXT                         :Agencement du réseau routier des villes
STR_CONFIG_SETTING_TOWN_LAYOUT_DEFAULT                          :Original
STR_CONFIG_SETTING_TOWN_LAYOUT_BETTER_ROADS                     :Meilleures routes
STR_CONFIG_SETTING_TOWN_LAYOUT_2X2_GRID                         :grille 2x2
STR_CONFIG_SETTING_TOWN_LAYOUT_3X3_GRID                         :grille 3x3
STR_CONFIG_SETTING_TOWN_LAYOUT_RANDOM                           :Aléatoire
STR_CONFIG_SETTING_ALLOW_TOWN_ROADS                             :Autoriser la construction des routes par les villes{NBSP}: {STRING}
STR_CONFIG_SETTING_ALLOW_TOWN_ROADS_HELPTEXT                    :Autoriser les villes à construire des routes pour se développer. Désactiver pour empêcher les villes de construire elles-mêmes des routes.
STR_CONFIG_SETTING_ALLOW_TOWN_LEVEL_CROSSINGS                   :Autoriser la construction des passages à niveau par les villes{NBSP}: {STRING}
STR_CONFIG_SETTING_ALLOW_TOWN_LEVEL_CROSSINGS_HELPTEXT          :Activer ce paramètre pour autoriser les villes à construire des passages à niveau
STR_CONFIG_SETTING_NOISE_LEVEL                                  :Permettre plus d'aéroports par ville, selon les nuisances sonores{NBSP}: {STRING}
STR_CONFIG_SETTING_NOISE_LEVEL_HELPTEXT                         :Avec ce paramètre désactivé, il peut y avoir deux aéroports dans chaque ville. Avec ce paramètre activé, le nombre d'aéroports dans une ville est limité par le bruit qu'elle accepte, celui-ci dépend de la population, de la taille de l'aéroport et de la distance
STR_CONFIG_SETTING_TOWN_FOUNDING                                :Fonder des villes en cours de jeu{NBSP}: {STRING}
STR_CONFIG_SETTING_TOWN_FOUNDING_HELPTEXT                       :Activer ce paramètre permet aux joueurs de fonder de nouvelles villes dans la partie
STR_CONFIG_SETTING_TOWN_FOUNDING_FORBIDDEN                      :Interdit
STR_CONFIG_SETTING_TOWN_FOUNDING_ALLOWED                        :Autorisé
STR_CONFIG_SETTING_TOWN_FOUNDING_ALLOWED_CUSTOM_LAYOUT          :Autorisé, y compris l'agencement personnalisé des routes

STR_CONFIG_SETTING_EXTRA_TREE_PLACEMENT                         :Plantation d'arbres durant la partie{NBSP}: {STRING}
STR_CONFIG_SETTING_EXTRA_TREE_PLACEMENT_HELPTEXT                :Contrôle l'apparition aléatoire des arbres durant la partie. Cela peut affecter les industries qui dépendent de la croissance des arbres, par exemple les scieries
STR_CONFIG_SETTING_EXTRA_TREE_PLACEMENT_NONE                    :Nulle part {RED}(les scieries ne fonctionneront plus)
STR_CONFIG_SETTING_EXTRA_TREE_PLACEMENT_RAINFOREST              :Seulement dans les forêts tropicales
STR_CONFIG_SETTING_EXTRA_TREE_PLACEMENT_ALL                     :Partout

STR_CONFIG_SETTING_TOOLBAR_POS                                  :Position de la barre d'outils principale{NBSP}: {STRING}
STR_CONFIG_SETTING_TOOLBAR_POS_HELPTEXT                         :Position horizontale de la barre d'outils principale en haut de l'écran
STR_CONFIG_SETTING_STATUSBAR_POS                                :Position de la barre d'état{NBSP}: {STRING}
STR_CONFIG_SETTING_STATUSBAR_POS_HELPTEXT                       :Position horizontale de la barre d'état en bas de l'écran
STR_CONFIG_SETTING_SNAP_RADIUS                                  :Rayon d'attraction des fenêtres{NBSP}: {STRING}
STR_CONFIG_SETTING_SNAP_RADIUS_HELPTEXT                         :Distance entre les fenêtres avant que la fenêtre déplacée soit alignée automatiquement sur les fenêtres proches
STR_CONFIG_SETTING_SNAP_RADIUS_VALUE                            :{COMMA} pixel{P 0 "" s}
STR_CONFIG_SETTING_SNAP_RADIUS_DISABLED                         :Désactivé
STR_CONFIG_SETTING_SOFT_LIMIT                                   :Nombre maximum de fenêtres non punaisées{NBSP}: {STRING}
STR_CONFIG_SETTING_SOFT_LIMIT_HELPTEXT                          :Nombre de fenêtre non punaisées ouvertes avant que les anciennes fenêtres soient fermées automatiquement pour faire de la place aux nouvelles fenêtres
STR_CONFIG_SETTING_SOFT_LIMIT_VALUE                             :{COMMA}
STR_CONFIG_SETTING_SOFT_LIMIT_DISABLED                          :désactivé
STR_CONFIG_SETTING_ZOOM_MIN                                     :Zoom avant maximum{NBSP}: {STRING}
STR_CONFIG_SETTING_ZOOM_MIN_HELPTEXT                            :Le zoom avant maximum pour les vues. Noter qu'activer un plus grand zoom avant augment les besoins en mémoire
STR_CONFIG_SETTING_ZOOM_MAX                                     :Zoom arrière maximum{NBSP}: {STRING}
STR_CONFIG_SETTING_ZOOM_MAX_HELPTEXT                            :Le zoom arrière maximum pour les vues. Noter que l'usage d'un plus grand zoom arrière peut causer un retard
STR_CONFIG_SETTING_ZOOM_LVL_MIN                                 :4x
STR_CONFIG_SETTING_ZOOM_LVL_IN_2X                               :2x
STR_CONFIG_SETTING_ZOOM_LVL_NORMAL                              :Normal
STR_CONFIG_SETTING_ZOOM_LVL_OUT_2X                              :2x
STR_CONFIG_SETTING_ZOOM_LVL_OUT_4X                              :4x
STR_CONFIG_SETTING_ZOOM_LVL_OUT_8X                              :8x
STR_CONFIG_SETTING_TOWN_GROWTH                                  :Vitesse de croissance des villes{NBSP}: {STRING}
STR_CONFIG_SETTING_TOWN_GROWTH_HELPTEXT                         :Vitesse de croissance des villes
STR_CONFIG_SETTING_TOWN_GROWTH_NONE                             :Aucune
STR_CONFIG_SETTING_TOWN_GROWTH_SLOW                             :Lente
STR_CONFIG_SETTING_TOWN_GROWTH_NORMAL                           :Normale
STR_CONFIG_SETTING_TOWN_GROWTH_FAST                             :Rapide
STR_CONFIG_SETTING_TOWN_GROWTH_VERY_FAST                        :Très rapide
STR_CONFIG_SETTING_LARGER_TOWNS                                 :Proportion des villes qui deviendront des métropoles{NBSP}: {STRING}
STR_CONFIG_SETTING_LARGER_TOWNS_HELPTEXT                        :Quantité de villes qui deviendront une métropole, soit une ville qui commence plus large et s'étend plus vite
STR_CONFIG_SETTING_LARGER_TOWNS_VALUE                           :1 sur {COMMA}
STR_CONFIG_SETTING_LARGER_TOWNS_DISABLED                        :Aucune
STR_CONFIG_SETTING_CITY_SIZE_MULTIPLIER                         :Multiplicateur initial pour la taille des métropoles{NBSP}: {STRING}
STR_CONFIG_SETTING_CITY_SIZE_MULTIPLIER_HELPTEXT                :Taille moyenne des métropoles par rapport aux villes normales au début de la partie

STR_CONFIG_SETTING_LINKGRAPH_INTERVAL                           :Réactualiser le graphique de la distribution tous les {STRING}{NBSP}jour{P 0:2 "" s}
STR_CONFIG_SETTING_LINKGRAPH_INTERVAL_HELPTEXT                  :Intervalle entre la recalculation des liens du graphique. À chaque itération, une seule composante du graphique est recalculée. Donc, une valeur X pour ce réglage ne signifie pas que le graphique est réactualisé entièrement tous les X jours. Plus l'intervalle est court, plus de temps CPU est nécessaire pour la recalculation. Plus il est long, et plus de temps sera nécessaire pour que la distribution s'effectue sur de nouvelles routes.
STR_CONFIG_SETTING_LINKGRAPH_TIME                               :Prendre {STRING}{NBSP}jour{P 0:2 "" s} pour recalculer le graphe de distribution
STR_CONFIG_SETTING_LINKGRAPH_TIME_HELPTEXT                      :Durée maximale (en jours) de la réactualisation d'une composante du graphique. À chaque itération, un thread est initié, qui a une durée maximale définie par ce réglage. Plus celui-ci est court, plus la probabilité que le thread ne termine pas sa tâche à temps est élevée. Le jeu s'interrompt alors jusqu'à la fin de la recalculation ("lag"). Plus le réglage est long, et moins rapidement la distribution sera réactualisée en cas de changement de routes.
STR_CONFIG_SETTING_DISTRIBUTION_MANUAL                          :manuel
STR_CONFIG_SETTING_DISTRIBUTION_ASYMMETRIC                      :asymétrique
STR_CONFIG_SETTING_DISTRIBUTION_SYMMETRIC                       :symétrique
STR_CONFIG_SETTING_DISTRIBUTION_PAX                             :Type de distribution pour les passagers{NBSP}: {STRING}
STR_CONFIG_SETTING_DISTRIBUTION_PAX_HELPTEXT                    :"symétrique" signifie qu'autant de passagers iront d'une station A vers une station B, que de la station B vers la station A. "asymétrique" signifie qu'un nombre arbitraire de passagers peut être envoyé dans les deux directions. "manuel" signifie qu'aucune distribution n'est mise en place pour les passagers.
STR_CONFIG_SETTING_DISTRIBUTION_MAIL                            :Type de distribution pour le courrier{NBSP}: {STRING}
STR_CONFIG_SETTING_DISTRIBUTION_MAIL_HELPTEXT                   :"symétrique" signifie qu'autant de courrier ira d'une station A vers une station B, que de la station B vers la station A. "asymétrique" signifie qu'une quantité arbitraire de courrier peut être envoyée dans les deux directions. "manuel" signifie qu'aucune distribution n'est mise en place pour le courrier.
STR_CONFIG_SETTING_DISTRIBUTION_ARMOURED                        :Type de distribution pour les cargaisons de classe ARMOURED{NBSP}: {STRING}
STR_CONFIG_SETTING_DISTRIBUTION_ARMOURED_HELPTEXT               :La classe de cargaison ARMOURED contient des biens de valeur dans les climats tempéré, des diamants dans le climat subtropical, et de l'or dans le climat subarctique. Les NewGRFs peuvent changer ça. "symétrique" signifie qu'autant de ces cargaisons iront d'une station A vers une station B, que de la station B vers la station A. "asymétrique" signifie qu'une quantité arbitraire de ces cargaisons peut être envoyée dans les deux directions. "manuel" signifie qu'aucune distribution n'est mise en place pour ces cargaisons. Il est conseillé de choisir "asymétrique" ou "manuel" dans le climat subarctique, car les banques n'enverront pas d'or en retour vers les mines d'or. Dans les climats tempéré et subtropical, on peut choisir aussi "symétrique", car les banques peuvent renvoyer en retour des biens de valeurs aux banques qui en envoient à l'origine.
STR_CONFIG_SETTING_DISTRIBUTION_DEFAULT                         :Type de distribution pour les autres classes de cargaison{NBSP}: {STRING}
STR_CONFIG_SETTING_DISTRIBUTION_DEFAULT_HELPTEXT                :"asymétrique" signifie qu'une quantité arbitraire de cargaison peut être envoyée dans les deux directions. "manuel" signifie qu'aucune distribution n'est mise en place pour la cargaison.
STR_CONFIG_SETTING_LINKGRAPH_ACCURACY                           :Précision de la distribution{NBSP}: {STRING}
STR_CONFIG_SETTING_LINKGRAPH_ACCURACY_HELPTEXT                  :Plus ce réglage est élevé, plus la réactualisation du graphique de distribution occupe de temps CPU. S'il est trop élevé, cela peut produire de la latence ("lag"). Au contraire, plus la valeur est basse, plus la distribution sera imprécise et l'on risque de voir des cargaisons ne pas aller vers la destination attendue.
STR_CONFIG_SETTING_DEMAND_DISTANCE                              :Effet de la distance sur la demande{NBSP}: {STRING}
STR_CONFIG_SETTING_DEMAND_DISTANCE_HELPTEXT                     :Si cette valeur est supérieure à 0, la distance entre la station d'origine A d'une cargaison et une possible destination B a un impact sur la quantité de cargaison envoyée de A vers B. Plus la distance est grande entre les deux, moins de cargaison sera envoyée. Plus cette valeur est élevée, moins de cargaison sera envoyée vers des stations lointaines, et plus vers les stations plus proches.
STR_CONFIG_SETTING_DEMAND_SIZE                                  :Quantité de cargaison renvoyée en mode symétrique{NBSP}: {STRING}
STR_CONFIG_SETTING_DEMAND_SIZE_HELPTEXT                         :Définir ici une valeur inférieure à 100% rapproche le comportement de la distribution symétrique de celui d'une distribution asymétrique. Moins de cargaison sera envoyée en retour de celle envoyée par une autre. Si cette valeur est réglée à 0% la distribution devient totalement asymétrique.
STR_CONFIG_SETTING_SHORT_PATH_SATURATION                        :Saturation des chemins courts avant utilisation des chemins à forte capacité{NBSP}: {STRING}
STR_CONFIG_SETTING_SHORT_PATH_SATURATION_HELPTEXT               :Il y a souvent plusieurs routes possibles entre deux stations. Cargodist s'efforce d'utiliser d'abord le chemin le plus court jusqu'à saturation, ensuite les chemins un peu moins courts, et ainsi de suite. La saturation est déterminée par une estimation de la capacité et de la fréquentation prévue. Une fois que tous les chemins sont saturés, s'il y a encore une demande, il va surcharger tous les chemins, en privilégiant ceux à plus haute capacité. Mais la plupart du temps, la capacité n'est pas évaluée précisément. Ce réglage permets de spécifier jusqu'à quel pourcentage un chemin court doit être initialement saturé avant de passer au prochain chemin moins court. Il vaut mieux le régler à moins de 100% pour éviter que les stations soient surchargées en cas de surestimation de la capacité.

STR_CONFIG_SETTING_LOCALISATION_UNITS_VELOCITY                  :Unité de vitesse{NBSP}: {STRING}
STR_CONFIG_SETTING_LOCALISATION_UNITS_VELOCITY_HELPTEXT         :Quand une vitesse est affichée dans l'interface utilisateur, utiliser l'unité sélectionnée
STR_CONFIG_SETTING_LOCALISATION_UNITS_VELOCITY_IMPERIAL         :Impérial (mph)
STR_CONFIG_SETTING_LOCALISATION_UNITS_VELOCITY_METRIC           :Métrique (km/h)
STR_CONFIG_SETTING_LOCALISATION_UNITS_VELOCITY_SI               :SI (m/s)

STR_CONFIG_SETTING_LOCALISATION_UNITS_POWER                     :Unité de puissance de véhicule{NBSP}: {STRING}
STR_CONFIG_SETTING_LOCALISATION_UNITS_POWER_HELPTEXT            :Quand une puissance de véhicule est affichée dans l'interface utilisateur, utiliser l'unité sélectionnée
STR_CONFIG_SETTING_LOCALISATION_UNITS_POWER_IMPERIAL            :Impérial (hp)
STR_CONFIG_SETTING_LOCALISATION_UNITS_POWER_METRIC              :Métrique (hp)
STR_CONFIG_SETTING_LOCALISATION_UNITS_POWER_SI                  :SI (kW)

STR_CONFIG_SETTING_LOCALISATION_UNITS_WEIGHT                    :Unité de masse{NBSP}: {STRING}
STR_CONFIG_SETTING_LOCALISATION_UNITS_WEIGHT_HELPTEXT           :Quand une masse est affichée dans l'interface utilisateur, utiliser l'unité sélectionnée
STR_CONFIG_SETTING_LOCALISATION_UNITS_WEIGHT_IMPERIAL           :Impérial (t/tonne courte)
STR_CONFIG_SETTING_LOCALISATION_UNITS_WEIGHT_METRIC             :Métrique (t/tonne)
STR_CONFIG_SETTING_LOCALISATION_UNITS_WEIGHT_SI                 :SI (kg)

STR_CONFIG_SETTING_LOCALISATION_UNITS_VOLUME                    :Unité de volume{NBSP}: {STRING}
STR_CONFIG_SETTING_LOCALISATION_UNITS_VOLUME_HELPTEXT           :Quand un volume est affiché dans l'interface utilisateur, utiliser l'unité sélectionnée
STR_CONFIG_SETTING_LOCALISATION_UNITS_VOLUME_IMPERIAL           :Impérial (gal)
STR_CONFIG_SETTING_LOCALISATION_UNITS_VOLUME_METRIC             :Métrique (l)
STR_CONFIG_SETTING_LOCALISATION_UNITS_VOLUME_SI                 :SI (m³)

STR_CONFIG_SETTING_LOCALISATION_UNITS_FORCE                     :Unité d'effort de traction{NBSP}: {STRING}
STR_CONFIG_SETTING_LOCALISATION_UNITS_FORCE_HELPTEXT            :Quand un effort de traction, ou force de traction, est affiché dans l'interface utilisateur, utiliser l'unité sélectionnée
STR_CONFIG_SETTING_LOCALISATION_UNITS_FORCE_IMPERIAL            :Impérial (lbf)
STR_CONFIG_SETTING_LOCALISATION_UNITS_FORCE_METRIC              :Métrique (kgf)
STR_CONFIG_SETTING_LOCALISATION_UNITS_FORCE_SI                  :SI (kN)

STR_CONFIG_SETTING_LOCALISATION_UNITS_HEIGHT                    :Unité de hauteur{NBSP}: {STRING}
STR_CONFIG_SETTING_LOCALISATION_UNITS_HEIGHT_HELPTEXT           :Quand une hauteur est affichée dans l'interface utilisateur, utiliser l'unité sélectionnée
STR_CONFIG_SETTING_LOCALISATION_UNITS_HEIGHT_IMPERIAL           :Impérial (ft)
STR_CONFIG_SETTING_LOCALISATION_UNITS_HEIGHT_METRIC             :Métrique (m)
STR_CONFIG_SETTING_LOCALISATION_UNITS_HEIGHT_SI                 :SI (m)

STR_CONFIG_SETTING_LOCALISATION                                 :{ORANGE}Localisation
STR_CONFIG_SETTING_GRAPHICS                                     :{ORANGE}Graphiques
STR_CONFIG_SETTING_SOUND                                        :{ORANGE}Son
STR_CONFIG_SETTING_INTERFACE                                    :{ORANGE}Interface
STR_CONFIG_SETTING_INTERFACE_GENERAL                            :{ORANGE}Général
STR_CONFIG_SETTING_INTERFACE_VIEWPORTS                          :{ORANGE}Vues
STR_CONFIG_SETTING_INTERFACE_CONSTRUCTION                       :{ORANGE}Construction
STR_CONFIG_SETTING_ADVISORS                                     :{ORANGE}Informations / Annonces
STR_CONFIG_SETTING_COMPANY                                      :{ORANGE}Compagnie
STR_CONFIG_SETTING_ACCOUNTING                                   :{ORANGE}Comptabilité
STR_CONFIG_SETTING_VEHICLES                                     :{ORANGE}Véhicules
STR_CONFIG_SETTING_VEHICLES_PHYSICS                             :{ORANGE}Physique
STR_CONFIG_SETTING_VEHICLES_ROUTING                             :{ORANGE}Routage
STR_CONFIG_SETTING_LIMITATIONS                                  :{ORANGE}Limitations
STR_CONFIG_SETTING_ACCIDENTS                                    :{ORANGE}Catastrophes / Accidents
STR_CONFIG_SETTING_GENWORLD                                     :{ORANGE}Création du terrain
STR_CONFIG_SETTING_ENVIRONMENT                                  :{ORANGE}Environnement
STR_CONFIG_SETTING_ENVIRONMENT_AUTHORITIES                      :{ORANGE}Autorités
STR_CONFIG_SETTING_ENVIRONMENT_TOWNS                            :{ORANGE}Villes
STR_CONFIG_SETTING_ENVIRONMENT_INDUSTRIES                       :{ORANGE}Industries
STR_CONFIG_SETTING_ENVIRONMENT_CARGODIST                        :{ORANGE}Distribution des marchandises
STR_CONFIG_SETTING_AI                                           :{ORANGE}Compétiteurs
STR_CONFIG_SETTING_AI_NPC                                       :{ORANGE}Intelligence artificielle

STR_CONFIG_SETTING_PATHFINDER_OPF                               :Original
STR_CONFIG_SETTING_PATHFINDER_NPF                               :NPF
STR_CONFIG_SETTING_PATHFINDER_YAPF_RECOMMENDED                  :YAPF {BLUE}(recommandé)

STR_CONFIG_SETTING_PATHFINDER_FOR_TRAINS                        :Recherche de chemin des trains{NBSP}: {STRING}
STR_CONFIG_SETTING_PATHFINDER_FOR_TRAINS_HELPTEXT               :Recherche de chemin à utiliser pour les trains
STR_CONFIG_SETTING_PATHFINDER_FOR_ROAD_VEHICLES                 :Recherche de chemin des véhicules routiers{NBSP}: {STRING}
STR_CONFIG_SETTING_PATHFINDER_FOR_ROAD_VEHICLES_HELPTEXT        :Recherche de chemin à utiliser pour les véhicules routiers
STR_CONFIG_SETTING_PATHFINDER_FOR_SHIPS                         :Recherche de chemin des navires{NBSP}: {STRING}
STR_CONFIG_SETTING_PATHFINDER_FOR_SHIPS_HELPTEXT                :Recherche de chemin à utiliser pour les navires
STR_CONFIG_SETTING_REVERSE_AT_SIGNALS                           :Demi-tour automatique aux signaux{NBSP}: {STRING}
STR_CONFIG_SETTING_REVERSE_AT_SIGNALS_HELPTEXT                  :Autoriser les trains a faire demi-tour à un signal, si ils attendent depuis un long moment

STR_CONFIG_SETTING_QUERY_CAPTION                                :{WHITE}Changer la valeur du paramètre

# Config errors
STR_CONFIG_ERROR                                                :{WHITE}Erreur dans le fichier de configuration...
STR_CONFIG_ERROR_ARRAY                                          :{WHITE}... erreur dans le tableau '{STRING}'
STR_CONFIG_ERROR_INVALID_VALUE                                  :{WHITE}... valeur '{STRING}' invalide pour '{STRING}'
STR_CONFIG_ERROR_TRAILING_CHARACTERS                            :{WHITE}... caractères superflus à la fin du paramètre '{STRING}'
STR_CONFIG_ERROR_DUPLICATE_GRFID                                :{WHITE}... NewGRF '{STRING}' ignoré{NBSP}: GRF ID en doublon avec '{STRING}'
STR_CONFIG_ERROR_INVALID_GRF                                    :{WHITE}... NewGRF '{STRING}' invalide ignoré{NBSP}: {STRING}
STR_CONFIG_ERROR_INVALID_GRF_NOT_FOUND                          :non trouvé
STR_CONFIG_ERROR_INVALID_GRF_UNSAFE                             :dangereux pour un usage statique
STR_CONFIG_ERROR_INVALID_GRF_SYSTEM                             :NewGRF système
STR_CONFIG_ERROR_INVALID_GRF_INCOMPATIBLE                       :incompatible avec cette version d'OpenTTD
STR_CONFIG_ERROR_INVALID_GRF_UNKNOWN                            :inconnu
STR_CONFIG_ERROR_INVALID_SAVEGAME_COMPRESSION_LEVEL             :{WHITE}... le niveau de compression '{STRING}' n'est pas valide
STR_CONFIG_ERROR_INVALID_SAVEGAME_COMPRESSION_ALGORITHM         :{WHITE}... le format de sauvegarde '{STRING}' n'est pas disponible. Retour à '{STRING}'
STR_CONFIG_ERROR_INVALID_BASE_GRAPHICS_NOT_FOUND                :{WHITE}... graphiques de base '{STRING}' ignorés{NBSP}: non trouvés
STR_CONFIG_ERROR_INVALID_BASE_SOUNDS_NOT_FOUND                  :{WHITE}... sons de base '{STRING}' ignorés{NBSP}: non trouvés
STR_CONFIG_ERROR_INVALID_BASE_MUSIC_NOT_FOUND                   :{WHITE}... musique de base '{STRING}' ignorée{NBSP}: non trouvée
STR_CONFIG_ERROR_OUT_OF_MEMORY                                  :{WHITE}Plus de mémoire
STR_CONFIG_ERROR_SPRITECACHE_TOO_BIG                            :{WHITE}L'allocation de {BYTES} pour le cache des sprites a échoué. Le cache des sprites a été réduit à {BYTES}. Cela va réduire les performances d'OpenTTD. Pour diminuer les besoins en mémoire vous pouvez essayer de désactiver les graphismes 32bpp et/ou les niveaux de zoom avant

# Intro window
STR_INTRO_CAPTION                                               :{WHITE}OpenTTD {REV}

STR_INTRO_NEW_GAME                                              :{BLACK}Nouvelle partie
STR_INTRO_LOAD_GAME                                             :{BLACK}Charger une partie
STR_INTRO_PLAY_SCENARIO                                         :{BLACK}Jouer un scénario
STR_INTRO_PLAY_HEIGHTMAP                                        :{BLACK}Jouer une carte d'altitude
STR_INTRO_SCENARIO_EDITOR                                       :{BLACK}Éditeur de scénario
STR_INTRO_MULTIPLAYER                                           :{BLACK}Mode multijoueurs

STR_INTRO_GAME_OPTIONS                                          :{BLACK}Options
STR_INTRO_HIGHSCORE                                             :{BLACK}Meilleurs scores
STR_INTRO_CONFIG_SETTINGS_TREE                                  :{BLACK}Paramètres
STR_INTRO_NEWGRF_SETTINGS                                       :{BLACK}Paramètres NewGRF
STR_INTRO_ONLINE_CONTENT                                        :{BLACK}Vérifier le contenu en ligne
STR_INTRO_SCRIPT_SETTINGS                                       :{BLACK}Configuration des scripts
STR_INTRO_QUIT                                                  :{BLACK}Quitter

STR_INTRO_TOOLTIP_NEW_GAME                                      :{BLACK}Démarrer une nouvelle partie. Ctrl-clic pour passer outre la configuration du terrain.
STR_INTRO_TOOLTIP_LOAD_GAME                                     :{BLACK}Charger une partie sauvegardée
STR_INTRO_TOOLTIP_PLAY_HEIGHTMAP                                :{BLACK}Démarrer une nouvelle partie utilisant une carte d'altitude comme paysage
STR_INTRO_TOOLTIP_PLAY_SCENARIO                                 :{BLACK}Démarrer une nouvelle partie à partir d'un scénario personnalisé
STR_INTRO_TOOLTIP_SCENARIO_EDITOR                               :{BLACK}Créer un monde/scénario de jeu personnalisé
STR_INTRO_TOOLTIP_MULTIPLAYER                                   :{BLACK}Démarrer une partie multijoueurs

STR_INTRO_TOOLTIP_TEMPERATE                                     :{BLACK}Sélectionner l'environnement «{NBSP}Tempéré{NBSP}»
STR_INTRO_TOOLTIP_SUB_ARCTIC_LANDSCAPE                          :{BLACK}Sélectionner l'environnement «{NBSP}Arctique{NBSP}»
STR_INTRO_TOOLTIP_SUB_TROPICAL_LANDSCAPE                        :{BLACK}Sélectionner l'environnement «{NBSP}Tropical{NBSP}»
STR_INTRO_TOOLTIP_TOYLAND_LANDSCAPE                             :{BLACK}Sélectionner l'environnement «{NBSP}Monde{NBSP}des{NBSP}Jouets{NBSP}»

STR_INTRO_TOOLTIP_GAME_OPTIONS                                  :{BLACK}Afficher les options du jeu
STR_INTRO_TOOLTIP_HIGHSCORE                                     :{BLACK}Afficher le tableau des meilleurs scores
STR_INTRO_TOOLTIP_CONFIG_SETTINGS_TREE                          :{BLACK}Afficher les paramètres
STR_INTRO_TOOLTIP_NEWGRF_SETTINGS                               :{BLACK}Afficher la configuration des NewGRF
STR_INTRO_TOOLTIP_ONLINE_CONTENT                                :{BLACK}Vérifier les contenus nouveaux ou mis à jour téléchargeables
STR_INTRO_TOOLTIP_SCRIPT_SETTINGS                               :{BLACK}Afficher la configuration des scripts
STR_INTRO_TOOLTIP_QUIT                                          :{BLACK}Quitter OpenTTD

STR_INTRO_BASESET                                               :{BLACK}{NUM} sprite{P "" s} manque{P "" "nt"} dans les graphiques de base actuellement sélectionnés. Veuillez vérifier les mises à jours pour les graphiques de base.
STR_INTRO_TRANSLATION                                           :{BLACK}Il manque {NUM} chaîne{P "" s} dans cette traduction. Merci d'aider à améliorer OpenTTD en vous inscrivant comme traducteur. Voir readme.txt pour les détails.

# Quit window
STR_QUIT_CAPTION                                                :{WHITE}Quitter
STR_QUIT_ARE_YOU_SURE_YOU_WANT_TO_EXIT_OPENTTD                  :{YELLOW}Êtes-vous sûr de vouloir quitter OpenTTD et retourner à {STRING}{NBSP}?
STR_QUIT_YES                                                    :{BLACK}Oui
STR_QUIT_NO                                                     :{BLACK}Non

# Supported OSes
STR_OSNAME_WINDOWS                                              :Windows
STR_OSNAME_DOS                                                  :DOS
STR_OSNAME_UNIX                                                 :Unix
STR_OSNAME_OSX                                                  :OS{NBSP}X
STR_OSNAME_BEOS                                                 :BeOS
STR_OSNAME_HAIKU                                                :Haiku
STR_OSNAME_MORPHOS                                              :MorphOS
STR_OSNAME_AMIGAOS                                              :AmigaOS
STR_OSNAME_OS2                                                  :OS/2
STR_OSNAME_SUNOS                                                :SunOS

# Abandon game
STR_ABANDON_GAME_CAPTION                                        :{WHITE}Abandonner la partie
STR_ABANDON_GAME_QUERY                                          :{YELLOW}Êtes-vous sûr de vouloir abandonner cette partie{NBSP}?
STR_ABANDON_SCENARIO_QUERY                                      :{YELLOW}Êtes-vous sûr de vouloir abandonner ce scénario{NBSP}?

# Cheat window
STR_CHEATS                                                      :{WHITE}Triches
STR_CHEATS_TOOLTIP                                              :{BLACK}Les cases à cocher montrent si vous avez déjà utilisé cette triche auparavant
STR_CHEATS_WARNING                                              :{BLACK}Attention{NBSP}! Vous êtes sur le point de trahir vos adversaires. Vous et votre famille serez déshonoré pour l'éternité.
STR_CHEAT_MONEY                                                 :{LTBLUE}Augmenter l'argent de {CURRENCY_LONG}
STR_CHEAT_CHANGE_COMPANY                                        :{LTBLUE}Jouer en tant que compagnie{NBSP}: {ORANGE}{COMMA}
STR_CHEAT_EXTRA_DYNAMITE                                        :{LTBLUE}Bulldozer magique (enlèvement des industries et des objets fixes){NBSP}: {ORANGE}{STRING}
STR_CHEAT_CROSSINGTUNNELS                                       :{LTBLUE}Les tunnels peuvent se croiser{NBSP}: {ORANGE}{STRING}
STR_CHEAT_NO_JETCRASH                                           :{LTBLUE}Les jets ne s'écraseront plus (aussi fréquemment) sur les petits aéroports{NBSP}: {ORANGE} {STRING}
STR_CHEAT_EDIT_MAX_HL                                           :{LTBLUE}Modifier l'altitude maximum de la carte{NBSP}: {ORANGE}{NUM}
STR_CHEAT_EDIT_MAX_HL_QUERY_CAPT                                :{WHITE}Modifier l'altitude maximum des montagnes sur la carte
STR_CHEAT_SWITCH_CLIMATE_TEMPERATE_LANDSCAPE                    :Environnement «{NBSP}Tempéré{NBSP}»
STR_CHEAT_SWITCH_CLIMATE_SUB_ARCTIC_LANDSCAPE                   :Environnement «{NBSP}Arctique{NBSP}»
STR_CHEAT_SWITCH_CLIMATE_SUB_TROPICAL_LANDSCAPE                 :Environnement «{NBSP}Tropical{NBSP}»
STR_CHEAT_SWITCH_CLIMATE_TOYLAND_LANDSCAPE                      :Environnement «{NBSP}Monde des jouets{NBSP}»
STR_CHEAT_CHANGE_DATE                                           :{LTBLUE}Changer la date{NBSP}: {ORANGE}{DATE_SHORT}
STR_CHEAT_CHANGE_DATE_QUERY_CAPT                                :{WHITE}Modifier l'année courante
STR_CHEAT_SETUP_PROD                                            :{LTBLUE}Permettre la modification des valeurs de production{NBSP}: {ORANGE}{STRING}

# Livery window
STR_LIVERY_CAPTION                                              :{WHITE}{COMPANY} - Couleur

STR_LIVERY_GENERAL_TOOLTIP                                      :{BLACK}Montrer les livrées générales
STR_LIVERY_TRAIN_TOOLTIP                                        :{BLACK}Montrer les livrées de trains
STR_LIVERY_ROAD_VEHICLE_TOOLTIP                                 :{BLACK}Montrer les livrées de véhicules routiers
STR_LIVERY_SHIP_TOOLTIP                                         :{BLACK}Montrer les livrées de navires
STR_LIVERY_AIRCRAFT_TOOLTIP                                     :{BLACK}Montrer les livrées d'aéronefs
STR_LIVERY_PRIMARY_TOOLTIP                                      :{BLACK}Choisir la couleur primaire de la livrée sélectionnée. Ctrl-clic appliquera cette couleur à toutes les livrées.
STR_LIVERY_SECONDARY_TOOLTIP                                    :{BLACK}Choisir la couleur secondaire de la livrée sélectionnée. Ctrl-clic appliquera cette couleur à toutes les livrées.
STR_LIVERY_PANEL_TOOLTIP                                        :{BLACK}Sélectionner la livrée à modifier ou plusieurs d'entre elles par Ctrl-clic. Cliquer sur la case à cocher pour en activer l'utilisation ou non.

STR_LIVERY_DEFAULT                                              :Livrée standard
STR_LIVERY_STEAM                                                :Locomotive à vapeur
STR_LIVERY_DIESEL                                               :Locomotive Diesel
STR_LIVERY_ELECTRIC                                             :Locomotive électrique
STR_LIVERY_MONORAIL                                             :Locomotive Monorail
STR_LIVERY_MAGLEV                                               :Locomotive Maglev
STR_LIVERY_DMU                                                  :DMU
STR_LIVERY_EMU                                                  :EMU
STR_LIVERY_PASSENGER_WAGON_STEAM                                :Voiture (vapeur)
STR_LIVERY_PASSENGER_WAGON_DIESEL                               :Voiture (Diesel)
STR_LIVERY_PASSENGER_WAGON_ELECTRIC                             :Voiture (électrique)
STR_LIVERY_PASSENGER_WAGON_MONORAIL                             :Voiture (Monorail)
STR_LIVERY_PASSENGER_WAGON_MAGLEV                               :Voiture (Maglev)
STR_LIVERY_FREIGHT_WAGON                                        :Wagon
STR_LIVERY_BUS                                                  :Bus
STR_LIVERY_TRUCK                                                :Camion
STR_LIVERY_PASSENGER_SHIP                                       :Ferry
STR_LIVERY_FREIGHT_SHIP                                         :Navire de fret
STR_LIVERY_HELICOPTER                                           :Hélicoptère
STR_LIVERY_SMALL_PLANE                                          :Petit porteur
STR_LIVERY_LARGE_PLANE                                          :Gros porteur
STR_LIVERY_PASSENGER_TRAM                                       :Tramway pour passagers
STR_LIVERY_FREIGHT_TRAM                                         :Tramway pour fret

# Face selection window
STR_FACE_CAPTION                                                :{WHITE}Sélection du visage
STR_FACE_CANCEL_TOOLTIP                                         :{BLACK}Annuler le choix du nouveau visage
STR_FACE_OK_TOOLTIP                                             :{BLACK}Valider le nouveau visage
STR_FACE_RANDOM                                                 :{BLACK}Nouvelle amorce

STR_FACE_MALE_BUTTON                                            :{BLACK}Homme
STR_FACE_MALE_TOOLTIP                                           :{BLACK}Choisir un visage masculin
STR_FACE_FEMALE_BUTTON                                          :{BLACK}Femme
STR_FACE_FEMALE_TOOLTIP                                         :{BLACK}Choisir un visage féminin
STR_FACE_NEW_FACE_BUTTON                                        :{BLACK}Nouveau visage
STR_FACE_NEW_FACE_TOOLTIP                                       :{BLACK}Générer un visage au hasard
STR_FACE_ADVANCED                                               :{BLACK}Avancé
STR_FACE_ADVANCED_TOOLTIP                                       :{BLACK}Sélection avancée du visage
STR_FACE_SIMPLE                                                 :{BLACK}Simple
STR_FACE_SIMPLE_TOOLTIP                                         :{BLACK}Sélection simple du visage
STR_FACE_LOAD                                                   :{BLACK}Charger
STR_FACE_LOAD_TOOLTIP                                           :{BLACK}Charger le visage favori
STR_FACE_LOAD_DONE                                              :{WHITE}Votre visage favori a été chargé depuis le fichier de configuration d'OpenTTD.
STR_FACE_FACECODE                                               :{BLACK}N° de visage
STR_FACE_FACECODE_TOOLTIP                                       :{BLACK}Voir et/ou définir le numéro de visage
STR_FACE_FACECODE_CAPTION                                       :{WHITE}Voir et/ou définir le numéro de visage
STR_FACE_FACECODE_SET                                           :{WHITE}Le nouveau numéro de visage a été défini
STR_FACE_FACECODE_ERR                                           :{WHITE}Impossible de définir le numéro de visage - doit être un nombre entre 0 et 4{NBSP}294{NBSP}967{NBSP}295{NBSP}!
STR_FACE_SAVE                                                   :{BLACK}Enregistrer
STR_FACE_SAVE_TOOLTIP                                           :{BLACK}Enregistrer le visage favori
STR_FACE_SAVE_DONE                                              :{WHITE}Ce visage sera enregistré comme favori dans le fichier de configuration d'OpenTTD.
STR_FACE_EUROPEAN                                               :{BLACK}Européen
STR_FACE_SELECT_EUROPEAN                                        :{BLACK}Choisir les visages européens
STR_FACE_AFRICAN                                                :{BLACK}Africain
STR_FACE_SELECT_AFRICAN                                         :{BLACK}Choisir les visages africains
STR_FACE_YES                                                    :Oui
STR_FACE_NO                                                     :Non
STR_FACE_MOUSTACHE_EARRING_TOOLTIP                              :{BLACK}Activer la moustache ou la boucle d'oreille
STR_FACE_HAIR                                                   :Cheveux{NBSP}:
STR_FACE_HAIR_TOOLTIP                                           :{BLACK}Modifier les cheveux
STR_FACE_EYEBROWS                                               :Yeux{NBSP}:
STR_FACE_EYEBROWS_TOOLTIP                                       :{BLACK}Modifier les yeux et les sourcils
STR_FACE_EYECOLOUR                                              :Couleur des yeux{NBSP}:
STR_FACE_EYECOLOUR_TOOLTIP                                      :{BLACK}Modifier la couleur des yeux
STR_FACE_GLASSES                                                :Lunettes{NBSP}:
STR_FACE_GLASSES_TOOLTIP                                        :{BLACK}Activer les lunettes
STR_FACE_GLASSES_TOOLTIP_2                                      :{BLACK}Modifier les lunettes
STR_FACE_NOSE                                                   :Nez{NBSP}:
STR_FACE_NOSE_TOOLTIP                                           :{BLACK}Modifier le nez
STR_FACE_LIPS                                                   :Lèvres{NBSP}:
STR_FACE_MOUSTACHE                                              :Moustache{NBSP}:
STR_FACE_LIPS_MOUSTACHE_TOOLTIP                                 :{BLACK}Modifier les lèvres ou la moustache
STR_FACE_CHIN                                                   :Menton{NBSP}:
STR_FACE_CHIN_TOOLTIP                                           :{BLACK}Modifier le menton
STR_FACE_JACKET                                                 :Veste{NBSP}:
STR_FACE_JACKET_TOOLTIP                                         :{BLACK}Modifier la veste
STR_FACE_COLLAR                                                 :Col{NBSP}:
STR_FACE_COLLAR_TOOLTIP                                         :{BLACK}Modifier le col
STR_FACE_TIE                                                    :Cravate{NBSP}:
STR_FACE_EARRING                                                :Boucle d'oreille{NBSP}:
STR_FACE_TIE_EARRING_TOOLTIP                                    :{BLACK}Modifier la cravate ou la boucle d'oreille

# Network server list
STR_NETWORK_SERVER_LIST_CAPTION                                 :{WHITE}Multijoueurs
STR_NETWORK_SERVER_LIST_ADVERTISED                              :{BLACK}Publiée
STR_NETWORK_SERVER_LIST_ADVERTISED_TOOLTIP                      :{BLACK}Choisir entre une partie publiée (internet) et une partie non publiée (Réseau local, LAN)
STR_NETWORK_SERVER_LIST_ADVERTISED_NO                           :Non
STR_NETWORK_SERVER_LIST_ADVERTISED_YES                          :Oui
STR_NETWORK_SERVER_LIST_PLAYER_NAME                             :{BLACK}Nom du joueur{NBSP}:
STR_NETWORK_SERVER_LIST_ENTER_NAME_TOOLTIP                      :{BLACK}Ceci est le nom sous lequel vous serez connu des autres joueurs

STR_NETWORK_SERVER_LIST_GAME_NAME                               :{BLACK}Nom
STR_NETWORK_SERVER_LIST_GAME_NAME_TOOLTIP                       :{BLACK}Nom de la partie
STR_NETWORK_SERVER_LIST_GENERAL_ONLINE                          :{BLACK}{COMMA}/{COMMA} - {COMMA}/{COMMA}
STR_NETWORK_SERVER_LIST_CLIENTS_CAPTION                         :{BLACK}Clients
STR_NETWORK_SERVER_LIST_CLIENTS_CAPTION_TOOLTIP                 :{BLACK}Clients en ligne / clients max.{}Compagnies en ligne / compagnies max.
STR_NETWORK_SERVER_LIST_MAP_SIZE_SHORT                          :{BLACK}{COMMA}{NBSP}×{NBSP}{COMMA}
STR_NETWORK_SERVER_LIST_MAP_SIZE_CAPTION                        :{BLACK}Taille
STR_NETWORK_SERVER_LIST_MAP_SIZE_CAPTION_TOOLTIP                :{BLACK}Taille de la carte{}Cliquer pour trier par surface
STR_NETWORK_SERVER_LIST_DATE_CAPTION                            :{BLACK}Date
STR_NETWORK_SERVER_LIST_DATE_CAPTION_TOOLTIP                    :{BLACK}Date courante
STR_NETWORK_SERVER_LIST_YEARS_CAPTION                           :{BLACK}Années
STR_NETWORK_SERVER_LIST_YEARS_CAPTION_TOOLTIP                   :{BLACK}Nombre d'années{}écoulées dans le jeu
STR_NETWORK_SERVER_LIST_INFO_ICONS_TOOLTIP                      :{BLACK}Langue, version du serveur, etc.

STR_NETWORK_SERVER_LIST_CLICK_GAME_TO_SELECT                    :{BLACK}Cliquer sur une partie dans la liste pour la sélectionner
STR_NETWORK_SERVER_LIST_LAST_JOINED_SERVER                      :{BLACK}Dernier serveur utilisé{NBSP}:
STR_NETWORK_SERVER_LIST_CLICK_TO_SELECT_LAST                    :{BLACK}Cliquer pour réutiliser le dernier serveur

STR_NETWORK_SERVER_LIST_GAME_INFO                               :{SILVER}INFOS SUR LE SERVEUR
STR_NETWORK_SERVER_LIST_CLIENTS                                 :{SILVER}Clients{NBSP}: {WHITE}{COMMA}/{COMMA} − {COMMA}/{COMMA}
STR_NETWORK_SERVER_LIST_LANGUAGE                                :{SILVER}Langue{NBSP}: {WHITE}{STRING}
STR_NETWORK_SERVER_LIST_LANDSCAPE                               :{SILVER}Terrain{NBSP}: {WHITE}{STRING}
STR_NETWORK_SERVER_LIST_MAP_SIZE                                :{SILVER}Taille de la carte{NBSP}: {WHITE}{COMMA}{NBSP}×{NBSP}{COMMA}
STR_NETWORK_SERVER_LIST_SERVER_VERSION                          :{SILVER}Version du serveur{NBSP}: {WHITE}{STRING}
STR_NETWORK_SERVER_LIST_SERVER_ADDRESS                          :{SILVER}Adresse du serveur{NBSP}: {WHITE}{STRING}
STR_NETWORK_SERVER_LIST_START_DATE                              :{SILVER}Date de début{NBSP}: {WHITE}{DATE_SHORT}
STR_NETWORK_SERVER_LIST_CURRENT_DATE                            :{SILVER}Date courante{NBSP}: {WHITE}{DATE_SHORT}
STR_NETWORK_SERVER_LIST_PASSWORD                                :{SILVER}Protégée par mot de passe{NBSP}!
STR_NETWORK_SERVER_LIST_SERVER_OFFLINE                          :{SILVER}SERVEUR HORS-LIGNE
STR_NETWORK_SERVER_LIST_SERVER_FULL                             :{SILVER}SERVEUR PLEIN
STR_NETWORK_SERVER_LIST_VERSION_MISMATCH                        :{SILVER}VERSIONS NON IDENTIQUES
STR_NETWORK_SERVER_LIST_GRF_MISMATCH                            :{SILVER}NEWGRF REQUIS

STR_NETWORK_SERVER_LIST_JOIN_GAME                               :{BLACK}Rejoindre la partie
STR_NETWORK_SERVER_LIST_REFRESH                                 :{BLACK}Actualiser
STR_NETWORK_SERVER_LIST_REFRESH_TOOLTIP                         :{BLACK}Actualiser les informations sur le serveur

STR_NETWORK_SERVER_LIST_FIND_SERVER                             :{BLACK}Trouver un serveur
STR_NETWORK_SERVER_LIST_FIND_SERVER_TOOLTIP                     :{BLACK}Chercher un serveur sur le réseau
STR_NETWORK_SERVER_LIST_ADD_SERVER                              :{BLACK}Ajouter un serveur
STR_NETWORK_SERVER_LIST_ADD_SERVER_TOOLTIP                      :{BLACK}Ajouter un serveur à la liste de ceux parmi lesquels des parties en cours seront toujours cherchées
STR_NETWORK_SERVER_LIST_START_SERVER                            :{BLACK}Démarrer le serveur
STR_NETWORK_SERVER_LIST_START_SERVER_TOOLTIP                    :{BLACK}Démarrer son propre serveur, sur cet ordinateur-ci

STR_NETWORK_SERVER_LIST_PLAYER_NAME_OSKTITLE                    :{BLACK}Entrer votre nom
STR_NETWORK_SERVER_LIST_ENTER_IP                                :{BLACK}Saisir l'adresse IP du serveur

# Start new multiplayer server
STR_NETWORK_START_SERVER_CAPTION                                :{WHITE}Commencer une nouvelle partie

STR_NETWORK_START_SERVER_NEW_GAME_NAME                          :{BLACK}Nom de la partie{NBSP}:
STR_NETWORK_START_SERVER_NEW_GAME_NAME_TOOLTIP                  :{BLACK}Les autres joueurs trouveront le nom de la partie dans le menu de sélection d'une partie multijoueurs
STR_NETWORK_START_SERVER_SET_PASSWORD                           :{BLACK}Choisir le mot de passe
STR_NETWORK_START_SERVER_PASSWORD_TOOLTIP                       :{BLACK}Protégez votre partie avec un mot de passe si vous ne souhaitez pas que d'autres l'utilisent

STR_NETWORK_START_SERVER_UNADVERTISED                           :Non
STR_NETWORK_START_SERVER_ADVERTISED                             :Oui
STR_NETWORK_START_SERVER_CLIENTS_SELECT                         :{BLACK}{NUM} client{P "" s}
STR_NETWORK_START_SERVER_NUMBER_OF_CLIENTS                      :{BLACK}Nombre de clients maximum{NBSP}:
STR_NETWORK_START_SERVER_NUMBER_OF_CLIENTS_TOOLTIP              :{BLACK}Choisir un nombre maximum de clients. Tous les emplacements n'auront pas besoin d'être remplis
STR_NETWORK_START_SERVER_COMPANIES_SELECT                       :{BLACK}{NUM} compagnie{P "" s}
STR_NETWORK_START_SERVER_NUMBER_OF_COMPANIES                    :{BLACK}Nombre de compagnies maximum{NBSP}:
STR_NETWORK_START_SERVER_NUMBER_OF_COMPANIES_TOOLTIP            :{BLACK}Limiter le serveur à un certain nombre de compagnies
STR_NETWORK_START_SERVER_SPECTATORS_SELECT                      :{BLACK}{NUM} spectateur{P "" s}
STR_NETWORK_START_SERVER_NUMBER_OF_SPECTATORS                   :{BLACK}Nombre de spectateurs maximum{NBSP}:
STR_NETWORK_START_SERVER_NUMBER_OF_SPECTATORS_TOOLTIP           :{BLACK}Limiter le serveur à un certain nombre de spectateurs
STR_NETWORK_START_SERVER_LANGUAGE_SPOKEN                        :{BLACK}Langue utilisée{NBSP}:
STR_NETWORK_START_SERVER_LANGUAGE_TOOLTIP                       :{BLACK}Les autres joueurs sauront quelle langue est parlée sur ce serveur

STR_NETWORK_START_SERVER_NEW_GAME_NAME_OSKTITLE                 :{BLACK}Entrer un nom pour la partie en réseau

# Network game languages
############ Leave those lines in this order!!
STR_NETWORK_LANG_ANY                                            :Aucune
STR_NETWORK_LANG_ENGLISH                                        :Anglais
STR_NETWORK_LANG_GERMAN                                         :Allemand
STR_NETWORK_LANG_FRENCH                                         :Français
STR_NETWORK_LANG_BRAZILIAN                                      :Brésilien
STR_NETWORK_LANG_BULGARIAN                                      :Bulgare
STR_NETWORK_LANG_CHINESE                                        :Chinois
STR_NETWORK_LANG_CZECH                                          :Tchèque
STR_NETWORK_LANG_DANISH                                         :Danois
STR_NETWORK_LANG_DUTCH                                          :Néerlandais
STR_NETWORK_LANG_ESPERANTO                                      :Espéranto
STR_NETWORK_LANG_FINNISH                                        :Finlandais
STR_NETWORK_LANG_HUNGARIAN                                      :Hongrois
STR_NETWORK_LANG_ICELANDIC                                      :Islandais
STR_NETWORK_LANG_ITALIAN                                        :Italien
STR_NETWORK_LANG_JAPANESE                                       :Japonais
STR_NETWORK_LANG_KOREAN                                         :Coréen
STR_NETWORK_LANG_LITHUANIAN                                     :Lituanien
STR_NETWORK_LANG_NORWEGIAN                                      :Norvégien
STR_NETWORK_LANG_POLISH                                         :Polonais
STR_NETWORK_LANG_PORTUGUESE                                     :Portugais
STR_NETWORK_LANG_ROMANIAN                                       :Roumain
STR_NETWORK_LANG_RUSSIAN                                        :Russe
STR_NETWORK_LANG_SLOVAK                                         :Slovaque
STR_NETWORK_LANG_SLOVENIAN                                      :Slovène
STR_NETWORK_LANG_SPANISH                                        :Espagnol
STR_NETWORK_LANG_SWEDISH                                        :Suédois
STR_NETWORK_LANG_TURKISH                                        :Turc
STR_NETWORK_LANG_UKRAINIAN                                      :Ukrainien
STR_NETWORK_LANG_AFRIKAANS                                      :Afrikaans
STR_NETWORK_LANG_CROATIAN                                       :Croate
STR_NETWORK_LANG_CATALAN                                        :Catalan
STR_NETWORK_LANG_ESTONIAN                                       :Estonien
STR_NETWORK_LANG_GALICIAN                                       :Galicien
STR_NETWORK_LANG_GREEK                                          :Grec
STR_NETWORK_LANG_LATVIAN                                        :Letton
############ End of leave-in-this-order

# Network game lobby
STR_NETWORK_GAME_LOBBY_CAPTION                                  :{WHITE}Préparation de la partie

STR_NETWORK_GAME_LOBBY_PREPARE_TO_JOIN                          :{BLACK}Se prépare à rejoindre{NBSP}: {ORANGE}{STRING}
STR_NETWORK_GAME_LOBBY_COMPANY_LIST_TOOLTIP                     :{BLACK}Liste des compagnies présentes dans le jeu. Vous pouvez soit en rejoindre une, soit en créer une si il reste un emplacement libre.

STR_NETWORK_GAME_LOBBY_COMPANY_INFO                             :{SILVER}INFOS SUR LA COMPAGNIE
STR_NETWORK_GAME_LOBBY_COMPANY_NAME                             :{SILVER}Nom de la compagnie{NBSP}: {WHITE}{STRING}
STR_NETWORK_GAME_LOBBY_INAUGURATION_YEAR                        :{SILVER}Inauguration{NBSP}: {WHITE}{NUM}
STR_NETWORK_GAME_LOBBY_VALUE                                    :{SILVER}Valeur de la compagnie{NBSP}: {WHITE}{CURRENCY_LONG}
STR_NETWORK_GAME_LOBBY_CURRENT_BALANCE                          :{SILVER}Argent courant{NBSP}: {WHITE}{CURRENCY_LONG}
STR_NETWORK_GAME_LOBBY_LAST_YEARS_INCOME                        :{SILVER}Revenus de l'année dernière{NBSP}: {WHITE}{CURRENCY_LONG}
STR_NETWORK_GAME_LOBBY_PERFORMANCE                              :{SILVER}Performance{NBSP}: {WHITE}{NUM}

STR_NETWORK_GAME_LOBBY_VEHICLES                                 :{SILVER}Véhicules{NBSP}: {WHITE}{NUM} {TRAIN}, {NUM} {LORRY}, {NUM} {BUS}, {NUM} {SHIP}, {NUM} {PLANE}
STR_NETWORK_GAME_LOBBY_STATIONS                                 :{SILVER}Stations{NBSP}: {WHITE}{NUM} {TRAIN}, {NUM} {LORRY}, {NUM} {BUS}, {NUM} {SHIP}, {NUM} {PLANE}
STR_NETWORK_GAME_LOBBY_PLAYERS                                  :{SILVER}Joueurs{NBSP}: {WHITE}{STRING}

STR_NETWORK_GAME_LOBBY_NEW_COMPANY                              :{BLACK}Nouvelle compagnie
STR_NETWORK_GAME_LOBBY_NEW_COMPANY_TOOLTIP                      :{BLACK}Créer une nouvelle compagnie
STR_NETWORK_GAME_LOBBY_SPECTATE_GAME                            :{BLACK}Observer une partie
STR_NETWORK_GAME_LOBBY_SPECTATE_GAME_TOOLTIP                    :{BLACK}Observer une partie en tant que spectateur
STR_NETWORK_GAME_LOBBY_JOIN_COMPANY                             :{BLACK}Rejoindre la compagnie
STR_NETWORK_GAME_LOBBY_JOIN_COMPANY_TOOLTIP                     :{BLACK}Aider à gérer cette compagnie

# Network connecting window
STR_NETWORK_CONNECTING_CAPTION                                  :{WHITE}Connexion en cours...

############ Leave those lines in this order!!
STR_NETWORK_CONNECTING_1                                        :{BLACK}(1/6) Connexion en cours...
STR_NETWORK_CONNECTING_2                                        :{BLACK}(2/6) Autorisation en cours...
STR_NETWORK_CONNECTING_3                                        :{BLACK}(3/6) Attente...
STR_NETWORK_CONNECTING_4                                        :{BLACK}(4/6) Téléchargement de la carte...
STR_NETWORK_CONNECTING_5                                        :{BLACK}(5/6) Traitement des données...
STR_NETWORK_CONNECTING_6                                        :{BLACK}(6/6) Inscription...

STR_NETWORK_CONNECTING_SPECIAL_1                                :{BLACK}Rapatriement des informations sur le jeu...
STR_NETWORK_CONNECTING_SPECIAL_2                                :{BLACK}Rapatriement des informations sur la compagnie...
############ End of leave-in-this-order
STR_NETWORK_CONNECTING_WAITING                                  :{BLACK}{NUM} client{P "" s} avant vous
STR_NETWORK_CONNECTING_DOWNLOADING_1                            :{BLACK}{BYTES} téléchargés
STR_NETWORK_CONNECTING_DOWNLOADING_2                            :{BLACK}{BYTES} / {BYTES} téléchargés

STR_NETWORK_CONNECTION_DISCONNECT                               :{BLACK}Déconnecter

STR_NETWORK_NEED_GAME_PASSWORD_CAPTION                          :{WHITE}Le serveur est protégé. Entrez le mot de passe
STR_NETWORK_NEED_COMPANY_PASSWORD_CAPTION                       :{WHITE}La compagnie est protégée. Entrez le mot de passe
STR_NETWORK_COMPANY_LIST_CLIENT_LIST_CAPTION                    :{WHITE}Liste des clients

# Network company list added strings
STR_NETWORK_COMPANY_LIST_CLIENT_LIST                            :Liste des clients
STR_NETWORK_COMPANY_LIST_SPECTATE                               :Spectateur
STR_NETWORK_COMPANY_LIST_NEW_COMPANY                            :Nouvelle compagnie

# Network client list
STR_NETWORK_CLIENTLIST_KICK                                     :Exclure
STR_NETWORK_CLIENTLIST_BAN                                      :Bannir
STR_NETWORK_CLIENTLIST_SPEAK_TO_ALL                             :Parler à tous
STR_NETWORK_CLIENTLIST_SPEAK_TO_COMPANY                         :Parler à la compagnie
STR_NETWORK_CLIENTLIST_SPEAK_TO_CLIENT                          :Message privé

STR_NETWORK_SERVER                                              :Serveur
STR_NETWORK_CLIENT                                              :Client
STR_NETWORK_SPECTATORS                                          :Spectateurs

<<<<<<< HEAD
STR_NETWORK_TOOLBAR_LIST_SPECTATOR                              :{BLACK}Spectateur
=======
STR_NETWORK_GIVE_MONEY_CAPTION                                  :{WHITE}Entrer le montant que vous voulez donner
>>>>>>> ba55f93f

# Network set password
STR_COMPANY_PASSWORD_CANCEL                                     :{BLACK}Ne pas sauver le mot de passe entré
STR_COMPANY_PASSWORD_OK                                         :{BLACK}Donner un nouveau mot de passe à la compagnie
STR_COMPANY_PASSWORD_CAPTION                                    :{WHITE}Mot de passe de la compagnie
STR_COMPANY_PASSWORD_MAKE_DEFAULT                               :{BLACK}Mot de passe par défaut de la compagnie
STR_COMPANY_PASSWORD_MAKE_DEFAULT_TOOLTIP                       :{BLACK}Utiliser ce mot de passe de compagnie comme défaut pour les nouvelles compagnies

# Network company info join/password
STR_COMPANY_VIEW_JOIN                                           :{BLACK}Rejoindre
STR_COMPANY_VIEW_JOIN_TOOLTIP                                   :{BLACK}Rejoindre et jouer dans cette compagnie
STR_COMPANY_VIEW_PASSWORD                                       :{BLACK}Mot de passe
STR_COMPANY_VIEW_PASSWORD_TOOLTIP                               :{BLACK}Permet de protéger par mot de passe votre compagnie pour empêcher des utilisateurs non autorisés de rejoindre
STR_COMPANY_VIEW_SET_PASSWORD                                   :{BLACK}Choisir le mot de passe de la compagnie

# Network chat
STR_NETWORK_CHAT_SEND                                           :{BLACK}Envoyer
STR_NETWORK_CHAT_COMPANY_CAPTION                                :[Équipe]{NBSP}:
STR_NETWORK_CHAT_CLIENT_CAPTION                                 :[Privé] {STRING}{NBSP}:
STR_NETWORK_CHAT_ALL_CAPTION                                    :[Tous]{NBSP}:

STR_NETWORK_CHAT_COMPANY                                        :[Équipe] {STRING}{NBSP}: {WHITE}{STRING}
STR_NETWORK_CHAT_TO_COMPANY                                     :[Équipe] À {STRING}{NBSP}: {WHITE}{STRING}
STR_NETWORK_CHAT_CLIENT                                         :[Privé] {STRING}{NBSP}: {WHITE}{STRING}
STR_NETWORK_CHAT_TO_CLIENT                                      :[Privé] À {STRING}{NBSP}: {WHITE}{STRING}
STR_NETWORK_CHAT_ALL                                            :[Tous] {STRING}{NBSP}: {WHITE}{STRING}
STR_NETWORK_CHAT_OSKTITLE                                       :{BLACK}Entrer le texte du clavardage

# Network messages
STR_NETWORK_ERROR_NOTAVAILABLE                                  :{WHITE}Aucun périphérique réseau trouvé ou programme compilé sans ENABLE_NETWORK
STR_NETWORK_ERROR_NOSERVER                                      :{WHITE}Aucune partie réseau n'a été trouvée
STR_NETWORK_ERROR_NOCONNECTION                                  :{WHITE}Le serveur n'a pas répondu à la requête
STR_NETWORK_ERROR_NEWGRF_MISMATCH                               :{WHITE}Échec de la connexion{NBSP}: NewGRF requis
STR_NETWORK_ERROR_DESYNC                                        :{WHITE}La synchronisation de la partie réseau a échoué
STR_NETWORK_ERROR_LOSTCONNECTION                                :{WHITE}La connexion de la partie réseau a été perdue
STR_NETWORK_ERROR_SAVEGAMEERROR                                 :{WHITE}La sauvegarde serveur n'a pas pu être chargée
STR_NETWORK_ERROR_SERVER_START                                  :{WHITE}Le serveur n'a pas pu être démarré
STR_NETWORK_ERROR_CLIENT_START                                  :{WHITE}Échec de la connexion
STR_NETWORK_ERROR_TIMEOUT                                       :{WHITE}La connexion n°{NBSP}{NUM} a dépassé le temps d'attente
STR_NETWORK_ERROR_SERVER_ERROR                                  :{WHITE}Une erreur de protocole a été détectée et la connexion a été fermée
STR_NETWORK_ERROR_WRONG_REVISION                                :{WHITE}Le numéro de version/révision de ce client ne correspond pas à celui du serveur
STR_NETWORK_ERROR_WRONG_PASSWORD                                :{WHITE}Mot de passe incorrect
STR_NETWORK_ERROR_SERVER_FULL                                   :{WHITE}Le serveur est complet
STR_NETWORK_ERROR_SERVER_BANNED                                 :{WHITE}Vous êtes banni de ce serveur
STR_NETWORK_ERROR_KICKED                                        :{WHITE}Vous avez été exclu de la partie
STR_NETWORK_ERROR_CHEATER                                       :{WHITE}Tricher n'est pas autorisé sur ce serveur
STR_NETWORK_ERROR_TOO_MANY_COMMANDS                             :{WHITE}Vous envoyiez trop de commandes au serveur
STR_NETWORK_ERROR_TIMEOUT_PASSWORD                              :{WHITE}Vous avez mis trop de temps pour entrer le mot de passe
STR_NETWORK_ERROR_TIMEOUT_COMPUTER                              :{WHITE}Votre ordinateur est trop lent pour suivre le serveur
STR_NETWORK_ERROR_TIMEOUT_MAP                                   :{WHITE}Votre ordinateur a mis trop de temps pour télécharger la carte
STR_NETWORK_ERROR_TIMEOUT_JOIN                                  :{WHITE}Votre ordinateur a mis trop de temps pour rejoindre le serveur

############ Leave those lines in this order!!
STR_NETWORK_ERROR_CLIENT_GENERAL                                :erreur générale
STR_NETWORK_ERROR_CLIENT_DESYNC                                 :erreur de désynchronisation
STR_NETWORK_ERROR_CLIENT_SAVEGAME                               :chargement de la carte impossible
STR_NETWORK_ERROR_CLIENT_CONNECTION_LOST                        :connexion perdue
STR_NETWORK_ERROR_CLIENT_PROTOCOL_ERROR                         :erreur de protocole
STR_NETWORK_ERROR_CLIENT_NEWGRF_MISMATCH                        :NewGRF requis
STR_NETWORK_ERROR_CLIENT_NOT_AUTHORIZED                         :non autorisé
STR_NETWORK_ERROR_CLIENT_NOT_EXPECTED                           :paquet invalide ou inattendu reçu
STR_NETWORK_ERROR_CLIENT_WRONG_REVISION                         :n° de version/révision incorrect
STR_NETWORK_ERROR_CLIENT_NAME_IN_USE                            :nom déjà utilisé
STR_NETWORK_ERROR_CLIENT_WRONG_PASSWORD                         :mot de passe de partie incorrect
STR_NETWORK_ERROR_CLIENT_COMPANY_MISMATCH                       :mauvais company-id dans DoCommand
STR_NETWORK_ERROR_CLIENT_KICKED                                 :exclu par le serveur
STR_NETWORK_ERROR_CLIENT_CHEATER                                :a tenté de tricher
STR_NETWORK_ERROR_CLIENT_SERVER_FULL                            :serveur complet
STR_NETWORK_ERROR_CLIENT_TOO_MANY_COMMANDS                      :envoyait trop de commandes
STR_NETWORK_ERROR_CLIENT_TIMEOUT_PASSWORD                       :aucun mot de passe reçu dans les temps
STR_NETWORK_ERROR_CLIENT_TIMEOUT_COMPUTER                       :délai dépassé
STR_NETWORK_ERROR_CLIENT_TIMEOUT_MAP                            :télécharger la carte a pris trop de temps
STR_NETWORK_ERROR_CLIENT_TIMEOUT_JOIN                           :le traitement de la carte a pris trop de temps
############ End of leave-in-this-order

STR_NETWORK_ERROR_CLIENT_GUI_LOST_CONNECTION_CAPTION            :{WHITE}Possible perte de connexion
STR_NETWORK_ERROR_CLIENT_GUI_LOST_CONNECTION                    :{WHITE}Aucunes données reçues du serveur depuis {NUM} seconde{P "" s}

# Network related errors
STR_NETWORK_SERVER_MESSAGE                                      :*** {1:STRING}
############ Leave those lines in this order!!
STR_NETWORK_SERVER_MESSAGE_GAME_PAUSED                          :Partie suspendue ({STRING})
STR_NETWORK_SERVER_MESSAGE_GAME_STILL_PAUSED_1                  :Partie toujours suspendue ({STRING})
STR_NETWORK_SERVER_MESSAGE_GAME_STILL_PAUSED_2                  :Partie toujours suspendue ({STRING}, {STRING})
STR_NETWORK_SERVER_MESSAGE_GAME_STILL_PAUSED_3                  :Partie toujours suspendue ({STRING}, {STRING}, {STRING})
STR_NETWORK_SERVER_MESSAGE_GAME_STILL_PAUSED_4                  :Partie toujours suspendue ({STRING}, {STRING}, {STRING}, {STRING})
STR_NETWORK_SERVER_MESSAGE_GAME_UNPAUSED                        :Reprise de la partie ({STRING})
STR_NETWORK_SERVER_MESSAGE_GAME_REASON_NOT_ENOUGH_PLAYERS       :nombre de joueurs
STR_NETWORK_SERVER_MESSAGE_GAME_REASON_CONNECTING_CLIENTS       :connexion de clients
STR_NETWORK_SERVER_MESSAGE_GAME_REASON_MANUAL                   :manuel
STR_NETWORK_SERVER_MESSAGE_GAME_REASON_GAME_SCRIPT              :script de jeu
############ End of leave-in-this-order
STR_NETWORK_MESSAGE_CLIENT_LEAVING                              :départ
STR_NETWORK_MESSAGE_CLIENT_JOINED                               :*** {STRING} a rejoint la partie
STR_NETWORK_MESSAGE_CLIENT_JOINED_ID                            :*** {STRING} a rejoint la partie (Client n°{NBSP}{2:NUM})
STR_NETWORK_MESSAGE_CLIENT_COMPANY_JOIN                         :*** {STRING} a rejoint la compagnie n°{NBSP}{2:NUM}
STR_NETWORK_MESSAGE_CLIENT_COMPANY_SPECTATE                     :*** {STRING} a rejoint les spectateurs
STR_NETWORK_MESSAGE_CLIENT_COMPANY_NEW                          :*** {STRING} a lancé une nouvelle compagnie (n°{NBSP}{2:NUM})
STR_NETWORK_MESSAGE_CLIENT_LEFT                                 :*** {STRING} a quitté la partie ({2:STRING})
STR_NETWORK_MESSAGE_NAME_CHANGE                                 :*** {STRING} a changé son nom en {STRING}
STR_NETWORK_MESSAGE_GIVE_MONEY                                  :*** {STRING} a donné {2:CURRENCY_LONG} à votre compagnie
STR_NETWORK_MESSAGE_GAVE_MONEY_AWAY                             :*** Vous avez donné {2:CURRENCY_LONG} à {1:STRING}
STR_NETWORK_MESSAGE_SERVER_SHUTDOWN                             :{WHITE}Le serveur a fermé la session
STR_NETWORK_MESSAGE_SERVER_REBOOT                               :{WHITE}Le serveur redémarre...{}Veuillez patienter...

# Content downloading window
STR_CONTENT_TITLE                                               :{WHITE}Téléchargement de modules
STR_CONTENT_TYPE_CAPTION                                        :{BLACK}Type
STR_CONTENT_TYPE_CAPTION_TOOLTIP                                :{BLACK}Type de module
STR_CONTENT_NAME_CAPTION                                        :{BLACK}Nom
STR_CONTENT_NAME_CAPTION_TOOLTIP                                :{BLACK}Nom du module
STR_CONTENT_MATRIX_TOOLTIP                                      :{BLACK}Cliquer sur une ligne pour voir les détails.{}Cocher la case comme pré-sélection pour le téléchargement.
STR_CONTENT_SELECT_ALL_CAPTION                                  :{BLACK}Sélectionner tout
STR_CONTENT_SELECT_ALL_CAPTION_TOOLTIP                          :{BLACK}Marquer tous les modules comme étant à télécharger
STR_CONTENT_SELECT_UPDATES_CAPTION                              :{BLACK}Sélectionner les mises à jour
STR_CONTENT_SELECT_UPDATES_CAPTION_TOOLTIP                      :{BLACK}Marquer comme étant à télécharger tous les modules qui sont une mise à jour des modules existants
STR_CONTENT_UNSELECT_ALL_CAPTION                                :{BLACK}Désélectionner tout
STR_CONTENT_UNSELECT_ALL_CAPTION_TOOLTIP                        :{BLACK}Marquer tous les modules comme étant à ne pas télécharger
STR_CONTENT_SEARCH_EXTERNAL                                     :{BLACK}Recherche sur des sites externes
STR_CONTENT_SEARCH_EXTERNAL_TOOLTIP                             :{BLACK}Chercher du contenu non disponible dans le service de contenu d'OpenTTD sur des sites non-associés à OpenTTD
STR_CONTENT_SEARCH_EXTERNAL_DISCLAIMER_CAPTION                  :{WHITE}Vous quittez OpenTTD{NBSP}!
STR_CONTENT_SEARCH_EXTERNAL_DISCLAIMER                          :{WHITE}Les termes et conditions du téléchargement de contenu depuis des sites externes varient.{}Vous devrez vous référer aux sites externes pour les instructions d'installation du contenu dans OpenTTD.{}Voulez-vous continuer{NBSP}?
STR_CONTENT_FILTER_TITLE                                        :{BLACK}Filtre sur les étiquettes/le nom{NBSP}:
STR_CONTENT_OPEN_URL                                            :{BLACK}Visiter le site web
STR_CONTENT_OPEN_URL_TOOLTIP                                    :{BLACK}Visiter le site web pour ce module
STR_CONTENT_DOWNLOAD_CAPTION                                    :{BLACK}Télécharger
STR_CONTENT_DOWNLOAD_CAPTION_TOOLTIP                            :{BLACK}Démarrer le téléchargement des modules sélectionnés
STR_CONTENT_TOTAL_DOWNLOAD_SIZE                                 :{SILVER}Taille totale du téléchargement{NBSP}: {WHITE}{BYTES}
STR_CONTENT_DETAIL_TITLE                                        :{SILVER}INFORMATIONS SUR LE MODULE
STR_CONTENT_DETAIL_SUBTITLE_UNSELECTED                          :{SILVER}Non pré-sélectionné pour le téléchargement
STR_CONTENT_DETAIL_SUBTITLE_SELECTED                            :{SILVER}Pré-sélectionné pour le téléchargement
STR_CONTENT_DETAIL_SUBTITLE_AUTOSELECTED                        :{SILVER}Cette dépendance a été sélectionnée pour être téléchargée
STR_CONTENT_DETAIL_SUBTITLE_ALREADY_HERE                        :{SILVER}Vous avez déjà ceci
STR_CONTENT_DETAIL_SUBTITLE_DOES_NOT_EXIST                      :{SILVER}Ce module est inconnu et ne peut pas être téléchargé dans OpenTTD
STR_CONTENT_DETAIL_UPDATE                                       :{SILVER}Ceci est un remplacement pour {G 0 "un" "des" "une"} {STRING} existant{G 0 "" "s" "e"}
STR_CONTENT_DETAIL_NAME                                         :{SILVER}Nom{NBSP}: {WHITE}{STRING}
STR_CONTENT_DETAIL_VERSION                                      :{SILVER}Version{NBSP}: {WHITE}{STRING}
STR_CONTENT_DETAIL_DESCRIPTION                                  :{SILVER}Description{NBSP}: {WHITE}{STRING}
STR_CONTENT_DETAIL_URL                                          :{SILVER}URL{NBSP}: {WHITE}{STRING}
STR_CONTENT_DETAIL_TYPE                                         :{SILVER}Type{NBSP}: {WHITE}{STRING}
STR_CONTENT_DETAIL_FILESIZE                                     :{SILVER}Taille{NBSP}: {WHITE}{BYTES}
STR_CONTENT_DETAIL_SELECTED_BECAUSE_OF                          :{SILVER}Sélectionné à cause de{NBSP}: {WHITE}{STRING}
STR_CONTENT_DETAIL_DEPENDENCIES                                 :{SILVER}Dépendances{NBSP}: {WHITE}{STRING}
STR_CONTENT_DETAIL_TAGS                                         :{SILVER}Étiquettes{NBSP}: {WHITE}{STRING}
STR_CONTENT_NO_ZLIB                                             :{WHITE}OpenTTD est compilé sans la gestion de «{NBSP}zlib{NBSP}»...
STR_CONTENT_NO_ZLIB_SUB                                         :{WHITE}... téléchargement des modules impossible{NBSP}!

# Order of these is important!
STR_CONTENT_TYPE_BASE_GRAPHICS                                  :{G=m2}Graphiques de base
STR_CONTENT_TYPE_NEWGRF                                         :{G=m}NewGRF
STR_CONTENT_TYPE_AI                                             :{G=f}IA
STR_CONTENT_TYPE_AI_LIBRARY                                     :{G=f}Bibliothèque IA
STR_CONTENT_TYPE_SCENARIO                                       :{G=m}Scénario
STR_CONTENT_TYPE_HEIGHTMAP                                      :{G=f}Carte d'altitude
STR_CONTENT_TYPE_BASE_SOUNDS                                    :{G=m2}Sons de base
STR_CONTENT_TYPE_BASE_MUSIC                                     :{G=m2}Musique de base
STR_CONTENT_TYPE_GAME_SCRIPT                                    :Script de jeu
STR_CONTENT_TYPE_GS_LIBRARY                                     :Bibliothèque SJ

# Content downloading progress window
STR_CONTENT_DOWNLOAD_TITLE                                      :{WHITE}Téléchargement des modules...
STR_CONTENT_DOWNLOAD_INITIALISE                                 :{WHITE}Demande des fichiers...
STR_CONTENT_DOWNLOAD_FILE                                       :{WHITE}Téléchargement de {STRING} ({NUM} sur {NUM})
STR_CONTENT_DOWNLOAD_COMPLETE                                   :{WHITE}Téléchargement terminé
STR_CONTENT_DOWNLOAD_PROGRESS_SIZE                              :{WHITE}{BYTES} sur {BYTES} téléchargés ({NUM}{NBSP}%)

# Content downloading error messages
STR_CONTENT_ERROR_COULD_NOT_CONNECT                             :{WHITE}Connexion au serveur de modules impossible...
STR_CONTENT_ERROR_COULD_NOT_DOWNLOAD                            :{WHITE}Échec du téléchargement...
STR_CONTENT_ERROR_COULD_NOT_DOWNLOAD_CONNECTION_LOST            :{WHITE}... connexion perdue
STR_CONTENT_ERROR_COULD_NOT_DOWNLOAD_FILE_NOT_WRITABLE          :{WHITE}... fichier non enregistrable
STR_CONTENT_ERROR_COULD_NOT_EXTRACT                             :{WHITE}Impossible de décompresser le fichier téléchargé

STR_MISSING_GRAPHICS_SET_CAPTION                                :{WHITE}Graphiques manquants
STR_MISSING_GRAPHICS_SET_MESSAGE                                :{BLACK}OpenTTD requiert des graphiques pour fonctionner mais aucun n'a pu être trouvé. Autorisez-vous OpenTTD à télécharger et installer ces graphiques{NBSP}?
STR_MISSING_GRAPHICS_YES_DOWNLOAD                               :{BLACK}Oui, télécharger les graphiques
STR_MISSING_GRAPHICS_NO_QUIT                                    :{BLACK}Non, quitter OpenTTD

# Transparency settings window
STR_TRANSPARENCY_CAPTION                                        :{WHITE}Options de transparence
STR_TRANSPARENT_SIGNS_TOOLTIP                                   :{BLACK}Transparence des panneaux.{}Ctrl-clic pour verrouiller.
STR_TRANSPARENT_TREES_TOOLTIP                                   :{BLACK}Transparence des arbres.{}Ctrl-clic pour verrouiller.
STR_TRANSPARENT_HOUSES_TOOLTIP                                  :{BLACK}Transparence des maisons.{}Ctrl-clic pour verrouiller.
STR_TRANSPARENT_INDUSTRIES_TOOLTIP                              :{BLACK}Transparence des industries.{}Ctrl-clic pour verrouiller.
STR_TRANSPARENT_BUILDINGS_TOOLTIP                               :{BLACK}Transparence des éléments constructibles tels que stations, dépôts et points de contrôle.{}Ctrl-clic pour verrouiller.
STR_TRANSPARENT_BRIDGES_TOOLTIP                                 :{BLACK}Transparence des ponts.{}Ctrl-clic pour verrouiller.
STR_TRANSPARENT_STRUCTURES_TOOLTIP                              :{BLACK}Transparence des structures telles que phares et antennes.{}Ctrl-clic pour verrouiller.
STR_TRANSPARENT_CATENARY_TOOLTIP                                :{BLACK}Transparence des caténaires.{}Ctrl-clic pour verrouiller.
STR_TRANSPARENT_LOADING_TOOLTIP                                 :{BLACK}Transparence des indicateurs de chargement.{}Ctrl-clic pour verrouiller.
STR_TRANSPARENT_INVISIBLE_TOOLTIP                               :{BLACK}Alterner entre transparence et invisibilité des objets

# Linkgraph legend window
STR_LINKGRAPH_LEGEND_CAPTION                                    :{BLACK}Légende du flux de marchandises
STR_LINKGRAPH_LEGEND_ALL                                        :{BLACK}Toute
STR_LINKGRAPH_LEGEND_NONE                                       :{BLACK}Aucune
STR_LINKGRAPH_LEGEND_SELECT_COMPANIES                           :{BLACK}Choisir les compagnies à afficher
STR_LINKGRAPH_LEGEND_COMPANY_TOOLTIP                            :{BLACK}{STRING}{}{COMPANY}

# Linkgraph legend window and linkgraph legend in smallmap
STR_LINKGRAPH_LEGEND_UNUSED                                     :{TINY_FONT}{BLACK}inutilisé
STR_LINKGRAPH_LEGEND_SATURATED                                  :{TINY_FONT}{BLACK}saturé
STR_LINKGRAPH_LEGEND_OVERLOADED                                 :{TINY_FONT}{BLACK}surchargé

# Base for station construction window(s)
STR_STATION_BUILD_COVERAGE_AREA_TITLE                           :{BLACK}Afficher la zone couverte
STR_STATION_BUILD_COVERAGE_OFF                                  :{BLACK}Désactivé
STR_STATION_BUILD_COVERAGE_ON                                   :{BLACK}Activé
STR_STATION_BUILD_COVERAGE_AREA_OFF_TOOLTIP                     :{BLACK}Ne pas afficher la zone couverte
STR_STATION_BUILD_COVERAGE_AREA_ON_TOOLTIP                      :{BLACK}Afficher la zone couverte
STR_STATION_BUILD_ACCEPTS_CARGO                                 :{BLACK}Accepte{NBSP}: {GOLD}{CARGO_LIST}
STR_STATION_BUILD_SUPPLIES_CARGO                                :{BLACK}Fournit{NBSP}: {GOLD}{CARGO_LIST}

# Join station window
STR_JOIN_STATION_CAPTION                                        :{WHITE}Joindre une station
STR_JOIN_STATION_CREATE_SPLITTED_STATION                        :{YELLOW}Construire une station séparée

STR_JOIN_WAYPOINT_CAPTION                                       :{WHITE}Joindre un point de contrôle
STR_JOIN_WAYPOINT_CREATE_SPLITTED_WAYPOINT                      :{YELLOW}Construire un point de contrôle séparé

# Rail construction toolbar
STR_RAIL_TOOLBAR_RAILROAD_CONSTRUCTION_CAPTION                  :Construction de voie ferrée
STR_RAIL_TOOLBAR_ELRAIL_CONSTRUCTION_CAPTION                    :Construction de voie ferrée électrifiée
STR_RAIL_TOOLBAR_MONORAIL_CONSTRUCTION_CAPTION                  :Construction de Monorail
STR_RAIL_TOOLBAR_MAGLEV_CONSTRUCTION_CAPTION                    :Construction de Maglev

STR_RAIL_TOOLBAR_TOOLTIP_BUILD_RAILROAD_TRACK                   :{BLACK}Construire des rails.{}Ctrl pour inverser le mode (construire/enlever).{}Shift pour afficher seulement le coût estimé.
STR_RAIL_TOOLBAR_TOOLTIP_BUILD_AUTORAIL                         :{BLACK}Construire les rails avec le mode Auto-rail.{}Ctrl pour inverser le mode (construire/enlever).{}Shift pour afficher seulement le coût estimé.
STR_RAIL_TOOLBAR_TOOLTIP_BUILD_TRAIN_DEPOT_FOR_BUILDING         :{BLACK}Construire un dépôt ferroviaire (pour acheter et entretenir des trains).{}Shift pour afficher seulement le coût estimé.
STR_RAIL_TOOLBAR_TOOLTIP_CONVERT_RAIL_TO_WAYPOINT               :{BLACK}Construire un point de contrôle sur les rails.{}Ctrl pour joindre des points de contrôle entre eux.{}Shift pour afficher seulement le coût estimé.
STR_RAIL_TOOLBAR_TOOLTIP_BUILD_RAILROAD_STATION                 :{BLACK}Construire une gare.{}Ctrl pour joindre des stations entre elles.{}Shift pour afficher seulement le coût estimé.
STR_RAIL_TOOLBAR_TOOLTIP_BUILD_RAILROAD_SIGNALS                 :{BLACK}Construire des signaux. Ctrl pour inverser le type des signaux (sémaphore/lumineux).{}Faire glisser pour construire le long d'une section de voie linéaire.{}Ctrl-glisser pour construire des signaux jusqu'à la prochaine jonction ou le prochain signal{}Ctrl-clic pour inverser le mode d'ouverture de la fenêtre de sélection des signaux.{}Shift pour afficher seulement le coût estimé.
STR_RAIL_TOOLBAR_TOOLTIP_BUILD_RAILROAD_BRIDGE                  :{BLACK}Construire un pont ferroviaire.{}Shift pour afficher seulement le coût estimé.
STR_RAIL_TOOLBAR_TOOLTIP_BUILD_RAILROAD_TUNNEL                  :{BLACK}Construire un tunnel ferroviaire.{}Shift pour afficher seulement le coût estimé.
STR_RAIL_TOOLBAR_TOOLTIP_TOGGLE_BUILD_REMOVE_FOR                :{BLACK}Alterner entre construire et retirer des voies, des signaux, des points de contrôle et des gares.{}Ctrl pour retirer également la voie lors du retrait des points de contrôle et des gares.
STR_RAIL_TOOLBAR_TOOLTIP_CONVERT_RAIL                           :{BLACK}Convertir/Améliorer le type de rail.{}Shift pour afficher seulement le coût estimé.

STR_RAIL_NAME_RAILROAD                                          :Voie ferrée
STR_RAIL_NAME_ELRAIL                                            :Voie ferrée électrifiée
STR_RAIL_NAME_MONORAIL                                          :Monorail
STR_RAIL_NAME_MAGLEV                                            :Maglev

# Rail depot construction window
STR_BUILD_DEPOT_TRAIN_ORIENTATION_CAPTION                       :{WHITE}Orientation du dépôt
STR_BUILD_DEPOT_TRAIN_ORIENTATION_TOOLTIP                       :{BLACK}Choisir l'orientation du dépôt ferroviaire

# Rail waypoint construction window
STR_WAYPOINT_CAPTION                                            :{WHITE}Point de contrôle
STR_WAYPOINT_GRAPHICS_TOOLTIP                                   :{BLACK}Choisir le type de point de contrôle

# Rail station construction window
STR_STATION_BUILD_RAIL_CAPTION                                  :{WHITE}Choix de la gare
STR_STATION_BUILD_ORIENTATION                                   :{BLACK}Orientation
STR_STATION_BUILD_RAILROAD_ORIENTATION_TOOLTIP                  :{BLACK}Choisir l'orientation de la gare ferroviaire
STR_STATION_BUILD_NUMBER_OF_TRACKS                              :{BLACK}Nombre de voies
STR_STATION_BUILD_NUMBER_OF_TRACKS_TOOLTIP                      :{BLACK}Choix du nombre de voies
STR_STATION_BUILD_PLATFORM_LENGTH                               :{BLACK}Longueur du quai
STR_STATION_BUILD_PLATFORM_LENGTH_TOOLTIP                       :{BLACK}Choisir la longueur de la gare
STR_STATION_BUILD_DRAG_DROP                                     :{BLACK}Glisser/Déposer
STR_STATION_BUILD_DRAG_DROP_TOOLTIP                             :{BLACK}Construire une gare par glisser/déposer

STR_STATION_BUILD_STATION_CLASS_TOOLTIP                         :{BLACK}Choisir le type de station à afficher
STR_STATION_BUILD_STATION_TYPE_TOOLTIP                          :{BLACK}Choisir le type de station à construire

STR_STATION_CLASS_DFLT                                          :Station par défaut
STR_STATION_CLASS_WAYP                                          :Points de contrôle

# Signal window
STR_BUILD_SIGNAL_CAPTION                                        :{WHITE}Sélection des signaux
STR_BUILD_SIGNAL_SEMAPHORE_NORM_TOOLTIP                         :{BLACK}Signal de bloc (sémaphore){}Ce sont les signaux les plus basiques, n'autorisant qu'un seul train à la fois dans un même bloc
STR_BUILD_SIGNAL_SEMAPHORE_ENTRY_TOOLTIP                        :{BLACK}Signal d'entrée (sémaphore){}Vert tant qu'au moins un signal de sortie du bloc est vert, rouge dans le cas contraire.
STR_BUILD_SIGNAL_SEMAPHORE_EXIT_TOOLTIP                         :{BLACK}Signal de sortie (sémaphore){}Fonctionne comme un signal de bloc, mais est nécessaire pour commander les signaux d'entrée et combinés
STR_BUILD_SIGNAL_SEMAPHORE_COMBO_TOOLTIP                        :{BLACK}Signal combiné (sémaphore){}Le signal combiné est simplement la réunion d'un signal d'entrée et d'un signal de sortie. Cela permet de construire de larges arborescences de pré-signaux en cascade.
STR_BUILD_SIGNAL_SEMAPHORE_PBS_TOOLTIP                          :{BLACK}Signal de chemin (sémaphore){}Un signal de chemin autorise plus d'un train à entrer dans un bloc de signaux en même temps, si le train peut réserver un chemin jusqu'à un point d'attente sûr. Les signaux de chemin peuvent être passés par l'arrière.
STR_BUILD_SIGNAL_SEMAPHORE_PBS_OWAY_TOOLTIP                     :{BLACK}Signal de chemin à sens unique (sémaphore){}Un signal de chemin autorise plus d'un train à entrer dans un bloc de signaux en même temps, si le train peut réserver un chemin jusqu'à un point d'attente sûr. Les signaux de chemin à sens unique ne peuvent pas être passés par l'arrière.
STR_BUILD_SIGNAL_ELECTRIC_NORM_TOOLTIP                          :{BLACK}Signal de bloc (électrique){}Ce sont les signaux les plus basiques, n'autorisant qu'un seul train à la fois dans un même bloc.
STR_BUILD_SIGNAL_ELECTRIC_ENTRY_TOOLTIP                         :{BLACK}Signal d'entrée (électrique){}Vert tant qu'au moins un signal de sortie du bloc est vert, rouge dans le cas contraire.
STR_BUILD_SIGNAL_ELECTRIC_EXIT_TOOLTIP                          :{BLACK}Signal de sortie (électrique){}Fonctionne comme un signal de bloc, mais est nécessaire pour commander les signaux d'entrée et combinés
STR_BUILD_SIGNAL_ELECTRIC_COMBO_TOOLTIP                         :{BLACK}Signal combiné (électrique){}Le signal combiné est simplement la réunion d'un signal d'entrée et d'un signal de sortie. Cela permet de construire de larges arborescences de pré-signaux en cascade.
STR_BUILD_SIGNAL_ELECTRIC_PBS_TOOLTIP                           :{BLACK}Signal de chemin (électrique){}Un signal de chemin autorise plus d'un train à entrer dans un bloc de signaux en même temps, si le train peut réserver un chemin jusqu'à un point d'attente sûr. Les signaux de chemin peuvent être passés par l'arrière.
STR_BUILD_SIGNAL_ELECTRIC_PBS_OWAY_TOOLTIP                      :{BLACK}Signal de chemin à sens unique (électrique){}Un signal de chemin autorise plus d'un train à entrer dans un bloc de signaux en même temps, si le train peut réserver un chemin jusqu'à un point d'attente sûr. Les signaux de chemin à sens unique ne peuvent pas être passés par l'arrière.
STR_BUILD_SIGNAL_CONVERT_TOOLTIP                                :{BLACK}Conversion de signal.{}Si sélectionné, cliquer sur un signal existant le convertit vers le type et la variante choisis.{}Ctrl-clic pour alterner entre les variantes existantes.{}Shift pour afficher seulement le coût estimé.
STR_BUILD_SIGNAL_DRAG_SIGNALS_DENSITY_TOOLTIP                   :{BLACK}Intervalle entre les signaux
STR_BUILD_SIGNAL_DRAG_SIGNALS_DENSITY_DECREASE_TOOLTIP          :{BLACK}Réduire l'intervalle entre les signaux
STR_BUILD_SIGNAL_DRAG_SIGNALS_DENSITY_INCREASE_TOOLTIP          :{BLACK}Augmenter l'intervalle entre les signaux

# Bridge selection window
STR_SELECT_RAIL_BRIDGE_CAPTION                                  :{WHITE}Choisir un pont ferroviaire
STR_SELECT_ROAD_BRIDGE_CAPTION                                  :{WHITE}Choisir un pont routier
STR_SELECT_BRIDGE_SELECTION_TOOLTIP                             :{BLACK}Sélection de pont - Cliquer sur le type de pont désiré pour le construire.
STR_SELECT_BRIDGE_INFO                                          :{GOLD}{STRING},{} {VELOCITY} {WHITE}{CURRENCY_LONG}
STR_SELECT_BRIDGE_SCENEDIT_INFO                                 :{GOLD}{STRING},{} {VELOCITY}
STR_BRIDGE_NAME_SUSPENSION_STEEL                                :Suspendu en acier
STR_BRIDGE_NAME_GIRDER_STEEL                                    :À poutres en acier
STR_BRIDGE_NAME_CANTILEVER_STEEL                                :Porte-à-faux en acier
STR_BRIDGE_NAME_SUSPENSION_CONCRETE                             :Suspendu en béton
STR_BRIDGE_NAME_WOODEN                                          :En bois
STR_BRIDGE_NAME_CONCRETE                                        :En béton
STR_BRIDGE_NAME_TUBULAR_STEEL                                   :À tubes en acier
STR_BRIDGE_TUBULAR_SILICON                                      :À tubes en silicone


# Road construction toolbar
STR_ROAD_TOOLBAR_ROAD_CONSTRUCTION_CAPTION                      :{WHITE}Construction routière
STR_ROAD_TOOLBAR_TRAM_CONSTRUCTION_CAPTION                      :{WHITE}Construction de tramway
STR_ROAD_TOOLBAR_TOOLTIP_BUILD_ROAD_SECTION                     :{BLACK}Construire une section de route.{}Ctrl pour inverser le mode (construire/enlever).{}Shift pour afficher seulement le coût estimé.
STR_ROAD_TOOLBAR_TOOLTIP_BUILD_TRAMWAY_SECTION                  :{BLACK}Construire une section de voie de tramway.{}Ctrl pour inverser le mode (construire/enlever).{}Shift pour afficher seulement le coût estimé.
STR_ROAD_TOOLBAR_TOOLTIP_BUILD_AUTOROAD                         :{BLACK}Construire une section de route avec le mode Auto-route.{}Ctrl pour inverser le mode (construire/enlever).{}Shift pour afficher seulement le coût estimé.
STR_ROAD_TOOLBAR_TOOLTIP_BUILD_AUTOTRAM                         :{BLACK}Construire une section de voie de tramway avec le mode Auto-tram.{}Ctrl pour inverser le mode (construire/enlever).{}Shift pour afficher seulement le coût estimé.
STR_ROAD_TOOLBAR_TOOLTIP_BUILD_ROAD_VEHICLE_DEPOT               :{BLACK}Construire un dépôt routier (pour acheter et entretenir des véhicules).{}Shift pour afficher seulement le coût estimé.
STR_ROAD_TOOLBAR_TOOLTIP_BUILD_TRAM_VEHICLE_DEPOT               :{BLACK}Construire un dépôt de tramways (pour acheter et entretenir des véhicules).{}Shift pour afficher seulement le coût estimé.
STR_ROAD_TOOLBAR_TOOLTIP_BUILD_BUS_STATION                      :{BLACK}Construire un arrêt d'autobus.{}Ctrl pour joindre des stations entre elles.{}Shift pour afficher seulement le coût estimé.
STR_ROAD_TOOLBAR_TOOLTIP_BUILD_PASSENGER_TRAM_STATION           :{BLACK}Construire un arrêt de tramway pour passagers.{}Ctrl pour joindre des stations entre elles.{}Shift pour afficher seulement le coût estimé.
STR_ROAD_TOOLBAR_TOOLTIP_BUILD_TRUCK_LOADING_BAY                :{BLACK}Construire une aire de chargement.{}Ctrl pour joindre des stations entre elles.{}Shift pour afficher seulement le coût estimé.
STR_ROAD_TOOLBAR_TOOLTIP_BUILD_CARGO_TRAM_STATION               :{BLACK}Construire une station de tramway pour fret.{}Ctrl pour joindre des stations entre elles.{}Shift pour afficher seulement le coût estimé.
STR_ROAD_TOOLBAR_TOOLTIP_TOGGLE_ONE_WAY_ROAD                    :{BLACK}Activer/Désactiver les routes à sens unique
STR_ROAD_TOOLBAR_TOOLTIP_BUILD_ROAD_BRIDGE                      :{BLACK}Construire un pont routier.{}Shift pour afficher seulement le coût estimé.
STR_ROAD_TOOLBAR_TOOLTIP_BUILD_TRAMWAY_BRIDGE                   :{BLACK}Construire un pont pour tramways.{}Shift pour afficher seulement le coût estimé.
STR_ROAD_TOOLBAR_TOOLTIP_BUILD_ROAD_TUNNEL                      :{BLACK}Construire un tunnel routier.{}Shift pour afficher seulement le coût estimé.
STR_ROAD_TOOLBAR_TOOLTIP_BUILD_TRAMWAY_TUNNEL                   :{BLACK}Construire un tunnel pour tramways.{}Shift pour afficher seulement le coût estimé.
STR_ROAD_TOOLBAR_TOOLTIP_TOGGLE_BUILD_REMOVE_FOR_ROAD           :{BLACK}Alterner entre construire et détruire des routes
STR_ROAD_TOOLBAR_TOOLTIP_TOGGLE_BUILD_REMOVE_FOR_TRAMWAYS       :{BLACK}Alterner entre construire et retirer des voies de tramways

# Road depot construction window
STR_BUILD_DEPOT_ROAD_ORIENTATION_CAPTION                        :{WHITE}Orientation du dépôt
STR_BUILD_DEPOT_ROAD_ORIENTATION_SELECT_TOOLTIP                 :{BLACK}Choisir l'orientation du dépôt routier
STR_BUILD_DEPOT_TRAM_ORIENTATION_CAPTION                        :{WHITE}Orientation du dépôt
STR_BUILD_DEPOT_TRAM_ORIENTATION_SELECT_TOOLTIP                 :{BLACK}Choisir l'orientation du dépôt de tramways

# Road vehicle station construction window
STR_STATION_BUILD_BUS_ORIENTATION                               :{WHITE}Arrêt d'autobus
STR_STATION_BUILD_BUS_ORIENTATION_TOOLTIP                       :{BLACK}Choisir l'orientation de l'arrêt d'autobus
STR_STATION_BUILD_TRUCK_ORIENTATION                             :{WHITE}Aire de chargement
STR_STATION_BUILD_TRUCK_ORIENTATION_TOOLTIP                     :{BLACK}Choix de l'orientation de l'aire de chargement
STR_STATION_BUILD_PASSENGER_TRAM_ORIENTATION                    :{WHITE}Orientation de la station de tramway pour passagers
STR_STATION_BUILD_PASSENGER_TRAM_ORIENTATION_TOOLTIP            :{BLACK}Choisir l'orientation de la station de tramway pour passagers
STR_STATION_BUILD_CARGO_TRAM_ORIENTATION                        :{WHITE}Orientation de la station de tramway pour fret
STR_STATION_BUILD_CARGO_TRAM_ORIENTATION_TOOLTIP                :{BLACK}Choisir l'orientation de la station de tramway pour fret

# Waterways toolbar (last two for SE only)
STR_WATERWAYS_TOOLBAR_CAPTION                                   :{WHITE}Construction de voies navigables
STR_WATERWAYS_TOOLBAR_CAPTION_SE                                :{WHITE}Voies navigables
STR_WATERWAYS_TOOLBAR_BUILD_CANALS_TOOLTIP                      :{BLACK}Construire des canaux.{}Shift pour afficher seulement le coût estimé.
STR_WATERWAYS_TOOLBAR_BUILD_LOCKS_TOOLTIP                       :{BLACK}Construire des écluses.{}Shift pour afficher seulement le coût estimé.
STR_WATERWAYS_TOOLBAR_BUILD_DEPOT_TOOLTIP                       :{BLACK}Construire un dépôt naval (pour acheter et entretenir des navires).{}Shift pour afficher seulement le coût estimé.
STR_WATERWAYS_TOOLBAR_BUILD_DOCK_TOOLTIP                        :{BLACK}Construire un port.{}Ctrl pour joindre des stations entre elles.{}Shift pour afficher seulement le coût estimé.
STR_WATERWAYS_TOOLBAR_BUOY_TOOLTIP                              :{BLACK}Placer une bouée pouvant servir de guide aux navires.{}Shift pour afficher seulement le coût estimé.
STR_WATERWAYS_TOOLBAR_BUILD_AQUEDUCT_TOOLTIP                    :{BLACK}Construire un aqueduc.{}Shift pour afficher seulement le coût estimé.
STR_WATERWAYS_TOOLBAR_CREATE_LAKE_TOOLTIP                       :{BLACK}Définir une zone d'eau.{}Construire un canal, sauf si Ctrl est enfoncé au niveau de la mer{NBSP}: dans ce cas, le voisinage sera inondé.
STR_WATERWAYS_TOOLBAR_CREATE_RIVER_TOOLTIP                      :{BLACK}Placer des rivières

# Ship depot construction window
STR_DEPOT_BUILD_SHIP_CAPTION                                    :{WHITE}Orientation du dépôt
STR_DEPOT_BUILD_SHIP_ORIENTATION_TOOLTIP                        :{BLACK}Choisir l'orientation du dépôt naval

# Dock construction window
STR_STATION_BUILD_DOCK_CAPTION                                  :{WHITE}Port

# Airport toolbar
STR_TOOLBAR_AIRCRAFT_CAPTION                                    :{WHITE}Aéroports
STR_TOOLBAR_AIRCRAFT_BUILD_AIRPORT_TOOLTIP                      :{BLACK}Construire un aéroport.{}Ctrl pour joindre des stations entre elles.{}Shift pour afficher seulement le coût estimé.

# Airport construction window
STR_STATION_BUILD_AIRPORT_CAPTION                               :{WHITE}Choix de l'aéroport
STR_STATION_BUILD_AIRPORT_TOOLTIP                               :{BLACK}Choix du type et de la taille de l'aéroport
STR_STATION_BUILD_AIRPORT_CLASS_LABEL                           :{BLACK}Type d'aéroport
STR_STATION_BUILD_AIRPORT_LAYOUT_NAME                           :{BLACK}Agencement {NUM}

STR_AIRPORT_SMALL                                               :Petit
STR_AIRPORT_CITY                                                :Urbain
STR_AIRPORT_METRO                                               :Métropolitain
STR_AIRPORT_INTERNATIONAL                                       :International
STR_AIRPORT_COMMUTER                                            :De banlieue
STR_AIRPORT_INTERCONTINENTAL                                    :Intercontinental
STR_AIRPORT_HELIPORT                                            :Hélitour
STR_AIRPORT_HELIDEPOT                                           :Hélidépôt
STR_AIRPORT_HELISTATION                                         :Hélistation

STR_AIRPORT_CLASS_SMALL                                         :Petits aéroports
STR_AIRPORT_CLASS_LARGE                                         :Grands aéroports
STR_AIRPORT_CLASS_HUB                                           :Aéroports internationaux
STR_AIRPORT_CLASS_HELIPORTS                                     :Héliports

STR_STATION_BUILD_NOISE                                         :{BLACK}Bruit généré{NBSP}: {GOLD}{COMMA}

# Landscaping toolbar
STR_LANDSCAPING_TOOLBAR                                         :{WHITE}Manipulation du paysage
STR_LANDSCAPING_TOOLTIP_LOWER_A_CORNER_OF_LAND                  :{BLACK}Abaisser le terrain.{}Glisser abaisse le premier coin sélectionné et nivelle la zone sélectionnée à cette nouvelle hauteur.{}Ctrl pour sélectionner en diagonale.{}Shift pour afficher seulement le coût estimé.
STR_LANDSCAPING_TOOLTIP_RAISE_A_CORNER_OF_LAND                  :{BLACK}Élever le terrain.{}Glisser élève le premier coin sélectionné et nivelle la zone sélectionnée à cette nouvelle hauteur.{}Ctrl pour sélectionner en diagonale.{}Shift pour afficher seulement le coût estimé.
STR_LANDSCAPING_LEVEL_LAND_TOOLTIP                              :{BLACK}Niveler le terrain à la hauteur du premier coin sélectionné.{}Ctrl pour sélectionner en diagonale.{}Shift pour afficher seulement le coût estimé.
STR_LANDSCAPING_TOOLTIP_PURCHASE_LAND                           :{BLACK}Acheter le terrain pour une utilisation ultérieure.{}Shift pour afficher seulement le coût estimé.

# Object construction window
STR_OBJECT_BUILD_CAPTION                                        :{WHITE}Sélection de l'objet
STR_OBJECT_BUILD_TOOLTIP                                        :{BLACK}Sélectionner l'objet à construire.{}Shift pour afficher seulement le coût estimé.
STR_OBJECT_BUILD_CLASS_TOOLTIP                                  :{BLACK}Choisir le type d'objet à construire
STR_OBJECT_BUILD_PREVIEW_TOOLTIP                                :{BLACK}Aperçu de l'objet
STR_OBJECT_BUILD_SIZE                                           :{BLACK}Taille{NBSP}: {GOLD}{NUM}{NBSP}×{NBSP}{NUM} cases

STR_OBJECT_CLASS_LTHS                                           :Phares
STR_OBJECT_CLASS_TRNS                                           :Transmetteurs

# Tree planting window (last two for SE only)
STR_PLANT_TREE_CAPTION                                          :{WHITE}Arbres
STR_PLANT_TREE_TOOLTIP                                          :{BLACK}Choix du type d'arbre. S'il y a déjà un arbre dans la case, plusieurs arbres de types différents y seront ajoutés, indépendamment du type sélectionné.
STR_TREES_RANDOM_TYPE                                           :{BLACK}Au hasard
STR_TREES_RANDOM_TYPE_TOOLTIP                                   :{BLACK}Planter des arbres provenant d'espèces choisies au hasard.{}Shift pour afficher seulement le coût estimé.
STR_TREES_RANDOM_TREES_BUTTON                                   :{BLACK}Ajouter des arbres au hasard
STR_TREES_RANDOM_TREES_TOOLTIP                                  :{BLACK}Semer des arbres au hasard sur l'ensemble du terrain

# Land generation window (SE)
STR_TERRAFORM_TOOLBAR_LAND_GENERATION_CAPTION                   :{WHITE}Création du terrain
STR_TERRAFORM_TOOLTIP_PLACE_ROCKY_AREAS_ON_LANDSCAPE            :{BLACK}Placer des zones rocheuses sur le terrain
STR_TERRAFORM_TOOLTIP_DEFINE_DESERT_AREA                        :{BLACK}Définir une zone désertique.{}Ctrl pour la retirer.
STR_TERRAFORM_TOOLTIP_INCREASE_SIZE_OF_LAND_AREA                :{BLACK}Augmenter la superficie du terrain à modifier
STR_TERRAFORM_TOOLTIP_DECREASE_SIZE_OF_LAND_AREA                :{BLACK}Diminuer la superficie du terrain à modifier
STR_TERRAFORM_TOOLTIP_GENERATE_RANDOM_LAND                      :{BLACK}Créer un monde aléatoire
STR_TERRAFORM_SE_NEW_WORLD                                      :{BLACK}Nouveau scénario
STR_TERRAFORM_RESET_LANDSCAPE                                   :{BLACK}Réinitialiser le terrain
STR_TERRAFORM_RESET_LANDSCAPE_TOOLTIP                           :{BLACK}Ôter de la carte toutes les propriétés des compagnies

STR_QUERY_RESET_LANDSCAPE_CAPTION                               :{WHITE}Réinitialiser le terrain
STR_RESET_LANDSCAPE_CONFIRMATION_TEXT                           :{WHITE}Êtes-vous sûr de vouloir ôter toutes les propriétés des compagnies{NBSP}?

# Town generation window (SE)
STR_FOUND_TOWN_CAPTION                                          :{WHITE}Créer des villes
STR_FOUND_TOWN_NEW_TOWN_BUTTON                                  :{BLACK}Nouvelle ville
STR_FOUND_TOWN_NEW_TOWN_TOOLTIP                                 :{BLACK}Fonder une nouvelle ville.{}Shift-clic pour afficher seulement le coût estimé.
STR_FOUND_TOWN_RANDOM_TOWN_BUTTON                               :{BLACK}Créer une ville au hasard
STR_FOUND_TOWN_RANDOM_TOWN_TOOLTIP                              :{BLACK}Fonder une ville à un emplacement choisi au hasard
STR_FOUND_TOWN_MANY_RANDOM_TOWNS                                :{BLACK}Beaucoup de villes au hasard
STR_FOUND_TOWN_RANDOM_TOWNS_TOOLTIP                             :{BLACK}Couvrir la carte de villes placées au hasard

STR_FOUND_TOWN_NAME_TITLE                                       :{YELLOW}Nom de la ville{NBSP}:
STR_FOUND_TOWN_NAME_EDITOR_TITLE                                :{BLACK}Entrer un nom de ville
STR_FOUND_TOWN_NAME_EDITOR_HELP                                 :{BLACK}Cliquer pour entrer un nom de ville
STR_FOUND_TOWN_NAME_RANDOM_BUTTON                               :{BLACK}Nom aléatoire
STR_FOUND_TOWN_NAME_RANDOM_TOOLTIP                              :{BLACK}Générer un nouveau nom aléatoirement

STR_FOUND_TOWN_INITIAL_SIZE_TITLE                               :{YELLOW}Taille{NBSP}:
STR_FOUND_TOWN_INITIAL_SIZE_SMALL_BUTTON                        :{BLACK}Petite
STR_FOUND_TOWN_INITIAL_SIZE_MEDIUM_BUTTON                       :{BLACK}Moyenne
STR_FOUND_TOWN_INITIAL_SIZE_LARGE_BUTTON                        :{BLACK}Grande
STR_FOUND_TOWN_SIZE_RANDOM                                      :{BLACK}Aléatoire
STR_FOUND_TOWN_INITIAL_SIZE_TOOLTIP                             :{BLACK}Sélectionner la taille de la ville
STR_FOUND_TOWN_CITY                                             :{BLACK}Métropole
STR_FOUND_TOWN_CITY_TOOLTIP                                     :{BLACK}Les métropoles se développent plus vite que les villes.{}Leur taille à la création dépend du paramétrage de la configuration.

STR_FOUND_TOWN_ROAD_LAYOUT                                      :{YELLOW}Agencement des routes{NBSP}:
STR_FOUND_TOWN_SELECT_TOWN_ROAD_LAYOUT                          :{BLACK}Sélectionner l'agencement des routes pour cette ville
STR_FOUND_TOWN_SELECT_LAYOUT_ORIGINAL                           :{BLACK}Original
STR_FOUND_TOWN_SELECT_LAYOUT_BETTER_ROADS                       :{BLACK}Meilleures routes
STR_FOUND_TOWN_SELECT_LAYOUT_2X2_GRID                           :{BLACK}Grille 2 × 2
STR_FOUND_TOWN_SELECT_LAYOUT_3X3_GRID                           :{BLACK}Grille 3 × 3
STR_FOUND_TOWN_SELECT_LAYOUT_RANDOM                             :{BLACK}Aléatoire

# Fund new industry window
STR_FUND_INDUSTRY_CAPTION                                       :{WHITE}Financer une nouvelle industrie
STR_FUND_INDUSTRY_SELECTION_TOOLTIP                             :{BLACK}Choisir l'industrie appropriée dans cette liste
STR_FUND_INDUSTRY_MANY_RANDOM_INDUSTRIES                        :Beaucoup d'industries au hasard
STR_FUND_INDUSTRY_MANY_RANDOM_INDUSTRIES_TOOLTIP                :{BLACK}Couvrir la carte d'industries placées au hasard
STR_FUND_INDUSTRY_INDUSTRY_BUILD_COST                           :{BLACK}Prix{NBSP}: {YELLOW}{CURRENCY_LONG}
STR_FUND_INDUSTRY_PROSPECT_NEW_INDUSTRY                         :{BLACK}Prospecter
STR_FUND_INDUSTRY_BUILD_NEW_INDUSTRY                            :{BLACK}Construire
STR_FUND_INDUSTRY_FUND_NEW_INDUSTRY                             :{BLACK}Fonder

# Industry cargoes window
STR_INDUSTRY_CARGOES_INDUSTRY_CAPTION                           :{WHITE}Chaîne industrielle pour l'industrie «{NBSP}{STRING}{NBSP}»
STR_INDUSTRY_CARGOES_CARGO_CAPTION                              :{WHITE}Chaîne industrielle pour le type de marchandise «{NBSP}{STRING}{NBSP}»
STR_INDUSTRY_CARGOES_PRODUCERS                                  :{WHITE}Industries fournisseuses
STR_INDUSTRY_CARGOES_CUSTOMERS                                  :{WHITE}Industries clientes
STR_INDUSTRY_CARGOES_HOUSES                                     :{WHITE}Maisons
STR_INDUSTRY_CARGOES_INDUSTRY_TOOLTIP                           :{BLACK}Cliquer sur l'industrie pour voir ses fournisseurs et ses clients
STR_INDUSTRY_CARGOES_CARGO_TOOLTIP                              :{BLACK}{STRING}{}Cliquer sur le type de marchandise pour voir ses fournisseurs et ses clients
STR_INDUSTRY_DISPLAY_CHAIN                                      :{BLACK}Afficher la chaîne
STR_INDUSTRY_DISPLAY_CHAIN_TOOLTIP                              :{BLACK}Afficher la chaîne des industries fournisseuses et clientes de ce type de marchandise
STR_INDUSTRY_CARGOES_NOTIFY_SMALLMAP                            :{BLACK}Lier à la mini-carte
STR_INDUSTRY_CARGOES_NOTIFY_SMALLMAP_TOOLTIP                    :{BLACK}Afficher les industries correspondantes sur la mini-carte
STR_INDUSTRY_CARGOES_SELECT_CARGO                               :{BLACK}Selectionner la marchandise
STR_INDUSTRY_CARGOES_SELECT_CARGO_TOOLTIP                       :{BLACK}Choisir la marchandise à afficher
STR_INDUSTRY_CARGOES_SELECT_INDUSTRY                            :{BLACK}Sélectionner l'industrie
STR_INDUSTRY_CARGOES_SELECT_INDUSTRY_TOOLTIP                    :{BLACK}Choisir l'industrie à afficher

# Land area window
STR_LAND_AREA_INFORMATION_CAPTION                               :{WHITE}Informations sur le terrain
STR_LAND_AREA_INFORMATION_COST_TO_CLEAR_N_A                     :{BLACK}Coût si démolition{NBSP}: {LTBLUE}N/D
STR_LAND_AREA_INFORMATION_COST_TO_CLEAR                         :{BLACK}Coût si démolition{NBSP}: {RED}{CURRENCY_LONG}
STR_LAND_AREA_INFORMATION_REVENUE_WHEN_CLEARED                  :{BLACK}Gain si démolition{NBSP}: {LTBLUE}{CURRENCY_LONG}
STR_LAND_AREA_INFORMATION_OWNER_N_A                             :N/A
STR_LAND_AREA_INFORMATION_OWNER                                 :{BLACK}Propriétaire{NBSP}: {LTBLUE}{STRING}
STR_LAND_AREA_INFORMATION_ROAD_OWNER                            :{BLACK}Propriétaire de la route{NBSP}: {LTBLUE}{STRING}
STR_LAND_AREA_INFORMATION_TRAM_OWNER                            :{BLACK}Propriétaire du tramway{NBSP}: {LTBLUE}{STRING}
STR_LAND_AREA_INFORMATION_RAIL_OWNER                            :{BLACK}Propriétaire des rails{NBSP}: {LTBLUE}{STRING}
STR_LAND_AREA_INFORMATION_LOCAL_AUTHORITY                       :{BLACK}Municipalité{NBSP}: {LTBLUE}{STRING}
STR_LAND_AREA_INFORMATION_LOCAL_AUTHORITY_NONE                  :Aucune
STR_LAND_AREA_INFORMATION_LANDINFO_COORDS                       :{BLACK}Coordonnées{NBSP}: {LTBLUE}{NUM} × {NUM} × {NUM} ({STRING})
STR_LAND_AREA_INFORMATION_BUILD_DATE                            :{BLACK}Construit le{NBSP}: {LTBLUE}{DATE_LONG}
STR_LAND_AREA_INFORMATION_STATION_CLASS                         :{BLACK}Type de station{NBSP}: {LTBLUE}{STRING}
STR_LAND_AREA_INFORMATION_STATION_TYPE                          :{BLACK}Type de station{NBSP}: {LTBLUE}{STRING}
STR_LAND_AREA_INFORMATION_AIRPORT_CLASS                         :{BLACK}Type d'aéroport{NBSP}: {LTBLUE}{STRING}
STR_LAND_AREA_INFORMATION_AIRPORT_NAME                          :{BLACK}Nom de l'aéroport{NBSP}: {LTBLUE}{STRING}
STR_LAND_AREA_INFORMATION_AIRPORTTILE_NAME                      :{BLACK}Nom de la case d'aéroport{NBSP}: {LTBLUE}{STRING}
STR_LAND_AREA_INFORMATION_NEWGRF_NAME                           :{BLACK}NewGRF{NBSP}: {LTBLUE}{STRING}
STR_LAND_AREA_INFORMATION_CARGO_ACCEPTED                        :{BLACK}Cargaison acceptée{NBSP}: {LTBLUE}
STR_LAND_AREA_INFORMATION_CARGO_EIGHTS                          :({COMMA}/8 {STRING})
STR_LANG_AREA_INFORMATION_RAIL_TYPE                             :{BLACK}Type de rail{NBSP}: {LTBLUE}{STRING}
STR_LANG_AREA_INFORMATION_RAIL_SPEED_LIMIT                      :{BLACK}Vitesse limite de la voie{NBSP}: {LTBLUE}{VELOCITY}
STR_LANG_AREA_INFORMATION_ROAD_SPEED_LIMIT                      :{BLACK}Vitesse limite de la route{NBSP}: {LTBLUE}{VELOCITY}

# Description of land area of different tiles
STR_LAI_CLEAR_DESCRIPTION_ROCKS                                 :Roches
STR_LAI_CLEAR_DESCRIPTION_ROUGH_LAND                            :Terre en friche
STR_LAI_CLEAR_DESCRIPTION_BARE_LAND                             :Terre nue
STR_LAI_CLEAR_DESCRIPTION_GRASS                                 :Herbe
STR_LAI_CLEAR_DESCRIPTION_FIELDS                                :Champs
STR_LAI_CLEAR_DESCRIPTION_SNOW_COVERED_LAND                     :Terre enneigée
STR_LAI_CLEAR_DESCRIPTION_DESERT                                :Désert

STR_LAI_RAIL_DESCRIPTION_TRACK                                  :Voie ferrée
STR_LAI_RAIL_DESCRIPTION_TRACK_WITH_NORMAL_SIGNALS              :Voie ferrée avec signaux de bloc
STR_LAI_RAIL_DESCRIPTION_TRACK_WITH_PRESIGNALS                  :Voie ferrée avec pré-signaux
STR_LAI_RAIL_DESCRIPTION_TRACK_WITH_EXITSIGNALS                 :Voie ferrée avec signaux de sortie
STR_LAI_RAIL_DESCRIPTION_TRACK_WITH_COMBOSIGNALS                :Voie ferrée avec signaux combinés
STR_LAI_RAIL_DESCRIPTION_TRACK_WITH_PBSSIGNALS                  :Voie ferrée avec signaux de chemin
STR_LAI_RAIL_DESCRIPTION_TRACK_WITH_NOENTRYSIGNALS              :Voie ferrée avec signaux de chemin à sens unique
STR_LAI_RAIL_DESCRIPTION_TRACK_WITH_NORMAL_PRESIGNALS           :Voie ferrée avec signal de bloc et pré-signaux
STR_LAI_RAIL_DESCRIPTION_TRACK_WITH_NORMAL_EXITSIGNALS          :Voie ferrée avec signal de bloc et signaux de sortie
STR_LAI_RAIL_DESCRIPTION_TRACK_WITH_NORMAL_COMBOSIGNALS         :Voie ferrée avec signal de bloc et signaux combinés
STR_LAI_RAIL_DESCRIPTION_TRACK_WITH_NORMAL_PBSSIGNALS           :Voie ferrée avec signaux de bloc et de chemin
STR_LAI_RAIL_DESCRIPTION_TRACK_WITH_NORMAL_NOENTRYSIGNALS       :Voie ferrée avec signaux de bloc et de chemin à sens unique
STR_LAI_RAIL_DESCRIPTION_TRACK_WITH_PRE_EXITSIGNALS             :Voie ferrée avec pré-signal et signal de sortie
STR_LAI_RAIL_DESCRIPTION_TRACK_WITH_PRE_COMBOSIGNALS            :Voie ferrée avec pré-signal et signal combiné
STR_LAI_RAIL_DESCRIPTION_TRACK_WITH_PRE_PBSSIGNALS              :Voie ferrée avec pré-signal et signal de chemin
STR_LAI_RAIL_DESCRIPTION_TRACK_WITH_PRE_NOENTRYSIGNALS          :Voie ferrée avec pré-signal et signal de chemin à sens unique
STR_LAI_RAIL_DESCRIPTION_TRACK_WITH_EXIT_COMBOSIGNALS           :Voie ferrée avec signal de sortie et signal combiné
STR_LAI_RAIL_DESCRIPTION_TRACK_WITH_EXIT_PBSSIGNALS             :Voie ferrée avec signal de sortie et signal de chemin
STR_LAI_RAIL_DESCRIPTION_TRACK_WITH_EXIT_NOENTRYSIGNALS         :Voie ferrée avec signal de sortie et signal de chemin à sens unique
STR_LAI_RAIL_DESCRIPTION_TRACK_WITH_COMBO_PBSSIGNALS            :Voie ferrée avec signal combiné et signal de chemin
STR_LAI_RAIL_DESCRIPTION_TRACK_WITH_COMBO_NOENTRYSIGNALS        :Voie ferrée avec signal combiné et signal de chemin à sens unique
STR_LAI_RAIL_DESCRIPTION_TRACK_WITH_PBS_NOENTRYSIGNALS          :Voie ferrée avec signal de chemin et signal de chemin à sens unique
STR_LAI_RAIL_DESCRIPTION_TRAIN_DEPOT                            :Dépôt ferroviaire

STR_LAI_ROAD_DESCRIPTION_ROAD                                   :Route
STR_LAI_ROAD_DESCRIPTION_ROAD_WITH_STREETLIGHTS                 :Route avec lampadaires
STR_LAI_ROAD_DESCRIPTION_TREE_LINED_ROAD                        :Route bordée d'arbres
STR_LAI_ROAD_DESCRIPTION_ROAD_VEHICLE_DEPOT                     :Dépôt de véhicules routiers
STR_LAI_ROAD_DESCRIPTION_ROAD_RAIL_LEVEL_CROSSING               :Passage à niveau route/rail
STR_LAI_ROAD_DESCRIPTION_TRAMWAY                                :Tramway

# Houses come directly from their building names
STR_LAI_TOWN_INDUSTRY_DESCRIPTION_UNDER_CONSTRUCTION            :{STRING} (en construction)

STR_LAI_TREE_NAME_TREES                                         :Arbres
STR_LAI_TREE_NAME_RAINFOREST                                    :Forêt tropicale
STR_LAI_TREE_NAME_CACTUS_PLANTS                                 :Cactus

STR_LAI_STATION_DESCRIPTION_RAILROAD_STATION                    :Gare ferroviaire
STR_LAI_STATION_DESCRIPTION_AIRCRAFT_HANGAR                     :Hangar d'aéronefs
STR_LAI_STATION_DESCRIPTION_AIRPORT                             :Aéroport
STR_LAI_STATION_DESCRIPTION_TRUCK_LOADING_AREA                  :Aire de chargement
STR_LAI_STATION_DESCRIPTION_BUS_STATION                         :Arrêt d'autobus
STR_LAI_STATION_DESCRIPTION_SHIP_DOCK                           :Port
STR_LAI_STATION_DESCRIPTION_BUOY                                :Bouée
STR_LAI_STATION_DESCRIPTION_WAYPOINT                            :Point de contrôle

STR_LAI_WATER_DESCRIPTION_WATER                                 :Eau
STR_LAI_WATER_DESCRIPTION_CANAL                                 :Canal
STR_LAI_WATER_DESCRIPTION_LOCK                                  :Écluse
STR_LAI_WATER_DESCRIPTION_RIVER                                 :Rivière
STR_LAI_WATER_DESCRIPTION_COAST_OR_RIVERBANK                    :Rivage ou berge
STR_LAI_WATER_DESCRIPTION_SHIP_DEPOT                            :Dépôt naval

# Industries come directly from their industry names

STR_LAI_TUNNEL_DESCRIPTION_RAILROAD                             :Tunnel ferroviaire
STR_LAI_TUNNEL_DESCRIPTION_ROAD                                 :Tunnel routier

STR_LAI_BRIDGE_DESCRIPTION_RAIL_SUSPENSION_STEEL                :Pont ferroviaire suspendu en acier
STR_LAI_BRIDGE_DESCRIPTION_RAIL_GIRDER_STEEL                    :Pont ferroviaire à poutres en acier
STR_LAI_BRIDGE_DESCRIPTION_RAIL_CANTILEVER_STEEL                :Pont ferroviaire à porte-à-faux en acier
STR_LAI_BRIDGE_DESCRIPTION_RAIL_SUSPENSION_CONCRETE             :Pont ferroviaire suspendu en béton armé
STR_LAI_BRIDGE_DESCRIPTION_RAIL_WOODEN                          :Pont ferroviaire en bois
STR_LAI_BRIDGE_DESCRIPTION_RAIL_CONCRETE                        :Pont ferroviaire en béton
STR_LAI_BRIDGE_DESCRIPTION_RAIL_TUBULAR_STEEL                   :Pont ferroviaire à tubes en acier

STR_LAI_BRIDGE_DESCRIPTION_ROAD_SUSPENSION_STEEL                :Pont routier suspendu en acier
STR_LAI_BRIDGE_DESCRIPTION_ROAD_GIRDER_STEEL                    :Pont routier à poutres en acier
STR_LAI_BRIDGE_DESCRIPTION_ROAD_CANTILEVER_STEEL                :Pont routier à porte-à-faux en acier
STR_LAI_BRIDGE_DESCRIPTION_ROAD_SUSPENSION_CONCRETE             :Pont routier suspendu en béton armé
STR_LAI_BRIDGE_DESCRIPTION_ROAD_WOODEN                          :Pont routier en bois
STR_LAI_BRIDGE_DESCRIPTION_ROAD_CONCRETE                        :Pont routier en béton
STR_LAI_BRIDGE_DESCRIPTION_ROAD_TUBULAR_STEEL                   :Pont ferroviaire à tubes en acier

STR_LAI_BRIDGE_DESCRIPTION_AQUEDUCT                             :Aqueduc

STR_LAI_OBJECT_DESCRIPTION_TRANSMITTER                          :Transmetteur
STR_LAI_OBJECT_DESCRIPTION_LIGHTHOUSE                           :Phare
STR_LAI_OBJECT_DESCRIPTION_COMPANY_HEADQUARTERS                 :Siège de la compagnie
STR_LAI_OBJECT_DESCRIPTION_COMPANY_OWNED_LAND                   :Terrain appartenant à une compagnie

# About OpenTTD window
STR_ABOUT_OPENTTD                                               :{WHITE}À propos de OpenTTD
STR_ABOUT_ORIGINAL_COPYRIGHT                                    :{BLACK}Copyright original {COPYRIGHT} 1995 Chris Sawyer, Tous droits réservés
STR_ABOUT_VERSION                                               :{BLACK}OpenTTD version {REV}
STR_ABOUT_COPYRIGHT_OPENTTD                                     :{BLACK}OpenTTD {COPYRIGHT} 2002-2019 L'équipe OpenTTD

# Framerate display window
STR_FRAMERATE_CAPTION                                           :{WHITE}Fréquence d'images
STR_FRAMERATE_CAPTION_SMALL                                     :{STRING}{WHITE} ({DECIMAL}x)
STR_FRAMERATE_RATE_GAMELOOP                                     :{BLACK}Fréquence de simulation{NBSP}: {STRING}
STR_FRAMERATE_RATE_GAMELOOP_TOOLTIP                             :{BLACK}Nombre de ticks simulés par seconde.
STR_FRAMERATE_RATE_BLITTER                                      :{BLACK}Fréquence des graphismes{NBSP}: {STRING}
STR_FRAMERATE_RATE_BLITTER_TOOLTIP                              :{BLACK}Nombre d'images rendues par seconde.
STR_FRAMERATE_SPEED_FACTOR                                      :{BLACK}Facteur de vitesse actuel{NBSP}: {DECIMAL}x
STR_FRAMERATE_SPEED_FACTOR_TOOLTIP                              :{BLACK}À quelle vitesse le jeu tourne actuellement, comparé à la vitesse attendue pour la simulation normale.
STR_FRAMERATE_CURRENT                                           :{WHITE}Actuel
STR_FRAMERATE_AVERAGE                                           :{WHITE}Moyen
STR_FRAMERATE_DATA_POINTS                                       :{BLACK}Données basées sur {COMMA} mesures
STR_FRAMERATE_MS_GOOD                                           :{LTBLUE}{DECIMAL} ms
STR_FRAMERATE_MS_WARN                                           :{YELLOW}{DECIMAL} ms
STR_FRAMERATE_MS_BAD                                            :{RED}{DECIMAL} ms
STR_FRAMERATE_FPS_GOOD                                          :{LTBLUE}{DECIMAL} images/s
STR_FRAMERATE_FPS_WARN                                          :{YELLOW}{DECIMAL} images/s
STR_FRAMERATE_FPS_BAD                                           :{RED}{DECIMAL} images/s
STR_FRAMERATE_GRAPH_MILLISECONDS                                :{TINY_FONT}{COMMA} ms
STR_FRAMERATE_GRAPH_SECONDS                                     :{TINY_FONT}{COMMA} s
############ Leave those lines in this order!!
STR_FRAMERATE_GAMELOOP                                          :{BLACK}Total de la boucle de jeu{NBSP}:
STR_FRAMERATE_GL_ECONOMY                                        :{BLACK}  Traitement des marchandises{NBSP}:
STR_FRAMERATE_GL_TRAINS                                         :{BLACK}  Ticks des trains{NBSP}:
STR_FRAMERATE_GL_ROADVEHS                                       :{WHITE}  Ticks des véhicules routiers{NBSP}:
STR_FRAMERATE_GL_SHIPS                                          :{BLACK}  Ticks des navires{NBSP}:
STR_FRAMERATE_GL_AIRCRAFT                                       :{BLACK}  Ticks des aéroplanes{NBSP}:
STR_FRAMERATE_GL_LANDSCAPE                                      :{BLACK}  Ticks du monde{NBSP}:
STR_FRAMERATE_GL_LINKGRAPH                                      :{BLACK}  Délai du flux des marchandises{NBSP}:
STR_FRAMERATE_DRAWING                                           :{BLACK}Rendu des graphismes{NBSP}:
STR_FRAMERATE_DRAWING_VIEWPORTS                                 :{BLACK}  Vues{NBSP}:
STR_FRAMERATE_VIDEO                                             :{BLACK}Sortie vidéo{NBSP}:
STR_FRAMERATE_SOUND                                             :{BLACK}Mixage sonore{NBSP}:
############ End of leave-in-this-order
############ Leave those lines in this order!!
STR_FRAMETIME_CAPTION_GAMELOOP                                  :Boucle de jeu
STR_FRAMETIME_CAPTION_GL_ECONOMY                                :Traitement des marchandises
STR_FRAMETIME_CAPTION_GL_TRAINS                                 :Ticks des trains
STR_FRAMETIME_CAPTION_GL_ROADVEHS                               :Ticks des véhicules routiers
STR_FRAMETIME_CAPTION_GL_SHIPS                                  :Ticks des navires
STR_FRAMETIME_CAPTION_GL_AIRCRAFT                               :Ticks des aéroplanes
STR_FRAMETIME_CAPTION_GL_LANDSCAPE                              :Ticks du monde
STR_FRAMETIME_CAPTION_GL_LINKGRAPH                              :Délai du flux des marchandises
STR_FRAMETIME_CAPTION_DRAWING                                   :Rendu des graphismes
STR_FRAMETIME_CAPTION_DRAWING_VIEWPORTS                         :Rendu des vues
STR_FRAMETIME_CAPTION_VIDEO                                     :Sortie vidéo
STR_FRAMETIME_CAPTION_SOUND                                     :Mixage sonore
############ End of leave-in-this-order


# Save/load game/scenario
STR_SAVELOAD_SAVE_CAPTION                                       :{WHITE}Sauvegarder la partie
STR_SAVELOAD_LOAD_CAPTION                                       :{WHITE}Charger une partie
STR_SAVELOAD_SAVE_SCENARIO                                      :{WHITE}Sauvegarder le scénario
STR_SAVELOAD_LOAD_SCENARIO                                      :{WHITE}Charger un scénario
STR_SAVELOAD_LOAD_HEIGHTMAP                                     :{WHITE}Charger une carte d'altitude
STR_SAVELOAD_SAVE_HEIGHTMAP                                     :{WHITE}Sauvegarder la carte d'altitude
STR_SAVELOAD_HOME_BUTTON                                        :{BLACK}Cliquer ici pour passer au répertoire par défaut actuel de charge/sauvegarde
STR_SAVELOAD_BYTES_FREE                                         :{BLACK}{BYTES} libre{P "" s}
STR_SAVELOAD_LIST_TOOLTIP                                       :{BLACK}Liste des disques, répertoires, et fichiers de sauvegarde
STR_SAVELOAD_EDITBOX_TOOLTIP                                    :{BLACK}Nom sélectionné pour la sauvegarde
STR_SAVELOAD_DELETE_BUTTON                                      :{BLACK}Supprimer
STR_SAVELOAD_DELETE_TOOLTIP                                     :{BLACK}Supprimer la sauvegarde sélectionnée
STR_SAVELOAD_SAVE_BUTTON                                        :{BLACK}Sauvegarder
STR_SAVELOAD_SAVE_TOOLTIP                                       :{BLACK}Sauvegarder la partie en cours avec le nom choisi
STR_SAVELOAD_LOAD_BUTTON                                        :{BLACK}Charger
STR_SAVELOAD_LOAD_TOOLTIP                                       :{BLACK}Charger la partie sélectionnée
STR_SAVELOAD_LOAD_HEIGHTMAP_TOOLTIP                             :{BLACK}Charger la carte d'altitude sélectionnée
STR_SAVELOAD_DETAIL_CAPTION                                     :{BLACK}Détails
STR_SAVELOAD_DETAIL_NOT_AVAILABLE                               :{BLACK}Pas d'informations disponibles
STR_SAVELOAD_DETAIL_COMPANY_INDEX                               :{SILVER}{COMMA}{NBSP}: {WHITE}{STRING}
STR_SAVELOAD_DETAIL_GRFSTATUS                                   :{SILVER}NewGRF{NBSP}: {WHITE}{STRING}
STR_SAVELOAD_FILTER_TITLE                                       :{BLACK}Filtre{NBSP}:
STR_SAVELOAD_OVERWRITE_TITLE                                    :{WHITE}Écraser le fichier
STR_SAVELOAD_OVERWRITE_WARNING                                  :{YELLOW}Êtes-vous sûr de vouloir écraser le fichier existant{NBSP}?

STR_SAVELOAD_OSKTITLE                                           :{BLACK}Entrer un nom pour la sauvegarde

# World generation
STR_MAPGEN_WORLD_GENERATION_CAPTION                             :{WHITE}Création du monde
STR_MAPGEN_MAPSIZE                                              :{BLACK}Taille de la carte{NBSP}:
STR_MAPGEN_MAPSIZE_TOOLTIP                                      :{BLACK}Définir la taille de la carte en cases. Le nombre de cases utilisables sera légèrement plus petit
STR_MAPGEN_BY                                                   :{BLACK}{NBSP}×
STR_MAPGEN_NUMBER_OF_TOWNS                                      :{BLACK}Nb. de villes{NBSP}:
STR_MAPGEN_DATE                                                 :{BLACK}Date{NBSP}:
STR_MAPGEN_NUMBER_OF_INDUSTRIES                                 :{BLACK}Nb. d'industries{NBSP}:
STR_MAPGEN_MAX_HEIGHTLEVEL                                      :{BLACK}Altitude maximum de la carte
STR_MAPGEN_MAX_HEIGHTLEVEL_UP                                   :{BLACK}Augmenter l'altitude maximum des montagnes sur la carte de 1
STR_MAPGEN_MAX_HEIGHTLEVEL_DOWN                                 :{BLACK}Réduire l'altitude maximum des montagne sur la carte de 1
STR_MAPGEN_SNOW_LINE_HEIGHT                                     :{BLACK}Alt. d'enneigement{NBSP}:
STR_MAPGEN_SNOW_LINE_UP                                         :{BLACK}Augmenter l'altitude d'enneigement
STR_MAPGEN_SNOW_LINE_DOWN                                       :{BLACK}Baisser l'altitude d'enneigement
STR_MAPGEN_LAND_GENERATOR                                       :{BLACK}Générateur{NBSP}:
STR_MAPGEN_TREE_PLACER                                          :{BLACK}Ajout des arbres{NBSP}:
STR_MAPGEN_TERRAIN_TYPE                                         :{BLACK}Type de terrain{NBSP}:
STR_MAPGEN_QUANTITY_OF_SEA_LAKES                                :{BLACK}Niveau de la mer{NBSP}:
STR_MAPGEN_QUANTITY_OF_RIVERS                                   :{BLACK}Nb. de rivières{NBSP}:
STR_MAPGEN_SMOOTHNESS                                           :{BLACK}Lissage{NBSP}:
STR_MAPGEN_VARIETY                                              :{BLACK}Variété de distribution{NBSP}:
STR_MAPGEN_GENERATE                                             :{WHITE}Créer

# Strings for map borders at game generation
STR_MAPGEN_BORDER_TYPE                                          :{BLACK}Bords de la carte{NBSP}:
STR_MAPGEN_NORTHWEST                                            :{BLACK}Nord-Ouest
STR_MAPGEN_NORTHEAST                                            :{BLACK}Nord-Est
STR_MAPGEN_SOUTHEAST                                            :{BLACK}Sud-Est
STR_MAPGEN_SOUTHWEST                                            :{BLACK}Sud-Ouest
STR_MAPGEN_BORDER_FREEFORM                                      :{BLACK}Forme libre
STR_MAPGEN_BORDER_WATER                                         :{BLACK}Eau
STR_MAPGEN_BORDER_RANDOM                                        :{BLACK}Aléatoire
STR_MAPGEN_BORDER_RANDOMIZE                                     :{BLACK}Aléatoire
STR_MAPGEN_BORDER_MANUAL                                        :{BLACK}Manuel

STR_MAPGEN_HEIGHTMAP_ROTATION                                   :{BLACK}Rotation de la carte d'altitude{NBSP}:
STR_MAPGEN_HEIGHTMAP_NAME                                       :{BLACK}Nom de la carte d'altitude{NBSP}:
STR_MAPGEN_HEIGHTMAP_SIZE_LABEL                                 :{BLACK}Taille{NBSP}:
STR_MAPGEN_HEIGHTMAP_SIZE                                       :{ORANGE}{NUM}{NBSP}×{NBSP}{NUM}

STR_MAPGEN_MAX_HEIGHTLEVEL_QUERY_CAPT                           :{WHITE}Modifier l'altitude maximum de la carte
STR_MAPGEN_SNOW_LINE_QUERY_CAPT                                 :{WHITE}Modifier l'altitude d'enneigement
STR_MAPGEN_START_DATE_QUERY_CAPT                                :{WHITE}Modifier l'année de départ

# SE Map generation
STR_SE_MAPGEN_CAPTION                                           :{WHITE}Type de scénario
STR_SE_MAPGEN_FLAT_WORLD                                        :{WHITE}Terrain plat
STR_SE_MAPGEN_FLAT_WORLD_TOOLTIP                                :{BLACK}Créer un monde plat
STR_SE_MAPGEN_RANDOM_LAND                                       :{WHITE}Terrain aléatoire
STR_SE_MAPGEN_FLAT_WORLD_HEIGHT                                 :{BLACK}Altitude du terrain plat{NBSP}:
STR_SE_MAPGEN_FLAT_WORLD_HEIGHT_DOWN                            :{BLACK}Diminuer l'altitude du terrain plat
STR_SE_MAPGEN_FLAT_WORLD_HEIGHT_UP                              :{BLACK}Augmenter l'altitude du terrain plat

STR_SE_MAPGEN_FLAT_WORLD_HEIGHT_QUERY_CAPT                      :{WHITE}Modifier l'altitude du terrain plat

# Map generation progress
STR_GENERATION_WORLD                                            :{WHITE}Création du monde...
STR_GENERATION_ABORT                                            :{BLACK}Annuler
STR_GENERATION_ABORT_CAPTION                                    :{WHITE}Annuler la création du terrain
STR_GENERATION_ABORT_MESSAGE                                    :{YELLOW}Voulez-vous vraiment annuler la création{NBSP}?
STR_GENERATION_PROGRESS                                         :{WHITE}{NUM}{NBSP}% réalisé{P "" s}
STR_GENERATION_PROGRESS_NUM                                     :{BLACK}{NUM} / {NUM}
STR_GENERATION_WORLD_GENERATION                                 :{BLACK}Création du monde
STR_GENERATION_RIVER_GENERATION                                 :{BLACK}Création des rivières
STR_GENERATION_TREE_GENERATION                                  :{BLACK}Création des arbres
STR_GENERATION_OBJECT_GENERATION                                :{BLACK}Création des objets inamovibles
STR_GENERATION_CLEARING_TILES                                   :{BLACK}Création des zones rugueuses et rocheuses
STR_GENERATION_SETTINGUP_GAME                                   :{BLACK}Configuration du jeu
STR_GENERATION_PREPARING_TILELOOP                               :{BLACK}Rafraîchissement du terrain
STR_GENERATION_PREPARING_SCRIPT                                 :{BLACK}Exécution du script
STR_GENERATION_PREPARING_GAME                                   :{BLACK}Préparation du jeu

# NewGRF settings
STR_NEWGRF_SETTINGS_CAPTION                                     :{WHITE}Paramètres NewGRF
STR_NEWGRF_SETTINGS_INFO_TITLE                                  :{WHITE}Informations NewGRF détaillées
STR_NEWGRF_SETTINGS_ACTIVE_LIST                                 :{WHITE}Modules NewGRF actifs
STR_NEWGRF_SETTINGS_INACTIVE_LIST                               :{WHITE}Modules NewGRF inactifs
STR_NEWGRF_SETTINGS_SELECT_PRESET                               :{ORANGE}Sélectionner la liste{NBSP}:
STR_NEWGRF_FILTER_TITLE                                         :{ORANGE}Filtre{NBSP}:
STR_NEWGRF_SETTINGS_PRESET_LIST_TOOLTIP                         :{BLACK}Charger la liste sélectionnée
STR_NEWGRF_SETTINGS_PRESET_SAVE                                 :{BLACK}Sauver la liste
STR_NEWGRF_SETTINGS_PRESET_SAVE_TOOLTIP                         :{BLACK}Sauver la liste courante
STR_NEWGRF_SETTINGS_PRESET_SAVE_QUERY                           :{BLACK}Entrer un nom pour la liste
STR_NEWGRF_SETTINGS_PRESET_DELETE                               :{BLACK}Supprimer la liste
STR_NEWGRF_SETTINGS_PRESET_DELETE_TOOLTIP                       :{BLACK}Supprimer la liste sélectionnée
STR_NEWGRF_SETTINGS_ADD                                         :{BLACK}Ajouter
STR_NEWGRF_SETTINGS_ADD_FILE_TOOLTIP                            :{BLACK}Ajouter le module NewGRF sélectionné à votre configuration
STR_NEWGRF_SETTINGS_RESCAN_FILES                                :{BLACK}Actualiser la liste
STR_NEWGRF_SETTINGS_RESCAN_FILES_TOOLTIP                        :{BLACK}Mettre à jour la liste des modules NewGRF disponibles
STR_NEWGRF_SETTINGS_REMOVE                                      :{BLACK}Retirer
STR_NEWGRF_SETTINGS_REMOVE_TOOLTIP                              :{BLACK}Retirer le module NewGRF sélectionné de la liste
STR_NEWGRF_SETTINGS_MOVEUP                                      :{BLACK}Monter
STR_NEWGRF_SETTINGS_MOVEUP_TOOLTIP                              :{BLACK}Monter le module NewGRF sélectionné dans la liste{NBSP}: cela réduit son influence relative (certains de ses paramètres sont plus susceptibles d'être écrasés par ceux équivalents provenant de modules situés plus bas dans la liste)
STR_NEWGRF_SETTINGS_MOVEDOWN                                    :{BLACK}Descendre
STR_NEWGRF_SETTINGS_MOVEDOWN_TOOLTIP                            :{BLACK}Descendre le module NewGRF sélectionné dans la liste{NBSP}: cela augmente son influence relative (certains de ses paramètres sont moins susceptibles d'être écrasés par ceux équivalents provenant de modules situés plus bas dans la liste)
STR_NEWGRF_SETTINGS_UPGRADE                                     :{BLACK}Mettre à jour
STR_NEWGRF_SETTINGS_UPGRADE_TOOLTIP                             :{BLACK}Mettre à jour les NewGRFs pour lesquels vous avez une version installée plus récente
STR_NEWGRF_SETTINGS_FILE_TOOLTIP                                :{BLACK}Une liste des modules NewGRF installés

STR_NEWGRF_SETTINGS_SET_PARAMETERS                              :{BLACK}Changer les paramètres
STR_NEWGRF_SETTINGS_SHOW_PARAMETERS                             :{BLACK}Afficher les paramètres
STR_NEWGRF_SETTINGS_TOGGLE_PALETTE                              :{BLACK}Changer de palette
STR_NEWGRF_SETTINGS_TOGGLE_PALETTE_TOOLTIP                      :{BLACK}Changer la palette de couleurs du module NewGRF sélectionné.{}À faire quand les graphiques de ce NewGRF sont roses dans le jeu.
STR_NEWGRF_SETTINGS_APPLY_CHANGES                               :{BLACK}Appliquer les changements

STR_NEWGRF_SETTINGS_FIND_MISSING_CONTENT_BUTTON                 :{BLACK}Trouver les modules manquants en ligne
STR_NEWGRF_SETTINGS_FIND_MISSING_CONTENT_TOOLTIP                :{BLACK}Vérifier si les modules manquants peuvent être trouvés en ligne

STR_NEWGRF_SETTINGS_FILENAME                                    :{BLACK}Nom de fichier{NBSP}: {SILVER}{STRING}
STR_NEWGRF_SETTINGS_GRF_ID                                      :{BLACK}GRF ID{NBSP}: {SILVER}{STRING}
STR_NEWGRF_SETTINGS_VERSION                                     :{BLACK}Version{NBSP}: {SILVER}{NUM}
STR_NEWGRF_SETTINGS_MIN_VERSION                                 :{BLACK}Version compatible min.{NBSP}: {SILVER}{NUM}
STR_NEWGRF_SETTINGS_MD5SUM                                      :{BLACK}MD5sum{NBSP}: {SILVER}{STRING}
STR_NEWGRF_SETTINGS_PALETTE                                     :{BLACK}Palette{NBSP}: {SILVER}{STRING}
STR_NEWGRF_SETTINGS_PALETTE_DEFAULT                             :Défaut (D)
STR_NEWGRF_SETTINGS_PALETTE_DEFAULT_32BPP                       :Défaut (D) / 32 bpp
STR_NEWGRF_SETTINGS_PALETTE_LEGACY                              :Ancienne (W)
STR_NEWGRF_SETTINGS_PALETTE_LEGACY_32BPP                        :Ancienne (W) / 32 bpp
STR_NEWGRF_SETTINGS_PARAMETER                                   :{BLACK}Paramètres{NBSP}: {SILVER}{STRING}
STR_NEWGRF_SETTINGS_PARAMETER_NONE                              :Aucuns

STR_NEWGRF_SETTINGS_NO_INFO                                     :{BLACK}Pas d'informations disponibles
STR_NEWGRF_SETTINGS_NOT_FOUND                                   :{RED}Module correspondant non trouvé
STR_NEWGRF_SETTINGS_DISABLED                                    :{RED}Désactivé
STR_NEWGRF_SETTINGS_INCOMPATIBLE                                :{RED}Incompatible avec cette version d'OpenTTD

# NewGRF save preset window
STR_SAVE_PRESET_CAPTION                                         :{WHITE}Sauvegarder la présélection
STR_SAVE_PRESET_LIST_TOOLTIP                                    :{BLACK}Liste des présélections disponibles, en sélectionner une pour la copier sous le nom de sauvegarde ci-dessous
STR_SAVE_PRESET_TITLE                                           :{BLACK}Entrer un nom pour la présélection
STR_SAVE_PRESET_EDITBOX_TOOLTIP                                 :{BLACK}Nom actuellement sélectionné pour la présélection à sauvegarder
STR_SAVE_PRESET_CANCEL                                          :{BLACK}Annuler
STR_SAVE_PRESET_CANCEL_TOOLTIP                                  :{BLACK}Ne pas modifier la présélection
STR_SAVE_PRESET_SAVE                                            :{BLACK}Sauvegarder
STR_SAVE_PRESET_SAVE_TOOLTIP                                    :{BLACK}Sauvegarder la présélection sous le nom actuellement sélectionné

# NewGRF parameters window
STR_NEWGRF_PARAMETERS_CAPTION                                   :{WHITE}Modifier les paramètres NewGRF
STR_NEWGRF_PARAMETERS_CLOSE                                     :{BLACK}Fermer
STR_NEWGRF_PARAMETERS_RESET                                     :{BLACK}Réinitialiser
STR_NEWGRF_PARAMETERS_RESET_TOOLTIP                             :{BLACK}Régler tous les paramètres à leur valeur par défaut
STR_NEWGRF_PARAMETERS_DEFAULT_NAME                              :Paramètre {NUM}
STR_NEWGRF_PARAMETERS_SETTING                                   :{STRING}{NBSP}: {ORANGE}{STRING}
STR_NEWGRF_PARAMETERS_NUM_PARAM                                 :{LTBLUE}Nombre de paramètres{NBSP}: {ORANGE}{NUM}

# NewGRF inspect window
STR_NEWGRF_INSPECT_CAPTION                                      :{WHITE}Inspection - {STRING}
STR_NEWGRF_INSPECT_PARENT_BUTTON                                :{BLACK}Parent
STR_NEWGRF_INSPECT_PARENT_TOOLTIP                               :{BLACK}Inspecter l'objet parent

STR_NEWGRF_INSPECT_CAPTION_OBJECT_AT                            :{STRING} à {HEX}
STR_NEWGRF_INSPECT_CAPTION_OBJECT_AT_OBJECT                     :Objet
STR_NEWGRF_INSPECT_CAPTION_OBJECT_AT_RAIL_TYPE                  :Type de rail

STR_NEWGRF_INSPECT_QUERY_CAPTION                                :{WHITE}Paramètre de variable NewGRF 60+x (héxadecimal)

# Sprite aligner window
STR_SPRITE_ALIGNER_CAPTION                                      :{WHITE}Alignement du sprite {COMMA} ({STRING})
STR_SPRITE_ALIGNER_NEXT_BUTTON                                  :{BLACK}Sprite suivant
STR_SPRITE_ALIGNER_NEXT_TOOLTIP                                 :{BLACK}Se rendre au prochain sprite normal, en ignorant les pseudo-sprites et les sprites de recoloration et de police, et en bouclant du dernier vers le premier
STR_SPRITE_ALIGNER_GOTO_BUTTON                                  :{BLACK}Aller au sprite
STR_SPRITE_ALIGNER_GOTO_TOOLTIP                                 :{BLACK}Se rendre au sprite indiqué. Si ce n'est pas un sprite normal, aller au prochain sprite normal
STR_SPRITE_ALIGNER_PREVIOUS_BUTTON                              :{BLACK}Sprite précédent
STR_SPRITE_ALIGNER_PREVIOUS_TOOLTIP                             :{BLACK}Se rendre au précédent sprite normal, en ignorant les pseudo-sprites et les sprites de recoloration et de police, et en bouclant du premier vers le dernier
STR_SPRITE_ALIGNER_SPRITE_TOOLTIP                               :{BLACK}Representation du sprite actuellement séléctionné. L'alignement est ignoré lors de l'affichage de ce sprite
STR_SPRITE_ALIGNER_MOVE_TOOLTIP                                 :{BLACK}Déplacer le sprite, en modifiant les décalages X et Y. Ctrl-clic pour déplacer le sprite de 8 unités à la fois.
STR_SPRITE_ALIGNER_RESET_BUTTON                                 :{BLACK}Réinitialiser les relatifs
STR_SPRITE_ALIGNER_RESET_TOOLTIP                                :{BLACK}Réinitialiser les décalages relatifs courants
STR_SPRITE_ALIGNER_OFFSETS_ABS                                  :{BLACK}Décalage X{NBSP}: {NUM}, décalage Y{NBSP}: {NUM} (Absolu)
STR_SPRITE_ALIGNER_OFFSETS_REL                                  :{BLACK}Décalage X{NBSP}: {NUM}, décalage Y{NBSP}: {NUM} (Relatif)
STR_SPRITE_ALIGNER_PICKER_BUTTON                                :{BLACK}Choisir un sprite
STR_SPRITE_ALIGNER_PICKER_TOOLTIP                               :{BLACK}Choisir un des sprites affichés sur l'écran

STR_SPRITE_ALIGNER_GOTO_CAPTION                                 :{WHITE}Aller au sprite

# NewGRF (self) generated warnings/errors
STR_NEWGRF_ERROR_MSG_INFO                                       :{SILVER}{STRING}
STR_NEWGRF_ERROR_MSG_WARNING                                    :{RED}Attention{NBSP}: {SILVER}{STRING}
STR_NEWGRF_ERROR_MSG_ERROR                                      :{RED}Erreur{NBSP}: {SILVER}{STRING}
STR_NEWGRF_ERROR_MSG_FATAL                                      :{RED}Erreur fatale{NBSP}: {SILVER}{STRING}
STR_NEWGRF_ERROR_FATAL_POPUP                                    :{WHITE}Une erreur NewGRF fatale est survenue{NBSP}:{}{STRING}
STR_NEWGRF_ERROR_VERSION_NUMBER                                 :{1:STRING} ne fonctionnera pas avec la version de TTDPatch rapportée par OpenTTD
STR_NEWGRF_ERROR_DOS_OR_WINDOWS                                 :{1:STRING} est conçu pour la version {STRING} de TTD
STR_NEWGRF_ERROR_UNSET_SWITCH                                   :{1:STRING} est conçu pour être utilisé avec {STRING}
STR_NEWGRF_ERROR_INVALID_PARAMETER                              :Paramètre invalide pour {1:STRING}{NBSP}: paramètre {STRING} ({NUM})
STR_NEWGRF_ERROR_LOAD_BEFORE                                    :{1:STRING} doit être chargé avant {STRING}
STR_NEWGRF_ERROR_LOAD_AFTER                                     :{1:STRING} doit être chargé après {STRING}
STR_NEWGRF_ERROR_OTTD_VERSION_NUMBER                            :{1:STRING} nécessite OpenTTD version {STRING} ou supérieure
STR_NEWGRF_ERROR_AFTER_TRANSLATED_FILE                          :le fichier GRF qu'il doit traduire
STR_NEWGRF_ERROR_TOO_MANY_NEWGRFS_LOADED                        :Trop de NewGRFs sont chargés
STR_NEWGRF_ERROR_STATIC_GRF_CAUSES_DESYNC                       :Charger {1:STRING} comme NewGRF statique avec {STRING} peut provoquer des erreurs de synchronisation
STR_NEWGRF_ERROR_UNEXPECTED_SPRITE                              :Sprite inattendu (sprite {3:NUM})
STR_NEWGRF_ERROR_UNKNOWN_PROPERTY                               :Action 0 avec propriété inconnue {4:HEX} (sprite {3:NUM})
STR_NEWGRF_ERROR_INVALID_ID                                     :Tentative d'utilisation d'un identifiant invalide (sprite {3:NUM})
STR_NEWGRF_ERROR_CORRUPT_SPRITE                                 :{YELLOW}{STRING} contient un sprite corrompu. Tous les sprites corrompus seront remplacés par un point d'interrogation rouge (?).
STR_NEWGRF_ERROR_MULTIPLE_ACTION_8                              :Présence multiple de l'Action 8 (sprite {3:NUM})
STR_NEWGRF_ERROR_READ_BOUNDS                                    :Lecture après la fin des pseudo-sprite (sprite {3:NUM})
STR_NEWGRF_ERROR_GRM_FAILED                                     :Indisponibilité de la ressource demandée (sprite {3:NUM})
STR_NEWGRF_ERROR_FORCEFULLY_DISABLED                            :{1:STRING} a été désactivé par {STRING}
STR_NEWGRF_ERROR_INVALID_SPRITE_LAYOUT                          :Format de sprite invalide ou inconnu (sprite {3:NUM})
STR_NEWGRF_ERROR_LIST_PROPERTY_TOO_LONG                         :Trop d'éléments dans la liste des valeurs de la propriété (sprite {3:NUM}, propriété {4:HEX})
STR_NEWGRF_ERROR_INDPROD_CALLBACK                               :Fonction de rappel de production d'industrie invalide (sprite {3:NUM}, "{1:STRING}")

# NewGRF related 'general' warnings
STR_NEWGRF_POPUP_CAUTION_CAPTION                                :{WHITE}Attention{NBSP}!
STR_NEWGRF_CONFIRMATION_TEXT                                    :{YELLOW}Vous êtes sur le point de faire des changements dans une partie en cours. Cela peut provoquer l'arrêt d'OpenTTD ou compromettre la partie en cours. Ne rapportez pas de bogues pour ces problèmes.{}Êtes-vous absolument sûr{NBSP}?

STR_NEWGRF_DUPLICATE_GRFID                                      :{WHITE}Ajout impossible{NBSP}: GRF ID en double
STR_NEWGRF_COMPATIBLE_LOADED                                    :{ORANGE}Module exact non trouvé (GRF compatible chargé)
STR_NEWGRF_TOO_MANY_NEWGRFS                                     :{WHITE}Impossible d'ajouter le module{NBSP}: la limite des modules NewGRF a été atteinte

STR_NEWGRF_COMPATIBLE_LOAD_WARNING                              :{WHITE}GRF(s) compatible(s) chargé(s) pour les modules absents
STR_NEWGRF_DISABLED_WARNING                                     :{WHITE}Module(s) GRF absent(s) désactivés
STR_NEWGRF_UNPAUSE_WARNING_TITLE                                :{YELLOW}Module(s) GRF manquant(s)
STR_NEWGRF_UNPAUSE_WARNING                                      :{WHITE}Retirer la pause peut faire planter OpenTTD. Ne pas envoyer de rapport de bug à cause de cela.{}Voulez-vous vraiment retirer la pause{NBSP}?

# NewGRF status
STR_NEWGRF_LIST_NONE                                            :Aucun
STR_NEWGRF_LIST_ALL_FOUND                                       :Tous les modules présents
STR_NEWGRF_LIST_COMPATIBLE                                      :{YELLOW}Modules compatibles trouvés
STR_NEWGRF_LIST_MISSING                                         :{RED}Modules manquants

# NewGRF 'it's broken' warnings
STR_NEWGRF_BROKEN                                               :{WHITE}Le comportement du NewGRF "{0:STRING}" peut provoquer des erreurs de synchronisation et/ou des plantages
STR_NEWGRF_BROKEN_POWERED_WAGON                                 :{WHITE}Il a modifié l'état de wagon motorisé pour "{1:ENGINE}" en dehors du dépôt
STR_NEWGRF_BROKEN_VEHICLE_LENGTH                                :{WHITE}Il a modifié la longueur de véhicule pour "{1:ENGINE}" en dehors du dépôt
STR_NEWGRF_BROKEN_CAPACITY                                      :{WHITE}Il a changé la capacité pour '{1:ENGINE}' hors d'un dépôt ou d'un réaménagement
STR_BROKEN_VEHICLE_LENGTH                                       :{WHITE}Le train "{VEHICLE}" appartenant à "{COMPANY}" a une longueur invalide. Cela est probablement dû à des problèmes avec des NewGRFs, et peut provoquer des erreurs de synchronisation ou planter le jeu.

STR_NEWGRF_BUGGY                                                :{WHITE}Le module NewGRF "{0:STRING}" fournit une information incorrecte
STR_NEWGRF_BUGGY_ARTICULATED_CARGO                              :{WHITE}Les informations de cargaison/réaménagement pour "{1:ENGINE}" après sa construction sont différentes de celles de la liste d'achat. Cela peut causer un échec de réaménagement lors de l'auto-renouvellement/remplacement.
STR_NEWGRF_BUGGY_ENDLESS_PRODUCTION_CALLBACK                    :{WHITE}"{1:STRING}" a causé une boucle infinie dans la fonction de rappel de production
STR_NEWGRF_BUGGY_UNKNOWN_CALLBACK_RESULT                        :{WHITE}Callback {1:HEX} a retourné un résultat invalide {2:HEX}

# 'User removed essential NewGRFs'-placeholders for stuff without specs
STR_NEWGRF_INVALID_CARGO                                        :<marchandise invalide>
STR_NEWGRF_INVALID_CARGO_ABBREV                                 :??
STR_NEWGRF_INVALID_CARGO_QUANTITY                               :{COMMA} de <marchandise invalide>
STR_NEWGRF_INVALID_ENGINE                                       :<véhicule invalide>
STR_NEWGRF_INVALID_INDUSTRYTYPE                                 :<industrie invalide>

# Placeholders for other invalid stuff, e.g. vehicles that have gone (Game Script).
STR_INVALID_VEHICLE                                             :<véhicule invalide>

# NewGRF scanning window
STR_NEWGRF_SCAN_CAPTION                                         :{WHITE}Analyse des NewGRFs
STR_NEWGRF_SCAN_MESSAGE                                         :{BLACK}Analyse des NewGRFs. Cela peut prendre du temps...
STR_NEWGRF_SCAN_STATUS                                          :{BLACK}{NUM} NewGRF{P "" s} analysé{P "" s} sur une estimation de {NUM} NewGRF{P "" s}
STR_NEWGRF_SCAN_ARCHIVES                                        :Recherche des archives

# Sign list window
STR_SIGN_LIST_CAPTION                                           :{WHITE}Liste des panneaux - {COMMA} panneau{P "" x}
STR_SIGN_LIST_MATCH_CASE                                        :{BLACK}Respecter la casse
STR_SIGN_LIST_MATCH_CASE_TOOLTIP                                :{BLACK}Activer ou non le respect de la casse pour la comparaison entre le texte des panneaux et l'entrée dans le filtre

# Sign window
STR_EDIT_SIGN_CAPTION                                           :{WHITE}Éditer le texte du panneau
STR_EDIT_SIGN_NEXT_SIGN_TOOLTIP                                 :{BLACK}Aller au panneau suivant
STR_EDIT_SIGN_PREVIOUS_SIGN_TOOLTIP                             :{BLACK}Aller au panneau précédent

STR_EDIT_SIGN_SIGN_OSKTITLE                                     :{BLACK}Entrer un nom pour le panneau

# Town directory window
STR_TOWN_DIRECTORY_CAPTION                                      :{WHITE}Villes
STR_TOWN_DIRECTORY_NONE                                         :{ORANGE}− Aucune −
STR_TOWN_DIRECTORY_TOWN                                         :{ORANGE}{TOWN}{BLACK} ({COMMA})
STR_TOWN_DIRECTORY_CITY                                         :{ORANGE}{TOWN}{YELLOW} (Métropole){BLACK} ({COMMA})
STR_TOWN_DIRECTORY_LIST_TOOLTIP                                 :{BLACK}Noms des villes - Cliquer sur un nom pour centrer la vue principale sur la ville. Ctrl-clic pour ouvrir une nouvelle vue sur la ville.
STR_TOWN_POPULATION                                             :{BLACK}Population mondiale{NBSP}: {COMMA}

# Town view window
STR_TOWN_VIEW_TOWN_CAPTION                                      :{WHITE}{TOWN}
STR_TOWN_VIEW_CITY_CAPTION                                      :{WHITE}{TOWN} (Métropole)
STR_TOWN_VIEW_POPULATION_HOUSES                                 :{BLACK}Population{NBSP}: {ORANGE}{COMMA}{BLACK} − Maisons{NBSP}: {ORANGE}{COMMA}
STR_TOWN_VIEW_CARGO_LAST_MONTH_MAX                              :{BLACK}{CARGO_LIST} le mois dernier{NBSP}: {ORANGE}{COMMA}{BLACK} - max.{NBSP}: {ORANGE}{COMMA}
STR_TOWN_VIEW_CARGO_FOR_TOWNGROWTH                              :{BLACK}Cargaison nécessaire à la croissance de la ville{NBSP}:
STR_TOWN_VIEW_CARGO_FOR_TOWNGROWTH_REQUIRED_GENERAL             :{ORANGE}{STRING}{RED} requis
STR_TOWN_VIEW_CARGO_FOR_TOWNGROWTH_REQUIRED_WINTER              :{ORANGE}{STRING}{BLACK} requis en hiver
STR_TOWN_VIEW_CARGO_FOR_TOWNGROWTH_DELIVERED_GENERAL            :{ORANGE}{STRING}{GREEN} livré
STR_TOWN_VIEW_CARGO_FOR_TOWNGROWTH_REQUIRED                     :{ORANGE}{CARGO_TINY} / {CARGO_LONG}{RED} (encore nécessaires)
STR_TOWN_VIEW_CARGO_FOR_TOWNGROWTH_DELIVERED                    :{ORANGE}{CARGO_TINY} / {CARGO_LONG}{GREEN} (livrés)
STR_TOWN_VIEW_TOWN_GROWS_EVERY                                  :{BLACK}La ville croît {P 0 chaque "tous les"} {ORANGE}{COMMA}{BLACK}{NBSP}jour{P "" s}
STR_TOWN_VIEW_TOWN_GROWS_EVERY_FUNDED                           :{BLACK}La ville croît {P 0 chaque "tous les"} {ORANGE}{COMMA}{BLACK}{NBSP}jour{P "" s} (financé)
STR_TOWN_VIEW_TOWN_GROW_STOPPED                                 :{BLACK}La ville {RED}ne croît pas{BLACK}
STR_TOWN_VIEW_NOISE_IN_TOWN                                     :{BLACK}Nuisances sonores en ville{NBSP}: {ORANGE}{COMMA}{BLACK} − max.{NBSP}: {ORANGE}{COMMA}
STR_TOWN_VIEW_CENTER_TOOLTIP                                    :{BLACK}Centrer la vue sur la ville. Ctrl-clic pour ouvrir une nouvelle vue sur la ville.
STR_TOWN_VIEW_LOCAL_AUTHORITY_BUTTON                            :{BLACK}Municipalité
STR_TOWN_VIEW_LOCAL_AUTHORITY_TOOLTIP                           :{BLACK}Afficher des informations sur la municipalité
STR_TOWN_VIEW_RENAME_TOOLTIP                                    :{BLACK}Renommer la ville

STR_TOWN_VIEW_EXPAND_BUTTON                                     :{BLACK}Agrandir
STR_TOWN_VIEW_EXPAND_TOOLTIP                                    :{BLACK}Augmenter la taille de la ville
STR_TOWN_VIEW_DELETE_BUTTON                                     :{BLACK}Supprimer
STR_TOWN_VIEW_DELETE_TOOLTIP                                    :{BLACK}Supprimer complètement cette ville

STR_TOWN_VIEW_RENAME_TOWN_BUTTON                                :Renommer la ville

# Town local authority window
STR_LOCAL_AUTHORITY_CAPTION                                     :{WHITE}Municipalité de {TOWN}
STR_LOCAL_AUTHORITY_COMPANY_RATINGS                             :{BLACK}Qualité de service des compagnies{NBSP}:
STR_LOCAL_AUTHORITY_COMPANY_RATING                              :{YELLOW}{COMPANY} {COMPANY_NUM}{NBSP}: {ORANGE}{STRING}
STR_LOCAL_AUTHORITY_ACTIONS_TITLE                               :{BLACK}Actions disponibles{NBSP}:
STR_LOCAL_AUTHORITY_ACTIONS_TOOLTIP                             :{BLACK}Liste des actions à entreprendre dans cette ville - Cliquer sur une action pour obtenir des détails
STR_LOCAL_AUTHORITY_DO_IT_BUTTON                                :{BLACK}Lancer cette action
STR_LOCAL_AUTHORITY_DO_IT_TOOLTIP                               :{BLACK}Lancer l'action sélectionnée ci-dessus

STR_LOCAL_AUTHORITY_ACTION_SMALL_ADVERTISING_CAMPAIGN           :Petite campagne de publicité
STR_LOCAL_AUTHORITY_ACTION_MEDIUM_ADVERTISING_CAMPAIGN          :Moyenne campagne de publicité
STR_LOCAL_AUTHORITY_ACTION_LARGE_ADVERTISING_CAMPAIGN           :Grande campagne de publicité
STR_LOCAL_AUTHORITY_ACTION_ROAD_RECONSTRUCTION                  :Financer la reconstruction du réseau routier local
STR_LOCAL_AUTHORITY_ACTION_STATUE_OF_COMPANY                    :Construire une statue à votre effigie
STR_LOCAL_AUTHORITY_ACTION_NEW_BUILDINGS                        :Financer de nouveaux bâtiments
STR_LOCAL_AUTHORITY_ACTION_EXCLUSIVE_TRANSPORT                  :Acheter les droits de transports exclusifs
STR_LOCAL_AUTHORITY_ACTION_BRIBE                                :Corrompre la municipalité

STR_LOCAL_AUTHORITY_ACTION_TOOLTIP_SMALL_ADVERTISING            :{YELLOW}Lancer une petite campagne de publicité, pour attirer plus de voyageurs et de marchandises sur vos lignes.{}Coût{NBSP}: {CURRENCY_LONG}
STR_LOCAL_AUTHORITY_ACTION_TOOLTIP_MEDIUM_ADVERTISING           :{YELLOW}Lancer une campagne de publicité moyenne, pour attirer plus de voyageurs et de marchandises sur vos lignes.{}Coût{NBSP}: {CURRENCY_LONG}
STR_LOCAL_AUTHORITY_ACTION_TOOLTIP_LARGE_ADVERTISING            :{YELLOW}Lancer une grande campagne de publicité, pour attirer plus de voyageurs et de marchandises sur vos lignes.{}Coût{NBSP}: {CURRENCY_LONG}
STR_LOCAL_AUTHORITY_ACTION_TOOLTIP_ROAD_RECONSTRUCTION          :{YELLOW}Financer la reconstruction du réseau routier local. Provoque de nombreux problèmes de trafic routier pendant 6 mois.{}Coût{NBSP}: {CURRENCY_LONG}
STR_LOCAL_AUTHORITY_ACTION_TOOLTIP_STATUE_OF_COMPANY            :{YELLOW}Construire une statue en l'honneur de votre compagnie.{}Coût{NBSP}: {CURRENCY_LONG}
STR_LOCAL_AUTHORITY_ACTION_TOOLTIP_NEW_BUILDINGS                :{YELLOW}Financer la construction de nouveaux immeubles commerciaux.{}Coût{NBSP}: {CURRENCY_LONG}
STR_LOCAL_AUTHORITY_ACTION_TOOLTIP_EXCLUSIVE_TRANSPORT          :{YELLOW}Acheter les droits de transport exclusifs dans cette ville pour 1 an. Seules vos lignes seront autorisées dans la ville.{}Coût{NBSP}: {CURRENCY_LONG}
STR_LOCAL_AUTHORITY_ACTION_TOOLTIP_BRIBE                        :{YELLOW}Corrompre la municipalité pour améliorer votre réputation. Risque de pénalisation si le pot-de-vin est dévoilé.{}Coût{NBSP}: {CURRENCY_LONG}

# Goal window
STR_GOALS_CAPTION                                               :{WHITE}Objectifs de {COMPANY}
STR_GOALS_SPECTATOR_CAPTION                                     :{WHITE}Objectifs globaux
STR_GOALS_SPECTATOR                                             :Objectifs globaux
STR_GOALS_GLOBAL_TITLE                                          :{BLACK}Objectifs globaux{NBSP}:
STR_GOALS_TEXT                                                  :{ORANGE}{STRING}
STR_GOALS_NONE                                                  :{ORANGE}− Aucun −
STR_GOALS_SPECTATOR_NONE                                        :{ORANGE}- Pas applicable -
STR_GOALS_PROGRESS                                              :{ORANGE}{STRING}
STR_GOALS_PROGRESS_COMPLETE                                     :{GREEN}{STRING}
STR_GOALS_COMPANY_TITLE                                         :{BLACK}Objectifs de la compagnie{NBSP}:
STR_GOALS_TOOLTIP_CLICK_ON_SERVICE_TO_CENTER                    :{BLACK}Cliquer sur l'objectif pour centrer la vue principale sur l'industrie, la ville ou la case. Ctrl-clic pour ouvrir une nouvelle vue sur l'industrie, la ville ou la case.

# Goal question window
STR_GOAL_QUESTION_CAPTION_QUESTION                              :Question
STR_GOAL_QUESTION_CAPTION_INFORMATION                           :Informations
STR_GOAL_QUESTION_CAPTION_WARNING                               :Attention
STR_GOAL_QUESTION_CAPTION_ERROR                                 :Erreur

############ Start of Goal Question button list
STR_GOAL_QUESTION_BUTTON_CANCEL                                 :Annuler
STR_GOAL_QUESTION_BUTTON_OK                                     :OK
STR_GOAL_QUESTION_BUTTON_NO                                     :Non
STR_GOAL_QUESTION_BUTTON_YES                                    :Oui
STR_GOAL_QUESTION_BUTTON_DECLINE                                :Refuser
STR_GOAL_QUESTION_BUTTON_ACCEPT                                 :Accepter
STR_GOAL_QUESTION_BUTTON_IGNORE                                 :Ignorer
STR_GOAL_QUESTION_BUTTON_RETRY                                  :Réessayer
STR_GOAL_QUESTION_BUTTON_PREVIOUS                               :Précédent
STR_GOAL_QUESTION_BUTTON_NEXT                                   :Suivant
STR_GOAL_QUESTION_BUTTON_STOP                                   :Arrêter
STR_GOAL_QUESTION_BUTTON_START                                  :Démarrer
STR_GOAL_QUESTION_BUTTON_GO                                     :Aller
STR_GOAL_QUESTION_BUTTON_CONTINUE                               :Continuer
STR_GOAL_QUESTION_BUTTON_RESTART                                :Redémarrer
STR_GOAL_QUESTION_BUTTON_POSTPONE                               :Reporter
STR_GOAL_QUESTION_BUTTON_SURRENDER                              :Abandonner
STR_GOAL_QUESTION_BUTTON_CLOSE                                  :Fermer
############ End of Goal Question button list

# Subsidies window
STR_SUBSIDIES_CAPTION                                           :{WHITE}Subventions
STR_SUBSIDIES_OFFERED_TITLE                                     :{BLACK}Offres de subvention pour le transport de{NBSP}:
STR_SUBSIDIES_OFFERED_FROM_TO                                   :{ORANGE}{STRING} de {STRING} à {STRING}{YELLOW} (avant {DATE_SHORT})
STR_SUBSIDIES_NONE                                              :{ORANGE}− Aucune −
STR_SUBSIDIES_SUBSIDISED_TITLE                                  :{BLACK}Subventions déjà accordées{NBSP}:
STR_SUBSIDIES_SUBSIDISED_FROM_TO                                :{ORANGE}{STRING} de {STRING} à {STRING}{YELLOW} ({COMPANY}{YELLOW}, jusqu'à {DATE_SHORT})
STR_SUBSIDIES_TOOLTIP_CLICK_ON_SERVICE_TO_CENTER                :{BLACK}Cliquer sur le service pour centrer la vue principale sur l'industrie ou la ville. Ctrl-clic pour ouvrir une nouvelle vue sur l'industrie ou la ville.

# Story book window
STR_STORY_BOOK_CAPTION                                          :{WHITE}Livre d'histoire de {COMPANY}
STR_STORY_BOOK_SPECTATOR_CAPTION                                :{WHITE}Livre d'histoire global
STR_STORY_BOOK_SPECTATOR                                        :Livre d'histoire global
STR_STORY_BOOK_TITLE                                            :{YELLOW}{STRING}
STR_STORY_BOOK_GENERIC_PAGE_ITEM                                :Page {NUM}
STR_STORY_BOOK_SEL_PAGE_TOOLTIP                                 :{BLACK}Aller à une page spécifique en la choisissant dans cette liste
STR_STORY_BOOK_PREV_PAGE                                        :{BLACK}Précédente
STR_STORY_BOOK_PREV_PAGE_TOOLTIP                                :{BLACK}Aller à la page précédente
STR_STORY_BOOK_NEXT_PAGE                                        :{BLACK}Suivante
STR_STORY_BOOK_NEXT_PAGE_TOOLTIP                                :{BLACK}Aller à la page suivante
STR_STORY_BOOK_INVALID_GOAL_REF                                 :{RED}Référence d'objectif invalide

# Station list window
STR_STATION_LIST_TOOLTIP                                        :{BLACK}Nom des stations - Cliquer sur un nom pour centrer la vue principale sur la station. Ctrl-clic pour ouvrir une nouvelle vue sur la station.
STR_STATION_LIST_USE_CTRL_TO_SELECT_MORE                        :{BLACK}Ctrl-clic pour sélectionner plus d'un élément
STR_STATION_LIST_CAPTION                                        :{WHITE}{COMPANY} - {COMMA} station{P 1 "" s}
STR_STATION_LIST_STATION                                        :{YELLOW}{STATION} {STATION_FEATURES}
STR_STATION_LIST_WAYPOINT                                       :{YELLOW}{WAYPOINT}
STR_STATION_LIST_NONE                                           :{YELLOW}− Aucun −
STR_STATION_LIST_SELECT_ALL_FACILITIES                          :{BLACK}Tous les types de station
STR_STATION_LIST_SELECT_ALL_TYPES                               :{BLACK}Tous les types de marchandise{}(y compris pas en attente)
STR_STATION_LIST_NO_WAITING_CARGO                               :{BLACK}Pas de marchandises en attente

# Station view window
STR_STATION_VIEW_CAPTION                                        :{WHITE}{STATION} {STATION_FEATURES}
STR_STATION_VIEW_WAITING_CARGO                                  :{WHITE}{CARGO_LONG}
STR_STATION_VIEW_EN_ROUTE_FROM                                  :{YELLOW}({CARGO_SHORT} venant de {STATION})
STR_STATION_VIEW_RESERVED                                       :{YELLOW}({CARGO_SHORT} réservé au chargement)

STR_STATION_VIEW_ACCEPTS_BUTTON                                 :{BLACK}Accepte
STR_STATION_VIEW_ACCEPTS_TOOLTIP                                :{BLACK}Afficher les marchandises acceptées
STR_STATION_VIEW_ACCEPTS_CARGO                                  :{BLACK}Accepte{NBSP}: {WHITE}{CARGO_LIST}

STR_STATION_VIEW_EXCLUSIVE_RIGHTS_SELF                          :{BLACK}Cette station a les droits de transport exclusifs dans cette ville.
STR_STATION_VIEW_EXCLUSIVE_RIGHTS_COMPANY                       :{YELLOW}{COMPANY}{BLACK} a acheté les droits de transport exclusifs dans cette ville.

STR_STATION_VIEW_RATINGS_BUTTON                                 :{BLACK}Qualité
STR_STATION_VIEW_RATINGS_TOOLTIP                                :{BLACK}Afficher la qualité de service de la station
STR_STATION_VIEW_SUPPLY_RATINGS_TITLE                           :{BLACK}Cargaison reçue (mensuel) et qualité du service:
STR_STATION_VIEW_CARGO_SUPPLY_RATING                            :{WHITE}{STRING}: {YELLOW}{COMMA} / {STRING} ({COMMA}%)

STR_STATION_VIEW_GROUP                                          :{BLACK}Regrouper par
STR_STATION_VIEW_WAITING_STATION                                :Station{NBSP}: En attente
STR_STATION_VIEW_WAITING_AMOUNT                                 :Quantité{NBSP}: En attente
STR_STATION_VIEW_PLANNED_STATION                                :Station{NBSP}: Prévu
STR_STATION_VIEW_PLANNED_AMOUNT                                 :Quantité{NBSP}: Prévu
STR_STATION_VIEW_FROM                                           :{YELLOW}{CARGO_SHORT} depuis {STATION}
STR_STATION_VIEW_VIA                                            :{YELLOW}{CARGO_SHORT} par {STATION}
STR_STATION_VIEW_TO                                             :{YELLOW}{CARGO_SHORT} vers {STATION}
STR_STATION_VIEW_FROM_ANY                                       :{RED}{CARGO_SHORT} station d'origine inconnue
STR_STATION_VIEW_TO_ANY                                         :{RED}{CARGO_SHORT} vers toute station
STR_STATION_VIEW_VIA_ANY                                        :{RED}{CARGO_SHORT} par toute station
STR_STATION_VIEW_FROM_HERE                                      :{GREEN}{CARGO_SHORT} depuis cette station
STR_STATION_VIEW_VIA_HERE                                       :{GREEN}{CARGO_SHORT} en arrêt à cette station
STR_STATION_VIEW_TO_HERE                                        :{GREEN}{CARGO_SHORT} vers cette station
STR_STATION_VIEW_NONSTOP                                        :{YELLOW}{CARGO_SHORT} sans arrêt

STR_STATION_VIEW_GROUP_S_V_D                                    :Origine-Route-Destination
STR_STATION_VIEW_GROUP_S_D_V                                    :Origine-Destination-Route
STR_STATION_VIEW_GROUP_V_S_D                                    :Route-Origine-Destination
STR_STATION_VIEW_GROUP_V_D_S                                    :Route-Destination-Origine
STR_STATION_VIEW_GROUP_D_S_V                                    :Destination-Origine-Route
STR_STATION_VIEW_GROUP_D_V_S                                    :Destination-Route-Origine

############ range for rating starts
STR_CARGO_RATING_APPALLING                                      :Épouvantable
STR_CARGO_RATING_VERY_POOR                                      :Très pauvre
STR_CARGO_RATING_POOR                                           :Pauvre
STR_CARGO_RATING_MEDIOCRE                                       :Médiocre
STR_CARGO_RATING_GOOD                                           :Bon
STR_CARGO_RATING_VERY_GOOD                                      :Très bon
STR_CARGO_RATING_EXCELLENT                                      :Excellent
STR_CARGO_RATING_OUTSTANDING                                    :Exceptionnel
############ range for rating ends

STR_STATION_VIEW_CENTER_TOOLTIP                                 :{BLACK}Centrer la vue sur la station. Ctrl-clic pour ouvrir une nouvelle vue sur la station.
STR_STATION_VIEW_RENAME_TOOLTIP                                 :{BLACK}Renommer la station

STR_STATION_VIEW_SCHEDULED_TRAINS_TOOLTIP                       :{BLACK}Afficher les trains ayant cette station dans leurs ordres
STR_STATION_VIEW_SCHEDULED_ROAD_VEHICLES_TOOLTIP                :{BLACK}Afficher les véhicules routiers ayant cette station dans leurs ordres
STR_STATION_VIEW_SCHEDULED_AIRCRAFT_TOOLTIP                     :{BLACK}Afficher les aéronefs ayant cette station dans leurs ordres
STR_STATION_VIEW_SCHEDULED_SHIPS_TOOLTIP                        :{BLACK}Afficher les navires ayant cette station dans leurs ordres

STR_STATION_VIEW_RENAME_STATION_CAPTION                         :Renommer la gare

STR_STATION_VIEW_CLOSE_AIRPORT                                  :{BLACK}Fermer l'aéroport
STR_STATION_VIEW_CLOSE_AIRPORT_TOOLTIP                          :{BLACK}Empêcher l'aéronef de se poser sur cet aéroport

# Waypoint/buoy view window
STR_WAYPOINT_VIEW_CAPTION                                       :{WHITE}{WAYPOINT}
STR_WAYPOINT_VIEW_CENTER_TOOLTIP                                :{BLACK}Centrer la vue sur le point de contrôle. Ctrl-clic pour ouvrir une nouvelle vue sur le point de contrôle
STR_WAYPOINT_VIEW_CHANGE_WAYPOINT_NAME                          :{BLACK}Renommer le point de contrôle
STR_BUOY_VIEW_CENTER_TOOLTIP                                    :{BLACK}Centrer la vue sur la bouée. Ctrl-clic pour ouvrir une nouvelle vue sur la bouée
STR_BUOY_VIEW_CHANGE_BUOY_NAME                                  :{BLACK}Renommer la bouée

STR_EDIT_WAYPOINT_NAME                                          :{WHITE}Modifier le nom du point de contrôle

# Finances window
STR_FINANCES_CAPTION                                            :{WHITE}Finances de {COMPANY} {BLACK}{COMPANY_NUM}
STR_FINANCES_EXPENDITURE_INCOME_TITLE                           :{WHITE}Dépenses/Revenus
STR_FINANCES_YEAR                                               :{WHITE}{NUM}
STR_FINANCES_SECTION_CONSTRUCTION                               :{GOLD}Construction
STR_FINANCES_SECTION_NEW_VEHICLES                               :{GOLD}Nouveaux véhicules
STR_FINANCES_SECTION_TRAIN_RUNNING_COSTS                        :{GOLD}Entretien des trains
STR_FINANCES_SECTION_ROAD_VEHICLE_RUNNING_COSTS                 :{GOLD}Entretien des véhicules
STR_FINANCES_SECTION_AIRCRAFT_RUNNING_COSTS                     :{GOLD}Entretien des aéronefs
STR_FINANCES_SECTION_SHIP_RUNNING_COSTS                         :{GOLD}Entretien des navires
STR_FINANCES_SECTION_PROPERTY_MAINTENANCE                       :{GOLD}Entretien de la propriété
STR_FINANCES_SECTION_TRAIN_INCOME                               :{GOLD}Revenu ferroviaire
STR_FINANCES_SECTION_ROAD_VEHICLE_INCOME                        :{GOLD}Revenu routier
STR_FINANCES_SECTION_AIRCRAFT_INCOME                            :{GOLD}Revenu aérien
STR_FINANCES_SECTION_SHIP_INCOME                                :{GOLD}Revenu naval
STR_FINANCES_SECTION_LOAN_INTEREST                              :{GOLD}Intérêts du prêt
STR_FINANCES_SECTION_OTHER                                      :{GOLD}Autres
STR_FINANCES_NEGATIVE_INCOME                                    :{BLACK}-{CURRENCY_LONG}
STR_FINANCES_POSITIVE_INCOME                                    :{BLACK}+{CURRENCY_LONG}
STR_FINANCES_TOTAL_CAPTION                                      :{WHITE}Total{NBSP}:
STR_FINANCES_BANK_BALANCE_TITLE                                 :{WHITE}Solde bancaire
STR_FINANCES_LOAN_TITLE                                         :{WHITE}Emprunt
STR_FINANCES_MAX_LOAN                                           :{WHITE}Emprunt maximum{NBSP}: {BLACK}{CURRENCY_LONG}
STR_FINANCES_TOTAL_CURRENCY                                     :{BLACK}{CURRENCY_LONG}
STR_FINANCES_BORROW_BUTTON                                      :{BLACK}Emprunter {CURRENCY_LONG}
STR_FINANCES_BORROW_TOOLTIP                                     :{BLACK}Augmenter l'emprunt. Ctrl-clic pour emprunter autant que possible.
STR_FINANCES_REPAY_BUTTON                                       :{BLACK}Rembourser {CURRENCY_LONG}
STR_FINANCES_REPAY_TOOLTIP                                      :{BLACK}Rembourser une partie de l'emprunt. Ctrl-clic pour rembourser autant que possible.
STR_FINANCES_INFRASTRUCTURE_BUTTON                              :{BLACK}Infrastructure

# Company view
STR_COMPANY_VIEW_CAPTION                                        :{WHITE}{COMPANY} {BLACK}{COMPANY_NUM}
STR_COMPANY_VIEW_PRESIDENT_MANAGER_TITLE                        :{WHITE}{PRESIDENT_NAME}{}{GOLD}(Président)

STR_COMPANY_VIEW_INAUGURATED_TITLE                              :{GOLD}Inaugurée en{NBSP}: {WHITE}{NUM}
STR_COMPANY_VIEW_COLOUR_SCHEME_TITLE                            :{GOLD}Couleur{NBSP}:
STR_COMPANY_VIEW_VEHICLES_TITLE                                 :{GOLD}Véhicules{NBSP}:
STR_COMPANY_VIEW_TRAINS                                         :{WHITE}{COMMA} train{P "" s}
STR_COMPANY_VIEW_ROAD_VEHICLES                                  :{WHITE}{COMMA} véhicule{P "" s} routier{P "" s}
STR_COMPANY_VIEW_AIRCRAFT                                       :{WHITE}{COMMA} aéronef{P "" s}
STR_COMPANY_VIEW_SHIPS                                          :{WHITE}{COMMA} navire{P "" s}
STR_COMPANY_VIEW_VEHICLES_NONE                                  :{WHITE}Aucun
STR_COMPANY_VIEW_COMPANY_VALUE                                  :{GOLD}Valeur de la compagnie{NBSP}: {WHITE}{CURRENCY_LONG}
STR_COMPANY_VIEW_SHARES_OWNED_BY                                :{WHITE}({COMMA}{NBSP}% détenu{P "" s} par {COMPANY})
STR_COMPANY_VIEW_INFRASTRUCTURE                                 :{G=f}{GOLD}Infrastructure{NBSP}:
STR_COMPANY_VIEW_INFRASTRUCTURE_RAIL                            :{WHITE}{COMMA} morceau{P "" x} de voie ferrée
STR_COMPANY_VIEW_INFRASTRUCTURE_ROAD                            :{WHITE}{COMMA} morceau{P "" x} de route
STR_COMPANY_VIEW_INFRASTRUCTURE_WATER                           :{WHITE}{COMMA} case{P "" s} d'eau
STR_COMPANY_VIEW_INFRASTRUCTURE_STATION                         :{WHITE}{COMMA} case{P "" s} de station
STR_COMPANY_VIEW_INFRASTRUCTURE_AIRPORT                         :{WHITE}{COMMA} aéroport{P "" s}
STR_COMPANY_VIEW_INFRASTRUCTURE_NONE                            :{WHITE}Aucune

STR_COMPANY_VIEW_BUILD_HQ_BUTTON                                :{BLACK}Construire le siège
STR_COMPANY_VIEW_BUILD_HQ_TOOLTIP                               :{BLACK}Construire le siège social de la compagnie
STR_COMPANY_VIEW_VIEW_HQ_BUTTON                                 :{BLACK}Voir le siège
STR_COMPANY_VIEW_VIEW_HQ_TOOLTIP                                :{BLACK}Voir le siège social de la compagnie
STR_COMPANY_VIEW_RELOCATE_HQ                                    :{BLACK}Déménager le QG
STR_COMPANY_VIEW_RELOCATE_COMPANY_HEADQUARTERS                  :{BLACK}Reconstruire ailleurs le siège de la compagnie pour le prix de 1{NBSP}% de sa valeur.{}Shift-clic pour afficher seulement le coût estimé.
STR_COMPANY_VIEW_INFRASTRUCTURE_BUTTON                          :{BLACK}Détails
STR_COMPANY_VIEW_INFRASTRUCTURE_TOOLTIP                         :{BLACK}Afficher le détail des calculs d'infrastructure
STR_COMPANY_VIEW_GIVE_MONEY_BUTTON                              :{BLACK}Donner de l'argent

STR_COMPANY_VIEW_NEW_FACE_BUTTON                                :{BLACK}Nouveau visage
STR_COMPANY_VIEW_NEW_FACE_TOOLTIP                               :{BLACK}Choix d'un nouveau visage pour le P.D.G.
STR_COMPANY_VIEW_COLOUR_SCHEME_BUTTON                           :{BLACK}Couleur
STR_COMPANY_VIEW_COLOUR_SCHEME_TOOLTIP                          :{BLACK}Changer la couleur des véhicules
STR_COMPANY_VIEW_COMPANY_NAME_BUTTON                            :{BLACK}Nom de la société
STR_COMPANY_VIEW_COMPANY_NAME_TOOLTIP                           :{BLACK}Changer le nom de la compagnie
STR_COMPANY_VIEW_PRESIDENT_NAME_BUTTON                          :{BLACK}Nom du P.D.G.
STR_COMPANY_VIEW_PRESIDENT_NAME_TOOLTIP                         :{BLACK}Changer le nom du président directeur général

STR_COMPANY_VIEW_BUY_SHARE_BUTTON                               :{BLACK}Acheter 25{NBSP}% de la compagnie
STR_COMPANY_VIEW_SELL_SHARE_BUTTON                              :{BLACK}Vendre 25{NBSP}% de la compagnie
STR_COMPANY_VIEW_BUY_SHARE_TOOLTIP                              :{BLACK}Acheter 25% de la compagnie.{}Shift-clic pour afficher seulement le coût estimé.
STR_COMPANY_VIEW_SELL_SHARE_TOOLTIP                             :{BLACK}Vendre 25% de la compagnie. Shift-clic pour afficher le revenu estimé sans vendre

STR_COMPANY_VIEW_COMPANY_NAME_QUERY_CAPTION                     :Nom de la société
STR_COMPANY_VIEW_PRESIDENT_S_NAME_QUERY_CAPTION                 :Nom du P.D.G.
STR_COMPANY_VIEW_GIVE_MONEY_QUERY_CAPTION                       :Entrer le montant que vous voulez donner

STR_BUY_COMPANY_MESSAGE                                         :{WHITE}Nous sommes à la recherche d'un repreneur pour notre compagnie{}{}Voulez-vous acheter {COMPANY} pour {CURRENCY_LONG}{NBSP}?

# Company infrastructure window
STR_COMPANY_INFRASTRUCTURE_VIEW_CAPTION                         :{WHITE}Infrastructure de {COMPANY}
STR_COMPANY_INFRASTRUCTURE_VIEW_RAIL_SECT                       :{GOLD}Morceaux de voie ferrée{NBSP}:
STR_COMPANY_INFRASTRUCTURE_VIEW_SIGNALS                         :{WHITE}Signaux
STR_COMPANY_INFRASTRUCTURE_VIEW_ROAD_SECT                       :{GOLD}Morceaux de route{NBSP}:
STR_COMPANY_INFRASTRUCTURE_VIEW_ROAD                            :{WHITE}Route
STR_COMPANY_INFRASTRUCTURE_VIEW_TRAMWAY                         :{WHITE}Tramway
STR_COMPANY_INFRASTRUCTURE_VIEW_WATER_SECT                      :{GOLD}Cases d'eau{NBSP}:
STR_COMPANY_INFRASTRUCTURE_VIEW_CANALS                          :{WHITE}Canaux
STR_COMPANY_INFRASTRUCTURE_VIEW_STATION_SECT                    :{GOLD}Stations{NBSP}:
STR_COMPANY_INFRASTRUCTURE_VIEW_STATIONS                        :{WHITE}Cases de station
STR_COMPANY_INFRASTRUCTURE_VIEW_AIRPORTS                        :{WHITE}Aéroports
STR_COMPANY_INFRASTRUCTURE_VIEW_TOTAL                           :{WHITE}{CURRENCY_LONG}/an

# Industry directory
STR_INDUSTRY_DIRECTORY_CAPTION                                  :{WHITE}Industries
STR_INDUSTRY_DIRECTORY_NONE                                     :{ORANGE}− Aucune −
STR_INDUSTRY_DIRECTORY_ITEM                                     :{ORANGE}{INDUSTRY}{BLACK} ({CARGO_LONG}{STRING}){YELLOW} ({COMMA}{NBSP}% transporté{P "" s})
STR_INDUSTRY_DIRECTORY_ITEM_TWO                                 :{ORANGE}{INDUSTRY}{BLACK} ({CARGO_LONG}{STRING}/{CARGO_LONG}{STRING}){YELLOW} ({COMMA}{NBSP}%/{COMMA}{NBSP}% transporté{P "" s})
STR_INDUSTRY_DIRECTORY_ITEM_NOPROD                              :{ORANGE}{INDUSTRY}
STR_INDUSTRY_DIRECTORY_LIST_CAPTION                             :{BLACK}Noms des industries - Cliquer sur un nom pour centrer la vue principale sur l'industrie. Ctrl-clic pour ouvrir une nouvelle vue sur l'industrie.

# Industry view
STR_INDUSTRY_VIEW_CAPTION                                       :{WHITE}{INDUSTRY}
STR_INDUSTRY_VIEW_PRODUCTION_LAST_MONTH_TITLE                   :{BLACK}Production le mois dernier{NBSP}:
STR_INDUSTRY_VIEW_TRANSPORTED                                   :{YELLOW}{CARGO_LONG}{STRING}{BLACK} ({COMMA}{NBSP}% transporté{P "" s})
STR_INDUSTRY_VIEW_LOCATION_TOOLTIP                              :{BLACK}Centrer la vue sur l'industrie. Ctrl-clic pour ouvrir une nouvelle vue sur l'industrie.
STR_INDUSTRY_VIEW_PRODUCTION_LEVEL                              :{BLACK}Niveau de production{NBSP}: {YELLOW}{COMMA}{NBSP}%
STR_INDUSTRY_VIEW_INDUSTRY_ANNOUNCED_CLOSURE                    :{YELLOW}L'industrie a annoncé sa fermeture imminente{NBSP}!

STR_INDUSTRY_VIEW_REQUIRES_N_CARGO                              :{BLACK}Nécessite{NBSP}: {YELLOW}{STRING}{STRING}
STR_INDUSTRY_VIEW_PRODUCES_N_CARGO                              :{BLACK}Produit{NBSP}: {YELLOW}{STRING}{STRING}
STR_INDUSTRY_VIEW_CARGO_LIST_EXTENSION                          :, {STRING}{STRING}

STR_INDUSTRY_VIEW_REQUIRES                                      :{BLACK}Nécessite{NBSP}:
STR_INDUSTRY_VIEW_ACCEPT_CARGO                                  :{YELLOW}{STRING}{BLACK}{3:STRING}
STR_INDUSTRY_VIEW_ACCEPT_CARGO_AMOUNT                           :{YELLOW}{STRING}{BLACK}{NBSP}: {CARGO_SHORT} en attente{STRING}

STR_CONFIG_GAME_PRODUCTION                                      :{WHITE}Changer la production (multiple de 8, max. 2040)
STR_CONFIG_GAME_PRODUCTION_LEVEL                                :{WHITE}Changer le niveau de production (pourcentage, max. 800{NBSP}%)

# Vehicle lists
STR_VEHICLE_LIST_TRAIN_CAPTION                                  :{WHITE}{STRING} - {COMMA} train{P "" s}
STR_VEHICLE_LIST_ROAD_VEHICLE_CAPTION                           :{WHITE}{STRING} - {COMMA} véhicule{P "" s} routier{P "" s}
STR_VEHICLE_LIST_SHIP_CAPTION                                   :{WHITE}{STRING} - {COMMA} navire{P "" s}
STR_VEHICLE_LIST_AIRCRAFT_CAPTION                               :{WHITE}{STRING} - {COMMA} aéronef{P "" s}

STR_VEHICLE_LIST_TRAIN_LIST_TOOLTIP                             :{BLACK}Trains - Cliquer sur un train pour obtenir des informations
STR_VEHICLE_LIST_ROAD_VEHICLE_TOOLTIP                           :{BLACK}Véhicules routiers - Cliquer sur un véhicule pour obtenir des informations
STR_VEHICLE_LIST_SHIP_TOOLTIP                                   :{BLACK}Navires - Cliquer sur un navire pour obtenir des informations
STR_VEHICLE_LIST_AIRCRAFT_TOOLTIP                               :{BLACK}Aéronef - Cliquer sur un aéronef pour obtenir des informations

STR_VEHICLE_LIST_PROFIT_THIS_YEAR_LAST_YEAR                     :{TINY_FONT}{BLACK}Profit cette année{NBSP}: {CURRENCY_LONG} (année précédente{NBSP}: {CURRENCY_LONG})

STR_VEHICLE_LIST_AVAILABLE_TRAINS                               :Trains disponibles
STR_VEHICLE_LIST_AVAILABLE_ROAD_VEHICLES                        :Véhicules disponibles
STR_VEHICLE_LIST_AVAILABLE_SHIPS                                :Navires disponibles
STR_VEHICLE_LIST_AVAILABLE_AIRCRAFT                             :Aéronefs disponibles
STR_VEHICLE_LIST_AVAILABLE_ENGINES_TOOLTIP                      :{BLACK}Voir la liste des modèles disponibles pour ce type de véhicules

STR_VEHICLE_LIST_MANAGE_LIST                                    :{BLACK}Gérer la liste
STR_VEHICLE_LIST_MANAGE_LIST_TOOLTIP                            :{BLACK}Envoyer des instructions à tous les véhicules de cette liste
STR_VEHICLE_LIST_REPLACE_VEHICLES                               :Remplacer des véhicules
STR_VEHICLE_LIST_SEND_FOR_SERVICING                             :Envoyer à l'entretien

STR_VEHICLE_LIST_SEND_TRAIN_TO_DEPOT                            :Envoyer au dépôt
STR_VEHICLE_LIST_SEND_ROAD_VEHICLE_TO_DEPOT                     :Envoyer au dépôt
STR_VEHICLE_LIST_SEND_SHIP_TO_DEPOT                             :Envoyer au dépôt
STR_VEHICLE_LIST_SEND_AIRCRAFT_TO_HANGAR                        :Envoyer au hangar

STR_VEHICLE_LIST_MASS_STOP_LIST_TOOLTIP                         :{BLACK}Cliquer pour arrêter tous les véhicules de la liste
STR_VEHICLE_LIST_MASS_START_LIST_TOOLTIP                        :{BLACK}Cliquer pour démarrer tous les véhicules de la liste

STR_VEHICLE_LIST_SHARED_ORDERS_LIST_CAPTION                     :{WHITE}Ordres partagés par {COMMA} véhicule{P "" s}

# Group window
STR_GROUP_ALL_TRAINS                                            :Tous les trains
STR_GROUP_ALL_ROAD_VEHICLES                                     :Tous les véhicules routiers
STR_GROUP_ALL_SHIPS                                             :Tous les navires
STR_GROUP_ALL_AIRCRAFTS                                         :Tous les aéronefs

STR_GROUP_DEFAULT_TRAINS                                        :Trains non groupés
STR_GROUP_DEFAULT_ROAD_VEHICLES                                 :Véhicules routiers non groupés
STR_GROUP_DEFAULT_SHIPS                                         :Navires non groupés
STR_GROUP_DEFAULT_AIRCRAFTS                                     :Aéronefs non groupés

STR_GROUPS_CLICK_ON_GROUP_FOR_TOOLTIP                           :{BLACK}Groupes - Cliquer sur un groupe pour lister tous les véhicules de ce groupe. Glisser et déposer les groupes pour les hiérarchiser.
STR_GROUP_CREATE_TOOLTIP                                        :{BLACK}Créer un groupe de véhicules
STR_GROUP_DELETE_TOOLTIP                                        :{BLACK}Supprimer le groupe sélectionné
STR_GROUP_RENAME_TOOLTIP                                        :{BLACK}Renommer le groupe sélectionné
STR_GROUP_LIVERY_TOOLTIP                                        :{BLACK}Changer la couleur du groupe sélectionné
STR_GROUP_REPLACE_PROTECTION_TOOLTIP                            :{BLACK}Cliquer pour protéger ce groupe contre l'auto-remplacement global

STR_QUERY_GROUP_DELETE_CAPTION                                  :{WHITE}Supprimer un groupe
STR_GROUP_DELETE_QUERY_TEXT                                     :{WHITE}Êtes-vous sûr de vouloir supprimer ce groupe et ses descendants{NBSP}?

STR_GROUP_ADD_SHARED_VEHICLE                                    :Ajouter des véhicules partagés
STR_GROUP_REMOVE_ALL_VEHICLES                                   :Retirer tous les véhicules

STR_GROUP_RENAME_CAPTION                                        :{BLACK}Renommer un groupe

STR_GROUP_PROFIT_THIS_YEAR                                      :Profit cette année{NBSP}:
STR_GROUP_PROFIT_LAST_YEAR                                      :Profit l'année précédente{NBSP}:
STR_GROUP_OCCUPANCY                                             :Utilisation actuelle{NBSP}:
STR_GROUP_OCCUPANCY_VALUE                                       :{NUM}%

# Build vehicle window
STR_BUY_VEHICLE_TRAIN_RAIL_CAPTION                              :Nouveaux véhicules ferroviaires
STR_BUY_VEHICLE_TRAIN_ELRAIL_CAPTION                            :Nouveaux véhicules ferroviaires électriques
STR_BUY_VEHICLE_TRAIN_MONORAIL_CAPTION                          :Nouveaux véhicules monorail
STR_BUY_VEHICLE_TRAIN_MAGLEV_CAPTION                            :Nouveaux véhicules magnétiques

STR_BUY_VEHICLE_TRAIN_ALL_CAPTION                               :Véhicules sur rail
STR_BUY_VEHICLE_ROAD_VEHICLE_CAPTION                            :Nouveaux véhicules
STR_BUY_VEHICLE_SHIP_CAPTION                                    :Nouveaux navires
STR_BUY_VEHICLE_AIRCRAFT_CAPTION                                :Nouvel aéronef

STR_PURCHASE_INFO_COST_WEIGHT                                   :{BLACK}Prix{NBSP}: {GOLD}{CURRENCY_LONG}{BLACK} − Poids{NBSP}: {GOLD}{WEIGHT_SHORT}
STR_PURCHASE_INFO_SPEED_POWER                                   :{BLACK}Vitesse{NBSP}: {GOLD}{VELOCITY}{BLACK} − Puissance{NBSP}: {GOLD}{POWER}
STR_PURCHASE_INFO_SPEED                                         :{BLACK}Vitesse{NBSP}: {GOLD}{VELOCITY}
STR_PURCHASE_INFO_SPEED_OCEAN                                   :{BLACK}Vitesse sur l'océan{NBSP}: {GOLD}{VELOCITY}
STR_PURCHASE_INFO_SPEED_CANAL                                   :{BLACK}Vitesse sur canal/fleuve{NBSP}: {GOLD}{VELOCITY}
STR_PURCHASE_INFO_RUNNINGCOST                                   :{BLACK}Coûts d'entretien{NBSP}: {GOLD}{CURRENCY_LONG}/an
STR_PURCHASE_INFO_CAPACITY                                      :{BLACK}Capacité{NBSP}: {GOLD}{CARGO_LONG} {STRING}
STR_PURCHASE_INFO_REFITTABLE                                    :(réaménageable)
STR_PURCHASE_INFO_DESIGNED_LIFE                                 :{BLACK}Conçu en{NBSP}: {GOLD}{NUM}{BLACK} − Durée de vie{NBSP}: {GOLD}{COMMA} an{P "" s}
STR_PURCHASE_INFO_RELIABILITY                                   :{BLACK}Fiabilité max.{NBSP}: {GOLD}{COMMA}{NBSP}%
STR_PURCHASE_INFO_COST                                          :{BLACK}Prix{NBSP}: {GOLD}{CURRENCY_LONG}
STR_PURCHASE_INFO_WEIGHT_CWEIGHT                                :{BLACK}Poids{NBSP}: {GOLD}{WEIGHT_SHORT} ({WEIGHT_SHORT})
STR_PURCHASE_INFO_COST_SPEED                                    :{BLACK}Prix{NBSP}: {GOLD}{CURRENCY_LONG}{BLACK} − Vitesse{NBSP}: {GOLD}{VELOCITY}
STR_PURCHASE_INFO_AIRCRAFT_CAPACITY                             :{BLACK}Capacité{NBSP}: {GOLD}{CARGO_LONG}, {CARGO_LONG}
STR_PURCHASE_INFO_PWAGPOWER_PWAGWEIGHT                          :{BLACK}Wagons motorisés{NBSP}: {GOLD}+{POWER}{BLACK} − Poids{NBSP}: {GOLD}+{WEIGHT_SHORT}
STR_PURCHASE_INFO_REFITTABLE_TO                                 :{BLACK}Réaménageable pour{NBSP}: {GOLD}{STRING}
STR_PURCHASE_INFO_ALL_TYPES                                     :Tous les types de cargaison
STR_PURCHASE_INFO_NONE                                          :Aucune cargaison
STR_PURCHASE_INFO_ALL_BUT                                       :Tous sauf {CARGO_LIST}
STR_PURCHASE_INFO_MAX_TE                                        :{BLACK}Effort de traction max.{NBSP}: {GOLD}{FORCE}
STR_PURCHASE_INFO_AIRCRAFT_RANGE                                :{BLACK}Rayon d'action{NBSP}: {GOLD}{COMMA}{NBSP}cases
STR_PURCHASE_INFO_AIRCRAFT_TYPE                                 :{BLACK}Type d'aéronef{NBSP}: {GOLD}{STRING}

STR_BUY_VEHICLE_TRAIN_LIST_TOOLTIP                              :{BLACK}Choix du véhicule. Cliquer sur un véhicule pour obtenir des informations. Ctrl-clic pour basculer le masquage du type de véhicule
STR_BUY_VEHICLE_ROAD_VEHICLE_LIST_TOOLTIP                       :{BLACK}Choix du véhicule routier. Cliquer sur un véhicule pour obtenir des informations. Ctrl-clic pour basculer le masquage du type de véhicule
STR_BUY_VEHICLE_SHIP_LIST_TOOLTIP                               :{BLACK}Choix du navire. Cliquer sur un navire pour obtenir des informations. Ctrl-clic pour basculer le masquage du type de navire
STR_BUY_VEHICLE_AIRCRAFT_LIST_TOOLTIP                           :{BLACK}Choix de l'aéronef. Cliquer sur un aéronef pour obtenir des informations. Ctrl-clic pour basculer le masquage du type d'aéronef

STR_BUY_VEHICLE_TRAIN_BUY_VEHICLE_BUTTON                        :{BLACK}Acheter
STR_BUY_VEHICLE_ROAD_VEHICLE_BUY_VEHICLE_BUTTON                 :{BLACK}Acheter
STR_BUY_VEHICLE_SHIP_BUY_VEHICLE_BUTTON                         :{BLACK}Acheter
STR_BUY_VEHICLE_AIRCRAFT_BUY_VEHICLE_BUTTON                     :{BLACK}Acheter

STR_BUY_VEHICLE_TRAIN_BUY_VEHICLE_TOOLTIP                       :{BLACK}Acheter le véhicule sélectionné.{}Shift-clic pour afficher seulement le coût estimé.
STR_BUY_VEHICLE_ROAD_VEHICLE_BUY_VEHICLE_TOOLTIP                :{BLACK}Acheter le véhicule sélectionné.{}Shift-clic pour afficher seulement le coût estimé.
STR_BUY_VEHICLE_SHIP_BUY_VEHICLE_TOOLTIP                        :{BLACK}Acheter le navire sélectionné.{}Shift-clic pour afficher seulement le coût estimé.
STR_BUY_VEHICLE_AIRCRAFT_BUY_VEHICLE_TOOLTIP                    :{BLACK}Acheter l'aéronef sélectionné.{}Shift-clic pour afficher seulement le coût estimé.

STR_BUY_VEHICLE_TRAIN_RENAME_BUTTON                             :{BLACK}Renommer
STR_BUY_VEHICLE_ROAD_VEHICLE_RENAME_BUTTON                      :{BLACK}Renommer
STR_BUY_VEHICLE_SHIP_RENAME_BUTTON                              :{BLACK}Renommer
STR_BUY_VEHICLE_AIRCRAFT_RENAME_BUTTON                          :{BLACK}Renommer

STR_BUY_VEHICLE_TRAIN_RENAME_TOOLTIP                            :{BLACK}Renommer le type de véhicule ferroviaire
STR_BUY_VEHICLE_ROAD_VEHICLE_RENAME_TOOLTIP                     :{BLACK}Renommer le type de véhicule routier
STR_BUY_VEHICLE_SHIP_RENAME_TOOLTIP                             :{BLACK}Renommer le type de navire
STR_BUY_VEHICLE_AIRCRAFT_RENAME_TOOLTIP                         :{BLACK}Renommer le type d'aéronef

STR_BUY_VEHICLE_TRAIN_HIDE_TOGGLE_BUTTON                        :{BLACK}Cacher
STR_BUY_VEHICLE_ROAD_VEHICLE_HIDE_TOGGLE_BUTTON                 :{BLACK}Cacher
STR_BUY_VEHICLE_SHIP_HIDE_TOGGLE_BUTTON                         :{BLACK}Cacher
STR_BUY_VEHICLE_AIRCRAFT_HIDE_TOGGLE_BUTTON                     :{BLACK}Cacher

STR_BUY_VEHICLE_TRAIN_SHOW_TOGGLE_BUTTON                        :{BLACK}Afficher
STR_BUY_VEHICLE_ROAD_VEHICLE_SHOW_TOGGLE_BUTTON                 :{BLACK}Afficher
STR_BUY_VEHICLE_SHIP_SHOW_TOGGLE_BUTTON                         :{BLACK}Afficher
STR_BUY_VEHICLE_AIRCRAFT_SHOW_TOGGLE_BUTTON                     :{BLACK}Afficher

STR_BUY_VEHICLE_TRAIN_HIDE_SHOW_TOGGLE_TOOLTIP                  :{BLACK}Basculer cacher/afficher le type de véhicule ferroviaire
STR_BUY_VEHICLE_ROAD_VEHICLE_HIDE_SHOW_TOGGLE_TOOLTIP           :{BLACK}Basculer cacher/afficher le type de véhicule routier
STR_BUY_VEHICLE_SHIP_HIDE_SHOW_TOGGLE_TOOLTIP                   :{BLACK}Basculer cacher/afficher le type de navire
STR_BUY_VEHICLE_AIRCRAFT_HIDE_SHOW_TOGGLE_TOOLTIP               :{BLACK}Basculer cacher/afficher le type d'aéronef

STR_QUERY_RENAME_TRAIN_TYPE_CAPTION                             :{WHITE}Renommer le type de véhicule ferroviaire
STR_QUERY_RENAME_ROAD_VEHICLE_TYPE_CAPTION                      :{WHITE}Renommer le type de véhicule routier
STR_QUERY_RENAME_SHIP_TYPE_CAPTION                              :{WHITE}Renommer type de navire
STR_QUERY_RENAME_AIRCRAFT_TYPE_CAPTION                          :{WHITE}Renommer type d'aéronef

# Depot window
STR_DEPOT_CAPTION                                               :{WHITE}{DEPOT}

STR_DEPOT_RENAME_TOOLTIP                                        :{BLACK}Changer le nom du dépôt
STR_DEPOT_RENAME_DEPOT_CAPTION                                  :Renommer le dépôt

STR_DEPOT_NO_ENGINE                                             :{BLACK}−
STR_DEPOT_VEHICLE_TOOLTIP                                       :{BLACK}{ENGINE}{STRING}
STR_DEPOT_VEHICLE_TOOLTIP_CHAIN                                 :{BLACK}{NUM} véhicule{P "" s}{STRING}
STR_DEPOT_VEHICLE_TOOLTIP_CARGO                                 :{}{CARGO_LONG} ({CARGO_SHORT})

STR_DEPOT_TRAIN_LIST_TOOLTIP                                    :{BLACK}Trains - Glisser un élément pour l'ajouter/le supprimer du train, cliquer droit pour obtenir des information sur l'élément. Maintenir Ctrl pour que les deux fonctions s'appliquent à la chaine qui suit.
STR_DEPOT_ROAD_VEHICLE_LIST_TOOLTIP                             :{BLACK}Véhicules - Cliquer droit sur un véhicule pour obtenir des informations
STR_DEPOT_SHIP_LIST_TOOLTIP                                     :{BLACK}Navires - Cliquer droit sur un navire pour obtenir des informations
STR_DEPOT_AIRCRAFT_LIST_TOOLTIP                                 :{BLACK}Aéronef - Cliquer droit sur un aéronef pour obtenir des informations

STR_DEPOT_TRAIN_SELL_TOOLTIP                                    :{BLACK}Glisser le véhicule ici pour le vendre
STR_DEPOT_ROAD_VEHICLE_SELL_TOOLTIP                             :{BLACK}Glisser un véhicule jusqu'ici pour le vendre
STR_DEPOT_SHIP_SELL_TOOLTIP                                     :{BLACK}Glisser le navire jusqu'ici pour le vendre
STR_DEPOT_AIRCRAFT_SELL_TOOLTIP                                 :{BLACK}Glisser l'aéronef jusqu'ici ici pour le vendre

STR_DEPOT_DRAG_WHOLE_TRAIN_TO_SELL_TOOLTIP                      :{BLACK}Faire glisser la locomotive ici pour vendre tout le train

STR_DEPOT_SELL_ALL_BUTTON_TRAIN_TOOLTIP                         :{BLACK}Vendre tous les trains du dépôt
STR_DEPOT_SELL_ALL_BUTTON_ROAD_VEHICLE_TOOLTIP                  :{BLACK}Vendre tous les véhicules routiers du dépôt
STR_DEPOT_SELL_ALL_BUTTON_SHIP_TOOLTIP                          :{BLACK}Vendre tous les navires du dépôt
STR_DEPOT_SELL_ALL_BUTTON_AIRCRAFT_TOOLTIP                      :{BLACK}Vendre tous les aéronefs du hangar

STR_DEPOT_AUTOREPLACE_TRAIN_TOOLTIP                             :{BLACK}Autoremplacer tous les trains du dépôt
STR_DEPOT_AUTOREPLACE_ROAD_VEHICLE_TOOLTIP                      :{BLACK}Autoremplacer tous les véhicules routiers du dépôt
STR_DEPOT_AUTOREPLACE_SHIP_TOOLTIP                              :{BLACK}Autoremplacer tous les navires du dépôt
STR_DEPOT_AUTOREPLACE_AIRCRAFT_TOOLTIP                          :{BLACK}Autoremplacer tous les aéronefs du hangar

STR_DEPOT_TRAIN_NEW_VEHICLES_BUTTON                             :{BLACK}Nouveaux véhicules
STR_DEPOT_ROAD_VEHICLE_NEW_VEHICLES_BUTTON                      :{BLACK}Nouveaux véhicules
STR_DEPOT_SHIP_NEW_VEHICLES_BUTTON                              :{BLACK}Nouveaux navires
STR_DEPOT_AIRCRAFT_NEW_VEHICLES_BUTTON                          :{BLACK}Nouveaux aéronefs

STR_DEPOT_TRAIN_NEW_VEHICLES_TOOLTIP                            :{BLACK}Acheter un nouveau véhicule ferroviaire
STR_DEPOT_ROAD_VEHICLE_NEW_VEHICLES_TOOLTIP                     :{BLACK}Acheter un nouveau véhicule routier
STR_DEPOT_SHIP_NEW_VEHICLES_TOOLTIP                             :{BLACK}Acheter un nouveau navire
STR_DEPOT_AIRCRAFT_NEW_VEHICLES_TOOLTIP                         :{BLACK}Acheter un nouvel aéronef

STR_DEPOT_CLONE_TRAIN                                           :{BLACK}Copier un train
STR_DEPOT_CLONE_ROAD_VEHICLE                                    :{BLACK}Copier un véhicule
STR_DEPOT_CLONE_SHIP                                            :{BLACK}Copier un navire
STR_DEPOT_CLONE_AIRCRAFT                                        :{BLACK}Copier un aéronef

STR_DEPOT_CLONE_TRAIN_DEPOT_INFO                                :{BLACK}Acheter une copie d'un train et de ses wagons. Cliquer ici puis sur un train dans ou hors d'un dépôt.{}Ctrl-clic pour partager les ordres.{}Shift-clic pour afficher seulement le coût estimé.
STR_DEPOT_CLONE_ROAD_VEHICLE_DEPOT_INFO                         :{BLACK}Acheter une copie d'un véhicule routier. Cliquer ici puis sur un véhicule routier dans ou hors d'un dépôt.{}Ctrl-clic pour partager les ordres.{}Shift-clic pour afficher seulement le coût estimé.
STR_DEPOT_CLONE_SHIP_DEPOT_INFO                                 :{BLACK}Acheter une copie d'un navire. Cliquer ici puis sur un navire dans ou hors d'un dépôt.{}Ctrl-clic pour partager les ordres.{}Shift-clic pour afficher seulement le coût estimé.
STR_DEPOT_CLONE_AIRCRAFT_INFO_HANGAR_WINDOW                     :{BLACK}Acheter une copie d'un aéronef. Cliquer ici puis sur un aéronef dans ou hors d'un hangar.{}Ctrl-clic pour partager les ordres.{}Shift-clic pour afficher seulement le coût estimé.

STR_DEPOT_TRAIN_LOCATION_TOOLTIP                                :{BLACK}Centrer la vue sur le dépôt. Ctrl-clic pour ouvrir une nouvelle vue sur le dépôt.
STR_DEPOT_ROAD_VEHICLE_LOCATION_TOOLTIP                         :{BLACK}Centre la vue sur le dépôt. Ctrl-clic pour ouvrir une nouvelle vue sur le dépôt.
STR_DEPOT_SHIP_LOCATION_TOOLTIP                                 :{BLACK}Centrer la vue sur le dépôt naval. Ctrl-clic pour ouvrir une nouvelle vue sur le dépôt naval.
STR_DEPOT_AIRCRAFT_LOCATION_TOOLTIP                             :{BLACK}Centrer la vue sur le hangar. Ctrl-clic pour ouvrir une nouvelle vue sur le hangar.

STR_DEPOT_VEHICLE_ORDER_LIST_TRAIN_TOOLTIP                      :{BLACK}Afficher les trains ayant ce dépôt dans leurs ordres
STR_DEPOT_VEHICLE_ORDER_LIST_ROAD_VEHICLE_TOOLTIP               :{BLACK}Afficher les véhicules routiers ayant ce dépôt dans leurs ordres
STR_DEPOT_VEHICLE_ORDER_LIST_SHIP_TOOLTIP                       :{BLACK}Afficher les navires ayant ce dépôt dans leurs ordres
STR_DEPOT_VEHICLE_ORDER_LIST_AIRCRAFT_TOOLTIP                   :{BLACK}Afficher les aéronefs ayant ce hangar dans leurs ordres

STR_DEPOT_MASS_STOP_DEPOT_TRAIN_TOOLTIP                         :{BLACK}Cliquer pour arrêter tous les trains du dépôt
STR_DEPOT_MASS_STOP_DEPOT_ROAD_VEHICLE_TOOLTIP                  :{BLACK}Cliquer pour arrêter tous les véhicules routiers du dépôt
STR_DEPOT_MASS_STOP_DEPOT_SHIP_TOOLTIP                          :{BLACK}Cliquer pour arrêter tous les navires du dépôt
STR_DEPOT_MASS_STOP_HANGAR_TOOLTIP                              :{BLACK}Cliquer pour arrêter tous les aéronefs du hangar

STR_DEPOT_MASS_START_DEPOT_TRAIN_TOOLTIP                        :{BLACK}Cliquer pour démarrer tous les trains du dépôt
STR_DEPOT_MASS_START_DEPOT_ROAD_VEHICLE_TOOLTIP                 :{BLACK}Cliquer pour démarrer tous les véhicules routiers du dépôt
STR_DEPOT_MASS_START_DEPOT_SHIP_TOOLTIP                         :{BLACK}Cliquer pour démarrer tous les navires du dépôt
STR_DEPOT_MASS_START_HANGAR_TOOLTIP                             :{BLACK}Cliquer pour démarrer tous les aéronefs du hangar

STR_DEPOT_SELL_CONFIRMATION_TEXT                                :{YELLOW}Vous êtes sur le point de vendre tous les véhicules du dépôt. Êtes-vous sûr{NBSP}?

# Engine preview window
STR_ENGINE_PREVIEW_CAPTION                                      :{WHITE}Communiqué du fabriquant de véhicules
STR_ENGINE_PREVIEW_MESSAGE                                      :{GOLD}Nous venons juste d'inventer{NBSP}: {STRING} - Voulez-vous l'exclusivité de ce véhicule pendant un an, afin que nous puissions le tester avant sa mise sur le marché{NBSP}?
STR_ENGINE_PREVIEW_RAILROAD_LOCOMOTIVE                          :{G=f}locomotive
STR_ENGINE_PREVIEW_ROAD_VEHICLE                                 :{G=m}véhicule
STR_ENGINE_PREVIEW_AIRCRAFT                                     :{G=m2}aéronef
STR_ENGINE_PREVIEW_SHIP                                         :{G=m}navire
STR_ENGINE_PREVIEW_MONORAIL_LOCOMOTIVE                          :{G=f}locomotive monorail
STR_ENGINE_PREVIEW_MAGLEV_LOCOMOTIVE                            :{G=f}locomotive Maglev

STR_ENGINE_PREVIEW_COST_WEIGHT_SPEED_POWER                      :{BLACK}Prix{NBSP}: {CURRENCY_LONG} − Poids{NBSP}: {WEIGHT_SHORT}{}Vitesse{NBSP}: {VELOCITY} − Puissance{NBSP}: {POWER}{}Coûts d'entretien{NBSP}: {CURRENCY_LONG}/an{}Capacité{NBSP}: {CARGO_LONG}
STR_ENGINE_PREVIEW_COST_WEIGHT_SPEED_POWER_MAX_TE               :{BLACK}Prix{NBSP}: {CURRENCY_LONG} − Poids{NBSP}: {WEIGHT_SHORT}{}Vitesse{NBSP}: {VELOCITY} − Puissance{NBSP}: {POWER}{}Effort de traction max.{NBSP}: {6:FORCE}{}Coûts d'entretien{NBSP}: {4:CURRENCY_LONG}/an{}Capacité{NBSP}: {5:CARGO_LONG}
STR_ENGINE_PREVIEW_COST_MAX_SPEED_CAP_RUNCOST                   :{BLACK}Prix{NBSP}: {CURRENCY_LONG} − Vitesse max.{NBSP}: {VELOCITY}{}Capacité{NBSP}: {CARGO_LONG}{}Coûts d'entretien{NBSP}: {CURRENCY_LONG}/an
STR_ENGINE_PREVIEW_COST_MAX_SPEED_TYPE_CAP_CAP_RUNCOST          :{BLACK}Prix{NBSP}: {CURRENCY_LONG} - Vitesse max.{NBSP}: {VELOCITY}{}Type d'aéronef{NBSP}: {STRING}{}Capacité{NBSP}: {CARGO_LONG}, {CARGO_LONG}{}Coûts d'entretien{NBSP}: {CURRENCY_LONG}/an
STR_ENGINE_PREVIEW_COST_MAX_SPEED_TYPE_CAP_RUNCOST              :{BLACK}Prix{NBSP}: {CURRENCY_LONG} - Vitesse max.{NBSP}: {VELOCITY}{}Type d'aéronef{NBSP}: {STRING}{}Capacité{NBSP}: {CARGO_LONG}{}Coûts d'entretien{NBSP}: {CURRENCY_LONG}/an
STR_ENGINE_PREVIEW_COST_MAX_SPEED_TYPE_RANGE_CAP_CAP_RUNCOST    :{BLACK}Prix{NBSP}: {CURRENCY_LONG} - Vitesse max.{NBSP}: {VELOCITY}{}Type d'aéronef{NBSP}: {STRING} - Rayon d'action{NBSP}: {COMMA} cases{}Capacité{NBSP}: {CARGO_LONG}, {CARGO_LONG}{}Coûts d'entretien{NBSP}: {CURRENCY_LONG}/an
STR_ENGINE_PREVIEW_COST_MAX_SPEED_TYPE_RANGE_CAP_RUNCOST        :{BLACK}Prix{NBSP}: {CURRENCY_LONG} - Vitesse max.{NBSP}: {VELOCITY}{}Type d'aéronef{NBSP}: {STRING} - Rayon d'action{NBSP}: {COMMA} cases{}Capacité{NBSP}: {CARGO_LONG}{}Coûts d'entretien{NBSP}: {CURRENCY_LONG}/an

# Autoreplace window
STR_REPLACE_VEHICLES_WHITE                                      :{WHITE}Remplacer {STRING} - {STRING}
STR_REPLACE_VEHICLE_TRAIN                                       :Train
STR_REPLACE_VEHICLE_ROAD_VEHICLE                                :Véhicule routier
STR_REPLACE_VEHICLE_SHIP                                        :Navire
STR_REPLACE_VEHICLE_AIRCRAFT                                    :Aéronef

STR_REPLACE_VEHICLE_VEHICLES_IN_USE                             :{YELLOW}Véhicules utilisés
STR_REPLACE_VEHICLE_VEHICLES_IN_USE_TOOLTIP                     :{BLACK}Colonne avec les véhicules que vous possédez
STR_REPLACE_VEHICLE_AVAILABLE_VEHICLES                          :{YELLOW}Véhicules disponibles
STR_REPLACE_VEHICLE_AVAILABLE_VEHICLES_TOOLTIP                  :{BLACK}Colonne avec les véhicules disponibles pour le remplacement

STR_REPLACE_HELP_LEFT_ARRAY                                     :{BLACK}Choisir le type de véhicule à remplacer
STR_REPLACE_HELP_RIGHT_ARRAY                                    :{BLACK}Choisir le nouveau type de véhicule devant remplacer celui sélectionné à gauche

STR_REPLACE_VEHICLES_START                                      :{BLACK}Démarrer le remplacement
STR_REPLACE_VEHICLES_NOW                                        :Rempacer maintenant tous les véhicules
STR_REPLACE_VEHICLES_WHEN_OLD                                   :Ne remplacer que les vieux véhicules
STR_REPLACE_HELP_START_BUTTON                                   :{BLACK}Appuyer sur ce bouton pour commencer le remplacement du type de véhicule sélectionné à gauche par celui sélectionné à droite
STR_REPLACE_NOT_REPLACING                                       :{BLACK}Pas en cours de remplacement
STR_REPLACE_NOT_REPLACING_VEHICLE_SELECTED                      :{BLACK}Aucun véhicule sélectionné
STR_REPLACE_REPLACING_WHEN_OLD                                  :{ENGINE} si vieux
STR_REPLACE_VEHICLES_STOP                                       :{BLACK}Stopper le remplacement
STR_REPLACE_HELP_STOP_BUTTON                                    :{BLACK}Appuyer sur ce bouton pour arrêter le remplacement du type de véhicule sélectionné à gauche

STR_REPLACE_ENGINE_WAGON_SELECT_HELP                            :{BLACK}Alterner entre les fenêtres de remplacement des locomotives ou des wagons
STR_REPLACE_ENGINES                                             :Locomotives
STR_REPLACE_WAGONS                                              :Wagons
STR_REPLACE_ALL_RAILTYPE                                        :Tous le véhicules sur rail

STR_REPLACE_HELP_RAILTYPE                                       :{BLACK}Choisir un type de rail pour le remplacement de locomotives
STR_REPLACE_HELP_REPLACE_INFO_TAB                               :{BLACK}Ceci affiche par quel type de véhicule sera remplacé celui sélectionné à gauche, si possible
STR_REPLACE_RAIL_VEHICLES                                       :Véhicules sur rail
STR_REPLACE_ELRAIL_VEHICLES                                     :Véhicules électriques sur rail
STR_REPLACE_MONORAIL_VEHICLES                                   :Véhicules sur monorail
STR_REPLACE_MAGLEV_VEHICLES                                     :Véhicules Maglev

STR_REPLACE_REMOVE_WAGON                                        :{BLACK}Retrait de wagon{NBSP}: {ORANGE}{STRING}
STR_REPLACE_REMOVE_WAGON_HELP                                   :{BLACK}Si l'autoremplacement de la locomotive provoque un accroissement de la longueur du train, alors sa longueur initiale sera retrouvée en retirant automatiquement des wagons (d'abord par la tête)

# Vehicle view
STR_VEHICLE_VIEW_CAPTION                                        :{WHITE}{VEHICLE}

STR_VEHICLE_VIEW_TRAIN_LOCATION_TOOLTIP                         :{BLACK}Centrer la vue sur le train. Ctrl-clic pour le suivre dans la vue principale.
STR_VEHICLE_VIEW_ROAD_VEHICLE_LOCATION_TOOLTIP                  :{BLACK}Centrer la vue sur le véhicule. Ctrl-clic pour le suivre dans la vue principale.
STR_VEHICLE_VIEW_SHIP_LOCATION_TOOLTIP                          :{BLACK}Centrer la vue sur le navire. Ctrl-clic pour le suivre dans la vue principale.
STR_VEHICLE_VIEW_AIRCRAFT_LOCATION_TOOLTIP                      :{BLACK}Centrer la vue sur l'aéronef. Ctrl-clic pour le suivre dans la vue principale.

STR_VEHICLE_VIEW_TRAIN_SEND_TO_DEPOT_TOOLTIP                    :{BLACK}Envoyer le train au dépôt.{}Ctrl-clic pour un entretien seul.
STR_VEHICLE_VIEW_ROAD_VEHICLE_SEND_TO_DEPOT_TOOLTIP             :{BLACK}Envoyer le véhicule au dépôt.{}Ctrl-clic pour un entretien seul.
STR_VEHICLE_VIEW_SHIP_SEND_TO_DEPOT_TOOLTIP                     :{BLACK}Envoyer le navire au dépôt.{}Ctrl-clic pour un entretien seul.
STR_VEHICLE_VIEW_AIRCRAFT_SEND_TO_DEPOT_TOOLTIP                 :{BLACK}Envoyer l'aéronef au hangar.{}Ctrl-clic pour un entretien seul.

STR_VEHICLE_VIEW_CLONE_TRAIN_INFO                               :{BLACK}Acheter une copie du train et de ses wagons.{}Ctrl-clic pour partager les ordres.{}Shift-clic pour afficher seulement le coût estimé.
STR_VEHICLE_VIEW_CLONE_ROAD_VEHICLE_INFO                        :{BLACK}Acheter une copie du véhicule routier.{}Ctrl-clic pour partager les ordres.{}Shift-clic pour afficher seulement le coût estimé.
STR_VEHICLE_VIEW_CLONE_SHIP_INFO                                :{BLACK}Acheter une copie du navire.{}Ctrl-clic pour partager les ordres.{}Shift-clic pour afficher seulement le coût estimé.
STR_VEHICLE_VIEW_CLONE_AIRCRAFT_INFO                            :{BLACK}Acheter une copie de l'aéronef.{}Ctrl-clic pour partager les ordres.{}Shift-clic pour afficher seulement le coût estimé.

STR_VEHICLE_VIEW_TRAIN_IGNORE_SIGNAL_TOOLTIP                    :{BLACK}Forcer le train à continuer sans tenir compte des feux

STR_VEHICLE_VIEW_TRAIN_REFIT_TOOLTIP                            :{BLACK}Réaménager le train pour transporter une cargaison différente
STR_VEHICLE_VIEW_ROAD_VEHICLE_REFIT_TOOLTIP                     :{BLACK}Réaménager le véhicule routier pour transporter une cargaison différente
STR_VEHICLE_VIEW_SHIP_REFIT_TOOLTIP                             :{BLACK}Réaménager le navire pour transporter une cargaison différente
STR_VEHICLE_VIEW_AIRCRAFT_REFIT_TOOLTIP                         :{BLACK}Réaménager l'aéronef pour transporter une cargaison différente

STR_VEHICLE_VIEW_TRAIN_REVERSE_TOOLTIP                          :{BLACK}Faire faire demi-tour au train
STR_VEHICLE_VIEW_ROAD_VEHICLE_REVERSE_TOOLTIP                   :{BLACK}Forcer le véhicule à faire demi-tour

STR_VEHICLE_VIEW_TRAIN_ORDERS_TOOLTIP                           :{BLACK}Afficher les ordres du train.{}Ctrl-clic pour afficher son horaire.
STR_VEHICLE_VIEW_ROAD_VEHICLE_ORDERS_TOOLTIP                    :{BLACK}Afficher les ordres du véhicule routier.{}Ctrl-clic pour afficher son horaire.
STR_VEHICLE_VIEW_SHIP_ORDERS_TOOLTIP                            :{BLACK}Afficher les ordres du navire.{}Ctrl-clic pour afficher son horaire.
STR_VEHICLE_VIEW_AIRCRAFT_ORDERS_TOOLTIP                        :{BLACK}Afficher les ordres de l'aéronef.{}Ctrl-clic pour afficher son horaire.

STR_VEHICLE_VIEW_TRAIN_SHOW_DETAILS_TOOLTIP                     :{BLACK}Afficher les détails du train
STR_VEHICLE_VIEW_ROAD_VEHICLE_SHOW_DETAILS_TOOLTIP              :{BLACK}Afficher les détails du véhicule routier
STR_VEHICLE_VIEW_SHIP_SHOW_DETAILS_TOOLTIP                      :{BLACK}Afficher les détails du navire
STR_VEHICLE_VIEW_AIRCRAFT_SHOW_DETAILS_TOOLTIP                  :{BLACK}Afficher les détails de l'aéronef

STR_VEHICLE_VIEW_TRAIN_STATE_START_STOP_TOOLTIP                 :{BLACK}Action courante du train - Cliquer pour le démarrer/l'arrêter. Ctrl-clic pour centrer la vue sur sa destination.
STR_VEHICLE_VIEW_ROAD_VEHICLE_STATE_START_STOP_TOOLTIP          :{BLACK}Action courante du véhicule routier - Cliquer pour le démarrer/l'arrêter. Ctrl-clic pour centrer la vue sur sa destination.
STR_VEHICLE_VIEW_SHIP_STATE_START_STOP_TOOLTIP                  :{BLACK}Action courante du navire - Cliquer pour le démarrer/l'arrêter. Ctrl-clic pour centrer la vue sur sa destination.
STR_VEHICLE_VIEW_AIRCRAFT_STATE_START_STOP_TOOLTIP              :{BLACK}Action courante de l'aéronef - Cliquer pour le démarrer/l'arrêter. Ctrl-clic pour centrer la vue sur sa destination.

# Messages in the start stop button in the vehicle view
STR_VEHICLE_STATUS_LOADING_UNLOADING                            :{LTBLUE}Chargement/Déchargement
STR_VEHICLE_STATUS_LEAVING                                      :{LTBLUE}Départ
STR_VEHICLE_STATUS_CRASHED                                      :{RED}Accidenté{NBSP}!
STR_VEHICLE_STATUS_BROKEN_DOWN                                  :{RED}En panne
STR_VEHICLE_STATUS_STOPPED                                      :{RED}Arrêté
STR_VEHICLE_STATUS_TRAIN_STOPPING_VEL                           :{RED}Ralentit, {VELOCITY}
STR_VEHICLE_STATUS_TRAIN_NO_POWER                               :{RED}Pas de puissance
STR_VEHICLE_STATUS_TRAIN_STUCK                                  :{ORANGE}En attente d'un chemin libre
STR_VEHICLE_STATUS_AIRCRAFT_TOO_FAR                             :{ORANGE}Trop éloigné de la prochaine destination

STR_VEHICLE_STATUS_HEADING_FOR_STATION_VEL                      :{LTBLUE}En route pour {STATION}, {VELOCITY}
STR_VEHICLE_STATUS_NO_ORDERS_VEL                                :{LTBLUE}Aucun ordre, {VELOCITY}
STR_VEHICLE_STATUS_HEADING_FOR_WAYPOINT_VEL                     :{LTBLUE}En route pour {WAYPOINT}, {VELOCITY}
STR_VEHICLE_STATUS_HEADING_FOR_DEPOT_VEL                        :{ORANGE}En route pour le {DEPOT}, {VELOCITY}
STR_VEHICLE_STATUS_HEADING_FOR_DEPOT_SERVICE_VEL                :{LTBLUE}Entretien au {DEPOT}, {VELOCITY}

# Vehicle stopped/started animations
STR_VEHICLE_COMMAND_STOPPED_SMALL                               :{TINY_FONT}{RED}Arrêté
STR_VEHICLE_COMMAND_STOPPED                                     :{RED}Arrêté
STR_VEHICLE_COMMAND_STARTED_SMALL                               :{TINY_FONT}{GREEN}Démarré
STR_VEHICLE_COMMAND_STARTED                                     :{GREEN}Démarré

# Vehicle details
STR_VEHICLE_DETAILS_CAPTION                                     :{WHITE}{VEHICLE} (Détails)
STR_VEHICLE_NAME_BUTTON                                         :{BLACK}Nom

STR_VEHICLE_DETAILS_TRAIN_RENAME                                :{BLACK}Renommer le train
STR_VEHICLE_DETAILS_ROAD_VEHICLE_RENAME                         :{BLACK}Renommer le véhicule
STR_VEHICLE_DETAILS_SHIP_RENAME                                 :{BLACK}Rebaptiser le navire
STR_VEHICLE_DETAILS_AIRCRAFT_RENAME                             :{BLACK}Renommer l'aéronef

STR_VEHICLE_INFO_AGE_RUNNING_COST_YR                            :{BLACK}Âge{NBSP}: {LTBLUE}{STRING}{BLACK} − Coûts d'entretien{NBSP}: {LTBLUE}{CURRENCY_LONG}/an
# The next two need to stay in this order
STR_VEHICLE_INFO_AGE                                            :{COMMA} an{P "" nées} ({COMMA})
STR_VEHICLE_INFO_AGE_RED                                        :{RED}{COMMA} an{P "" nées} ({COMMA})

STR_VEHICLE_INFO_MAX_SPEED                                      :{BLACK}Vitesse max.{NBSP}: {LTBLUE}{VELOCITY}
STR_VEHICLE_INFO_MAX_SPEED_TYPE                                 :{BLACK}Vitesse max.{NBSP}: {LTBLUE}{VELOCITY}{BLACK} - Type d'aéronef{NBSP}: {LTBLUE}{STRING}
STR_VEHICLE_INFO_MAX_SPEED_TYPE_RANGE                           :{BLACK}Vitesse max.{NBSP}: {LTBLUE}{VELOCITY}{BLACK} - Type d'aéronef{NBSP}: {LTBLUE}{STRING}{BLACK} - Rayon d'action{NBSP}: {LTBLUE}{COMMA} cases
STR_VEHICLE_INFO_WEIGHT_POWER_MAX_SPEED                         :{BLACK}Poids{NBSP}: {LTBLUE}{NBSP}{WEIGHT_SHORT} − {BLACK}Puissance{NBSP}: {LTBLUE}{NBSP}{POWER}{BLACK} − Vitesse max.{NBSP}: {LTBLUE}{NBSP}{VELOCITY}
STR_VEHICLE_INFO_WEIGHT_POWER_MAX_SPEED_MAX_TE                  :{BLACK}Poids{NBSP}: {LTBLUE}{WEIGHT_SHORT}{BLACK} − Puissance{NBSP}: {LTBLUE}{POWER}{BLACK} − Vitesse max.{NBSP}: {LTBLUE}{VELOCITY}{BLACK} − E.T. max.{NBSP}: {LTBLUE}{FORCE}

STR_VEHICLE_INFO_PROFIT_THIS_YEAR_LAST_YEAR                     :{BLACK}Profit cette année{NBSP}: {LTBLUE}{CURRENCY_LONG} (année précédente{NBSP}: {CURRENCY_LONG})
STR_VEHICLE_INFO_RELIABILITY_BREAKDOWNS                         :{BLACK}Fiabilité{NBSP}: {LTBLUE}{COMMA}{NBSP}%{BLACK} − Pannes depuis le dernier entretien{NBSP}: {LTBLUE}{COMMA}

STR_VEHICLE_INFO_BUILT_VALUE                                    :{LTBLUE}{ENGINE}{BLACK} − Construit en{NBSP}: {LTBLUE}{NUM}{BLACK} − Valeur{NBSP}: {LTBLUE}{CURRENCY_LONG}
STR_VEHICLE_INFO_NO_CAPACITY                                    :{BLACK}Capacité{NBSP}: {LTBLUE}Aucune{STRING}
STR_VEHICLE_INFO_CAPACITY                                       :{BLACK}Capacité{NBSP}: {LTBLUE}{CARGO_LONG}{3:STRING}
STR_VEHICLE_INFO_CAPACITY_MULT                                  :{BLACK}Capacité{NBSP}: {LTBLUE}{CARGO_LONG}{3:STRING} (x{4:NUM})
STR_VEHICLE_INFO_CAPACITY_CAPACITY                              :{BLACK}Capacité{NBSP}: {LTBLUE}{CARGO_LONG}, {CARGO_LONG}{STRING}

STR_VEHICLE_INFO_FEEDER_CARGO_VALUE                             :{BLACK}Crédits de transfert{NBSP}: {LTBLUE}{CURRENCY_LONG}

STR_VEHICLE_DETAILS_SERVICING_INTERVAL_DAYS                     :{BLACK}Intervalle d'entretien{NBSP}: {LTBLUE}{COMMA}{NBSP}jours{BLACK}   Dernier entretien{NBSP}: {LTBLUE}{DATE_LONG}
STR_VEHICLE_DETAILS_SERVICING_INTERVAL_PERCENT                  :{BLACK}Intervalle d'entretien{NBSP}: {LTBLUE}{COMMA}{NBSP}%{BLACK} − Dernier entretien{NBSP}: {LTBLUE}{DATE_LONG}
STR_VEHICLE_DETAILS_INCREASE_SERVICING_INTERVAL_TOOLTIP         :{BLACK}Augmenter l'intervalle d'entretien de 10.{}Ctrl-clic pour l'augmenter de 5.
STR_VEHICLE_DETAILS_DECREASE_SERVICING_INTERVAL_TOOLTIP         :{BLACK}Diminuer l'intervalle d'entretien de 10.{}Ctrl-clic pour le diminuer de 5.

STR_SERVICE_INTERVAL_DROPDOWN_TOOLTIP                           :{BLACK}Modifier le type d’intervalle d'entretien
STR_VEHICLE_DETAILS_DEFAULT                                     :Défaut
STR_VEHICLE_DETAILS_DAYS                                        :Jours
STR_VEHICLE_DETAILS_PERCENT                                     :Pourcentage

STR_QUERY_RENAME_TRAIN_CAPTION                                  :{WHITE}Renommer le train
STR_QUERY_RENAME_ROAD_VEHICLE_CAPTION                           :{WHITE}Renommer le véhicule
STR_QUERY_RENAME_SHIP_CAPTION                                   :{WHITE}Rebaptiser le navire
STR_QUERY_RENAME_AIRCRAFT_CAPTION                               :{WHITE}Renommer l'aéronef

# Extra buttons for train details windows
STR_VEHICLE_DETAILS_TRAIN_ENGINE_BUILT_AND_VALUE                :{LTBLUE}{ENGINE}{BLACK} − Construit en{NBSP}: {LTBLUE}{NUM}{BLACK} − Valeur{NBSP}: {LTBLUE}{CURRENCY_LONG}
STR_VEHICLE_DETAILS_TRAIN_WAGON_VALUE                           :{LTBLUE}{ENGINE}{BLACK} − Valeur{NBSP}: {LTBLUE}{CURRENCY_LONG}

STR_VEHICLE_DETAILS_TRAIN_TOTAL_CAPACITY_TEXT                   :{BLACK}Capacité totale de ce train{NBSP}:
STR_VEHICLE_DETAILS_TRAIN_TOTAL_CAPACITY                        :{LTBLUE}− {CARGO_LONG} ({CARGO_SHORT})
STR_VEHICLE_DETAILS_TRAIN_TOTAL_CAPACITY_MULT                   :{LTBLUE}− {CARGO_LONG} ({CARGO_SHORT}) (x{NUM})

STR_VEHICLE_DETAILS_CARGO_EMPTY                                 :{LTBLUE}Vide
STR_VEHICLE_DETAILS_CARGO_FROM                                  :{LTBLUE}{CARGO_LONG} de {STATION}
STR_VEHICLE_DETAILS_CARGO_FROM_MULT                             :{LTBLUE}{CARGO_LONG} de {STATION} (x{NUM})

STR_VEHICLE_DETAIL_TAB_CARGO                                    :{BLACK}Cargaison
STR_VEHICLE_DETAILS_TRAIN_CARGO_TOOLTIP                         :{BLACK}Afficher des informations sur les marchandises transportées
STR_VEHICLE_DETAIL_TAB_INFORMATION                              :{BLACK}Informations
STR_VEHICLE_DETAILS_TRAIN_INFORMATION_TOOLTIP                   :{BLACK}Afficher des informations sur la locomotive et les wagons
STR_VEHICLE_DETAIL_TAB_CAPACITIES                               :{BLACK}Capacités
STR_VEHICLE_DETAILS_TRAIN_CAPACITIES_TOOLTIP                    :{BLACK}Afficher la capacité de chaque wagon
STR_VEHICLE_DETAIL_TAB_TOTAL_CARGO                              :{BLACK}Charge totale
STR_VEHICLE_DETAILS_TRAIN_TOTAL_CARGO_TOOLTIP                   :{BLACK}Afficher la capacité totale du train, par type de cargaison

STR_VEHICLE_DETAILS_TRAIN_ARTICULATED_RV_CAPACITY               :{BLACK}Capacité{NBSP}: {LTBLUE}

# Vehicle refit
STR_REFIT_CAPTION                                               :{WHITE}{VEHICLE} (Réaménager)
STR_REFIT_TITLE                                                 :{GOLD}Choisir le type de cargaison à transporter{NBSP}:
STR_REFIT_NEW_CAPACITY_COST_OF_REFIT                            :{BLACK}Nouvelle capacité{NBSP}: {GOLD}{CARGO_LONG}{}{BLACK}Prix du réaménagement{NBSP}: {RED}{CURRENCY_LONG}
STR_REFIT_NEW_CAPACITY_INCOME_FROM_REFIT                        :{BLACK}Nouvelle capacité{NBSP}: {GOLD}{CARGO_LONG}{}{BLACK}Revenu du réaménagement{NBSP}: {GREEN}{CURRENCY_LONG}
STR_REFIT_NEW_CAPACITY_COST_OF_AIRCRAFT_REFIT                   :{BLACK}Nouvelle capacité{NBSP}: {GOLD}{CARGO_LONG}, {GOLD}{CARGO_LONG}{}{BLACK}Prix du réaménagement{NBSP}: {RED}{CURRENCY_LONG}
STR_REFIT_NEW_CAPACITY_INCOME_FROM_AIRCRAFT_REFIT               :{BLACK}Nouvelle capacité{NBSP}: {GOLD}{CARGO_LONG}, {GOLD}{CARGO_LONG}{}{BLACK}Revenu du réaménagement{NBSP}: {GREEN}{CURRENCY_LONG}
STR_REFIT_SELECT_VEHICLES_TOOLTIP                               :{BLACK}Sélectionner les véhicules à réaménager.{}Glisser avec la souris pour sélectionner plusieurs véhicules.{}Cliquer sur un espace vide pour sélectionner l'ensemble complet.{}Ctrl-clic pour sélectionner un véhicule et la chaine qui suit.

STR_REFIT_TRAIN_LIST_TOOLTIP                                    :{BLACK}Choisir le type de cargaison à transporter
STR_REFIT_ROAD_VEHICLE_LIST_TOOLTIP                             :{BLACK}Choisir le type de cargaison à transporter
STR_REFIT_SHIP_LIST_TOOLTIP                                     :{BLACK}Choisir le type de cargaison à transporter
STR_REFIT_AIRCRAFT_LIST_TOOLTIP                                 :{BLACK}Choisir le type de cargaison à transporter

STR_REFIT_TRAIN_REFIT_BUTTON                                    :{BLACK}Réaménager le train
STR_REFIT_ROAD_VEHICLE_REFIT_BUTTON                             :{BLACK}Réaménager le véhicule routier
STR_REFIT_SHIP_REFIT_BUTTON                                     :{BLACK}Réaménager le navire
STR_REFIT_AIRCRAFT_REFIT_BUTTON                                 :{BLACK}Réaménager l'aéronef

STR_REFIT_TRAIN_REFIT_TOOLTIP                                   :{BLACK}Réaménager le train pour transporter la cargaison sélectionnée
STR_REFIT_ROAD_VEHICLE_REFIT_TOOLTIP                            :{BLACK}Réaménager le véhicule routier pour transporter la cargaison sélectionnée
STR_REFIT_SHIP_REFIT_TOOLTIP                                    :{BLACK}Réaménager le navire pour transporter la cargaison sélectionnée
STR_REFIT_AIRCRAFT_REFIT_TOOLTIP                                :{BLACK}Réaménager l'aéronef pour transporter la cargaison sélectionnée

# Order view
STR_ORDERS_CAPTION                                              :{WHITE}{VEHICLE} (Ordres)
STR_ORDERS_TIMETABLE_VIEW                                       :{BLACK}Horaire
STR_ORDERS_TIMETABLE_VIEW_TOOLTIP                               :{BLACK}Basculer vers la vue de l'horaire

STR_ORDERS_LIST_TOOLTIP                                         :{BLACK}Liste d'ordres - Cliquer sur un ordre pour le sélectionner. Ctrl-clic pour déplacer la vue sur la destination de l'ordre.
STR_ORDER_INDEX                                                 :{COMMA}:{NBSP}
STR_ORDER_TEXT                                                  :{STRING} {STRING} {STRING}

STR_ORDERS_END_OF_ORDERS                                        :−− Fin des ordres −−
STR_ORDERS_END_OF_SHARED_ORDERS                                 :−− Fin des ordres partagés −−

# Order bottom buttons
STR_ORDER_NON_STOP                                              :{BLACK}Sans arrêt
STR_ORDER_GO_TO                                                 :Aller à
STR_ORDER_GO_NON_STOP_TO                                        :Aller sans arrêt à
STR_ORDER_GO_VIA                                                :Passer par
STR_ORDER_GO_NON_STOP_VIA                                       :Passer sans arrêt par
STR_ORDER_TOOLTIP_NON_STOP                                      :{BLACK}Modifier le comportement d'arrêt de l'ordre sélectionné

STR_ORDER_TOGGLE_FULL_LOAD                                      :{BLACK}Chargement complet pour un seul type
STR_ORDER_DROP_LOAD_IF_POSSIBLE                                 :Charger si possible
STR_ORDER_DROP_FULL_LOAD_ALL                                    :Chargement complet
STR_ORDER_DROP_FULL_LOAD_ANY                                    :Chargement complet pour un seul type
STR_ORDER_DROP_NO_LOADING                                       :Pas de chargement
STR_ORDER_TOOLTIP_FULL_LOAD                                     :{BLACK}Modifier le comportement de chargement de l'ordre sélectionné

STR_ORDER_TOGGLE_UNLOAD                                         :{BLACK}Décharger tout
STR_ORDER_DROP_UNLOAD_IF_ACCEPTED                               :Décharger si accepté
STR_ORDER_DROP_UNLOAD                                           :Décharger tout
STR_ORDER_DROP_TRANSFER                                         :Transférer
STR_ORDER_DROP_NO_UNLOADING                                     :Pas de déchargement
STR_ORDER_TOOLTIP_UNLOAD                                        :{BLACK}Modifier le comportement de déchargement de l'ordre sélectionné

STR_ORDER_REFIT                                                 :{BLACK}Réaménager
STR_ORDER_REFIT_TOOLTIP                                         :{BLACK}Choisir pour quelle cargaison réaménager avec cet ordre.{}Ctrl-clic pour retirer l'instruction de réaménagement.
STR_ORDER_REFIT_AUTO                                            :{BLACK}Réaménagement aux stations
STR_ORDER_REFIT_AUTO_TOOLTIP                                    :{BLACK}Sélectionner pour quel type de cargaison cet ordre va réaménager. Ctrl-clic pour retirer l'instruction de réaménagement. Le réaménagement aux stations ne sera fait que si le véhicule l'autorise.
STR_ORDER_DROP_REFIT_AUTO                                       :Cargaison fixée
STR_ORDER_DROP_REFIT_AUTO_ANY                                   :Cargaison disponible

STR_ORDER_SERVICE                                               :{BLACK}Entretien
STR_ORDER_DROP_GO_ALWAYS_DEPOT                                  :Toujours aller
STR_ORDER_DROP_SERVICE_DEPOT                                    :Entretien si nécessaire
STR_ORDER_DROP_HALT_DEPOT                                       :Arrêt
STR_ORDER_SERVICE_TOOLTIP                                       :{BLACK}Sauter cet ordre tant qu'aucun entretien n'est requis

STR_ORDER_CONDITIONAL_VARIABLE_TOOLTIP                          :{BLACK}Données du véhicule servant de base au saut

# Conditional order variables, must follow order of OrderConditionVariable enum
STR_ORDER_CONDITIONAL_LOAD_PERCENTAGE                           :Pourcentage de chargement
STR_ORDER_CONDITIONAL_RELIABILITY                               :Fiabilité
STR_ORDER_CONDITIONAL_MAX_SPEED                                 :Vitesse maximum
STR_ORDER_CONDITIONAL_AGE                                       :Âge du véhicule (années)
STR_ORDER_CONDITIONAL_REQUIRES_SERVICE                          :Entretien nécessaire
STR_ORDER_CONDITIONAL_UNCONDITIONALLY                           :Toujours
STR_ORDER_CONDITIONAL_REMAINING_LIFETIME                        :Durée de vie restante (années)
STR_ORDER_CONDITIONAL_MAX_RELIABILITY                           :Fiabilité maximum

STR_ORDER_CONDITIONAL_COMPARATOR_TOOLTIP                        :{BLACK}Comment comparer les données du véhicule à la valeur donnée
STR_ORDER_CONDITIONAL_COMPARATOR_EQUALS                         :est égal à
STR_ORDER_CONDITIONAL_COMPARATOR_NOT_EQUALS                     :n'est pas égal à
STR_ORDER_CONDITIONAL_COMPARATOR_LESS_THAN                      :est inférieur à
STR_ORDER_CONDITIONAL_COMPARATOR_LESS_EQUALS                    :est inférieur ou égal à
STR_ORDER_CONDITIONAL_COMPARATOR_MORE_THAN                      :est supérieur à
STR_ORDER_CONDITIONAL_COMPARATOR_MORE_EQUALS                    :est supérieur ou égal à
STR_ORDER_CONDITIONAL_COMPARATOR_IS_TRUE                        :est vrai
STR_ORDER_CONDITIONAL_COMPARATOR_IS_FALSE                       :est faux

STR_ORDER_CONDITIONAL_VALUE_TOOLTIP                             :{BLACK}La valeur à comparer aux données du véhicule
STR_ORDER_CONDITIONAL_VALUE_CAPT                                :{WHITE}Entrer la valeur à comparer

STR_ORDERS_SKIP_BUTTON                                          :{BLACK}Suivant
STR_ORDERS_SKIP_TOOLTIP                                         :{BLACK}Sauter l'ordre courant et passer au suivant.{}Ctrl-clic pour sauter l'ordre sélectionné.

STR_ORDERS_DELETE_BUTTON                                        :{BLACK}Supprimer
STR_ORDERS_DELETE_TOOLTIP                                       :{BLACK}Supprimer l'ordre sélectionné
STR_ORDERS_DELETE_ALL_TOOLTIP                                   :{BLACK}Supprimer tous les ordres
STR_ORDERS_STOP_SHARING_BUTTON                                  :{BLACK}Arrêter le partage
STR_ORDERS_STOP_SHARING_TOOLTIP                                 :{BLACK}Arrêter le partage des ordres.{}Ctrl-clic pour supprimer tous les ordres de ce véhicule.

STR_ORDERS_GO_TO_BUTTON                                         :{BLACK}Aller à
STR_ORDER_GO_TO_NEAREST_DEPOT                                   :Aller au dépôt le plus proche
STR_ORDER_GO_TO_NEAREST_HANGAR                                  :Aller au hangar le plus proche
STR_ORDER_CONDITIONAL                                           :Saut conditionnel d'ordre
STR_ORDER_SHARE                                                 :Partager les ordres
STR_ORDERS_GO_TO_TOOLTIP                                        :{BLACK}Insérer un nouvel ordre avant l'ordre sélectionné, ou l'ajouter à la fin. Avec Ctrl, les ordres de station sont «{NBSP}Chargement complet par un seul type{NBSP}», les ordres de point de contrôle sont «{NBSP}sans arrêt{NBSP}» et les ordres de dépôt sont «{NBSP}entretien{NBSP}». «{NBSP}Partager les ordres{NBSP}» ou Ctrl fait que ce véhicule partage ses ordres avec le véhicule sélectionné. Cliquer sur un véhicule copie les ordres de ce véhicule. Un ordre de dépôt désactive l'entretien automatique du véhicule

STR_ORDERS_VEH_WITH_SHARED_ORDERS_LIST_TOOLTIP                  :{BLACK}Afficher tous les véhicules partageant ce programme

# String parts to build the order string
STR_ORDER_GO_TO_WAYPOINT                                        :Passer par {WAYPOINT}
STR_ORDER_GO_NON_STOP_TO_WAYPOINT                               :Passer sans arrêt par {WAYPOINT}

STR_ORDER_SERVICE_AT                                            :Entretien au
STR_ORDER_SERVICE_NON_STOP_AT                                   :Entretien sans arrêt au

STR_ORDER_NEAREST_DEPOT                                         :le plus proche
STR_ORDER_NEAREST_HANGAR                                        :hangar le plus proche
STR_ORDER_TRAIN_DEPOT                                           :dépôt ferroviaire
STR_ORDER_ROAD_VEHICLE_DEPOT                                    :dépôt routier
STR_ORDER_SHIP_DEPOT                                            :dépôt naval
STR_ORDER_GO_TO_NEAREST_DEPOT_FORMAT                            :{STRING} {2:STRING} {1:STRING}
STR_ORDER_GO_TO_DEPOT_FORMAT                                    :{STRING} {DEPOT}

STR_ORDER_REFIT_ORDER                                           :(Réaménager pour {STRING})
STR_ORDER_REFIT_STOP_ORDER                                      :(Réaménager pour {STRING} et arrêt)
STR_ORDER_STOP_ORDER                                            :(Arrêt)

STR_ORDER_GO_TO_STATION                                         :{STRING} {STATION} {STRING}

STR_ORDER_IMPLICIT                                              :(Implicite)

STR_ORDER_FULL_LOAD                                             :(Charger complètement)
STR_ORDER_FULL_LOAD_ANY                                         :(Charger complètement pour un seul type)
STR_ORDER_NO_LOAD                                               :(Pas de chargement)
STR_ORDER_UNLOAD                                                :(Décharger)
STR_ORDER_UNLOAD_FULL_LOAD                                      :(Décharger et attendre pleine charge)
STR_ORDER_UNLOAD_FULL_LOAD_ANY                                  :(Décharger et attendre pleine charge pour un seul type)
STR_ORDER_UNLOAD_NO_LOAD                                        :(Décharger et laisser vide)
STR_ORDER_TRANSFER                                              :(Transférer et charger)
STR_ORDER_TRANSFER_FULL_LOAD                                    :(Transférer et attendre pleine charge)
STR_ORDER_TRANSFER_FULL_LOAD_ANY                                :(Transférer et attendre pleine charge pour un seul type)
STR_ORDER_TRANSFER_NO_LOAD                                      :(Transférer et laisser vide)
STR_ORDER_NO_UNLOAD                                             :(Ne pas décharger et charger)
STR_ORDER_NO_UNLOAD_FULL_LOAD                                   :(Ne pas décharger et attendre pleine charge)
STR_ORDER_NO_UNLOAD_FULL_LOAD_ANY                               :(Ne pas décharger et attendre pleine charge pour un seul type)
STR_ORDER_NO_UNLOAD_NO_LOAD                                     :(Ne pas décharger et ne pas charger)

STR_ORDER_AUTO_REFIT                                            :(Réaménager pour {STRING})
STR_ORDER_FULL_LOAD_REFIT                                       :(Charger complétement avec réaménagement pour {STRING})
STR_ORDER_FULL_LOAD_ANY_REFIT                                   :(Charger complétement pour un seul type avec réaménagement pour {STRING})
STR_ORDER_UNLOAD_REFIT                                          :(Décharger et charger avec réaménagement pour {STRING})
STR_ORDER_UNLOAD_FULL_LOAD_REFIT                                :(Décharger et attendre pleine charge avec réaménagement pour {STRING})
STR_ORDER_UNLOAD_FULL_LOAD_ANY_REFIT                            :(Décharger et attendre pleine charge pour un seul type avec réaménagement pour {STRING})
STR_ORDER_TRANSFER_REFIT                                        :(Transférer et charger avec réaménagement pour {STRING})
STR_ORDER_TRANSFER_FULL_LOAD_REFIT                              :(Transférer et attendre pleine charge avec réaménagement pour {STRING})
STR_ORDER_TRANSFER_FULL_LOAD_ANY_REFIT                          :(Transférer et attendre pleine charge pour un seul type avec réaménagement pour {STRING})
STR_ORDER_NO_UNLOAD_REFIT                                       :(Ne pas décharger et charger avec réaménagement pour {STRING})
STR_ORDER_NO_UNLOAD_FULL_LOAD_REFIT                             :(Ne pas décharger et attendre pleine charge avec réaménagement pour {STRING})
STR_ORDER_NO_UNLOAD_FULL_LOAD_ANY_REFIT                         :(Ne pas décharger et attendre pleine charge pour un seul type avec réaménagement pour {STRING})

STR_ORDER_AUTO_REFIT_ANY                                        :cargaison disponible

STR_ORDER_STOP_LOCATION_NEAR_END                                :[queue]
STR_ORDER_STOP_LOCATION_MIDDLE                                  :[milieu]
STR_ORDER_STOP_LOCATION_FAR_END                                 :[tête]

STR_ORDER_OUT_OF_RANGE                                          :{RED} (La prochaine destination est hors de portée)

STR_ORDER_CONDITIONAL_UNCONDITIONAL                             :Sauter à l'ordre {COMMA}
STR_ORDER_CONDITIONAL_NUM                                       :Sauter à l'ordre {COMMA} quand {STRING} {STRING} {COMMA}
STR_ORDER_CONDITIONAL_TRUE_FALSE                                :Sauter à l'ordre {COMMA} quand {STRING} {STRING}

STR_INVALID_ORDER                                               :{RED} (Ordre invalide)

# Time table window
STR_TIMETABLE_TITLE                                             :{WHITE}{VEHICLE} (Horaire)
STR_TIMETABLE_ORDER_VIEW                                        :{BLACK}Ordres
STR_TIMETABLE_ORDER_VIEW_TOOLTIP                                :{BLACK}Basculer vers la vue des ordres

STR_TIMETABLE_TOOLTIP                                           :{BLACK}Horaire - Cliquer sur un ordre pour le sélectionner

STR_TIMETABLE_NO_TRAVEL                                         :Pas de voyage
STR_TIMETABLE_NOT_TIMETABLEABLE                                 :Voyager (automatique{NBSP}; horaire au prochain ordre manuel)
STR_TIMETABLE_TRAVEL_NOT_TIMETABLED                             :Voyager (sans horaire)
STR_TIMETABLE_TRAVEL_NOT_TIMETABLED_SPEED                       :Voyager (non planifié) à {2:VELOCITY} max.
STR_TIMETABLE_TRAVEL_FOR                                        :Voyager pendant {STRING}
STR_TIMETABLE_TRAVEL_FOR_SPEED                                  :Voyager pendant {STRING} à {VELOCITY} max.
STR_TIMETABLE_TRAVEL_FOR_ESTIMATED                              :Voyager (pendant {STRING}, non planifié)
STR_TIMETABLE_TRAVEL_FOR_SPEED_ESTIMATED                        :Voyager (pendant {STRING}, non planifié) à {VELOCITY} max.
STR_TIMETABLE_STAY_FOR_ESTIMATED                                :(rester pendant {STRING}, non planifié)
STR_TIMETABLE_AND_TRAVEL_FOR_ESTIMATED                          :(voyager pendant {STRING}, non planifié)
STR_TIMETABLE_STAY_FOR                                          :et rester pendant {STRING}
STR_TIMETABLE_AND_TRAVEL_FOR                                    :et voyager pendant {STRING}
STR_TIMETABLE_DAYS                                              :{COMMA}{NBSP}jour{P "" s}
STR_TIMETABLE_TICKS                                             :{COMMA}{NBSP}tick{P "" s}

STR_TIMETABLE_TOTAL_TIME                                        :{BLACK}Cet horaire prendra {STRING} pour s'achever
STR_TIMETABLE_TOTAL_TIME_INCOMPLETE                             :{BLACK}Cet horaire prendra au moins {STRING} pour s'achever (horaire incomplet)

STR_TIMETABLE_STATUS_ON_TIME                                    :{BLACK}Ce véhicule est à l'heure
STR_TIMETABLE_STATUS_LATE                                       :{BLACK}Ce véhicule est en retard de {STRING}
STR_TIMETABLE_STATUS_EARLY                                      :{BLACK}Ce véhicule est en avance de {STRING}
STR_TIMETABLE_STATUS_NOT_STARTED                                :{BLACK}Cet horaire n'a pas encore démarré
STR_TIMETABLE_STATUS_START_AT                                   :{BLACK}Cet horaire démarrera à {STRING}

STR_TIMETABLE_STARTING_DATE                                     :{BLACK}Date de départ
STR_TIMETABLE_STARTING_DATE_TOOLTIP                             :{BLACK}Choisir une date comme point de départ de cet horaire. Ctrl-clic pour définir le point de départ de cet horaire et répartir tous les véhicules partageant cet ordre uniformément selon leur ordre relatif, si l'ordre est complétement planifié

STR_TIMETABLE_CHANGE_TIME                                       :{BLACK}Modifier la durée
STR_TIMETABLE_WAIT_TIME_TOOLTIP                                 :{BLACK}Modifier la durée de l'ordre sélectionné

STR_TIMETABLE_CLEAR_TIME                                        :{BLACK}Annuler la durée
STR_TIMETABLE_CLEAR_TIME_TOOLTIP                                :{BLACK}Annuler la durée de l'ordre sélectionné

STR_TIMETABLE_CHANGE_SPEED                                      :{BLACK}Modifier la vitesse limite
STR_TIMETABLE_CHANGE_SPEED_TOOLTIP                              :{BLACK}Modifier la vitesse maximale de déplacement de l'ordre sélectionné

STR_TIMETABLE_CLEAR_SPEED                                       :{BLACK}Annuler la vitesse limite
STR_TIMETABLE_CLEAR_SPEED_TOOLTIP                               :{BLACK}Annuler la vitesse maximale de déplacement de l'ordre sélectionné

STR_TIMETABLE_RESET_LATENESS                                    :{BLACK}RAZ compteur de retard
STR_TIMETABLE_RESET_LATENESS_TOOLTIP                            :{BLACK}Remettre à zéro le compteur de retard (le véhicule sera donc à l'heure)

STR_TIMETABLE_AUTOFILL                                          :{BLACK}Autoremplir
STR_TIMETABLE_AUTOFILL_TOOLTIP                                  :{BLACK}Remplir l'horaire automatiquement avec les valeurs du prochain trajet (Ctrl-clic pour essayer de préserver les temps d'attente)

STR_TIMETABLE_EXPECTED                                          :{BLACK}Attendu
STR_TIMETABLE_SCHEDULED                                         :{BLACK}Planifié
STR_TIMETABLE_EXPECTED_TOOLTIP                                  :{BLACK}Alterner entre attendu et planifié

STR_TIMETABLE_ARRIVAL_ABBREVIATION                              :A:
STR_TIMETABLE_DEPARTURE_ABBREVIATION                            :D:


# Date window (for timetable)
STR_DATE_CAPTION                                                :{WHITE}Définir la date
STR_DATE_SET_DATE                                               :{BLACK}Définir la date
STR_DATE_SET_DATE_TOOLTIP                                       :{BLACK}Utiliser la date sélectionnée comme date de départ pour l'horaire
STR_DATE_DAY_TOOLTIP                                            :{BLACK}Sélectionner le jour
STR_DATE_MONTH_TOOLTIP                                          :{BLACK}Sélectionner le mois
STR_DATE_YEAR_TOOLTIP                                           :{BLACK}Sélectionner l'année


# AI debug window
STR_AI_DEBUG                                                    :{WHITE}Débogage de scripts
STR_AI_DEBUG_NAME_AND_VERSION                                   :{BLACK}{STRING} (v{NUM})
STR_AI_DEBUG_NAME_TOOLTIP                                       :{BLACK}Nom du script
STR_AI_DEBUG_SETTINGS                                           :{BLACK}Configuration
STR_AI_DEBUG_SETTINGS_TOOLTIP                                   :{BLACK}Modifier la configuration du script
STR_AI_DEBUG_RELOAD                                             :{BLACK}Recharger IA
STR_AI_DEBUG_RELOAD_TOOLTIP                                     :{BLACK}Arrêter l'IA, en recharger le script puis la relancer
STR_AI_DEBUG_BREAK_STR_ON_OFF_TOOLTIP                           :{BLACK}Activer/Désactiver l'arrêt lorsqu'un message d'IA correspond à la chaine d'arrêt
STR_AI_DEBUG_BREAK_ON_LABEL                                     :{BLACK}Arrêter sur{NBSP}:
STR_AI_DEBUG_BREAK_STR_OSKTITLE                                 :{BLACK}Arrêter sur
STR_AI_DEBUG_BREAK_STR_TOOLTIP                                  :{BLACK}Lorsqu'un message de l'IA correspond à cette chaine, la partie est suspendue
STR_AI_DEBUG_MATCH_CASE                                         :{BLACK}Respecter la casse
STR_AI_DEBUG_MATCH_CASE_TOOLTIP                                 :{BLACK}Activer/Désactiver le respect de la casse pour comparer les messages d'IA avec la chaîne d'arrêt
STR_AI_DEBUG_CONTINUE                                           :{BLACK}Continuer
STR_AI_DEBUG_CONTINUE_TOOLTIP                                   :{BLACK}Reprendre la partie et continuer l'IA
STR_AI_DEBUG_SELECT_AI_TOOLTIP                                  :{BLACK}Afficher la sortie de débogage de cette IA
STR_AI_GAME_SCRIPT                                              :{BLACK}Script de jeu
STR_AI_GAME_SCRIPT_TOOLTIP                                      :{BLACK}Examiner le journal des scripts de jeu

STR_ERROR_AI_NO_AI_FOUND                                        :Aucune IA n'a été trouvée.{}Cette IA est factice et ne fera rien.{}Vous pouvez télécharger diverses IA via le système de «{NBSP}Contenu en ligne{NBSP}».
STR_ERROR_AI_PLEASE_REPORT_CRASH                                :{WHITE}L'un des scripts a rencontré un problème. Merci de rapporter ceci à l'auteur du script avec une capture d'écran de la fenêtre de débogage de scripts.
STR_ERROR_AI_DEBUG_SERVER_ONLY                                  :{YELLOW}La fenêtre de débogage de scripts n'est disponible que pour le serveur

# AI configuration window
STR_AI_CONFIG_CAPTION                                           :{WHITE}Configuration d'IA et de scripts de jeu
STR_AI_CONFIG_GAMELIST_TOOLTIP                                  :{BLACK}Le script de jeu qui sera chargé dans la prochaine partie
STR_AI_CONFIG_AILIST_TOOLTIP                                    :{BLACK}Les IAs qui seront chargées dans la prochaine partie
STR_AI_CONFIG_HUMAN_PLAYER                                      :Joueur humain
STR_AI_CONFIG_RANDOM_AI                                         :IA aléatoire
STR_AI_CONFIG_NONE                                              :(aucun)

STR_AI_CONFIG_MOVE_UP                                           :{BLACK}Déplacer vers le haut
STR_AI_CONFIG_MOVE_UP_TOOLTIP                                   :{BLACK}Déplacer l'IA sélectionnée vers le haut
STR_AI_CONFIG_MOVE_DOWN                                         :{BLACK}Déplacer vers le bas
STR_AI_CONFIG_MOVE_DOWN_TOOLTIP                                 :{BLACK}Déplacer l'IA sélectionnée vers le bas

STR_AI_CONFIG_GAMESCRIPT                                        :{SILVER}Script de jeu
STR_AI_CONFIG_AI                                                :{SILVER}IA

STR_AI_CONFIG_CHANGE                                            :{BLACK}Sélectionner {STRING}
STR_AI_CONFIG_CHANGE_NONE                                       :
STR_AI_CONFIG_CHANGE_AI                                         :IA
STR_AI_CONFIG_CHANGE_GAMESCRIPT                                 :Script de jeu
STR_AI_CONFIG_CHANGE_TOOLTIP                                    :{BLACK}Charger un autre script
STR_AI_CONFIG_CONFIGURE                                         :{BLACK}Configurer
STR_AI_CONFIG_CONFIGURE_TOOLTIP                                 :{BLACK}Configurer les paramètres du script

# Available AIs window
STR_AI_LIST_CAPTION                                             :{WHITE}{STRING} disponibles
STR_AI_LIST_CAPTION_AI                                          :IA
STR_AI_LIST_CAPTION_GAMESCRIPT                                  :Scripts de jeu
STR_AI_LIST_TOOLTIP                                             :{BLACK}Cliquer pour sélectionner un script

STR_AI_LIST_AUTHOR                                              :{LTBLUE}Auteur{NBSP}: {ORANGE}{STRING}
STR_AI_LIST_VERSION                                             :{LTBLUE}Version{NBSP}: {ORANGE}{NUM}
STR_AI_LIST_URL                                                 :{LTBLUE}URL{NBSP}: {ORANGE}{STRING}

STR_AI_LIST_ACCEPT                                              :{BLACK}Accepter
STR_AI_LIST_ACCEPT_TOOLTIP                                      :{BLACK}Sélectionner le script en surbrillance
STR_AI_LIST_CANCEL                                              :{BLACK}Annuler
STR_AI_LIST_CANCEL_TOOLTIP                                      :{BLACK}Ne pas modifier le script

# AI Parameters
STR_AI_SETTINGS_CAPTION                                         :{WHITE}{STRING} Paramètres
STR_AI_SETTINGS_CAPTION_AI                                      :IA
STR_AI_SETTINGS_CAPTION_GAMESCRIPT                              :Script de jeu
STR_AI_SETTINGS_CLOSE                                           :{BLACK}Fermer
STR_AI_SETTINGS_RESET                                           :{BLACK}Réinitialiser
STR_AI_SETTINGS_SETTING                                         :{STRING}{NBSP}: {ORANGE}{STRING}
STR_AI_SETTINGS_START_DELAY                                     :Nombre de jours avant de démarrer cette IA après la précédente (approximativement){NBSP}: {ORANGE}{STRING}


# Textfile window
STR_TEXTFILE_README_CAPTION                                     :{WHITE}Lisez-moi du module {STRING} {STRING}
STR_TEXTFILE_CHANGELOG_CAPTION                                  :{WHITE}Journal des modifications pour le module {STRING} {STRING}
STR_TEXTFILE_LICENCE_CAPTION                                    :{WHITE}Licence du module {STRING} {STRING}
STR_TEXTFILE_WRAP_TEXT                                          :{WHITE}Retour à la ligne automatique
STR_TEXTFILE_WRAP_TEXT_TOOLTIP                                  :{BLACK}Insérer des retours à la ligne dans le texte de la fenêtre afin qu'il s'affiche entièrement sans faire défiler
STR_TEXTFILE_VIEW_README                                        :{BLACK}Voir le Lisez-moi
STR_TEXTFILE_VIEW_CHANGELOG                                     :{BLACK}Journal des modifications
STR_TEXTFILE_VIEW_LICENCE                                       :{BLACK}Licence


# Vehicle loading indicators
STR_PERCENT_UP_SMALL                                            :{TINY_FONT}{WHITE}{NUM}{NBSP}%{UP_ARROW}
STR_PERCENT_UP                                                  :{WHITE}{NUM}{NBSP}%{UP_ARROW}
STR_PERCENT_DOWN_SMALL                                          :{TINY_FONT}{WHITE}{NUM}{NBSP}%{DOWN_ARROW}
STR_PERCENT_DOWN                                                :{WHITE}{NUM}{NBSP}%{DOWN_ARROW}
STR_PERCENT_UP_DOWN_SMALL                                       :{TINY_FONT}{WHITE}{NUM}{NBSP}%{UP_ARROW}{DOWN_ARROW}
STR_PERCENT_UP_DOWN                                             :{WHITE}{NUM}{NBSP}%{UP_ARROW}{DOWN_ARROW}
STR_PERCENT_NONE_SMALL                                          :{TINY_FONT}{WHITE}{NUM}%
STR_PERCENT_NONE                                                :{WHITE}{NUM}%

# Income 'floats'
STR_INCOME_FLOAT_COST_SMALL                                     :{TINY_FONT}{RED}Coût{NBSP}: {CURRENCY_LONG}
STR_INCOME_FLOAT_COST                                           :{RED}Coût{NBSP}: {CURRENCY_LONG}
STR_INCOME_FLOAT_INCOME_SMALL                                   :{TINY_FONT}{GREEN}Revenu{NBSP}: {CURRENCY_LONG}
STR_INCOME_FLOAT_INCOME                                         :{GREEN}Revenu{NBSP}: {CURRENCY_LONG}
STR_FEEDER_TINY                                                 :{TINY_FONT}{YELLOW}Transfert{NBSP}: {CURRENCY_LONG}
STR_FEEDER                                                      :{YELLOW}Transfert{NBSP}: {CURRENCY_LONG}
STR_FEEDER_INCOME_TINY                                          :{TINY_FONT}{YELLOW}Transfert{NBSP}: {CURRENCY_LONG}{WHITE} / {GREEN}Revenu{NBSP}: {CURRENCY_LONG}
STR_FEEDER_INCOME                                               :{YELLOW}Transfert{NBSP}: {CURRENCY_LONG}{WHITE} / {GREEN}Revenu{NBSP}: {CURRENCY_LONG}
STR_FEEDER_COST_TINY                                            :{TINY_FONT}{YELLOW}Transfert{NBSP}: {CURRENCY_LONG}{WHITE} / {RED}Coût{NBSP}: {CURRENCY_LONG}
STR_FEEDER_COST                                                 :{YELLOW}Transfert{NBSP}: {CURRENCY_LONG}{WHITE} / {RED}Coût{NBSP}: {CURRENCY_LONG}
STR_MESSAGE_ESTIMATED_COST                                      :{WHITE}Coût estimé{NBSP}: {CURRENCY_LONG}
STR_MESSAGE_ESTIMATED_INCOME                                    :{WHITE}Revenu estimé{NBSP}: {CURRENCY_LONG}

# Saveload messages
STR_ERROR_SAVE_STILL_IN_PROGRESS                                :{WHITE}Sauvegarde en cours...{}Veuillez attendre la fin du processus{NBSP}!
STR_ERROR_AUTOSAVE_FAILED                                       :{WHITE}Échec de l'enregistrement automatique
STR_ERROR_UNABLE_TO_READ_DRIVE                                  :{BLACK}Impossible d'accéder au disque
STR_ERROR_GAME_SAVE_FAILED                                      :{WHITE}La sauvegarde a échoué{}{STRING}
STR_ERROR_UNABLE_TO_DELETE_FILE                                 :{WHITE}Impossible de supprimer le fichier
STR_ERROR_GAME_LOAD_FAILED                                      :{WHITE}Le chargement a échoué{}{STRING}
STR_GAME_SAVELOAD_ERROR_BROKEN_INTERNAL_ERROR                   :Erreur interne{NBSP}: {STRING}
STR_GAME_SAVELOAD_ERROR_BROKEN_SAVEGAME                         :Sauvegarde corrompue − {STRING}
STR_GAME_SAVELOAD_ERROR_TOO_NEW_SAVEGAME                        :Sauvegarde modifiée avec une version plus récente
STR_GAME_SAVELOAD_ERROR_FILE_NOT_READABLE                       :Fichier illisible
STR_GAME_SAVELOAD_ERROR_FILE_NOT_WRITEABLE                      :Fichier protégé en écriture
STR_GAME_SAVELOAD_ERROR_DATA_INTEGRITY_CHECK_FAILED             :Échec du contrôle d'intégrité des données
STR_GAME_SAVELOAD_NOT_AVAILABLE                                 :<non disponible>
STR_WARNING_LOADGAME_REMOVED_TRAMS                              :{WHITE}Partie sauvegardée avec une version sans support des tramways. Tous les tramways ont été supprimés.

# Map generation messages
STR_ERROR_COULD_NOT_CREATE_TOWN                                 :{WHITE}Génération de la carte annulée...{}... pas d'emplacements valables pour une ville
STR_ERROR_NO_TOWN_IN_SCENARIO                                   :{WHITE}... il n'y a pas de ville dans ce scénario

STR_ERROR_PNGMAP                                                :{WHITE}Chargement du paysage depuis PNG impossible...
STR_ERROR_PNGMAP_FILE_NOT_FOUND                                 :{WHITE}... fichier non trouvé
STR_ERROR_PNGMAP_IMAGE_TYPE                                     :{WHITE}... n'a pas pu convertir le type d'image. Image PNG 8 ou 24-bit nécessaire.
STR_ERROR_PNGMAP_MISC                                           :{WHITE}... quelque chose s'est mal passé (probablement un fichier corrompu)

STR_ERROR_BMPMAP                                                :{WHITE}Chargement du paysage depuis BMP impossible...
STR_ERROR_BMPMAP_IMAGE_TYPE                                     :{WHITE}... n'a pas pu convertir le type d'image

STR_ERROR_HEIGHTMAP_TOO_LARGE                                   :{WHITE}... image trop grande

STR_WARNING_HEIGHTMAP_SCALE_CAPTION                             :{WHITE}Avertissement de redimensionnement
STR_WARNING_HEIGHTMAP_SCALE_MESSAGE                             :{YELLOW}Trop redimensionner la carte source n'est pas recommandé.{}Continuer la génération{NBSP}?

# Soundset messages
STR_WARNING_FALLBACK_SOUNDSET                                   :{WHITE}Seuls les effets sonores de secours ont été trouvés. Si vous voulez des effets sonores, installez un pack de sons via le système de téléchargement de contenus.

# Screenshot related messages
STR_WARNING_SCREENSHOT_SIZE_CAPTION                             :{WHITE}Très grande capture d'écran
STR_WARNING_SCREENSHOT_SIZE_MESSAGE                             :{YELLOW}La capture d'écran aura une résolution de {COMMA} x {COMMA} pixels. Faire cette capture peut prendre un moment . Êtes-vous sûr de vouloir continuer{NBSP}?

STR_MESSAGE_SCREENSHOT_SUCCESSFULLY                             :{WHITE}Copie d'écran enregistrée avec succès sous "{STRING}"
STR_ERROR_SCREENSHOT_FAILED                                     :{WHITE}Échec de la copie d'écran{NBSP}!

# Error message titles
STR_ERROR_MESSAGE_CAPTION                                       :{YELLOW}Message
STR_ERROR_MESSAGE_CAPTION_OTHER_COMPANY                         :{YELLOW}Message de {STRING}

# Generic construction errors
STR_ERROR_OFF_EDGE_OF_MAP                                       :{WHITE}Hors limites
STR_ERROR_TOO_CLOSE_TO_EDGE_OF_MAP                              :{WHITE}Trop près des bords de la carte
STR_ERROR_NOT_ENOUGH_CASH_REQUIRES_CURRENCY                     :{WHITE}Fonds insuffisants{}Somme de {CURRENCY_LONG} requise
STR_ERROR_FLAT_LAND_REQUIRED                                    :{WHITE}Terrain plat requis
STR_ERROR_LAND_SLOPED_IN_WRONG_DIRECTION                        :{WHITE}Terrain en pente dans la mauvaise direction
STR_ERROR_CAN_T_DO_THIS                                         :{WHITE}Impossible d'exécuter...
STR_ERROR_BUILDING_MUST_BE_DEMOLISHED                           :{WHITE}L'édifice doit d'abord être démoli
STR_ERROR_CAN_T_CLEAR_THIS_AREA                                 :{WHITE}Impossible de démolir...
STR_ERROR_SITE_UNSUITABLE                                       :{WHITE}... site non convenable
STR_ERROR_ALREADY_BUILT                                         :{WHITE}... déjà construit
STR_ERROR_OWNED_BY                                              :{WHITE}... appartient à {STRING}
STR_ERROR_AREA_IS_OWNED_BY_ANOTHER                              :{WHITE}... appartient à une autre compagnie
STR_ERROR_TERRAFORM_LIMIT_REACHED                               :{WHITE}...{NBSP}limite de terrassement atteinte
STR_ERROR_CLEARING_LIMIT_REACHED                                :{WHITE}...{NBSP}limite de démolition atteinte
STR_ERROR_TREE_PLANT_LIMIT_REACHED                              :{WHITE}…{NBSP}limite de plantation d'arbres atteinte
STR_ERROR_NAME_MUST_BE_UNIQUE                                   :{WHITE}Le nom doit être unique
STR_ERROR_GENERIC_OBJECT_IN_THE_WAY                             :{WHITE}{1:STRING} présente
STR_ERROR_NOT_ALLOWED_WHILE_PAUSED                              :{WHITE}Non autorisé pendant la pause

# Local authority errors
STR_ERROR_LOCAL_AUTHORITY_REFUSES_TO_ALLOW_THIS                 :{WHITE}La municipalité de {TOWN} refuse cette opération
STR_ERROR_LOCAL_AUTHORITY_REFUSES_AIRPORT                       :{WHITE}La municipalité de {TOWN} refuse la construction d'un autre aéroport dans la ville
STR_ERROR_LOCAL_AUTHORITY_REFUSES_NOISE                         :{WHITE}La municipalité de {TOWN} refuse la permission pour cet aéroport, en raison de nuisances sonores
STR_ERROR_BRIBE_FAILED                                          :{WHITE}Votre tentative de corruption a été découverte par un enquêteur

# Levelling errors
STR_ERROR_CAN_T_RAISE_LAND_HERE                                 :{WHITE}Impossible d'élever le terrain ici...
STR_ERROR_CAN_T_LOWER_LAND_HERE                                 :{WHITE}Impossible d'abaisser le terrain ici...
STR_ERROR_CAN_T_LEVEL_LAND_HERE                                 :{WHITE}Impossible de niveler le terrain ici...
STR_ERROR_EXCAVATION_WOULD_DAMAGE                               :{WHITE}L'excavation endommagerait le tunnel
STR_ERROR_ALREADY_AT_SEA_LEVEL                                  :{WHITE}... déjà au niveau de la mer
STR_ERROR_TOO_HIGH                                              :{WHITE}... trop élevé
STR_ERROR_ALREADY_LEVELLED                                      :{WHITE}... déjà à niveau
STR_ERROR_BRIDGE_TOO_HIGH_AFTER_LOWER_LAND                      :{WHITE}Le pont au dessus de lui serait ensuite trop haut.

# Company related errors
STR_ERROR_CAN_T_CHANGE_COMPANY_NAME                             :{WHITE}Impossible de changer le nom de compagnie...
STR_ERROR_CAN_T_CHANGE_PRESIDENT                                :{WHITE}Impossible de changer le nom du P.D.G. ...

STR_ERROR_MAXIMUM_PERMITTED_LOAN                                :{WHITE}... le prêt maximum est de {CURRENCY_LONG}
STR_ERROR_CAN_T_BORROW_ANY_MORE_MONEY                           :{WHITE}Impossible d'emprunter plus...
STR_ERROR_LOAN_ALREADY_REPAYED                                  :{WHITE}... emprunt déjà remboursé
STR_ERROR_CURRENCY_REQUIRED                                     :{WHITE}... {CURRENCY_LONG} nécessaires
STR_ERROR_CAN_T_REPAY_LOAN                                      :{WHITE}Impossible de rembourser...
STR_ERROR_INSUFFICIENT_FUNDS                                    :{WHITE}Impossible de distribuer de l'argent emprunté à la banque...
STR_ERROR_CAN_T_BUY_COMPANY                                     :{WHITE}Impossible d'acheter la compagnie...
STR_ERROR_CAN_T_BUILD_COMPANY_HEADQUARTERS                      :{WHITE}Impossible de construire le siège...
STR_ERROR_CAN_T_BUY_25_SHARE_IN_THIS                            :{WHITE}Impossible d'acheter 25{NBSP}% des parts...
STR_ERROR_CAN_T_SELL_25_SHARE_IN                                :{WHITE}Impossible de vendre 25{NBSP}% des parts...
STR_ERROR_PROTECTED                                             :{WHITE}Cette compagnie ne vend pas d'actions pour le moment...

# Town related errors
STR_ERROR_CAN_T_GENERATE_TOWN                                   :{WHITE}Ne peut plus bâtir de villes
STR_ERROR_CAN_T_RENAME_TOWN                                     :{WHITE}Impossible de renommer la ville...
STR_ERROR_CAN_T_FOUND_TOWN_HERE                                 :{WHITE}Impossible de construire une ville ici...
STR_ERROR_CAN_T_EXPAND_TOWN                                     :{WHITE}Impossible d'étendre la ville...
STR_ERROR_TOO_CLOSE_TO_EDGE_OF_MAP_SUB                          :{WHITE}... trop près du bord de la carte
STR_ERROR_TOO_CLOSE_TO_ANOTHER_TOWN                             :{WHITE}... trop près d'une autre ville
STR_ERROR_TOO_MANY_TOWNS                                        :{WHITE}... trop de villes
STR_ERROR_NO_SPACE_FOR_TOWN                                     :{WHITE}... il n'y a plus d'emplacement sur la carte
STR_ERROR_TOWN_EXPAND_WARN_NO_ROADS                             :{WHITE}La ville ne construira pas de routes. Vous pouvez activer la construction des routes sous Paramètres->Environnement->Villes
STR_ERROR_ROAD_WORKS_IN_PROGRESS                                :{WHITE}Route en travaux
STR_ERROR_TOWN_CAN_T_DELETE                                     :{WHITE}Impossible de supprimer cette ville...{}Une station ou un dépôt fait référence à cette ville ou une propriété municipale ne peut pas être supprimée.
STR_ERROR_STATUE_NO_SUITABLE_PLACE                              :{WHITE}... aucun emplacement convenable disponible pour une statue dans ce centre-ville

# Industry related errors
STR_ERROR_TOO_MANY_INDUSTRIES                                   :{WHITE}... trop d'industries
STR_ERROR_CAN_T_GENERATE_INDUSTRIES                             :{WHITE}Ne peut pas générer les industries...
STR_ERROR_CAN_T_BUILD_HERE                                      :{WHITE}Impossible de construire {STRING} ici...
STR_ERROR_CAN_T_CONSTRUCT_THIS_INDUSTRY                         :{WHITE}Impossible de construire cette industrie ici...
STR_ERROR_INDUSTRY_TOO_CLOSE                                    :{WHITE}... trop proche d'une autre industrie
STR_ERROR_MUST_FOUND_TOWN_FIRST                                 :{WHITE}... une ville doit d'abord être construite
STR_ERROR_ONLY_ONE_ALLOWED_PER_TOWN                             :{WHITE}... droit à un seul par ville
STR_ERROR_CAN_ONLY_BE_BUILT_IN_TOWNS_WITH_POPULATION_OF_1200    :{WHITE}... peut seulement être construit dans des villes d'au moins 1200 habitants
STR_ERROR_CAN_ONLY_BE_BUILT_IN_RAINFOREST                       :{WHITE}... peut seulement être construit dans une région tropicale
STR_ERROR_CAN_ONLY_BE_BUILT_IN_DESERT                           :{WHITE}... peut seulement être construit dans les endroits désertiques
STR_ERROR_CAN_ONLY_BE_BUILT_IN_TOWNS                            :{WHITE}... peut seulement être construit en ville (en remplaçant des maisons)
STR_ERROR_CAN_ONLY_BE_BUILT_NEAR_TOWN_CENTER                    :{WHITE}... peut seulement être construit près du centre des villes
STR_ERROR_CAN_ONLY_BE_BUILT_IN_LOW_AREAS                        :{WHITE}... peut seulement être construit dans les zones basses
STR_ERROR_CAN_ONLY_BE_POSITIONED                                :{WHITE}... positionnement uniquement sur les bords de la carte
STR_ERROR_FOREST_CAN_ONLY_BE_PLANTED                            :{WHITE}... les forêts ne peuvent être plantées qu'au dessus de l'altitude d'enneigement
STR_ERROR_CAN_ONLY_BE_BUILT_ABOVE_SNOW_LINE                     :{WHITE}... peut seulement être construit au dessus de l'altitude d'enneigement
STR_ERROR_CAN_ONLY_BE_BUILT_BELOW_SNOW_LINE                     :{WHITE}... peut seulement être construit en dessous de l'altitude d'enneigement

STR_ERROR_NO_SUITABLE_PLACES_FOR_INDUSTRIES                     :{WHITE}Il n'y avait pas d'emplacements appropriés pour les industries '{STRING}'
STR_ERROR_NO_SUITABLE_PLACES_FOR_INDUSTRIES_EXPLANATION         :{WHITE}Modifier les paramètres de la génération de la carte pour obtenir une meilleure carte

# Station construction related errors
STR_ERROR_CAN_T_BUILD_RAILROAD_STATION                          :{WHITE}Impossible de construire la gare ici...
STR_ERROR_CAN_T_BUILD_BUS_STATION                               :{WHITE}Impossible de construire un arrêt d'autobus...
STR_ERROR_CAN_T_BUILD_TRUCK_STATION                             :{WHITE}Impossible de construire une aire de chargement...
STR_ERROR_CAN_T_BUILD_PASSENGER_TRAM_STATION                    :{WHITE}Impossible de construire une station de tramway pour passagers...
STR_ERROR_CAN_T_BUILD_CARGO_TRAM_STATION                        :{WHITE}Impossible de construire une station de tramway pour fret...
STR_ERROR_CAN_T_BUILD_DOCK_HERE                                 :{WHITE}Impossible de construire un port ici...
STR_ERROR_CAN_T_BUILD_AIRPORT_HERE                              :{WHITE}Impossible de construire un aéroport ici...

STR_ERROR_ADJOINS_MORE_THAN_ONE_EXISTING                        :{WHITE}Adjacent à plus d'une gare à la fois
STR_ERROR_STATION_TOO_SPREAD_OUT                                :{WHITE}... gare trop étendue
STR_ERROR_TOO_MANY_STATIONS_LOADING                             :{WHITE}Trop de gares
STR_ERROR_TOO_MANY_STATION_SPECS                                :{WHITE}Trop de parties de gare
STR_ERROR_TOO_MANY_BUS_STOPS                                    :{WHITE}Trop d'arrêts d'autobus
STR_ERROR_TOO_MANY_TRUCK_STOPS                                  :{WHITE}Trop d'aires de chargement
STR_ERROR_TOO_CLOSE_TO_ANOTHER_DOCK                             :{WHITE}Trop près d'un autre port
STR_ERROR_TOO_CLOSE_TO_ANOTHER_AIRPORT                          :{WHITE}Trop près d'un autre aéroport
STR_ERROR_CAN_T_RENAME_STATION                                  :{WHITE}Impossible de renommer la gare...
STR_ERROR_DRIVE_THROUGH_ON_TOWN_ROAD                            :{WHITE}... cette route appartient à une ville
STR_ERROR_DRIVE_THROUGH_DIRECTION                               :{WHITE}... mauvaise orientation de la route
STR_ERROR_DRIVE_THROUGH_CORNER                                  :{WHITE}... les arrêts ne peuvent pas avoir de virages
STR_ERROR_DRIVE_THROUGH_JUNCTION                                :{WHITE}... les arrêts ne peuvent pas avoir de jonctions
STR_ERROR_DRIVE_THROUGH_ON_ONEWAY_ROAD                          :{WHITE}... la route est à sens unique ou bloquée

# Station destruction related errors
STR_ERROR_CAN_T_REMOVE_PART_OF_STATION                          :{WHITE}Impossible de supprimer une partie de la gare...
STR_ERROR_MUST_REMOVE_RAILWAY_STATION_FIRST                     :{WHITE}Vous devez d'abord retirer la gare
STR_ERROR_CAN_T_REMOVE_BUS_STATION                              :{WHITE}Impossible de supprimer l'arrêt de bus...
STR_ERROR_CAN_T_REMOVE_TRUCK_STATION                            :{WHITE}Impossible de supprimer l'aire de chargement...
STR_ERROR_CAN_T_REMOVE_PASSENGER_TRAM_STATION                   :{WHITE}Impossible de retirer la station de tramway pour passagers...
STR_ERROR_CAN_T_REMOVE_CARGO_TRAM_STATION                       :{WHITE}Impossible de retirer la station de tramway pour fret...
STR_ERROR_MUST_REMOVE_ROAD_STOP_FIRST                           :{WHITE}Vous devez d'abord retirer l'arrêt de bus
STR_ERROR_THERE_IS_NO_STATION                                   :{WHITE}... il n'y a pas de station ici

STR_ERROR_MUST_DEMOLISH_RAILROAD                                :{WHITE}Vous devez d'abord démolir la gare
STR_ERROR_MUST_DEMOLISH_BUS_STATION_FIRST                       :{WHITE}Vous devez d'abord démolir l'arrêt d'autobus
STR_ERROR_MUST_DEMOLISH_TRUCK_STATION_FIRST                     :{WHITE}Vous devez d'abord démolir l'aire de chargement
STR_ERROR_MUST_DEMOLISH_PASSENGER_TRAM_STATION_FIRST            :{WHITE}Vous devez d'abord démolir la station de tramway pour passagers
STR_ERROR_MUST_DEMOLISH_CARGO_TRAM_STATION_FIRST                :{WHITE}Vous devez d'abord démolir la station de tramway pour fret
STR_ERROR_MUST_DEMOLISH_DOCK_FIRST                              :{WHITE}Vous devez d'abord démolir le port
STR_ERROR_MUST_DEMOLISH_AIRPORT_FIRST                           :{WHITE}Vous devez d'abord démolir l'aéroport

# Waypoint related errors
STR_ERROR_WAYPOINT_ADJOINS_MORE_THAN_ONE_EXISTING               :{WHITE}Adjacent à plus d'un point de contrôle
STR_ERROR_TOO_CLOSE_TO_ANOTHER_WAYPOINT                         :{WHITE}Trop près d'un autre point de contrôle

STR_ERROR_CAN_T_BUILD_TRAIN_WAYPOINT                            :{WHITE}Impossible de construire un point de contrôle ici...
STR_ERROR_CAN_T_POSITION_BUOY_HERE                              :{WHITE}Impossible de placer une bouée ici...
STR_ERROR_CAN_T_CHANGE_WAYPOINT_NAME                            :{WHITE}Impossible de renommer le point de contrôle...

STR_ERROR_CAN_T_REMOVE_TRAIN_WAYPOINT                           :{WHITE}Impossible de retirer le point de contrôle d'ici...
STR_ERROR_MUST_REMOVE_RAILWAYPOINT_FIRST                        :{WHITE}Vous devez d'abord retirer le point de contrôle
STR_ERROR_BUOY_IN_THE_WAY                                       :{WHITE}... bouée présente
STR_ERROR_BUOY_IS_IN_USE                                        :{WHITE}... bouée utilisée par une autre compagnie{NBSP}!

# Depot related errors
STR_ERROR_CAN_T_BUILD_TRAIN_DEPOT                               :{WHITE}Impossible de construire un dépôt ferroviaire ici...
STR_ERROR_CAN_T_BUILD_ROAD_DEPOT                                :{WHITE}Impossible de construire un dépôt routier ici...
STR_ERROR_CAN_T_BUILD_TRAM_DEPOT                                :{WHITE}Impossible de construire un dépôt de tramway ici...
STR_ERROR_CAN_T_BUILD_SHIP_DEPOT                                :{WHITE}Impossible de construire un dépôt naval ici...

STR_ERROR_CAN_T_RENAME_DEPOT                                    :{WHITE}Impossible de renommer le dépôt...

STR_ERROR_TRAIN_MUST_BE_STOPPED_INSIDE_DEPOT                    :{WHITE}... doit être à l'arrêt dans un dépôt
STR_ERROR_ROAD_VEHICLE_MUST_BE_STOPPED_INSIDE_DEPOT             :{WHITE}... doit être à l'arrêt dans un dépôt routier
STR_ERROR_SHIP_MUST_BE_STOPPED_INSIDE_DEPOT                     :{WHITE}... doit être à l'arrêt dans un dépôt naval
STR_ERROR_AIRCRAFT_MUST_BE_STOPPED_INSIDE_HANGAR                :{WHITE}... doit être à l'arrêt dans un hangar

STR_ERROR_TRAINS_CAN_ONLY_BE_ALTERED_INSIDE_A_DEPOT             :{WHITE}Les trains ne peuvent être manipulés qu'une fois à l'arrêt dans un dépôt
STR_ERROR_TRAIN_TOO_LONG                                        :{WHITE}Train trop long
STR_ERROR_CAN_T_REVERSE_DIRECTION_RAIL_VEHICLE                  :{WHITE}Impossible de changer la direction du véhicule...
STR_ERROR_CAN_T_REVERSE_DIRECTION_RAIL_VEHICLE_MULTIPLE_UNITS   :{WHITE}... unités multiples
STR_ERROR_INCOMPATIBLE_RAIL_TYPES                               :Types de rail incompatibles

STR_ERROR_CAN_T_MOVE_VEHICLE                                    :{WHITE}Impossible de déplacer le véhicule...
STR_ERROR_REAR_ENGINE_FOLLOW_FRONT                              :{WHITE}L'engin de queue suivra toujours sa contre-partie avant
STR_ERROR_UNABLE_TO_FIND_ROUTE_TO                               :{WHITE}Impossible de trouver une route jusqu'au dépôt local
STR_ERROR_UNABLE_TO_FIND_LOCAL_DEPOT                            :{WHITE}Impossible de trouver un dépôt local

STR_ERROR_DEPOT_WRONG_DEPOT_TYPE                                :Dépôt incompatible

# Autoreplace related errors
STR_ERROR_TRAIN_TOO_LONG_AFTER_REPLACEMENT                      :{WHITE}{VEHICLE} est trop long après remplacement
STR_ERROR_AUTOREPLACE_NOTHING_TO_DO                             :{WHITE}Aucune règle de remplacement/renouvellement automatique appliquée
STR_ERROR_AUTOREPLACE_MONEY_LIMIT                               :(limite d'argent)

# Rail construction errors
STR_ERROR_IMPOSSIBLE_TRACK_COMBINATION                          :{WHITE}Combinaison de rails impossible
STR_ERROR_MUST_REMOVE_SIGNALS_FIRST                             :{WHITE}Vous devez d'abord retirer les signaux
STR_ERROR_NO_SUITABLE_RAILROAD_TRACK                            :{WHITE}Aucuns rails convenables
STR_ERROR_MUST_REMOVE_RAILROAD_TRACK                            :{WHITE}Vous devez d'abord enlever les rails
STR_ERROR_CROSSING_ON_ONEWAY_ROAD                               :{WHITE}La route est à sens unique ou bloquée
STR_ERROR_CROSSING_DISALLOWED                                   :{WHITE}Les passages à niveau ne sont pas authorisés pour ce type de rails
STR_ERROR_CAN_T_BUILD_SIGNALS_HERE                              :{WHITE}Impossible de construire des signaux ici...
STR_ERROR_CAN_T_BUILD_RAILROAD_TRACK                            :{WHITE}Impossible de construire des rails ici...
STR_ERROR_CAN_T_REMOVE_RAILROAD_TRACK                           :{WHITE}Impossible de retirer les rails d'ici...
STR_ERROR_CAN_T_REMOVE_SIGNALS_FROM                             :{WHITE}Impossible de retirer les signaux d'ici...
STR_ERROR_SIGNAL_CAN_T_CONVERT_SIGNALS_HERE                     :{WHITE}Impossible de convertir les signaux ici...
STR_ERROR_THERE_IS_NO_RAILROAD_TRACK                            :{WHITE}... il n'y a pas de voie ferrée
STR_ERROR_THERE_ARE_NO_SIGNALS                                  :{WHITE}... il n'y a pas de signaux

STR_ERROR_CAN_T_CONVERT_RAIL                                    :{WHITE}Impossible de convertir le type de rails...

# Road construction errors
STR_ERROR_MUST_REMOVE_ROAD_FIRST                                :{WHITE}Vous devez d'abord retirer la route
STR_ERROR_ONEWAY_ROADS_CAN_T_HAVE_JUNCTION                      :{WHITE}... les routes à sens unique ne peuvent pas avoir de jonctions
STR_ERROR_CAN_T_BUILD_ROAD_HERE                                 :{WHITE}Impossible de construire une route ici...
STR_ERROR_CAN_T_BUILD_TRAMWAY_HERE                              :{WHITE}Impossible de construire une section de voie de tramway ici...
STR_ERROR_CAN_T_REMOVE_ROAD_FROM                                :{WHITE}Impossible de retirer la route d'ici...
STR_ERROR_CAN_T_REMOVE_TRAMWAY_FROM                             :{WHITE}Impossible de retirer la section de voie de tramway d'ici...
STR_ERROR_THERE_IS_NO_ROAD                                      :{WHITE}... il n'y a pas de route
STR_ERROR_THERE_IS_NO_TRAMWAY                                   :{WHITE}... il n'y a pas de tramway

# Waterway construction errors
STR_ERROR_CAN_T_BUILD_CANALS                                    :{WHITE}Impossible de construire un canal ici...
STR_ERROR_CAN_T_BUILD_LOCKS                                     :{WHITE}Impossible de construire une écluse ici...
STR_ERROR_CAN_T_PLACE_RIVERS                                    :{WHITE}Impossible de placer une rivière ici...
STR_ERROR_MUST_BE_BUILT_ON_WATER                                :{WHITE}... doit être construit sur l'eau
STR_ERROR_CAN_T_BUILD_ON_WATER                                  :{WHITE}... impossible de construire sur l'eau
STR_ERROR_CAN_T_BUILD_ON_SEA                                    :{WHITE}... impossible de construire sur la mer
STR_ERROR_CAN_T_BUILD_ON_CANAL                                  :{WHITE}... impossible de construire sur un canal
STR_ERROR_CAN_T_BUILD_ON_RIVER                                  :{WHITE}... impossible de construire sur une rivière
STR_ERROR_MUST_DEMOLISH_CANAL_FIRST                             :{WHITE}Vous devez d'abord démolir le canal
STR_ERROR_CAN_T_BUILD_AQUEDUCT_HERE                             :{WHITE}Impossible de construire un aqueduc ici...

# Tree related errors
STR_ERROR_TREE_ALREADY_HERE                                     :{WHITE}... il y a déjà des arbres
STR_ERROR_TREE_WRONG_TERRAIN_FOR_TREE_TYPE                      :{WHITE}... mauvais terrain pour ce type d'arbre
STR_ERROR_CAN_T_PLANT_TREE_HERE                                 :{WHITE}Plantation impossible...

# Bridge related errors
STR_ERROR_CAN_T_BUILD_BRIDGE_HERE                               :{WHITE}Impossible de construire un pont ici...
STR_ERROR_MUST_DEMOLISH_BRIDGE_FIRST                            :{WHITE}Vous devez d'abord démolir le pont
STR_ERROR_CAN_T_START_AND_END_ON                                :{WHITE}Impossible de commencer et de terminer au même endroit
STR_ERROR_BRIDGEHEADS_NOT_SAME_HEIGHT                           :{WHITE}Les extrémités du pont ne sont pas au même niveau
STR_ERROR_BRIDGE_TOO_LOW_FOR_TERRAIN                            :{WHITE}Le pont est trop bas pour le terrain
STR_ERROR_BRIDGE_TOO_HIGH_FOR_TERRAIN                           :{WHITE}Le pont est trop haut pour ce terrain.
STR_ERROR_START_AND_END_MUST_BE_IN                              :{WHITE}Le début et la fin doivent être alignés
STR_ERROR_ENDS_OF_BRIDGE_MUST_BOTH                              :{WHITE}... les deux extrémités du pont doivent être sur la terre ferme
STR_ERROR_BRIDGE_TOO_LONG                                       :{WHITE}... pont trop long
STR_ERROR_BRIDGE_THROUGH_MAP_BORDER                             :{WHITE}Le pont finirait en dehors de la carte

# Tunnel related errors
STR_ERROR_CAN_T_BUILD_TUNNEL_HERE                               :{WHITE}Impossible de construire un tunnel ici...
STR_ERROR_SITE_UNSUITABLE_FOR_TUNNEL                            :{WHITE}Le site pour l'entrée du tunnel ne convient pas
STR_ERROR_MUST_DEMOLISH_TUNNEL_FIRST                            :{WHITE}Vous devez d'abord démolir le tunnel
STR_ERROR_ANOTHER_TUNNEL_IN_THE_WAY                             :{WHITE}Autre tunnel présent
STR_ERROR_TUNNEL_THROUGH_MAP_BORDER                             :{WHITE}Le tunnel finirait en dehors de la carte
STR_ERROR_UNABLE_TO_EXCAVATE_LAND                               :{WHITE}Impossible de creuser pour faire déboucher le tunnel
STR_ERROR_TUNNEL_TOO_LONG                                       :{WHITE}... tunnel trop long

# Object related errors
STR_ERROR_TOO_MANY_OBJECTS                                      :{WHITE}... trop d'objets
STR_ERROR_CAN_T_BUILD_OBJECT                                    :{WHITE}Impossible de construire l'objet...
STR_ERROR_OBJECT_IN_THE_WAY                                     :{WHITE}Objet présent
STR_ERROR_COMPANY_HEADQUARTERS_IN                               :{WHITE}... siège de la compagnie présent
STR_ERROR_CAN_T_PURCHASE_THIS_LAND                              :{WHITE}Impossible d'acheter ce terrain...
STR_ERROR_YOU_ALREADY_OWN_IT                                    :{WHITE}... il vous appartient déjà{NBSP}!

# Group related errors
STR_ERROR_GROUP_CAN_T_CREATE                                    :{WHITE}Impossible de créer le groupe...
STR_ERROR_GROUP_CAN_T_DELETE                                    :{WHITE}Impossible de supprimer ce groupe...
STR_ERROR_GROUP_CAN_T_RENAME                                    :{WHITE}Impossible de renommer le groupe...
STR_ERROR_GROUP_CAN_T_SET_PARENT                                :{WHITE}Impossible de définir le groupe parent...
STR_ERROR_GROUP_CAN_T_REMOVE_ALL_VEHICLES                       :{WHITE}Impossible de retirer tous les véhicules de ce groupe...
STR_ERROR_GROUP_CAN_T_ADD_VEHICLE                               :{WHITE}Impossible d'ajouter le véhicule à ce groupe...
STR_ERROR_GROUP_CAN_T_ADD_SHARED_VEHICLE                        :{WHITE}Impossible d'ajouter les véhicules partagés à ce groupe...

# Generic vehicle errors
STR_ERROR_TRAIN_IN_THE_WAY                                      :{WHITE}Train présent
STR_ERROR_ROAD_VEHICLE_IN_THE_WAY                               :{WHITE}Véhicule routier présent
STR_ERROR_SHIP_IN_THE_WAY                                       :{WHITE}Navire présent
STR_ERROR_AIRCRAFT_IN_THE_WAY                                   :{WHITE}Aéronef présent

STR_ERROR_CAN_T_REFIT_TRAIN                                     :{WHITE}Impossible de réaménager le train...
STR_ERROR_CAN_T_REFIT_ROAD_VEHICLE                              :{WHITE}Impossible de réaménager le véhicule routier...
STR_ERROR_CAN_T_REFIT_SHIP                                      :{WHITE}Impossible de réaménager le navire...
STR_ERROR_CAN_T_REFIT_AIRCRAFT                                  :{WHITE}Impossible de réaménager l'aéronef...

STR_ERROR_CAN_T_RENAME_TRAIN                                    :{WHITE}Impossible de renommer le train...
STR_ERROR_CAN_T_RENAME_ROAD_VEHICLE                             :{WHITE}Impossible de renommer le véhicule routier...
STR_ERROR_CAN_T_RENAME_SHIP                                     :{WHITE}Impossible de nommer le navire...
STR_ERROR_CAN_T_RENAME_AIRCRAFT                                 :{WHITE}Impossible de nommer l'aéronef...

STR_ERROR_CAN_T_STOP_START_TRAIN                                :{WHITE}Impossible de démarrer/stopper le train...
STR_ERROR_CAN_T_STOP_START_ROAD_VEHICLE                         :{WHITE}Impossible de démarrer/stopper le véhicule...
STR_ERROR_CAN_T_STOP_START_SHIP                                 :{WHITE}Impossible de démarrer/stopper le navire...
STR_ERROR_CAN_T_STOP_START_AIRCRAFT                             :{WHITE}Impossible de démarrer/stopper l'aéronef...

STR_ERROR_CAN_T_SEND_TRAIN_TO_DEPOT                             :{WHITE}Impossible d'envoyer le train au dépôt...
STR_ERROR_CAN_T_SEND_ROAD_VEHICLE_TO_DEPOT                      :{WHITE}Impossible d'envoyer le véhicule routier au dépôt...
STR_ERROR_CAN_T_SEND_SHIP_TO_DEPOT                              :{WHITE}Impossible d'envoyer le navire au dépôt...
STR_ERROR_CAN_T_SEND_AIRCRAFT_TO_HANGAR                         :{WHITE}Impossible d'envoyer l'aéronef au hangar...

STR_ERROR_CAN_T_BUY_TRAIN                                       :{WHITE}Impossible d'acheter le véhicule ferroviaire...
STR_ERROR_CAN_T_BUY_ROAD_VEHICLE                                :{WHITE}Impossible d'acheter le véhicule routier...
STR_ERROR_CAN_T_BUY_SHIP                                        :{WHITE}Impossible d'acheter le navire...
STR_ERROR_CAN_T_BUY_AIRCRAFT                                    :{WHITE}Impossible d'acheter l'aéronef...

STR_ERROR_CAN_T_RENAME_TRAIN_TYPE                               :{WHITE}Impossible de renommer le type de train...
STR_ERROR_CAN_T_RENAME_ROAD_VEHICLE_TYPE                        :{WHITE}Impossible de renommer type de véhicule routier...
STR_ERROR_CAN_T_RENAME_SHIP_TYPE                                :{WHITE}Impossible de renommer type de navire...
STR_ERROR_CAN_T_RENAME_AIRCRAFT_TYPE                            :{WHITE}Impossible de renommer le type d'aéronef...

STR_ERROR_CAN_T_SELL_TRAIN                                      :{WHITE}Impossible de vendre le véhicule ferroviaire...
STR_ERROR_CAN_T_SELL_ROAD_VEHICLE                               :{WHITE}Impossible de vendre le véhicule routier...
STR_ERROR_CAN_T_SELL_SHIP                                       :{WHITE}Impossible de vendre le navire...
STR_ERROR_CAN_T_SELL_AIRCRAFT                                   :{WHITE}Impossible de vendre l'aéronef...

STR_ERROR_RAIL_VEHICLE_NOT_AVAILABLE                            :{WHITE}Véhicule non disponible
STR_ERROR_ROAD_VEHICLE_NOT_AVAILABLE                            :{WHITE}Véhicule non disponible
STR_ERROR_SHIP_NOT_AVAILABLE                                    :{WHITE}Navire non disponible
STR_ERROR_AIRCRAFT_NOT_AVAILABLE                                :{WHITE}Aéronef non disponible

STR_ERROR_TOO_MANY_VEHICLES_IN_GAME                             :{WHITE}Trop de véhicules en jeu
STR_ERROR_CAN_T_CHANGE_SERVICING                                :{WHITE}Impossible de modifier l'intervalle de service...

STR_ERROR_VEHICLE_IS_DESTROYED                                  :{WHITE}... véhicule détruit

STR_ERROR_NO_VEHICLES_AVAILABLE_AT_ALL                          :{WHITE}Aucun véhicule ne sera disponible
STR_ERROR_NO_VEHICLES_AVAILABLE_AT_ALL_EXPLANATION              :{WHITE}Modifier votre configuration NewGRF
STR_ERROR_NO_VEHICLES_AVAILABLE_YET                             :{WHITE}Il n'y a pas encore de véhicules disponibles
STR_ERROR_NO_VEHICLES_AVAILABLE_YET_EXPLANATION                 :{WHITE}Commencer un nouvelle partie après {DATE_SHORT} ou utiliser un NewGRF qui propose des véhicules plus tôt

# Specific vehicle errors
STR_ERROR_CAN_T_MAKE_TRAIN_PASS_SIGNAL                          :{WHITE}Impossible de forcer le train à avancer sous le danger...
STR_ERROR_CAN_T_REVERSE_DIRECTION_TRAIN                         :{WHITE}Impossible de faire faire demi-tour...
STR_ERROR_TRAIN_START_NO_POWER                                  :Le train n'est pas alimenté

STR_ERROR_CAN_T_MAKE_ROAD_VEHICLE_TURN                          :{WHITE}Impossible de faire rebrousser chemin au véhicule routier...

STR_ERROR_AIRCRAFT_IS_IN_FLIGHT                                 :{WHITE}L'aéronef est en vol

# Order related errors
STR_ERROR_NO_MORE_SPACE_FOR_ORDERS                              :{WHITE}Plus de places pour les ordres
STR_ERROR_TOO_MANY_ORDERS                                       :{WHITE}Trop d'ordres
STR_ERROR_CAN_T_INSERT_NEW_ORDER                                :{WHITE}Impossible d'insérer un nouvel ordre...
STR_ERROR_CAN_T_DELETE_THIS_ORDER                               :{WHITE}Impossible de supprimer cet ordre...
STR_ERROR_CAN_T_MODIFY_THIS_ORDER                               :{WHITE}Impossible de modifier cet ordre...
STR_ERROR_CAN_T_MOVE_THIS_ORDER                                 :{WHITE}Impossible de déplacer cet ordre...
STR_ERROR_CAN_T_SKIP_ORDER                                      :{WHITE}Impossible de sauter l'ordre courant...
STR_ERROR_CAN_T_SKIP_TO_ORDER                                   :{WHITE}Impossible de sauter vers l'ordre sélectionné...
STR_ERROR_CAN_T_COPY_SHARE_ORDER                                :{WHITE}... le véhicule ne peut pas aller dans toutes les stations
STR_ERROR_CAN_T_ADD_ORDER                                       :{WHITE}... le véhicule ne peut pas aller dans cette station
STR_ERROR_CAN_T_ADD_ORDER_SHARED                                :{WHITE}... un véhicule partageant cet ordre ne peut pas aller dans cette station

STR_ERROR_CAN_T_SHARE_ORDER_LIST                                :{WHITE}Impossible de partager les ordres...
STR_ERROR_CAN_T_STOP_SHARING_ORDER_LIST                         :{WHITE}Impossible d'arrêter le partage des ordres...
STR_ERROR_CAN_T_COPY_ORDER_LIST                                 :{WHITE}Impossible de copier les ordres...
STR_ERROR_TOO_FAR_FROM_PREVIOUS_DESTINATION                     :{WHITE}... trop loin de la destination précédente
STR_ERROR_AIRCRAFT_NOT_ENOUGH_RANGE                             :{WHITE}... l'aéronef n'a pas un rayon d'action suffisant

# Timetable related errors
STR_ERROR_CAN_T_TIMETABLE_VEHICLE                               :{WHITE}Impossible d'affecter un horaire au véhicule...
STR_ERROR_TIMETABLE_ONLY_WAIT_AT_STATIONS                       :{WHITE}Les véhicules ne peuvent attendre qu'aux stations
STR_ERROR_TIMETABLE_NOT_STOPPING_HERE                           :{WHITE}Ce véhicule ne s'arrête pas à cette station

# Sign related errors
STR_ERROR_TOO_MANY_SIGNS                                        :{WHITE}... trop de panneaux
STR_ERROR_CAN_T_PLACE_SIGN_HERE                                 :{WHITE}Impossible de placer un panneau ici...
STR_ERROR_CAN_T_CHANGE_SIGN_NAME                                :{WHITE}Impossible de modifier le texte du panneau...
STR_ERROR_CAN_T_DELETE_SIGN                                     :{WHITE}Impossible de supprimer le panneau...

# Translatable comment for OpenTTD's desktop shortcut
STR_DESKTOP_SHORTCUT_COMMENT                                    :Un jeu de simulation basé sur Transport Tycoon Deluxe

# Translatable descriptions in media/baseset/*.ob* files
STR_BASEGRAPHICS_DOS_DESCRIPTION                                :Graphiques originaux de Transport Tycoon Deluxe (version DOS).
STR_BASEGRAPHICS_DOS_DE_DESCRIPTION                             :Graphiques originaux de Transport Tycoon Deluxe (version DOS allemande).
STR_BASEGRAPHICS_WIN_DESCRIPTION                                :Graphiques originaux de Transport Tycoon Deluxe (version Windows).
STR_BASESOUNDS_DOS_DESCRIPTION                                  :Sons originaux de Transport Tycoon Deluxe (version DOS).
STR_BASESOUNDS_WIN_DESCRIPTION                                  :Sons originaux de Transport Tycoon Deluxe (version Windows).
STR_BASESOUNDS_NONE_DESCRIPTION                                 :Un pack de sons sans sons.
STR_BASEMUSIC_WIN_DESCRIPTION                                   :Musiques originales de Transport Tycoon Deluxe (version Windows).
STR_BASEMUSIC_DOS_DESCRIPTION                                   :Musiques originales de Transport Tycoon Deluxe (version DOS).
STR_BASEMUSIC_TTO_DESCRIPTION                                   :Musiques originales de Transport Tycoon (version Originale/World Editor).
STR_BASEMUSIC_NONE_DESCRIPTION                                  :Un pack de musiques sans musiques.

##id 0x2000
# Town building names
STR_TOWN_BUILDING_NAME_TALL_OFFICE_BLOCK_1                      :Grand immeuble de bureaux
STR_TOWN_BUILDING_NAME_OFFICE_BLOCK_1                           :Immeuble de bureaux
STR_TOWN_BUILDING_NAME_SMALL_BLOCK_OF_FLATS_1                   :Petit immeuble résidentiel
STR_TOWN_BUILDING_NAME_CHURCH_1                                 :Église
STR_TOWN_BUILDING_NAME_LARGE_OFFICE_BLOCK_1                     :Gros immeuble de bureaux
STR_TOWN_BUILDING_NAME_TOWN_HOUSES_1                            :Bâtiments municipaux
STR_TOWN_BUILDING_NAME_HOTEL_1                                  :Hôtel
STR_TOWN_BUILDING_NAME_STATUE_1                                 :Statue
STR_TOWN_BUILDING_NAME_FOUNTAIN_1                               :Fontaine
STR_TOWN_BUILDING_NAME_PARK_1                                   :Parc
STR_TOWN_BUILDING_NAME_OFFICE_BLOCK_2                           :Immeuble de bureaux
STR_TOWN_BUILDING_NAME_SHOPS_AND_OFFICES_1                      :Commerces et bureaux
STR_TOWN_BUILDING_NAME_MODERN_OFFICE_BUILDING_1                 :Immeuble moderne de bureaux
STR_TOWN_BUILDING_NAME_WAREHOUSE_1                              :Entrepôt
STR_TOWN_BUILDING_NAME_OFFICE_BLOCK_3                           :Immeuble de bureaux
STR_TOWN_BUILDING_NAME_STADIUM_1                                :Stade
STR_TOWN_BUILDING_NAME_OLD_HOUSES_1                             :Vieilles maisons
STR_TOWN_BUILDING_NAME_COTTAGES_1                               :Petites maisons
STR_TOWN_BUILDING_NAME_HOUSES_1                                 :Maisons
STR_TOWN_BUILDING_NAME_FLATS_1                                  :Appartements
STR_TOWN_BUILDING_NAME_TALL_OFFICE_BLOCK_2                      :Grand immeuble de bureaux
STR_TOWN_BUILDING_NAME_SHOPS_AND_OFFICES_2                      :Commerces et bureaux
STR_TOWN_BUILDING_NAME_SHOPS_AND_OFFICES_3                      :Commerces et bureaux
STR_TOWN_BUILDING_NAME_THEATER_1                                :Théâtre
STR_TOWN_BUILDING_NAME_STADIUM_2                                :Stade
STR_TOWN_BUILDING_NAME_OFFICES_1                                :Bureaux
STR_TOWN_BUILDING_NAME_HOUSES_2                                 :Maisons
STR_TOWN_BUILDING_NAME_CINEMA_1                                 :Cinéma
STR_TOWN_BUILDING_NAME_SHOPPING_MALL_1                          :Centre commercial
STR_TOWN_BUILDING_NAME_IGLOO_1                                  :Igloo
STR_TOWN_BUILDING_NAME_TEPEES_1                                 :Tipis
STR_TOWN_BUILDING_NAME_TEAPOT_HOUSE_1                           :Salon de thé
STR_TOWN_BUILDING_NAME_PIGGY_BANK_1                             :Tirelire

##id 0x4800
# industry names
STR_INDUSTRY_NAME_COAL_MINE                                     :{G=f}Mine de charbon
STR_INDUSTRY_NAME_POWER_STATION                                 :{G=f}Centrale électrique
STR_INDUSTRY_NAME_SAWMILL                                       :{G=f}Scierie
STR_INDUSTRY_NAME_FOREST                                        :{G=f}Forêt
STR_INDUSTRY_NAME_OIL_REFINERY                                  :{G=f}Raffinerie pétrolière
STR_INDUSTRY_NAME_OIL_RIG                                       :{G=f}Plate-forme pétrolière
STR_INDUSTRY_NAME_FACTORY                                       :{G=f}Usine
STR_INDUSTRY_NAME_PRINTING_WORKS                                :{G=f}Imprimerie
STR_INDUSTRY_NAME_STEEL_MILL                                    :{G=f}Aciérie
STR_INDUSTRY_NAME_FARM                                          :{G=f}Ferme
STR_INDUSTRY_NAME_COPPER_ORE_MINE                               :{G=f}Mine de cuivre
STR_INDUSTRY_NAME_OIL_WELLS                                     :{G=m}Puits de pétrole
STR_INDUSTRY_NAME_BANK                                          :{G=f}Banque
STR_INDUSTRY_NAME_FOOD_PROCESSING_PLANT                         :{G=f}Usine alimentaire
STR_INDUSTRY_NAME_PAPER_MILL                                    :{G=f}Usine papetière
STR_INDUSTRY_NAME_GOLD_MINE                                     :{G=f}Mine d'or
STR_INDUSTRY_NAME_BANK_TROPIC_ARCTIC                            :{G=f}Banque
STR_INDUSTRY_NAME_DIAMOND_MINE                                  :{G=f}Mine de diamants
STR_INDUSTRY_NAME_IRON_ORE_MINE                                 :{G=f}Mine de fer
STR_INDUSTRY_NAME_FRUIT_PLANTATION                              :{G=m}Verger
STR_INDUSTRY_NAME_RUBBER_PLANTATION                             :{G=f}Plantation de caoutchouc
STR_INDUSTRY_NAME_WATER_SUPPLY                                  :{G=f}Source d'eau
STR_INDUSTRY_NAME_WATER_TOWER                                   :{G=m}Château d'eau
STR_INDUSTRY_NAME_FACTORY_2                                     :{G=f}Usine
STR_INDUSTRY_NAME_FARM_2                                        :{G=f}Ferme
STR_INDUSTRY_NAME_LUMBER_MILL                                   :{G=f}Scierie
STR_INDUSTRY_NAME_COTTON_CANDY_FOREST                           :{G=f}Forêt de barbe à papa
STR_INDUSTRY_NAME_CANDY_FACTORY                                 :{G=f}Usine de bonbons
STR_INDUSTRY_NAME_BATTERY_FARM                                  :{G=f}Ferme de batteries
STR_INDUSTRY_NAME_COLA_WELLS                                    :{G=m}Puits de Cola
STR_INDUSTRY_NAME_TOY_SHOP                                      :{G=f}Boutique de jouets
STR_INDUSTRY_NAME_TOY_FACTORY                                   :{G=f}Usine de jouets
STR_INDUSTRY_NAME_PLASTIC_FOUNTAINS                             :{G=f}Fontaines de plastique
STR_INDUSTRY_NAME_FIZZY_DRINK_FACTORY                           :{G=f}Usine de boissons gazeuses
STR_INDUSTRY_NAME_BUBBLE_GENERATOR                              :{G=m}Générateur de bulles
STR_INDUSTRY_NAME_TOFFEE_QUARRY                                 :{G=f}Carrière de caramel
STR_INDUSTRY_NAME_SUGAR_MINE                                    :{G=f}Mine de sucre

############ WARNING, using range 0x6000 for strings that are stored in the savegame
############ These strings may never get a new id, or savegames will break!
##id 0x6000
STR_SV_EMPTY                                                    :
STR_SV_UNNAMED                                                  :Non nommé
STR_SV_TRAIN_NAME                                               :Train {COMMA}
STR_SV_ROAD_VEHICLE_NAME                                        :Véhicule routier {COMMA}
STR_SV_SHIP_NAME                                                :Navire {COMMA}
STR_SV_AIRCRAFT_NAME                                            :Aéronef {COMMA}

STR_SV_STNAME                                                   :{STRING}
STR_SV_STNAME_NORTH                                             :{STRING} Nord
STR_SV_STNAME_SOUTH                                             :{STRING} Sud
STR_SV_STNAME_EAST                                              :{STRING} Est
STR_SV_STNAME_WEST                                              :{STRING} Ouest
STR_SV_STNAME_CENTRAL                                           :{STRING} Central
STR_SV_STNAME_TRANSFER                                          :{STRING} Transfert
STR_SV_STNAME_HALT                                              :{STRING} Halte
STR_SV_STNAME_VALLEY                                            :{STRING} Vallée
STR_SV_STNAME_HEIGHTS                                           :{STRING} Hauteurs
STR_SV_STNAME_WOODS                                             :{STRING} Bois
STR_SV_STNAME_LAKESIDE                                          :{STRING} Bords de lac
STR_SV_STNAME_EXCHANGE                                          :{STRING} Échange
STR_SV_STNAME_AIRPORT                                           :{STRING} Aéroport
STR_SV_STNAME_OILFIELD                                          :{STRING} Gisement pétrolifère
STR_SV_STNAME_MINES                                             :{STRING} Mines
STR_SV_STNAME_DOCKS                                             :{STRING} Docks
STR_SV_STNAME_BUOY                                              :{STRING}
STR_SV_STNAME_WAYPOINT                                          :{STRING}
##id 0x6020
STR_SV_STNAME_ANNEXE                                            :{STRING} Annexe
STR_SV_STNAME_SIDINGS                                           :{STRING} Voies de garage
STR_SV_STNAME_BRANCH                                            :{STRING} Embranchement
STR_SV_STNAME_UPPER                                             :Haut {STRING}
STR_SV_STNAME_LOWER                                             :Bas {STRING}
STR_SV_STNAME_HELIPORT                                          :{STRING} Héliport
STR_SV_STNAME_FOREST                                            :{STRING} Forêt
STR_SV_STNAME_FALLBACK                                          :{STRING} Station n°{NBSP}{NUM}
############ end of savegame specific region!

##id 0x8000
# Vehicle names
STR_VEHICLE_NAME_TRAIN_ENGINE_RAIL_KIRBY_PAUL_TANK_STEAM        :Kirby Paul Tank (Vapeur)
STR_VEHICLE_NAME_TRAIN_ENGINE_RAIL_MJS_250_DIESEL               :MJS 250 (Diesel)
STR_VEHICLE_NAME_TRAIN_ENGINE_RAIL_PLODDYPHUT_CHOO_CHOO         :Ploddyphut Choo-Choo
STR_VEHICLE_NAME_TRAIN_ENGINE_RAIL_POWERNAUT_CHOO_CHOO          :Powernaut Choo-Choo
STR_VEHICLE_NAME_TRAIN_ENGINE_RAIL_MIGHTYMOVER_CHOO_CHOO        :MightyMover Choo-Choo
STR_VEHICLE_NAME_TRAIN_ENGINE_RAIL_PLODDYPHUT_DIESEL            :Ploddyphut (Diesel)
STR_VEHICLE_NAME_TRAIN_ENGINE_RAIL_POWERNAUT_DIESEL             :Powernaut (Diesel)
STR_VEHICLE_NAME_TRAIN_ENGINE_RAIL_WILLS_2_8_0_STEAM            :Wills 2-8-0 (Vapeur)
STR_VEHICLE_NAME_TRAIN_ENGINE_RAIL_CHANEY_JUBILEE_STEAM         :Chaney 'Jubilee' (Vapeur)
STR_VEHICLE_NAME_TRAIN_ENGINE_RAIL_GINZU_A4_STEAM               :Ginzu 'A4' (Vapeur)
STR_VEHICLE_NAME_TRAIN_ENGINE_RAIL_SH_8P_STEAM                  :SH '8P' (Vapeur)
STR_VEHICLE_NAME_TRAIN_ENGINE_RAIL_MANLEY_MOREL_DMU_DIESEL      :Manley-Morel DMU (Diesel)
STR_VEHICLE_NAME_TRAIN_ENGINE_RAIL_DASH_DIESEL                  :'Dash' (Diesel)
STR_VEHICLE_NAME_TRAIN_ENGINE_RAIL_SH_HENDRY_25_DIESEL          :SH/Hendry '25' (Diesel)
STR_VEHICLE_NAME_TRAIN_ENGINE_RAIL_UU_37_DIESEL                 :UU '37' (Diesel)
STR_VEHICLE_NAME_TRAIN_ENGINE_RAIL_FLOSS_47_DIESEL              :Floss '47' (Diesel)
STR_VEHICLE_NAME_TRAIN_ENGINE_RAIL_CS_4000_DIESEL               :CS 4000 (Diesel)
STR_VEHICLE_NAME_TRAIN_ENGINE_RAIL_CS_2400_DIESEL               :CS 2400 (Diesel)
STR_VEHICLE_NAME_TRAIN_ENGINE_RAIL_CENTENNIAL_DIESEL            :Centennial (Diesel)
STR_VEHICLE_NAME_TRAIN_ENGINE_RAIL_KELLING_3100_DIESEL          :Kelling 3100 (Diesel)
STR_VEHICLE_NAME_TRAIN_ENGINE_RAIL_TURNER_TURBO_DIESEL          :Turner Turbo (Diesel)
STR_VEHICLE_NAME_TRAIN_ENGINE_RAIL_MJS_1000_DIESEL              :MJS 1000 (Diesel)
STR_VEHICLE_NAME_TRAIN_ENGINE_RAIL_SH_125_DIESEL                :SH '125' (Diesel)
STR_VEHICLE_NAME_TRAIN_ENGINE_RAIL_SH_30_ELECTRIC               :SH '30' (Électrique)
STR_VEHICLE_NAME_TRAIN_ENGINE_RAIL_SH_40_ELECTRIC               :SH '40' (Électrique)
STR_VEHICLE_NAME_TRAIN_ENGINE_RAIL_T_I_M_ELECTRIC               :'T.I.M.' (Électrique)
STR_VEHICLE_NAME_TRAIN_ENGINE_RAIL_ASIASTAR_ELECTRIC            :'AsiaStar' (Électrique)
STR_VEHICLE_NAME_TRAIN_WAGON_RAIL_PASSENGER_CAR                 :Voiture à voyageurs
STR_VEHICLE_NAME_TRAIN_WAGON_RAIL_MAIL_VAN                      :Wagon postal
STR_VEHICLE_NAME_TRAIN_WAGON_RAIL_COAL_CAR                      :Wagon de charbon
STR_VEHICLE_NAME_TRAIN_WAGON_RAIL_OIL_TANKER                    :Wagon-citerne de pétrole
STR_VEHICLE_NAME_TRAIN_WAGON_RAIL_LIVESTOCK_VAN                 :Wagon à bétail
STR_VEHICLE_NAME_TRAIN_WAGON_RAIL_GOODS_VAN                     :Wagon de biens
STR_VEHICLE_NAME_TRAIN_WAGON_RAIL_GRAIN_HOPPER                  :Wagon à céréales
STR_VEHICLE_NAME_TRAIN_WAGON_RAIL_WOOD_TRUCK                    :Wagon à bois
STR_VEHICLE_NAME_TRAIN_WAGON_RAIL_IRON_ORE_HOPPER               :Wagon à minerai de fer
STR_VEHICLE_NAME_TRAIN_WAGON_RAIL_STEEL_TRUCK                   :Wagon à acier
STR_VEHICLE_NAME_TRAIN_WAGON_RAIL_ARMORED_VAN                   :Wagon blindé
STR_VEHICLE_NAME_TRAIN_WAGON_RAIL_FOOD_VAN                      :Wagon de nourriture
STR_VEHICLE_NAME_TRAIN_WAGON_RAIL_PAPER_TRUCK                   :Wagon à papier
STR_VEHICLE_NAME_TRAIN_WAGON_RAIL_COPPER_ORE_HOPPER             :Wagon à cuivre
STR_VEHICLE_NAME_TRAIN_WAGON_RAIL_WATER_TANKER                  :Wagon-citerne d'eau
STR_VEHICLE_NAME_TRAIN_WAGON_RAIL_FRUIT_TRUCK                   :Wagon à fruits
STR_VEHICLE_NAME_TRAIN_WAGON_RAIL_RUBBER_TRUCK                  :Wagon à caoutchouc
STR_VEHICLE_NAME_TRAIN_WAGON_RAIL_SUGAR_TRUCK                   :Wagon à sucre
STR_VEHICLE_NAME_TRAIN_WAGON_RAIL_COTTON_CANDY_HOPPER           :Wagon à barbe à papa
STR_VEHICLE_NAME_TRAIN_WAGON_RAIL_TOFFEE_HOPPER                 :Wagon à caramel
STR_VEHICLE_NAME_TRAIN_WAGON_RAIL_BUBBLE_VAN                    :Wagon à bulles
STR_VEHICLE_NAME_TRAIN_WAGON_RAIL_COLA_TANKER                   :Wagon-citerne de cola
STR_VEHICLE_NAME_TRAIN_WAGON_RAIL_CANDY_VAN                     :Wagon à bonbons
STR_VEHICLE_NAME_TRAIN_WAGON_RAIL_TOY_VAN                       :Wagon à jouets
STR_VEHICLE_NAME_TRAIN_WAGON_RAIL_BATTERY_TRUCK                 :Wagon à batteries
STR_VEHICLE_NAME_TRAIN_WAGON_RAIL_FIZZY_DRINK_TRUCK             :Wagon à boissons gazeuses
STR_VEHICLE_NAME_TRAIN_WAGON_RAIL_PLASTIC_TRUCK                 :Wagon à plastique
STR_VEHICLE_NAME_TRAIN_ENGINE_MONORAIL_X2001_ELECTRIC           :'X2001' (Monorail)
STR_VEHICLE_NAME_TRAIN_ENGINE_MONORAIL_MILLENNIUM_Z1_ELECTRIC   :'Millénium Z1' (Monorail)
STR_VEHICLE_NAME_TRAIN_ENGINE_MONORAIL_WIZZOWOW_Z99             :Wizzowow Z99
STR_VEHICLE_NAME_TRAIN_WAGON_MONORAIL_PASSENGER_CAR             :Voiture à voyageurs
STR_VEHICLE_NAME_TRAIN_WAGON_MONORAIL_MAIL_VAN                  :Wagon postal
STR_VEHICLE_NAME_TRAIN_WAGON_MONORAIL_COAL_CAR                  :Wagon de charbon
STR_VEHICLE_NAME_TRAIN_WAGON_MONORAIL_OIL_TANKER                :Wagon-citerne de pétrole
STR_VEHICLE_NAME_TRAIN_WAGON_MONORAIL_LIVESTOCK_VAN             :Wagon à bétail
STR_VEHICLE_NAME_TRAIN_WAGON_MONORAIL_GOODS_VAN                 :Wagon de biens
STR_VEHICLE_NAME_TRAIN_WAGON_MONORAIL_GRAIN_HOPPER              :Wagon à céréales
STR_VEHICLE_NAME_TRAIN_WAGON_MONORAIL_WOOD_TRUCK                :Wagon à bois
STR_VEHICLE_NAME_TRAIN_WAGON_MONORAIL_IRON_ORE_HOPPER           :Wagon à minerai de fer
STR_VEHICLE_NAME_TRAIN_WAGON_MONORAIL_STEEL_TRUCK               :Wagon à acier
STR_VEHICLE_NAME_TRAIN_WAGON_MONORAIL_ARMORED_VAN               :Wagon blindé
STR_VEHICLE_NAME_TRAIN_WAGON_MONORAIL_FOOD_VAN                  :Wagon de nourriture
STR_VEHICLE_NAME_TRAIN_WAGON_MONORAIL_PAPER_TRUCK               :Wagon à papier
STR_VEHICLE_NAME_TRAIN_WAGON_MONORAIL_COPPER_ORE_HOPPER         :Wagon à cuivre
STR_VEHICLE_NAME_TRAIN_WAGON_MONORAIL_WATER_TANKER              :Wagon-citerne d'eau
STR_VEHICLE_NAME_TRAIN_WAGON_MONORAIL_FRUIT_TRUCK               :Wagon à fruits
STR_VEHICLE_NAME_TRAIN_WAGON_MONORAIL_RUBBER_TRUCK              :Wagon à caoutchouc
STR_VEHICLE_NAME_TRAIN_WAGON_MONORAIL_SUGAR_TRUCK               :Wagon à sucre
STR_VEHICLE_NAME_TRAIN_WAGON_MONORAIL_COTTON_CANDY_HOPPER       :Wagon à barbe à papa
STR_VEHICLE_NAME_TRAIN_WAGON_MONORAIL_TOFFEE_HOPPER             :Wagon à caramel
STR_VEHICLE_NAME_TRAIN_WAGON_MONORAIL_BUBBLE_VAN                :Wagon à bulles
STR_VEHICLE_NAME_TRAIN_WAGON_MONORAIL_COLA_TANKER               :Wagon-citerne de cola
STR_VEHICLE_NAME_TRAIN_WAGON_MONORAIL_CANDY_VAN                 :Wagon à bonbons
STR_VEHICLE_NAME_TRAIN_WAGON_MONORAIL_TOY_VAN                   :Wagon à jouets
STR_VEHICLE_NAME_TRAIN_WAGON_MONORAIL_BATTERY_TRUCK             :Wagon à batteries
STR_VEHICLE_NAME_TRAIN_WAGON_MONORAIL_FIZZY_DRINK_TRUCK         :Wagon à boissons gazeuses
STR_VEHICLE_NAME_TRAIN_WAGON_MONORAIL_PLASTIC_TRUCK             :Wagon à plastique
STR_VEHICLE_NAME_TRAIN_ENGINE_MAGLEV_LEV1_LEVIATHAN_ELECTRIC    :Lev1 'Léviathan' (Maglev)
STR_VEHICLE_NAME_TRAIN_ENGINE_MAGLEV_LEV2_CYCLOPS_ELECTRIC      :Lev2 'Cyclope' (Maglev)
STR_VEHICLE_NAME_TRAIN_ENGINE_MAGLEV_LEV3_PEGASUS_ELECTRIC      :Lev3 'Pégase' (Maglev)
STR_VEHICLE_NAME_TRAIN_ENGINE_MAGLEV_LEV4_CHIMAERA_ELECTRIC     :Lev4 'Chimère' (Maglev)
STR_VEHICLE_NAME_TRAIN_ENGINE_MAGLEV_WIZZOWOW_ROCKETEER         :Wizzowow Rocketeer
STR_VEHICLE_NAME_TRAIN_WAGON_MAGLEV_PASSENGER_CAR               :Voiture à voyageurs
STR_VEHICLE_NAME_TRAIN_WAGON_MAGLEV_MAIL_VAN                    :Wagon postal
STR_VEHICLE_NAME_TRAIN_WAGON_MAGLEV_COAL_CAR                    :Wagon de charbon
STR_VEHICLE_NAME_TRAIN_WAGON_MAGLEV_OIL_TANKER                  :Wagon-citerne de pétrole
STR_VEHICLE_NAME_TRAIN_WAGON_MAGLEV_LIVESTOCK_VAN               :Wagon à bétail
STR_VEHICLE_NAME_TRAIN_WAGON_MAGLEV_GOODS_VAN                   :Wagon de biens
STR_VEHICLE_NAME_TRAIN_WAGON_MAGLEV_GRAIN_HOPPER                :Wagon à céréales
STR_VEHICLE_NAME_TRAIN_WAGON_MAGLEV_WOOD_TRUCK                  :Wagon à bois
STR_VEHICLE_NAME_TRAIN_WAGON_MAGLEV_IRON_ORE_HOPPER             :Wagon à minerai de fer
STR_VEHICLE_NAME_TRAIN_WAGON_MAGLEV_STEEL_TRUCK                 :Wagon à acier
STR_VEHICLE_NAME_TRAIN_WAGON_MAGLEV_ARMORED_VAN                 :Wagon blindé
STR_VEHICLE_NAME_TRAIN_WAGON_MAGLEV_FOOD_VAN                    :Wagon à nourriture
STR_VEHICLE_NAME_TRAIN_WAGON_MAGLEV_PAPER_TRUCK                 :Wagon à papier
STR_VEHICLE_NAME_TRAIN_WAGON_MAGLEV_COPPER_ORE_HOPPER           :Wagon à cuivre
STR_VEHICLE_NAME_TRAIN_WAGON_MAGLEV_WATER_TANKER                :Wagon-citerne d'eau
STR_VEHICLE_NAME_TRAIN_WAGON_MAGLEV_FRUIT_TRUCK                 :Wagon à fruits
STR_VEHICLE_NAME_TRAIN_WAGON_MAGLEV_RUBBER_TRUCK                :Wagon à caoutchouc
STR_VEHICLE_NAME_TRAIN_WAGON_MAGLEV_SUGAR_TRUCK                 :Wagon à sucre
STR_VEHICLE_NAME_TRAIN_WAGON_MAGLEV_COTTON_CANDY_HOPPER         :Wagon à barbe à papa
STR_VEHICLE_NAME_TRAIN_WAGON_MAGLEV_TOFFEE_HOPPER               :Wagon à caramel
STR_VEHICLE_NAME_TRAIN_WAGON_MAGLEV_BUBBLE_VAN                  :Wagon à bulles
STR_VEHICLE_NAME_TRAIN_WAGON_MAGLEV_COLA_TANKER                 :Wagon-citerne de cola
STR_VEHICLE_NAME_TRAIN_WAGON_MAGLEV_CANDY_VAN                   :Wagon à bonbons
STR_VEHICLE_NAME_TRAIN_WAGON_MAGLEV_TOY_VAN                     :Wagon à jouets
STR_VEHICLE_NAME_TRAIN_WAGON_MAGLEV_BATTERY_TRUCK               :Wagon à batteries
STR_VEHICLE_NAME_TRAIN_WAGON_MAGLEV_FIZZY_DRINK_TRUCK           :Wagon à boissons gazeuses
STR_VEHICLE_NAME_TRAIN_WAGON_MAGLEV_PLASTIC_TRUCK               :Wagon à plastique
STR_VEHICLE_NAME_ROAD_VEHICLE_MPS_REGAL_BUS                     :Autobus MPS Regal
STR_VEHICLE_NAME_ROAD_VEHICLE_HEREFORD_LEOPARD_BUS              :Autobus Hereford Leopard
STR_VEHICLE_NAME_ROAD_VEHICLE_FOSTER_BUS                        :Autobus Foster
STR_VEHICLE_NAME_ROAD_VEHICLE_FOSTER_MKII_SUPERBUS              :Superbus Foster MkII
STR_VEHICLE_NAME_ROAD_VEHICLE_PLODDYPHUT_MKI_BUS                :Autobus Ploddyphut MkI
STR_VEHICLE_NAME_ROAD_VEHICLE_PLODDYPHUT_MKII_BUS               :Autobus Ploddyphut MkII
STR_VEHICLE_NAME_ROAD_VEHICLE_PLODDYPHUT_MKIII_BUS              :Autobus Ploddyphut MkIII
STR_VEHICLE_NAME_ROAD_VEHICLE_BALOGH_COAL_TRUCK                 :Camion à charbon Balogh
STR_VEHICLE_NAME_ROAD_VEHICLE_UHL_COAL_TRUCK                    :Camion à charbon Uhl
STR_VEHICLE_NAME_ROAD_VEHICLE_DW_COAL_TRUCK                     :Camion à charbon DW
STR_VEHICLE_NAME_ROAD_VEHICLE_MPS_MAIL_TRUCK                    :Fourgon postal MPS
STR_VEHICLE_NAME_ROAD_VEHICLE_REYNARD_MAIL_TRUCK                :Fourgon postal Reynard
STR_VEHICLE_NAME_ROAD_VEHICLE_PERRY_MAIL_TRUCK                  :Fourgon postal Perry
STR_VEHICLE_NAME_ROAD_VEHICLE_MIGHTYMOVER_MAIL_TRUCK            :Fourgon postal MightyMover
STR_VEHICLE_NAME_ROAD_VEHICLE_POWERNAUGHT_MAIL_TRUCK            :Fourgon postal Powernaught
STR_VEHICLE_NAME_ROAD_VEHICLE_WIZZOWOW_MAIL_TRUCK               :Fourgon postal Wizzowow
STR_VEHICLE_NAME_ROAD_VEHICLE_WITCOMBE_OIL_TANKER               :Camion-citerne de pétrole Witcombe
STR_VEHICLE_NAME_ROAD_VEHICLE_FOSTER_OIL_TANKER                 :Camion-citerne de pétrole Foster
STR_VEHICLE_NAME_ROAD_VEHICLE_PERRY_OIL_TANKER                  :Camion-citerne de pétrole Perry
STR_VEHICLE_NAME_ROAD_VEHICLE_TALBOTT_LIVESTOCK_VAN             :Camion à bétail Talbott
STR_VEHICLE_NAME_ROAD_VEHICLE_UHL_LIVESTOCK_VAN                 :Camion à bétail Uhl
STR_VEHICLE_NAME_ROAD_VEHICLE_FOSTER_LIVESTOCK_VAN              :Camion à bétail Foster
STR_VEHICLE_NAME_ROAD_VEHICLE_BALOGH_GOODS_TRUCK                :Camion de biens Balogh
STR_VEHICLE_NAME_ROAD_VEHICLE_CRAIGHEAD_GOODS_TRUCK             :Camion de biens Craighead
STR_VEHICLE_NAME_ROAD_VEHICLE_GOSS_GOODS_TRUCK                  :Camion de biens Goss
STR_VEHICLE_NAME_ROAD_VEHICLE_HEREFORD_GRAIN_TRUCK              :Camion à céréales Hereford
STR_VEHICLE_NAME_ROAD_VEHICLE_THOMAS_GRAIN_TRUCK                :Camion à céréales Thomas
STR_VEHICLE_NAME_ROAD_VEHICLE_GOSS_GRAIN_TRUCK                  :Camion à céréales Goss
STR_VEHICLE_NAME_ROAD_VEHICLE_WITCOMBE_WOOD_TRUCK               :Camion à bois Witcombe
STR_VEHICLE_NAME_ROAD_VEHICLE_FOSTER_WOOD_TRUCK                 :Camion à bois Foster
STR_VEHICLE_NAME_ROAD_VEHICLE_MORELAND_WOOD_TRUCK               :Camion à bois Moreland
STR_VEHICLE_NAME_ROAD_VEHICLE_MPS_IRON_ORE_TRUCK                :Camion pour minerai de fer MPS
STR_VEHICLE_NAME_ROAD_VEHICLE_UHL_IRON_ORE_TRUCK                :Camion pour minerai de fer Uhl
STR_VEHICLE_NAME_ROAD_VEHICLE_CHIPPY_IRON_ORE_TRUCK             :Camion pour minerai de fer Chippy
STR_VEHICLE_NAME_ROAD_VEHICLE_BALOGH_STEEL_TRUCK                :Camion d'acier Balogh
STR_VEHICLE_NAME_ROAD_VEHICLE_UHL_STEEL_TRUCK                   :Camion d'acier Uhl
STR_VEHICLE_NAME_ROAD_VEHICLE_KELLING_STEEL_TRUCK               :Camion d'acier Kelling
STR_VEHICLE_NAME_ROAD_VEHICLE_BALOGH_ARMORED_TRUCK              :Fourgon blindé Balogh
STR_VEHICLE_NAME_ROAD_VEHICLE_UHL_ARMORED_TRUCK                 :Fourgon blindé Uhl
STR_VEHICLE_NAME_ROAD_VEHICLE_FOSTER_ARMORED_TRUCK              :Fourgon blindé Foster
STR_VEHICLE_NAME_ROAD_VEHICLE_FOSTER_FOOD_VAN                   :Camion à nourriture Foster
STR_VEHICLE_NAME_ROAD_VEHICLE_PERRY_FOOD_VAN                    :Camion à nourriture Perry
STR_VEHICLE_NAME_ROAD_VEHICLE_CHIPPY_FOOD_VAN                   :Camion à nourriture Chippy
STR_VEHICLE_NAME_ROAD_VEHICLE_UHL_PAPER_TRUCK                   :Camion à papier Uhl
STR_VEHICLE_NAME_ROAD_VEHICLE_BALOGH_PAPER_TRUCK                :Camion à papier Balogh
STR_VEHICLE_NAME_ROAD_VEHICLE_MPS_PAPER_TRUCK                   :Camion à papier MPS
STR_VEHICLE_NAME_ROAD_VEHICLE_MPS_COPPER_ORE_TRUCK              :Camion à cuivre MPS
STR_VEHICLE_NAME_ROAD_VEHICLE_UHL_COPPER_ORE_TRUCK              :Camion à cuivre Uhl
STR_VEHICLE_NAME_ROAD_VEHICLE_GOSS_COPPER_ORE_TRUCK             :Camion à cuivre Goss
STR_VEHICLE_NAME_ROAD_VEHICLE_UHL_WATER_TANKER                  :Camion-citerne d'eau Uhl
STR_VEHICLE_NAME_ROAD_VEHICLE_BALOGH_WATER_TANKER               :Camion-citerne d'eau Balogh
STR_VEHICLE_NAME_ROAD_VEHICLE_MPS_WATER_TANKER                  :Camion-citerne d'eau MPS
STR_VEHICLE_NAME_ROAD_VEHICLE_BALOGH_FRUIT_TRUCK                :Camion à fruits Balogh
STR_VEHICLE_NAME_ROAD_VEHICLE_UHL_FRUIT_TRUCK                   :Camion à fruits Uhl
STR_VEHICLE_NAME_ROAD_VEHICLE_KELLING_FRUIT_TRUCK               :Camion à fruits Kelling
STR_VEHICLE_NAME_ROAD_VEHICLE_BALOGH_RUBBER_TRUCK               :Camion à caoutchouc Balogh
STR_VEHICLE_NAME_ROAD_VEHICLE_UHL_RUBBER_TRUCK                  :Camion à caoutchouc Uhl
STR_VEHICLE_NAME_ROAD_VEHICLE_RMT_RUBBER_TRUCK                  :Camion à caoutchouc RMT
STR_VEHICLE_NAME_ROAD_VEHICLE_MIGHTYMOVER_SUGAR_TRUCK           :Camion à sucre MightyMover
STR_VEHICLE_NAME_ROAD_VEHICLE_POWERNAUGHT_SUGAR_TRUCK           :Camion à sucre Powernaught
STR_VEHICLE_NAME_ROAD_VEHICLE_WIZZOWOW_SUGAR_TRUCK              :Camion à sucre Wizzowow
STR_VEHICLE_NAME_ROAD_VEHICLE_MIGHTYMOVER_COLA_TRUCK            :Camion à cola MightyMover
STR_VEHICLE_NAME_ROAD_VEHICLE_POWERNAUGHT_COLA_TRUCK            :Camion à cola Powernaught
STR_VEHICLE_NAME_ROAD_VEHICLE_WIZZOWOW_COLA_TRUCK               :Camion à cola Wizzowow
STR_VEHICLE_NAME_ROAD_VEHICLE_MIGHTYMOVER_COTTON_CANDY          :Camion à barbe à papa MightyMover
STR_VEHICLE_NAME_ROAD_VEHICLE_POWERNAUGHT_COTTON_CANDY          :Camion à barbe à papa Powernaught
STR_VEHICLE_NAME_ROAD_VEHICLE_WIZZOWOW_COTTON_CANDY_TRUCK       :Camion à barbe à papa Wizzowow
STR_VEHICLE_NAME_ROAD_VEHICLE_MIGHTYMOVER_TOFFEE_TRUCK          :Camion à caramel MightyMover
STR_VEHICLE_NAME_ROAD_VEHICLE_POWERNAUGHT_TOFFEE_TRUCK          :Camion à caramel Powernaught
STR_VEHICLE_NAME_ROAD_VEHICLE_WIZZOWOW_TOFFEE_TRUCK             :Camion à caramel Wizzowow
STR_VEHICLE_NAME_ROAD_VEHICLE_MIGHTYMOVER_TOY_VAN               :Camion à jouets MightyMover
STR_VEHICLE_NAME_ROAD_VEHICLE_POWERNAUGHT_TOY_VAN               :Camion à jouets Powernaught
STR_VEHICLE_NAME_ROAD_VEHICLE_WIZZOWOW_TOY_VAN                  :Camion à jouets Wizzowow
STR_VEHICLE_NAME_ROAD_VEHICLE_MIGHTYMOVER_CANDY_TRUCK           :Camion à bonbons MightyMover
STR_VEHICLE_NAME_ROAD_VEHICLE_POWERNAUGHT_CANDY_TRUCK           :Camion à bonbons Powernaught
STR_VEHICLE_NAME_ROAD_VEHICLE_WIZZOWOW_CANDY_TRUCK              :Camion à bonbons Wizzowow
STR_VEHICLE_NAME_ROAD_VEHICLE_MIGHTYMOVER_BATTERY_TRUCK         :Camion à batteries MightyMover
STR_VEHICLE_NAME_ROAD_VEHICLE_POWERNAUGHT_BATTERY_TRUCK         :Camion à batteries Powernaught
STR_VEHICLE_NAME_ROAD_VEHICLE_WIZZOWOW_BATTERY_TRUCK            :Camion à batteries Wizzowow
STR_VEHICLE_NAME_ROAD_VEHICLE_MIGHTYMOVER_FIZZY_DRINK           :Camion à boissons gazeuses MightyMover
STR_VEHICLE_NAME_ROAD_VEHICLE_POWERNAUGHT_FIZZY_DRINK           :Camion à boissons gazeuses Powernaught
STR_VEHICLE_NAME_ROAD_VEHICLE_WIZZOWOW_FIZZY_DRINK_TRUCK        :Camion à boissons gazeuses Wizzowow
STR_VEHICLE_NAME_ROAD_VEHICLE_MIGHTYMOVER_PLASTIC_TRUCK         :Camion à plastique MightyMover
STR_VEHICLE_NAME_ROAD_VEHICLE_POWERNAUGHT_PLASTIC_TRUCK         :Camion à plastique Powernaught
STR_VEHICLE_NAME_ROAD_VEHICLE_WIZZOWOW_PLASTIC_TRUCK            :Camion à plastique Wizzowow
STR_VEHICLE_NAME_ROAD_VEHICLE_MIGHTYMOVER_BUBBLE_TRUCK          :Camion à bulles MightyMover
STR_VEHICLE_NAME_ROAD_VEHICLE_POWERNAUGHT_BUBBLE_TRUCK          :Camion à bulles Powernaught
STR_VEHICLE_NAME_ROAD_VEHICLE_WIZZOWOW_BUBBLE_TRUCK             :Camion à bulles Wizzowow
STR_VEHICLE_NAME_SHIP_MPS_OIL_TANKER                            :Pétrolier MPS
STR_VEHICLE_NAME_SHIP_CS_INC_OIL_TANKER                         :Pétrolier CS-Inc.
STR_VEHICLE_NAME_SHIP_MPS_PASSENGER_FERRY                       :Ferry de voyageurs MPS
STR_VEHICLE_NAME_SHIP_FFP_PASSENGER_FERRY                       :Ferry de voyageurs FFP
STR_VEHICLE_NAME_SHIP_BAKEWELL_300_HOVERCRAFT                   :Aéroglisseur Bakewell 300
STR_VEHICLE_NAME_SHIP_CHUGGER_CHUG_PASSENGER                    :Ferry de voyageurs Chugger-Chug
STR_VEHICLE_NAME_SHIP_SHIVERSHAKE_PASSENGER_FERRY               :Ferry de voyageurs Shivershake
STR_VEHICLE_NAME_SHIP_YATE_CARGO_SHIP                           :Navire cargo Yate
STR_VEHICLE_NAME_SHIP_BAKEWELL_CARGO_SHIP                       :Navire cargo Bakewell
STR_VEHICLE_NAME_SHIP_MIGHTYMOVER_CARGO_SHIP                    :Navire cargo MightyMover
STR_VEHICLE_NAME_SHIP_POWERNAUT_CARGO_SHIP                      :Navire cargo Powernaut
STR_VEHICLE_NAME_AIRCRAFT_SAMPSON_U52                           :Sampson U52
STR_VEHICLE_NAME_AIRCRAFT_COLEMAN_COUNT                         :Coleman Count
STR_VEHICLE_NAME_AIRCRAFT_FFP_DART                              :FFP Dart
STR_VEHICLE_NAME_AIRCRAFT_YATE_HAUGAN                           :Yate Haugan
STR_VEHICLE_NAME_AIRCRAFT_BAKEWELL_COTSWALD_LB_3                :Bakewell Cotswald LB-3
STR_VEHICLE_NAME_AIRCRAFT_BAKEWELL_LUCKETT_LB_8                 :Bakewell Luckett LB-8
STR_VEHICLE_NAME_AIRCRAFT_BAKEWELL_LUCKETT_LB_9                 :Bakewell Luckett LB-9
STR_VEHICLE_NAME_AIRCRAFT_BAKEWELL_LUCKETT_LB80                 :Bakewell Luckett LB80
STR_VEHICLE_NAME_AIRCRAFT_BAKEWELL_LUCKETT_LB_10                :Bakewell Luckett LB-10
STR_VEHICLE_NAME_AIRCRAFT_BAKEWELL_LUCKETT_LB_11                :Bakewell Luckett LB-11
STR_VEHICLE_NAME_AIRCRAFT_YATE_AEROSPACE_YAC_1_11               :Yate Aerospace YAC 1-11
STR_VEHICLE_NAME_AIRCRAFT_DARWIN_100                            :Darwin 100
STR_VEHICLE_NAME_AIRCRAFT_DARWIN_200                            :Darwin 200
STR_VEHICLE_NAME_AIRCRAFT_DARWIN_300                            :Darwin 300
STR_VEHICLE_NAME_AIRCRAFT_DARWIN_400                            :Darwin 400
STR_VEHICLE_NAME_AIRCRAFT_DARWIN_500                            :Darwin 500
STR_VEHICLE_NAME_AIRCRAFT_DARWIN_600                            :Darwin 600
STR_VEHICLE_NAME_AIRCRAFT_GURU_GALAXY                           :Guru Galaxy
STR_VEHICLE_NAME_AIRCRAFT_AIRTAXI_A21                           :Airtaxi A21
STR_VEHICLE_NAME_AIRCRAFT_AIRTAXI_A31                           :Airtaxi A31
STR_VEHICLE_NAME_AIRCRAFT_AIRTAXI_A32                           :Airtaxi A32
STR_VEHICLE_NAME_AIRCRAFT_AIRTAXI_A33                           :Airtaxi A33
STR_VEHICLE_NAME_AIRCRAFT_YATE_AEROSPACE_YAE46                  :Yate Aerospace YAe46
STR_VEHICLE_NAME_AIRCRAFT_DINGER_100                            :Dinger 100
STR_VEHICLE_NAME_AIRCRAFT_AIRTAXI_A34_1000                      :AirTaxi A34-1000
STR_VEHICLE_NAME_AIRCRAFT_YATE_Z_SHUTTLE                        :Yate Z-Shuttle
STR_VEHICLE_NAME_AIRCRAFT_KELLING_K1                            :Kelling K1
STR_VEHICLE_NAME_AIRCRAFT_KELLING_K6                            :Kelling K6
STR_VEHICLE_NAME_AIRCRAFT_KELLING_K7                            :Kelling K7
STR_VEHICLE_NAME_AIRCRAFT_DARWIN_700                            :Darwin 700
STR_VEHICLE_NAME_AIRCRAFT_FFP_HYPERDART_2                       :FFP Hyperdart 2
STR_VEHICLE_NAME_AIRCRAFT_DINGER_200                            :Dinger 200
STR_VEHICLE_NAME_AIRCRAFT_DINGER_1000                           :Dinger 1000
STR_VEHICLE_NAME_AIRCRAFT_PLODDYPHUT_100                        :Ploddyphut 100
STR_VEHICLE_NAME_AIRCRAFT_PLODDYPHUT_500                        :Ploddyphut 500
STR_VEHICLE_NAME_AIRCRAFT_FLASHBANG_X1                          :Flashbang X1
STR_VEHICLE_NAME_AIRCRAFT_JUGGERPLANE_M1                        :Juggerplane M1
STR_VEHICLE_NAME_AIRCRAFT_FLASHBANG_WIZZER                      :Flashbang Wizzer
STR_VEHICLE_NAME_AIRCRAFT_TRICARIO_HELICOPTER                   :Hélicoptère Tricario
STR_VEHICLE_NAME_AIRCRAFT_GURU_X2_HELICOPTER                    :Hélicoptère Guru X2
STR_VEHICLE_NAME_AIRCRAFT_POWERNAUT_HELICOPTER                  :Hélicoptère Powernaut

##id 0x8800
# Formatting of some strings
STR_FORMAT_DATE_TINY                                            :{STRING}/{STRING}/{NUM}
STR_FORMAT_DATE_SHORT                                           :{STRING} {NUM}
STR_FORMAT_DATE_LONG                                            :{STRING} {STRING} {NUM}
STR_FORMAT_DATE_ISO                                             :{2:NUM}-{1:STRING}-{0:STRING}

STR_FORMAT_BUOY_NAME                                            :Bouée de {TOWN}
STR_FORMAT_BUOY_NAME_SERIAL                                     :Bouée de {TOWN} n°{NBSP}{COMMA}
STR_FORMAT_COMPANY_NUM                                          :(Compagnie {COMMA})
STR_FORMAT_GROUP_NAME                                           :Groupe {COMMA}
STR_FORMAT_INDUSTRY_NAME                                        :{TOWN} - {STRING}
STR_FORMAT_WAYPOINT_NAME                                        :Point de contrôle de {TOWN}
STR_FORMAT_WAYPOINT_NAME_SERIAL                                 :Point de contrôle de {TOWN} n°{NBSP}{COMMA}

STR_FORMAT_DEPOT_NAME_TRAIN                                     :Dépôt ferroviaire de {TOWN}
STR_FORMAT_DEPOT_NAME_TRAIN_SERIAL                              :Dépôt ferroviaire de {TOWN} n°{NBSP}{COMMA}
STR_FORMAT_DEPOT_NAME_ROAD_VEHICLE                              :Dépôt routier de {TOWN}
STR_FORMAT_DEPOT_NAME_ROAD_VEHICLE_SERIAL                       :Dépôt routier de {TOWN} n°{NBSP}{COMMA}
STR_FORMAT_DEPOT_NAME_SHIP                                      :Dépôt naval de {TOWN}
STR_FORMAT_DEPOT_NAME_SHIP_SERIAL                               :Dépôt naval de {TOWN} n°{NBSP}{COMMA}
STR_FORMAT_DEPOT_NAME_AIRCRAFT                                  :Hangar de {STATION}

STR_UNKNOWN_STATION                                             :station inconnue
STR_DEFAULT_SIGN_NAME                                           :Panneau
STR_COMPANY_SOMEONE                                             :quelqu'un

STR_SAVEGAME_NAME_DEFAULT                                       :{COMPANY}, {STRING}
STR_SAVEGAME_NAME_SPECTATOR                                     :Spectateur, {1:STRING}

# Viewport strings
STR_VIEWPORT_TOWN_POP                                           :{WHITE}{TOWN} ({COMMA})
STR_VIEWPORT_TOWN                                               :{WHITE}{TOWN}
STR_VIEWPORT_TOWN_TINY_BLACK                                    :{TINY_FONT}{BLACK}{TOWN}
STR_VIEWPORT_TOWN_TINY_WHITE                                    :{TINY_FONT}{WHITE}{TOWN}

STR_VIEWPORT_SIGN_SMALL_BLACK                                   :{TINY_FONT}{BLACK}{SIGN}
STR_VIEWPORT_SIGN_SMALL_WHITE                                   :{TINY_FONT}{WHITE}{SIGN}

STR_VIEWPORT_STATION                                            :{STATION} {STATION_FEATURES}
STR_VIEWPORT_STATION_TINY                                       :{TINY_FONT}{STATION}

STR_VIEWPORT_WAYPOINT                                           :{WAYPOINT}
STR_VIEWPORT_WAYPOINT_TINY                                      :{TINY_FONT}{WAYPOINT}

# Simple strings to get specific types of data
STR_COMPANY_NAME                                                :{COMPANY}
STR_COMPANY_NAME_COMPANY_NUM                                    :{COMPANY} {COMPANY_NUM}
STR_DEPOT_NAME                                                  :{DEPOT}
STR_ENGINE_NAME                                                 :{ENGINE}
STR_HIDDEN_ENGINE_NAME                                          :{ENGINE} (caché)
STR_GROUP_NAME                                                  :{GROUP}
STR_INDUSTRY_NAME                                               :{INDUSTRY}
STR_PRESIDENT_NAME                                              :{PRESIDENT_NAME}
STR_SIGN_NAME                                                   :{SIGN}
STR_STATION_NAME                                                :{STATION}
STR_TOWN_NAME                                                   :{TOWN}
STR_VEHICLE_NAME                                                :{VEHICLE}
STR_WAYPOINT_NAME                                               :{WAYPOINT}

STR_JUST_CARGO                                                  :{CARGO_LONG}
STR_JUST_CHECKMARK                                              :{CHECKMARK}
STR_JUST_COMMA                                                  :{COMMA}
STR_JUST_CURRENCY_SHORT                                         :{CURRENCY_SHORT}
STR_JUST_CURRENCY_LONG                                          :{CURRENCY_LONG}
STR_JUST_CARGO_LIST                                             :{CARGO_LIST}
STR_JUST_INT                                                    :{NUM}
STR_JUST_DATE_TINY                                              :{DATE_TINY}
STR_JUST_DATE_SHORT                                             :{DATE_SHORT}
STR_JUST_DATE_LONG                                              :{DATE_LONG}
STR_JUST_DATE_ISO                                               :{DATE_ISO}
STR_JUST_STRING                                                 :{STRING}
STR_JUST_STRING_STRING                                          :{STRING}{STRING}
STR_JUST_RAW_STRING                                             :{STRING}
STR_JUST_BIG_RAW_STRING                                         :{BIG_FONT}{STRING}

# Slightly 'raw' stringcodes with colour or size
STR_BLACK_COMMA                                                 :{BLACK}{COMMA}
STR_TINY_BLACK_COMA                                             :{TINY_FONT}{BLACK}{COMMA}
STR_TINY_COMMA                                                  :{TINY_FONT}{COMMA}
STR_BLUE_COMMA                                                  :{BLUE}{COMMA}
STR_RED_COMMA                                                   :{RED}{COMMA}
STR_WHITE_COMMA                                                 :{WHITE}{COMMA}
STR_TINY_BLACK_DECIMAL                                          :{TINY_FONT}{BLACK}{DECIMAL}
STR_COMPANY_MONEY                                               :{WHITE}{CURRENCY_LONG}
STR_BLACK_DATE_LONG                                             :{BLACK}{DATE_LONG}
STR_WHITE_DATE_LONG                                             :{WHITE}{DATE_LONG}
STR_SHORT_DATE                                                  :{WHITE}{DATE_TINY}
STR_DATE_LONG_SMALL                                             :{TINY_FONT}{BLACK}{DATE_LONG}
STR_TINY_GROUP                                                  :{TINY_FONT}{GROUP}
STR_BLACK_INT                                                   :{BLACK}{NUM}
STR_ORANGE_INT                                                  :{ORANGE}{NUM}
STR_WHITE_SIGN                                                  :{WHITE}{SIGN}
STR_TINY_BLACK_STATION                                          :{TINY_FONT}{BLACK}{STATION}
STR_BLACK_STRING                                                :{BLACK}{STRING}
STR_BLACK_RAW_STRING                                            :{BLACK}{STRING}
STR_ORANGE_STRING                                               :{ORANGE}{STRING}
STR_LTBLUE_STRING                                               :{LTBLUE}{STRING}
STR_WHITE_STRING                                                :{WHITE}{STRING}
STR_ORANGE_STRING1_WHITE                                        :{ORANGE}{STRING}{WHITE}
STR_ORANGE_STRING1_LTBLUE                                       :{ORANGE}{STRING}{LTBLUE}
STR_TINY_BLACK_HEIGHT                                           :{TINY_FONT}{BLACK}{HEIGHT}
STR_TINY_BLACK_VEHICLE                                          :{TINY_FONT}{BLACK}{VEHICLE}
STR_TINY_RIGHT_ARROW                                            :{TINY_FONT}{RIGHT_ARROW}

STR_BLACK_1                                                     :{BLACK}1
STR_BLACK_2                                                     :{BLACK}2
STR_BLACK_3                                                     :{BLACK}3
STR_BLACK_4                                                     :{BLACK}4
STR_BLACK_5                                                     :{BLACK}5
STR_BLACK_6                                                     :{BLACK}6
STR_BLACK_7                                                     :{BLACK}7

STR_TRAIN                                                       :{BLACK}{TRAIN}
STR_BUS                                                         :{BLACK}{BUS}
STR_LORRY                                                       :{BLACK}{LORRY}
STR_PLANE                                                       :{BLACK}{PLANE}
STR_SHIP                                                        :{BLACK}{SHIP}

STR_TOOLBAR_RAILTYPE_VELOCITY                                   :{STRING} ({VELOCITY})<|MERGE_RESOLUTION|>--- conflicted
+++ resolved
@@ -2100,12 +2100,6 @@
 STR_NETWORK_SERVER                                              :Serveur
 STR_NETWORK_CLIENT                                              :Client
 STR_NETWORK_SPECTATORS                                          :Spectateurs
-
-<<<<<<< HEAD
-STR_NETWORK_TOOLBAR_LIST_SPECTATOR                              :{BLACK}Spectateur
-=======
-STR_NETWORK_GIVE_MONEY_CAPTION                                  :{WHITE}Entrer le montant que vous voulez donner
->>>>>>> ba55f93f
 
 # Network set password
 STR_COMPANY_PASSWORD_CANCEL                                     :{BLACK}Ne pas sauver le mot de passe entré
