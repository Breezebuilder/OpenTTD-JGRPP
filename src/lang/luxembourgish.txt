--- conflicted
+++ resolved
@@ -2903,11 +2903,6 @@
 STR_MAPGEN_NUMBER_OF_TOWNS                                      :{BLACK}Unz. Dierfer:
 STR_MAPGEN_DATE                                                 :{BLACK}Datum:
 STR_MAPGEN_NUMBER_OF_INDUSTRIES                                 :{BLACK}Unz. Industrien:
-<<<<<<< HEAD
-STR_MAPGEN_SNOW_LINE_HEIGHT                                     :{BLACK}Weis d'Schnéilinnhéicht
-STR_MAPGEN_SNOW_LINE_UP                                         :{BLACK}Beweg Schnéilinnhéicht erop
-STR_MAPGEN_SNOW_LINE_DOWN                                       :{BLACK}Beweg Schnéilinnhéicht erof
-=======
 STR_MAPGEN_HEIGHTMAP_HEIGHT                                     :{BLACK}Héchste Punkt:
 STR_MAPGEN_HEIGHTMAP_HEIGHT_UP                                  :{BLACK}Setzt d'Maximalhéicht vum héchste Punkt op der Kaart em een erop
 STR_MAPGEN_HEIGHTMAP_HEIGHT_DOWN                                :{BLACK}Setzt d'Maximalhéicht vum héchste Punkt op der Kaart em een erof
@@ -2919,7 +2914,9 @@
 STR_MAPGEN_DESERT_COVERAGE_UP                                   :{BLACK}Wüstenundeel em zéng Prozent eropsetzen
 STR_MAPGEN_DESERT_COVERAGE_DOWN                                 :{BLACK}Wüstenundeel em zéng Prozent erofsetzen
 STR_MAPGEN_DESERT_COVERAGE_TEXT                                 :{BLACK}{NUM}%
->>>>>>> 825867f2
+STR_MAPGEN_SNOW_LINE_HEIGHT                                     :{BLACK}Weis d'Schnéilinnhéicht
+STR_MAPGEN_SNOW_LINE_UP                                         :{BLACK}Beweg Schnéilinnhéicht erop
+STR_MAPGEN_SNOW_LINE_DOWN                                       :{BLACK}Beweg Schnéilinnhéicht erof
 STR_MAPGEN_LAND_GENERATOR                                       :{BLACK}Landgenerator:
 STR_MAPGEN_TERRAIN_TYPE                                         :{BLACK}Terrain Typ:
 STR_MAPGEN_QUANTITY_OF_SEA_LAKES                                :{BLACK}Mieresspigel:
@@ -2945,14 +2942,11 @@
 STR_MAPGEN_HEIGHTMAP_SIZE_LABEL                                 :{BLACK}Gréisst:
 STR_MAPGEN_HEIGHTMAP_SIZE                                       :{ORANGE}{NUM} x {NUM}
 
-<<<<<<< HEAD
-STR_MAPGEN_SNOW_LINE_QUERY_CAPT                                 :{WHITE}Ännert d'Schnéilinnhéicht
-=======
 STR_MAPGEN_TERRAIN_TYPE_QUERY_CAPT                              :{WHITE}Zil Gipfelhéicht
 STR_MAPGEN_HEIGHTMAP_HEIGHT_QUERY_CAPT                          :{WHITE}Héchste Punkt
 STR_MAPGEN_SNOW_COVERAGE_QUERY_CAPT                             :{WHITE}Schnéiundeel (a %)
 STR_MAPGEN_DESERT_COVERAGE_QUERY_CAPT                           :{WHITE}Wüstenundeel (a %)
->>>>>>> 825867f2
+STR_MAPGEN_SNOW_LINE_QUERY_CAPT                                 :{WHITE}Ännert d'Schnéilinnhéicht
 STR_MAPGEN_START_DATE_QUERY_CAPT                                :{WHITE}Änner d'Startjoer
 
 # SE Map generation
@@ -3447,12 +3441,8 @@
 STR_COMPANY_VIEW_RELOCATE_COMPANY_HEADQUARTERS                  :{BLACK}Bau d'Firmenhaaptgebai op eng aaner Plaz.Käschten: 1% vun dem Firmewäert. Shift+Klick weist ongeféier Käschten ouni ze réckelen
 STR_COMPANY_VIEW_INFRASTRUCTURE_BUTTON                          :{BLACK}Detailer
 STR_COMPANY_VIEW_INFRASTRUCTURE_TOOLTIP                         :{BLACK}Detailléiert Infrastrukturen uweisen
-<<<<<<< HEAD
-STR_COMPANY_VIEW_GIVE_MONEY_BUTTON                              :{BLACK}Suen ginn
-=======
 STR_COMPANY_VIEW_GIVE_MONEY_BUTTON                              :{BLACK}Gëff d'Geld
 STR_COMPANY_VIEW_GIVE_MONEY_TOOLTIP                             :{BLACK}Gëff dëser Firma Geld
->>>>>>> 825867f2
 
 STR_COMPANY_VIEW_NEW_FACE_BUTTON                                :{BLACK}Neit Gesiicht
 STR_COMPANY_VIEW_NEW_FACE_TOOLTIP                               :{BLACK}Wielt en neit Gesiicht fir de Manager
@@ -3470,11 +3460,7 @@
 
 STR_COMPANY_VIEW_COMPANY_NAME_QUERY_CAPTION                     :Firmennumm
 STR_COMPANY_VIEW_PRESIDENT_S_NAME_QUERY_CAPTION                 :Numm vum Manager
-<<<<<<< HEAD
-STR_COMPANY_VIEW_GIVE_MONEY_QUERY_CAPTION                       :Gëff den Betrag un deenst du wëlls ginn
-=======
 STR_COMPANY_VIEW_GIVE_MONEY_QUERY_CAPTION                       :Gëff d'Unzuel vu Geld an déi soll verschenkt ginn
->>>>>>> 825867f2
 
 STR_BUY_COMPANY_MESSAGE                                         :{WHITE}Mir sichen eng Transportfirma déi eis Firma iwwerhuele wëll.{}{}Wëlls du {COMPANY} fir {CURRENCY_LONG} kafen?
 
