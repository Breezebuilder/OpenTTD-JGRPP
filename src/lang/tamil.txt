##name Tamil
##ownname தமிழ்
##isocode ta_IN
##plural 0
##textdir ltr
##digitsep ,
##digitsepcur ,
##decimalsep .
##winlangid 0x0449
##grflangid 0x0a


# This file is part of OpenTTD.
# OpenTTD is free software; you can redistribute it and/or modify it under the terms of the GNU General Public License as published by the Free Software Foundation, version 2.
# OpenTTD is distributed in the hope that it will be useful, but WITHOUT ANY WARRANTY; without even the implied warranty of MERCHANTABILITY or FITNESS FOR A PARTICULAR PURPOSE.
# See the GNU General Public License for more details. You should have received a copy of the GNU General Public License along with OpenTTD. If not, see <http://www.gnu.org/licenses/>.


##id 0x0000
STR_NULL                                                        :
STR_EMPTY                                                       :
STR_UNDEFINED                                                   :(விளக்கமளிக்கப்படாத தொடர்)
STR_JUST_NOTHING                                                :ஏதுமில்லை

# Cargo related strings
# Plural cargo name
STR_CARGO_PLURAL_NOTHING                                        :
STR_CARGO_PLURAL_PASSENGERS                                     :பயணிகள்
STR_CARGO_PLURAL_COAL                                           :நிலக்கரி
STR_CARGO_PLURAL_MAIL                                           :அஞ்சல்
STR_CARGO_PLURAL_OIL                                            :எண்ணெய்
STR_CARGO_PLURAL_LIVESTOCK                                      :கால்நடைகள்
STR_CARGO_PLURAL_GOODS                                          :சரக்குகள்
STR_CARGO_PLURAL_GRAIN                                          :தானியம்
STR_CARGO_PLURAL_WOOD                                           :மரம்
STR_CARGO_PLURAL_IRON_ORE                                       :இரும்புத் தாது
STR_CARGO_PLURAL_STEEL                                          :எஃகு
STR_CARGO_PLURAL_VALUABLES                                      :மதிப்புள்ளவை
STR_CARGO_PLURAL_COPPER_ORE                                     :செப்புத் தாது
STR_CARGO_PLURAL_MAIZE                                          :சோளம்
STR_CARGO_PLURAL_FRUIT                                          :பழம்
STR_CARGO_PLURAL_DIAMONDS                                       :வைரங்கள்
STR_CARGO_PLURAL_FOOD                                           :உணவு
STR_CARGO_PLURAL_PAPER                                          :காகிதம்
STR_CARGO_PLURAL_GOLD                                           :தங்கம்
STR_CARGO_PLURAL_WATER                                          :நீர்
STR_CARGO_PLURAL_WHEAT                                          :கோதுமை
STR_CARGO_PLURAL_RUBBER                                         :இறப்பர்
STR_CARGO_PLURAL_SUGAR                                          :சர்க்கரை
STR_CARGO_PLURAL_TOYS                                           :பொம்மைகள்
STR_CARGO_PLURAL_SWEETS                                         :இனிப்புகள்
STR_CARGO_PLURAL_COLA                                           :கோலா
STR_CARGO_PLURAL_CANDYFLOSS                                     :பஞ்சுமிட்டாய்
STR_CARGO_PLURAL_BUBBLES                                        :குமிழிகள்
STR_CARGO_PLURAL_TOFFEE                                         :மிட்டாய்கள்
STR_CARGO_PLURAL_BATTERIES                                      :பாட்டரிகள்
STR_CARGO_PLURAL_PLASTIC                                        :பிளாஸ்டிக்
STR_CARGO_PLURAL_FIZZY_DRINKS                                   :குளிர்பானங்கள்

# Singular cargo name
STR_CARGO_SINGULAR_NOTHING                                      :
STR_CARGO_SINGULAR_PASSENGER                                    :பயணி
STR_CARGO_SINGULAR_COAL                                         :நிலக்கரி
STR_CARGO_SINGULAR_MAIL                                         :அஞ்சல்
STR_CARGO_SINGULAR_OIL                                          :எண்ணெய்
STR_CARGO_SINGULAR_LIVESTOCK                                    :கால்நடை
STR_CARGO_SINGULAR_GOODS                                        :சரக்கு
STR_CARGO_SINGULAR_GRAIN                                        :தானியம்
STR_CARGO_SINGULAR_WOOD                                         :மரம்
STR_CARGO_SINGULAR_IRON_ORE                                     :இரும்புத் தாது
STR_CARGO_SINGULAR_STEEL                                        :எஃகு
STR_CARGO_SINGULAR_VALUABLES                                    :மதிப்புள்ளது
STR_CARGO_SINGULAR_COPPER_ORE                                   :செப்புத் தாது
STR_CARGO_SINGULAR_MAIZE                                        :சோளம்
STR_CARGO_SINGULAR_FRUIT                                        :பழம்
STR_CARGO_SINGULAR_DIAMOND                                      :வைரம்
STR_CARGO_SINGULAR_FOOD                                         :உணவு
STR_CARGO_SINGULAR_PAPER                                        :காகிதம்
STR_CARGO_SINGULAR_GOLD                                         :தங்கம்
STR_CARGO_SINGULAR_WATER                                        :தண்ணீர்
STR_CARGO_SINGULAR_WHEAT                                        :கோதுமை
STR_CARGO_SINGULAR_RUBBER                                       :இறப்பர்
STR_CARGO_SINGULAR_SUGAR                                        :சர்க்கரை
STR_CARGO_SINGULAR_TOY                                          :பொம்மை
STR_CARGO_SINGULAR_SWEETS                                       :இனிப்பு
STR_CARGO_SINGULAR_COLA                                         :கோலா
STR_CARGO_SINGULAR_CANDYFLOSS                                   :பஞ்சுமிட்டாய்
STR_CARGO_SINGULAR_BUBBLE                                       :குமிழி
STR_CARGO_SINGULAR_TOFFEE                                       :மிட்டாய்
STR_CARGO_SINGULAR_BATTERY                                      :மின்கலம்
STR_CARGO_SINGULAR_PLASTIC                                      :பிளாஸ்டிக்
STR_CARGO_SINGULAR_FIZZY_DRINK                                  :குளிர்பானம்

# Quantity of cargo
STR_QUANTITY_NOTHING                                            :
STR_QUANTITY_PASSENGERS                                         :{COMMA}{NBSP} பயணி{P "" கள்}
STR_QUANTITY_COAL                                               :{WEIGHT_LONG} நிலக்கரி
STR_QUANTITY_MAIL                                               :{COMMA}{NBSP} அஞ்சல் பை{P "" கள்}
STR_QUANTITY_OIL                                                :{VOLUME_LONG} எண்ணெய்
STR_QUANTITY_LIVESTOCK                                          :{COMMA} கால்நடை{P "" கள்}
STR_QUANTITY_GOODS                                              :{COMMA} சரக்குப் பெட்டி{P "" கள்}
STR_QUANTITY_GRAIN                                              :{WEIGHT_LONG} தானியம்
STR_QUANTITY_WOOD                                               :{WEIGHT_LONG} மரம்
STR_QUANTITY_IRON_ORE                                           :{WEIGHT_LONG} இரும்புத் தாது
STR_QUANTITY_STEEL                                              :{WEIGHT_LONG} எஃகு
STR_QUANTITY_VALUABLES                                          :{COMMA} மதிப்புள்ள பை{P "" கள்}
STR_QUANTITY_COPPER_ORE                                         :{WEIGHT_LONG} செப்புத் தாது
STR_QUANTITY_MAIZE                                              :{WEIGHT_LONG} சோளம்
STR_QUANTITY_FRUIT                                              :{WEIGHT_LONG} பழம்
STR_QUANTITY_DIAMONDS                                           :{COMMA} வைர பை{P "" கள்}
STR_QUANTITY_FOOD                                               :{WEIGHT_LONG} உணவு
STR_QUANTITY_PAPER                                              :{WEIGHT_LONG} காகிதம்
STR_QUANTITY_GOLD                                               :{COMMA} தங்க பை{P "" கள்}
STR_QUANTITY_WATER                                              :{VOLUME_LONG} தண்ணீர்
STR_QUANTITY_WHEAT                                              :{WEIGHT_LONG} கோதுமை
STR_QUANTITY_RUBBER                                             :{VOLUME_LONG} இறப்பர்
STR_QUANTITY_SUGAR                                              :{WEIGHT_LONG} சர்க்கரை
STR_QUANTITY_TOYS                                               :{COMMA} பொம்மை{P "" கள்}
STR_QUANTITY_SWEETS                                             :{COMMA} இனிப்பு பெட்டி{P "" கள்}
STR_QUANTITY_COLA                                               :{VOLUME_LONG} கோலா
STR_QUANTITY_CANDYFLOSS                                         :{WEIGHT_LONG} பஞ்சு மிட்டாய்
STR_QUANTITY_BUBBLES                                            :{COMMA} குமிழி{P "" கள்}
STR_QUANTITY_TOFFEE                                             :{WEIGHT_LONG} மிட்டாய்
STR_QUANTITY_BATTERIES                                          :{COMMA} பாட்டரி{P ... கள்}
STR_QUANTITY_PLASTIC                                            :{VOLUME_LONG} பிளாஸ்டிக்
STR_QUANTITY_FIZZY_DRINKS                                       :{COMMA} குளிர்பானம்{P "" கள்}
STR_QUANTITY_N_A                                                :N/A

# Two letter abbreviation of cargo name
STR_ABBREV_NOTHING                                              :
STR_ABBREV_PASSENGERS                                           :{TINY_FONT}PS
STR_ABBREV_COAL                                                 :{TINY_FONT}CL
STR_ABBREV_MAIL                                                 :{TINY_FONT}ML
STR_ABBREV_OIL                                                  :{TINY_FONT}OL
STR_ABBREV_LIVESTOCK                                            :{TINY_FONT}LV
STR_ABBREV_GOODS                                                :{TINY_FONT}GD
STR_ABBREV_GRAIN                                                :{TINY_FONT}GR
STR_ABBREV_WOOD                                                 :{TINY_FONT}WD
STR_ABBREV_IRON_ORE                                             :{TINY_FONT}OR
STR_ABBREV_STEEL                                                :{TINY_FONT}ST
STR_ABBREV_VALUABLES                                            :{TINY_FONT}VL
STR_ABBREV_COPPER_ORE                                           :{TINY_FONT}CO
STR_ABBREV_MAIZE                                                :{TINY_FONT}MZ
STR_ABBREV_FRUIT                                                :{TINY_FONT}FT
STR_ABBREV_DIAMONDS                                             :{TINY_FONT}DM
STR_ABBREV_FOOD                                                 :{TINY_FONT}FD
STR_ABBREV_PAPER                                                :{TINY_FONT}PR
STR_ABBREV_GOLD                                                 :{TINY_FONT}GD
STR_ABBREV_WATER                                                :{TINY_FONT}WR
STR_ABBREV_WHEAT                                                :{TINY_FONT}WH
STR_ABBREV_RUBBER                                               :{TINY_FONT}RB
STR_ABBREV_SUGAR                                                :{TINY_FONT}SG
STR_ABBREV_TOYS                                                 :{TINY_FONT}TY
STR_ABBREV_SWEETS                                               :{TINY_FONT}SW
STR_ABBREV_COLA                                                 :{TINY_FONT}CL
STR_ABBREV_CANDYFLOSS                                           :{TINY_FONT}CF
STR_ABBREV_BUBBLES                                              :{TINY_FONT}BU
STR_ABBREV_TOFFEE                                               :{TINY_FONT}TF
STR_ABBREV_BATTERIES                                            :{TINY_FONT}BA
STR_ABBREV_PLASTIC                                              :{TINY_FONT}PL
STR_ABBREV_FIZZY_DRINKS                                         :{TINY_FONT}FZ
STR_ABBREV_NONE                                                 :{TINY_FONT}NO
STR_ABBREV_ALL                                                  :{TINY_FONT}ALL

# 'Mode' of transport for cargoes
STR_PASSENGERS                                                  :{COMMA} பயணி{P "" கள்}
STR_BAGS                                                        :{COMMA} பை{P "" கள்}
STR_TONS                                                        :{COMMA} டன்{P "" கள்}
STR_LITERS                                                      :{COMMA} லிட்டர்{P "" கள்}
STR_ITEMS                                                       :{COMMA}{NBSP}பொருள்{P "" "பொருட்கள்"}
STR_CRATES                                                      :{COMMA}{NBSP}பெட்டி{P "" கள்}

# Colours, do not shuffle
STR_COLOUR_DARK_BLUE                                            :கருநீலம்
STR_COLOUR_PALE_GREEN                                           :வெளிர் பச்சை
STR_COLOUR_PINK                                                 :பிங்க்
STR_COLOUR_YELLOW                                               :மஞ்சள்
STR_COLOUR_RED                                                  :சிவப்பு
STR_COLOUR_LIGHT_BLUE                                           :வெளிர் நீலம்
STR_COLOUR_GREEN                                                :பச்சை
STR_COLOUR_DARK_GREEN                                           :கரும்பச்சை
STR_COLOUR_BLUE                                                 :நீலம்
STR_COLOUR_CREAM                                                :கிரீம்
STR_COLOUR_MAUVE                                                :Mauve
STR_COLOUR_PURPLE                                               :ஊதா
STR_COLOUR_ORANGE                                               :ஆரஞ்சு
STR_COLOUR_BROWN                                                :பழுப்பு
STR_COLOUR_GREY                                                 :சாம்பல்
STR_COLOUR_WHITE                                                :வெள்ளை
STR_COLOUR_RANDOM                                               :ஏதோவொரு
STR_COLOUR_DEFAULT                                              :இயல்பிருப்பு

# Units used in OpenTTD
STR_UNITS_VELOCITY_IMPERIAL                                     :{COMMA}{NBSP}mph
STR_UNITS_VELOCITY_METRIC                                       :{COMMA}{NBSP}km/h
STR_UNITS_VELOCITY_SI                                           :{COMMA}{NBSP}m/s

STR_UNITS_POWER_IMPERIAL                                        :{COMMA}{NBSP}hp
STR_UNITS_POWER_METRIC                                          :{COMMA}{NBSP}hp
STR_UNITS_POWER_SI                                              :{COMMA}{NBSP}kW

STR_UNITS_WEIGHT_SHORT_IMPERIAL                                 :{COMMA}{NBSP}டன்
STR_UNITS_WEIGHT_SHORT_METRIC                                   :{COMMA}{NBSP}டன்
STR_UNITS_WEIGHT_SHORT_SI                                       :{COMMA}{NBSP}கி.கி.

STR_UNITS_WEIGHT_LONG_IMPERIAL                                  :{COMMA}{NBSP}டன்{P "" கள்}
STR_UNITS_WEIGHT_LONG_METRIC                                    :{COMMA}{NBSP}டன்{P "" கள்}
STR_UNITS_WEIGHT_LONG_SI                                        :{COMMA}{NBSP}கி.கி.

STR_UNITS_VOLUME_SHORT_IMPERIAL                                 :{COMMA}{NBSP}கேலன்
STR_UNITS_VOLUME_SHORT_METRIC                                   :{COMMA}{NBSP}லி
STR_UNITS_VOLUME_SHORT_SI                                       :{COMMA}{NBSP}மீ³

STR_UNITS_VOLUME_LONG_IMPERIAL                                  :{COMMA}{NBSP}கேலன்{P "" கள்}
STR_UNITS_VOLUME_LONG_METRIC                                    :{COMMA}{NBSP}லிட்டர்{P "" கள்}
STR_UNITS_VOLUME_LONG_SI                                        :{COMMA}{NBSP}மீ³

STR_UNITS_FORCE_IMPERIAL                                        :{COMMA}{NBSP}lbf
STR_UNITS_FORCE_METRIC                                          :{COMMA}{NBSP}kgf
STR_UNITS_FORCE_SI                                              :{COMMA}{NBSP}kN

STR_UNITS_HEIGHT_IMPERIAL                                       :{COMMA}{NBSP}அடி
STR_UNITS_HEIGHT_METRIC                                         :{COMMA}{NBSP}மீ
STR_UNITS_HEIGHT_SI                                             :{COMMA}{NBSP}மீ

# Common window strings
STR_LIST_FILTER_TITLE                                           :{BLACK}வடிகட்டி தொடர்:
STR_LIST_FILTER_OSKTITLE                                        :{BLACK}Enter filter string
STR_LIST_FILTER_TOOLTIP                                         :{BLACK}Enter a keyword to filter the list for

STR_TOOLTIP_GROUP_ORDER                                         :{BLACK}குழு அமைப்பினைத் தேர்ந்தெடுக்கவும்
STR_TOOLTIP_SORT_ORDER                                          :{BLACK}Select sorting order (descending/ascending)
STR_TOOLTIP_SORT_CRITERIA                                       :{BLACK}Select sorting criteria
STR_TOOLTIP_FILTER_CRITERIA                                     :{BLACK}Select filtering criteria
STR_BUTTON_SORT_BY                                              :{BLACK}Sort by
STR_BUTTON_CATCHMENT                                            :{BLACK}தழுவு பகுதி
STR_TOOLTIP_CATCHMENT                                           :{BLACK}தழுவு பகுதி காட்சியை நிலைமாற்று

STR_TOOLTIP_CLOSE_WINDOW                                        :{BLACK}சாளரத்தை மூடு
STR_TOOLTIP_WINDOW_TITLE_DRAG_THIS                              :{BLACK}சாளர தலைப்பு - சாளரத்தை நகர்த்த இழுக்கவும்
STR_TOOLTIP_SHADE                                               :{BLACK}சாளரத்தை சுருக்கவும் - தலைப்பை மட்டும் காண்பி
STR_TOOLTIP_DEBUG                                               :{BLACK}Show NewGRF debug information
STR_TOOLTIP_STICKY                                              :{BLACK}இந்தப் பகுதியினை மூட முடியாதபடி செய். Ctrl+சொடுக்கு அழுத்தினால் இந்த அமைப்பு சேமிக்கப்படும்
STR_TOOLTIP_RESIZE                                              :{BLACK}Click and drag to resize this window
STR_TOOLTIP_TOGGLE_LARGE_SMALL_WINDOW                           :{BLACK}Toggle large/small window size
STR_TOOLTIP_VSCROLL_BAR_SCROLLS_LIST                            :{BLACK}Scroll bar - scrolls list up/down
STR_TOOLTIP_HSCROLL_BAR_SCROLLS_LIST                            :{BLACK}Scroll bar - scrolls list left/right
STR_TOOLTIP_DEMOLISH_BUILDINGS_ETC                              :{BLACK}சதுர நிலப்பகுதியில் கட்டிடம் போன்றவற்றை இடிக்க. Ctrl தேர்வுசெய்திட. Shift உத்தேச செலவை/கட்டிடத்தை காட்டிட

# Show engines button
STR_SHOW_HIDDEN_ENGINES_VEHICLE_TRAIN                           :{BLACK}மறைந்திருப்பதை காட்டு
STR_SHOW_HIDDEN_ENGINES_VEHICLE_ROAD_VEHICLE                    :{BLACK}மறைந்திருப்பதை காட்டு
STR_SHOW_HIDDEN_ENGINES_VEHICLE_SHIP                            :{BLACK}மறைந்திருப்பதை காட்டு
STR_SHOW_HIDDEN_ENGINES_VEHICLE_AIRCRAFT                        :{BLACK}மறைந்திருப்பதை காட்டு


# Query window
STR_BUTTON_DEFAULT                                              :{BLACK}இயல்பிருப்பு
STR_BUTTON_CANCEL                                               :{BLACK}தவிர்
STR_BUTTON_OK                                                   :{BLACK}சரி
STR_WARNING_PASSWORD_SECURITY                                   :{YELLOW}எச்சரிக்கை: சேவையக நிர்வாகிகளால் இங்கு உள்ளிட்டப்படும் எந்த உரையையும் படிக்க முடியும்.

# On screen keyboard window
STR_OSK_KEYBOARD_LAYOUT                                         :`1234567890-=\qwertyuiop[]asdfghjkl;'  zxcvbnm,./ .
STR_OSK_KEYBOARD_LAYOUT_CAPS                                    :~!@#$%^&*()_+|QWERTYUIOP{{}}ASDFGHJKL:"  ZXCVBNM<>? .

# Measurement tooltip
STR_MEASURE_LENGTH                                              :{BLACK}நீளம்: {NUM}
STR_MEASURE_AREA                                                :{BLACK}பகுதி: {NUM} x {NUM}
STR_MEASURE_LENGTH_HEIGHTDIFF                                   :{BLACK}நீளம்: {NUM}{}உயர மாற்றம்: {HEIGHT}
STR_MEASURE_AREA_HEIGHTDIFF                                     :{BLACK}நீளம்: {NUM} x {NUM}{}உயர மாற்றம்: {HEIGHT}


# These are used in buttons
STR_SORT_BY_CAPTION_NAME                                        :{BLACK}பெயர்
STR_SORT_BY_CAPTION_DATE                                        :{BLACK}தேதி
# These are used in dropdowns
STR_SORT_BY_NAME                                                :பெயர்
STR_SORT_BY_PRODUCTION                                          :உற்பத்தி
STR_SORT_BY_TYPE                                                :வகை
STR_SORT_BY_TRANSPORTED                                         :அனுப்பப்பட்டது
STR_SORT_BY_NUMBER                                              :எண்
STR_SORT_BY_PROFIT_LAST_YEAR                                    :கடந்த ஆண்டு வருமானம்
STR_SORT_BY_PROFIT_THIS_YEAR                                    :இந்த ஆண்டு வருமானம்
STR_SORT_BY_AGE                                                 :வயது
STR_SORT_BY_RELIABILITY                                         :நம்பகத்தன்மை
STR_SORT_BY_TOTAL_CAPACITY_PER_CARGOTYPE                        :மொத்த கொள்ளளவு ஒவ்வொரு சரக்கிற்கும்
STR_SORT_BY_MAX_SPEED                                           :அதிகபட்ச வேகம்
STR_SORT_BY_MODEL                                               :மாடல்
STR_SORT_BY_VALUE                                               :மதிப்பு
STR_SORT_BY_LENGTH                                              :நீளம்
STR_SORT_BY_LIFE_TIME                                           :மீதமிருக்கும் வாழ்நாள்
STR_SORT_BY_TIMETABLE_DELAY                                     :கால தாமதம்
STR_SORT_BY_FACILITY                                            :நிலைய வகை
STR_SORT_BY_WAITING_TOTAL                                       :மொத்த காத்திருக்கும் சரக்கு
STR_SORT_BY_WAITING_AVAILABLE                                   :கிடைக்கக்கூடிய காத்திருக்கும் சரக்கு
STR_SORT_BY_RATING_MAX                                          :சரக்கு உச்ச வகைமதிப்பு
STR_SORT_BY_RATING_MIN                                          :சரக்கு மீச்சிறு வகைமதிப்பு
STR_SORT_BY_ENGINE_ID                                           :இயந்திரம் அடையாளம் (வரிசை செய்)
STR_SORT_BY_COST                                                :செலவு
STR_SORT_BY_POWER                                               :சக்தி
STR_SORT_BY_TRACTIVE_EFFORT                                     :இழுக்கை முயற்சி
STR_SORT_BY_INTRO_DATE                                          :அறிமுகப்படுத்தப்பட்ட தேதி
STR_SORT_BY_RUNNING_COST                                        :நடத்துதல் செலவுகள்
STR_SORT_BY_POWER_VS_RUNNING_COST                               :ஆற்றல்/செயற்படுத்தல் செலவு
STR_SORT_BY_CARGO_CAPACITY                                      :சரக்கு கொள்ளளவு
STR_SORT_BY_RANGE                                               :வரையறை
STR_SORT_BY_POPULATION                                          :மக்கள் தொகை
STR_SORT_BY_RATING                                              :மதிப்பீடு
STR_SORT_BY_NUM_VEHICLES                                        :வாகங்களின் எண்ணிக்கை

# Group by options for vehicle list
STR_GROUP_BY_NONE                                               :ஒன்றுமில்லை
STR_GROUP_BY_SHARED_ORDERS                                      :பகிரப்பட்ட கட்டளைகள்

# Tooltips for the main toolbar
STR_TOOLBAR_TOOLTIP_PAUSE_GAME                                  :{BLACK}இடை நிறுத்து
STR_TOOLBAR_TOOLTIP_FORWARD                                     :{BLACK}அதி வேகமாக விளையாடு
STR_TOOLBAR_TOOLTIP_OPTIONS                                     :{BLACK}விருப்பத் தேர்வு
STR_TOOLBAR_TOOLTIP_SAVE_GAME_ABANDON_GAME                      :{BLACK}விளையாட்டை சேமி,கைவிடு, வெளியேறு
STR_TOOLBAR_TOOLTIP_DISPLAY_MAP                                 :{BLACK}வரைபடத்தை காட்டு
STR_TOOLBAR_TOOLTIP_DISPLAY_TOWN_DIRECTORY                      :{BLACK}நகர புத்தகம் காண்பி
STR_TOOLBAR_TOOLTIP_DISPLAY_SUBSIDIES                           :{BLACK}மானியங்களைக் காட்டு
STR_TOOLBAR_TOOLTIP_DISPLAY_LIST_OF_COMPANY_STATIONS            :{BLACK}நிறுவனத்தின் நிலையங்களின் பட்டியலை காண்பி
STR_TOOLBAR_TOOLTIP_DISPLAY_COMPANY_FINANCES                    :{BLACK}நிறுவனத்தின் நிதி நிலைமையை காட்டு
STR_TOOLBAR_TOOLTIP_DISPLAY_COMPANY_GENERAL                     :{BLACK}நிறுவனத்தின் விவரங்களை காட்டு
STR_TOOLBAR_TOOLTIP_DISPLAY_STORY_BOOK                          :{BLACK}கதை புத்தகத்தினைக் காட்டு
STR_TOOLBAR_TOOLTIP_DISPLAY_GOALS_LIST                          :{BLACK}குறிக்கோள் பட்டியலைக் காட்டு
STR_TOOLBAR_TOOLTIP_DISPLAY_GRAPHS                              :{BLACK}வரைபடம் காண்பி
STR_TOOLBAR_TOOLTIP_DISPLAY_COMPANY_LEAGUE                      :{BLACK}நிறுவங்களின் பட்டியலை காட்டு
STR_TOOLBAR_TOOLTIP_FUND_CONSTRUCTION_OF_NEW                    :{BLACK}ஓர் தொழிற்சாலையை கட்டு அல்லது தொழிற்சாலைகளின் பட்டியலை காட்டு
STR_TOOLBAR_TOOLTIP_DISPLAY_LIST_OF_COMPANY_TRAINS              :{BLACK}நிறுவனத்தின் இரயில்களைக் காட்டு. Ctrl+Click அழுத்தினால் குழு/வாகனங்களின் பட்டியல் தெரியும்
STR_TOOLBAR_TOOLTIP_DISPLAY_LIST_OF_COMPANY_ROAD_VEHICLES       :{BLACK}நிறுவனத்தின் சாலை வாகனங்களைக் காட்டு. Ctrl+Click அழுத்தினால் குழு/வாகனங்களின் பட்டியல் தெரியும்
STR_TOOLBAR_TOOLTIP_DISPLAY_LIST_OF_COMPANY_SHIPS               :{BLACK}நிறுவனத்தின் கப்பல்களைக் காட்டு. Ctrl+Click அழுத்தினால் குழு/வாகனங்களின் பட்டியல் தெரியும்
STR_TOOLBAR_TOOLTIP_DISPLAY_LIST_OF_COMPANY_AIRCRAFT            :{BLACK}நிறுவனத்தின் விமானங்களைக் காட்டு. Ctrl+Click அழுத்தினால் குழு/வாகனங்களின் பட்டியல் தெரியும்
STR_TOOLBAR_TOOLTIP_ZOOM_THE_VIEW_IN                            :{BLACK}உரு அளவு பெரிதாக்கு
STR_TOOLBAR_TOOLTIP_ZOOM_THE_VIEW_OUT                           :{BLACK}உரு அளவு சிறிதாக்கு
STR_TOOLBAR_TOOLTIP_BUILD_RAILROAD_TRACK                        :{BLACK}இரயில்பாதை கட்டு
STR_TOOLBAR_TOOLTIP_BUILD_ROADS                                 :{BLACK}சாலைகள் கட்டு
STR_TOOLBAR_TOOLTIP_BUILD_SHIP_DOCKS                            :{BLACK}கப்பல் செப்பனிடுமிடம் கட்டு
STR_TOOLBAR_TOOLTIP_BUILD_AIRPORTS                              :{BLACK}விமான நிலையங்கள் கட்டு
STR_TOOLBAR_TOOLTIP_LANDSCAPING                                 :{BLACK}நிலப்பரப்பு கருவிப்பட்டையினைத் திறந்து, நிலத்தை உயர்த்த/தாழ்த்த, மரங்களை நட, மற்றவை etc.
STR_TOOLBAR_TOOLTIP_SHOW_SOUND_MUSIC_WINDOW                     :{BLACK}இசை மையம் காண்பி
STR_TOOLBAR_TOOLTIP_SHOW_LAST_MESSAGE_NEWS                      :{BLACK}கடைசி செய்தி அறிக்கை/தகவல்களை காட்டு, தகவல் விருப்பங்களை காட்டு
STR_TOOLBAR_TOOLTIP_LAND_BLOCK_INFORMATION                      :{BLACK}நிலப்பகுதி விவரங்கள், console, வரிவடிவம் சர்பார்த்தல், திரைபிடிப்புகள்,OpenTTD பற்றி
STR_TOOLBAR_TOOLTIP_SWITCH_TOOLBAR                              :{BLACK}கருவிப் பட்டை மாற்று

# Extra tooltips for the scenario editor toolbar
STR_SCENEDIT_TOOLBAR_TOOLTIP_SAVE_SCENARIO_LOAD_SCENARIO        :{BLACK}சித்திரக்காட்சியினை பதிவுசெய், பதிவேற்றவும், திருத்தியைவிட்டு வெளியேறவும், வெளியேறவும்
STR_SCENEDIT_TOOLBAR_OPENTTD                                    :{YELLOW}OpenTTD
STR_SCENEDIT_TOOLBAR_SCENARIO_EDITOR                            :{YELLOW}சித்திரக்காட்சி திருத்தி
STR_SCENEDIT_TOOLBAR_TOOLTIP_MOVE_THE_STARTING_DATE_BACKWARD    :{BLACK}ஆட்டத்தின் ஆரம்ப தேதியினை ஒரு வருடம் பின் நகர்த்து
STR_SCENEDIT_TOOLBAR_TOOLTIP_MOVE_THE_STARTING_DATE_FORWARD     :{BLACK}ஆட்டத்தின் ஆரம்ப தேதியினை ஒரு வருடம் முன் நகர்த்து
STR_SCENEDIT_TOOLBAR_TOOLTIP_SET_DATE                           :{BLACK}ஆரம்பிக்கும் வருடத்தை எழுது
STR_SCENEDIT_TOOLBAR_TOOLTIP_DISPLAY_MAP_TOWN_DIRECTORY         :{BLACK}வரைபடம் மற்றும் நகரங்களின் பட்டியலை காட்டு
STR_SCENEDIT_TOOLBAR_LANDSCAPE_GENERATION                       :{BLACK}நிலத்தோற்றம் உருவாக்கு
STR_SCENEDIT_TOOLBAR_TOWN_GENERATION                            :{BLACK}நகரம் உருவாக்கு
STR_SCENEDIT_TOOLBAR_INDUSTRY_GENERATION                        :{BLACK}தொழிற்சாலை உருவாக்கு
STR_SCENEDIT_TOOLBAR_ROAD_CONSTRUCTION                          :{BLACK}சாலை திருத்த வேலை
STR_SCENEDIT_TOOLBAR_TRAM_CONSTRUCTION                          :{BLACK}ட்ராம்வே கட்டுமானம்
STR_SCENEDIT_TOOLBAR_PLANT_TREES                                :{BLACK}மரங்களை நடு. Shift toggles கட்டடம்/மொத்த செலவுகள்
STR_SCENEDIT_TOOLBAR_PLACE_SIGN                                 :{BLACK}தகவல் பலகை வை
STR_SCENEDIT_TOOLBAR_PLACE_OBJECT                               :{BLACK}பொருளினை இடவும். Shift அழுத்தினால் கட்டுமான/செலவு மதிப்பீடுகள்

############ range for SE file menu starts
STR_SCENEDIT_FILE_MENU_SAVE_SCENARIO                            :சித்திரக்காட்சியை பதி
STR_SCENEDIT_FILE_MENU_LOAD_SCENARIO                            :சித்திரக்காட்சியை ஏற்று
STR_SCENEDIT_FILE_MENU_SAVE_HEIGHTMAP                           :வரைபடத்தினை சேமி
STR_SCENEDIT_FILE_MENU_LOAD_HEIGHTMAP                           :உயர்படத்தினை பதிவேற்றவும்
STR_SCENEDIT_FILE_MENU_QUIT_EDITOR                              :சித்திரக்காட்சி திருத்தியை விட்டுச் செல்
STR_SCENEDIT_FILE_MENU_SEPARATOR                                :
STR_SCENEDIT_FILE_MENU_QUIT                                     :வெளியேறு
############ range for SE file menu starts

############ range for settings menu starts
STR_SETTINGS_MENU_GAME_OPTIONS                                  :விளையாட்டு விருப்ப பேரம்
STR_SETTINGS_MENU_CONFIG_SETTINGS_TREE                          :அமைப்புகள்
STR_SETTINGS_MENU_SCRIPT_SETTINGS                               :AI / ஆட்ட அமைப்புகள்
STR_SETTINGS_MENU_NEWGRF_SETTINGS                               :NewGRF அமைப்புகள்
STR_SETTINGS_MENU_TRANSPARENCY_OPTIONS                          :ஒளி அமைப்புகள்
STR_SETTINGS_MENU_TOWN_NAMES_DISPLAYED                          :நகரத்தின் பெயர்களை காட்டு
STR_SETTINGS_MENU_STATION_NAMES_DISPLAYED                       :நிலையங்களின் பெயர்களை காண்பி
STR_SETTINGS_MENU_WAYPOINTS_DISPLAYED                           :பாதைப்புள்ளி பெயர்களை காட்டு
STR_SETTINGS_MENU_SIGNS_DISPLAYED                               :குறிகளை காட்டு
STR_SETTINGS_MENU_SHOW_COMPETITOR_SIGNS                         :கணினி குறியீடுகள் மற்றும் பெயர்கள் காட்டப்படுகின்றன
STR_SETTINGS_MENU_FULL_ANIMATION                                :முழு அசையூட்டம்
STR_SETTINGS_MENU_FULL_DETAIL                                   :முழு விவரம்
STR_SETTINGS_MENU_TRANSPARENT_BUILDINGS                         :கட்டடங்களை காட்டாதே
STR_SETTINGS_MENU_TRANSPARENT_SIGNS                             :ஒளிபுகும் குறிகள்
############ range ends here

############ range for file menu starts
STR_FILE_MENU_SAVE_GAME                                         :விளையாட்டை பதி
STR_FILE_MENU_LOAD_GAME                                         :விளையாட்டை ஏற்று
STR_FILE_MENU_QUIT_GAME                                         :விளையாட்டை கைவிடு
STR_FILE_MENU_SEPARATOR                                         :
STR_FILE_MENU_EXIT                                              :வெளியேறு
############ range ends here

# map menu
STR_MAP_MENU_MAP_OF_WORLD                                       :உலகப் படம்
STR_MAP_MENU_EXTRA_VIEWPORT                                     :கூடுதல் பார்வைபடம்
STR_MAP_MENU_LINGRAPH_LEGEND                                    :சரக்கு செல்லும் வழிப் படம்
STR_MAP_MENU_SIGN_LIST                                          :குறிகளின் பட்டியல்

############ range for town menu starts
STR_TOWN_MENU_TOWN_DIRECTORY                                    :நகர புத்தகம்
STR_TOWN_MENU_FOUND_TOWN                                        :நகரம் உருவாக்கு
############ range ends here

############ range for subsidies menu starts
STR_SUBSIDIES_MENU_SUBSIDIES                                    :மானியங்கள்
############ range ends here

############ range for graph menu starts
STR_GRAPH_MENU_OPERATING_PROFIT_GRAPH                           :தொழிற்பாட்டு இலாப வரைபடம்
STR_GRAPH_MENU_INCOME_GRAPH                                     :வருமான வரைபடம்
STR_GRAPH_MENU_DELIVERED_CARGO_GRAPH                            :கொண்டு சேர்கப்பட்ட சரக்கு வரைபடம்
STR_GRAPH_MENU_PERFORMANCE_HISTORY_GRAPH                        :செயல்திறன் வரலாற்றின் வரைபடம்
STR_GRAPH_MENU_COMPANY_VALUE_GRAPH                              :கம்பெனி மதிப்பீடு வரைபடம்
STR_GRAPH_MENU_CARGO_PAYMENT_RATES                              :சரக்கு வருமானங்கள்
############ range ends here

############ range for company league menu starts
STR_GRAPH_MENU_COMPANY_LEAGUE_TABLE                             :நிறுவனங்களின் பட்டியல்
STR_GRAPH_MENU_DETAILED_PERFORMANCE_RATING                      :விவரமான செயல்திறன் மதிப்பீடு
STR_GRAPH_MENU_HIGHSCORE                                        :புள்ளிகள் பட்டியல்
############ range ends here

############ range for industry menu starts
STR_INDUSTRY_MENU_INDUSTRY_DIRECTORY                            :தொழிற்சாலைகளின் பட்டியல்
STR_INDUSTRY_MENU_INDUSTRY_CHAIN                                :தொழிற்சாலைத் தொடர்கள்
STR_INDUSTRY_MENU_FUND_NEW_INDUSTRY                             :புதிய தொழிற்சாலையை நிறுவு
############ range ends here

############ range for railway construction menu starts
STR_RAIL_MENU_RAILROAD_CONSTRUCTION                             :இரயில்வே கட்டுமானம்
STR_RAIL_MENU_ELRAIL_CONSTRUCTION                               :மின்சார இரயில்வே கட்டுமானம்
STR_RAIL_MENU_MONORAIL_CONSTRUCTION                             :மோனோ இரயில் கட்டுமானம்
STR_RAIL_MENU_MAGLEV_CONSTRUCTION                               :மேக்லெவ் கட்டுமானம்
############ range ends here

############ range for road construction menu starts
STR_ROAD_MENU_ROAD_CONSTRUCTION                                 :சாலை கட்டுமானம்
STR_ROAD_MENU_TRAM_CONSTRUCTION                                 :அமிழ் தண்டூர்திப் பாதை கட்டுமானம்
############ range ends here

############ range for waterways construction menu starts
STR_WATERWAYS_MENU_WATERWAYS_CONSTRUCTION                       :கடல்வழி போக்குவரத்து கட்டுமானம்
############ range ends here

############ range for airport construction menu starts
STR_AIRCRAFT_MENU_AIRPORT_CONSTRUCTION                          :விமானநிலைய கட்டுமானம்
############ range ends here

############ range for landscaping menu starts
STR_LANDSCAPING_MENU_LANDSCAPING                                :நிலத்தோற்றம் மாற்றுதல்
STR_LANDSCAPING_MENU_PLANT_TREES                                :மரங்களை நடு
STR_LANDSCAPING_MENU_PLACE_SIGN                                 :அறிவிக்கை பலகை வை
############ range ends here

############ range for music menu starts
STR_TOOLBAR_SOUND_MUSIC                                         :ஒலி/இசை
############ range ends here

############ range for message menu starts
STR_NEWS_MENU_LAST_MESSAGE_NEWS_REPORT                          :கடைசி செய்தி/செய்தி அறிவிக்கை
STR_NEWS_MENU_MESSAGE_HISTORY_MENU                              :செய்தி வரலாறு
STR_NEWS_MENU_DELETE_ALL_MESSAGES                               :எல்லா செய்திகளையும் நீக்கு
############ range ends here

############ range for about menu starts
STR_ABOUT_MENU_LAND_BLOCK_INFO                                  :நிலா பகுதி விவரம்
STR_ABOUT_MENU_SEPARATOR                                        :
STR_ABOUT_MENU_TOGGLE_CONSOLE                                   :முனையத்தை மாற்று
STR_ABOUT_MENU_AI_DEBUG                                         :AI/வரிவடிவம் சரிபார்
STR_ABOUT_MENU_SCREENSHOT                                       :திரைபிடிப்பு
STR_ABOUT_MENU_SHOW_FRAMERATE                                   :பிரேம் வீதத்தைக் காட்டு
STR_ABOUT_MENU_ABOUT_OPENTTD                                    :'OpenTTD' பற்றி
STR_ABOUT_MENU_SPRITE_ALIGNER                                   :ஸ்ரைட்டு அலைனர்
STR_ABOUT_MENU_TOGGLE_BOUNDING_BOXES                            :எல்லைக் கட்டங்களை மாற்றவும்
STR_ABOUT_MENU_TOGGLE_DIRTY_BLOCKS                              :அழுக்கான கட்டங்களின் நிறத்தை மாற்று
############ range ends here

############ range for ordinal numbers used for the place in the highscore window
STR_ORDINAL_NUMBER_1ST                                          :1st
STR_ORDINAL_NUMBER_2ND                                          :2nd
STR_ORDINAL_NUMBER_3RD                                          :3rd
STR_ORDINAL_NUMBER_4TH                                          :4th
STR_ORDINAL_NUMBER_5TH                                          :5வது
STR_ORDINAL_NUMBER_6TH                                          :6வது
STR_ORDINAL_NUMBER_7TH                                          :7வது
STR_ORDINAL_NUMBER_8TH                                          :8வது
STR_ORDINAL_NUMBER_9TH                                          :9வது
STR_ORDINAL_NUMBER_10TH                                         :10வது
STR_ORDINAL_NUMBER_11TH                                         :11வது
STR_ORDINAL_NUMBER_12TH                                         :12வது
STR_ORDINAL_NUMBER_13TH                                         :13வது
STR_ORDINAL_NUMBER_14TH                                         :14வது
STR_ORDINAL_NUMBER_15TH                                         :15வது
############ range for ordinal numbers ends

############ range for days starts
STR_DAY_NUMBER_1ST                                              :1வது
STR_DAY_NUMBER_2ND                                              :2வது
STR_DAY_NUMBER_3RD                                              :3வது
STR_DAY_NUMBER_4TH                                              :4வது
STR_DAY_NUMBER_5TH                                              :5வது
STR_DAY_NUMBER_6TH                                              :6வது
STR_DAY_NUMBER_7TH                                              :7வது
STR_DAY_NUMBER_8TH                                              :8வது
STR_DAY_NUMBER_9TH                                              :9வது
STR_DAY_NUMBER_10TH                                             :10வது
STR_DAY_NUMBER_11TH                                             :11வது
STR_DAY_NUMBER_12TH                                             :12வது
STR_DAY_NUMBER_13TH                                             :13வது
STR_DAY_NUMBER_14TH                                             :14வது
STR_DAY_NUMBER_15TH                                             :15வது
STR_DAY_NUMBER_16TH                                             :16வது
STR_DAY_NUMBER_17TH                                             :17வது
STR_DAY_NUMBER_18TH                                             :18வது
STR_DAY_NUMBER_19TH                                             :19வது
STR_DAY_NUMBER_20TH                                             :20வது
STR_DAY_NUMBER_21ST                                             :21வது
STR_DAY_NUMBER_22ND                                             :22வது
STR_DAY_NUMBER_23RD                                             :23வது
STR_DAY_NUMBER_24TH                                             :24வது
STR_DAY_NUMBER_25TH                                             :25வது
STR_DAY_NUMBER_26TH                                             :26வது
STR_DAY_NUMBER_27TH                                             :27வது
STR_DAY_NUMBER_28TH                                             :28வது
STR_DAY_NUMBER_29TH                                             :29வது
STR_DAY_NUMBER_30TH                                             :30வது
STR_DAY_NUMBER_31ST                                             :31வது
############ range for days ends

############ range for months starts
STR_MONTH_ABBREV_JAN                                            :சனவரி
STR_MONTH_ABBREV_FEB                                            :பெப்
STR_MONTH_ABBREV_MAR                                            :மார்ச்
STR_MONTH_ABBREV_APR                                            :ஏப்ரல்
STR_MONTH_ABBREV_MAY                                            :மே
STR_MONTH_ABBREV_JUN                                            :ஜூன்
STR_MONTH_ABBREV_JUL                                            :ஜூலை
STR_MONTH_ABBREV_AUG                                            :ஆகஸ்டு
STR_MONTH_ABBREV_SEP                                            :செப்
STR_MONTH_ABBREV_OCT                                            :அக்டோபர்
STR_MONTH_ABBREV_NOV                                            :நவம்பர்
STR_MONTH_ABBREV_DEC                                            :டிசம்பர்

STR_MONTH_JAN                                                   :சனவரி
STR_MONTH_FEB                                                   :பிப்ரவரி
STR_MONTH_MAR                                                   :மார்ச்
STR_MONTH_APR                                                   :ஏப்ரல்
STR_MONTH_MAY                                                   :மே
STR_MONTH_JUN                                                   :ஜூன்
STR_MONTH_JUL                                                   :ஜூலை
STR_MONTH_AUG                                                   :ஆகஸ்ட்
STR_MONTH_SEP                                                   :செப்டம்பர்
STR_MONTH_OCT                                                   :அக்டோபர்
STR_MONTH_NOV                                                   :நவம்பர்
STR_MONTH_DEC                                                   :டிசம்பர்
############ range for months ends

# Graph window
STR_GRAPH_KEY_BUTTON                                            :{BLACK}பட விளக்கக் குறிப்பு
STR_GRAPH_KEY_TOOLTIP                                           :{BLACK}பட விளக்கக் குறிப்பு காண்பி
STR_GRAPH_X_LABEL_MONTH                                         :{TINY_FONT}{STRING}
STR_GRAPH_X_LABEL_MONTH_YEAR                                    :{TINY_FONT}{STRING}{}{NUM}
STR_GRAPH_Y_LABEL                                               :{TINY_FONT}{STRING}
STR_GRAPH_Y_LABEL_NUMBER                                        :{TINY_FONT}{COMMA}

STR_GRAPH_OPERATING_PROFIT_CAPTION                              :{WHITE}தொழிற்பாட்டு இலாப வரைபடம்
STR_GRAPH_INCOME_CAPTION                                        :{WHITE}வருமான வரைபடம்
STR_GRAPH_CARGO_DELIVERED_CAPTION                               :{WHITE}பரிமாற்றம் செய்யப்பட்ட சரக்குப்பெட்டிகள்
STR_GRAPH_COMPANY_PERFORMANCE_RATINGS_CAPTION                   :{WHITE}கம்பெனி செயல்வரம்பு (அதிகபட்ச செயல்வரம்பு=1000)
STR_GRAPH_COMPANY_VALUES_CAPTION                                :{WHITE}கம்பெனி மதிப்பீடுகள்

STR_GRAPH_CARGO_PAYMENT_RATES_CAPTION                           :{WHITE}சரக்கு விற்பனை விலை
STR_GRAPH_CARGO_PAYMENT_RATES_X_LABEL                           :{TINY_FONT}{BLACK}எடுத்துச் செல்லுதல் நாட்கள்
STR_GRAPH_CARGO_PAYMENT_RATES_TITLE                             :{TINY_FONT}{BLACK}10 யூனிட்டு (அல்லது 10000 லிட்டர்) சரக்குகளை 20 கட்டங்களுக்கு நகர்த்தியதற்கான வருவாய்
STR_GRAPH_CARGO_ENABLE_ALL                                      :{TINY_FONT}{BLACK}அனைத்தையும் செயலாக்கு
STR_GRAPH_CARGO_DISABLE_ALL                                     :{TINY_FONT}{BLACK}அனைத்தையும் செயலிளக்கவை
STR_GRAPH_CARGO_TOOLTIP_ENABLE_ALL                              :{BLACK}அனைத்து சரக்குகளையும் சரக்கு விலை வரைபடத்தில் காண்பி
STR_GRAPH_CARGO_TOOLTIP_DISABLE_ALL                             :{BLACK}எந்த சரக்கையும் சரக்கு விலை வரைபடத்தில் காட்டாதே
STR_GRAPH_CARGO_PAYMENT_TOGGLE_CARGO                            :{BLACK}சரக்கு வகையினை graph இல் காட்டவும்/மறைக்கவும்
STR_GRAPH_CARGO_PAYMENT_CARGO                                   :{TINY_FONT}{BLACK}{STRING}

STR_GRAPH_PERFORMANCE_DETAIL_TOOLTIP                            :{BLACK}விவரமான செயல்திறன் விவரங்களை காண்பி

# Graph key window
STR_GRAPH_KEY_CAPTION                                           :{WHITE}நிறுவன graph-களுக்கு பட்டியல்

# Company league window
STR_COMPANY_LEAGUE_TABLE_CAPTION                                :{WHITE}நிருவனங்களின் பட்டியல்
STR_COMPANY_LEAGUE_COMPANY_NAME                                 :{ORANGE}{COMPANY} {BLACK}{COMPANY_NUM} '{STRING}'
STR_COMPANY_LEAGUE_PERFORMANCE_TITLE_ENGINEER                   :பொறியியலாளர்
STR_COMPANY_LEAGUE_PERFORMANCE_TITLE_TRAFFIC_MANAGER            :போக்குவரத்து மேலாளர்
STR_COMPANY_LEAGUE_PERFORMANCE_TITLE_TRANSPORT_COORDINATOR      :போக்குவரத்து ஒருங்கிணைப்பாளர்
STR_COMPANY_LEAGUE_PERFORMANCE_TITLE_ROUTE_SUPERVISOR           :தட மேற்பார்வையாளர்
STR_COMPANY_LEAGUE_PERFORMANCE_TITLE_DIRECTOR                   :நிறுவனர்
STR_COMPANY_LEAGUE_PERFORMANCE_TITLE_CHIEF_EXECUTIVE            :தலைவர்
STR_COMPANY_LEAGUE_PERFORMANCE_TITLE_CHAIRMAN                   :நிறுவனர்
STR_COMPANY_LEAGUE_PERFORMANCE_TITLE_PRESIDENT                  :ஜனாதிபதி
STR_COMPANY_LEAGUE_PERFORMANCE_TITLE_TYCOON                     :டைகூன்

# Performance detail window
STR_PERFORMANCE_DETAIL                                          :{WHITE}விவரமான செயல்திறன் மதிப்பீடு
STR_PERFORMANCE_DETAIL_KEY                                      :{BLACK}விவரம்
STR_PERFORMANCE_DETAIL_AMOUNT_CURRENCY                          :{BLACK}({CURRENCY_SHORT}/{CURRENCY_SHORT})
STR_PERFORMANCE_DETAIL_AMOUNT_INT                               :{BLACK}({COMMA}/{COMMA})
STR_PERFORMANCE_DETAIL_PERCENT                                  :{WHITE}{NUM}%
STR_PERFORMANCE_DETAIL_SELECT_COMPANY_TOOLTIP                   :{BLACK}இந்த நிறுவனத்தை பற்றி விவரங்களை பார்
############ Those following lines need to be in this order!!
STR_PERFORMANCE_DETAIL_VEHICLES                                 :{BLACK}வாகனங்கள்:
STR_PERFORMANCE_DETAIL_STATIONS                                 :{BLACK}நிலையங்கள்:
STR_PERFORMANCE_DETAIL_MIN_PROFIT                               :{BLACK}குறைந்தபட்ச லாபம்:
STR_PERFORMANCE_DETAIL_MIN_INCOME                               :{BLACK}குறைந்தபட்ச வருமானம்:
STR_PERFORMANCE_DETAIL_MAX_INCOME                               :{BLACK}அதிபட்ச வருமானம்:
STR_PERFORMANCE_DETAIL_DELIVERED                                :{BLACK}சேர்க்கப்பட்டவை:
STR_PERFORMANCE_DETAIL_CARGO                                    :{BLACK}சரக்கு:
STR_PERFORMANCE_DETAIL_MONEY                                    :{BLACK}பணம்:
STR_PERFORMANCE_DETAIL_LOAN                                     :{BLACK}கடன்:
STR_PERFORMANCE_DETAIL_TOTAL                                    :{BLACK}மொத்தம்:
############ End of order list
STR_PERFORMANCE_DETAIL_VEHICLES_TOOLTIP                         :{BLACK}சென்ற வருடம் லாபமடைந்த வாகனங்களின் எண்ணிக்கை. இதில் இரயில், சாலை, விமானம் மற்றும் கப்பல் வாகனங்கள் அடங்கும்
STR_PERFORMANCE_DETAIL_MIN_PROFIT_TOOLTIP                       :{BLACK}குறைந்தபட்ச வருமானம் உடைய வாகனத்தின் லாபம்(இரண்டு வருடங்கள் பழைய வாகனங்கள் மட்டும் கணக்கில் எடுக்கப்பட்டுள்ளது)
STR_PERFORMANCE_DETAIL_MIN_INCOME_TOOLTIP                       :{BLACK}கடந்த 12 காலாண்டுகளில் மிகக் குறைந்த லாபத்துடன் காலாண்டில் செய்யப்பட்ட பணத்தின் அளவு
STR_PERFORMANCE_DETAIL_DELIVERED_TOOLTIP                        :{BLACK}கடந்த நான்கு காலாண்டுகளில் சேர்க்கப்பட்ட சரக்கு பெட்டிகள்
STR_PERFORMANCE_DETAIL_CARGO_TOOLTIP                            :{BLACK}கடந்த காலாண்டில் கையாளப்பட்ட சரக்கு வகைகள்
STR_PERFORMANCE_DETAIL_MONEY_TOOLTIP                            :{BLACK}இந்த நிறுவனம் வங்கியில் வைத்திருக்கும் பணம்
STR_PERFORMANCE_DETAIL_LOAN_TOOLTIP                             :{BLACK}இந்த நிறுவனத்தின் கடன் தொகை
STR_PERFORMANCE_DETAIL_TOTAL_TOOLTIP                            :{BLACK}பெறக்கூடிய புள்ளிகளில் மொத்தப் புள்ளிகள்

# Music window
STR_MUSIC_JAZZ_JUKEBOX_CAPTION                                  :{WHITE}ஜாஸ் இசைக்கருவி
STR_MUSIC_PLAYLIST_ALL                                          :{TINY_FONT}{BLACK}அனைத்தும்
STR_MUSIC_PLAYLIST_OLD_STYLE                                    :{TINY_FONT}{BLACK}பழைய பாணி
STR_MUSIC_PLAYLIST_NEW_STYLE                                    :{TINY_FONT}{BLACK}புதிய பாணி
STR_MUSIC_PLAYLIST_EZY_STREET                                   :{TINY_FONT}{BLACK}ஈசி தெரு
STR_MUSIC_PLAYLIST_CUSTOM_1                                     :{TINY_FONT}{BLACK}பாடல்பட்டியல் 1
STR_MUSIC_PLAYLIST_CUSTOM_2                                     :{TINY_FONT}{BLACK}பாடல்பட்டியல் 2
STR_MUSIC_MUSIC_VOLUME                                          :{TINY_FONT}{BLACK}ஒலி அளவு
STR_MUSIC_EFFECTS_VOLUME                                        :{TINY_FONT}{BLACK}ஒலியமைப்புகளின் அளவு
STR_MUSIC_TRACK_NONE                                            :{TINY_FONT}{DKGREEN}--
STR_MUSIC_TRACK_DIGIT                                           :{TINY_FONT}{DKGREEN}{ZEROFILL_NUM}
STR_MUSIC_TITLE_NONE                                            :{TINY_FONT}{DKGREEN}------
STR_MUSIC_TITLE_NOMUSIC                                         :{TINY_FONT}{DKGREEN}இசை எதுவும் கிடைக்கவில்லை
STR_MUSIC_TITLE_NAME                                            :{TINY_FONT}{DKGREEN}"{STRING}"
STR_MUSIC_TRACK                                                 :{TINY_FONT}{BLACK}இசைத்தடம்
STR_MUSIC_XTITLE                                                :{TINY_FONT}{BLACK}தலைப்பு
STR_MUSIC_SHUFFLE                                               :{TINY_FONT}{BLACK}வெவேறு பாடல்கள்
STR_MUSIC_PROGRAM                                               :{TINY_FONT}{BLACK}புரோகிராம்
STR_MUSIC_TOOLTIP_SKIP_TO_PREVIOUS_TRACK                        :{BLACK}தேர்ந்தெடுக்கப்பட்ட முந்தின பாட்டிற்கு தாவவும்
STR_MUSIC_TOOLTIP_SKIP_TO_NEXT_TRACK_IN_SELECTION               :{BLACK}தேர்ந்தெடுக்கப்பட்ட அடுத்த பாட்டிற்கு தாவவும்
STR_MUSIC_TOOLTIP_STOP_PLAYING_MUSIC                            :{BLACK}இசையை நிறுத்து
STR_MUSIC_TOOLTIP_START_PLAYING_MUSIC                           :{BLACK}இசையினை ஆரம்பி
STR_MUSIC_TOOLTIP_DRAG_SLIDERS_TO_SET_MUSIC                     :{BLACK}slider களை இழுத்தால் இசை மற்றும் ஒலி அளவுகளை அமைக்கலாம்
STR_MUSIC_TOOLTIP_SELECT_ALL_TRACKS_PROGRAM                     :{BLACK}'அனைத்து தடங்கள்' பிரோகிராமினைத் தேர்ந்தெடுக்கவும்
STR_MUSIC_TOOLTIP_SELECT_OLD_STYLE_MUSIC                        :{BLACK}'பழைய பாணி இசை' பிரோகிராமினைத் தேர்ந்தெடுக்கவும்
STR_MUSIC_TOOLTIP_SELECT_NEW_STYLE_MUSIC                        :{BLACK}'புதிய பாணி இசை' பிரோகிராமினைத் தேர்ந்தெடுக்கவும்
STR_MUSIC_TOOLTIP_SELECT_EZY_STREET_STYLE                       :{BLACK}'எசி தெரு பாணி இசை' பிரோகிராமினைத் தேர்ந்தெடுக்கவும்
STR_MUSIC_TOOLTIP_SELECT_CUSTOM_1_USER_DEFINED                  :{BLACK}'பயனரால் மாற்றியமைக்கப்பட்ட 1' பிரோகிராமினைத் தேர்ந்தெடுக்கவும்
STR_MUSIC_TOOLTIP_SELECT_CUSTOM_2_USER_DEFINED                  :{BLACK}'பயனரால் மாற்றியமைக்கப்பட்ட 2' பிரோகிராமினைத் தேர்ந்தெடுக்கவும்
STR_MUSIC_TOOLTIP_SHOW_MUSIC_TRACK_SELECTION                    :{BLACK}இசைத் த்டத்தினைத் தேர்ந்தெடுக்கும் திரையினைக் காட்டு

# Playlist window
STR_PLAYLIST_TRACK_NAME                                         :{TINY_FONT}{LTBLUE}{ZEROFILL_NUM} "{STRING}"
STR_PLAYLIST_TRACK_INDEX                                        :{TINY_FONT}{BLACK}இசைத்தடம் வரிசை
STR_PLAYLIST_PROGRAM                                            :{TINY_FONT}{BLACK}பிரோகிராம் - '{STRING}'
STR_PLAYLIST_CLEAR                                              :{TINY_FONT}{BLACK}அழி
STR_PLAYLIST_CHANGE_SET                                         :{BLACK} மாற்று
STR_PLAYLIST_TOOLTIP_CLICK_TO_REMOVE_TRACK                      :{BLACK}தற்போதைய பிரோகிராமிலிருந்து இசைத்தடத்தினை நீக்க சொடுக்கவும் (பயனரால் மாற்றப்பட்ட1 அல்லது 2 மட்டும்)

# Highscore window
STR_HIGHSCORE_TOP_COMPANIES_WHO_REACHED                         :{BIG_FONT}{BLACK}{NUM} அடைந்த சிறந்த நிறுவனங்கள்
STR_HIGHSCORE_TOP_COMPANIES_NETWORK_GAME                        :{BIG_FONT}{BLACK}நிறுவனங்களின் பட்டியல் {NUM}
STR_HIGHSCORE_POSITION                                          :{BIG_FONT}{BLACK}{COMMA}.
STR_HIGHSCORE_PERFORMANCE_TITLE_BUSINESSMAN                     :வியாபாரி
STR_HIGHSCORE_PERFORMANCE_TITLE_ENTREPRENEUR                    :தொழில்முனைவோர்
STR_HIGHSCORE_PERFORMANCE_TITLE_INDUSTRIALIST                   :தொழிலதிபர்
STR_HIGHSCORE_PERFORMANCE_TITLE_CAPITALIST                      :முதலாளி
STR_HIGHSCORE_PERFORMANCE_TITLE_MAGNATE                         :மேன்மையர்
STR_HIGHSCORE_PERFORMANCE_TITLE_MOGUL                           :மொகல்
STR_HIGHSCORE_PERFORMANCE_TITLE_TYCOON_OF_THE_CENTURY           :நூற்றாண்டின் டைக்கூன்
STR_HIGHSCORE_NAME                                              :{PRESIDENT_NAME}, {COMPANY}
STR_HIGHSCORE_STATS                                             :{BIG_FONT}'{STRING}'   ({COMMA})
STR_HIGHSCORE_COMPANY_ACHIEVES_STATUS                           :{BIG_FONT}{BLACK}{COMPANY} '{STRING}' நிலையை அடைந்தது!
STR_HIGHSCORE_PRESIDENT_OF_COMPANY_ACHIEVES_STATUS              :{BIG_FONT}{WHITE}{PRESIDENT_NAME} {COMPANY} '{STRING}' நிலையை அடைந்தார்!

# Smallmap window
STR_SMALLMAP_CAPTION                                            :{WHITE}வரைபடம் - {STRING}

STR_SMALLMAP_TYPE_CONTOURS                                      :அமைப்புகள்
STR_SMALLMAP_TYPE_VEHICLES                                      :வாகனங்கள்
STR_SMALLMAP_TYPE_INDUSTRIES                                    :தொழிற்சாலைகள்
STR_SMALLMAP_TYPE_ROUTEMAP                                      :சரக்கு ஓட்டம்
STR_SMALLMAP_TYPE_ROUTES                                        :வழித்தடங்கள்
STR_SMALLMAP_TYPE_VEGETATION                                    :தாவரங்கள்
STR_SMALLMAP_TYPE_OWNERS                                        :சொந்தக்காரர்கள்
STR_SMALLMAP_TOOLTIP_SHOW_LAND_CONTOURS_ON_MAP                  :{BLACK}நில அமைப்புகளை படத்தில் காட்டு
STR_SMALLMAP_TOOLTIP_SHOW_VEHICLES_ON_MAP                       :{BLACK}வரைபடத்தில் வாகனங்களை காட்டு
STR_SMALLMAP_TOOLTIP_SHOW_INDUSTRIES_ON_MAP                     :{BLACK}வரைபடத்தில் தொழிற்சாலைகளை காட்டு
STR_SMALLMAP_TOOLTIP_SHOW_TRANSPORT_ROUTES_ON                   :{BLACK}வரைபடத்தில் வழித்தடங்களை காட்டு
STR_SMALLMAP_TOOLTIP_SHOW_VEGETATION_ON_MAP                     :{BLACK}வரைபடத்தில் தாவரங்களைக் காட்டு
STR_SMALLMAP_TOOLTIP_SHOW_LAND_OWNERS_ON_MAP                    :{BLACK}வரைபடத்தில் நிலங்களின் சொந்தக்காரர்களைக் காட்டு

STR_SMALLMAP_LEGENDA_ROADS                                      :{TINY_FONT}{BLACK}சாலைகள்
STR_SMALLMAP_LEGENDA_RAILROADS                                  :{TINY_FONT}{BLACK}இரயில்வே
STR_SMALLMAP_LEGENDA_STATIONS_AIRPORTS_DOCKS                    :{TINY_FONT}{BLACK}நிலையங்கள்/விமான நிலையங்கள்/துறைமுகங்கள்
STR_SMALLMAP_LEGENDA_BUILDINGS_INDUSTRIES                       :{TINY_FONT}{BLACK}கட்டடங்கள்/தொழிற்சாலைகள்
STR_SMALLMAP_LEGENDA_VEHICLES                                   :{TINY_FONT}{BLACK}வாகனங்கள்
STR_SMALLMAP_LEGENDA_TRAINS                                     :{TINY_FONT}{BLACK}இரயில்வண்டிகள்
STR_SMALLMAP_LEGENDA_ROAD_VEHICLES                              :{TINY_FONT}{BLACK}சாலை வாகனங்கள்
STR_SMALLMAP_LEGENDA_SHIPS                                      :{TINY_FONT}{BLACK}கப்பல்கள்
STR_SMALLMAP_LEGENDA_AIRCRAFT                                   :{TINY_FONT}{BLACK}விமானங்கள்
STR_SMALLMAP_LEGENDA_TRANSPORT_ROUTES                           :{TINY_FONT}{BLACK}போக்குவரத்து வழித்தடங்கள்
STR_SMALLMAP_LEGENDA_FOREST                                     :{TINY_FONT}{BLACK}காடு
STR_SMALLMAP_LEGENDA_RAILROAD_STATION                           :{TINY_FONT}{BLACK}இரயில் நிலையம்
STR_SMALLMAP_LEGENDA_TRUCK_LOADING_BAY                          :{TINY_FONT}{BLACK}சரக்கு ஏற்றும் இடம்
STR_SMALLMAP_LEGENDA_BUS_STATION                                :{TINY_FONT}{BLACK}பேருந்து நிலையம்
STR_SMALLMAP_LEGENDA_AIRPORT_HELIPORT                           :{TINY_FONT}{BLACK}விமான/வானூர்தி தளம்
STR_SMALLMAP_LEGENDA_DOCK                                       :{TINY_FONT}{BLACK}துறைமுகம்
STR_SMALLMAP_LEGENDA_ROUGH_LAND                                 :{TINY_FONT}{BLACK}சமமற்ற நிலம்
STR_SMALLMAP_LEGENDA_GRASS_LAND                                 :{TINY_FONT}{BLACK}புல்வெளி
STR_SMALLMAP_LEGENDA_BARE_LAND                                  :{TINY_FONT}{BLACK}பொறம்போக்கு நிலம்
STR_SMALLMAP_LEGENDA_FIELDS                                     :{TINY_FONT}{BLACK}வயல்வெளிகள்
STR_SMALLMAP_LEGENDA_TREES                                      :{TINY_FONT}{BLACK}மரங்கள்
STR_SMALLMAP_LEGENDA_ROCKS                                      :{TINY_FONT}{BLACK}பாறைகள்
STR_SMALLMAP_LEGENDA_WATER                                      :{TINY_FONT}{BLACK}நீர்
STR_SMALLMAP_LEGENDA_NO_OWNER                                   :{TINY_FONT}{BLACK}யாரும் உரிமை கோரவில்லை
STR_SMALLMAP_LEGENDA_TOWNS                                      :{TINY_FONT}{BLACK}நகரங்கள்
STR_SMALLMAP_LEGENDA_INDUSTRIES                                 :{TINY_FONT}{BLACK}தொழிற்சாலைகள்
STR_SMALLMAP_LEGENDA_DESERT                                     :{TINY_FONT}{BLACK}பாலைவனம்
STR_SMALLMAP_LEGENDA_SNOW                                       :{TINY_FONT}{BLACK}பனி

STR_SMALLMAP_TOOLTIP_TOGGLE_TOWN_NAMES_ON_OFF                   :{BLACK}வரைபடத்தில் நகரத்தின் பெயர்களை மறை/காட்டு
STR_SMALLMAP_CENTER                                             :{BLACK}தற்போதைய இடத்தினை சிறுவரைபடத்தின் நடுவில் காட்டவும்
STR_SMALLMAP_INDUSTRY                                           :{TINY_FONT}{STRING} ({NUM})
STR_SMALLMAP_LINKSTATS                                          :{TINY_FONT}{STRING}
STR_SMALLMAP_COMPANY                                            :{TINY_FONT}{COMPANY}
STR_SMALLMAP_TOWN                                               :{TINY_FONT}{WHITE}{TOWN}
STR_SMALLMAP_DISABLE_ALL                                        :{BLACK}அனைத்தையும் செயலிழக்க செய்
STR_SMALLMAP_ENABLE_ALL                                         :{BLACK} அனைத்தையும் செயல்படுத்து
STR_SMALLMAP_SHOW_HEIGHT                                        :{BLACK}உயரத்தை காட்டு
STR_SMALLMAP_TOOLTIP_DISABLE_ALL_INDUSTRIES                     :{BLACK}எந்த ஆலைகளையும் வரைபடத்தில் காட்டாதே
STR_SMALLMAP_TOOLTIP_ENABLE_ALL_INDUSTRIES                      :{BLACK}அனைத்து ஆலைகளையும் வரைபடத்தில் காட்டு
STR_SMALLMAP_TOOLTIP_SHOW_HEIGHT                                :{BLACK}உயர்படத்தின் காட்சியினை மாற்றவும்
STR_SMALLMAP_TOOLTIP_DISABLE_ALL_COMPANIES                      :{BLACK}எந்த கம்பெனி சொத்துக்களையும் வரைபடத்தில் காட்டாதே
STR_SMALLMAP_TOOLTIP_ENABLE_ALL_COMPANIES                       :{BLACK}அனைத்து கம்பெனி சொத்துக்களையும் வரைபடத்தில் காட்டு
STR_SMALLMAP_TOOLTIP_DISABLE_ALL_CARGOS                         :{BLACK}சரக்குகளை படத்தில் காட்டாதே
STR_SMALLMAP_TOOLTIP_ENABLE_ALL_CARGOS                          :{BLACK}அனைத்து சரக்குகளையும் படத்தில் காட்டு

# Status bar messages
STR_STATUSBAR_TOOLTIP_SHOW_LAST_NEWS                            :{BLACK}கடைசி தகவல் அல்லது செய்தி அறிக்கையினை காட்டு
STR_STATUSBAR_COMPANY_NAME                                      :{SILVER}- -  {COMPANY}  - -
STR_STATUSBAR_PAUSED                                            :{YELLOW}*  *  நிறுத்தப்பட்டுள்ளது  *  *
STR_STATUSBAR_AUTOSAVE                                          :{RED}பதிவுசெய்தல்
STR_STATUSBAR_SAVING_GAME                                       :{RED}*  *  ஆட்டம் பதிவாகிறது  *  *

# News message history
STR_MESSAGE_HISTORY                                             :{WHITE}செய்தி வரலாறு
STR_MESSAGE_HISTORY_TOOLTIP                                     :{BLACK}சமீப செய்திகளின் பட்டியல்
STR_MESSAGE_NEWS_FORMAT                                         :{STRING}  -  {STRING}

STR_NEWS_MESSAGE_CAPTION                                        :{WHITE}செய்தி
STR_NEWS_CUSTOM_ITEM                                            :{BIG_FONT}{BLACK}{STRING}

STR_NEWS_FIRST_TRAIN_ARRIVAL                                    :{BIG_FONT}{BLACK}மக்கள் கொண்டாடுகிறார்கள் . . .{}முதல் இரயில் {STATION} வந்தது!
STR_NEWS_FIRST_BUS_ARRIVAL                                      :{BIG_FONT}{BLACK}மக்கள் கொண்டாடுகிறார்கள் . . .{}முதல் பேருந்து {STATION} வந்தது!
STR_NEWS_FIRST_TRUCK_ARRIVAL                                    :{BIG_FONT}{BLACK}மக்கள் கொண்டாடுகிறார்கள் . . .{}முதல் லாரி {STATION} வந்தது!
STR_NEWS_FIRST_PASSENGER_TRAM_ARRIVAL                           :{BIG_FONT}{BLACK}மக்கள் கொண்டாடுகிறார்கள் . . .{}முதல் பயணிகள் இரயில் {STATION} வந்தது!
STR_NEWS_FIRST_CARGO_TRAM_ARRIVAL                               :{BIG_FONT}{BLACK}மக்கள் கொண்டாடுகிறார்கள் . . .{}முதல் சரக்கு இரயில் {STATION} வந்தது!
STR_NEWS_FIRST_SHIP_ARRIVAL                                     :{BIG_FONT}{BLACK}மக்கள் கொண்டாடுகிறார்கள் . . .{}முதல் கப்பல் {STATION} வந்தது!
STR_NEWS_FIRST_AIRCRAFT_ARRIVAL                                 :{BIG_FONT}{BLACK}மக்கள் கொண்டாடுகிறார்கள் . . .{}விமானம் முதன்முதலாக {STATION} வந்தது!

STR_NEWS_TRAIN_CRASH                                            :{BIG_FONT}{BLACK}இரயில் விபத்து!{}{COMMA} பேர் இறந்தனர்
STR_NEWS_ROAD_VEHICLE_CRASH_DRIVER                              :{BIG_FONT}{BLACK}சாலை வாகன விபத்து!{}இரயில், வாகனத்துடன் மோதியதில் வாகன ஓட்டுனர் இறந்தார்.
STR_NEWS_ROAD_VEHICLE_CRASH                                     :{BIG_FONT}{BLACK}சாலை வாகன விபத்து!{}இரயில், வாகனத்துடன் மோதியதில் {COMMA} பேர் இறந்தனர்.
STR_NEWS_AIRCRAFT_CRASH                                         :{BIG_FONT}{BLACK}விமான விபத்து!{}{COMMA} பேர் இறந்தனர் {STATION} இல்.
STR_NEWS_PLANE_CRASH_OUT_OF_FUEL                                :{BIG_FONT}{BLACK}விமான விபத்து!{}விமானத்தின் எரிபொருள் தீர்ந்து போனது, {COMMA} பேர் இறந்தனர்.

STR_NEWS_DISASTER_ZEPPELIN                                      :{BIG_FONT}{BLACK} {STATION} இல் விமான விபத்து!
STR_NEWS_DISASTER_SMALL_UFO                                     :{BIG_FONT}{BLACK}'UFO' உடன் மோதியதில் சாலை வாகனம் நொறுங்கியது!
STR_NEWS_DISASTER_AIRPLANE_OIL_REFINERY                         :{BIG_FONT}{BLACK} {TOWN} அருகில் எண்ணெய் சுத்திகரிப்பு நிலையம் வெடித்தது!
STR_NEWS_DISASTER_HELICOPTER_FACTORY                            :{BIG_FONT}{BLACK}தொழிற்சாலை தெரியாத காரணங்களால் அழிக்கப்பட்டது {TOWN} அருகில்!
STR_NEWS_DISASTER_BIG_UFO                                       :{BIG_FONT}{BLACK}{TOWN} அருகில் 'UFO' தரையிறங்கியது!
STR_NEWS_DISASTER_FLOOD_VEHICLE                                 :{BIG_FONT}{BLACK}வெள்ளம்!{}குறைந்தபட்சம் {COMMA} பேர் காணவில்லை, வெள்ளத்தால் இறந்திருப்பார்கள் என்று அஞ்சப்படுகின்றது!

STR_NEWS_COMPANY_IN_TROUBLE_TITLE                               :{BIG_FONT}{BLACK}போக்குவரத்து நிறுவனம் பிரச்சனையில் உள்ளது!
STR_NEWS_COMPANY_IN_TROUBLE_DESCRIPTION                         :{BIG_FONT}{BLACK}{STRING} விரைவில் விற்கப்படும் அல்லது கடனில் மூழ்கியது என்று அறிவிக்கப்படும் இயக்கம் சிறப்படையவில்லை எனில்!
STR_NEWS_COMPANY_MERGER_TITLE                                   :{BIG_FONT}{BLACK}போக்குவரத்து நிறுவனம் இணைக்கப்படுகின்றது !
STR_NEWS_COMPANY_MERGER_DESCRIPTION                             :{BIG_FONT}{BLACK} {STRING} இற்கு {STRING} {CURRENCY_LONG} இற்கு விற்கப்பட்டது!
STR_NEWS_COMPANY_BANKRUPT_TITLE                                 :{BIG_FONT}{BLACK}கடனில் மூழ்கியது!
STR_NEWS_COMPANY_BANKRUPT_DESCRIPTION                           :{BIG_FONT}{BLACK}{STRING} கடன் கொடுத்தவர்களால் மூடப்பட்டது. மேலும் உடமைகள் விற்கப்பட்டது!
STR_NEWS_COMPANY_LAUNCH_TITLE                                   :{BIG_FONT}{BLACK}புதிய நிறுவனம் தொடங்கப்பட்டது!
STR_NEWS_COMPANY_LAUNCH_DESCRIPTION                             :{BIG_FONT}{BLACK}{STRING} கட்டுமானங்களை தொடங்கியது {TOWN} அருகில்!
STR_NEWS_MERGER_TAKEOVER_TITLE                                  :{BIG_FONT}{BLACK}{STRING} {STRING} இனால் வாங்கப்பட்டது!
STR_PRESIDENT_NAME_MANAGER                                      :{BLACK}{PRESIDENT_NAME}{}(மேலாளர்)

STR_NEWS_NEW_TOWN                                               :{BLACK}{BIG_FONT}{STRING} நிதியுதவி செய்தது புதிய நகரம் {TOWN} கட்டுவதற்கு!
STR_NEWS_NEW_TOWN_UNSPONSORED                                   :{BLACK}{BIG_FONT}{TOWN} என்ற புதிய நகரம் கட்டப்பட்டுள்ளது!

STR_NEWS_INDUSTRY_CONSTRUCTION                                  :{BIG_FONT}{BLACK}புது {STRING} கட்டப்படுகிறது {TOWN}அருகில்!
STR_NEWS_INDUSTRY_PLANTED                                       :{BIG_FONT}{BLACK}ப்திய {STRING} தொடங்கப்படுகிறது {TOWN}அருகில்!

STR_NEWS_INDUSTRY_CLOSURE_GENERAL                               :{BIG_FONT}{BLACK}{STRING} மூடப்படுவதாக அறிவித்துள்ளது!
STR_NEWS_INDUSTRY_CLOSURE_SUPPLY_PROBLEMS                       :{BIG_FONT}{BLACK}கொள்முதல் பிரச்சனைகளால் {STRING} உடனடியாக மூடப்படுகின்றது!
STR_NEWS_INDUSTRY_CLOSURE_LACK_OF_TREES                         :{BIG_FONT}{BLACK}அருகாமையில் மரங்கள் இல்லாதமையால் {STRING} உடனடியாக மூடப்படுகின்றது!

STR_NEWS_BEGIN_OF_RECESSION                                     :{BIG_FONT}{BLACK}பொருளாதார மந்த நிலை!{}{}பொருளாதார நிபுணர்கள் மந்த நிலையை பார்த்து அஞ்சுகின்றனர்!
STR_NEWS_END_OF_RECESSION                                       :{BIG_FONT}{BLACK}பொருளாதார மந்த நிலை முடிந்தது!{}{}பொருளாதாரம் வளர்ச்சியினைப் பார்த்து தொழிற்சாலைகள் மகிழ்ச்சியடைகின்றன!

STR_NEWS_INDUSTRY_PRODUCTION_INCREASE_GENERAL                   :{BIG_FONT}{BLACK}{INDUSTRY} உற்பத்தியை அதிகரித்தது!
STR_NEWS_INDUSTRY_PRODUCTION_INCREASE_SMOOTH                    :{BIG_FONT}{BLACK}{STRING} தயாரிப்பு {INDUSTRY} இல் அதிகரித்தது {COMMA}%!
STR_NEWS_INDUSTRY_PRODUCTION_DECREASE_GENERAL                   :{BIG_FONT}{BLACK}{INDUSTRY} உற்பத்தி 50 சதவீதமாக குறைத்தது
STR_NEWS_INDUSTRY_PRODUCTION_DECREASE_FARM                      :{BIG_FONT}{BLACK}{INDUSTRY} பூச்சி தொற்று அழிவை ஏற்படுத்துகிறது!{}உற்பத்தி 50 சதவீதமாக குறைத்தது.
STR_NEWS_INDUSTRY_PRODUCTION_DECREASE_SMOOTH                    :{BIG_FONT}{BLACK}{STRING} தயாரிப்பு {INDUSTRY} இல் குறைந்தது {COMMA}%!

STR_NEWS_TRAIN_IS_WAITING                                       :{WHITE}{VEHICLE} பணிமனையில் காத்துக்கொண்டிருக்கிறது
STR_NEWS_ROAD_VEHICLE_IS_WAITING                                :{WHITE}{VEHICLE} பணிமனையில் காத்துக்கொண்டிருக்கிறது
STR_NEWS_SHIP_IS_WAITING                                        :{WHITE}{VEHICLE} பணிமனையில் காத்துக்கொண்டிருக்கிறது
STR_NEWS_AIRCRAFT_IS_WAITING                                    :{WHITE}{VEHICLE} பணிமனையில் காத்துக்கொண்டிருக்கிறது

# Order review system / warnings
STR_NEWS_VEHICLE_HAS_TOO_FEW_ORDERS                             :{WHITE}{VEHICLE} அட்டவனையில் மிக குறைவாக கட்டளைகளைக் கொண்டுள்ளது
STR_NEWS_VEHICLE_HAS_VOID_ORDER                                 :{WHITE}{VEHICLE} பிழையான கட்டளையைக் கொண்டுள்ளது
STR_NEWS_VEHICLE_HAS_DUPLICATE_ENTRY                            :{WHITE}{VEHICLE} இரட்டடிப்பு கட்டளைகளைக் கொண்டுள்ளது
STR_NEWS_VEHICLE_HAS_INVALID_ENTRY                              :{WHITE}{VEHICLE} பிழையான நிலையத்தினை கட்டளைகளில் கொண்டுள்ளது
STR_NEWS_PLANE_USES_TOO_SHORT_RUNWAY                            :{WHITE}{VEHICLE} அதன் ஆர்டர்களில் ஓடுபாதை மிகக் குறுகியதாக இருக்கும் விமான நிலையத்தைக் கொண்டுள்ளது

STR_NEWS_VEHICLE_IS_GETTING_OLD                                 :{WHITE}{VEHICLE} பழையதாகிறது
STR_NEWS_VEHICLE_IS_GETTING_VERY_OLD                            :{WHITE}{VEHICLE} பழையதாகிறது
STR_NEWS_VEHICLE_IS_GETTING_VERY_OLD_AND                        :{WHITE}{VEHICLE} பழையதாகிறது, உடனடியாக மாற்ற வேண்டும்
STR_NEWS_TRAIN_IS_STUCK                                         :{WHITE}{VEHICLE} தன் பயணத்தை தொடர வழியை கண்டுபிடிக்க முடியவில்லை
STR_NEWS_VEHICLE_IS_LOST                                        :{WHITE}{VEHICLE} தொலைந்துவிட்டது
STR_NEWS_VEHICLE_IS_UNPROFITABLE                                :{WHITE}{VEHICLE}இன் சென்ற வருட நிகர லாபம் {CURRENCY_LONG}
STR_NEWS_AIRCRAFT_DEST_TOO_FAR                                  :{WHITE}{VEHICLE} அடுத்த இடத்திற்கு செல்ல இயல்வில்லை எல்லைக்கு வெளியே இருப்பதினால்

STR_NEWS_ORDER_REFIT_FAILED                                     :{WHITE}{VEHICLE} மாற்றியமைப்பு கட்டளை நிறைவேற்றப்படாததால் நிறுத்தப்பட்டது
STR_NEWS_VEHICLE_AUTORENEW_FAILED                               :{WHITE}தானியங்கி புதுப்பித்தல் தோல்வியடைந்தது {VEHICLE} இன்{}{STRING}

STR_NEWS_NEW_VEHICLE_NOW_AVAILABLE                              :{BIG_FONT}{BLACK}புதிய {STRING} இப்போது கிடைக்கும்!
STR_NEWS_NEW_VEHICLE_TYPE                                       :{BIG_FONT}{BLACK}{ENGINE}
STR_NEWS_NEW_VEHICLE_NOW_AVAILABLE_WITH_TYPE                    :{BLACK}புதிய {STRING} இப்போது கிடைக்கும்!  -  {ENGINE}


STR_NEWS_STATION_NO_LONGER_ACCEPTS_CARGO                        :{WHITE}{STATION} இனிமேல் {STRING} ஏற்றுக்கொள்ளாது
STR_NEWS_STATION_NO_LONGER_ACCEPTS_CARGO_OR_CARGO               :{WHITE}{STATION} இனிமேல் {STRING} அல்லது {STRING} ஏற்றுக்கொள்ளாது
STR_NEWS_STATION_NOW_ACCEPTS_CARGO                              :{WHITE}{STATION} இப்போது {STRING} ஏற்றுக்கொள்கிறது
STR_NEWS_STATION_NOW_ACCEPTS_CARGO_AND_CARGO                    :{WHITE}{STATION} இப்போது {STRING} {STRING} ஆகியவற்றை ஏற்றுக்கொள்கிறது

STR_NEWS_OFFER_OF_SUBSIDY_EXPIRED                               :{BIG_FONT}{BLACK}மானியம் இனிமேல் தரப்படாது:{}{}{STRING} இருந்து {STRING} {STRING} வரை போக்குவரத்திற்கு மானியம் வழங்கப்படாது
STR_NEWS_SERVICE_SUBSIDY_AWARDED_HALF                           :{BIG_FONT}{BLACK}{STRING} இற்கு சேவை மானியம் வழங்கப்படுகிறது!{}{} {STRING} முதல் {STRING} வரையிலான {STRING} சேவை அடுத்த ஆண்டுக்கு 50% கூடுதல் கட்டணம் செலுத்தும்!
STR_NEWS_SERVICE_SUBSIDY_AWARDED_QUADRUPLE                      :{BIG_FONT}{BLACK}{STRING} இற்கு சேவை மானியம் வழங்கப்படுகிறது!{}{}{STRING} முதல் {STRING} வரையிலான {STRING} சேவை அடுத்த ஆண்டுக்கு 4 மடங்கு கட்டணம் செலுத்தும்!

STR_NEWS_ROAD_REBUILDING                                        :{BIG_FONT}{BLACK}{TOWN}இல் சாலை போக்குவரத்து பாதிப்பு!{}{}Road rebuilding programme funded by {STRING} brings 6 months of misery to motorists!
STR_NEWS_EXCLUSIVE_RIGHTS_TITLE                                 :{BIG_FONT}{BLACK}போக்குவரத்து தனியுரிமை!
STR_NEWS_EXCLUSIVE_RIGHTS_DESCRIPTION                           :{BIG_FONT}{BLACK}{TOWN} நகராட்சியின் முழு போக்குவரத்து உரிமைகளையும் ஒரு வருடத்திற்கு {STRING} வாங்கியுள்ளது!

# Extra view window
STR_EXTRA_VIEWPORT_TITLE                                        :{WHITE}பார்வைப் படம் {COMMA}
STR_EXTRA_VIEW_MOVE_VIEW_TO_MAIN                                :{BLACK}பார்படத்திற்கு மாற்றவும்
STR_EXTRA_VIEW_MOVE_MAIN_TO_VIEW                                :{BLACK}பிரதான பார்வையை மாற்றவும்

# Game options window
STR_GAME_OPTIONS_CAPTION                                        :{WHITE}ஆட்டத்தின் அமைப்புகள்
STR_GAME_OPTIONS_CURRENCY_UNITS_FRAME                           :{BLACK}நாணய பிரிவுகள்
STR_GAME_OPTIONS_CURRENCY_UNITS_DROPDOWN_TOOLTIP                :{BLACK}நாணய பிரிவு தேர்ந்தெடுத்தல்

############ start of currency region
STR_GAME_OPTIONS_CURRENCY_GBP                                   :பிரித்தானிய பவுண்டு (GBP)
STR_GAME_OPTIONS_CURRENCY_USD                                   :அமெரிக்கன் டாலர் (USD)
STR_GAME_OPTIONS_CURRENCY_EUR                                   :யுரோ (EUR)
STR_GAME_OPTIONS_CURRENCY_JPY                                   :ஜப்பானிய என் (JPY)
STR_GAME_OPTIONS_CURRENCY_ATS                                   :ஆஸ்திரிய சில்லிங் (ATS)
STR_GAME_OPTIONS_CURRENCY_BEF                                   :பெல்கிய ப்ரேங்க் (BEF)
STR_GAME_OPTIONS_CURRENCY_CHF                                   :சுவிஸ் ப்ரேங்க் (CHF)
STR_GAME_OPTIONS_CURRENCY_CZK                                   :செக் கொருணா (CZK)
STR_GAME_OPTIONS_CURRENCY_DEM                                   :டச்மார்க் (DEM)
STR_GAME_OPTIONS_CURRENCY_DKK                                   :டேனிஷ் க்ரோன் (DKK)
STR_GAME_OPTIONS_CURRENCY_ESP                                   :ஸ்பானிஷ் பெசெடா (ESP)
STR_GAME_OPTIONS_CURRENCY_FIM                                   :பின்னிஷ் மார்க்கா (FIM)
STR_GAME_OPTIONS_CURRENCY_FRF                                   :பிரெஞ்ச் ப்ரேங்க் (FRF)
STR_GAME_OPTIONS_CURRENCY_GRD                                   :கிரேக்க ட்ரச்மா (GRD)
STR_GAME_OPTIONS_CURRENCY_HUF                                   :ஹங்கேரிய போரின்ட் (HUF)
STR_GAME_OPTIONS_CURRENCY_ISK                                   :ஐஸ்லாந்திய க்ரோனா (ISK)
STR_GAME_OPTIONS_CURRENCY_ITL                                   :இத்தாலிய லிரா (ITL)
STR_GAME_OPTIONS_CURRENCY_NLG                                   :டச்சு கில்டர் (NLG)
STR_GAME_OPTIONS_CURRENCY_NOK                                   :நோர்வேஜிய க்ரோன் (NOK)
STR_GAME_OPTIONS_CURRENCY_PLN                                   :போலிஷ் சிலாட்டி Złoty (PLN)
STR_GAME_OPTIONS_CURRENCY_RON                                   :ரோமானிய லூ (RON)
STR_GAME_OPTIONS_CURRENCY_RUR                                   :ரஷ்ய ரூபில்ஸ் (RUR)
STR_GAME_OPTIONS_CURRENCY_SIT                                   :ஸ்லோவேனிய டொலர் (SIT)
STR_GAME_OPTIONS_CURRENCY_SEK                                   :ஸ்வீடிஷ் க்ரோனா (SEK)
STR_GAME_OPTIONS_CURRENCY_TRY                                   :துருக்கிய லிரா (TRY)
STR_GAME_OPTIONS_CURRENCY_SKK                                   :சுலோவக் கொருணா (SKK)
STR_GAME_OPTIONS_CURRENCY_BRL                                   :பிரேசிலிய ரியால் (BRL)
STR_GAME_OPTIONS_CURRENCY_EEK                                   :எஸ்டோனிய க்ரூனி (EEK)
STR_GAME_OPTIONS_CURRENCY_LTL                                   :லிதுவேனிய லிடாஸ் (LTL)
STR_GAME_OPTIONS_CURRENCY_KRW                                   :தென்கொரிய வொன் (KRW)
STR_GAME_OPTIONS_CURRENCY_ZAR                                   :தென் ஆப்பிரிக்க ரான்ட் (ZAR)
STR_GAME_OPTIONS_CURRENCY_CUSTOM                                :புதிதாக...
STR_GAME_OPTIONS_CURRENCY_GEL                                   :ஜார்ஜிய லாரி (GEL)
STR_GAME_OPTIONS_CURRENCY_IRR                                   :ஈரானிய ரியால் (IRR)
STR_GAME_OPTIONS_CURRENCY_RUB                                   :புதிய ரஷ்ய ரூபிள் (RUB)
STR_GAME_OPTIONS_CURRENCY_MXN                                   :மெக்சிகன் பெசோ (MXN)
STR_GAME_OPTIONS_CURRENCY_NTD                                   :புதிய தைவான் டாலர் (NTD)
STR_GAME_OPTIONS_CURRENCY_CNY                                   :சீன ரென்மின்பி (CNY)
STR_GAME_OPTIONS_CURRENCY_HKD                                   :ஹாங்காங் டாலர் (HKD)
STR_GAME_OPTIONS_CURRENCY_INR                                   :இந்திய ரூபாய் (INR)
STR_GAME_OPTIONS_CURRENCY_MYR                                   :மலேசிய ரிங்கிட்டு (MYR)
############ end of currency region

STR_GAME_OPTIONS_ROAD_VEHICLES_DROPDOWN_LEFT                    :இடப்பக்கம் ஒட்டு
STR_GAME_OPTIONS_ROAD_VEHICLES_DROPDOWN_RIGHT                   :வலப்பக்கம் ஒட்டு

STR_GAME_OPTIONS_TOWN_NAMES_FRAME                               :{BLACK}நகரங்களின் பெயர்கள்
STR_GAME_OPTIONS_TOWN_NAMES_DROPDOWN_TOOLTIP                    :{BLACK}நகர பெயர்கள் பாணியினைத் தேர்ந்தெடுக்கவும்

############ start of townname region
STR_GAME_OPTIONS_TOWN_NAME_ORIGINAL_ENGLISH                     :ஆங்கிலம் (இயற்கையான)
STR_GAME_OPTIONS_TOWN_NAME_FRENCH                               :பிரெஞ்சு
STR_GAME_OPTIONS_TOWN_NAME_GERMAN                               :ஜெர்மன்
STR_GAME_OPTIONS_TOWN_NAME_ADDITIONAL_ENGLISH                   :ஆங்கிலம் (கூடுதலான)
STR_GAME_OPTIONS_TOWN_NAME_LATIN_AMERICAN                       :இலத்தின்-அமெரிக்க
STR_GAME_OPTIONS_TOWN_NAME_SILLY                                :முட்டாள்தனமான
STR_GAME_OPTIONS_TOWN_NAME_SWEDISH                              :சுவீடிஷ்
STR_GAME_OPTIONS_TOWN_NAME_DUTCH                                :டச்சு
STR_GAME_OPTIONS_TOWN_NAME_FINNISH                              :பின்னிஷ்
STR_GAME_OPTIONS_TOWN_NAME_POLISH                               :போலிஷ்
STR_GAME_OPTIONS_TOWN_NAME_SLOVAK                               :சுலோவக்
STR_GAME_OPTIONS_TOWN_NAME_NORWEGIAN                            :நார்வேஜியன்
STR_GAME_OPTIONS_TOWN_NAME_HUNGARIAN                            :ஹங்கேரியன்
STR_GAME_OPTIONS_TOWN_NAME_AUSTRIAN                             :ஆஸ்திரியன்
STR_GAME_OPTIONS_TOWN_NAME_ROMANIAN                             :ரோமேனியன்
STR_GAME_OPTIONS_TOWN_NAME_CZECH                                :செக்
STR_GAME_OPTIONS_TOWN_NAME_SWISS                                :சுவிஸ்
STR_GAME_OPTIONS_TOWN_NAME_DANISH                               :டேனிஷ்
STR_GAME_OPTIONS_TOWN_NAME_TURKISH                              :துர்கிஷ்
STR_GAME_OPTIONS_TOWN_NAME_ITALIAN                              :இத்தாலியன்
STR_GAME_OPTIONS_TOWN_NAME_CATALAN                              :கடலன்
############ end of townname region

STR_GAME_OPTIONS_AUTOSAVE_FRAME                                 :{BLACK}தானாக சேமி
STR_GAME_OPTIONS_AUTOSAVE_DROPDOWN_TOOLTIP                      :{BLACK}தானியங்கி விளையாட்டு சேமிப்பு இடைவெளியைத் தேர்ந்தெடுக்கவும்

############ start of autosave dropdown
STR_GAME_OPTIONS_AUTOSAVE_DROPDOWN_OFF                          :Off
STR_GAME_OPTIONS_AUTOSAVE_DROPDOWN_EVERY_1_MONTH                :ஒவ்வொரு மாதமும்
STR_GAME_OPTIONS_AUTOSAVE_DROPDOWN_EVERY_3_MONTHS               :மூன்று மாதங்களுக்கு ஒரு முறை
STR_GAME_OPTIONS_AUTOSAVE_DROPDOWN_EVERY_6_MONTHS               :ஆறு மாதங்களுக்கு ஒரு முறை
STR_GAME_OPTIONS_AUTOSAVE_DROPDOWN_EVERY_12_MONTHS              :ஒவ்வொரு வருடமும்
############ end of autosave dropdown

STR_GAME_OPTIONS_LANGUAGE                                       :{BLACK}மொழி
STR_GAME_OPTIONS_LANGUAGE_TOOLTIP                               :{BLACK}பயன்படுத்தப்போகும் மொழியினை தேர்ந்தெடு

STR_GAME_OPTIONS_FULLSCREEN                                     :{BLACK}முழு படம்
STR_GAME_OPTIONS_FULLSCREEN_TOOLTIP                             :{BLACK}OpenTTD-ஐ முழுத்திரையில் விளையாட இந்த கட்டத்தினை சொடுக்கவும்

STR_GAME_OPTIONS_RESOLUTION                                     :{BLACK}திரையின் அளவு
STR_GAME_OPTIONS_RESOLUTION_TOOLTIP                             :{BLACK}திரை அளவினைத் தேர்ந்தெடுக்கவும்
STR_GAME_OPTIONS_RESOLUTION_OTHER                               :மற்றவை


STR_GAME_OPTIONS_GUI_ZOOM_FRAME                                 :{BLACK}இடைமுக அளவு

STR_GAME_OPTIONS_GUI_ZOOM_DROPDOWN_NORMAL                       :சராசரி
STR_GAME_OPTIONS_GUI_ZOOM_DROPDOWN_2X_ZOOM                      :இரண்டு மடங்கு
STR_GAME_OPTIONS_GUI_ZOOM_DROPDOWN_4X_ZOOM                      :நான்கு மடங்கு

STR_GAME_OPTIONS_FONT_ZOOM                                      :{BLACK}எழுத்துரு அளவு

STR_GAME_OPTIONS_FONT_ZOOM_DROPDOWN_NORMAL                      :இயல்பான
STR_GAME_OPTIONS_FONT_ZOOM_DROPDOWN_2X_ZOOM                     :இரண்டு மடங்கு
STR_GAME_OPTIONS_FONT_ZOOM_DROPDOWN_4X_ZOOM                     :நான்கு மடங்கு



STR_GAME_OPTIONS_BASE_GRF                                       :{BLACK}அடிப்படை அசைவூட்டம்
STR_GAME_OPTIONS_BASE_GRF_TOOLTIP                               :{BLACK}பயன்படுத்தப்போகும் அடிப்படை அசைவூட்டத்தினை தேர்ந்தெடுக்கவும்
STR_GAME_OPTIONS_BASE_GRF_STATUS                                :{RED}{NUM} இல்லாத/பிழையான கோப்பு{P "" கள்}
STR_GAME_OPTIONS_BASE_GRF_DESCRIPTION_TOOLTIP                   :{BLACK}அடிப்படை அசைவூட்டத்தினை பற்றிய கூடுதல் தகவல்

STR_GAME_OPTIONS_BASE_SFX                                       :{BLACK}அடிப்படை ஒலிகள் தொகுப்பு
STR_GAME_OPTIONS_BASE_SFX_TOOLTIP                               :{BLACK}பயன்படுத்தப்போகும் அடிப்படை ஒலிகள் தொகுப்பினைத் தேர்ந்தெடுக்கவும்
STR_GAME_OPTIONS_BASE_SFX_DESCRIPTION_TOOLTIP                   :{BLACK}அடிப்படை ஒலிகள் தொகுப்பு பற்றிய கூடுதல் தகவல்

STR_GAME_OPTIONS_BASE_MUSIC                                     :{BLACK}அடிப்படை இசைத் தொகுப்பு
STR_GAME_OPTIONS_BASE_MUSIC_TOOLTIP                             :{BLACK}பயன்படுத்தப்போகும் அடிப்படை இசைத் தொகுப்பினைத் தேர்ந்தெடுக்கவும்
STR_GAME_OPTIONS_BASE_MUSIC_STATUS                              :{RED}{NUM} பிழையான கோப்பு{P "" கள்}
STR_GAME_OPTIONS_BASE_MUSIC_DESCRIPTION_TOOLTIP                 :{BLACK}அடிப்படை இசைத் தொகுப்பு பற்றிய கூடுதல் தகவல்கள்

STR_ERROR_FULLSCREEN_FAILED                                     :{WHITE}முழுத்திரை நிலை தோல்வியடைந்தது

# Custom currency window

STR_CURRENCY_WINDOW                                             :{WHITE}புது நாணயம்
STR_CURRENCY_EXCHANGE_RATE                                      :{LTBLUE}நாணயமாற்று விகிதம்: {ORANGE}{CURRENCY_LONG} = £ {COMMA}
STR_CURRENCY_DECREASE_EXCHANGE_RATE_TOOLTIP                     :{BLACK}உங்கள் நாணய மதிப்பினை ஒரு பவுண்டு (£) அளவு குறைக்கவும்
STR_CURRENCY_INCREASE_EXCHANGE_RATE_TOOLTIP                     :{BLACK}உங்கள் நாணய மதிப்பினை ஒரு பவுண்டு (£) அளவு அதிகரிக்கவும்
STR_CURRENCY_SET_EXCHANGE_RATE_TOOLTIP                          :{BLACK}உங்களது நாணயத்தின் நாணயமாற்று விகிதத்தை ஒரு பவுண்டாக (£) அமைக்கவும்

STR_CURRENCY_SEPARATOR                                          :{LTBLUE}பிரிப்பான்: {ORANGE}{STRING}
STR_CURRENCY_SET_CUSTOM_CURRENCY_SEPARATOR_TOOLTIP              :{BLACK}உங்களது நாணயத்தின் பிரியியினை அமை

STR_CURRENCY_PREFIX                                             :{LTBLUE}முன் ஒட்டு: {ORANGE}{STRING}
STR_CURRENCY_SET_CUSTOM_CURRENCY_PREFIX_TOOLTIP                 :{BLACK}உங்கள் நாணயத்தின் முன் ஒட்டத்தினை அமையுங்கள்
STR_CURRENCY_SUFFIX                                             :{LTBLUE}பின் ஒட்டு: {ORANGE}{STRING}
STR_CURRENCY_SET_CUSTOM_CURRENCY_SUFFIX_TOOLTIP                 :{BLACK}உங்கள் நாணயத்தின் பின் ஒட்டத்தினை அமையுங்கள்

STR_CURRENCY_SWITCH_TO_EURO                                     :{LTBLUE}யுரோவிற்கு மாற்றுங்கள்: {ORANGE}{NUM}
STR_CURRENCY_SWITCH_TO_EURO_NEVER                               :{LTBLUE}யுரோவிற்கு மாறுங்கள்: {ORANGE}என்றுமில்லை
STR_CURRENCY_SET_CUSTOM_CURRENCY_TO_EURO_TOOLTIP                :{BLACK}யூரோவிற்கு மாறப்போகும் வருடத்தினைத் தேர்ந்தெடுக்கவும்
STR_CURRENCY_DECREASE_CUSTOM_CURRENCY_TO_EURO_TOOLTIP           :{BLACK}யூரோவிற்கு முன்னமே மாறுங்கள்
STR_CURRENCY_INCREASE_CUSTOM_CURRENCY_TO_EURO_TOOLTIP           :{BLACK}யூரோவிற்கு தாமதமாக மாறுங்கள்

STR_CURRENCY_PREVIEW                                            :{LTBLUE}முன்னோட்டம்: {ORANGE}{CURRENCY_LONG}
STR_CURRENCY_CUSTOM_CURRENCY_PREVIEW_TOOLTIP                    :{BLACK}10000 பவுண்டு (£) உங்க்ள் நாணயத்தில்
STR_CURRENCY_CHANGE_PARAMETER                                   :{BLACK}பயனரால் மாற்றப்பட்ட பண குணாதிசயங்களை மாற்று

STR_DIFFICULTY_LEVEL_SETTING_MAXIMUM_NO_COMPETITORS             :{LTBLUE}அதிகபட்ச போட்டியாளர்கள்: {ORANGE}{COMMA}

STR_NONE                                                        :ஒன்றுமில்லை
STR_FUNDING_ONLY                                                :நிதியளிப்பு மட்டும்
STR_MINIMAL                                                     :குறைந்தபட்சம்
STR_NUM_VERY_LOW                                                :மிகவும் குறைவு
STR_NUM_LOW                                                     :குறைவு
STR_NUM_NORMAL                                                  :இயல்பான
STR_NUM_HIGH                                                    :அதிகம்
STR_NUM_CUSTOM                                                  :மாற்றியமைத்த
STR_NUM_CUSTOM_NUMBER                                           :மாற்றியமைத்த ({NUM})

STR_VARIETY_NONE                                                :ஒன்றுமில்லை
STR_VARIETY_VERY_LOW                                            :மிகவும் குறைவு
STR_VARIETY_LOW                                                 :குறைந்த
STR_VARIETY_MEDIUM                                              :நடுத்தரம்
STR_VARIETY_HIGH                                                :அதிகம்
STR_VARIETY_VERY_HIGH                                           :மிகவும் அதிகம்

STR_AI_SPEED_VERY_SLOW                                          :மிக மெதுவாக
STR_AI_SPEED_SLOW                                               :மெதுவாக
STR_AI_SPEED_MEDIUM                                             :இயல்பாக
STR_AI_SPEED_FAST                                               :வேகமாக
STR_AI_SPEED_VERY_FAST                                          :அதிவேகம்

STR_SEA_LEVEL_VERY_LOW                                          :மிகவும் குறைந்த
STR_SEA_LEVEL_LOW                                               :குறைந்த
STR_SEA_LEVEL_MEDIUM                                            :நடுத்தரம்
STR_SEA_LEVEL_HIGH                                              :உயர்ந்த
STR_SEA_LEVEL_CUSTOM                                            :மாற்றியமைத்த
STR_SEA_LEVEL_CUSTOM_PERCENTAGE                                 :Custom ({NUM}%)

STR_RIVERS_NONE                                                 :ஒன்றுமில்லை
STR_RIVERS_FEW                                                  :சில
STR_RIVERS_MODERATE                                             :நடுத்தரம்
STR_RIVERS_LOT                                                  :பல

STR_DISASTER_NONE                                               :ஒன்றுமில்லை
STR_DISASTER_REDUCED                                            :குறைக்கப்பட்ட
STR_DISASTER_NORMAL                                             :இயல்பான

STR_SUBSIDY_X1_5                                                :x1.5
STR_SUBSIDY_X2                                                  :x2
STR_SUBSIDY_X3                                                  :x3
STR_SUBSIDY_X4                                                  :x4

STR_TERRAIN_TYPE_VERY_FLAT                                      :மிகவும் சமமான
STR_TERRAIN_TYPE_FLAT                                           :சமமான
STR_TERRAIN_TYPE_HILLY                                          :உயர்ந்து
STR_TERRAIN_TYPE_MOUNTAINOUS                                    :மலைகளாக
STR_TERRAIN_TYPE_ALPINIST                                       :அல்பைனிசிட்டு

STR_CITY_APPROVAL_PERMISSIVE                                    :அனுமதிதரும்
STR_CITY_APPROVAL_TOLERANT                                      :பொறுத்துக்கொள்ளும்
STR_CITY_APPROVAL_HOSTILE                                       :அனுமதிக்காது

STR_WARNING_NO_SUITABLE_AI                                      :{WHITE}பொருத்தமான AI கிடைக்கவில்லை...{}'ஆன்லைன் உள்ளடக்கம்' அமைப்பு வழியாக பல AIகளை தாங்கள் பதிவிறக்கம் செய்யலாம்

# Settings tree window
STR_CONFIG_SETTING_TREE_CAPTION                                 :{WHITE}அமைப்புகள்
STR_CONFIG_SETTING_FILTER_TITLE                                 :{BLACK}வடிகட்டி:
STR_CONFIG_SETTING_EXPAND_ALL                                   :{BLACK}அனைத்தையும் விரிவாக்கு
STR_CONFIG_SETTING_COLLAPSE_ALL                                 :{BLACK}அனைத்தையும் மூடு
STR_CONFIG_SETTING_NO_EXPLANATION_AVAILABLE_HELPTEXT            :(எந்த விவரமும் இல்லை)
STR_CONFIG_SETTING_DEFAULT_VALUE                                :{LTBLUE}இயல்பான மதிப்பு: {ORANGE}{STRING}
STR_CONFIG_SETTING_TYPE                                         :{LTBLUE}அமைப்பு வகை: {ORANGE}{STRING}
STR_CONFIG_SETTING_TYPE_CLIENT                                  :Client அமைப்புகள் (பதிவு செய்யப்படாது; அனைத்து ஆட்டங்களையும் மாற்றும்)
STR_CONFIG_SETTING_TYPE_GAME_MENU                               :ஆட்டத்தின் அமைப்புகள் (பதிவு செய்யப்பட்டது; புதிய ஆட்டங்களை மட்டுமே மாற்றும்)
STR_CONFIG_SETTING_TYPE_GAME_INGAME                             :ஆட்டத்தின் அமைப்புகள் (பதிவு செய்யப்பட்டது; தற்போதைய ஆட்டத்தினை மட்டுமே மாற்றும்)
STR_CONFIG_SETTING_TYPE_COMPANY_MENU                            :நிறுவன அமைப்புகள் (பதிவு செய்யப்பட்டது; புதிய ஆட்டங்களை மட்டுமே மாற்றும்)
STR_CONFIG_SETTING_TYPE_COMPANY_INGAME                          :நிறுவன அமைப்புகள் (பதிவு செய்யப்பட்டது; தற்போதைய நிறுவனத்தை மட்டுமே மாற்றும்)

STR_CONFIG_SETTING_RESTRICT_CATEGORY                            :{BLACK}பகுப்பு:
STR_CONFIG_SETTING_RESTRICT_TYPE                                :{BLACK}வகை:
STR_CONFIG_SETTING_RESTRICT_BASIC                               :அடிப்படை அமைப்புகளை மட்டுமே காட்டு
STR_CONFIG_SETTING_RESTRICT_ADVANCED                            :சிறப்பு அமைப்புகள்
STR_CONFIG_SETTING_RESTRICT_ALL                                 :அதிக / அனைத்து அமைப்புகள்
STR_CONFIG_SETTING_RESTRICT_CHANGED_AGAINST_DEFAULT             :முதலில் இருந்த மதிப்பினை மாற்றம் செய்யப்பட்ட அமைப்புகள்

STR_CONFIG_SETTING_TYPE_DROPDOWN_HELPTEXT                       :{BLACK}கீழுள்ள பட்டியலினை குறிப்பிட்ட அமைப்பு வகைகளுக்கு குறைக்கும்
STR_CONFIG_SETTING_TYPE_DROPDOWN_ALL                            :அனைத்து அமைப்பு வகைகள்
STR_CONFIG_SETTING_TYPE_DROPDOWN_CLIENT                         :Client அமைப்புகள் (பதிவு செய்யப்படாது; அனைத்து ஆட்டங்களையும் மாற்றும்)
STR_CONFIG_SETTING_TYPE_DROPDOWN_GAME_MENU                      :ஆட்டத்தின் அமைப்புகள் (பதிவு செய்யப்பட்டது; புதிய ஆட்டங்களில் மட்டும் மாற்றம் தெரியும்)
STR_CONFIG_SETTING_TYPE_DROPDOWN_GAME_INGAME                    :ஆட்டத்தின் அமைப்புகள் (பதிவு செய்யப்பட்டது; தற்போதைய ஆட்டத்தில் மட்டும் மாற்றம் தெரியும்)
STR_CONFIG_SETTING_TYPE_DROPDOWN_COMPANY_MENU                   :நிறுவன அமைப்புகள் (பதிவு செய்யப்பட்டது; புதிய ஆட்டங்களில் மாற்றம் தெரியும்)
STR_CONFIG_SETTING_TYPE_DROPDOWN_COMPANY_INGAME                 :நிறுவன அமைப்புகள் (பதிவு செய்யப்பட்டது; தற்போதைய நிறுவனம் மட்டும்)
STR_CONFIG_SETTINGS_NONE                                        :{WHITE}- ஒன்றுமில்லை -

STR_CONFIG_SETTING_OFF                                          :Off
STR_CONFIG_SETTING_ON                                           :On
STR_CONFIG_SETTING_DISABLED                                     :செயலிழக்க செய்யப்பட்டது

STR_CONFIG_SETTING_COMPANIES_OFF                                :Off
STR_CONFIG_SETTING_COMPANIES_OWN                                :சொந்த நிறுவனம்'
STR_CONFIG_SETTING_COMPANIES_ALL                                :எல்லா நிறுவனங்களும்

STR_CONFIG_SETTING_NONE                                         :ஒன்றுமில்லை
STR_CONFIG_SETTING_ORIGINAL                                     :உண்மையான
STR_CONFIG_SETTING_REALISTIC                                    :இயற்கையான

STR_CONFIG_SETTING_HORIZONTAL_POS_LEFT                          :இடது
STR_CONFIG_SETTING_HORIZONTAL_POS_CENTER                        :நடு
STR_CONFIG_SETTING_HORIZONTAL_POS_RIGHT                         :வலது

STR_CONFIG_SETTING_MAXIMUM_INITIAL_LOAN                         :அதிகபட்ச ஆரம்ப கடன்: {STRING}
STR_CONFIG_SETTING_MAXIMUM_INITIAL_LOAN_HELPTEXT                :ஒரு நிறுவனத்தால் பெறமுடியும் கடன் (பணவீக்கத்தினைக் கணக்கில் எடுத்துக் கொள்ளாமல்)
STR_CONFIG_SETTING_INTEREST_RATE                                :வட்டி: {STRING}
STR_CONFIG_SETTING_INTEREST_RATE_HELPTEXT                       :கடன் வட்டி;செயற்படுத்தினால் பணவீக்கத்தினையும் கட்டுப்படுத்தும்
STR_CONFIG_SETTING_RUNNING_COSTS                                :இயங்குவதற்கான செலவுகள்: {STRING}
STR_CONFIG_SETTING_RUNNING_COSTS_HELPTEXT                       :வாகன மற்றும் சொத்து பழுதுபார்த்தல் அளவினையும் ஓட்டும் செலவுகளையும் அமை
STR_CONFIG_SETTING_CONSTRUCTION_SPEED                           :கட்டுமானங்களின் வேகம்: {STRING}
STR_CONFIG_SETTING_CONSTRUCTION_SPEED_HELPTEXT                  :AI களின் கட்டுமானங்களின் எண்ணிக்கையினை கட்டுப்படுத்தவும்
STR_CONFIG_SETTING_VEHICLE_BREAKDOWNS                           :வாகங்களின் பழுதுகள்: {STRING}
STR_CONFIG_SETTING_VEHICLE_BREAKDOWNS_HELPTEXT                  :அடிக்கடி பழுதுபார்க்கப்படாத வாகனங்களின் பழுதுகள் ஏற்படும் காலத்தினை அமை
STR_CONFIG_SETTING_SUBSIDY_MULTIPLIER                           :மானியம் பெருக்கு: {STRING}
STR_CONFIG_SETTING_SUBSIDY_MULTIPLIER_HELPTEXT                  :மானியம் வழங்கப்பட்ட பணிகளுக்கு எவ்வுளவு தர வேண்டும் என்பதினை அமை
STR_CONFIG_SETTING_CONSTRUCTION_COSTS                           :கட்டுமானச் செலவுகள்: {STRING}
STR_CONFIG_SETTING_CONSTRUCTION_COSTS_HELPTEXT                  :கட்டுமான அளவு மற்றும் வாங்கும் செலவுகள் ஆகியவற்றை அமை
STR_CONFIG_SETTING_RECESSIONS                                   :பொருளதாரத் தேக்கங்கள்: {STRING}
STR_CONFIG_SETTING_TRAIN_REVERSING                              :நிலையங்களில் இரயில்களை திருப்புவதை அனுமதிக்காதே: {STRING}
STR_CONFIG_SETTING_TRAIN_REVERSING_HELPTEXT                     :இயக்கப்பட்டால், தலைகீழாக மாறும்போது, அடுத்த இலக்குக்கு குறுகிய பாதை இருந்தாலும், ரயில்கள் டெர்மினஸ் அல்லாத நிலையங்களில் தலைகீழாக மாறாது
STR_CONFIG_SETTING_DISASTERS                                    :பேரழிவுகள்: {STRING}
STR_CONFIG_SETTING_CITY_APPROVAL                                :நகர மறு அமைப்பின் மீது நகராட்சியின் நிலை: {STRING}
STR_CONFIG_SETTING_CITY_APPROVAL_HELPTEXT                       :நிறுவனங்களின் சத்தம் மற்றும் சுற்றுச்சூழல் சேதம் அவர்களின் நகர மதிப்பீட்டை பாதிக்கும் மற்றும் அவற்றின் பகுதியில் மேலும் கட்டுமான நடவடிக்கைகளைத் தேர்வுசெய்க

STR_CONFIG_SETTING_TOO_HIGH_MOUNTAIN                            :{WHITE} அதிகபட்ச வரைபட உயரமாக இந்த மதிப்பை நீங்கள் தர இயலாது. வரைபடத்தில் குறைந்தது ஒரு மலையாவது இந்த மதிப்பை விட உயரமாக உள்ளது
STR_CONFIG_SETTING_EXTRADYNAMITE                                :நகரத்தின் சாலைகள், பாலங்கள் மற்றும் சுரங்கங்களை நீக்க அனுமதிக்கவும்: {STRING}
STR_CONFIG_SETTING_EXTRADYNAMITE_HELPTEXT                       :நகராட்சியின் கட்டடங்கள் நீக்குவதை எளிதாக்கவும்
STR_CONFIG_SETTING_TRAIN_LENGTH                                 :இரயில்களின் அதிகபட்ச நீளம்: {STRING}
STR_CONFIG_SETTING_TRAIN_LENGTH_HELPTEXT                        :இரயில்களின் அதிகபட்ச நீளத்தினை அமை
STR_CONFIG_SETTING_TILE_LENGTH                                  :{COMMA} கட்டம்{P 0 "கட்டம்" "கட்டங்கள்"}
STR_CONFIG_SETTING_SMOKE_AMOUNT                                 :வாகனங்களின் புகை/பொறிகள் எண்ணிக்கை: {STRING}
STR_CONFIG_SETTING_SMOKE_AMOUNT_HELPTEXT                        :வாகனங்கள் வெளியிடும் தீப்பொறி அல்லது புகையின் அளவினை அமை
STR_CONFIG_SETTING_TRAIN_ACCELERATION_MODEL                     :இரயிலின் வேக அமைப்பு: {STRING}
STR_CONFIG_SETTING_ROAD_VEHICLE_ACCELERATION_MODEL              :சாலை வாகன வேக அமைப்பு: {STRING}
STR_CONFIG_SETTING_TRAIN_SLOPE_STEEPNESS                        :இரயில்களின் மலை ஏறுதல் வேகத்தடை: {STRING}
STR_CONFIG_SETTING_PERCENTAGE                                   :{COMMA}%
STR_CONFIG_SETTING_ROAD_VEHICLE_SLOPE_STEEPNESS                 :சாலை வாகங்களின் மலையேறுதல் வேகத்தடை: {STRING}
STR_CONFIG_SETTING_FORBID_90_DEG                                :இரயில்கள் 90° வளைவுளை எடுப்பதை அனுமதிக்காதே: {STRING}
STR_CONFIG_SETTING_DISTANT_JOIN_STATIONS                        :நேரடியாக இணைக்கப்படாத நிலையங்களை இணைக்க அனுமதி: {STRING}
STR_CONFIG_SETTING_INFLATION                                    :விலைவாசி ஏற்றம்: {STRING}
STR_CONFIG_SETTING_INFLATION_HELPTEXT                           :பண வீக்கத்தினை செயல்படுத்து, இதனால் செலவுகள் வளர்ச்சி வரவுகளின் வளர்ச்சியைவிட அதிகமாகும்
STR_CONFIG_SETTING_MAX_BRIDGE_LENGTH                            :அதிகபட்ச பால நீளம்: {STRING}
STR_CONFIG_SETTING_MAX_BRIDGE_LENGTH_HELPTEXT                   :கட்டப்படும் பாலங்களின் அதிகபட்ச நீளம்
STR_CONFIG_SETTING_MAX_BRIDGE_HEIGHT                            :பாலத்தின் அதிகபட்ச உயரம்: {STRING}
STR_CONFIG_SETTING_MAX_BRIDGE_HEIGHT_HELPTEXT                   :பாலம் கட்டுவதற்கான அதிகபட்ச உயரம்
STR_CONFIG_SETTING_MAX_TUNNEL_LENGTH                            :அதிகபட்ச சுரங்க நீளம்: {STRING}
STR_CONFIG_SETTING_MAX_TUNNEL_LENGTH_HELPTEXT                   :கட்டப்படும் சுரங்கங்களின் அதிகபட்ச நீளம்
STR_CONFIG_SETTING_RAW_INDUSTRY_CONSTRUCTION_METHOD             :மனித அடிப்படை தொழிற்சாலை கட்டுமான வழி: {STRING}
STR_CONFIG_SETTING_RAW_INDUSTRY_CONSTRUCTION_METHOD_NONE        :ஒன்றுமில்லை
STR_CONFIG_SETTING_RAW_INDUSTRY_CONSTRUCTION_METHOD_NORMAL      :மற்ற தொழிற்சாலைகளைப் போல
STR_CONFIG_SETTING_RAW_INDUSTRY_CONSTRUCTION_METHOD_PROSPECTING :எங்கேயாவது
STR_CONFIG_SETTING_INDUSTRY_PLATFORM                            :தொழிற்சாலைகள் அருகே உள்ள சம நிலங்கள்: {STRING}
STR_CONFIG_SETTING_MULTIPINDTOWN                                :ஒரே மாதிரியான தொழிற்சாலைகளை அதே நகரத்தில் நிறுவ அனுமதி: {STRING}
STR_CONFIG_SETTING_SIGNALSIDE                                   :சிக்னல்களைக் காட்டவும்: {STRING}
STR_CONFIG_SETTING_SIGNALSIDE_HELPTEXT                          :தடத்தின் எந்தப் பக்கத்தில் சிக்னல்களை வைப்பதென்று தேர்ந்தெடுக்கவும்
STR_CONFIG_SETTING_SIGNALSIDE_LEFT                              :இடப்பக்கத்தில்
STR_CONFIG_SETTING_SIGNALSIDE_DRIVING_SIDE                      :ஓட்டும் பக்கத்தில்
STR_CONFIG_SETTING_SIGNALSIDE_RIGHT                             :வலப்பக்கத்தில்
STR_CONFIG_SETTING_SHOWFINANCES                                 :நிதிநிலைமை அறிக்கையை ஒவ்வொரு ஆண்டின் இறுதியிலும் காட்டு: {STRING}
STR_CONFIG_SETTING_NONSTOP_BY_DEFAULT                           :புதிய கட்டளைகள் 'எங்கும்-நிற்காதே' என்று குறிக்கப்படும்: {STRING}
STR_CONFIG_SETTING_STOP_LOCATION                                :பிளாட்பாரத்தின் {STRING} இல் நிற்கும், புதிய கட்டளைகள்படி
STR_CONFIG_SETTING_STOP_LOCATION_NEAR_END                       :அருகே உள்ள முடிவில்
STR_CONFIG_SETTING_STOP_LOCATION_MIDDLE                         :நடு
STR_CONFIG_SETTING_STOP_LOCATION_FAR_END                        :தொலைவில் உள்ள முடிவில்
STR_CONFIG_SETTING_AUTOSCROLL                                   :ஒட்டில் எலி இருக்கும்பொழுது திரையினை நகர்த்தவும் : {STRING}
STR_CONFIG_SETTING_AUTOSCROLL_DISABLED                          :செயலிழக்க செய்யப்பட்டது
STR_CONFIG_SETTING_AUTOSCROLL_MAIN_VIEWPORT_FULLSCREEN          :முக்கிய திரைபார்வை, முழுத்திரையில் மட்டும்
STR_CONFIG_SETTING_AUTOSCROLL_MAIN_VIEWPORT                     :முக்கிய திரைபார்வை
STR_CONFIG_SETTING_AUTOSCROLL_EVERY_VIEWPORT                    :ஒவ்வொரு திரைபார்வையும்
STR_CONFIG_SETTING_BRIBE                                        :நகராட்சிக்கு கையூட்டுத் தர அனுமதி: {STRING}
STR_CONFIG_SETTING_ALLOW_EXCLUSIVE                              :போக்குவரத்து உரிமைகளை விற்க அனுமதிக்கவும்: {STRING}
STR_CONFIG_SETTING_ALLOW_FUND_BUILDINGS                         :கட்டடங்களை கட்ட அனுமதி: {STRING}
STR_CONFIG_SETTING_ALLOW_FUND_BUILDINGS_HELPTEXT                :நிறுவனங்கள் நகரங்களுக்கு பணம் வழங்க அனுமதிக்கவும், புதிய வீடுகள் கட்ட
STR_CONFIG_SETTING_ALLOW_FUND_ROAD                              :உள்ளூர் சாலை மறுசீரமைக்க நிதியளி: {STRING}
STR_CONFIG_SETTING_ALLOW_GIVE_MONEY                             :மற்ற நிறுவனங்களுக்கு பணம் அனுப்ப அனுமதி: {STRING}
STR_CONFIG_SETTING_FREIGHT_TRAINS                               :பெரிய இரயில்களின் சரக்குகளுக்கு எடை பெருக்கி: {STRING}
STR_CONFIG_SETTING_FREIGHT_TRAINS_HELPTEXT                      :ரயில்களில் சரக்குகளை கொண்டு செல்வதன் தாக்கத்தை அமைக்கவும். அதிக மதிப்பு ரயில்களுக்கு, குறிப்பாக மலைகளில் தேவைப்படும் அளவுக்கு சரக்குகளை எடுத்துச் செல்கிறது
STR_CONFIG_SETTING_PLANE_SPEED                                  :விமான வேக பெருக்கி: {STRING}
STR_CONFIG_SETTING_PLANE_SPEED_VALUE                            :1 / {COMMA}
STR_CONFIG_SETTING_PLANE_CRASHES                                :விமான விபத்துகளின் எண்ணிக்கை: {STRING}
STR_CONFIG_SETTING_PLANE_CRASHES_HELPTEXT                       :விமான விபத்து நிகழ்வதற்கான வாய்ப்புகளை அமை
STR_CONFIG_SETTING_PLANE_CRASHES_NONE                           :ஒன்றுமில்லை*
STR_CONFIG_SETTING_PLANE_CRASHES_REDUCED                        :குறைக்கப்பட்ட
STR_CONFIG_SETTING_PLANE_CRASHES_NORMAL                         :இயல்பான
STR_CONFIG_SETTING_STOP_ON_TOWN_ROAD                            :வழிசெல்லக்கூடிய சாலை நிறுத்தங்களை நகராட்சியின் சாலைகளில் அமைக்க அனுமதி: {STRING}
STR_CONFIG_SETTING_STOP_ON_TOWN_ROAD_HELPTEXT                   :நகரத்திற்குச் சொந்தமான சாலைகளில் டிரைவ்-த்ரோ சாலை நிறுத்தங்களை உருவாக்க அனுமதிக்கவும்
STR_CONFIG_SETTING_DYNAMIC_ENGINES_EXISTING_VEHICLES            :{WHITE}வாகனங்கள் இருக்கும் பொது இந்த அமைப்பினை மாற்ற இயலாது
STR_CONFIG_SETTING_INFRASTRUCTURE_MAINTENANCE                   :கட்டட பராமரிப்பு: {STRING}

STR_CONFIG_SETTING_COMPANY_STARTING_COLOUR                      :துவங்கும் நிறுவனத்தின் வண்ணம்: {STRING}

STR_CONFIG_SETTING_NEVER_EXPIRE_AIRPORTS                        :விமான நிலையங்கள் என்றும் காலாவதியாகாது: {STRING}

STR_CONFIG_SETTING_WARN_LOST_VEHICLE                            :வாகனம் தொலைந்தால் எச்சரிக்கை செய்: {STRING}
STR_CONFIG_SETTING_ORDER_REVIEW                                 :வாகனங்களின் கட்டளைகளை பார்வையிடு: {STRING}
STR_CONFIG_SETTING_ORDER_REVIEW_OFF                             :இல்லை
STR_CONFIG_SETTING_ORDER_REVIEW_EXDEPOT                         :ஆம், ஆனால் நிறுத்தப்பட்டுள்ள வாகனங்களை விட்டுவிடு
STR_CONFIG_SETTING_ORDER_REVIEW_ON                              :அனைத்து வாகனங்கள்
STR_CONFIG_SETTING_WARN_INCOME_LESS                             :வாகனம் நஷ்டத்தில் ஓடினால் எச்சரி: {STRING}
STR_CONFIG_SETTING_NEVER_EXPIRE_VEHICLES                        :வாகனங்கள் என்றும் காலாவதியாகாது: {STRING}
STR_CONFIG_SETTING_AUTORENEW_VEHICLE                            :வாகனங்கள் காலாவதியானால் தானாக மாற்றியமை: {STRING}
STR_CONFIG_SETTING_AUTORENEW_VEHICLE_HELPTEXT                   :செயலாக்க செய்யப்பட்டால், வாகனங்கள் காலாவதியாவதற்கு முன்னால் தானாக மாற்றியமைக்கப்படும்
STR_CONFIG_SETTING_AUTORENEW_MONTHS                             :தானாக புதுப்பிக்கவும் வாகனத்தின் {STRING} அதிக. வயது
STR_CONFIG_SETTING_AUTORENEW_MONTHS_VALUE_BEFORE                :{COMMA} மாத{P 0 "ம்" ங்கள்} முன்னர்
STR_CONFIG_SETTING_AUTORENEW_MONTHS_VALUE_AFTER                 :{COMMA} மாத{P 0 "ம்" ங்கள்} பின்னர்
STR_CONFIG_SETTING_AUTORENEW_MONEY                              :காலாவதியான வாகனங்களை மாற்றியமைக்கத் தேவையான பணம்: {STRING}
STR_CONFIG_SETTING_AUTORENEW_MONEY_HELPTEXT                     :தானாக புதுப்பிக்கும் வாகனங்களைக் கருத்தில் கொள்வதற்கு முன் வங்கியில் இருக்க வேண்டிய குறைந்தபட்ச பணம்
STR_CONFIG_SETTING_ERRMSG_DURATION                              :பிழை செய்திக்கான கால அளவு: {STRING}
STR_CONFIG_SETTING_ERRMSG_DURATION_VALUE                        :{COMMA} விநாடி{P 0 "" கள்}
STR_CONFIG_SETTING_HOVER_DELAY                                  :tooltips இனை காட்டு: {STRING}
STR_CONFIG_SETTING_HOVER_DELAY_VALUE                            :{COMMA} விநாடி{P 0 "" கள்} காட்டவும்
STR_CONFIG_SETTING_HOVER_DELAY_DISABLED                         :வலது சொடுக்கு
STR_CONFIG_SETTING_POPULATION_IN_LABEL                          :நகரத்தின் மக்கள்த் தொகையினை அதன் பெயருடன் காட்டு: {STRING}
STR_CONFIG_SETTING_POPULATION_IN_LABEL_HELPTEXT                 :நகரத்தின் மக்கள்தொகையினை வரைபடத்தில் காட்டவும்
STR_CONFIG_SETTING_GRAPH_LINE_THICKNESS                         :வரைபடத்தில் கோடுகளின் எண்ணிக்கை: {STRING}

STR_CONFIG_SETTING_LANDSCAPE                                    : நிலவெளி: {STRING}
STR_CONFIG_SETTING_LAND_GENERATOR                               :நில உருவாக்கி: {STRING}
STR_CONFIG_SETTING_LAND_GENERATOR_ORIGINAL                      :உண்மையான
STR_CONFIG_SETTING_LAND_GENERATOR_TERRA_GENESIS                 :புவிதுவக்கம்
STR_CONFIG_SETTING_TERRAIN_TYPE                                 :நிலவகை: {STRING}
STR_CONFIG_SETTING_INDUSTRY_DENSITY                             :தொழிற்சாலை அடர்த்தி: {STRING}
STR_CONFIG_SETTING_OIL_REF_EDGE_DISTANCE                        :வரைபட எல்லையிலிருந்து எண்ணெய் தொழிற்சாலைகள் இருக்கக்கூடிய தூரம்: {STRING}
STR_CONFIG_SETTING_OIL_REF_EDGE_DISTANCE_HELPTEXT               :எண்ணெய் சுத்திகரிப்பு நிலையங்கள் வரைபடத்தின் எல்லைகளில் மட்டுமே கட்ட இயலும், அதாவது தீவு வரைபடங்களில் கடற்கரைகளில் கட்ட இயலும்
STR_CONFIG_SETTING_SNOWLINE_HEIGHT                              :பனி-கோடின் உயரம்: {STRING}
STR_CONFIG_SETTING_ROUGHNESS_OF_TERRAIN                         :நிலப்பகுதியின் சமனில்லாத நிலை (புவிதுவக்கம் மட்டும்) : {STRING}
STR_CONFIG_SETTING_ROUGHNESS_OF_TERRAIN_VERY_SMOOTH             :மிகவும் சமமான
STR_CONFIG_SETTING_ROUGHNESS_OF_TERRAIN_SMOOTH                  :சமமான
STR_CONFIG_SETTING_ROUGHNESS_OF_TERRAIN_ROUGH                   :கரடுமுரடான
STR_CONFIG_SETTING_ROUGHNESS_OF_TERRAIN_VERY_ROUGH              :மிகவும் கரடுமுரடான
STR_CONFIG_SETTING_VARIETY                                      :பலவகை பரவல்: {STRING}
STR_CONFIG_SETTING_RIVER_AMOUNT                                 :ஆறுகளின் எண்ணிக்கை: {STRING}
STR_CONFIG_SETTING_RIVER_AMOUNT_HELPTEXT                        :எத்தனை ஆறுகளை உருவாக்க வேண்டும் என்பதைத் தேர்வுசெய்க
STR_CONFIG_SETTING_TREE_PLACER                                  :மரங்கள் நடும் வகை: {STRING}
STR_CONFIG_SETTING_TREE_PLACER_NONE                             :ஒன்றுமில்லை
STR_CONFIG_SETTING_TREE_PLACER_ORIGINAL                         :உண்மையான
STR_CONFIG_SETTING_TREE_PLACER_IMPROVED                         :சீரமைக்கப்பட்ட
STR_CONFIG_SETTING_ROAD_SIDE                                    :சாலை வாகனங்கள்: {STRING}
STR_CONFIG_SETTING_HEIGHTMAP_ROTATION                           :உயர்பட சுழற்ச்சி: {STRING}
STR_CONFIG_SETTING_HEIGHTMAP_ROTATION_COUNTER_CLOCKWISE         :வலமிருந்து இடமாக செல்
STR_CONFIG_SETTING_HEIGHTMAP_ROTATION_CLOCKWISE                 :இடமிலிருந்து வலஞ்செல்
STR_CONFIG_SETTING_SE_FLAT_WORLD_HEIGHT                         :சமமான சித்திரக்காட்சியின் உயர அளவு: {STRING}
STR_CONFIG_SETTING_EDGES_NOT_EMPTY                              :{WHITE}வடதுருவத்தில் ஒன்று அல்லது அதற்கு மேற்பட்ட கட்டங்கள் காலியாக இல்லை
STR_CONFIG_SETTING_EDGES_NOT_WATER                              :{WHITE}விளிம்புகளில் ஒன்று அல்லது அதற்கு மேற்பட்ட ஓடுகளில் தண்ணீர் இல்லை

STR_CONFIG_SETTING_STATION_SPREAD                               :அதிக. நிலைய விரிப்பு: {STRING}
STR_CONFIG_SETTING_STATION_SPREAD_HELPTEXT                      :ஒரு நிலையத்தின் அதிகபட்ச பரப்பளவு. உயர் மதிப்புகள் விளையாட்டை மெதுவாக்கும் என்பதினை நினைவில் கொள்க
STR_CONFIG_SETTING_SERVICEATHELIPAD                             :ஹெலிகாப்ப்டர்களை தானாக சரிபார்ர்க்கவும்: {STRING}
STR_CONFIG_SETTING_SMALLMAP_LAND_COLOUR                         :சிறுபடத்தில் பயன்படுத்திய நில நிறம்: {STRING}
STR_CONFIG_SETTING_SMALLMAP_LAND_COLOUR_HELPTEXT                :சிறுபடத்தில் நிலப்பகுதியின் நிறம்
STR_CONFIG_SETTING_SMALLMAP_LAND_COLOUR_GREEN                   :பச்சை
STR_CONFIG_SETTING_SMALLMAP_LAND_COLOUR_DARK_GREEN              :கரும் பச்சை
STR_CONFIG_SETTING_SMALLMAP_LAND_COLOUR_VIOLET                  :ஊதா
STR_CONFIG_SETTING_SCROLLMODE_RMB                               :வலது சுட்டி பொத்தானைக் கொண்டு வரைபடத்தை நகர்த்தவும்
STR_CONFIG_SETTING_SCROLLMODE_LMB                               :இடது சுட்டி பொத்தானைக் கொண்டு வரைபடத்தை நகர்த்தவும்
STR_CONFIG_SETTING_SMOOTH_SCROLLING                             :பார்படத்தின் இலகுவான பக்கமுருட்டல்: {STRING}
STR_CONFIG_SETTING_LIVERIES                                     :நிறுவன livery களைக் காட்டு: {STRING}
STR_CONFIG_SETTING_LIVERIES_NONE                                :ஒன்றுமில்லை
STR_CONFIG_SETTING_LIVERIES_OWN                                 :சொந்த நிறுவனம்
STR_CONFIG_SETTING_LIVERIES_ALL                                 :அனைத்து நிறுவனங்களும்
STR_CONFIG_SETTING_PREFER_TEAMCHAT                              :குழு அரட்டையின் விரும்பு <ENTER>: {STRING}
STR_CONFIG_SETTING_SCROLLWHEEL_ZOOM                             :படத்தினை உள்நோக்கு
STR_CONFIG_SETTING_SCROLLWHEEL_SCROLL                           :வரைபடத்தினை உருட்டு
STR_CONFIG_SETTING_SCROLLWHEEL_OFF                              :அணை
STR_CONFIG_SETTING_SCROLLWHEEL_MULTIPLIER                       :வரைபட உருட்டல் வேகம்: {STRING}
STR_CONFIG_SETTING_SCROLLWHEEL_MULTIPLIER_HELPTEXT              :சுட்டி-சக்கர ஸ்க்ரோலிங் உணர்திறனைக் கட்டுப்படுத்தவும்
STR_CONFIG_SETTING_OSK_ACTIVATION                               :திரை தட்டச்சுப்பலகை: {STRING}
STR_CONFIG_SETTING_OSK_ACTIVATION_DISABLED                      :செயலிழக்க செய்யப்பட்டது
STR_CONFIG_SETTING_OSK_ACTIVATION_DOUBLE_CLICK                  :இரு அழுத்தங்கள்
STR_CONFIG_SETTING_OSK_ACTIVATION_SINGLE_CLICK_FOCUS            :ஒரு அழுத்தம் (ஒரே இடத்தில் இருந்தால்)
STR_CONFIG_SETTING_OSK_ACTIVATION_SINGLE_CLICK                  :ஒரு அழுத்தம் (உடனடியாக)

STR_CONFIG_SETTING_RIGHT_MOUSE_BTN_EMU_COMMAND                  :Command+Click
STR_CONFIG_SETTING_RIGHT_MOUSE_BTN_EMU_CONTROL                  :Ctrl+Click
STR_CONFIG_SETTING_RIGHT_MOUSE_BTN_EMU_OFF                      :அணை


STR_CONFIG_SETTING_AUTOSAVE                                     :தானியங்கிபதிவு: {STRING}
STR_CONFIG_SETTING_AUTOSAVE_HELPTEXT                            :தானியங்கி விளையாட்டு சேமிப்புகளுக்கு இடையில் இடைவெளியைத் தேர்ந்தெடுக்கவும்

STR_CONFIG_SETTING_DATE_FORMAT_IN_SAVE_NAMES                    :{STRING} தேதி வகையினை பதிவுஆட்டங்கள் பெயர்களுக்கு பயன்படுத்தவும்
STR_CONFIG_SETTING_DATE_FORMAT_IN_SAVE_NAMES_HELPTEXT           :பதிவு ஆட்டங்கள் கோப்புப் பெயர்களில் உள்ள தேதி வகையினை அமை
STR_CONFIG_SETTING_DATE_FORMAT_IN_SAVE_NAMES_LONG               :நீளமான (31 திசம்பர் 2008)
STR_CONFIG_SETTING_DATE_FORMAT_IN_SAVE_NAMES_SHORT              :சுருக்கமான (31-12-2008)
STR_CONFIG_SETTING_DATE_FORMAT_IN_SAVE_NAMES_ISO                :ISO (2008-12-31)

STR_CONFIG_SETTING_PAUSE_ON_NEW_GAME                            :புதிய ஆட்டத்தினை தொடங்கும்போது தானாக நிறுத்தவும்: {STRING}
STR_CONFIG_SETTING_COMMAND_PAUSE_LEVEL                          :ஆட்டம் நிருத்தபட்டிருக்கம்போது அனுமதிக்கவும்: {STRING}
STR_CONFIG_SETTING_COMMAND_PAUSE_LEVEL_HELPTEXT                 :ஆட்டம் நிறுத்தப்பட்டிருக்கும்போது செய்யக்கூடிய செயல்களைத் தேர்ந்தெடுக்கவும்
STR_CONFIG_SETTING_COMMAND_PAUSE_LEVEL_NO_ACTIONS               :எதையும் அனுமதிக்காதே
STR_CONFIG_SETTING_COMMAND_PAUSE_LEVEL_ALL_NON_CONSTRUCTION     :அனைத்து கட்டுமானம்-அல்லாத செயல்கள்
STR_CONFIG_SETTING_COMMAND_PAUSE_LEVEL_ALL_NON_LANDSCAPING      :அனைத்து செயல்கள் நிலமாற்றங்கள் தவிர்த்து
STR_CONFIG_SETTING_COMMAND_PAUSE_LEVEL_ALL_ACTIONS              :அனைத்து செயல்கள்
STR_CONFIG_SETTING_ADVANCED_VEHICLE_LISTS                       :வாகனப் பட்டியலினைப் பயன்படுத்தவும்: {STRING}
STR_CONFIG_SETTING_LOADING_INDICATORS_HELPTEXT                  :வாகனங்களை ஏற்றுவதற்கு அல்லது இறக்குவதற்கு மேலே ஏற்றுதல் குறிகாட்டிகள் காட்டப்படுகிறதா என்பதைத் தேர்ந்தெடுக்கவும்
STR_CONFIG_SETTING_TIMETABLE_IN_TICKS                           :கால அட்டவணையை நாட்களில் அல்லாமல் சொடுக்குகளில் காட்டு: {STRING}
STR_CONFIG_SETTING_TIMETABLE_SHOW_ARRIVAL_DEPARTURE             :கால அட்டவணைகளில் காலங்களைக் காட்டவும்: {STRING}
STR_CONFIG_SETTING_QUICKGOTO                                    :வாகன கட்டளைகளை விரிவாக உருவாக்கவும்: {STRING}
STR_CONFIG_SETTING_DEFAULT_RAIL_TYPE_FIRST                      :முதலில் கிடைக்கும்
STR_CONFIG_SETTING_DEFAULT_RAIL_TYPE_LAST                       :கடைசியில் கிடைக்கும்
STR_CONFIG_SETTING_DEFAULT_RAIL_TYPE_MOST_USED                  :அதிகமாக பயன்படுத்தியவை
STR_CONFIG_SETTING_SHOW_TRACK_RESERVATION                       :ஒதுக்கீடு செய்யப்பட்ட தடங்களைக் காட்டவும்: {STRING}
STR_CONFIG_SETTING_PERSISTENT_BUILDINGTOOLS                     :பயன்படுத்திய கட்டுமான செயல்களை செயற்பாட்டிலேயே வைத்திருக்கவும்: {STRING}
STR_CONFIG_SETTING_FAST_FORWARD_SPEED_LIMIT                     :முன்னோக்கியின் வேக வரம்பு: {STRING}
STR_CONFIG_SETTING_FAST_FORWARD_SPEED_LIMIT_ZERO                :வரம்பு இல்லை (உங்கள் கணினி அனுமதிக்கும் அளவுக்கு வேகமாக)

STR_CONFIG_SETTING_SOUND_TICKER                                 :செய்தி கடிகாரம்: {STRING}
STR_CONFIG_SETTING_SOUND_TICKER_HELPTEXT                        :செய்தித் தொகுப்புகளை காட்டும்போது ஒலி எழுப்பவும்
STR_CONFIG_SETTING_SOUND_NEWS                                   :செய்தித்தாள்: {STRING}
STR_CONFIG_SETTING_SOUND_NEWS_HELPTEXT                          :செய்திதாள்களைக் காட்டும்போது ஒலி எழுப்பவும்
STR_CONFIG_SETTING_SOUND_NEW_YEAR                               :ஆண்டின் முடிவு: {STRING}
STR_CONFIG_SETTING_SOUND_NEW_YEAR_HELPTEXT                      :முந்தைய ஆண்டை ஒப்பிடும்போது ஆண்டின் செயல்திறனை சுருக்கமாக ஒரு ஆண்டின் இறுதியில் ஒலி ஒன்றினை இயக்குங்கள்
STR_CONFIG_SETTING_SOUND_CONFIRM                                :கட்டுமானம்: {STRING}
STR_CONFIG_SETTING_SOUND_CLICK                                  :பொத்தான் அழுத்தங்கள்: {STRING}
STR_CONFIG_SETTING_SOUND_CLICK_HELPTEXT                         :பொத்தான்களை அழுத்தும்போது ஒலி எழுப்பவும்
STR_CONFIG_SETTING_SOUND_DISASTER                               :பேரழிவுகள்/விபத்துகள்: {STRING}
STR_CONFIG_SETTING_SOUND_DISASTER_HELPTEXT                      :விபத்துகள் மற்றும் பேரழிவுகளின் ஒலிகளைச் செயலாக்கு
STR_CONFIG_SETTING_SOUND_VEHICLE                                :வாகனங்கள்: {STRING}
STR_CONFIG_SETTING_SOUND_VEHICLE_HELPTEXT                       :வாகனங்களின் இசைகளை செயலாக்கு
STR_CONFIG_SETTING_SOUND_AMBIENT                                :Ambient: {STRING}
STR_CONFIG_SETTING_SOUND_AMBIENT_HELPTEXT                       :இயற்கை, தொழில்கள் மற்றும் நகரங்களின் சுற்றுப்புற ஒலிகளை இயக்கு

STR_CONFIG_SETTING_DISABLE_UNSUITABLE_BUILDING                  :தகுந்த வாகனம் இல்லாதபோது Disable infrastructure building: {STRING}
STR_CONFIG_SETTING_MAX_TRAINS                                   :அதிகபட்ச இரயில்கள் நிறுவனங்களுக்கு: {STRING}
STR_CONFIG_SETTING_MAX_TRAINS_HELPTEXT                          :ஒரு நிறுவனத்தால் வைத்திருக்கக்கூடிய இரயில்கள் எண்ணிக்கை
STR_CONFIG_SETTING_MAX_ROAD_VEHICLES                            :அதிகபட்ச வாகனங்கள் நிறுவனங்களுக்கு: {STRING}
STR_CONFIG_SETTING_MAX_ROAD_VEHICLES_HELPTEXT                   :ஒரு நிறுவனத்தால் வைத்திருக்கக்கூடிய அதிகபட்ச வாகனங்கள் எண்ணிக்கை
STR_CONFIG_SETTING_MAX_AIRCRAFT                                 :அதிகபட்ச விமானங்கள் நிறுவனங்களுக்கு: {STRING}
STR_CONFIG_SETTING_MAX_AIRCRAFT_HELPTEXT                        :ஒரு நிறுவனத்தால் வைத்திருக்கக்கூடிய அதிகபட்ச விமானங்கள் எண்ணிக்கை
STR_CONFIG_SETTING_MAX_SHIPS                                    :அதிகபட்ச கப்பல்கள் நிறுவனங்களுக்கு: {STRING}
STR_CONFIG_SETTING_MAX_SHIPS_HELPTEXT                           :ஒரு நிறுவனத்தால் வைத்திருக்கக்கூடிய அதிகபட்ச கப்பல்கள் எண்ணிக்கை

STR_CONFIG_SETTING_AI_BUILDS_TRAINS                             :கணினிகளுக்கு இரயில்களை அனுமதிக்காதே: {STRING}
STR_CONFIG_SETTING_AI_BUILDS_TRAINS_HELPTEXT                    :கணினியால் இரயில்களை பயன்படுத்த இயலாது
STR_CONFIG_SETTING_AI_BUILDS_ROAD_VEHICLES                      :கணினியிற்கு சாலை வாகனங்களை அனுமதிக்காதே: {STRING}
STR_CONFIG_SETTING_AI_BUILDS_ROAD_VEHICLES_HELPTEXT             :கணினியால் சாலை வாகனங்களை பயன்படுத்த இயலாது
STR_CONFIG_SETTING_AI_BUILDS_AIRCRAFT                           :கணினியிற்கு விமானங்களை அனுமதிக்காதே: {STRING}
STR_CONFIG_SETTING_AI_BUILDS_AIRCRAFT_HELPTEXT                  :கணினியால் விமானங்களை பயன்படுத்த இயலாது
STR_CONFIG_SETTING_AI_BUILDS_SHIPS                              :கணினியிற்கு கப்பல்களை அனுமதிக்காதே: {STRING}
STR_CONFIG_SETTING_AI_BUILDS_SHIPS_HELPTEXT                     :கணினியால் கப்பல்களை பயன்படுத்த இயலாது

STR_CONFIG_SETTING_AI_PROFILE                                   :முதன்மை அமைப்புகள் profile: {STRING}
STR_CONFIG_SETTING_AI_PROFILE_EASY                              :எளிதான
STR_CONFIG_SETTING_AI_PROFILE_MEDIUM                            :நடுத்தரமான
STR_CONFIG_SETTING_AI_PROFILE_HARD                              :கடுமையான

STR_CONFIG_SETTING_AI_IN_MULTIPLAYER                            :கணினிகளை பல்வீரர் ஆட்டத்தில் அனுமதி: {STRING}
STR_CONFIG_SETTING_SCRIPT_MAX_MEMORY_VALUE                      :{COMMA} MiB

STR_CONFIG_SETTING_SERVINT_ISPERCENT                            :பழுதுபார்த்தல்கள் இடையே உள்ள காலத்தினை சதவிகிதத்தில் காட்டவும்: {STRING}
STR_CONFIG_SETTING_SERVINT_TRAINS                               :இரயிகளின் பழுதுபார்த்தல் இடைவேளி: {STRING}
STR_CONFIG_SETTING_SERVINT_VALUE                                :{COMMA}{NBSP}நாள்{P "நாள்" நாட்கள்}/%
STR_CONFIG_SETTING_SERVINT_DISABLED                             :செயலிழக்க செய்யப்பட்டது
STR_CONFIG_SETTING_SERVINT_ROAD_VEHICLES                        :சாலை வாகனங்களின் பழுதுபார்த்தல் இடைவேளி: {STRING}
STR_CONFIG_SETTING_SERVINT_AIRCRAFT                             :விமாங்களின் பழுதுபார்த்தல் இடைவேளி: {STRING}
STR_CONFIG_SETTING_SERVINT_AIRCRAFT_HELPTEXT                    :புதிய விமானங்களுக்கான இயல்புநிலை சேவை இடைவெளியை அமைக்கவும், வாகனத்திற்கு வெளிப்படையான சேவை இடைவெளி எதுவும் அமைக்கப்படவில்லை என்றால்
STR_CONFIG_SETTING_SERVINT_SHIPS                                :கப்பல்களின் பழுதுபார்த்தல் இடைவேளி: {STRING}
STR_CONFIG_SETTING_NOSERVICE                                    :பழுதுகள் இல்லையெனில் பழுதுபார்த்தலினை செயலிழக்கவும்: {STRING}
STR_CONFIG_SETTING_WAGONSPEEDLIMITS                             :பெட்டி வேக கட்டுப்பாட்டினை செயல்படுத்தவும்: {STRING}
STR_CONFIG_SETTING_DISABLE_ELRAILS                              :மின்சார இரயில்களை அனுமதிக்காதே: {STRING}

STR_CONFIG_SETTING_NEWS_ARRIVAL_FIRST_VEHICLE_OWN               :விளையாடுபவரின் நிலையத்திற்கு முதல் வாகனம் வருகை புரிந்தது: {STRING}
STR_CONFIG_SETTING_NEWS_ARRIVAL_FIRST_VEHICLE_OWN_HELPTEXT      :முதல் வாகனம் புதிய வீரர் நிலையத்திற்கு வரும்போது செய்தித்தாளைக் காண்பி
STR_CONFIG_SETTING_NEWS_ARRIVAL_FIRST_VEHICLE_OTHER             :போட்டியாளரின் நிலையத்திற்கு முதல் வாகனம் வருகை புரிந்தது: {STRING}
STR_CONFIG_SETTING_NEWS_ARRIVAL_FIRST_VEHICLE_OTHER_HELPTEXT    :புதிய போட்டியாளரின் முதல் வாகனம் நிலையத்திற்கு வரும்போது ஒரு செய்தித்தாளினைக் காண்பி
STR_CONFIG_SETTING_NEWS_ACCIDENTS_DISASTERS                     :விபத்துகள் / பேரழிவுகள்: {STRING}
STR_CONFIG_SETTING_NEWS_ACCIDENTS_DISASTERS_HELPTEXT            :விபத்துகள் அல்லது பேரழிவுகள் நிகழும்போது செய்தித்தாள் ஒன்றினைக் காட்டு
STR_CONFIG_SETTING_NEWS_COMPANY_INFORMATION                     :நிறுவனத்தின் விவரம்: {STRING}
STR_CONFIG_SETTING_NEWS_COMPANY_INFORMATION_HELPTEXT            :ஒரு புதிய நிறுவனம் தொடங்கும் போது அல்லது நிறுவனங்கள் திவாலாகும் அபாயத்தில் இருக்கும்போது ஒரு செய்தித்தாளைக் காண்பி
STR_CONFIG_SETTING_NEWS_INDUSTRY_OPEN                           :தொழிற்சாலைகளின் திறப்பு: {STRING}
STR_CONFIG_SETTING_NEWS_INDUSTRY_OPEN_HELPTEXT                  :தொழிற்சாலைகள் திறக்கப்படும்போது செய்தித்தாளினைக் காட்டு
STR_CONFIG_SETTING_NEWS_INDUSTRY_CLOSE                          :தொழிற்சாலைகளின் மூடல்: {STRING}
STR_CONFIG_SETTING_NEWS_INDUSTRY_CLOSE_HELPTEXT                 :தொழிற்சாலைகள் மூடப்படும்போது செய்தித்தாளினைக் காட்டு
STR_CONFIG_SETTING_NEWS_ECONOMY_CHANGES                         :பொருளாதார மாற்றங்கள்: {STRING}
STR_CONFIG_SETTING_NEWS_ECONOMY_CHANGES_HELPTEXT                :உலக பொருளாதார மாற்றங்களைப் பற்றி செய்தித்தாளினைக் காட்டு
STR_CONFIG_SETTING_NEWS_INDUSTRY_CHANGES_UNSERVED               :மற்ற தொழிற்சாலைகளின் உற்பத்தி மாற்றங்கள்: {STRING}
STR_CONFIG_SETTING_NEWS_ADVICE                                  :நிறுவனத்தின் வாகனங்கள் பற்றி அறிவுறை / தகவல்: {STRING}
STR_CONFIG_SETTING_NEWS_ADVICE_HELPTEXT                         :பிரச்சனையில் உள்ள வாகனங்கள் பற்றி செய்தி காட்டவும்
STR_CONFIG_SETTING_NEWS_NEW_VEHICLES                            :புதிய வாகனங்கள்: {STRING}
STR_CONFIG_SETTING_NEWS_NEW_VEHICLES_HELPTEXT                   :புதிய வாகன வகைகள் வெளிவரும்போது செய்தித்தாளினை காட்டு
STR_CONFIG_SETTING_NEWS_CHANGES_ACCEPTANCE                      :சரக்கு ஏற்றுக்கொள்தலின் மாற்றங்கள்: {STRING}
STR_CONFIG_SETTING_NEWS_SUBSIDIES                               :மானியங்கள்: {STRING}
STR_CONFIG_SETTING_NEWS_SUBSIDIES_HELPTEXT                      :மானியம் தொடர்பான நிகழ்வுகள் பற்றி செய்தித்தாளினைக் காட்டவும்
STR_CONFIG_SETTING_NEWS_GENERAL_INFORMATION                     :பொதுவான விவரம்: {STRING}
STR_CONFIG_SETTING_NEWS_GENERAL_INFORMATION_HELPTEXT            :பிரத்தியேக உரிமைகள் வாங்குதல் அல்லது சாலை புனரமைப்புக்கு நிதியளித்தல் போன்ற பொதுவான நிகழ்வுகளைப் பற்றி செய்தித்தாளைக் காண்பி

STR_CONFIG_SETTING_NEWS_MESSAGES_OFF                            :நிறுத்து
STR_CONFIG_SETTING_NEWS_MESSAGES_SUMMARY                        :தொகுப்பு
STR_CONFIG_SETTING_NEWS_MESSAGES_FULL                           :முழு

STR_CONFIG_SETTING_COLOURED_NEWS_YEAR                           :நிற செய்தித்தாள்கள் வெளிவரும் ஆண்டு: {STRING}
STR_CONFIG_SETTING_COLOURED_NEWS_YEAR_HELPTEXT                  :செய்தித்தாள் அறிவிப்புகள் வண்ணத்தில் அச்சிடப்பட்ட ஆண்டு. இந்த ஆண்டுக்கு முன், இது ஒரே வண்ணமுடைய கருப்பு / வெள்ளை பயன்படுத்துகிறது
STR_CONFIG_SETTING_STARTING_YEAR                                :தொடங்கும் வருடம்: {STRING}
STR_CONFIG_SETTING_ENDING_YEAR                                  :மதிப்பீட்டிற்கான இறுதி ஆண்டு: {STRING}
STR_CONFIG_SETTING_ENDING_YEAR_VALUE                            :{NUM}
STR_CONFIG_SETTING_ENDING_YEAR_ZERO                             :என்றுமில்லை
STR_CONFIG_SETTING_ECONOMY_TYPE_FROZEN                          :உறைந்த
STR_CONFIG_SETTING_ALLOW_SHARES                                 :மற்ற நிறுவனங்களின் பங்குகளை வாங்குவதை அனுமதிக்கவும்: {STRING}
STR_CONFIG_SETTING_MIN_YEARS_FOR_SHARES                         :பங்குகள் பரிமாற்றத்திற்கு தேவையான குறைந்தபட்ச நிறுவன வயது: {STRING}
STR_CONFIG_SETTING_DRAG_SIGNALS_DENSITY                         :இழுத்தால், சிக்னல்களை இடவும், ஒவ்வொறு: {STRING}
STR_CONFIG_SETTING_DRAG_SIGNALS_DENSITY_VALUE                   :{COMMA} கட்ட{P 0 "ம்" ங்கள்}
STR_CONFIG_SETTING_DRAG_SIGNALS_FIXED_DISTANCE                  :இழுக்கும்போது, சிக்னல்களுக்கு இடையே சீரான இடைவேளியினை விடவும்: {STRING}
STR_CONFIG_SETTING_SEMAPHORE_BUILD_BEFORE_DATE                  :தானாக semaphore-களைக் கட்டவும், முன்னர்: {STRING}
STR_CONFIG_SETTING_ENABLE_SIGNAL_GUI                            :சிக்னள் GUI இனை செயல்படுத்தவும்: {STRING}
STR_CONFIG_SETTING_DEFAULT_SIGNAL_TYPE                          :கட்டப்போகும் சிக்னல் வகையினைத் தேர்ந்தெடுக்கவும்: {STRING}
STR_CONFIG_SETTING_DEFAULT_SIGNAL_TYPE_HELPTEXT                 :பயன்படுத்தப்போகும் சிக்னல் வகை
STR_CONFIG_SETTING_DEFAULT_SIGNAL_NORMAL                        :கட்ட சிக்னல்கள்
STR_CONFIG_SETTING_DEFAULT_SIGNAL_PBS                           :பாதை சிக்னல்கள்
STR_CONFIG_SETTING_DEFAULT_SIGNAL_PBSOWAY                       :ஒருவழிப் பாதை சிக்னல்கள்
STR_CONFIG_SETTING_CYCLE_SIGNAL_TYPES                           :வெவேறு சிக்னல் வகைகளுள் மாற்றவும்: {STRING}
STR_CONFIG_SETTING_CYCLE_SIGNAL_NORMAL                          :கட்ட சிக்னல்கள் மட்டும்
STR_CONFIG_SETTING_CYCLE_SIGNAL_PBS                             :பாதை சிக்னல்கள் மட்டும்
STR_CONFIG_SETTING_CYCLE_SIGNAL_ALL                             :அனைத்தும்

STR_CONFIG_SETTING_TOWN_LAYOUT                                  :புதிய நகரங்களுக்கான சாலை கட்டங்கள்: {STRING}
STR_CONFIG_SETTING_TOWN_LAYOUT_DEFAULT                          :அசலான
STR_CONFIG_SETTING_TOWN_LAYOUT_BETTER_ROADS                     :நல்ல சாலைகள்
STR_CONFIG_SETTING_TOWN_LAYOUT_2X2_GRID                         :2x2 கட்டங்கள்
STR_CONFIG_SETTING_TOWN_LAYOUT_3X3_GRID                         :3x3 கட்டங்கள்
STR_CONFIG_SETTING_TOWN_LAYOUT_RANDOM                           :ஏதொவொரு
STR_CONFIG_SETTING_ALLOW_TOWN_ROADS                             :நகரங்கள் சாலைகளை கட்ட அனுமதி: {STRING}
STR_CONFIG_SETTING_ALLOW_TOWN_ROADS_HELPTEXT                    :வளர்ச்சிக்கு சாலைகளை உருவாக்க நகரங்களை அனுமதிக்கவும். நகர அதிகாரிகள் சாலைகளை உருவாக்குவதைத் தடுக்க முடக்கு
STR_CONFIG_SETTING_ALLOW_TOWN_LEVEL_CROSSINGS                   :நகரங்கள் சாலைச் சந்திப்புகளை கட்ட அனுமதி: {STRING}
STR_CONFIG_SETTING_ALLOW_TOWN_LEVEL_CROSSINGS_HELPTEXT          :இந்த அமைப்பு நகராட்சிகள் இருப்புப்பாதை சந்திக் கடவுகளைக் கட்ட அனுமதிக்கும்
STR_CONFIG_SETTING_NOISE_LEVEL                                  :விமான நிலையங்களுக்கு நகராட்சியால் நிர்ணயிக்கப்பட்ட இரைச்சல் அளவினை அனுமதிக்கவும்: {STRING}
STR_CONFIG_SETTING_NOISE_LEVEL_HELPTEXT                         :இந்த அமைப்பு முடக்கப்பட்டுள்ளதால், ஒவ்வொரு ஊரிலும் இரண்டு விமான நிலையங்கள் இருக்கலாம். இந்த அமைப்பு இயக்கப்பட்டவுடன், ஒரு நகரத்தின் விமான நிலையங்களின் எண்ணிக்கை நகரத்தின் சத்தத்தை ஏற்றுக்கொள்வதன் மூலம் வரையறுக்கப்படுகிறது, இது மக்கள் தொகை மற்றும் விமான நிலைய அளவு மற்றும் தூரத்தைப் பொறுத்தது
STR_CONFIG_SETTING_TOWN_FOUNDING                                :ஆட்டத்தில் நகரங்களை நிறுவ அனுமதி: {STRING}
STR_CONFIG_SETTING_TOWN_FOUNDING_HELPTEXT                       :இந்த அமைப்பு விளியாடுபவர்கள் ஆட்டத்தில் புதிய நகரங்களை நிறுவ அனுமதிக்கும்
STR_CONFIG_SETTING_TOWN_FOUNDING_FORBIDDEN                      :இயலாது
STR_CONFIG_SETTING_TOWN_FOUNDING_ALLOWED                        :அனுமதிக்கப்படுகிறது
STR_CONFIG_SETTING_TOWN_FOUNDING_ALLOWED_CUSTOM_LAYOUT          :அனுமதிக்கப்படுகிறது, ஆனால் மாற்றியமைக்கப்பட்ட நகர அமைப்பு
STR_CONFIG_SETTING_TOWN_CARGOGENMODE                            :நகரத்தின் சரக்கு உற்பத்தி: {STRING}
STR_CONFIG_SETTING_TOWN_CARGOGENMODE_ORIGINAL                   :இருபடி (அசல்)
STR_CONFIG_SETTING_TOWN_CARGOGENMODE_BITCOUNT                   :நேரியல்

STR_CONFIG_SETTING_EXTRA_TREE_PLACEMENT                         :ஆட்டத்தின் போது மரங்களை நடுதல்: {STRING}
STR_CONFIG_SETTING_EXTRA_TREE_PLACEMENT_HELPTEXT                :விளையாட்டின் போது மரங்களின் சீரற்ற தோற்றத்தைக் கட்டுப்படுத்தவும். இது மர வளர்ச்சியை நம்பியுள்ள தொழில்களை பாதிக்கலாம், எடுத்துக்காட்டாக மரம் வெட்டுதல் ஆலைகள்

STR_CONFIG_SETTING_TOOLBAR_POS                                  :முக்கிய toolbarஇன் அமைப்பு இடம்: {STRING}
STR_CONFIG_SETTING_STATUSBAR_POS                                :status barஇன் அமைப்பு இடம்: {STRING}
STR_CONFIG_SETTING_SNAP_RADIUS_VALUE                            :{COMMA} பிக்சல்{P 0 "" கள்}
STR_CONFIG_SETTING_SNAP_RADIUS_DISABLED                         :செயலிழக்க செய்யப்பட்டது
STR_CONFIG_SETTING_SOFT_LIMIT_VALUE                             :{COMMA}
STR_CONFIG_SETTING_SOFT_LIMIT_DISABLED                          :செயலிழக்க செய்யப்பட்டது
STR_CONFIG_SETTING_ZOOM_MIN                                     :அதிகபட்ச உள்நோக்கு அளவு: {STRING}
STR_CONFIG_SETTING_ZOOM_MAX                                     :அதிகபட்ச வெளிநோக்கு அளவு: {STRING}
STR_CONFIG_SETTING_ZOOM_LVL_MIN                                 :4x
STR_CONFIG_SETTING_ZOOM_LVL_IN_2X                               :2x
STR_CONFIG_SETTING_ZOOM_LVL_NORMAL                              :இயல்பான
STR_CONFIG_SETTING_ZOOM_LVL_OUT_2X                              :2x
STR_CONFIG_SETTING_ZOOM_LVL_OUT_4X                              :4x
STR_CONFIG_SETTING_ZOOM_LVL_OUT_8X                              :8x
STR_CONFIG_SETTING_SPRITE_ZOOM_LVL_MIN                          :4x
STR_CONFIG_SETTING_TOWN_GROWTH                                  :நகர வளர்ச்சி வேகம்: {STRING}
STR_CONFIG_SETTING_TOWN_GROWTH_HELPTEXT                         :நகர வளர்ச்சி வேகம்
STR_CONFIG_SETTING_TOWN_GROWTH_NONE                             :ஒன்றுமில்லை
STR_CONFIG_SETTING_TOWN_GROWTH_SLOW                             :மெதுவாக
STR_CONFIG_SETTING_TOWN_GROWTH_NORMAL                           :இயல்பான
STR_CONFIG_SETTING_TOWN_GROWTH_FAST                             :வேகமாக
STR_CONFIG_SETTING_TOWN_GROWTH_VERY_FAST                        :அதிவேகமாக
STR_CONFIG_SETTING_LARGER_TOWNS                                 :நகரங்கள் மாநகரங்கள் ஆகும் வாய்ப்பு: {STRING}
STR_CONFIG_SETTING_LARGER_TOWNS_VALUE                           :1 இல் {COMMA}
STR_CONFIG_SETTING_LARGER_TOWNS_DISABLED                        :ஒன்றுமில்லை
STR_CONFIG_SETTING_CITY_SIZE_MULTIPLIER                         :தொடக்க நகர அளவு பெருக்கம்: {STRING}
STR_CONFIG_SETTING_CITY_SIZE_MULTIPLIER_HELPTEXT                :ஆட்டத்தின் தொடக்கத்தில் மாநகரங்களின் அளவு நகரங்களை ஒப்பிடுகையில்

STR_CONFIG_SETTING_DISTRIBUTION_MANUAL                          :கைமுறை
STR_CONFIG_SETTING_DISTRIBUTION_ASYMMETRIC                      :சமச்சீர்மையிலா
STR_CONFIG_SETTING_DISTRIBUTION_SYMMETRIC                       :சமச்சீரான
STR_CONFIG_SETTING_DISTRIBUTION_PAX                             :பயணிகள் பரிமாற்றம் வகை: {STRING}
STR_CONFIG_SETTING_DISTRIBUTION_MAIL                            :அஞ்சல் பரிமாற்றம் வகை: {STRING}
STR_CONFIG_SETTING_DEMAND_DISTANCE                              :கோரிக்கைகளின் தூரத்தின் விளைவு: {STRING}
STR_CONFIG_SETTING_DEMAND_DISTANCE_HELPTEXT                     :இதை 0 ஐ விட அதிகமான மதிப்பாக அமைத்தால், சில சரக்குகளின் மூல நிலையம் A க்கும் சாத்தியமான இலக்கு B க்கும் இடையிலான தூரம் A இலிருந்து B க்கு அனுப்பப்படும் சரக்குகளின் அளவை பாதிக்கும். மேலும் தொலைவில் உள்ள B A இலிருந்து குறைவாக உள்ளது சரக்கு அனுப்பப்படும். நீங்கள் அதை அதிகமாக அமைத்தால், குறைந்த சரக்கு தொலைதூர நிலையங்களுக்கு அனுப்பப்படும், மேலும் அதிகமான சரக்குகள் அருகிலுள்ள நிலையங்களுக்கு அனுப்பப்படும்.

STR_CONFIG_SETTING_LOCALISATION_UNITS_VELOCITY                  :வேக அலகுகள்: {STRING}
STR_CONFIG_SETTING_LOCALISATION_UNITS_VELOCITY_IMPERIAL         :இம்பீரியல் (mph)
STR_CONFIG_SETTING_LOCALISATION_UNITS_VELOCITY_METRIC           :மெட்ரிக் (கி.மீ/மணிநேரம்)
STR_CONFIG_SETTING_LOCALISATION_UNITS_VELOCITY_SI               :SI (மீ/நொடி)

STR_CONFIG_SETTING_LOCALISATION_UNITS_POWER                     :வாகன திறன் பிரிவுகள்: {STRING}
STR_CONFIG_SETTING_LOCALISATION_UNITS_POWER_HELPTEXT            :ஒரு வாகனத்தின் சக்தி பயனர் இடைமுகத்தில் காட்டப்படும் போதெல்லாம், தேர்ந்தெடுக்கப்பட்ட அலகுகளில் அதைக் காட்டு
STR_CONFIG_SETTING_LOCALISATION_UNITS_POWER_IMPERIAL            :இம்பீரியல் (கு.ஆ)
STR_CONFIG_SETTING_LOCALISATION_UNITS_POWER_METRIC              :மெட்ரிக் (கு.ஆ)
STR_CONFIG_SETTING_LOCALISATION_UNITS_POWER_SI                  :SI (கி.வாட்)

STR_CONFIG_SETTING_LOCALISATION_UNITS_WEIGHT                    :எடை பிரிவுகள்: {STRING}
STR_CONFIG_SETTING_LOCALISATION_UNITS_WEIGHT_IMPERIAL           :இம்பீரியல் (சுருக்கம் ட/டன்)
STR_CONFIG_SETTING_LOCALISATION_UNITS_WEIGHT_METRIC             :மெட்ரிக் (ட/டன்)
STR_CONFIG_SETTING_LOCALISATION_UNITS_WEIGHT_SI                 :SI (கி.கி)

STR_CONFIG_SETTING_LOCALISATION_UNITS_VOLUME                    :கன அளவு பிரிவுகள்: {STRING}
STR_CONFIG_SETTING_LOCALISATION_UNITS_VOLUME_IMPERIAL           :இம்பீரியல் (gal)
STR_CONFIG_SETTING_LOCALISATION_UNITS_VOLUME_METRIC             :மெட்ரிக் (I)
STR_CONFIG_SETTING_LOCALISATION_UNITS_VOLUME_SI                 :SI (மீ³)

STR_CONFIG_SETTING_LOCALISATION_UNITS_FORCE_IMPERIAL            :இம்பீரியல் (lbf)
STR_CONFIG_SETTING_LOCALISATION_UNITS_FORCE_METRIC              :மெட்ரிக் (kgf)
STR_CONFIG_SETTING_LOCALISATION_UNITS_FORCE_SI                  :SI (kN)

STR_CONFIG_SETTING_LOCALISATION_UNITS_HEIGHT                    :உயரங்கள் அலகுகள்: {STRING}
STR_CONFIG_SETTING_LOCALISATION_UNITS_HEIGHT_HELPTEXT           :பயனர் இடைமுகத்தில் ஒரு உயரம் காட்டப்படும் போதெல்லாம், தேர்ந்தெடுக்கப்பட்ட அலகுகளில் அதைக் காட்டுங்கள்
STR_CONFIG_SETTING_LOCALISATION_UNITS_HEIGHT_IMPERIAL           :இம்பீரியல் (அடி)
STR_CONFIG_SETTING_LOCALISATION_UNITS_HEIGHT_METRIC             :மெட்ரிக் (மீ)
STR_CONFIG_SETTING_LOCALISATION_UNITS_HEIGHT_SI                 :அனைத்துலக முறை அலகு (மீ)

STR_CONFIG_SETTING_GRAPHICS                                     :{ORANGE}அசைவூட்டம்
STR_CONFIG_SETTING_SOUND                                        :{ORANGE}ஒலிகள்
STR_CONFIG_SETTING_INTERFACE                                    :{ORANGE}இடைமுகம்
STR_CONFIG_SETTING_INTERFACE_GENERAL                            :{ORANGE} பொதுவான
STR_CONFIG_SETTING_INTERFACE_CONSTRUCTION                       :{ORANGE}கட்டுமானம்
STR_CONFIG_SETTING_ADVISORS                                     :{ORANGE}செய்திகள் / அறிவுரைஞர்கள்
STR_CONFIG_SETTING_COMPANY                                      :{ORANGE}நிறுவனம்
STR_CONFIG_SETTING_ACCOUNTING                                   :{ORANGE}கணக்கியல்
STR_CONFIG_SETTING_VEHICLES                                     :{ORANGE}வாகனங்கள்
STR_CONFIG_SETTING_VEHICLES_PHYSICS                             :{ORANGE}இயற்பியல்
STR_CONFIG_SETTING_VEHICLES_ROUTING                             :{ORANGE}வழி மாற்றல்
STR_CONFIG_SETTING_LIMITATIONS                                  :{ORANGE}எல்லைகள்
STR_CONFIG_SETTING_ACCIDENTS                                    :{ORANGE}பேரழிவுகள் / விபத்துகள்
STR_CONFIG_SETTING_GENWORLD                                     :{ORANGE}உலகம் உருவாக்குதல்
STR_CONFIG_SETTING_ENVIRONMENT                                  :{ORANGE}சுற்றுச்சூழல்
STR_CONFIG_SETTING_ENVIRONMENT_AUTHORITIES                      :{ORANGE}அதிகாரிகள்
STR_CONFIG_SETTING_ENVIRONMENT_TOWNS                            :{ORANGE}நகரங்கள்
STR_CONFIG_SETTING_ENVIRONMENT_INDUSTRIES                       :{ORANGE}தொழிற்சாலைகள்
STR_CONFIG_SETTING_ENVIRONMENT_CARGODIST                        :{ORANGE}சரக்கு பரிமாற்றம்
STR_CONFIG_SETTING_AI                                           :{ORANGE}போட்டியாளர்கள்
STR_CONFIG_SETTING_AI_NPC                                       :{ORANGE}கணினி வீரர்கள்

STR_CONFIG_SETTING_PATHFINDER_NPF                               :NPF
STR_CONFIG_SETTING_PATHFINDER_YAPF_RECOMMENDED                  :YAPF {BLUE}(பரிந்துரைக்கப்பட்டது)

STR_CONFIG_SETTING_PATHFINDER_FOR_TRAINS                        :இரயில்களுக்கான வழிகண்டுபிடிப்பான்: {STRING}
STR_CONFIG_SETTING_PATHFINDER_FOR_TRAINS_HELPTEXT               :இரயில்கள் பயன்படுத்தப்போகும் வழிகண்டுபிடிப்பான்
STR_CONFIG_SETTING_PATHFINDER_FOR_ROAD_VEHICLES                 :சாலை வாகனங்களுக்கான வழிகண்டுபிடிப்பான்: {STRING}
STR_CONFIG_SETTING_PATHFINDER_FOR_ROAD_VEHICLES_HELPTEXT        :சாலை வாகனங்கள் பயன்படுத்தப்போகும் வழிகண்டுபிடிப்பான்
STR_CONFIG_SETTING_PATHFINDER_FOR_SHIPS                         :கப்பல்களுக்கான வழிகண்டுபிடிப்பான்: {STRING}
STR_CONFIG_SETTING_PATHFINDER_FOR_SHIPS_HELPTEXT                :கப்பல்கள் பயன்படுத்தப்போகும் வழிகண்டுபிடிப்பான்
STR_CONFIG_SETTING_REVERSE_AT_SIGNALS                           :சிக்னல்களில் தானியங்கி மீட்சி: {STRING}

STR_CONFIG_SETTING_QUERY_CAPTION                                :{WHITE}அமைப்பின் மதிப்பினை மாற்று

# Config errors
STR_CONFIG_ERROR                                                :{WHITE}அமைப்புவடிவாக்கம் கோப்பில் பிழை...
STR_CONFIG_ERROR_ARRAY                                          :{WHITE}... '{STRING}' இல் பிழை
STR_CONFIG_ERROR_INVALID_VALUE                                  :{WHITE}... செல்லாத மதிப்பு '{STRING}' '{STRING}' இற்கு
STR_CONFIG_ERROR_INVALID_GRF                                    :{WHITE}... பயன்படுத்த இயலாத NewGRF இனை பயன்படுத்தவில்லை '{STRING}': {STRING}
STR_CONFIG_ERROR_INVALID_GRF_NOT_FOUND                          :கிடைக்கவில்லை
STR_CONFIG_ERROR_INVALID_GRF_UNSAFE                             :நிலையான பயன்பாட்டிற்கு உகந்தது அல்ல
STR_CONFIG_ERROR_INVALID_GRF_SYSTEM                             :கணினி NewGRF
STR_CONFIG_ERROR_INVALID_GRF_INCOMPATIBLE                       :இந்த OpenTTD பதிப்புடன் பயன்படுத்த இயலாது
STR_CONFIG_ERROR_INVALID_GRF_UNKNOWN                            :தெரியவில்லை
STR_CONFIG_ERROR_INVALID_BASE_GRAPHICS_NOT_FOUND                :{WHITE}... அடிப்படை அசைவூட்டத் தொகுப்பு '{STRING}' தவிர்கப்பட்டது: கிடைக்கவில்லை
STR_CONFIG_ERROR_INVALID_BASE_SOUNDS_NOT_FOUND                  :{WHITE}... அடிப்படை ஒளித் தொகுப்பு '{STRING}' தவிர்கப்பட்டது: கிடைக்கவில்லை
STR_CONFIG_ERROR_INVALID_BASE_MUSIC_NOT_FOUND                   :{WHITE}... அடிப்படை இசைத் தொகுப்பு '{STRING}' தவிர்கப்பட்டது: கிடைக்கவில்லை
STR_CONFIG_ERROR_OUT_OF_MEMORY                                  :{WHITE}நினைவாற்றல் நிறைந்துவிட்டது

# Video initalization errors

# Intro window
STR_INTRO_CAPTION                                               :{WHITE}OpenTTD {REV}

STR_INTRO_NEW_GAME                                              :{BLACK}புது விளையாட்டு
STR_INTRO_LOAD_GAME                                             :{BLACK}ஆட்டத்தை ஏற்று
STR_INTRO_PLAY_SCENARIO                                         :{BLACK}சித்திரக்காட்சியில் விளையாடு
STR_INTRO_PLAY_HEIGHTMAP                                        :{BLACK}உயர்படத்தில் விளையாடு
STR_INTRO_SCENARIO_EDITOR                                       :{BLACK}சித்திரக்காட்சி திருத்தி
STR_INTRO_MULTIPLAYER                                           :{BLACK}பல்வீரர்

STR_INTRO_GAME_OPTIONS                                          :{BLACK}ஆட்டத்தின் அமைப்புகள்
STR_INTRO_HIGHSCORE                                             :{BLACK}புள்ளிகள் பட்டியல்
STR_INTRO_CONFIG_SETTINGS_TREE                                  :{BLACK}அமைப்புகள்
STR_INTRO_NEWGRF_SETTINGS                                       :{BLACK}NewGRF அமைப்புகள்
STR_INTRO_ONLINE_CONTENT                                        :{BLACK}கோப்புகளை இணையதளத்தில் தேடு
STR_INTRO_SCRIPT_SETTINGS                                       :{BLACK}AI / ஆட்டம் அமைப்புகள்
STR_INTRO_QUIT                                                  :{BLACK}வெளியேறு

STR_INTRO_TOOLTIP_NEW_GAME                                      :{BLACK}புதிய ஆட்டத்தினைத் தொடங்கும். Ctrl+Click அழுத்தினால் வரைபட அமைப்புவடிவாக்கம் தவிர்க்கப்படும்
STR_INTRO_TOOLTIP_LOAD_GAME                                     :{BLACK}பதிவு செய்யப்பட்ட விளையாட்டை ஏற்று
STR_INTRO_TOOLTIP_PLAY_HEIGHTMAP                                :{BLACK}புதிய ஆட்டத்தினைத் தொடங்கு, உயர்படத்தினை நிலப்பரப்பிற்கு பயன்படுத்தி
STR_INTRO_TOOLTIP_MULTIPLAYER                                   :{BLACK}புதிய பல்வீரர் ஆட்டத்தினைத் தொடங்கவும்

STR_INTRO_TOOLTIP_TEMPERATE                                     :{BLACK}'வெப்பமண்டல' நிலப்பரப்புப் பாணியைத் தேர்ந்தெடுக்கவும்
STR_INTRO_TOOLTIP_SUB_ARCTIC_LANDSCAPE                          :{BLACK}'உபதுருவ' நிலப்பரப்புப் பாணியைத் தேர்ந்தெடுக்கவும்
STR_INTRO_TOOLTIP_SUB_TROPICAL_LANDSCAPE                        :{BLACK}'மிதவெப்பமண்டல' நிலப்பரப்புப் பாணியைத் தேர்ந்தெடுக்கவும்
STR_INTRO_TOOLTIP_TOYLAND_LANDSCAPE                             :{BLACK}'பொம்மைநில' நிலப்பரப்புப் பாணியைத் தேர்ந்தெடுக்கவும்

STR_INTRO_TOOLTIP_GAME_OPTIONS                                  :{BLACK}ஆட்டம் அமைப்புகளைக் காட்டு
STR_INTRO_TOOLTIP_HIGHSCORE                                     :{BLACK}புள்ளிகள் பட்டியலினைக் காட்டவும்
STR_INTRO_TOOLTIP_CONFIG_SETTINGS_TREE                          :{BLACK}திரை அமைப்புகள்
STR_INTRO_TOOLTIP_NEWGRF_SETTINGS                               :{BLACK}NewGRF அமைப்புகளைக் காட்டு
STR_INTRO_TOOLTIP_SCRIPT_SETTINGS                               :{BLACK}AI/வரிவடிவங்கள் அமைப்புகளைக் காட்டு
STR_INTRO_TOOLTIP_QUIT                                          :{BLACK} 'OpenTTD'ஐ விட்டு வெளியேறு

STR_INTRO_TRANSLATION                                           :{BLACK}இந்த மொழிபெயர்ப்பில் {NUM} இல்லை {P "" s}.மொழிபெயர்பாளராக பதிவு செய்து OpenTTDவிற்கு உதவவும். மேலும் விவரங்கள் அறிய readme.txt ஐ பார்க்கவும்..

# Quit window
STR_QUIT_CAPTION                                                :{WHITE}வெளியேறு
STR_QUIT_YES                                                    :{BLACK}ஆமாம்
STR_QUIT_NO                                                     :{BLACK}இல்லை

# Abandon game
STR_ABANDON_GAME_CAPTION                                        :{WHITE}ஆட்டத்தை கைவிடு
STR_ABANDON_GAME_QUERY                                          :{YELLOW}நீங்கள் இந்த ஆட்டத்தினை விட்டு வெளியேறுவதில் உறுதியா?
STR_ABANDON_SCENARIO_QUERY                                      :{YELLOW}நீங்கள் இந்த சித்திரக்காட்சியினை விட்டு வெளியேறுவதில் உறுதியா?

# Cheat window
STR_CHEATS                                                      :{WHITE}ஏமாற்றுகள்
STR_CHEATS_NOTE                                                 :{BLACK}குறிப்பு: இந்த அமைப்புகளின் எந்தவொரு பயன்பாடும் பதிவு செய்யப்படும்
STR_CHEAT_MONEY                                                 :{LTBLUE}{CURRENCY_LONG} ஆக பணத்தை உயர்த்து
STR_CHEAT_CHANGE_COMPANY                                        :{LTBLUE}இந்த நிறுவனமாக ஆடுகிறீர்கள்: {ORANGE}{COMMA}
STR_CHEAT_EXTRA_DYNAMITE                                        :{LTBLUE}அதிசய நிலச்சமனி (தொழிற்சாலைகள் மற்றும் பொருட்களை நீக்குவதற்கு): {ORANGE}{STRING}
STR_CHEAT_CROSSINGTUNNELS                                       :{LTBLUE}சுரங்கங்கள் ஒன்றுக்கொன்று குறுக்கிடலாம்: {ORANGE}{STRING}
STR_CHEAT_NO_JETCRASH                                           :{LTBLUE}சிறிய விமான நிலையங்களில் ஜெட்விமானங்கள் நொறுங்காது: {ORANGE}{STRING}
STR_CHEAT_EDIT_MAX_HL                                           :{LTBLUE}வரைபடத்திலுள்ள மலைகளின் அதிகபட்ச உயரத்தினை மாற்று: {ORANGE}{NUM}
STR_CHEAT_EDIT_MAX_HL_QUERY_CAPT                                :{WHITE}வரைபடத்திலுள்ள மலைகளின் அதிகபட்ச உயரத்தினை மாற்று
STR_CHEAT_SWITCH_CLIMATE_TEMPERATE_LANDSCAPE                    :மிதமான நிலவெளி
STR_CHEAT_SWITCH_CLIMATE_SUB_ARCTIC_LANDSCAPE                   :வட துருவ நிலவெளி
STR_CHEAT_SWITCH_CLIMATE_SUB_TROPICAL_LANDSCAPE                 :மிதவெப்பமண்டல நிலவெளி
STR_CHEAT_SWITCH_CLIMATE_TOYLAND_LANDSCAPE                      :பொம்மை நிலவெளி
STR_CHEAT_CHANGE_DATE                                           :{LTBLUE}தேதியை மாற்று: {ORANGE}{DATE_SHORT}
STR_CHEAT_CHANGE_DATE_QUERY_CAPT                                :{WHITE}நடப்பு வருடத்தை மாற்று
STR_CHEAT_SETUP_PROD                                            :{LTBLUE}தயாரிப்பு மதிப்புகளை மாற்ற முடியும்: {ORANGE}{STRING}

# Livery window
STR_LIVERY_CAPTION                                              :{WHITE}{COMPANY} - நிற கோட்பாடு

STR_LIVERY_GENERAL_TOOLTIP                                      :{BLACK}பொதுவான நிற கோட்பாடுகளைக் காட்டவும்
STR_LIVERY_TRAIN_TOOLTIP                                        :{BLACK}இரயில் நிற கோட்பாடுகளைக் காட்டவும்
STR_LIVERY_ROAD_VEHICLE_TOOLTIP                                 :{BLACK}சாலை வாகன நிற கோட்பாடுகளைக் காட்டவும்
STR_LIVERY_SHIP_TOOLTIP                                         :{BLACK}கப்பல் நிறக் கோட்பாடுகளைக் காட்டவும்
STR_LIVERY_AIRCRAFT_TOOLTIP                                     :{BLACK}விமான நிறக் கோட்பாடுகளைக் காட்டவும்

STR_LIVERY_DEFAULT                                              :Standard Livery
STR_LIVERY_STEAM                                                :புகை பொறி
STR_LIVERY_DIESEL                                               :டீசல் பொறி
STR_LIVERY_ELECTRIC                                             :மின்சார பொறி
STR_LIVERY_MONORAIL                                             :மோனோ இரயில் பொறி
STR_LIVERY_MAGLEV                                               :மேக்லெவ் பொறி
STR_LIVERY_DMU                                                  :DMU
STR_LIVERY_EMU                                                  :EMU
STR_LIVERY_PASSENGER_WAGON_STEAM                                :பயணிகள் பெட்டி (புகை)
STR_LIVERY_PASSENGER_WAGON_DIESEL                               :பயணிகள் பெட்டி (டீசல்)
STR_LIVERY_PASSENGER_WAGON_ELECTRIC                             :பயணிகள் பெட்டி (மின்சாரம்)
STR_LIVERY_PASSENGER_WAGON_MONORAIL                             :பயணிகள் பெட்டி (மோனோ-இரயில்)
STR_LIVERY_PASSENGER_WAGON_MAGLEV                               :பயணிகள் பெட்டி (மக்-லெவ்)
STR_LIVERY_FREIGHT_WAGON                                        :சரக்குப் பெட்டி
STR_LIVERY_BUS                                                  :பேருந்து
STR_LIVERY_TRUCK                                                :லாரி
STR_LIVERY_PASSENGER_SHIP                                       :பயணிகள் கப்பல்
STR_LIVERY_FREIGHT_SHIP                                         :சரக்கு கப்பல்
STR_LIVERY_HELICOPTER                                           :ஹெலிகாப்டர்
STR_LIVERY_SMALL_PLANE                                          :சிறிய விமானம்
STR_LIVERY_LARGE_PLANE                                          :பெரிய விமானம்
STR_LIVERY_PASSENGER_TRAM                                       :பயணிகள் ட்ராம்
STR_LIVERY_FREIGHT_TRAM                                         :சரக்கு ட்ராம்

# Face selection window
STR_FACE_CAPTION                                                :{WHITE}முகம் தேர்ந்தெடுத்தல்
STR_FACE_CANCEL_TOOLTIP                                         :{BLACK}புதிய முக தேர்ந்தெடுத்தலை இரத்து செய்
STR_FACE_OK_TOOLTIP                                             :{BLACK}புதிய முக தேந்தெடுத்தலை ஏற்றுக்கொள்
STR_FACE_RANDOM                                                 :{BLACK}ஏதோவொன்று

STR_FACE_MALE_BUTTON                                            :{BLACK}ஆண்
STR_FACE_MALE_TOOLTIP                                           :{BLACK}ஆண் முகங்களை தேர்ந்தெடு
STR_FACE_FEMALE_BUTTON                                          :{BLACK}பெண்
STR_FACE_FEMALE_TOOLTIP                                         :{BLACK}பெண் முகங்களை தேர்ந்தெடு
STR_FACE_NEW_FACE_BUTTON                                        :{BLACK}புதிய முகம்
STR_FACE_NEW_FACE_TOOLTIP                                       :{BLACK}புதிய முகத்தை உருவாக்கு
STR_FACE_ADVANCED                                               :{BLACK}சிறப்பு
STR_FACE_ADVANCED_TOOLTIP                                       :{BLACK}சிறப்பு முகம் தேர்ந்தெடுத்தல்
STR_FACE_SIMPLE                                                 :{BLACK}எளிது
STR_FACE_SIMPLE_TOOLTIP                                         :{BLACK}எளிதான முகம் தேர்ந்தெடுத்தல்
STR_FACE_LOAD                                                   :{BLACK}ஏற்று
STR_FACE_LOAD_TOOLTIP                                           :{BLACK}பிடித்த முகத்தினை பதிவேற்று
STR_FACE_LOAD_DONE                                              :{WHITE}உங்களுடைய பிடித்த முகம் OpenTTD உள்ளமைவு கோப்பிலிருந்து ஏற்றப்பட்டுள்ளது
STR_FACE_FACECODE                                               :{BLACK}விளையாடுபவர் முக எண்
STR_FACE_FACECODE_CAPTION                                       :{WHITE}நிறுவனரின் முக எண்னை பார் அல்லது அமை
STR_FACE_FACECODE_SET                                           :{WHITE}புதிய முக எண் குறி அமைக்கப்பட்டது
STR_FACE_SAVE                                                   :{BLACK}சேமி
STR_FACE_SAVE_TOOLTIP                                           :{BLACK}பிடித்த முகத்தினைப் பதிவுசெய்
STR_FACE_EUROPEAN                                               :{BLACK}ஐரோப்பிய
STR_FACE_SELECT_EUROPEAN                                        :{BLACK}ஐரோப்பிய முகங்களினைத் தேர்ந்தெடுக்கவும்
STR_FACE_AFRICAN                                                :{BLACK}ஆப்ரிக்கன்
STR_FACE_SELECT_AFRICAN                                         :{BLACK}ஆப்பிரிக்க முகங்களினைத் தேர்ந்தெடுக்கவும்
STR_FACE_YES                                                    :ஆம்
STR_FACE_NO                                                     :இல்லை
STR_FACE_MOUSTACHE_EARRING_TOOLTIP                              :{BLACK}மீசை அல்லது கம்மலை செயலாக்கு
STR_FACE_HAIR                                                   :முடி:
STR_FACE_HAIR_TOOLTIP                                           :{BLACK}முடியினை மாற்று
STR_FACE_EYEBROWS                                               :புருவங்கள்:
STR_FACE_EYEBROWS_TOOLTIP                                       :{BLACK}புருவங்களை மாற்று
STR_FACE_EYECOLOUR                                              :கண்ணின் நிறம்:
STR_FACE_EYECOLOUR_TOOLTIP                                      :{BLACK}கண்ணின் நிறத்தினை மாற்று
STR_FACE_GLASSES                                                :கண்ணாடிகள்:
STR_FACE_GLASSES_TOOLTIP                                        :{BLACK}கண்ணாடிகளைச் செயலாக்கு
STR_FACE_GLASSES_TOOLTIP_2                                      :{BLACK}கண்ணாடிகளை மாற்று
STR_FACE_NOSE                                                   :மூக்கு:
STR_FACE_NOSE_TOOLTIP                                           :{BLACK}மூக்கினை மாற்று
STR_FACE_LIPS                                                   :உதடுகள்:
STR_FACE_MOUSTACHE                                              :மீசை:
STR_FACE_LIPS_MOUSTACHE_TOOLTIP                                 :{BLACK}உதடுகள் அல்லது மீசையினை மாற்று
STR_FACE_CHIN                                                   :மோவாய்:
STR_FACE_CHIN_TOOLTIP                                           :{BLACK}மோவாயினை மாற்று
STR_FACE_JACKET                                                 :மேல் சட்டை:
STR_FACE_JACKET_TOOLTIP                                         :{BLACK}மேல் சட்டையினை மாற்று
STR_FACE_COLLAR                                                 :கழுத்துப் பட்டை:
STR_FACE_COLLAR_TOOLTIP                                         :{BLACK}கழுத்துப் பட்டையினை மாற்று
STR_FACE_TIE                                                    :Tie:
STR_FACE_EARRING                                                :கம்மல்:
STR_FACE_TIE_EARRING_TOOLTIP                                    :{BLACK}Tie அல்லது காதணியை மாற்றவும்

# Network server list
STR_NETWORK_SERVER_LIST_CAPTION                                 :{WHITE}பல்வீரர்
STR_NETWORK_SERVER_LIST_PLAYER_NAME                             :{BLACK}விளையாடுபவரின் பெயர்:
STR_NETWORK_SERVER_LIST_ENTER_NAME_TOOLTIP                      :{BLACK}இந்தப் பெயரில் பிறர் உன்னை அறிவர்

STR_NETWORK_SERVER_LIST_GAME_NAME                               :{BLACK}பெயர்
STR_NETWORK_SERVER_LIST_GAME_NAME_TOOLTIP                       :{BLACK}ஆட்டத்தின் பெயர்
STR_NETWORK_SERVER_LIST_GENERAL_ONLINE                          :{BLACK}{COMMA}/{COMMA} - {COMMA}/{COMMA}
STR_NETWORK_SERVER_LIST_CLIENTS_CAPTION                         :{BLACK}விளையாடுபவர்கள்
STR_NETWORK_SERVER_LIST_CLIENTS_CAPTION_TOOLTIP                 :{BLACK}இணைந்துள்ள வாடிக்கையாளர்கள்/அதிக. வாடிக்கையாளர்கள்{}இணைந்துள்ள நிறுவனங்கள்/ அதிக. நிறுவனங்கள்
STR_NETWORK_SERVER_LIST_MAP_SIZE_SHORT                          :{BLACK}{COMMA}x{COMMA}
STR_NETWORK_SERVER_LIST_MAP_SIZE_CAPTION                        :{BLACK}வரைபடத்தின் அளவு
STR_NETWORK_SERVER_LIST_MAP_SIZE_CAPTION_TOOLTIP                :{BLACK}ஆட்டத்தின் வரைபட அளவு{}பரப்பின்படி ஒழுங்குபடுத்த சொடுக்கவும்
STR_NETWORK_SERVER_LIST_DATE_CAPTION                            :{BLACK}தேதி
STR_NETWORK_SERVER_LIST_DATE_CAPTION_TOOLTIP                    :{BLACK}இன்றைய தேதி
STR_NETWORK_SERVER_LIST_YEARS_CAPTION                           :{BLACK}ஆண்டுகள்
STR_NETWORK_SERVER_LIST_YEARS_CAPTION_TOOLTIP                   :{BLACK}ஆண்டுகளாக{}ஆட்டம் ஆடப்படுகின்றது
STR_NETWORK_SERVER_LIST_INFO_ICONS_TOOLTIP                      :{BLACK}மொழி, சர்வர் பதிப்பு, மற்றவை.

STR_NETWORK_SERVER_LIST_CLICK_GAME_TO_SELECT                    :{BLACK}பட்டியலிலிருந்து ஒரு ஆட்டத்தினை தேர்ந்தெடுக்க சொடுக்கவும்
STR_NETWORK_SERVER_LIST_LAST_JOINED_SERVER                      :{BLACK}கடைசியாக நீங்கள் விளையாடிய சர்வர்:
STR_NETWORK_SERVER_LIST_CLICK_TO_SELECT_LAST                    :{BLACK}நீங்கள் கடைசியாக விளையாடிய சர்வரினைத் தேர்ந்தெடுக்க சொடுக்கவும்

STR_NETWORK_SERVER_LIST_GAME_INFO                               :{SILVER}ஆட்டத்தின் தகவல்கள்
STR_NETWORK_SERVER_LIST_CLIENTS                                 :{SILVER}விளையாடுவோர்: {WHITE}{COMMA} / {COMMA} - {COMMA} / {COMMA}
STR_NETWORK_SERVER_LIST_LANGUAGE                                :{SILVER}மொழி: {WHITE}{STRING}
STR_NETWORK_SERVER_LIST_LANDSCAPE                               :{SILVER}நிலபரப்பு: {WHITE}{STRING}
STR_NETWORK_SERVER_LIST_MAP_SIZE                                :{SILVER}வரைபடத்தின் அளவு: {WHITE}{COMMA}x{COMMA}
STR_NETWORK_SERVER_LIST_SERVER_VERSION                          :{SILVER}சர்வர் பதிப்பு: {WHITE}{STRING}
STR_NETWORK_SERVER_LIST_SERVER_ADDRESS                          :{SILVER}சர்வரின் முகவரி: {WHITE}{STRING}
STR_NETWORK_SERVER_LIST_START_DATE                              :{SILVER}தொடக்கத் தேதி: {WHITE}{DATE_SHORT}
STR_NETWORK_SERVER_LIST_CURRENT_DATE                            :{SILVER}இன்றையத் தேதி: {WHITE}{DATE_SHORT}
STR_NETWORK_SERVER_LIST_PASSWORD                                :{SILVER}கடவுச்சொலினால் தடுக்கப்பட்டுள்ளது!
STR_NETWORK_SERVER_LIST_SERVER_OFFLINE                          :{SILVER}சர்வர் இணைப்பில் இல்லை
STR_NETWORK_SERVER_LIST_SERVER_FULL                             :{SILVER}சர்வர் நிரம்பி விட்டது
STR_NETWORK_SERVER_LIST_VERSION_MISMATCH                        :{SILVER}பதிப்பு ஒத்துவரவில்லை
STR_NETWORK_SERVER_LIST_GRF_MISMATCH                            :{SILVER}NEWGRF ஒத்துவரவில்லை

STR_NETWORK_SERVER_LIST_JOIN_GAME                               :{BLACK}ஆட்டத்தில் சேர்
STR_NETWORK_SERVER_LIST_REFRESH                                 :{BLACK}சர்வரினை புதுப்பிக்கவும்
STR_NETWORK_SERVER_LIST_REFRESH_TOOLTIP                         :{BLACK}சர்வரின் விவரத்தினை புதுப்பிக்கவும்

STR_NETWORK_SERVER_LIST_SEARCH_SERVER_LAN                       :{BLACK}உள்ளூர் பகுதி இணையத்தில் தேடு
STR_NETWORK_SERVER_LIST_ADD_SERVER                              :{BLACK}சர்வரினை இணை
STR_NETWORK_SERVER_LIST_START_SERVER                            :{BLACK}சர்வரினை ஆரம்பி
STR_NETWORK_SERVER_LIST_START_SERVER_TOOLTIP                    :{BLACK}தங்களின் சர்வரினை ஆரம்பிக்கவும்

STR_NETWORK_SERVER_LIST_PLAYER_NAME_OSKTITLE                    :{BLACK}தங்களின் பெயரினை இடவும்

# Start new multiplayer server
STR_NETWORK_START_SERVER_CAPTION                                :{WHITE}புதிய இணைய ஆட்டத்தினைத் தொடங்கவும்

STR_NETWORK_START_SERVER_NEW_GAME_NAME                          :{BLACK}விளையாட்டு பெயர்:
STR_NETWORK_START_SERVER_SET_PASSWORD                           :{BLACK}கடவுச்சொல்லினை அமைக்கவும்

STR_NETWORK_START_SERVER_ADVERTISED_LABEL                       :{BLACK}விளம்பரப்படுத்தப்பட்ட
STR_NETWORK_START_SERVER_UNADVERTISED                           :இல்லை
STR_NETWORK_START_SERVER_ADVERTISED                             :ஆம்
STR_NETWORK_START_SERVER_CLIENTS_SELECT                         :{BLACK}{NUM} விளையாடுபவர்{P "" கள்}
STR_NETWORK_START_SERVER_NUMBER_OF_CLIENTS                      :{BLACK}அதிகபட்ச வீரர்கள்:
STR_NETWORK_START_SERVER_NUMBER_OF_CLIENTS_TOOLTIP              :{BLACK}வாடிக்கையாளர்களின் அதிகபட்ச எண்ணிக்கையைத் தேர்வுசெய்க. எல்லா இடங்களும் நிரப்பப்பட வேண்டியதில்லை
STR_NETWORK_START_SERVER_COMPANIES_SELECT                       :{BLACK}{NUM} நிறுவன{P ம் ங்கள்}
STR_NETWORK_START_SERVER_NUMBER_OF_COMPANIES                    :{BLACK}அதிகபட்ச நிறுவனங்கள்:
STR_NETWORK_START_SERVER_NUMBER_OF_COMPANIES_TOOLTIP            :{BLACK}சர்வர்கு குறிப்பிட்ட அளவு நிறுவனங்களை மட்டுமே அனுமதி
STR_NETWORK_START_SERVER_SPECTATORS_SELECT                      :{BLACK}{NUM} பார்வையாளர்{P "" கள்}
STR_NETWORK_START_SERVER_NUMBER_OF_SPECTATORS                   :{BLACK}அதிகபட்ச பார்வையாளர்கள்:
STR_NETWORK_START_SERVER_NUMBER_OF_SPECTATORS_TOOLTIP           :{BLACK}சர்வரிற்கு குறிப்பிட்ட அளவு பார்வையாளர்களை மட்டுமே அனுமதி
STR_NETWORK_START_SERVER_LANGUAGE_SPOKEN                        :{BLACK}பேசப்படும் மொழிகள்:

STR_NETWORK_START_SERVER_NEW_GAME_NAME_OSKTITLE                 :{BLACK}இணைய ஆட்டத்திற்கு ஒரு பெயரினை இடு

# Network game languages
############ Leave those lines in this order!!
STR_NETWORK_LANG_ANY                                            :எதுவும்
STR_NETWORK_LANG_ENGLISH                                        :ஆங்கிலம்
STR_NETWORK_LANG_GERMAN                                         :ஜெர்மன்
STR_NETWORK_LANG_FRENCH                                         :பிரெஞ்சு
STR_NETWORK_LANG_BRAZILIAN                                      :பிரசில்லியன்
STR_NETWORK_LANG_BULGARIAN                                      :பல்கேரியன்
STR_NETWORK_LANG_CHINESE                                        :சீன மொழி
STR_NETWORK_LANG_CZECH                                          :செக்
STR_NETWORK_LANG_DANISH                                         :டேனிஷ்
STR_NETWORK_LANG_DUTCH                                          :டச்
STR_NETWORK_LANG_ESPERANTO                                      :உலகப் பொதுச் செயற்கைமொழி
STR_NETWORK_LANG_FINNISH                                        :பின்னிஷ்
STR_NETWORK_LANG_HUNGARIAN                                      :ஹங்கேரியன்
STR_NETWORK_LANG_ICELANDIC                                      :இஸ்லாந்திய மொழி
STR_NETWORK_LANG_ITALIAN                                        :இத்தாலியன்
STR_NETWORK_LANG_JAPANESE                                       :ஜப்பானிய மொழி
STR_NETWORK_LANG_KOREAN                                         :கோரிய மொழி
STR_NETWORK_LANG_LITHUANIAN                                     :லிதுவேனியன்
STR_NETWORK_LANG_NORWEGIAN                                      :நார்வேஜியன்
STR_NETWORK_LANG_POLISH                                         :போலிஷ்
STR_NETWORK_LANG_PORTUGUESE                                     :போர்த்துகீசியம்
STR_NETWORK_LANG_ROMANIAN                                       :ரோமானிய மொழி
STR_NETWORK_LANG_RUSSIAN                                        :ரஷ்ய மொழி
STR_NETWORK_LANG_SLOVAK                                         :ஸ்லவோனிய மொழி
STR_NETWORK_LANG_SLOVENIAN                                      :ஸ்லவோனிய மொழி
STR_NETWORK_LANG_SPANISH                                        :ஸ்பானிஷ்
STR_NETWORK_LANG_SWEDISH                                        :சவீடிஷ்
STR_NETWORK_LANG_TURKISH                                        :டர்கிஷ்
STR_NETWORK_LANG_UKRAINIAN                                      :உக்ரேனியம்
STR_NETWORK_LANG_AFRIKAANS                                      :ஆப்ரிகான்ஸ்
STR_NETWORK_LANG_CROATIAN                                       :குரோஏசியன்
STR_NETWORK_LANG_CATALAN                                        :கடலான்
STR_NETWORK_LANG_ESTONIAN                                       :எஸ்தோனியம்
STR_NETWORK_LANG_GALICIAN                                       :கலிசியம்
STR_NETWORK_LANG_GREEK                                          :கிரேக்க மொழி
STR_NETWORK_LANG_LATVIAN                                        :லாத்வியன்
############ End of leave-in-this-order

# Network game lobby

STR_NETWORK_GAME_LOBBY_PREPARE_TO_JOIN                          :{BLACK}சேர தொடங்கப்படுகிறது: {ORANGE}{STRING}

STR_NETWORK_GAME_LOBBY_COMPANY_INFO                             :{SILVER}நிறுவனங்களின் விவரம்
STR_NETWORK_GAME_LOBBY_COMPANY_NAME                             :{SILVER}நிறுவனத்தின் பெயர்: {WHITE}{STRING}
STR_NETWORK_GAME_LOBBY_INAUGURATION_YEAR                        :{SILVER}தொடக்கம்: {WHITE}{NUM}
STR_NETWORK_GAME_LOBBY_VALUE                                    :{SILVER}நிறுவனத்தின் மதிப்பு: {WHITE}{CURRENCY_LONG}
STR_NETWORK_GAME_LOBBY_CURRENT_BALANCE                          :{SILVER}தற்போதைய கையிருப்பு: {WHITE}{CURRENCY_LONG}
STR_NETWORK_GAME_LOBBY_LAST_YEARS_INCOME                        :{SILVER}சென்ற வருட வருமானம்: {WHITE}{CURRENCY_LONG}
STR_NETWORK_GAME_LOBBY_PERFORMANCE                              :{SILVER}செயல்திறன்: {WHITE}{NUM}

STR_NETWORK_GAME_LOBBY_VEHICLES                                 :{SILVER}வாகனங்கள்: {WHITE}{NUM} {TRAIN}, {NUM} {LORRY}, {NUM} {BUS}, {NUM} {SHIP}, {NUM} {PLANE}
STR_NETWORK_GAME_LOBBY_STATIONS                                 :{SILVER}நிலையங்கள்: {WHITE}{NUM} {TRAIN}, {NUM} {LORRY}, {NUM} {BUS}, {NUM} {SHIP}, {NUM} {PLANE}
STR_NETWORK_GAME_LOBBY_PLAYERS                                  :{SILVER}வீரர்கள்: {WHITE}{STRING}

STR_NETWORK_GAME_LOBBY_NEW_COMPANY                              :{BLACK}புதிய நிருவனம்
STR_NETWORK_GAME_LOBBY_NEW_COMPANY_TOOLTIP                      :{BLACK}புதிய நிறுவனத்தை உருவாக்கு
STR_NETWORK_GAME_LOBBY_SPECTATE_GAME                            :{BLACK}விளையாட்டை பார்வையிடு
STR_NETWORK_GAME_LOBBY_SPECTATE_GAME_TOOLTIP                    :{BLACK}ஆட்டத்தினைப் பார்வையாளராக கவனி
STR_NETWORK_GAME_LOBBY_JOIN_COMPANY                             :{BLACK}நிறுவனத்தில் சேறு
STR_NETWORK_GAME_LOBBY_JOIN_COMPANY_TOOLTIP                     :{BLACK}நிறுவனத்தை கட்டுபடுத்த உதவு

# Network connecting window
STR_NETWORK_CONNECTING_CAPTION                                  :{WHITE}இணைக்கப்படுகிறது...

############ Leave those lines in this order!!
STR_NETWORK_CONNECTING_1                                        :{BLACK}(1/6) இணைக்கப்படுகிறது...
STR_NETWORK_CONNECTING_2                                        :{BLACK}(2/6) அனுமதிக்கப்படுகிறது...
STR_NETWORK_CONNECTING_3                                        :{BLACK}(3/6) காத்திருக்கிறது...
STR_NETWORK_CONNECTING_4                                        :{BLACK}(4/6) வரைபடம் பதிவிறக்கமாகிறது...
STR_NETWORK_CONNECTING_5                                        :{BLACK}(5/6) தகவல் பரிசீலிக்கப்படுகின்றது...
STR_NETWORK_CONNECTING_6                                        :{BLACK}(6/6) பதிவு செய்யப்படுகிறது...

STR_NETWORK_CONNECTING_SPECIAL_1                                :{BLACK}ஆட்டத்தின் விவரங்கள் பெறப்படுகின்றது...
STR_NETWORK_CONNECTING_SPECIAL_2                                :{BLACK}நிறுவனத்தின் விவரம் சேகரிக்கப்படுகிறது...
############ End of leave-in-this-order
STR_NETWORK_CONNECTING_WAITING                                  :{BLACK}{NUM} client{P "" கள்} உங்களுக்கு முன்னால் உள்ளனர்
STR_NETWORK_CONNECTING_DOWNLOADING_1                            :{BLACK}{BYTES} இதுவரை பதிவிறக்கியது
STR_NETWORK_CONNECTING_DOWNLOADING_2                            :{BLACK}{BYTES} / {BYTES} இதுவரை பதிவிறக்கியது

STR_NETWORK_CONNECTION_DISCONNECT                               :{BLACK}இணைப்பை துண்டி

STR_NETWORK_NEED_GAME_PASSWORD_CAPTION                          :{WHITE}சர்வர் காக்கப்பட்டுள்ளது. கடவுச்சொல்லினை இடவும்
STR_NETWORK_NEED_COMPANY_PASSWORD_CAPTION                       :{WHITE}நிற்வனம் காக்கப்பட்டுள்ளது. கடவுச்சொல்லினை இடவும்
STR_NETWORK_COMPANY_LIST_CLIENT_LIST_CAPTION                    :{WHITE}விளையாடுவோர் பட்டியல்

# Network company list added strings
STR_NETWORK_COMPANY_LIST_CLIENT_LIST                            :விளையாடுவோர் பட்டியல்
STR_NETWORK_COMPANY_LIST_SPECTATE                               :கவனி
STR_NETWORK_COMPANY_LIST_NEW_COMPANY                            :புதிய நிறுவனம்

# Network client list
STR_NETWORK_CLIENTLIST_KICK                                     :உதை
STR_NETWORK_CLIENTLIST_BAN                                      :அனுமதிக்காதே
STR_NETWORK_CLIENTLIST_SPEAK_TO_ALL                             :அனைவருடனும் பேசு
STR_NETWORK_CLIENTLIST_SPEAK_TO_COMPANY                         :நிறுவனத்திடம் பேசு
STR_NETWORK_CLIENTLIST_SPEAK_TO_CLIENT                          :இரகசிய தகவல்

STR_NETWORK_SERVER                                              :சர்வர்
STR_NETWORK_CLIENT                                              :Client
STR_NETWORK_SPECTATORS                                          :கவனிப்பவர்கள்

# Network set password
STR_COMPANY_PASSWORD_CANCEL                                     :{BLACK}கடவுச்சொல்லினை நினைவில் வைத்திருக்காதே
STR_COMPANY_PASSWORD_OK                                         :{BLACK}நிற்வனத்திற்கு புதிய கடவுச்சொல்லினை கொடுக்கவும்
STR_COMPANY_PASSWORD_CAPTION                                    :{WHITE}நிறுவனத்தின் கடவுச்சொல்
STR_COMPANY_PASSWORD_MAKE_DEFAULT                               :{BLACK}முதன்மையான நிறுவனத்தின் கடவுச்சொல்
STR_COMPANY_PASSWORD_MAKE_DEFAULT_TOOLTIP                       :{BLACK}இந்த நிறுவனத்தின் கடவுச்சொல்லையே புதிய நிறுவனங்களுக்கு பயன்படுத்து

# Network company info join/password
STR_COMPANY_VIEW_JOIN                                           :{BLACK}சேர்
STR_COMPANY_VIEW_JOIN_TOOLTIP                                   :{BLACK}இந்த நிறுவனமாக சேர்ந்து விளையாடு
STR_COMPANY_VIEW_PASSWORD                                       :{BLACK}கடவுச்சொல்
STR_COMPANY_VIEW_SET_PASSWORD                                   :{BLACK}நிறுவனத்தின் கடவுச்சொல்லை அமை

# Network chat
STR_NETWORK_CHAT_SEND                                           :{BLACK}அனுப்பு
STR_NETWORK_CHAT_COMPANY_CAPTION                                :[Team] :
STR_NETWORK_CHAT_CLIENT_CAPTION                                 :[Private] {STRING}:
STR_NETWORK_CHAT_ALL_CAPTION                                    :[All] :

STR_NETWORK_CHAT_COMPANY                                        :[Team] {STRING}: {WHITE}{STRING}
STR_NETWORK_CHAT_TO_COMPANY                                     :[Team] பெறுநர் {STRING}: {WHITE}{STRING}
STR_NETWORK_CHAT_CLIENT                                         :[Private] {STRING}: {WHITE}{STRING}
STR_NETWORK_CHAT_TO_CLIENT                                      :[Private] பெறுநர் {STRING}: {WHITE}{STRING}
STR_NETWORK_CHAT_ALL                                            :[All] {STRING}: {WHITE}{STRING}
STR_NETWORK_CHAT_OSKTITLE                                       :{BLACK}இணைய அரட்டையிற்கு வார்தைகளை இடவும்

# Network messages
STR_NETWORK_ERROR_NOSERVER                                      :{WHITE}இணைய ஆட்டங்கள் எதுவும் கிடைக்கவில்லை
STR_NETWORK_ERROR_NOCONNECTION                                  :{WHITE}அழைப்பிற்கு சர்வர் பதிலளிக்கவில்லை
STR_NETWORK_ERROR_NEWGRF_MISMATCH                               :{WHITE}NewGRF கோப்பு பிழையினால் ணைக்க இயலவில்லை
STR_NETWORK_ERROR_DESYNC                                        :{WHITE}இணயம்-ஆட்டம் சமமாதல் தோல்வியடைந்தது
STR_NETWORK_ERROR_LOSTCONNECTION                                :{WHITE}இணைய ஆட்டத்தின் தொடர்பு துண்டிக்கப்பட்டது
STR_NETWORK_ERROR_SAVEGAMEERROR                                 :{WHITE}சேமிக்கப்பட்ட விளையாட்டை ஏற்ற முடியவில்லை
STR_NETWORK_ERROR_SERVER_START                                  :{WHITE}சர்வரினை தொடங்க முடியவில்லை
STR_NETWORK_ERROR_CLIENT_START                                  :{WHITE}இணைக்கப்படவில்லை
STR_NETWORK_ERROR_TIMEOUT                                       :{WHITE}இணைப்பு #{NUM} காலமாகியது
STR_NETWORK_ERROR_WRONG_REVISION                                :{WHITE}இந்த பதிப்பு சர்வரின் பதிப்புடன் ஒத்துவரவில்லை
STR_NETWORK_ERROR_WRONG_PASSWORD                                :{WHITE}தவறான கடவுச்சொல்
STR_NETWORK_ERROR_SERVER_FULL                                   :{WHITE}சர்வர் முழு பயன்பாட்டில் உள்ளது
STR_NETWORK_ERROR_SERVER_BANNED                                 :{WHITE}இந்த சர்வரில் இருந்து நீங்கள் தடை செய்யப்பட்டுள்ளீர்கள்
STR_NETWORK_ERROR_KICKED                                        :{WHITE}இந்த விளையாட்டிலிருந்து நீங்கள் வெளியேற்றப்பட்டீர்கள்
STR_NETWORK_ERROR_CHEATER                                       :{WHITE}இந்த சர்வரில் ஏமாற்ற இயலாது
STR_NETWORK_ERROR_TOO_MANY_COMMANDS                             :{WHITE}சர்வரிற்கு அளவிற்கு அதிகமான கட்டளைகளினை அனுப்பிக்கொண்டிருந்தீர்கள்
STR_NETWORK_ERROR_TIMEOUT_PASSWORD                              :{WHITE}கடவுச்சொல்லினை இட அதிக நேரம் எடுத்துக்கொண்டீர்கள்
STR_NETWORK_ERROR_TIMEOUT_COMPUTER                              :{WHITE}தங்கள் கணினியால் சர்வருடன் சமமாக பணியாற்ற இயலவில்லை
STR_NETWORK_ERROR_TIMEOUT_MAP                                   :{WHITE}வரைபடத்தினைப் பதிவிறக்கத் தங்கள் கணினி அதிக நேரம் எடுத்ததுக் கொண்டது
STR_NETWORK_ERROR_TIMEOUT_JOIN                                  :{WHITE}சர்வருடன் இணைய உங்கள் கணினி அதிக நேரம் எடுத்துக்கொண்டது

############ Leave those lines in this order!!
STR_NETWORK_ERROR_CLIENT_GENERAL                                :பொதுவான பிழை
STR_NETWORK_ERROR_CLIENT_DESYNC                                 :இணைப்பு பிழை
STR_NETWORK_ERROR_CLIENT_SAVEGAME                               :வரைபடத்தை ஏற்ற முடியவில்லை
STR_NETWORK_ERROR_CLIENT_CONNECTION_LOST                        :தொடர்பு துண்டிக்கப்பட்டது
STR_NETWORK_ERROR_CLIENT_PROTOCOL_ERROR                         :இணைப்புமுறைப் பிழை
STR_NETWORK_ERROR_CLIENT_NEWGRF_MISMATCH                        :NEWGRF ஒத்துவரவில்லை
STR_NETWORK_ERROR_CLIENT_NOT_AUTHORIZED                         :உங்களுக்கு அனுமதி இல்லை
STR_NETWORK_ERROR_CLIENT_NOT_EXPECTED                           :தவறான அல்லது எதிர்பார்க்காத தகவல் கிடைத்தது
STR_NETWORK_ERROR_CLIENT_WRONG_REVISION                         :தவறான பதிப்பு
STR_NETWORK_ERROR_CLIENT_NAME_IN_USE                            :பெயர் பயன்பாட்டில் உள்ளது
STR_NETWORK_ERROR_CLIENT_WRONG_PASSWORD                         :தவறான கடவுச்சொல்
STR_NETWORK_ERROR_CLIENT_COMPANY_MISMATCH                       :DoCommand இல் தவறான கட்டளை
STR_NETWORK_ERROR_CLIENT_KICKED                                 :செர்வெரால் வெளியேற்றப்பட்டீர்கள்
STR_NETWORK_ERROR_CLIENT_CHEATER                                :ஏமாற்ற முயன்றார்
STR_NETWORK_ERROR_CLIENT_SERVER_FULL                            :சர்வர் முழு பயன்பாட்டில் உள்ளது
STR_NETWORK_ERROR_CLIENT_TOO_MANY_COMMANDS                      :அளவிற்கு அதிகமான கட்டளைகளைக் கொடுத்துக்கொண்டிருந்தார்
STR_NETWORK_ERROR_CLIENT_TIMEOUT_PASSWORD                       :சரியான நேரத்தில் எந்தக் கடவுச்சொல்லும் கிடைக்கவில்லை
STR_NETWORK_ERROR_CLIENT_TIMEOUT_COMPUTER                       :பொதுவான காலப்பிழை
STR_NETWORK_ERROR_CLIENT_TIMEOUT_MAP                            :வரைபடம் பதிவிறக்கமாக அதிக நேரம் ஆகியது
STR_NETWORK_ERROR_CLIENT_TIMEOUT_JOIN                           :படத்தினைத் திறக்க அதிக நேரம் ஆகியது
############ End of leave-in-this-order

STR_NETWORK_ERROR_CLIENT_GUI_LOST_CONNECTION_CAPTION            :{WHITE}தொடர்பு துண்டிக்கப்பட வாய்ப்பு உள்ளது
STR_NETWORK_ERROR_CLIENT_GUI_LOST_CONNECTION                    :{WHITE}கடந்த {NUM} வினாடி{P "" களில்} சர்வரிலிருந்து சர்வரிலிருந்து எந்த டேட்டாவும் கிடைக்கவில்லை

# Network related errors
STR_NETWORK_SERVER_MESSAGE                                      :*** {1:STRING}
############ Leave those lines in this order!!
STR_NETWORK_SERVER_MESSAGE_GAME_PAUSED                          :விளையாட்டு இடைமறிக்கப்பட்டுள்ளது ({STRING})
STR_NETWORK_SERVER_MESSAGE_GAME_STILL_PAUSED_1                  :ஆட்டம் தற்காலிகமாக நிறுத்தப்பட்டுள்ளது ({STRING})
STR_NETWORK_SERVER_MESSAGE_GAME_STILL_PAUSED_2                  :ஆட்டம் இன்னும் நிறுத்தப்பட்டுள்ளது ({STRING}, {STRING})
STR_NETWORK_SERVER_MESSAGE_GAME_STILL_PAUSED_3                  :ஆட்டம் இன்னும் நிறுத்தப்பட்டுள்ளது ({STRING}, {STRING}, {STRING})
STR_NETWORK_SERVER_MESSAGE_GAME_STILL_PAUSED_4                  :ஆட்டம் இடை நிறுத்தப்பட்டுள்ளது ({STRING}, {STRING}, {STRING}, {STRING})
STR_NETWORK_SERVER_MESSAGE_GAME_STILL_PAUSED_5                  :ஆட்டம் இன்னமும் நிறுத்தப்பட்டுள்ளது ({STRING}, {STRING}, {STRING}, {STRING}, {STRING})
STR_NETWORK_SERVER_MESSAGE_GAME_UNPAUSED                        :ஆட்டம் மீண்டும் தொடங்கப்பட்டுள்ளது ({STRING})
STR_NETWORK_SERVER_MESSAGE_GAME_REASON_NOT_ENOUGH_PLAYERS       :விளையாடுபவர்களின் எண்ணிக்கை
STR_NETWORK_SERVER_MESSAGE_GAME_REASON_CONNECTING_CLIENTS       :வீரர்கள் இணைக்கப்படுகின்றனர்
STR_NETWORK_SERVER_MESSAGE_GAME_REASON_MANUAL                   :எனது
STR_NETWORK_SERVER_MESSAGE_GAME_REASON_GAME_SCRIPT              :விளையாட்டின் ஸ்கிரிப்ட்
############ End of leave-in-this-order
STR_NETWORK_MESSAGE_CLIENT_LEAVING                              :விட்டுச்செல்கிறார்
STR_NETWORK_MESSAGE_CLIENT_JOINED                               :*** {STRING} விளையாட்டில் சேர்ந்து உள்ளார்
STR_NETWORK_MESSAGE_CLIENT_JOINED_ID                            :*** {STRING} விளையாட்டில் சேர்ந்து உள்ளார் (Client #{2:NUM})
STR_NETWORK_MESSAGE_CLIENT_COMPANY_JOIN                         :*** {STRING} நிறுவனம் #{2:NUM}இல் சேர்ந்துள்ளார்
STR_NETWORK_MESSAGE_CLIENT_COMPANY_SPECTATE                     :*** {STRING} பார்வையாளராக சேர்ந்துள்ளார்
STR_NETWORK_MESSAGE_CLIENT_COMPANY_NEW                          :*** {STRING} புதிய நிறுவனம் (#{2:NUM})வை துவக்கி உள்ளார்
STR_NETWORK_MESSAGE_CLIENT_LEFT                                 :*** {STRING} ஆட்டத்தை விட்டு வெளியேரினார் ({2:STRING})
STR_NETWORK_MESSAGE_NAME_CHANGE                                 :*** {STRING} அவரது/அவளது பெயரினை {STRING} என்று மாற்றினார்
STR_NETWORK_MESSAGE_GIVE_MONEY                                  :*** {STRING} தங்கள் நிறுவனத்திற்கு {1:STRING} {2:CURRENCY_LONG} கொடுத்தார்
STR_NETWORK_MESSAGE_SERVER_SHUTDOWN                             :{WHITE}சர்வர் ஆட்டத்தினை முடித்தது
STR_NETWORK_MESSAGE_SERVER_REBOOT                               :{WHITE}சர்வர் மீண்டும் தொடங்குகிறது...{}சற்று பொறுக்கவும்...
STR_NETWORK_MESSAGE_KICKED                                      :*** {STRING} வெளியேற்றப்பட்டார். காரணம்: ({STRING})

# Content downloading window
STR_CONTENT_TITLE                                               :{WHITE}கோப்புகள் பதிவிறக்கம் செய்யப்படுகின்றன
STR_CONTENT_TYPE_CAPTION                                        :{BLACK}வகை
STR_CONTENT_TYPE_CAPTION_TOOLTIP                                :{BLACK}உள்ளடக்கத்தின் வகை
STR_CONTENT_NAME_CAPTION                                        :{BLACK}பெயர்
STR_CONTENT_NAME_CAPTION_TOOLTIP                                :{BLACK}உள்ளடக்கத்தின் பெயர்
STR_CONTENT_SELECT_ALL_CAPTION                                  :{BLACK}அனைத்தையும் தேர்ந்தெடு
STR_CONTENT_SELECT_ALL_CAPTION_TOOLTIP                          :{BLACK}அனைத்தையும் பதிவிறக்கக் குறிக்கவும்
STR_CONTENT_SELECT_UPDATES_CAPTION                              :{BLACK}தரவேற்றங்களினைத் தேர்ந்தெடு
STR_CONTENT_UNSELECT_ALL_CAPTION                                :{BLACK}தேர்ந்தெடுத்தவற்றின் குறியினை நீக்கு
STR_CONTENT_UNSELECT_ALL_CAPTION_TOOLTIP                        :{BLACK}அனைத்தையும் பதிவிறக்க வேண்டாம் என்று குறிக்கவும்
STR_CONTENT_SEARCH_EXTERNAL                                     :{BLACK}வெளி இணையதளங்களில் தேடு
STR_CONTENT_SEARCH_EXTERNAL_DISCLAIMER_CAPTION                  :{WHITE}நீங்கள் OpenTTD ஐ விட்டு வெளியேறுகிறீர்கள்!
STR_CONTENT_FILTER_TITLE                                        :{BLACK}குறியீடு/பெயர் வடிகட்டி:
STR_CONTENT_OPEN_URL                                            :{BLACK}இணையதளத்தினை பார்வையிடு
STR_CONTENT_OPEN_URL_TOOLTIP                                    :{BLACK}இந்த கோப்பின் விவரங்களினை அதன் இணையதளத்தில் பார்க்க
STR_CONTENT_DOWNLOAD_CAPTION                                    :{BLACK}பதிவிறக்கு
STR_CONTENT_DOWNLOAD_CAPTION_TOOLTIP                            :{BLACK}தேர்ந்தெடுக்கப்பட்டனவை பதிவிறக்க ஆரம்பி
STR_CONTENT_TOTAL_DOWNLOAD_SIZE                                 :{SILVER}மொத்த பதிவிறக்க அளவு: {WHITE}{BYTES}
STR_CONTENT_DETAIL_TITLE                                        :{SILVER}கொப்புகளின் விவரம்
STR_CONTENT_DETAIL_SUBTITLE_UNSELECTED                          :{SILVER}நீங்கள் இதை பதிவிறக்கம் செய்ய தேர்ந்தெடுக்கவில்லை
STR_CONTENT_DETAIL_SUBTITLE_SELECTED                            :{SILVER}நீங்கள் இதை பதிவிறக்கம் செய்ய தேர்ந்தேடுத்துள்ளீர்கள்
STR_CONTENT_DETAIL_SUBTITLE_AUTOSELECTED                        :{SILVER}இது பதிவிறக்க தேர்ந்தெடுக்கப்பட்டுள்ளது
STR_CONTENT_DETAIL_SUBTITLE_ALREADY_HERE                        :{SILVER}இது ஏற்கனவே உங்களிடம் உள்ளது
STR_CONTENT_DETAIL_UPDATE                                       :{SILVER} ஏற்கனவே இருக்கும் {STRING} இற்கு இது மாற்றாகும்
STR_CONTENT_DETAIL_NAME                                         :{SILVER}பெயர்: {WHITE}{STRING}
STR_CONTENT_DETAIL_VERSION                                      :{SILVER}பதிப்பு: {WHITE}{STRING}
STR_CONTENT_DETAIL_DESCRIPTION                                  :{SILVER}விவரம்: {WHITE}{STRING}
STR_CONTENT_DETAIL_URL                                          :{SILVER}URL: {WHITE}{STRING}
STR_CONTENT_DETAIL_TYPE                                         :{SILVER}வகை: {WHITE}{STRING}
STR_CONTENT_DETAIL_FILESIZE                                     :{SILVER}பதிவிறக்க கோப்பின் அளவு: {WHITE}{BYTES}
STR_CONTENT_DETAIL_SELECTED_BECAUSE_OF                          :{SILVER}தேர்ந்தெடுக்கப்பட்டது இதனால்: {WHITE}{STRING}
STR_CONTENT_DETAIL_DEPENDENCIES                                 :{SILVER}சார்ந்தவை: {WHITE}{STRING}
STR_CONTENT_DETAIL_TAGS                                         :{SILVER}சுட்டிகள்: {WHITE}{STRING}
STR_CONTENT_NO_ZLIB                                             :{WHITE}OpenTTD "zlib" தேவை இல்லாமலேயே கட்டப்பட்டது...
STR_CONTENT_NO_ZLIB_SUB                                         :{WHITE}... கோப்புகளை பதிவிறக்கம் செய்ய முடியாது!

# Order of these is important!
STR_CONTENT_TYPE_BASE_GRAPHICS                                  :அடிப்படை அசையூட்டம்
STR_CONTENT_TYPE_NEWGRF                                         :NewGRF
STR_CONTENT_TYPE_AI                                             :AI
STR_CONTENT_TYPE_AI_LIBRARY                                     :AI நூலகம்
STR_CONTENT_TYPE_SCENARIO                                       :திரைக்காட்சி
STR_CONTENT_TYPE_HEIGHTMAP                                      :உயர்படம்
STR_CONTENT_TYPE_BASE_SOUNDS                                    :அடிப்படை ஒலிகள்
STR_CONTENT_TYPE_BASE_MUSIC                                     :அடிப்படை இசை
STR_CONTENT_TYPE_GAME_SCRIPT                                    :விளையாட்டின் ஸ்கிரிப்ட்
STR_CONTENT_TYPE_GS_LIBRARY                                     :GS காப்பகம்

# Content downloading progress window
STR_CONTENT_DOWNLOAD_TITLE                                      :{WHITE}பதிவிறக்கமாகிறது...
STR_CONTENT_DOWNLOAD_INITIALISE                                 :{WHITE}கோப்புகள் கேட்கப்படுகின்றன...
STR_CONTENT_DOWNLOAD_FILE                                       :{WHITE}தற்போது {STRING} பதிவிறக்கமாகிறது ({NUM} of {NUM})
STR_CONTENT_DOWNLOAD_COMPLETE                                   :{WHITE}பதிவிறக்கம் முடிந்தது
STR_CONTENT_DOWNLOAD_PROGRESS_SIZE                              :{WHITE}{BYTES} இல் {BYTES} பதிவிறக்கமாகியுள்ளது ({NUM} %)

# Content downloading error messages
STR_CONTENT_ERROR_COULD_NOT_CONNECT                             :{WHITE}சர்வருடன் இணைக்க இயலவில்லை...
STR_CONTENT_ERROR_COULD_NOT_DOWNLOAD                            :{WHITE}பதிவிறக்கம் ரத்தானது...
STR_CONTENT_ERROR_COULD_NOT_DOWNLOAD_CONNECTION_LOST            :{WHITE}... தொடர்பு துண்டிக்கப்பட்டது
STR_CONTENT_ERROR_COULD_NOT_DOWNLOAD_FILE_NOT_WRITABLE          :{WHITE}... கோப்பில் எழுத முடியாது
STR_CONTENT_ERROR_COULD_NOT_EXTRACT                             :{WHITE}பதிவிறக்கம் செய்யப்பட்ட கோப்பினை விரிவாக்க முடியவில்லை

STR_MISSING_GRAPHICS_SET_CAPTION                                :{WHITE}அசைவூட்டங்கள் இல்லை
STR_MISSING_GRAPHICS_SET_MESSAGE                                :{BLACK}OpenTTD க்கு கிராபிக்ஸ் செயல்பட வேண்டும், ஆனால் எதுவும் கண்டுபிடிக்கப்படவில்லை. இந்த கிராபிக்ஸ் பதிவிறக்கம் செய்து நிறுவ OpenTTD ஐ அனுமதிக்கிறீர்களா?
STR_MISSING_GRAPHICS_YES_DOWNLOAD                               :{BLACK}ஆம், அசையூட்டங்களை பதிவிறக்கம் செய்
STR_MISSING_GRAPHICS_NO_QUIT                                    :{BLACK}இல்லை, OpenTTD-ஐ விட்டு வெளியேறு


# Transparency settings window
STR_TRANSPARENCY_CAPTION                                        :{WHITE}ஒளி அமைப்புகள்
STR_TRANSPARENT_HOUSES_TOOLTIP                                  :{BLACK}வீடுகளுக்கான வெளிப்படைத்தன்மையை நிலைமாற்று. Ctrl + கிளிக் பூட்ட செய்க
STR_TRANSPARENT_INVISIBLE_TOOLTIP                               :{BLACK}வெளிப்படையானதற்கு பதிலாக கண்ணுக்கு தெரியாததாக பொருட்களை அமைக்கவும்

# Linkgraph legend window
STR_LINKGRAPH_LEGEND_ALL                                        :{BLACK}அனைத்தும்
STR_LINKGRAPH_LEGEND_NONE                                       :{BLACK}ஒன்றுமில்லை
STR_LINKGRAPH_LEGEND_SELECT_COMPANIES                           :{BLACK}கட்டப்பட வேண்டிய நிறுவனங்களைத் தேர்ந்தெடு
STR_LINKGRAPH_LEGEND_COMPANY_TOOLTIP                            :{BLACK}{STRING}{}{COMPANY}

# Linkgraph legend window and linkgraph legend in smallmap
STR_LINKGRAPH_LEGEND_UNUSED                                     :{TINY_FONT}{BLACK}பயன்படுத்தப்படவில்லை
STR_LINKGRAPH_LEGEND_SATURATED                                  :{TINY_FONT}{BLACK}நிரம்பிய
STR_LINKGRAPH_LEGEND_OVERLOADED                                 :{TINY_FONT}{BLACK}அளவிற்கு அதிகமாக ஏற்றப்பட்டுள்ளது

# Base for station construction window(s)
STR_STATION_BUILD_COVERAGE_AREA_TITLE                           :{BLACK}செயல்படும் பகுதியினை குறிக்கவும்
STR_STATION_BUILD_COVERAGE_OFF                                  :{BLACK}நிறுத்து
STR_STATION_BUILD_COVERAGE_ON                                   :{BLACK}இயக்கு
STR_STATION_BUILD_COVERAGE_AREA_ON_TOOLTIP                      :{BLACK}முன்மொழியப்பட்ட தளத்தின் கவரேஜ் பகுதியை முன்னிலைப்படுத்தவும்
STR_STATION_BUILD_ACCEPTS_CARGO                                 :{BLACK}ஏற்றுக்கொள்பவை: {GOLD}{CARGO_LIST}
STR_STATION_BUILD_SUPPLIES_CARGO                                :{BLACK}விநியோகிப்பவை: {GOLD}{CARGO_LIST}

# Join station window
STR_JOIN_STATION_CAPTION                                        :{WHITE}நிலையத்தினை இணை
STR_JOIN_STATION_CREATE_SPLITTED_STATION                        :{YELLOW}தனியாக ஒரு நிலையத்தினை கட்டு

STR_JOIN_WAYPOINT_CAPTION                                       :{WHITE}பாதைப்புள்ளியினை இணை
STR_JOIN_WAYPOINT_CREATE_SPLITTED_WAYPOINT                      :{YELLOW}தனியொரு பாதைப்புள்ளிடினை கட்டு

# Generic toolbar

# Rail construction toolbar
STR_RAIL_TOOLBAR_RAILROAD_CONSTRUCTION_CAPTION                  :இரயில்வே கட்டுமானம்
STR_RAIL_TOOLBAR_ELRAIL_CONSTRUCTION_CAPTION                    :மின்சார இரயில்வே கட்டுமானம்
STR_RAIL_TOOLBAR_MONORAIL_CONSTRUCTION_CAPTION                  :மோனோ-இரயில் கட்டுமானம்
STR_RAIL_TOOLBAR_MAGLEV_CONSTRUCTION_CAPTION                    :மேக்லெவ் கட்டுமானம்

STR_RAIL_TOOLBAR_TOOLTIP_BUILD_RAILROAD_TRACK                   :{BLACK}இரயில்வே இருப்புப் பாதையினை கட்டவும். Shift அழுத்தினால் கட்டுமான/செலவு மதிப்பீடு காட்டப்படும்
STR_RAIL_TOOLBAR_TOOLTIP_BUILD_TRAIN_DEPOT_FOR_BUILDING         :{BLACK}இரயில் பணிமனையினைக் (இரயில்களை வாங்க மற்றும் பழுதுபார்க்க) கட்டவும். Shift அழுத்தினால் கட்டுமான/செலவு மதிப்பீடு காட்டப்படும்
STR_RAIL_TOOLBAR_TOOLTIP_BUILD_RAILROAD_STATION                 :{BLACK}இரயில் நிலையத்தினை கட்டவும். Ctrl அழுத்தினால் நிலையங்களினை இணைக்கலாம். Shift அழுத்தினால் கட்டுமான/செலவு மதிப்பீடு காட்டப்படும்
STR_RAIL_TOOLBAR_TOOLTIP_BUILD_RAILROAD_SIGNALS                 :{BLACK}இரயில்வே சிக்னல்களைக் கட்டவும். Ctrl அழுத்தினால் சிக்னல் வகைகளை மாற்றலாம்{}இரயில் தடத்தின்மேல் இழுத்தினால் சிக்னல்களை அமைக்கலாம். Ctrl அழுத்தினால் அடுத்த எணைப்பு வரை சிக்னல்கள் அமைக்கப்படும்{}Ctrl+Click அழுத்தினால் சிக்னல் தேர்ந்தெடுக்கும் திரை தெரியும்/மரையும். Shift அழுத்தினால் கட்டுமான/செலவு மதிப்பீடு காட்டப்படும்
STR_RAIL_TOOLBAR_TOOLTIP_BUILD_RAILROAD_BRIDGE                  :{BLACK}இரயில்வே பாலத்தினை கட்டவும். Shift அழுத்தினால் கட்டுமான/செலவு மதிப்பீடு காட்டப்படும்
STR_RAIL_TOOLBAR_TOOLTIP_BUILD_RAILROAD_TUNNEL                  :{BLACK}இரயில்வே சுரங்கப் பாதையினை கட்டவும். Shift அழுத்தினால் கட்டுமான/செலவு மதிப்பீடு காட்டவும்
STR_RAIL_TOOLBAR_TOOLTIP_CONVERT_RAIL                           :{BLACK}இரயில் வகையினை தரவேற்றவும்/மாற்றவும். Shift அழுத்தினால் கட்டுமான/செலவு மதிப்பீடு காட்டப்படும்

STR_RAIL_NAME_RAILROAD                                          :இரயில்வே
STR_RAIL_NAME_ELRAIL                                            :மின்மயமாக்கப்பட்ட இரயில்வே
STR_RAIL_NAME_MONORAIL                                          :மோனோ இரயில்
STR_RAIL_NAME_MAGLEV                                            :மேக்லெவ்

# Rail depot construction window
STR_BUILD_DEPOT_TRAIN_ORIENTATION_CAPTION                       :{WHITE}இரயில்வே பணிமனையின் திசையமைப்பு
STR_BUILD_DEPOT_TRAIN_ORIENTATION_TOOLTIP                       :{BLACK}இரயில்வே பணிமனையின் திசையமைப்பினைத் தேர்ந்தெடுக்கவும்

# Rail waypoint construction window
STR_WAYPOINT_CAPTION                                            :{WHITE}பாதைப்புள்ளி
STR_WAYPOINT_GRAPHICS_TOOLTIP                                   :{BLACK}பாதைப்புள்ளி வகையினைத் தேர்ந்தெடுக்கவும்

# Rail station construction window
STR_STATION_BUILD_RAIL_CAPTION                                  :{WHITE}இரயில் நிலையம் தேர்ந்தெடுத்தல்
STR_STATION_BUILD_ORIENTATION                                   :{BLACK}திசையமைவு
STR_STATION_BUILD_RAILROAD_ORIENTATION_TOOLTIP                  :{BLACK}இரயில்வே நிலையத்தின் திசையமைவினை தேர்ந்தெடுக்கவும்
STR_STATION_BUILD_NUMBER_OF_TRACKS                              :{BLACK}தடங்களின் எண்ணிக்கை
STR_STATION_BUILD_NUMBER_OF_TRACKS_TOOLTIP                      :{BLACK}இரயில் நிலையத்தின் நடைமேடைகளின் எண்ணிக்கையினை தேர்ந்தெடுக்கவும்
STR_STATION_BUILD_PLATFORM_LENGTH                               :{BLACK}நிலையத்தின் நீளம்
STR_STATION_BUILD_PLATFORM_LENGTH_TOOLTIP                       :{BLACK}இரயில் நிலையத்தின் நீளத்தினை தேர்ந்தெடு
STR_STATION_BUILD_DRAG_DROP                                     :{BLACK}இழுத்து விடவும்
STR_STATION_BUILD_DRAG_DROP_TOOLTIP                             :{BLACK}இழுத்து விடுவதன் மூலம் நிலையத்தினைக் கட்டவும்

STR_STATION_BUILD_STATION_CLASS_TOOLTIP                         :{BLACK}காட்டுவதற்கு ஒரு நிலைய வகையினைத் தேர்ந்தெடுக்கவும்
STR_STATION_BUILD_STATION_TYPE_TOOLTIP                          :{BLACK}கட்டப்போகும் நிலையத்தின் வகையினைத் தேர்ந்தெடுக்கவும்

STR_STATION_CLASS_DFLT                                          :முதன்மை நிலையம்
STR_STATION_CLASS_WAYP                                          :பாதைப்புள்ளிகள்

# Signal window
STR_BUILD_SIGNAL_CAPTION                                        :{WHITE}சிக்னல் தேர்ந்தெடுத்தல்
STR_BUILD_SIGNAL_DRAG_SIGNALS_DENSITY_TOOLTIP                   :{BLACK}சிக்னல்களை இழுக்கும் தொளைவு

# Bridge selection window
STR_SELECT_RAIL_BRIDGE_CAPTION                                  :{WHITE}இரயில்வே பாலத்தினை தேர்ந்தெடு
STR_SELECT_ROAD_BRIDGE_CAPTION                                  :{WHITE}சாலைப் பாலத்தினை தேர்ந்தெடு
STR_SELECT_BRIDGE_SELECTION_TOOLTIP                             :{BLACK}பாலம் தேர்ந்தெடுத்தல் - தேவையான பாலத்தினைக் கட்ட அதனினை சொடுக்கவும்
STR_SELECT_BRIDGE_INFO                                          :{GOLD}{STRING},{} {VELOCITY} {WHITE}{CURRENCY_LONG}
STR_SELECT_BRIDGE_SCENEDIT_INFO                                 :{GOLD}{STRING},{} {VELOCITY}
STR_BRIDGE_NAME_SUSPENSION_STEEL                                :தொங்குபாலம், எஃகு
STR_BRIDGE_NAME_GIRDER_STEEL                                    :உத்திரம்பாலம் , எஃகு
STR_BRIDGE_NAME_CANTILEVER_STEEL                                :நெடுங்கைபாலம், எஃகு
STR_BRIDGE_NAME_SUSPENSION_CONCRETE                             :தொங்குபாலம், சிமிட்டி
STR_BRIDGE_NAME_WOODEN                                          :மர
STR_BRIDGE_NAME_CONCRETE                                        :சிமிட்டி
STR_BRIDGE_NAME_TUBULAR_STEEL                                   :குழாய்பாலம், எஃகு
STR_BRIDGE_TUBULAR_SILICON                                      :குழாய்பாலம், சிலிக்கான்


# Road construction toolbar
STR_ROAD_TOOLBAR_ROAD_CONSTRUCTION_CAPTION                      :{WHITE}சாலை கட்டுமானம்
STR_ROAD_TOOLBAR_TRAM_CONSTRUCTION_CAPTION                      :{WHITE}அமிழ் தண்டூர்திப் பாதை கட்டுமானம்
STR_ROAD_TOOLBAR_TOOLTIP_BUILD_ROAD_SECTION                     :{BLACK}சாலையினை இடவும். Ctrl அழுத்தினால் சாலையினை நீக்கலாம்/கட்டலாம். Shift அழுத்தினால் கட்டுமான/செலவு மதிப்பீடு காட்டப்படும்
STR_ROAD_TOOLBAR_TOOLTIP_BUILD_TRAMWAY_SECTION                  :{BLACK}ட்ராம்வே தடத்தினைக் கட்டவும். Ctrl அழுத்தினால் தடத்தினை நீக்கலாம்/கட்டலாம். Shift அழுத்தினால் கட்டுமான/செலவு மதிப்பீடு காட்டப்படும்
STR_ROAD_TOOLBAR_TOOLTIP_BUILD_ROAD_VEHICLE_DEPOT               :{BLACK}சாலை வாகன பணிமனையினை கட்டவும் (வாகங்களை வாங்க மற்றும் பழுதுபார்க்க). Shift அழுத்தினால் கட்டுமான/செலவு மதிப்பீடு
STR_ROAD_TOOLBAR_TOOLTIP_BUILD_TRAM_VEHICLE_DEPOT               :{BLACK}ட்ராம் வாகன பணிமனையினை கட்டவும் (வாகங்களை வாங்க மற்றும் பழுதுபார்க்க). Shift அழுத்தினால் கட்டுமான/செலவு மதிப்பீடு
STR_ROAD_TOOLBAR_TOOLTIP_BUILD_BUS_STATION                      :{BLACK}பேருந்து நிலையத்தினை கட்டவும். Ctrl அழுத்தினால் நிலையங்களினை இணைக்கலாம். Shift அழுத்தினால் கட்டுமான/செலவு மதிப்பீடு காட்டப்படும்
STR_ROAD_TOOLBAR_TOOLTIP_BUILD_PASSENGER_TRAM_STATION           :{BLACK}ட்ராம் பயணிகள் நிலையத்தினை கட்டவும். Ctrl அழுத்தினால் நிலையங்களினை இணைக்கலாம். Shift அழுத்தினால் கட்டுமான/செலவு மதிப்பீடு
STR_ROAD_TOOLBAR_TOOLTIP_BUILD_TRUCK_LOADING_BAY                :{BLACK}லாரி சரக்கு ஏற்றும் நிலையத்தினை கட்டவும். Ctrl அழுத்தினால் நிலையங்களினை இணைக்கலாம். Shift அழுத்தினால் கட்டுமான/செலவு மதிப்பீடு காட்டப்படும்
STR_ROAD_TOOLBAR_TOOLTIP_BUILD_CARGO_TRAM_STATION               :{BLACK}ட்ராம் சரக்கு நிலையத்தினைக் கட்டவும். Ctrl அழுத்தினால் நிலையங்களினை இணைக்கலாம். Shift அழுத்தினால் கட்டுமான/செலவு மதிப்பீடு காட்டப்படும்
STR_ROAD_TOOLBAR_TOOLTIP_TOGGLE_ONE_WAY_ROAD                    :{BLACK}ஒருவழிப்பாதைகளை செயல்படுத்து/முடக்கு
STR_ROAD_TOOLBAR_TOOLTIP_BUILD_ROAD_BRIDGE                      :{BLACK}சாலை மேம்பாலத்தினைக் கட்டவும். Shift அழுத்தினால் கட்டுமான/செலவு மதிப்பீடு காட்டப்படும்
STR_ROAD_TOOLBAR_TOOLTIP_BUILD_TRAMWAY_BRIDGE                   :{BLACK}ட்ராம்வே மேம்பாலத்தினைக் கட்டவும். Shift அழுத்தினால் கட்டுமான/செலவு மதிப்பீடு காட்டப்படும்
STR_ROAD_TOOLBAR_TOOLTIP_BUILD_ROAD_TUNNEL                      :{BLACK}சாலை சுரங்கப் பாதையினை கட்டவும். Shift அழுத்தினால் கட்டுமான/செலவு மதிப்பீடு காட்டப்படும்
STR_ROAD_TOOLBAR_TOOLTIP_BUILD_TRAMWAY_TUNNEL                   :{BLACK}ட்ராம்வே சுரங்கப் பாதையினைக் கட்டவும். Shift அழுத்தினால் கட்டுமான/செலவு மதிப்பீடு காட்டப்படும்
STR_ROAD_TOOLBAR_TOOLTIP_TOGGLE_BUILD_REMOVE_FOR_ROAD           :{BLACK}சாலை கட்டுமானம் செய்யவும்/நீக்கவும்
STR_ROAD_TOOLBAR_TOOLTIP_TOGGLE_BUILD_REMOVE_FOR_TRAMWAYS       :{BLACK}ட்ராம்வே கட்டுமானம் செய்யவும்/நீக்கவும்

STR_ROAD_NAME_ROAD                                              :சாலை
STR_ROAD_NAME_TRAM                                              :தண்டூர்தி

# Road depot construction window
STR_BUILD_DEPOT_ROAD_ORIENTATION_CAPTION                        :{WHITE}சாலை வாகன பணிமனை திசையமைப்பு
STR_BUILD_DEPOT_ROAD_ORIENTATION_SELECT_TOOLTIP                 :{BLACK}சாலை வாகன பணிமனை திசையமைப்பினை தேர்ந்தெடுக்கவும்
STR_BUILD_DEPOT_TRAM_ORIENTATION_CAPTION                        :{WHITE}ட்ராம் பணிமனை திசையமைப்பு
STR_BUILD_DEPOT_TRAM_ORIENTATION_SELECT_TOOLTIP                 :{BLACK}ட்ராம் வாகன பணிமனையின் திசையமைப்பினைத் தேர்ந்தெடுக்கவும்

# Road vehicle station construction window
STR_STATION_BUILD_BUS_ORIENTATION                               :{WHITE}பேருந்து நிலைய திசையமைப்பு
STR_STATION_BUILD_BUS_ORIENTATION_TOOLTIP                       :{BLACK}பேருந்து நிலைய திசையமைப்பினைத் தேர்ந்தெடுக்கவும்
STR_STATION_BUILD_TRUCK_ORIENTATION                             :{WHITE}லாரி நிலைய திசையமைப்பு
STR_STATION_BUILD_TRUCK_ORIENTATION_TOOLTIP                     :{BLACK}லாரி நிலைய திசையமைப்பினைத் தேர்ந்தெடுக்கவும்
STR_STATION_BUILD_PASSENGER_TRAM_ORIENTATION                    :{WHITE}ட்ராம் பயணிகள் நிலையத்தின் திசையமைப்பு
STR_STATION_BUILD_PASSENGER_TRAM_ORIENTATION_TOOLTIP            :{BLACK}ட்ராம் பயணிகள் நிலையத்தின் திசையமைப்பினைத் தேர்ந்தெடு
STR_STATION_BUILD_CARGO_TRAM_ORIENTATION                        :{WHITE}ட்ராம் சரக்கு நிலையத்தின் திசையமைப்பு
STR_STATION_BUILD_CARGO_TRAM_ORIENTATION_TOOLTIP                :{BLACK}ட்ராம் சரக்கு நிலையத்தின் திசையமைப்பினைத் தேர்ந்தெடு

# Waterways toolbar (last two for SE only)
STR_WATERWAYS_TOOLBAR_CAPTION                                   :{WHITE}கடல்வழி போக்குவரத்து கட்டுமானம்
STR_WATERWAYS_TOOLBAR_CAPTION_SE                                :{WHITE}கடல்வழி போக்குவரத்து
STR_WATERWAYS_TOOLBAR_BUILD_CANALS_TOOLTIP                      :{BLACK}கால்வாய்களை கட்டு. Shift அழுத்தினால் கட்டடம்/செலவுகள் மதிப்பீடு காட்டப்படும்
STR_WATERWAYS_TOOLBAR_BUILD_LOCKS_TOOLTIP                       :{BLACK}நீர்ப்பூட்டுகளைக் கட்டு. Shift அழுத்தினால் கட்டடம்/செலவு மதிப்பீடு காட்டப்படும்
STR_WATERWAYS_TOOLBAR_BUILD_DEPOT_TOOLTIP                       :{BLACK}கப்பல் பணிமனையினைக் கட்டவும்(கப்பல்களை வாங்க மற்றும் பழுதுபார்க்க). Shift அழுத்தினால் கட்டுமான/செலவு மதிப்பீடு காட்டப்படும்
STR_WATERWAYS_TOOLBAR_BUILD_DOCK_TOOLTIP                        :{BLACK}கப்பல் துறைமுகத்தினைக் கட்டவும். Ctrl அழுத்தினால் துறைமுகங்களினை இணைக்கலாம். Shift அழுத்தினால் கட்டுமான/செலவு மதிப்பீடு காட்டப்படும்
STR_WATERWAYS_TOOLBAR_BUILD_AQUEDUCT_TOOLTIP                    :{BLACK}நீர்வாழ்வை உருவாக்குங்கள். Shift கட்டிடம் கட்டுதல் / செலவு மதிப்பீட்டைக் காட்டும்
STR_WATERWAYS_TOOLBAR_CREATE_RIVER_TOOLTIP                      :{BLACK}ஆறுகளை அமைக்கவும்

# Ship depot construction window
STR_DEPOT_BUILD_SHIP_CAPTION                                    :{WHITE}கப்பல் பணிமனை திசையமைப்பு
STR_DEPOT_BUILD_SHIP_ORIENTATION_TOOLTIP                        :{BLACK}கப்பல் பணிமனையின் பக்க அமைப்பினைத் தேர்ந்தெடு

# Dock construction window
STR_STATION_BUILD_DOCK_CAPTION                                  :{WHITE}துறைமுகம்

# Airport toolbar
STR_TOOLBAR_AIRCRAFT_CAPTION                                    :{WHITE}விமான நிலையங்கள்
STR_TOOLBAR_AIRCRAFT_BUILD_AIRPORT_TOOLTIP                      :{BLACK}விமான நிலையத்தினைக் கட்டவும். Ctrl அழுத்தினால் நிலையங்களினை இணைக்கலாம். Shift அழுத்தினால் கட்டுமான/செலவு மதிப்பீடு காட்டப்படும்

# Airport construction window
STR_STATION_BUILD_AIRPORT_CAPTION                               :{WHITE}விமான நிலையத்தை தேர்ந்தெடுத்தல்
STR_STATION_BUILD_AIRPORT_TOOLTIP                               :{BLACK}விமானநிலையத்தின் அளவு/வகையினை தேர்ந்தெடு
STR_STATION_BUILD_AIRPORT_CLASS_LABEL                           :{BLACK}விமான நிலைய வகை
STR_STATION_BUILD_AIRPORT_LAYOUT_NAME                           :{BLACK}அமைப்பு {NUM}

STR_AIRPORT_SMALL                                               :சிறிய
STR_AIRPORT_CITY                                                :மாநகரம்
STR_AIRPORT_METRO                                               :மாநகர
STR_AIRPORT_INTERNATIONAL                                       :சர்வதேச
STR_AIRPORT_COMMUTER                                            :பயணிகள்
STR_AIRPORT_INTERCONTINENTAL                                    :கண்டமிடை
STR_AIRPORT_HELIPORT                                            :ஹெலிபோர்ட்
STR_AIRPORT_HELIDEPOT                                           :வானூர்தி பணிமனை
STR_AIRPORT_HELISTATION                                         :வானூர்தி நிலையம்

STR_AIRPORT_CLASS_SMALL                                         :சிறிய விமான நிலையங்கள்
STR_AIRPORT_CLASS_LARGE                                         :பெரிய விமான நிலையங்கள்
STR_AIRPORT_CLASS_HUB                                           :விமான நடுவங்கள்
STR_AIRPORT_CLASS_HELIPORTS                                     :ஹெலிகாப்டர் நிலையங்கள்

STR_STATION_BUILD_NOISE                                         :{BLACK}ஒலி இரைச்சல்: {GOLD}{COMMA}

# Landscaping toolbar
STR_LANDSCAPING_TOOLBAR                                         :{WHITE}நிலத்தோற்றம்

# Object construction window
STR_OBJECT_BUILD_CAPTION                                        :{WHITE}பொருள் தேர்ந்தெடுத்தல்
STR_OBJECT_BUILD_CLASS_TOOLTIP                                  :{BLACK}கட்டப்போகும் பொருளின் வகையினைத் தேர்ந்தெடு
STR_OBJECT_BUILD_PREVIEW_TOOLTIP                                :{BLACK}பொருளின் முன்பார்வை
STR_OBJECT_BUILD_SIZE                                           :{BLACK}அளவு: {GOLD}{NUM} x {NUM} கட்டங்கள்

STR_OBJECT_CLASS_LTHS                                           :கலங்கரைவிளக்கு
STR_OBJECT_CLASS_TRNS                                           :Transmitters

# Tree planting window (last eight for SE only)
STR_PLANT_TREE_CAPTION                                          :{WHITE}மரங்கள்
STR_TREES_RANDOM_TYPE                                           :{BLACK}ஏதொவொறு வகையிலான மரங்கள்
STR_TREES_RANDOM_TREES_BUTTON                                   :{BLACK}ஏதோவொறு மரங்கள்
STR_TREES_RANDOM_TREES_TOOLTIP                                  :{BLACK}நிலப்பரப்பு முழுவதும் வெவ்வேறு இடங்களில் மரங்களை நடு
STR_TREES_MODE_NORMAL_BUTTON                                    :{BLACK}இயல்பான
STR_TREES_MODE_FOREST_SM_BUTTON                                 :{BLACK}தோப்பு
STR_TREES_MODE_FOREST_LG_BUTTON                                 :{BLACK}காடு

# Land generation window (SE)
STR_TERRAFORM_TOOLBAR_LAND_GENERATION_CAPTION                   :{WHITE}நிலம் உருவாக்குதல்
STR_TERRAFORM_TOOLTIP_PLACE_ROCKY_AREAS_ON_LANDSCAPE            :{BLACK}நிலப்பரப்பில் கரடுமுரடான பகுதிகளை இடவும்
STR_TERRAFORM_TOOLTIP_DEFINE_DESERT_AREA                        :{BLACK}பாலைவனப் பகுதியினைக் குறிப்பிடவும்.{}Ctrl இனை அழுத்திப் பிடித்தால் அதனை நீக்கலாம்
STR_TERRAFORM_TOOLTIP_INCREASE_SIZE_OF_LAND_AREA                :{BLACK}ஏற்ற/இறக்கப் போகும் நிலப்பரப்பினைக் அதிகப்படுத்தவும்
STR_TERRAFORM_TOOLTIP_DECREASE_SIZE_OF_LAND_AREA                :{BLACK}ஏற்ற/இறக்கப் போகும் நிலப்பரப்பினைக் குறைக்கவும்
STR_TERRAFORM_TOOLTIP_GENERATE_RANDOM_LAND                      :{BLACK}ஏதோவொறு வகையிலான நிலத்தினை உருவாக்கு
STR_TERRAFORM_SE_NEW_WORLD                                      :{BLACK}புதிய சித்திரக்காட்சியினை உருவாக்கவும்
STR_TERRAFORM_RESET_LANDSCAPE                                   :{BLACK}நிலத்தோற்றத்தினை முன்நிலையாக்கு
STR_TERRAFORM_RESET_LANDSCAPE_TOOLTIP                           :{BLACK}நிறுவனத்தின் சொத்துக்கள் அனைத்தினையும் வரைபடத்திலிருந்து நீக்கு

STR_QUERY_RESET_LANDSCAPE_CAPTION                               :{WHITE}நிலத்தோற்றத்தினை முன்நிலையாக்கு
STR_RESET_LANDSCAPE_CONFIRMATION_TEXT                           :{WHITE}நிறுவனத்தின் சொத்துக்கள் அனைத்தினையும் நீக்குவதில் உறுதியா?

# Town generation window (SE)
STR_FOUND_TOWN_CAPTION                                          :{WHITE}நகரம் உருவாக்குதல்
STR_FOUND_TOWN_NEW_TOWN_BUTTON                                  :{BLACK}புதிய நகரம்
STR_FOUND_TOWN_NEW_TOWN_TOOLTIP                                 :{BLACK}புதிய நகரமொன்றினை நிறுவு. Shift+Click அழுத்தினால் மதிப்பிடப்பட்ட செலவு காட்டப்படும்
STR_FOUND_TOWN_RANDOM_TOWN_BUTTON                               :{BLACK}ஏதோவொறு நகரம்
STR_FOUND_TOWN_RANDOM_TOWN_TOOLTIP                              :{BLACK}ஏதொவொறு இடத்தில் நகரத்தினை நிறுவு
STR_FOUND_TOWN_MANY_RANDOM_TOWNS                                :{BLACK}பல வெவ்வேறு நகரங்கள்
STR_FOUND_TOWN_RANDOM_TOWNS_TOOLTIP                             :{BLACK}வரைபடத்தினை நகரங்களினால் நிறப்பு

STR_FOUND_TOWN_NAME_TITLE                                       :{YELLOW}நகரத்தின் பெயர்:
STR_FOUND_TOWN_NAME_EDITOR_TITLE                                :{BLACK}நகரத்தின் பெயரினை இடு
STR_FOUND_TOWN_NAME_EDITOR_HELP                                 :{BLACK}நகரத்தின் பெயரினை இட இங்கே சொடுக்கவும்
STR_FOUND_TOWN_NAME_RANDOM_BUTTON                               :{BLACK}ஏதோ ஒரு பெயர்
STR_FOUND_TOWN_NAME_RANDOM_TOOLTIP                              :{BLACK}புதிய பெயர் ஒன்றை உருவாக்கு

STR_FOUND_TOWN_INITIAL_SIZE_TITLE                               :{YELLOW}நகரத்தின் அளவு:
STR_FOUND_TOWN_INITIAL_SIZE_SMALL_BUTTON                        :{BLACK}சிறியது
STR_FOUND_TOWN_INITIAL_SIZE_MEDIUM_BUTTON                       :{BLACK}நடுத்தரம்
STR_FOUND_TOWN_INITIAL_SIZE_LARGE_BUTTON                        :{BLACK}பெரியது
STR_FOUND_TOWN_SIZE_RANDOM                                      :{BLACK}ஏதோவொறு
STR_FOUND_TOWN_INITIAL_SIZE_TOOLTIP                             :{BLACK}நகரத்தின் அளவை தேர்ந்தெடு
STR_FOUND_TOWN_CITY                                             :{BLACK}மாநகரம்
STR_FOUND_TOWN_CITY_TOOLTIP                                     :{BLACK}மாநகரங்கள் சாதாரண நகரங்களைவிட வேகமாக வளரும்{}அமைப்புகளைப் பொருத்து அவை பெரியதாக அமையும்

STR_FOUND_TOWN_ROAD_LAYOUT                                      :{YELLOW}நகரத்தின் சாலை அமைப்பு:
STR_FOUND_TOWN_SELECT_TOWN_ROAD_LAYOUT                          :{BLACK}இந்த நகரத்திற்கான சாலை அமைப்பினை தேர்ந்தெடு
STR_FOUND_TOWN_SELECT_LAYOUT_ORIGINAL                           :{BLACK}அசல்
STR_FOUND_TOWN_SELECT_LAYOUT_BETTER_ROADS                       :{BLACK}நல்ல சாலைகள்
STR_FOUND_TOWN_SELECT_LAYOUT_2X2_GRID                           :{BLACK}2x2 கட்டங்கள்
STR_FOUND_TOWN_SELECT_LAYOUT_3X3_GRID                           :{BLACK}3x3 கட்டங்கள்
STR_FOUND_TOWN_SELECT_LAYOUT_RANDOM                             :{BLACK}ஏதொவொறு

# Fund new industry window
STR_FUND_INDUSTRY_CAPTION                                       :{WHITE}புதிய தொழிற்சாலையினை நிறுவு
STR_FUND_INDUSTRY_SELECTION_TOOLTIP                             :{BLACK}இந்தப் பட்டியலிருந்து பொருத்தமான தொழிற்சாலை ஒன்றினை தேர்ந்தெடு
STR_FUND_INDUSTRY_MANY_RANDOM_INDUSTRIES                        :{BLACK}மாறுபட்ட தொழிற்சாலைகளை உருவாக்குக
STR_FUND_INDUSTRY_INDUSTRY_BUILD_COST                           :{BLACK}விலை: {YELLOW}{CURRENCY_LONG}
STR_FUND_INDUSTRY_PROSPECT_NEW_INDUSTRY                         :{BLACK}எங்கேயோ நிறுவு
STR_FUND_INDUSTRY_BUILD_NEW_INDUSTRY                            :{BLACK}கட்டு
STR_FUND_INDUSTRY_FUND_NEW_INDUSTRY                             :{BLACK}நிறுவு
STR_FUND_INDUSTRY_REMOVE_ALL_INDUSTRIES                         :{BLACK}அனைத்து தொழிற்சாலைகளையும் அகற்றவும்
STR_FUND_INDUSTRY_REMOVE_ALL_INDUSTRIES_CAPTION                 :{WHITE}அனைத்து தொழிற்சாலைகளையும் அகற்றவும்

# Industry cargoes window
STR_INDUSTRY_CARGOES_INDUSTRY_CAPTION                           :{WHITE}{STRING} தொழிற்சாலையிற்கான தொழிற்சாலைத் தொடர்
STR_INDUSTRY_CARGOES_CARGO_CAPTION                              :{WHITE}{STRING} சரக்கிற்கான தொழிற்சாலைத் தொடர்
STR_INDUSTRY_CARGOES_PRODUCERS                                  :{WHITE}தயாரிக்கும் தொழிற்சாலைகள்
STR_INDUSTRY_CARGOES_CUSTOMERS                                  :{WHITE}ஏற்றுக்கொள்ளும் தொழிற்சாலைகள்
STR_INDUSTRY_CARGOES_HOUSES                                     :{WHITE}வீடுகள்
STR_INDUSTRY_CARGOES_INDUSTRY_TOOLTIP                           :{BLACK}நிறுவனத்தினைச் சொடுக்கினால் அதனது விற்பனையாளர்கள் மற்றும் வாங்குவோர் விவரங்கள் காட்டப்படும்
STR_INDUSTRY_CARGOES_CARGO_TOOLTIP                              :{BLACK}{STRING}{}சரக்கினைச் சொடுக்கினால் அதனது விற்பனையாளர்கள் மற்றும் வாங்குவோர் விவரங்கள் காட்டப்படும்
STR_INDUSTRY_DISPLAY_CHAIN                                      :{BLACK}இணைப்புகளைக் காட்டு
STR_INDUSTRY_DISPLAY_CHAIN_TOOLTIP                              :{BLACK}சரக்குகளை தரும் மற்றும் வாங்கும் நிறுவனங்களைக் காட்டு
STR_INDUSTRY_CARGOES_NOTIFY_SMALLMAP                            :{BLACK}சிறுபடத்திற்கான இணைப்பு
STR_INDUSTRY_CARGOES_SELECT_CARGO                               :{BLACK}சரக்கினைத் தேர்ந்தெடு
STR_INDUSTRY_CARGOES_SELECT_CARGO_TOOLTIP                       :{BLACK}காட்டப்பட வேண்டிய சரக்கினைத் தேர்ந்தெடு
STR_INDUSTRY_CARGOES_SELECT_INDUSTRY                            :{BLACK}தொழிற்சாலையினைத் தேர்ந்தெடு
STR_INDUSTRY_CARGOES_SELECT_INDUSTRY_TOOLTIP                    :{BLACK}காட்டப்பட வேண்டிய தொழிற்சாலையினைத் தேர்ந்தெடு

# Land area window
STR_LAND_AREA_INFORMATION_CAPTION                               :{WHITE}நிலப் பகுதி விவரம்
STR_LAND_AREA_INFORMATION_COST_TO_CLEAR_N_A                     :{BLACK}நீக்குவதற்கான செலவு: {LTBLUE}N/A
STR_LAND_AREA_INFORMATION_COST_TO_CLEAR                         :{BLACK}நீக்குவதற்கான செலவு: {RED}{CURRENCY_LONG}
STR_LAND_AREA_INFORMATION_REVENUE_WHEN_CLEARED                  :{BLACK}நீக்கினால் கிடைக்கும் வருமானம்: {LTBLUE}{CURRENCY_LONG}
STR_LAND_AREA_INFORMATION_OWNER_N_A                             :N/A
STR_LAND_AREA_INFORMATION_OWNER                                 :{BLACK}சொந்தக்காரர்: {LTBLUE}{STRING}
STR_LAND_AREA_INFORMATION_ROAD_OWNER                            :{BLACK}சாலையின் உரிமையாளர்: {LTBLUE}{STRING}
STR_LAND_AREA_INFORMATION_TRAM_OWNER                            :{BLACK}ட்ராம்வே முதலாளி: {LTBLUE}{STRING}
STR_LAND_AREA_INFORMATION_RAIL_OWNER                            :{BLACK}இரயில்வே உரிமையாளர்: {LTBLUE}{STRING}
STR_LAND_AREA_INFORMATION_LOCAL_AUTHORITY                       :{BLACK}நகராட்சி: {LTBLUE}{STRING}
STR_LAND_AREA_INFORMATION_LOCAL_AUTHORITY_NONE                  :ஒன்றுமில்லை
STR_LAND_AREA_INFORMATION_LANDINFO_COORDS                       :{BLACK}அச்சுத் தூரங்கள்: {LTBLUE}{NUM} x {NUM} x {NUM} ({STRING})
STR_LAND_AREA_INFORMATION_BUILD_DATE                            :{BLACK}கட்டப்பட்டது: {LTBLUE}{DATE_LONG}
STR_LAND_AREA_INFORMATION_STATION_CLASS                         :{BLACK}நிலையத்தின் பிரிவு: {LTBLUE}{STRING}
STR_LAND_AREA_INFORMATION_STATION_TYPE                          :{BLACK}நிலையத்தின் வகை: {LTBLUE}{STRING}
STR_LAND_AREA_INFORMATION_AIRPORT_CLASS                         :{BLACK}விமான நிலைய வகுப்பு: {LTBLUE}{STRING}
STR_LAND_AREA_INFORMATION_AIRPORT_NAME                          :{BLACK}விமான நிலைய பெயர்: {LTBLUE}{STRING}
STR_LAND_AREA_INFORMATION_AIRPORTTILE_NAME                      :{BLACK}விமான நிலைய பெயர்: {LTBLUE}{STRING}
STR_LAND_AREA_INFORMATION_NEWGRF_NAME                           :{BLACK}NewGRF: {LTBLUE}{STRING}
STR_LAND_AREA_INFORMATION_CARGO_ACCEPTED                        :{BLACK}ஏற்றுக்கொள்ளப்படும் சரக்குகள்: {LTBLUE}
STR_LAND_AREA_INFORMATION_CARGO_EIGHTS                          :({COMMA}/8 {STRING})
STR_LANG_AREA_INFORMATION_ROAD_TYPE                             :{BLACK}சாலை வகை: {LTBLUE}{STRING}
STR_LANG_AREA_INFORMATION_TRAM_TYPE                             :{BLACK}அமிழ் தண்டூர்தி வகை: {LTBLUE}{STRING}
STR_LANG_AREA_INFORMATION_RAIL_SPEED_LIMIT                      :{BLACK}இரயில் வேகத் தடை: {LTBLUE}{VELOCITY}
STR_LANG_AREA_INFORMATION_ROAD_SPEED_LIMIT                      :{BLACK}சாலை வேகத்தடை: {LTBLUE}{VELOCITY}
STR_LANG_AREA_INFORMATION_TRAM_SPEED_LIMIT                      :{BLACK}டிராம் வேக வரம்பு: {LTBLUE}{VELOCITY}

# Description of land area of different tiles
STR_LAI_CLEAR_DESCRIPTION_ROCKS                                 :கற்கள்
STR_LAI_CLEAR_DESCRIPTION_ROUGH_LAND                            :சமமற்ற நிலம்
STR_LAI_CLEAR_DESCRIPTION_BARE_LAND                             :பொறம்போக்கு நிலம்
STR_LAI_CLEAR_DESCRIPTION_GRASS                                 :புல்
STR_LAI_CLEAR_DESCRIPTION_FIELDS                                :வயல்வெளிகள்
STR_LAI_CLEAR_DESCRIPTION_SNOW_COVERED_LAND                     :பனி-படர்ந்த நிலம்
STR_LAI_CLEAR_DESCRIPTION_DESERT                                :பாலைவனம்

STR_LAI_RAIL_DESCRIPTION_TRACK                                  :இரயில்வே தடம்
STR_LAI_RAIL_DESCRIPTION_TRACK_WITH_NORMAL_SIGNALS              :இரயில்வே தடம் கட்ட சிக்னல்களுடன்
STR_LAI_RAIL_DESCRIPTION_TRACK_WITH_PRESIGNALS                  :இரயில்வே தடம் முன் சிக்னல்களுடன்
STR_LAI_RAIL_DESCRIPTION_TRACK_WITH_EXITSIGNALS                 :இரயில்வே தடம் வெளியேறு சிக்னல்களுடன்
STR_LAI_RAIL_DESCRIPTION_TRACK_WITH_COMBOSIGNALS                :இரயில்வே தடம் இணைந்த சிக்னல்களுடன்
STR_LAI_RAIL_DESCRIPTION_TRACK_WITH_PBSSIGNALS                  :இரயில்வே தடம் பாதை சிக்னல்களுடன்
STR_LAI_RAIL_DESCRIPTION_TRACK_WITH_NOENTRYSIGNALS              :இரயில்வே தடம் ஒருவழிப் பாதை சிக்னல்களுடன்
STR_LAI_RAIL_DESCRIPTION_TRACK_WITH_NORMAL_PRESIGNALS           :இரயில்வே தடம் கட்டம் மற்றும் முன் சிக்னல்களுடன்
STR_LAI_RAIL_DESCRIPTION_TRACK_WITH_NORMAL_EXITSIGNALS          :இரயில்வே தடம் கட்டம் மற்றும் வெளியேறு சிக்னல்களுடன்
STR_LAI_RAIL_DESCRIPTION_TRACK_WITH_NORMAL_COMBOSIGNALS         :இரயில்வே தடம் கட்டம் மற்றும் இணைந்த சிக்னல்களுடன்
STR_LAI_RAIL_DESCRIPTION_TRACK_WITH_NORMAL_PBSSIGNALS           :இரயில்வே தடம் கட்டம் மற்றும் பாதை சிக்னல்களுடன்
STR_LAI_RAIL_DESCRIPTION_TRACK_WITH_NORMAL_NOENTRYSIGNALS       :இரயில்வே தடம் கட்டம் மற்றும் ஒருவழிப் பாதை சிக்னல்களுடன்
STR_LAI_RAIL_DESCRIPTION_TRACK_WITH_PRE_EXITSIGNALS             :இரயில்வே தடம் முன் மற்றும் வெளியேறு சிக்னல்களுடன்
STR_LAI_RAIL_DESCRIPTION_TRACK_WITH_PRE_COMBOSIGNALS            :இரயில்வே தடம் முன் மற்றும் இணைந்த சிக்னல்களுடன்
STR_LAI_RAIL_DESCRIPTION_TRACK_WITH_PRE_PBSSIGNALS              :இரயில்வே தடம் முன் மற்றும் பாதை சிக்னல்களுடன்
STR_LAI_RAIL_DESCRIPTION_TRACK_WITH_PRE_NOENTRYSIGNALS          :இரயில்வே தடம் முன் மற்றும் ஒருவழிப் பாதை சிக்னல்களுடன்
STR_LAI_RAIL_DESCRIPTION_TRACK_WITH_EXIT_COMBOSIGNALS           :இரயில்வே தடம் வெளியேறு மற்றும் இணைந்த சிக்னல்களுடன்
STR_LAI_RAIL_DESCRIPTION_TRACK_WITH_EXIT_PBSSIGNALS             :இரயில்வே தடம் வெளியேறு மற்றும் பாதை சிக்னல்களுடன்
STR_LAI_RAIL_DESCRIPTION_TRACK_WITH_EXIT_NOENTRYSIGNALS         :இரயில்வே தடம் வெளியேறு மற்றும் ஒருவழிப் பாதை சிக்னல்களுடன்
STR_LAI_RAIL_DESCRIPTION_TRACK_WITH_COMBO_PBSSIGNALS            :இரயில்வே தடம் இணைந்த மற்றும் பாதை சிக்னல்களுடன்
STR_LAI_RAIL_DESCRIPTION_TRACK_WITH_COMBO_NOENTRYSIGNALS        :இரயில்வே தடம் இணைந்த மற்றும் ஒருவழிப் பாதை சிக்னல்களுடன்
STR_LAI_RAIL_DESCRIPTION_TRACK_WITH_PBS_NOENTRYSIGNALS          :இரயில்வே தடம் பாதை மற்றும் ஒருவழிப் பாதை சிக்னல்களுடன்
STR_LAI_RAIL_DESCRIPTION_TRAIN_DEPOT                            :இரயில் பணிமனை

STR_LAI_ROAD_DESCRIPTION_ROAD                                   :சாலை
STR_LAI_ROAD_DESCRIPTION_ROAD_WITH_STREETLIGHTS                 :தெரு விளக்குகளுடன் சாலை
STR_LAI_ROAD_DESCRIPTION_TREE_LINED_ROAD                        :மரங்கள் நடுவே சாலை
STR_LAI_ROAD_DESCRIPTION_ROAD_VEHICLE_DEPOT                     :சாலை வாகன பணிமனை
STR_LAI_ROAD_DESCRIPTION_ROAD_RAIL_LEVEL_CROSSING               :சாலை/இரயில் பாதை கடக்கும் இடம்
STR_LAI_ROAD_DESCRIPTION_TRAMWAY                                :தண்டூர்திப் பாதை

# Houses come directly from their building names
STR_LAI_TOWN_INDUSTRY_DESCRIPTION_UNDER_CONSTRUCTION            :{STRING} (கட்டுமானம் நடக்கிறது)

STR_LAI_TREE_NAME_TREES                                         :மரங்கள்
STR_LAI_TREE_NAME_RAINFOREST                                    :மழைக்காடு
STR_LAI_TREE_NAME_CACTUS_PLANTS                                 :கள்ளிச் செடிகள்

STR_LAI_STATION_DESCRIPTION_RAILROAD_STATION                    :இரயில் நிலையம்
STR_LAI_STATION_DESCRIPTION_AIRCRAFT_HANGAR                     :விமான பணிமனை
STR_LAI_STATION_DESCRIPTION_AIRPORT                             :விமான நிலையம்
STR_LAI_STATION_DESCRIPTION_TRUCK_LOADING_AREA                  :சரக்குகளை ஏற்றும் இடம்
STR_LAI_STATION_DESCRIPTION_BUS_STATION                         :பேருந்து நிலையம்
STR_LAI_STATION_DESCRIPTION_SHIP_DOCK                           :கப்பல் துறைமுகம்
STR_LAI_STATION_DESCRIPTION_BUOY                                :காவியக்கட்டை
STR_LAI_STATION_DESCRIPTION_WAYPOINT                            :பாதைப்புள்ளி

STR_LAI_WATER_DESCRIPTION_WATER                                 :தண்ணீர்
STR_LAI_WATER_DESCRIPTION_CANAL                                 :கால்வாய்
STR_LAI_WATER_DESCRIPTION_LOCK                                  :நீர்ப்பூட்டு
STR_LAI_WATER_DESCRIPTION_RIVER                                 :ஆறு
STR_LAI_WATER_DESCRIPTION_COAST_OR_RIVERBANK                    :கடற்கரை அல்லது ஆற்றுப்படுகை
STR_LAI_WATER_DESCRIPTION_SHIP_DEPOT                            :கப்பல் பணிமனை

# Industries come directly from their industry names

STR_LAI_TUNNEL_DESCRIPTION_RAILROAD                             :சுரங்க ரயில் பாதை
STR_LAI_TUNNEL_DESCRIPTION_ROAD                                 :சுரங்கச் சாலை

STR_LAI_BRIDGE_DESCRIPTION_RAIL_SUSPENSION_STEEL                :எஃகு தொங்கு இரயில்வே பாலம்
STR_LAI_BRIDGE_DESCRIPTION_RAIL_GIRDER_STEEL                    :எஃகு தூண் இரயில்வே பாலம்
STR_LAI_BRIDGE_DESCRIPTION_RAIL_CANTILEVER_STEEL                :எஃகு நெடுங்கை இரயில்வே பாலம்
STR_LAI_BRIDGE_DESCRIPTION_RAIL_SUSPENSION_CONCRETE             :உறுதிப்படுத்தப்பட்ட சிமிட்டி இரயில்வே பாலம்
STR_LAI_BRIDGE_DESCRIPTION_RAIL_WOODEN                          :மர இரயில்வே பாலம்
STR_LAI_BRIDGE_DESCRIPTION_RAIL_CONCRETE                        :சிமிட்டி இரயில்வே பாலம்
STR_LAI_BRIDGE_DESCRIPTION_RAIL_TUBULAR_STEEL                   :குழாய் இரயில்வே பாலம்

STR_LAI_BRIDGE_DESCRIPTION_ROAD_SUSPENSION_STEEL                :எஃகு தொங்கு பாலம்
STR_LAI_BRIDGE_DESCRIPTION_ROAD_GIRDER_STEEL                    :எஃகு உத்திரம் பாலம்
STR_LAI_BRIDGE_DESCRIPTION_ROAD_CANTILEVER_STEEL                :எஃகு நெடுங்கை பாலம்
STR_LAI_BRIDGE_DESCRIPTION_ROAD_SUSPENSION_CONCRETE             :உறுதிப்படுத்தப்பட்ட சிமிட்டி பாலம்
STR_LAI_BRIDGE_DESCRIPTION_ROAD_WOODEN                          :மர பாலம்
STR_LAI_BRIDGE_DESCRIPTION_ROAD_CONCRETE                        :சிமிட்டி பாலம்
STR_LAI_BRIDGE_DESCRIPTION_ROAD_TUBULAR_STEEL                   :குழாய் பாலம்

STR_LAI_BRIDGE_DESCRIPTION_AQUEDUCT                             :நீர்க்கட்டுக் கால்வாய்

STR_LAI_OBJECT_DESCRIPTION_TRANSMITTER                          :அனுப்பும் கருவி
STR_LAI_OBJECT_DESCRIPTION_LIGHTHOUSE                           :கலங்கரை விளக்கு
STR_LAI_OBJECT_DESCRIPTION_COMPANY_HEADQUARTERS                 :நிறுவனத்தின் தலைமைச் செயலகம்
STR_LAI_OBJECT_DESCRIPTION_COMPANY_OWNED_LAND                   :நிறுவனத்திற்குச் சொந்தமான நிலம்

# About OpenTTD window
STR_ABOUT_OPENTTD                                               :{WHITE}OpenTTD-ஐ பற்றி
STR_ABOUT_ORIGINAL_COPYRIGHT                                    :{BLACK}அசல் உரிமைகள் {COPYRIGHT} 1995 கிறிஸ் சாயர், எல்லா உரிமைகளும் பதிவுசெய்யப்பட்டது
STR_ABOUT_VERSION                                               :{BLACK}OpenTTD பதிப்பு {REV}
STR_ABOUT_COPYRIGHT_OPENTTD                                     :{BLACK}OpenTTD {COPYRIGHT} 2002-{STRING} OpenTTD குழுமம்

# Framerate display window
STR_FRAMERATE_CAPTION                                           :{WHITE}பிரேம் வீதம்
STR_FRAMERATE_RATE_GAMELOOP                                     :{BLACK}உருவகப்படுத்துதலின் வேகம்: {STRING}
STR_FRAMERATE_SPEED_FACTOR                                      :{BLACK}தற்போதைய ஆட்டத்தின் வேக அமைப்பு: {DECIMAL} மடங்கு
STR_FRAMERATE_AVERAGE                                           :{WHITE}சராசரி
STR_FRAMERATE_MEMORYUSE                                         :{WHITE}நினைவாற்றல்
STR_FRAMERATE_MS_GOOD                                           :{LTBLUE}{DECIMAL} ms
STR_FRAMERATE_MS_WARN                                           :{YELLOW}{DECIMAL} நுண்ணொடி
STR_FRAMERATE_MS_BAD                                            :{RED}{DECIMAL} மில்லி விநாடி(கள்)
STR_FRAMERATE_FPS_BAD                                           :{RED}{DECIMAL} வினாடிக்கு பிரேம்கள்
STR_FRAMERATE_BYTES_GOOD                                        :{LTBLUE}{BYTES}
STR_FRAMERATE_BYTES_WARN                                        :{YELLOW}{BYTES}
STR_FRAMERATE_BYTES_BAD                                         :{RED}{BYTES}
STR_FRAMERATE_GRAPH_SECONDS                                     :{TINY_FONT}{COMMA} விநாடி(கள்)
############ Leave those lines in this order!!
STR_FRAMERATE_GL_TRAINS                                         :{BLACK} இரயில் நேரம்:
STR_FRAMERATE_GL_ROADVEHS                                       :{BLACK} சாலை வாகனத்தின் பயண நேரம்:
STR_FRAMERATE_GL_SHIPS                                          :{BLACK} கப்பல் பயண நேரம்:
STR_FRAMERATE_GL_AIRCRAFT                                       :{BLACK} விமான டிக்குகள்:
STR_FRAMERATE_GL_LANDSCAPE                                      :{BLACK} உலக சொடுக்குகள்:
STR_FRAMERATE_GL_LINKGRAPH                                      :{BLACK} இணைப்பு வரைபட தாமதம்:
STR_FRAMERATE_DRAWING_VIEWPORTS                                 :{BLACK} உலக காட்சிகள்:
STR_FRAMERATE_VIDEO                                             :{BLACK}வீடியோ வெளியீடு:
STR_FRAMERATE_SOUND                                             :{BLACK}இசை இயக்கம்:
STR_FRAMERATE_ALLSCRIPTS                                        :{BLACK}  GS/AI மொத்தம்:
############ End of leave-in-this-order
############ Leave those lines in this order!!
STR_FRAMETIME_CAPTION_GL_ECONOMY                                :சரக்கு கையாளுதல்
STR_FRAMETIME_CAPTION_GL_ROADVEHS                               :சாலை வாகனத்தின் பயண நேரம்
STR_FRAMETIME_CAPTION_GL_AIRCRAFT                               :விமான டிக்குகள்
STR_FRAMETIME_CAPTION_GL_LANDSCAPE                              :உலக சொடுக்குகள்
STR_FRAMETIME_CAPTION_DRAWING                                   :கிராபிக்ஸ் ரெண்டரிங்
STR_FRAMETIME_CAPTION_VIDEO                                     :வீடியோ வெளியீடு
STR_FRAMETIME_CAPTION_SOUND                                     :ஒலி கலவை
STR_FRAMETIME_CAPTION_ALLSCRIPTS                                :GS/AI ஸ்கிரிப்ட்டுகளின் மொத்த எண்ணிக்கை
STR_FRAMETIME_CAPTION_GAMESCRIPT                                :விளையாட்டின் ஸ்கிரிப்ட்
STR_FRAMETIME_CAPTION_AI                                        :AI {NUM} {STRING}
############ End of leave-in-this-order


# Save/load game/scenario
STR_SAVELOAD_SAVE_CAPTION                                       :{WHITE}ஆட்டத்தை பதிவு செய்
STR_SAVELOAD_LOAD_CAPTION                                       :{WHITE}பதிவு செய்த ஆட்டத்தை தொடரு
STR_SAVELOAD_SAVE_SCENARIO                                      :{WHITE}சித்திரக்காட்சியினைப் பதிவுசெய்
STR_SAVELOAD_LOAD_SCENARIO                                      :{WHITE}சித்திரக்காட்சியினைப் பதிவேற்று
STR_SAVELOAD_LOAD_HEIGHTMAP                                     :{WHITE}உயர்படத்தினை பதிவேற்று
STR_SAVELOAD_SAVE_HEIGHTMAP                                     :{WHITE}வரைபடத்தினை சேமி
STR_SAVELOAD_BYTES_FREE                                         :{BLACK}{BYTES} காலி
STR_SAVELOAD_EDITBOX_TOOLTIP                                    :{BLACK}பதிவு-ஆட்டத்திற்கு தற்போது தேர்ந்தெடுக்கப்பட்டுள்ள பெயர்
STR_SAVELOAD_DELETE_BUTTON                                      :{BLACK}அழி
STR_SAVELOAD_DELETE_TOOLTIP                                     :{BLACK}தற்போது தேர்ந்தெடுக்கப்பட்ட பதிவு-ஆட்டத்தினை நீக்கு
STR_SAVELOAD_SAVE_BUTTON                                        :{BLACK}சேமி
STR_SAVELOAD_SAVE_TOOLTIP                                       :{BLACK}தற்போதைய ஆட்டத்தினை பதிவு செய், தேர்ந்தெடுக்கப்பட்டப் பெயரில்
STR_SAVELOAD_LOAD_BUTTON                                        :{BLACK}ஏற்று
STR_SAVELOAD_LOAD_TOOLTIP                                       :{BLACK}தேர்ந்தெடுக்கப்பட்ட ஆட்டத்தினை ஏற்று
STR_SAVELOAD_LOAD_HEIGHTMAP_TOOLTIP                             :{BLACK} தேர்ந்தெடுக்கப்பட்டுள்ள உயர்படத்தினை ஏற்று
STR_SAVELOAD_DETAIL_CAPTION                                     :{BLACK}ஆட்டத்தின் விவரங்கள்
STR_SAVELOAD_DETAIL_NOT_AVAILABLE                               :{BLACK}எந்த தகவலும் கிடைக்கவில்லை
STR_SAVELOAD_DETAIL_COMPANY_INDEX                               :{SILVER}{COMMA}: {WHITE}{STRING}
STR_SAVELOAD_DETAIL_GRFSTATUS                                   :{SILVER}NewGRF: {WHITE}{STRING}
STR_SAVELOAD_OVERWRITE_WARNING                                  :{YELLOW}ஏற்கனவே உள்ள கோப்பை மேலெழுத விரும்புகிறீர்களா?

STR_SAVELOAD_OSKTITLE                                           :{BLACK}பதிவு-ஆட்டத்திற்கு பெயர் ஒன்றினை இடு

# World generation
STR_MAPGEN_WORLD_GENERATION_CAPTION                             :{WHITE}உலகம் உருவாக்குதல்
STR_MAPGEN_MAPSIZE                                              :{BLACK}வரைபடத்தின் அளவு:
STR_MAPGEN_BY                                                   :{BLACK}*
STR_MAPGEN_NUMBER_OF_TOWNS                                      :{BLACK}நகரங்களின் எண்ணிக்கை:
STR_MAPGEN_DATE                                                 :{BLACK}தேதி:
STR_MAPGEN_NUMBER_OF_INDUSTRIES                                 :{BLACK}தொழிற்சாலைகளின் எண்ணிக்கை:
<<<<<<< HEAD
STR_MAPGEN_SNOW_LINE_HEIGHT                                     :{BLACK}பனிக் கோடின் உயரம்:
STR_MAPGEN_SNOW_LINE_UP                                         :{BLACK}பனி கோடின் உயரத்தை ஒரு அடி உயர்த்து
STR_MAPGEN_SNOW_LINE_DOWN                                       :{BLACK}பனி கோடின் உயரத்தை ஒரு அடி இறக்கு
=======
STR_MAPGEN_SNOW_COVERAGE                                        :{BLACK}பனி முழுத் தழுவு அளவு:
>>>>>>> 825867f2
STR_MAPGEN_LAND_GENERATOR                                       :{BLACK}பூமி உருவாக்குனர்:
STR_MAPGEN_TERRAIN_TYPE                                         :{BLACK}நிலவகை:
STR_MAPGEN_QUANTITY_OF_SEA_LAKES                                :{BLACK}கடல் மட்டம்:
STR_MAPGEN_QUANTITY_OF_RIVERS                                   :{BLACK}ஆறுகள்:
STR_MAPGEN_SMOOTHNESS                                           :{BLACK}சமநிலை:
STR_MAPGEN_VARIETY                                              :{BLACK}பலவகை பரவல்:
STR_MAPGEN_GENERATE                                             :{WHITE}உருவாக்கு

# Strings for map borders at game generation
STR_MAPGEN_BORDER_TYPE                                          :{BLACK}வரைபடத்தின் முனைகள்:
STR_MAPGEN_NORTHWEST                                            :{BLACK}வடமேற்கு
STR_MAPGEN_NORTHEAST                                            :{BLACK}வடகிழக்கு
STR_MAPGEN_SOUTHEAST                                            :{BLACK}தென்கிழக்கு
STR_MAPGEN_SOUTHWEST                                            :{BLACK}தென்மேற்கு
STR_MAPGEN_BORDER_FREEFORM                                      :{BLACK}இலவசமாக
STR_MAPGEN_BORDER_WATER                                         :{BLACK}தண்ணீர்
STR_MAPGEN_BORDER_RANDOM                                        :{BLACK}ஏதொவொன்று
STR_MAPGEN_BORDER_RANDOMIZE                                     :{BLACK}ஏதோவொன்று
STR_MAPGEN_BORDER_MANUAL                                        :{BLACK}எனது

STR_MAPGEN_HEIGHTMAP_ROTATION                                   :{BLACK}உயர்படத்தின் வளைவு:
STR_MAPGEN_HEIGHTMAP_NAME                                       :{BLACK}உயர்படத்தின் பெயர்:
STR_MAPGEN_HEIGHTMAP_SIZE_LABEL                                 :{BLACK}அளவு:
STR_MAPGEN_HEIGHTMAP_SIZE                                       :{ORANGE}{NUM} x {NUM}

STR_MAPGEN_SNOW_LINE_QUERY_CAPT                                 :{WHITE}பனிக் கோடின் உயரத்தினை மாற்று
STR_MAPGEN_START_DATE_QUERY_CAPT                                :{WHITE}தொடங்கும் வருடத்தினை மாற்று

# SE Map generation
STR_SE_MAPGEN_CAPTION                                           :{WHITE}சித்திரக்காட்சி வகை
STR_SE_MAPGEN_FLAT_WORLD                                        :{WHITE}சம் நிலம்
STR_SE_MAPGEN_FLAT_WORLD_TOOLTIP                                :{BLACK}சமமமான நிலத்தை உருவாக்கு
STR_SE_MAPGEN_RANDOM_LAND                                       :{WHITE}ஏதோவொரு நிலம்
STR_SE_MAPGEN_FLAT_WORLD_HEIGHT                                 :{BLACK}சம நிலத்தின் உயரம்:
STR_SE_MAPGEN_FLAT_WORLD_HEIGHT_DOWN                            :{BLACK}நிலத்தின் உயரத்தினை ஒரு அடி இறக்கு
STR_SE_MAPGEN_FLAT_WORLD_HEIGHT_UP                              :{BLACK}நிலத்தின் உயரத்தினை ஒரு அடி உயர்த்து

STR_SE_MAPGEN_FLAT_WORLD_HEIGHT_QUERY_CAPT                      :{WHITE}சம நிலத்தின் உயரத்தினை மாற்று

# Map generation progress
STR_GENERATION_WORLD                                            :{WHITE}உலகம் உருவாக்கப்படுகின்றது...
STR_GENERATION_ABORT                                            :{BLACK}நிறுத்து
STR_GENERATION_ABORT_CAPTION                                    :{WHITE}உலக உருவாக்கத்தினை நிருத்து
STR_GENERATION_ABORT_MESSAGE                                    :{YELLOW}உருவாக்குதலை நிறுத்த வேண்டுமா?
STR_GENERATION_PROGRESS                                         :{WHITE}{NUM}% முடிந்துள்ளது
STR_GENERATION_PROGRESS_NUM                                     :{BLACK}{NUM} / {NUM}
STR_GENERATION_WORLD_GENERATION                                 :{BLACK}உலகம் உருவாக்குதல்
STR_GENERATION_RIVER_GENERATION                                 :{BLACK}ஆறு உருவாக்குதல்
STR_GENERATION_TREE_GENERATION                                  :{BLACK}மரங்கள் உருவாக்குதல்
STR_GENERATION_OBJECT_GENERATION                                :{BLACK}பொருள் உருவாக்குதல்
STR_GENERATION_CLEARING_TILES                                   :{BLACK}சமமில்லாத மற்றும் கல்லான பகுதி உருவாக்குதல்
STR_GENERATION_SETTINGUP_GAME                                   :{BLACK}ஆட்டம் அமைக்கப்படுகின்றது
STR_GENERATION_PREPARING_SCRIPT                                 :{BLACK}வரிவடிவம் செயல்படுத்தப்படுகின்றது
STR_GENERATION_PREPARING_GAME                                   :{BLACK}ஆட்டம் தயாராகிறது

# NewGRF settings
STR_NEWGRF_SETTINGS_CAPTION                                     :{WHITE}NewGRF அமைப்புகள்
STR_NEWGRF_SETTINGS_INFO_TITLE                                  :{WHITE}விவரமான NewGRF தகவல்
STR_NEWGRF_SETTINGS_ACTIVE_LIST                                 :{WHITE}பயன்பாட்டில் உள்ள NewGRF கோப்புகள்
STR_NEWGRF_SETTINGS_INACTIVE_LIST                               :{WHITE}பயன்பாட்டில் இல்லாத NewGRF கோப்புகள்
STR_NEWGRF_SETTINGS_SELECT_PRESET                               :{ORANGE}Preset ஐ தேர்ந்தெடு:
STR_NEWGRF_FILTER_TITLE                                         :{ORANGE}வடிகட்டித் தொடர்:
STR_NEWGRF_SETTINGS_PRESET_LIST_TOOLTIP                         :{BLACK}தேர்ந்தெடுக்கப்பட்டுள்ள preset ஐ ஏற்று
STR_NEWGRF_SETTINGS_PRESET_SAVE                                 :{BLACK}Preset ஐ பதிவுசெய்
STR_NEWGRF_SETTINGS_PRESET_SAVE_TOOLTIP                         :{BLACK}தற்போதைய பட்டியலை preset ஆக பதிவு செய்
STR_NEWGRF_SETTINGS_PRESET_SAVE_QUERY                           :{BLACK}Preset இற்கு ஒரு பெயரினை இடு
STR_NEWGRF_SETTINGS_PRESET_DELETE                               :{BLACK}Preset ஐ நீக்கு
STR_NEWGRF_SETTINGS_PRESET_DELETE_TOOLTIP                       :{BLACK}தற்போது தேர்ந்தெடுக்கப்பட்டுள்ள preset ஐ நீக்கு
STR_NEWGRF_SETTINGS_ADD                                         :{BLACK}சேர்
STR_NEWGRF_SETTINGS_ADD_FILE_TOOLTIP                            :{BLACK}உங்களது வடிவமைப்பானிற்கு தேர்ந்தெடுக்கப்பட்ட NewGRF கோப்பினை இணைக்கவும்
STR_NEWGRF_SETTINGS_RESCAN_FILES                                :{BLACK}கோப்புகளை மறுபடியும் ஆராய்
STR_NEWGRF_SETTINGS_RESCAN_FILES_TOOLTIP                        :{BLACK}கிடைக்கும் NewGRF கோப்புகள் பட்டியலினை புதுப்பிக்கவும்
STR_NEWGRF_SETTINGS_REMOVE                                      :{BLACK}நீக்கு
STR_NEWGRF_SETTINGS_REMOVE_TOOLTIP                              :{BLACK}தேர்ந்தெடுக்கப்பட்ட NewGRF கோப்பினை பட்டியலிலிருந்து நீக்கு
STR_NEWGRF_SETTINGS_MOVEUP                                      :{BLACK}மேல் நகர்த்து
STR_NEWGRF_SETTINGS_MOVEUP_TOOLTIP                              :{BLACK}தேர்ந்தெடுக்கப்பட்ட NewGRF கோப்பினை பட்டியலில் மேல் நகர்த்து
STR_NEWGRF_SETTINGS_MOVEDOWN                                    :{BLACK}கீழ் இறக்கு
STR_NEWGRF_SETTINGS_MOVEDOWN_TOOLTIP                            :{BLACK}தேர்ந்தெடுக்கப்பட்ட NewGRF கோப்பினை பட்டியலில் கீழ் இறக்கு
STR_NEWGRF_SETTINGS_FILE_TOOLTIP                                :{BLACK}நிறுவியுள்ள NewGRF கோப்புகளின் ஓர் பட்டியல்.

STR_NEWGRF_SETTINGS_SET_PARAMETERS                              :{BLACK}குணாதிசயங்களை அமை
STR_NEWGRF_SETTINGS_SHOW_PARAMETERS                             :{BLACK}குணாதிசயங்களைக் காட்டு
STR_NEWGRF_SETTINGS_TOGGLE_PALETTE                              :{BLACK}palette மாற்றவும்
STR_NEWGRF_SETTINGS_APPLY_CHANGES                               :{BLACK}மாற்றங்களை செயலாக்கு

STR_NEWGRF_SETTINGS_FIND_MISSING_CONTENT_BUTTON                 :{BLACK}இல்லாதவற்றை இணையத்தில் தேடு
STR_NEWGRF_SETTINGS_FIND_MISSING_CONTENT_TOOLTIP                :{BLACK}கிடைக்காதவற்றினை இணையத்தில் தேடவும்

STR_NEWGRF_SETTINGS_FILENAME                                    :{BLACK}கோப்புப்பெயர்: {SILVER}{STRING}
STR_NEWGRF_SETTINGS_GRF_ID                                      :{BLACK}GRF ID: {SILVER}{STRING}
STR_NEWGRF_SETTINGS_VERSION                                     :{BLACK}பதிப்பு: {SILVER}{NUM}
STR_NEWGRF_SETTINGS_MIN_VERSION                                 :{BLACK}குறைந்த். பயன்படுத்தக்கூடிய பதிப்பு: {SILVER}{NUM}
STR_NEWGRF_SETTINGS_MD5SUM                                      :{BLACK}MD5sum: {SILVER}{STRING}
STR_NEWGRF_SETTINGS_PALETTE                                     :{BLACK}தட்டு: {SILVER}{STRING}
STR_NEWGRF_SETTINGS_PALETTE_DEFAULT_32BPP                       :முதன்மை / 32 bpp
STR_NEWGRF_SETTINGS_PALETTE_LEGACY                              :மரபுரிமை (W)
STR_NEWGRF_SETTINGS_PARAMETER                                   :{BLACK}குணாதிசயங்கள்: {SILVER}{STRING}
STR_NEWGRF_SETTINGS_PARAMETER_NONE                              :ஒன்றுமில்லை

STR_NEWGRF_SETTINGS_NO_INFO                                     :{BLACK}எந்தத் தகவலும் இல்லை
STR_NEWGRF_SETTINGS_NOT_FOUND                                   :{RED}பொருத்தமான கோப்பு கிடைக்கவில்லை
STR_NEWGRF_SETTINGS_DISABLED                                    :{RED}செயலிழக்க செய்யப்பட்டது
STR_NEWGRF_SETTINGS_INCOMPATIBLE                                :{RED}இந்த OpenTTD பதிப்புடன் பயன்படுத்த இயலாது

# NewGRF save preset window
STR_SAVE_PRESET_CAPTION                                         :{WHITE}Preset-ஐ பதிவுசெய்
STR_SAVE_PRESET_TITLE                                           :{BLACK}Preset இற்கு ஒரு பெயரினை இடு
STR_SAVE_PRESET_CANCEL                                          :{BLACK}இரத்து செய்
STR_SAVE_PRESET_SAVE                                            :{BLACK}சேமி

# NewGRF parameters window
STR_NEWGRF_PARAMETERS_CAPTION                                   :{WHITE}NewGRF குணாதிசயங்களை மாற்று
STR_NEWGRF_PARAMETERS_CLOSE                                     :{BLACK}மூடு
STR_NEWGRF_PARAMETERS_RESET                                     :{BLACK}முன்னிருந்தமை மாற்று
STR_NEWGRF_PARAMETERS_RESET_TOOLTIP                             :{BLACK}எல்லா குணாதிசயங்களையும் அதன் முதன்நிலையாக்கு
STR_NEWGRF_PARAMETERS_DEFAULT_NAME                              :குணாதிசயம் {NUM}
STR_NEWGRF_PARAMETERS_SETTING                                   :{STRING}: {ORANGE}{STRING}
STR_NEWGRF_PARAMETERS_NUM_PARAM                                 :{LTBLUE}குணாதிசயங்களின் எண்ணிக்கை: {ORANGE}{NUM}

# NewGRF inspect window
STR_NEWGRF_INSPECT_CAPTION                                      :{WHITE}சோதனையிடு - {STRING}
STR_NEWGRF_INSPECT_PARENT_BUTTON                                :{BLACK}பெற்றோர்

STR_NEWGRF_INSPECT_CAPTION_OBJECT_AT                            :{STRING} {HEX} இல்
STR_NEWGRF_INSPECT_CAPTION_OBJECT_AT_OBJECT                     :பொருள்
STR_NEWGRF_INSPECT_CAPTION_OBJECT_AT_RAIL_TYPE                  :இரயில்வே வகை


# Sprite aligner window
STR_SPRITE_ALIGNER_CAPTION                                      :{WHITE}ஸ்பிரிட் ஒழுங்காக்கப்படுகிறது {COMMA} ({STRING})
STR_SPRITE_ALIGNER_NEXT_BUTTON                                  :{BLACK}அடுத்த ஸ்பிரைட்டு
STR_SPRITE_ALIGNER_GOTO_BUTTON                                  :{BLACK}ஸ்பிரைட்டுயிற்கு செல்லவும்
STR_SPRITE_ALIGNER_PREVIOUS_BUTTON                              :{BLACK}முந்தைய ஸ்பிரைட்டு
STR_SPRITE_ALIGNER_RESET_BUTTON                                 :{BLACK}முன்னிருந்தமாதிரி மாற்று
STR_SPRITE_ALIGNER_RESET_TOOLTIP                                :{BLACK}தற்போதைய ஆஃப்செட்களை மீட்டமைக்கவும்
STR_SPRITE_ALIGNER_OFFSETS_REL                                  :{BLACK}X ஒதுக்கம்: {NUM}, Y ஒதுக்கம்: {NUM} (சார்பு)
STR_SPRITE_ALIGNER_PICKER_BUTTON                                :{BLACK}ஸ்பிரைட்டினைத் தேர்ந்தெடுக்கவும்

STR_SPRITE_ALIGNER_GOTO_CAPTION                                 :{WHITE}ஸ்பிரைட்டிற்கு செல்லவும்

# NewGRF (self) generated warnings/errors
STR_NEWGRF_ERROR_MSG_INFO                                       :{SILVER}{STRING}
STR_NEWGRF_ERROR_MSG_WARNING                                    :{RED}எச்சரிக்கை: {SILVER}{STRING}
STR_NEWGRF_ERROR_MSG_ERROR                                      :{RED}பிழை: {SILVER}{STRING}
STR_NEWGRF_ERROR_MSG_FATAL                                      :{RED}மரணம்: {SILVER}{STRING}
STR_NEWGRF_ERROR_FATAL_POPUP                                    :{WHITE}மரணமான NewGRF பிழை ஏற்பட்டுள்ளது:{}{STRING}
STR_NEWGRF_ERROR_DOS_OR_WINDOWS                                 :{1:STRING} ஆனது {STRING} TTD பதிப்பிற்காகவே
STR_NEWGRF_ERROR_UNSET_SWITCH                                   :{1:STRING} ஆனது {STRING} உடன் இணைந்து பயன்படுத்த வடிவமைக்கப்பட்டுள்ளது
STR_NEWGRF_ERROR_INVALID_PARAMETER                              :செல்லாத குணாதிசயம் {1:STRING} இன்: குணாதிசயம் {STRING} ({NUM})
STR_NEWGRF_ERROR_LOAD_BEFORE                                    :{1:STRING} ஆனது {STRING} இற்கு முன்னால் ஏற்றப்பட வேண்டும்
STR_NEWGRF_ERROR_LOAD_AFTER                                     :{1:STRING} ஆனது {STRING} இற்கு பின்னால் ஏற்றப்பட வேண்டும்
STR_NEWGRF_ERROR_OTTD_VERSION_NUMBER                            :{1:STRING} இற்கு OpenTTD பதிப்பு {STRING} இற்கு அதிகமான பதிப்பு தேவைப்படுகிறது
STR_NEWGRF_ERROR_AFTER_TRANSLATED_FILE                          :GRF கோப்பு மொழிபெயர்க்க வடிமைக்கப்பட்டது
STR_NEWGRF_ERROR_TOO_MANY_NEWGRFS_LOADED                        :அளவிற்கு அதிகமான NewGRF கள் ஏற்றப்பட்டுள்ளன
STR_NEWGRF_ERROR_UNEXPECTED_SPRITE                              :எதிர்பார்க்கப்படாத ஸ்பிரைட்டு(ஸ்பிரைட்டு {3:NUM})
STR_NEWGRF_ERROR_UNKNOWN_PROPERTY                               :தெரியாத செயல் 0 பொருள் {4:HEX} (ஸ்பிரிட் {3:NUM})
STR_NEWGRF_ERROR_MULTIPLE_ACTION_8                              :பல அதிரடி 8 உள்ளீடுகளைக் கொண்டுள்ளது (ஸ்பிரிட் {3:NUM})
STR_NEWGRF_ERROR_GRM_FAILED                                     :கேட்கப்பட்ட GRF கள் கிடைக்கவில்லை (ஸ்பிரைட்டு {3:NUM})
STR_NEWGRF_ERROR_FORCEFULLY_DISABLED                            :{1:STRING}, {STRING}ஆல் செயலிழக்க செய்யப்பட்டது
STR_NEWGRF_ERROR_INVALID_SPRITE_LAYOUT                          :தவறான / அறியப்படாத ஸ்பிரிட் தளவமைப்பு வடிவம் (ஸ்பிரிட் {3:NUM})

# NewGRF related 'general' warnings
STR_NEWGRF_POPUP_CAUTION_CAPTION                                :{WHITE}எச்சரிக்கை!

STR_NEWGRF_DUPLICATE_GRFID                                      :{WHITE}கோப்பினை சேர்க்க இயலாது: இரட்டடிப்பு GRF ID
STR_NEWGRF_COMPATIBLE_LOADED                                    :{ORANGE}கோப்பு கிடைக்கவில்லை (பயன்படத்தகு GRF ஏற்றப்பட்டது)
STR_NEWGRF_TOO_MANY_NEWGRFS                                     :{WHITE}கோப்பினை சேர்க்க இயலவில்லை: NewGRF கோப்பு எண்ணிக்கை அளவு அதிகமாக உள்ளது

STR_NEWGRF_COMPATIBLE_LOAD_WARNING                              :{WHITE}பயன்படத்தகும் GRF(கள்) ஏற்றப்பட்டது, இல்லாத கோப்புகளுக்கு
STR_NEWGRF_DISABLED_WARNING                                     :{WHITE}கிடைக்காத GRF கோப்பு(கள்) செயலிழக்க செய்யப்பட்டன
STR_NEWGRF_UNPAUSE_WARNING_TITLE                                :{YELLOW}இல்லாத GRF கோப்பு(கள்)

# NewGRF status
STR_NEWGRF_LIST_NONE                                            :ஒன்றுமில்லை
STR_NEWGRF_LIST_ALL_FOUND                                       :அனைத்து கோப்புகளும் உள்ளன
STR_NEWGRF_LIST_COMPATIBLE                                      :{YELLOW}பயன்படுத்தக்க கோப்புகள் கண்டுபிடிக்கப்பட்டன
STR_NEWGRF_LIST_MISSING                                         :{RED}கோப்புகள் இல்லை

# NewGRF 'it's broken' warnings

STR_NEWGRF_BUGGY                                                :{WHITE}NewGRF '{0:STRING}' தவரான தகவல்களினைத் தருகின்றது
STR_NEWGRF_BUGGY_ENDLESS_PRODUCTION_CALLBACK                    :{WHITE}'{1:STRING}' தயாரிப்பு பின் அழைப்பில் முடிவில்லாத வட்டத்தினை உண்டாக்கியது
STR_NEWGRF_BUGGY_UNKNOWN_CALLBACK_RESULT                        :{WHITE}பின் அழைப்பு {1:HEX} திருப்பட்டது தெரியவில்லை/செல்லுபடியாகாத முடிவு {2:HEX}

# 'User removed essential NewGRFs'-placeholders for stuff without specs
STR_NEWGRF_INVALID_CARGO                                        :<செல்லுபடியாகாத சரக்கு>
STR_NEWGRF_INVALID_CARGO_ABBREV                                 :??
STR_NEWGRF_INVALID_CARGO_QUANTITY                               :{COMMA} of <செல்லுபடியாகாத சரக்கு>
STR_NEWGRF_INVALID_ENGINE                                       :<செல்லுபடியாகாத வாகன வகை>
STR_NEWGRF_INVALID_INDUSTRYTYPE                                 :<தவறான தொழிற்சாலை>

# Placeholders for other invalid stuff, e.g. vehicles that have gone (Game Script).
STR_INVALID_VEHICLE                                             :<செல்லுபடியாகாத வாகனம்>

# NewGRF scanning window
STR_NEWGRF_SCAN_CAPTION                                         :{WHITE}NewGRF பதிவுகள் ஆராயப்படுகின்றன
STR_NEWGRF_SCAN_MESSAGE                                         :{BLACK}NewGRF பதிவுகள் ஆராயப்படுகின்றன. அவற்றின் எண்ணிக்கையை பொறுத்து காலதாமதம் ஆகலாம்...
STR_NEWGRF_SCAN_STATUS                                          :{BLACK}{NUM} NewGRF{P "" கள்} பார்க்க பட்டன. மொத்தம் {NUM} NewGRF{P "" கள்}
STR_NEWGRF_SCAN_ARCHIVES                                        :சுவடிகள் தேடப்படுகின்றன

# Sign list window
STR_SIGN_LIST_CAPTION                                           :{WHITE}குறிகளின் பட்டியல் - {COMMA} குறி{P "" கள்}
STR_SIGN_LIST_MATCH_CASE                                        :{BLACK}case இனை சரிபார்க்கவும்

# Sign window
STR_EDIT_SIGN_CAPTION                                           :{WHITE}குறியீட்டினை திருத்தவும்
STR_EDIT_SIGN_NEXT_SIGN_TOOLTIP                                 :{BLACK}அடுத்த குறியிற்கு செல்லவும்
STR_EDIT_SIGN_PREVIOUS_SIGN_TOOLTIP                             :{BLACK}முந்தைய குறியிற்கு செல்லவும்

STR_EDIT_SIGN_SIGN_OSKTITLE                                     :{BLACK}குறியிற்கு பெயரிடவும்

# Town directory window
STR_TOWN_DIRECTORY_CAPTION                                      :{WHITE}நகரங்கள்
STR_TOWN_DIRECTORY_NONE                                         :{ORANGE}- ஒன்றுமில்லை -
STR_TOWN_DIRECTORY_TOWN                                         :{ORANGE}{TOWN}{BLACK} ({COMMA})
STR_TOWN_DIRECTORY_CITY                                         :{ORANGE}{TOWN}{YELLOW} (மாநகரம்){BLACK} ({COMMA})
STR_TOWN_POPULATION                                             :{BLACK}உலக மக்கள்தொகை: {COMMA}

# Town view window
STR_TOWN_VIEW_TOWN_CAPTION                                      :{WHITE}{TOWN}
STR_TOWN_VIEW_CITY_CAPTION                                      :{WHITE}{TOWN} (மாநகரம்)
STR_TOWN_VIEW_POPULATION_HOUSES                                 :{BLACK}மக்கள்தொகை: {ORANGE}{COMMA}{BLACK}  வீடுகள்: {ORANGE}{COMMA}
STR_TOWN_VIEW_CARGO_LAST_MONTH_MAX                              :{BLACK}{CARGO_LIST} சென்ற மாதம்: {ORANGE}{COMMA}{BLACK}  அதிகபட்சம்: {ORANGE}{COMMA}
STR_TOWN_VIEW_CARGO_FOR_TOWNGROWTH                              :{BLACK}நகரத்தின் வளர்ச்சியிற்கு தேவையான சரக்குகள்:
STR_TOWN_VIEW_CARGO_FOR_TOWNGROWTH_REQUIRED_GENERAL             :{ORANGE}{STRING}{RED} தேவை
STR_TOWN_VIEW_CARGO_FOR_TOWNGROWTH_REQUIRED_WINTER              :{ORANGE}{STRING}{BLACK} குளிர்காலத்தில் தேவை
STR_TOWN_VIEW_CARGO_FOR_TOWNGROWTH_DELIVERED_GENERAL            :{ORANGE}{STRING}{GREEN} சேர்க்கப்பட்டவை
STR_TOWN_VIEW_CARGO_FOR_TOWNGROWTH_REQUIRED                     :{ORANGE}{CARGO_TINY} / {CARGO_LONG}{RED} (இன்னும் தேவை)
STR_TOWN_VIEW_CARGO_FOR_TOWNGROWTH_DELIVERED                    :{ORANGE}{CARGO_TINY} / {CARGO_LONG}{GREEN} (சேர்க்கப்பட்டது)
STR_TOWN_VIEW_TOWN_GROWS_EVERY                                  :{BLACK}நகரம் ஒவ்வொரு {ORANGE}{COMMA}{BLACK}{NBSP}நாட்களுக்கும் வளர்கிறது
STR_TOWN_VIEW_TOWN_GROWS_EVERY_FUNDED                           :{BLACK}நகரம் ஒவ்வொரு {ORANGE}{COMMA}{BLACK}{NBSP}நாட்களுக்கும் வளர்கிறது (நிதியதவியால்)
STR_TOWN_VIEW_TOWN_GROW_STOPPED                                 :{BLACK}நகரம் {RED}வளருவதில்லை{BLACK}
STR_TOWN_VIEW_NOISE_IN_TOWN                                     :{BLACK}நகரத்தில் ஒலி இரைச்சல் அளவு: {ORANGE}{COMMA}{BLACK}  அதிகம்: {ORANGE}{COMMA}
STR_TOWN_VIEW_LOCAL_AUTHORITY_BUTTON                            :{BLACK}நகராட்சி
STR_TOWN_VIEW_LOCAL_AUTHORITY_TOOLTIP                           :{BLACK}நகராட்சி பற்றிய விவரங்களைக் காட்டு
STR_TOWN_VIEW_RENAME_TOOLTIP                                    :{BLACK}நகரத்தின் பெயரினை மாற்று

STR_TOWN_VIEW_EXPAND_BUTTON                                     :{BLACK}விரிவாக்கு
STR_TOWN_VIEW_EXPAND_TOOLTIP                                    :{BLACK}நகரத்தின் அலவினை அதிகப்படுத்து
STR_TOWN_VIEW_DELETE_BUTTON                                     :{BLACK}நீக்கு
STR_TOWN_VIEW_DELETE_TOOLTIP                                    :{BLACK}இந்த நகரத்தினை முழுமையாக நீக்கு

STR_TOWN_VIEW_RENAME_TOWN_BUTTON                                :நகரத்தின் பெயரை மாற்று

# Town local authority window
STR_LOCAL_AUTHORITY_CAPTION                                     :{WHITE}{TOWN} நகராட்சி
STR_LOCAL_AUTHORITY_ZONE                                        :{BLACK}மண்டலம்
STR_LOCAL_AUTHORITY_COMPANY_RATINGS                             :{BLACK}போக்குவரத்து நிறுவன தரங்கள்:
STR_LOCAL_AUTHORITY_COMPANY_RATING                              :{YELLOW}{COMPANY} {COMPANY_NUM}: {ORANGE}{STRING}
STR_LOCAL_AUTHORITY_ACTIONS_TITLE                               :{BLACK}செயற்பாடுகள்:
STR_LOCAL_AUTHORITY_ACTIONS_TOOLTIP                             :{BLACK}இந்த நகரத்தில் செய்யப்போகும் செயல்களின் பட்டியல் - ஒரு பொருளினை பற்றி அறிய சொடுக்குக
STR_LOCAL_AUTHORITY_DO_IT_BUTTON                                :{BLACK}செய்
STR_LOCAL_AUTHORITY_DO_IT_TOOLTIP                               :{BLACK}மேலுள்ள பட்டியலில் குறிப்பிடப்பட்ட செயலினை மேற்கொள்ளவும்

STR_LOCAL_AUTHORITY_ACTION_SMALL_ADVERTISING_CAMPAIGN           :சிறிய விளம்பர சேவை
STR_LOCAL_AUTHORITY_ACTION_MEDIUM_ADVERTISING_CAMPAIGN          :சராசரி விளம்பர சேவை
STR_LOCAL_AUTHORITY_ACTION_LARGE_ADVERTISING_CAMPAIGN           :பெரிய விளம்பர சேவை
STR_LOCAL_AUTHORITY_ACTION_ROAD_RECONSTRUCTION                  :நகர சாலைகளை சரிபடுத்துவதற்கு நிதியுதவி செய்
STR_LOCAL_AUTHORITY_ACTION_STATUE_OF_COMPANY                    :நிறுவன தலைவரின் சிலையினை கட்டு
STR_LOCAL_AUTHORITY_ACTION_NEW_BUILDINGS                        :புதிய கட்டடங்களை கட்ட நிதியுதவி செய்
STR_LOCAL_AUTHORITY_ACTION_EXCLUSIVE_TRANSPORT                  :சிறப்பு போக்குவரத்து உரிமைகளை வாங்கு
STR_LOCAL_AUTHORITY_ACTION_BRIBE                                :நகராட்சியிற்கு கையூட்டு கொடு

STR_LOCAL_AUTHORITY_ACTION_TOOLTIP_SMALL_ADVERTISING            :{YELLOW}சிறிய விளம்பர பிரசாரத்தினைத் தொடங்கு, இதனால் பயணிகள் மற்றும் சரக்குகள் உங்களது போக்குவரத்து நிறுவனத்தினைப் பயன்படுத்துவர்.{}செலவு: {CURRENCY_LONG}
STR_LOCAL_AUTHORITY_ACTION_TOOLTIP_MEDIUM_ADVERTISING           :{YELLOW}சராசரி விளம்பர பிரசாரத்தினைத் தொடங்கு, இதனால் பயணிகள் மற்றும் சரக்குகள் உங்களது போக்குவரத்து நிறுவனத்தினைப் பயன்படுத்துவர்.{}செலவு: {CURRENCY_LONG}
STR_LOCAL_AUTHORITY_ACTION_TOOLTIP_LARGE_ADVERTISING            :{YELLOW}பெரிய விளம்பர பிரசாரத்தினைத் தொடங்கு, இதனால் பயணிகள் மற்றும் சரக்குகள் உங்களது போக்குவரத்து நிறுவனத்தினைப் பயன்படுத்துவர்.{}செலவு: {CURRENCY_LONG}
STR_LOCAL_AUTHORITY_ACTION_TOOLTIP_ROAD_RECONSTRUCTION          :{YELLOW}நகர்ப்புற சாலை நெட்வொர்க்கின் புனரமைப்புக்கு நிதியளிக்கவும். 6 மாதங்கள் வரை சாலை போக்குவரத்துக்கு கணிசமான இடையூறு ஏற்படுகிறது.{}செலவு: {CURRENCY_LONG}
STR_LOCAL_AUTHORITY_ACTION_TOOLTIP_STATUE_OF_COMPANY            :{YELLOW}தங்கள் நிறுவனத்தின் பெருமைக்காக ஓர் சிலையினைக் கட்டவும்.{}செலவு: {CURRENCY_LONG}

# Goal window
STR_GOALS_CAPTION                                               :{WHITE}{COMPANY} குறிக்கோள்கள்
STR_GOALS_SPECTATOR_CAPTION                                     :{WHITE}உலகளாவிய குறிக்கோள்கள்
STR_GOALS_SPECTATOR                                             :உலகளாவிய குறிக்கோள்கள்
STR_GOALS_COMPANY_BUTTON_HELPTEXT                               :{BLACK}நிறுவனத்தின் இலக்குகளைக் காட்டு
STR_GOALS_TEXT                                                  :{ORANGE}{STRING}
STR_GOALS_NONE                                                  :{ORANGE}- ஏதுமில்லை -
STR_GOALS_PROGRESS                                              :{ORANGE}{STRING}
STR_GOALS_PROGRESS_COMPLETE                                     :{GREEN}{STRING}

# Goal question window
STR_GOAL_QUESTION_CAPTION_QUESTION                              :{BLACK}கேள்வி
STR_GOAL_QUESTION_CAPTION_INFORMATION                           :{BLACK}தகவல்
STR_GOAL_QUESTION_CAPTION_WARNING                               :{BLACK}எச்சரிக்கை
STR_GOAL_QUESTION_CAPTION_ERROR                                 :{YELLOW}பிழை

############ Start of Goal Question button list
STR_GOAL_QUESTION_BUTTON_CANCEL                                 :இரத்து செய்
STR_GOAL_QUESTION_BUTTON_OK                                     :சரி
STR_GOAL_QUESTION_BUTTON_NO                                     :இல்லை
STR_GOAL_QUESTION_BUTTON_YES                                    :ஆம்
STR_GOAL_QUESTION_BUTTON_DECLINE                                :மறு
STR_GOAL_QUESTION_BUTTON_ACCEPT                                 :ஏற்றுக்கொள்
STR_GOAL_QUESTION_BUTTON_IGNORE                                 :தவிர்
STR_GOAL_QUESTION_BUTTON_RETRY                                  :மீண்டும் முயர்ச்சி செய்
STR_GOAL_QUESTION_BUTTON_PREVIOUS                               :முந்தைய
STR_GOAL_QUESTION_BUTTON_NEXT                                   :அடுத்த
STR_GOAL_QUESTION_BUTTON_STOP                                   :நிருத்து
STR_GOAL_QUESTION_BUTTON_START                                  :ஆரம்பி
STR_GOAL_QUESTION_BUTTON_GO                                     :செல்
STR_GOAL_QUESTION_BUTTON_CONTINUE                               :தொடரு
STR_GOAL_QUESTION_BUTTON_RESTART                                :மீண்டும் தொடங்கு
STR_GOAL_QUESTION_BUTTON_POSTPONE                               :தள்ளிவை
STR_GOAL_QUESTION_BUTTON_SURRENDER                              :சரணடை
STR_GOAL_QUESTION_BUTTON_CLOSE                                  :மூடு
############ End of Goal Question button list

# Subsidies window
STR_SUBSIDIES_CAPTION                                           :{WHITE}மானியங்கள்
STR_SUBSIDIES_OFFERED_TITLE                                     :{BLACK}மானியம் வழங்கப்படப்போகும் பணிகள்:
STR_SUBSIDIES_OFFERED_FROM_TO                                   :{ORANGE}{STRING} {STRING} இருந்து {STRING}வரை {YELLOW} ({DATE_SHORT} முன்னர்)
STR_SUBSIDIES_NONE                                              :{ORANGE}- ஒன்றுமில்லை -
STR_SUBSIDIES_SUBSIDISED_TITLE                                  :{BLACK}மானியம் ஏற்கனவே வழங்கப்பட்ட பணிகள்:
STR_SUBSIDIES_SUBSIDISED_FROM_TO                                :{ORANGE}{STRING} {STRING} இருந்து {STRING} வரை {YELLOW} ({COMPANY}{YELLOW}, {DATE_SHORT} வரை)

# Story book window
STR_STORY_BOOK_CAPTION                                          :{WHITE}{COMPANY} கதைப் புத்தகம்
STR_STORY_BOOK_SPECTATOR_CAPTION                                :{WHITE}உலக கதைப் புத்தகம்
STR_STORY_BOOK_TITLE                                            :{YELLOW}{STRING}
STR_STORY_BOOK_GENERIC_PAGE_ITEM                                :பக்கம் {NUM}
STR_STORY_BOOK_SEL_PAGE_TOOLTIP                                 :{BLACK}இந்த கீழ்தோன்றும் பட்டியலில் ஒரு குறிப்பிட்ட பக்கத்தைத் தேர்ந்தெடுப்பதன் மூலம் செல்லவும்.
STR_STORY_BOOK_PREV_PAGE                                        :{BLACK}முந்தைய
STR_STORY_BOOK_PREV_PAGE_TOOLTIP                                :{BLACK}முந்தைய பக்கத்திற்குச் செல்லவும்
STR_STORY_BOOK_NEXT_PAGE                                        :{BLACK}அடுத்தது
STR_STORY_BOOK_NEXT_PAGE_TOOLTIP                                :{BLACK}அடுத்த பக்கத்திற்கு செல்லவும்
STR_STORY_BOOK_INVALID_GOAL_REF                                 :{RED}செல்லுபடியாகாத குறிக்கோள் மேற்கோள்

# Station list window
STR_STATION_LIST_USE_CTRL_TO_SELECT_MORE                        :{BLACK}Ctrl அழுத்தி ஒன்றிற்கும் மேற்ப்பட்ட பொருட்களைத் தேர்ந்தெடுக்கவும்
STR_STATION_LIST_CAPTION                                        :{WHITE}{COMPANY} - {COMMA} நிலையம்{P "நிலையம்" நிலையங்கள்}
STR_STATION_LIST_STATION                                        :{YELLOW}{STATION} {STATION_FEATURES}
STR_STATION_LIST_WAYPOINT                                       :{YELLOW}{WAYPOINT}
STR_STATION_LIST_NONE                                           :{YELLOW}- ஒன்றுமில்லை -
STR_STATION_LIST_SELECT_ALL_FACILITIES                          :{BLACK}அனைத்து வசதிகளையும் தேர்ந்தெடு
STR_STATION_LIST_SELECT_ALL_TYPES                               :{BLACK}அனைத்து சரக்கு வகைகளையும் தேர்ந்தெடுக்கவும் (காத்திருக்கா சரக்குகளையும் சேர்த்து)
STR_STATION_LIST_NO_WAITING_CARGO                               :{BLACK}எந்த வகையான சரக்குகளும் காத்திருக்கவில்லை

# Station view window
STR_STATION_VIEW_CAPTION                                        :{WHITE}{STATION} {STATION_FEATURES}
STR_STATION_VIEW_WAITING_CARGO                                  :{WHITE}{CARGO_LONG}
STR_STATION_VIEW_EN_ROUTE_FROM                                  :{YELLOW}({CARGO_SHORT} {STATION} இலிருந்து வந்துக்கொண்டிருக்கிறது)
STR_STATION_VIEW_RESERVED                                       :{YELLOW}({CARGO_SHORT} ஏற்றுவதற்காக ஒதுக்கப்பட்டுள்ளது)

STR_STATION_VIEW_ACCEPTS_BUTTON                                 :{BLACK}ஏற்றுக்கொள்பவை
STR_STATION_VIEW_ACCEPTS_TOOLTIP                                :{BLACK}ஏற்றுக்கொள்ளப்படும் சரக்குகளின் பட்டியலினைக் காட்டு
STR_STATION_VIEW_ACCEPTS_CARGO                                  :{BLACK}ஏற்றுக்கொள்பவை: {WHITE}{CARGO_LIST}

STR_STATION_VIEW_EXCLUSIVE_RIGHTS_SELF                          :{BLACK}இந்த நிலையம் இந்த நகரின் முழு போக்குவரத்து உரிமைகளையும் பெற்றுள்ளது.
STR_STATION_VIEW_EXCLUSIVE_RIGHTS_COMPANY                       :{YELLOW}{COMPANY}{BLACK} இந்த நகரின் மொத்த போக்குவரத்து உரிமைகளையும் வாங்கியது.

STR_STATION_VIEW_RATINGS_BUTTON                                 :{BLACK}தரங்கள்
STR_STATION_VIEW_RATINGS_TOOLTIP                                :{BLACK}நிலைய தரத்தினைக் காட்டவும்
STR_STATION_VIEW_SUPPLY_RATINGS_TITLE                           :{BLACK}மாத வினியோகம் மற்றும் பகுதி தர மதிப்பீடு:
STR_STATION_VIEW_CARGO_SUPPLY_RATING                            :{WHITE}{STRING}: {YELLOW}{COMMA} / {STRING} ({COMMA}%)

STR_STATION_VIEW_GROUP                                          :{BLACK}குழுவிடு
STR_STATION_VIEW_WAITING_STATION                                :நிலையம்: காத்திருக்கிறது
STR_STATION_VIEW_WAITING_AMOUNT                                 :தொகை: காத்திருக்கிறது
STR_STATION_VIEW_PLANNED_STATION                                :நிலையம்: திட்டமிடப்பட்டது
STR_STATION_VIEW_PLANNED_AMOUNT                                 :தொகை: திட்டமிடப்பட்டது
STR_STATION_VIEW_FROM                                           :{YELLOW}{CARGO_SHORT} {STATION} இலிருந்து
STR_STATION_VIEW_VIA                                            :{YELLOW}{CARGO_SHORT} {STATION} வழியாக
STR_STATION_VIEW_TO                                             :{YELLOW}{CARGO_SHORT} {STATION} இந்கு
STR_STATION_VIEW_FROM_ANY                                       :{RED}{CARGO_SHORT} தெரியாத நிலைத்திலிருந்து
STR_STATION_VIEW_TO_ANY                                         :{RED}{CARGO_SHORT} எந்த நிலையத்திற்கும்
STR_STATION_VIEW_VIA_ANY                                        :{RED}{CARGO_SHORT} எந்த நிலையம் வழியாகவும்
STR_STATION_VIEW_FROM_HERE                                      :{GREEN}{CARGO_SHORT} இந்த நிலையத்திலிருந்து
STR_STATION_VIEW_VIA_HERE                                       :{GREEN}{CARGO_SHORT} இந்த நிலையத்தில் நிற்கின்றது
STR_STATION_VIEW_TO_HERE                                        :{GREEN}{CARGO_SHORT} இந்த நிலையத்திற்கு
STR_STATION_VIEW_NONSTOP                                        :{YELLOW}{CARGO_SHORT} எங்கும் நிற்காமல்

STR_STATION_VIEW_GROUP_S_V_D                                    :மூலம்-வழியாக-சேருமிடம்
STR_STATION_VIEW_GROUP_S_D_V                                    :மூல-சேருமிடம்-வழியாக
STR_STATION_VIEW_GROUP_D_S_V                                    :சேருமிடம்-மூலம்-வழியாக
STR_STATION_VIEW_GROUP_D_V_S                                    :மூல-வழியாக-இலக்கு

############ range for rating starts
STR_CARGO_RATING_APPALLING                                      :மட்டம்
STR_CARGO_RATING_VERY_POOR                                      :மிகவும் மட்டம்
STR_CARGO_RATING_POOR                                           :மட்டம்
STR_CARGO_RATING_MEDIOCRE                                       :சராசரி
STR_CARGO_RATING_GOOD                                           :நல்ல
STR_CARGO_RATING_VERY_GOOD                                      :மிக நல்ல
STR_CARGO_RATING_EXCELLENT                                      :சிறப்பு
STR_CARGO_RATING_OUTSTANDING                                    :மிகச்சிறப்பு
############ range for rating ends

STR_STATION_VIEW_CENTER_TOOLTIP                                 :{BLACK}நிலைய இருப்பிடத்தின் மையக் காட்சி. Ctrl + Click நிலைய இருப்பிடத்தில் புதிய காட்சிப்பலகையைத் திறக்கிறது
STR_STATION_VIEW_RENAME_TOOLTIP                                 :{BLACK}நிலையத்தின் பெயரை மாற்று

STR_STATION_VIEW_SCHEDULED_TRAINS_TOOLTIP                       :{BLACK}இந்த நிலையத்தினை அட்டவணையில் வைத்துள்ள அனைத்து இரயில்களையும் காட்டு
STR_STATION_VIEW_SCHEDULED_ROAD_VEHICLES_TOOLTIP                :{BLACK}இந்த நிலையத்தினை அட்டவணையில் வைத்துள்ள அனைத்து சாலை வாகனங்களையும் காட்டு
STR_STATION_VIEW_SCHEDULED_AIRCRAFT_TOOLTIP                     :{BLACK}இந்த நிலையத்தினை அட்டவணையில் வைத்துள்ள அனைத்து விமானங்களையும் காட்டு
STR_STATION_VIEW_SCHEDULED_SHIPS_TOOLTIP                        :{BLACK}இந்த நிலையத்தினை அட்டவணையில் வைத்துள்ள அனைத்து கப்பல்களையும் காட்டு

STR_STATION_VIEW_RENAME_STATION_CAPTION                         :நிலையம்/சரக்கேற்றும் பகுதியின் பெயரினை மாற்றவும்

STR_STATION_VIEW_CLOSE_AIRPORT                                  :{BLACK}விமான நிலையத்தினை மூடு
STR_STATION_VIEW_CLOSE_AIRPORT_TOOLTIP                          :{BLACK}விமானத்தை இந்த விமான நிலையத்தில் தரையிரங்க அனுமதிக்காதே

# Waypoint/buoy view window
STR_WAYPOINT_VIEW_CAPTION                                       :{WHITE}{WAYPOINT}
STR_WAYPOINT_VIEW_CHANGE_WAYPOINT_NAME                          :{BLACK}பாதைப்புள்ளியின் பெயரை மாற்று
STR_BUOY_VIEW_CHANGE_BUOY_NAME                                  :{BLACK}மிதவையின் பெயரை மாற்று

STR_EDIT_WAYPOINT_NAME                                          :{WHITE}பாதைப்புள்ளியின் பெயரை திருத்து

# Finances window
STR_FINANCES_CAPTION                                            :{WHITE}{COMPANY} நிதிநிலைமை {BLACK}{COMPANY_NUM}
STR_FINANCES_EXPENDITURE_INCOME_TITLE                           :{WHITE}செலவு/வரவு
STR_FINANCES_YEAR                                               :{WHITE}{NUM}
STR_FINANCES_SECTION_CONSTRUCTION                               :{GOLD}கட்டுமானம்
STR_FINANCES_SECTION_NEW_VEHICLES                               :{GOLD}புதிய வாகனங்கள்
STR_FINANCES_SECTION_TRAIN_RUNNING_COSTS                        :{GOLD}இரயில்களை இயக்கும் செலவுகள்
STR_FINANCES_SECTION_ROAD_VEHICLE_RUNNING_COSTS                 :{GOLD}சாலை வாகனங்களை இயக்கும் செலவுகள்
STR_FINANCES_SECTION_AIRCRAFT_RUNNING_COSTS                     :{GOLD}விமானங்களை இயக்கும் செலவுகள்
STR_FINANCES_SECTION_SHIP_RUNNING_COSTS                         :{GOLD}கப்பல்களை இயக்கும் செலவுகள்
STR_FINANCES_SECTION_PROPERTY_MAINTENANCE                       :{GOLD}சொத்து பராமரிப்பு
STR_FINANCES_SECTION_TRAIN_INCOME                               :{GOLD}இரயில்வே வருமானம்
STR_FINANCES_SECTION_ROAD_VEHICLE_INCOME                        :{GOLD}சாலை வாகன வரவு
STR_FINANCES_SECTION_AIRCRAFT_INCOME                            :{GOLD}விமான வரவு
STR_FINANCES_SECTION_SHIP_INCOME                                :{GOLD}கப்பல் வரவு
STR_FINANCES_SECTION_LOAN_INTEREST                              :{GOLD}கடன் வட்டி
STR_FINANCES_SECTION_OTHER                                      :{GOLD}மற்றவை
STR_FINANCES_NEGATIVE_INCOME                                    :{BLACK}-{CURRENCY_LONG}
STR_FINANCES_POSITIVE_INCOME                                    :{BLACK}+{CURRENCY_LONG}
STR_FINANCES_TOTAL_CAPTION                                      :{WHITE}மொத்தம்:
STR_FINANCES_BANK_BALANCE_TITLE                                 :{WHITE}வங்கி கையிருப்பு
STR_FINANCES_LOAN_TITLE                                         :{WHITE}கடன்
STR_FINANCES_MAX_LOAN                                           :{WHITE}அதி. கடன்: {BLACK}{CURRENCY_LONG}
STR_FINANCES_TOTAL_CURRENCY                                     :{BLACK}{CURRENCY_LONG}
STR_FINANCES_BORROW_BUTTON                                      :{BLACK}கடன்வாங்கு {CURRENCY_LONG}
STR_FINANCES_BORROW_TOOLTIP                                     :{BLACK}கடன் அளவினை அதிகரிக்கவும். Ctrl+Click செய்தால் அதிகபட்ச கடன்தொகை வாங்கப்படும்
STR_FINANCES_REPAY_BUTTON                                       :{BLACK}கடனை அடை{CURRENCY_LONG}
STR_FINANCES_REPAY_TOOLTIP                                      :{BLACK}பகுதி கடனினை அடைக்கவும். Ctrl+Click செய்தால் முடிந்த அளவு கடன் திரும்பித் தரப்படும்
STR_FINANCES_INFRASTRUCTURE_BUTTON                              :{BLACK}கட்டுமானங்கள்

# Company view
STR_COMPANY_VIEW_CAPTION                                        :{WHITE}{COMPANY} {BLACK}{COMPANY_NUM}
STR_COMPANY_VIEW_PRESIDENT_MANAGER_TITLE                        :{WHITE}{PRESIDENT_NAME}{}{GOLD}(மேலாளர்)

STR_COMPANY_VIEW_INAUGURATED_TITLE                              :{GOLD}திற்க்கப்பட்டது: {WHITE}{NUM}
STR_COMPANY_VIEW_COLOUR_SCHEME_TITLE                            :{GOLD}நிற கோட்பாடு:
STR_COMPANY_VIEW_VEHICLES_TITLE                                 :{GOLD}வாகனங்கள்:
STR_COMPANY_VIEW_TRAINS                                         :{WHITE}{COMMA} இரயில்{P "" கள்}
STR_COMPANY_VIEW_ROAD_VEHICLES                                  :{WHITE}{COMMA} சாலை வாகனம்{P "" கள்}
STR_COMPANY_VIEW_AIRCRAFT                                       :{WHITE}{COMMA} விமானம்
STR_COMPANY_VIEW_SHIPS                                          :{WHITE}{COMMA} கப்பல்{P "" கள்}
STR_COMPANY_VIEW_VEHICLES_NONE                                  :{WHITE}ஒன்றுமில்லை
STR_COMPANY_VIEW_COMPANY_VALUE                                  :{GOLD}நிறுவனத்தின் மதிப்பு: {WHITE}{CURRENCY_LONG}
STR_COMPANY_VIEW_SHARES_OWNED_BY                                :{WHITE}({COMMA}% {COMPANY}) ஆல் இருப்பு வைக்கப்பட்டுள்ளது
STR_COMPANY_VIEW_INFRASTRUCTURE                                 :{GOLD}கட்டுமானம்:
STR_COMPANY_VIEW_INFRASTRUCTURE_RAIL                            :{WHITE}{COMMA} இரயில் பாகம்{P "" கள்}
STR_COMPANY_VIEW_INFRASTRUCTURE_ROAD                            :{WHITE}{COMMA} சாலை பாகம்{P "" கள்}
STR_COMPANY_VIEW_INFRASTRUCTURE_WATER                           :{WHITE}{COMMA} தண்ணீர் வட்டம்{P "" கள்}
STR_COMPANY_VIEW_INFRASTRUCTURE_STATION                         :{WHITE}{COMMA} நிலைய வட்டம்{P "" கள்}
STR_COMPANY_VIEW_INFRASTRUCTURE_AIRPORT                         :{WHITE}{COMMA} விமான நிலையம்{P "" கள்}
STR_COMPANY_VIEW_INFRASTRUCTURE_NONE                            :{WHITE}ஒன்றுமில்லை

STR_COMPANY_VIEW_BUILD_HQ_BUTTON                                :{BLACK}தலைமைச்செயலகத்தினை கட்டு
STR_COMPANY_VIEW_BUILD_HQ_TOOLTIP                               :{BLACK}தலைமைச்செயலகத்தினை கட்டு
STR_COMPANY_VIEW_VIEW_HQ_BUTTON                                 :{BLACK}தலைமைச்செயலகத்தினை பார்வையிடு
STR_COMPANY_VIEW_VIEW_HQ_TOOLTIP                                :{BLACK}தலைமைச்செயலகத்தினை பார்வையிடு
STR_COMPANY_VIEW_RELOCATE_HQ                                    :{BLACK}HQ வினை நகர்த்தவும்
STR_COMPANY_VIEW_INFRASTRUCTURE_BUTTON                          :{BLACK}விவரங்கள்
STR_COMPANY_VIEW_INFRASTRUCTURE_TOOLTIP                         :{BLACK}விவரமான கட்டட எண்ணிக்கைகளை காட்டு
<<<<<<< HEAD
STR_COMPANY_VIEW_GIVE_MONEY_BUTTON                              :{BLACK}பணம் தா
=======
STR_COMPANY_VIEW_GIVE_MONEY_BUTTON                              :{BLACK}பணத்தை வழங்கு
>>>>>>> 825867f2

STR_COMPANY_VIEW_NEW_FACE_BUTTON                                :{BLACK}புதிய முகம்
STR_COMPANY_VIEW_NEW_FACE_TOOLTIP                               :{BLACK}மேலாளருக்கு புதிய முகத்தினைத் தேர்ந்தெடு
STR_COMPANY_VIEW_COLOUR_SCHEME_BUTTON                           :{BLACK}நிறக் கோட்பாடு
STR_COMPANY_VIEW_COLOUR_SCHEME_TOOLTIP                          :{BLACK}நிறுவன வாகனத்தின் நிறத்தினை மாற்று
STR_COMPANY_VIEW_COMPANY_NAME_BUTTON                            :{BLACK}நிறுவனத்தின் பெயர்
STR_COMPANY_VIEW_COMPANY_NAME_TOOLTIP                           :{BLACK}நிறுவனத்தின் பெயரை மாற்று
STR_COMPANY_VIEW_PRESIDENT_NAME_BUTTON                          :{BLACK}மேலாளரின் பெயர்
STR_COMPANY_VIEW_PRESIDENT_NAME_TOOLTIP                         :{BLACK}மேலாளரின் பெயரை மாற்று

STR_COMPANY_VIEW_BUY_SHARE_BUTTON                               :{BLACK}நிறுவனத்தின் 25% பங்கினை வாங்கவும்
STR_COMPANY_VIEW_SELL_SHARE_BUTTON                              :{BLACK}நிறுவனத்தின் 25% பங்கினை விற்கவும்
STR_COMPANY_VIEW_SELL_SHARE_TOOLTIP                             :{BLACK}இந்த நிறுவனத்திலுள்ள 25% பங்கை விற்கவும் . Shift+Click செய்தால் எந்த பங்கையும் விற்காமல் மதிப்பிடப்பட்ட வருமானத்தைக் காட்டும்

STR_COMPANY_VIEW_COMPANY_NAME_QUERY_CAPTION                     :நிறுவனத்தின் பெயர்
STR_COMPANY_VIEW_PRESIDENT_S_NAME_QUERY_CAPTION                 :மேலாளரின் பெயர்
STR_COMPANY_VIEW_GIVE_MONEY_QUERY_CAPTION                       :கொடுக்கப்படும் பணத்தின் அளவினை இடவும்

STR_BUY_COMPANY_MESSAGE                                         :{WHITE}எங்கள் நிறுவனத்தை கையகப்படுத்த ஒரு போக்குவரத்து நிறுவனத்தை நாங்கள் தேடுகிறோம்.{}{}நீங்கள் {COMPANY}யை {CURRENCY_LONG} வாங்க விரும்புகிறீர்களா?

# Company infrastructure window
STR_COMPANY_INFRASTRUCTURE_VIEW_CAPTION                         :{WHITE}{COMPANY} இன் கட்டுமானங்கள்
STR_COMPANY_INFRASTRUCTURE_VIEW_RAIL_SECT                       :{GOLD}இரயில் பாகங்கள்:
STR_COMPANY_INFRASTRUCTURE_VIEW_SIGNALS                         :{WHITE}சிக்னல்கள்
STR_COMPANY_INFRASTRUCTURE_VIEW_ROAD_SECT                       :{GOLD}சாலை பாகங்கள்:
STR_COMPANY_INFRASTRUCTURE_VIEW_WATER_SECT                      :{GOLD}தண்ணீர் வட்டங்கள்:
STR_COMPANY_INFRASTRUCTURE_VIEW_CANALS                          :{WHITE}கால்வாய்கள்
STR_COMPANY_INFRASTRUCTURE_VIEW_STATION_SECT                    :{GOLD}நிலையங்கள்:
STR_COMPANY_INFRASTRUCTURE_VIEW_STATIONS                        :{WHITE}நிலைய வட்டங்கள்
STR_COMPANY_INFRASTRUCTURE_VIEW_AIRPORTS                        :{WHITE}விமான நிலையங்கள்
STR_COMPANY_INFRASTRUCTURE_VIEW_TOTAL                           :{WHITE}{CURRENCY_LONG}/வருடத்திற்கு

# Industry directory
STR_INDUSTRY_DIRECTORY_CAPTION                                  :{WHITE}தொழிற்சாலைகள்
STR_INDUSTRY_DIRECTORY_NONE                                     :{ORANGE}- ஒன்றுமில்லை -
STR_INDUSTRY_DIRECTORY_ITEM_NOPROD                              :{ORANGE}{INDUSTRY}
STR_INDUSTRY_DIRECTORY_ITEM_PROD1                               :{ORANGE}{INDUSTRY} {STRING}
STR_INDUSTRY_DIRECTORY_ACCEPTED_CARGO_FILTER                    :{BLACK}ஏற்றுக்கொள்ளப்படும் சரக்குகள்: {SILVER}{STRING}
STR_INDUSTRY_DIRECTORY_PRODUCED_CARGO_FILTER                    :{BLACK}உற்பத்தி செய்யப்பட்ட சரக்குகள்: {SILVER}{STRING}
STR_INDUSTRY_DIRECTORY_FILTER_ALL_TYPES                         :அனைத்து சரக்கு வகைகள்

# Industry view
STR_INDUSTRY_VIEW_CAPTION                                       :{WHITE}{INDUSTRY}
STR_INDUSTRY_VIEW_PRODUCTION_LAST_MONTH_TITLE                   :{BLACK}சென்ற மாத உற்பத்தி:
STR_INDUSTRY_VIEW_TRANSPORTED                                   :{YELLOW}{CARGO_LONG}{STRING}{BLACK} ({COMMA}% நகர்த்தப்பட்டது)
STR_INDUSTRY_VIEW_PRODUCTION_LEVEL                              :{BLACK}தயாரிப்பு அளவு: {YELLOW}{COMMA}%
STR_INDUSTRY_VIEW_INDUSTRY_ANNOUNCED_CLOSURE                    :{YELLOW}தொழிற்சாலை உடனடியாக மூடப்படும் என்று அறிவிக்கப்பட்டுள்ளது!


STR_INDUSTRY_VIEW_REQUIRES                                      :{BLACK}வேண்டியவன:
STR_INDUSTRY_VIEW_ACCEPT_CARGO_AMOUNT                           :{YELLOW}{STRING}{BLACK}: {CARGO_SHORT} காத்துக்கொண்டிருக்கிறது{STRING}

STR_CONFIG_GAME_PRODUCTION                                      :{WHITE}தயாரிப்பினை மாற்றவும் (8 இன் பெருக்கங்கள், 2040 வரை)
STR_CONFIG_GAME_PRODUCTION_LEVEL                                :{WHITE}தயாரிப்பு அளவினை மாற்றவும் (சதவிகிதம், 800% வரை)

# Vehicle lists
STR_VEHICLE_LIST_TRAIN_CAPTION                                  :{WHITE}{STRING} - {COMMA} இரயில்{P "" கள்}
STR_VEHICLE_LIST_ROAD_VEHICLE_CAPTION                           :{WHITE}{STRING} - {COMMA} சாலை வாகன{P "ம்" ங்கள்}
STR_VEHICLE_LIST_SHIP_CAPTION                                   :{WHITE}{STRING} - {COMMA} கப்பல்{P "" கள்}
STR_VEHICLE_LIST_AIRCRAFT_CAPTION                               :{WHITE}{STRING} - {COMMA} விமானங்கள்

STR_VEHICLE_LIST_TRAIN_LIST_TOOLTIP                             :{BLACK}இரயில்கள் - மேலும் தகவலறிய இரயிலினைச் சொடுக்கவும்
STR_VEHICLE_LIST_ROAD_VEHICLE_TOOLTIP                           :{BLACK}சாலை வாகனங்கள் - சாலை வாகனத்தின் விவரங்கள் அறிய சொடுக்கவும்
STR_VEHICLE_LIST_SHIP_TOOLTIP                                   :{BLACK}கப்பல்கள் - கப்பலின் விவரங்கள் அறிய சொடுக்கவும்
STR_VEHICLE_LIST_AIRCRAFT_TOOLTIP                               :{BLACK}விமானங்கள் - விமானத்தின் விவரங்கள் அறிய சொடுக்கவும்

STR_VEHICLE_LIST_PROFIT_THIS_YEAR_LAST_YEAR                     :{TINY_FONT}{BLACK}இந்த ஆண்டின் இலாபம்: {CURRENCY_LONG} (கடந்த ஆண்டு: {CURRENCY_LONG})

STR_VEHICLE_LIST_AVAILABLE_TRAINS                               :கிடைக்கும் இரயில்கள்
STR_VEHICLE_LIST_AVAILABLE_ROAD_VEHICLES                        :கிடைக்கும் வாகனங்கள்
STR_VEHICLE_LIST_AVAILABLE_SHIPS                                :கிடைக்கும் கப்பல்கள்
STR_VEHICLE_LIST_AVAILABLE_AIRCRAFT                             :கிடைக்கும் விமானங்கள்

STR_VEHICLE_LIST_MANAGE_LIST                                    :{BLACK}பட்டியலினை திருத்தவும்
STR_VEHICLE_LIST_MANAGE_LIST_TOOLTIP                            :{BLACK}இந்தப் பட்டியலிலுள்ள அனைத்து வாகனங்களுக்கும் கட்டளைகள் அனுப்பு
STR_VEHICLE_LIST_REPLACE_VEHICLES                               :வாகனங்களை மாற்றவும்
STR_VEHICLE_LIST_SEND_FOR_SERVICING                             :பராமரிப்பிற்கு அனுப்பு

STR_VEHICLE_LIST_SEND_TRAIN_TO_DEPOT                            :பணிமனைக்கு அனுப்பு
STR_VEHICLE_LIST_SEND_ROAD_VEHICLE_TO_DEPOT                     :பணிமனைக்கு அனுப்பு
STR_VEHICLE_LIST_SEND_SHIP_TO_DEPOT                             :பணிமனைக்கு அனுப்பு
STR_VEHICLE_LIST_SEND_AIRCRAFT_TO_HANGAR                        :பணிமனைக்கு அனுப்பு

STR_VEHICLE_LIST_MASS_STOP_LIST_TOOLTIP                         :{BLACK}பட்டியலில் உள்ள அனைத்து வாகனங்களையும் நிறுத்த இங்கே சொடுக்கவும்
STR_VEHICLE_LIST_MASS_START_LIST_TOOLTIP                        :{BLACK}பட்டியலில் உள்ள அனைத்து வாகனங்களையும் இயக்க இங்கே சொடுக்கவும்

STR_VEHICLE_LIST_SHARED_ORDERS_LIST_CAPTION                     :{WHITE}{COMMA} வாகன{P "த்தின்" ங்களின்} பகிர்ந்த கட்டளைகள்

# Group window
STR_GROUP_ALL_TRAINS                                            :அனைத்து இரயில்கள்
STR_GROUP_ALL_ROAD_VEHICLES                                     :அனைத்து சாலை வாகனங்கள்
STR_GROUP_ALL_SHIPS                                             :அனைத்து கப்பல்கள்
STR_GROUP_ALL_AIRCRAFTS                                         :அனைத்து விமானங்கள்

STR_GROUP_DEFAULT_TRAINS                                        :குழுவில் இல்லாத இரயில்கள்
STR_GROUP_DEFAULT_ROAD_VEHICLES                                 :குழுவில் இல்லாத சாலை வாகனங்கள்
STR_GROUP_DEFAULT_SHIPS                                         :குழுவில் இல்லாத கப்பல்கள்
STR_GROUP_DEFAULT_AIRCRAFTS                                     :குழுவில் இல்லாத விமானம்


STR_GROUPS_CLICK_ON_GROUP_FOR_TOOLTIP                           :{BLACK}குழுக்கள் - குழுவில் உள்ள அனைத்து வாகனங்களினை பார்க்க அக்குழுவினை சொடுக்கவும்
STR_GROUP_CREATE_TOOLTIP                                        :{BLACK}ஓர் குழுவினை உருவாக்க சொடுக்கவும்
STR_GROUP_DELETE_TOOLTIP                                        :{BLACK}தேர்ந்தெடுக்கப்பட்ட குழுவின் பெயரினை நீக்கவும்
STR_GROUP_RENAME_TOOLTIP                                        :{BLACK}தேர்ந்தெடுக்கப்பட்ட குழுவின் பெயரினை மாற்றவும்
STR_GROUP_LIVERY_TOOLTIP                                        :{BLACK}தேர்ந்தெடுக்கப்பட்ட குழுவின் நிறத்தினை மாற்றவும்

STR_GROUP_DELETE_QUERY_TEXT                                     :{WHITE}இந்த குழுவையும் சந்ததியினரையும் நீக்க விரும்புகிறீர்களா?

STR_GROUP_ADD_SHARED_VEHICLE                                    :பகிர்ந்த வாகனங்களை சேர்க்கவும்
STR_GROUP_REMOVE_ALL_VEHICLES                                   :அனைத்து வாகனங்களையும் நீக்கு

STR_GROUP_RENAME_CAPTION                                        :{BLACK}குழுவின் பெயரினை மாற்றவும்

STR_GROUP_PROFIT_THIS_YEAR                                      :இந்த ஆண்டு லாபம்:
STR_GROUP_PROFIT_LAST_YEAR                                      :கடந்த ஆண்டு லாபம்:
STR_GROUP_OCCUPANCY                                             :தற்போதைய பயன்பாடு:
STR_GROUP_OCCUPANCY_VALUE                                       :{NUM}%

# Build vehicle window
STR_BUY_VEHICLE_TRAIN_RAIL_CAPTION                              :புது இரயில் வாகனங்கள்
STR_BUY_VEHICLE_TRAIN_ELRAIL_CAPTION                            :புது மின்சார இரயில் வாகனங்கள்
STR_BUY_VEHICLE_TRAIN_MONORAIL_CAPTION                          :புது மோனோ இரயில் வாகனங்கள்
STR_BUY_VEHICLE_TRAIN_MAGLEV_CAPTION                            :புதிய மேக்லெவ் வாகனங்கள்

STR_BUY_VEHICLE_ROAD_VEHICLE_CAPTION                            :புது சாலை வாகனங்கள்
STR_BUY_VEHICLE_TRAM_VEHICLE_CAPTION                            :புதிய அமிழ் தண்டூர்தி வாகனங்கள்

############ range for vehicle availability starts
STR_BUY_VEHICLE_TRAIN_ALL_CAPTION                               :புது இரயில் வாகனங்கள்
STR_BUY_VEHICLE_ROAD_VEHICLE_ALL_CAPTION                        :புதிய சாலை வாகனங்கள்
STR_BUY_VEHICLE_SHIP_CAPTION                                    :புது கப்பல்கள்
STR_BUY_VEHICLE_AIRCRAFT_CAPTION                                :புது விமானம்
############ range for vehicle availability ends

STR_PURCHASE_INFO_COST_WEIGHT                                   :{BLACK}செலவு: {GOLD}{CURRENCY_LONG}{BLACK} எடை: {GOLD}{WEIGHT_SHORT}
STR_PURCHASE_INFO_SPEED_POWER                                   :{BLACK}வேகம்: {GOLD}{VELOCITY}{BLACK} திறன்: {GOLD}{POWER}
STR_PURCHASE_INFO_SPEED                                         :{BLACK}வேகம்: {GOLD}{VELOCITY}
STR_PURCHASE_INFO_SPEED_OCEAN                                   :{BLACK}கடலில் வேகம்: {GOLD}{VELOCITY}
STR_PURCHASE_INFO_SPEED_CANAL                                   :{BLACK}கால்வாய்/ஆறில் வேகம்: {GOLD}{VELOCITY}
STR_PURCHASE_INFO_RUNNINGCOST                                   :{BLACK}செலவுகள்: {GOLD}{CURRENCY_LONG}/வருடத்திற்கு
STR_PURCHASE_INFO_CAPACITY                                      :{BLACK}கொள்ளளவு: {GOLD}{CARGO_LONG} {STRING}
STR_PURCHASE_INFO_REFITTABLE                                    :(மாற்றியமைக்கலாம்)
STR_PURCHASE_INFO_DESIGNED_LIFE                                 :{BLACK}வடிவமைக்கப்பட்டது: {GOLD}{NUM}{BLACK} வாழ்க்கை: {GOLD}{COMMA} வருடம்{P "" கள்}
STR_PURCHASE_INFO_RELIABILITY                                   :{BLACK}அதி. நம்பகத்தன்மை: {GOLD}{COMMA}%
STR_PURCHASE_INFO_COST                                          :{BLACK}விலை: {GOLD}{CURRENCY_LONG}
STR_PURCHASE_INFO_WEIGHT_CWEIGHT                                :{BLACK}எடை: {GOLD}{WEIGHT_SHORT} ({WEIGHT_SHORT})
STR_PURCHASE_INFO_COST_SPEED                                    :{BLACK}செலவு: {GOLD}{CURRENCY_LONG}{BLACK} வேகம்: {GOLD}{VELOCITY}
STR_PURCHASE_INFO_AIRCRAFT_CAPACITY                             :{BLACK}கொள்ளளவு: {GOLD}{CARGO_LONG}, {CARGO_LONG}
STR_PURCHASE_INFO_PWAGPOWER_PWAGWEIGHT                          :{BLACK}பொறி பெட்டிகள்: {GOLD}+{POWER}{BLACK} எடை: {GOLD}+{WEIGHT_SHORT}
STR_PURCHASE_INFO_REFITTABLE_TO                                 :{BLACK}இவற்றிற்கு மாற்றியமைக்கலாம்: {GOLD}{STRING}
STR_PURCHASE_INFO_ALL_TYPES                                     :அனைத்து சரக்கு வகைகள்
STR_PURCHASE_INFO_ALL_BUT                                       :அனைத்தும் {CARGO_LIST} தவிர
STR_PURCHASE_INFO_MAX_TE                                        :{BLACK}அதி. இழு திறன்: {GOLD}{FORCE}
STR_PURCHASE_INFO_AIRCRAFT_RANGE                                :{BLACK}தூரம்: {GOLD}{COMMA} கட்டங்கள்
STR_PURCHASE_INFO_AIRCRAFT_TYPE                                 :{BLACK}விமான வகை: {GOLD}{STRING}

STR_BUY_VEHICLE_TRAIN_LIST_TOOLTIP                              :{BLACK}இரயில் வாகனங்கள் பட்டியல் - மேலும் விவரங்களுக்கு வாகனத்தை சொடுக்கவும்
STR_BUY_VEHICLE_ROAD_VEHICLE_LIST_TOOLTIP                       :{BLACK}சாலை வாகனங்கள் பட்டியல் - மேலும் விவரங்களுக்கு வாகனத்தை சொடுக்கவும்
STR_BUY_VEHICLE_SHIP_LIST_TOOLTIP                               :{BLACK}கப்பல்கள் பட்டியல் - மேலும் விவரங்களுக்கு கப்பலைச் சொடுக்கவும்
STR_BUY_VEHICLE_AIRCRAFT_LIST_TOOLTIP                           :{BLACK}விமானங்களின் பட்டியல் - மேலும் விவரங்களுக்கு விமானத்தைச் சொடுக்கவும்

STR_BUY_VEHICLE_TRAIN_BUY_VEHICLE_BUTTON                        :{BLACK}வாகனத்தை வாங்கு
STR_BUY_VEHICLE_ROAD_VEHICLE_BUY_VEHICLE_BUTTON                 :{BLACK}வாகனத்தை வாங்கு
STR_BUY_VEHICLE_SHIP_BUY_VEHICLE_BUTTON                         :{BLACK}கப்பலை வாங்கு
STR_BUY_VEHICLE_AIRCRAFT_BUY_VEHICLE_BUTTON                     :{BLACK}விமானத்தை வாங்கு

STR_BUY_VEHICLE_SHIP_BUY_REFIT_VEHICLE_BUTTON                   :{BLACK}கப்பலை வாங்கி மாற்றியமை
STR_BUY_VEHICLE_AIRCRAFT_BUY_REFIT_VEHICLE_BUTTON               :{BLACK}விமானத்தை வாங்கி மாற்றியமை

STR_BUY_VEHICLE_TRAIN_BUY_VEHICLE_TOOLTIP                       :{BLACK}காட்டப்படும் இரயில் வாகனத்தை வாங்கவும். Shift+Click செய்தால் வாங்கும்போது ஆகும் மதிப்பிடப்பட்டச் செலவுகளைக் காட்டும்.
STR_BUY_VEHICLE_ROAD_VEHICLE_BUY_VEHICLE_TOOLTIP                :{BLACK}காட்டப்படும் சாலை வாகனத்தை வாங்கவும். Shift+Click செய்தால் வாங்கும்போது ஆகும் மதிப்பிடப்பட்டச் செலவுகளைக் காட்டும்
STR_BUY_VEHICLE_SHIP_BUY_VEHICLE_TOOLTIP                        :{BLACK}காட்டப்படும் கப்பலை வாங்கவும். Shift+Click செய்தால் வாங்கும்போது ஆகும் மதிப்பிடப்பட்டச் செலவுகளைக் காட்டும்
STR_BUY_VEHICLE_AIRCRAFT_BUY_VEHICLE_TOOLTIP                    :{BLACK}காட்டப்படும் விமானத்தை வாங்கவும். Shift+Click செய்தால் வாங்கும்போது ஆகும் மதிப்பிடப்பட்டச் செலவுகளைக் காட்டும்

STR_BUY_VEHICLE_ROAD_VEHICLE_BUY_REFIT_VEHICLE_TOOLTIP          :{BLACK}காட்டப்படும் சாலை வாகனத்தை வாங்கி புதுப்பிக்கவும். Shift+Click செய்தால் வாங்கும்போது ஆகும் மதிப்பிடப்பட்டச் செலவுகளைக் காட்டும்.

STR_BUY_VEHICLE_TRAIN_RENAME_BUTTON                             :{BLACK}பெயரிடு
STR_BUY_VEHICLE_ROAD_VEHICLE_RENAME_BUTTON                      :{BLACK}பெயரிடு
STR_BUY_VEHICLE_SHIP_RENAME_BUTTON                              :{BLACK}பெயரிடு
STR_BUY_VEHICLE_AIRCRAFT_RENAME_BUTTON                          :{BLACK}பெயரிடு

STR_BUY_VEHICLE_TRAIN_RENAME_TOOLTIP                            :{BLACK}இரயில் வாகன வகையின் பெயரினை மாற்றவும்
STR_BUY_VEHICLE_ROAD_VEHICLE_RENAME_TOOLTIP                     :{BLACK}சாலை வாகன வகையின் பெயரினை மாற்றவும்
STR_BUY_VEHICLE_SHIP_RENAME_TOOLTIP                             :{BLACK}கப்பல் வகையின் பெயரினை மாற்றவும்
STR_BUY_VEHICLE_AIRCRAFT_RENAME_TOOLTIP                         :{BLACK}விமான வகையின் பெயரினை மாற்றவும்

STR_BUY_VEHICLE_TRAIN_HIDE_TOGGLE_BUTTON                        :{BLACK}மறை
STR_BUY_VEHICLE_ROAD_VEHICLE_HIDE_TOGGLE_BUTTON                 :{BLACK}மறை
STR_BUY_VEHICLE_AIRCRAFT_HIDE_TOGGLE_BUTTON                     :{BLACK}மறை

STR_BUY_VEHICLE_TRAIN_SHOW_TOGGLE_BUTTON                        :{BLACK}காட்சி
STR_BUY_VEHICLE_ROAD_VEHICLE_SHOW_TOGGLE_BUTTON                 :{BLACK}காட்சி
STR_BUY_VEHICLE_SHIP_SHOW_TOGGLE_BUTTON                         :{BLACK}காட்சி

STR_BUY_VEHICLE_TRAIN_HIDE_SHOW_TOGGLE_TOOLTIP                  :{BLACK}இரயில் வகையினை காட்டு/மறை
STR_BUY_VEHICLE_SHIP_HIDE_SHOW_TOGGLE_TOOLTIP                   :{BLACK}கப்பல் வகையினை காட்டு/மறை
STR_BUY_VEHICLE_AIRCRAFT_HIDE_SHOW_TOGGLE_TOOLTIP               :{BLACK}விமான வகையினை காட்டு/மறை

STR_QUERY_RENAME_TRAIN_TYPE_CAPTION                             :{WHITE}இரயில் வாகன வகையின் பெயரினை மாற்றவும்
STR_QUERY_RENAME_ROAD_VEHICLE_TYPE_CAPTION                      :{WHITE}சாலை வாகன வகையின் பெயரினை மாற்றவும்
STR_QUERY_RENAME_SHIP_TYPE_CAPTION                              :{WHITE}கப்பல் வகையின் பெயரினை மாற்றவும்
STR_QUERY_RENAME_AIRCRAFT_TYPE_CAPTION                          :{WHITE}விமான வகையின் பெயரினை மாற்றவும்

# Depot window
STR_DEPOT_CAPTION                                               :{WHITE}{DEPOT}

STR_DEPOT_RENAME_TOOLTIP                                        :{BLACK}பணிமனையின் பெயரை மாற்று
STR_DEPOT_RENAME_DEPOT_CAPTION                                  :பணிமனையின் பெயரை மாற்று

STR_DEPOT_NO_ENGINE                                             :{BLACK}-
STR_DEPOT_VEHICLE_TOOLTIP                                       :{BLACK}{ENGINE}{STRING}
STR_DEPOT_VEHICLE_TOOLTIP_CHAIN                                 :{BLACK}{NUM} வாகனம்{P "" கள்}{STRING}
STR_DEPOT_VEHICLE_TOOLTIP_CARGO                                 :{}{CARGO_LONG} ({CARGO_SHORT})

STR_DEPOT_ROAD_VEHICLE_LIST_TOOLTIP                             :{BLACK}வாகனங்கள் - மேலும் தகவலறிய வாகனத்தை சொடுக்கவும்
STR_DEPOT_SHIP_LIST_TOOLTIP                                     :{BLACK}கப்பல்கள் - மேலும் தகவலறிய கப்பலை சொடுக்கவும்
STR_DEPOT_AIRCRAFT_LIST_TOOLTIP                                 :{BLACK}விமானம் - மேலும் தகவலறிய விமானத்தை சொடுக்கவும்

STR_DEPOT_TRAIN_SELL_TOOLTIP                                    :{BLACK}இரயில் வாகனத்தை விற்க இங்கே இழுத்து வந்து விடவும்
STR_DEPOT_ROAD_VEHICLE_SELL_TOOLTIP                             :{BLACK}சாலை வாகனத்தை விற்க இங்கே இழுத்து வந்து விடவும்
STR_DEPOT_SHIP_SELL_TOOLTIP                                     :{BLACK}கப்பலை விற்க இங்கே இழுத்து வந்து விடவும்
STR_DEPOT_AIRCRAFT_SELL_TOOLTIP                                 :{BLACK}விமானத்தை விற்க இங்கே இழுத்து வந்து விடவும்

STR_DEPOT_DRAG_WHOLE_TRAIN_TO_SELL_TOOLTIP                      :{BLACK}முழு இரயிலையும் விற்க இரயில் பொறியினை இங்கே இழுத்துவந்து விடவும்

STR_DEPOT_SELL_ALL_BUTTON_TRAIN_TOOLTIP                         :{BLACK}பணிமனையில் உள்ள இரயில்களை விற்று விடு
STR_DEPOT_SELL_ALL_BUTTON_ROAD_VEHICLE_TOOLTIP                  :{BLACK}பணிமனையில் உள்ள சாலை வாகனங்களை விற்று விடு
STR_DEPOT_SELL_ALL_BUTTON_SHIP_TOOLTIP                          :{BLACK}பணிமனையில் உள்ள அனைத்து கப்பல்களையும் விற்றுவிடு
STR_DEPOT_SELL_ALL_BUTTON_AIRCRAFT_TOOLTIP                      :{BLACK}பணிமனையில் உள்ள அனைத்து விமானங்களையும் விற்றுவிடு

STR_DEPOT_AUTOREPLACE_TRAIN_TOOLTIP                             :{BLACK}பணிமனையில் உள்ள அனைத்து இரயில்களையும் தானாக மாற்றிவிடு
STR_DEPOT_AUTOREPLACE_ROAD_VEHICLE_TOOLTIP                      :{BLACK}பணிமனையிலுள்ள சாலை வாகனங்கள் அனைத்தையும் தானாக மாற்றவும்
STR_DEPOT_AUTOREPLACE_SHIP_TOOLTIP                              :{BLACK}பணிமனையில் உள்ள அனைத்து கப்பல்களையும் தானாக மாற்றிவிடு
STR_DEPOT_AUTOREPLACE_AIRCRAFT_TOOLTIP                          :{BLACK}பணிமனையிலுள்ள அனைத்து விமானங்களையும் தானாக மாற்று

STR_DEPOT_TRAIN_NEW_VEHICLES_BUTTON                             :{BLACK}புதிய வாகனங்கள்
STR_DEPOT_ROAD_VEHICLE_NEW_VEHICLES_BUTTON                      :{BLACK}புதிய வாகனங்கள்
STR_DEPOT_SHIP_NEW_VEHICLES_BUTTON                              :{BLACK}புதிய கப்பல்கள்
STR_DEPOT_AIRCRAFT_NEW_VEHICLES_BUTTON                          :{BLACK}புதிய விமானங்கள்

STR_DEPOT_TRAIN_NEW_VEHICLES_TOOLTIP                            :{BLACK}புதிய இரயில் வாகனத்தை வாங்கு
STR_DEPOT_ROAD_VEHICLE_NEW_VEHICLES_TOOLTIP                     :{BLACK}புதிய சாலை வாகனத்தை வாங்கு
STR_DEPOT_SHIP_NEW_VEHICLES_TOOLTIP                             :{BLACK}புதிய கப்பலை வாங்கு
STR_DEPOT_AIRCRAFT_NEW_VEHICLES_TOOLTIP                         :{BLACK}புதிய விமானத்தை வாங்கு

STR_DEPOT_CLONE_TRAIN                                           :{BLACK}இரயிலினை நகலிடு
STR_DEPOT_CLONE_ROAD_VEHICLE                                    :{BLACK}வாகனத்தை நகலிடு
STR_DEPOT_CLONE_SHIP                                            :{BLACK}கப்பலை நகலிடு
STR_DEPOT_CLONE_AIRCRAFT                                        :{BLACK}விமானத்தை நகலிடு



STR_DEPOT_VEHICLE_ORDER_LIST_TRAIN_TOOLTIP                      :{BLACK}இந்தப் பணிமனையினைத் தங்கள் கட்டளையில் வைத்துள்ள அனைத்து இரயில்களின் பட்டியலினைப் பெறு
STR_DEPOT_VEHICLE_ORDER_LIST_ROAD_VEHICLE_TOOLTIP               :{BLACK}இந்தப் பணிமனையினைத் தங்கள் கட்டளையில் வைத்துள்ள அனைத்து சாலை வாகனங்களின் பட்டியலினை பெறு
STR_DEPOT_VEHICLE_ORDER_LIST_SHIP_TOOLTIP                       :{BLACK}இந்தப் பணிமனையினைத் தங்கள் கட்டளையில் வைத்துள்ள அனைத்துக் கப்பல்களின் பட்டியலினை பெறு
STR_DEPOT_VEHICLE_ORDER_LIST_AIRCRAFT_TOOLTIP                   :{BLACK}இந்தப் பணிமனையினைத் தங்கள் கட்டளையில் வைத்துள்ள அனைத்து விமானங்களின் பட்டியலினைப் பெறு

STR_DEPOT_MASS_STOP_DEPOT_TRAIN_TOOLTIP                         :{BLACK}பணிமனையின் உள்ளே உள்ள அனைத்து இரயில்களினை நிறுத்த சொடுக்கவும்
STR_DEPOT_MASS_STOP_DEPOT_ROAD_VEHICLE_TOOLTIP                  :{BLACK}பணிமனையிலுள்ள அனைத்து சாலை வாகனங்களையும் நிறுத்தவும்
STR_DEPOT_MASS_STOP_DEPOT_SHIP_TOOLTIP                          :{BLACK}பணிமனையின் உள்ளே உள்ள அனைத்து கப்பல்களையும் நிறுத்த இங்கே சொடுக்கவும்
STR_DEPOT_MASS_STOP_HANGAR_TOOLTIP                              :{BLACK}பணிமனையின் உள்ளே உள்ள அனைத்து விமானங்களையும் நிறுத்த இங்கே சொடுக்கவும்

STR_DEPOT_MASS_START_DEPOT_TRAIN_TOOLTIP                        :{BLACK}பணிமனையின் உள்ளே உள்ள அனைத்து இரயில்களையும் நிறுத்த இங்கே சொடுக்கவும்
STR_DEPOT_MASS_START_DEPOT_ROAD_VEHICLE_TOOLTIP                 :{BLACK}பணிமனையின் உள்ளே உள்ள அனைத்து சாலை வாகனங்களையும் நிறுத்த இங்கே சொடுக்கவும்
STR_DEPOT_MASS_START_DEPOT_SHIP_TOOLTIP                         :{BLACK}பணிமனையிலுள்ள அனைத்து கப்பல்களையும் இயக்கவும்
STR_DEPOT_MASS_START_HANGAR_TOOLTIP                             :{BLACK}பணிமனையின் உள்ளே உள்ள அனைத்து விமானங்களையும் கிளப்ப இங்கே சொடுக்கவும்

STR_DEPOT_SELL_CONFIRMATION_TEXT                                :{YELLOW}நீங்கள் இந்தப் பணிமனையிலுள்ள அனைத்து வாகங்களையும் விற்க தயாராக உள்ளீர்கள். இந்த முடிவில் நீங்கள் உறுதியா?

# Engine preview window
STR_ENGINE_PREVIEW_CAPTION                                      :{WHITE}வாகன உற்பத்தியாலரிடமிருந்து ஓர் தகவல்

STR_ENGINE_PREVIEW_RAILROAD_LOCOMOTIVE                          :இரயில்வே வாகனம்
STR_ENGINE_PREVIEW_ELRAIL_LOCOMOTIVE                            :மின்சார இரயில்
STR_ENGINE_PREVIEW_MONORAIL_LOCOMOTIVE                          :மோனோ இரயில் வாகனம்
STR_ENGINE_PREVIEW_MAGLEV_LOCOMOTIVE                            :மேக்லெவ் வாகனம்

STR_ENGINE_PREVIEW_ROAD_VEHICLE                                 :சாலை வாகனம்

STR_ENGINE_PREVIEW_AIRCRAFT                                     :விமானம்
STR_ENGINE_PREVIEW_SHIP                                         :கப்பல்

STR_ENGINE_PREVIEW_COST_WEIGHT_SPEED_POWER                      :{BLACK}செலவு: {CURRENCY_LONG} எடை: {WEIGHT_SHORT}{}வேகம்: {VELOCITY}  திறன்: {POWER}{}ஓட்டுவதற்கான செலவு: {CURRENCY_LONG}/வரு{}கொள்ளளவு: {CARGO_LONG}
STR_ENGINE_PREVIEW_COST_WEIGHT_SPEED_POWER_MAX_TE               :{BLACK}செலவு: {CURRENCY_LONG} எடை: {WEIGHT_SHORT}{}வேகம்: {VELOCITY} திறன்: {POWER}  அதி. T.E.: {6:FORCE}{}ஓட்டுவதற்கான செலவு: {4:CURRENCY_LONG}/வரு{}கொள்ளளவு: {5:CARGO_LONG}
STR_ENGINE_PREVIEW_COST_MAX_SPEED_CAP_RUNCOST                   :{BLACK}செலவு: {CURRENCY_LONG} அதி. வேகம்: {VELOCITY}{}கொள்ளளவு: {CARGO_LONG}{}ஓட்டும் செலவு: {CURRENCY_LONG}/ஆண்டிற்கு
STR_ENGINE_PREVIEW_COST_MAX_SPEED_TYPE_CAP_CAP_RUNCOST          :{BLACK}செலவு: {CURRENCY_LONG} அதி. வேகம்: {VELOCITY}{}விமான வகை: {STRING}{}கொள்ளளவு: {CARGO_LONG}, {CARGO_LONG}{}ஓட்டும் செலவு: {CURRENCY_LONG}/ஆண்டிற்கு
STR_ENGINE_PREVIEW_COST_MAX_SPEED_TYPE_CAP_RUNCOST              :{BLACK}செலவு: {CURRENCY_LONG} அதி. வேகம்: {VELOCITY}{}விமான வகை: {STRING}{}கொள்ளளவு: {CARGO_LONG}{}ஓட்டும் செலவு: {CURRENCY_LONG}/ஆண்டிற்கு
STR_ENGINE_PREVIEW_COST_MAX_SPEED_TYPE_RANGE_CAP_CAP_RUNCOST    :{BLACK}செலவு: {CURRENCY_LONG} அதி. வேகம்: {VELOCITY}{}விமான வகை: {STRING} வீச்சு எல்லை: {COMMA} கட்டங்கள்{}கொள்ளளவு: {CARGO_LONG}, {CARGO_LONG}{}ஓட்டும் செலவு: {CURRENCY_LONG}/ஆண்டிற்கு

# Autoreplace window
STR_REPLACE_VEHICLES_WHITE                                      :{WHITE}மாற்று {STRING} - {STRING}
STR_REPLACE_VEHICLE_TRAIN                                       :இரயில்
STR_REPLACE_VEHICLE_ROAD_VEHICLE                                :சாலை வாகனம்
STR_REPLACE_VEHICLE_SHIP                                        :கப்பல்
STR_REPLACE_VEHICLE_AIRCRAFT                                    :விமானம்

STR_REPLACE_VEHICLE_VEHICLES_IN_USE                             :{YELLOW}பயன்பாட்டிலுள்ள வாகனங்கள்

STR_REPLACE_HELP_LEFT_ARRAY                                     :{BLACK}மாற்றியமைக்க பொறி வகையினை தேர்ந்தெடுக்க

STR_REPLACE_VEHICLES_START                                      :{BLACK}வாகனங்களை மாற்றுவதை ஆரம்பி
STR_REPLACE_VEHICLES_NOW                                        :அனைத்து வாகனங்களையும் மாற்று
STR_REPLACE_VEHICLES_WHEN_OLD                                   :பழைய வாகனங்களை மட்டும் மாற்று
STR_REPLACE_NOT_REPLACING                                       :{BLACK}மாற்றல் நடைபெறவில்லை
STR_REPLACE_NOT_REPLACING_VEHICLE_SELECTED                      :{BLACK}எந்த வாகனமும் தேர்ந்தெடுக்கப்படவில்லை
STR_REPLACE_REPLACING_WHEN_OLD                                  :{ENGINE} காலாவதியான பிறகு
STR_REPLACE_VEHICLES_STOP                                       :{BLACK}வாகனங்களை மாற்றுவதை நிறுத்தவும்

STR_REPLACE_ENGINES                                             :பொறிகள்
STR_REPLACE_WAGONS                                              :வாகனங்கள்
STR_REPLACE_ALL_RAILTYPE                                        :அனைத்து இரயில் வாகனங்கள்
STR_REPLACE_ALL_ROADTYPE                                        :அனைத்து சாலை வாகனங்கள்

STR_REPLACE_HELP_REPLACE_INFO_TAB                               :{BLACK}இடது தேர்ந்தெடுக்கப்பட்ட இயந்திரம் ஏதேனும் இருந்தால் மாற்றப்படும் எந்த இயந்திரத்தைக் காட்டுகிறது
STR_REPLACE_RAIL_VEHICLES                                       :இரயில் வாகனங்கள்
STR_REPLACE_ELRAIL_VEHICLES                                     :மின்சார இரயில் வாகனங்கள்
STR_REPLACE_MONORAIL_VEHICLES                                   :மோனோ இரயில் வாகனங்கள்
STR_REPLACE_MAGLEV_VEHICLES                                     :மேக்லெவ் வாகனங்கள்

STR_REPLACE_ROAD_VEHICLES                                       :சாலை வாகனங்கள்
STR_REPLACE_TRAM_VEHICLES                                       :அமிழ் தண்டூர்தி வாகனங்கள்

STR_REPLACE_REMOVE_WAGON                                        :{BLACK}பெட்டி நீக்கம்: {ORANGE}{STRING}

# Vehicle view
STR_VEHICLE_VIEW_CAPTION                                        :{WHITE}{VEHICLE}


STR_VEHICLE_VIEW_TRAIN_SEND_TO_DEPOT_TOOLTIP                    :{BLACK}இரயிலினை பணிமனைக்கு அனுப்பவும். Ctrl+Click அழுத்தினால் பழுதுபார்த்தல் மட்டுமே நடக்கும்
STR_VEHICLE_VIEW_ROAD_VEHICLE_SEND_TO_DEPOT_TOOLTIP             :{BLACK}வாகனத்தினை பணிமனைக்கு அனுப்பவும். Ctrl+Click அழுத்தினால் பழுதுபார்த்தல் மட்டுமே நடக்கும்
STR_VEHICLE_VIEW_SHIP_SEND_TO_DEPOT_TOOLTIP                     :{BLACK}கப்பலினை பணிமனைக்கு அனுப்பவும். Ctrl+Click அழுத்தினால் பழுதுபார்த்தல் மட்டுமே நடக்கும்
STR_VEHICLE_VIEW_AIRCRAFT_SEND_TO_DEPOT_TOOLTIP                 :{BLACK}விமானத்தினை பணிமனைக்கு அனுப்பவும். Ctrl+Click அழுத்தினால் பழுதுபார்த்தல் மட்டுமே நடக்கவும்

STR_VEHICLE_VIEW_CLONE_TRAIN_INFO                               :{BLACK}இது இரயிலின் பிரதியை உருவாக்கும். Ctrl+Click அழுத்தினால் கட்டளைகள் பகிரப்படும். Shift+Click அழுத்தினால் மதிப்பிடப்பட்ட செலவுகள் காட்டப்படும்
STR_VEHICLE_VIEW_CLONE_ROAD_VEHICLE_INFO                        :{BLACK}இது சாலை வாகனத்தின் பிரதியை உருவாக்கும். Ctrl+Click அழுத்தினால் கட்டளைகள் பகிரப்படும். Shift+Click அழுத்தினால் மதிப்பிடப்பட்ட செலவுகள் காட்டப்படும்
STR_VEHICLE_VIEW_CLONE_SHIP_INFO                                :{BLACK}இது கப்பலின் பிரதியை உருவாக்கும். Ctrl+Click அழுத்தினால் கட்டளைகள் பகிரப்படும். Shift+Click அழுத்தினால் மதிப்பிடப்பட்ட செலவுகள் காட்டப்படும்
STR_VEHICLE_VIEW_CLONE_AIRCRAFT_INFO                            :{BLACK}இது விமானத்தின் பிரதியை உருவாக்கும். Ctrl+Click அழுத்தினால் கட்டளைகள் பகிரப்படும். Shift+Click அழுத்தினால் மதிப்பிடப்பட்ட செலவுகள் காட்டப்படும்

STR_VEHICLE_VIEW_TRAIN_IGNORE_SIGNAL_TOOLTIP                    :{BLACK}சிக்னலில் இரயில் நிற்காமல் செல்ல அனுமதிக்கவும்

STR_VEHICLE_VIEW_TRAIN_REFIT_TOOLTIP                            :{BLACK}வேறொரு சரக்கு வகையினை ஏற்றுமாறு இரயிலினை மாற்றியமைக்கவும்
STR_VEHICLE_VIEW_ROAD_VEHICLE_REFIT_TOOLTIP                     :{BLACK}வேறு ஒரு சரக்கு வகையினை ஏற்றுமாறு சாலை வாகனத்தினை மாற்றியமைக்கவும்
STR_VEHICLE_VIEW_SHIP_REFIT_TOOLTIP                             :{BLACK}மற்றொரு சரக்கு வகையிற்கு கப்பலினை மாற்றியமைக்கவும்
STR_VEHICLE_VIEW_AIRCRAFT_REFIT_TOOLTIP                         :{BLACK}மற்றொரு வகையான சரக்கினை ஏற்ற விமானத்தினை மாற்றியமை

STR_VEHICLE_VIEW_TRAIN_REVERSE_TOOLTIP                          :{BLACK}இரயிலினை திருப்பவும்
STR_VEHICLE_VIEW_ROAD_VEHICLE_REVERSE_TOOLTIP                   :{BLACK}வாகனத்தினை திருப்பவும்

STR_VEHICLE_VIEW_TRAIN_ORDERS_TOOLTIP                           :{BLACK}இரயிலின் கட்டளைகளை பார்வையிடு. Ctrl+Click இரயிலின் நேர அட்டவனையினை காட்டும்
STR_VEHICLE_VIEW_ROAD_VEHICLE_ORDERS_TOOLTIP                    :{BLACK}வாகனத்தின் கட்டளைகளைக் காட்டு. Ctrl+Click அழுத்தினால் வாகனத்தின் கால அட்டவணையினைக் காட்டப்படும்
STR_VEHICLE_VIEW_SHIP_ORDERS_TOOLTIP                            :{BLACK}கப்பலின் கட்டளைகளைக் காட்டு. Ctrl+Click அழுத்தினால் கப்பலின் கால அட்டவணையினைக் காட்டப்படும்
STR_VEHICLE_VIEW_AIRCRAFT_ORDERS_TOOLTIP                        :{BLACK}விமானத்தின் கட்டளைகளைக் காட்டு. Ctrl+Click விமானத்தின் கால அட்டவணையினைக் காட்டும்

STR_VEHICLE_VIEW_TRAIN_SHOW_DETAILS_TOOLTIP                     :{BLACK}இரயிலின் விவரங்களைக் காட்டு
STR_VEHICLE_VIEW_ROAD_VEHICLE_SHOW_DETAILS_TOOLTIP              :{BLACK}சாலை வாகனத்தின் விவரங்களைக் காட்டு
STR_VEHICLE_VIEW_SHIP_SHOW_DETAILS_TOOLTIP                      :{BLACK}கப்பலின் விவரங்களைக் காட்டு
STR_VEHICLE_VIEW_AIRCRAFT_SHOW_DETAILS_TOOLTIP                  :{BLACK}விமானத்தின் விவரங்களைக் காட்டு

STR_VEHICLE_VIEW_TRAIN_STATUS_START_STOP_TOOLTIP                :{BLACK}இந்த இரயில் மீதான நடவடிக்கை - இரயிலினை நிறுத்த/இயக்க சொடுக்கவும்


# Messages in the start stop button in the vehicle view
STR_VEHICLE_STATUS_LOADING_UNLOADING                            :{LTBLUE}சரக்கு ஏற்றம் / இறக்கம்
STR_VEHICLE_STATUS_LEAVING                                      :{LTBLUE}விட்டுச்செல்கிறது
STR_VEHICLE_STATUS_CRASHED                                      :{RED}மோதியது!
STR_VEHICLE_STATUS_BROKEN_DOWN                                  :{RED}பழுதானது
STR_VEHICLE_STATUS_STOPPED                                      :{RED}நின்றுவிட்டது
STR_VEHICLE_STATUS_TRAIN_STOPPING_VEL                           :{RED}நிறுத்தப்படுகின்றது, {VELOCITY}
STR_VEHICLE_STATUS_TRAIN_NO_POWER                               :{RED}திறன் இல்லை
STR_VEHICLE_STATUS_TRAIN_STUCK                                  :{ORANGE}வழிக்காக காத்துக்கொண்டிருக்கிறது
STR_VEHICLE_STATUS_AIRCRAFT_TOO_FAR                             :{ORANGE}செல்லுமிடம் நெடுந்தொலைவிலுள்ளது

STR_VEHICLE_STATUS_HEADING_FOR_STATION_VEL                      :{LTBLUE}{STATION} இற்கு செல்கிறது, {VELOCITY}
STR_VEHICLE_STATUS_NO_ORDERS_VEL                                :{LTBLUE}எந்த கட்டளைகளும் இல்லை, {VELOCITY}
STR_VEHICLE_STATUS_HEADING_FOR_WAYPOINT_VEL                     :{LTBLUE} {WAYPOINT}-இற்கு செல்கிறது, {VELOCITY}
STR_VEHICLE_STATUS_HEADING_FOR_DEPOT_VEL                        :{ORANGE} {DEPOT}-இற்கு செல்கிறது, {VELOCITY}
STR_VEHICLE_STATUS_HEADING_FOR_DEPOT_SERVICE_VEL                :{LTBLUE} {DEPOT}-இல் சர்வீஸ் செய்ய செல்கிறது, {VELOCITY}

# Vehicle stopped/started animations
STR_VEHICLE_COMMAND_STOPPED_SMALL                               :{TINY_FONT}{RED}நிறுத்தப்பட்டுள்ளது
STR_VEHICLE_COMMAND_STOPPED                                     :{RED}நிறுத்தப்பட்டுள்ளது
STR_VEHICLE_COMMAND_STARTED_SMALL                               :{TINY_FONT}{GREEN}கிளம்பியது
STR_VEHICLE_COMMAND_STARTED                                     :{GREEN}கிளம்பியது

# Vehicle details
STR_VEHICLE_DETAILS_CAPTION                                     :{WHITE}{VEHICLE} (விவரங்கள்)
STR_VEHICLE_NAME_BUTTON                                         :{BLACK}பெயர்

STR_VEHICLE_DETAILS_TRAIN_RENAME                                :{BLACK}இரயிலிற்கு பெயரிடு
STR_VEHICLE_DETAILS_ROAD_VEHICLE_RENAME                         :{BLACK}சாலை வாகனத்திற்கு பெயரிடு
STR_VEHICLE_DETAILS_SHIP_RENAME                                 :{BLACK}கப்பலுக்கு பெயரிடு
STR_VEHICLE_DETAILS_AIRCRAFT_RENAME                             :{BLACK}விமானத்திற்கு பெயரிடு

STR_VEHICLE_INFO_AGE_RUNNING_COST_YR                            :{BLACK}வயது: {LTBLUE}{STRING}{BLACK}   ஓட்டுதல் செலவு: {LTBLUE}{CURRENCY_LONG}/வரு
# The next two need to stay in this order
STR_VEHICLE_INFO_AGE                                            :{COMMA} வருடம்{P "" கள்} ({COMMA})
STR_VEHICLE_INFO_AGE_RED                                        :{RED}{COMMA} வருடம்{P "" கள்} ({COMMA})

STR_VEHICLE_INFO_MAX_SPEED                                      :{BLACK}அதி. வேகம்: {LTBLUE}{VELOCITY}
STR_VEHICLE_INFO_MAX_SPEED_TYPE                                 :{BLACK}அதி. வேகம்: {LTBLUE}{VELOCITY} {BLACK}விமான வகை: {LTBLUE}{STRING}
STR_VEHICLE_INFO_MAX_SPEED_TYPE_RANGE                           :{BLACK}அதி. வேகம்: {LTBLUE}{VELOCITY} {BLACK}விமான வகை: {LTBLUE}{STRING} {BLACK}வீச்சு எல்லை: {LTBLUE}{COMMA} கட்டங்கள்
STR_VEHICLE_INFO_WEIGHT_POWER_MAX_SPEED                         :{BLACK}எடை: {LTBLUE}{WEIGHT_SHORT} {BLACK}திறன்: {LTBLUE}{POWER}{BLACK} அதி. வேகம்: {LTBLUE}{VELOCITY}
STR_VEHICLE_INFO_WEIGHT_POWER_MAX_SPEED_MAX_TE                  :{BLACK}எடை: {LTBLUE}{WEIGHT_SHORT} {BLACK}திறன்: {LTBLUE}{POWER}{BLACK} அதி. வேகம்: {LTBLUE}{VELOCITY} {BLACK}அதி. T.E.: {LTBLUE}{FORCE}

STR_VEHICLE_INFO_PROFIT_THIS_YEAR_LAST_YEAR                     :{BLACK}இந்த வருட இலாபம்: {LTBLUE}{CURRENCY_LONG} (சென்ற வருடம்: {CURRENCY_LONG})
STR_VEHICLE_INFO_RELIABILITY_BREAKDOWNS                         :{BLACK}நம்பகத்தன்மை: {LTBLUE}{COMMA}%  {BLACK}கடைசிப் பராமரிப்பிற்குப் பின் ஏற்ப்பட்ட பழுதுகள்: {LTBLUE}{COMMA}

STR_VEHICLE_INFO_BUILT_VALUE                                    :{LTBLUE}{ENGINE} {BLACK}கட்டப்பட்டது: {LTBLUE}{NUM}{BLACK} மதிப்பு: {LTBLUE}{CURRENCY_LONG}
STR_VEHICLE_INFO_NO_CAPACITY                                    :{BLACK}கொள்ளளவு: {LTBLUE}ஒன்றுமில்லை{STRING}
STR_VEHICLE_INFO_CAPACITY                                       :{BLACK}கொள்ளளவு: {LTBLUE}{CARGO_LONG}{3:STRING}
STR_VEHICLE_INFO_CAPACITY_MULT                                  :{BLACK}கொள்ளளவு: {LTBLUE}{CARGO_LONG}{3:STRING} (x{4:NUM})
STR_VEHICLE_INFO_CAPACITY_CAPACITY                              :{BLACK}கொள்ளளவு: {LTBLUE}{CARGO_LONG}, {CARGO_LONG}{STRING}

STR_VEHICLE_INFO_FEEDER_CARGO_VALUE                             :{BLACK}இடமாற்றம் வரவுகள்: {LTBLUE}{CURRENCY_LONG}

STR_VEHICLE_DETAILS_SERVICING_INTERVAL_DAYS                     :{BLACK}பராமரிப்புகளுக்கிடையேயான காலம்: {LTBLUE}{COMMA}{NBSP}நாட்கள்{BLACK}   கடைசி பராமரிப்பு: {LTBLUE}{DATE_LONG}
STR_VEHICLE_DETAILS_SERVICING_INTERVAL_PERCENT                  :{BLACK}பராமரிப்புகளுக்கிடையேயான காலம்: {LTBLUE}{COMMA}%{BLACK}   கடைசி பராமரிப்பு: {LTBLUE}{DATE_LONG}

STR_SERVICE_INTERVAL_DROPDOWN_TOOLTIP                           :{BLACK}பழுதுபார்த்தல் இடைவேளி வகையினை மாற்றவும்
STR_VEHICLE_DETAILS_DEFAULT                                     :Default
STR_VEHICLE_DETAILS_DAYS                                        :நாட்கள்
STR_VEHICLE_DETAILS_PERCENT                                     :சதவிகிதம்

STR_QUERY_RENAME_TRAIN_CAPTION                                  :{WHITE}இரயிலிற்கு பெயரிடு
STR_QUERY_RENAME_ROAD_VEHICLE_CAPTION                           :{WHITE}சாலை வாகனத்திற்கு பெயரிடு
STR_QUERY_RENAME_SHIP_CAPTION                                   :{WHITE}கப்பலுக்கு பெயரிடு
STR_QUERY_RENAME_AIRCRAFT_CAPTION                               :{WHITE}விமானத்திற்கு பெயரிடு

# Extra buttons for train details windows
STR_VEHICLE_DETAILS_TRAIN_ENGINE_BUILT_AND_VALUE                :{LTBLUE}{ENGINE}{BLACK}   கட்டப்பட்டது: {LTBLUE}{NUM}{BLACK} மதிப்பு: {LTBLUE}{CURRENCY_LONG}
STR_VEHICLE_DETAILS_TRAIN_WAGON_VALUE                           :{LTBLUE}{ENGINE}{BLACK}   மதிப்பு: {LTBLUE}{CURRENCY_LONG}

STR_VEHICLE_DETAILS_TRAIN_TOTAL_CAPACITY_TEXT                   :{BLACK}Tஇரயிலின் மொத்த சரக்குக் கொள்ளளவு:
STR_VEHICLE_DETAILS_TRAIN_TOTAL_CAPACITY                        :{LTBLUE}- {CARGO_LONG} ({CARGO_SHORT})
STR_VEHICLE_DETAILS_TRAIN_TOTAL_CAPACITY_MULT                   :{LTBLUE}- {CARGO_LONG} ({CARGO_SHORT}) (x{NUM})

STR_VEHICLE_DETAILS_CARGO_EMPTY                                 :{LTBLUE}காலி
STR_VEHICLE_DETAILS_CARGO_FROM                                  :{LTBLUE}{CARGO_LONG} {STATION} -இலிருந்து
STR_VEHICLE_DETAILS_CARGO_FROM_MULT                             :{LTBLUE}{CARGO_LONG} {STATION}-இலிருந்து (x{NUM})

STR_VEHICLE_DETAIL_TAB_CARGO                                    :{BLACK}சரக்கு
STR_VEHICLE_DETAILS_TRAIN_CARGO_TOOLTIP                         :{BLACK}ஏற்றப்பட்டுள்ள சரக்குகள் பற்றிய விவரங்களை காட்டு
STR_VEHICLE_DETAIL_TAB_INFORMATION                              :{BLACK}தகவல்
STR_VEHICLE_DETAILS_TRAIN_INFORMATION_TOOLTIP                   :{BLACK}இரயிலின் வாகனங்கள் பற்றிய விவரங்களை காட்டு
STR_VEHICLE_DETAIL_TAB_CAPACITIES                               :{BLACK}கொள்ளளவுகள்
STR_VEHICLE_DETAILS_TRAIN_CAPACITIES_TOOLTIP                    :{BLACK}ஒவ்வொரு வாகனத்தின் கொள்ளளவினை காட்டு
STR_VEHICLE_DETAIL_TAB_TOTAL_CARGO                              :{BLACK}மொத்த சரக்கு
STR_VEHICLE_DETAILS_TRAIN_TOTAL_CARGO_TOOLTIP                   :{BLACK}இரயிலின் மொத்தக் கொள்ளளவினைக் காட்டு, சரக்கு வகைப்படி பிரித்தவாறு

STR_VEHICLE_DETAILS_TRAIN_ARTICULATED_RV_CAPACITY               :{BLACK}கொள்ளளவு: {LTBLUE}

# Vehicle refit
STR_REFIT_CAPTION                                               :{WHITE}{VEHICLE} (மாற்றியமை)
STR_REFIT_TITLE                                                 :{GOLD}சரக்கு வகையினை தேர்ந்தெடு:
STR_REFIT_NEW_CAPACITY_COST_OF_REFIT                            :{BLACK}புதிய கொள்ளளவு: {GOLD}{CARGO_LONG}{}{BLACK}மாற்றியமைத்தல் செலவு: {RED}{CURRENCY_LONG}
STR_REFIT_NEW_CAPACITY_INCOME_FROM_REFIT                        :{BLACK}புதிய கொள்ளளவு: {GOLD}{CARGO_LONG}{}{BLACK}மாற்றியமைத்ததனால் வருமானம்: {GREEN}{CURRENCY_LONG}
STR_REFIT_NEW_CAPACITY_COST_OF_AIRCRAFT_REFIT                   :{BLACK}புதிய கொள்ளளவு: {GOLD}{CARGO_LONG}, {GOLD}{CARGO_LONG}{}{BLACK}மாற்றியமைத்தல் செலவு: {RED}{CURRENCY_LONG}
STR_REFIT_NEW_CAPACITY_INCOME_FROM_AIRCRAFT_REFIT               :{BLACK}புதிய கொள்ளளவு: {GOLD}{CARGO_LONG}, {GOLD}{CARGO_LONG}{}{BLACK}மாற்றியமைத்ததனால் வருமானம்: {GREEN}{CURRENCY_LONG}

STR_REFIT_TRAIN_LIST_TOOLTIP                                    :{BLACK}இந்த இரயில் எடுத்துச்செல்ல வேண்டிய சரக்கு வகையினை தேர்ந்தெடு
STR_REFIT_ROAD_VEHICLE_LIST_TOOLTIP                             :{BLACK}இந்த சாலை வாகனம் எடுத்துச்செல்ல வேண்டிய சரக்கு வகையினை தேர்ந்தெடு
STR_REFIT_SHIP_LIST_TOOLTIP                                     :{BLACK}இந்த கப்பல் எடுத்துச்செல்ல வேண்டிய சரக்கு வகையினை தேர்ந்தெடு
STR_REFIT_AIRCRAFT_LIST_TOOLTIP                                 :{BLACK}இந்த விமானம் எடுத்துச்செல்ல வேண்டிய சரக்கு வகையினை தேர்ந்தெடு

STR_REFIT_TRAIN_REFIT_BUTTON                                    :{BLACK}இரயிலை மாற்றியமை
STR_REFIT_ROAD_VEHICLE_REFIT_BUTTON                             :{BLACK}சாலை வாகனத்தை மாற்றியமை
STR_REFIT_SHIP_REFIT_BUTTON                                     :{BLACK}கப்பலை மாற்றியமை
STR_REFIT_AIRCRAFT_REFIT_BUTTON                                 :{BLACK}விமானத்தை மாற்றியமை

STR_REFIT_TRAIN_REFIT_TOOLTIP                                   :{BLACK}குறிப்பிடப்பட்ட சரக்கு வகையிற்கு ஏற்றவாறு இரயிலினை மாற்றியமை
STR_REFIT_ROAD_VEHICLE_REFIT_TOOLTIP                            :{BLACK}குறிப்பிடப்பட்ட சரக்கு வகையிற்கு ஏற்றவாறு சாலை வாகனத்தை மாற்றியமை
STR_REFIT_SHIP_REFIT_TOOLTIP                                    :{BLACK}குறிப்பிடப்பட்ட சரக்கு வகையிற்கு ஏற்றவாறு கப்பலினை மாற்றியமை
STR_REFIT_AIRCRAFT_REFIT_TOOLTIP                                :{BLACK}குறிப்பிடப்பட்ட சரக்கு வகையிற்கு ஏற்றவாறு விமானத்தை மாற்றியமை

# Order view
STR_ORDERS_CAPTION                                              :{WHITE}{VEHICLE} (கட்டளைகள்)
STR_ORDERS_TIMETABLE_VIEW                                       :{BLACK}நேர அட்டவணை
STR_ORDERS_TIMETABLE_VIEW_TOOLTIP                               :{BLACK}கால அட்டவணை பார்வைக்கு மாறு

STR_ORDER_INDEX                                                 :{COMMA}:{NBSP}
STR_ORDER_TEXT                                                  :{STRING} {STRING} {STRING}

STR_ORDERS_END_OF_ORDERS                                        :- - கட்டளைகளின் பட்டியல் முடிகிறது - -
STR_ORDERS_END_OF_SHARED_ORDERS                                 :- - பகிரப்பட்ட கட்டளைகளின் பட்டியல் முடிகிறது - -

# Order bottom buttons
STR_ORDER_NON_STOP                                              :{BLACK}எங்கும் நிற்காமல்
STR_ORDER_GO_TO                                                 :இங்கே செல்
STR_ORDER_GO_NON_STOP_TO                                        :எங்கும் நிற்காமல் இங்கே செல்
STR_ORDER_GO_VIA                                                :இதன் வழியாக இங்கே செல்
STR_ORDER_GO_NON_STOP_VIA                                       :எங்கும் நிற்காமல் இதன் வழியாக செல்

STR_ORDER_TOGGLE_FULL_LOAD                                      :{BLACK}எந்த சரக்கினையும் முழுமையாக ஏற்று
STR_ORDER_DROP_LOAD_IF_POSSIBLE                                 :கிடைத்தால் ஏற்று
STR_ORDER_DROP_FULL_LOAD_ALL                                    :அனைத்து சரக்கையும் முழுமையாக ஏற்று
STR_ORDER_DROP_FULL_LOAD_ANY                                    :எந்த சரக்கையும் முழுமையாக ஏற்று
STR_ORDER_DROP_NO_LOADING                                       :எதையும் ஏற்றாதே

STR_ORDER_TOGGLE_UNLOAD                                         :{BLACK}அனைத்தையும் இறக்கு
STR_ORDER_DROP_UNLOAD_IF_ACCEPTED                               :ஏற்றுக்கொண்டால் இறக்கு
STR_ORDER_DROP_UNLOAD                                           :அனைத்தையும் இறக்கு
STR_ORDER_DROP_TRANSFER                                         :இடமாற்றம்
STR_ORDER_DROP_NO_UNLOADING                                     :எதையும் இறக்காதே

STR_ORDER_REFIT                                                 :{BLACK}மாற்றியமை
STR_ORDER_REFIT_AUTO                                            :{BLACK}தானாக-மாற்றியமை
STR_ORDER_DROP_REFIT_AUTO                                       :குறிப்பிட்ட சரக்கு
STR_ORDER_DROP_REFIT_AUTO_ANY                                   :கிடைக்கும் சரக்கு

STR_ORDER_SERVICE                                               :{BLACK}பராமரிப்பு
STR_ORDER_DROP_GO_ALWAYS_DEPOT                                  :எப்போதும் செல்
STR_ORDER_DROP_SERVICE_DEPOT                                    :தேவைப்பட்டால் பராமரிப்பிற்கு செல்
STR_ORDER_DROP_HALT_DEPOT                                       :நிறுத்து
STR_ORDER_SERVICE_TOOLTIP                                       :{BLACK}பழுது சரிபார்த்தல் இல்லையெனில் இந்தக் கட்டளையினை தவிற்கவும்

STR_ORDER_CONDITIONAL_VARIABLE_TOOLTIP                          :{BLACK}அடிப்படை ஜம்பிங் செய்ய வாகனத் தரவு

# Conditional order variables, must follow order of OrderConditionVariable enum
STR_ORDER_CONDITIONAL_LOAD_PERCENTAGE                           :சுமை அளவு
STR_ORDER_CONDITIONAL_RELIABILITY                               :நம்பகத்தன்மை
STR_ORDER_CONDITIONAL_MAX_SPEED                                 :அதிகபட்ச வேகம்
STR_ORDER_CONDITIONAL_AGE                                       :வயது (வருடங்கள்)
STR_ORDER_CONDITIONAL_REQUIRES_SERVICE                          :பராமரிப்பு தேவைப்படுகிறது
STR_ORDER_CONDITIONAL_UNCONDITIONALLY                           :எப்போதுமே
STR_ORDER_CONDITIONAL_REMAINING_LIFETIME                        :மீதமிருக்கும் வாழ்நாள் (வருடங்கள்)
STR_ORDER_CONDITIONAL_MAX_RELIABILITY                           :அதிகபட்ச நம்பகத்தன்மை

STR_ORDER_CONDITIONAL_COMPARATOR_TOOLTIP                        :{BLACK}கொடுக்கப்பட்ட மதிப்புடன் எப்படி வாகன தகவல்களை ஒப்பிடுவது
STR_ORDER_CONDITIONAL_COMPARATOR_EQUALS                         :இதற்கு சமம்
STR_ORDER_CONDITIONAL_COMPARATOR_NOT_EQUALS                     :இதற்கு சமம் இல்லை
STR_ORDER_CONDITIONAL_COMPARATOR_LESS_THAN                      :இது குறைவு. இதற்கு
STR_ORDER_CONDITIONAL_COMPARATOR_LESS_EQUALS                    :இது சமம் அல்லது குறைவு. இதற்கு
STR_ORDER_CONDITIONAL_COMPARATOR_MORE_THAN                      :இது அதிகம். இதற்கு
STR_ORDER_CONDITIONAL_COMPARATOR_MORE_EQUALS                    :இது சமம் அல்லது அதிகம். இதற்கு
STR_ORDER_CONDITIONAL_COMPARATOR_IS_TRUE                        :உண்மை
STR_ORDER_CONDITIONAL_COMPARATOR_IS_FALSE                       :பொய்

STR_ORDER_CONDITIONAL_VALUE_TOOLTIP                             :{BLACK}வாகன தகவல்களை ஒப்பிடுவதற்கான மதிப்பு
STR_ORDER_CONDITIONAL_VALUE_CAPT                                :{WHITE}ஒப்பிடுவதற்கு ஓர் மதிப்பினை இடு

STR_ORDERS_SKIP_BUTTON                                          :{BLACK}தாண்டு

STR_ORDERS_DELETE_BUTTON                                        :{BLACK}நீக்கு
STR_ORDERS_DELETE_TOOLTIP                                       :{BLACK}குறிப்பிட்ட கட்டளையை நீக்கு
STR_ORDERS_DELETE_ALL_TOOLTIP                                   :{BLACK}அனைத்து ஆர்டர்களையும் ரத்து செய்
STR_ORDERS_STOP_SHARING_BUTTON                                  :{BLACK}பகிர்வதை நிறுத்து
STR_ORDERS_STOP_SHARING_TOOLTIP                                 :{BLACK}கட்டளைப் பட்டியலினை பகிர்வதை நிறுத்தவும். Ctrl+Click அழுத்தினால் வாகனத்தினது கட்டளைகள் அனைத்தும் நீக்கப்படும்

STR_ORDERS_GO_TO_BUTTON                                         :{BLACK}இங்கே செல்
STR_ORDER_GO_TO_NEAREST_DEPOT                                   :அருகாமையில் உள்ள பணிமனைக்கு செல்
STR_ORDER_GO_TO_NEAREST_HANGAR                                  :அருகாமையில் உள்ள பணிமனைக்கு செல்
STR_ORDER_CONDITIONAL                                           :கண்டிப்பான கட்டளை தாவுதல்
STR_ORDER_SHARE                                                 :கட்டளைகளை பகிரு

STR_ORDERS_VEH_WITH_SHARED_ORDERS_LIST_TOOLTIP                  :{BLACK}இந்த கால அட்டவணையினை பகிரும் அனைத்து வாகனங்களையும் காட்டு

# String parts to build the order string
STR_ORDER_GO_TO_WAYPOINT                                        :{WAYPOINT} வழியாக செல்
STR_ORDER_GO_NON_STOP_TO_WAYPOINT                               :{WAYPOINT} வழியாக எங்கும் நிற்காமல் செல்

STR_ORDER_SERVICE_AT                                            :பழுதுபார்த்தல். இங்கு
STR_ORDER_SERVICE_NON_STOP_AT                                   :எங்கேயும் நிறுத்தாமல் பழுதுபார்கவும். இங்கு

STR_ORDER_NEAREST_DEPOT                                         :அருகாமையில் உள்ள
STR_ORDER_NEAREST_HANGAR                                        :அருகாமையில் உள்ள பணிமனை
STR_ORDER_TRAIN_DEPOT                                           :இரயில் பணிமனை
STR_ORDER_ROAD_VEHICLE_DEPOT                                    :சாலை வாகன பணிமனை
STR_ORDER_SHIP_DEPOT                                            :கப்பல் பணிமனை
STR_ORDER_GO_TO_NEAREST_DEPOT_FORMAT                            :{STRING} {STRING} {STRING}
STR_ORDER_GO_TO_DEPOT_FORMAT                                    :{STRING} {DEPOT}

STR_ORDER_REFIT_ORDER                                           :({STRING}-இற்கு மாற்று)
STR_ORDER_REFIT_STOP_ORDER                                      :({STRING}-இற்கு மாற்றிவிட்டு நின்றுவிடு)
STR_ORDER_STOP_ORDER                                            :(நிறுத்து)

STR_ORDER_GO_TO_STATION                                         :{STRING} {STATION} {STRING}

STR_ORDER_IMPLICIT                                              :(தானியங்கி)

STR_ORDER_FULL_LOAD                                             :(முழு சுமை)
STR_ORDER_FULL_LOAD_ANY                                         :(எந்த சரக்கையும் முழுமையாக ஏற்று)
STR_ORDER_NO_LOAD                                               :(எதையும் ஏற்றாதே)
STR_ORDER_UNLOAD                                                :(இறக்கிவிட்டு சரக்கை ஏற்று)
STR_ORDER_UNLOAD_FULL_LOAD                                      :(சரக்குகளை இறக்கு, முழு கொள்ளளவு அடையும் வரை காத்திரு)
STR_ORDER_UNLOAD_FULL_LOAD_ANY                                  :(சரக்குகளை இறக்கு, எந்த சரக்கினையும் முழு கொள்ளளவு அடையும் வரை காத்திரு)
STR_ORDER_UNLOAD_NO_LOAD                                        :(இறக்கிவிட்டு காலியாக கிளம்பு)
STR_ORDER_TRANSFER                                              :(பரிமாற்றம் ஆன பிறகு சரக்குகளை ஏற்றவும்)
STR_ORDER_TRANSFER_FULL_LOAD                                    :(பரிமாற்றம் ஆன பிறகு முழு கொள்ளளவு அடையும் வரை காத்திருக்கவும்)
STR_ORDER_TRANSFER_FULL_LOAD_ANY                                :(பரிமாற்றம் ஆன பிறகு முழு கொள்ளளவு அடையும் வரை காத்திருக்கவும்)
STR_ORDER_TRANSFER_NO_LOAD                                      :(பரிமாற்றம் செய்துவிட்டு காலியாக கிளம்பவும்)
STR_ORDER_NO_UNLOAD                                             :(எதையும் இறக்காமல் சரக்குகளை ஏற்றிக்கொண்டுச் செல்)
STR_ORDER_NO_UNLOAD_FULL_LOAD                                   :(எதையும் இறக்காமல் சரக்குகளை முழுமையாக ஏற்றிக்கொண்டுச் செல்)
STR_ORDER_NO_UNLOAD_FULL_LOAD_ANY                               :(எதையும் இறக்காமல் எந்த சரக்கையும் முழுமையாக ஏற்றிக்கொண்டுச் செல்)
STR_ORDER_NO_UNLOAD_NO_LOAD                                     :(லோடிங் அன்லோடிங் தடைசெய்யப்பட்டுள்ளது)

STR_ORDER_AUTO_REFIT                                            :({STRING}-இற்கு தானாக மாற்றிவிடு)
STR_ORDER_FULL_LOAD_REFIT                                       :(சரக்குகளை முழு கொள்ளளவு அடையும் வரை காத்திரு, மேலும் {STRING} இற்கு மாற்றியமை)
STR_ORDER_FULL_LOAD_ANY_REFIT                                   :(எந்த சரக்கினையும் முழு கொள்ளளவு அடையும் வரை காத்திரு, மேலும் {STRING} இற்கு மாற்றியமை)
STR_ORDER_UNLOAD_REFIT                                          :(சரக்குகளை இறக்கு, சரக்குகளை ஏற்று, மேலும் {STRING} இற்கு மாற்றியமை)
STR_ORDER_UNLOAD_FULL_LOAD_REFIT                                :(சரக்குகளை இறக்கு, முழு கொள்ளளவு அடையும் வரை காத்திரு, மேலும் {STRING} இற்கு மாற்றியமை)
STR_ORDER_UNLOAD_FULL_LOAD_ANY_REFIT                            :(சரக்குகளை இறக்கு, முழு கொள்ளளவு அடையும் வரை காத்திரு, மேலும் {STRING} இற்கு மாற்றியமை)
STR_ORDER_TRANSFER_REFIT                                        :(பரிமாற்றம் ஆன பிறகு சரக்குகளை ஏற்றவும் தானியங்கி-மாற்றியமைத்தலுடன் {STRING}-இற்கு)
STR_ORDER_TRANSFER_FULL_LOAD_REFIT                              :(பரிமாற்றம் ஆன பிறகு முழு கொள்ளளவு அடையும் வரை காத்திருக்கவும் தானியங்கி-மாற்றியமைத்தலுடன் {STRING}-இற்கு)
STR_ORDER_TRANSFER_FULL_LOAD_ANY_REFIT                          :(பரிமாற்றம் ஆன பிறகு முழு கொள்ளளவு அடையும் வரை காத்திருக்கவும் தானியங்கி-மாற்றியமைத்தலுடன் {STRING}-இற்கு)
STR_ORDER_NO_UNLOAD_REFIT                                       :(எதையும் இறக்காதே, இருக்கும் சரக்குகளை ஏற்று, மேலும் {STRING} இற்கு மாற்றியமை)
STR_ORDER_NO_UNLOAD_FULL_LOAD_REFIT                             :(எதையும் இறக்காதே, முழு கொள்ளளவு அடையும் வரை காத்திரு, மேலும் {STRING} இற்கு மாற்றியமை)
STR_ORDER_NO_UNLOAD_FULL_LOAD_ANY_REFIT                         :(எதையும் இறக்காதே, முழு கொள்ளளவு அடையும் வரை காத்திரு, மேலும் {STRING} இற்கு மாற்றியமை)

STR_ORDER_AUTO_REFIT_ANY                                        :கிடைக்கும் சரக்கு

STR_ORDER_STOP_LOCATION_NEAR_END                                :[கிட்ட முடிவில்]
STR_ORDER_STOP_LOCATION_MIDDLE                                  :[நடுவில்]
STR_ORDER_STOP_LOCATION_FAR_END                                 :[தூரமுடிவில்]

STR_ORDER_OUT_OF_RANGE                                          :{RED} (அடுத்த இடம் எல்லைக்கு அப்பால் உள்ளது)

STR_ORDER_CONDITIONAL_UNCONDITIONAL                             :{COMMA} கட்டளைக்கு தாண்டி செல்லவும்
STR_ORDER_CONDITIONAL_NUM                                       :கட்டளையிற்கு தாவவும் {COMMA} {STRING} {STRING} நடந்தால் {COMMA}
STR_ORDER_CONDITIONAL_TRUE_FALSE                                :பிறகு கட்டளையிற்கு தாவவும் {COMMA} {STRING} {STRING} நடந்தால்

STR_INVALID_ORDER                                               :{RED} (செல்லாத கட்டளை)

# Time table window
STR_TIMETABLE_TITLE                                             :{WHITE}{VEHICLE} (பயண நேர அட்டவணை)
STR_TIMETABLE_ORDER_VIEW                                        :{BLACK}கட்டளைகள்
STR_TIMETABLE_ORDER_VIEW_TOOLTIP                                :{BLACK}கட்டளை பார்வையிற்கு மாறவும்

STR_TIMETABLE_TOOLTIP                                           :{BLACK}கால அட்டவணை - கட்டளையினை தேர்ந்தெடுக்க சொடுக்கவும்

STR_TIMETABLE_NO_TRAVEL                                         :எந்த பயணமும் இல்லை
STR_TIMETABLE_NOT_TIMETABLEABLE                                 :பயணம் (தானியங்கி; அடுத்த கால அட்டவணையில் மனிதனால் இயக்க)
STR_TIMETABLE_TRAVEL_NOT_TIMETABLED                             :பயணம் (நேர அட்டவணை இடப்படாதது)
STR_TIMETABLE_TRAVEL_NOT_TIMETABLED_SPEED                       :அதிகபட்சமாக {2:VELOCITY} உடன் பயணிக்கவும் (கால அட்டவணையிடப்படவில்லை)
STR_TIMETABLE_TRAVEL_FOR                                        :{STRING} காலத்திற்கு பயணி
STR_TIMETABLE_TRAVEL_FOR_SPEED                                  :{STRING} காலத்திற்கு பயணி, அதிகபட்ச வேகம் {VELOCITY}
STR_TIMETABLE_TRAVEL_FOR_ESTIMATED                              :பயணம் ({STRING}, நேர அட்டவணை இடப்படாதது)
STR_TIMETABLE_STAY_FOR_ESTIMATED                                :({STRING} வரை இரு, நேர அட்டவணை இடப்படாதது)
STR_TIMETABLE_AND_TRAVEL_FOR_ESTIMATED                          :(பயணி {STRING}, நேர அட்டவணை இடப்படாதது)
STR_TIMETABLE_STAY_FOR                                          :மற்றும் {STRING} இற்கு நிற்கவும்
STR_TIMETABLE_AND_TRAVEL_FOR                                    :மற்றும் {STRING} இற்கு பயணிக்கவும்
STR_TIMETABLE_DAYS                                              :{COMMA}{NBSP}நாள்{P "" "நாட்கள்"}
STR_TIMETABLE_TICKS                                             :{COMMA}{NBSP}நொடி{P "" கள்}

STR_TIMETABLE_TOTAL_TIME                                        :{BLACK}இந்த கால அட்டவணை முடிய {STRING} காலமாகும்
STR_TIMETABLE_TOTAL_TIME_INCOMPLETE                             :{BLACK}இந்த கால அட்டவணை முடிய குரைந்தபட்சம் {STRING} காலமாவது ஆகும்.(ஏனெனில் அனைத்தும் கால அட்டவணைபடவில்லை)

STR_TIMETABLE_STATUS_ON_TIME                                    :{BLACK}இந்த வாகனம் காலதாமதமின்றி சென்றுக்கொண்டிருக்கிறது
STR_TIMETABLE_STATUS_LATE                                       :{BLACK}இந்த வாகனம் {STRING} காலதாமதமாக ஓடிக்கொண்டிருக்கிறது
STR_TIMETABLE_STATUS_EARLY                                      :{BLACK}இந்த வாகனம் {STRING} சீக்கிரமாக ஓடிக்கொண்டிருக்கிறது
STR_TIMETABLE_STATUS_NOT_STARTED                                :{BLACK}கால அட்டவணை இன்னும் தொடங்கவில்லை
STR_TIMETABLE_STATUS_START_AT                                   :{BLACK}இந்த கால அட்டவணை {STRING} அன்று தொடங்கும்

STR_TIMETABLE_STARTING_DATE                                     :{BLACK}ஆரம்ப தேதி

STR_TIMETABLE_CHANGE_TIME                                       :{BLACK}நேரத்தை மாற்று
STR_TIMETABLE_WAIT_TIME_TOOLTIP                                 :{BLACK}இந்தக் கட்டளையின் கால அளவினை மாற்றவும்

STR_TIMETABLE_CLEAR_TIME                                        :{BLACK}நேரத்தை நீக்கு
STR_TIMETABLE_CLEAR_TIME_TOOLTIP                                :{BLACK}இந்தக் கட்டளையின் கால அளவினை நீக்கவும்

STR_TIMETABLE_CHANGE_SPEED                                      :{BLACK}வேக எல்லையை மாற்று
STR_TIMETABLE_CHANGE_SPEED_TOOLTIP                              :{BLACK}இந்தக் கட்டளையின் பயண வேகத்தினை மாற்றவும்

STR_TIMETABLE_CLEAR_SPEED                                       :{BLACK}வேகத்தடையை நீக்கு
STR_TIMETABLE_CLEAR_SPEED_TOOLTIP                               :{BLACK}இந்தக் கட்டளையின் பயண வேகத்தினை நீக்கவும்

STR_TIMETABLE_RESET_LATENESS                                    :{BLACK}தாமதம் எண்ணியை முன்நிலையாக்கவும்
STR_TIMETABLE_RESET_LATENESS_TOOLTIP                            :{BLACK}தாமத நேர எண்ணியை மாற்றியமைக்கவும், சரியான நேரத்திற்கு வாகனம் வருவதற்கு

STR_TIMETABLE_AUTOFILL                                          :{BLACK}தானியங்கிநிறப்பான்

STR_TIMETABLE_EXPECTED                                          :{BLACK}எதிர்ப்பார்க்கப்படுவது
STR_TIMETABLE_SCHEDULED                                         :{BLACK}அட்டவணையிடப்பட்ட
STR_TIMETABLE_EXPECTED_TOOLTIP                                  :{BLACK}எதிர்பார்க்கப்பட்ட மற்றும் அட்டவணையிடப்பட்ட ஆகிவற்றிற்குள் இடைமாற்றவும்

STR_TIMETABLE_ARRIVAL_ABBREVIATION                              :A:
STR_TIMETABLE_DEPARTURE_ABBREVIATION                            :D:


# Date window (for timetable)
STR_DATE_CAPTION                                                :{WHITE}தேதியை அமை
STR_DATE_SET_DATE                                               :{BLACK}தேதியை அமை
STR_DATE_SET_DATE_TOOLTIP                                       :{BLACK}நேர அட்டவணையின் தொடக்கத் தேதியாக தேர்ந்தெடுக்கப்பட்டத் தேதியினை பயன்படுத்தவும்
STR_DATE_DAY_TOOLTIP                                            :{BLACK}நாளினைத் தேர்ந்தெடு
STR_DATE_MONTH_TOOLTIP                                          :{BLACK}மாதத்தினை தேர்ந்திடு
STR_DATE_YEAR_TOOLTIP                                           :{BLACK}வருடத்தை தேர்ந்தெடுr


# AI debug window
STR_AI_DEBUG                                                    :{WHITE}AI/ஆட்டத்தின் வரிவடிவம் சரிபார்த்தல்
STR_AI_DEBUG_NAME_AND_VERSION                                   :{BLACK}{STRING} (v{NUM})
STR_AI_DEBUG_NAME_TOOLTIP                                       :{BLACK}ஸ்கிரிப்டின் பெயர்
STR_AI_DEBUG_SETTINGS                                           :{BLACK}அமைப்புகள்
STR_AI_DEBUG_SETTINGS_TOOLTIP                                   :{BLACK}வரிவடிவத்தின் அமைப்புகளை மாற்று
STR_AI_DEBUG_RELOAD                                             :{BLACK}AI-ஐ மறுபடியும் ஏற்று
STR_AI_DEBUG_RELOAD_TOOLTIP                                     :{BLACK}AI இனை நிறுத்தவும், வரிவடிவத்தினை திருப்பி ஏற்றவும், மேலும் AI இனை மீண்டும் தொடங்கவும்
STR_AI_DEBUG_BREAK_STR_ON_OFF_TOOLTIP                           :{BLACK}AI பதிவு செய்தி இடைவெளி சரத்துடன் பொருந்தும்போது உடைப்பதை இயக்கவும் / முடக்கவும்
STR_AI_DEBUG_BREAK_ON_LABEL                                     :{BLACK}உடைத்து ஆம்:
STR_AI_DEBUG_BREAK_STR_OSKTITLE                                 :{BLACK}உடைத்து ஆம்
STR_AI_DEBUG_MATCH_CASE                                         :{BLACK}case இனை சரிபடுத்தவும்
STR_AI_DEBUG_CONTINUE                                           :{BLACK}தொடரு
STR_AI_DEBUG_CONTINUE_TOOLTIP                                   :{BLACK}AI இனை தொடரு
STR_AI_DEBUG_SELECT_AI_TOOLTIP                                  :{BLACK}இந்த AI இன் சரிபார்த்தலினை காட்டவும்
STR_AI_GAME_SCRIPT                                              :{BLACK}விளையாட்டின் ஸ்கிரிப்ட்
STR_AI_GAME_SCRIPT_TOOLTIP                                      :{BLACK}வரிவடிவத்தின் பதிவேட்டினை பார்

STR_ERROR_AI_DEBUG_SERVER_ONLY                                  :{YELLOW}AI/ஆட்ட வரிவடிவம் சரிபார்த்தல் கட்டம் சர்வர்களுக்கு மட்டுமே உள்ளது

# AI configuration window
STR_AI_CONFIG_CAPTION                                           :{WHITE}AI/வரிவடிவம் ஏற்றபடி அமை
STR_AI_CONFIG_GAMELIST_TOOLTIP                                  :{BLACK}வரிவடிவம் அடுத்த ஆட்டங்களிலிருந்து பதிவேற்றப்படும்
STR_AI_CONFIG_AILIST_TOOLTIP                                    :{BLACK}அடுத்த ஆட்டங்களில் பதிவேற்றப்படும் AI-கள்
STR_AI_CONFIG_HUMAN_PLAYER                                      :மனித வீரர்
STR_AI_CONFIG_RANDOM_AI                                         :ஏதொவொரு AI
STR_AI_CONFIG_NONE                                              :(none)

STR_AI_CONFIG_MOVE_UP                                           :{BLACK}மேல் நகர்த்து
STR_AI_CONFIG_MOVE_UP_TOOLTIP                                   :{BLACK}தேரந்தெடுக்கப்பட்ட AI-இனை பட்டியலில் மேல் நகர்த்து
STR_AI_CONFIG_MOVE_DOWN                                         :{BLACK}கீழ் இறக்கு
STR_AI_CONFIG_MOVE_DOWN_TOOLTIP                                 :{BLACK}தேரந்தெடுக்கப்பட்ட AI-இனை பட்டியலில் கீழே நகர்த்து

STR_AI_CONFIG_GAMESCRIPT                                        :{SILVER}விளையாட்டின் ஸ்கிரிப்ட்
STR_AI_CONFIG_AI                                                :{SILVER}AIகள்

STR_AI_CONFIG_CHANGE                                            :{BLACK}தேர்ந்தெடு {STRING}
STR_AI_CONFIG_CHANGE_NONE                                       :
STR_AI_CONFIG_CHANGE_AI                                         :AI
STR_AI_CONFIG_CHANGE_GAMESCRIPT                                 :விளையாட்டின் ஸ்கிரிப்ட்
STR_AI_CONFIG_CHANGE_TOOLTIP                                    :{BLACK}மற்றொறு வரிவடிவத்தினை பதிவேற்று
STR_AI_CONFIG_CONFIGURE                                         :{BLACK}ஏற்றபடி அமை
STR_AI_CONFIG_CONFIGURE_TOOLTIP                                 :{BLACK}வரிவடிவத்தின் குணாதிசயங்களை மாற்று

# Available AIs window
STR_AI_LIST_CAPTION                                             :{WHITE}இருக்கிறது {STRING}
STR_AI_LIST_CAPTION_AI                                          :AIகள்
STR_AI_LIST_CAPTION_GAMESCRIPT                                  :விளையாட்டின் ஸ்கிரிப்ட்கள்
STR_AI_LIST_TOOLTIP                                             :{BLACK}ஓர் வரிவடிவத்தினை தேர்ந்தெடுக்க சொடுக்கவும்

STR_AI_LIST_AUTHOR                                              :{LTBLUE}எழுதியவர்: {ORANGE}{STRING}
STR_AI_LIST_VERSION                                             :{LTBLUE}பதிப்பு: {ORANGE}{NUM}
STR_AI_LIST_URL                                                 :{LTBLUE}URL: {ORANGE}{STRING}

STR_AI_LIST_ACCEPT                                              :{BLACK}ஏற்றுக்கொள்
STR_AI_LIST_ACCEPT_TOOLTIP                                      :{BLACK}குறிக்கப்பட்ட வரிவடிவத்தினை தேர்ந்தெடு
STR_AI_LIST_CANCEL                                              :{BLACK}இரத்து செய்
STR_AI_LIST_CANCEL_TOOLTIP                                      :{BLACK}வரிவடிவத்தினை மாற்றாதே

STR_SCREENSHOT_SCREENSHOT                                       :{BLACK}சாதாரண திரைப்பிடிப்பு
STR_SCREENSHOT_DEFAULTZOOM_SCREENSHOT                           :{BLACK}திரைபிடிப்பு - இயல்பிருப்பு பெரிதாக்குதல்
STR_SCREENSHOT_HEIGHTMAP_SCREENSHOT                             :{BLACK}உயர்படத்தின் திரைப்பிடிப்பு

# AI Parameters
STR_AI_SETTINGS_CAPTION                                         :{WHITE}{STRING} குணாதிசயங்கள்
STR_AI_SETTINGS_CAPTION_AI                                      :AI
STR_AI_SETTINGS_CAPTION_GAMESCRIPT                              :விளையாட்டின் ஸ்கிரிப்ட்
STR_AI_SETTINGS_CLOSE                                           :{BLACK}மூடு
STR_AI_SETTINGS_RESET                                           :{BLACK}முன்னிருந்தமாதிரி மாற்று
STR_AI_SETTINGS_SETTING                                         :{STRING}: {ORANGE}{STRING}
STR_AI_SETTINGS_START_DELAY                                     :இந்த AI-இனை தொடங்குவதற்கான நாட்கள், முந்தின AI-இற்கு பிறகு: {ORANGE}{STRING}


# Textfile window
STR_TEXTFILE_README_CAPTION                                     :{WHITE}{STRING} {STRING} இன் படிப்பு அறி
STR_TEXTFILE_CHANGELOG_CAPTION                                  :{WHITE}{STRING} {STRING} இன் மாற்றங்கள் பதிவேடு
STR_TEXTFILE_LICENCE_CAPTION                                    :{WHITE}{STRING} {STRING} இன் அனுமதி
STR_TEXTFILE_VIEW_README                                        :{BLACK}படிக்க வேண்டியதை பார்வையிடு
STR_TEXTFILE_VIEW_CHANGELOG                                     :{BLACK}மாற்றங்கள் பதிவேடு
STR_TEXTFILE_VIEW_LICENCE                                       :{BLACK}அனுமதி


# Vehicle loading indicators
STR_PERCENT_UP_SMALL                                            :{TINY_FONT}{WHITE}{NUM}%{UP_ARROW}
STR_PERCENT_UP                                                  :{WHITE}{NUM}%{UP_ARROW}
STR_PERCENT_DOWN_SMALL                                          :{TINY_FONT}{WHITE}{NUM}%{DOWN_ARROW}
STR_PERCENT_DOWN                                                :{WHITE}{NUM}%{DOWN_ARROW}
STR_PERCENT_UP_DOWN_SMALL                                       :{TINY_FONT}{WHITE}{NUM}%{UP_ARROW}{DOWN_ARROW}
STR_PERCENT_UP_DOWN                                             :{WHITE}{NUM}%{UP_ARROW}{DOWN_ARROW}
STR_PERCENT_NONE_SMALL                                          :{TINY_FONT}{WHITE}{NUM}%
STR_PERCENT_NONE                                                :{WHITE}{NUM}%

# Income 'floats'
STR_INCOME_FLOAT_COST_SMALL                                     :{TINY_FONT}{RED}செலவு: {CURRENCY_LONG}
STR_INCOME_FLOAT_COST                                           :{RED}செலவு: {CURRENCY_LONG}
STR_INCOME_FLOAT_INCOME_SMALL                                   :{TINY_FONT}{GREEN}வருவாய்: {CURRENCY_LONG}
STR_INCOME_FLOAT_INCOME                                         :{GREEN}வருவாய்: {CURRENCY_LONG}
STR_FEEDER_TINY                                                 :{TINY_FONT}{YELLOW}இடமாற்றம்: {CURRENCY_LONG}
STR_FEEDER                                                      :{YELLOW}இடமாற்றம்: {CURRENCY_LONG}
STR_FEEDER_INCOME_TINY                                          :{TINY_FONT}{YELLOW}மாற்றல்: {CURRENCY_LONG}{WHITE} / {GREEN}வருமானம்: {CURRENCY_LONG}
STR_FEEDER_INCOME                                               :{YELLOW}மாற்றல்: {CURRENCY_LONG}{WHITE} / {GREEN}வருமானம்: {CURRENCY_LONG}
STR_FEEDER_COST_TINY                                            :{TINY_FONT}{YELLOW}மாற்றல்: {CURRENCY_LONG}{WHITE} / {RED}செலவு: {CURRENCY_LONG}
STR_FEEDER_COST                                                 :{YELLOW}மாற்றல்: {CURRENCY_LONG}{WHITE} / {RED}செலவு: {CURRENCY_LONG}
STR_MESSAGE_ESTIMATED_COST                                      :{WHITE}மதிப்பிடப்பட்டுள்ள செலவு: {CURRENCY_LONG}
STR_MESSAGE_ESTIMATED_INCOME                                    :{WHITE}மதிப்பிடப்பட்டுள்ள வரவு: {CURRENCY_LONG}

# Saveload messages
STR_ERROR_SAVE_STILL_IN_PROGRESS                                :{WHITE}பதிவாகிக்கொண்டிருக்கிறது,{}சிறிது நேரம் பொறுங்கள்,!
STR_ERROR_AUTOSAVE_FAILED                                       :{WHITE}தானியங்கிபதிவு தோல்வியடைந்தது
STR_ERROR_UNABLE_TO_READ_DRIVE                                  :{BLACK}கணினி சேமிப்பகத்தினை படிக்க இயலவில்லை
STR_ERROR_GAME_SAVE_FAILED                                      :{WHITE}ஆட்டத்தின் படிவு தோல்வியடைந்தது{}{STRING}
STR_ERROR_UNABLE_TO_DELETE_FILE                                 :{WHITE}கோப்பினை நீக்க இயலவில்லை
STR_ERROR_GAME_LOAD_FAILED                                      :{WHITE}ஆட்டம் பதிவேறுவது தோல்வியடைந்தது{}{STRING}
STR_GAME_SAVELOAD_ERROR_BROKEN_INTERNAL_ERROR                   :உள்பிழை: {STRING}
STR_GAME_SAVELOAD_ERROR_BROKEN_SAVEGAME                         :உடைந்த பதிவுஆட்டம் - {STRING}
STR_GAME_SAVELOAD_ERROR_TOO_NEW_SAVEGAME                        :புதிய பதிப்பினால் பதிவுஆட்டம் உருவாக்கப்பட்டுள்ளது
STR_GAME_SAVELOAD_ERROR_FILE_NOT_READABLE                       :கோப்பினை படிக்க இயலவில்லை
STR_GAME_SAVELOAD_ERROR_FILE_NOT_WRITEABLE                      :கோப்பில் எழுத இயலவில்லை
STR_GAME_SAVELOAD_ERROR_DATA_INTEGRITY_CHECK_FAILED             :தகவல் முழுமை சரிபார்த்தல் தோல்வியடைந்தது
STR_GAME_SAVELOAD_NOT_AVAILABLE                                 :<கிடைக்கவில்லை>
STR_WARNING_LOADGAME_REMOVED_TRAMS                              :{WHITE}ஆட்டம் ட்ராம் துணையில்லாத பதிப்புடன் பதிவு செய்யப்பட்டது. ஆதலால் அனைத்து ட்ராம்களும் நீக்கப்பட்டுள்ளன.

# Map generation messages
STR_ERROR_COULD_NOT_CREATE_TOWN                                 :{WHITE}வரைபடம் உருவாக்குதல் முடக்கப்பட்டது...{}... நகரங்கள் அமைப்பதற்கு சரியான இடங்கள் இல்லை
STR_ERROR_NO_TOWN_IN_SCENARIO                                   :{WHITE}... இந்த திரைக்காட்சியில் எந்த நகரமும் இல்லை

STR_ERROR_PNGMAP                                                :{WHITE}PNG இலிருந்து நிலவெளியை பதிவேற்ற இயலவில்லை...
STR_ERROR_PNGMAP_FILE_NOT_FOUND                                 :{WHITE}... கோப்பு கிடைக்கவில்லை
STR_ERROR_PNGMAP_IMAGE_TYPE                                     :{WHITE}... பட வகையினை மாற்ற இயலவில்லை. 8 அல்லது 24-பிட் PNG படம் வேண்டும்
STR_ERROR_PNGMAP_MISC                                           :{WHITE}... எங்கேயோ தவறு நடந்துவிட்டது (பொதுவாக பிழையான கோப்பாக தான் இருக்கும்)

STR_ERROR_BMPMAP                                                :{WHITE}BMP இலிருந்து நிலவெளியை பதிவேற்ற இயலவில்லை...
STR_ERROR_BMPMAP_IMAGE_TYPE                                     :{WHITE}... பட வகையை மாற்ற இயலவில்லை

STR_ERROR_HEIGHTMAP_TOO_LARGE                                   :{WHITE}... படம் ரொம்ப பெரியதாக உள்ளது.

STR_WARNING_HEIGHTMAP_SCALE_CAPTION                             :{WHITE}ஒப்பளவு எச்சரிக்கை
STR_WARNING_HEIGHTMAP_SCALE_MESSAGE                             :{YELLOW}மூல வரைபடத்தின் அளவினை மாற்றுவது விருப்பத்தக்கது இல்லை. தொடரட்டுமா?

# Soundset messages
STR_WARNING_FALLBACK_SOUNDSET                                   :{WHITE}ஒரு பின்தங்கு ஒலி கட்டு மட்டுமே கிடைத்தது. ஒலிகள் கேட்க வேண்டுமென்றால் கோப்பு பதிவிறக்க அமைப்பின் மூலம் நிறுவவும்

# Screenshot related messages
STR_WARNING_SCREENSHOT_SIZE_CAPTION                             :{WHITE}பெரிய திரைப்பிடிப்பு
STR_WARNING_SCREENSHOT_SIZE_MESSAGE                             :{YELLOW}திரைப்பிடிப்பின் அளவு {COMMA} x {COMMA} பிக்சல்கள். திரைப்பிடிப்பு எடுக்க சிறிது நேரமாகும். தொடர விருப்பமா?

STR_MESSAGE_SCREENSHOT_SUCCESSFULLY                             :{WHITE}திரைபிடிப்பு வெற்றிகரமாக '{STRING}' என பதிவு செய்யப்பட்டது
STR_ERROR_SCREENSHOT_FAILED                                     :{WHITE}திரைபிடிப்பு தோல்வியடைந்தது!

# Error message titles
STR_ERROR_MESSAGE_CAPTION                                       :{YELLOW}தகவல்
STR_ERROR_MESSAGE_CAPTION_OTHER_COMPANY                         :{YELLOW} {STRING} இலிருந்து ஒரு தகவல்

# Generic construction errors
STR_ERROR_OFF_EDGE_OF_MAP                                       :{WHITE}படத்தின் எல்லையினைத் தாண்டி உள்ளது
STR_ERROR_TOO_CLOSE_TO_EDGE_OF_MAP                              :{WHITE}படத்தின் எல்லைக்கு மிக அருகாமையில் உள்ளது
STR_ERROR_NOT_ENOUGH_CASH_REQUIRES_CURRENCY                     :{WHITE}பணம் பத்தாது - {CURRENCY_LONG} தேவைப்படுகிறது
STR_ERROR_FLAT_LAND_REQUIRED                                    :{WHITE}தட்டையான நிலப்பகுதி வேண்டும்
STR_ERROR_LAND_SLOPED_IN_WRONG_DIRECTION                        :{WHITE}நிலம் தவறான பக்கத்தில் சரிந்துள்ளது
STR_ERROR_CAN_T_DO_THIS                                         :{WHITE}இதைச் செய்ய இயலாது...
STR_ERROR_BUILDING_MUST_BE_DEMOLISHED                           :{WHITE}முதலில் கட்டடம் இடிக்கப்பட வேண்டும்
STR_ERROR_CAN_T_CLEAR_THIS_AREA                                 :{WHITE}இந்தப் பகுதியினை காலியாக்க முடியாது ...
STR_ERROR_SITE_UNSUITABLE                                       :{WHITE}... இடம் ஒத்துவராது
STR_ERROR_ALREADY_BUILT                                         :{WHITE}... ஏற்கனவே கட்டப்பட்டது
STR_ERROR_OWNED_BY                                              :{WHITE}... {STRING} இற்கு சொந்தமானது
STR_ERROR_AREA_IS_OWNED_BY_ANOTHER                              :{WHITE}... பகுதி மற்றோரு நிறுவனத்திற்கு சொந்தமானதாகும்
STR_ERROR_TERRAFORM_LIMIT_REACHED                               :{WHITE}... நிலத்தோற்ற மாற்ற வரம்பு எட்ட பட்டுள்ளது
STR_ERROR_CLEARING_LIMIT_REACHED                                :{WHITE}... மாற்ற வரம்பு எட்ட பட்டுள்ளது
STR_ERROR_TREE_PLANT_LIMIT_REACHED                              :{WHITE}... மரம் நடுவதற்கு எல்லை முடிந்தது
STR_ERROR_NAME_MUST_BE_UNIQUE                                   :{WHITE}பெயர் பயன்படுத்தாததாக இருக்க வேண்டும்
STR_ERROR_GENERIC_OBJECT_IN_THE_WAY                             :{WHITE}{1:STRING} வழியில் உள்ளது
STR_ERROR_NOT_ALLOWED_WHILE_PAUSED                              :{WHITE}ஆட்டம் தற்காலிகமாக நிறுத்தப்பட்டிருக்கும்பொழுது இதை செய்ய இயலாது

# Local authority errors
STR_ERROR_LOCAL_AUTHORITY_REFUSES_TO_ALLOW_THIS                 :{WHITE}{TOWN} நகராட்சி இதை அனுமதிக்க மறுக்கிறது
STR_ERROR_LOCAL_AUTHORITY_REFUSES_AIRPORT                       :{WHITE}{TOWN} நகராட்சி மேலும் ஒரு விமான நிலையத்தினை கட்டுவதற்கான அனுமதியை மறுத்தது.
STR_ERROR_LOCAL_AUTHORITY_REFUSES_NOISE                         :{WHITE}{TOWN} ஒலி இரைச்சல் பிரச்சனைகளால் விமான நிலையம் கட்டுவதற்கு நகராட்சி அனுமதி மறுக்கிறது
STR_ERROR_BRIBE_FAILED                                          :{WHITE}உங்களின் லஞ்சம் லஞ்ச ஒழிப்புத் துறையிடம் மாட்டிக்கொண்டது

# Levelling errors
STR_ERROR_CAN_T_RAISE_LAND_HERE                                 :{WHITE}இங்கே நிலத்தினை ஏற்ற முடியாது...
STR_ERROR_CAN_T_LOWER_LAND_HERE                                 :{WHITE}இங்கு நிலத்தின் ஆழத்தை குறைக்க முடியாது...
STR_ERROR_CAN_T_LEVEL_LAND_HERE                                 :{WHITE}இங்கு நிலத்தினை சமம்மாக்க முடியாது...
STR_ERROR_EXCAVATION_WOULD_DAMAGE                               :{WHITE}தோண்டுதல் சுரங்கப்பாதையிற்கு தீங்கு விளைவிக்கும்
STR_ERROR_ALREADY_AT_SEA_LEVEL                                  :{WHITE}... ஏற்கனவே கடல்மட்டத்தில் உள்ளது
STR_ERROR_TOO_HIGH                                              :{WHITE}... அதிக உயரம்
STR_ERROR_ALREADY_LEVELLED                                      :{WHITE}... ஏற்கனவே தட்டையாக உள்ளது

# Company related errors
STR_ERROR_CAN_T_CHANGE_COMPANY_NAME                             :{WHITE}நிறுவனத்தின் பெயரை மாற்ற இயலாது...
STR_ERROR_CAN_T_CHANGE_PRESIDENT                                :{WHITE}மேலாளரின் பெயரினை மாற்ற இயலாது...

STR_ERROR_MAXIMUM_PERMITTED_LOAN                                :{WHITE}... அதிகபட்ச கடன் அளவு {CURRENCY_LONG}
STR_ERROR_CAN_T_BORROW_ANY_MORE_MONEY                           :{WHITE}மேலும் கடன் வாங்க இயலாது...
STR_ERROR_LOAN_ALREADY_REPAYED                                  :{WHITE}... திரும்பிச் செலுத்த எந்தக் கடனும் இல்லை
STR_ERROR_CURRENCY_REQUIRED                                     :{WHITE}... {CURRENCY_LONG} தேவைப்படுகிறது
STR_ERROR_CAN_T_REPAY_LOAN                                      :{WHITE}கடனினைத் திருப்பி கட்ட இயலாது...
STR_ERROR_INSUFFICIENT_FUNDS                                    :{WHITE}வங்கியிலிருந்து கடனாக பெறப்பட்டத் தொகையினை தங்களால் கொடுக்க இயலாது...
STR_ERROR_CAN_T_GIVE_MONEY                                      :{WHITE}இந்த நிறுவனத்திற்கு பணத்தை வாரி வழங்க இயலாது ...
STR_ERROR_CAN_T_BUY_COMPANY                                     :{WHITE}நிறுவனத்தினை வாங்க இயலாது...
STR_ERROR_CAN_T_BUILD_COMPANY_HEADQUARTERS                      :{WHITE}நிறுவன தலைமையிடத்தினை கட்ட இயலாது...
STR_ERROR_CAN_T_BUY_25_SHARE_IN_THIS                            :{WHITE}இந்த நிறுவனத்தின் 25 சதவிகித பங்குகளை வாங்க இயலாது...
STR_ERROR_CAN_T_SELL_25_SHARE_IN                                :{WHITE}இந்த நிறுவனத்தின் 25 சதவிகித பங்குகளை விற்க இயலாது...
STR_ERROR_PROTECTED                                             :{WHITE}பங்குகளை பரிமாற்றம் செய்யும் அளவிற்கு இந்த நிறுவனம் இன்னும் வளரவில்லை...

# Town related errors
STR_ERROR_CAN_T_GENERATE_TOWN                                   :{WHITE}எந்த நகரத்தினையும் கட்ட இயலாது
STR_ERROR_CAN_T_RENAME_TOWN                                     :{WHITE}நகரத்தின் பெயரினை மாற்ற இயலாது...
STR_ERROR_CAN_T_FOUND_TOWN_HERE                                 :{WHITE}நகரத்தினை இங்கே நிறுவ இயலாது...
STR_ERROR_CAN_T_EXPAND_TOWN                                     :{WHITE}நகரத்தினை விரிவாக்க இயலாது...
STR_ERROR_TOO_CLOSE_TO_EDGE_OF_MAP_SUB                          :{WHITE}... படத்தின் எல்லைக்கு மிக அருகாமையில் உள்ளது
STR_ERROR_TOO_CLOSE_TO_ANOTHER_TOWN                             :{WHITE}... மற்றொரு நகரத்திற்கு மிகவும் அருகாமையில் உள்ளது
STR_ERROR_TOO_MANY_TOWNS                                        :{WHITE}... மிகவும் அதிகமான நகரங்கள்
STR_ERROR_NO_SPACE_FOR_TOWN                                     :{WHITE}... படத்தில் வேறு வெற்றுஇடம் இல்லை
STR_ERROR_TOWN_EXPAND_WARN_NO_ROADS                             :{WHITE}நகராட்சி சாலைகளை அமைக்காது. இந்த அமைப்பினை மாற்ற செல்க சிறப்பு அமைப்புகள் -> பொருளாதாரம் -> நகரங்கள்
STR_ERROR_ROAD_WORKS_IN_PROGRESS                                :{WHITE}சாலைப் பணிகள் நடந்துக் கொண்டிருக்கின்றன
STR_ERROR_TOWN_CAN_T_DELETE                                     :{WHITE}இந்த நகரத்தினை நீக்க இயலாது ...{} ஒரு நிலையமோ அல்லது பணிமனையோ நகரத்தின் பெயரில் உள்ளது மற்றும் நகரத்திற்குச் சொந்தமான கட்டங்களை நீக்க முடியாது.
STR_ERROR_STATUE_NO_SUITABLE_PLACE                              :{WHITE}... நகரத்தின் நடுவில் சிலையினை அமைக்க தகுந்த இடமில்லை

# Industry related errors
STR_ERROR_TOO_MANY_INDUSTRIES                                   :{WHITE}... மிகவும் அதிகமான தொழிற்சாலைகள்
STR_ERROR_CAN_T_GENERATE_INDUSTRIES                             :{WHITE}தொழிற்சாலைகளை உருவாக்க முடியவில்லை...
STR_ERROR_CAN_T_BUILD_HERE                                      :{WHITE}இங்கே {STRING} கட்ட இயலாது...
STR_ERROR_CAN_T_CONSTRUCT_THIS_INDUSTRY                         :{WHITE}இந்த வகையான தொழிற்சாலைகளை இங்கு கட்ட இயலாது...
STR_ERROR_INDUSTRY_TOO_CLOSE                                    :{WHITE}... மற்றொரு தொழிற்சாலையின் அருகாமையில் உள்ளது
STR_ERROR_MUST_FOUND_TOWN_FIRST                                 :{WHITE}... முதலில் நகரம் நிருவப்பட வேண்டும்
STR_ERROR_ONLY_ONE_ALLOWED_PER_TOWN                             :{WHITE}... ஒரு நகரத்திற்கு ஒன்று தான் அனுமதிக்கப்படும்
STR_ERROR_CAN_ONLY_BE_BUILT_IN_TOWNS_WITH_POPULATION_OF_1200    :{WHITE}... 1200 மக்கள்தொகை உள்ள நகரங்களில் மட்டுமே கட்ட இயலும்
STR_ERROR_CAN_ONLY_BE_BUILT_IN_RAINFOREST                       :{WHITE}... மழைக்காட்டு பகுதிகளில் மட்டுமே கட்ட இயலும்
STR_ERROR_CAN_ONLY_BE_BUILT_IN_DESERT                           :{WHITE}... பாலைவனப்பகுதிகளில் மட்டுமே இதனை கட்ட முடியும்
STR_ERROR_CAN_ONLY_BE_BUILT_IN_TOWNS                            :{WHITE}... நகரங்களில் மட்டுமே இதனை கட்ட முடியும்
STR_ERROR_CAN_ONLY_BE_BUILT_NEAR_TOWN_CENTER                    :{WHITE}... நகரங்களின் நடுவில் மட்டுமே கட்ட முடியும்
STR_ERROR_CAN_ONLY_BE_BUILT_IN_LOW_AREAS                        :{WHITE}... தாழ்வான பகுதிகளில் மட்டுமே இதனை கட்ட முடியும்
STR_ERROR_CAN_ONLY_BE_POSITIONED                                :{WHITE}... படங்களின் எல்லைகளில் மட்டுமே இட முடியும்
STR_ERROR_FOREST_CAN_ONLY_BE_PLANTED                            :{WHITE}... பனி-கோடிற்கு மேலேயே காடுகளை நட முடியும்
STR_ERROR_CAN_ONLY_BE_BUILT_ABOVE_SNOW_LINE                     :{WHITE}... பனி-கோடின் மேலே மட்டுமே கட்ட முடியும்
STR_ERROR_CAN_ONLY_BE_BUILT_BELOW_SNOW_LINE                     :{WHITE}... பனி-கோடின் கீழே மட்டுமே கட்ட முடியும்

STR_ERROR_NO_SUITABLE_PLACES_FOR_INDUSTRIES                     :{WHITE}'{STRING}' தொழிற்சாலைகளை நிறுவ தகுந்த இடங்கள் கிடைக்கவில்லை

# Station construction related errors
STR_ERROR_CAN_T_BUILD_RAILROAD_STATION                          :{WHITE}இங்கே இரயில் நிலையம் கட்ட முடியாது...
STR_ERROR_CAN_T_BUILD_BUS_STATION                               :{WHITE}பேருந்து நிலையத்தினை கட்ட இயலாது...
STR_ERROR_CAN_T_BUILD_TRUCK_STATION                             :{WHITE}லாரி நிலையத்தினை கட்ட இயலாது...
STR_ERROR_CAN_T_BUILD_PASSENGER_TRAM_STATION                    :{WHITE}பயணிகள் ட்ராம் நிலையத்தினை கட்ட இயலாது...
STR_ERROR_CAN_T_BUILD_CARGO_TRAM_STATION                        :{WHITE}சரக்கு ட்ராம் நிலையத்தினை கட்ட இயலாது...
STR_ERROR_CAN_T_BUILD_DOCK_HERE                                 :{WHITE}இங்கே துறைமுகத்தினை கட்ட இயலாது...
STR_ERROR_CAN_T_BUILD_AIRPORT_HERE                              :{WHITE}இங்கே விமான நிலையத்தை கட்ட இயலாது...

STR_ERROR_ADJOINS_MORE_THAN_ONE_EXISTING                        :{WHITE}ஏற்கனவே இருக்கும் நிலையத்துடன் ஒட்டி உள்ளது
STR_ERROR_STATION_TOO_SPREAD_OUT                                :{WHITE}... நிறுத்தம் மிகவும் விரிந்துள்ளது
STR_ERROR_TOO_MANY_STATIONS_LOADING                             :{WHITE}மிக அதிகமான நிறுத்தங்கள்/ஏற்றும் பகுதிகள்
STR_ERROR_TOO_MANY_STATION_SPECS                                :{WHITE}மிக அதிகமான இரயில்வே நிலைய பாகங்கள்
STR_ERROR_TOO_MANY_BUS_STOPS                                    :{WHITE}மிக அதிகமான பேருந்து நிறுத்தங்கள்
STR_ERROR_TOO_MANY_TRUCK_STOPS                                  :{WHITE}மிக அதிகமான லாரி நிலையங்கள்
STR_ERROR_TOO_CLOSE_TO_ANOTHER_DOCK                             :{WHITE}மற்றொரு துறைமுகத்திற்கு மிக அருகில் உள்ளது
STR_ERROR_TOO_CLOSE_TO_ANOTHER_AIRPORT                          :{WHITE}மற்றொரு விமான நிலையத்தின் அருகாமையில் உள்ளது
STR_ERROR_CAN_T_RENAME_STATION                                  :{WHITE}நிறுத்தத்தின் பெயரை மாற்ற இயலாது...
STR_ERROR_DRIVE_THROUGH_ON_TOWN_ROAD                            :{WHITE}... இது நகரத்திற்கு சொந்தமான சாலையாகும்
STR_ERROR_DRIVE_THROUGH_DIRECTION                               :{WHITE}... சாலை தப்பான திசையை நோக்கி உள்ளது
STR_ERROR_DRIVE_THROUGH_CORNER                                  :{WHITE}... வழித்தட நிறுத்தங்களில் முனைகள் அமைக்க இயலாது
STR_ERROR_DRIVE_THROUGH_JUNCTION                                :{WHITE}... வழித்தட நிறுத்தங்களில் சந்திப்புகள் அமையாது

# Station destruction related errors
STR_ERROR_CAN_T_REMOVE_PART_OF_STATION                          :{WHITE}நிறுத்தத்தின் பகுதியை நீக்க இயலாது...
STR_ERROR_MUST_REMOVE_RAILWAY_STATION_FIRST                     :{WHITE}முதலில் இரயில் நிலையம் நீக்கப்பட வேண்டும்
STR_ERROR_CAN_T_REMOVE_BUS_STATION                              :{WHITE}பேருந்து நிறுத்தத்தை நீக்க இயலாது...
STR_ERROR_CAN_T_REMOVE_TRUCK_STATION                            :{WHITE}லாரி நிலையத்தினை நீக்க முடியாது...
STR_ERROR_CAN_T_REMOVE_PASSENGER_TRAM_STATION                   :{WHITE}பயணிகள் ட்ராம் நிலையத்தினை நீக்க இயலாது...
STR_ERROR_CAN_T_REMOVE_CARGO_TRAM_STATION                       :{WHITE}சரக்கு ட்ராம் நிலையத்தினை நீக்க இயலாது...
STR_ERROR_MUST_REMOVE_ROAD_STOP_FIRST                           :{WHITE}முதலில் சாலை நிறுத்தத்தினை நீக்கு
STR_ERROR_THERE_IS_NO_STATION                                   :{WHITE}...தொடர்வண்டி நிலையம் இல்லை

STR_ERROR_MUST_DEMOLISH_RAILROAD                                :{WHITE}முதலில் இரயில்வே நிலையத்தினை நீக்கு
STR_ERROR_MUST_DEMOLISH_BUS_STATION_FIRST                       :{WHITE}முதலில் பேருந்து நிலையத்தினை நீக்கு
STR_ERROR_MUST_DEMOLISH_TRUCK_STATION_FIRST                     :{WHITE}முதலில் லாரி நிலையத்தினை நீக்கு
STR_ERROR_MUST_DEMOLISH_PASSENGER_TRAM_STATION_FIRST            :{WHITE}முதலில் பயணிகள் ட்ராம் நிலையத்தினை நீக்கு
STR_ERROR_MUST_DEMOLISH_CARGO_TRAM_STATION_FIRST                :{WHITE}முதலில் ட்ராம் சரக்கு நிலையத்தினை நீக்கு
STR_ERROR_MUST_DEMOLISH_DOCK_FIRST                              :{WHITE}முதலில் கப்பல்துறை அழிக்கப்பட வேண்டும்
STR_ERROR_MUST_DEMOLISH_AIRPORT_FIRST                           :{WHITE}முதலில் விமானநிலையத்தினை நீக்க வேண்டும்

# Waypoint related errors
STR_ERROR_WAYPOINT_ADJOINS_MORE_THAN_ONE_EXISTING               :{WHITE}ஏற்கனவே இருக்கும் வழிப்புள்ளியுடன் ஒட்டியுள்ளது
STR_ERROR_TOO_CLOSE_TO_ANOTHER_WAYPOINT                         :{WHITE}மற்றொரு பாதைப்புள்ளியின் அருகில் உள்ளது

STR_ERROR_CAN_T_BUILD_TRAIN_WAYPOINT                            :{WHITE}இங்கே இரயில்வே பாதைப்புள்ளியினைக் கட்ட இயலாது...
STR_ERROR_CAN_T_POSITION_BUOY_HERE                              :{WHITE}மிதவையினை இங்கே வைக்க இயலாது...
STR_ERROR_CAN_T_CHANGE_WAYPOINT_NAME                            :{WHITE}பாதைப்புள்ளியின் பெயரினை மாற்ற இயலாது...

STR_ERROR_CAN_T_REMOVE_TRAIN_WAYPOINT                           :{WHITE}இந்த இரயில்வே பாதைப்புள்ளியினை நீக்க இயலாது...
STR_ERROR_MUST_REMOVE_RAILWAYPOINT_FIRST                        :{WHITE}முதலில் இரயில்வே பாதைப்புள்ளியினை நீக்க வேண்டும்
STR_ERROR_BUOY_IN_THE_WAY                                       :{WHITE}... மிதவை வழியில் உள்ளது
STR_ERROR_BUOY_IS_IN_USE                                        :{WHITE}... மிதவையினை மற்றொரு நிறுவனம் பயன்படுத்துகின்றது!

# Depot related errors
STR_ERROR_CAN_T_BUILD_TRAIN_DEPOT                               :{WHITE}இங்கே இரயில்வே பணிமனையினைக் கட்ட இயலாது...
STR_ERROR_CAN_T_BUILD_ROAD_DEPOT                                :{WHITE}இங்கே சாலை வாகன பணிமனையினைக் கட்ட இயலாது...
STR_ERROR_CAN_T_BUILD_TRAM_DEPOT                                :{WHITE}இங்கே ட்ராம் வாகன பணிமனையினைக் கட்ட இயலாது...
STR_ERROR_CAN_T_BUILD_SHIP_DEPOT                                :{WHITE}இங்கே கப்பல் பணிமனையினைக் கட்ட இயலாது...

STR_ERROR_CAN_T_RENAME_DEPOT                                    :{WHITE}பணிமனையின் பெயரினை மாற்ற இயலாது...

STR_ERROR_TRAIN_MUST_BE_STOPPED_INSIDE_DEPOT                    :{WHITE}... பணிமனையின் உள்ளே நிறுத்தப்பட்டிருக்க வேண்டும்
STR_ERROR_ROAD_VEHICLE_MUST_BE_STOPPED_INSIDE_DEPOT             :{WHITE}... பணிமனையின் உள்ளே நிறுத்தப்பட்டிருக்க வேண்டும்
STR_ERROR_SHIP_MUST_BE_STOPPED_INSIDE_DEPOT                     :{WHITE}... பணிமனையின் உள்ளே நிறுத்தப்பட்டிருக்க வேண்டும்
STR_ERROR_AIRCRAFT_MUST_BE_STOPPED_INSIDE_HANGAR                :{WHITE}... பணிமனையின் உள்ளே நிறுத்தப்பட்டிருக்க வேண்டும்

STR_ERROR_TRAINS_CAN_ONLY_BE_ALTERED_INSIDE_A_DEPOT             :{WHITE}பணிமனையின் உள்ளே நிறுத்தப்பட்ட பின்னரே இரயில்களை மாற்றியமைக்க முடியும்
STR_ERROR_TRAIN_TOO_LONG                                        :{WHITE}iஇரயில் மிக நீளமாக உள்ளது
STR_ERROR_CAN_T_REVERSE_DIRECTION_RAIL_VEHICLE                  :{WHITE}வாகனத்தின் திசையை மாற்ற முடியாது...
STR_ERROR_CAN_T_REVERSE_DIRECTION_RAIL_VEHICLE_MULTIPLE_UNITS   :{WHITE}... பல்வேறு பாகங்களினைக் கொண்டுள்ளது
STR_ERROR_INCOMPATIBLE_RAIL_TYPES                               :ஒத்துவரா இரயில் வகைகள்

STR_ERROR_CAN_T_MOVE_VEHICLE                                    :{WHITE}வாகனத்தை நகர்த்த முடியாது...
STR_ERROR_REAR_ENGINE_FOLLOW_FRONT                              :{WHITE}பின் பொறி தனது முன் பொறியினையே தொடரும்
STR_ERROR_UNABLE_TO_FIND_ROUTE_TO                               :{WHITE}பணிமனைக்கு செல்ல வழி இல்லை
STR_ERROR_UNABLE_TO_FIND_LOCAL_DEPOT                            :{WHITE}பணிமனையை கண்டுபிடிக்க முடியவில்லை

STR_ERROR_DEPOT_WRONG_DEPOT_TYPE                                :தவறான பணிமனை வகை

# Autoreplace related errors
STR_ERROR_TRAIN_TOO_LONG_AFTER_REPLACEMENT                      :{WHITE}{VEHICLE} மாற்றியமைக்கப்பட்ட பின் இரயில் மிக நீளமாக உள்ளது
STR_ERROR_AUTOREPLACE_NOTHING_TO_DO                             :{WHITE}எந்த தானியங்கிமாற்றல்/புதுப்பித்தல் விதிமுறைகளும் செயல்படுத்தப்படவில்லை
STR_ERROR_AUTOREPLACE_MONEY_LIMIT                               :(பண எல்லை)
STR_ERROR_AUTOREPLACE_INCOMPATIBLE_CARGO                        :{WHITE} புதிய வாகனத்தினால் {STRING}-இனை கொண்டு செல்ல முடியாது

# Rail construction errors
STR_ERROR_IMPOSSIBLE_TRACK_COMBINATION                          :{WHITE}இருவேறு இரயில்வே தட வகைகளை இணைக்க இயலாது
STR_ERROR_MUST_REMOVE_SIGNALS_FIRST                             :{WHITE}முதலில் சிக்னல்களை எடுக்க வேண்டும்
STR_ERROR_NO_SUITABLE_RAILROAD_TRACK                            :{WHITE}தக்க இரயில் தடம் ஏதும் இல்லை
STR_ERROR_MUST_REMOVE_RAILROAD_TRACK                            :{WHITE}முதலில் இரயில்வே தடத்தினை எடுக்க வேண்டும்
STR_ERROR_CROSSING_ON_ONEWAY_ROAD                               :{WHITE}சாலை ஒருவழிப்பாதை அல்லது மறிக்கப்பட்டுள்ளது
STR_ERROR_CROSSING_DISALLOWED_RAIL                              :{WHITE}இந்த வகையிலான இரயில்களுக்கு இருப்புப்பாதை சந்திக் கடவுகள் கிடையாது
STR_ERROR_CROSSING_DISALLOWED_ROAD                              :{WHITE}இந்த சாலை வகைக்கு நிலை குறுக்குவெட்டுகள் அனுமதிக்கப்படவில்லை
STR_ERROR_CAN_T_BUILD_SIGNALS_HERE                              :{WHITE}இங்கே சிக்னல்களை நிறுவ இயலாது...
STR_ERROR_CAN_T_BUILD_RAILROAD_TRACK                            :{WHITE}இங்கே இரயில்வே தடங்களை பதிய முடியாது...
STR_ERROR_CAN_T_REMOVE_RAILROAD_TRACK                           :{WHITE}இங்கிருந்து இரயில்வே தடங்களை அகற்ற முடியாது...
STR_ERROR_CAN_T_REMOVE_SIGNALS_FROM                             :{WHITE}இங்கிருக்கும் சிக்னல்களை அகற்ற முடியாது...
STR_ERROR_SIGNAL_CAN_T_CONVERT_SIGNALS_HERE                     :{WHITE}இங்கே சிக்னல்களை மாற்ற முடியாது...
STR_ERROR_THERE_IS_NO_RAILROAD_TRACK                            :{WHITE}...தண்டவாளம் இல்லை
STR_ERROR_THERE_ARE_NO_SIGNALS                                  :{WHITE}...சிக்னல்கள் இல்லை

STR_ERROR_CAN_T_CONVERT_RAIL                                    :{WHITE}இங்கே இரயில் வகைகளை மாற்ற இயலாது...

# Road construction errors
STR_ERROR_MUST_REMOVE_ROAD_FIRST                                :{WHITE}முதலில் சாலையை அகற்ற வேண்டும்
STR_ERROR_ONEWAY_ROADS_CAN_T_HAVE_JUNCTION                      :{WHITE}... ஒருவழிப்பாதைகளில் சந்திப்புகள் அமையாது
STR_ERROR_CAN_T_BUILD_ROAD_HERE                                 :{WHITE}இங்கே சாலை கட்ட இயலாது...
STR_ERROR_CAN_T_BUILD_TRAMWAY_HERE                              :{WHITE}இங்கே ட்ரேம்வே கட்ட இயலாது...
STR_ERROR_CAN_T_REMOVE_ROAD_FROM                                :{WHITE}இங்கே சாலையை அகற்ற இயலாது...
STR_ERROR_CAN_T_REMOVE_TRAMWAY_FROM                             :{WHITE}இங்கிருந்து ட்ராம்வேயினை நீக்க முடியாது...
STR_ERROR_THERE_IS_NO_ROAD                                      :{WHITE}...சாலை இல்லை
STR_ERROR_THERE_IS_NO_TRAMWAY                                   :{WHITE}...ட்ராம் வழி இல்லை
STR_ERROR_NO_SUITABLE_ROAD                                      :{WHITE}பொருத்தமான சாலை இல்லை
STR_ERROR_INCOMPATIBLE_TRAMWAY                                  :{WHITE}... இணக்கமற்ற தண்டூர்தி

# Waterway construction errors
STR_ERROR_CAN_T_BUILD_CANALS                                    :{WHITE}இங்கே கால்வாய்களை கட்ட இயலாது...
STR_ERROR_CAN_T_BUILD_LOCKS                                     :{WHITE}இங்கே லாக்குகளைக் கட்ட இயலாது...
STR_ERROR_CAN_T_PLACE_RIVERS                                    :{WHITE}இங்கே ஆறுகளை அமைக்க இயலாது...
STR_ERROR_MUST_BE_BUILT_ON_WATER                                :{WHITE}... தண்ணீரின் மேலே தான் கட்டப்பட வேண்டும்
STR_ERROR_CAN_T_BUILD_ON_WATER                                  :{WHITE}... தண்ணீரில் கட்ட முடியாது
STR_ERROR_CAN_T_BUILD_ON_SEA                                    :{WHITE}... கடலில் கட்ட முடியாது
STR_ERROR_CAN_T_BUILD_ON_CANAL                                  :{WHITE}... கால்வாயின் மேல் கட்ட முடியாது
STR_ERROR_CAN_T_BUILD_ON_RIVER                                  :{WHITE}... ஆற்றின் மேல் கட்ட முடியாது.
STR_ERROR_MUST_DEMOLISH_CANAL_FIRST                             :{WHITE}முதலில் கால்வாய் அழிக்கப்பட வேண்டும்
STR_ERROR_CAN_T_BUILD_AQUEDUCT_HERE                             :{WHITE}தண்ணீர்ப் பாதையினை கட்ட இயலாது...

# Tree related errors
STR_ERROR_TREE_ALREADY_HERE                                     :{WHITE}... மரம் ஏற்கனவே உள்ளது
STR_ERROR_TREE_WRONG_TERRAIN_FOR_TREE_TYPE                      :{WHITE}... மரம் வகைக்கு தவறான தரை
STR_ERROR_CAN_T_PLANT_TREE_HERE                                 :{WHITE}இங்கே மரங்களை நட இயலாது...

# Bridge related errors
STR_ERROR_CAN_T_BUILD_BRIDGE_HERE                               :{WHITE}இங்கே பாலங்களை கட்ட இயலாது...
STR_ERROR_MUST_DEMOLISH_BRIDGE_FIRST                            :{WHITE}முதலில் பாலம் அழிக்கப்பட வேண்டும்
STR_ERROR_CAN_T_START_AND_END_ON                                :{WHITE}ஆரம்பித்த இடத்திலிருந்தே முடியக் கூடாது
STR_ERROR_BRIDGEHEADS_NOT_SAME_HEIGHT                           :{WHITE}பாலத்தின் முனைகள் ஒரே உயரத்தில் இல்லை
STR_ERROR_BRIDGE_TOO_LOW_FOR_TERRAIN                            :{WHITE}பாலம் மிகவும் உயரம் மிகவும் குறைவாக உள்ளது
STR_ERROR_BRIDGE_TOO_HIGH_FOR_TERRAIN                           :{WHITE}இந்த நிலப்பரப்பிற்கு இப்பாலம் அதிகமான உயரத்திலுள்ளது.
STR_ERROR_START_AND_END_MUST_BE_IN                              :{WHITE}ஆரம்பம் மற்றும் முடிவு ஒரே கோடில் இருக்க வேண்டும்
STR_ERROR_ENDS_OF_BRIDGE_MUST_BOTH                              :{WHITE}... பாலத்தின் முடிவுகள் இரண்டும் நிலத்திலேயே இருக்க வேண்டும்
STR_ERROR_BRIDGE_TOO_LONG                                       :{WHITE}... பாலம் மிக நீளமாக உள்ளது
STR_ERROR_BRIDGE_THROUGH_MAP_BORDER                             :{WHITE}பாலம் படத்தின் எல்லையினைத் தாண்டி முடியும்

# Tunnel related errors
STR_ERROR_CAN_T_BUILD_TUNNEL_HERE                               :{WHITE}இங்கே சுரங்கப்பாதையினை கட்ட இயலாது...
STR_ERROR_SITE_UNSUITABLE_FOR_TUNNEL                            :{WHITE}சுரங்கத்தின் நுழைவுவாயிலிற்கு தகுந்த இடம் இது அல்ல
STR_ERROR_MUST_DEMOLISH_TUNNEL_FIRST                            :{WHITE}முதலில் சுரங்கப்பாதை அழிக்கப்பட வேண்டும்
STR_ERROR_ANOTHER_TUNNEL_IN_THE_WAY                             :{WHITE}மற்றொரு சுரங்கம் வழியில் உள்ளது
STR_ERROR_TUNNEL_THROUGH_MAP_BORDER                             :{WHITE}சுரங்கம் படத்தின் எல்லையை தாண்டி முடியும்
STR_ERROR_UNABLE_TO_EXCAVATE_LAND                               :{WHITE}சுரங்கத்தின் மற்றொரு முனையில் நிலத்தினை மாற்றியமைக்க இயலவில்லை
STR_ERROR_TUNNEL_TOO_LONG                                       :{WHITE}... சுரங்கம் வெகு நீளம்

# Object related errors
STR_ERROR_TOO_MANY_OBJECTS                                      :{WHITE}... மிக அதிகமான பொருட்கள்
STR_ERROR_CAN_T_BUILD_OBJECT                                    :{WHITE}பொருளினை கட்ட இயலாது...
STR_ERROR_OBJECT_IN_THE_WAY                                     :{WHITE}பொருள் வழியில் உள்ளது
STR_ERROR_COMPANY_HEADQUARTERS_IN                               :{WHITE}... நிறுவனத்தின் தலைமையிடம் வழியில் உள்ளது
STR_ERROR_CAN_T_PURCHASE_THIS_LAND                              :{WHITE}இந்த நிலப் பகுதியினை வாங்க முடியாது...
STR_ERROR_YOU_ALREADY_OWN_IT                                    :{WHITE}... இது ஏற்கனவே உங்களிடம் உள்ளது!

# Group related errors
STR_ERROR_GROUP_CAN_T_CREATE                                    :{WHITE}குழுவை உருவாக்க முடியாது...
STR_ERROR_GROUP_CAN_T_DELETE                                    :{WHITE}இந்தக் குழுவினை நீக்க முடியாது...
STR_ERROR_GROUP_CAN_T_RENAME                                    :{WHITE}குழுவின் பெயரினை மாற்ற இயலாது...
STR_ERROR_GROUP_CAN_T_SET_PARENT                                :{WHITE}பெற்றோர் குழுவை அமைக்க முடியாது ...
STR_ERROR_GROUP_CAN_T_REMOVE_ALL_VEHICLES                       :{WHITE}இந்தக் குழுவில் உள்ள அனைத்து வாகனங்களையும் நீக்க இயலாது...
STR_ERROR_GROUP_CAN_T_ADD_VEHICLE                               :{WHITE}வாகனத்தினை இந்தக் குழுவில் இணைக்க இயலாது...
STR_ERROR_GROUP_CAN_T_ADD_SHARED_VEHICLE                        :{WHITE}பகிரப்பட்ட வாகனத்தினை இந்தக் குழுவில் இணைக்க இயலாது...

# Generic vehicle errors
STR_ERROR_TRAIN_IN_THE_WAY                                      :{WHITE}இரயில் வழியில் உள்ளது
STR_ERROR_ROAD_VEHICLE_IN_THE_WAY                               :{WHITE}சாலை வாகனம் வழியில் உள்ளது
STR_ERROR_SHIP_IN_THE_WAY                                       :{WHITE}கப்பல் வழியில் உள்ளது
STR_ERROR_AIRCRAFT_IN_THE_WAY                                   :{WHITE}விமானம் வழியில் உள்ளது

STR_ERROR_CAN_T_REFIT_TRAIN                                     :{WHITE}இரயிலினை மாற்றியமைக்க இயலாது...
STR_ERROR_CAN_T_REFIT_ROAD_VEHICLE                              :{WHITE}சாலை வாகனத்தை மாற்றியமைக்க இயலாது...
STR_ERROR_CAN_T_REFIT_SHIP                                      :{WHITE}கப்பலை மாற்றியமைக்க இயலாது...
STR_ERROR_CAN_T_REFIT_AIRCRAFT                                  :{WHITE}விமானத்தை மாற்றியமைக்க இயலாது...

STR_ERROR_CAN_T_RENAME_TRAIN                                    :{WHITE}இரயிலின் பெயரினை மாற்ற இயலவில்லை...
STR_ERROR_CAN_T_RENAME_ROAD_VEHICLE                             :{WHITE}சாலை வாகனத்தின் பெயரை மாற்ற இயலாது...
STR_ERROR_CAN_T_RENAME_SHIP                                     :{WHITE}கப்பலை பெயரிட முடியாது...
STR_ERROR_CAN_T_RENAME_AIRCRAFT                                 :{WHITE}விமானத்தை பெயரிட முடியாது...

STR_ERROR_CAN_T_STOP_START_TRAIN                                :{WHITE}இரயிலை நிறுத்த/கிளப்ப இயலாது...
STR_ERROR_CAN_T_STOP_START_ROAD_VEHICLE                         :{WHITE}சாலை வாகனத்தை நிறுத்த/கிளப்ப இயலாது...
STR_ERROR_CAN_T_STOP_START_SHIP                                 :{WHITE}கப்பலை நிறுத்த/கிளப்ப இயலாது...
STR_ERROR_CAN_T_STOP_START_AIRCRAFT                             :{WHITE}விமானத்தை நிறுத்த/கிளப்ப இயலாது...

STR_ERROR_CAN_T_SEND_TRAIN_TO_DEPOT                             :{WHITE}இரயிலை பணிமனைக்கு அனுப்ப இயலாது...
STR_ERROR_CAN_T_SEND_ROAD_VEHICLE_TO_DEPOT                      :{WHITE}சாலை வாகனத்தை பணிமனைக்கு அனுப்ப இயலாது...
STR_ERROR_CAN_T_SEND_SHIP_TO_DEPOT                              :{WHITE}கப்பலை பணிமனைக்கு அனுப்ப இயலாது...
STR_ERROR_CAN_T_SEND_AIRCRAFT_TO_HANGAR                         :{WHITE}விமானத்தை பணிமனைக்கு அனுப்ப இயலாது...

STR_ERROR_CAN_T_BUY_TRAIN                                       :{WHITE}இரயில்வே வாகனத்தை வாங்க முடியாது...
STR_ERROR_CAN_T_BUY_ROAD_VEHICLE                                :{WHITE}சாலை வாகனத்தை வாங்க முடியாது...
STR_ERROR_CAN_T_BUY_SHIP                                        :{WHITE}கப்பலை வாங்க முடியாது...
STR_ERROR_CAN_T_BUY_AIRCRAFT                                    :{WHITE}விமானத்தை வாங்க முடியாது...

STR_ERROR_CAN_T_RENAME_TRAIN_TYPE                               :{WHITE}இரயில்வே வாகன வகையின் பெயரை மாற்ற முடியாது...
STR_ERROR_CAN_T_RENAME_ROAD_VEHICLE_TYPE                        :{WHITE}சாலை வாகன வகையின் பெயரை மாற்ற முடியாது...
STR_ERROR_CAN_T_RENAME_SHIP_TYPE                                :{WHITE}கப்பல் வகையின் பெயரை மாற்ற முடியாது...
STR_ERROR_CAN_T_RENAME_AIRCRAFT_TYPE                            :{WHITE}விமான வகையின் பெயரை மாற்ற முடியாது...

STR_ERROR_CAN_T_SELL_TRAIN                                      :{WHITE}இரயில்வே வாகனத்தை விற்க இயலாது...
STR_ERROR_CAN_T_SELL_ROAD_VEHICLE                               :{WHITE}சாலை வாகனத்தை விற்க இயலாது...
STR_ERROR_CAN_T_SELL_SHIP                                       :{WHITE}கப்பலை விற்க இயலாது...
STR_ERROR_CAN_T_SELL_AIRCRAFT                                   :{WHITE}விமானத்தை விற்க இயலாது...

STR_ERROR_RAIL_VEHICLE_NOT_AVAILABLE                            :{WHITE}வாகனம் கிடைக்காது
STR_ERROR_ROAD_VEHICLE_NOT_AVAILABLE                            :{WHITE}வாகனம் கிடைக்காது
STR_ERROR_SHIP_NOT_AVAILABLE                                    :{WHITE}கப்பல் கிடைக்காது
STR_ERROR_AIRCRAFT_NOT_AVAILABLE                                :{WHITE}விமானம் கிடைக்காது

STR_ERROR_TOO_MANY_VEHICLES_IN_GAME                             :{WHITE}ஆட்டத்தில் நிறைய வாகனங்கள் உள்ளன
STR_ERROR_CAN_T_CHANGE_SERVICING                                :{WHITE}சர்வீஸ் இடைவேளியினை மாற்ற இயலாது...

STR_ERROR_VEHICLE_IS_DESTROYED                                  :{WHITE}... வாகனம் அழிக்கப்பட்டுள்ளது

STR_ERROR_NO_VEHICLES_AVAILABLE_AT_ALL                          :{WHITE}எந்த வாகனங்களும் தற்போது கிடையாது
STR_ERROR_NO_VEHICLES_AVAILABLE_AT_ALL_EXPLANATION              :{WHITE}தங்களது NewGRF அமைப்பினை மாற்றவும்
STR_ERROR_NO_VEHICLES_AVAILABLE_YET                             :{WHITE}தற்போது எந்த வாகனங்களும் கிடையாது
STR_ERROR_NO_VEHICLES_AVAILABLE_YET_EXPLANATION                 :{WHITE}{DATE_SHORT} இற்கு பிறகு புதிய ஆட்டம் ஒன்றினைத் தொடங்கு அல்லது NewGRF ஒன்றினைப் பயன்படுத்தி பிற்கால வாகனங்களைப் பயன்படுத்து

# Specific vehicle errors
STR_ERROR_CAN_T_MAKE_TRAIN_PASS_SIGNAL                          :{WHITE}இரயில் சிக்னலைத் தாண்டிச் செல்ல முடியாது...
STR_ERROR_CAN_T_REVERSE_DIRECTION_TRAIN                         :{WHITE}இரயில் செல்லும் திசையினை திருப்ப முடியாது...
STR_ERROR_TRAIN_START_NO_POWER                                  :இரயில கிளம்ப ஆற்றல் இல்லை

STR_ERROR_CAN_T_MAKE_ROAD_VEHICLE_TURN                          :{WHITE}சாலை வாகினத்தினை வழிமாற்ற இயலாது...

STR_ERROR_AIRCRAFT_IS_IN_FLIGHT                                 :{WHITE}விமானம் பறந்துக் கொண்டிருக்கிறது

# Order related errors
STR_ERROR_NO_MORE_SPACE_FOR_ORDERS                              :{WHITE}மேலும் கட்டளைகள் கொடுக்க இடம் இல்லை
STR_ERROR_TOO_MANY_ORDERS                                       :{WHITE}மிகவும் அதிகமான கட்டளைகள்
STR_ERROR_CAN_T_INSERT_NEW_ORDER                                :{WHITE}புதிய கட்டளையினை புகுத்த இயலாது...
STR_ERROR_CAN_T_DELETE_THIS_ORDER                               :{WHITE}இந்த கட்டளையை நீக்க முடியாது...
STR_ERROR_CAN_T_MODIFY_THIS_ORDER                               :{WHITE}இந்த கட்டளையை மாற்ற இயலாது...
STR_ERROR_CAN_T_MOVE_THIS_ORDER                                 :{WHITE}இந்த கட்டளையை நகர்த்த முடியாது...
STR_ERROR_CAN_T_SKIP_ORDER                                      :{WHITE}தற்போதைய கட்டளையை தாண்ட இயலாது...
STR_ERROR_CAN_T_SKIP_TO_ORDER                                   :{WHITE}தேர்ந்தெடுக்கப்பட்ட கட்டளையை தாண்டி செல்ல இயலாது...
STR_ERROR_CAN_T_COPY_SHARE_ORDER                                :{WHITE}... அனைத்து நிருத்தங்களுக்கும் வாகனம் செல்ல இயலாது
STR_ERROR_CAN_T_ADD_ORDER                                       :{WHITE}... அந்த நிறுத்தத்திற்கு வாகனம் செல்லாது
STR_ERROR_CAN_T_ADD_ORDER_SHARED                                :{WHITE}... இந்த கட்டளையை பகிர்ந்துகொள்ளும் வாகனம் அந்த நிறுத்தத்திற்கு செல்ல இயலாது

STR_ERROR_CAN_T_SHARE_ORDER_LIST                                :{WHITE}இந்த கட்டளைப் பட்டியலை பகிர முடியாது...
STR_ERROR_CAN_T_STOP_SHARING_ORDER_LIST                         :{WHITE}கட்டளைப் பட்டியலினை பகிர்வதை நிறுத்த இயலாது...
STR_ERROR_CAN_T_COPY_ORDER_LIST                                 :{WHITE}கட்டளைப் பட்டியலை பிரதி செய்ய இயலாது...
STR_ERROR_TOO_FAR_FROM_PREVIOUS_DESTINATION                     :{WHITE}... முந்தைய இடத்திலிருந்து நெடுந்தூரம் உள்ளது
STR_ERROR_AIRCRAFT_NOT_ENOUGH_RANGE                             :{WHITE}... விமானத்தால் அதிக தூரம் பறக்க இயலாது

# Timetable related errors
STR_ERROR_CAN_T_TIMETABLE_VEHICLE                               :{WHITE}வாகனத்தை கால அட்டவணை செய்ய இயலாது...
STR_ERROR_TIMETABLE_ONLY_WAIT_AT_STATIONS                       :{WHITE}வாகனங்கள் நிலையங்களில் மட்டுமே காத்திருக்க முடியும்
STR_ERROR_TIMETABLE_NOT_STOPPING_HERE                           :{WHITE}இந்த வாகனம் இந்த இரயில் நிலையத்தில் நிற்கவில்லை

# Sign related errors
STR_ERROR_TOO_MANY_SIGNS                                        :{WHITE}... அதிகமான குறிகள்
STR_ERROR_CAN_T_PLACE_SIGN_HERE                                 :{WHITE}குறியீட்டினை இங்கே நட இயலாது...
STR_ERROR_CAN_T_CHANGE_SIGN_NAME                                :{WHITE}குறியீட்டின் பெயரை மாற்ற இயலாது...
STR_ERROR_CAN_T_DELETE_SIGN                                     :{WHITE}குரியீடினை நீக்க முடியாது...

# Translatable comment for OpenTTD's desktop shortcut
STR_DESKTOP_SHORTCUT_COMMENT                                    :A simulation game based on Transport Tycoon Deluxe

# Translatable descriptions in media/baseset/*.ob* files
STR_BASEGRAPHICS_DOS_DESCRIPTION                                :அசல் டிரான்ஸ்ஃபோர்ட் டைகூன் டீலக்ஸ் DOS பதிப்பு அசைவூட்டங்கள்.
STR_BASEGRAPHICS_DOS_DE_DESCRIPTION                             :அசல் டிரான்ஸ்ஃபோர்ட் டைகூன் டீலக்ஸ் DOS (செருமன்) பதிப்பு அசைவூட்டங்கள்.
STR_BASEGRAPHICS_WIN_DESCRIPTION                                :அசல் டிரான்ஸ்ஃபோர்ட் டைகூன் டீலக்ஸ் விண்டோஸ் பதிப்பு அசைவூட்டங்கள்.
STR_BASESOUNDS_DOS_DESCRIPTION                                  :அசல் டிரான்ஸ்ஃபோர்ட் டைகூன் டீலக்ஸ் DOS பதிப்பு ஒலிகள்.
STR_BASESOUNDS_WIN_DESCRIPTION                                  :அசல் டிரான்ஸ்ஃபோர்ட் டைகூன் டீலக்ஸ் விண்டோஸ் பதிப்பு ஒலிகள்.
STR_BASESOUNDS_NONE_DESCRIPTION                                 :ஒலிகள் இல்லாத ஒலி தொகுப்பு.
STR_BASEMUSIC_WIN_DESCRIPTION                                   :அசல் டிரான்ஸ்ஃபோர்ட் டைகூன் டீலக்ஸ் விண்டோஸ் பதிப்பு இசை.
STR_BASEMUSIC_DOS_DESCRIPTION                                   :அசல் டிரான்ஸ்ஃபோர்ட் டைகூன் டீலக்ஸ் DOS பதிப்பு இசை.
STR_BASEMUSIC_NONE_DESCRIPTION                                  :இசை இல்லாத இசைத்தொகுப்பு.

STR_TRADITIONAL_TRAIN_NAME                                      :இரயில் {COMMA}
STR_TRADITIONAL_ROAD_VEHICLE_NAME                               :சாலை வாகனம் {COMMA}
STR_TRADITIONAL_SHIP_NAME                                       :கப்பல் {COMMA}
STR_TRADITIONAL_AIRCRAFT_NAME                                   :விமானம் {COMMA}

##id 0x2000
# Town building names
STR_TOWN_BUILDING_NAME_TALL_OFFICE_BLOCK_1                      :உயரமான அலுவலுக கட்டம்
STR_TOWN_BUILDING_NAME_OFFICE_BLOCK_1                           :அலுவலுக கட்டம்
STR_TOWN_BUILDING_NAME_SMALL_BLOCK_OF_FLATS_1                   :சிறிய பிளாட்டுகள் கட்டம்
STR_TOWN_BUILDING_NAME_CHURCH_1                                 :தேவாலயம்
STR_TOWN_BUILDING_NAME_LARGE_OFFICE_BLOCK_1                     :பெரிய அலுவலுக கட்டம்
STR_TOWN_BUILDING_NAME_TOWN_HOUSES_1                            :நகர வீடுகள்
STR_TOWN_BUILDING_NAME_HOTEL_1                                  :ஹோட்டல்
STR_TOWN_BUILDING_NAME_STATUE_1                                 :சிலை
STR_TOWN_BUILDING_NAME_FOUNTAIN_1                               :ஊற்று
STR_TOWN_BUILDING_NAME_PARK_1                                   :பூங்கா
STR_TOWN_BUILDING_NAME_OFFICE_BLOCK_2                           :அலுவலுக கட்டம்
STR_TOWN_BUILDING_NAME_SHOPS_AND_OFFICES_1                      :கடைகள் மற்றும் அலுவலகங்கள்
STR_TOWN_BUILDING_NAME_MODERN_OFFICE_BUILDING_1                 :நவீன அலுவலக கட்டடம்
STR_TOWN_BUILDING_NAME_WAREHOUSE_1                              :கிடங்கு
STR_TOWN_BUILDING_NAME_OFFICE_BLOCK_3                           :அலுவலுக கட்டம்
STR_TOWN_BUILDING_NAME_STADIUM_1                                :மைதானம்
STR_TOWN_BUILDING_NAME_OLD_HOUSES_1                             :பழைய வீடுகள்
STR_TOWN_BUILDING_NAME_COTTAGES_1                               :குடிசைகள்
STR_TOWN_BUILDING_NAME_HOUSES_1                                 :வீடுகள்
STR_TOWN_BUILDING_NAME_FLATS_1                                  :பிளாட்டுகள்
STR_TOWN_BUILDING_NAME_TALL_OFFICE_BLOCK_2                      :உயரமான அலுவலுக கட்டம்
STR_TOWN_BUILDING_NAME_SHOPS_AND_OFFICES_2                      :கடைகள் மற்றும் அலுவலகங்கள்
STR_TOWN_BUILDING_NAME_SHOPS_AND_OFFICES_3                      :கடைகள் மற்றும் அலுவலகங்கள்
STR_TOWN_BUILDING_NAME_THEATER_1                                :திரையரங்கம்
STR_TOWN_BUILDING_NAME_STADIUM_2                                :மைதானம்
STR_TOWN_BUILDING_NAME_OFFICES_1                                :அலுவலகங்கள்
STR_TOWN_BUILDING_NAME_HOUSES_2                                 :வீடுகள்
STR_TOWN_BUILDING_NAME_CINEMA_1                                 :சினிமா
STR_TOWN_BUILDING_NAME_SHOPPING_MALL_1                          :வணிக மையம்
STR_TOWN_BUILDING_NAME_IGLOO_1                                  :இக்லூ
STR_TOWN_BUILDING_NAME_TEPEES_1                                 :டெபீஸ்
STR_TOWN_BUILDING_NAME_TEAPOT_HOUSE_1                           :தேனீர் விருந்து வீடு
STR_TOWN_BUILDING_NAME_PIGGY_BANK_1                             :பிக்கி வங்கி

##id 0x4800
# industry names
STR_INDUSTRY_NAME_COAL_MINE                                     :நிலக்கரி சுரங்கம்
STR_INDUSTRY_NAME_POWER_STATION                                 :மின் உற்பத்தி நிலையம்
STR_INDUSTRY_NAME_SAWMILL                                       :மர மில்
STR_INDUSTRY_NAME_FOREST                                        :காடு
STR_INDUSTRY_NAME_OIL_REFINERY                                  :எண்ணெய் சுத்திகரிப்பு நிலையம்
STR_INDUSTRY_NAME_OIL_RIG                                       :எண்ணெய்க் கிணறு
STR_INDUSTRY_NAME_FACTORY                                       :தொழிற்சாலை
STR_INDUSTRY_NAME_PRINTING_WORKS                                :அச்சகம்
STR_INDUSTRY_NAME_STEEL_MILL                                    :எஃகு மில்
STR_INDUSTRY_NAME_FARM                                          :பண்ணை
STR_INDUSTRY_NAME_COPPER_ORE_MINE                               :செப்புத் தாது சுரங்கம்
STR_INDUSTRY_NAME_OIL_WELLS                                     :எண்ணெய்க் கிணறுகள்
STR_INDUSTRY_NAME_BANK                                          :வங்கி
STR_INDUSTRY_NAME_FOOD_PROCESSING_PLANT                         :உணவு பதப்படுத்தும் நிலையம்
STR_INDUSTRY_NAME_PAPER_MILL                                    :காகித மில்
STR_INDUSTRY_NAME_GOLD_MINE                                     :தங்கச் சுரங்கம்
STR_INDUSTRY_NAME_BANK_TROPIC_ARCTIC                            :வங்கி
STR_INDUSTRY_NAME_DIAMOND_MINE                                  :வைரச் சுரங்கம்
STR_INDUSTRY_NAME_IRON_ORE_MINE                                 :இரும்புத் தாது சுரங்கம்
STR_INDUSTRY_NAME_FRUIT_PLANTATION                              :பழம் பயிரிடுதல்
STR_INDUSTRY_NAME_RUBBER_PLANTATION                             :ரப்பர் பயிரிடுதல்
STR_INDUSTRY_NAME_WATER_SUPPLY                                  :நீர் உற்பத்தி
STR_INDUSTRY_NAME_WATER_TOWER                                   :தண்ணீர்த் தொட்டி
STR_INDUSTRY_NAME_FACTORY_2                                     :தொழிற்சாலை
STR_INDUSTRY_NAME_FARM_2                                        :பண்ணை
STR_INDUSTRY_NAME_LUMBER_MILL                                   :மர மில்
STR_INDUSTRY_NAME_COTTON_CANDY_FOREST                           :பஞ்சு மிட்டாய் காடு
STR_INDUSTRY_NAME_CANDY_FACTORY                                 :இனிப்பு தொழிற்சாலை
STR_INDUSTRY_NAME_BATTERY_FARM                                  :மின்கல பண்ணை
STR_INDUSTRY_NAME_COLA_WELLS                                    :கோலா கிணறுகள்
STR_INDUSTRY_NAME_TOY_SHOP                                      :விளையாட்டுப் பொருள் கடை
STR_INDUSTRY_NAME_TOY_FACTORY                                   :விளையாட்டுப் பொருள் தொழிற்சாலை
STR_INDUSTRY_NAME_PLASTIC_FOUNTAINS                             :பிளாஸ்டிக் ஊற்றுகள்
STR_INDUSTRY_NAME_FIZZY_DRINK_FACTORY                           :குளிர்பான தொழிற்சாலை
STR_INDUSTRY_NAME_BUBBLE_GENERATOR                              :குமிழி உற்பத்தி
STR_INDUSTRY_NAME_TOFFEE_QUARRY                                 :மிட்டாய் சுரங்கம்
STR_INDUSTRY_NAME_SUGAR_MINE                                    :சர்க்கரை சுரங்கம்

############ WARNING, using range 0x6000 for strings that are stored in the savegame
############ These strings may never get a new id, or savegames will break!
##id 0x6000
STR_SV_EMPTY                                                    :
STR_SV_UNNAMED                                                  :பெயரிடாதது
STR_SV_TRAIN_NAME                                               :இரயில் #{COMMA}
STR_SV_ROAD_VEHICLE_NAME                                        :சாலை வாகனம் #{COMMA}
STR_SV_SHIP_NAME                                                :கப்பல் #{COMMA}
STR_SV_AIRCRAFT_NAME                                            :விமானம் #{COMMA}

STR_SV_STNAME                                                   :{STRING}
STR_SV_STNAME_NORTH                                             :{STRING} வடக்கு
STR_SV_STNAME_SOUTH                                             :{STRING} தெற்கு
STR_SV_STNAME_EAST                                              :{STRING} கிழக்கு
STR_SV_STNAME_WEST                                              :{STRING} மேற்கு
STR_SV_STNAME_CENTRAL                                           :{STRING} நடு
STR_SV_STNAME_TRANSFER                                          :{STRING} மாற்றல்
STR_SV_STNAME_HALT                                              :{STRING} நிறுத்தம்
STR_SV_STNAME_VALLEY                                            :{STRING} பள்ளத்தாக்கு
STR_SV_STNAME_HEIGHTS                                           :{STRING} உயரங்கள்
STR_SV_STNAME_WOODS                                             :{STRING} காடு
STR_SV_STNAME_LAKESIDE                                          :{STRING} ஏரிக்கரை
STR_SV_STNAME_EXCHANGE                                          :{STRING} பரிமாற்றம்
STR_SV_STNAME_AIRPORT                                           :{STRING} விமான நிலையம்
STR_SV_STNAME_OILFIELD                                          :{STRING} எண்ணெய் வயல்
STR_SV_STNAME_MINES                                             :{STRING} சுரங்கங்கள்
STR_SV_STNAME_DOCKS                                             :{STRING} துறைமுகங்கள்
STR_SV_STNAME_BUOY                                              :{STRING}
STR_SV_STNAME_WAYPOINT                                          :{STRING}
##id 0x6020
STR_SV_STNAME_ANNEXE                                            :{STRING} இணைப்பு
STR_SV_STNAME_SIDINGS                                           :{STRING} சைடிங்குகள்
STR_SV_STNAME_BRANCH                                            :{STRING} பிரிவு
STR_SV_STNAME_UPPER                                             :மேல் {STRING}
STR_SV_STNAME_LOWER                                             :கீழ் {STRING}
STR_SV_STNAME_HELIPORT                                          :{STRING} ஹெலிபோர்ட்
STR_SV_STNAME_FOREST                                            :{STRING} காடு
STR_SV_STNAME_FALLBACK                                          :{STRING} நிலையம் #{NUM}
############ end of savegame specific region!

##id 0x8000
# Vehicle names
STR_VEHICLE_NAME_TRAIN_ENGINE_RAIL_KIRBY_PAUL_TANK_STEAM        :கிர்பி பால் டேன்க் (நீராவி)
STR_VEHICLE_NAME_TRAIN_ENGINE_RAIL_MJS_250_DIESEL               :MJS 250 (டீசல்)
STR_VEHICLE_NAME_TRAIN_ENGINE_RAIL_PLODDYPHUT_CHOO_CHOO         :பிலாடிபுட் சூ-சூ
STR_VEHICLE_NAME_TRAIN_ENGINE_RAIL_POWERNAUT_CHOO_CHOO          :பவர்னாட் சூ-சூ
STR_VEHICLE_NAME_TRAIN_ENGINE_RAIL_MIGHTYMOVER_CHOO_CHOO        :மைட்டிமூவர் சூ-சூ
STR_VEHICLE_NAME_TRAIN_ENGINE_RAIL_PLODDYPHUT_DIESEL            :பிலாடிபுட் டீசல்
STR_VEHICLE_NAME_TRAIN_ENGINE_RAIL_POWERNAUT_DIESEL             :பவர்னாட் டீசல்
STR_VEHICLE_NAME_TRAIN_ENGINE_RAIL_WILLS_2_8_0_STEAM            :வில்ஸ் 2-8-0 (நீராவி)
STR_VEHICLE_NAME_TRAIN_ENGINE_RAIL_CHANEY_JUBILEE_STEAM         :சனே 'ஜூபிலி' (நீராவி)
STR_VEHICLE_NAME_TRAIN_ENGINE_RAIL_GINZU_A4_STEAM               :கின்சு 'அ4' (நீராவி)
STR_VEHICLE_NAME_TRAIN_ENGINE_RAIL_SH_8P_STEAM                  :SH '8P' (நீராவி)
STR_VEHICLE_NAME_TRAIN_ENGINE_RAIL_MANLEY_MOREL_DMU_DIESEL      :மேன்லீ-மாரேல் DMU (டீசல்)
STR_VEHICLE_NAME_TRAIN_ENGINE_RAIL_DASH_DIESEL                  :'டாஷ்' (டீசல்)
STR_VEHICLE_NAME_TRAIN_ENGINE_RAIL_SH_HENDRY_25_DIESEL          :SH/ஹென்றி '25' (டீசல்)
STR_VEHICLE_NAME_TRAIN_ENGINE_RAIL_UU_37_DIESEL                 :UU '37' (டீசல்)
STR_VEHICLE_NAME_TRAIN_ENGINE_RAIL_FLOSS_47_DIESEL              :பிலாஸ் '47' (டீசல்)
STR_VEHICLE_NAME_TRAIN_ENGINE_RAIL_CS_4000_DIESEL               :CS 4000 (டீசல்)
STR_VEHICLE_NAME_TRAIN_ENGINE_RAIL_CS_2400_DIESEL               :CS 2400 (டீசல்)
STR_VEHICLE_NAME_TRAIN_ENGINE_RAIL_CENTENNIAL_DIESEL            :சென்ட்டென்னியல் (டீசல்)
STR_VEHICLE_NAME_TRAIN_ENGINE_RAIL_KELLING_3100_DIESEL          :கெல்லிங் 3100 (டீசல்)
STR_VEHICLE_NAME_TRAIN_ENGINE_RAIL_TURNER_TURBO_DIESEL          :டர்னர் டர்போ (டீசல்)
STR_VEHICLE_NAME_TRAIN_ENGINE_RAIL_MJS_1000_DIESEL              :MJS 1000 (டீசல்)
STR_VEHICLE_NAME_TRAIN_ENGINE_RAIL_SH_125_DIESEL                :SH '125' (டீசல்)
STR_VEHICLE_NAME_TRAIN_ENGINE_RAIL_SH_30_ELECTRIC               :SH '30' (மின்சார)
STR_VEHICLE_NAME_TRAIN_ENGINE_RAIL_SH_40_ELECTRIC               :SH '40' (மின்சார)
STR_VEHICLE_NAME_TRAIN_ENGINE_RAIL_T_I_M_ELECTRIC               :'T.I.M.' (மின்சார)
STR_VEHICLE_NAME_TRAIN_ENGINE_RAIL_ASIASTAR_ELECTRIC            :'ஆசிய நட்சத்திரம்' (மின்சார)
STR_VEHICLE_NAME_TRAIN_WAGON_RAIL_PASSENGER_CAR                 :பயணிகள் பெட்டி
STR_VEHICLE_NAME_TRAIN_WAGON_RAIL_MAIL_VAN                      :அஞ்சல் பெட்டி
STR_VEHICLE_NAME_TRAIN_WAGON_RAIL_COAL_CAR                      :நிலக்கரி பெட்டி
STR_VEHICLE_NAME_TRAIN_WAGON_RAIL_OIL_TANKER                    :எண்ணெய் வாகனம்
STR_VEHICLE_NAME_TRAIN_WAGON_RAIL_LIVESTOCK_VAN                 :பண்ணை பெட்டி
STR_VEHICLE_NAME_TRAIN_WAGON_RAIL_GOODS_VAN                     :சரக்கு பெட்டி
STR_VEHICLE_NAME_TRAIN_WAGON_RAIL_GRAIN_HOPPER                  :தானிய பெட்டி
STR_VEHICLE_NAME_TRAIN_WAGON_RAIL_WOOD_TRUCK                    :மர பெட்டி
STR_VEHICLE_NAME_TRAIN_WAGON_RAIL_IRON_ORE_HOPPER               :இரும்புத் தாது பெட்டி
STR_VEHICLE_NAME_TRAIN_WAGON_RAIL_STEEL_TRUCK                   :எஃகு பெட்டி
STR_VEHICLE_NAME_TRAIN_WAGON_RAIL_ARMORED_VAN                   :உறுதிபடுத்தப்பட்ட பெட்டி
STR_VEHICLE_NAME_TRAIN_WAGON_RAIL_FOOD_VAN                      :உணவுப் பெட்டி
STR_VEHICLE_NAME_TRAIN_WAGON_RAIL_PAPER_TRUCK                   :காகித பெட்டி
STR_VEHICLE_NAME_TRAIN_WAGON_RAIL_COPPER_ORE_HOPPER             :செப்பு தாது பெட்டி
STR_VEHICLE_NAME_TRAIN_WAGON_RAIL_WATER_TANKER                  :தண்ணீர் பெட்டி
STR_VEHICLE_NAME_TRAIN_WAGON_RAIL_FRUIT_TRUCK                   :பழ பெட்டி
STR_VEHICLE_NAME_TRAIN_WAGON_RAIL_RUBBER_TRUCK                  :இறப்பர் பெட்டி
STR_VEHICLE_NAME_TRAIN_WAGON_RAIL_SUGAR_TRUCK                   :சர்க்கரை பெட்டி
STR_VEHICLE_NAME_TRAIN_WAGON_RAIL_COTTON_CANDY_HOPPER           :பஞ்சு மிட்டாய் பெட்டி
STR_VEHICLE_NAME_TRAIN_WAGON_RAIL_TOFFEE_HOPPER                 :மிட்டாய் பெட்டி
STR_VEHICLE_NAME_TRAIN_WAGON_RAIL_BUBBLE_VAN                    :குமிழிகள் பெட்டி
STR_VEHICLE_NAME_TRAIN_WAGON_RAIL_COLA_TANKER                   :கோலா பெட்டி
STR_VEHICLE_NAME_TRAIN_WAGON_RAIL_CANDY_VAN                     :இனிப்புப் பெட்டி
STR_VEHICLE_NAME_TRAIN_WAGON_RAIL_TOY_VAN                       :விளையாட்டுப் பொருள் பெட்டி
STR_VEHICLE_NAME_TRAIN_WAGON_RAIL_BATTERY_TRUCK                 :மின்கல பெட்டி
STR_VEHICLE_NAME_TRAIN_WAGON_RAIL_FIZZY_DRINK_TRUCK             :குளிர்பான பெட்டி
STR_VEHICLE_NAME_TRAIN_WAGON_RAIL_PLASTIC_TRUCK                 :பிளாஸ்டிக் பெட்டி
STR_VEHICLE_NAME_TRAIN_ENGINE_MONORAIL_X2001_ELECTRIC           :'X2001' (மின்சார)
STR_VEHICLE_NAME_TRAIN_ENGINE_MONORAIL_MILLENNIUM_Z1_ELECTRIC   :'மில்லேனியம் Z1' (மின்சார)
STR_VEHICLE_NAME_TRAIN_ENGINE_MONORAIL_WIZZOWOW_Z99             :வீஸவொவ் Z99
STR_VEHICLE_NAME_TRAIN_WAGON_MONORAIL_PASSENGER_CAR             :பயணிகள் பெட்டி
STR_VEHICLE_NAME_TRAIN_WAGON_MONORAIL_MAIL_VAN                  :அஞ்சல் பெட்டி
STR_VEHICLE_NAME_TRAIN_WAGON_MONORAIL_COAL_CAR                  :நிலக்கரி பெட்டி
STR_VEHICLE_NAME_TRAIN_WAGON_MONORAIL_OIL_TANKER                :எண்ணெய் வாகனம்
STR_VEHICLE_NAME_TRAIN_WAGON_MONORAIL_LIVESTOCK_VAN             :பண்ணை பெட்டி
STR_VEHICLE_NAME_TRAIN_WAGON_MONORAIL_GOODS_VAN                 :சரக்குப் பெட்டி
STR_VEHICLE_NAME_TRAIN_WAGON_MONORAIL_GRAIN_HOPPER              :தானிய பெட்டி
STR_VEHICLE_NAME_TRAIN_WAGON_MONORAIL_WOOD_TRUCK                :மர பெட்டி
STR_VEHICLE_NAME_TRAIN_WAGON_MONORAIL_IRON_ORE_HOPPER           :இரும்புத் தாது பெட்டி
STR_VEHICLE_NAME_TRAIN_WAGON_MONORAIL_STEEL_TRUCK               :எஃகு பெட்டி
STR_VEHICLE_NAME_TRAIN_WAGON_MONORAIL_ARMORED_VAN               :உறுதிபடுத்தப்பட்ட பெட்டி
STR_VEHICLE_NAME_TRAIN_WAGON_MONORAIL_FOOD_VAN                  :உணவு பெட்டி
STR_VEHICLE_NAME_TRAIN_WAGON_MONORAIL_PAPER_TRUCK               :காகித பெட்டி
STR_VEHICLE_NAME_TRAIN_WAGON_MONORAIL_COPPER_ORE_HOPPER         :செப்புத் தாது பெட்டி
STR_VEHICLE_NAME_TRAIN_WAGON_MONORAIL_WATER_TANKER              :தண்ணீர் வாகனம்
STR_VEHICLE_NAME_TRAIN_WAGON_MONORAIL_FRUIT_TRUCK               :பழ வாகனம்
STR_VEHICLE_NAME_TRAIN_WAGON_MONORAIL_RUBBER_TRUCK              :ரப்பர் பெட்டி
STR_VEHICLE_NAME_TRAIN_WAGON_MONORAIL_SUGAR_TRUCK               :சர்க்கரைப் பெட்டி
STR_VEHICLE_NAME_TRAIN_WAGON_MONORAIL_COTTON_CANDY_HOPPER       :பஞ்சு மிட்டாய் பெட்டி
STR_VEHICLE_NAME_TRAIN_WAGON_MONORAIL_TOFFEE_HOPPER             :மிட்டாய் பெட்டி
STR_VEHICLE_NAME_TRAIN_WAGON_MONORAIL_BUBBLE_VAN                :குமிழி வாகனம்
STR_VEHICLE_NAME_TRAIN_WAGON_MONORAIL_COLA_TANKER               :கோலா பெட்டி
STR_VEHICLE_NAME_TRAIN_WAGON_MONORAIL_CANDY_VAN                 :இனிப்பு வாகனம்
STR_VEHICLE_NAME_TRAIN_WAGON_MONORAIL_TOY_VAN                   :விளையாட்டுப்பொருள் பெட்டி
STR_VEHICLE_NAME_TRAIN_WAGON_MONORAIL_BATTERY_TRUCK             :மின்கல வாகனம்
STR_VEHICLE_NAME_TRAIN_WAGON_MONORAIL_FIZZY_DRINK_TRUCK         :குளிர்பான வாகனம்
STR_VEHICLE_NAME_TRAIN_WAGON_MONORAIL_PLASTIC_TRUCK             :பிளாஸ்டிக் பெட்டி
STR_VEHICLE_NAME_TRAIN_ENGINE_MAGLEV_LEV1_LEVIATHAN_ELECTRIC    :நிலை1 'லெவியாதன்' (மின்சார)
STR_VEHICLE_NAME_TRAIN_ENGINE_MAGLEV_LEV2_CYCLOPS_ELECTRIC      :நிலை2 'சைக்கலாப்ஸ்' (மின்சார)
STR_VEHICLE_NAME_TRAIN_ENGINE_MAGLEV_LEV3_PEGASUS_ELECTRIC      :நிலை3 'பெகசஸ்' (மின்சார)
STR_VEHICLE_NAME_TRAIN_ENGINE_MAGLEV_LEV4_CHIMAERA_ELECTRIC     :நிலை4 'கைமேரா' (மின்சார)
STR_VEHICLE_NAME_TRAIN_ENGINE_MAGLEV_WIZZOWOW_ROCKETEER         :வீஸவொவ் ராக்கெட்டீயர்
STR_VEHICLE_NAME_TRAIN_WAGON_MAGLEV_PASSENGER_CAR               :பயணிகள் பெட்டி
STR_VEHICLE_NAME_TRAIN_WAGON_MAGLEV_MAIL_VAN                    :அஞ்சல் வாகனம்
STR_VEHICLE_NAME_TRAIN_WAGON_MAGLEV_COAL_CAR                    :நிலக்கரி வண்டி
STR_VEHICLE_NAME_TRAIN_WAGON_MAGLEV_OIL_TANKER                  :எண்ணெய் லாரி
STR_VEHICLE_NAME_TRAIN_WAGON_MAGLEV_LIVESTOCK_VAN               :பண்ணை வண்டி
STR_VEHICLE_NAME_TRAIN_WAGON_MAGLEV_GOODS_VAN                   :சரக்கு வாகனம்
STR_VEHICLE_NAME_TRAIN_WAGON_MAGLEV_GRAIN_HOPPER                :தானிய வாகனம்
STR_VEHICLE_NAME_TRAIN_WAGON_MAGLEV_WOOD_TRUCK                  :மர வண்டி
STR_VEHICLE_NAME_TRAIN_WAGON_MAGLEV_IRON_ORE_HOPPER             :இரும்புத் தாது வண்டி
STR_VEHICLE_NAME_TRAIN_WAGON_MAGLEV_STEEL_TRUCK                 :எஃகு வண்டி
STR_VEHICLE_NAME_TRAIN_WAGON_MAGLEV_ARMORED_VAN                 :உறுதிப்படுத்தப்பட்ட வண்டி
STR_VEHICLE_NAME_TRAIN_WAGON_MAGLEV_FOOD_VAN                    :உணவு வாகனம்
STR_VEHICLE_NAME_TRAIN_WAGON_MAGLEV_PAPER_TRUCK                 :காகித லாரி
STR_VEHICLE_NAME_TRAIN_WAGON_MAGLEV_COPPER_ORE_HOPPER           :செம்புத் தாது வண்டி
STR_VEHICLE_NAME_TRAIN_WAGON_MAGLEV_WATER_TANKER                :தண்ணீர் லாரி
STR_VEHICLE_NAME_TRAIN_WAGON_MAGLEV_FRUIT_TRUCK                 :பழ வண்டி
STR_VEHICLE_NAME_TRAIN_WAGON_MAGLEV_RUBBER_TRUCK                :ரப்பர் வண்டி
STR_VEHICLE_NAME_TRAIN_WAGON_MAGLEV_SUGAR_TRUCK                 :சர்க்கரை வண்டி
STR_VEHICLE_NAME_TRAIN_WAGON_MAGLEV_COTTON_CANDY_HOPPER         :பஞ்சு மிட்டாய் வண்டி
STR_VEHICLE_NAME_TRAIN_WAGON_MAGLEV_TOFFEE_HOPPER               :மிட்டாய் பெட்டி
STR_VEHICLE_NAME_TRAIN_WAGON_MAGLEV_BUBBLE_VAN                  :குமிழி வாகனம்
STR_VEHICLE_NAME_TRAIN_WAGON_MAGLEV_COLA_TANKER                 :கோலா வண்டி
STR_VEHICLE_NAME_TRAIN_WAGON_MAGLEV_CANDY_VAN                   :இனிப்பு வாகனம்
STR_VEHICLE_NAME_TRAIN_WAGON_MAGLEV_TOY_VAN                     :விளையாட்டுப்பொருள் வாகனம்
STR_VEHICLE_NAME_TRAIN_WAGON_MAGLEV_BATTERY_TRUCK               :மின்கல வண்டி
STR_VEHICLE_NAME_TRAIN_WAGON_MAGLEV_FIZZY_DRINK_TRUCK           :குளிர்பான வாகனம்
STR_VEHICLE_NAME_TRAIN_WAGON_MAGLEV_PLASTIC_TRUCK               :பிளாஸ்டிக் லாரி
STR_VEHICLE_NAME_ROAD_VEHICLE_MPS_REGAL_BUS                     :MPS ரீகல் பேருந்து
STR_VEHICLE_NAME_ROAD_VEHICLE_HEREFORD_LEOPARD_BUS              :ஹியர்போர்ட் லியோபார்ட் பேருந்து
STR_VEHICLE_NAME_ROAD_VEHICLE_FOSTER_BUS                        :ப்பாஸ்டர் பேருந்து
STR_VEHICLE_NAME_ROAD_VEHICLE_FOSTER_MKII_SUPERBUS              :பாஸ்டர் MkII பேருந்து
STR_VEHICLE_NAME_ROAD_VEHICLE_PLODDYPHUT_MKI_BUS                :பிலோடிபுட் MkI பேருந்து
STR_VEHICLE_NAME_ROAD_VEHICLE_PLODDYPHUT_MKII_BUS               :பிலோடிபுட் MkII பேருந்து
STR_VEHICLE_NAME_ROAD_VEHICLE_PLODDYPHUT_MKIII_BUS              :பிலோடிபுட் MkIII பேருந்து
STR_VEHICLE_NAME_ROAD_VEHICLE_BALOGH_COAL_TRUCK                 :பாலாக்ஃ நிலக்கரி வண்டி
STR_VEHICLE_NAME_ROAD_VEHICLE_UHL_COAL_TRUCK                    :Uhl நிலக்கரி வண்டி
STR_VEHICLE_NAME_ROAD_VEHICLE_DW_COAL_TRUCK                     :DW நிலக்கரி வண்டி
STR_VEHICLE_NAME_ROAD_VEHICLE_MPS_MAIL_TRUCK                    :MPS அஞ்சல் வாகனம்
STR_VEHICLE_NAME_ROAD_VEHICLE_REYNARD_MAIL_TRUCK                :ரேய்னார்டு அஞ்சல் வாகனம்
STR_VEHICLE_NAME_ROAD_VEHICLE_PERRY_MAIL_TRUCK                  :பெர்ரி அஞ்சல் வாகனம்
STR_VEHICLE_NAME_ROAD_VEHICLE_MIGHTYMOVER_MAIL_TRUCK            :மைட்டிமூவர் அஞ்சல் வாகனம்
STR_VEHICLE_NAME_ROAD_VEHICLE_POWERNAUGHT_MAIL_TRUCK            :பவர்நாட் அஞ்சல் வாகனம்
STR_VEHICLE_NAME_ROAD_VEHICLE_WIZZOWOW_MAIL_TRUCK               :வீஸவொவ் அஞ்சல் வாகனம்
STR_VEHICLE_NAME_ROAD_VEHICLE_WITCOMBE_OIL_TANKER               :விட்கோம்ப் எண்ணெய் லாரி
STR_VEHICLE_NAME_ROAD_VEHICLE_FOSTER_OIL_TANKER                 :பாஸ்டர் எண்ணெய் லாரி
STR_VEHICLE_NAME_ROAD_VEHICLE_PERRY_OIL_TANKER                  :பெர்ரி எண்ணெய் லாரி
STR_VEHICLE_NAME_ROAD_VEHICLE_TALBOTT_LIVESTOCK_VAN             :தால்பாட் பண்ணை வண்டி
STR_VEHICLE_NAME_ROAD_VEHICLE_UHL_LIVESTOCK_VAN                 :Uhl பண்ணை வண்டி
STR_VEHICLE_NAME_ROAD_VEHICLE_FOSTER_LIVESTOCK_VAN              :பாஸ்டர் பண்ணை வண்டி
STR_VEHICLE_NAME_ROAD_VEHICLE_BALOGH_GOODS_TRUCK                :பாலாக்ஃ சரக்கு வண்டி
STR_VEHICLE_NAME_ROAD_VEHICLE_CRAIGHEAD_GOODS_TRUCK             :க்ரேய்க் சரக்கு வண்டி
STR_VEHICLE_NAME_ROAD_VEHICLE_GOSS_GOODS_TRUCK                  :கொஸ் சரக்கு வண்டி
STR_VEHICLE_NAME_ROAD_VEHICLE_HEREFORD_GRAIN_TRUCK              :ஹியர்போர்ட் தானிய வண்டி
STR_VEHICLE_NAME_ROAD_VEHICLE_THOMAS_GRAIN_TRUCK                :தாமஸ் தானிய வண்டி
STR_VEHICLE_NAME_ROAD_VEHICLE_GOSS_GRAIN_TRUCK                  :கொஸ் தானிய வண்டி
STR_VEHICLE_NAME_ROAD_VEHICLE_WITCOMBE_WOOD_TRUCK               :விட்கோம்ப் மர ட்ரக்
STR_VEHICLE_NAME_ROAD_VEHICLE_FOSTER_WOOD_TRUCK                 :பாஸ்டர் மர ட்ரக்
STR_VEHICLE_NAME_ROAD_VEHICLE_MORELAND_WOOD_TRUCK               :மோர்லாந்து மர ட்ரக்
STR_VEHICLE_NAME_ROAD_VEHICLE_MPS_IRON_ORE_TRUCK                :MPS இரும்புத் தாது ட்ரக்
STR_VEHICLE_NAME_ROAD_VEHICLE_UHL_IRON_ORE_TRUCK                :Uhl இரும்புத் தாது ட்ரக்
STR_VEHICLE_NAME_ROAD_VEHICLE_CHIPPY_IRON_ORE_TRUCK             :சிப்பி இரும்புத் தாது ட்ரக்
STR_VEHICLE_NAME_ROAD_VEHICLE_BALOGH_STEEL_TRUCK                :பாலாக்ஃ எஃகு லாரி
STR_VEHICLE_NAME_ROAD_VEHICLE_UHL_STEEL_TRUCK                   :Uhl எஃகு லாரி
STR_VEHICLE_NAME_ROAD_VEHICLE_KELLING_STEEL_TRUCK               :கெல்லிங் எஃகு பாரஊர்தி
STR_VEHICLE_NAME_ROAD_VEHICLE_BALOGH_ARMORED_TRUCK              :பாலொகஃ உறுதிப்படுத்தப்பட்ட ட்ரக்
STR_VEHICLE_NAME_ROAD_VEHICLE_UHL_ARMORED_TRUCK                 :Uhl உறுதிப்படுத்தப்பட்ட ட்ரக்
STR_VEHICLE_NAME_ROAD_VEHICLE_FOSTER_ARMORED_TRUCK              :பாஸ்டர் உறுதிப்படுத்தப்பட்ட ட்ரக்
STR_VEHICLE_NAME_ROAD_VEHICLE_FOSTER_FOOD_VAN                   :பாஸ்டர் உணவு வாகனம்
STR_VEHICLE_NAME_ROAD_VEHICLE_PERRY_FOOD_VAN                    :பெர்ரி உணவு வாகனம்
STR_VEHICLE_NAME_ROAD_VEHICLE_CHIPPY_FOOD_VAN                   :சிப்பி உணவு வாகனம்
STR_VEHICLE_NAME_ROAD_VEHICLE_UHL_PAPER_TRUCK                   :Uhl பேபர் ட்ரக்
STR_VEHICLE_NAME_ROAD_VEHICLE_BALOGH_PAPER_TRUCK                :பாலொகஃ காகித ட்ரக்
STR_VEHICLE_NAME_ROAD_VEHICLE_MPS_PAPER_TRUCK                   :MPS பேபர் ட்ரக்
STR_VEHICLE_NAME_ROAD_VEHICLE_MPS_COPPER_ORE_TRUCK              :MPS செம்பு ட்ரக்
STR_VEHICLE_NAME_ROAD_VEHICLE_UHL_COPPER_ORE_TRUCK              :Uhl செம்பு ட்ரக்
STR_VEHICLE_NAME_ROAD_VEHICLE_GOSS_COPPER_ORE_TRUCK             :கொஸ் செம்பு ட்ரக்
STR_VEHICLE_NAME_ROAD_VEHICLE_UHL_WATER_TANKER                  :Uhl தண்ணீர் லாரி
STR_VEHICLE_NAME_ROAD_VEHICLE_BALOGH_WATER_TANKER               :பாலொகஃ தண்ணீர் லாரி
STR_VEHICLE_NAME_ROAD_VEHICLE_MPS_WATER_TANKER                  :MPS தண்ணீர் லாரி
STR_VEHICLE_NAME_ROAD_VEHICLE_BALOGH_FRUIT_TRUCK                :பாலொகஃ பழ ட்ரக்
STR_VEHICLE_NAME_ROAD_VEHICLE_UHL_FRUIT_TRUCK                   :Uhl பழ ட்ரக்
STR_VEHICLE_NAME_ROAD_VEHICLE_KELLING_FRUIT_TRUCK               :கேஈல்லிங் பழ ட்ரக்
STR_VEHICLE_NAME_ROAD_VEHICLE_BALOGH_RUBBER_TRUCK               :பாலொகஃ இறப்பர் ட்ரக்
STR_VEHICLE_NAME_ROAD_VEHICLE_UHL_RUBBER_TRUCK                  :Uhl இறப்பர் ட்ரக்
STR_VEHICLE_NAME_ROAD_VEHICLE_RMT_RUBBER_TRUCK                  :RMT இறப்பர் ட்ரக்
STR_VEHICLE_NAME_ROAD_VEHICLE_MIGHTYMOVER_SUGAR_TRUCK           :மைடீமூவ்ர் சக்கரை ட்ரக்
STR_VEHICLE_NAME_ROAD_VEHICLE_POWERNAUGHT_SUGAR_TRUCK           :பவர்னாட் சக்கரை ட்ரக்
STR_VEHICLE_NAME_ROAD_VEHICLE_WIZZOWOW_SUGAR_TRUCK              :வீஸவொவ் சக்கரை ட்ரக்
STR_VEHICLE_NAME_ROAD_VEHICLE_MIGHTYMOVER_COLA_TRUCK            :மைடீமூவ்ர் கோளா ட்ரக்
STR_VEHICLE_NAME_ROAD_VEHICLE_POWERNAUGHT_COLA_TRUCK            :பவர்னாட் கோளா ட்ரக்
STR_VEHICLE_NAME_ROAD_VEHICLE_WIZZOWOW_COLA_TRUCK               :வீஸவொவ் கோளா ட்ரக்
STR_VEHICLE_NAME_ROAD_VEHICLE_MIGHTYMOVER_COTTON_CANDY          :மைடீமூவ்ர் பன்ஜி மிட்டாய் ட்ரக்
STR_VEHICLE_NAME_ROAD_VEHICLE_POWERNAUGHT_COTTON_CANDY          :பவர்னாட் பன்ஜி மிட்டாய் ட்ரக்
STR_VEHICLE_NAME_ROAD_VEHICLE_WIZZOWOW_COTTON_CANDY_TRUCK       :வீஸவொவ் பன்ஜி மிட்டாய் ட்ரக்
STR_VEHICLE_NAME_ROAD_VEHICLE_MIGHTYMOVER_TOFFEE_TRUCK          :மைடீமூவ்ர் மிட்டாய் ட்ரக்
STR_VEHICLE_NAME_ROAD_VEHICLE_POWERNAUGHT_TOFFEE_TRUCK          :பவர்னாட் மிட்டாய் ட்ரக்
STR_VEHICLE_NAME_ROAD_VEHICLE_WIZZOWOW_TOFFEE_TRUCK             :வீஸவொவ் மிட்டாய் ட்ரக்
STR_VEHICLE_NAME_ROAD_VEHICLE_MIGHTYMOVER_TOY_VAN               :மைடீமூவர் விளையாட்டுப்பொருள் கூடுந்து
STR_VEHICLE_NAME_ROAD_VEHICLE_POWERNAUGHT_TOY_VAN               :பவர்னாட் விளையாட்டுப்பொருள் கூடுந்து
STR_VEHICLE_NAME_ROAD_VEHICLE_WIZZOWOW_TOY_VAN                  :வீஸவொவ் விளையாட்டுப்பொருள் கூடுந்து
STR_VEHICLE_NAME_ROAD_VEHICLE_MIGHTYMOVER_CANDY_TRUCK           :மைடீமூவ்ர் இனிப்பு ட்ரக்
STR_VEHICLE_NAME_ROAD_VEHICLE_POWERNAUGHT_CANDY_TRUCK           :பவர்னாட் இனிப்பு ட்ரக்
STR_VEHICLE_NAME_ROAD_VEHICLE_WIZZOWOW_CANDY_TRUCK              :வீஸவொவ் இனிப்பு ட்ரக்
STR_VEHICLE_NAME_ROAD_VEHICLE_MIGHTYMOVER_BATTERY_TRUCK         :மைடீமூவ்ர் மின்கல ட்ரக்
STR_VEHICLE_NAME_ROAD_VEHICLE_POWERNAUGHT_BATTERY_TRUCK         :பவர்னாட் மின்கல ட்ரக்
STR_VEHICLE_NAME_ROAD_VEHICLE_WIZZOWOW_BATTERY_TRUCK            :வீஸவொவ் மின்கல ட்ரக்
STR_VEHICLE_NAME_ROAD_VEHICLE_MIGHTYMOVER_FIZZY_DRINK           :மைடீமூவ்ர் Fizzy Drink ட்ரக்
STR_VEHICLE_NAME_ROAD_VEHICLE_POWERNAUGHT_FIZZY_DRINK           :பவர்னட் Fizzy Drink ட்ரக்
STR_VEHICLE_NAME_ROAD_VEHICLE_WIZZOWOW_FIZZY_DRINK_TRUCK        :வீஸவொவ் Fizzy Drink ட்ரக்
STR_VEHICLE_NAME_ROAD_VEHICLE_MIGHTYMOVER_PLASTIC_TRUCK         :மைடீமூவ்ர் பிளாஸ்டிக் ட்ரக்
STR_VEHICLE_NAME_ROAD_VEHICLE_POWERNAUGHT_PLASTIC_TRUCK         :பவர்னாட் பிளாஸ்டிக் ட்ரக்
STR_VEHICLE_NAME_ROAD_VEHICLE_WIZZOWOW_PLASTIC_TRUCK            :வீஸவொவ் பிளாஸ்டிக் ட்ரக்
STR_VEHICLE_NAME_ROAD_VEHICLE_MIGHTYMOVER_BUBBLE_TRUCK          :மைடீமூவ்ர் ப்பபுல் ட்ரக்
STR_VEHICLE_NAME_ROAD_VEHICLE_POWERNAUGHT_BUBBLE_TRUCK          :பவர்னாட் ப்பபுல் ட்ரக்
STR_VEHICLE_NAME_ROAD_VEHICLE_WIZZOWOW_BUBBLE_TRUCK             :வீஸவொவ் ப்பபுல் ட்ரக்
STR_VEHICLE_NAME_SHIP_MPS_OIL_TANKER                            :MPS எண்ணெய்க்கப்பல்
STR_VEHICLE_NAME_SHIP_CS_INC_OIL_TANKER                         :CS-Inc. எண்ணெய்க்கப்பல்
STR_VEHICLE_NAME_SHIP_MPS_PASSENGER_FERRY                       :MPS பயணப்படகு
STR_VEHICLE_NAME_SHIP_FFP_PASSENGER_FERRY                       :FFP பயணப்படகு
STR_VEHICLE_NAME_SHIP_BAKEWELL_300_HOVERCRAFT                   :பேக்வெல் 300 ஹோவர்கிராப்ட்
STR_VEHICLE_NAME_SHIP_CHUGGER_CHUG_PASSENGER                    :சுக்கெர்-சுக் பயணப்படகு
STR_VEHICLE_NAME_SHIP_SHIVERSHAKE_PASSENGER_FERRY               :ஸெவர்ஸெஅக் பயணப்படகு
STR_VEHICLE_NAME_SHIP_YATE_CARGO_SHIP                           :யேட் சரக்குக் கப்பல்
STR_VEHICLE_NAME_SHIP_BAKEWELL_CARGO_SHIP                       :பேக்வெல் சரக்குக் கப்பல்
STR_VEHICLE_NAME_SHIP_MIGHTYMOVER_CARGO_SHIP                    :மைட்டிமூவர் சரக்குக் கப்பல்
STR_VEHICLE_NAME_SHIP_POWERNAUT_CARGO_SHIP                      :பவர்னாட் சரக்குக் கப்பல்
STR_VEHICLE_NAME_AIRCRAFT_SAMPSON_U52                           :சாம்ப்சன் யு52
STR_VEHICLE_NAME_AIRCRAFT_COLEMAN_COUNT                         :கோல்மேன் கவுன்ட்
STR_VEHICLE_NAME_AIRCRAFT_FFP_DART                              :FFP டார்ட்
STR_VEHICLE_NAME_AIRCRAFT_YATE_HAUGAN                           :ஈஏட் ஹவ்கன்
STR_VEHICLE_NAME_AIRCRAFT_BAKEWELL_COTSWALD_LB_3                :பேக்வெல் கோட்ஸ்வால்டு LB-3
STR_VEHICLE_NAME_AIRCRAFT_BAKEWELL_LUCKETT_LB_8                 :பேக்வெல் லுக்கேட் LB-8
STR_VEHICLE_NAME_AIRCRAFT_BAKEWELL_LUCKETT_LB_9                 :பேக்வெல் லுக்கேட் LB-9
STR_VEHICLE_NAME_AIRCRAFT_BAKEWELL_LUCKETT_LB80                 :பேக்வெல் லுக்கேட் LB80
STR_VEHICLE_NAME_AIRCRAFT_BAKEWELL_LUCKETT_LB_10                :பேக்வெல் லுக்கேட் LB-10
STR_VEHICLE_NAME_AIRCRAFT_BAKEWELL_LUCKETT_LB_11                :பேக்வெல் லுக்கேட் LB-11
STR_VEHICLE_NAME_AIRCRAFT_YATE_AEROSPACE_YAC_1_11               :ஈஏட் ஏரொஸ்பேஸ் YAC 1-11
STR_VEHICLE_NAME_AIRCRAFT_DARWIN_100                            :டார்வின் 100
STR_VEHICLE_NAME_AIRCRAFT_DARWIN_200                            :டார்வின் 200
STR_VEHICLE_NAME_AIRCRAFT_DARWIN_300                            :டார்வின் 300
STR_VEHICLE_NAME_AIRCRAFT_DARWIN_400                            :டார்வின் 400
STR_VEHICLE_NAME_AIRCRAFT_DARWIN_500                            :டார்வின் 500
STR_VEHICLE_NAME_AIRCRAFT_DARWIN_600                            :டார்வின் 600
STR_VEHICLE_NAME_AIRCRAFT_GURU_GALAXY                           :குரு கலக்சி
STR_VEHICLE_NAME_AIRCRAFT_AIRTAXI_A21                           :அர் டாக்சி அ21
STR_VEHICLE_NAME_AIRCRAFT_AIRTAXI_A31                           :அர் டாக்சி அ31
STR_VEHICLE_NAME_AIRCRAFT_AIRTAXI_A32                           :அர் டாக்சி அ32
STR_VEHICLE_NAME_AIRCRAFT_AIRTAXI_A33                           :அர் டாக்சி அ33
STR_VEHICLE_NAME_AIRCRAFT_YATE_AEROSPACE_YAE46                  :ஈஏட் ஏரொஸ்பேஸ் YAe46
STR_VEHICLE_NAME_AIRCRAFT_DINGER_100                            :டிங்௧ர் 100
STR_VEHICLE_NAME_AIRCRAFT_AIRTAXI_A34_1000                      :அர் டாக்சி அ34-1000
STR_VEHICLE_NAME_AIRCRAFT_YATE_Z_SHUTTLE                        :ஈஏட் Z-ஸ்ஹட்டள்
STR_VEHICLE_NAME_AIRCRAFT_KELLING_K1                            :கெல்லிங்க் கெ1
STR_VEHICLE_NAME_AIRCRAFT_KELLING_K6                            :கெல்லிங்க் கெ6
STR_VEHICLE_NAME_AIRCRAFT_KELLING_K7                            :கெல்லிங்க் கெ7
STR_VEHICLE_NAME_AIRCRAFT_DARWIN_700                            :டார்வின் 700
STR_VEHICLE_NAME_AIRCRAFT_FFP_HYPERDART_2                       :FFP ஹைபர்டார்ட் 2
STR_VEHICLE_NAME_AIRCRAFT_DINGER_200                            :டிங்௧ர் 200
STR_VEHICLE_NAME_AIRCRAFT_DINGER_1000                           :டிங்௧ர் 1000
STR_VEHICLE_NAME_AIRCRAFT_PLODDYPHUT_100                        :பிலோடிபுட் 100
STR_VEHICLE_NAME_AIRCRAFT_PLODDYPHUT_500                        :பிலோடிபுட் 500
STR_VEHICLE_NAME_AIRCRAFT_FLASHBANG_X1                          :பிலாஷ்பேங் X1
STR_VEHICLE_NAME_AIRCRAFT_JUGGERPLANE_M1                        :சக்கர்விமானம் M1
STR_VEHICLE_NAME_AIRCRAFT_FLASHBANG_WIZZER                      :பிலாஷ்பேங் விஸ்ஸர்
STR_VEHICLE_NAME_AIRCRAFT_TRICARIO_HELICOPTER                   :டீரைக்காரிஒ ஹெலிகாப்டர்
STR_VEHICLE_NAME_AIRCRAFT_GURU_X2_HELICOPTER                    :குரு X2 ஹெலிகாப்டர்
STR_VEHICLE_NAME_AIRCRAFT_POWERNAUT_HELICOPTER                  :பவர்னாட் ஹெலிகாப்டர்

##id 0x8800
# Formatting of some strings
STR_FORMAT_DATE_TINY                                            :{STRING}-{STRING}-{NUM}
STR_FORMAT_DATE_SHORT                                           :{STRING} {NUM}
STR_FORMAT_DATE_LONG                                            :{STRING} {STRING} {NUM}
STR_FORMAT_DATE_ISO                                             :{2:NUM}-{1:STRING}-{0:STRING}

STR_FORMAT_BUOY_NAME                                            :{TOWN} காவியக்கட்டை
STR_FORMAT_BUOY_NAME_SERIAL                                     :{TOWN} காவியக்கட்டை #{COMMA}
STR_FORMAT_COMPANY_NUM                                          :(நிறுவனம் {COMMA})
STR_FORMAT_GROUP_NAME                                           :குழு {COMMA}
STR_FORMAT_GROUP_VEHICLE_NAME                                   :{GROUP} #{COMMA}
STR_FORMAT_INDUSTRY_NAME                                        :{TOWN} {STRING}
STR_FORMAT_WAYPOINT_NAME                                        :{TOWN} பாதைப்புள்ளி
STR_FORMAT_WAYPOINT_NAME_SERIAL                                 :{TOWN} பாதைப்புள்ளி #{COMMA}

STR_FORMAT_DEPOT_NAME_TRAIN                                     :{TOWN} ரயில் பணிமனை
STR_FORMAT_DEPOT_NAME_TRAIN_SERIAL                              :{TOWN} ரயில் வண்டி டீபோ #{COMMA}
STR_FORMAT_DEPOT_NAME_ROAD_VEHICLE                              :{TOWN} வாகன டீபோ
STR_FORMAT_DEPOT_NAME_ROAD_VEHICLE_SERIAL                       :{TOWN} வாகன டீபோ #{COMMA}
STR_FORMAT_DEPOT_NAME_SHIP                                      :{TOWN} கப்பல் நிலையம்
STR_FORMAT_DEPOT_NAME_SHIP_SERIAL                               :{TOWN} கப்பல் நிலையம் #{COMMA}
STR_FORMAT_DEPOT_NAME_AIRCRAFT                                  :{STATION} விமான கூடாரம்

STR_UNKNOWN_STATION                                             :தெரியாத நிலையம்
STR_DEFAULT_SIGN_NAME                                           :அறிவிக்கை பலகை
STR_COMPANY_SOMEONE                                             :யாரோ ஒருவர்

STR_SAVEGAME_NAME_DEFAULT                                       :{COMPANY}, {STRING}
STR_SAVEGAME_NAME_SPECTATOR                                     :பார்வையாளர், {1:STRING}

# Viewport strings
STR_VIEWPORT_TOWN_POP                                           :{WHITE}{TOWN} ({COMMA})
STR_VIEWPORT_TOWN                                               :{WHITE}{TOWN}
STR_VIEWPORT_TOWN_TINY_BLACK                                    :{TINY_FONT}{BLACK}{TOWN}
STR_VIEWPORT_TOWN_TINY_WHITE                                    :{TINY_FONT}{WHITE}{TOWN}

STR_VIEWPORT_SIGN_SMALL_BLACK                                   :{TINY_FONT}{BLACK}{SIGN}
STR_VIEWPORT_SIGN_SMALL_WHITE                                   :{TINY_FONT}{WHITE}{SIGN}

STR_VIEWPORT_STATION                                            :{STATION} {STATION_FEATURES}
STR_VIEWPORT_STATION_TINY                                       :{TINY_FONT}{STATION}

STR_VIEWPORT_WAYPOINT                                           :{WAYPOINT}
STR_VIEWPORT_WAYPOINT_TINY                                      :{TINY_FONT}{WAYPOINT}

# Simple strings to get specific types of data
STR_COMPANY_NAME                                                :{COMPANY}
STR_COMPANY_NAME_COMPANY_NUM                                    :{COMPANY} {COMPANY_NUM}
STR_DEPOT_NAME                                                  :{DEPOT}
STR_ENGINE_NAME                                                 :{ENGINE}
STR_HIDDEN_ENGINE_NAME                                          :{ENGINE} (மறைக்கப்பட்டுள்ளது)
STR_GROUP_NAME                                                  :{GROUP}
STR_INDUSTRY_NAME                                               :{INDUSTRY}
STR_PRESIDENT_NAME                                              :{PRESIDENT_NAME}
STR_SIGN_NAME                                                   :{SIGN}
STR_STATION_NAME                                                :{STATION}
STR_TOWN_NAME                                                   :{TOWN}
STR_VEHICLE_NAME                                                :{VEHICLE}
STR_WAYPOINT_NAME                                               :{WAYPOINT}

STR_JUST_CARGO                                                  :{CARGO_LONG}
STR_JUST_CHECKMARK                                              :{CHECKMARK}
STR_JUST_COMMA                                                  :{COMMA}
STR_JUST_CURRENCY_SHORT                                         :{CURRENCY_SHORT}
STR_JUST_CURRENCY_LONG                                          :{CURRENCY_LONG}
STR_JUST_CARGO_LIST                                             :{CARGO_LIST}
STR_JUST_INT                                                    :{NUM}
STR_JUST_DATE_TINY                                              :{DATE_TINY}
STR_JUST_DATE_SHORT                                             :{DATE_SHORT}
STR_JUST_DATE_LONG                                              :{DATE_LONG}
STR_JUST_DATE_ISO                                               :{DATE_ISO}
STR_JUST_STRING                                                 :{STRING}
STR_JUST_STRING_STRING                                          :{STRING}{STRING}
STR_JUST_RAW_STRING                                             :{STRING}
STR_JUST_BIG_RAW_STRING                                         :{BIG_FONT}{STRING}

# Slightly 'raw' stringcodes with colour or size
STR_BLACK_COMMA                                                 :{BLACK}{COMMA}
STR_TINY_BLACK_COMA                                             :{TINY_FONT}{BLACK}{COMMA}
STR_TINY_COMMA                                                  :{TINY_FONT}{COMMA}
STR_BLUE_COMMA                                                  :{BLUE}{COMMA}
STR_RED_COMMA                                                   :{RED}{COMMA}
STR_WHITE_COMMA                                                 :{WHITE}{COMMA}
STR_TINY_BLACK_DECIMAL                                          :{TINY_FONT}{BLACK}{DECIMAL}
STR_COMPANY_MONEY                                               :{WHITE}{CURRENCY_LONG}
STR_BLACK_DATE_LONG                                             :{BLACK}{DATE_LONG}
STR_WHITE_DATE_LONG                                             :{WHITE}{DATE_LONG}
STR_SHORT_DATE                                                  :{WHITE}{DATE_TINY}
STR_DATE_LONG_SMALL                                             :{TINY_FONT}{BLACK}{DATE_LONG}
STR_TINY_GROUP                                                  :{TINY_FONT}{GROUP}
STR_BLACK_INT                                                   :{BLACK}{NUM}
STR_ORANGE_INT                                                  :{ORANGE}{NUM}
STR_WHITE_SIGN                                                  :{WHITE}{SIGN}
STR_TINY_BLACK_STATION                                          :{TINY_FONT}{BLACK}{STATION}
STR_BLACK_STRING                                                :{BLACK}{STRING}
STR_BLACK_RAW_STRING                                            :{BLACK}{STRING}
STR_ORANGE_STRING                                               :{ORANGE}{STRING}
STR_LTBLUE_STRING                                               :{LTBLUE}{STRING}
STR_WHITE_STRING                                                :{WHITE}{STRING}
STR_ORANGE_STRING1_WHITE                                        :{ORANGE}{STRING}{WHITE}
STR_ORANGE_STRING1_LTBLUE                                       :{ORANGE}{STRING}{LTBLUE}
STR_TINY_BLACK_HEIGHT                                           :{TINY_FONT}{BLACK}{HEIGHT}
STR_TINY_BLACK_VEHICLE                                          :{TINY_FONT}{BLACK}{VEHICLE}
STR_TINY_RIGHT_ARROW                                            :{TINY_FONT}{RIGHT_ARROW}

STR_BLACK_1                                                     :{BLACK}1
STR_BLACK_2                                                     :{BLACK}2
STR_BLACK_3                                                     :{BLACK}3
STR_BLACK_4                                                     :{BLACK}4
STR_BLACK_5                                                     :{BLACK}5
STR_BLACK_6                                                     :{BLACK}6
STR_BLACK_7                                                     :{BLACK}7

STR_TRAIN                                                       :{BLACK}{TRAIN}
STR_BUS                                                         :{BLACK}{BUS}
STR_LORRY                                                       :{BLACK}{LORRY}
STR_PLANE                                                       :{BLACK}{PLANE}
STR_SHIP                                                        :{BLACK}{SHIP}

STR_TOOLBAR_RAILTYPE_VELOCITY                                   :{STRING} ({VELOCITY})<|MERGE_RESOLUTION|>--- conflicted
+++ resolved
@@ -2545,13 +2545,10 @@
 STR_MAPGEN_NUMBER_OF_TOWNS                                      :{BLACK}நகரங்களின் எண்ணிக்கை:
 STR_MAPGEN_DATE                                                 :{BLACK}தேதி:
 STR_MAPGEN_NUMBER_OF_INDUSTRIES                                 :{BLACK}தொழிற்சாலைகளின் எண்ணிக்கை:
-<<<<<<< HEAD
+STR_MAPGEN_SNOW_COVERAGE                                        :{BLACK}பனி முழுத் தழுவு அளவு:
 STR_MAPGEN_SNOW_LINE_HEIGHT                                     :{BLACK}பனிக் கோடின் உயரம்:
 STR_MAPGEN_SNOW_LINE_UP                                         :{BLACK}பனி கோடின் உயரத்தை ஒரு அடி உயர்த்து
 STR_MAPGEN_SNOW_LINE_DOWN                                       :{BLACK}பனி கோடின் உயரத்தை ஒரு அடி இறக்கு
-=======
-STR_MAPGEN_SNOW_COVERAGE                                        :{BLACK}பனி முழுத் தழுவு அளவு:
->>>>>>> 825867f2
 STR_MAPGEN_LAND_GENERATOR                                       :{BLACK}பூமி உருவாக்குனர்:
 STR_MAPGEN_TERRAIN_TYPE                                         :{BLACK}நிலவகை:
 STR_MAPGEN_QUANTITY_OF_SEA_LAKES                                :{BLACK}கடல் மட்டம்:
@@ -3017,11 +3014,7 @@
 STR_COMPANY_VIEW_RELOCATE_HQ                                    :{BLACK}HQ வினை நகர்த்தவும்
 STR_COMPANY_VIEW_INFRASTRUCTURE_BUTTON                          :{BLACK}விவரங்கள்
 STR_COMPANY_VIEW_INFRASTRUCTURE_TOOLTIP                         :{BLACK}விவரமான கட்டட எண்ணிக்கைகளை காட்டு
-<<<<<<< HEAD
-STR_COMPANY_VIEW_GIVE_MONEY_BUTTON                              :{BLACK}பணம் தா
-=======
 STR_COMPANY_VIEW_GIVE_MONEY_BUTTON                              :{BLACK}பணத்தை வழங்கு
->>>>>>> 825867f2
 
 STR_COMPANY_VIEW_NEW_FACE_BUTTON                                :{BLACK}புதிய முகம்
 STR_COMPANY_VIEW_NEW_FACE_TOOLTIP                               :{BLACK}மேலாளருக்கு புதிய முகத்தினைத் தேர்ந்தெடு
