--- conflicted
+++ resolved
@@ -2796,13 +2796,9 @@
 STR_MAPGEN_DESERT_COVERAGE_UP                                   :{BLACK}பாலைவன முழுத் தழுவு அளவினை பத்து சதவிகிதம் அதிகப்படுத்து
 STR_MAPGEN_DESERT_COVERAGE_DOWN                                 :{BLACK}பாலைவன முழுத் தழுவு அளவினை பத்து சதவிகிதம் குறைக்கவும்
 STR_MAPGEN_DESERT_COVERAGE_TEXT                                 :{BLACK}{NUM}%
-<<<<<<< HEAD
 STR_MAPGEN_SNOW_LINE_HEIGHT                                     :{BLACK}பனிக் கோடின் உயரம்:
 STR_MAPGEN_SNOW_LINE_UP                                         :{BLACK}பனி கோடின் உயரத்தை ஒரு அடி உயர்த்து
 STR_MAPGEN_SNOW_LINE_DOWN                                       :{BLACK}பனி கோடின் உயரத்தை ஒரு அடி இறக்கு
-STR_MAPGEN_LAND_GENERATOR                                       :{BLACK}பூமி உருவாக்குனர்:
-=======
->>>>>>> dced2d8c
 STR_MAPGEN_TERRAIN_TYPE                                         :{BLACK}நிலவகை:
 STR_MAPGEN_SEA_LEVEL                                            :{BLACK}கடல் மட்டம்:
 STR_MAPGEN_QUANTITY_OF_RIVERS                                   :{BLACK}ஆறுகள்:
