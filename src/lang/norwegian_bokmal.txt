##name Norwegian (Bokmal)
##ownname Norsk (bokmål)
##isocode nb_NO
##plural 0
##textdir ltr
##digitsep {NBSP}
##digitsepcur {NBSP}
##decimalsep ,
##winlangid 0x0414
##grflangid 0x2f
##gender masculine feminine neuter
##case small


# $Id$

# This file is part of OpenTTD.
# OpenTTD is free software; you can redistribute it and/or modify it under the terms of the GNU General Public License as published by the Free Software Foundation, version 2.
# OpenTTD is distributed in the hope that it will be useful, but WITHOUT ANY WARRANTY; without even the implied warranty of MERCHANTABILITY or FITNESS FOR A PARTICULAR PURPOSE.
# See the GNU General Public License for more details. You should have received a copy of the GNU General Public License along with OpenTTD. If not, see <http://www.gnu.org/licenses/>.


##id 0x0000
STR_NULL                                                        :
STR_EMPTY                                                       :
STR_UNDEFINED                                                   :(udefinert streng)
STR_JUST_NOTHING                                                :Ingenting

# Cargo related strings
# Plural cargo name
STR_CARGO_PLURAL_NOTHING                                        :
STR_CARGO_PLURAL_PASSENGERS                                     :Passasjerer
STR_CARGO_PLURAL_COAL                                           :Kull
STR_CARGO_PLURAL_MAIL                                           :Post
STR_CARGO_PLURAL_OIL                                            :Olje
STR_CARGO_PLURAL_LIVESTOCK                                      :Buskap
STR_CARGO_PLURAL_GOODS                                          :Gods
STR_CARGO_PLURAL_GRAIN                                          :Korn
STR_CARGO_PLURAL_WOOD                                           :Tømmer
STR_CARGO_PLURAL_IRON_ORE                                       :Jernmalm
STR_CARGO_PLURAL_STEEL                                          :Stål
STR_CARGO_PLURAL_VALUABLES                                      :Verdisaker
STR_CARGO_PLURAL_COPPER_ORE                                     :Kobbermalm
STR_CARGO_PLURAL_MAIZE                                          :Mais
STR_CARGO_PLURAL_FRUIT                                          :Frukt
STR_CARGO_PLURAL_DIAMONDS                                       :Diamanter
STR_CARGO_PLURAL_FOOD                                           :Mat
STR_CARGO_PLURAL_PAPER                                          :Papir
STR_CARGO_PLURAL_GOLD                                           :Gull
STR_CARGO_PLURAL_WATER                                          :Vann
STR_CARGO_PLURAL_WHEAT                                          :Hvete
STR_CARGO_PLURAL_RUBBER                                         :Gummi
STR_CARGO_PLURAL_SUGAR                                          :Sukker
STR_CARGO_PLURAL_TOYS                                           :Leketøy
STR_CARGO_PLURAL_CANDY                                          :Godteri
STR_CARGO_PLURAL_COLA                                           :Cola
STR_CARGO_PLURAL_COTTON_CANDY                                   :Sukkerspinn
STR_CARGO_PLURAL_BUBBLES                                        :Bobler
STR_CARGO_PLURAL_TOFFEE                                         :Karamell
STR_CARGO_PLURAL_BATTERIES                                      :Batterier
STR_CARGO_PLURAL_PLASTIC                                        :Plast
STR_CARGO_PLURAL_FIZZY_DRINKS                                   :Mineralvann

# Singular cargo name
STR_CARGO_SINGULAR_NOTHING                                      :
STR_CARGO_SINGULAR_PASSENGER                                    :Passasjer
STR_CARGO_SINGULAR_COAL                                         :Kull
STR_CARGO_SINGULAR_MAIL                                         :Post
STR_CARGO_SINGULAR_OIL                                          :Olje
STR_CARGO_SINGULAR_LIVESTOCK                                    :Buskap
STR_CARGO_SINGULAR_GOODS                                        :Gods
STR_CARGO_SINGULAR_GRAIN                                        :Korn
STR_CARGO_SINGULAR_WOOD                                         :Tømmer
STR_CARGO_SINGULAR_IRON_ORE                                     :Jernmalm
STR_CARGO_SINGULAR_STEEL                                        :Stål
STR_CARGO_SINGULAR_VALUABLES                                    :Verdisaker
STR_CARGO_SINGULAR_COPPER_ORE                                   :Kobbermalm
STR_CARGO_SINGULAR_MAIZE                                        :Mais
STR_CARGO_SINGULAR_FRUIT                                        :Frukt
STR_CARGO_SINGULAR_DIAMOND                                      :Diamant
STR_CARGO_SINGULAR_FOOD                                         :Mat
STR_CARGO_SINGULAR_PAPER                                        :Papir
STR_CARGO_SINGULAR_GOLD                                         :Gull
STR_CARGO_SINGULAR_WATER                                        :Vann
STR_CARGO_SINGULAR_WHEAT                                        :Hvete
STR_CARGO_SINGULAR_RUBBER                                       :Gummi
STR_CARGO_SINGULAR_SUGAR                                        :Sukker
STR_CARGO_SINGULAR_TOY                                          :Leketøy
STR_CARGO_SINGULAR_CANDY                                        :Godteri
STR_CARGO_SINGULAR_COLA                                         :Cola
STR_CARGO_SINGULAR_COTTON_CANDY                                 :Sukkerspinn
STR_CARGO_SINGULAR_BUBBLE                                       :Boble
STR_CARGO_SINGULAR_TOFFEE                                       :Karamell
STR_CARGO_SINGULAR_BATTERY                                      :Batteri
STR_CARGO_SINGULAR_PLASTIC                                      :Plast
STR_CARGO_SINGULAR_FIZZY_DRINK                                  :Mineralvann

# Quantity of cargo
STR_QUANTITY_NOTHING                                            :
STR_QUANTITY_PASSENGERS                                         :{COMMA}{NBSP}passasjer{P "" er}
STR_QUANTITY_COAL                                               :{WEIGHT_LONG} kull
STR_QUANTITY_MAIL                                               :{COMMA}{NBSP}postsekk{P "" er}
STR_QUANTITY_OIL                                                :{VOLUME_LONG} olje
STR_QUANTITY_LIVESTOCK                                          :{COMMA}{NBSP}enhet{P "" er} buskap
STR_QUANTITY_GOODS                                              :{COMMA}{NBSP}kasse{P "" r} gods
STR_QUANTITY_GRAIN                                              :{WEIGHT_LONG} korn
STR_QUANTITY_WOOD                                               :{WEIGHT_LONG} tømmer
STR_QUANTITY_IRON_ORE                                           :{WEIGHT_LONG} jernmalm
STR_QUANTITY_STEEL                                              :{WEIGHT_LONG} stål
STR_QUANTITY_VALUABLES                                          :{COMMA}{NBSP}sekk{P "" er} verdisaker
STR_QUANTITY_COPPER_ORE                                         :{WEIGHT_LONG} kobbermalm
STR_QUANTITY_MAIZE                                              :{WEIGHT_LONG} mais
STR_QUANTITY_FRUIT                                              :{WEIGHT_LONG} frukt
STR_QUANTITY_DIAMONDS                                           :{COMMA}{NBSP}sekk{P "" er} diamanter
STR_QUANTITY_FOOD                                               :{WEIGHT_LONG} mat
STR_QUANTITY_PAPER                                              :{WEIGHT_LONG} papir
STR_QUANTITY_GOLD                                               :{COMMA}{NBSP}sekk{P "" er} gull
STR_QUANTITY_WATER                                              :{VOLUME_LONG} vann
STR_QUANTITY_WHEAT                                              :{WEIGHT_LONG} hvete
STR_QUANTITY_RUBBER                                             :{VOLUME_LONG} gummi
STR_QUANTITY_SUGAR                                              :{WEIGHT_LONG} sukker
STR_QUANTITY_TOYS                                               :{COMMA}{NBSP}leke{P "" r}
STR_QUANTITY_SWEETS                                             :{COMMA}{NBSP}sekk{P "" er} godteri
STR_QUANTITY_COLA                                               :{VOLUME_LONG} cola
STR_QUANTITY_CANDYFLOSS                                         :{WEIGHT_LONG} sukkerspinn
STR_QUANTITY_BUBBLES                                            :{COMMA} boble{P "" r}
STR_QUANTITY_TOFFEE                                             :{WEIGHT_LONG} karamell
STR_QUANTITY_BATTERIES                                          :{COMMA} batteri{P "" er}
STR_QUANTITY_PLASTIC                                            :{VOLUME_LONG} plast
STR_QUANTITY_FIZZY_DRINKS                                       :{COMMA} mineralvann
STR_QUANTITY_N_A                                                :Ikke tilgjengelig

# Two letter abbreviation of cargo name
STR_ABBREV_NOTHING                                              :
STR_ABBREV_PASSENGERS                                           :{TINY_FONT}PS
STR_ABBREV_COAL                                                 :{TINY_FONT}KL
STR_ABBREV_MAIL                                                 :{TINY_FONT}PT
STR_ABBREV_OIL                                                  :{TINY_FONT}OL
STR_ABBREV_LIVESTOCK                                            :{TINY_FONT}BS
STR_ABBREV_GOODS                                                :{TINY_FONT}GD
STR_ABBREV_GRAIN                                                :{TINY_FONT}KN
STR_ABBREV_WOOD                                                 :{TINY_FONT}TR
STR_ABBREV_IRON_ORE                                             :{TINY_FONT}JM
STR_ABBREV_STEEL                                                :{TINY_FONT}ST
STR_ABBREV_VALUABLES                                            :{TINY_FONT}VS
STR_ABBREV_COPPER_ORE                                           :{TINY_FONT}KM
STR_ABBREV_MAIZE                                                :{TINY_FONT}MS
STR_ABBREV_FRUIT                                                :{TINY_FONT}FT
STR_ABBREV_DIAMONDS                                             :{TINY_FONT}DM
STR_ABBREV_FOOD                                                 :{TINY_FONT}MT
STR_ABBREV_PAPER                                                :{TINY_FONT}PR
STR_ABBREV_GOLD                                                 :{TINY_FONT}GL
STR_ABBREV_WATER                                                :{TINY_FONT}VN
STR_ABBREV_WHEAT                                                :{TINY_FONT}HV
STR_ABBREV_RUBBER                                               :{TINY_FONT}GM
STR_ABBREV_SUGAR                                                :{TINY_FONT}SK
STR_ABBREV_TOYS                                                 :{TINY_FONT}LT
STR_ABBREV_SWEETS                                               :{TINY_FONT}GT
STR_ABBREV_COLA                                                 :{TINY_FONT}CL
STR_ABBREV_CANDYFLOSS                                           :{TINY_FONT}SP
STR_ABBREV_BUBBLES                                              :{TINY_FONT}BO
STR_ABBREV_TOFFEE                                               :{TINY_FONT}KM
STR_ABBREV_BATTERIES                                            :{TINY_FONT}BA
STR_ABBREV_PLASTIC                                              :{TINY_FONT}PL
STR_ABBREV_FIZZY_DRINKS                                         :{TINY_FONT}MV
STR_ABBREV_NONE                                                 :{TINY_FONT}IN
STR_ABBREV_ALL                                                  :{TINY_FONT}ALLE

# 'Mode' of transport for cargoes
STR_PASSENGERS                                                  :{COMMA}{NBSP}passasjer{P "" er}
STR_BAGS                                                        :{COMMA}{NBSP}sekk{P "" er}
STR_TONS                                                        :{COMMA}{NBSP}tonn
STR_LITERS                                                      :{COMMA}{NBSP}liter
STR_ITEMS                                                       :{COMMA}{NBSP}element{P "" er}
STR_CRATES                                                      :{COMMA}{NBSP}kasse{P "" r}

# Colours, do not shuffle
STR_COLOUR_DARK_BLUE                                            :Mørkeblå
STR_COLOUR_PALE_GREEN                                           :Lysegrønn
STR_COLOUR_PINK                                                 :Rosa
STR_COLOUR_YELLOW                                               :Gul
STR_COLOUR_RED                                                  :Rød
STR_COLOUR_LIGHT_BLUE                                           :Lyseblå
STR_COLOUR_GREEN                                                :Grønn
STR_COLOUR_DARK_GREEN                                           :Mørkegrønn
STR_COLOUR_BLUE                                                 :Blå
STR_COLOUR_CREAM                                                :Kremgul
STR_COLOUR_MAUVE                                                :Rødlilla
STR_COLOUR_PURPLE                                               :Lilla
STR_COLOUR_ORANGE                                               :Oransje
STR_COLOUR_BROWN                                                :Brun
STR_COLOUR_GREY                                                 :Grå
STR_COLOUR_WHITE                                                :Hvit
STR_COLOUR_RANDOM                                               :Tilfeldig
STR_COLOUR_DEFAULT                                              :Standard

# Units used in OpenTTD
STR_UNITS_VELOCITY_IMPERIAL                                     :{COMMA}{NBSP}mi/t
STR_UNITS_VELOCITY_METRIC                                       :{COMMA}{NBSP}km/t
STR_UNITS_VELOCITY_SI                                           :{COMMA}{NBSP}m/s

STR_UNITS_POWER_IMPERIAL                                        :{COMMA}{NBSP}hk
STR_UNITS_POWER_METRIC                                          :{COMMA}{NBSP}hk
STR_UNITS_POWER_SI                                              :{COMMA}{NBSP}kW

STR_UNITS_WEIGHT_SHORT_IMPERIAL                                 :{COMMA}{NBSP}t
STR_UNITS_WEIGHT_SHORT_METRIC                                   :{COMMA}{NBSP}t
STR_UNITS_WEIGHT_SHORT_SI                                       :{COMMA}{NBSP}kg

STR_UNITS_WEIGHT_LONG_IMPERIAL                                  :{COMMA}{NBSP}tonn
STR_UNITS_WEIGHT_LONG_METRIC                                    :{COMMA}{NBSP}tonn{P "" ""}
STR_UNITS_WEIGHT_LONG_SI                                        :{COMMA}{NBSP}kg

STR_UNITS_VOLUME_SHORT_IMPERIAL                                 :{COMMA}{NBSP}gal
STR_UNITS_VOLUME_SHORT_METRIC                                   :{COMMA}{NBSP}l
STR_UNITS_VOLUME_SHORT_SI                                       :{COMMA} m³

STR_UNITS_VOLUME_LONG_IMPERIAL                                  :{COMMA}{NBSP}gallon
STR_UNITS_VOLUME_LONG_METRIC                                    :{COMMA}{NBSP}liter
STR_UNITS_VOLUME_LONG_SI                                        :{COMMA}{NBSP}m³

STR_UNITS_FORCE_IMPERIAL                                        :{COMMA}{NBSP}lbf
STR_UNITS_FORCE_METRIC                                          :{COMMA}{NBSP}kgf
STR_UNITS_FORCE_SI                                              :{COMMA}{NBSP}kN

STR_UNITS_HEIGHT_IMPERIAL                                       :{COMMA}{NBSP}fot
STR_UNITS_HEIGHT_METRIC                                         :{COMMA}{NBSP}m
STR_UNITS_HEIGHT_SI                                             :{COMMA}{NBSP}m

# Common window strings
STR_LIST_FILTER_TITLE                                           :{BLACK}Filterstreng:
STR_LIST_FILTER_OSKTITLE                                        :{BLACK}Skriv inn søkefilter
STR_LIST_FILTER_TOOLTIP                                         :{BLACK}Skriv inn et søkeord for å filtrere listen med

STR_TOOLTIP_GROUP_ORDER                                         :{BLACK}Velg grupperings-rekkefølge
STR_TOOLTIP_SORT_ORDER                                          :{BLACK}Velg sorteringsrekkefølge (synkende/stigende)
STR_TOOLTIP_SORT_CRITERIA                                       :{BLACK}Velg sorteringskriterier
STR_TOOLTIP_FILTER_CRITERIA                                     :{BLACK}Velg filtreringskriterier
STR_BUTTON_SORT_BY                                              :{BLACK}Sorter etter
STR_BUTTON_LOCATION                                             :{BLACK}Gå til
STR_BUTTON_RENAME                                               :{BLACK}Gi nytt navn

STR_TOOLTIP_CLOSE_WINDOW                                        :{BLACK}Lukk vindu
STR_TOOLTIP_WINDOW_TITLE_DRAG_THIS                              :{BLACK}Vindustittel - dra her for å flytte vindu
STR_TOOLTIP_SHADE                                               :{BLACK}Skyggevindu - Vis kun tittelfeltet
STR_TOOLTIP_DEBUG                                               :{BLACK}Vis NewGRF-debuggingsinformasjon
STR_TOOLTIP_DEFSIZE                                             :{BLACK}Gjennopprett vindu til standard størrelse. Ctrl + Klikk for å lagre gjeldende størrelse som standard
STR_TOOLTIP_STICKY                                              :{BLACK}Beskytt dette vinduet mot 'Lukk alle vinduer'-knappen. Ctrl + Klikk for å lagre tilstanden som standard.
STR_TOOLTIP_RESIZE                                              :{BLACK}Klikk og dra for å endre størrelsen på vinduet
STR_TOOLTIP_TOGGLE_LARGE_SMALL_WINDOW                           :{BLACK}Veksle mellom stor/liten vindustørrelse
STR_TOOLTIP_VSCROLL_BAR_SCROLLS_LIST                            :{BLACK}Rullefelt - ruller listen opp/ned
STR_TOOLTIP_HSCROLL_BAR_SCROLLS_LIST                            :{BLACK}Rullefelt - ruller listen til venstre/høyre
STR_TOOLTIP_DEMOLISH_BUILDINGS_ETC                              :{BLACK}Riv bygninger osv. på et landområde. Ctrl velger område diagonalt. Shift slår av/på kostnadsestimat

# Show engines button
STR_SHOW_HIDDEN_ENGINES_VEHICLE_TRAIN                           :{BLACK}Vis skjulte
STR_SHOW_HIDDEN_ENGINES_VEHICLE_ROAD_VEHICLE                    :{BLACK}Vis skjulte
STR_SHOW_HIDDEN_ENGINES_VEHICLE_SHIP                            :{BLACK}Vis skjulte
STR_SHOW_HIDDEN_ENGINES_VEHICLE_AIRCRAFT                        :{BLACK}Vis skjulte

STR_SHOW_HIDDEN_ENGINES_VEHICLE_TRAIN_TOOLTIP                   :{BLACK}Ved å aktivere denne knappen, blir de skjulte tog også vist
STR_SHOW_HIDDEN_ENGINES_VEHICLE_ROAD_VEHICLE_TOOLTIP            :{BLACK}Ved å aktivere denne knappen, blir de skjulte kjøretøy også vist
STR_SHOW_HIDDEN_ENGINES_VEHICLE_SHIP_TOOLTIP                    :{BLACK}Ved å aktivere denne knappen, blir de skjulte skip også vist
STR_SHOW_HIDDEN_ENGINES_VEHICLE_AIRCRAFT_TOOLTIP                :{BLACK}Ved å aktivere denne knappen, blir de skjulte fly også vist

# Query window
STR_BUTTON_DEFAULT                                              :{BLACK}Standard
STR_BUTTON_CANCEL                                               :{BLACK}Avbryt
STR_BUTTON_OK                                                   :{BLACK}OK

# On screen keyboard window
STR_OSK_KEYBOARD_LAYOUT                                         :`1234567890-=\qwertyuiop[]asdfghjkl;'  zxcvbnm,./ .
STR_OSK_KEYBOARD_LAYOUT_CAPS                                    :~!@#$%^&*()_+|QWERTYUIOP{{}}ASDFGHJKL:"  ZXCVBNM<>? .

# Measurement tooltip
STR_MEASURE_LENGTH                                              :{BLACK}Lengde: {NUM}
STR_MEASURE_AREA                                                :{BLACK}Område: {NUM} x {NUM}
STR_MEASURE_LENGTH_HEIGHTDIFF                                   :{BLACK}Lengde: {NUM}{}Høydeforskjell: {HEIGHT}
STR_MEASURE_AREA_HEIGHTDIFF                                     :{BLACK}Område: {NUM} x {NUM}{}Høydeforskjell: {HEIGHT}


# These are used in buttons
STR_SORT_BY_CAPTION_NAME                                        :{BLACK}Navn
STR_SORT_BY_CAPTION_DATE                                        :{BLACK}Dato
# These are used in dropdowns
STR_SORT_BY_NAME                                                :Navn
STR_SORT_BY_PRODUCTION                                          :Produksjon
STR_SORT_BY_TYPE                                                :Type
STR_SORT_BY_TRANSPORTED                                         :Transportert
STR_SORT_BY_NUMBER                                              :Nummer
STR_SORT_BY_PROFIT_LAST_YEAR                                    :Fortjeneste i fjor
STR_SORT_BY_PROFIT_THIS_YEAR                                    :Fortjeneste i år
STR_SORT_BY_AGE                                                 :Alder
STR_SORT_BY_RELIABILITY                                         :Pålitelighet
STR_SORT_BY_TOTAL_CAPACITY_PER_CARGOTYPE                        :Total kapasitet per varetype
STR_SORT_BY_MAX_SPEED                                           :Maks hastighet
STR_SORT_BY_MODEL                                               :Modell
STR_SORT_BY_VALUE                                               :Verdi
STR_SORT_BY_LENGTH                                              :Lengde
STR_SORT_BY_LIFE_TIME                                           :Gjenværende levetid
STR_SORT_BY_TIMETABLE_DELAY                                     :Rutetabellforsinkelse
STR_SORT_BY_FACILITY                                            :Stasjonstype
STR_SORT_BY_WAITING_TOTAL                                       :Samlet ventende last
STR_SORT_BY_WAITING_AVAILABLE                                   :Tilgjengelig ventende last
STR_SORT_BY_RATING_MAX                                          :Høyeste varerating
STR_SORT_BY_RATING_MIN                                          :Laveste varerating
STR_SORT_BY_ENGINE_ID                                           :MaskinID (klassisk type)
STR_SORT_BY_COST                                                :Kostnad
STR_SORT_BY_POWER                                               :Kraft
STR_SORT_BY_TRACTIVE_EFFORT                                     :Trekkraft
STR_SORT_BY_INTRO_DATE                                          :Introduksjonsdato
STR_SORT_BY_RUNNING_COST                                        :Driftskostnad
STR_SORT_BY_POWER_VS_RUNNING_COST                               :Effekt-/Driftskostnad
STR_SORT_BY_CARGO_CAPACITY                                      :Lastekapasitet
STR_SORT_BY_RANGE                                               :Rekkevidde
STR_SORT_BY_POPULATION                                          :Folketall
STR_SORT_BY_RATING                                              :Rangering

# Tooltips for the main toolbar
STR_TOOLBAR_TOOLTIP_PAUSE_GAME                                  :{BLACK}Sett spillet på pause
STR_TOOLBAR_TOOLTIP_FORWARD                                     :{BLACK}Dobbel hastighet på spillet
STR_TOOLBAR_TOOLTIP_OPTIONS                                     :{BLACK}Innstillinger
STR_TOOLBAR_TOOLTIP_SAVE_GAME_ABANDON_GAME                      :{BLACK}Lagre, avbryt spillet, avslutt OpenTTD
STR_TOOLBAR_TOOLTIP_DISPLAY_MAP                                 :{BLACK}Vis kart, ekstra tilleggsvindu eller skiltliste
STR_TOOLBAR_TOOLTIP_DISPLAY_TOWN_DIRECTORY                      :{BLACK}Vis byoversikt
STR_TOOLBAR_TOOLTIP_DISPLAY_SUBSIDIES                           :{BLACK}Vis subsidier
STR_TOOLBAR_TOOLTIP_DISPLAY_LIST_OF_COMPANY_STATIONS            :{BLACK}Vis liste over firmaets stasjoner
STR_TOOLBAR_TOOLTIP_DISPLAY_COMPANY_FINANCES                    :{BLACK}Vis firmaenes økonomiske data
STR_TOOLBAR_TOOLTIP_DISPLAY_COMPANY_GENERAL                     :{BLACK}Vis firmaenes generelle data
STR_TOOLBAR_TOOLTIP_DISPLAY_STORY_BOOK                          :{BLACK}Vise historiebok
STR_TOOLBAR_TOOLTIP_DISPLAY_GOALS_LIST                          :{BLACK}Vise målliste
STR_TOOLBAR_TOOLTIP_DISPLAY_GRAPHS                              :{BLACK}Vis grafer
STR_TOOLBAR_TOOLTIP_DISPLAY_COMPANY_LEAGUE                      :{BLACK}Vis firmarangeringstabell
STR_TOOLBAR_TOOLTIP_FUND_CONSTRUCTION_OF_NEW                    :{BLACK}Finansier bygging av ny industri eller vis liste over industrier
STR_TOOLBAR_TOOLTIP_DISPLAY_LIST_OF_COMPANY_TRAINS              :{BLACK}Vis gruppe- og kjøretøyliste over firmaets tog. Ctrl+klikk viser kun kjøretøyliste
STR_TOOLBAR_TOOLTIP_DISPLAY_LIST_OF_COMPANY_ROAD_VEHICLES       :{BLACK}Vis gruppe- og kjøretøyliste over firmaets lastebiler/busser. Ctrl+klikk viser kun kjøretøyliste
STR_TOOLBAR_TOOLTIP_DISPLAY_LIST_OF_COMPANY_SHIPS               :{BLACK}Vis gruppe- og kjøretøyliste over firmaets skip. Ctrl+klikk viser kun kjøretøyliste
STR_TOOLBAR_TOOLTIP_DISPLAY_LIST_OF_COMPANY_AIRCRAFT            :{BLACK}Vis gruppe- og kjøretøyliste over firmaets luftfartøy. Ctrl+klikk viser kun kjøretøyliste
STR_TOOLBAR_TOOLTIP_ZOOM_THE_VIEW_IN                            :{BLACK}Zoom inn
STR_TOOLBAR_TOOLTIP_ZOOM_THE_VIEW_OUT                           :{BLACK}Zoom ut
STR_TOOLBAR_TOOLTIP_BUILD_RAILROAD_TRACK                        :{BLACK}Bygg jernbanespor
STR_TOOLBAR_TOOLTIP_BUILD_ROADS                                 :{BLACK}Bygg veier
STR_TOOLBAR_TOOLTIP_BUILD_SHIP_DOCKS                            :{BLACK}Bygg havner
STR_TOOLBAR_TOOLTIP_BUILD_AIRPORTS                              :{BLACK}Bygg flyplasser
STR_TOOLBAR_TOOLTIP_LANDSCAPING                                 :{BLACK}Åpne landskapsverktøylinjen for å heve/senke land, plante trær, osv.
STR_TOOLBAR_TOOLTIP_SHOW_SOUND_MUSIC_WINDOW                     :{BLACK}Vis lyd-/musikkinnstillinger
STR_TOOLBAR_TOOLTIP_SHOW_LAST_MESSAGE_NEWS                      :{BLACK}Vis siste melding/nyhet, vis meldingsinnstillinger
STR_TOOLBAR_TOOLTIP_LAND_BLOCK_INFORMATION                      :{BLACK}Informasjon om landområde, konsoll, skriptfeilsøking, skjermbilder, om OpenTTD
STR_TOOLBAR_TOOLTIP_SWITCH_TOOLBAR                              :{BLACK}Skift verktøylinjer

# Extra tooltips for the scenario editor toolbar
STR_SCENEDIT_TOOLBAR_TOOLTIP_SAVE_SCENARIO_LOAD_SCENARIO        :{BLACK}Lagre scenario, last inn scenario, forlat scenarioredigering, avslutt OpenTTD
STR_SCENEDIT_TOOLBAR_OPENTTD                                    :{YELLOW}OpenTTD
STR_SCENEDIT_TOOLBAR_SCENARIO_EDITOR                            :{YELLOW}Rediger scenario
STR_SCENEDIT_TOOLBAR_TOOLTIP_MOVE_THE_STARTING_DATE_BACKWARD    :{BLACK}Flytt startdatoen tilbake ett år
STR_SCENEDIT_TOOLBAR_TOOLTIP_MOVE_THE_STARTING_DATE_FORWARD     :{BLACK}Flytt startdatoen frem ett år
STR_SCENEDIT_TOOLBAR_TOOLTIP_SET_DATE                           :{BLACK}Klikk her for å taste inn startåret
STR_SCENEDIT_TOOLBAR_TOOLTIP_DISPLAY_MAP_TOWN_DIRECTORY         :{BLACK}Vis kart og byoversikt
STR_SCENEDIT_TOOLBAR_LANDSCAPE_GENERATION                       :{BLACK}Landskapsgenerering
STR_SCENEDIT_TOOLBAR_TOWN_GENERATION                            :{BLACK}Bygenerering
STR_SCENEDIT_TOOLBAR_INDUSTRY_GENERATION                        :{BLACK}Industrigenerering
STR_SCENEDIT_TOOLBAR_ROAD_CONSTRUCTION                          :{BLACK}Veibygging
STR_SCENEDIT_TOOLBAR_PLANT_TREES                                :{BLACK}Plant trær. Shift slår av/på kostnadsestimat
STR_SCENEDIT_TOOLBAR_PLACE_SIGN                                 :{BLACK}Plasser skilt
STR_SCENEDIT_TOOLBAR_PLACE_OBJECT                               :{BLACK}Plasser objekt. Shift slår av/på kostnadsestimat

############ range for SE file menu starts
STR_SCENEDIT_FILE_MENU_SAVE_SCENARIO                            :Lagre scenario
STR_SCENEDIT_FILE_MENU_LOAD_SCENARIO                            :Last inn scenario
STR_SCENEDIT_FILE_MENU_SAVE_HEIGHTMAP                           :Lagre høydekart
STR_SCENEDIT_FILE_MENU_LOAD_HEIGHTMAP                           :Last inn høydekart
STR_SCENEDIT_FILE_MENU_QUIT_EDITOR                              :Avslutt redigeringsprogram
STR_SCENEDIT_FILE_MENU_SEPARATOR                                :
STR_SCENEDIT_FILE_MENU_QUIT                                     :Avslutt
############ range for SE file menu starts

############ range for settings menu starts
STR_SETTINGS_MENU_GAME_OPTIONS                                  :Spillinnstillinger
STR_SETTINGS_MENU_CONFIG_SETTINGS_TREE                          :Innstillinger
STR_SETTINGS_MENU_SCRIPT_SETTINGS                               :AI-/Spillskript-innstillinger
STR_SETTINGS_MENU_NEWGRF_SETTINGS                               :NewGRF-innstillinger
STR_SETTINGS_MENU_TRANSPARENCY_OPTIONS                          :Instillinger for gjennomsiktighet
STR_SETTINGS_MENU_TOWN_NAMES_DISPLAYED                          :Vis bynavn
STR_SETTINGS_MENU_STATION_NAMES_DISPLAYED                       :Vis stasjonsnavn
STR_SETTINGS_MENU_WAYPOINTS_DISPLAYED                           :Vis kontrollpunkt
STR_SETTINGS_MENU_SIGNS_DISPLAYED                               :Vis skilt
STR_SETTINGS_MENU_SHOW_COMPETITOR_SIGNS                         :Vis motstanderskilt og -navn
STR_SETTINGS_MENU_FULL_ANIMATION                                :Fullstending animasjon
STR_SETTINGS_MENU_FULL_DETAIL                                   :Maks detaljer
STR_SETTINGS_MENU_TRANSPARENT_BUILDINGS                         :Gjennomsiktige bygninger
STR_SETTINGS_MENU_TRANSPARENT_SIGNS                             :Gjennomsiktige skilt
############ range ends here

############ range for file menu starts
STR_FILE_MENU_SAVE_GAME                                         :Lagre spill
STR_FILE_MENU_LOAD_GAME                                         :Last inn spill
STR_FILE_MENU_QUIT_GAME                                         :Avslutt gjeldende spill
STR_FILE_MENU_SEPARATOR                                         :
STR_FILE_MENU_EXIT                                              :Avslutt OpenTTD
############ range ends here

# map menu
STR_MAP_MENU_MAP_OF_WORLD                                       :Verdenskart
STR_MAP_MENU_EXTRA_VIEW_PORT                                    :Ekstra tilleggsvindu
STR_MAP_MENU_LINGRAPH_LEGEND                                    :Symbolforklaring for vareflyt
STR_MAP_MENU_SIGN_LIST                                          :Skiltliste

############ range for town menu starts
STR_TOWN_MENU_TOWN_DIRECTORY                                    :Byoversikt
STR_TOWN_MENU_FOUND_TOWN                                        :Grunnlegg by
############ range ends here

############ range for subsidies menu starts
STR_SUBSIDIES_MENU_SUBSIDIES                                    :Subsidier
############ range ends here

############ range for graph menu starts
STR_GRAPH_MENU_OPERATING_PROFIT_GRAPH                           :Graf over fortjeneste
STR_GRAPH_MENU_INCOME_GRAPH                                     :Graf over Inntekter
STR_GRAPH_MENU_DELIVERED_CARGO_GRAPH                            :Graf over leverte varer
STR_GRAPH_MENU_PERFORMANCE_HISTORY_GRAPH                        :Graf over prestasjonhistorikk
STR_GRAPH_MENU_COMPANY_VALUE_GRAPH                              :Graf over firmaverdi
STR_GRAPH_MENU_CARGO_PAYMENT_RATES                              :Varetakster
############ range ends here

############ range for company league menu starts
STR_GRAPH_MENU_COMPANY_LEAGUE_TABLE                             :Firmarangeringstabell
STR_GRAPH_MENU_DETAILED_PERFORMANCE_RATING                      :Detaljert prestasjonrating
STR_GRAPH_MENU_HIGHSCORE                                        :Tavle med høyeste poengsummer
############ range ends here

############ range for industry menu starts
STR_INDUSTRY_MENU_INDUSTRY_DIRECTORY                            :Liste over industrier
STR_INDUSTRY_MENU_INDUSTRY_CHAIN                                :Industrikjeder
STR_INDUSTRY_MENU_FUND_NEW_INDUSTRY                             :Finansier ny industri
############ range ends here

############ range for railway construction menu starts
STR_RAIL_MENU_RAILROAD_CONSTRUCTION                             :Bygg jernbane
STR_RAIL_MENU_ELRAIL_CONSTRUCTION                               :Bygg elektrisk jernbane
STR_RAIL_MENU_MONORAIL_CONSTRUCTION                             :Bygg monorail
STR_RAIL_MENU_MAGLEV_CONSTRUCTION                               :Bygg maglev
############ range ends here

############ range for road construction menu starts
STR_ROAD_MENU_ROAD_CONSTRUCTION                                 :Bygg vei
STR_ROAD_MENU_TRAM_CONSTRUCTION                                 :Bygg trikkespor
############ range ends here

############ range for waterways construction menu starts
STR_WATERWAYS_MENU_WATERWAYS_CONSTRUCTION                       :Bygg vannveier
############ range ends here

############ range for airport construction menu starts
STR_AIRCRAFT_MENU_AIRPORT_CONSTRUCTION                          :Bygg flyplass
############ range ends here

############ range for landscaping menu starts
STR_LANDSCAPING_MENU_LANDSCAPING                                :Landskapsverktøy
STR_LANDSCAPING_MENU_PLANT_TREES                                :Plant trær
STR_LANDSCAPING_MENU_PLACE_SIGN                                 :Plasser skilt
############ range ends here

############ range for music menu starts
STR_TOOLBAR_SOUND_MUSIC                                         :Lyd/musikk
############ range ends here

############ range for message menu starts
STR_NEWS_MENU_LAST_MESSAGE_NEWS_REPORT                          :Siste melding/nyhet
STR_NEWS_MENU_MESSAGE_HISTORY_MENU                              :Tidligere meldinger
############ range ends here

############ range for about menu starts
STR_ABOUT_MENU_LAND_BLOCK_INFO                                  :Informasjon om landområde
STR_ABOUT_MENU_SEPARATOR                                        :
STR_ABOUT_MENU_TOGGLE_CONSOLE                                   :Vis/skjul konsoll
STR_ABOUT_MENU_AI_DEBUG                                         :AI/Spillskript-feilsøking
STR_ABOUT_MENU_SCREENSHOT                                       :Skjermbilde
STR_ABOUT_MENU_ZOOMIN_SCREENSHOT                                :Fullt forstørret skjermbilde
STR_ABOUT_MENU_DEFAULTZOOM_SCREENSHOT                           :Normalt forstørret skjermbilde
STR_ABOUT_MENU_GIANT_SCREENSHOT                                 :Skjermbilde av hele kartet
STR_ABOUT_MENU_SHOW_FRAMERATE                                   :Vis bildehastighet
STR_ABOUT_MENU_ABOUT_OPENTTD                                    :Om 'OpenTTD'
STR_ABOUT_MENU_SPRITE_ALIGNER                                   :Spriteforskyver
STR_ABOUT_MENU_TOGGLE_BOUNDING_BOXES                            :Vis/skjul markeringsramme
STR_ABOUT_MENU_TOGGLE_DIRTY_BLOCKS                              :Veksle mellom farger på skitne blokker
############ range ends here

############ range for ordinal numbers used for the place in the highscore window
STR_ORDINAL_NUMBER_1ST                                          :1.
STR_ORDINAL_NUMBER_2ND                                          :2.
STR_ORDINAL_NUMBER_3RD                                          :3.
STR_ORDINAL_NUMBER_4TH                                          :4.
STR_ORDINAL_NUMBER_5TH                                          :5.
STR_ORDINAL_NUMBER_6TH                                          :6.
STR_ORDINAL_NUMBER_7TH                                          :7.
STR_ORDINAL_NUMBER_8TH                                          :8.
STR_ORDINAL_NUMBER_9TH                                          :9.
STR_ORDINAL_NUMBER_10TH                                         :10.
STR_ORDINAL_NUMBER_11TH                                         :11.
STR_ORDINAL_NUMBER_12TH                                         :12.
STR_ORDINAL_NUMBER_13TH                                         :13.
STR_ORDINAL_NUMBER_14TH                                         :14.
STR_ORDINAL_NUMBER_15TH                                         :15.
############ range for ordinal numbers ends

############ range for days starts
STR_DAY_NUMBER_1ST                                              :1.
STR_DAY_NUMBER_2ND                                              :2.
STR_DAY_NUMBER_3RD                                              :3.
STR_DAY_NUMBER_4TH                                              :4.
STR_DAY_NUMBER_5TH                                              :5.
STR_DAY_NUMBER_6TH                                              :6.
STR_DAY_NUMBER_7TH                                              :7.
STR_DAY_NUMBER_8TH                                              :8.
STR_DAY_NUMBER_9TH                                              :9.
STR_DAY_NUMBER_10TH                                             :10.
STR_DAY_NUMBER_11TH                                             :11.
STR_DAY_NUMBER_12TH                                             :12.
STR_DAY_NUMBER_13TH                                             :13.
STR_DAY_NUMBER_14TH                                             :14.
STR_DAY_NUMBER_15TH                                             :15.
STR_DAY_NUMBER_16TH                                             :16.
STR_DAY_NUMBER_17TH                                             :17.
STR_DAY_NUMBER_18TH                                             :18.
STR_DAY_NUMBER_19TH                                             :19.
STR_DAY_NUMBER_20TH                                             :20.
STR_DAY_NUMBER_21ST                                             :21.
STR_DAY_NUMBER_22ND                                             :22.
STR_DAY_NUMBER_23RD                                             :23.
STR_DAY_NUMBER_24TH                                             :24.
STR_DAY_NUMBER_25TH                                             :25.
STR_DAY_NUMBER_26TH                                             :26.
STR_DAY_NUMBER_27TH                                             :27.
STR_DAY_NUMBER_28TH                                             :28.
STR_DAY_NUMBER_29TH                                             :29.
STR_DAY_NUMBER_30TH                                             :30.
STR_DAY_NUMBER_31ST                                             :31.
############ range for days ends

############ range for months starts
STR_MONTH_ABBREV_JAN                                            :Jan
STR_MONTH_ABBREV_FEB                                            :Feb
STR_MONTH_ABBREV_MAR                                            :Mar
STR_MONTH_ABBREV_APR                                            :Apr
STR_MONTH_ABBREV_MAY                                            :Mai
STR_MONTH_ABBREV_JUN                                            :Jun
STR_MONTH_ABBREV_JUL                                            :Jul
STR_MONTH_ABBREV_AUG                                            :Aug
STR_MONTH_ABBREV_SEP                                            :Sep
STR_MONTH_ABBREV_OCT                                            :Okt
STR_MONTH_ABBREV_NOV                                            :Nov
STR_MONTH_ABBREV_DEC                                            :Des

STR_MONTH_JAN                                                   :januar
STR_MONTH_FEB                                                   :februar
STR_MONTH_MAR                                                   :mars
STR_MONTH_APR                                                   :april
STR_MONTH_MAY                                                   :mai
STR_MONTH_JUN                                                   :juni
STR_MONTH_JUL                                                   :juli
STR_MONTH_AUG                                                   :august
STR_MONTH_SEP                                                   :september
STR_MONTH_OCT                                                   :oktober
STR_MONTH_NOV                                                   :november
STR_MONTH_DEC                                                   :desember
############ range for months ends

# Graph window
STR_GRAPH_KEY_BUTTON                                            :{BLACK}Nøkkel
STR_GRAPH_KEY_TOOLTIP                                           :{BLACK}Vis nøkkel for grafene
STR_GRAPH_X_LABEL_MONTH                                         :{TINY_FONT}{STRING}{} {STRING}
STR_GRAPH_X_LABEL_MONTH_YEAR                                    :{TINY_FONT}{STRING}{} {STRING}{}{NUM}
STR_GRAPH_Y_LABEL                                               :{TINY_FONT}{STRING}
STR_GRAPH_Y_LABEL_NUMBER                                        :{TINY_FONT}{COMMA}

STR_GRAPH_OPERATING_PROFIT_CAPTION                              :{WHITE}Fortjenestegraf
STR_GRAPH_INCOME_CAPTION                                        :{WHITE}Inntektsgraf
STR_GRAPH_CARGO_DELIVERED_CAPTION                               :{WHITE}Vareenheter levert
STR_GRAPH_COMPANY_PERFORMANCE_RATINGS_CAPTION                   :{WHITE}Prestasjonsvurdering av firma (maks poeng=1000)
STR_GRAPH_COMPANY_VALUES_CAPTION                                :{WHITE}Firmaverdier

STR_GRAPH_CARGO_PAYMENT_RATES_CAPTION                           :{WHITE}Varetakster
STR_GRAPH_CARGO_PAYMENT_RATES_X_LABEL                           :{TINY_FONT}{BLACK}Dager i transport
STR_GRAPH_CARGO_PAYMENT_RATES_TITLE                             :{TINY_FONT}{BLACK}Betaling for levering av ti vareenheter (eller 10,000 liter) over en avstand på 20 ruter
STR_GRAPH_CARGO_ENABLE_ALL                                      :{TINY_FONT}{BLACK}Vis alle
STR_GRAPH_CARGO_DISABLE_ALL                                     :{TINY_FONT}{BLACK}Skjul alle
STR_GRAPH_CARGO_TOOLTIP_ENABLE_ALL                              :{BLACK}Vis alle varer på varetakstgrafen
STR_GRAPH_CARGO_TOOLTIP_DISABLE_ALL                             :{BLACK}Skjul alle varer på varetakstgrafen
STR_GRAPH_CARGO_PAYMENT_TOGGLE_CARGO                            :{BLACK}Vis/skjul graf for en bestemt varetype
STR_GRAPH_CARGO_PAYMENT_CARGO                                   :{TINY_FONT}{BLACK}{STRING}

STR_GRAPH_PERFORMANCE_DETAIL_TOOLTIP                            :{BLACK}Vis detaljerte prestasjonsmålinger

# Graph key window
STR_GRAPH_KEY_CAPTION                                           :{WHITE}Nøkkel til firmagraf
STR_GRAPH_KEY_COMPANY_SELECTION_TOOLTIP                         :{BLACK}Klikk her for å vise/skjule firmaet i grafen.

# Company league window
STR_COMPANY_LEAGUE_TABLE_CAPTION                                :{WHITE}Firmarangering
STR_COMPANY_LEAGUE_COMPANY_NAME                                 :{ORANGE}{COMPANY} {BLACK}{COMPANY_NUM} '{STRING}'
STR_COMPANY_LEAGUE_PERFORMANCE_TITLE_ENGINEER                   :Ingeniør
STR_COMPANY_LEAGUE_PERFORMANCE_TITLE_TRAFFIC_MANAGER            :Trafikkleder
STR_COMPANY_LEAGUE_PERFORMANCE_TITLE_TRANSPORT_COORDINATOR      :Transportkoordinator
STR_COMPANY_LEAGUE_PERFORMANCE_TITLE_ROUTE_SUPERVISOR           :Oppsynsmann
STR_COMPANY_LEAGUE_PERFORMANCE_TITLE_DIRECTOR                   :Direktør
STR_COMPANY_LEAGUE_PERFORMANCE_TITLE_CHIEF_EXECUTIVE            :Sjefsleder
STR_COMPANY_LEAGUE_PERFORMANCE_TITLE_CHAIRMAN                   :Formann
STR_COMPANY_LEAGUE_PERFORMANCE_TITLE_PRESIDENT                  :President
STR_COMPANY_LEAGUE_PERFORMANCE_TITLE_TYCOON                     :Finansfyrste

# Performance detail window
STR_PERFORMANCE_DETAIL                                          :{WHITE}Detaljert prestasjonsrating
STR_PERFORMANCE_DETAIL_KEY                                      :{BLACK}Detaljer
STR_PERFORMANCE_DETAIL_AMOUNT_CURRENCY                          :{BLACK}({CURRENCY_SHORT}/{CURRENCY_SHORT})
STR_PERFORMANCE_DETAIL_AMOUNT_INT                               :{BLACK}({COMMA}/{COMMA})
STR_PERFORMANCE_DETAIL_PERCENT                                  :{WHITE}{NUM}{NBSP}%
STR_PERFORMANCE_DETAIL_SELECT_COMPANY_TOOLTIP                   :{BLACK}Vis detaljer om dette firmaet
############ Those following lines need to be in this order!!
STR_PERFORMANCE_DETAIL_VEHICLES                                 :{BLACK}Kjøretøy:
STR_PERFORMANCE_DETAIL_STATIONS                                 :{BLACK}Stasjoner:
STR_PERFORMANCE_DETAIL_MIN_PROFIT                               :{BLACK}Min. fortjeneste:
STR_PERFORMANCE_DETAIL_MIN_INCOME                               :{BLACK}Min. inntekt:
STR_PERFORMANCE_DETAIL_MAX_INCOME                               :{BLACK}Maks inntekt:
STR_PERFORMANCE_DETAIL_DELIVERED                                :{BLACK}Levert:
STR_PERFORMANCE_DETAIL_CARGO                                    :{BLACK}Varer:
STR_PERFORMANCE_DETAIL_MONEY                                    :{BLACK}Penger:
STR_PERFORMANCE_DETAIL_LOAN                                     :{BLACK}Lån:
STR_PERFORMANCE_DETAIL_TOTAL                                    :{BLACK}Totalt:
############ End of order list
STR_PERFORMANCE_DETAIL_VEHICLES_TOOLTIP                         :{BLACK}Antall kjøretøy med positiv fortjeneste i fjor. Dette inkluderer veikjøretøy, tog, skip og luftfartøy
STR_PERFORMANCE_DETAIL_STATIONS_TOOLTIP                         :{BLACK}Antall nylig betjente stasjonsdeler. Hver del av en stasjon (f.eks. togstasjon, bussholdeplass, flyplass) er medregnet, selv om de er tilkoblet en stasjon.
STR_PERFORMANCE_DETAIL_MIN_PROFIT_TOOLTIP                       :{BLACK}Fortjenesten til kjøretøyet med lavest inntekt (kun kjøretøy eldre enn 2 år er medregnet)
STR_PERFORMANCE_DETAIL_MIN_INCOME_TOOLTIP                       :{BLACK}Inntekt i det kvartalet med minst fortjeneste de siste 12 kvartalene
STR_PERFORMANCE_DETAIL_MAX_INCOME_TOOLTIP                       :{BLACK}Inntekt i det kvartalet med størst fortjeneste de siste 12 kvartalene
STR_PERFORMANCE_DETAIL_DELIVERED_TOOLTIP                        :{BLACK}Vareenheter levert de siste fire kvartalene.
STR_PERFORMANCE_DETAIL_CARGO_TOOLTIP                            :{BLACK}Antall varetyper levert det siste kvartalet.
STR_PERFORMANCE_DETAIL_MONEY_TOOLTIP                            :{BLACK}Hvor mye penger dette firmaet har i banken
STR_PERFORMANCE_DETAIL_LOAN_TOOLTIP                             :{BLACK}Størrelsen på firmaets lån
STR_PERFORMANCE_DETAIL_TOTAL_TOOLTIP                            :{BLACK}Totale poeng av mulige poeng

# Music window
STR_MUSIC_JAZZ_JUKEBOX_CAPTION                                  :{WHITE}Jazz-jukeboks
STR_MUSIC_PLAYLIST_ALL                                          :{TINY_FONT}{BLACK}Alle
STR_MUSIC_PLAYLIST_OLD_STYLE                                    :{TINY_FONT}{BLACK}Gamle slagere
STR_MUSIC_PLAYLIST_NEW_STYLE                                    :{TINY_FONT}{BLACK}Nye godbiter
STR_MUSIC_PLAYLIST_EZY_STREET                                   :{TINY_FONT}{BLACK}Ezy Street
STR_MUSIC_PLAYLIST_CUSTOM_1                                     :{TINY_FONT}{BLACK}Egendefinert 1
STR_MUSIC_PLAYLIST_CUSTOM_2                                     :{TINY_FONT}{BLACK}Egendefinert 2
STR_MUSIC_MUSIC_VOLUME                                          :{TINY_FONT}{BLACK}Musikkvolum
STR_MUSIC_EFFECTS_VOLUME                                        :{TINY_FONT}{BLACK}Lydeffektvolum
STR_MUSIC_RULER_MIN                                             :{TINY_FONT}{BLACK}MIN
STR_MUSIC_RULER_MAX                                             :{TINY_FONT}{BLACK}MAKS
STR_MUSIC_RULER_MARKER                                          :{TINY_FONT}{BLACK}'
STR_MUSIC_TRACK_NONE                                            :{TINY_FONT}{DKGREEN}--
STR_MUSIC_TRACK_DIGIT                                           :{TINY_FONT}{DKGREEN}{ZEROFILL_NUM}
STR_MUSIC_TITLE_NONE                                            :{TINY_FONT}{DKGREEN}------
STR_MUSIC_TITLE_NOMUSIC                                         :{TINY_FONT}{DKGREEN}Ingen musikk tilgjengelig
STR_MUSIC_TITLE_NAME                                            :{TINY_FONT}{DKGREEN}«{STRING}»
STR_MUSIC_TRACK                                                 :{TINY_FONT}{BLACK}Spor
STR_MUSIC_XTITLE                                                :{TINY_FONT}{BLACK}Tittel
STR_MUSIC_SHUFFLE                                               :{TINY_FONT}{BLACK}Tilfeldig
STR_MUSIC_PROGRAM                                               :{TINY_FONT}{BLACK}Program
STR_MUSIC_TOOLTIP_SKIP_TO_PREVIOUS_TRACK                        :{BLACK}Spill forrige spor
STR_MUSIC_TOOLTIP_SKIP_TO_NEXT_TRACK_IN_SELECTION               :{BLACK}Spill neste spor
STR_MUSIC_TOOLTIP_STOP_PLAYING_MUSIC                            :{BLACK}Stopp musikken
STR_MUSIC_TOOLTIP_START_PLAYING_MUSIC                           :{BLACK}Start musikken
STR_MUSIC_TOOLTIP_DRAG_SLIDERS_TO_SET_MUSIC                     :{BLACK}Dra for å endre volum på musikk og lydeffekter
STR_MUSIC_TOOLTIP_SELECT_ALL_TRACKS_PROGRAM                     :{BLACK}Velg alle spor
STR_MUSIC_TOOLTIP_SELECT_OLD_STYLE_MUSIC                        :{BLACK}Velg programmet 'gamle slagere'
STR_MUSIC_TOOLTIP_SELECT_NEW_STYLE_MUSIC                        :{BLACK}Velg programmet 'nye godbiter'
STR_MUSIC_TOOLTIP_SELECT_EZY_STREET_STYLE                       :{BLACK}Velg programmet 'Ezy Street'
STR_MUSIC_TOOLTIP_SELECT_CUSTOM_1_USER_DEFINED                  :{BLACK}Velg programmet 'Egendefinert 1'
STR_MUSIC_TOOLTIP_SELECT_CUSTOM_2_USER_DEFINED                  :{BLACK}Velg programmet 'Egendefinert 2'
STR_MUSIC_TOOLTIP_TOGGLE_PROGRAM_SHUFFLE                        :{BLACK}Skru av/på tilfeldig program
STR_MUSIC_TOOLTIP_SHOW_MUSIC_TRACK_SELECTION                    :{BLACK}Vis musikkspormeny

# Playlist window
STR_PLAYLIST_MUSIC_SELECTION_SETNAME                            :{WHITE}Musikkprogram - '{STRING}'
STR_PLAYLIST_TRACK_NAME                                         :{TINY_FONT}{LTBLUE}{ZEROFILL_NUM} "{STRING}"
STR_PLAYLIST_TRACK_INDEX                                        :{TINY_FONT}{BLACK}Sporliste
STR_PLAYLIST_PROGRAM                                            :{TINY_FONT}{BLACK}Program - '{STRING}'
STR_PLAYLIST_CLEAR                                              :{TINY_FONT}{BLACK}Tøm
STR_PLAYLIST_CHANGE_SET                                         :{BLACK}Endre sett
STR_PLAYLIST_TOOLTIP_CLEAR_CURRENT_PROGRAM_CUSTOM1              :{BLACK}Slett gjeldende program (gjelder bare Egendefinert 1 og 2)
STR_PLAYLIST_TOOLTIP_CHANGE_SET                                 :{BLACK} Bytt musikk til et annet installert sett
STR_PLAYLIST_TOOLTIP_CLICK_TO_ADD_TRACK                         :{BLACK}Klikk på et musikkspor for å legge til gjeldende program (Gjelder bare egendefinert 1 og 2)
STR_PLAYLIST_TOOLTIP_CLICK_TO_REMOVE_TRACK                      :{BLACK}Klikk på et musikkspor for å fjerne det fra nåværende program (Gjelder bare egendefinert 1 og 2)

# Highscore window
STR_HIGHSCORE_TOP_COMPANIES_WHO_REACHED                         :{BIG_FONT}{BLACK}Beste firmaer som nådde {NUM}
STR_HIGHSCORE_TOP_COMPANIES_NETWORK_GAME                        :{BIG_FONT}{BLACK}Firmarangering i {NUM}
STR_HIGHSCORE_POSITION                                          :{BIG_FONT}{BLACK}{COMMA}.
STR_HIGHSCORE_PERFORMANCE_TITLE_BUSINESSMAN                     :Forretningsmann
STR_HIGHSCORE_PERFORMANCE_TITLE_ENTREPRENEUR                    :Entreprenør
STR_HIGHSCORE_PERFORMANCE_TITLE_INDUSTRIALIST                   :Industrialist
STR_HIGHSCORE_PERFORMANCE_TITLE_CAPITALIST                      :Kapitalist
STR_HIGHSCORE_PERFORMANCE_TITLE_MAGNATE                         :Magnat
STR_HIGHSCORE_PERFORMANCE_TITLE_MOGUL                           :Mogul
STR_HIGHSCORE_PERFORMANCE_TITLE_TYCOON_OF_THE_CENTURY           :Århundrets finansfyrste
STR_HIGHSCORE_NAME                                              :{PRESIDENT_NAME}, {COMPANY}
STR_HIGHSCORE_STATS                                             :{BIG_FONT}'{STRING}'   ({COMMA})
STR_HIGHSCORE_COMPANY_ACHIEVES_STATUS                           :{BIG_FONT}{BLACK}{COMPANY} oppnår '{STRING}'-status!
STR_HIGHSCORE_PRESIDENT_OF_COMPANY_ACHIEVES_STATUS              :{BIG_FONT}{WHITE}{PRESIDENT_NAME} fra {COMPANY} oppnår '{STRING}'-status!

# Smallmap window
STR_SMALLMAP_CAPTION                                            :{WHITE}Kart - {STRING}

STR_SMALLMAP_TYPE_CONTOURS                                      :Konturer
STR_SMALLMAP_TYPE_VEHICLES                                      :Kjøretøy
STR_SMALLMAP_TYPE_INDUSTRIES                                    :Industrier
STR_SMALLMAP_TYPE_ROUTEMAP                                      :Vareflyt
STR_SMALLMAP_TYPE_ROUTES                                        :Ruter
STR_SMALLMAP_TYPE_VEGETATION                                    :Vegetasjon
STR_SMALLMAP_TYPE_OWNERS                                        :Eiere
STR_SMALLMAP_TOOLTIP_SHOW_LAND_CONTOURS_ON_MAP                  :{BLACK}Vis landkonturer på kartet
STR_SMALLMAP_TOOLTIP_SHOW_VEHICLES_ON_MAP                       :{BLACK}Vis kjøretøy på kartet
STR_SMALLMAP_TOOLTIP_SHOW_INDUSTRIES_ON_MAP                     :{BLACK}Vis industrier på kartet
STR_SMALLMAP_TOOLTIP_SHOW_LINK_STATS_ON_MAP                     :{BLACK}Vis flyt av varetyper på kartet
STR_SMALLMAP_TOOLTIP_SHOW_TRANSPORT_ROUTES_ON                   :{BLACK}Vis transportruter på kartet
STR_SMALLMAP_TOOLTIP_SHOW_VEGETATION_ON_MAP                     :{BLACK}Vis vegetasjon på kartet
STR_SMALLMAP_TOOLTIP_SHOW_LAND_OWNERS_ON_MAP                    :{BLACK}Vis landeiere på kartet
STR_SMALLMAP_TOOLTIP_INDUSTRY_SELECTION                         :{BLACK}Klikk på en industritype for å slå på dens visning. Ctrl+klikk deaktiverer alle typer unntatt den valgte. Ctrl+klikk på den igjen for å slå på visning av alle industrier
STR_SMALLMAP_TOOLTIP_COMPANY_SELECTION                          :{BLACK}Klikk på et firma for å slå på visning av firmaets eiendom. Ctrl+klikk deaktiverer visning av alle firmaene unntatt det valgte. Ctrl+klikk på firmaet igjen for å slå på visning av alle firmaene
STR_SMALLMAP_TOOLTIP_CARGO_SELECTION                            :{BLACK}Klikk på en varetype for å veksle mellom å vise dens egenskap. Ctrl + Klikk deaktiverer alle varetyper utenom den valgte. Ctrl + klikk på den igjen for å aktivere alle varetyper

STR_SMALLMAP_LEGENDA_ROADS                                      :{TINY_FONT}{BLACK}Veier
STR_SMALLMAP_LEGENDA_RAILROADS                                  :{TINY_FONT}{BLACK}Jernbaner
STR_SMALLMAP_LEGENDA_STATIONS_AIRPORTS_DOCKS                    :{TINY_FONT}{BLACK}Stasjoner/Flyplasser/Havner
STR_SMALLMAP_LEGENDA_BUILDINGS_INDUSTRIES                       :{TINY_FONT}{BLACK}Bygninger/Industrier
STR_SMALLMAP_LEGENDA_VEHICLES                                   :{TINY_FONT}{BLACK}Kjøretøy
STR_SMALLMAP_LEGENDA_TRAINS                                     :{TINY_FONT}{BLACK}Tog
STR_SMALLMAP_LEGENDA_ROAD_VEHICLES                              :{TINY_FONT}{BLACK}Kjøretøy
STR_SMALLMAP_LEGENDA_SHIPS                                      :{TINY_FONT}{BLACK}Skip
STR_SMALLMAP_LEGENDA_AIRCRAFT                                   :{TINY_FONT}{BLACK}Luftfartøy
STR_SMALLMAP_LEGENDA_TRANSPORT_ROUTES                           :{TINY_FONT}{BLACK}Transportruter
STR_SMALLMAP_LEGENDA_FOREST                                     :{TINY_FONT}{BLACK}Skog
STR_SMALLMAP_LEGENDA_RAILROAD_STATION                           :{TINY_FONT}{BLACK}Jernbanestasjon
STR_SMALLMAP_LEGENDA_TRUCK_LOADING_BAY                          :{TINY_FONT}{BLACK}Lasteterminal
STR_SMALLMAP_LEGENDA_BUS_STATION                                :{TINY_FONT}{BLACK}Busstasjon
STR_SMALLMAP_LEGENDA_AIRPORT_HELIPORT                           :{TINY_FONT}{BLACK}Flyplass/Helikopterplass
STR_SMALLMAP_LEGENDA_DOCK                                       :{TINY_FONT}{BLACK}Havn
STR_SMALLMAP_LEGENDA_ROUGH_LAND                                 :{TINY_FONT}{BLACK}Utmark
STR_SMALLMAP_LEGENDA_GRASS_LAND                                 :{TINY_FONT}{BLACK}Gress
STR_SMALLMAP_LEGENDA_BARE_LAND                                  :{TINY_FONT}{BLACK}Bart land
STR_SMALLMAP_LEGENDA_FIELDS                                     :{TINY_FONT}{BLACK}Jorder
STR_SMALLMAP_LEGENDA_TREES                                      :{TINY_FONT}{BLACK}Trær
STR_SMALLMAP_LEGENDA_ROCKS                                      :{TINY_FONT}{BLACK}Steiner
STR_SMALLMAP_LEGENDA_WATER                                      :{TINY_FONT}{BLACK}Vann
STR_SMALLMAP_LEGENDA_NO_OWNER                                   :{TINY_FONT}{BLACK}Ingen eier
STR_SMALLMAP_LEGENDA_TOWNS                                      :{TINY_FONT}{BLACK}Byer
STR_SMALLMAP_LEGENDA_INDUSTRIES                                 :{TINY_FONT}{BLACK}Industrier
STR_SMALLMAP_LEGENDA_DESERT                                     :{TINY_FONT}{BLACK}Ørken
STR_SMALLMAP_LEGENDA_SNOW                                       :{TINY_FONT}{BLACK}Snø

STR_SMALLMAP_TOOLTIP_TOGGLE_TOWN_NAMES_ON_OFF                   :{BLACK}Skru av/på bynavn på kartet
STR_SMALLMAP_CENTER                                             :{BLACK}Midstill oversiktskartet på gjeldende posisjon
STR_SMALLMAP_INDUSTRY                                           :{TINY_FONT}{STRING} ({NUM})
STR_SMALLMAP_LINKSTATS                                          :{TINY_FONT}{STRING}
STR_SMALLMAP_COMPANY                                            :{TINY_FONT}{COMPANY}
STR_SMALLMAP_TOWN                                               :{TINY_FONT}{WHITE}{TOWN}
STR_SMALLMAP_DISABLE_ALL                                        :{BLACK}Deaktiver alle
STR_SMALLMAP_ENABLE_ALL                                         :{BLACK}Aktiver alle
STR_SMALLMAP_SHOW_HEIGHT                                        :{BLACK}Vis høyde
STR_SMALLMAP_TOOLTIP_DISABLE_ALL_INDUSTRIES                     :{BLACK}Ikke vis industrier på kartet
STR_SMALLMAP_TOOLTIP_ENABLE_ALL_INDUSTRIES                      :{BLACK}Vis alle industrier på kartet
STR_SMALLMAP_TOOLTIP_SHOW_HEIGHT                                :{BLACK}Veksle mellom visning av høydekart
STR_SMALLMAP_TOOLTIP_DISABLE_ALL_COMPANIES                      :{BLACK}Ikke vis firmaeiendommer på kartet
STR_SMALLMAP_TOOLTIP_ENABLE_ALL_COMPANIES                       :{BLACK}Vis alle firmaeiendommer på kartet
STR_SMALLMAP_TOOLTIP_DISABLE_ALL_CARGOS                         :{BLACK}Ikke vis noen varetyper på kartet
STR_SMALLMAP_TOOLTIP_ENABLE_ALL_CARGOS                          :{BLACK}Vis alle varetyper på kartet

# Status bar messages
STR_STATUSBAR_TOOLTIP_SHOW_LAST_NEWS                            :{BLACK}Vis siste melding eller nyhetsrapport
STR_STATUSBAR_COMPANY_NAME                                      :{SILVER}- -  {COMPANY}  - -
STR_STATUSBAR_PAUSED                                            :{YELLOW}* *  PAUSE  *  *
STR_STATUSBAR_AUTOSAVE                                          :{RED}AUTOLAGRING
STR_STATUSBAR_SAVING_GAME                                       :{RED}*  *  LAGRER SPILL  *  *

# News message history
STR_MESSAGE_HISTORY                                             :{WHITE}Meldingshistorikk
STR_MESSAGE_HISTORY_TOOLTIP                                     :{BLACK}En liste over de siste nyhetsmeldingene
STR_MESSAGE_NEWS_FORMAT                                         :{STRING}  -  {STRING}

STR_NEWS_MESSAGE_CAPTION                                        :{WHITE}Melding
STR_NEWS_CUSTOM_ITEM                                            :{BIG_FONT}{BLACK}{STRING}

STR_NEWS_FIRST_TRAIN_ARRIVAL                                    :{BIG_FONT}{BLACK}Innbyggerne jubler . . .{}Første tog ankommer {STATION}!
STR_NEWS_FIRST_BUS_ARRIVAL                                      :{BIG_FONT}{BLACK}Innbyggerne jubler . . .{}Første buss ankommer {STATION}!
STR_NEWS_FIRST_TRUCK_ARRIVAL                                    :{BIG_FONT}{BLACK}Innbyggerne jubler . . .{}Første lastebil ankommer {STATION}!
STR_NEWS_FIRST_PASSENGER_TRAM_ARRIVAL                           :{BIG_FONT}{BLACK}Innbyggerne jubler . . .{}Første passasjertrikk ankommer {STATION}!
STR_NEWS_FIRST_CARGO_TRAM_ARRIVAL                               :{BIG_FONT}{BLACK}Innbyggerne jubler . . .{}Første varetrikk ankommer {STATION}!
STR_NEWS_FIRST_SHIP_ARRIVAL                                     :{BIG_FONT}{BLACK}Innbyggerne jubler . . .{}Første skip ankommer {STATION}!
STR_NEWS_FIRST_AIRCRAFT_ARRIVAL                                 :{BIG_FONT}{BLACK}Innbyggerne jubler . . .{}Første luftfartøy ankommer {STATION}!

STR_NEWS_TRAIN_CRASH                                            :{BIG_FONT}{BLACK}Togkrasj!{}{COMMA} dør i flammehav etter kollisjon
STR_NEWS_ROAD_VEHICLE_CRASH_DRIVER                              :{BIG_FONT}{BLACK}Bilulykke!{}Sjåfør dør i flammehav etter kollisjon med tog
STR_NEWS_ROAD_VEHICLE_CRASH                                     :{BIG_FONT}{BLACK}Bilulykke!{}{COMMA} dør i flammehav etter kollisjon med tog
STR_NEWS_AIRCRAFT_CRASH                                         :{BIG_FONT}{BLACK}Flystyrt!{}{COMMA} dør i flammehav ved {STATION}
STR_NEWS_PLANE_CRASH_OUT_OF_FUEL                                :{BIG_FONT}{BLACK}Flystyrt!{}{COMMA} dør i flammehav etter at flyet gikk tom for drivstoff!

STR_NEWS_DISASTER_ZEPPELIN                                      :{BIG_FONT}{BLACK}Zeppelinerulykke ved {STATION}!
STR_NEWS_DISASTER_SMALL_UFO                                     :{BIG_FONT}{BLACK}Kjøretøy ødelagt i UFO-kollisjon!
STR_NEWS_DISASTER_AIRPLANE_OIL_REFINERY                         :{BIG_FONT}{BLACK}Eksplosjon på oljeraffineri i nærheten av {TOWN}!
STR_NEWS_DISASTER_HELICOPTER_FACTORY                            :{BIG_FONT}{BLACK}Fabrikk ødelagt under mistenkelige omstendigheter i nærheten av {TOWN}!
STR_NEWS_DISASTER_BIG_UFO                                       :{BIG_FONT}{BLACK}UFO lander i nærheten av {TOWN}!
STR_NEWS_DISASTER_COAL_MINE_SUBSIDENCE                          :{BIG_FONT}{BLACK}Gruvegangkollaps fører til store ødeleggelser i nærheten av {TOWN}!
STR_NEWS_DISASTER_FLOOD_VEHICLE                                 :{BIG_FONT}{BLACK}Flom!{}Minst {COMMA} savnet eller antatt død{P "" e} etter voldsom oversvømmelse!

STR_NEWS_COMPANY_IN_TROUBLE_TITLE                               :{BIG_FONT}{BLACK}Transportfirma i trøbbel!
STR_NEWS_COMPANY_IN_TROUBLE_DESCRIPTION                         :{BIG_FONT}{BLACK}{STRING} vil selges eller slås konkurs hvis ikke firmaets økonomi bedrer seg snart!
STR_NEWS_COMPANY_MERGER_TITLE                                   :{BIG_FONT}{BLACK}Transportfirmaer fusjonerer!
STR_NEWS_COMPANY_MERGER_DESCRIPTION                             :{BIG_FONT}{BLACK}{STRING} har blitt solgt til {STRING} for {CURRENCY_LONG}!
STR_NEWS_COMPANY_BANKRUPT_TITLE                                 :{BIG_FONT}{BLACK}Konkurs!
STR_NEWS_COMPANY_BANKRUPT_DESCRIPTION                           :{BIG_FONT}{BLACK}{STRING} har blitt nedlagt av kreditorene og alle aktiva har blitt solgt!
STR_NEWS_COMPANY_LAUNCH_TITLE                                   :{BIG_FONT}{BLACK}Nytt transportfirma opprettet!
STR_NEWS_COMPANY_LAUNCH_DESCRIPTION                             :{BIG_FONT}{BLACK}{STRING} starter opp i nærheten av {TOWN}!
STR_NEWS_MERGER_TAKEOVER_TITLE                                  :{BIG_FONT}{BLACK}{STRING} har blitt kjøpt opp av {STRING}!
STR_PRESIDENT_NAME_MANAGER                                      :{BLACK}{PRESIDENT_NAME}{}(Sjef)

STR_NEWS_NEW_TOWN                                               :{BLACK}{BIG_FONT}{STRING} sponset grunnleggelsen av den nye byen {TOWN}!
STR_NEWS_NEW_TOWN_UNSPONSORED                                   :{BLACK}{BIG_FONT}En ny by kalt {TOWN} har blitt reist!

STR_NEWS_INDUSTRY_CONSTRUCTION                                  :{BIG_FONT}{BLACK}Ny{G "" "" tt} {STRING} blir anlagt i nærheten av {TOWN}!
STR_NEWS_INDUSTRY_PLANTED                                       :{BIG_FONT}{BLACK}Ny{G "" "" tt} {STRING} plantes i nærheten av {TOWN}!

STR_NEWS_INDUSTRY_CLOSURE_GENERAL                               :{BIG_FONT}{BLACK}{STRING} legges ned!
STR_NEWS_INDUSTRY_CLOSURE_SUPPLY_PROBLEMS                       :{BIG_FONT}{BLACK}{STRING} legges ned pga. leveringsproblemer!
STR_NEWS_INDUSTRY_CLOSURE_LACK_OF_TREES                         :{BIG_FONT}{BLACK}{STRING} legges ned pga. tømmermangel.

STR_NEWS_EURO_INTRODUCTION                                      :{BIG_FONT}{BLACK}Europeisk valutaunion!{}{}Euro introdusert som enerådende valutaenhet for transaksjoner i landet ditt!
STR_NEWS_BEGIN_OF_RECESSION                                     :{BIG_FONT}{BLACK}Global finanskrise!{}{}Økonomer frykter det verste i det økonomien raser!
STR_NEWS_END_OF_RECESSION                                       :{BIG_FONT}{BLACK}Finanskrisen over!{}{}Opptur i markedet gir industrien selvtilliten tilbake!

STR_NEWS_INDUSTRY_PRODUCTION_INCREASE_GENERAL                   :{BIG_FONT}{BLACK}{INDUSTRY} øker produksjonen!
STR_NEWS_INDUSTRY_PRODUCTION_INCREASE_COAL                      :{BIG_FONT}{BLACK}Ny kullåre funnet i {INDUSTRY}!{}En dobling i produksjonen ventes!
STR_NEWS_INDUSTRY_PRODUCTION_INCREASE_OIL                       :{BIG_FONT}{BLACK}Nye oljereserver funnet i {INDUSTRY}!{}En dobling i produksjonen ventes!
STR_NEWS_INDUSTRY_PRODUCTION_INCREASE_FARM                      :{BIG_FONT}{BLACK}Forbedring i gårdbruksmetoder på {INDUSTRY} forventes å doble produksjonen!
STR_NEWS_INDUSTRY_PRODUCTION_INCREASE_SMOOTH                    :{BIG_FONT}{BLACK}Produksjonen av {STRING} ved {INDUSTRY} øker med {COMMA}{NBSP}%!
STR_NEWS_INDUSTRY_PRODUCTION_DECREASE_GENERAL                   :{BIG_FONT}{BLACK}{INDUSTRY} sin produksjon har sunket med 50{NBSP}%
STR_NEWS_INDUSTRY_PRODUCTION_DECREASE_FARM                      :{BIG_FONT}{BLACK}Insektinvasjon gjør stor skade på {INDUSTRY}!{}Produksjonen synker med 50{NBSP}%
STR_NEWS_INDUSTRY_PRODUCTION_DECREASE_SMOOTH                    :{BIG_FONT}{BLACK}Produksjonen av {STRING} ved {INDUSTRY} synker med {COMMA}{NBSP}%!

STR_NEWS_TRAIN_IS_WAITING                                       :{WHITE}{VEHICLE} venter i togstallen
STR_NEWS_ROAD_VEHICLE_IS_WAITING                                :{WHITE}{VEHICLE} venter i garasjen
STR_NEWS_SHIP_IS_WAITING                                        :{WHITE}{VEHICLE} venter i skipsdokken
STR_NEWS_AIRCRAFT_IS_WAITING                                    :{WHITE}{VEHICLE} venter i hangaren

# Order review system / warnings
STR_NEWS_VEHICLE_HAS_TOO_FEW_ORDERS                             :{WHITE}{VEHICLE} har for få ordre på ruteplanen
STR_NEWS_VEHICLE_HAS_VOID_ORDER                                 :{WHITE}{VEHICLE} har en tom ordre
STR_NEWS_VEHICLE_HAS_DUPLICATE_ENTRY                            :{WHITE}{VEHICLE} har doble ordre
STR_NEWS_VEHICLE_HAS_INVALID_ENTRY                              :{WHITE}{VEHICLE} har en ugyldig stasjon i ordrelisten
STR_NEWS_PLANE_USES_TOO_SHORT_RUNWAY                            :{WHITE}{VEHICLE} har i sine ordrer en flyplass der rullebanen er for kort

STR_NEWS_VEHICLE_IS_GETTING_OLD                                 :{WHITE}{VEHICLE} begynner å bli gammel
STR_NEWS_VEHICLE_IS_GETTING_VERY_OLD                            :{WHITE}{VEHICLE} er veldig gammel
STR_NEWS_VEHICLE_IS_GETTING_VERY_OLD_AND                        :{WHITE}{VEHICLE} er veldig gammel, og bør byttes ut snarest
STR_NEWS_TRAIN_IS_STUCK                                         :{WHITE}{VEHICLE} kan ikke finne en rute å fortsette på.
STR_NEWS_VEHICLE_IS_LOST                                        :{WHITE}{VEHICLE} har kjørt seg vill
STR_NEWS_VEHICLE_IS_UNPROFITABLE                                :{WHITE}{VEHICLE}s inntekt i fjor var {CURRENCY_LONG}
STR_NEWS_AIRCRAFT_DEST_TOO_FAR                                  :{WHITE}{VEHICLE} kan ikke kjøre til neste destinasjon fordi den er utenfor rekkevidde

STR_NEWS_ORDER_REFIT_FAILED                                     :{WHITE}{VEHICLE} stoppet fordi ombyggingsordre feilet
STR_NEWS_VEHICLE_AUTORENEW_FAILED                               :{WHITE}Kunne ikke autofornye {VEHICLE}{}{STRING}

STR_NEWS_NEW_VEHICLE_NOW_AVAILABLE                              :{BIG_FONT}{BLACK}Ny{G "" "" tt} {STRING} er nå tilgjengelig!
STR_NEWS_NEW_VEHICLE_TYPE                                       :{BIG_FONT}{BLACK}{ENGINE}
STR_NEWS_NEW_VEHICLE_NOW_AVAILABLE_WITH_TYPE                    :{BLACK}Ny{G "" "" tt} {STRING} er nå tilgjengelig!  -  {ENGINE}

STR_NEWS_STATION_NO_LONGER_ACCEPTS_CARGO                        :{WHITE}{STATION} godtar ikke lenger {STRING}
STR_NEWS_STATION_NO_LONGER_ACCEPTS_CARGO_OR_CARGO               :{WHITE}{STATION} godtar ikke lenger {STRING} eller {STRING}
STR_NEWS_STATION_NOW_ACCEPTS_CARGO                              :{WHITE}{STATION} godtar nå {STRING}
STR_NEWS_STATION_NOW_ACCEPTS_CARGO_AND_CARGO                    :{WHITE}{STATION} godtar nå {STRING} og {STRING}

STR_NEWS_OFFER_OF_SUBSIDY_EXPIRED                               :{BIG_FONT}{BLACK}Subsidietilbud har gått ut:{}{}{STRING} fra {STRING} til {STRING} vil ikke subsidieres.
STR_NEWS_SUBSIDY_WITHDRAWN_SERVICE                              :{BIG_FONT}{BLACK}Subsidie er trukket tilbake:{}{}Transport av {STRING} fra {STRING} til {STRING} subsidieres ikke lenger.
STR_NEWS_SERVICE_SUBSIDY_OFFERED                                :{BIG_FONT}{BLACK}Subsidietilbud:{}{}Første transport av {STRING} fra {STRING} til {STRING} vil subsidieres av bystyret i ett år!
STR_NEWS_SERVICE_SUBSIDY_AWARDED_HALF                           :{BIG_FONT}{BLACK}Subsidie gitt til {STRING}!{}{}Transport av {STRING} fra {STRING} til {STRING} vil gi 50{NBSP}% ekstra fortjeneste det neste året!
STR_NEWS_SERVICE_SUBSIDY_AWARDED_DOUBLE                         :{BIG_FONT}{BLACK}Subsidie gitt til {STRING}!{}{}Transport av {STRING} fra {STRING} til {STRING} vil gi dobbel fortjeneste det neste året!
STR_NEWS_SERVICE_SUBSIDY_AWARDED_TRIPLE                         :{BIG_FONT}{BLACK}Subsidie gitt til {STRING}!{}{}Transport av {STRING} fra {STRING} til {STRING} vil gi trippel fortjeneste det neste året!
STR_NEWS_SERVICE_SUBSIDY_AWARDED_QUADRUPLE                      :{BIG_FONT}{BLACK}Subsidie gitt til {STRING}!{}{}Transport av {STRING} fra {STRING} til {STRING} vil gi firedobbel fortjeneste det neste året!

STR_NEWS_ROAD_REBUILDING                                        :{BIG_FONT}{BLACK}Traffikkaos i {TOWN}!{}{}Veiarbeid finansiert av {STRING} medfører 6 måneders irritasjon for bilistene!
STR_NEWS_EXCLUSIVE_RIGHTS_TITLE                                 :{BIG_FONT}{BLACK}Transport monopol!
STR_NEWS_EXCLUSIVE_RIGHTS_DESCRIPTION                           :{BIG_FONT}{BLACK}Lokal myndighet i {TOWN} signerer kontrakt med {STRING} for ett år med eksklusift transport rettigheter!

# Extra view window
STR_EXTRA_VIEW_PORT_TITLE                                       :{WHITE}Tilleggsvindu {COMMA}
STR_EXTRA_VIEW_MOVE_VIEW_TO_MAIN                                :{BLACK}Kopier til tilleggsvindu
STR_EXTRA_VIEW_MOVE_VIEW_TO_MAIN_TT                             :{BLACK}Kopier hovedvisningen til dette tilleggsvinduet
STR_EXTRA_VIEW_MOVE_MAIN_TO_VIEW                                :{BLACK}Endre hovedsynsfelt
STR_EXTRA_VIEW_MOVE_MAIN_TO_VIEW_TT                             :{BLACK}flytt plasseringen i dette tilleggsvinduet til hovedvisningen

# Game options window
STR_GAME_OPTIONS_CAPTION                                        :{WHITE}Spillinnstillinger
STR_GAME_OPTIONS_CURRENCY_UNITS_FRAME                           :{BLACK}Valutaenhet
STR_GAME_OPTIONS_CURRENCY_UNITS_DROPDOWN_TOOLTIP                :{BLACK}Velg valutaenhet som skal brukes

############ start of currency region
STR_GAME_OPTIONS_CURRENCY_GBP                                   :Britisk pund (GBP)
STR_GAME_OPTIONS_CURRENCY_USD                                   :Amerikansk dollar (USD)
STR_GAME_OPTIONS_CURRENCY_EUR                                   :Euro (EUR)
STR_GAME_OPTIONS_CURRENCY_JPY                                   :Japansk yen (JPY)
STR_GAME_OPTIONS_CURRENCY_ATS                                   :Østerriksk shilling (ATS)
STR_GAME_OPTIONS_CURRENCY_BEF                                   :Belgisk franc (BEF)
STR_GAME_OPTIONS_CURRENCY_CHF                                   :Sveitsisk franc (CHF)
STR_GAME_OPTIONS_CURRENCY_CZK                                   :Tsjekkisk koruna (CZK)
STR_GAME_OPTIONS_CURRENCY_DEM                                   :Tysk mark (DEM)
STR_GAME_OPTIONS_CURRENCY_DKK                                   :Dansk krone (DKK)
STR_GAME_OPTIONS_CURRENCY_ESP                                   :Spansk pesetas (ESP)
STR_GAME_OPTIONS_CURRENCY_FIM                                   :Finsk mark (FIM)
STR_GAME_OPTIONS_CURRENCY_FRF                                   :Fransk franc (FRF)
STR_GAME_OPTIONS_CURRENCY_GRD                                   :Gresk drakme (GRD)
STR_GAME_OPTIONS_CURRENCY_HUF                                   :Ungarsk forint (HUF)
STR_GAME_OPTIONS_CURRENCY_ISK                                   :Islandsk krone (ISK)
STR_GAME_OPTIONS_CURRENCY_ITL                                   :Italiensk lire (ITL)
STR_GAME_OPTIONS_CURRENCY_NLG                                   :Hollandsk guilder (NLG)
STR_GAME_OPTIONS_CURRENCY_NOK                                   :Norsk krone (NOK)
STR_GAME_OPTIONS_CURRENCY_PLN                                   :Polsk złoty (PLN)
STR_GAME_OPTIONS_CURRENCY_RON                                   :Rumensk leu (RON)
STR_GAME_OPTIONS_CURRENCY_RUR                                   :Russisk rubel (RUR)
STR_GAME_OPTIONS_CURRENCY_SIT                                   :Slovensk tolar (SIT)
STR_GAME_OPTIONS_CURRENCY_SEK                                   :Svensk krone (SEK)
STR_GAME_OPTIONS_CURRENCY_TRY                                   :Tyrkisk lire (TRY)
STR_GAME_OPTIONS_CURRENCY_SKK                                   :Slovakisk koruna (SKK)
STR_GAME_OPTIONS_CURRENCY_BRL                                   :Brasiliansk real (BRL)
STR_GAME_OPTIONS_CURRENCY_EEK                                   :Estlandsk krone (EEK)
STR_GAME_OPTIONS_CURRENCY_LTL                                   :Litauisk litas (LTL)
STR_GAME_OPTIONS_CURRENCY_KRW                                   :Sørkoreansk won (KRW)
STR_GAME_OPTIONS_CURRENCY_ZAR                                   :Sørafrikanske rand (ZAR)
STR_GAME_OPTIONS_CURRENCY_CUSTOM                                :Egendefinert...
STR_GAME_OPTIONS_CURRENCY_GEL                                   :Georgisk lari (GEL)
STR_GAME_OPTIONS_CURRENCY_IRR                                   :Iransk rial (IRR)
STR_GAME_OPTIONS_CURRENCY_RUB                                   :Ny russisk rubel (RUB)
STR_GAME_OPTIONS_CURRENCY_MXN                                   :Meksikansk peso (MXN)
############ end of currency region

STR_GAME_OPTIONS_ROAD_VEHICLES_FRAME                            :{BLACK}Kjøretøy
STR_GAME_OPTIONS_ROAD_VEHICLES_DROPDOWN_TOOLTIP                 :{BLACK}Velg kjøreside for veier
STR_GAME_OPTIONS_ROAD_VEHICLES_DROPDOWN_LEFT                    :Venstrekjøring
STR_GAME_OPTIONS_ROAD_VEHICLES_DROPDOWN_RIGHT                   :Høyrekjøring

STR_GAME_OPTIONS_TOWN_NAMES_FRAME                               :{BLACK}Bynavn
STR_GAME_OPTIONS_TOWN_NAMES_DROPDOWN_TOOLTIP                    :{BLACK}Velg nasjonalitet på bynavn

############ start of townname region
STR_GAME_OPTIONS_TOWN_NAME_ORIGINAL_ENGLISH                     :Engelsk (Original)
STR_GAME_OPTIONS_TOWN_NAME_FRENCH                               :Fransk
STR_GAME_OPTIONS_TOWN_NAME_GERMAN                               :Tysk
STR_GAME_OPTIONS_TOWN_NAME_ADDITIONAL_ENGLISH                   :Engelsk (utvidet)
STR_GAME_OPTIONS_TOWN_NAME_LATIN_AMERICAN                       :Latinamerikansk
STR_GAME_OPTIONS_TOWN_NAME_SILLY                                :Tåpelige
STR_GAME_OPTIONS_TOWN_NAME_SWEDISH                              :Svensk
STR_GAME_OPTIONS_TOWN_NAME_DUTCH                                :Nederlandsk
STR_GAME_OPTIONS_TOWN_NAME_FINNISH                              :Finsk
STR_GAME_OPTIONS_TOWN_NAME_POLISH                               :Polsk
STR_GAME_OPTIONS_TOWN_NAME_SLOVAK                               :Slovakisk
STR_GAME_OPTIONS_TOWN_NAME_NORWEGIAN                            :Norsk
STR_GAME_OPTIONS_TOWN_NAME_HUNGARIAN                            :Ungarsk
STR_GAME_OPTIONS_TOWN_NAME_AUSTRIAN                             :Østeriske
STR_GAME_OPTIONS_TOWN_NAME_ROMANIAN                             :Rumensk
STR_GAME_OPTIONS_TOWN_NAME_CZECH                                :Tsjekkisk
STR_GAME_OPTIONS_TOWN_NAME_SWISS                                :Sveitsisk
STR_GAME_OPTIONS_TOWN_NAME_DANISH                               :Dansk
STR_GAME_OPTIONS_TOWN_NAME_TURKISH                              :Tyrkisk
STR_GAME_OPTIONS_TOWN_NAME_ITALIAN                              :Italiensk
STR_GAME_OPTIONS_TOWN_NAME_CATALAN                              :Katalansk
############ end of townname region

STR_GAME_OPTIONS_AUTOSAVE_FRAME                                 :{BLACK}Automatisk lagring
STR_GAME_OPTIONS_AUTOSAVE_DROPDOWN_TOOLTIP                      :{BLACK}Velg intervall for automatisk lagring

############ start of autosave dropdown
STR_GAME_OPTIONS_AUTOSAVE_DROPDOWN_OFF                          :Av
STR_GAME_OPTIONS_AUTOSAVE_DROPDOWN_EVERY_1_MONTH                :Hver måned
STR_GAME_OPTIONS_AUTOSAVE_DROPDOWN_EVERY_3_MONTHS               :Hver 3. måned
STR_GAME_OPTIONS_AUTOSAVE_DROPDOWN_EVERY_6_MONTHS               :Hver 6. måned
STR_GAME_OPTIONS_AUTOSAVE_DROPDOWN_EVERY_12_MONTHS              :Hver 12. måned
############ end of autosave dropdown

STR_GAME_OPTIONS_LANGUAGE                                       :{BLACK}Språk
STR_GAME_OPTIONS_LANGUAGE_TOOLTIP                               :{BLACK}Velg språk som skal brukes

STR_GAME_OPTIONS_FULLSCREEN                                     :{BLACK}Fullskjerm
STR_GAME_OPTIONS_FULLSCREEN_TOOLTIP                             :{BLACK}Kryss av denne knappen for å spille OpenTTD i fullskjermmodus

STR_GAME_OPTIONS_RESOLUTION                                     :{BLACK}Skjermoppløsning
STR_GAME_OPTIONS_RESOLUTION_TOOLTIP                             :{BLACK}Velg skjermoppløsningen som skal brukes
STR_GAME_OPTIONS_RESOLUTION_OTHER                               :annet

STR_GAME_OPTIONS_GUI_ZOOM_FRAME                                 :{BLACK}Grensesnitt-størrelse
STR_GAME_OPTIONS_GUI_ZOOM_DROPDOWN_TOOLTIP                      :{BLACK}Velg grensesnitt-størrelsen som skal benyttes

STR_GAME_OPTIONS_GUI_ZOOM_DROPDOWN_NORMAL                       :Normal
STR_GAME_OPTIONS_GUI_ZOOM_DROPDOWN_2X_ZOOM                      :2 ganger størrelse
STR_GAME_OPTIONS_GUI_ZOOM_DROPDOWN_4X_ZOOM                      :4 ganger størrelse

STR_GAME_OPTIONS_BASE_GRF                                       :{BLACK}Grafikksett
STR_GAME_OPTIONS_BASE_GRF_TOOLTIP                               :{BLACK}Velg grafikksett som skal brukes
STR_GAME_OPTIONS_BASE_GRF_STATUS                                :{RED}{NUM} manglende/ødelagt{P "" e} fil{P "" er}
STR_GAME_OPTIONS_BASE_GRF_DESCRIPTION_TOOLTIP                   :{BLACK}Tilleggsinformasjon om grafikksettet

STR_GAME_OPTIONS_BASE_SFX                                       :{BLACK}Lydsett
STR_GAME_OPTIONS_BASE_SFX_TOOLTIP                               :{BLACK}Velg lydsett som skal brukes
STR_GAME_OPTIONS_BASE_SFX_DESCRIPTION_TOOLTIP                   :{BLACK}Tilleggsinformasjon om lydsettet

STR_GAME_OPTIONS_BASE_MUSIC                                     :{BLACK}Musikksett
STR_GAME_OPTIONS_BASE_MUSIC_TOOLTIP                             :{BLACK}Velg musikksett som skal brukes
STR_GAME_OPTIONS_BASE_MUSIC_STATUS                              :{RED}{NUM} ødelagt{P "" e} fil{P "" er}
STR_GAME_OPTIONS_BASE_MUSIC_DESCRIPTION_TOOLTIP                 :{BLACK}Ytterligere informasjon om det originale musikksettet

STR_ERROR_RESOLUTION_LIST_FAILED                                :{WHITE}Mislyktes med å hente en liste over støttede oppløsninger
STR_ERROR_FULLSCREEN_FAILED                                     :{WHITE}Fullskjermmodus mislyktes

# Custom currency window

STR_CURRENCY_WINDOW                                             :{WHITE}Egendefinert valuta
STR_CURRENCY_EXCHANGE_RATE                                      :{LTBLUE}Valutakurs: {ORANGE}{CURRENCY_LONG} = £ {COMMA}
STR_CURRENCY_DECREASE_EXCHANGE_RATE_TOOLTIP                     :{BLACK}Reduser valutaen din i forhold til ett pund (£)
STR_CURRENCY_INCREASE_EXCHANGE_RATE_TOOLTIP                     :{BLACK}Øk valutaen din i forhold til ett pund (£)
STR_CURRENCY_SET_EXCHANGE_RATE_TOOLTIP                          :{BLACK}Still inn valutakursen din i forhold til ett pund (£)

STR_CURRENCY_SEPARATOR                                          :{LTBLUE}Skilletegn: {ORANGE}{STRING}
STR_CURRENCY_SET_CUSTOM_CURRENCY_SEPARATOR_TOOLTIP              :{BLACK}Velg desimalskilletegn for din valuta

STR_CURRENCY_PREFIX                                             :{LTBLUE}Prefiks: {ORANGE}{STRING}
STR_CURRENCY_SET_CUSTOM_CURRENCY_PREFIX_TOOLTIP                 :{BLACK}Velg prefiks for din valuta
STR_CURRENCY_SUFFIX                                             :{LTBLUE}Suffiks: {ORANGE}{STRING}
STR_CURRENCY_SET_CUSTOM_CURRENCY_SUFFIX_TOOLTIP                 :{BLACK}Velg suffiks for din valuta

STR_CURRENCY_SWITCH_TO_EURO                                     :{LTBLUE}Gå over til euro: {ORANGE}{NUM}
STR_CURRENCY_SWITCH_TO_EURO_NEVER                               :{LTBLUE}Gå over til euro: {ORANGE}aldri
STR_CURRENCY_SET_CUSTOM_CURRENCY_TO_EURO_TOOLTIP                :{BLACK}Velg år for overgang til euro
STR_CURRENCY_DECREASE_CUSTOM_CURRENCY_TO_EURO_TOOLTIP           :{BLACK}Gå over til euro tidligere
STR_CURRENCY_INCREASE_CUSTOM_CURRENCY_TO_EURO_TOOLTIP           :{BLACK}Gå over til euro senere

STR_CURRENCY_PREVIEW                                            :{LTBLUE}Forhåndsvis: {ORANGE}{CURRENCY_LONG}
STR_CURRENCY_CUSTOM_CURRENCY_PREVIEW_TOOLTIP                    :{BLACK}10000 pund (£) i din valuta
STR_CURRENCY_CHANGE_PARAMETER                                   :{BLACK}Endre egendefinert valutaparameter

STR_DIFFICULTY_LEVEL_SETTING_MAXIMUM_NO_COMPETITORS             :{LTBLUE}Maks antall motstandere: {ORANGE}{COMMA}

STR_NONE                                                        :Ingen
STR_FUNDING_ONLY                                                :Kun finansiering
STR_MINIMAL                                                     :Minimal
STR_NUM_VERY_LOW                                                :Veldig lavt
STR_NUM_LOW                                                     :Lavt
STR_NUM_NORMAL                                                  :Normalt
STR_NUM_HIGH                                                    :Høyt
STR_NUM_CUSTOM                                                  :Egendefinert
STR_NUM_CUSTOM_NUMBER                                           :Egendefinert ({NUM})

STR_VARIETY_NONE                                                :Ingen
STR_VARIETY_VERY_LOW                                            :Veldig lav
STR_VARIETY_LOW                                                 :Lav
STR_VARIETY_MEDIUM                                              :Middels
STR_VARIETY_HIGH                                                :Høy
STR_VARIETY_VERY_HIGH                                           :Veldig høy

STR_AI_SPEED_VERY_SLOW                                          :Veldig treg
STR_AI_SPEED_SLOW                                               :Treg
STR_AI_SPEED_MEDIUM                                             :Middels
STR_AI_SPEED_FAST                                               :Rask
STR_AI_SPEED_VERY_FAST                                          :Veldig rask

STR_SEA_LEVEL_VERY_LOW                                          :Veldig lavt
STR_SEA_LEVEL_LOW                                               :Lavt
STR_SEA_LEVEL_MEDIUM                                            :Middels
STR_SEA_LEVEL_HIGH                                              :Høyt
STR_SEA_LEVEL_CUSTOM                                            :Egendefinert
STR_SEA_LEVEL_CUSTOM_PERCENTAGE                                 :Egendefinert ({NUM}%)

STR_RIVERS_NONE                                                 :Ingen
STR_RIVERS_FEW                                                  :Få
STR_RIVERS_MODERATE                                             :Middels
STR_RIVERS_LOT                                                  :Mange

STR_DISASTER_NONE                                               :Ingen
STR_DISASTER_REDUCED                                            :Redusert
STR_DISASTER_NORMAL                                             :Normalt

STR_SUBSIDY_X1_5                                                :x1.5
STR_SUBSIDY_X2                                                  :x2
STR_SUBSIDY_X3                                                  :x3
STR_SUBSIDY_X4                                                  :x4

STR_TERRAIN_TYPE_VERY_FLAT                                      :Veldig flatt
STR_TERRAIN_TYPE_FLAT                                           :Flatt
STR_TERRAIN_TYPE_HILLY                                          :Åslendt
STR_TERRAIN_TYPE_MOUNTAINOUS                                    :Berglendt
STR_TERRAIN_TYPE_ALPINIST                                       :Alpint

STR_CITY_APPROVAL_PERMISSIVE                                    :Ettergivende
STR_CITY_APPROVAL_TOLERANT                                      :Tolerant
STR_CITY_APPROVAL_HOSTILE                                       :Fiendtlig

STR_WARNING_NO_SUITABLE_AI                                      :{WHITE}Ingen egnet AI tilgjengelig...{}Du kan laste ned flere AIer fra nettet med spillets nedlastingssystem.

# Settings tree window
STR_CONFIG_SETTING_TREE_CAPTION                                 :{WHITE}Innstillinger
STR_CONFIG_SETTING_FILTER_TITLE                                 :{BLACK}Filtrer streng:
STR_CONFIG_SETTING_EXPAND_ALL                                   :{BLACK}Vis alle
STR_CONFIG_SETTING_COLLAPSE_ALL                                 :{BLACK}Skjul alle
STR_CONFIG_SETTING_NO_EXPLANATION_AVAILABLE_HELPTEXT            :(ingen forklaring tilgjengelig)
STR_CONFIG_SETTING_DEFAULT_VALUE                                :{LTBLUE}Standard verdi: {ORANGE}{STRING}
STR_CONFIG_SETTING_TYPE                                         :{LTBLUE}Instillings type: {ORANGE}{STRING}
STR_CONFIG_SETTING_TYPE_CLIENT                                  :Klient innstilling (ikke lagret i lagringsfilene, påvirker alle spill)
STR_CONFIG_SETTING_TYPE_GAME_MENU                               :Selskapet innstilling (lagret i lagringsfilene, påvirker bare nye spill)
STR_CONFIG_SETTING_TYPE_GAME_INGAME                             :Selskapet innstilling (lagret i lagringsfilen, påvirker bare gjeldende spill)
STR_CONFIG_SETTING_TYPE_COMPANY_MENU                            :Selskapet innstilling (lagret i lagringsfilen, påvirker bare nye spill)
STR_CONFIG_SETTING_TYPE_COMPANY_INGAME                          :Selskapet innstilling (lagret i lagringsfilen, påvirker bare gjeldende selskap)

STR_CONFIG_SETTING_RESTRICT_CATEGORY                            :{BLACK}Kategori:
STR_CONFIG_SETTING_RESTRICT_TYPE                                :{BLACK}Type:
STR_CONFIG_SETTING_RESTRICT_DROPDOWN_HELPTEXT                   :{BLACK}Begrenser listen nedenfor ved hjelp av forhåndsdefinerte filtre
STR_CONFIG_SETTING_RESTRICT_BASIC                               :Grunnleggende (vis bare viktige innstillinger)
STR_CONFIG_SETTING_RESTRICT_ADVANCED                            :Avansert (Vis de fleste innstillinger)
STR_CONFIG_SETTING_RESTRICT_ALL                                 :Ekspert (vis alle innstillinger, inkludert merkelige)
STR_CONFIG_SETTING_RESTRICT_CHANGED_AGAINST_DEFAULT             :Innstillinger med annen verdi enn standarden
STR_CONFIG_SETTING_RESTRICT_CHANGED_AGAINST_NEW                 :Innstillinger med annen verdi enn innstillingene dine for nye spill

STR_CONFIG_SETTING_TYPE_DROPDOWN_HELPTEXT                       :{BLACK}Begrenser listen nedenfor til bestemte innstillingstyper
STR_CONFIG_SETTING_TYPE_DROPDOWN_ALL                            :Alle instillingstyper
STR_CONFIG_SETTING_TYPE_DROPDOWN_CLIENT                         :Klientinnstillinger (lagres ikke i lagringsfiler; påvirker alle spill)
STR_CONFIG_SETTING_TYPE_DROPDOWN_GAME_MENU                      :Spillinnstillinger (lagres i lagringsfil; påvirker bare nye spill)
STR_CONFIG_SETTING_TYPE_DROPDOWN_GAME_INGAME                    :Spillinnstillinger (lagres i lagringsfilen; påvirker bare gjeldende spill)
STR_CONFIG_SETTING_TYPE_DROPDOWN_COMPANY_MENU                   :Firmainnstillinger (lagres i lagringsfilen; påvirker bare nye spill)
STR_CONFIG_SETTING_TYPE_DROPDOWN_COMPANY_INGAME                 :Firmainnstillinger (lagret i lagringsfilen; påvirker bare gjeldende selskap)
STR_CONFIG_SETTING_CATEGORY_HIDES                               :{BLACK} Vis alle søkeresultater ved å sette{} {SILVER} kategori {BLACK} til {WHITE} {STRING}
STR_CONFIG_SETTING_TYPE_HIDES                                   :{BLACK} Vis alle søkeresultater ved å sette{} {SILVER} type {BLACK} til {WHITE} alle innstillingstyper
STR_CONFIG_SETTING_CATEGORY_AND_TYPE_HIDES                      :{BLACK} Vis alle søkeresultater ved å sette{} {SILVER} kategori {BLACK} til {WHITE} {STRING} {BLACK} og {SILVER} type {BLACK} til {WHITE} alle innstillingstyper
STR_CONFIG_SETTINGS_NONE                                        :{WHITE}- Ingen -

STR_CONFIG_SETTING_OFF                                          :Av
STR_CONFIG_SETTING_ON                                           :På
STR_CONFIG_SETTING_DISABLED                                     :Deaktivert

STR_CONFIG_SETTING_COMPANIES_OFF                                :Av
STR_CONFIG_SETTING_COMPANIES_OWN                                :Eget firma
STR_CONFIG_SETTING_COMPANIES_ALL                                :Alle firmaer

STR_CONFIG_SETTING_NONE                                         :Ingen
STR_CONFIG_SETTING_ORIGINAL                                     :Original
STR_CONFIG_SETTING_REALISTIC                                    :Realistisk

STR_CONFIG_SETTING_HORIZONTAL_POS_LEFT                          :Venstre
STR_CONFIG_SETTING_HORIZONTAL_POS_CENTER                        :Midtstilt
STR_CONFIG_SETTING_HORIZONTAL_POS_RIGHT                         :Høyre

STR_CONFIG_SETTING_MAXIMUM_INITIAL_LOAN                         :Maksimalt innledende lån: {STRING}
STR_CONFIG_SETTING_MAXIMUM_INITIAL_LOAN_HELPTEXT                :Det maksimale beløp et selskap kan låne (uten å ta inflasjon i betraktning)
STR_CONFIG_SETTING_INTEREST_RATE                                :Lånerente: {STRING}
STR_CONFIG_SETTING_INTEREST_RATE_HELPTEXT                       :Lånerente; kontrollerer også inflasjonen, hvis aktivert
STR_CONFIG_SETTING_RUNNING_COSTS                                :Driftskostnader: {STRING}
STR_CONFIG_SETTING_RUNNING_COSTS_HELPTEXT                       :Still nivå av vedlikehold og driftskostnader for kjøretøy og infrastruktur
STR_CONFIG_SETTING_CONSTRUCTION_SPEED                           :Byggehastighet: {STRING}
STR_CONFIG_SETTING_CONSTRUCTION_SPEED_HELPTEXT                  :Begrens mengden av byggetiltak hos datastyrte motsandere
STR_CONFIG_SETTING_VEHICLE_BREAKDOWNS                           :Havarerte kjøretøy: {STRING}
STR_CONFIG_SETTING_VEHICLE_BREAKDOWNS_HELPTEXT                  :Kontrollér hvor ofte mangelfullt vedlikeholdte kjøretøy kan bryte sammen
STR_CONFIG_SETTING_SUBSIDY_MULTIPLIER                           :Multiplikator for subsidier: {STRING}
STR_CONFIG_SETTING_SUBSIDY_MULTIPLIER_HELPTEXT                  :Angi hvor mye som betales for subsidierte forbindelser
STR_CONFIG_SETTING_CONSTRUCTION_COSTS                           :Byggekostnader: {STRING}
STR_CONFIG_SETTING_CONSTRUCTION_COSTS_HELPTEXT                  :Still kostnadsnivå for bygging og kjøp
STR_CONFIG_SETTING_RECESSIONS                                   :Resesjoner: {STRING}
STR_CONFIG_SETTING_RECESSIONS_HELPTEXT                          :Hvis aktivert, resesjoner kan forekomme med noen års mellomrom. Under en lavkonjunktur vil all produksjon være betydelig lavere (den returnerer til tidligere nivå når resesjonen er over)
STR_CONFIG_SETTING_TRAIN_REVERSING                              :Forby reversering av tog i stasjoner: {STRING}
STR_CONFIG_SETTING_TRAIN_REVERSING_HELPTEXT                     :Hvis aktivert, vil ikke toget rygge i ikke-terminus stationer, selv om det er en kortere vei til deres neste stasjon ved å rygge
STR_CONFIG_SETTING_DISASTERS                                    :Katastrofer: {STRING}
STR_CONFIG_SETTING_DISASTERS_HELPTEXT                           :Aktiver/inaktiver katastrofer som tidvis kan blokkere eller ødelegge kjøretøy og infrastruktur
STR_CONFIG_SETTING_CITY_APPROVAL                                :Bystyrets holdning til restrukturering av området: {STRING}
STR_CONFIG_SETTING_CITY_APPROVAL_HELPTEXT                       :Velg hvor mye støy og miljøskader forårsaket av selskaper påvirker deres anseelse i byen og muligheter for ytterligere utbygging i nærområdet

STR_CONFIG_SETTING_MAX_HEIGHTLEVEL                              :Maksimal karthøyde: {STRING}
STR_CONFIG_SETTING_MAX_HEIGHTLEVEL_HELPTEXT                     :Still inn maksimal tillatt høyde for fjellene på kartet
STR_CONFIG_SETTING_TOO_HIGH_MOUNTAIN                            :{WHITE}Du kan ikke sette den maksimale karthøyden til denne verdien. Minst ett fjell på kartet er høyere
STR_CONFIG_SETTING_AUTOSLOPE                                    :Tillat endring av landskap under bygninger, spor, osv.: {STRING}
STR_CONFIG_SETTING_AUTOSLOPE_HELPTEXT                           :Tillat endring av landskapet under bygninger og spor uten å fjerne dem
STR_CONFIG_SETTING_CATCHMENT                                    :Mer realistisk størrelse på oppfangingsområder: {STRING}
STR_CONFIG_SETTING_CATCHMENT_HELPTEXT                           :Ha oppsamlingsområder i forskjellige størrelser for forskjellige typer stasjoner og lufthavner
STR_CONFIG_SETTING_EXTRADYNAMITE                                :Tillat fjerning av flere veier, broer osv. eid av byene: {STRING}
STR_CONFIG_SETTING_EXTRADYNAMITE_HELPTEXT                       :Gjør det enklere å fjerne infrastruktur og bygninger som tilhører byer
STR_CONFIG_SETTING_TRAIN_LENGTH                                 :Maksimal toglengde: {STRING}
STR_CONFIG_SETTING_TRAIN_LENGTH_HELPTEXT                        :Sett maksimumlengde for tog
STR_CONFIG_SETTING_TILE_LENGTH                                  :{COMMA} rute{P 0 "" r}
STR_CONFIG_SETTING_SMOKE_AMOUNT                                 :Mengde med kjøretøyrøyk/gnister: {STRING}
STR_CONFIG_SETTING_SMOKE_AMOUNT_HELPTEXT                        :Velg hvor mye røyk og hvor mange gnister som kommer fra kjøretøy
STR_CONFIG_SETTING_TRAIN_ACCELERATION_MODEL                     :Togakselerasjonstype: {STRING}
STR_CONFIG_SETTING_TRAIN_ACCELERATION_MODEL_HELPTEXT            :Velg fysikkmodell for togakselerasjon. Originalmodellen gjør at alle tog går saktere i oppoverbakke, mens den realistiske modellen tar flere faktorer i betraktning.
STR_CONFIG_SETTING_ROAD_VEHICLE_ACCELERATION_MODEL              :Kjøretøyers akselerasjonstype: {STRING}
STR_CONFIG_SETTING_ROAD_VEHICLE_ACCELERATION_MODEL_HELPTEXT     :Velg fysikkmodell for kjøretøyakselerasjon. Originalmodellen gjør at alle kjøretøy går sakte i motbakke. Den realistiske modellen tar flere forhold med kjøretøyene i betraktning.
STR_CONFIG_SETTING_TRAIN_SLOPE_STEEPNESS                        :Skråningens bratthet for tog: {STRING}
STR_CONFIG_SETTING_TRAIN_SLOPE_STEEPNESS_HELPTEXT               :Brattheten av et skrått kartelement for et tog. Høyere verdier gjør det vanskeligere å klatre en bakke
STR_CONFIG_SETTING_PERCENTAGE                                   :{COMMA} %
STR_CONFIG_SETTING_ROAD_VEHICLE_SLOPE_STEEPNESS                 :Skråningens bratthet for veikjøretøy: {STRING}
STR_CONFIG_SETTING_ROAD_VEHICLE_SLOPE_STEEPNESS_HELPTEXT        :Brattheten av et skrått kartelement for et veikjøretøy. Høyere verdier gjør det vanskeligere å kjøre opp bakken
STR_CONFIG_SETTING_FORBID_90_DEG                                :Forby tog og skip å gjøre 90° svinger: {STRING}
STR_CONFIG_SETTING_FORBID_90_DEG_HELPTEXT                       :90-graders svinger oppstår når et horisontalt spor etterfølges av et vertikalt spor på tilstøtende kartelement, som dermed fører til at toget må snu 90 grader når det krysser kartelementet, istedenfor de vanlige 45 grader for andre spor-kombinasjoner. Dette gjelder også for båters svingradius
STR_CONFIG_SETTING_DISTANT_JOIN_STATIONS                        :Tillat sammenslåing av stasjoner som ikke ligger inntil hverandre: {STRING}
STR_CONFIG_SETTING_DISTANT_JOIN_STATIONS_HELPTEXT               :Gjør det mulig å legge til deler til en stasjon uten at de er direkte ved siden av hverandre. Bruk Ctrl+klikk for å bygge slike stasjoner.
STR_CONFIG_SETTING_INFLATION                                    :Inflasjon: {STRING}
STR_CONFIG_SETTING_INFLATION_HELPTEXT                           :Aktiver inflasjon i økonomien, der kostnader stiger litt raskere enn betalinger
STR_CONFIG_SETTING_MAX_BRIDGE_LENGTH                            :Maksimal brolengde: {STRING}
STR_CONFIG_SETTING_MAX_BRIDGE_LENGTH_HELPTEXT                   :Maksimal lengde for broer
STR_CONFIG_SETTING_MAX_BRIDGE_HEIGHT                            :Maksimal brohøyde: {STRING}
STR_CONFIG_SETTING_MAX_BRIDGE_HEIGHT_HELPTEXT                   :Maksimal høyde for å bygge broer
STR_CONFIG_SETTING_MAX_TUNNEL_LENGTH                            :Maksimal tunnellengde: {STRING}
STR_CONFIG_SETTING_MAX_TUNNEL_LENGTH_HELPTEXT                   :Maksimal lengde for tunneller
STR_CONFIG_SETTING_RAW_INDUSTRY_CONSTRUCTION_METHOD             :Konstruksjonsmetode for primærindustri: {STRING}
STR_CONFIG_SETTING_RAW_INDUSTRY_CONSTRUCTION_METHOD_HELPTEXT    :Metode for finansiering av primærindustri. 'Ingen' betyr at det ikke er mulig å finansiere noen. 'Prospekterer' betyr at finansiering er mulig, men oppbyggingen skjer på et tilfeldig sted på kartet, og det er rimelig sjanse for at den mislykkes. 'Som andre industrier' betyr at råvareindustri kan bygges opp av firmaer hvor som helst på kartet på samme måte som prosessindustri
STR_CONFIG_SETTING_RAW_INDUSTRY_CONSTRUCTION_METHOD_NONE        :Ingen
STR_CONFIG_SETTING_RAW_INDUSTRY_CONSTRUCTION_METHOD_NORMAL      :Som andre industrier
STR_CONFIG_SETTING_RAW_INDUSTRY_CONSTRUCTION_METHOD_PROSPECTING :Prospekterer
STR_CONFIG_SETTING_INDUSTRY_PLATFORM                            :Flatt område rundt industrier: {STRING}
STR_CONFIG_SETTING_INDUSTRY_PLATFORM_HELPTEXT                   :Mengde flatmark rundt en industri. Dette sikrer at det er plass til å bygge spor og stasjoner i nærheten av industrien.
STR_CONFIG_SETTING_MULTIPINDTOWN                                :Tillat flere like industrier i samme by: {STRING}
STR_CONFIG_SETTING_MULTIPINDTOWN_HELPTEXT                       :Normalt vil en by ikke ha mer enn én næring av samme type. Med denne innstillingen vil det tillates flere næringer av samme type i samme by
STR_CONFIG_SETTING_SIGNALSIDE                                   :Vis signaler: {STRING}
STR_CONFIG_SETTING_SIGNALSIDE_HELPTEXT                          :Velg på hvilken side av skinnene signalene blir plassert
STR_CONFIG_SETTING_SIGNALSIDE_LEFT                              :Til venstre
STR_CONFIG_SETTING_SIGNALSIDE_DRIVING_SIDE                      :På kjøre-siden
STR_CONFIG_SETTING_SIGNALSIDE_RIGHT                             :Til høyre
STR_CONFIG_SETTING_SHOWFINANCES                                 :Vis regnskap ved nyttår: {STRING}
STR_CONFIG_SETTING_SHOWFINANCES_HELPTEXT                        :Hvis aktivert, spretter økonomivinduet opp på slutten av hvert år for å muliggjør en enkel inspeksjon av selskapets økonomiske status
STR_CONFIG_SETTING_NONSTOP_BY_DEFAULT                           :Nye ordre er 'direkte' som standard: {STRING}
STR_CONFIG_SETTING_NONSTOP_BY_DEFAULT_HELPTEXT                  :Normalt vil et kjøretøy stoppe på alle stasjoner det passerer. Ved å aktivere denne innstillingen, vil det kjøre gjennom alle stasjoner på vei til sin endelige destinasjon uten å stoppe. Merk at denne innstillingen bare definerer en standardverdi for nye ordre. Individuelle ordre kan uansett settes til begge atferder
STR_CONFIG_SETTING_STOP_LOCATION                                :Nye togordre stopper som standard ved {STRING} av plattformen
STR_CONFIG_SETTING_STOP_LOCATION_HELPTEXT                       :Plass hvor toget vil stoppe på plattformen som standard. Valget 'near end' betyr nær inngangspunktet og 'far end' betyr langt unna inngangspunktet. Merk at denne innstillingen bare definerer en standardverdi for nye ordre. Individuelle ordre kan uansett settes til begge atferder
STR_CONFIG_SETTING_STOP_LOCATION_NEAR_END                       :nærenden
STR_CONFIG_SETTING_STOP_LOCATION_MIDDLE                         :midten
STR_CONFIG_SETTING_STOP_LOCATION_FAR_END                        :bortenden
STR_CONFIG_SETTING_AUTOSCROLL                                   :Flytt på bildet hvis pilen er nær ytterkantene av skjermen: {STRING}
STR_CONFIG_SETTING_AUTOSCROLL_HELPTEXT                          :Når aktivert, vil synsfeltet begynne å rulle når musen er nær kanten av vinduet
STR_CONFIG_SETTING_AUTOSCROLL_DISABLED                          :Deaktivert
STR_CONFIG_SETTING_AUTOSCROLL_MAIN_VIEWPORT_FULLSCREEN          :Hoved tillegsvindu, bare fullskjerm
STR_CONFIG_SETTING_AUTOSCROLL_MAIN_VIEWPORT                     :hoved tillegsvindu
STR_CONFIG_SETTING_AUTOSCROLL_EVERY_VIEWPORT                    :alle tillegsvindu
STR_CONFIG_SETTING_BRIBE                                        :Tillat bestikkelser av bystyret: {STRING}
STR_CONFIG_SETTING_BRIBE_HELPTEXT                               :Tillat firmaer å prøve å bestikke de lokale myndighetene i byen. Hvis bestikkelsen blir oppdaget av en inspektør, vil selskapet ikke være i stand til å gjøre forretninger i byen de neste seks månedene
STR_CONFIG_SETTING_BRIBE_HELPTEXT.small                         :firma
STR_CONFIG_SETTING_ALLOW_EXCLUSIVE                              :Tillat kjøp av eksklusive transportrettigheter: {STRING}
STR_CONFIG_SETTING_ALLOW_EXCLUSIVE_HELPTEXT                     :Om et firma kjøper eksklusive transportrettigheter for en by, vil ikke motstandernes stasjoner motta varer eller passasjorer på ett år.
STR_CONFIG_SETTING_ALLOW_FUND_BUILDINGS                         :Tillat finansiering av bygninger: {STRING}
STR_CONFIG_SETTING_ALLOW_FUND_BUILDINGS_HELPTEXT                :Tillat firmaer å gi penger til byer til bygging av nye bygninger
STR_CONFIG_SETTING_ALLOW_FUND_ROAD                              :Tillat finansiering av lokal veikonstruksjon: {STRING}
STR_CONFIG_SETTING_ALLOW_FUND_ROAD_HELPTEXT                     :Tillat firmaer å gi penger til byer for omlegging av veinettet for å sabotere veibaserte tjenester i byen
STR_CONFIG_SETTING_ALLOW_GIVE_MONEY                             :Tillat pengeoverføring til andre firmaer: {STRING}
STR_CONFIG_SETTING_ALLOW_GIVE_MONEY_HELPTEXT                    :Tillat firmaer å overføre penger til andre firmaer i flerspillermodus
STR_CONFIG_SETTING_FREIGHT_TRAINS                               :Vektmultiplikator for last for å simulere tunge tog: {STRING}
STR_CONFIG_SETTING_FREIGHT_TRAINS_HELPTEXT                      :Still virkningen av å frakte gods i tog. En høyere verdi gjør det mer krevende for tog å frakte gods, spesielt i bakker
STR_CONFIG_SETTING_PLANE_SPEED                                  :Flyfart faktor: {STRING}
STR_CONFIG_SETTING_PLANE_SPEED_HELPTEXT                         :Still den relative hastigheten til fly sammenlignet med andre kjøretøy, for å redusere inntekter ved luftfrakt
STR_CONFIG_SETTING_PLANE_SPEED_VALUE                            :1 / {COMMA}
STR_CONFIG_SETTING_PLANE_CRASHES                                :Antall flystyrter: {STRING}
STR_CONFIG_SETTING_PLANE_CRASHES_HELPTEXT                       :Bestem sjansen for en flykatastrofe
STR_CONFIG_SETTING_PLANE_CRASHES_NONE                           :Ingen
STR_CONFIG_SETTING_PLANE_CRASHES_REDUCED                        :Redusert
STR_CONFIG_SETTING_PLANE_CRASHES_NORMAL                         :Normalt
STR_CONFIG_SETTING_STOP_ON_TOWN_ROAD                            :Tillat stoppesteder med gjennomkjøring på by-eide veier: {STRING}
STR_CONFIG_SETTING_STOP_ON_TOWN_ROAD_HELPTEXT                   :Tillat bygging av stoppesteder med gjennomkjøring på by-eide veier
STR_CONFIG_SETTING_STOP_ON_COMPETITOR_ROAD                      :Tillat stoppesteder med gjennomkjøring på motstander-eide veier: {STRING}
STR_CONFIG_SETTING_STOP_ON_COMPETITOR_ROAD_HELPTEXT             :Tillat bygging av gjennomkjørbare lastestasjoner på veier eid av andre selskaper
STR_CONFIG_SETTING_DYNAMIC_ENGINES_EXISTING_VEHICLES            :{WHITE}Det er ikke mulig å endre denne innstillingen når det allerede finnes kjøretøy.
STR_CONFIG_SETTING_INFRASTRUCTURE_MAINTENANCE                   :Vedlikehold av infrastruktur: {STRING}
STR_CONFIG_SETTING_INFRASTRUCTURE_MAINTENANCE_HELPTEXT          :Når aktivert, medfører infrastruktur vedlikeholdskostnader. Kostnadene vokser over-proporsjonalt med nettverkets størrelse, og påvirker dermed større selskaper mer enn de små

STR_CONFIG_SETTING_COMPANY_STARTING_COLOUR                      :Startifarge for firmaet: {STRING}
STR_CONFIG_SETTING_COMPANY_STARTING_COLOUR_HELPTEXT             :Velg startfarge for firmaet

STR_CONFIG_SETTING_NEVER_EXPIRE_AIRPORTS                        :Flyplasser utgår aldri: {STRING}
STR_CONFIG_SETTING_NEVER_EXPIRE_AIRPORTS_HELPTEXT               :Aktivering av denne innstillingen gjør at hver type flyplass forblir tilgjengelig for alltid etter at sin introduksjon

STR_CONFIG_SETTING_WARN_LOST_VEHICLE                            :Varsle hvis et kjøretøy har kjørt seg vill: {STRING}
STR_CONFIG_SETTING_WARN_LOST_VEHICLE_HELPTEXT                   :Utløser meldinger om kjøretøy som ikke finner en rute til deres angitte destinasjon
STR_CONFIG_SETTING_ORDER_REVIEW                                 :Inspiser kjøretøyenes ordre: {STRING}
STR_CONFIG_SETTING_ORDER_REVIEW_HELPTEXT                        :Når aktivert, blir ordrene til kjøretøyene regelmessig kontrollert, og noen åpenbare problemer blir rapportert med en nyhetsmelding når de oppages
STR_CONFIG_SETTING_ORDER_REVIEW_OFF                             :Nei
STR_CONFIG_SETTING_ORDER_REVIEW_EXDEPOT                         :Ja, men utelukk stoppede kjøretøy
STR_CONFIG_SETTING_ORDER_REVIEW_ON                              :Alle kjøretøy
STR_CONFIG_SETTING_WARN_INCOME_LESS                             :Advar hvis inntekten til et kjøretøy er negativ: {STRING}
STR_CONFIG_SETTING_WARN_INCOME_LESS_HELPTEXT                    :Når aktivert, vil en nyhetsmelding vises når et kjøretøy ikke har tjent penger i løpet av ett kalenderår
STR_CONFIG_SETTING_NEVER_EXPIRE_VEHICLES                        :Kjøretøy utgår aldri: {STRING}
STR_CONFIG_SETTING_NEVER_EXPIRE_VEHICLES_HELPTEXT               :Når aktivert, vil alle kjøretøysmodeller være tilgjengelig for alltid etter de introduseres
STR_CONFIG_SETTING_AUTORENEW_VEHICLE                            :Autoforny kjøretøy når det blir gammelt: {STRING}
STR_CONFIG_SETTING_AUTORENEW_VEHICLE_HELPTEXT                   :Når aktivert, blir et kjøretøy som nærmer seg slutten av sin levetid automatisk erstattet når betingelsene for fornyelse er oppfylt
STR_CONFIG_SETTING_AUTORENEW_MONTHS                             :Autoforny kjøretøy når det er {STRING} maks alder
STR_CONFIG_SETTING_AUTORENEW_MONTHS_HELPTEXT                    :Relativ alder når kjøretøy burde bli vurdert autofornyet
STR_CONFIG_SETTING_AUTORENEW_MONTHS_VALUE_BEFORE                :{COMMA} måned{P 0 "" er} før
STR_CONFIG_SETTING_AUTORENEW_MONTHS_VALUE_AFTER                 :{COMMA} måned{P 0 "" er} etter
STR_CONFIG_SETTING_AUTORENEW_MONEY                              :Minimum formue for autofornyelse av kjøretøy: {STRING}
STR_CONFIG_SETTING_AUTORENEW_MONEY_HELPTEXT                     :Minste pengemengde som må være igjen i banken for å vurdere automatisk fornying av kjøretøy
STR_CONFIG_SETTING_ERRMSG_DURATION                              :Varighet av feilmelding: {STRING}
STR_CONFIG_SETTING_ERRMSG_DURATION_HELPTEXT                     :Varighet for visning av feilmeldinger i et rødt vindu. Vær oppmerksom på at noen (kritiske) feilmeldinger ikke lukkes automatisk etter dette tidspunktet, men må lukkes manuelt
STR_CONFIG_SETTING_ERRMSG_DURATION_VALUE                        :{COMMA} sekund{P 0 "" er}
STR_CONFIG_SETTING_HOVER_DELAY                                  :Vis verktøytips: {STRING}
STR_CONFIG_SETTING_HOVER_DELAY_HELPTEXT                         :Forsinkelse før verktøytips vises når musen svever over elementer i grensesnittet. Alternativt kan verktøytips bindes til den høyre museknappen
STR_CONFIG_SETTING_HOVER_DELAY_VALUE                            :Hovre i {COMMA} millisekunder{P 0 "" s}
STR_CONFIG_SETTING_HOVER_DELAY_DISABLED                         :Høyreklikk
STR_CONFIG_SETTING_POPULATION_IN_LABEL                          :Vis byers innbyggertall i tittelfeltet: {STRING}
STR_CONFIG_SETTING_POPULATION_IN_LABEL_HELPTEXT                 :Vis inbyggertallet i byer i tittelfeltet på kartet
STR_CONFIG_SETTING_GRAPH_LINE_THICKNESS                         :Graflinjenes tykkelse: {STRING}
STR_CONFIG_SETTING_GRAPH_LINE_THICKNESS_HELPTEXT                :Linjebredde i grafene. En tynn linje er mer presis å lese av, mens en tykkere linje er lettere å se, og farger er lettere å skille

STR_CONFIG_SETTING_LANDSCAPE                                    :Landskap: {STRING}
STR_CONFIG_SETTING_LANDSCAPE_HELPTEXT                           :Landskap definerer grunnleggende spill-scenarier med forskjellige laster og byers vekstkrav. NewGRF og spill-skript tillater imidlertid finere kontroll
STR_CONFIG_SETTING_LAND_GENERATOR                               :Landskapsgenerator: {STRING}
STR_CONFIG_SETTING_LAND_GENERATOR_HELPTEXT                      :Den opprinnelige generatoren avhenger av det originale grafikksettet, og komponerer faste landskapsformer. TerraGenesis er en Perlin støybasert generator med finere kontrollinnstillinger
STR_CONFIG_SETTING_LAND_GENERATOR_ORIGINAL                      :Orginal
STR_CONFIG_SETTING_LAND_GENERATOR_TERRA_GENESIS                 :TerraGenesis
STR_CONFIG_SETTING_TERRAIN_TYPE                                 :Terrengtype: {STRING}
STR_CONFIG_SETTING_TERRAIN_TYPE_HELPTEXT                        :(TerraGenesis bare) Hvor kupert landskapet er
STR_CONFIG_SETTING_INDUSTRY_DENSITY                             :Industritetthet: {STRING}
STR_CONFIG_SETTING_INDUSTRY_DENSITY_HELPTEXT                    :Angi hvor mange næringer som skal genereres og hvilket nivå som skal opprettholdes i løpet av spillet
STR_CONFIG_SETTING_OIL_REF_EDGE_DISTANCE                        :Maks avstand fra kant for Oljeraffinerier: {STRING}
STR_CONFIG_SETTING_OIL_REF_EDGE_DISTANCE_HELPTEXT               :Olje rafinerier er bare bygd nær kartets kanter, det er ved kysten på øy kart
STR_CONFIG_SETTING_SNOWLINE_HEIGHT                              :Snøgrense: {STRING}
STR_CONFIG_SETTING_SNOWLINE_HEIGHT_HELPTEXT                     :Kontroller på hvilken høyde snøen begynner i sub-arktiske landskap. Snø påvirker også industrigenerering og byers vekstkrav
STR_CONFIG_SETTING_ROUGHNESS_OF_TERRAIN                         :Grad av ujevnhet i terreng: {STRING}
STR_CONFIG_SETTING_ROUGHNESS_OF_TERRAIN_HELPTEXT                :(TerraGenesis bare) Velg frekvensen av åser: Glatte landskap har færre og mer utbredte åser. Røffe landskap har mange åser, som kan fremstå repeterende
STR_CONFIG_SETTING_ROUGHNESS_OF_TERRAIN_VERY_SMOOTH             :Veldig jevnt
STR_CONFIG_SETTING_ROUGHNESS_OF_TERRAIN_SMOOTH                  :Jevnt
STR_CONFIG_SETTING_ROUGHNESS_OF_TERRAIN_ROUGH                   :Ulendt
STR_CONFIG_SETTING_ROUGHNESS_OF_TERRAIN_VERY_ROUGH              :Veldig ulendt
STR_CONFIG_SETTING_VARIETY                                      :Variasjonsspredning: {STRING}
STR_CONFIG_SETTING_VARIETY_HELPTEXT                             :(TerraGenesis bare) Kontrollere om kartet inneholder både fjellrike og flate områder. Siden dette bare gjør kartet flatere, bør andre innstillinger settes til fjellrik
STR_CONFIG_SETTING_RIVER_AMOUNT                                 :Elvemengde: {STRING}
STR_CONFIG_SETTING_RIVER_AMOUNT_HELPTEXT                        :Velg hvor mange elver som genereres
STR_CONFIG_SETTING_TREE_PLACER                                  :Treplasseringalgoritme: {STRING}
STR_CONFIG_SETTING_TREE_PLACER_HELPTEXT                         :Velg fordelingen av trær på kartet: 'Original' planter trær jevnt spredt, 'Forbedret' planter dem i grupper
STR_CONFIG_SETTING_TREE_PLACER_NONE                             :Ingen
STR_CONFIG_SETTING_TREE_PLACER_ORIGINAL                         :Original
STR_CONFIG_SETTING_TREE_PLACER_IMPROVED                         :Forbedret
STR_CONFIG_SETTING_ROAD_SIDE                                    :Veikjøretøy: {STRING}
STR_CONFIG_SETTING_ROAD_SIDE_HELPTEXT                           :Velg kjøre-siden
STR_CONFIG_SETTING_HEIGHTMAP_ROTATION                           :Høydekartrotering: {STRING}
STR_CONFIG_SETTING_HEIGHTMAP_ROTATION_COUNTER_CLOCKWISE         :Mot klokka
STR_CONFIG_SETTING_HEIGHTMAP_ROTATION_CLOCKWISE                 :Med klokka
STR_CONFIG_SETTING_SE_FLAT_WORLD_HEIGHT                         :Høydenivå et flatt scenariokart får: {STRING}
STR_CONFIG_SETTING_EDGES_NOT_EMPTY                              :{WHITE}En eller flere ruter ved den nordlige kanten av kartet er ikke tom(me)
STR_CONFIG_SETTING_EDGES_NOT_WATER                              :{WHITE}En eller flere ruter ved en av kantene på kartet er ikke vann

STR_CONFIG_SETTING_STATION_SPREAD                               :Maks stasjonspredning: {STRING}
STR_CONFIG_SETTING_STATION_SPREAD_HELPTEXT                      :Maksimalt areal som delene av en enkelt stasjon kan spres ut på. Vær oppmerksom på at høye verdier vil gjøre spillet tregere
STR_CONFIG_SETTING_SERVICEATHELIPAD                             :Automatisk vedlikehold ved helikopterplass: {STRING}
STR_CONFIG_SETTING_SERVICEATHELIPAD_HELPTEXT                    :Utfør vedlikehold av helikoptre etter hver landing, selv om det ikke er noen depot på flyplassen
STR_CONFIG_SETTING_LINK_TERRAFORM_TOOLBAR                       :Koble landskapsverktøylinjen til bygningsverktøylinjene: {STRING}
STR_CONFIG_SETTING_LINK_TERRAFORM_TOOLBAR_HELPTEXT              :Når du åpner verktøylinjen for en transporttype, åpne også verktøylinjen for landskapsendring
STR_CONFIG_SETTING_SMALLMAP_LAND_COLOUR                         :Landfarge brukt på oversiktskartet: {STRING}
STR_CONFIG_SETTING_SMALLMAP_LAND_COLOUR_HELPTEXT                :Farge på terrenget på minikartet
STR_CONFIG_SETTING_SMALLMAP_LAND_COLOUR_GREEN                   :Grønn
STR_CONFIG_SETTING_SMALLMAP_LAND_COLOUR_DARK_GREEN              :Mørkegrønn
STR_CONFIG_SETTING_SMALLMAP_LAND_COLOUR_VIOLET                  :Fiolett
STR_CONFIG_SETTING_SCROLLMODE                                   :Rulleoppførsel for vindu: {STRING}
STR_CONFIG_SETTING_SCROLLMODE_HELPTEXT                          :Oppførsel ved rulling av kart
STR_CONFIG_SETTING_SCROLLMODE_DEFAULT                           :Flytt synsfelt med høyre museknapp, museposisjon låst
STR_CONFIG_SETTING_SCROLLMODE_RMB_LOCKED                        :Rull kartet med høyre museknapp, museposisjon låst
STR_CONFIG_SETTING_SCROLLMODE_RMB                               :Rull kartet med høyre museknapp
STR_CONFIG_SETTING_SCROLLMODE_LMB                               :Rull kartet med venstre museknapp
STR_CONFIG_SETTING_SMOOTH_SCROLLING                             :Myk rulling: {STRING}
STR_CONFIG_SETTING_SMOOTH_SCROLLING_HELPTEXT                    :Velge hvordan synsfeltet ruller til en bestemt posisjon når du klikker på det lille kartet, eller ved utstedelse av en kommando for å gå til et bestemt objekt på kartet. Hvis aktivert, ruller synsfeltet jevnt, og hvis deaktivert hopper det direkte til det valgte punktet
STR_CONFIG_SETTING_MEASURE_TOOLTIP                              :Vis målingsverktøy ved bruk av byggingsverktøy: {STRING}
STR_CONFIG_SETTING_MEASURE_TOOLTIP_HELPTEXT                     :Vise avstander mellom kartelementer samt høydeforskjeller når du drar linjer ved byggevirksomhet
STR_CONFIG_SETTING_LIVERIES                                     :Vis utleiefirma etter kjøretøytype: {STRING}
STR_CONFIG_SETTING_LIVERIES_HELPTEXT                            :Kontrollér bruken av kjøretøystype-spesifikke lakkeringer (i motsetning til selskaps-spesifikke)
STR_CONFIG_SETTING_LIVERIES_NONE                                :Ingen
STR_CONFIG_SETTING_LIVERIES_OWN                                 :Eget firma
STR_CONFIG_SETTING_LIVERIES_ALL                                 :Alle firmaer
STR_CONFIG_SETTING_PREFER_TEAMCHAT                              :Foretrekk lagsamtale med <ENTER>: {STRING}
STR_CONFIG_SETTING_PREFER_TEAMCHAT_HELPTEXT                     :Bytte bindingen av firmaets interne og offentlige kommunikasjon til <ENTER>, henholdsvis <Ctrl+ENTER>
STR_CONFIG_SETTING_SCROLLWHEEL_SCROLLING                        :Rullehjulets funksjon: {STRING}
STR_CONFIG_SETTING_SCROLLWHEEL_SCROLLING_HELPTEXT               :Tillat rulling med todimensjonale musehjul
STR_CONFIG_SETTING_SCROLLWHEEL_ZOOM                             :Zoom kartet
STR_CONFIG_SETTING_SCROLLWHEEL_SCROLL                           :Rull kartet
STR_CONFIG_SETTING_SCROLLWHEEL_OFF                              :Av
STR_CONFIG_SETTING_SCROLLWHEEL_MULTIPLIER                       :Rullehjulets hastighet på kartet: {STRING}
STR_CONFIG_SETTING_SCROLLWHEEL_MULTIPLIER_HELPTEXT              :Kontroller sensitiviteten til rulling med muse-hjulet
STR_CONFIG_SETTING_OSK_ACTIVATION                               :Skjermtastatur: {STRING}
STR_CONFIG_SETTING_OSK_ACTIVATION_HELPTEXT                      :Velg metode for å åpne skjerm-tastaturet for inntasting av tekst i tekstbokser ved hjelp av pekeenheten. Dette er ment for små enheter uten fysisk tastatur
STR_CONFIG_SETTING_OSK_ACTIVATION_DISABLED                      :Deaktivert
STR_CONFIG_SETTING_OSK_ACTIVATION_DOUBLE_CLICK                  :Dobbeltklikk
STR_CONFIG_SETTING_OSK_ACTIVATION_SINGLE_CLICK_FOCUS            :Enkelt klikk (ved fokus)
STR_CONFIG_SETTING_OSK_ACTIVATION_SINGLE_CLICK                  :Enkelt klikk (umiddelbart)

STR_CONFIG_SETTING_RIGHT_MOUSE_BTN_EMU                          :Høyreklikkemulering: {STRING}
STR_CONFIG_SETTING_RIGHT_MOUSE_BTN_EMU_HELPTEXT                 :Velg metoden å etterligne høyreklikk
STR_CONFIG_SETTING_RIGHT_MOUSE_BTN_EMU_COMMAND                  :Kommando+klikk
STR_CONFIG_SETTING_RIGHT_MOUSE_BTN_EMU_CONTROL                  :Ctrl+klikk
STR_CONFIG_SETTING_RIGHT_MOUSE_BTN_EMU_OFF                      :Av

STR_CONFIG_SETTING_RIGHT_MOUSE_WND_CLOSE                        :Lukk vinduet med høyreklikk: {STRING}
STR_CONFIG_SETTING_RIGHT_MOUSE_WND_CLOSE_HELPTEXT               :Lukker et vindu ved å høyreklikke i det. Deaktiverer verktøytipset med høyreklikk!

STR_CONFIG_SETTING_AUTOSAVE                                     :Autolagring: {STRING}
STR_CONFIG_SETTING_AUTOSAVE_HELPTEXT                            :Velg intervall mellom automatiske lagringer av spillet

STR_CONFIG_SETTING_DATE_FORMAT_IN_SAVE_NAMES                    :Bruk {STRING} datoformat i navn på lagrede spill.
STR_CONFIG_SETTING_DATE_FORMAT_IN_SAVE_NAMES_HELPTEXT           :Datoformat i lagrede spills filnavn
STR_CONFIG_SETTING_DATE_FORMAT_IN_SAVE_NAMES_LONG               :langt (31. Des 2008)
STR_CONFIG_SETTING_DATE_FORMAT_IN_SAVE_NAMES_SHORT              :kort (31-12-2008)
STR_CONFIG_SETTING_DATE_FORMAT_IN_SAVE_NAMES_ISO                :ISO (2008-12-31)

STR_CONFIG_SETTING_PAUSE_ON_NEW_GAME                            :Pause automatisk ved start av nytt spill: {STRING}
STR_CONFIG_SETTING_PAUSE_ON_NEW_GAME_HELPTEXT                   :Når aktivert, vil spillet automatisk pause når du starter et nytt spill, for å tillate nærmere studie av kartet
STR_CONFIG_SETTING_COMMAND_PAUSE_LEVEL                          :Når spillet er på pause, tillat: {STRING}
STR_CONFIG_SETTING_COMMAND_PAUSE_LEVEL_HELPTEXT                 :Velg hvilke handlinger som kan bli gjort når spillet er pauset
STR_CONFIG_SETTING_COMMAND_PAUSE_LEVEL_NO_ACTIONS               :Ingen handlinger
STR_CONFIG_SETTING_COMMAND_PAUSE_LEVEL_ALL_NON_CONSTRUCTION     :Alt utenom konstruksjon
STR_CONFIG_SETTING_COMMAND_PAUSE_LEVEL_ALL_NON_LANDSCAPING      :Alt utenom landskapsendringer
STR_CONFIG_SETTING_COMMAND_PAUSE_LEVEL_ALL_ACTIONS              :Alle handlinger
STR_CONFIG_SETTING_ADVANCED_VEHICLE_LISTS                       :Bruk grupper i kjøretøyliste: {STRING}
STR_CONFIG_SETTING_ADVANCED_VEHICLE_LISTS_HELPTEXT              :Aktiver bruk av de avanserte kjøretøyslistene for guppering av kjøretøy
STR_CONFIG_SETTING_LOADING_INDICATORS                           :Bruk lastingsindikatorer: {STRING}
STR_CONFIG_SETTING_LOADING_INDICATORS_HELPTEXT                  :Velg hvorvidt lasteindikatorer vises over kjøretøy som lastes eller losses
STR_CONFIG_SETTING_TIMETABLE_IN_TICKS                           :Vis rutetabell i antall tikk i stedet for antall dager: {STRING}
STR_CONFIG_SETTING_TIMETABLE_IN_TICKS_HELPTEXT                  :Vis reisetider i tidstabeller i spillets 'tidsenheter' fremfor dager
STR_CONFIG_SETTING_TIMETABLE_SHOW_ARRIVAL_DEPARTURE             :Vis ankomst og avgang i rutetabeller: {STRING}
STR_CONFIG_SETTING_TIMETABLE_SHOW_ARRIVAL_DEPARTURE_HELPTEXT    :Vise forventede ankomst- og avgangstider i rutetabeller
STR_CONFIG_SETTING_QUICKGOTO                                    :Rask opprettelse av kjøretøyordre: {STRING}
STR_CONFIG_SETTING_QUICKGOTO_HELPTEXT                           :Forhåndsvelg 'gå til markøren' når ordre-vinduet åpnes
STR_CONFIG_SETTING_DEFAULT_RAIL_TYPE                            :Standard jernbanetype (etter nytt/innlastet spill): {STRING}
STR_CONFIG_SETTING_DEFAULT_RAIL_TYPE_HELPTEXT                   :Jernbanetype som velges når man starter eller laster et spill. 'første tilgjengelige' velger den eldste typen spor, 'siste tilgjengelige' velger den nyeste typen spor og 'mest brukt' velger den typen som for tiden er mest i bruk
STR_CONFIG_SETTING_DEFAULT_RAIL_TYPE_FIRST                      :Første tilgjengelige
STR_CONFIG_SETTING_DEFAULT_RAIL_TYPE_LAST                       :Siste tilgjengelige
STR_CONFIG_SETTING_DEFAULT_RAIL_TYPE_MOST_USED                  :Mest brukt
STR_CONFIG_SETTING_SHOW_TRACK_RESERVATION                       :Vis reserverte spor: {STRING}
STR_CONFIG_SETTING_SHOW_TRACK_RESERVATION_HELPTEXT              :Gi reserverte spor en annen farge for å bistå med problemer hvor tog nekter å entre sti-baserte blokker
STR_CONFIG_SETTING_PERSISTENT_BUILDINGTOOLS                     :La byggingsverktøy være aktive etter bruk: {STRING}
STR_CONFIG_SETTING_PERSISTENT_BUILDINGTOOLS_HELPTEXT            :Holde verktøylinjen for bruer, tunneler, osv åpnet etter bruk
STR_CONFIG_SETTING_EXPENSES_LAYOUT                              :Grupper utgifter i firmaets finansvindu: {STRING}
STR_CONFIG_SETTING_EXPENSES_LAYOUT_HELPTEXT                     :Definer oppsettet for vinduet som viser selskapets utgifter

STR_CONFIG_SETTING_SOUND_TICKER                                 :Nyhetstavle: {STRING}
STR_CONFIG_SETTING_SOUND_TICKER_HELPTEXT                        :Spille av lyd for oppsummerte nyhetsmeldinger
STR_CONFIG_SETTING_SOUND_NEWS                                   :Avis: {STRING}
STR_CONFIG_SETTING_SOUND_NEWS_HELPTEXT                          :Spille av lyd ved visning av aviser
STR_CONFIG_SETTING_SOUND_NEW_YEAR                               :Utgangen av år: {STRING}
STR_CONFIG_SETTING_SOUND_NEW_YEAR_HELPTEXT                      :Spille av lydeffekt ved utgangen av et år som oppsummerer selskapets resultater i løpet av året i forhold til året før
STR_CONFIG_SETTING_SOUND_CONFIRM                                :Konstruksjon: {STRING}
STR_CONFIG_SETTING_SOUND_CONFIRM_HELPTEXT                       :Spille av lydeffekt ved fullførte konstruksjoner eller andre tiltak
STR_CONFIG_SETTING_SOUND_CLICK                                  :Tastetrykk: {STRING}
STR_CONFIG_SETTING_SOUND_CLICK_HELPTEXT                         :Pipetone ved tastetrykk
STR_CONFIG_SETTING_SOUND_DISASTER                               :Katastrofer/ulykker: {STRING}
STR_CONFIG_SETTING_SOUND_DISASTER_HELPTEXT                      :Spill av lydeffekter til ulykker og katastrofer
STR_CONFIG_SETTING_SOUND_VEHICLE                                :Kjøretøy: {STRING}
STR_CONFIG_SETTING_SOUND_VEHICLE_HELPTEXT                       :Spill lydeffekter til kjøretøy
STR_CONFIG_SETTING_SOUND_AMBIENT                                :Omgivelse: {STRING}
STR_CONFIG_SETTING_SOUND_AMBIENT_HELPTEXT                       :Spille lyder fra omgivelsene av landskapet, industrier og tettsteder

STR_CONFIG_SETTING_DISABLE_UNSUITABLE_BUILDING                  :Fjern infrastrukturbygging før tilhørende kjøretøy er tilgjengelige: {STRING}
STR_CONFIG_SETTING_DISABLE_UNSUITABLE_BUILDING_HELPTEXT         :Når aktivert, vil infrastruktur bare være tilgjengelig hvis det også finnes kjøretøy tilgjengelig, for å forhindre sløsing av tid og penger på ubrukelig infrastruktur
STR_CONFIG_SETTING_MAX_TRAINS                                   :Maks antall tog per firma: {STRING}
STR_CONFIG_SETTING_MAX_TRAINS_HELPTEXT                          :Maksimalt antall tog som et firma kan ha
STR_CONFIG_SETTING_MAX_ROAD_VEHICLES                            :Maks antall veikjøretøy per firma: {STRING}
STR_CONFIG_SETTING_MAX_ROAD_VEHICLES_HELPTEXT                   :Maksimalt antall veikjøretøy som et firma kan ha
STR_CONFIG_SETTING_MAX_AIRCRAFT                                 :Maks antall luftfartøy per firma: {STRING}
STR_CONFIG_SETTING_MAX_AIRCRAFT_HELPTEXT                        :Maksimalt antall fly som et firma kan ha
STR_CONFIG_SETTING_MAX_SHIPS                                    :Maks antall skip per firma: {STRING}
STR_CONFIG_SETTING_MAX_SHIPS_HELPTEXT                           :Maksimalt antall skip som et firma kan ha

STR_CONFIG_SETTING_AI_BUILDS_TRAINS                             :Hindre datamaskinen i å bygge tog: {STRING}
STR_CONFIG_SETTING_AI_BUILDS_TRAINS_HELPTEXT                    :Aktivering av denne innstillingen gjør bygging av tog umulig for en datamaskin-spiller
STR_CONFIG_SETTING_AI_BUILDS_ROAD_VEHICLES                      :Hindre datamaskinen i å bygge kjøretøy: {STRING}
STR_CONFIG_SETTING_AI_BUILDS_ROAD_VEHICLES_HELPTEXT             :Aktivering av denne innstillingen gjør bygging av veikjøretøy umulig for en datamaskin-spiller
STR_CONFIG_SETTING_AI_BUILDS_AIRCRAFT                           :Hindre datamaskinen i å bygge luftfartøy: {STRING}
STR_CONFIG_SETTING_AI_BUILDS_AIRCRAFT_HELPTEXT                  :Aktivering av denne innstillingen gjør bygging av fly umulig for en datamaskin-spiller
STR_CONFIG_SETTING_AI_BUILDS_SHIPS                              :Hindre datamaskinen i å bygge skip: {STRING}
STR_CONFIG_SETTING_AI_BUILDS_SHIPS_HELPTEXT                     :Aktivering av denne innstillingen gjør bygging av skip umulig for en datamaskin-spiller

STR_CONFIG_SETTING_AI_PROFILE                                   :Profil for standardinnstillinger: {STRING}
STR_CONFIG_SETTING_AI_PROFILE_HELPTEXT                          :Velg hvilken innstillingsprofil som skal brukes for tilfeldige data-spillere eller for startverdier når du legger til nye data-spillere eller spill-skript
STR_CONFIG_SETTING_AI_PROFILE_EASY                              :Lett
STR_CONFIG_SETTING_AI_PROFILE_MEDIUM                            :Middels
STR_CONFIG_SETTING_AI_PROFILE_HARD                              :Vanskelig

STR_CONFIG_SETTING_AI_IN_MULTIPLAYER                            :Tillat AI-er i flerspiller: {STRING}
STR_CONFIG_SETTING_AI_IN_MULTIPLAYER_HELPTEXT                   :Tillat datamaskin-spillere å delta i flerspiller-spill
STR_CONFIG_SETTING_SCRIPT_MAX_OPCODES                           :#opcodes før skript er avbrutt: {STRING}
STR_CONFIG_SETTING_SCRIPT_MAX_OPCODES_HELPTEXT                  :Maksimalt antall beregningstrinn et skript kan ta i én omgang

STR_CONFIG_SETTING_SERVINT_ISPERCENT                            :Vedlikeholdsintervaller er i prosent: {STRING}
STR_CONFIG_SETTING_SERVINT_ISPERCENT_HELPTEXT                   :Velge om vedlikehold av kjøretøyer utløses av tiden som er forløpt fra siste gjennomførte vedlikehold, eller av at pålitelighet dropper under en bestemt prosent av maksimal pålitelighet
STR_CONFIG_SETTING_SERVINT_TRAINS                               :Standard vedlikeholdsintervall for tog: {STRING}
STR_CONFIG_SETTING_SERVINT_TRAINS_HELPTEXT                      :Angi standard vedlikeholdsintervall for nye skinnegående kjøretøy, hvis det ikke er satt noe serviceintervall for kjøretøyet
STR_CONFIG_SETTING_SERVINT_VALUE                                :{COMMA}{NBSP}dag{P 0 "" er}/%
STR_CONFIG_SETTING_SERVINT_DISABLED                             :Deaktivert
STR_CONFIG_SETTING_SERVINT_ROAD_VEHICLES                        :Standard vedlikeholdsintervall for veikjøretøy: {STRING}
STR_CONFIG_SETTING_SERVINT_ROAD_VEHICLES_HELPTEXT               :Angi standard vedlikeholdsintervall for nye veikjøretøy, hvis det ikke er satt noe vedlikeholdsintervall for kjøretøyet
STR_CONFIG_SETTING_SERVINT_AIRCRAFT                             :Standard vedlikeholdsintervall for fly: {STRING}
STR_CONFIG_SETTING_SERVINT_AIRCRAFT_HELPTEXT                    :Angi standard vedlikeholdsintervall for nye fly, hvis det ikke er angitt noe vedlikeholdsintervall for flyet
STR_CONFIG_SETTING_SERVINT_SHIPS                                :Standard vedlikeholdsintervall for skip: {STRING}
STR_CONFIG_SETTING_SERVINT_SHIPS_HELPTEXT                       :Angi standard vedlikeholdsintervall for nye skip, hvis det ikke er angitt noe vedlikeholdsintervall for fartøyet
STR_CONFIG_SETTING_NOSERVICE                                    :Deaktiver vedlikehold når havarier er slått av: {STRING}
STR_CONFIG_SETTING_NOSERVICE_HELPTEXT                           :Når aktivert, vil kjøretøy ikke bli vedlikeholdt hvis de ikke kan bryte sammen
STR_CONFIG_SETTING_WAGONSPEEDLIMITS                             :Aktiver fartsgrenser for vogner: {STRING}
STR_CONFIG_SETTING_WAGONSPEEDLIMITS_HELPTEXT                    :Når aktivert, brukes også fartsgrenser til vogner for å avgjøre den maksimale hastigheten til et tog
STR_CONFIG_SETTING_DISABLE_ELRAILS                              :Deaktiver elektriske spor: {STRING}
STR_CONFIG_SETTING_DISABLE_ELRAILS_HELPTEXT                     :Aktivering av denne innstillingen deaktiverer kravet om å elektrifisere spor for å tillate at elektriske motorer kan kjøre på dem

STR_CONFIG_SETTING_NEWS_ARRIVAL_FIRST_VEHICLE_OWN               :Første kjøretøy ankommer spillers stasjon: {STRING}
STR_CONFIG_SETTING_NEWS_ARRIVAL_FIRST_VEHICLE_OWN_HELPTEXT      :Vis en nyhetsoppdatering når det første kjøretøyet ankommer stasjonen til en ny spiller
STR_CONFIG_SETTING_NEWS_ARRIVAL_FIRST_VEHICLE_OTHER             :Første kjøretøy ankommer motstanders stasjon: {STRING}
STR_CONFIG_SETTING_NEWS_ARRIVAL_FIRST_VEHICLE_OTHER_HELPTEXT    :Vise nyhetsoppdatering når det første kjøretøyet ankommer stasjonen til en ny motstander
STR_CONFIG_SETTING_NEWS_ACCIDENTS_DISASTERS                     :Ulykker / katastrofer: {STRING}
STR_CONFIG_SETTING_NEWS_ACCIDENTS_DISASTERS_HELPTEXT            :Vise nyhetsoppdatering når ulykker eller katastrofer inntreffer
STR_CONFIG_SETTING_NEWS_COMPANY_INFORMATION                     :Firmainformasjon: {STRING}
STR_CONFIG_SETTING_NEWS_COMPANY_INFORMATION_HELPTEXT            :Vise nyhetsoppdatering når nye selskaper starter opp, eller når selskaper er konkurstruet
STR_CONFIG_SETTING_NEWS_INDUSTRY_OPEN                           :Åpning av industrier: {STRING}
STR_CONFIG_SETTING_NEWS_INDUSTRY_OPEN_HELPTEXT                  :Vise nyhetsoppdatering når nye industrier åpner drift
STR_CONFIG_SETTING_NEWS_INDUSTRY_CLOSE                          :Stenging av industrier: {STRING}
STR_CONFIG_SETTING_NEWS_INDUSTRY_CLOSE_HELPTEXT                 :Vise nyhetsoppdatering når industrier avvikler driften
STR_CONFIG_SETTING_NEWS_ECONOMY_CHANGES                         :Økonomiske endringer: {STRING}
STR_CONFIG_SETTING_NEWS_ECONOMY_CHANGES_HELPTEXT                :Vis en nyhetsoppdatering om globale forandringer i økonomi
STR_CONFIG_SETTING_NEWS_INDUSTRY_CHANGES_COMPANY                :Produksjonsendringer hos industrier ekspedert av firmaet: {STRING}
STR_CONFIG_SETTING_NEWS_INDUSTRY_CHANGES_COMPANY_HELPTEXT       :Vise nyhetsoppdateringer når produksjonsnivået endrer seg for industrier som er tilknyttet selskapet
STR_CONFIG_SETTING_NEWS_INDUSTRY_CHANGES_OTHER                  :Produksjonsendringer hos industrier ekspedert av motspiller(e): {STRING}
STR_CONFIG_SETTING_NEWS_INDUSTRY_CHANGES_OTHER_HELPTEXT         :Vise nyhetsoppdateringer når produksjonsnivået endrer seg for industrier som er tilknyttet konkurrentene
STR_CONFIG_SETTING_NEWS_INDUSTRY_CHANGES_UNSERVED               :Andre industriproduksjonsendringer: {STRING}
STR_CONFIG_SETTING_NEWS_INDUSTRY_CHANGES_UNSERVED_HELPTEXT      :Vise nyhetsoppdatering når produksjonsnivået endrer seg for industrier som ikke er tilknyttet selskapet eller andre konkurrenter
STR_CONFIG_SETTING_NEWS_ADVICE                                  :Forslag / informasjon om firmaets kjøretøyer: {STRING}
STR_CONFIG_SETTING_NEWS_ADVICE_HELPTEXT                         :Vise meldinger om kjøretøy som trenger oppmerksomhet
STR_CONFIG_SETTING_NEWS_NEW_VEHICLES                            :Nye kjøretøy: {STRING}
STR_CONFIG_SETTING_NEWS_NEW_VEHICLES_HELPTEXT                   :Vise nyhetsoppdatering når nye kjøretøystyper blir tilgjengelig
STR_CONFIG_SETTING_NEWS_CHANGES_ACCEPTANCE                      :Endringer i godtatte varer: {STRING}
STR_CONFIG_SETTING_NEWS_CHANGES_ACCEPTANCE_HELPTEXT             :Vise meldinger om stasjoners skiftende aksept av godstyper
STR_CONFIG_SETTING_NEWS_SUBSIDIES                               :Subsidier: {STRING}
STR_CONFIG_SETTING_NEWS_SUBSIDIES_HELPTEXT                      :Vise nyhetsoppdateringer om subsidie-relaterte hendelser
STR_CONFIG_SETTING_NEWS_GENERAL_INFORMATION                     :Generell informasjon: {STRING}
STR_CONFIG_SETTING_NEWS_GENERAL_INFORMATION_HELPTEXT            :Vise avis for generelle hendelser, som for eksempel kjøp av eksklusive rettigheter eller finansiering av veibygging

STR_CONFIG_SETTING_NEWS_MESSAGES_OFF                            :Av
STR_CONFIG_SETTING_NEWS_MESSAGES_SUMMARY                        :Sammendrag
STR_CONFIG_SETTING_NEWS_MESSAGES_FULL                           :Fullt

STR_CONFIG_SETTING_COLOURED_NEWS_YEAR                           :Farge i avisen kommer i: {STRING}
STR_CONFIG_SETTING_COLOURED_NEWS_YEAR_HELPTEXT                  :Året der avisannonseringene bli vist i farger. Før dette året blir alle annonseringer vist i svart/hvitt,
STR_CONFIG_SETTING_STARTING_YEAR                                :Start spillet i år: {STRING}
STR_CONFIG_SETTING_SMOOTH_ECONOMY                               :Jevn økonomi (flere, mindre endringer): {STRING}
STR_CONFIG_SETTING_SMOOTH_ECONOMY_HELPTEXT                      :Når denne er aktivert, endrer industriproduksjonen seg oftere, og i mindre trinn. Denne innstillingen har vanligvis ingen effekt hvis industriene er fra en NewGRF
STR_CONFIG_SETTING_ALLOW_SHARES                                 :Tillat aksjekjøp i andre firmaer: {STRING}
STR_CONFIG_SETTING_ALLOW_SHARES_HELPTEXT                        :Når aktivert, tillates kjøp og salg av selskapers aksjer. Aksjer vil kun være tilgjengelig selskaper som når en viss alder
STR_CONFIG_SETTING_FEEDER_PAYMENT_SHARE                         :Prosentandel av etappe-overskudd som skal betales i innmatingssystem: {STRING}
STR_CONFIG_SETTING_FEEDER_PAYMENT_SHARE_HELPTEXT                :Andel av inntekten gitt til de mellomliggende etapper i et overføringssystem, noe som gir mer kontroll over inntektene
STR_CONFIG_SETTING_DRAG_SIGNALS_DENSITY                         :Når du drar en linje, plasser signaler hver: {STRING}
STR_CONFIG_SETTING_DRAG_SIGNALS_DENSITY_HELPTEXT                :Angi distansen for når signaler vil bli bygget på et spor frem til neste hinder (signal, kryss), hvis signaler blir dratt
STR_CONFIG_SETTING_DRAG_SIGNALS_DENSITY_VALUE                   :{COMMA} kartelement{P 0 "" er}
STR_CONFIG_SETTING_DRAG_SIGNALS_FIXED_DISTANCE                  :Når du drar en linje, oppretthold fast avstand mellom signaler: {STRING}
STR_CONFIG_SETTING_DRAG_SIGNALS_FIXED_DISTANCE_HELPTEXT         :Velg oppførselen til signalplassering ved Ctrl + dragning av signaler. Hvis deaktivert, blir signaler plassert ved tunneler eller broer for å unngå lange strekninger uten signaler. Hvis aktivert, blir signalene plassert for hver N ruter, noe som gjør justering av signaler på parallelle spor enklere
STR_CONFIG_SETTING_SEMAPHORE_BUILD_BEFORE_DATE                  :Bygg vingesignal automatisk før: {STRING}
STR_CONFIG_SETTING_SEMAPHORE_BUILD_BEFORE_DATE_HELPTEXT         :Angi året når elektriske signal vil bi tatt i bruk for spor. Før dette året vil ikke-elektriske signal bli brukt (som har nøyaktig samme funksjon, men forskjellig utseende)
STR_CONFIG_SETTING_ENABLE_SIGNAL_GUI                            :Aktiver signalgrensesnittet: {STRING}
STR_CONFIG_SETTING_ENABLE_SIGNAL_GUI_HELPTEXT                   :Vis et vindu for å velge hvilke signaltyper som skal bygges, i stedet for vindusløs signaltype-rotasjon når man Ctrl+klikker på bygde signaler
STR_CONFIG_SETTING_DEFAULT_SIGNAL_TYPE                          :Standard signaltype: {STRING}
STR_CONFIG_SETTING_DEFAULT_SIGNAL_TYPE_HELPTEXT                 :Standard signaltype som blir brukt
STR_CONFIG_SETTING_DEFAULT_SIGNAL_NORMAL                        :Blokksignaler
STR_CONFIG_SETTING_DEFAULT_SIGNAL_PBS                           :Avanserte signaler
STR_CONFIG_SETTING_DEFAULT_SIGNAL_PBSOWAY                       :Enveis avanserte signaler
STR_CONFIG_SETTING_CYCLE_SIGNAL_TYPES                           :Bla gjennom signaltyper: {STRING}
STR_CONFIG_SETTING_CYCLE_SIGNAL_TYPES_HELPTEXT                  :Velg hvilke signaltyper å gå gjennom når Ctrl+trykke på et bygg signal med signal-verktøyet
STR_CONFIG_SETTING_CYCLE_SIGNAL_NORMAL                          :Kun blokksignaler
STR_CONFIG_SETTING_CYCLE_SIGNAL_PBS                             :Kun avanserte signaler
STR_CONFIG_SETTING_CYCLE_SIGNAL_ALL                             :Alle

STR_CONFIG_SETTING_TOWN_LAYOUT                                  :Veiløsning for nye byer: {STRING}
STR_CONFIG_SETTING_TOWN_LAYOUT_HELPTEXT                         :Løsning for veinettverket i byer
STR_CONFIG_SETTING_TOWN_LAYOUT_DEFAULT                          :Original
STR_CONFIG_SETTING_TOWN_LAYOUT_BETTER_ROADS                     :Bedre veier
STR_CONFIG_SETTING_TOWN_LAYOUT_2X2_GRID                         :2x2 Rutenett
STR_CONFIG_SETTING_TOWN_LAYOUT_3X3_GRID                         :3x3 Rutenett
STR_CONFIG_SETTING_TOWN_LAYOUT_RANDOM                           :Tilfeldig
STR_CONFIG_SETTING_ALLOW_TOWN_ROADS                             :Byer kan bygge veier: {STRING}
STR_CONFIG_SETTING_ALLOW_TOWN_ROADS_HELPTEXT                    :Tillat byer å bygge veier for å vokse. Deaktiver for å forhindre bystyrer å bygge veier på egenhånd
STR_CONFIG_SETTING_ALLOW_TOWN_LEVEL_CROSSINGS                   :Byer har lov å bygge planoverganger: {STRING}
STR_CONFIG_SETTING_ALLOW_TOWN_LEVEL_CROSSINGS_HELPTEXT          :Ved å aktivere denne innstillingen, tillates byer å bygge planoverganger
STR_CONFIG_SETTING_NOISE_LEVEL                                  :Tillat bykontrollert støynivå for flyplasser: {STRING}
STR_CONFIG_SETTING_NOISE_LEVEL_HELPTEXT                         :Når denne innstillingen er deaktivert, kan det være to flyplasser i hver by. Når denne innstillingen er aktivert, blir antall flyplasser i en by bestemt av graden av støytoleranse i byen. Graden avhenger av innbyggertall, flyplasstørrelse og avstand
STR_CONFIG_SETTING_TOWN_FOUNDING                                :Grunnlegging av byer i spillet: {STRING}
STR_CONFIG_SETTING_TOWN_FOUNDING_HELPTEXT                       :Ved å aktivere denne innstillingen tillates spillere å grunnlegge nye byer i spillet
STR_CONFIG_SETTING_TOWN_FOUNDING_FORBIDDEN                      :Forbudt
STR_CONFIG_SETTING_TOWN_FOUNDING_ALLOWED                        :Tillatt
STR_CONFIG_SETTING_TOWN_FOUNDING_ALLOWED_CUSTOM_LAYOUT          :Tillatt, egendefinert oppsett av by

STR_CONFIG_SETTING_EXTRA_TREE_PLACEMENT                         :Plassering av trær i spillet: {STRING}
STR_CONFIG_SETTING_EXTRA_TREE_PLACEMENT_HELPTEXT                :Kontroll tilfeldige utseender til tre under spillet. Dette kan påvirke industrier som avhenger av trevekst, for eksempel trelast
STR_CONFIG_SETTING_EXTRA_TREE_PLACEMENT_NONE                    :Ingen {RED}(ødelegger sagbruk)
STR_CONFIG_SETTING_EXTRA_TREE_PLACEMENT_RAINFOREST              :Kun i regnskog
STR_CONFIG_SETTING_EXTRA_TREE_PLACEMENT_ALL                     :Overalt

STR_CONFIG_SETTING_TOOLBAR_POS                                  :Plassering av hovedverktøylinje: {STRING}
STR_CONFIG_SETTING_TOOLBAR_POS_HELPTEXT                         :Horisontal posisjon av hoved verktøylinjen på toppen av skjermen
STR_CONFIG_SETTING_STATUSBAR_POS                                :Statusbarens posisjon: {STRING}
STR_CONFIG_SETTING_STATUSBAR_POS_HELPTEXT                       :Horisontal posisjon av status verktøylinjen på bunnen av skjermen
STR_CONFIG_SETTING_SNAP_RADIUS                                  :Vinduers smekkeradius: {STRING}
STR_CONFIG_SETTING_SNAP_RADIUS_HELPTEXT                         :Avstanden mellom vinduer før vinduet som blir flyttet automatisk tilpasset nærliggende vinduer
STR_CONFIG_SETTING_SNAP_RADIUS_VALUE                            :{COMMA} piks{P 0 el ler}
STR_CONFIG_SETTING_SNAP_RADIUS_DISABLED                         :Deaktivert
STR_CONFIG_SETTING_SOFT_LIMIT                                   :Maksimalt antall flytende vinduer: {STRING}
STR_CONFIG_SETTING_SOFT_LIMIT_HELPTEXT                          :Antall ikke-klebrige åpne vinduer før gamle vinduer automatisk blir lukket for å gi plass til nye vinduer
STR_CONFIG_SETTING_SOFT_LIMIT_VALUE                             :{COMMA}
STR_CONFIG_SETTING_SOFT_LIMIT_DISABLED                          :deaktivert
STR_CONFIG_SETTING_ZOOM_MIN                                     :Maks zoom-inn nivå: {STRING}
STR_CONFIG_SETTING_ZOOM_MIN_HELPTEXT                            :Maksimalt forstørrelsesnivå for synsfelt. Vær oppmerksom på at aktivering av høyere forstørrelsesnivå øker minnekravet
STR_CONFIG_SETTING_ZOOM_MAX                                     :Maks zoom-ut nivå: {STRING}
STR_CONFIG_SETTING_ZOOM_MAX_HELPTEXT                            :Maksimalt 'zoom-ut' nivå for synsfelt. Høye ut-zoomingsnivåer kan føre til hakking når det brukes
STR_CONFIG_SETTING_ZOOM_LVL_MIN                                 :4x
STR_CONFIG_SETTING_ZOOM_LVL_IN_2X                               :2x
STR_CONFIG_SETTING_ZOOM_LVL_NORMAL                              :Normal
STR_CONFIG_SETTING_ZOOM_LVL_OUT_2X                              :2x
STR_CONFIG_SETTING_ZOOM_LVL_OUT_4X                              :4x
STR_CONFIG_SETTING_ZOOM_LVL_OUT_8X                              :8x
STR_CONFIG_SETTING_TOWN_GROWTH                                  :Hastighet for byenes vekst: {STRING}
STR_CONFIG_SETTING_TOWN_GROWTH_HELPTEXT                         :Hastigheten byer vokser med
STR_CONFIG_SETTING_TOWN_GROWTH_NONE                             :Ingen
STR_CONFIG_SETTING_TOWN_GROWTH_SLOW                             :Sakte
STR_CONFIG_SETTING_TOWN_GROWTH_NORMAL                           :Normal
STR_CONFIG_SETTING_TOWN_GROWTH_FAST                             :Rask
STR_CONFIG_SETTING_TOWN_GROWTH_VERY_FAST                        :Veldig rask
STR_CONFIG_SETTING_LARGER_TOWNS                                 :Andel av tettsteder som vil bli til byer: {STRING}
STR_CONFIG_SETTING_LARGER_TOWNS_HELPTEXT                        :Mengden av tettsteder som vil bli til byer, altså tettsteder som er større i starten og vokser raskere
STR_CONFIG_SETTING_LARGER_TOWNS_VALUE                           :1 av {COMMA}
STR_CONFIG_SETTING_LARGER_TOWNS_DISABLED                        :ingen
STR_CONFIG_SETTING_CITY_SIZE_MULTIPLIER                         :Innledende bystørrelsesmultiplikator: {STRING}
STR_CONFIG_SETTING_CITY_SIZE_MULTIPLIER_HELPTEXT                :Gjennomsnittsstørrelse på (stor)byer i forhold til vanlige byer ved begynnelsen av spillet

STR_CONFIG_SETTING_LINKGRAPH_INTERVAL                           :Oppdater distribusjonsgraf hver {STRING}{NBSP}dag{P 0:2 "" er}
STR_CONFIG_SETTING_LINKGRAPH_INTERVAL_HELPTEXT                  :Tid mellom påfølgende reberegning av koblingsgrafen. Hver reberegning beregner planene for en del av grafen. Det betyr at en verdi X for denne innstillingen ikke betyr at hele grafen vil bli oppdatert for hver X. dag. Bare noen komponenter vil. Jo kortere du setter det, dess mer CPU tid bil være nødvendig for å beregne det. Jo lenger du setter den, dess lenger vil det ta før last-distribusjonen begynner på nye ruter.
STR_CONFIG_SETTING_LINKGRAPH_TIME                               :Benytt {STRING}{NBSP}dag{P 0:2 "" er} for omberegning av distribusjonsgraf
STR_CONFIG_SETTING_LINKGRAPH_TIME_HELPTEXT                      :Tiden det tar for hver ny reberegning av en graf-link komponent. Når en reberegning iverksettes, blir en tråd startet som tillates å kjøre for dette antall dager. Jo kortere du setter dette, desto mer sannsynlig er det at tråden ikke er ferdig til ønsket tid. Da stopper spillet ("etterslep"). Jo lenger du setter den, desto lenger tid tar det for distribusjonen å bli oppdatert når rutene endres.
STR_CONFIG_SETTING_DISTRIBUTION_MANUAL                          :manual
STR_CONFIG_SETTING_DISTRIBUTION_ASYMMETRIC                      :asymmetrisk
STR_CONFIG_SETTING_DISTRIBUTION_SYMMETRIC                       :symmetrisk
STR_CONFIG_SETTING_DISTRIBUTION_PAX                             :Distribusjonsmodus for passasjerer: {STRING}
STR_CONFIG_SETTING_DISTRIBUTION_PAX_HELPTEXT                    :"symmetrisk" betyr at omtrent like mange passasjerer vil reise fra stasjon A til stasjon B som omvendt (fra B til A). "asymmetrisk" betyr at et vilkårlig antall passasjerer vil reise i begge retninger. "manuelt" betyr at det ikke vil forekomme automatisk distribusjon for passasjerene
STR_CONFIG_SETTING_DISTRIBUTION_MAIL                            :Distribusjonsmodus for post: {STRING}
STR_CONFIG_SETTING_DISTRIBUTION_MAIL_HELPTEXT                   :"symmetrisk" betyr at omrent samme mengde post vil bli sent fra stasjon A til stasjon B som omvendt (fra B til A). "asymmetrisk" betyr at vilkårlige mengder post kan bli sendt i begge retninger. "manuelt" betyr at ingen automatisk distribusjon vil forekomme for post.
STR_CONFIG_SETTING_DISTRIBUTION_ARMOURED                        :Distribusjonsmodus for den pansrede gods-klassen: {STRING}
STR_CONFIG_SETTING_DISTRIBUTION_ARMOURED_HELPTEXT               :Den PANSREDE godsklassen inneholder verdisaker i det tempererte klimaet, diamanter i det subtropiske, og gull i det subarktiske. NewGRF-er kan endre på dette. "symmetrisk" betyr at omtrent like mye gods vil bli sendt fra stasjon A til stasjon B som omvendt (fra B til A). "asymmetrisk" betyr at vilkårlige mengder gods kan sendes i begge retninger. "manuelt" betyr at ingen automatisk distribusjon vil forekomme for lasten. Det anbefales å sette denne til asymmetrisk eller manuell når du spiller subarktisk, siden banker ikke vil sende noe gull tilbake til gullgruver. For temperert og subtropisk klima kan du også velge symmetrisk, da banker fint kan velge å sende verdisaker tilbake til opprinnelig bank.
STR_CONFIG_SETTING_DISTRIBUTION_DEFAULT                         :Distribusjonsmodus for andre godsklasser: {STRING}
STR_CONFIG_SETTING_DISTRIBUTION_DEFAULT_HELPTEXT                :"asymmetrisk" betyr at vilkårlige mengder gods kan sendes i begge retninger. "manuelt" betyr at ingen automatisk distribusjon av gods vil forekomme for disse godstypene.
STR_CONFIG_SETTING_LINKGRAPH_ACCURACY                           :Distribusjons-nøyaktighet: {STRING}
STR_CONFIG_SETTING_LINKGRAPH_ACCURACY_HELPTEXT                  :Jo høyere du setter denne, desto mer prosessor-tid vil beregningen av koblingsgrafen ta. Hvis dette bruker for lang tid, vil du oppleve etterslep. Hvis du setter den til en lav verdi, vil distribusjonen bli mer unøyaktig, og du vil kunne oppleve at gods ikke blir sendt til de stedene du forventer at den skal gå.
STR_CONFIG_SETTING_DEMAND_DISTANCE                              :Efffekten av avstand på behov: {STRING}
STR_CONFIG_SETTING_DEMAND_DISTANCE_HELPTEXT                     :Hvis du setter denne til en verdi større enn 0, vil avstanden mellom opprinnelsesstasjonen (A) og en mulig destinasjon (B) ha en effekt på mengden av last som sendes fra A til B. Jo lengre vekk B er fra A, desto mindre gods vil bli sent. Jo høyere du setter den, desto mindre gods vil bli sendt til stasjoner langt vekk, og en større andel gods vil bli sendt til mer nærliggende stasjoner.
STR_CONFIG_SETTING_DEMAND_SIZE                                  :Mengde retur-last ved symmetrisk modus: {STRING}
STR_CONFIG_SETTING_DEMAND_SIZE_HELPTEXT                         :Ved å sette denne til mindre enn 100%, vil symmetrisk distribusjon oppføre seg mer som den asymmetriske: Mindre gods vil ved automatikk bli sendt tilbake til den opprinnelige stasjonen. Hvis du setter denne til 0% vil symmetrisk distribusjon oppføre seg akkurat som den asymmetriske.
STR_CONFIG_SETTING_SHORT_PATH_SATURATION                        :Metning av korte stier før man anvender rommelige stier: {STRING}
STR_CONFIG_SETTING_SHORT_PATH_SATURATION_HELPTEXT               :Ofte er det flere stier mellom to gitte stasjoner. Varedistribusjons-algoritmen vil mette den korteste strekning først. Deretter vil den bruke den neste korteste veien inntil den er mettet, og så videre. Metning bestemmes ut fra en vurdering av kapasitet og planlagt bruk. Når den har mettet alle veier, vil den, hvis det fortsatt er etterspørsel, overbelaste alle veier, og foretrekke de med høy kapasitet. Algoritmen vil imidlertid ikke estimere kapasitet nøyaktig, mesteparten av tiden. Med denne innstillingen kan du angi opptil hvilken prosentandel en kortere sti må være metter før man velger en en lengre (ledig) sti. Sett denne til mindre enn 100% for å unngå overfylte stasjoner i tilfeller hvor kapasiteten overvurderes.

STR_CONFIG_SETTING_LOCALISATION_UNITS_VELOCITY                  :Hastighetsenheter: {STRING}
STR_CONFIG_SETTING_LOCALISATION_UNITS_VELOCITY_HELPTEXT         :Når en hastighet vises i brukergrensesnittet, vise det i de valgte enheter
STR_CONFIG_SETTING_LOCALISATION_UNITS_VELOCITY_IMPERIAL         :Det britiske imperiets enhetssystem (mph)
STR_CONFIG_SETTING_LOCALISATION_UNITS_VELOCITY_METRIC           :Metrisk (km/t)
STR_CONFIG_SETTING_LOCALISATION_UNITS_VELOCITY_SI               :SI (m/s)

STR_CONFIG_SETTING_LOCALISATION_UNITS_POWER                     :Kjøretøys effektenheter: {STRING}
STR_CONFIG_SETTING_LOCALISATION_UNITS_POWER_HELPTEXT            :Når et kjøretøys effekt er vist i brukergrensesnittet, vise det i de valgte enheter
STR_CONFIG_SETTING_LOCALISATION_UNITS_POWER_IMPERIAL            :Det britiske imperiets enhetssystem (hp)
STR_CONFIG_SETTING_LOCALISATION_UNITS_POWER_METRIC              :Metrisk (HK)
STR_CONFIG_SETTING_LOCALISATION_UNITS_POWER_SI                  :SI (kW)

STR_CONFIG_SETTING_LOCALISATION_UNITS_WEIGHT                    :Vekt-enheter: {STRING}
STR_CONFIG_SETTING_LOCALISATION_UNITS_WEIGHT_HELPTEXT           :Når vektene vises i brukergrensesnittet, vis dem i de utvalgte enhetene
STR_CONFIG_SETTING_LOCALISATION_UNITS_WEIGHT_IMPERIAL           :Det britiske imperiets enhetssystem ('short t'/tonn)
STR_CONFIG_SETTING_LOCALISATION_UNITS_WEIGHT_METRIC             :Metrisk (t/tonn)
STR_CONFIG_SETTING_LOCALISATION_UNITS_WEIGHT_SI                 :SI (kg)

STR_CONFIG_SETTING_LOCALISATION_UNITS_VOLUME                    :Volumenheter: {STRING}
STR_CONFIG_SETTING_LOCALISATION_UNITS_VOLUME_HELPTEXT           :Når volumene vises i brukergrensesnittet, vis dem i de utvalgte enhetene
STR_CONFIG_SETTING_LOCALISATION_UNITS_VOLUME_IMPERIAL           :Det britiske imperiets enhetssystem (gal)
STR_CONFIG_SETTING_LOCALISATION_UNITS_VOLUME_METRIC             :Metrisk (l)
STR_CONFIG_SETTING_LOCALISATION_UNITS_VOLUME_SI                 :SI (m³)

STR_CONFIG_SETTING_LOCALISATION_UNITS_FORCE                     :Enhet for trekkraft: {STRING}
STR_CONFIG_SETTING_LOCALISATION_UNITS_FORCE_HELPTEXT            :Når trekkarbeid, også kjent som trekkraft, er vist i brukergrensesnittet, vis det i de utvalgte enhetene
STR_CONFIG_SETTING_LOCALISATION_UNITS_FORCE_IMPERIAL            :Det britiske imperiets enhetssystem (lbf)
STR_CONFIG_SETTING_LOCALISATION_UNITS_FORCE_METRIC              :Metrisk (kgf)
STR_CONFIG_SETTING_LOCALISATION_UNITS_FORCE_SI                  :SI (kN)

STR_CONFIG_SETTING_LOCALISATION_UNITS_HEIGHT                    :Høyde-enheter: {STRING}
STR_CONFIG_SETTING_LOCALISATION_UNITS_HEIGHT_HELPTEXT           :Når en høyde vises i brukergrensesnittet, vis den i de valgte enhetene
STR_CONFIG_SETTING_LOCALISATION_UNITS_HEIGHT_IMPERIAL           :Det britiske imperiets enhetssystem (fot)
STR_CONFIG_SETTING_LOCALISATION_UNITS_HEIGHT_METRIC             :Metrisk (m)
STR_CONFIG_SETTING_LOCALISATION_UNITS_HEIGHT_SI                 :SI (m)

STR_CONFIG_SETTING_LOCALISATION                                 :{ORANGE}Lokalisering
STR_CONFIG_SETTING_GRAPHICS                                     :{ORANGE}Grafikk
STR_CONFIG_SETTING_SOUND                                        :{ORANGE}Lydeffekter
STR_CONFIG_SETTING_INTERFACE                                    :{ORANGE}Grensesnitt
STR_CONFIG_SETTING_INTERFACE_GENERAL                            :{ORANGE}Generelt
STR_CONFIG_SETTING_INTERFACE_VIEWPORTS                          :{ORANGE}Synsfelt
STR_CONFIG_SETTING_INTERFACE_CONSTRUCTION                       :{ORANGE}Konstruksjon
STR_CONFIG_SETTING_ADVISORS                                     :{ORANGE}Nyheter / Rådgivere
STR_CONFIG_SETTING_COMPANY                                      :{ORANGE}Firma
STR_CONFIG_SETTING_ACCOUNTING                                   :{ORANGE}Regnskap
STR_CONFIG_SETTING_VEHICLES                                     :{ORANGE}Kjøretøy
STR_CONFIG_SETTING_VEHICLES_PHYSICS                             :{ORANGE}Fysikk
STR_CONFIG_SETTING_VEHICLES_ROUTING                             :{ORANGE}Ruting
STR_CONFIG_SETTING_LIMITATIONS                                  :{ORANGE}Begrensninger
STR_CONFIG_SETTING_ACCIDENTS                                    :{ORANGE}Katastrofer / Ulykker
STR_CONFIG_SETTING_GENWORLD                                     :{ORANGE}Verdensgenerering
STR_CONFIG_SETTING_ENVIRONMENT                                  :{ORANGE}Miljø
STR_CONFIG_SETTING_ENVIRONMENT_AUTHORITIES                      :{ORANGE}Myndigheter
STR_CONFIG_SETTING_ENVIRONMENT_TOWNS                            :{ORANGE}Byer
STR_CONFIG_SETTING_ENVIRONMENT_INDUSTRIES                       :{ORANGE}Industrier
STR_CONFIG_SETTING_ENVIRONMENT_CARGODIST                        :{ORANGE}Gods-distribusjon
STR_CONFIG_SETTING_AI                                           :{ORANGE}Motstandere
STR_CONFIG_SETTING_AI_NPC                                       :{ORANGE}Datamaskinstyrte spillere

STR_CONFIG_SETTING_PATHFINDER_OPF                               :Original
STR_CONFIG_SETTING_PATHFINDER_NPF                               :NPF
STR_CONFIG_SETTING_PATHFINDER_YAPF_RECOMMENDED                  :YAPF {BLUE}(Anbefalt)

STR_CONFIG_SETTING_PATHFINDER_FOR_TRAINS                        :Veifinner for tog: {STRING}
STR_CONFIG_SETTING_PATHFINDER_FOR_TRAINS_HELPTEXT               :Stifinner som skal brukes for tog
STR_CONFIG_SETTING_PATHFINDER_FOR_ROAD_VEHICLES                 :Veifinner for kjøretøy: {STRING}
STR_CONFIG_SETTING_PATHFINDER_FOR_ROAD_VEHICLES_HELPTEXT        :Stifinner som skal brukes for kjøretøyer
STR_CONFIG_SETTING_PATHFINDER_FOR_SHIPS                         :Veifinner for skip: {STRING}
STR_CONFIG_SETTING_PATHFINDER_FOR_SHIPS_HELPTEXT                :Stifinner som brukes for skip
STR_CONFIG_SETTING_REVERSE_AT_SIGNALS                           :Automatisk reversering ved signaler: {STRING}
STR_CONFIG_SETTING_REVERSE_AT_SIGNALS_HELPTEXT                  :La tog reversere ved signaler om de har ventet der lenge

STR_CONFIG_SETTING_QUERY_CAPTION                                :{WHITE}Endre verdi

# Config errors
STR_CONFIG_ERROR                                                :{WHITE}Feil med konfigurasjonsfilen...
STR_CONFIG_ERROR_ARRAY                                          :{WHITE}... feil i matrise '{STRING}'
STR_CONFIG_ERROR_INVALID_VALUE                                  :{WHITE}... ugyldig verdi '{STRING}' for '{STRING}'
STR_CONFIG_ERROR_TRAILING_CHARACTERS                            :{WHITE}... etterslengende bokstaver i slutten av innstilling '{STRING}'
STR_CONFIG_ERROR_DUPLICATE_GRFID                                :{WHITE}... ignorerer NewGRF '{STRING}': duplikat GRF ID med '{STRING}'
STR_CONFIG_ERROR_INVALID_GRF                                    :{WHITE}... ignorerer ugyldig NewGRF '{STRING}': {STRING}
STR_CONFIG_ERROR_INVALID_GRF_NOT_FOUND                          :ikke funnet
STR_CONFIG_ERROR_INVALID_GRF_UNSAFE                             :usikker for statisk bruk
STR_CONFIG_ERROR_INVALID_GRF_SYSTEM                             :system NewGRF
STR_CONFIG_ERROR_INVALID_GRF_INCOMPATIBLE                       :inkompatibel med denne versjonen av OpenTTD
STR_CONFIG_ERROR_INVALID_GRF_UNKNOWN                            :ukjent
STR_CONFIG_ERROR_INVALID_SAVEGAME_COMPRESSION_LEVEL             :{WHITE}... komprimeringsnivå '{STRING}' er ikke gyldig
STR_CONFIG_ERROR_INVALID_SAVEGAME_COMPRESSION_ALGORITHM         :{WHITE}... lagrede spills format '{STRING}' er ikke tilgjengelig. Vender tilbake til '{STRING}'
STR_CONFIG_ERROR_INVALID_BASE_GRAPHICS_NOT_FOUND                :{WHITE}... ignorerer Grunn Graffik set '{STRING}': ikke funnet
STR_CONFIG_ERROR_INVALID_BASE_SOUNDS_NOT_FOUND                  :{WHITE}... ignorerer Grunn Lyd set '{STRING}': ikke funnet
STR_CONFIG_ERROR_INVALID_BASE_MUSIC_NOT_FOUND                   :{WHITE}... ignorerer Grunn Musikk set '{STRING}': ikke funnet
STR_CONFIG_ERROR_OUT_OF_MEMORY                                  :{WHITE}Tomt for minne
STR_CONFIG_ERROR_SPRITECACHE_TOO_BIG                            :{WHITE}Tildeling av {BYTES} fra spritecachen feilet. Spritecachen ble redusert til {BYTES}. Dette senke ytelsen av OpenTTD. For å redusere minneforbruken kan du forsøke å slå av 32bpp grafikk og/eller zoomnivå.

# Intro window
STR_INTRO_CAPTION                                               :{WHITE}OpenTTD {REV}

STR_INTRO_NEW_GAME                                              :{BLACK}Nytt spill
STR_INTRO_LOAD_GAME                                             :{BLACK}Last inn spill
STR_INTRO_PLAY_SCENARIO                                         :{BLACK}Spill scenario
STR_INTRO_PLAY_HEIGHTMAP                                        :{BLACK}Spill høydekart
STR_INTRO_SCENARIO_EDITOR                                       :{BLACK}Rediger scenario
STR_INTRO_MULTIPLAYER                                           :{BLACK}Flerspiller

STR_INTRO_GAME_OPTIONS                                          :{BLACK}Spillinnstillinger
STR_INTRO_HIGHSCORE                                             :{BLACK}Tavle med høyeste poengsummer
STR_INTRO_CONFIG_SETTINGS_TREE                                  :{BLACK}Innstillinger
STR_INTRO_NEWGRF_SETTINGS                                       :{BLACK}NewGRF-innstillinger
STR_INTRO_ONLINE_CONTENT                                        :{BLACK}Se etter innhold på nettet
STR_INTRO_SCRIPT_SETTINGS                                       :{BLACK}AI/Spillskript-innstillinger
STR_INTRO_QUIT                                                  :{BLACK}Avslutt

STR_INTRO_TOOLTIP_NEW_GAME                                      :{BLACK}Start et nytt spill. Ctrl+klikk hopper over kartkonfigurering
STR_INTRO_TOOLTIP_LOAD_GAME                                     :{BLACK}Last inn et lagret spill
STR_INTRO_TOOLTIP_PLAY_HEIGHTMAP                                :{BLACK}Start et nytt spill og bruk et høydekart som landskap
STR_INTRO_TOOLTIP_PLAY_SCENARIO                                 :{BLACK}Start et nytt spill som bruker et egendefinert scenario
STR_INTRO_TOOLTIP_SCENARIO_EDITOR                               :{BLACK}Opprett en egendefinert spillverden eller et scenario
STR_INTRO_TOOLTIP_MULTIPLAYER                                   :{BLACK}Start et flerspiller-spill

STR_INTRO_TOOLTIP_TEMPERATE                                     :{BLACK}Velg temperert miljø
STR_INTRO_TOOLTIP_SUB_ARCTIC_LANDSCAPE                          :{BLACK}Velg subarktisk miljø
STR_INTRO_TOOLTIP_SUB_TROPICAL_LANDSCAPE                        :{BLACK}Velg subtropisk miljø
STR_INTRO_TOOLTIP_TOYLAND_LANDSCAPE                             :{BLACK}Velg leketøyland

STR_INTRO_TOOLTIP_GAME_OPTIONS                                  :{BLACK}Vis spillinnstillinger
STR_INTRO_TOOLTIP_HIGHSCORE                                     :{BLACK}Vise tavle over høyeste poengsummer
STR_INTRO_TOOLTIP_CONFIG_SETTINGS_TREE                          :{BLACK}Vis innstillinger
STR_INTRO_TOOLTIP_NEWGRF_SETTINGS                               :{BLACK}Vis NewGRF-instillinger
STR_INTRO_TOOLTIP_ONLINE_CONTENT                                :{BLACK}Se etter nytt og oppdatert innhold for nedlasting
STR_INTRO_TOOLTIP_SCRIPT_SETTINGS                               :{BLACK}Vis AI/Spillskript-innstillinger
STR_INTRO_TOOLTIP_QUIT                                          :{BLACK}Avslutt 'OpenTTD'

STR_INTRO_BASESET                                               :{BLACK}Det valgte innebygde grafikksettet mangler {NUM} sprite{P "" r}. Se etter oppdateringer for settet.
STR_INTRO_TRANSLATION                                           :{BLACK}Denne oversettelsen mangler {NUM} streng{P "" er}. Vennligst hjelp til å gjøre OpenTTD bedre ved å bli med i oversettergruppen. For detaljer, sjekk readme.txt.

# Quit window
STR_QUIT_CAPTION                                                :{WHITE}Avslutt
STR_QUIT_ARE_YOU_SURE_YOU_WANT_TO_EXIT_OPENTTD                  :{YELLOW}Er du sikker på at du vil avslutte OpenTTD og gå tilbake til {STRING}?
STR_QUIT_YES                                                    :{BLACK}Ja
STR_QUIT_NO                                                     :{BLACK}Nei

# Supported OSes
STR_OSNAME_WINDOWS                                              :Windows
STR_OSNAME_DOS                                                  :DOS
STR_OSNAME_UNIX                                                 :Unix
STR_OSNAME_OSX                                                  :OS{NBSP}X
STR_OSNAME_BEOS                                                 :BeOS
STR_OSNAME_HAIKU                                                :Haiku
STR_OSNAME_MORPHOS                                              :MorphOS
STR_OSNAME_AMIGAOS                                              :AmigaOS
STR_OSNAME_OS2                                                  :OS/2
STR_OSNAME_SUNOS                                                :SunOS

# Abandon game
STR_ABANDON_GAME_CAPTION                                        :{WHITE}Avslutt spill
STR_ABANDON_GAME_QUERY                                          :{YELLOW}Er du sikker på at du vil avslutte dette spillet?
STR_ABANDON_SCENARIO_QUERY                                      :{YELLOW}Er du sikker på at du vil forlate dette scenariet?

# Cheat window
STR_CHEATS                                                      :{WHITE}Juksekoder
STR_CHEATS_TOOLTIP                                              :{BLACK}Avkrysningsbokser indikerer om du har brukt denne juksekoden tidligere
STR_CHEATS_WARNING                                              :{BLACK}Advarsel! Du er i ferd med å bedra dine motstandere. Vær klar over at en slik skammelig oppførsel vil bli husket i all evighet
STR_CHEAT_MONEY                                                 :{LTBLUE}Øk pengebeholdningen med {CURRENCY_LONG}
STR_CHEAT_CHANGE_COMPANY                                        :{LTBLUE}Spiller som firma: {ORANGE}{COMMA}
STR_CHEAT_EXTRA_DYNAMITE                                        :{LTBLUE}Magisk bulldoser (fjern industrier, uflyttbare objekter): {ORANGE}{STRING}
STR_CHEAT_CROSSINGTUNNELS                                       :{LTBLUE}Tunneler kan krysse hverandre: {ORANGE}{STRING}
STR_CHEAT_NO_JETCRASH                                           :{LTBLUE}Jetfly vil ikke krasje (regelmessig) på små flyplasser: {ORANGE} {STRING}
STR_CHEAT_EDIT_MAX_HL                                           :{LTBLUE}Rediger den maksimale karthøyden: {ORANGE}{NUM}
STR_CHEAT_EDIT_MAX_HL_QUERY_CAPT                                :{WHITE}Rediger den maksimale fjellhøyden på kartet
STR_CHEAT_SWITCH_CLIMATE_TEMPERATE_LANDSCAPE                    :Temperert landskap
STR_CHEAT_SWITCH_CLIMATE_SUB_ARCTIC_LANDSCAPE                   :Subarktisk landskap
STR_CHEAT_SWITCH_CLIMATE_SUB_TROPICAL_LANDSCAPE                 :Subtropisk landskap
STR_CHEAT_SWITCH_CLIMATE_TOYLAND_LANDSCAPE                      :Leketøylandskap
STR_CHEAT_CHANGE_DATE                                           :{LTBLUE}Endre dato: {ORANGE} {DATE_SHORT}
STR_CHEAT_CHANGE_DATE_QUERY_CAPT                                :{WHITE}Endre nåværende år
STR_CHEAT_SETUP_PROD                                            :{LTBLUE}Tillat endring av produksjonsmengder: {ORANGE}{STRING}

# Livery window
STR_LIVERY_CAPTION                                              :{WHITE}{COMPANY} - Firmafarge

STR_LIVERY_GENERAL_TOOLTIP                                      :{BLACK}Vis generelle fargetemaer
STR_LIVERY_TRAIN_TOOLTIP                                        :{BLACK}Vis togfargetemaer
STR_LIVERY_ROAD_VEHICLE_TOOLTIP                                 :{BLACK}Vis kjøretøyfargetemaer
STR_LIVERY_SHIP_TOOLTIP                                         :{BLACK}Vis skipsfargetemaer
STR_LIVERY_AIRCRAFT_TOOLTIP                                     :{BLACK}Vis luftfartøyfargetemaer
STR_LIVERY_PRIMARY_TOOLTIP                                      :{BLACK}Velg primærfarge for valgte tema. Ctrl+Klikk vil bruke denne fargen på alt
STR_LIVERY_SECONDARY_TOOLTIP                                    :{BLACK}Velg sekundærfarge for valgte tema. Ctrl+Klikk kommer til å bruke denne fargen for alle temaene.
STR_LIVERY_PANEL_TOOLTIP                                        :{BLACK}Velg fargetemaet du ønsker å endre, eller flere fargetemaer med Ctrl+klikk. Klikk på boksen for å vise bruken av fargetemaene

STR_LIVERY_DEFAULT                                              :Standardfarger
STR_LIVERY_STEAM                                                :Damplokomotiv
STR_LIVERY_DIESEL                                               :Diesellokomotiv
STR_LIVERY_ELECTRIC                                             :Elektrisk lokomotiv
STR_LIVERY_MONORAIL                                             :Monorail-lokomotiv
STR_LIVERY_MAGLEV                                               :Maglev-lokomotiv
STR_LIVERY_DMU                                                  :Dieseltogsett (DMU)
STR_LIVERY_EMU                                                  :Elektrisk togsett (EMU)
STR_LIVERY_PASSENGER_WAGON_STEAM                                :Passasjervogn (damp)
STR_LIVERY_PASSENGER_WAGON_DIESEL                               :Passasjervogn (diesel)
STR_LIVERY_PASSENGER_WAGON_ELECTRIC                             :Passasjervogn (elektrisk)
STR_LIVERY_PASSENGER_WAGON_MONORAIL                             :Passasjervogn (monorail)
STR_LIVERY_PASSENGER_WAGON_MAGLEV                               :Passasjervogn (maglev)
STR_LIVERY_FREIGHT_WAGON                                        :Varevogn
STR_LIVERY_BUS                                                  :Buss
STR_LIVERY_TRUCK                                                :Lastebil
STR_LIVERY_PASSENGER_SHIP                                       :Passasjerferje
STR_LIVERY_FREIGHT_SHIP                                         :Fraktskip
STR_LIVERY_HELICOPTER                                           :Helikopter
STR_LIVERY_SMALL_PLANE                                          :Lite fly
STR_LIVERY_LARGE_PLANE                                          :Stort fly
STR_LIVERY_PASSENGER_TRAM                                       :Passasjertrikk
STR_LIVERY_FREIGHT_TRAM                                         :Varetrikk

# Face selection window
STR_FACE_CAPTION                                                :{WHITE}Velg ansikt
STR_FACE_CANCEL_TOOLTIP                                         :{BLACK}Avbryt ansiktsvalg
STR_FACE_OK_TOOLTIP                                             :{BLACK}Godta nytt ansikt
STR_FACE_RANDOM                                                 :{BLACK}Tilfeldiggjør

STR_FACE_MALE_BUTTON                                            :{BLACK}Mann
STR_FACE_MALE_TOOLTIP                                           :{BLACK}Velg mannsansikter
STR_FACE_FEMALE_BUTTON                                          :{BLACK}Kvinne
STR_FACE_FEMALE_TOOLTIP                                         :{BLACK}Velg kvinneansikter
STR_FACE_NEW_FACE_BUTTON                                        :{BLACK}Nytt ansikt
STR_FACE_NEW_FACE_TOOLTIP                                       :{BLACK}Lag et tilfeldig ansikt
STR_FACE_ADVANCED                                               :{BLACK}Avansert
STR_FACE_ADVANCED_TOOLTIP                                       :{BLACK}Avansert ansiktsvalg
STR_FACE_SIMPLE                                                 :{BLACK}Enkelt
STR_FACE_SIMPLE_TOOLTIP                                         :{BLACK}Enkelt ansiktsvalg
STR_FACE_LOAD                                                   :{BLACK}Last inn
STR_FACE_LOAD_TOOLTIP                                           :{BLACK}Last inn favorittansikt
STR_FACE_LOAD_DONE                                              :{WHITE}Ditt favorittansikt har blitt lastet inn fra OpenTTDs konfigurasjonsfil
STR_FACE_FACECODE                                               :{BLACK}Ansiktsnummer
STR_FACE_FACECODE_TOOLTIP                                       :{BLACK}Vis og/eller endre ansiktsnummeret til firmaets leder
STR_FACE_FACECODE_CAPTION                                       :{WHITE}Vis og/eller endre lederens ansiktsnummer
STR_FACE_FACECODE_SET                                           :{WHITE}Ny ansiktsnummerkode har blitt satt
STR_FACE_FACECODE_ERR                                           :{WHITE}Kunne ikke endre lederens ansiktsnummer - må være et heltall mellom 0 og 4294967295!
STR_FACE_SAVE                                                   :{BLACK}Lagre
STR_FACE_SAVE_TOOLTIP                                           :{BLACK}Lagre favorittansikt
STR_FACE_SAVE_DONE                                              :{WHITE}Dette ansiktet vil bli lagret som din favoritt i OpenTTDs konfigurasjonsfil
STR_FACE_EUROPEAN                                               :{BLACK}Europeisk
STR_FACE_SELECT_EUROPEAN                                        :{BLACK}Velg europeiske ansikter
STR_FACE_AFRICAN                                                :{BLACK}Afrikansk
STR_FACE_SELECT_AFRICAN                                         :{BLACK}Velg afrikanske ansikter
STR_FACE_YES                                                    :Ja
STR_FACE_NO                                                     :Nei
STR_FACE_MOUSTACHE_EARRING_TOOLTIP                              :{BLACK}Aktiver bart eller ørering
STR_FACE_HAIR                                                   :Hår:
STR_FACE_HAIR_TOOLTIP                                           :{BLACK}Endre hår
STR_FACE_EYEBROWS                                               :Øyenbryn:
STR_FACE_EYEBROWS_TOOLTIP                                       :{BLACK}Endre øyenbryn
STR_FACE_EYECOLOUR                                              :Øyenfarge:
STR_FACE_EYECOLOUR_TOOLTIP                                      :{BLACK}Endre øyenfarge
STR_FACE_GLASSES                                                :Briller:
STR_FACE_GLASSES_TOOLTIP                                        :{BLACK}Aktiver briller
STR_FACE_GLASSES_TOOLTIP_2                                      :{BLACK}Endre briller
STR_FACE_NOSE                                                   :Nese:
STR_FACE_NOSE_TOOLTIP                                           :{BLACK}Endre nese
STR_FACE_LIPS                                                   :Lepper:
STR_FACE_MOUSTACHE                                              :Bart:
STR_FACE_LIPS_MOUSTACHE_TOOLTIP                                 :{BLACK}Endre lepper eller bart
STR_FACE_CHIN                                                   :Hake:
STR_FACE_CHIN_TOOLTIP                                           :{BLACK}Endre hake
STR_FACE_JACKET                                                 :Jakke:
STR_FACE_JACKET_TOOLTIP                                         :{BLACK}Endre jakke
STR_FACE_COLLAR                                                 :Krage:
STR_FACE_COLLAR_TOOLTIP                                         :{BLACK}Endre krage
STR_FACE_TIE                                                    :Slips:
STR_FACE_EARRING                                                :Ørering:
STR_FACE_TIE_EARRING_TOOLTIP                                    :{BLACK}Endre slips eller ørering

# Network server list
STR_NETWORK_SERVER_LIST_CAPTION                                 :{WHITE}Flerspiller
STR_NETWORK_SERVER_LIST_ADVERTISED                              :{BLACK}Annonsert
STR_NETWORK_SERVER_LIST_ADVERTISED_TOOLTIP                      :{BLACK}Velg mellom et utlyst (internett) og et ikke utlyst (Lokalnettverk, LAN) spill
STR_NETWORK_SERVER_LIST_ADVERTISED_NO                           :Nei
STR_NETWORK_SERVER_LIST_ADVERTISED_YES                          :Ja
STR_NETWORK_SERVER_LIST_PLAYER_NAME                             :{BLACK}Spillernavn:
STR_NETWORK_SERVER_LIST_ENTER_NAME_TOOLTIP                      :{BLACK}Dette er navnet andre spillere vil identifisere deg med

STR_NETWORK_SERVER_LIST_GAME_NAME                               :{BLACK}Navn
STR_NETWORK_SERVER_LIST_GAME_NAME_TOOLTIP                       :{BLACK}Navn på spillet
STR_NETWORK_SERVER_LIST_GENERAL_ONLINE                          :{BLACK}{COMMA}/{COMMA} - {COMMA}/{COMMA}
STR_NETWORK_SERVER_LIST_CLIENTS_CAPTION                         :{BLACK}Klienter
STR_NETWORK_SERVER_LIST_CLIENTS_CAPTION_TOOLTIP                 :{BLACK}Klienter på nett / maks antall klienter{}Firmaer på nett / maks antall firmaer
STR_NETWORK_SERVER_LIST_MAP_SIZE_SHORT                          :{BLACK}{COMMA}x{COMMA}
STR_NETWORK_SERVER_LIST_MAP_SIZE_CAPTION                        :{BLACK}Kartstørrelse
STR_NETWORK_SERVER_LIST_MAP_SIZE_CAPTION_TOOLTIP                :{BLACK}Kartstørrelsen på spillet{}Klikk for å sortere på område
STR_NETWORK_SERVER_LIST_DATE_CAPTION                            :{BLACK}Dato
STR_NETWORK_SERVER_LIST_DATE_CAPTION_TOOLTIP                    :{BLACK}Gjeldende dato
STR_NETWORK_SERVER_LIST_YEARS_CAPTION                           :{BLACK}År
STR_NETWORK_SERVER_LIST_YEARS_CAPTION_TOOLTIP                   :{BLACK}Antall år{}spillet pågår
STR_NETWORK_SERVER_LIST_INFO_ICONS_TOOLTIP                      :{BLACK}Språk, tjenerversjon, osv.

STR_NETWORK_SERVER_LIST_CLICK_GAME_TO_SELECT                    :{BLACK}Klikk på et spill i listen for å velge det
STR_NETWORK_SERVER_LIST_LAST_JOINED_SERVER                      :{BLACK}Tjeneren du koblet til forrige gang:
STR_NETWORK_SERVER_LIST_CLICK_TO_SELECT_LAST                    :{BLACK}Klikk for å velge tjeneren du spilte på forrige gang

STR_NETWORK_SERVER_LIST_GAME_INFO                               :{SILVER}SPILLOVERSIKT
STR_NETWORK_SERVER_LIST_CLIENTS                                 :{SILVER}Klienter: {WHITE}{COMMA} / {COMMA} - {COMMA} / {COMMA}
STR_NETWORK_SERVER_LIST_LANGUAGE                                :{SILVER}Språk: {WHITE}{STRING}
STR_NETWORK_SERVER_LIST_LANDSCAPE                               :{SILVER}Landskap: {WHITE}{STRING}
STR_NETWORK_SERVER_LIST_MAP_SIZE                                :{SILVER}Kartstørrelse: {WHITE}{COMMA}x{COMMA}
STR_NETWORK_SERVER_LIST_SERVER_VERSION                          :{SILVER}Tjenerversjon: {WHITE}{STRING}
STR_NETWORK_SERVER_LIST_SERVER_ADDRESS                          :{SILVER}Tjeneradresse: {WHITE}{STRING}
STR_NETWORK_SERVER_LIST_START_DATE                              :{SILVER}Startdato: {WHITE}{DATE_SHORT}
STR_NETWORK_SERVER_LIST_CURRENT_DATE                            :{SILVER}Nettverksdato: {WHITE}{DATE_SHORT}
STR_NETWORK_SERVER_LIST_PASSWORD                                :{SILVER}Passordbeskyttet!
STR_NETWORK_SERVER_LIST_SERVER_OFFLINE                          :{SILVER}TJENEREN ER FRAKOBLET
STR_NETWORK_SERVER_LIST_SERVER_FULL                             :{SILVER}TJENEREN ER FULL
STR_NETWORK_SERVER_LIST_VERSION_MISMATCH                        :{SILVER}DU HAR EN ANNEN VERSJON ENN TJENEREN
STR_NETWORK_SERVER_LIST_GRF_MISMATCH                            :{SILVER}DU HAR EN ANNEN NEWGRF ENN TJENEREN

STR_NETWORK_SERVER_LIST_JOIN_GAME                               :{BLACK}Bli med i spill
STR_NETWORK_SERVER_LIST_REFRESH                                 :{BLACK}Oppdater tjener
STR_NETWORK_SERVER_LIST_REFRESH_TOOLTIP                         :{BLACK}Oppdater tjenerinfo

STR_NETWORK_SERVER_LIST_FIND_SERVER                             :{BLACK}Finn tjenere
STR_NETWORK_SERVER_LIST_FIND_SERVER_TOOLTIP                     :{BLACK}Søk på nettverket etter en tjener
STR_NETWORK_SERVER_LIST_ADD_SERVER                              :{BLACK}Legg til tjener
STR_NETWORK_SERVER_LIST_ADD_SERVER_TOOLTIP                      :{BLACK}Legger til en tjener til listen som alltid vil bli sjekket for aktive spill.
STR_NETWORK_SERVER_LIST_START_SERVER                            :{BLACK}Start tjener
STR_NETWORK_SERVER_LIST_START_SERVER_TOOLTIP                    :{BLACK}Start en egen tjener

STR_NETWORK_SERVER_LIST_PLAYER_NAME_OSKTITLE                    :{BLACK}Skriv inn ditt navn
STR_NETWORK_SERVER_LIST_ENTER_IP                                :{BLACK}Skriv inn IP-adressen til verten

# Start new multiplayer server
STR_NETWORK_START_SERVER_CAPTION                                :{WHITE}Start et nytt flerspillerspill

STR_NETWORK_START_SERVER_NEW_GAME_NAME                          :{BLACK}Spillnavn:
STR_NETWORK_START_SERVER_NEW_GAME_NAME_TOOLTIP                  :{BLACK}Spillnavnet er det som vises til andre spillere i listen over spill
STR_NETWORK_START_SERVER_SET_PASSWORD                           :{BLACK}Sett passord
STR_NETWORK_START_SERVER_PASSWORD_TOOLTIP                       :{BLACK}Beskytt ditt spill med et passord hvis du ikke vil at hvem som helst skal bli med på det

STR_NETWORK_START_SERVER_UNADVERTISED                           :Nei
STR_NETWORK_START_SERVER_ADVERTISED                             :Ja
STR_NETWORK_START_SERVER_CLIENTS_SELECT                         :{BLACK}{NUM} klient{P "" er}
STR_NETWORK_START_SERVER_NUMBER_OF_CLIENTS                      :{BLACK}Maks antall klienter:
STR_NETWORK_START_SERVER_NUMBER_OF_CLIENTS.small                :dra og slipp
STR_NETWORK_START_SERVER_NUMBER_OF_CLIENTS_TOOLTIP              :{BLACK}Velg maks antall klienter. Ikke alle plassene trenger å bli tatt
STR_NETWORK_START_SERVER_COMPANIES_SELECT                       :{BLACK}{NUM} firma{P "" er}
STR_NETWORK_START_SERVER_NUMBER_OF_COMPANIES                    :{BLACK}Maks antall firmaer:
STR_NETWORK_START_SERVER_NUMBER_OF_COMPANIES_TOOLTIP            :{BLACK}Begrens tjeneren til et bestemt antall firmaer
STR_NETWORK_START_SERVER_SPECTATORS_SELECT                      :{BLACK}{NUM} tilskuer{P "" e}
STR_NETWORK_START_SERVER_NUMBER_OF_SPECTATORS                   :{BLACK}Maks antall tilskuere:
STR_NETWORK_START_SERVER_NUMBER_OF_SPECTATORS_TOOLTIP           :{BLACK}Begrens tjeneren til et bestemt antall tilskuere
STR_NETWORK_START_SERVER_LANGUAGE_SPOKEN                        :{BLACK}Språk de snakker på tjeneren:
STR_NETWORK_START_SERVER_LANGUAGE_TOOLTIP                       :{BLACK}Andre spillere skal kunne vite hvilket språk man snakker på denne tjeneren

STR_NETWORK_START_SERVER_NEW_GAME_NAME_OSKTITLE                 :{BLACK}Skriv inn et navn for nettverksspillet

# Network game languages
############ Leave those lines in this order!!
STR_NETWORK_LANG_ANY                                            :Hvilket som helst
STR_NETWORK_LANG_ENGLISH                                        :Engelsk
STR_NETWORK_LANG_GERMAN                                         :Tysk
STR_NETWORK_LANG_FRENCH                                         :Fransk
STR_NETWORK_LANG_BRAZILIAN                                      :Brasiliansk
STR_NETWORK_LANG_BULGARIAN                                      :Bulgarsk
STR_NETWORK_LANG_CHINESE                                        :Kinesisk
STR_NETWORK_LANG_CZECH                                          :Tsjekkisk
STR_NETWORK_LANG_DANISH                                         :Dansk
STR_NETWORK_LANG_DUTCH                                          :Nederlandsk
STR_NETWORK_LANG_ESPERANTO                                      :Esperanto
STR_NETWORK_LANG_FINNISH                                        :Finsk
STR_NETWORK_LANG_HUNGARIAN                                      :Ungarsk
STR_NETWORK_LANG_ICELANDIC                                      :Islandsk
STR_NETWORK_LANG_ITALIAN                                        :Italiensk
STR_NETWORK_LANG_JAPANESE                                       :Japansk
STR_NETWORK_LANG_KOREAN                                         :Koreansk
STR_NETWORK_LANG_LITHUANIAN                                     :Litauisk
STR_NETWORK_LANG_NORWEGIAN                                      :Norsk
STR_NETWORK_LANG_POLISH                                         :Polsk
STR_NETWORK_LANG_PORTUGUESE                                     :Portugisisk
STR_NETWORK_LANG_ROMANIAN                                       :Rumensk
STR_NETWORK_LANG_RUSSIAN                                        :Russisk
STR_NETWORK_LANG_SLOVAK                                         :Slovakisk
STR_NETWORK_LANG_SLOVENIAN                                      :Slovensk
STR_NETWORK_LANG_SPANISH                                        :Spansk
STR_NETWORK_LANG_SWEDISH                                        :Svensk
STR_NETWORK_LANG_TURKISH                                        :Tyrkisk
STR_NETWORK_LANG_UKRAINIAN                                      :Ukrainsk
STR_NETWORK_LANG_AFRIKAANS                                      :Afrikaans
STR_NETWORK_LANG_CROATIAN                                       :Kroatisk
STR_NETWORK_LANG_CATALAN                                        :Katalansk
STR_NETWORK_LANG_ESTONIAN                                       :Estisk
STR_NETWORK_LANG_GALICIAN                                       :Galicisk
STR_NETWORK_LANG_GREEK                                          :Gresk
STR_NETWORK_LANG_LATVIAN                                        :Latvisk
############ End of leave-in-this-order

# Network game lobby
STR_NETWORK_GAME_LOBBY_CAPTION                                  :{WHITE}Flerspillerlobby

STR_NETWORK_GAME_LOBBY_PREPARE_TO_JOIN                          :{BLACK}Prøver å koble til: {ORANGE}{STRING}
STR_NETWORK_GAME_LOBBY_COMPANY_LIST_TOOLTIP                     :{BLACK}En liste over alle nåværende firmaer i spillet. Du kan enten bli med i et eller starte et nytt hvis det er en ledig firmaplass.

STR_NETWORK_GAME_LOBBY_COMPANY_INFO                             :{SILVER}FIRMAOVERSIKT
STR_NETWORK_GAME_LOBBY_COMPANY_NAME                             :{SILVER}Firmanavn: {WHITE}{STRING}
STR_NETWORK_GAME_LOBBY_INAUGURATION_YEAR                        :{SILVER}Grunnlagt: {WHITE}{NUM}
STR_NETWORK_GAME_LOBBY_VALUE                                    :{SILVER}Firmaverdi: {WHITE}{CURRENCY_LONG}
STR_NETWORK_GAME_LOBBY_CURRENT_BALANCE                          :{SILVER}Nåværende balanse: {WHITE}{CURRENCY_LONG}
STR_NETWORK_GAME_LOBBY_LAST_YEARS_INCOME                        :{SILVER}Inntekt i fjor: {WHITE}{CURRENCY_LONG}
STR_NETWORK_GAME_LOBBY_PERFORMANCE                              :{SILVER}Nettverksytelse: {WHITE}{NUM}

STR_NETWORK_GAME_LOBBY_VEHICLES                                 :{SILVER}Kjøretøy: {WHITE}{NUM} {TRAIN}, {NUM} {LORRY}, {NUM} {BUS}, {NUM} {SHIP}, {NUM} {PLANE}
STR_NETWORK_GAME_LOBBY_STATIONS                                 :{SILVER}Stasjoner: {WHITE}{NUM} {TRAIN}, {NUM} {LORRY}, {NUM} {BUS}, {NUM} {SHIP}, {NUM} {PLANE}
STR_NETWORK_GAME_LOBBY_PLAYERS                                  :{SILVER}Spillere: {WHITE}{STRING}

STR_NETWORK_GAME_LOBBY_NEW_COMPANY                              :{BLACK}Nytt firma
STR_NETWORK_GAME_LOBBY_NEW_COMPANY_TOOLTIP                      :{BLACK}Start et nytt firma
STR_NETWORK_GAME_LOBBY_SPECTATE_GAME                            :{BLACK}Vær tilskuer
STR_NETWORK_GAME_LOBBY_SPECTATE_GAME_TOOLTIP                    :{BLACK}Vær tilskuer til spillet
STR_NETWORK_GAME_LOBBY_JOIN_COMPANY                             :{BLACK}Bli med i firmaet
STR_NETWORK_GAME_LOBBY_JOIN_COMPANY_TOOLTIP                     :{BLACK}Hjelp til med å styre dette firmaet

# Network connecting window
STR_NETWORK_CONNECTING_CAPTION                                  :{WHITE}Kobler til...

############ Leave those lines in this order!!
STR_NETWORK_CONNECTING_1                                        :{BLACK}(1/6) Kobler til...
STR_NETWORK_CONNECTING_2                                        :{BLACK}(2/6) Godkjenner...
STR_NETWORK_CONNECTING_3                                        :{BLACK}(3/6) Venter...
STR_NETWORK_CONNECTING_4                                        :{BLACK}(4/6) Laster ned kart...
STR_NETWORK_CONNECTING_5                                        :{BLACK}(5/6) Behandler data...
STR_NETWORK_CONNECTING_6                                        :{BLACK}(6/6) Registrerer...

STR_NETWORK_CONNECTING_SPECIAL_1                                :{BLACK}Henter spillinformasjon...
STR_NETWORK_CONNECTING_SPECIAL_2                                :{BLACK}Henter firmainformasjon...
############ End of leave-in-this-order
STR_NETWORK_CONNECTING_WAITING                                  :{BLACK}{NUM} klient{P "" er} foran deg
STR_NETWORK_CONNECTING_DOWNLOADING_1                            :{BLACK}{BYTES} nedlastet hittil
STR_NETWORK_CONNECTING_DOWNLOADING_2                            :{BLACK}{BYTES} / {BYTES} nedlastet hittil

STR_NETWORK_CONNECTION_DISCONNECT                               :{BLACK}Koble fra

STR_NETWORK_NEED_GAME_PASSWORD_CAPTION                          :{WHITE}Tjeneren er beskyttet. Skriv inn passord
STR_NETWORK_NEED_COMPANY_PASSWORD_CAPTION                       :{WHITE}Firmaet er beskyttet. Skriv inn passord

# Network company list added strings
STR_NETWORK_COMPANY_LIST_CLIENT_LIST                            :Liste over klienter
STR_NETWORK_COMPANY_LIST_SPECTATE                               :Vær tilskuer
STR_NETWORK_COMPANY_LIST_NEW_COMPANY                            :Nytt firma

# Network client list
STR_NETWORK_CLIENTLIST_KICK                                     :Kast ut
STR_NETWORK_CLIENTLIST_BAN                                      :Bannlys
STR_NETWORK_CLIENTLIST_SPEAK_TO_ALL                             :Snakk til alle
STR_NETWORK_CLIENTLIST_SPEAK_TO_COMPANY                         :Snakk til firma
STR_NETWORK_CLIENTLIST_SPEAK_TO_CLIENT                          :Privat melding

STR_NETWORK_SERVER                                              :Tjener
STR_NETWORK_CLIENT                                              :Klient
STR_NETWORK_SPECTATORS                                          :Tilskuere

<<<<<<< HEAD
STR_NETWORK_TOOLBAR_LIST_SPECTATOR                              :{BLACK}Tilskuer
=======
STR_NETWORK_GIVE_MONEY_CAPTION                                  :{WHITE}Skriv inn hvor mye penger du ønsker å gi
>>>>>>> ba55f93f

# Network set password
STR_COMPANY_PASSWORD_CANCEL                                     :{BLACK}Ikke lagre passordet
STR_COMPANY_PASSWORD_OK                                         :{BLACK}Gi firmaet det nye passordet
STR_COMPANY_PASSWORD_CAPTION                                    :{WHITE}Firmapassord
STR_COMPANY_PASSWORD_MAKE_DEFAULT                               :{BLACK}Standard firmapassord
STR_COMPANY_PASSWORD_MAKE_DEFAULT_TOOLTIP                       :{BLACK}Bruk dette passordet som standard for nye firmaer

# Network company info join/password
STR_COMPANY_VIEW_JOIN                                           :{BLACK}Bli med
STR_COMPANY_VIEW_JOIN_TOOLTIP                                   :{BLACK}Bli med og spill som dette firmaet
STR_COMPANY_VIEW_PASSWORD                                       :{BLACK}Passord
STR_COMPANY_VIEW_PASSWORD_TOOLTIP                               :{BLACK}Passordbeskytt firmaet ditt for å forhindre uautoriserte brukere fra å bli med
STR_COMPANY_VIEW_SET_PASSWORD                                   :{BLACK}Velg firmapassord

# Network chat
STR_NETWORK_CHAT_SEND                                           :{BLACK}Send
STR_NETWORK_CHAT_COMPANY_CAPTION                                :[Lag] :
STR_NETWORK_CHAT_CLIENT_CAPTION                                 :[Privat] {STRING}:
STR_NETWORK_CHAT_ALL_CAPTION                                    :[Alle] :

STR_NETWORK_CHAT_COMPANY                                        :[Lag] {STRING}: {WHITE}{STRING}
STR_NETWORK_CHAT_TO_COMPANY                                     :[Lag] Til {STRING}: {WHITE}{STRING}
STR_NETWORK_CHAT_CLIENT                                         :[Privat] {STRING}: {WHITE}{STRING}
STR_NETWORK_CHAT_TO_CLIENT                                      :[Privat] Til {STRING}: {WHITE}{STRING}
STR_NETWORK_CHAT_ALL                                            :[Alle] {STRING}: {WHITE}{STRING}
STR_NETWORK_CHAT_OSKTITLE                                       :{BLACK}Skriv inn tekst for nettverkssamtale

# Network messages
STR_NETWORK_ERROR_NOTAVAILABLE                                  :{WHITE}Ingen nettverksadaptere funnet eller kompilert uten ENABLE_NETWORK
STR_NETWORK_ERROR_NOSERVER                                      :{WHITE}Kunne ikke finne noen nettverksspill
STR_NETWORK_ERROR_NOCONNECTION                                  :{WHITE}Tjeneren svarte ikke på forespørselen
STR_NETWORK_ERROR_NEWGRF_MISMATCH                               :{WHITE}Kunne ikke koble til pga. ulike versjoner av NewGRF
STR_NETWORK_ERROR_DESYNC                                        :{WHITE}Synkronisering av nettverksspill feilet.
STR_NETWORK_ERROR_LOSTCONNECTION                                :{WHITE}Mistet tilkobling til nettverksspill
STR_NETWORK_ERROR_SAVEGAMEERROR                                 :{WHITE}Kunne ikke laste inn lagret spill
STR_NETWORK_ERROR_SERVER_START                                  :{WHITE}Kunne ikke starte tjeneren
STR_NETWORK_ERROR_CLIENT_START                                  :{WHITE}Kunne ikke opprette forbindelse
STR_NETWORK_ERROR_TIMEOUT                                       :{WHITE}Tilkobling #{NUM} ble tidsavbrutt
STR_NETWORK_ERROR_SERVER_ERROR                                  :{WHITE}Forbindelsen ble brutt pga. en protokollfeil
STR_NETWORK_ERROR_WRONG_REVISION                                :{WHITE}Klientversjonen er ikke den samme som tjenerversjonen
STR_NETWORK_ERROR_WRONG_PASSWORD                                :{WHITE}Feil passord
STR_NETWORK_ERROR_SERVER_FULL                                   :{WHITE}Tjeneren er full
STR_NETWORK_ERROR_SERVER_BANNED                                 :{WHITE}Du er bannlyst fra denne tjeneren
STR_NETWORK_ERROR_KICKED                                        :{WHITE}Du ble kastet ut av spillet
STR_NETWORK_ERROR_CHEATER                                       :{WHITE}Juksing er ikke tillatt på denne tjeneren
STR_NETWORK_ERROR_TOO_MANY_COMMANDS                             :{WHITE}Du sendte for mange kommandoer til serveren
STR_NETWORK_ERROR_TIMEOUT_PASSWORD                              :{WHITE}Du brukte for lang tid på å skrive inn passordet
STR_NETWORK_ERROR_TIMEOUT_COMPUTER                              :{WHITE}Din datamaskin er ikke rask nok til å holde følge med tjeneren
STR_NETWORK_ERROR_TIMEOUT_MAP                                   :{WHITE}Din datamaskin brukte for lang tid på å laste ned kartet
STR_NETWORK_ERROR_TIMEOUT_JOIN                                  :{WHITE}Din datamaskin brukte for lang tid på å koble til tjeneren

############ Leave those lines in this order!!
STR_NETWORK_ERROR_CLIENT_GENERAL                                :generell feil
STR_NETWORK_ERROR_CLIENT_DESYNC                                 :synkroniseringsfeil
STR_NETWORK_ERROR_CLIENT_SAVEGAME                               :kunne ikke åpne kartet
STR_NETWORK_ERROR_CLIENT_CONNECTION_LOST                        :forbindelsen ble brutt
STR_NETWORK_ERROR_CLIENT_PROTOCOL_ERROR                         :protokollfeil
STR_NETWORK_ERROR_CLIENT_NEWGRF_MISMATCH                        :NewGRF stemmer ikke
STR_NETWORK_ERROR_CLIENT_NOT_AUTHORIZED                         :ikke autorisert
STR_NETWORK_ERROR_CLIENT_NOT_EXPECTED                           :mottok ugyldig eller uventet pakke
STR_NETWORK_ERROR_CLIENT_WRONG_REVISION                         :feil versjon
STR_NETWORK_ERROR_CLIENT_NAME_IN_USE                            :navnet er allerede i bruk
STR_NETWORK_ERROR_CLIENT_WRONG_PASSWORD                         :feil passord
STR_NETWORK_ERROR_CLIENT_COMPANY_MISMATCH                       :feil firma i DoCommand
STR_NETWORK_ERROR_CLIENT_KICKED                                 :kastet ut av tjeneren
STR_NETWORK_ERROR_CLIENT_CHEATER                                :prøvde å jukse
STR_NETWORK_ERROR_CLIENT_SERVER_FULL                            :tjeneren er full
STR_NETWORK_ERROR_CLIENT_TOO_MANY_COMMANDS                      :sendte for mange kommandoer
STR_NETWORK_ERROR_CLIENT_TIMEOUT_PASSWORD                       :mottok ikke passord tidsnok
STR_NETWORK_ERROR_CLIENT_TIMEOUT_COMPUTER                       :generelt tidsavbrudd
STR_NETWORK_ERROR_CLIENT_TIMEOUT_MAP                            :nedlasting av kart tok for lang tid
STR_NETWORK_ERROR_CLIENT_TIMEOUT_JOIN                           :behandling av kartet tok for lang tid
############ End of leave-in-this-order

STR_NETWORK_ERROR_CLIENT_GUI_LOST_CONNECTION_CAPTION            :{WHITE}Mulig tap av tilkobling
STR_NETWORK_ERROR_CLIENT_GUI_LOST_CONNECTION                    :{WHITE} Siste {NUM} sekund{P "" er} har ingen data ankommet fra serveren

# Network related errors
STR_NETWORK_SERVER_MESSAGE                                      :*** {1:STRING}
############ Leave those lines in this order!!
STR_NETWORK_SERVER_MESSAGE_GAME_PAUSED                          :Spill satt på pause ({STRING})
STR_NETWORK_SERVER_MESSAGE_GAME_STILL_PAUSED_1                  :Spillet er fortsatt på pause ({STRING})
STR_NETWORK_SERVER_MESSAGE_GAME_STILL_PAUSED_2                  :Spillet er fortsatt på pause ({STRING}, {STRING})
STR_NETWORK_SERVER_MESSAGE_GAME_STILL_PAUSED_3                  :Spillet er fortsatt på pause ({STRING}, {STRING}, {STRING})
STR_NETWORK_SERVER_MESSAGE_GAME_STILL_PAUSED_4                  :Spillet er fortsatt på pause ({STRING}, {STRING}, {STRING}, {STRING})
STR_NETWORK_SERVER_MESSAGE_GAME_UNPAUSED                        :Spillet fortsetter ({STRING})
STR_NETWORK_SERVER_MESSAGE_GAME_REASON_NOT_ENOUGH_PLAYERS       :ikke nok spillere
STR_NETWORK_SERVER_MESSAGE_GAME_REASON_CONNECTING_CLIENTS       :kobler til klienter
STR_NETWORK_SERVER_MESSAGE_GAME_REASON_MANUAL                   :manual
STR_NETWORK_SERVER_MESSAGE_GAME_REASON_GAME_SCRIPT              :spillskript
############ End of leave-in-this-order
STR_NETWORK_MESSAGE_CLIENT_LEAVING                              :forlater
STR_NETWORK_MESSAGE_CLIENT_JOINED                               :*** {STRING} har blitt med i spillet
STR_NETWORK_MESSAGE_CLIENT_JOINED_ID                            :*** {STRING} har blitt med i spillet (Klient #{2:NUM})
STR_NETWORK_MESSAGE_CLIENT_COMPANY_JOIN                         :*** {STRING} har blitt med i firma nr. {2:NUM}
STR_NETWORK_MESSAGE_CLIENT_COMPANY_SPECTATE                     :*** {STRING} har blitt med som tilskuer
STR_NETWORK_MESSAGE_CLIENT_COMPANY_NEW                          :*** {STRING} har startet et nytt firma (nr. {2:NUM})
STR_NETWORK_MESSAGE_CLIENT_LEFT                                 :*** {STRING} har forlatt spillet ({2:STRING})
STR_NETWORK_MESSAGE_NAME_CHANGE                                 :*** {STRING} har forandret sitt navn til {STRING}
STR_NETWORK_MESSAGE_GIVE_MONEY                                  :*** {STRING} ga {2:CURRENCY_LONG} til ditt firma
STR_NETWORK_MESSAGE_GAVE_MONEY_AWAY                             :*** Du ga {2:CURRENCY_LONG} til {1:STRING}
STR_NETWORK_MESSAGE_SERVER_SHUTDOWN                             :{WHITE}Tjeneren avsluttet spillet
STR_NETWORK_MESSAGE_SERVER_REBOOT                               :{WHITE}Tjeneren starter på nytt...{}Vennligst vent...

# Content downloading window
STR_CONTENT_TITLE                                               :{WHITE}Laster ned innhold
STR_CONTENT_TYPE_CAPTION                                        :{BLACK}Type
STR_CONTENT_TYPE_CAPTION_TOOLTIP                                :{BLACK}Type innhold
STR_CONTENT_NAME_CAPTION                                        :{BLACK}Navn
STR_CONTENT_NAME_CAPTION_TOOLTIP                                :{BLACK}Navn på innhold
STR_CONTENT_MATRIX_TOOLTIP                                      :{BLACK}Klikk på en linje for å se detaljene{}Klikk på avmerkningsboksen for å merke den for nedlastning
STR_CONTENT_SELECT_ALL_CAPTION                                  :{BLACK}Velg alle
STR_CONTENT_SELECT_ALL_CAPTION_TOOLTIP                          :{BLACK}Merk alt innhold for nedlastning
STR_CONTENT_SELECT_UPDATES_CAPTION                              :{BLACK}Velg oppgraderinger
STR_CONTENT_SELECT_UPDATES_CAPTION_TOOLTIP                      :{BLACK}Merk alt innhold som er en oppgradering av eksisterende innhold
STR_CONTENT_UNSELECT_ALL_CAPTION                                :{BLACK}Velg bort alle
STR_CONTENT_UNSELECT_ALL_CAPTION_TOOLTIP                        :{BLACK}Merk alt innhold som ikke skal lastes ned
STR_CONTENT_SEARCH_EXTERNAL                                     :{BLACK}Søk eksterne nettsider
STR_CONTENT_SEARCH_EXTERNAL_TOOLTIP                             :{BLACK} Søk etter innhold som ikke er tilgjengelig på OpenTTD sin innholdstjeneste på nettsteder som ikke er tilknyttet OpenTTD
STR_CONTENT_SEARCH_EXTERNAL_DISCLAIMER_CAPTION                  :{WHITE}Du forlater OpenTTD!
STR_CONTENT_SEARCH_EXTERNAL_DISCLAIMER                          :{WHITE} Vilkårene for nedlasting av innhold fra eksterne nettsider kan variere.{}Du må henvende deg til de eksterne nettstedene for instruksjoner om hvordan du installerer innholdet i OpenTTD.{}Vil du fortsette?
STR_CONTENT_FILTER_TITLE                                        :{BLACK}Merke/Navnefilter:
STR_CONTENT_OPEN_URL                                            :{BLACK}Besøk hjemmeside
STR_CONTENT_OPEN_URL_TOOLTIP                                    :{BLACK}Besøk hjemmesiden for dette innholdet
STR_CONTENT_DOWNLOAD_CAPTION                                    :{BLACK}Last ned
STR_CONTENT_DOWNLOAD_CAPTION_TOOLTIP                            :{BLACK}Start nedlastningen av det merkede innholdet
STR_CONTENT_TOTAL_DOWNLOAD_SIZE                                 :{SILVER}Total nedlastingsstørrelse: {WHITE}{BYTES}
STR_CONTENT_DETAIL_TITLE                                        :{SILVER}INNHOLDSINFORMASJON
STR_CONTENT_DETAIL_SUBTITLE_UNSELECTED                          :{SILVER}Du har ikke valgt at dette skal lastes ned
STR_CONTENT_DETAIL_SUBTITLE_SELECTED                            :{SILVER}Du har valgt at dette skal lastes ned
STR_CONTENT_DETAIL_SUBTITLE_AUTOSELECTED                        :{SILVER}Denne avhengigheten er valgt for nedlasting
STR_CONTENT_DETAIL_SUBTITLE_ALREADY_HERE                        :{SILVER}Dette har du fra før
STR_CONTENT_DETAIL_SUBTITLE_DOES_NOT_EXIST                      :{SILVER}Dette innholdet er ukjent og kan ikke lastes ned i OpenTTD
STR_CONTENT_DETAIL_UPDATE                                       :{SILVER}Dette er en erstatning for e{G n i t} eksisterende {STRING}
STR_CONTENT_DETAIL_NAME                                         :{SILVER}Navn: {WHITE}{STRING}
STR_CONTENT_DETAIL_VERSION                                      :{SILVER}Versjon: {WHITE}{STRING}
STR_CONTENT_DETAIL_DESCRIPTION                                  :{SILVER}Beskrivelse: {WHITE}{STRING}
STR_CONTENT_DETAIL_URL                                          :{SILVER}URL: {WHITE}{STRING}
STR_CONTENT_DETAIL_TYPE                                         :{SILVER}Type: {WHITE}{STRING}
STR_CONTENT_DETAIL_FILESIZE                                     :{SILVER}Nedlastningsstørrelse: {WHITE}{BYTES}
STR_CONTENT_DETAIL_SELECTED_BECAUSE_OF                          :{SILVER}Valgt pga.: {WHITE}{STRING}
STR_CONTENT_DETAIL_DEPENDENCIES                                 :{SILVER}Avhengig av: {WHITE}{STRING}
STR_CONTENT_DETAIL_TAGS                                         :{SILVER}Merker: {WHITE}{STRING}
STR_CONTENT_NO_ZLIB                                             :{WHITE}OpenTTD er bygget uten støtte for «zlib»...
STR_CONTENT_NO_ZLIB_SUB                                         :{WHITE}...{NBSP}det er ikke mulig å laste ned innhold!

# Order of these is important!
STR_CONTENT_TYPE_BASE_GRAPHICS                                  :Grafikk
STR_CONTENT_TYPE_NEWGRF                                         :NewGRF
STR_CONTENT_TYPE_AI                                             :AI
STR_CONTENT_TYPE_AI_LIBRARY                                     :AI-bibliotek
STR_CONTENT_TYPE_SCENARIO                                       :Scenario
STR_CONTENT_TYPE_HEIGHTMAP                                      :Høydekart
STR_CONTENT_TYPE_BASE_SOUNDS                                    :Lyder
STR_CONTENT_TYPE_BASE_MUSIC                                     :Musikk
STR_CONTENT_TYPE_GAME_SCRIPT                                    :Spillskript
STR_CONTENT_TYPE_GS_LIBRARY                                     :Spillskriptbibliotek

# Content downloading progress window
STR_CONTENT_DOWNLOAD_TITLE                                      :{WHITE}Laster ned innhold...
STR_CONTENT_DOWNLOAD_INITIALISE                                 :{WHITE}Spør etter filer...
STR_CONTENT_DOWNLOAD_FILE                                       :{WHITE}Laster ned {STRING} ({NUM} av {NUM})
STR_CONTENT_DOWNLOAD_COMPLETE                                   :{WHITE}Nedlastning fullført
STR_CONTENT_DOWNLOAD_PROGRESS_SIZE                              :{WHITE}{BYTES} av {BYTES} lastet ned ({NUM}{NBSP}%)

# Content downloading error messages
STR_CONTENT_ERROR_COULD_NOT_CONNECT                             :{WHITE}Kunne ikke koble til innholdstjener...
STR_CONTENT_ERROR_COULD_NOT_DOWNLOAD                            :{WHITE}Nedlastning mislyktes...
STR_CONTENT_ERROR_COULD_NOT_DOWNLOAD_CONNECTION_LOST            :{WHITE}...{NBSP}mistet tilkoblingen
STR_CONTENT_ERROR_COULD_NOT_DOWNLOAD_FILE_NOT_WRITABLE          :{WHITE}...{NBSP}kunne ikke skrive til fil
STR_CONTENT_ERROR_COULD_NOT_EXTRACT                             :{WHITE}Kunne ikke pakke ut den nedlastede filen

STR_MISSING_GRAPHICS_SET_CAPTION                                :{WHITE}Manglende grafikk
STR_MISSING_GRAPHICS_SET_MESSAGE                                :{BLACK}OpenTTD krever grafikk for å fungere, men fant ingen. Tillater du OpenTTD å laste ned og installere denne grafikken?
STR_MISSING_GRAPHICS_YES_DOWNLOAD                               :{BLACK}Ja, last ned grafikken
STR_MISSING_GRAPHICS_NO_QUIT                                    :{BLACK}Nei, avslutt OpenTTD

# Transparency settings window
STR_TRANSPARENCY_CAPTION                                        :{WHITE}Instillinger for gjennomsiktighet
STR_TRANSPARENT_SIGNS_TOOLTIP                                   :{BLACK}Gjennomsiktige skilt. Ctrl+klikk for å låse
STR_TRANSPARENT_TREES_TOOLTIP                                   :{BLACK}Gjennomsiktige trær. Ctrl+klikk for å låse
STR_TRANSPARENT_HOUSES_TOOLTIP                                  :{BLACK}Gjennomsiktige hus. Ctrl+klikk for å låse
STR_TRANSPARENT_INDUSTRIES_TOOLTIP                              :{BLACK}Gjennomsiktige industrier. Ctrl+klikk for å låse
STR_TRANSPARENT_BUILDINGS_TOOLTIP                               :{BLACK}Gjennomsiktige stasjoner, garasjer, staller, hangarer, dokker og kontrollpunkt. Ctrl+klikk for å låse
STR_TRANSPARENT_BRIDGES_TOOLTIP                                 :{BLACK}Gjennomsiktige broer. Ctrl+klikk for å låse
STR_TRANSPARENT_STRUCTURES_TOOLTIP                              :{BLACK}Gjennomsiktige bygg som fyrtårn og antenner. Ctrl+klikk for å låse
STR_TRANSPARENT_CATENARY_TOOLTIP                                :{BLACK}Gjennomsiktige kontaktledninger. Ctrl+klikk for å låse
STR_TRANSPARENT_LOADING_TOOLTIP                                 :{BLACK}Gjennomsiktige lastingsindikatorer. Ctrl+klikk for å låse
STR_TRANSPARENT_INVISIBLE_TOOLTIP                               :{BLACK}Gjør objekter usynlige i stedet for gjennomsiktige

# Linkgraph legend window
STR_LINKGRAPH_LEGEND_CAPTION                                    :{BLACK}Symbolforklaring for lastflyt
STR_LINKGRAPH_LEGEND_ALL                                        :{BLACK}Alle
STR_LINKGRAPH_LEGEND_NONE                                       :{BLACK}Ingen
STR_LINKGRAPH_LEGEND_SELECT_COMPANIES                           :{BLACK}Velg selskaper som skal vises
STR_LINKGRAPH_LEGEND_COMPANY_TOOLTIP                            :{BLACK}{STRING}{}{COMPANY}

# Linkgraph legend window and linkgraph legend in smallmap
STR_LINKGRAPH_LEGEND_UNUSED                                     :{TINY_FONT}{BLACK}ubrukt
STR_LINKGRAPH_LEGEND_SATURATED                                  :{TINY_FONT}{BLACK}mettet
STR_LINKGRAPH_LEGEND_OVERLOADED                                 :{TINY_FONT}{BLACK}overbelastet

# Base for station construction window(s)
STR_STATION_BUILD_COVERAGE_AREA_TITLE                           :{BLACK}Markering av dekningsområde
STR_STATION_BUILD_COVERAGE_OFF                                  :{BLACK}Av
STR_STATION_BUILD_COVERAGE_ON                                   :{BLACK}På
STR_STATION_BUILD_COVERAGE_AREA_OFF_TOOLTIP                     :{BLACK}Ikke marker dekningsområdet til den foreslåtte plasseringen
STR_STATION_BUILD_COVERAGE_AREA_ON_TOOLTIP                      :{BLACK}Marker dekningsområdet til den foreslåtte plasseringen
STR_STATION_BUILD_ACCEPTS_CARGO                                 :{BLACK}Godtar: {GOLD}{CARGO_LIST}
STR_STATION_BUILD_SUPPLIES_CARGO                                :{BLACK}Tilbyr: {GOLD}{CARGO_LIST}

# Join station window
STR_JOIN_STATION_CAPTION                                        :{WHITE}Slå sammen stasjoner
STR_JOIN_STATION_CREATE_SPLITTED_STATION                        :{YELLOW}Bygg separat stasjon

STR_JOIN_WAYPOINT_CAPTION                                       :{WHITE}Slå sammen kontrollpunkter
STR_JOIN_WAYPOINT_CREATE_SPLITTED_WAYPOINT                      :{YELLOW}Bygg separat kontrollpunkt

# Rail construction toolbar
STR_RAIL_TOOLBAR_RAILROAD_CONSTRUCTION_CAPTION                  :Bygg jernbane
STR_RAIL_TOOLBAR_ELRAIL_CONSTRUCTION_CAPTION                    :Bygg elektrisk jernbane
STR_RAIL_TOOLBAR_MONORAIL_CONSTRUCTION_CAPTION                  :Bygg monorail
STR_RAIL_TOOLBAR_MAGLEV_CONSTRUCTION_CAPTION                    :Bygg maglev

STR_RAIL_TOOLBAR_TOOLTIP_BUILD_RAILROAD_TRACK                   :{BLACK}Bygg jernbanespor. Ctrl veksler mellom å bygge/fjerne. Shift slår av/på kostnadsestimat
STR_RAIL_TOOLBAR_TOOLTIP_BUILD_AUTORAIL                         :{BLACK}Bygg jernbane ved hjelp av autobanemodusen. Ctrl veksler mellom å bygge/fjerne. Shift slår av og på kostnadsestimat
STR_RAIL_TOOLBAR_TOOLTIP_BUILD_TRAIN_DEPOT_FOR_BUILDING         :{BLACK}Bygg togstall (trengs for å kjøpe og vedlikeholde tog). Shift slår av/på kostnadsestimat
STR_RAIL_TOOLBAR_TOOLTIP_CONVERT_RAIL_TO_WAYPOINT               :{BLACK}Gjør om jernbane til kontrollpunkt. Ctrl slår sammen kontrollpunkt. Shift slår av/på kostnadsestimat
STR_RAIL_TOOLBAR_TOOLTIP_BUILD_RAILROAD_STATION                 :{BLACK}Bygg jernbanestasjon. Ctrl slår sammen stasjoner. Shift slår av/på kostnadsestimat
STR_RAIL_TOOLBAR_TOOLTIP_BUILD_RAILROAD_SIGNALS                 :{BLACK}Bygg jernbanesignaler. Ctrl veksler mellom vingesignaler/lyssignaler{}Hold og dra for å bygge signaler langs en rett jernbanestrekning. Ctrl bygger signaler til det neste krysset eller signalet. Ctrl+klikk viser/skjuler signalvalgsvinduet. Shift bytter mellom bygging/vising av kostnadsestimat
STR_RAIL_TOOLBAR_TOOLTIP_BUILD_RAILROAD_BRIDGE                  :{BLACK}Bygg jernbanebro. Shift slår av/på kostnadsestimat
STR_RAIL_TOOLBAR_TOOLTIP_BUILD_RAILROAD_TUNNEL                  :{BLACK}Bygg jernbanetunnel. Shift slår av/på kostnadsestimat
STR_RAIL_TOOLBAR_TOOLTIP_TOGGLE_BUILD_REMOVE_FOR                :{BLACK}Veksle mellom bygging/fjerning av jernbanespor, signaler, kontrollpunkt og stasjoner. Hold inne Ctrl for i tillegg å fjerne jernbanespor fra kontrollpunkt og stasjoner
STR_RAIL_TOOLBAR_TOOLTIP_CONVERT_RAIL                           :{BLACK}Konverter/oppgrader jernbanetypen. Shift slår av/på kostnadsestimat

STR_RAIL_NAME_RAILROAD                                          :Jernbane
STR_RAIL_NAME_ELRAIL                                            :Elektrisk jernbane
STR_RAIL_NAME_MONORAIL                                          :Monorail
STR_RAIL_NAME_MAGLEV                                            :Maglev

# Rail depot construction window
STR_BUILD_DEPOT_TRAIN_ORIENTATION_CAPTION                       :{WHITE}Togstallens retning
STR_BUILD_DEPOT_TRAIN_ORIENTATION_TOOLTIP                       :{BLACK}Velg togstallens retning

# Rail waypoint construction window
STR_WAYPOINT_CAPTION                                            :{WHITE}Kontrollpunkt
STR_WAYPOINT_GRAPHICS_TOOLTIP                                   :{BLACK}Velg type kontrollpunkt

# Rail station construction window
STR_STATION_BUILD_RAIL_CAPTION                                  :{WHITE}Velg jernbanestasjonstype
STR_STATION_BUILD_ORIENTATION                                   :{BLACK}Retning
STR_STATION_BUILD_RAILROAD_ORIENTATION_TOOLTIP                  :{BLACK}Velg jernbanestasjonens retning
STR_STATION_BUILD_NUMBER_OF_TRACKS                              :{BLACK}Antall spor
STR_STATION_BUILD_NUMBER_OF_TRACKS_TOOLTIP                      :{BLACK}Velg antall spor jernbanestasjonen skal ha
STR_STATION_BUILD_PLATFORM_LENGTH                               :{BLACK}Plattformlengde
STR_STATION_BUILD_PLATFORM_LENGTH_TOOLTIP                       :{BLACK}Velg hvor lang jernbanestasjonen skal være
STR_STATION_BUILD_DRAG_DROP                                     :{BLACK}Dra og slipp
STR_STATION_BUILD_DRAG_DROP_TOOLTIP                             :{BLACK}Bygg en stasjon med dra og slipp

STR_STATION_BUILD_STATION_CLASS_TOOLTIP                         :{BLACK}Velg en stasjonstype å vise
STR_STATION_BUILD_STATION_TYPE_TOOLTIP                          :{BLACK}Velg stasjonstypen du vil bygge

STR_STATION_CLASS_DFLT                                          :Standard stasjon
STR_STATION_CLASS_WAYP                                          :Kontrollpunkter

# Signal window
STR_BUILD_SIGNAL_CAPTION                                        :{WHITE}Signalvalg
STR_BUILD_SIGNAL_SEMAPHORE_NORM_TOOLTIP                         :{BLACK}Blokksignal (vingesignal){}Dette er den enkleste typen av signaler som tillater kun ett tog å kjøre om gangen.
STR_BUILD_SIGNAL_SEMAPHORE_ENTRY_TOOLTIP                        :{BLACK}Inngangssignal (vingesignal){}Grønt så lenge det er ett eller flere grønne utgangssignal fra etterfølgende sporseksjon. Ellers rødt.
STR_BUILD_SIGNAL_SEMAPHORE_EXIT_TOOLTIP                         :{BLACK}Utgangssignal (vingesignal){}Oppfører seg på samme måte som et blokksignal, men er nødvendig for å utløse riktig farge på inngangs- og kombinasjons-forsignaler.
STR_BUILD_SIGNAL_SEMAPHORE_COMBO_TOOLTIP                        :{BLACK}Kombinasjonssignal (vingesignal){}Kombinasjonssignalet fungerer både som inn- og utgangssignal. Dette gjør at du kan bygge store "grener" med forsignaler.
STR_BUILD_SIGNAL_SEMAPHORE_PBS_TOOLTIP                          :{BLACK}Avansert signal (vingesignal){}Et avansert signal tillater flere tog å kjøre samtidig på samme signalblokk, dersom togene kan reservere en rute til et trygt stoppested. Vanlige avanserte signaler kan passeres bakfra.
STR_BUILD_SIGNAL_SEMAPHORE_PBS_OWAY_TOOLTIP                     :{BLACK}Enveis avansert signal (vingesignal){}Et avansert signal tillater flere tog å kjøre samtidig på samme signalblokk, dersom togene kan reservere en rute til et trygt stoppested. Enveis avanserte signaler kan ikke passeres bakfra
STR_BUILD_SIGNAL_ELECTRIC_NORM_TOOLTIP                          :{BLACK}Blokksignal (lyssignal){}Dette er den enkleste typen av signaler som tillater kun ett tog å kjøre om gangen.
STR_BUILD_SIGNAL_ELECTRIC_ENTRY_TOOLTIP                         :{BLACK}Inngangssignal (lyssignal){}Grønt så lenge det er ett eller flere grønne utgangssignal fra etterfølgende sporseksjon. Ellers rødt.
STR_BUILD_SIGNAL_ELECTRIC_EXIT_TOOLTIP                          :{BLACK}Utgangssignal (lyssignal){}Oppfører seg på samme måte som et blokksignal, men er nødvendig for å utløse riktig farge på inngangs- og kombinasjons-forsignaler.
STR_BUILD_SIGNAL_ELECTRIC_COMBO_TOOLTIP                         :{BLACK}Kombinasjonssignal (lyssignal){}Kombinasjonssignalet fungerer både som inn- og utgangssignal. Dette gjør at du kan bygge store "grener" med forsignaler.
STR_BUILD_SIGNAL_ELECTRIC_PBS_TOOLTIP                           :{BLACK}Avanserte signal (lyssignal){}Et avansert signal tillater flere tog å kjøre samtidig på samme signalblokk, dersom togene kan reservere en rute til et trygt stoppested. Vanlige avanserte signaler kan passeres bakfra.
STR_BUILD_SIGNAL_ELECTRIC_PBS_OWAY_TOOLTIP                      :{BLACK}Enveis avansert signal (lyssignal){}Et avansert signal tillater flere tog å kjøre samtidig på samme signalblokk, dersom togene kan reservere en rute til et trygt stoppested . Enveis avanserte signaler kan ikke passeres bakfra.
STR_BUILD_SIGNAL_CONVERT_TOOLTIP                                :{BLACK}Konverter signal{}Konverterer signaler til den valgte signaltypen. Ctrl+klikk vil endre eksisterende variant. Shift+klikk viser kostnadsestimat
STR_BUILD_SIGNAL_DRAG_SIGNALS_DENSITY_TOOLTIP                   :{BLACK}Signaltetthet ved dra-og-slipp
STR_BUILD_SIGNAL_DRAG_SIGNALS_DENSITY_DECREASE_TOOLTIP          :{BLACK}Senk signalavstand ved dra-og-slipp
STR_BUILD_SIGNAL_DRAG_SIGNALS_DENSITY_INCREASE_TOOLTIP          :{BLACK}Øk signalavstand ved dra-og-slipp

# Bridge selection window
STR_SELECT_RAIL_BRIDGE_CAPTION                                  :{WHITE}Velg jernbanebrotype
STR_SELECT_ROAD_BRIDGE_CAPTION                                  :{WHITE}Velg veibrotype
STR_SELECT_BRIDGE_SELECTION_TOOLTIP                             :{BLACK}Brovalg - klikk på broen du vil ha for å bygge den.
STR_SELECT_BRIDGE_INFO                                          :{GOLD}{STRING},{} {VELOCITY} {WHITE}{CURRENCY_LONG}
STR_SELECT_BRIDGE_SCENEDIT_INFO                                 :{GOLD}{STRING},{} {VELOCITY}
STR_BRIDGE_NAME_SUSPENSION_STEEL                                :Hengebro, stål
STR_BRIDGE_NAME_GIRDER_STEEL                                    :Bjelker, stål
STR_BRIDGE_NAME_CANTILEVER_STEEL                                :Frittbærende, stål
STR_BRIDGE_NAME_SUSPENSION_CONCRETE                             :Hengebro, betong
STR_BRIDGE_NAME_WOODEN                                          :Tre
STR_BRIDGE_NAME_CONCRETE                                        :Betong
STR_BRIDGE_NAME_TUBULAR_STEEL                                   :Hvelv, stål
STR_BRIDGE_TUBULAR_SILICON                                      :Hvelv, Silisium


# Road construction toolbar
STR_ROAD_TOOLBAR_ROAD_CONSTRUCTION_CAPTION                      :{WHITE}Bygg vei
STR_ROAD_TOOLBAR_TRAM_CONSTRUCTION_CAPTION                      :{WHITE}Bygg trikkespor
STR_ROAD_TOOLBAR_TOOLTIP_BUILD_ROAD_SECTION                     :{BLACK}Bygg vei. Ctrl veksler mellom å bygge/fjerne. Shift slår av/på kostnadsestimat
STR_ROAD_TOOLBAR_TOOLTIP_BUILD_TRAMWAY_SECTION                  :{BLACK}Bygg trikkestasjon. Ctrl veksler mellom å bygge/fjerne. Shift slår av/på kostnadsestimat
STR_ROAD_TOOLBAR_TOOLTIP_BUILD_AUTOROAD                         :{BLACK}Bygg veiseksjon ved bruk av autoveimodusen. Ctrl veksler mellom å bygge/fjerne. Shift slår av/på kostnadsestimat
STR_ROAD_TOOLBAR_TOOLTIP_BUILD_AUTOTRAM                         :{BLACK}Bygg trikkespor ved bruk av autotrikkespormodusen. Ctrl veksler mellom å bygge/fjerne. Shift slår av/på kostnadsestimat
STR_ROAD_TOOLBAR_TOOLTIP_BUILD_ROAD_VEHICLE_DEPOT               :{BLACK}Bygg garasje (nødvendig for kjøp og vedlikehold av kjøretøy). Shift slår av/på kostnadsestimat
STR_ROAD_TOOLBAR_TOOLTIP_BUILD_TRAM_VEHICLE_DEPOT               :{BLACK}Bygg trikkestall (nødvendig for kjøp og vedlikehold av trikker). Shift slår av/på kostnadsestimat
STR_ROAD_TOOLBAR_TOOLTIP_BUILD_BUS_STATION                      :{BLACK}Bygg bussholdeplass. Ctrl slår sammen stasjoner. Shift slår av/på kostnadsestimat
STR_ROAD_TOOLBAR_TOOLTIP_BUILD_PASSENGER_TRAM_STATION           :{BLACK}Bygg trikkestasjon for passasjerer. Ctrl slår sammen stasjoner. Shift slår av/på kostnadsestimat
STR_ROAD_TOOLBAR_TOOLTIP_BUILD_TRUCK_LOADING_BAY                :{BLACK}Bygg lasteterminal. Ctrl slår sammen stasjoner. Shift slår av/på kostnadsestimat
STR_ROAD_TOOLBAR_TOOLTIP_BUILD_CARGO_TRAM_STATION               :{BLACK}Bygg trikkestasjon for varer. Ctrl slår sammen stasjoner. Shift slår av/på kostnadsestimat
STR_ROAD_TOOLBAR_TOOLTIP_TOGGLE_ONE_WAY_ROAD                    :{BLACK}Skru av/på enveiskjørte veier
STR_ROAD_TOOLBAR_TOOLTIP_BUILD_ROAD_BRIDGE                      :{BLACK}Bygg veibro. Shift slår av/på kostnadsestimat
STR_ROAD_TOOLBAR_TOOLTIP_BUILD_TRAMWAY_BRIDGE                   :{BLACK}Bygg trikkesporbro. Shift slår av/på kostnadsestimat
STR_ROAD_TOOLBAR_TOOLTIP_BUILD_ROAD_TUNNEL                      :{BLACK}Bygg veitunnel. Shift slår av/på kostnadsestimat
STR_ROAD_TOOLBAR_TOOLTIP_BUILD_TRAMWAY_TUNNEL                   :{BLACK}Bygg trikkesportunnel. Shift slår av/på kostnadsestimat
STR_ROAD_TOOLBAR_TOOLTIP_TOGGLE_BUILD_REMOVE_FOR_ROAD           :{BLACK}Veksle mellom bygging/fjerning for veibygging
STR_ROAD_TOOLBAR_TOOLTIP_TOGGLE_BUILD_REMOVE_FOR_TRAMWAYS       :{BLACK}Veksle mellom bygging/fjerning for trikkesporkonstruksjon

# Road depot construction window
STR_BUILD_DEPOT_ROAD_ORIENTATION_CAPTION                        :{WHITE}Garasjens retning
STR_BUILD_DEPOT_ROAD_ORIENTATION_SELECT_TOOLTIP                 :{BLACK}Velg garasjens retning
STR_BUILD_DEPOT_TRAM_ORIENTATION_CAPTION                        :{WHITE}Trikkestallens retning
STR_BUILD_DEPOT_TRAM_ORIENTATION_SELECT_TOOLTIP                 :{BLACK}Velg trikkestallens retning

# Road vehicle station construction window
STR_STATION_BUILD_BUS_ORIENTATION                               :{WHITE}Bussterminalens retning
STR_STATION_BUILD_BUS_ORIENTATION_TOOLTIP                       :{BLACK}Velg bussterminalens retning
STR_STATION_BUILD_TRUCK_ORIENTATION                             :{WHITE}Lasteterminalens retning
STR_STATION_BUILD_TRUCK_ORIENTATION_TOOLTIP                     :{BLACK}Velg lasteterminalens retning
STR_STATION_BUILD_PASSENGER_TRAM_ORIENTATION                    :{WHITE}Passasjertrikkestasjonens retning
STR_STATION_BUILD_PASSENGER_TRAM_ORIENTATION_TOOLTIP            :{BLACK}Velg passasjertrikkestasjonens retning
STR_STATION_BUILD_CARGO_TRAM_ORIENTATION                        :{WHITE}Varetrikkestasjonens retning
STR_STATION_BUILD_CARGO_TRAM_ORIENTATION_TOOLTIP                :{BLACK}Velg varetrikkestasjonens retning

# Waterways toolbar (last two for SE only)
STR_WATERWAYS_TOOLBAR_CAPTION                                   :{WHITE}Bygg vannveier
STR_WATERWAYS_TOOLBAR_CAPTION_SE                                :{WHITE}Vannveier
STR_WATERWAYS_TOOLBAR_BUILD_CANALS_TOOLTIP                      :{BLACK}Bygg kanaler. Shift slår av/på kostnadsestimat
STR_WATERWAYS_TOOLBAR_BUILD_LOCKS_TOOLTIP                       :{BLACK}Bygg sluser. Shift slår av/på kostnadsestimat
STR_WATERWAYS_TOOLBAR_BUILD_DEPOT_TOOLTIP                       :{BLACK}Bygg skipsdokk (nødvendig for kjøp og vedlikehold av skip). Shift slår av/på kostnadsestimat
STR_WATERWAYS_TOOLBAR_BUILD_DOCK_TOOLTIP                        :{BLACK}Bygg havn. Ctrl slår sammen stasjoner. Shift slår av/på kostnadsestimat
STR_WATERWAYS_TOOLBAR_BUOY_TOOLTIP                              :{BLACK}Plasser en bøye, som kan brukes til å danne kontrollpunkter. Shift slår av/på kostnadsestimat
STR_WATERWAYS_TOOLBAR_BUILD_AQUEDUCT_TOOLTIP                    :{BLACK}Bygg akvedukt. Shift slår av/på kostnadsestimat
STR_WATERWAYS_TOOLBAR_CREATE_LAKE_TOOLTIP                       :{BLACK}Definer vannområde.{}Lag en kanal, unntatt hvis Ctrl holdes nede på havnivå, hvorpå området rundt vil fylles istedenfor
STR_WATERWAYS_TOOLBAR_CREATE_RIVER_TOOLTIP                      :{BLACK}Plasser elver

# Ship depot construction window
STR_DEPOT_BUILD_SHIP_CAPTION                                    :{WHITE}Skipsdokkens retning
STR_DEPOT_BUILD_SHIP_ORIENTATION_TOOLTIP                        :{BLACK}Velg skipsdokkens retning

# Dock construction window
STR_STATION_BUILD_DOCK_CAPTION                                  :{WHITE}Havn

# Airport toolbar
STR_TOOLBAR_AIRCRAFT_CAPTION                                    :{WHITE}Flyplasser
STR_TOOLBAR_AIRCRAFT_BUILD_AIRPORT_TOOLTIP                      :{BLACK}Bygg flyplass. Ctrl slår sammen stasjoner. Shift slår av/på kostnadsestimat

# Airport construction window
STR_STATION_BUILD_AIRPORT_CAPTION                               :{WHITE}Velg flyplasstype
STR_STATION_BUILD_AIRPORT_TOOLTIP                               :{BLACK}Velg størrelse/type flyplass
STR_STATION_BUILD_AIRPORT_CLASS_LABEL                           :{BLACK}Flyplasstype
STR_STATION_BUILD_AIRPORT_LAYOUT_NAME                           :{BLACK}Planløsning {NUM}

STR_AIRPORT_SMALL                                               :Liten
STR_AIRPORT_CITY                                                :Storby
STR_AIRPORT_METRO                                               :Metropol
STR_AIRPORT_INTERNATIONAL                                       :Internasjonal
STR_AIRPORT_COMMUTER                                            :Pendler
STR_AIRPORT_INTERCONTINENTAL                                    :Interkontinental
STR_AIRPORT_HELIPORT                                            :Helikopterplass
STR_AIRPORT_HELIDEPOT                                           :Helikopterhangar
STR_AIRPORT_HELISTATION                                         :{G=masculine}Helikopterstasjon

STR_AIRPORT_CLASS_SMALL                                         :Små flyplasser
STR_AIRPORT_CLASS_LARGE                                         :Store flyplasser
STR_AIRPORT_CLASS_HUB                                           :Hovedflyplasser
STR_AIRPORT_CLASS_HELIPORTS                                     :Helikopterplasser

STR_STATION_BUILD_NOISE                                         :{BLACK}Støy generert: {GOLD}{COMMA}

# Landscaping toolbar
STR_LANDSCAPING_TOOLBAR                                         :{WHITE}Landskapsverktøy
STR_LANDSCAPING_TOOLTIP_LOWER_A_CORNER_OF_LAND                  :{BLACK}Senk et hjørne av et landområde. Dra for å senke det første valgte hjørnet, og jevne resten til samme høyde. Ctrl velger område diagonalt. Shift slår av/på kostnadsestimat
STR_LANDSCAPING_TOOLTIP_RAISE_A_CORNER_OF_LAND                  :{BLACK}Hev et hjørne av et landområde. Dra for å heve det første valgte hjørnet, og jevne resten til samme høyde. Ctrl velger område diagonalt. Shift slår av/på kostnadsestimat
STR_LANDSCAPING_LEVEL_LAND_TOOLTIP                              :{BLACK}Jevn ut land til samme høyde som det første valgte hjørnet. Ctrl velger området diagonalt. Shift slår av/på kostnadsestimat
STR_LANDSCAPING_TOOLTIP_PURCHASE_LAND                           :{BLACK}Kjøp land for fremtidig bruk. Shift slår av/på kostnadsestimat

# Object construction window
STR_OBJECT_BUILD_CAPTION                                        :{WHITE}Objektvalg
STR_OBJECT_BUILD_TOOLTIP                                        :{BLACK}Velg objekt å bygge. Shift slår av/på kostnadsestimat
STR_OBJECT_BUILD_CLASS_TOOLTIP                                  :{BLACK}Velg objektstype du vil bygge
STR_OBJECT_BUILD_PREVIEW_TOOLTIP                                :{BLACK}Forhåndsvisning av objektet
STR_OBJECT_BUILD_SIZE                                           :{BLACK}Størrelse: {GOLD}{NUM} x {NUM} ruter

STR_OBJECT_CLASS_LTHS                                           :Fyrtårn
STR_OBJECT_CLASS_TRNS                                           :Radiosendere

# Tree planting window (last two for SE only)
STR_PLANT_TREE_CAPTION                                          :{WHITE}Trær
STR_PLANT_TREE_TOOLTIP                                          :{BLACK}Velg typen tre som skal plantes. Hvis feltet allerede har et tre, vil dette plante flere typer trær uavhengig av den valgte typen
STR_TREES_RANDOM_TYPE                                           :{BLACK}Trær av tilfeldig type
STR_TREES_RANDOM_TYPE_TOOLTIP                                   :{BLACK}Plasser trær av tilfeldig type. Shift slår av/på kostnadsestimat
STR_TREES_RANDOM_TREES_BUTTON                                   :{BLACK}Tilfeldige trær
STR_TREES_RANDOM_TREES_TOOLTIP                                  :{BLACK}Plasser trær tilfeldig i landskapet

# Land generation window (SE)
STR_TERRAFORM_TOOLBAR_LAND_GENERATION_CAPTION                   :{WHITE}Landskapsgenerering
STR_TERRAFORM_TOOLTIP_PLACE_ROCKY_AREAS_ON_LANDSCAPE            :{BLACK}Plasser steinete felt i landskapet
STR_TERRAFORM_TOOLTIP_DEFINE_DESERT_AREA                        :{BLACK}Definer ørkenområde.{}Hold inne Ctrl for å fjerne det
STR_TERRAFORM_TOOLTIP_INCREASE_SIZE_OF_LAND_AREA                :{BLACK}Øk størrelse av landareal for heving/senking
STR_TERRAFORM_TOOLTIP_DECREASE_SIZE_OF_LAND_AREA                :{BLACK}Reduser størrelse av landareal for heving/senking
STR_TERRAFORM_TOOLTIP_GENERATE_RANDOM_LAND                      :{BLACK}Generer tilfeldig landskap
STR_TERRAFORM_SE_NEW_WORLD                                      :{BLACK}Opprett et nytt scenario
STR_TERRAFORM_RESET_LANDSCAPE                                   :{BLACK}Tilbakestill landskap
STR_TERRAFORM_RESET_LANDSCAPE_TOOLTIP                           :{BLACK}Fjern all spiller-eid eiendom fra kartet

STR_QUERY_RESET_LANDSCAPE_CAPTION                               :{WHITE}Tilbakestill landskap
STR_RESET_LANDSCAPE_CONFIRMATION_TEXT                           :{WHITE}Er du sikker på at du vil fjerne all spiller-eid eiendom?

# Town generation window (SE)
STR_FOUND_TOWN_CAPTION                                          :{WHITE}Bygenerering
STR_FOUND_TOWN_NEW_TOWN_BUTTON                                  :{BLACK}Ny by
STR_FOUND_TOWN_NEW_TOWN_TOOLTIP                                 :{BLACK}Grunnlegg en ny by. Shift+klikk viser kun beregnet kostnad
STR_FOUND_TOWN_RANDOM_TOWN_BUTTON                               :{BLACK}Tilfeldig by
STR_FOUND_TOWN_RANDOM_TOWN_TOOLTIP                              :{BLACK}Grunnlegg en by på et tilfeldig sted
STR_FOUND_TOWN_MANY_RANDOM_TOWNS                                :{BLACK}Mange tilfeldige byer
STR_FOUND_TOWN_RANDOM_TOWNS_TOOLTIP                             :{BLACK}Dekk kartet med tilfeldig plasserte byer

STR_FOUND_TOWN_NAME_TITLE                                       :{YELLOW}Navn på by:
STR_FOUND_TOWN_NAME_EDITOR_TITLE                                :{BLACK}Skriv inn navn på by
STR_FOUND_TOWN_NAME_EDITOR_HELP                                 :{BLACK}Klikk for å skrive navn på by
STR_FOUND_TOWN_NAME_RANDOM_BUTTON                               :{BLACK}Tilfeldig navn
STR_FOUND_TOWN_NAME_RANDOM_TOOLTIP                              :{BLACK}Generer et tilfeldig navn

STR_FOUND_TOWN_INITIAL_SIZE_TITLE                               :{YELLOW}Bystørrelse:
STR_FOUND_TOWN_INITIAL_SIZE_SMALL_BUTTON                        :{BLACK}Liten
STR_FOUND_TOWN_INITIAL_SIZE_MEDIUM_BUTTON                       :{BLACK}Middels
STR_FOUND_TOWN_INITIAL_SIZE_LARGE_BUTTON                        :{BLACK}Stor
STR_FOUND_TOWN_SIZE_RANDOM                                      :{BLACK}Tilfeldig
STR_FOUND_TOWN_INITIAL_SIZE_TOOLTIP                             :{BLACK}Velg bystørrelse
STR_FOUND_TOWN_CITY                                             :{BLACK}By
STR_FOUND_TOWN_CITY_TOOLTIP                                     :{BLACK}Storbyer vokser raskere enn vanlige byer{}Avhengig av innstillinger er de større når de blir grunnlagt

STR_FOUND_TOWN_ROAD_LAYOUT                                      :{YELLOW}Byers veiløsning:
STR_FOUND_TOWN_SELECT_TOWN_ROAD_LAYOUT                          :{BLACK}Velg veiløsning for denne byen
STR_FOUND_TOWN_SELECT_LAYOUT_ORIGINAL                           :{BLACK}Original
STR_FOUND_TOWN_SELECT_LAYOUT_BETTER_ROADS                       :{BLACK}Bedre veier
STR_FOUND_TOWN_SELECT_LAYOUT_2X2_GRID                           :{BLACK}2x2 rutenett
STR_FOUND_TOWN_SELECT_LAYOUT_3X3_GRID                           :{BLACK}3x3 rutenett
STR_FOUND_TOWN_SELECT_LAYOUT_RANDOM                             :{BLACK}Tilfeldig

# Fund new industry window
STR_FUND_INDUSTRY_CAPTION                                       :{WHITE}Finansier ny industri
STR_FUND_INDUSTRY_SELECTION_TOOLTIP                             :{BLACK}Velg passende industri fra listen
STR_FUND_INDUSTRY_MANY_RANDOM_INDUSTRIES                        :Mange tilfeldige industrier
STR_FUND_INDUSTRY_MANY_RANDOM_INDUSTRIES_TOOLTIP                :{BLACK}Dekk kartet med tilfeldig plasserte industrier
STR_FUND_INDUSTRY_INDUSTRY_BUILD_COST                           :{BLACK}Koster: {YELLOW}{CURRENCY_LONG}
STR_FUND_INDUSTRY_PROSPECT_NEW_INDUSTRY                         :{BLACK}Prospekt
STR_FUND_INDUSTRY_BUILD_NEW_INDUSTRY                            :{BLACK}Bygg
STR_FUND_INDUSTRY_FUND_NEW_INDUSTRY                             :{BLACK}Finansier

# Industry cargoes window
STR_INDUSTRY_CARGOES_INDUSTRY_CAPTION                           :{WHITE}Industrikjede for {STRING}
STR_INDUSTRY_CARGOES_CARGO_CAPTION                              :{WHITE}Industrikjede for {STRING}
STR_INDUSTRY_CARGOES_PRODUCERS                                  :{WHITE}Produserende industrier
STR_INDUSTRY_CARGOES_CUSTOMERS                                  :{WHITE}Aksepterende industrier
STR_INDUSTRY_CARGOES_HOUSES                                     :{WHITE}Hus
STR_INDUSTRY_CARGOES_INDUSTRY_TOOLTIP                           :{BLACK}Klikk på industrien for å se dens leverandører og kunder
STR_INDUSTRY_CARGOES_CARGO_TOOLTIP                              :{BLACK}{STRING}{}Klikk på varen for å se dens leverandører og kunder
STR_INDUSTRY_DISPLAY_CHAIN                                      :{BLACK}Vis kjede
STR_INDUSTRY_DISPLAY_CHAIN_TOOLTIP                              :{BLACK}Vis vareleverings- og vareaksepterende industrier
STR_INDUSTRY_CARGOES_NOTIFY_SMALLMAP                            :{BLACK}Link til oversiktskart
STR_INDUSTRY_CARGOES_NOTIFY_SMALLMAP_TOOLTIP                    :{BLACK}Velg de viste industriene på oversiktskartet i tillegg
STR_INDUSTRY_CARGOES_SELECT_CARGO                               :{BLACK}Velg last
STR_INDUSTRY_CARGOES_SELECT_CARGO_TOOLTIP                       :{BLACK} Velg lasten du vil vise
STR_INDUSTRY_CARGOES_SELECT_INDUSTRY                            :{BLACK}Velg industri
STR_INDUSTRY_CARGOES_SELECT_INDUSTRY_TOOLTIP                    :{BLACK}Velg industrien du vil vise

# Land area window
STR_LAND_AREA_INFORMATION_CAPTION                               :{WHITE}Informasjon om landområde
STR_LAND_AREA_INFORMATION_COST_TO_CLEAR_N_A                     :{BLACK}Ryddingskostnad: {LTBLUE}Ikke tilgjengelig
STR_LAND_AREA_INFORMATION_COST_TO_CLEAR                         :{BLACK}Ryddingskostnad: {RED}{CURRENCY_LONG}
STR_LAND_AREA_INFORMATION_REVENUE_WHEN_CLEARED                  :{BLACK}Utbytte når ryddet: {LTBLUE}{CURRENCY_LONG}
STR_LAND_AREA_INFORMATION_OWNER_N_A                             :Ikke tilgjengelig
STR_LAND_AREA_INFORMATION_OWNER                                 :{BLACK}Eier: {LTBLUE}{STRING}
STR_LAND_AREA_INFORMATION_ROAD_OWNER                            :{BLACK}Eier av vei: {LTBLUE}{STRING}
STR_LAND_AREA_INFORMATION_TRAM_OWNER                            :{BLACK}Eier av trikkespor: {LTBLUE}{STRING}
STR_LAND_AREA_INFORMATION_RAIL_OWNER                            :{BLACK}Eier av jernbanespor: {LTBLUE}{STRING}
STR_LAND_AREA_INFORMATION_LOCAL_AUTHORITY                       :{BLACK}Bystyret: {LTBLUE}{STRING}
STR_LAND_AREA_INFORMATION_LOCAL_AUTHORITY_NONE                  :Ingen
STR_LAND_AREA_INFORMATION_LANDINFO_COORDS                       :{BLACK}Koordinater: {LTBLUE}{NUM} x {NUM} x {NUM} ({STRING})
STR_LAND_AREA_INFORMATION_BUILD_DATE                            :{BLACK}Bygget: {LTBLUE}{DATE_LONG}
STR_LAND_AREA_INFORMATION_STATION_CLASS                         :{BLACK}Stasjonstype: {LTBLUE}{STRING}
STR_LAND_AREA_INFORMATION_STATION_TYPE                          :{BLACK}Stasjonstype: {LTBLUE}{STRING}
STR_LAND_AREA_INFORMATION_AIRPORT_CLASS                         :{BLACK}Flyplasstype: {LTBLUE}{STRING}
STR_LAND_AREA_INFORMATION_AIRPORT_NAME                          :{BLACK}Navn på flyplass: {LTBLUE}{STRING}
STR_LAND_AREA_INFORMATION_AIRPORTTILE_NAME                      :{BLACK}Flyplassrutens navn: {LTBLUE}{STRING}
STR_LAND_AREA_INFORMATION_NEWGRF_NAME                           :{BLACK}NewGRF: {LTBLUE}{STRING}
STR_LAND_AREA_INFORMATION_CARGO_ACCEPTED                        :{BLACK}Godtatte varer: {LTBLUE}
STR_LAND_AREA_INFORMATION_CARGO_EIGHTS                          :({COMMA}/8 {STRING})
STR_LANG_AREA_INFORMATION_RAIL_TYPE                             :{BLACK}Skinnetype: {LTBLUE}{STRING}
STR_LANG_AREA_INFORMATION_RAIL_SPEED_LIMIT                      :{BLACK}Fartsgrense for jernbanespor: {LTBLUE}{VELOCITY}
STR_LANG_AREA_INFORMATION_ROAD_SPEED_LIMIT                      :{BLACK}Veiens fartsgrense: {LTBLUE}{VELOCITY}

# Description of land area of different tiles
STR_LAI_CLEAR_DESCRIPTION_ROCKS                                 :Steiner
STR_LAI_CLEAR_DESCRIPTION_ROUGH_LAND                            :Ulendt terreng
STR_LAI_CLEAR_DESCRIPTION_BARE_LAND                             :Bart land
STR_LAI_CLEAR_DESCRIPTION_GRASS                                 :Gress
STR_LAI_CLEAR_DESCRIPTION_FIELDS                                :Jorder
STR_LAI_CLEAR_DESCRIPTION_SNOW_COVERED_LAND                     :Snødekket land
STR_LAI_CLEAR_DESCRIPTION_DESERT                                :Ørken

STR_LAI_RAIL_DESCRIPTION_TRACK                                  :Jernbanespor
STR_LAI_RAIL_DESCRIPTION_TRACK_WITH_NORMAL_SIGNALS              :Jernbanespor med blokksignaler
STR_LAI_RAIL_DESCRIPTION_TRACK_WITH_PRESIGNALS                  :Jernbanespor med forsignaler
STR_LAI_RAIL_DESCRIPTION_TRACK_WITH_EXITSIGNALS                 :Jernbanespor med utgangssignaler
STR_LAI_RAIL_DESCRIPTION_TRACK_WITH_COMBOSIGNALS                :Jernbanespor med kombinasjonssignaler
STR_LAI_RAIL_DESCRIPTION_TRACK_WITH_PBSSIGNALS                  :Jernbanespor med avanserte signaler
STR_LAI_RAIL_DESCRIPTION_TRACK_WITH_NOENTRYSIGNALS              :Jernbanespor med enveis avanserte signaler
STR_LAI_RAIL_DESCRIPTION_TRACK_WITH_NORMAL_PRESIGNALS           :Jernbanespor med blokk- og forsignaler
STR_LAI_RAIL_DESCRIPTION_TRACK_WITH_NORMAL_EXITSIGNALS          :Jernbane spor med blokk- og utgangssignaler
STR_LAI_RAIL_DESCRIPTION_TRACK_WITH_NORMAL_COMBOSIGNALS         :Jernbanespor med blokk- og kombinasjonssignaler
STR_LAI_RAIL_DESCRIPTION_TRACK_WITH_NORMAL_PBSSIGNALS           :Jernbane spor med blokk- og avanserte signaler
STR_LAI_RAIL_DESCRIPTION_TRACK_WITH_NORMAL_NOENTRYSIGNALS       :Jernbanespor med blokk- og enveis avanserte signaler
STR_LAI_RAIL_DESCRIPTION_TRACK_WITH_PRE_EXITSIGNALS             :Jernbanespor med for- og utgangssignaler
STR_LAI_RAIL_DESCRIPTION_TRACK_WITH_PRE_COMBOSIGNALS            :Jernbanespor med for- og kombinasjonssignaler
STR_LAI_RAIL_DESCRIPTION_TRACK_WITH_PRE_PBSSIGNALS              :Jernbane spor med forsignaler og avanserte signaler
STR_LAI_RAIL_DESCRIPTION_TRACK_WITH_PRE_NOENTRYSIGNALS          :Jernbanespor med for- og enveis avanserte signaler
STR_LAI_RAIL_DESCRIPTION_TRACK_WITH_EXIT_COMBOSIGNALS           :Jernbanespor med utgangs- og kombinasjonssignaler
STR_LAI_RAIL_DESCRIPTION_TRACK_WITH_EXIT_PBSSIGNALS             :Jernbanespor med utgangs- og avanserte signaler
STR_LAI_RAIL_DESCRIPTION_TRACK_WITH_EXIT_NOENTRYSIGNALS         :Jernbanespor med utgangs- og enveis avanserte signaler
STR_LAI_RAIL_DESCRIPTION_TRACK_WITH_COMBO_PBSSIGNALS            :Jernbanespor med kombinasjon- og avanserte signaler
STR_LAI_RAIL_DESCRIPTION_TRACK_WITH_COMBO_NOENTRYSIGNALS        :Jernbanespor med kombinasjon- og enveis avanserte signaler
STR_LAI_RAIL_DESCRIPTION_TRACK_WITH_PBS_NOENTRYSIGNALS          :Jernbanespor med avanserte- og enveis avanserte signaler
STR_LAI_RAIL_DESCRIPTION_TRAIN_DEPOT                            :Jernbane-togstall

STR_LAI_ROAD_DESCRIPTION_ROAD                                   :Vei
STR_LAI_ROAD_DESCRIPTION_ROAD_WITH_STREETLIGHTS                 :Vei med gatelykter
STR_LAI_ROAD_DESCRIPTION_TREE_LINED_ROAD                        :Aveny
STR_LAI_ROAD_DESCRIPTION_ROAD_VEHICLE_DEPOT                     :Garasje
STR_LAI_ROAD_DESCRIPTION_ROAD_RAIL_LEVEL_CROSSING               :Jernbaneovergang
STR_LAI_ROAD_DESCRIPTION_TRAMWAY                                :Trikkespor

# Houses come directly from their building names
STR_LAI_TOWN_INDUSTRY_DESCRIPTION_UNDER_CONSTRUCTION            :{STRING} (under bygging)

STR_LAI_TREE_NAME_TREES                                         :Trær
STR_LAI_TREE_NAME_RAINFOREST                                    :Regnskog
STR_LAI_TREE_NAME_CACTUS_PLANTS                                 :Kaktusplanter

STR_LAI_STATION_DESCRIPTION_RAILROAD_STATION                    :{G=masculine}Jernbanestasjon
STR_LAI_STATION_DESCRIPTION_AIRCRAFT_HANGAR                     :{G=masculine}Hangar
STR_LAI_STATION_DESCRIPTION_AIRPORT                             :{G=feminine}Lufthavn
STR_LAI_STATION_DESCRIPTION_TRUCK_LOADING_AREA                  :{G=masculine}Lasteterminal
STR_LAI_STATION_DESCRIPTION_BUS_STATION                         :{G=masculine}Bussterminal
STR_LAI_STATION_DESCRIPTION_SHIP_DOCK                           :{G=feminine}Havn
STR_LAI_STATION_DESCRIPTION_BUOY                                :{G=feminine}Bøye
STR_LAI_STATION_DESCRIPTION_WAYPOINT                            :{G=neuter}Kontrollpunkt

STR_LAI_WATER_DESCRIPTION_WATER                                 :Vann
STR_LAI_WATER_DESCRIPTION_CANAL                                 :Kanal
STR_LAI_WATER_DESCRIPTION_LOCK                                  :Sluse
STR_LAI_WATER_DESCRIPTION_RIVER                                 :Elv
STR_LAI_WATER_DESCRIPTION_COAST_OR_RIVERBANK                    :Kyst eller elvebredd
STR_LAI_WATER_DESCRIPTION_SHIP_DEPOT                            :Skipsdokk

# Industries come directly from their industry names

STR_LAI_TUNNEL_DESCRIPTION_RAILROAD                             :Jernbanetunnel
STR_LAI_TUNNEL_DESCRIPTION_ROAD                                 :Veitunnel

STR_LAI_BRIDGE_DESCRIPTION_RAIL_SUSPENSION_STEEL                :Hengebro av stål (jernbane)
STR_LAI_BRIDGE_DESCRIPTION_RAIL_GIRDER_STEEL                    :Bjelkebro av stål (jernbane)
STR_LAI_BRIDGE_DESCRIPTION_RAIL_CANTILEVER_STEEL                :Frittbærende bro av stål (jernbane)
STR_LAI_BRIDGE_DESCRIPTION_RAIL_SUSPENSION_CONCRETE             :Hengebro av armert betong (jernbane)
STR_LAI_BRIDGE_DESCRIPTION_RAIL_WOODEN                          :Trebro (jernbane)
STR_LAI_BRIDGE_DESCRIPTION_RAIL_CONCRETE                        :Betongbro (jernbane)
STR_LAI_BRIDGE_DESCRIPTION_RAIL_TUBULAR_STEEL                   :Hvelvbro (jernbane)

STR_LAI_BRIDGE_DESCRIPTION_ROAD_SUSPENSION_STEEL                :Hengebro av stål (vei)
STR_LAI_BRIDGE_DESCRIPTION_ROAD_GIRDER_STEEL                    :Bjelkebro av stål (vei)
STR_LAI_BRIDGE_DESCRIPTION_ROAD_CANTILEVER_STEEL                :Frittbærende bro av stål (vei)
STR_LAI_BRIDGE_DESCRIPTION_ROAD_SUSPENSION_CONCRETE             :Hengebro av armert betong (vei)
STR_LAI_BRIDGE_DESCRIPTION_ROAD_WOODEN                          :Trebro (vei)
STR_LAI_BRIDGE_DESCRIPTION_ROAD_CONCRETE                        :Betongbro (vei)
STR_LAI_BRIDGE_DESCRIPTION_ROAD_TUBULAR_STEEL                   :Hvelvbro (vei)

STR_LAI_BRIDGE_DESCRIPTION_AQUEDUCT                             :Akvedukt

STR_LAI_OBJECT_DESCRIPTION_TRANSMITTER                          :Radiosender
STR_LAI_OBJECT_DESCRIPTION_LIGHTHOUSE                           :Fyrtårn
STR_LAI_OBJECT_DESCRIPTION_COMPANY_HEADQUARTERS                 :Firmaets hovedkontor
STR_LAI_OBJECT_DESCRIPTION_COMPANY_OWNED_LAND                   :Firma-eid landområde

# About OpenTTD window
STR_ABOUT_OPENTTD                                               :{WHITE}Om OpenTTD
STR_ABOUT_ORIGINAL_COPYRIGHT                                    :{BLACK}Opprinnelig opphavsbeskyttet {COPYRIGHT} 1995 Chris Sawyer, Alle rettigheter reservert
STR_ABOUT_VERSION                                               :{BLACK}OpenTTD versjon {REV}
STR_ABOUT_COPYRIGHT_OPENTTD                                     :{BLACK}OpenTTD {COPYRIGHT} 2002-2019 OpenTTD-teamet

# Framerate display window
STR_FRAMERATE_CAPTION                                           :{WHITE}Bildehastighet
STR_FRAMERATE_CAPTION_SMALL                                     :{STRING}{WHITE} ({DECIMAL}x)
STR_FRAMERATE_RATE_GAMELOOP                                     :{BLACK}Simuleringshastighet: {STRING}
STR_FRAMERATE_RATE_GAMELOOP_TOOLTIP                             :{BLACK}Antall spill-tikk per sekund.
STR_FRAMERATE_RATE_BLITTER                                      :{BLACK}Bildehastighet: {STRING}
STR_FRAMERATE_RATE_BLITTER_TOOLTIP                              :{BLACK}Antall bilder tegnet per sekund.
STR_FRAMERATE_SPEED_FACTOR                                      :{BLACK}Gjeldende spillhastighetsfaktor: {DECIMAL}x
STR_FRAMERATE_SPEED_FACTOR_TOOLTIP                              :{BLACK}Hvor raskt spillet kjører i forhold til forventet hastighet ved normal simulering.
STR_FRAMERATE_CURRENT                                           :{WHITE}Gjeldende
STR_FRAMERATE_AVERAGE                                           :{WHITE}Middels
STR_FRAMERATE_DATA_POINTS                                       :{BLACK}Data basert på {COMMA} målinger
STR_FRAMERATE_MS_GOOD                                           :{LTBLUE}{DECIMAL} ms
STR_FRAMERATE_MS_WARN                                           :{YELLOW}{DECIMAL} ms
STR_FRAMERATE_MS_BAD                                            :{RED}{DECIMAL} ms
STR_FRAMERATE_FPS_GOOD                                          :{LTBLUE}{DECIMAL} bilder/s
STR_FRAMERATE_FPS_WARN                                          :{YELLOW}{DECIMAL} Bilder/s
STR_FRAMERATE_FPS_BAD                                           :{RED}{DECIMAL} frames/s
STR_FRAMERATE_GRAPH_MILLISECONDS                                :{TINY_FONT}{COMMA} ms
STR_FRAMERATE_GRAPH_SECONDS                                     :{TINY_FONT}{COMMA} s
############ Leave those lines in this order!!
STR_FRAMERATE_GAMELOOP                                          :{BLACK}Spill-løkke totalt:
STR_FRAMERATE_GL_ECONOMY                                        :{BLACK} Godshåndtering:
STR_FRAMERATE_GL_TRAINS                                         :{BLACK} Tog-tikk:
STR_FRAMERATE_GL_ROADVEHS                                       :{BLACK} Veikjøretøy-tikk:
STR_FRAMERATE_GL_SHIPS                                          :{BLACK}  Skips-tikk:
STR_FRAMERATE_GL_AIRCRAFT                                       :{BLACK} Fly-tikk:
STR_FRAMERATE_GL_LANDSCAPE                                      :{BLACK}  Spillverden-tikk:
STR_FRAMERATE_GL_LINKGRAPH                                      :{BLACK} Koblingsgraf-etterslep:
STR_FRAMERATE_DRAWING                                           :{BLACK}Grafikktegning:
STR_FRAMERATE_DRAWING_VIEWPORTS                                 :{BLACK}  Synsfelt for spillverden:
STR_FRAMERATE_VIDEO                                             :{BLACK}Video output:
STR_FRAMERATE_SOUND                                             :{BLACK}Lydmiksing:
############ End of leave-in-this-order
############ Leave those lines in this order!!
STR_FRAMETIME_CAPTION_GAMELOOP                                  :Spill-løkke
STR_FRAMETIME_CAPTION_GL_ECONOMY                                :Godshåndtering
STR_FRAMETIME_CAPTION_GL_TRAINS                                 :Tog-tikk
STR_FRAMETIME_CAPTION_GL_ROADVEHS                               :Veikjøretøy-tikk
STR_FRAMETIME_CAPTION_GL_SHIPS                                  :Skips-tikk
STR_FRAMETIME_CAPTION_GL_AIRCRAFT                               :Fly-tikk
STR_FRAMETIME_CAPTION_GL_LANDSCAPE                              :Verdens-tikk
STR_FRAMETIME_CAPTION_GL_LINKGRAPH                              :Koblingsgrad-etterslep
STR_FRAMETIME_CAPTION_DRAWING                                   :Grafikktegning
STR_FRAMETIME_CAPTION_DRAWING_VIEWPORTS                         :Tegning av synsfelt for spillverden
STR_FRAMETIME_CAPTION_VIDEO                                     :Video output
STR_FRAMETIME_CAPTION_SOUND                                     :Lydmiksing
############ End of leave-in-this-order


# Save/load game/scenario
STR_SAVELOAD_SAVE_CAPTION                                       :{WHITE}Lagre spill
STR_SAVELOAD_LOAD_CAPTION                                       :{WHITE}Last inn spill
STR_SAVELOAD_SAVE_SCENARIO                                      :{WHITE}Lagre scenario
STR_SAVELOAD_LOAD_SCENARIO                                      :{WHITE}Last inn scenario
STR_SAVELOAD_LOAD_HEIGHTMAP                                     :{WHITE}Last inn høydekart
STR_SAVELOAD_SAVE_HEIGHTMAP                                     :{WHITE}Lagre høydekart
STR_SAVELOAD_HOME_BUTTON                                        :{BLACK}Klikk her for å komme til standardmappen for lagring og innlasting
STR_SAVELOAD_BYTES_FREE                                         :{BLACK}{BYTES} ledig
STR_SAVELOAD_LIST_TOOLTIP                                       :{BLACK}Liste over disker, mapper og lagrede spill
STR_SAVELOAD_EDITBOX_TOOLTIP                                    :{BLACK}Gjeldende navn for valgt lagret spill
STR_SAVELOAD_DELETE_BUTTON                                      :{BLACK}Slett
STR_SAVELOAD_DELETE_TOOLTIP                                     :{BLACK}Slett valgte lagrede spill
STR_SAVELOAD_SAVE_BUTTON                                        :{BLACK}Lagre
STR_SAVELOAD_SAVE_TOOLTIP                                       :{BLACK}Lagre gjeldende spill ved å bruke navnet som er valgt
STR_SAVELOAD_LOAD_BUTTON                                        :{BLACK}Last inn
STR_SAVELOAD_LOAD_TOOLTIP                                       :{BLACK}Last inn det valgte spillet
STR_SAVELOAD_LOAD_HEIGHTMAP_TOOLTIP                             :{BLACK}Last inn det valgte høydekartet
STR_SAVELOAD_DETAIL_CAPTION                                     :{BLACK}Spilldetaljer
STR_SAVELOAD_DETAIL_NOT_AVAILABLE                               :{BLACK}Ingen informasjon tilgjengelig.
STR_SAVELOAD_DETAIL_COMPANY_INDEX                               :{SILVER}{COMMA}: {WHITE}{STRING}
STR_SAVELOAD_DETAIL_GRFSTATUS                                   :{SILVER}NewGRF: {WHITE}{STRING}
STR_SAVELOAD_FILTER_TITLE                                       :{BLACK}Filtrer streng:
STR_SAVELOAD_OVERWRITE_TITLE                                    :{WHITE}Overskriv fil
STR_SAVELOAD_OVERWRITE_WARNING                                  :{YELLOW}Er du sikker på at du vil overskrive eksisterende fil?

STR_SAVELOAD_OSKTITLE                                           :{BLACK}Skriv inn et navn på spillet som skal lagres

# World generation
STR_MAPGEN_WORLD_GENERATION_CAPTION                             :{WHITE}Generer en verden
STR_MAPGEN_MAPSIZE                                              :{BLACK}Kartstørrelse:
STR_MAPGEN_MAPSIZE_TOOLTIP                                      :{BLACK}Velg størrelsen på kartet i ruter. Antall tilgjengelige ruter vil være litt mindre
STR_MAPGEN_BY                                                   :{BLACK}*
STR_MAPGEN_NUMBER_OF_TOWNS                                      :{BLACK}Antall byer:
STR_MAPGEN_DATE                                                 :{BLACK}Dato:
STR_MAPGEN_NUMBER_OF_INDUSTRIES                                 :{BLACK}Antall industrier:
STR_MAPGEN_MAX_HEIGHTLEVEL                                      :{BLACK}Maksimal karthøyde:
STR_MAPGEN_MAX_HEIGHTLEVEL_UP                                   :{BLACK}Øk den maksimale fjellhøyden på kartet med én
STR_MAPGEN_MAX_HEIGHTLEVEL_DOWN                                 :{BLACK}Redusér den maksimale fjellhøyden på kartet med én
STR_MAPGEN_SNOW_LINE_HEIGHT                                     :{BLACK}Høyde på snøgrensen:
STR_MAPGEN_SNOW_LINE_UP                                         :{BLACK}Flytt høyden på snøgrensen ett hakk opp
STR_MAPGEN_SNOW_LINE_DOWN                                       :{BLACK}Flytt høyden på snøgrensen ett hakk ned
STR_MAPGEN_LAND_GENERATOR                                       :{BLACK}Landskapsgenerator
STR_MAPGEN_TREE_PLACER                                          :{BLACK}Trealgoritme:
STR_MAPGEN_TERRAIN_TYPE                                         :{BLACK}Terrengtype:
STR_MAPGEN_QUANTITY_OF_SEA_LAKES                                :{BLACK}Havnivå:
STR_MAPGEN_QUANTITY_OF_RIVERS                                   :{BLACK}Elver:
STR_MAPGEN_SMOOTHNESS                                           :{BLACK}Jevnhet:
STR_MAPGEN_VARIETY                                              :{BLACK}Variasjonsspredning:
STR_MAPGEN_GENERATE                                             :{WHITE}Generer

# Strings for map borders at game generation
STR_MAPGEN_BORDER_TYPE                                          :{BLACK}Kartkanter:
STR_MAPGEN_NORTHWEST                                            :{BLACK}Nordvest
STR_MAPGEN_NORTHEAST                                            :{BLACK}Nordøst
STR_MAPGEN_SOUTHEAST                                            :{BLACK}Sørøst
STR_MAPGEN_SOUTHWEST                                            :{BLACK}Sørvest
STR_MAPGEN_BORDER_FREEFORM                                      :{BLACK}Frihånds
STR_MAPGEN_BORDER_WATER                                         :{BLACK}Sjø
STR_MAPGEN_BORDER_RANDOM                                        :{BLACK}Tilfeldig
STR_MAPGEN_BORDER_RANDOMIZE                                     :{BLACK}Tilfeldig
STR_MAPGEN_BORDER_MANUAL                                        :{BLACK}Manuell

STR_MAPGEN_HEIGHTMAP_ROTATION                                   :{BLACK}Høydekartrotering:
STR_MAPGEN_HEIGHTMAP_NAME                                       :{BLACK}Høydekartnavn:
STR_MAPGEN_HEIGHTMAP_SIZE_LABEL                                 :{BLACK}Størrelse:
STR_MAPGEN_HEIGHTMAP_SIZE                                       :{ORANGE}{NUM} x {NUM}

STR_MAPGEN_MAX_HEIGHTLEVEL_QUERY_CAPT                           :{WHITE}Endre maksimal karthøyde
STR_MAPGEN_SNOW_LINE_QUERY_CAPT                                 :{WHITE}Endre høyden på snøgrensen
STR_MAPGEN_START_DATE_QUERY_CAPT                                :{WHITE}Endre startår

# SE Map generation
STR_SE_MAPGEN_CAPTION                                           :{WHITE}Scenariotype
STR_SE_MAPGEN_FLAT_WORLD                                        :{WHITE}Flatt land
STR_SE_MAPGEN_FLAT_WORLD_TOOLTIP                                :{BLACK}Generer et flatt landskap
STR_SE_MAPGEN_RANDOM_LAND                                       :{WHITE}Tilfeldig landskap
STR_SE_MAPGEN_FLAT_WORLD_HEIGHT                                 :{BLACK}Høyde på flatt land:
STR_SE_MAPGEN_FLAT_WORLD_HEIGHT_DOWN                            :{BLACK}Flytt høyden på flatt land ett nivå ned
STR_SE_MAPGEN_FLAT_WORLD_HEIGHT_UP                              :{BLACK}Flytt høyden på flatt land ett nivå opp

STR_SE_MAPGEN_FLAT_WORLD_HEIGHT_QUERY_CAPT                      :{WHITE}Endre høyden på flatt land

# Map generation progress
STR_GENERATION_WORLD                                            :{WHITE}Genererer verden...
STR_GENERATION_ABORT                                            :{BLACK}Avbryt
STR_GENERATION_ABORT_CAPTION                                    :{WHITE}Avbryt verdensgenerering
STR_GENERATION_ABORT_MESSAGE                                    :{YELLOW}Vil du virkelig avbryte verdensgenereringen?
STR_GENERATION_PROGRESS                                         :{WHITE}{NUM}{NBSP}% ferdig
STR_GENERATION_PROGRESS_NUM                                     :{BLACK}{NUM} / {NUM}
STR_GENERATION_WORLD_GENERATION                                 :{BLACK}Generer en verden
STR_GENERATION_RIVER_GENERATION                                 :{BLACK}Skap elver
STR_GENERATION_TREE_GENERATION                                  :{BLACK}Tregenerering
STR_GENERATION_OBJECT_GENERATION                                :{BLACK}Objekt-generering
STR_GENERATION_CLEARING_TILES                                   :{BLACK}Generering av ulendt og steinete område
STR_GENERATION_SETTINGUP_GAME                                   :{BLACK}Klargjør spillet
STR_GENERATION_PREPARING_TILELOOP                               :{BLACK}Kjører rute-løkke
STR_GENERATION_PREPARING_SCRIPT                                 :{BLACK}Kjører skript
STR_GENERATION_PREPARING_GAME                                   :{BLACK}Gjør klart spillet

# NewGRF settings
STR_NEWGRF_SETTINGS_CAPTION                                     :{WHITE}Innstillinger for NewGRF
STR_NEWGRF_SETTINGS_INFO_TITLE                                  :{WHITE}Detaljert NewGRF-informasjon
STR_NEWGRF_SETTINGS_ACTIVE_LIST                                 :{WHITE}Aktive NewGRF-filer
STR_NEWGRF_SETTINGS_INACTIVE_LIST                               :{WHITE}Inaktive NewGRF-filer
STR_NEWGRF_SETTINGS_SELECT_PRESET                               :{ORANGE}Velg forhåndsoppsett:
STR_NEWGRF_FILTER_TITLE                                         :{ORANGE}Søkefilter:
STR_NEWGRF_SETTINGS_PRESET_LIST_TOOLTIP                         :{BLACK}Last inn valgte forhåndsoppsett
STR_NEWGRF_SETTINGS_PRESET_SAVE                                 :{BLACK}Lagre forhåndsoppsettet
STR_NEWGRF_SETTINGS_PRESET_SAVE_TOOLTIP                         :{BLACK}Lagre den nåværende listen som et forhåndsoppsett
STR_NEWGRF_SETTINGS_PRESET_SAVE_QUERY                           :{BLACK}Skriv inn et navn på forhåndsoppsettet
STR_NEWGRF_SETTINGS_PRESET_DELETE                               :{BLACK}Slett forhåndsoppsettet
STR_NEWGRF_SETTINGS_PRESET_DELETE_TOOLTIP                       :{BLACK}Slett det valgte forhåndsoppsettet
STR_NEWGRF_SETTINGS_ADD                                         :{BLACK}Legg til
STR_NEWGRF_SETTINGS_ADD_FILE_TOOLTIP                            :{BLACK}Legg til den valgte NewGRF-filen i din konfigurasjon
STR_NEWGRF_SETTINGS_RESCAN_FILES                                :{BLACK}Skann filer på nytt
STR_NEWGRF_SETTINGS_RESCAN_FILES_TOOLTIP                        :{BLACK}Oppdater listen over tilgjengelige NewGRF-filer
STR_NEWGRF_SETTINGS_REMOVE                                      :{BLACK}Fjern
STR_NEWGRF_SETTINGS_REMOVE_TOOLTIP                              :{BLACK}Fjern den valgte NewGRF-filen fra listen
STR_NEWGRF_SETTINGS_MOVEUP                                      :{BLACK}Flytt opp
STR_NEWGRF_SETTINGS_MOVEUP_TOOLTIP                              :{BLACK}Flytt den valgte NewGRF-filen oppover listen
STR_NEWGRF_SETTINGS_MOVEDOWN                                    :{BLACK}Flytt ned
STR_NEWGRF_SETTINGS_MOVEDOWN_TOOLTIP                            :{BLACK}Flytt den valgte NewGRF-filen nedover listen
STR_NEWGRF_SETTINGS_UPGRADE                                     :{BLACK}Oppgrader
STR_NEWGRF_SETTINGS_UPGRADE_TOOLTIP                             :{BLACK}Oppgrader NewGRF-filene der du har en nyere versjon installert
STR_NEWGRF_SETTINGS_FILE_TOOLTIP                                :{BLACK}En liste over NewGRF-filene som er installert.

STR_NEWGRF_SETTINGS_SET_PARAMETERS                              :{BLACK}Sett parametre
STR_NEWGRF_SETTINGS_SHOW_PARAMETERS                             :{BLACK}Vis parametre
STR_NEWGRF_SETTINGS_TOGGLE_PALETTE                              :{BLACK}Endre palett
STR_NEWGRF_SETTINGS_TOGGLE_PALETTE_TOOLTIP                      :{BLACK}Endre paletten på valgte NewGRF.{}Gjør dette når grafikken fra denne NewGRFen ser rosa ut i spillet
STR_NEWGRF_SETTINGS_APPLY_CHANGES                               :{BLACK}Bruk endringene

STR_NEWGRF_SETTINGS_FIND_MISSING_CONTENT_BUTTON                 :{BLACK}Finn manglende innhold på nettet
STR_NEWGRF_SETTINGS_FIND_MISSING_CONTENT_TOOLTIP                :{BLACK}Sjekk om manglende innhold kan bli funnet på nettet

STR_NEWGRF_SETTINGS_FILENAME                                    :{BLACK}Filnavn: {SILVER}{STRING}
STR_NEWGRF_SETTINGS_GRF_ID                                      :{BLACK}GRF-ID: {SILVER}{STRING}
STR_NEWGRF_SETTINGS_VERSION                                     :{BLACK}Versjon: {SILVER}{NUM}
STR_NEWGRF_SETTINGS_MIN_VERSION                                 :{BLACK}Min. kompatibel versjon: {SILVER}{NUM}
STR_NEWGRF_SETTINGS_MD5SUM                                      :{BLACK}MD5sum: {SILVER}{STRING}
STR_NEWGRF_SETTINGS_PALETTE                                     :{BLACK}Palett: {SILVER}{STRING}
STR_NEWGRF_SETTINGS_PALETTE_DEFAULT                             :Default (D)
STR_NEWGRF_SETTINGS_PALETTE_DEFAULT_32BPP                       :Default (D) / 32 bpp
STR_NEWGRF_SETTINGS_PALETTE_LEGACY                              :Legacy (W)
STR_NEWGRF_SETTINGS_PALETTE_LEGACY_32BPP                        :Legacy (W) / 32 bpp
STR_NEWGRF_SETTINGS_PARAMETER                                   :{BLACK}Parametre: {SILVER}{STRING}
STR_NEWGRF_SETTINGS_PARAMETER_NONE                              :Ingen

STR_NEWGRF_SETTINGS_NO_INFO                                     :{BLACK}Ingen informasjon tilgjengelig
STR_NEWGRF_SETTINGS_NOT_FOUND                                   :{RED}Matchende fil ble ikke funnet
STR_NEWGRF_SETTINGS_DISABLED                                    :{RED}Deaktivert
STR_NEWGRF_SETTINGS_INCOMPATIBLE                                :{RED}Inkompatibel med denne versjonen av OpenTTD

# NewGRF save preset window
STR_SAVE_PRESET_CAPTION                                         :{WHITE}Lagre forhåndsinnstilling
STR_SAVE_PRESET_LIST_TOOLTIP                                    :{BLACK}Liste over tilgjengelige forhåndsinnstillinger. Velg en for å kopiere den til det lagrede navnet nedenfor
STR_SAVE_PRESET_TITLE                                           :{BLACK}Skriv inn et navn for forhåndsinnstillingen
STR_SAVE_PRESET_EDITBOX_TOOLTIP                                 :{BLACK}Valgt navn for forhåndsinnstillingen som skal lagres
STR_SAVE_PRESET_CANCEL                                          :{BLACK}Avbryt
STR_SAVE_PRESET_CANCEL_TOOLTIP                                  :{BLACK}Ikke forandre forhåndsinnstillingen
STR_SAVE_PRESET_SAVE                                            :{BLACK}Lagre
STR_SAVE_PRESET_SAVE_TOOLTIP                                    :{BLACK}Lagre forhåndsinnstillingen med det valgte navnet

# NewGRF parameters window
STR_NEWGRF_PARAMETERS_CAPTION                                   :{WHITE}Endre NewGRF-parametre
STR_NEWGRF_PARAMETERS_CLOSE                                     :{BLACK}Lukk
STR_NEWGRF_PARAMETERS_RESET                                     :{BLACK}Tilbakestill
STR_NEWGRF_PARAMETERS_RESET_TOOLTIP                             :{BLACK}Sett alle parametere til standardverdi
STR_NEWGRF_PARAMETERS_DEFAULT_NAME                              :Parameter {NUM}
STR_NEWGRF_PARAMETERS_SETTING                                   :{STRING}: {ORANGE}{STRING}
STR_NEWGRF_PARAMETERS_NUM_PARAM                                 :{LTBLUE}Antall parametere: {ORANGE}{NUM}

# NewGRF inspect window
STR_NEWGRF_INSPECT_CAPTION                                      :{WHITE}Inspiser - {STRING}
STR_NEWGRF_INSPECT_PARENT_BUTTON                                :{BLACK}Eier
STR_NEWGRF_INSPECT_PARENT_TOOLTIP                               :{BLACK}Inspiser objektet til eiervisningen

STR_NEWGRF_INSPECT_CAPTION_OBJECT_AT                            :{STRING} ved {HEX}
STR_NEWGRF_INSPECT_CAPTION_OBJECT_AT_OBJECT                     :Objekt
STR_NEWGRF_INSPECT_CAPTION_OBJECT_AT_RAIL_TYPE                  :Jernbanetype

STR_NEWGRF_INSPECT_QUERY_CAPTION                                :{WHITE}NewGRF-variabel 60+x parameter (heksadesimal)

# Sprite aligner window
STR_SPRITE_ALIGNER_CAPTION                                      :{WHITE}Forskyver sprite {COMMA} ({STRING})
STR_SPRITE_ALIGNER_NEXT_BUTTON                                  :{BLACK}Neste sprite
STR_SPRITE_ALIGNER_NEXT_TOOLTIP                                 :{BLACK}Fortsett til neste normale sprite og hopp over enhver pseudo-/omfargings-/skrifttype- sprite, samt start om ved begynnelsen
STR_SPRITE_ALIGNER_GOTO_BUTTON                                  :{BLACK}Gå til sprite
STR_SPRITE_ALIGNER_GOTO_TOOLTIP                                 :{BLACK}Gå til gitt sprite. Hvis spriten ikke er en normal sprite, fortsett til neste normale sprite
STR_SPRITE_ALIGNER_PREVIOUS_BUTTON                              :{BLACK}Forrige sprite
STR_SPRITE_ALIGNER_PREVIOUS_TOOLTIP                             :{BLACK}Fortsett til forrige normale sprite og hopp over enhver pseudo-/omfargings-/skrifttype- sprite, samt start om ved begynnelsen
STR_SPRITE_ALIGNER_SPRITE_TOOLTIP                               :{BLACK}Forhåndsvisning av valgt sprite. Innrettingen ignoreres når spriten tegnes
STR_SPRITE_ALIGNER_MOVE_TOOLTIP                                 :{BLACK}Flytt på ikonet for å endre X- og Y-forskyvningene. Ctrl+klikk for å flytte ikonet åtte enheter om gangen
STR_SPRITE_ALIGNER_RESET_BUTTON                                 :{BLACK}Tilbakestill relativt
STR_SPRITE_ALIGNER_RESET_TOOLTIP                                :{BLACK}Nullstill de nåværende relative forskyvningene
STR_SPRITE_ALIGNER_OFFSETS_ABS                                  :{BLACK}X forskyvning: {NUM}, Y forskyvning: {NUM} (Absolutt)
STR_SPRITE_ALIGNER_OFFSETS_REL                                  :{BLACK}X forskyvning: {NUM}, Y forskyvning: {NUM} (Relativt)
STR_SPRITE_ALIGNER_PICKER_BUTTON                                :{BLACK}Velg en sprite
STR_SPRITE_ALIGNER_PICKER_TOOLTIP                               :{BLACK}Velg en sprite fra et vilkårlig sted på skjermen

STR_SPRITE_ALIGNER_GOTO_CAPTION                                 :{WHITE}Gå til sprite

# NewGRF (self) generated warnings/errors
STR_NEWGRF_ERROR_MSG_INFO                                       :{SILVER}{STRING}
STR_NEWGRF_ERROR_MSG_WARNING                                    :{RED}Advarsel: {SILVER}{STRING}
STR_NEWGRF_ERROR_MSG_ERROR                                      :{RED}Feil: {SILVER}{STRING}
STR_NEWGRF_ERROR_MSG_FATAL                                      :{RED}Fatal: {SILVER}{STRING}
STR_NEWGRF_ERROR_FATAL_POPUP                                    :{WHITE}En fatal NewGRF-feil har oppstått:{}{STRING}
STR_NEWGRF_ERROR_VERSION_NUMBER                                 :{1:STRING} virker ikke med TTDPatch-versjonen som er rapportert av OpenTTD
STR_NEWGRF_ERROR_DOS_OR_WINDOWS                                 :{1:STRING} er for versjon {STRING} av TTD
STR_NEWGRF_ERROR_UNSET_SWITCH                                   :{1:STRING} er laget for bruk med {STRING}
STR_NEWGRF_ERROR_INVALID_PARAMETER                              :Ugyldig parameter for {1:STRING}: parameter {STRING} ({NUM})
STR_NEWGRF_ERROR_LOAD_BEFORE                                    :{1:STRING} må lastes inn før {STRING}.
STR_NEWGRF_ERROR_LOAD_AFTER                                     :{1:STRING} må lastes inn etter {STRING}.
STR_NEWGRF_ERROR_OTTD_VERSION_NUMBER                            :{1:STRING} krever OpenTTD versjon {STRING} eller nyere
STR_NEWGRF_ERROR_AFTER_TRANSLATED_FILE                          :GRF-filen den var laget for å oversette
STR_NEWGRF_ERROR_TOO_MANY_NEWGRFS_LOADED                        :For mange NewGRF-er er innlastet
STR_NEWGRF_ERROR_STATIC_GRF_CAUSES_DESYNC                       :Å laste inn {1:STRING} som statisk NewGRF med {STRING} kan forårsake synkroniseringsfeil
STR_NEWGRF_ERROR_UNEXPECTED_SPRITE                              :Uventet sprite (figur {3:NUM})
STR_NEWGRF_ERROR_UNKNOWN_PROPERTY                               :Ukjent Handling 0 egenskap {4:HEX} (figur {3:NUM})
STR_NEWGRF_ERROR_INVALID_ID                                     :Forsøk på å bruke ugyldig ID (sprite {3:NUM})
STR_NEWGRF_ERROR_CORRUPT_SPRITE                                 :{YELLOW}{STRING} inneholder en ødelagt sprite. Alle ødelagte spriter blir vist som røde spørsmålstegn (?).
STR_NEWGRF_ERROR_MULTIPLE_ACTION_8                              :Inneholder flere Handling 8-oppføringer (figur {3:NUM})
STR_NEWGRF_ERROR_READ_BOUNDS                                    :Leste forbi slutten av pseudo-sprite (figur {3:NUM})
STR_NEWGRF_ERROR_GRM_FAILED                                     :Etterspurte GRF-ressurser ikke tilgjengelig (figur {3:NUM})
STR_NEWGRF_ERROR_FORCEFULLY_DISABLED                            :{1:STRING} ble deaktivert av {STRING}
STR_NEWGRF_ERROR_INVALID_SPRITE_LAYOUT                          :Ugyldig/ukjent sprite layout-format (figur {3:NUM})
STR_NEWGRF_ERROR_LIST_PROPERTY_TOO_LONG                         :For mange elementer i fortegnelse over eiendomsverdier (sprite {3:NUM}, property {4:HEX})
STR_NEWGRF_ERROR_INDPROD_CALLBACK                               :Ugyldig industriprodukjson callback (sprite {3:NUM}, "{1:STRING}")

# NewGRF related 'general' warnings
STR_NEWGRF_POPUP_CAUTION_CAPTION                                :{WHITE}Advarsel!
STR_NEWGRF_CONFIRMATION_TEXT                                    :{YELLOW}Du er i ferd med å gjøre forandringer i et kjørende spill. Dette kan krasje OpenTTD. Ikke send inn bug-rapporter om slike feil.{}Er du helt sikker på at du vil gjøre dette?

STR_NEWGRF_DUPLICATE_GRFID                                      :{WHITE}Kan ikke legge til fil: GRF ID finnes allerede
STR_NEWGRF_COMPATIBLE_LOADED                                    :{ORANGE}Matchende fil ble ikke funnet (kompatibel GRF-fil lastet inn)
STR_NEWGRF_TOO_MANY_NEWGRFS                                     :{WHITE}Kan ikke legge til fil: Maksgrense nådd for NewGRF-filer

STR_NEWGRF_COMPATIBLE_LOAD_WARNING                              :{WHITE}Kompatibel GRF(er) lastet for manglende filer
STR_NEWGRF_DISABLED_WARNING                                     :{WHITE}Manglende GRF-fil(er) har blitt deaktivert
STR_NEWGRF_UNPAUSE_WARNING_TITLE                                :{YELLOW}Mangler GRF-fil(er)
STR_NEWGRF_UNPAUSE_WARNING                                      :{WHITE}Å slå av pause kan medføre at OpenTTD krasjer. Ikke rapporter feil for etterfølgende krasjer.{}Er du sikker på at du vil slå av pause?

# NewGRF status
STR_NEWGRF_LIST_NONE                                            :Ingen
STR_NEWGRF_LIST_ALL_FOUND                                       :Alle filer tilstede
STR_NEWGRF_LIST_COMPATIBLE                                      :{YELLOW}Fant kompatible filer
STR_NEWGRF_LIST_MISSING                                         :{RED}Manglende filer

# NewGRF 'it's broken' warnings
STR_NEWGRF_BROKEN                                               :{WHITE}Atferden til NewGRF '{STRING}' vil trolig forårsake synkroniseringsfeil og/eller krasj.
STR_NEWGRF_BROKEN_POWERED_WAGON                                 :{WHITE}Det endret maskinvogn-tilstand for '{1:ENGINE}' mens det er utenfor en togstall.
STR_NEWGRF_BROKEN_VEHICLE_LENGTH                                :{WHITE}Det endret kjøretøylengde for '{1:ENGINE}' når utenfor en togstall.
STR_NEWGRF_BROKEN_CAPACITY                                      :{WHITE} Det endret kjøretøykapasitet for '{1:ENGINE}' når ikke i et depot eller under ombygging
STR_BROKEN_VEHICLE_LENGTH                                       :{WHITE}Tog '{VEHICLE}' tilhørende '{COMPANY}' har ugyldig lengde. Dette skyldes trolig problemer med NewGRF-er. Spillet kan bli usynkronisert eller krasje.

STR_NEWGRF_BUGGY                                                :{WHITE}NewGRF '{0:STRING}' gir feilaktig informasjon.
STR_NEWGRF_BUGGY_ARTICULATED_CARGO                              :{WHITE}Vare-/ombyggingsinformasjon for '{1:ENGINE}' er forskjellig fra kjøpelisten etter konstruksjonen. Dette kan resultere i at autofornying ikke fungerer på riktig måte.
STR_NEWGRF_BUGGY_ENDLESS_PRODUCTION_CALLBACK                    :{WHITE}'{1:STRING}' forårsaket en uendelig løkke i produksjonstilbakekallet.
STR_NEWGRF_BUGGY_UNKNOWN_CALLBACK_RESULT                        :{WHITE}Tilbakekall {1:HEX} rapporterte ukjent/ugyldig resultat {2:HEX}

# 'User removed essential NewGRFs'-placeholders for stuff without specs
STR_NEWGRF_INVALID_CARGO                                        :<invalid cargo>
STR_NEWGRF_INVALID_CARGO_ABBREV                                 :??
STR_NEWGRF_INVALID_CARGO_QUANTITY                               :{COMMA} med <invalid cargo>
STR_NEWGRF_INVALID_ENGINE                                       :<invalid vehicle model>
STR_NEWGRF_INVALID_INDUSTRYTYPE                                 :<invalid industry>

# Placeholders for other invalid stuff, e.g. vehicles that have gone (Game Script).
STR_INVALID_VEHICLE                                             :<ugyldig kjøretøy>

# NewGRF scanning window
STR_NEWGRF_SCAN_CAPTION                                         :{WHITE}Skanner NewGRFer
STR_NEWGRF_SCAN_MESSAGE                                         :{BLACK}Skanner NewGRFer. Avhengig av mengde kan dette ta litt tid...
STR_NEWGRF_SCAN_STATUS                                          :{BLACK}{NUM} NewGRF{P "" er} skannet, av totalt {NUM}.
STR_NEWGRF_SCAN_ARCHIVES                                        :Skanner etter arkiv

# Sign list window
STR_SIGN_LIST_CAPTION                                           :{WHITE}Skiltliste - {COMMA} skilt
STR_SIGN_LIST_MATCH_CASE                                        :{BLACK}Skriftformgjenkjennelse
STR_SIGN_LIST_MATCH_CASE_TOOLTIP                                :{BLACK}Veksle mellom skriftformgjenkjennelse ved sammenligning av skiltnavn mot filterstrengen

# Sign window
STR_EDIT_SIGN_CAPTION                                           :{WHITE}Skriv inn skilttekst
STR_EDIT_SIGN_NEXT_SIGN_TOOLTIP                                 :{BLACK}Gå til neste skilt
STR_EDIT_SIGN_PREVIOUS_SIGN_TOOLTIP                             :{BLACK}Gå til forrige skilt

STR_EDIT_SIGN_SIGN_OSKTITLE                                     :{BLACK}Skriv inn et navn på skiltet

# Town directory window
STR_TOWN_DIRECTORY_CAPTION                                      :{WHITE}Byer
STR_TOWN_DIRECTORY_NONE                                         :{ORANGE}- Ingen -
STR_TOWN_DIRECTORY_TOWN                                         :{ORANGE}{TOWN}{BLACK} ({COMMA})
STR_TOWN_DIRECTORY_CITY                                         :{ORANGE}{TOWN}{YELLOW} (By){BLACK} ({COMMA})
STR_TOWN_DIRECTORY_LIST_TOOLTIP                                 :{BLACK}Bynavn - klikk på navnet for å gå til byen. Ctrl+klikk åpner et nytt tilleggsvindu over byen
STR_TOWN_POPULATION                                             :{BLACK}Verdensbefolkning: {COMMA}

# Town view window
STR_TOWN_VIEW_TOWN_CAPTION                                      :{WHITE}{TOWN}
STR_TOWN_VIEW_CITY_CAPTION                                      :{WHITE}{TOWN} (Storby)
STR_TOWN_VIEW_POPULATION_HOUSES                                 :{BLACK}Innbyggertall: {ORANGE}{COMMA}{BLACK}  Antall hus: {ORANGE}{COMMA}
STR_TOWN_VIEW_CARGO_LAST_MONTH_MAX                              :{BLACK}{CARGO_LIST} siste måned: {ORANGE}{COMMA}{BLACK}  max: {ORANGE}{COMMA}
STR_TOWN_VIEW_CARGO_FOR_TOWNGROWTH                              :{BLACK}Varebehov for byvekst:
STR_TOWN_VIEW_CARGO_FOR_TOWNGROWTH_REQUIRED_GENERAL             :{ORANGE}{STRING}{RED} påkrevd
STR_TOWN_VIEW_CARGO_FOR_TOWNGROWTH_REQUIRED_WINTER              :{ORANGE}{STRING}{BLACK} nødvendig om vinteren
STR_TOWN_VIEW_CARGO_FOR_TOWNGROWTH_DELIVERED_GENERAL            :{ORANGE}{STRING}{GREEN} levert
STR_TOWN_VIEW_CARGO_FOR_TOWNGROWTH_REQUIRED                     :{ORANGE}{CARGO_TINY} / {CARGO_LONG}{RED} (fortsatt nødvendig)
STR_TOWN_VIEW_CARGO_FOR_TOWNGROWTH_DELIVERED                    :{ORANGE}{CARGO_TINY} / {CARGO_LONG}{GREEN} (levert)
STR_TOWN_VIEW_TOWN_GROWS_EVERY                                  :{BLACK}Byen vokser hver {ORANGE}{COMMA}{BLACK}{NBSP}dag{P "" s}
STR_TOWN_VIEW_TOWN_GROWS_EVERY_FUNDED                           :{BLACK}Byen vokser hver {ORANGE}{COMMA}{BLACK}{NBSP}dag{P "" s} (finansiert)
STR_TOWN_VIEW_TOWN_GROW_STOPPED                                 :{BLACK}Byen vokser {RED}ikke{BLACK}
STR_TOWN_VIEW_NOISE_IN_TOWN                                     :{BLACK}Flystøy: {ORANGE}{COMMA}{BLACK}  støygrense: {ORANGE}{COMMA}
STR_TOWN_VIEW_CENTER_TOOLTIP                                    :{BLACK}Gå til by. Ctrl+klikk åpner et nytt tilleggsvindu over byen
STR_TOWN_VIEW_LOCAL_AUTHORITY_BUTTON                            :{BLACK}Bystyre
STR_TOWN_VIEW_LOCAL_AUTHORITY_TOOLTIP                           :{BLACK}Vis informasjon om bystyret
STR_TOWN_VIEW_RENAME_TOOLTIP                                    :{BLACK}Endre navn på byen

STR_TOWN_VIEW_EXPAND_BUTTON                                     :{BLACK}Utvid
STR_TOWN_VIEW_EXPAND_TOOLTIP                                    :{BLACK}Øk bystørrelse
STR_TOWN_VIEW_DELETE_BUTTON                                     :{BLACK}Slett
STR_TOWN_VIEW_DELETE_TOOLTIP                                    :{BLACK}Slett denne byen fullstendig

STR_TOWN_VIEW_RENAME_TOWN_BUTTON                                :Endre bynavnet

# Town local authority window
STR_LOCAL_AUTHORITY_CAPTION                                     :{WHITE}{TOWN}s bystyre
STR_LOCAL_AUTHORITY_COMPANY_RATINGS                             :{BLACK}Vurdering av transportfirma:
STR_LOCAL_AUTHORITY_COMPANY_RATING                              :{YELLOW}{COMPANY} {COMPANY_NUM}: {ORANGE}{STRING}
STR_LOCAL_AUTHORITY_ACTIONS_TITLE                               :{BLACK}Handlinger tilgjengelig:
STR_LOCAL_AUTHORITY_ACTIONS_TOOLTIP                             :{BLACK}Liste over ting som kan gjøres for/i byen - klikk på valg for mer informasjon
STR_LOCAL_AUTHORITY_DO_IT_BUTTON                                :{BLACK}Gjør det
STR_LOCAL_AUTHORITY_DO_IT_TOOLTIP                               :{BLACK}Utfør den merkede handlingen valgt i listen over

STR_LOCAL_AUTHORITY_ACTION_SMALL_ADVERTISING_CAMPAIGN           :Liten reklamekampanje
STR_LOCAL_AUTHORITY_ACTION_MEDIUM_ADVERTISING_CAMPAIGN          :Middels stor reklamekampanje
STR_LOCAL_AUTHORITY_ACTION_LARGE_ADVERTISING_CAMPAIGN           :Stor reklamekampanje
STR_LOCAL_AUTHORITY_ACTION_ROAD_RECONSTRUCTION                  :Finansier ombygging av byens veinett
STR_LOCAL_AUTHORITY_ACTION_STATUE_OF_COMPANY                    :Bygg statue av firmaets grunnlegger
STR_LOCAL_AUTHORITY_ACTION_NEW_BUILDINGS                        :Finansier nye bygninger
STR_LOCAL_AUTHORITY_ACTION_EXCLUSIVE_TRANSPORT                  :Kjøp eksklusive transportrettigheter
STR_LOCAL_AUTHORITY_ACTION_BRIBE                                :Bestikk bystyret

STR_LOCAL_AUTHORITY_ACTION_TOOLTIP_SMALL_ADVERTISING            :{YELLOW}Start en liten lokal reklamekampanje for å tiltrekke deg flere passasjerer og mer varer til dine transporttjenester.{}Kostnad: {CURRENCY_LONG}
STR_LOCAL_AUTHORITY_ACTION_TOOLTIP_MEDIUM_ADVERTISING           :{YELLOW}Start en middels stor lokal reklamekampanje for å tiltrekke deg flere passasjerer og mer varer til dine transporttjenester.{}Kostnad: {CURRENCY_LONG}
STR_LOCAL_AUTHORITY_ACTION_TOOLTIP_LARGE_ADVERTISING            :{YELLOW}Start en stor lokal reklamekampanje for å tiltrekke deg flere passasjerer og mer varer til dine transporttjenester.{}Kostnad: {CURRENCY_LONG}
STR_LOCAL_AUTHORITY_ACTION_TOOLTIP_ROAD_RECONSTRUCTION          :{YELLOW}Finansier ombygging av det lokale veinettet. Fører til betydelige veiforstyrrelser i opptil seks måneder.{}Kostnad: {CURRENCY_LONG}
STR_LOCAL_AUTHORITY_ACTION_TOOLTIP_STATUE_OF_COMPANY            :{YELLOW}Bygg en statue for å ære firmaet.{}Kostnad: {CURRENCY_LONG}
STR_LOCAL_AUTHORITY_ACTION_TOOLTIP_NEW_BUILDINGS                :{YELLOW}Finansier byggingen av nye kommersielle bygninger i byen.{}Kostnad: {CURRENCY_LONG}
STR_LOCAL_AUTHORITY_ACTION_TOOLTIP_EXCLUSIVE_TRANSPORT          :{YELLOW}Kjøp ett års ekslusive transportrettigheter i byen. Bystyret vil kun tillate passasjerer og varer å bruke dine transporttjenester.{}Kostnad: {CURRENCY_LONG}
STR_LOCAL_AUTHORITY_ACTION_TOOLTIP_BRIBE                        :{YELLOW}Du kan bestikke bystyret for å forbedre vurderingen av firmaet ditt, men du risikerer å bli bøtelagt hvis du blir oppdaget.{}Kostnad: {CURRENCY_LONG}

# Goal window
STR_GOALS_CAPTION                                               :{WHITE}{COMPANY} Målsetninger
STR_GOALS_SPECTATOR_CAPTION                                     :{WHITE}Globale mål
STR_GOALS_GLOBAL_TITLE                                          :{BLACK}Globale mål:
STR_GOALS_TEXT                                                  :{ORANGE}{STRING}
STR_GOALS_NONE                                                  :{ORANGE}- Ingen -
STR_GOALS_SPECTATOR_NONE                                        :{ORANGE}- Ikke relevant -
STR_GOALS_PROGRESS                                              :{ORANGE}{STRING}
STR_GOALS_PROGRESS_COMPLETE                                     :{GREEN}{STRING}
STR_GOALS_COMPANY_TITLE                                         :{BLACK}Firmaets mål:
STR_GOALS_TOOLTIP_CLICK_ON_SERVICE_TO_CENTER                    :{BLACK}klikk på mål for å gå til industri/by/rute . Ctrl+klikk åpner et nytt tilleggsvindu over industriens/byens/rutens beliggenhet

# Goal question window
STR_GOAL_QUESTION_CAPTION_QUESTION                              :Spørsmål
STR_GOAL_QUESTION_CAPTION_INFORMATION                           :Informasjon
STR_GOAL_QUESTION_CAPTION_WARNING                               :Advarsel
STR_GOAL_QUESTION_CAPTION_ERROR                                 :Feil

############ Start of Goal Question button list
STR_GOAL_QUESTION_BUTTON_CANCEL                                 :Avbryt
STR_GOAL_QUESTION_BUTTON_OK                                     :OK
STR_GOAL_QUESTION_BUTTON_NO                                     :Nei
STR_GOAL_QUESTION_BUTTON_YES                                    :Ja
STR_GOAL_QUESTION_BUTTON_DECLINE                                :Avslå
STR_GOAL_QUESTION_BUTTON_ACCEPT                                 :Godta
STR_GOAL_QUESTION_BUTTON_IGNORE                                 :Ignorer
STR_GOAL_QUESTION_BUTTON_RETRY                                  :Prøv igjen
STR_GOAL_QUESTION_BUTTON_PREVIOUS                               :Forrige
STR_GOAL_QUESTION_BUTTON_NEXT                                   :Neste
STR_GOAL_QUESTION_BUTTON_STOP                                   :Stopp
STR_GOAL_QUESTION_BUTTON_START                                  :Start
STR_GOAL_QUESTION_BUTTON_GO                                     :Kjør
STR_GOAL_QUESTION_BUTTON_CONTINUE                               :Fortsett
STR_GOAL_QUESTION_BUTTON_RESTART                                :Start på nytt
STR_GOAL_QUESTION_BUTTON_POSTPONE                               :Utsett
STR_GOAL_QUESTION_BUTTON_SURRENDER                              :Gi opp
STR_GOAL_QUESTION_BUTTON_CLOSE                                  :Lukk
############ End of Goal Question button list

# Subsidies window
STR_SUBSIDIES_CAPTION                                           :{WHITE}Subsidier
STR_SUBSIDIES_OFFERED_TITLE                                     :{BLACK}Subsidietilbud:
STR_SUBSIDIES_OFFERED_FROM_TO                                   :{ORANGE}{STRING} fra {STRING} til {STRING}{YELLOW} (innen {DATE_SHORT})
STR_SUBSIDIES_NONE                                              :{ORANGE}- Ingen -
STR_SUBSIDIES_SUBSIDISED_TITLE                                  :{BLACK}Tjenester som allerede subsidieres:
STR_SUBSIDIES_SUBSIDISED_FROM_TO                                :{ORANGE}{STRING} fra {STRING} til {STRING}{YELLOW} ({COMPANY}{YELLOW}, inntil {DATE_SHORT})
STR_SUBSIDIES_TOOLTIP_CLICK_ON_SERVICE_TO_CENTER                :{BLACK}Klikk for å gå til industri/by. Ctrl+klikk åpner et nytt tilleggsvindu over industrien/byen

# Story book window
STR_STORY_BOOK_CAPTION                                          :{WHITE}{COMPANY} Historiebok
STR_STORY_BOOK_SPECTATOR_CAPTION                                :{WHITE}Global historiebok
STR_STORY_BOOK_TITLE                                            :{YELLOW}{STRING}
STR_STORY_BOOK_GENERIC_PAGE_ITEM                                :Side {NUM}
STR_STORY_BOOK_SEL_PAGE_TOOLTIP                                 :{BLACK}Gå til en bestemt side ved å velge den i denne nedtrekkslisten.
STR_STORY_BOOK_PREV_PAGE                                        :{BLACK}Forrige
STR_STORY_BOOK_PREV_PAGE_TOOLTIP                                :{BLACK}Gå til forrige side
STR_STORY_BOOK_NEXT_PAGE                                        :{BLACK}Neste
STR_STORY_BOOK_NEXT_PAGE_TOOLTIP                                :{BLACK}Gå til neste side
STR_STORY_BOOK_INVALID_GOAL_REF                                 :{RED}Ugyldig mål-referanse

# Station list window
STR_STATION_LIST_TOOLTIP                                        :{BLACK}Stasjonsnavn - klikk på navnet for å gå til stasjonen. Ctrl+klikk åpner et nytt tilleggsvindu over stasjonen.
STR_STATION_LIST_USE_CTRL_TO_SELECT_MORE                        :{BLACK}Hold inne Ctrl for å velge flere
STR_STATION_LIST_CAPTION                                        :{WHITE}{COMPANY} - {COMMA} stasjon{P "" er}
STR_STATION_LIST_STATION                                        :{YELLOW}{STATION} {STATION_FEATURES}
STR_STATION_LIST_WAYPOINT                                       :{YELLOW}{WAYPOINT}
STR_STATION_LIST_NONE                                           :{YELLOW}- Ingen -
STR_STATION_LIST_SELECT_ALL_FACILITIES                          :{BLACK}Velg alle anlegg
STR_STATION_LIST_SELECT_ALL_TYPES                               :{BLACK}Velg alle varetyper (inkludert varer som ikke venter)
STR_STATION_LIST_NO_WAITING_CARGO                               :{BLACK}Ingen varetyper venter

# Station view window
STR_STATION_VIEW_CAPTION                                        :{WHITE}{STATION} {STATION_FEATURES}
STR_STATION_VIEW_WAITING_CARGO                                  :{WHITE}{CARGO_LONG}
STR_STATION_VIEW_EN_ROUTE_FROM                                  :{YELLOW}({CARGO_SHORT} på vei fra {STATION})
STR_STATION_VIEW_RESERVED                                       :{YELLOW}({CARGO_SHORT} reservert for lasting)

STR_STATION_VIEW_ACCEPTS_BUTTON                                 :{BLACK}Godtar
STR_STATION_VIEW_ACCEPTS_TOOLTIP                                :{BLACK}Vis liste over godtatte varer
STR_STATION_VIEW_ACCEPTS_CARGO                                  :{BLACK}Godtar: {WHITE}{CARGO_LIST}

STR_STATION_VIEW_EXCLUSIVE_RIGHTS_SELF                          :{BLACK}Denne stasjonen har eksklusive transportrettigheter i denne byen.
STR_STATION_VIEW_EXCLUSIVE_RIGHTS_COMPANY                       :{YELLOW}{COMPANY}{BLACK} kjøpte eksklusive transportrettigheter i denne byen.

STR_STATION_VIEW_RATINGS_BUTTON                                 :{BLACK}Vurderinger
STR_STATION_VIEW_RATINGS_TOOLTIP                                :{BLACK}Vis stasjonsvurdering
STR_STATION_VIEW_SUPPLY_RATINGS_TITLE                           :{BLACK}Månedlig forsyning og lokal rangering:
STR_STATION_VIEW_CARGO_SUPPLY_RATING                            :{WHITE}{STRING}: {YELLOW}{COMMA} / {STRING} ({COMMA}%)

STR_STATION_VIEW_GROUP                                          :{BLACK}Gruppér etter
STR_STATION_VIEW_WAITING_STATION                                :Stasjon: Venter på
STR_STATION_VIEW_WAITING_AMOUNT                                 :Beløp: Venter på
STR_STATION_VIEW_PLANNED_STATION                                :Stasjon: Planlagt
STR_STATION_VIEW_PLANNED_AMOUNT                                 :Beløp: Planlagt
STR_STATION_VIEW_FROM                                           :{YELLOW}{CARGO_SHORT} fra {STATION}
STR_STATION_VIEW_VIA                                            :{YELLOW}{CARGO_SHORT} via {STATION}
STR_STATION_VIEW_TO                                             :{YELLOW}{CARGO_SHORT} til {STATION}
STR_STATION_VIEW_FROM_ANY                                       :{RED}{CARGO_SHORT} fra ukjent stasjon
STR_STATION_VIEW_TO_ANY                                         :{RED}{CARGO_SHORT} til hvilken som helst stasjon
STR_STATION_VIEW_VIA_ANY                                        :{RED}{CARGO_SHORT} via hvilken som helst stasjon
STR_STATION_VIEW_FROM_HERE                                      :{GREEN}{CARGO_SHORT} fra denne stasjonen
STR_STATION_VIEW_VIA_HERE                                       :{GREEN}{CARGO_SHORT} stopper på denne stasjonen
STR_STATION_VIEW_TO_HERE                                        :{GREEN}{CARGO_SHORT} til denne stasjonen
STR_STATION_VIEW_NONSTOP                                        :{YELLOW}{CARGO_SHORT} non-stop

STR_STATION_VIEW_GROUP_S_V_D                                    :Utgangspunkt-Via-Destinasjon
STR_STATION_VIEW_GROUP_S_D_V                                    :Utgangspunkt-Destinasjon-Via
STR_STATION_VIEW_GROUP_V_S_D                                    :Via-Utgangspunkt-Destinasjon
STR_STATION_VIEW_GROUP_V_D_S                                    :Via-Destinasjon-Utgangspunkt
STR_STATION_VIEW_GROUP_D_S_V                                    :Destinasjon-Utgangspunkt-Via
STR_STATION_VIEW_GROUP_D_V_S                                    :Mål via kilde

############ range for rating starts
STR_CARGO_RATING_APPALLING                                      :Elendig
STR_CARGO_RATING_VERY_POOR                                      :Veldig dårlig
STR_CARGO_RATING_POOR                                           :Dårlig
STR_CARGO_RATING_MEDIOCRE                                       :Middelmådig
STR_CARGO_RATING_GOOD                                           :God
STR_CARGO_RATING_VERY_GOOD                                      :Veldig god
STR_CARGO_RATING_EXCELLENT                                      :Utmerket
STR_CARGO_RATING_OUTSTANDING                                    :Fremragende
############ range for rating ends

STR_STATION_VIEW_CENTER_TOOLTIP                                 :{BLACK}Gå til stasjon. Ctrl+klikk åpner et nytt tilleggsvindu over stasjonen
STR_STATION_VIEW_RENAME_TOOLTIP                                 :{BLACK}Endre stasjonens navn

STR_STATION_VIEW_SCHEDULED_TRAINS_TOOLTIP                       :{BLACK}Vis alle tog som har denne stasjonen på sin ruteplan
STR_STATION_VIEW_SCHEDULED_ROAD_VEHICLES_TOOLTIP                :{BLACK}Vis alle kjøretøy som har denne stasjonen på sin ruteplan
STR_STATION_VIEW_SCHEDULED_AIRCRAFT_TOOLTIP                     :{BLACK}Vis alle luftfartøy som har denne stasjonen på sin ruteplan
STR_STATION_VIEW_SCHEDULED_SHIPS_TOOLTIP                        :{BLACK}Vis alle skip som har denne stasjonen på sin ruteplan

STR_STATION_VIEW_RENAME_STATION_CAPTION                         :Endre navnet til stasjon/lasteterminal

STR_STATION_VIEW_CLOSE_AIRPORT                                  :{BLACK}Steng flyplass
STR_STATION_VIEW_CLOSE_AIRPORT_TOOLTIP                          :{BLACK}Hindre fly i å lande på denne flyplassen.

# Waypoint/buoy view window
STR_WAYPOINT_VIEW_CAPTION                                       :{WHITE}{WAYPOINT}
STR_WAYPOINT_VIEW_CENTER_TOOLTIP                                :{BLACK}Gå til kontrollpunkt. Ctrl+klikk åpner et nytt tilleggsvindu over kontrollpunktet
STR_WAYPOINT_VIEW_CHANGE_WAYPOINT_NAME                          :{BLACK}Endre kontrollpunktets navn
STR_BUOY_VIEW_CENTER_TOOLTIP                                    :{BLACK}Gå til bøye. Ctrl+klikk åpner et nytt tilleggsvindu over bøyen
STR_BUOY_VIEW_CHANGE_BUOY_NAME                                  :{BLACK}Endre navn på bøye

STR_EDIT_WAYPOINT_NAME                                          :{WHITE}Endre navn på kontrollpunkt

# Finances window
STR_FINANCES_CAPTION                                            :{WHITE}{COMPANY}s regnskap{BLACK}{COMPANY_NUM}
STR_FINANCES_EXPENDITURE_INCOME_TITLE                           :{WHITE}Utgifter/inntekter
STR_FINANCES_YEAR                                               :{WHITE}{NUM}
STR_FINANCES_SECTION_CONSTRUCTION                               :{GOLD}Konstruksjon
STR_FINANCES_SECTION_NEW_VEHICLES                               :{GOLD}Nye kjøretøy
STR_FINANCES_SECTION_TRAIN_RUNNING_COSTS                        :{GOLD}Driftskostnader for tog
STR_FINANCES_SECTION_ROAD_VEHICLE_RUNNING_COSTS                 :{GOLD}Driftskostnader for kjøretøy
STR_FINANCES_SECTION_AIRCRAFT_RUNNING_COSTS                     :{GOLD}Driftskostnader for luftfartøy
STR_FINANCES_SECTION_SHIP_RUNNING_COSTS                         :{GOLD}Driftskostnader for skip
STR_FINANCES_SECTION_PROPERTY_MAINTENANCE                       :{GOLD}Vedlikehold av eiendom
STR_FINANCES_SECTION_TRAIN_INCOME                               :{GOLD}Inntekter fra tog
STR_FINANCES_SECTION_ROAD_VEHICLE_INCOME                        :{GOLD}Inntekter fra kjøretøy
STR_FINANCES_SECTION_AIRCRAFT_INCOME                            :{GOLD}Inntekter fra luftfartøy
STR_FINANCES_SECTION_SHIP_INCOME                                :{GOLD}Inntekter fra skip
STR_FINANCES_SECTION_LOAN_INTEREST                              :{GOLD}Renter
STR_FINANCES_SECTION_OTHER                                      :{GOLD}Annet
STR_FINANCES_NEGATIVE_INCOME                                    :{BLACK}-{CURRENCY_LONG}
STR_FINANCES_POSITIVE_INCOME                                    :{BLACK}+{CURRENCY_LONG}
STR_FINANCES_TOTAL_CAPTION                                      :{WHITE}Totalt:
STR_FINANCES_BANK_BALANCE_TITLE                                 :{WHITE}Saldo
STR_FINANCES_LOAN_TITLE                                         :{WHITE}Lån
STR_FINANCES_MAX_LOAN                                           :{WHITE}Maks lån: {BLACK}{CURRENCY_LONG}
STR_FINANCES_TOTAL_CURRENCY                                     :{BLACK}{CURRENCY_LONG}
STR_FINANCES_BORROW_BUTTON                                      :{BLACK}Lån ({CURRENCY_LONG})
STR_FINANCES_BORROW_TOOLTIP                                     :{BLACK}Øk størrelsen på lånet. Ctrl+klikk tar opp maks lån
STR_FINANCES_REPAY_BUTTON                                       :{BLACK}Betal tilbake ({CURRENCY_LONG})
STR_FINANCES_REPAY_TOOLTIP                                      :{BLACK}Betal tilbake en del av lånet. Ctrl+klikk betaler ned så mye som mulig.
STR_FINANCES_INFRASTRUCTURE_BUTTON                              :{BLACK}Infrastruktur

# Company view
STR_COMPANY_VIEW_CAPTION                                        :{WHITE}{COMPANY} {BLACK}{COMPANY_NUM}
STR_COMPANY_VIEW_PRESIDENT_MANAGER_TITLE                        :{WHITE}{PRESIDENT_NAME}{}{GOLD}(Sjef)

STR_COMPANY_VIEW_INAUGURATED_TITLE                              :{GOLD}Grunnlagt: {WHITE}{NUM}
STR_COMPANY_VIEW_COLOUR_SCHEME_TITLE                            :{GOLD}Firmafarge:
STR_COMPANY_VIEW_VEHICLES_TITLE                                 :{GOLD}Kjøretøy:
STR_COMPANY_VIEW_TRAINS                                         :{WHITE}{COMMA} tog
STR_COMPANY_VIEW_ROAD_VEHICLES                                  :{WHITE}{COMMA} kjøretøy
STR_COMPANY_VIEW_AIRCRAFT                                       :{WHITE}{COMMA} luftfartøy
STR_COMPANY_VIEW_SHIPS                                          :{WHITE}{COMMA} skip
STR_COMPANY_VIEW_VEHICLES_NONE                                  :{WHITE}Ingen
STR_COMPANY_VIEW_COMPANY_VALUE                                  :{GOLD}Firmaverdi: {WHITE}{CURRENCY_LONG}
STR_COMPANY_VIEW_SHARES_OWNED_BY                                :{WHITE}({COMMA}{NBSP}% eies av {COMPANY})
STR_COMPANY_VIEW_INFRASTRUCTURE                                 :{GOLD}Infrastruktur:
STR_COMPANY_VIEW_INFRASTRUCTURE_RAIL                            :{WHITE}{COMMA} jernbanebit{P "" er}
STR_COMPANY_VIEW_INFRASTRUCTURE_ROAD                            :{WHITE}{COMMA} veibit{P "" er}
STR_COMPANY_VIEW_INFRASTRUCTURE_WATER                           :{WHITE}{COMMA} vannrute{P "" r}
STR_COMPANY_VIEW_INFRASTRUCTURE_STATION                         :{WHITE}{COMMA} stasjonsrute{P "" r}
STR_COMPANY_VIEW_INFRASTRUCTURE_AIRPORT                         :{WHITE}{COMMA} flyplass{P "" er}
STR_COMPANY_VIEW_INFRASTRUCTURE_NONE                            :{WHITE}Ingen

STR_COMPANY_VIEW_BUILD_HQ_BUTTON                                :{BLACK}Bygg firmaets hovedkontor
STR_COMPANY_VIEW_BUILD_HQ_TOOLTIP                               :{BLACK}Bygg firmaets hovedkontor
STR_COMPANY_VIEW_VIEW_HQ_BUTTON                                 :{BLACK}Se firmaets hovedkontor
STR_COMPANY_VIEW_VIEW_HQ_TOOLTIP                                :{BLACK}Vis firmaets hovedkontor
STR_COMPANY_VIEW_RELOCATE_HQ                                    :{BLACK}Flytt firmaets hovedkontor
STR_COMPANY_VIEW_RELOCATE_COMPANY_HEADQUARTERS                  :{BLACK}Gjenoppbygg (flytt) firmaets hovedkontor et annet sted til en kostnad av 1{NBSP}% av firmaverdien. Shift+klikk viser beregnet kostnad uten å flytte kontoret
STR_COMPANY_VIEW_INFRASTRUCTURE_BUTTON                          :{BLACK}Detaljer
STR_COMPANY_VIEW_INFRASTRUCTURE_TOOLTIP                         :{BLACK}Vis detaljert infrastrukturtelling
STR_COMPANY_VIEW_GIVE_MONEY_BUTTON                              :{BLACK}Gi penger

STR_COMPANY_VIEW_NEW_FACE_BUTTON                                :{BLACK}Nytt ansikt
STR_COMPANY_VIEW_NEW_FACE_TOOLTIP                               :{BLACK}Velg nytt ansikt på sjefen
STR_COMPANY_VIEW_COLOUR_SCHEME_BUTTON                           :{BLACK}Firmafarge
STR_COMPANY_VIEW_COLOUR_SCHEME_TOOLTIP                          :{BLACK}Endre firmafarge
STR_COMPANY_VIEW_COMPANY_NAME_BUTTON                            :{BLACK}Firmanavn
STR_COMPANY_VIEW_COMPANY_NAME_TOOLTIP                           :{BLACK}Endre firmanavn
STR_COMPANY_VIEW_PRESIDENT_NAME_BUTTON                          :{BLACK}Sjefens navn
STR_COMPANY_VIEW_PRESIDENT_NAME_TOOLTIP                         :{BLACK}Endre sjefens navn

STR_COMPANY_VIEW_BUY_SHARE_BUTTON                               :{BLACK}Kjøp 25{NBSP}% av aksjene i firmaet
STR_COMPANY_VIEW_SELL_SHARE_BUTTON                              :{BLACK}Selg 25{NBSP}% av aksjene i firmaet
STR_COMPANY_VIEW_BUY_SHARE_TOOLTIP                              :{BLACK}Kjøp 25{NBSP}% av aksjene i firmaet. Shift+klikk viser beregnet kostnad uten å kjøpe noen aksjer
STR_COMPANY_VIEW_SELL_SHARE_TOOLTIP                             :{BLACK}Selg 25{NBSP}% av aksjene i firmaet. Shift+klikk viser beregnet inntekt uten å selge noen aksjer

STR_COMPANY_VIEW_COMPANY_NAME_QUERY_CAPTION                     :Firmanavn
STR_COMPANY_VIEW_PRESIDENT_S_NAME_QUERY_CAPTION                 :Sjefens navn
STR_COMPANY_VIEW_GIVE_MONEY_QUERY_CAPTION                       :Skriv inn hvor mye penger du ønsker å gi

STR_BUY_COMPANY_MESSAGE                                         :{WHITE}Vi ser etter et transportfirma som er villig til å overta oss.{}{}Vil du kjøpe {COMPANY} for {CURRENCY_LONG}?

# Company infrastructure window
STR_COMPANY_INFRASTRUCTURE_VIEW_CAPTION                         :{WHITE}Infrastrukturen til {COMPANY}
STR_COMPANY_INFRASTRUCTURE_VIEW_RAIL_SECT                       :{GOLD}Jernbanebiter:
STR_COMPANY_INFRASTRUCTURE_VIEW_SIGNALS                         :{WHITE}Signaler
STR_COMPANY_INFRASTRUCTURE_VIEW_ROAD_SECT                       :{GOLD}Veibiter:
STR_COMPANY_INFRASTRUCTURE_VIEW_ROAD                            :{WHITE}Vei
STR_COMPANY_INFRASTRUCTURE_VIEW_TRAMWAY                         :{WHITE}Trikkespor
STR_COMPANY_INFRASTRUCTURE_VIEW_WATER_SECT                      :{GOLD}Vannruter:
STR_COMPANY_INFRASTRUCTURE_VIEW_CANALS                          :{WHITE}Kanaler
STR_COMPANY_INFRASTRUCTURE_VIEW_STATION_SECT                    :{GOLD}Stasjoner:
STR_COMPANY_INFRASTRUCTURE_VIEW_STATIONS                        :{WHITE}Stasjonsruter
STR_COMPANY_INFRASTRUCTURE_VIEW_AIRPORTS                        :{WHITE}Flyplasser
STR_COMPANY_INFRASTRUCTURE_VIEW_TOTAL                           :{WHITE}{CURRENCY_LONG}/år

# Industry directory
STR_INDUSTRY_DIRECTORY_CAPTION                                  :{WHITE}Industrier
STR_INDUSTRY_DIRECTORY_NONE                                     :{ORANGE}- Ingen -
STR_INDUSTRY_DIRECTORY_ITEM                                     :{ORANGE}{INDUSTRY}{BLACK} ({CARGO_LONG}{STRING}){YELLOW} ({COMMA}% transportert)
STR_INDUSTRY_DIRECTORY_ITEM_TWO                                 :{ORANGE}{INDUSTRY}{BLACK} ({CARGO_LONG}{STRING}/{CARGO_LONG}{STRING}){YELLOW} ({COMMA}%/{COMMA}% transportert)
STR_INDUSTRY_DIRECTORY_ITEM_NOPROD                              :{ORANGE}{INDUSTRY}
STR_INDUSTRY_DIRECTORY_LIST_CAPTION                             :{BLACK}Industrinavn - klikk på navn for å gå til industri. Ctrl+klikk åpner et nytt tilleggsvindu over industrien

# Industry view
STR_INDUSTRY_VIEW_CAPTION                                       :{WHITE}{INDUSTRY}
STR_INDUSTRY_VIEW_PRODUCTION_LAST_MONTH_TITLE                   :{BLACK}Produksjon forrige måned:
STR_INDUSTRY_VIEW_TRANSPORTED                                   :{YELLOW}{CARGO_LONG}{STRING}{BLACK} ({COMMA}{NBSP}% transportert)
STR_INDUSTRY_VIEW_LOCATION_TOOLTIP                              :{BLACK}Gå til industri. Ctrl+klikk åpner et nytt tilleggsvindu over industrien
STR_INDUSTRY_VIEW_PRODUCTION_LEVEL                              :{BLACK}Produksjonsnivå: {YELLOW}{COMMA}%
STR_INDUSTRY_VIEW_INDUSTRY_ANNOUNCED_CLOSURE                    :{YELLOW}Næringen har annonsert snarlig nedleggelse!

STR_INDUSTRY_VIEW_REQUIRES_N_CARGO                              :{BLACK}Trenger: {YELLOW}{STRING}{STRING}
STR_INDUSTRY_VIEW_PRODUCES_N_CARGO                              :{BLACK}Produserer: {YELLOW}{STRING}{STRING}
STR_INDUSTRY_VIEW_CARGO_LIST_EXTENSION                          :, {STRING}{STRING}

STR_INDUSTRY_VIEW_REQUIRES                                      :{BLACK}Krever:
STR_INDUSTRY_VIEW_ACCEPT_CARGO                                  :{YELLOW}{STRING}{BLACK}{3:STRING}
STR_INDUSTRY_VIEW_ACCEPT_CARGO_AMOUNT                           :{YELLOW}{STRING}{BLACK}: {CARGO_SHORT} venter{STRING}

STR_CONFIG_GAME_PRODUCTION                                      :{WHITE}Endre produksjon (multiplum av 8, opptil 2040)
STR_CONFIG_GAME_PRODUCTION_LEVEL                                :{WHITE}Endre produksjonsnivå (prosentsats, opptil 800{NBSP}%)

# Vehicle lists
STR_VEHICLE_LIST_TRAIN_CAPTION                                  :{WHITE}{STRING} - {COMMA} tog
STR_VEHICLE_LIST_ROAD_VEHICLE_CAPTION                           :{WHITE}{STRING} - {COMMA} kjøretøy
STR_VEHICLE_LIST_SHIP_CAPTION                                   :{WHITE}{STRING} - {COMMA} skip
STR_VEHICLE_LIST_AIRCRAFT_CAPTION                               :{WHITE}{STRING} - {COMMA} luftfartøy

STR_VEHICLE_LIST_TRAIN_LIST_TOOLTIP                             :{BLACK}Tog - klikk på tog for mer informasjon
STR_VEHICLE_LIST_ROAD_VEHICLE_TOOLTIP                           :{BLACK}Kjøretøy - klikk på kjøretøy for informasjon
STR_VEHICLE_LIST_SHIP_TOOLTIP                                   :{BLACK}Skip - klikk på skip for mer informasjon
STR_VEHICLE_LIST_AIRCRAFT_TOOLTIP                               :{BLACK}Luftfartøy - klikk på luftfartøy for mer informasjon

STR_VEHICLE_LIST_PROFIT_THIS_YEAR_LAST_YEAR                     :{TINY_FONT}{BLACK}Fortjeneste i år: {CURRENCY_LONG} (i fjor: {CURRENCY_LONG})

STR_VEHICLE_LIST_AVAILABLE_TRAINS                               :Tilgjengelige tog
STR_VEHICLE_LIST_AVAILABLE_ROAD_VEHICLES                        :Tilgjengelige kjøretøy
STR_VEHICLE_LIST_AVAILABLE_SHIPS                                :Tilgjengelige skip
STR_VEHICLE_LIST_AVAILABLE_AIRCRAFT                             :Tilgjengelige luftfartøy
STR_VEHICLE_LIST_AVAILABLE_ENGINES_TOOLTIP                      :{BLACK}Se en liste over tilgjengelige modeller for denne kjøretøytypen.

STR_VEHICLE_LIST_MANAGE_LIST                                    :{BLACK}Administrer liste
STR_VEHICLE_LIST_MANAGE_LIST_TOOLTIP                            :{BLACK}Send instruksjoner til alle kjøretøy i denne listen
STR_VEHICLE_LIST_REPLACE_VEHICLES                               :Bytt ut kjøretøy
STR_VEHICLE_LIST_SEND_FOR_SERVICING                             :Send til vedlikehold

STR_VEHICLE_LIST_SEND_TRAIN_TO_DEPOT                            :Send til togstallen
STR_VEHICLE_LIST_SEND_ROAD_VEHICLE_TO_DEPOT                     :Send til garasjen
STR_VEHICLE_LIST_SEND_SHIP_TO_DEPOT                             :Send til skipsdokken
STR_VEHICLE_LIST_SEND_AIRCRAFT_TO_HANGAR                        :Send til hangaren

STR_VEHICLE_LIST_MASS_STOP_LIST_TOOLTIP                         :{BLACK}Klikk for å stoppe alle kjøretøy i listen
STR_VEHICLE_LIST_MASS_START_LIST_TOOLTIP                        :{BLACK}Klikk for å starte alle kjøretøy i listen

STR_VEHICLE_LIST_SHARED_ORDERS_LIST_CAPTION                     :{WHITE}Delte ordre av {COMMA} kjøretøy

# Group window
STR_GROUP_ALL_TRAINS                                            :Alle tog
STR_GROUP_ALL_ROAD_VEHICLES                                     :Alle kjøretøy
STR_GROUP_ALL_SHIPS                                             :Alle skip
STR_GROUP_ALL_AIRCRAFTS                                         :Alle luftfartøy

STR_GROUP_DEFAULT_TRAINS                                        :Ugrupperte tog
STR_GROUP_DEFAULT_ROAD_VEHICLES                                 :Ugrupperte kjøretøy
STR_GROUP_DEFAULT_SHIPS                                         :Ugrupperte skip
STR_GROUP_DEFAULT_AIRCRAFTS                                     :Ugrupperte luftfartøy

STR_GROUPS_CLICK_ON_GROUP_FOR_TOOLTIP                           :{BLACK}Grupper - Klikk på en gruppe for å se alle kjøretøy i gruppen. Dra og slipp grupper for å arrangere dem hierarkisk
STR_GROUP_CREATE_TOOLTIP                                        :{BLACK}Klikk for å opprette en gruppe
STR_GROUP_DELETE_TOOLTIP                                        :{BLACK}Fjern den valgte gruppen
STR_GROUP_RENAME_TOOLTIP                                        :{BLACK}Gi nytt navn på den valgte gruppen
STR_GROUP_LIVERY_TOOLTIP                                        :{BLACK}Endre firmafarger for valgt gruppe
STR_GROUP_REPLACE_PROTECTION_TOOLTIP                            :{BLACK}Klikk for å beskytte denne gruppen fra global autoerstatning

STR_QUERY_GROUP_DELETE_CAPTION                                  :{WHITE}Slette gruppe
STR_GROUP_DELETE_QUERY_TEXT                                     :{WHITE}Er du sikker på at du vil slette denne gruppen og eventuelle etterkommere?

STR_GROUP_ADD_SHARED_VEHICLE                                    :Legg til delte kjøretøy
STR_GROUP_REMOVE_ALL_VEHICLES                                   :Fjern alle kjøretøy

STR_GROUP_RENAME_CAPTION                                        :{BLACK}Endre navn på gruppe

STR_GROUP_PROFIT_THIS_YEAR                                      :Profitt i år:
STR_GROUP_PROFIT_LAST_YEAR                                      :Profitt i fjor:
STR_GROUP_OCCUPANCY                                             :Gjeldende bruk:
STR_GROUP_OCCUPANCY_VALUE                                       :{NUM} %

# Build vehicle window
STR_BUY_VEHICLE_TRAIN_RAIL_CAPTION                              :Nye tog/vogner for jernbane
STR_BUY_VEHICLE_TRAIN_ELRAIL_CAPTION                            :Nye tog/vogner for elektrisk jernbane
STR_BUY_VEHICLE_TRAIN_MONORAIL_CAPTION                          :Nye tog/vogner for monorail
STR_BUY_VEHICLE_TRAIN_MAGLEV_CAPTION                            :Nye tog/vogner for maglev

STR_BUY_VEHICLE_TRAIN_ALL_CAPTION                               :Nye tog/vogner
STR_BUY_VEHICLE_ROAD_VEHICLE_CAPTION                            :Nye kjøretøy
STR_BUY_VEHICLE_SHIP_CAPTION                                    :Nye skip
STR_BUY_VEHICLE_AIRCRAFT_CAPTION                                :Nye luftfartøy

STR_PURCHASE_INFO_COST_WEIGHT                                   :{BLACK}Kostnad: {GOLD}{CURRENCY_LONG}{BLACK} Vekt: {GOLD}{WEIGHT_SHORT}
STR_PURCHASE_INFO_SPEED_POWER                                   :{BLACK}Hastighet: {GOLD}{VELOCITY}{BLACK} Kraft: {GOLD}{POWER}
STR_PURCHASE_INFO_SPEED                                         :{BLACK}Hastighet: {GOLD}{VELOCITY}
STR_PURCHASE_INFO_SPEED_OCEAN                                   :{BLACK}Hastighet på havet: {GOLD}{VELOCITY}
STR_PURCHASE_INFO_SPEED_CANAL                                   :{BLACK}Hastighet på kanal/elv: {GOLD}{VELOCITY}
STR_PURCHASE_INFO_RUNNINGCOST                                   :{BLACK}Driftskostnad: {GOLD}{CURRENCY_LONG}/år
STR_PURCHASE_INFO_CAPACITY                                      :{BLACK}Kapasitet: {GOLD}{CARGO_LONG} {STRING}
STR_PURCHASE_INFO_REFITTABLE                                    :(ombyggbart)
STR_PURCHASE_INFO_DESIGNED_LIFE                                 :{BLACK}Designet: {GOLD}{NUM}{BLACK} Levetid: {GOLD}{COMMA} år
STR_PURCHASE_INFO_RELIABILITY                                   :{BLACK}Maks pålitelighet: {GOLD}{COMMA}{NBSP}%
STR_PURCHASE_INFO_COST                                          :{BLACK}Kostnad: {GOLD}{CURRENCY_LONG}
STR_PURCHASE_INFO_WEIGHT_CWEIGHT                                :{BLACK}Vekt: {GOLD}{WEIGHT_SHORT} ({WEIGHT_SHORT})
STR_PURCHASE_INFO_COST_SPEED                                    :{BLACK}Kostnad: {GOLD}{CURRENCY_LONG}{BLACK} Hastighet: {GOLD}{VELOCITY}
STR_PURCHASE_INFO_AIRCRAFT_CAPACITY                             :{BLACK}Kapasitet: {GOLD}{CARGO_LONG}, {CARGO_LONG}
STR_PURCHASE_INFO_PWAGPOWER_PWAGWEIGHT                          :{BLACK}Lokomotivvogner: {GOLD}+{POWER}{BLACK} Vekt: {GOLD}+{WEIGHT_SHORT}
STR_PURCHASE_INFO_REFITTABLE_TO                                 :{BLACK}Kan bygges om til: {GOLD}{STRING}
STR_PURCHASE_INFO_ALL_TYPES                                     :Alle varetyper
STR_PURCHASE_INFO_NONE                                          :Ingen
STR_PURCHASE_INFO_ALL_BUT                                       :Alt utenom {CARGO_LIST}
STR_PURCHASE_INFO_MAX_TE                                        :{BLACK}Maks trekkraft: {GOLD}{FORCE}
STR_PURCHASE_INFO_AIRCRAFT_RANGE                                :{BLACK}Rekkevidde: {GOLD}{COMMA} ruter
STR_PURCHASE_INFO_AIRCRAFT_TYPE                                 :{BLACK}Flytype: {GOLD}{STRING}

STR_BUY_VEHICLE_TRAIN_LIST_TOOLTIP                              :{BLACK}Liste over tog/vogner - klikk på tog/vogn for mer informasjon. Ctrl+klikk for å skjule/vise denne typen
STR_BUY_VEHICLE_ROAD_VEHICLE_LIST_TOOLTIP                       :{BLACK}Liste over kjøretøy - klikk på kjøretøy for mer informasjon. Ctrl+klikk for å skjule/vise kjøretøytypen
STR_BUY_VEHICLE_SHIP_LIST_TOOLTIP                               :{BLACK}Liste over skip - klikk på skip for mer informasjon. Ctrl+klikk for å skjule/vise skiptypen
STR_BUY_VEHICLE_AIRCRAFT_LIST_TOOLTIP                           :{BLACK}Liste over luftfartøy - klikk på luftfartøy for mer informasjon. Ctrl+klikk for å skjule/vise luftfartøytypen

STR_BUY_VEHICLE_TRAIN_BUY_VEHICLE_BUTTON                        :{BLACK}Kjøp tog/vogn
STR_BUY_VEHICLE_ROAD_VEHICLE_BUY_VEHICLE_BUTTON                 :{BLACK}Kjøp kjøretøy
STR_BUY_VEHICLE_SHIP_BUY_VEHICLE_BUTTON                         :{BLACK}Kjøp skip
STR_BUY_VEHICLE_AIRCRAFT_BUY_VEHICLE_BUTTON                     :{BLACK}Kjøp luftfartøy

STR_BUY_VEHICLE_TRAIN_BUY_VEHICLE_TOOLTIP                       :{BLACK}Kjøp det merkede tog/vogn. Shift+klikk viser estimert kostnad
STR_BUY_VEHICLE_ROAD_VEHICLE_BUY_VEHICLE_TOOLTIP                :{BLACK}Kjøp det merkede kjøretøy. Shift+klikk viser estimert kostnad
STR_BUY_VEHICLE_SHIP_BUY_VEHICLE_TOOLTIP                        :{BLACK}Kjøp det merkede skip. Shift+klikk viser estimert kostnad
STR_BUY_VEHICLE_AIRCRAFT_BUY_VEHICLE_TOOLTIP                    :{BLACK}Kjøp det merkede luftfartøy. Shift+klikk viser estimert kostnad

STR_BUY_VEHICLE_TRAIN_RENAME_BUTTON                             :{BLACK}Endre navn
STR_BUY_VEHICLE_ROAD_VEHICLE_RENAME_BUTTON                      :{BLACK}Endre navn
STR_BUY_VEHICLE_SHIP_RENAME_BUTTON                              :{BLACK}Endre navn
STR_BUY_VEHICLE_AIRCRAFT_RENAME_BUTTON                          :{BLACK}Endre navn

STR_BUY_VEHICLE_TRAIN_RENAME_TOOLTIP                            :{BLACK}Gi nytt navn til tog-/vogntypen
STR_BUY_VEHICLE_ROAD_VEHICLE_RENAME_TOOLTIP                     :{BLACK}Gi nytt navn til kjøretøytypen
STR_BUY_VEHICLE_SHIP_RENAME_TOOLTIP                             :{BLACK}Gi nytt navn til skipstypen
STR_BUY_VEHICLE_AIRCRAFT_RENAME_TOOLTIP                         :{BLACK}Gi nytt navn til luftfartøytypen

STR_BUY_VEHICLE_TRAIN_HIDE_TOGGLE_BUTTON                        :{BLACK}Skjul
STR_BUY_VEHICLE_ROAD_VEHICLE_HIDE_TOGGLE_BUTTON                 :{BLACK}Skjul
STR_BUY_VEHICLE_SHIP_HIDE_TOGGLE_BUTTON                         :{BLACK}Skjul
STR_BUY_VEHICLE_AIRCRAFT_HIDE_TOGGLE_BUTTON                     :{BLACK}Skjul

STR_BUY_VEHICLE_TRAIN_SHOW_TOGGLE_BUTTON                        :{BLACK}Vis
STR_BUY_VEHICLE_ROAD_VEHICLE_SHOW_TOGGLE_BUTTON                 :{BLACK}Vis
STR_BUY_VEHICLE_SHIP_SHOW_TOGGLE_BUTTON                         :{BLACK}Vis
STR_BUY_VEHICLE_AIRCRAFT_SHOW_TOGGLE_BUTTON                     :{BLACK}Vis

STR_BUY_VEHICLE_TRAIN_HIDE_SHOW_TOGGLE_TOOLTIP                  :{BLACK}Veksle mellom å skjule/vise typen av jernbanekjøretøy
STR_BUY_VEHICLE_ROAD_VEHICLE_HIDE_SHOW_TOGGLE_TOOLTIP           :{BLACK}Veksle mellom å skjule/vise kjøretøystypen
STR_BUY_VEHICLE_SHIP_HIDE_SHOW_TOGGLE_TOOLTIP                   :{BLACK}Veksle mellom å skjule/vise skipstypen
STR_BUY_VEHICLE_AIRCRAFT_HIDE_SHOW_TOGGLE_TOOLTIP               :{BLACK}Bytte mellom å skjule/vise flytypen

STR_QUERY_RENAME_TRAIN_TYPE_CAPTION                             :{WHITE}Gi tog/vogntype nytt navn
STR_QUERY_RENAME_ROAD_VEHICLE_TYPE_CAPTION                      :{WHITE}Gi kjøretøytypen nytt navn
STR_QUERY_RENAME_SHIP_TYPE_CAPTION                              :{WHITE}Gi skipstypen nytt navn
STR_QUERY_RENAME_AIRCRAFT_TYPE_CAPTION                          :{WHITE}Gi luftfartøytypen nytt navn

# Depot window
STR_DEPOT_CAPTION                                               :{WHITE}{DEPOT}

STR_DEPOT_RENAME_TOOLTIP                                        :{BLACK}Endre navn på garasje/stall/hangar/dokk
STR_DEPOT_RENAME_DEPOT_CAPTION                                  :Endre navn på garasje/stall/hangar/dokk

STR_DEPOT_NO_ENGINE                                             :{BLACK}-
STR_DEPOT_VEHICLE_TOOLTIP                                       :{BLACK}{ENGINE}{STRING}
STR_DEPOT_VEHICLE_TOOLTIP_CHAIN                                 :{BLACK}{NUM} kjøretøy{STRING}
STR_DEPOT_VEHICLE_TOOLTIP_CARGO                                 :{}{CARGO_LONG} ({CARGO_SHORT})

STR_DEPOT_TRAIN_LIST_TOOLTIP                                    :{BLACK}Tog - dra vogn/tog med venstreklikk for å legge til/fjerne fra tog, høyreklikk for mer informasjon. Hold inne Ctrl for å gjøre begge funksjonene gjeldende for hele togkjeden
STR_DEPOT_ROAD_VEHICLE_LIST_TOOLTIP                             :{BLACK}Kjøretøy - høyreklikk på kjøretøy for mer informasjon
STR_DEPOT_SHIP_LIST_TOOLTIP                                     :{BLACK}Skip - høyreklikk på skip for mer informasjon
STR_DEPOT_AIRCRAFT_LIST_TOOLTIP                                 :{BLACK}Luftfartøy - høyreklikk på luftfartøy for mer informasjon

STR_DEPOT_TRAIN_SELL_TOOLTIP                                    :{BLACK}Dra tog/vogn hit for å selge det
STR_DEPOT_ROAD_VEHICLE_SELL_TOOLTIP                             :{BLACK}Dra kjøretøy hit for å selge det
STR_DEPOT_SHIP_SELL_TOOLTIP                                     :{BLACK}Dra skip hit for å selge det
STR_DEPOT_AIRCRAFT_SELL_TOOLTIP                                 :{BLACK}Dra luftfartøy hit for å selge det

STR_DEPOT_DRAG_WHOLE_TRAIN_TO_SELL_TOOLTIP                      :{BLACK}Dra lokomotivet hit for å selge hele toget

STR_DEPOT_SELL_ALL_BUTTON_TRAIN_TOOLTIP                         :{BLACK}Selg alle tog i togstallen
STR_DEPOT_SELL_ALL_BUTTON_ROAD_VEHICLE_TOOLTIP                  :{BLACK}Selg alle kjøretøy i garasjen
STR_DEPOT_SELL_ALL_BUTTON_SHIP_TOOLTIP                          :{BLACK}Selg alle skip i skipsdokken
STR_DEPOT_SELL_ALL_BUTTON_AIRCRAFT_TOOLTIP                      :{BLACK}Selg alle luftfartøy i hangaren

STR_DEPOT_AUTOREPLACE_TRAIN_TOOLTIP                             :{BLACK}Autoerstatt alle tog i togstallen
STR_DEPOT_AUTOREPLACE_ROAD_VEHICLE_TOOLTIP                      :{BLACK}Autoerstatt alle kjøretøy i garasjen
STR_DEPOT_AUTOREPLACE_SHIP_TOOLTIP                              :{BLACK}Autoerstatt alle skip i skipsdokken
STR_DEPOT_AUTOREPLACE_AIRCRAFT_TOOLTIP                          :{BLACK}Autoerstatt alle luftfartøy i hangaren

STR_DEPOT_TRAIN_NEW_VEHICLES_BUTTON                             :{BLACK}Nye tog/vogner
STR_DEPOT_ROAD_VEHICLE_NEW_VEHICLES_BUTTON                      :{BLACK}Nye kjøretøy
STR_DEPOT_SHIP_NEW_VEHICLES_BUTTON                              :{BLACK}Nye skip
STR_DEPOT_AIRCRAFT_NEW_VEHICLES_BUTTON                          :{BLACK}Nye luftfartøy

STR_DEPOT_TRAIN_NEW_VEHICLES_TOOLTIP                            :{BLACK}Kjøp nytt tog/vogn
STR_DEPOT_ROAD_VEHICLE_NEW_VEHICLES_TOOLTIP                     :{BLACK}Kjøp nytt kjøretøy
STR_DEPOT_SHIP_NEW_VEHICLES_TOOLTIP                             :{BLACK}Kjøp nytt skip
STR_DEPOT_AIRCRAFT_NEW_VEHICLES_TOOLTIP                         :{BLACK}Kjøp nye luftfartøy

STR_DEPOT_CLONE_TRAIN                                           :{BLACK}Kopier tog
STR_DEPOT_CLONE_ROAD_VEHICLE                                    :{BLACK}Kopier kjøretøy
STR_DEPOT_CLONE_SHIP                                            :{BLACK}Kopier skip
STR_DEPOT_CLONE_AIRCRAFT                                        :{BLACK}Kopier luftfartøy

STR_DEPOT_CLONE_TRAIN_DEPOT_INFO                                :{BLACK}Dette vil kjøpe en kopi av et tog inkludert alle vognene. Klikk denne knappen og deretter på et tog utenfor eller inni togstallen. Ctrl+klikk deler ordrene. Shift+klikk viser estimert kostnad uten kjøp
STR_DEPOT_CLONE_ROAD_VEHICLE_DEPOT_INFO                         :{BLACK}Dette vil skape en kopi av et kjøretøy. Klikk denne knappen og deretter på et kjøretøy utenfor eller inni garasjen. Ctrl+klikk vil dele ordrene. Shift+klikk viser estimert kostnad
STR_DEPOT_CLONE_SHIP_DEPOT_INFO                                 :{BLACK}Dette vil skape en kopi av et skip. Klikk denne knappen og deretter på et skip utenfor eller inni skipsdokken. Ctrl+klikk vil dele ordrene. Shift+klikk viser estimert kostnad
STR_DEPOT_CLONE_AIRCRAFT_INFO_HANGAR_WINDOW                     :{BLACK}Dette vil skape en kopi av et luftfartøy. Klikk denne knappen og deretter på et luftfartøy utenfor eller inni hangaren. Ctrl+klikk vil dele ordrene. Shift+klikk viser estimert kostnad

STR_DEPOT_TRAIN_LOCATION_TOOLTIP                                :{BLACK}Gå til togstall. Ctrl+klikk åpner et nytt tilleggsvindu over togstallen
STR_DEPOT_ROAD_VEHICLE_LOCATION_TOOLTIP                         :{BLACK}Gå til garasje. Ctrl+klikk åpner et nytt tilleggsvindu over garasjen
STR_DEPOT_SHIP_LOCATION_TOOLTIP                                 :{BLACK}Gå til skipsdokk. Ctrl+klikk åpner et nytt tilleggsvindu over skipsdokken
STR_DEPOT_AIRCRAFT_LOCATION_TOOLTIP                             :{BLACK}Gå til hangar. Ctrl+klikk åpner et nytt tilleggsvindu over hangaren

STR_DEPOT_VEHICLE_ORDER_LIST_TRAIN_TOOLTIP                      :{BLACK}Få en liste over alle tog med denne togstallen i sine ordre
STR_DEPOT_VEHICLE_ORDER_LIST_ROAD_VEHICLE_TOOLTIP               :{BLACK}Få en liste over alle kjøretøy med denne garasjen i sine ordre
STR_DEPOT_VEHICLE_ORDER_LIST_SHIP_TOOLTIP                       :{BLACK}Få en liste over alle skip med denne skipsdokken i sine ordre
STR_DEPOT_VEHICLE_ORDER_LIST_AIRCRAFT_TOOLTIP                   :{BLACK}Få en liste over alle luftfartøy med denne hangaren i sine ordre

STR_DEPOT_MASS_STOP_DEPOT_TRAIN_TOOLTIP                         :{BLACK}Klikk for å stoppe alle togene i togstallen
STR_DEPOT_MASS_STOP_DEPOT_ROAD_VEHICLE_TOOLTIP                  :{BLACK}Klikk for å stoppe alle kjøretøyene i garasjen
STR_DEPOT_MASS_STOP_DEPOT_SHIP_TOOLTIP                          :{BLACK}Klikk for å stoppe alle skipene i skipsdokken
STR_DEPOT_MASS_STOP_HANGAR_TOOLTIP                              :{BLACK}Klikk for å stoppe alle luftfartøyene i hangaren

STR_DEPOT_MASS_START_DEPOT_TRAIN_TOOLTIP                        :{BLACK}Klikk for å starte alle togene i togstallen
STR_DEPOT_MASS_START_DEPOT_ROAD_VEHICLE_TOOLTIP                 :{BLACK}Klikk for å starte alle kjøretøyene i garasjen
STR_DEPOT_MASS_START_DEPOT_SHIP_TOOLTIP                         :{BLACK}Klikk for å starte alle skipene i skipsdokken
STR_DEPOT_MASS_START_HANGAR_TOOLTIP                             :{BLACK}Klikk for å starte alle luftfartøyene i hangaren

STR_DEPOT_SELL_CONFIRMATION_TEXT                                :{YELLOW}Du er nå i ferd med å selge alle kjøretøyene i garasjen/stallen/hangaren/dokken. Er du sikker på at du vil dette?

# Engine preview window
STR_ENGINE_PREVIEW_CAPTION                                      :{WHITE}Melding fra kjøretøysprodusent
STR_ENGINE_PREVIEW_MESSAGE                                      :{GOLD}Vi har nettopp designet e{G n i t} ny{G "" "" tt} {STRING} - er du interessert i et års ekslusivt bruk av dette, slik at vi kan se hvordan det virker før det blir allment tilgjengelig?
STR_ENGINE_PREVIEW_RAILROAD_LOCOMOTIVE                          :{G=neuter}lokomotiv
STR_ENGINE_PREVIEW_ROAD_VEHICLE                                 :{G=neuter}kjøretøy
STR_ENGINE_PREVIEW_AIRCRAFT                                     :{G=neuter}luftfartøy
STR_ENGINE_PREVIEW_SHIP                                         :{G=neuter}skip
STR_ENGINE_PREVIEW_MONORAIL_LOCOMOTIVE                          :{G=neuter}monorail-lokomotiv
STR_ENGINE_PREVIEW_MAGLEV_LOCOMOTIVE                            :{G=neuter}maglev-lokomotiv

STR_ENGINE_PREVIEW_COST_WEIGHT_SPEED_POWER                      :{BLACK}Kostnad: {CURRENCY_LONG} Vekt: {WEIGHT_SHORT}{}Hastighet: {VELOCITY}  Kraft: {POWER}{}Driftskostnader: {CURRENCY_LONG}/år{}Kapasitet: {CARGO_LONG}
STR_ENGINE_PREVIEW_COST_WEIGHT_SPEED_POWER_MAX_TE               :{BLACK}Kostnad: {CURRENCY_LONG} Vekt: {WEIGHT_SHORT}{}Hastighet: {VELOCITY}  Kraft: {POWER}  Maks trekkraft: {6:FORCE}{}Vedlikehold: {4:CURRENCY_LONG}/år{}Kapasitet: {5:CARGO_LONG}
STR_ENGINE_PREVIEW_COST_MAX_SPEED_CAP_RUNCOST                   :{BLACK}Kostnad: {CURRENCY_LONG} Maks hastighet: {VELOCITY}{}Kapasitet: {CARGO_LONG}{}Driftskostnader: {CURRENCY_LONG}/år
STR_ENGINE_PREVIEW_COST_MAX_SPEED_TYPE_CAP_CAP_RUNCOST          :{BLACK}Kostnad: {CURRENCY_LONG} Maks. hastighet: {VELOCITY}{}Flytype: {STRING}{}Kapasitet: {CARGO_LONG}, {CARGO_LONG}{}Driftskostnader: {CURRENCY_LONG}/år
STR_ENGINE_PREVIEW_COST_MAX_SPEED_TYPE_CAP_RUNCOST              :{BLACK}Kostnad: {CURRENCY_LONG} Maks. hastighet: {VELOCITY}{}Flytype: {STRING}{}Kapasitet: {CARGO_LONG}{}Driftskostnad: {CURRENCY_LONG}/år
STR_ENGINE_PREVIEW_COST_MAX_SPEED_TYPE_RANGE_CAP_CAP_RUNCOST    :{BLACK}Kostnad: {CURRENCY_LONG} Maks. hastighet: {VELOCITY}{}Flytype: {STRING} Rekkevidde: {COMMA} ruter{}kapasitet: {CARGO_LONG}, {CARGO_LONG}{}Driftskostnader: {CURRENCY_LONG}/år
STR_ENGINE_PREVIEW_COST_MAX_SPEED_TYPE_RANGE_CAP_RUNCOST        :{BLACK}Kostnad: {CURRENCY_LONG} Maks. hastighet: {VELOCITY}{}Flytype: {STRING} Rekkevidde: {COMMA} ruter{}Kapasitet: {CARGO_LONG}{}Driftskostnad: {CURRENCY_LONG}/år

# Autoreplace window
STR_REPLACE_VEHICLES_WHITE                                      :{WHITE}Erstatte {STRING} - {STRING}
STR_REPLACE_VEHICLE_TRAIN                                       :Tog
STR_REPLACE_VEHICLE_ROAD_VEHICLE                                :Kjøretøy
STR_REPLACE_VEHICLE_SHIP                                        :Skip
STR_REPLACE_VEHICLE_AIRCRAFT                                    :{G=neuter}Luftfartøy

STR_REPLACE_VEHICLE_VEHICLES_IN_USE                             :{YELLOW}Kjøretøy i bruk
STR_REPLACE_VEHICLE_VEHICLES_IN_USE_TOOLTIP                     :{BLACK}Kolonne med kjøretøy som du eier
STR_REPLACE_VEHICLE_AVAILABLE_VEHICLES                          :{YELLOW}Tilgjengelige kjøretøy
STR_REPLACE_VEHICLE_AVAILABLE_VEHICLES_TOOLTIP                  :{BLACK}Kolonne med kjøretøy tilgjengelig for utskiftning

STR_REPLACE_HELP_LEFT_ARRAY                                     :{BLACK}Velg lokomotivtype som skal erstattes
STR_REPLACE_HELP_RIGHT_ARRAY                                    :{BLACK}Velg lokomotivtypen du ønsker at skal erstatte den du har valgt til venstre

STR_REPLACE_VEHICLES_START                                      :{BLACK}Start erstatning av kjøretøy
STR_REPLACE_VEHICLES_NOW                                        :Bytt ut alle kjøretøy nå
STR_REPLACE_VEHICLES_WHEN_OLD                                   :Bytt ut bare gamle kjøretøy
STR_REPLACE_HELP_START_BUTTON                                   :{BLACK}Klikk denne knappen hvis du vil erstatte det valgte lokomotivet på venstresiden med det valgte lokomotivet på høyresiden
STR_REPLACE_NOT_REPLACING                                       :{BLACK}Erstatter ikke
STR_REPLACE_NOT_REPLACING_VEHICLE_SELECTED                      :{BLACK}Ingen kjøretøy valgt
STR_REPLACE_REPLACING_WHEN_OLD                                  :{ENGINE} når gammel
STR_REPLACE_VEHICLES_STOP                                       :{BLACK}Stopp erstatning av kjøretøy
STR_REPLACE_HELP_STOP_BUTTON                                    :{BLACK}Klikk denne knappen for å stoppe erstatning av lokomotivet som er valgt på venstresiden

STR_REPLACE_ENGINE_WAGON_SELECT_HELP                            :{BLACK}Veksle mellom tog- og vognerstatningsvinduet
STR_REPLACE_ENGINES                                             :Lokomotiv
STR_REPLACE_WAGONS                                              :Vogner
STR_REPLACE_ALL_RAILTYPE                                        :Status: Mangler

STR_REPLACE_HELP_RAILTYPE                                       :{BLACK}Velg jernbanetypen du vil bytte ut lokomotiv på
STR_REPLACE_HELP_REPLACE_INFO_TAB                               :{BLACK}Viser hvilket lokomotiv som overtar for det valgte lokomotivet på venstresiden
STR_REPLACE_RAIL_VEHICLES                                       :Jernbanekjøretøy
STR_REPLACE_ELRAIL_VEHICLES                                     :Elektriske jernbanekjøretøy
STR_REPLACE_MONORAIL_VEHICLES                                   :Monorail-kjøretøy
STR_REPLACE_MAGLEV_VEHICLES                                     :Maglev-kjøretøy

STR_REPLACE_REMOVE_WAGON                                        :{BLACK}Vognfjerning: {ORANGE}{STRING}
STR_REPLACE_REMOVE_WAGON_HELP                                   :{BLACK}La autoerstatningen beholde lengen på toget ved å fjerne vogner (fra første vogn), hvis utskiftningen gjør toget lengre.

# Vehicle view
STR_VEHICLE_VIEW_CAPTION                                        :{WHITE}{VEHICLE}

STR_VEHICLE_VIEW_TRAIN_LOCATION_TOOLTIP                         :{BLACK}Gå til tog. Ctrl+klikk vil følge toget i hovedvinduet
STR_VEHICLE_VIEW_ROAD_VEHICLE_LOCATION_TOOLTIP                  :{BLACK}Gå til kjøretøy. Ctrl+klikk vil følge kjøretøyet i hovedvinduet
STR_VEHICLE_VIEW_SHIP_LOCATION_TOOLTIP                          :{BLACK}Gå til skip. Ctrl+klikk vil følge skipet i hovedvinduet
STR_VEHICLE_VIEW_AIRCRAFT_LOCATION_TOOLTIP                      :{BLACK}Gå til luftfartøy. Ctrl+klikk vil følge luftfartøyet i hovedvinduet

STR_VEHICLE_VIEW_TRAIN_SEND_TO_DEPOT_TOOLTIP                    :{BLACK}Send toget til en togstall. Ctrl+klikk for kun å utføre vedlikehold
STR_VEHICLE_VIEW_ROAD_VEHICLE_SEND_TO_DEPOT_TOOLTIP             :{BLACK}Send kjøretøyet til en garasje. Ctrl+klikk for kun å utføre vedlikehold
STR_VEHICLE_VIEW_SHIP_SEND_TO_DEPOT_TOOLTIP                     :{BLACK}Send skipet til en skipsdokk. Ctrl+klikk for kun å utføre vedlikehold
STR_VEHICLE_VIEW_AIRCRAFT_SEND_TO_DEPOT_TOOLTIP                 :{BLACK}Send luftfartøyet til en hangar. Ctrl+klikk for kun å utføre vedlikehold

STR_VEHICLE_VIEW_CLONE_TRAIN_INFO                               :{BLACK}Dette vil skape en kopi av toget, inkludert alle vognene. Ctrl+klikk vil sørge for delte ordre. Shift+klikk viser estimert kostnad
STR_VEHICLE_VIEW_CLONE_ROAD_VEHICLE_INFO                        :{BLACK}Dette vil skape en kopi av kjøretøyet. Ctrl+klikk vil sørge for delte ordre
STR_VEHICLE_VIEW_CLONE_SHIP_INFO                                :{BLACK}Dette vil skape en kopi av skipet. Ctrl+klikk vil dele ordrene. Shift+klikk viser estimert kostnad
STR_VEHICLE_VIEW_CLONE_AIRCRAFT_INFO                            :{BLACK}Dette vil skape en kopi av luftfartøyet. Ctrl+klikk vil dele ordrene. Shift+klikk viser estimert kostnad

STR_VEHICLE_VIEW_TRAIN_IGNORE_SIGNAL_TOOLTIP                    :{BLACK}Tving toget til å fortsette uten å vente på klarsignal

STR_VEHICLE_VIEW_TRAIN_REFIT_TOOLTIP                            :{BLACK}Bygg om toget til å frakte en annen varetype
STR_VEHICLE_VIEW_ROAD_VEHICLE_REFIT_TOOLTIP                     :{BLACK}Bygg om kjøretøyet til å frakte en annen varetype
STR_VEHICLE_VIEW_SHIP_REFIT_TOOLTIP                             :{BLACK}Bygg om skipet til å frakte en annen varetype
STR_VEHICLE_VIEW_AIRCRAFT_REFIT_TOOLTIP                         :{BLACK}Bygg om luftfartøyet til å frakte en annen varetype

STR_VEHICLE_VIEW_TRAIN_REVERSE_TOOLTIP                          :{BLACK}Snu togets kjøreretning
STR_VEHICLE_VIEW_ROAD_VEHICLE_REVERSE_TOOLTIP                   :{BLACK}Tving kjøretøy til å snu om

STR_VEHICLE_VIEW_TRAIN_ORDERS_TOOLTIP                           :{BLACK}Vis togets ordreliste. Ctrl+klikk for å vise togets rutetabell
STR_VEHICLE_VIEW_ROAD_VEHICLE_ORDERS_TOOLTIP                    :{BLACK}Vis kjøretøyets ordreliste. Ctrl+klikk for å vise kjøretøyets rutetabell
STR_VEHICLE_VIEW_SHIP_ORDERS_TOOLTIP                            :{BLACK}Vis skipets ordreliste. Ctrl+klikk for å vise skipets rutetabell
STR_VEHICLE_VIEW_AIRCRAFT_ORDERS_TOOLTIP                        :{BLACK}Vis luftfartøyets ordreliste. Ctrl+klikk for å vise luftfartøyets rutetabell

STR_VEHICLE_VIEW_TRAIN_SHOW_DETAILS_TOOLTIP                     :{BLACK}Vis detaljer om toget
STR_VEHICLE_VIEW_ROAD_VEHICLE_SHOW_DETAILS_TOOLTIP              :{BLACK}Vis detaljer om kjøretøyet
STR_VEHICLE_VIEW_SHIP_SHOW_DETAILS_TOOLTIP                      :{BLACK}Vis detaljer om skipet
STR_VEHICLE_VIEW_AIRCRAFT_SHOW_DETAILS_TOOLTIP                  :{BLACK}Vis detaljer om luftfartøyet

STR_VEHICLE_VIEW_TRAIN_STATE_START_STOP_TOOLTIP                 :{BLACK}Gjeldende togstatus - klikk her for å stoppe/starte toget. Ctrl+klikk ruller til destinasjonen
STR_VEHICLE_VIEW_ROAD_VEHICLE_STATE_START_STOP_TOOLTIP          :{BLACK}Gjeldende kjøretøystatus - klikk her for å stoppe/starte kjøretøyet. Ctrl+klikk ruller til destinasjonen
STR_VEHICLE_VIEW_SHIP_STATE_START_STOP_TOOLTIP                  :{BLACK}Gjeldende skipsstatus - klikk her for å stoppe/starte skipet. Ctrl+klikk ruller til destinasjonen
STR_VEHICLE_VIEW_AIRCRAFT_STATE_START_STOP_TOOLTIP              :{BLACK}Gjeldende luftfartøystatus - klikk her for å stoppe/starte luftfartøyet. Ctrl+klikk ruller til destinasjonen

# Messages in the start stop button in the vehicle view
STR_VEHICLE_STATUS_LOADING_UNLOADING                            :{LTBLUE}Laster / Losser
STR_VEHICLE_STATUS_LEAVING                                      :{LTBLUE}Forlater
STR_VEHICLE_STATUS_CRASHED                                      :{RED}Krasjet!
STR_VEHICLE_STATUS_BROKEN_DOWN                                  :{RED}Havarert
STR_VEHICLE_STATUS_STOPPED                                      :{RED}Stoppet
STR_VEHICLE_STATUS_TRAIN_STOPPING_VEL                           :{RED}Stopper, {VELOCITY}
STR_VEHICLE_STATUS_TRAIN_NO_POWER                               :{RED}Ingen strøm
STR_VEHICLE_STATUS_TRAIN_STUCK                                  :{ORANGE}Venter på ledig rute
STR_VEHICLE_STATUS_AIRCRAFT_TOO_FAR                             :{ORANGE}For langt til neste destinasjon

STR_VEHICLE_STATUS_HEADING_FOR_STATION_VEL                      :{LTBLUE}På vei til {STATION}, {VELOCITY}
STR_VEHICLE_STATUS_NO_ORDERS_VEL                                :{LTBLUE}Ingen ordre, {VELOCITY}
STR_VEHICLE_STATUS_HEADING_FOR_WAYPOINT_VEL                     :{LTBLUE}Har kurs mot {WAYPOINT}, {VELOCITY}
STR_VEHICLE_STATUS_HEADING_FOR_DEPOT_VEL                        :{ORANGE}På vei til {DEPOT}, {VELOCITY}
STR_VEHICLE_STATUS_HEADING_FOR_DEPOT_SERVICE_VEL                :{LTBLUE}Vedlikehold ved {DEPOT}, {VELOCITY}

# Vehicle stopped/started animations
STR_VEHICLE_COMMAND_STOPPED_SMALL                               :{TINY_FONT}{RED}Stoppet
STR_VEHICLE_COMMAND_STOPPED                                     :{RED}Stoppet
STR_VEHICLE_COMMAND_STARTED_SMALL                               :{TINY_FONT}{GREEN}Startet
STR_VEHICLE_COMMAND_STARTED                                     :{GREEN}Startet

# Vehicle details
STR_VEHICLE_DETAILS_CAPTION                                     :{WHITE}{VEHICLE} (Detaljer)
STR_VEHICLE_NAME_BUTTON                                         :{BLACK}Navn

STR_VEHICLE_DETAILS_TRAIN_RENAME                                :{BLACK}Navngi tog
STR_VEHICLE_DETAILS_ROAD_VEHICLE_RENAME                         :{BLACK}Navngi kjøretøy
STR_VEHICLE_DETAILS_SHIP_RENAME                                 :{BLACK}Navngi skip
STR_VEHICLE_DETAILS_AIRCRAFT_RENAME                             :{BLACK}Navngi luftfartøy

STR_VEHICLE_INFO_AGE_RUNNING_COST_YR                            :{BLACK}Alder: {LTBLUE}{STRING}{BLACK}   Driftskostnader: {LTBLUE}{CURRENCY_LONG}/år
# The next two need to stay in this order
STR_VEHICLE_INFO_AGE                                            :{COMMA} år ({COMMA})
STR_VEHICLE_INFO_AGE_RED                                        :{RED}{COMMA} år ({COMMA})

STR_VEHICLE_INFO_MAX_SPEED                                      :{BLACK}Maks hastighet: {LTBLUE}{VELOCITY}
STR_VEHICLE_INFO_MAX_SPEED_TYPE                                 :{BLACK}Maks. hastighet: {LTBLUE}{VELOCITY} {BLACK}Flytype: {LTBLUE}{STRING}
STR_VEHICLE_INFO_MAX_SPEED_TYPE_RANGE                           :{BLACK}Maks. hastighet: {LTBLUE}{VELOCITY} {BLACK}Flytype: {LTBLUE}{STRING} {BLACK}Rekkevidde: {LTBLUE}{COMMA} ruter
STR_VEHICLE_INFO_WEIGHT_POWER_MAX_SPEED                         :{BLACK}Vekt: {LTBLUE}{WEIGHT_SHORT} {BLACK}Kraft: {LTBLUE}{POWER}{BLACK} Maks hastighet: {LTBLUE}{VELOCITY}
STR_VEHICLE_INFO_WEIGHT_POWER_MAX_SPEED_MAX_TE                  :{BLACK}Vekt: {LTBLUE}{WEIGHT_SHORT} {BLACK}Kraft: {LTBLUE}{POWER}{BLACK} Maks hastighet: {LTBLUE}{VELOCITY} {BLACK}Maks trekkraft: {LTBLUE}{FORCE}

STR_VEHICLE_INFO_PROFIT_THIS_YEAR_LAST_YEAR                     :{BLACK}Fortjeneste i år: {LTBLUE}{CURRENCY_LONG} (i fjor: {CURRENCY_LONG})
STR_VEHICLE_INFO_RELIABILITY_BREAKDOWNS                         :{BLACK}Pålitelighet: {LTBLUE}{COMMA}{NBSP}%  {BLACK}Havarier siden siste vedlikehold: {LTBLUE}{COMMA}

STR_VEHICLE_INFO_BUILT_VALUE                                    :{LTBLUE}{ENGINE} {BLACK}Bygget: {LTBLUE}{NUM}{BLACK} Verdi: {LTBLUE}{CURRENCY_LONG}
STR_VEHICLE_INFO_NO_CAPACITY                                    :{BLACK}Kapasitet: {LTBLUE}Ingen{STRING}
STR_VEHICLE_INFO_CAPACITY                                       :{BLACK}Kapasitet: {LTBLUE}{CARGO_LONG}{3:STRING}
STR_VEHICLE_INFO_CAPACITY_MULT                                  :{BLACK}Kapasitet: {LTBLUE}{CARGO_LONG}{3:STRING} (x{4:NUM})
STR_VEHICLE_INFO_CAPACITY_CAPACITY                              :{BLACK}Kapasitet: {LTBLUE}{CARGO_LONG}, {CARGO_LONG}{STRING}

STR_VEHICLE_INFO_FEEDER_CARGO_VALUE                             :{BLACK}Overføringskreditt: {LTBLUE}{CURRENCY_LONG}

STR_VEHICLE_DETAILS_SERVICING_INTERVAL_DAYS                     :{BLACK}Vedlikeholdsintervall: {LTBLUE}{COMMA}{NBSP}dager{BLACK}   Forrige vedlikehold: {LTBLUE}{DATE_LONG}
STR_VEHICLE_DETAILS_SERVICING_INTERVAL_PERCENT                  :{BLACK}Vedlikeholdsintervall: {LTBLUE}{COMMA}{NBSP}%{BLACK}   Forrige vedlikehold: {LTBLUE}{DATE_LONG}
STR_VEHICLE_DETAILS_INCREASE_SERVICING_INTERVAL_TOOLTIP         :{BLACK}Øk vedlikeholdsintervall med 10. Ctrl+klikk øker med 5
STR_VEHICLE_DETAILS_DECREASE_SERVICING_INTERVAL_TOOLTIP         :{BLACK}Reduser vedlikeholdsintervall med 10. Ctrl+klikk reduserer med 5

STR_SERVICE_INTERVAL_DROPDOWN_TOOLTIP                           :{BLACK}Enhet for vedlikeholdsintervall
STR_VEHICLE_DETAILS_DEFAULT                                     :Standard
STR_VEHICLE_DETAILS_DAYS                                        :Dager
STR_VEHICLE_DETAILS_PERCENT                                     :Prosentandel

STR_QUERY_RENAME_TRAIN_CAPTION                                  :{WHITE}Navngi tog
STR_QUERY_RENAME_ROAD_VEHICLE_CAPTION                           :{WHITE}Navngi kjøretøy
STR_QUERY_RENAME_SHIP_CAPTION                                   :{WHITE}Navngi skip
STR_QUERY_RENAME_AIRCRAFT_CAPTION                               :{WHITE}Navngi luftfartøy

# Extra buttons for train details windows
STR_VEHICLE_DETAILS_TRAIN_ENGINE_BUILT_AND_VALUE                :{LTBLUE}{ENGINE}{BLACK}   Bygget: {LTBLUE}{NUM}{BLACK} Verdi: {LTBLUE}{CURRENCY_LONG}
STR_VEHICLE_DETAILS_TRAIN_WAGON_VALUE                           :{LTBLUE}{ENGINE}{BLACK}   Verdi: {LTBLUE}{CURRENCY_LONG}

STR_VEHICLE_DETAILS_TRAIN_TOTAL_CAPACITY_TEXT                   :{BLACK}Total varekapasitet på dette toget:
STR_VEHICLE_DETAILS_TRAIN_TOTAL_CAPACITY                        :{LTBLUE}- {CARGO_LONG} ({CARGO_SHORT})
STR_VEHICLE_DETAILS_TRAIN_TOTAL_CAPACITY_MULT                   :{LTBLUE}- {CARGO_LONG} ({CARGO_SHORT}) (x{NUM})

STR_VEHICLE_DETAILS_CARGO_EMPTY                                 :{LTBLUE}Tom
STR_VEHICLE_DETAILS_CARGO_FROM                                  :{LTBLUE}{CARGO_LONG} fra {STATION}
STR_VEHICLE_DETAILS_CARGO_FROM_MULT                             :{LTBLUE}{CARGO_LONG} fra {STATION} (x{NUM})

STR_VEHICLE_DETAIL_TAB_CARGO                                    :{BLACK}Varer
STR_VEHICLE_DETAILS_TRAIN_CARGO_TOOLTIP                         :{BLACK}Vis detaljer om innholdet i vognene
STR_VEHICLE_DETAIL_TAB_INFORMATION                              :{BLACK}Informasjon
STR_VEHICLE_DETAILS_TRAIN_INFORMATION_TOOLTIP                   :{BLACK}Vis detaljer om tog/vogner
STR_VEHICLE_DETAIL_TAB_CAPACITIES                               :{BLACK}Kapasitet
STR_VEHICLE_DETAILS_TRAIN_CAPACITIES_TOOLTIP                    :{BLACK}Vis kapasiteten til vognene
STR_VEHICLE_DETAIL_TAB_TOTAL_CARGO                              :{BLACK}Total last
STR_VEHICLE_DETAILS_TRAIN_TOTAL_CARGO_TOOLTIP                   :{BLACK}Vis total kapasitet på toget fordelt på varetype

STR_VEHICLE_DETAILS_TRAIN_ARTICULATED_RV_CAPACITY               :{BLACK}Kapasitet: {LTBLUE}

# Vehicle refit
STR_REFIT_CAPTION                                               :{WHITE}{VEHICLE} (Bygg om)
STR_REFIT_TITLE                                                 :{GOLD}Velg varetype:
STR_REFIT_NEW_CAPACITY_COST_OF_REFIT                            :{BLACK}Ny kapasitet: {GOLD}{CARGO_LONG}{}{BLACK}Kostnad for ombygging: {RED}{CURRENCY_LONG}
STR_REFIT_NEW_CAPACITY_INCOME_FROM_REFIT                        :{BLACK}Ny kapasitet: {GOLD}{CARGO_LONG}{}{BLACK}Intekt fra ombygning: {GREEN}{CURRENCY_LONG}
STR_REFIT_NEW_CAPACITY_COST_OF_AIRCRAFT_REFIT                   :{BLACK}Ny kapasitet: {GOLD}{CARGO_LONG}, {GOLD}{CARGO_LONG}{}{BLACK}Kostnad for ombygging: {RED}{CURRENCY_LONG}
STR_REFIT_NEW_CAPACITY_INCOME_FROM_AIRCRAFT_REFIT               :{BLACK}Ny kapasitet: {GOLD}{CARGO_LONG}, {GOLD}{CARGO_LONG}{}{BLACK}Intekt fra ombygning: {GREEN}{CURRENCY_LONG}
STR_REFIT_SELECT_VEHICLES_TOOLTIP                               :{BLACK}Velg kjøretøy for ombygging. Dra med musen for å velge flere kjøretøy. Klikk på et tomt område for å velge hele kjøretøyet. Ctrl+klikk vil velge et kjøretøy og den følgende kjeden

STR_REFIT_TRAIN_LIST_TOOLTIP                                    :{BLACK}Velg hvilken varetype toget skal frakte
STR_REFIT_ROAD_VEHICLE_LIST_TOOLTIP                             :{BLACK}Velg hvilken varetype kjøretøyet skal frakte
STR_REFIT_SHIP_LIST_TOOLTIP                                     :{BLACK}Velg hvilken varetype skipet skal frakte
STR_REFIT_AIRCRAFT_LIST_TOOLTIP                                 :{BLACK}Velg hvilken varetype luftfartøyet skal frakte

STR_REFIT_TRAIN_REFIT_BUTTON                                    :{BLACK}Bygg om toget
STR_REFIT_ROAD_VEHICLE_REFIT_BUTTON                             :{BLACK}Bygg om kjøretøyet
STR_REFIT_SHIP_REFIT_BUTTON                                     :{BLACK}Bygg om skipet
STR_REFIT_AIRCRAFT_REFIT_BUTTON                                 :{BLACK}Bygg om luftfartøy

STR_REFIT_TRAIN_REFIT_TOOLTIP                                   :{BLACK}Bygg om toget til å frakte den merkede varetypen
STR_REFIT_ROAD_VEHICLE_REFIT_TOOLTIP                            :{BLACK}Bygg om kjøretøyet til å frakte den merkede varetypen
STR_REFIT_SHIP_REFIT_TOOLTIP                                    :{BLACK}Bygg om skipet til å frakte den merkede varetypen
STR_REFIT_AIRCRAFT_REFIT_TOOLTIP                                :{BLACK}Bygg om luftfartøyet til å frakte den merkede varetypen

# Order view
STR_ORDERS_CAPTION                                              :{WHITE}{VEHICLE} (Ordre)
STR_ORDERS_TIMETABLE_VIEW                                       :{BLACK}Rutetabell
STR_ORDERS_TIMETABLE_VIEW_TOOLTIP                               :{BLACK}Skift til rutetabellvisning

STR_ORDERS_LIST_TOOLTIP                                         :{BLACK}Ordreliste - klikk på en ordre for å markere den. Ctrl+klikk viser ordrens endestasjon
STR_ORDER_INDEX                                                 :{COMMA}:{NBSP}
STR_ORDER_TEXT                                                  :{STRING} {STRING} {STRING}

STR_ORDERS_END_OF_ORDERS                                        :- - Slutt på ordre - -
STR_ORDERS_END_OF_SHARED_ORDERS                                 :- - Slutt på delte ordre - -

# Order bottom buttons
STR_ORDER_NON_STOP                                              :{BLACK}Direkte
STR_ORDER_GO_TO                                                 :Gå til
STR_ORDER_GO_NON_STOP_TO                                        :Gå direkte til
STR_ORDER_GO_VIA                                                :Gå via
STR_ORDER_GO_NON_STOP_VIA                                       :Gå direkte via
STR_ORDER_TOOLTIP_NON_STOP                                      :{BLACK}Endre stopprutinene for den merkede ordren

STR_ORDER_TOGGLE_FULL_LOAD                                      :{BLACK}Full last av alle varetyper
STR_ORDER_DROP_LOAD_IF_POSSIBLE                                 :Last hvis tilgjengelig
STR_ORDER_DROP_FULL_LOAD_ALL                                    :Full last av alle varetyper
STR_ORDER_DROP_FULL_LOAD_ANY                                    :Full last av minst en varetype
STR_ORDER_DROP_NO_LOADING                                       :Ingen lasting
STR_ORDER_TOOLTIP_FULL_LOAD                                     :{BLACK}Endre lasterutinene for den merkede ordren

STR_ORDER_TOGGLE_UNLOAD                                         :{BLACK}Loss av alt
STR_ORDER_DROP_UNLOAD_IF_ACCEPTED                               :Losse hvis godtatt
STR_ORDER_DROP_UNLOAD                                           :Loss av alt
STR_ORDER_DROP_TRANSFER                                         :Overfør
STR_ORDER_DROP_NO_UNLOADING                                     :Ingen lossing
STR_ORDER_TOOLTIP_UNLOAD                                        :{BLACK}Endre lossingsrutinene for den merkede ordren

STR_ORDER_REFIT                                                 :{BLACK}Bygg om
STR_ORDER_REFIT_TOOLTIP                                         :{BLACK}Velg hvilken varetype det skal bygges om til i denne ordren. Ctrl+klikk for å fjerne ombyggingsordren
STR_ORDER_REFIT_AUTO                                            :{BLACK}Ombygging på stasjon
STR_ORDER_REFIT_AUTO_TOOLTIP                                    :{BLACK}Velg hvilken godstype det skal bygges om til i denne ordren. Ctrl+klikk for å fjerne ombyggingsinstrukser. Ombygging blir kun utført hvis kjøretøyet tillater det
STR_ORDER_DROP_REFIT_AUTO                                       :Fast varetype
STR_ORDER_DROP_REFIT_AUTO_ANY                                   :Tilgjengelig varetype

STR_ORDER_SERVICE                                               :{BLACK}Vedlikehold
STR_ORDER_DROP_GO_ALWAYS_DEPOT                                  :Alltid gå
STR_ORDER_DROP_SERVICE_DEPOT                                    :Vedlikehold ved behov
STR_ORDER_DROP_HALT_DEPOT                                       :Stopp
STR_ORDER_SERVICE_TOOLTIP                                       :{BLACK}Hopp over ordren med mindre vedlikehold er nødvendig

STR_ORDER_CONDITIONAL_VARIABLE_TOOLTIP                          :{BLACK}Kjøretøydata å basere hopp på

# Conditional order variables, must follow order of OrderConditionVariable enum
STR_ORDER_CONDITIONAL_LOAD_PERCENTAGE                           :Lastprosent
STR_ORDER_CONDITIONAL_RELIABILITY                               :Pålitelighet
STR_ORDER_CONDITIONAL_MAX_SPEED                                 :Maks hastighet
STR_ORDER_CONDITIONAL_AGE                                       :Alder (år)
STR_ORDER_CONDITIONAL_REQUIRES_SERVICE                          :Trenger vedlikehold
STR_ORDER_CONDITIONAL_UNCONDITIONALLY                           :Alltid
STR_ORDER_CONDITIONAL_REMAINING_LIFETIME                        :Gjenstående levetid (år)
STR_ORDER_CONDITIONAL_MAX_RELIABILITY                           :Maksimal pålitelighet

STR_ORDER_CONDITIONAL_COMPARATOR_TOOLTIP                        :{BLACK}Hvordan sammenligne kjøretøyets data til den gitte verdi
STR_ORDER_CONDITIONAL_COMPARATOR_EQUALS                         :er lik
STR_ORDER_CONDITIONAL_COMPARATOR_NOT_EQUALS                     :er ikke lik
STR_ORDER_CONDITIONAL_COMPARATOR_LESS_THAN                      :er mindre enn
STR_ORDER_CONDITIONAL_COMPARATOR_LESS_EQUALS                    :er mindre eller lik
STR_ORDER_CONDITIONAL_COMPARATOR_MORE_THAN                      :er mer enn
STR_ORDER_CONDITIONAL_COMPARATOR_MORE_EQUALS                    :er mer eller lik
STR_ORDER_CONDITIONAL_COMPARATOR_IS_TRUE                        :er sant
STR_ORDER_CONDITIONAL_COMPARATOR_IS_FALSE                       :er usant

STR_ORDER_CONDITIONAL_VALUE_TOOLTIP                             :{BLACK}Verdien til å sammenligne kjøretøyets data mot
STR_ORDER_CONDITIONAL_VALUE_CAPT                                :{WHITE}Skriv inn verdi til å sammenligne mot

STR_ORDERS_SKIP_BUTTON                                          :{BLACK}Hopp over
STR_ORDERS_SKIP_TOOLTIP                                         :{BLACK}Hopp over den nåværende ordren og begynn på neste. Ctrl+klikk hopper fram til valgte ordre

STR_ORDERS_DELETE_BUTTON                                        :{BLACK}Slett
STR_ORDERS_DELETE_TOOLTIP                                       :{BLACK}Slett den merkede ordren
STR_ORDERS_DELETE_ALL_TOOLTIP                                   :{BLACK}Slett alle ordre
STR_ORDERS_STOP_SHARING_BUTTON                                  :{BLACK}Stopp deling
STR_ORDERS_STOP_SHARING_TOOLTIP                                 :{BLACK}Stopp deling av ordreliste. Ctrl+klikk vil slette alle ordrer for dette kjøretøyet

STR_ORDERS_GO_TO_BUTTON                                         :{BLACK}Kjør til
STR_ORDER_GO_TO_NEAREST_DEPOT                                   :Gå til nærmeste garasje/stall/hangar/dokk
STR_ORDER_GO_TO_NEAREST_HANGAR                                  :Gå til nærmeste hangar
STR_ORDER_CONDITIONAL                                           :Betinget ordrehopp
STR_ORDER_SHARE                                                 :Del ordre
STR_ORDERS_GO_TO_TOOLTIP                                        :{BLACK}Sett inn en ny ordre før den merkede ordren, eller legg til i slutten av listen. Ctrl gir ordren 'full last, enhver varetype', kontrollpunktordre 'direkte' og verkstedsordre 'vedlikehold'. 'Del ordrer' eller Ctrl lar dette kjøretøyet dele ordrer med det valgte kjøretøyet. Klikk på et kjøretøy for å kopiere ordrene fra det. En verkstedsordre slår av automatisk vedlikehold av kjøretøyet

STR_ORDERS_VEH_WITH_SHARED_ORDERS_LIST_TOOLTIP                  :{BLACK}Vis alle kjøretøy som deler denne ruteplanen

# String parts to build the order string
STR_ORDER_GO_TO_WAYPOINT                                        :Kjør via {WAYPOINT}
STR_ORDER_GO_NON_STOP_TO_WAYPOINT                               :Kjør direkte via {WAYPOINT}

STR_ORDER_SERVICE_AT                                            :Vedlikehold ved
STR_ORDER_SERVICE_NON_STOP_AT                                   :Vedlikehold direkte ved

STR_ORDER_NEAREST_DEPOT                                         :det nærmeste
STR_ORDER_NEAREST_HANGAR                                        :den nærmeste hangaren
STR_ORDER_TRAIN_DEPOT                                           :Togstall
STR_ORDER_ROAD_VEHICLE_DEPOT                                    :Garasje
STR_ORDER_SHIP_DEPOT                                            :Skipsdokk
STR_ORDER_GO_TO_NEAREST_DEPOT_FORMAT                            :{STRING} {STRING} {STRING}
STR_ORDER_GO_TO_DEPOT_FORMAT                                    :{STRING} {DEPOT}

STR_ORDER_REFIT_ORDER                                           :(Bygg om til {STRING})
STR_ORDER_REFIT_STOP_ORDER                                      :(Bygg om til {STRING} og stopp)
STR_ORDER_STOP_ORDER                                            :(Stopp)

STR_ORDER_GO_TO_STATION                                         :{STRING} {STATION} {STRING}

STR_ORDER_IMPLICIT                                              :(Ubetinget)

STR_ORDER_FULL_LOAD                                             :(Full last av alle varetyper)
STR_ORDER_FULL_LOAD_ANY                                         :(Full last av minst en varetype)
STR_ORDER_NO_LOAD                                               :(Ingen lasting)
STR_ORDER_UNLOAD                                                :(Loss av og last på varer)
STR_ORDER_UNLOAD_FULL_LOAD                                      :(Loss av og vent på full last)
STR_ORDER_UNLOAD_FULL_LOAD_ANY                                  :(Loss av og vent på første fulle last)
STR_ORDER_UNLOAD_NO_LOAD                                        :(Loss av og forlat tom)
STR_ORDER_TRANSFER                                              :(Overfør og last på varer)
STR_ORDER_TRANSFER_FULL_LOAD                                    :(Overfør og vent på full last)
STR_ORDER_TRANSFER_FULL_LOAD_ANY                                :(Overfør og vent på første fulle last)
STR_ORDER_TRANSFER_NO_LOAD                                      :(Overfør og forlat tom)
STR_ORDER_NO_UNLOAD                                             :(Ingen lossing og last på varer)
STR_ORDER_NO_UNLOAD_FULL_LOAD                                   :(Ingen lossing og vent på full last)
STR_ORDER_NO_UNLOAD_FULL_LOAD_ANY                               :(Ingen lossing og vent på første fulle last)
STR_ORDER_NO_UNLOAD_NO_LOAD                                     :(Ingen av og pålasting)

STR_ORDER_AUTO_REFIT                                            :(Ombygging til {STRING})
STR_ORDER_FULL_LOAD_REFIT                                       :(Full last med ombygging til {STRING})
STR_ORDER_FULL_LOAD_ANY_REFIT                                   :(Full last av minst en varetype med ombygging til {STRING})
STR_ORDER_UNLOAD_REFIT                                          :(Loss av og ta last med ombygging til {STRING})
STR_ORDER_UNLOAD_FULL_LOAD_REFIT                                :(Loss av og vent på full last med ombygging til {STRING})
STR_ORDER_UNLOAD_FULL_LOAD_ANY_REFIT                            :(Loss av og vent på første fulle last med ombygging til {STRING})
STR_ORDER_TRANSFER_REFIT                                        :(Overfør og last på varer med ombygging til {STRING})
STR_ORDER_TRANSFER_FULL_LOAD_REFIT                              :(Overfør og vent på full last med ombygging til {STRING})
STR_ORDER_TRANSFER_FULL_LOAD_ANY_REFIT                          :(Overfør og vent på første fulle last med ombygging til {STRING})
STR_ORDER_NO_UNLOAD_REFIT                                       :(Ingen lossing og last på varer med ombygging til {STRING})
STR_ORDER_NO_UNLOAD_FULL_LOAD_REFIT                             :(Ingen lossing og vent på full last med ombygging til {STRING})
STR_ORDER_NO_UNLOAD_FULL_LOAD_ANY_REFIT                         :(Ingen lossing og vent på første fulle last med ombygging til {STRING})

STR_ORDER_AUTO_REFIT_ANY                                        :tilgjengelige varetyper

STR_ORDER_STOP_LOCATION_NEAR_END                                :[nærenden]
STR_ORDER_STOP_LOCATION_MIDDLE                                  :[midten]
STR_ORDER_STOP_LOCATION_FAR_END                                 :[bortenden]

STR_ORDER_OUT_OF_RANGE                                          :{RED} (Neste destinasjon er utenfor rekkevidde)

STR_ORDER_CONDITIONAL_UNCONDITIONAL                             :Hopp til ordre {COMMA}
STR_ORDER_CONDITIONAL_NUM                                       :Hopp til ordre {COMMA} når {STRING} {STRING} {COMMA}
STR_ORDER_CONDITIONAL_TRUE_FALSE                                :Hopp til ordre {COMMA} når {STRING} {STRING}

STR_INVALID_ORDER                                               :{RED} (Ugyldig ordre)

# Time table window
STR_TIMETABLE_TITLE                                             :{WHITE}{VEHICLE} (Rutetabell)
STR_TIMETABLE_ORDER_VIEW                                        :{BLACK}Ordre
STR_TIMETABLE_ORDER_VIEW_TOOLTIP                                :{BLACK}Skift til ordreoversikt

STR_TIMETABLE_TOOLTIP                                           :{BLACK}Rutetabell - klikk på en ordre for å merke den.

STR_TIMETABLE_NO_TRAVEL                                         :Ingen reise
STR_TIMETABLE_NOT_TIMETABLEABLE                                 :Reis (automatisk; settes på ruteplan med neste manuelle ordre)
STR_TIMETABLE_TRAVEL_NOT_TIMETABLED                             :Reise (uten rutetabell)
STR_TIMETABLE_TRAVEL_NOT_TIMETABLED_SPEED                       :Reis (uten rutetabell) med maks {2:VELOCITY}
STR_TIMETABLE_TRAVEL_FOR                                        :Reise i {STRING}
STR_TIMETABLE_TRAVEL_FOR_SPEED                                  :Reis i {STRING} med maks {VELOCITY}
STR_TIMETABLE_TRAVEL_FOR_ESTIMATED                              :Reise (i {STRING}, ikke oppsatt i rutetabell)
STR_TIMETABLE_TRAVEL_FOR_SPEED_ESTIMATED                        :Reise (i {STRING}, ikke oppsatt i rutetabell) med høyst {VELOCITY}
STR_TIMETABLE_STAY_FOR_ESTIMATED                                :(opphold i {STRING}, ikke oppsatt i rutetabell)
STR_TIMETABLE_AND_TRAVEL_FOR_ESTIMATED                          :(reise for {STRING}, ikke oppsatt med rutetabell)
STR_TIMETABLE_STAY_FOR                                          :og bli værende i {STRING}
STR_TIMETABLE_AND_TRAVEL_FOR                                    :og reis i {STRING}
STR_TIMETABLE_DAYS                                              :{COMMA}{NBSP}dag{P "" er}
STR_TIMETABLE_TICKS                                             :{COMMA}{NBSP}tikk

STR_TIMETABLE_TOTAL_TIME                                        :{BLACK}Det vil ta {STRING} å fullføre rutetabellen
STR_TIMETABLE_TOTAL_TIME_INCOMPLETE                             :{BLACK}Det vil ta minst {STRING} å fullføre denne rutetabellen (rutetabell ikke fullstendig)

STR_TIMETABLE_STATUS_ON_TIME                                    :{BLACK}Dette kjøretøyet er i rute
STR_TIMETABLE_STATUS_LATE                                       :{BLACK}Dette kjøretøyet er {STRING} for sent ute
STR_TIMETABLE_STATUS_EARLY                                      :{BLACK}Dette kjøretøyet er {STRING} for tidlig ute
STR_TIMETABLE_STATUS_NOT_STARTED                                :{BLACK}Denne rutetabellen har ikke blitt startet ennå
STR_TIMETABLE_STATUS_START_AT                                   :{BLACK}Denne rutetabellen vil bli startet {STRING}

STR_TIMETABLE_STARTING_DATE                                     :{BLACK}Startdato
STR_TIMETABLE_STARTING_DATE_TOOLTIP                             :{BLACK}Velg startdato for denne rutetabellen. Ctrl + Klikk setter utgangspunktet for denne rutetabellen og distribuerer alle kjøretøy som deler denne ordren jevnt basert på deres relative rekkefølge, hvis ordren har en fullstendig rutetabell.

STR_TIMETABLE_CHANGE_TIME                                       :{BLACK}Endre tid
STR_TIMETABLE_WAIT_TIME_TOOLTIP                                 :{BLACK}Endre varigheten for den merkede ordren

STR_TIMETABLE_CLEAR_TIME                                        :{BLACK}Nullstill tid
STR_TIMETABLE_CLEAR_TIME_TOOLTIP                                :{BLACK}Fjern varigheten for den merkede ordren

STR_TIMETABLE_CHANGE_SPEED                                      :{BLACK}Endre fartsgrense
STR_TIMETABLE_CHANGE_SPEED_TOOLTIP                              :{BLACK}Endre maks reisehastighet for den merkede ordren

STR_TIMETABLE_CLEAR_SPEED                                       :{BLACK}Fjern fartsgrense
STR_TIMETABLE_CLEAR_SPEED_TOOLTIP                               :{BLACK}Fjern maks reisehastighet for den merkede ordren

STR_TIMETABLE_RESET_LATENESS                                    :{BLACK}Nullstill senhetsteller
STR_TIMETABLE_RESET_LATENESS_TOOLTIP                            :{BLACK}Nullstill senhetstelleren slik at kjøretøyet ankommer i tide

STR_TIMETABLE_AUTOFILL                                          :{BLACK}Fyll automatisk
STR_TIMETABLE_AUTOFILL_TOOLTIP                                  :{BLACK}Fyll ut rutetabellen automatisk med verdiene fra neste tur (Ctrl+klikk for å prøve å beholde ventetider)

STR_TIMETABLE_EXPECTED                                          :{BLACK}Ventet
STR_TIMETABLE_SCHEDULED                                         :{BLACK}Planlagt
STR_TIMETABLE_EXPECTED_TOOLTIP                                  :{BLACK}Veksle mellom forventet og planlagt

STR_TIMETABLE_ARRIVAL_ABBREVIATION                              :Ank:
STR_TIMETABLE_DEPARTURE_ABBREVIATION                            :Avg:


# Date window (for timetable)
STR_DATE_CAPTION                                                :{WHITE}Velg dato
STR_DATE_SET_DATE                                               :{BLACK}Velg dato
STR_DATE_SET_DATE_TOOLTIP                                       :{BLACK}Bruk den valgte datoen som startpunkt for rutetabellen
STR_DATE_DAY_TOOLTIP                                            :{BLACK}Velg dag
STR_DATE_MONTH_TOOLTIP                                          :{BLACK}Velg måned
STR_DATE_YEAR_TOOLTIP                                           :{BLACK}Velg år


# AI debug window
STR_AI_DEBUG                                                    :{WHITE}AI/Spillskript-feilsøking
STR_AI_DEBUG_NAME_AND_VERSION                                   :{BLACK}{STRING} (v{NUM})
STR_AI_DEBUG_NAME_TOOLTIP                                       :{BLACK}Navnet til AIen
STR_AI_DEBUG_SETTINGS                                           :{BLACK}Innstillinger
STR_AI_DEBUG_SETTINGS_TOOLTIP                                   :{BLACK}Endre skriptinnstillinger
STR_AI_DEBUG_RELOAD                                             :{BLACK}Last inn AI på nytt
STR_AI_DEBUG_RELOAD_TOOLTIP                                     :{BLACK}Slå av AI, last skript på nytt, og start AI på nytt
STR_AI_DEBUG_BREAK_STR_ON_OFF_TOOLTIP                           :{BLACK}Tillat/nekt bryt når en AI-loggbeskjed tilsvarer brytstrengen
STR_AI_DEBUG_BREAK_ON_LABEL                                     :{BLACK}Bryt på:
STR_AI_DEBUG_BREAK_STR_OSKTITLE                                 :{BLACK}Bryt på
STR_AI_DEBUG_BREAK_STR_TOOLTIP                                  :{BLACK}Når en AI-loggbeskjed tilsvarer denne strengen, settes spillet på pause.
STR_AI_DEBUG_MATCH_CASE                                         :{BLACK}Skriftformgjenkjennelse
STR_AI_DEBUG_MATCH_CASE_TOOLTIP                                 :{BLACK}Veksle mellom skriftformgjenkjennelse ved sammenligning av AI-loggbeskjeder mot bruddstrengen
STR_AI_DEBUG_CONTINUE                                           :{BLACK}Fortsett
STR_AI_DEBUG_CONTINUE_TOOLTIP                                   :{BLACK}Slå av pause og fortsett AIen
STR_AI_DEBUG_SELECT_AI_TOOLTIP                                  :{BLACK}Vis feilsøkingsresultater fra denne AIen
STR_AI_GAME_SCRIPT                                              :{BLACK}Spillskript
STR_AI_GAME_SCRIPT_TOOLTIP                                      :{BLACK}Sjekk spillskriptloggen

STR_ERROR_AI_NO_AI_FOUND                                        :Ingen passende AI ble funnet.{}Denne AIen er en plassholder og vil ikke gjøre noe.{}Du kan laste ned flere AIer fra nettet med spillets nedlastingssystem.
STR_ERROR_AI_PLEASE_REPORT_CRASH                                :{WHITE}Et skript krasjet. Vennligst rapporter dette til skript-forfatteren med et skjermbilde av AI/Spillskript feilsøkingsvinduet
STR_ERROR_AI_DEBUG_SERVER_ONLY                                  :{YELLOW}AI/Spillskript-feilsøkingsvindu er kun tilgjengelig for tjeneren

# AI configuration window
STR_AI_CONFIG_CAPTION                                           :{WHITE}AI/Spillskript-konfigurasjon
STR_AI_CONFIG_GAMELIST_TOOLTIP                                  :{BLACK}Spillskriptet som vil bli lastet i neste spill
STR_AI_CONFIG_AILIST_TOOLTIP                                    :{BLACK}AI-ene som vil bli lastet i neste spill
STR_AI_CONFIG_HUMAN_PLAYER                                      :Menneskelig spiller
STR_AI_CONFIG_RANDOM_AI                                         :Tilfeldig AI
STR_AI_CONFIG_NONE                                              :(ingen)

STR_AI_CONFIG_MOVE_UP                                           :{BLACK}Flytt opp
STR_AI_CONFIG_MOVE_UP_TOOLTIP                                   :{BLACK}Flytt valgte AI oppover i listen
STR_AI_CONFIG_MOVE_DOWN                                         :{BLACK}Flytt ned
STR_AI_CONFIG_MOVE_DOWN_TOOLTIP                                 :{BLACK}Flytt valgte AI nedover i listen

STR_AI_CONFIG_GAMESCRIPT                                        :{SILVER}Spillskript
STR_AI_CONFIG_AI                                                :{SILVER}AI-er

STR_AI_CONFIG_CHANGE                                            :{BLACK}Velg {STRING}
STR_AI_CONFIG_CHANGE_NONE                                       :
STR_AI_CONFIG_CHANGE_NONE.small                                 :AI
STR_AI_CONFIG_CHANGE_AI                                         :AI
STR_AI_CONFIG_CHANGE_GAMESCRIPT                                 :Spillskript
STR_AI_CONFIG_CHANGE_TOOLTIP                                    :{BLACK}Last enda et skript
STR_AI_CONFIG_CONFIGURE                                         :{BLACK}Konfigurer
STR_AI_CONFIG_CONFIGURE_TOOLTIP                                 :{BLACK}Konfigurer skriptparametrene

# Available AIs window
STR_AI_LIST_CAPTION                                             :{WHITE}Tilgjengelige {STRING}
STR_AI_LIST_CAPTION_AI                                          :AI-er
STR_AI_LIST_CAPTION_GAMESCRIPT                                  :Spillskript
STR_AI_LIST_TOOLTIP                                             :{BLACK}Klikk for å velge et skript

STR_AI_LIST_AUTHOR                                              :{LTBLUE}Forfatter: {ORANGE}{STRING}
STR_AI_LIST_VERSION                                             :{LTBLUE}Versjon: {ORANGE}{NUM}
STR_AI_LIST_URL                                                 :{LTBLUE}URL: {ORANGE}{STRING}

STR_AI_LIST_ACCEPT                                              :{BLACK}Godta
STR_AI_LIST_ACCEPT_TOOLTIP                                      :{BLACK}Velg det merkede skript
STR_AI_LIST_CANCEL                                              :{BLACK}Avbryt
STR_AI_LIST_CANCEL_TOOLTIP                                      :{BLACK}Ikke endre skriptet

# AI Parameters
STR_AI_SETTINGS_CAPTION                                         :{WHITE}{STRING} Parametre
STR_AI_SETTINGS_CAPTION_AI                                      :AI
STR_AI_SETTINGS_CAPTION_GAMESCRIPT                              :Spillskript
STR_AI_SETTINGS_CLOSE                                           :{BLACK}Lukk
STR_AI_SETTINGS_RESET                                           :{BLACK}Tilbakestill
STR_AI_SETTINGS_SETTING                                         :{STRING}: {ORANGE}{STRING}
STR_AI_SETTINGS_START_DELAY                                     :Antall dager denne AIen skal starte etter den forrige (ca): {ORANGE}{STRING}


# Textfile window
STR_TEXTFILE_README_CAPTION                                     :{WHITE}{STRING} hjelpefil til {STRING}
STR_TEXTFILE_CHANGELOG_CAPTION                                  :{WHITE}{STRING} endringslogg til {STRING}
STR_TEXTFILE_LICENCE_CAPTION                                    :{WHITE}{STRING} lisens til {STRING}
STR_TEXTFILE_WRAP_TEXT                                          :{WHITE}Bryt teksten
STR_TEXTFILE_WRAP_TEXT_TOOLTIP                                  :{BLACK}Bryt teksten i vinduet så alt passer uten å måtte skrolle
STR_TEXTFILE_VIEW_README                                        :{BLACK}Se på hjelpefilen
STR_TEXTFILE_VIEW_CHANGELOG                                     :{BLACK}Endringslogg
STR_TEXTFILE_VIEW_LICENCE                                       :{BLACK}Lisens


# Vehicle loading indicators
STR_PERCENT_UP_SMALL                                            :{TINY_FONT}{WHITE}{NUM}{NBSP}%{UP_ARROW}
STR_PERCENT_UP                                                  :{WHITE}{NUM}{NBSP}%{UP_ARROW}
STR_PERCENT_DOWN_SMALL                                          :{TINY_FONT}{WHITE}{NUM}{NBSP}%{DOWN_ARROW}
STR_PERCENT_DOWN                                                :{WHITE}{NUM}{NBSP}%{DOWN_ARROW}
STR_PERCENT_UP_DOWN_SMALL                                       :{TINY_FONT}{WHITE}{NUM}{NBSP}%{UP_ARROW}{DOWN_ARROW}
STR_PERCENT_UP_DOWN                                             :{WHITE}{NUM}{NBSP}%{UP_ARROW}{DOWN_ARROW}
STR_PERCENT_NONE_SMALL                                          :{TINY_FONT}{WHITE}{NUM}%
STR_PERCENT_NONE                                                :{WHITE}{NUM}%

# Income 'floats'
STR_INCOME_FLOAT_COST_SMALL                                     :{TINY_FONT}{RED}Kostnad: {CURRENCY_LONG}
STR_INCOME_FLOAT_COST                                           :{RED}Kostnad: {CURRENCY_LONG}
STR_INCOME_FLOAT_INCOME_SMALL                                   :{TINY_FONT}{GREEN}Inntekt: {CURRENCY_LONG}
STR_INCOME_FLOAT_INCOME                                         :{GREEN}Inntekt: {CURRENCY_LONG}
STR_FEEDER_TINY                                                 :{TINY_FONT}{YELLOW}Overføring: {CURRENCY_LONG}
STR_FEEDER                                                      :{YELLOW}Overføring: {CURRENCY_LONG}
STR_FEEDER_INCOME_TINY                                          :{TINY_FONT}{YELLOW}Overføring: {CURRENCY_LONG}{WHITE} / {GREEN}Inntekt: {CURRENCY_LONG}
STR_FEEDER_INCOME                                               :{YELLOW}Overføring: {CURRENCY_LONG}{WHITE} / {GREEN}Inntekt: {CURRENCY_LONG}
STR_FEEDER_COST_TINY                                            :{TINY_FONT}{YELLOW}Overføring: {CURRENCY_LONG}{WHITE} / {RED}Kostnad: {CURRENCY_LONG}
STR_FEEDER_COST                                                 :{YELLOW}Overføring: {CURRENCY_LONG}{WHITE} / {RED}Kostnad: {CURRENCY_LONG}
STR_MESSAGE_ESTIMATED_COST                                      :{WHITE}Anslått kostnad: {CURRENCY_LONG}
STR_MESSAGE_ESTIMATED_INCOME                                    :{WHITE}Anslått inntekt: {CURRENCY_LONG}

# Saveload messages
STR_ERROR_SAVE_STILL_IN_PROGRESS                                :{WHITE}Lagring pågår enda,{}vennligst vent til den er klar!
STR_ERROR_AUTOSAVE_FAILED                                       :{WHITE}Autolagring feilet
STR_ERROR_UNABLE_TO_READ_DRIVE                                  :{BLACK}Kan ikke lese fra disk
STR_ERROR_GAME_SAVE_FAILED                                      :{WHITE}Lagring av spillet mislyktes{}{STRING}
STR_ERROR_UNABLE_TO_DELETE_FILE                                 :{WHITE}Kan ikke slette fil
STR_ERROR_GAME_LOAD_FAILED                                      :{WHITE}Feil ved lasting av spill{}{STRING}
STR_GAME_SAVELOAD_ERROR_BROKEN_INTERNAL_ERROR                   :Intern feil: {STRING}
STR_GAME_SAVELOAD_ERROR_BROKEN_SAVEGAME                         :Ødelagt lagret spill - {STRING}
STR_GAME_SAVELOAD_ERROR_TOO_NEW_SAVEGAME                        :Spillet er lagret i en nyere versjon
STR_GAME_SAVELOAD_ERROR_FILE_NOT_READABLE                       :Kan ikke lese filen
STR_GAME_SAVELOAD_ERROR_FILE_NOT_WRITEABLE                      :Kan ikke skrive til filen
STR_GAME_SAVELOAD_ERROR_DATA_INTEGRITY_CHECK_FAILED             :Integritetssjekk av data mislyktes
STR_GAME_SAVELOAD_NOT_AVAILABLE                                 :<not available>
STR_WARNING_LOADGAME_REMOVED_TRAMS                              :{WHITE}Spillet ble lagret i en versjon uten støtte for trikk. Alle trikker har blitt fjernet.

# Map generation messages
STR_ERROR_COULD_NOT_CREATE_TOWN                                 :{WHITE}Kartgenerering avbrutt...{}... ingen passende steder å plassere byer
STR_ERROR_NO_TOWN_IN_SCENARIO                                   :{WHITE}... det er ingen by i dette scenarioet

STR_ERROR_PNGMAP                                                :{WHITE}Kunne ikke laste landskap fra PNG...
STR_ERROR_PNGMAP_FILE_NOT_FOUND                                 :{WHITE}... fant ikke filen.
STR_ERROR_PNGMAP_IMAGE_TYPE                                     :{WHITE}... kunne ikke konvertere bildetypen. 8- eller 24-bits PNG-bilde kreves
STR_ERROR_PNGMAP_MISC                                           :{WHITE}... noe gikk akkurat galt (sannsynligvis en ødelagt fil)

STR_ERROR_BMPMAP                                                :{WHITE}Kunne ikke laste landskap fra BMP...
STR_ERROR_BMPMAP_IMAGE_TYPE                                     :{WHITE}... kunne ikke konvertere bildetype.

STR_ERROR_HEIGHTMAP_TOO_LARGE                                   :{WHITE}... bildet er for stort

STR_WARNING_HEIGHTMAP_SCALE_CAPTION                             :{WHITE}Skalaadvarsel
STR_WARNING_HEIGHTMAP_SCALE_MESSAGE                             :{YELLOW}Å endre kildekartstørrelsen for mye er ikke anbefalt. Fortsette generering?

# Soundset messages
STR_WARNING_FALLBACK_SOUNDSET                                   :{WHITE}Kun et reservelydsett ble funnet. Hvis du vil ha lyder, installer et lydsett via spillets nedlastingssystem.

# Screenshot related messages
STR_WARNING_SCREENSHOT_SIZE_CAPTION                             :{WHITE}Stort skjermbilde
STR_WARNING_SCREENSHOT_SIZE_MESSAGE                             :{YELLOW}Skjermbildet kommer til å ha en oppløsning på {COMMA} x {COMMA} pixler. Å ta et skjermbildet kan ta sin tid. Vil du fortsette?

STR_MESSAGE_SCREENSHOT_SUCCESSFULLY                             :{WHITE}Skjermbildet ble lagret som '{STRING}'
STR_ERROR_SCREENSHOT_FAILED                                     :{WHITE}Skjermbilde mislyktes!

# Error message titles
STR_ERROR_MESSAGE_CAPTION                                       :{YELLOW}Melding
STR_ERROR_MESSAGE_CAPTION_OTHER_COMPANY                         :{YELLOW}Melding fra {STRING}

# Generic construction errors
STR_ERROR_OFF_EDGE_OF_MAP                                       :{WHITE}Utenfor kartet
STR_ERROR_TOO_CLOSE_TO_EDGE_OF_MAP                              :{WHITE}For nær kanten av kartet
STR_ERROR_NOT_ENOUGH_CASH_REQUIRES_CURRENCY                     :{WHITE}Du har ikke nok penger - du trenger {CURRENCY_LONG}
STR_ERROR_FLAT_LAND_REQUIRED                                    :{WHITE}Flatt land er nødvendig
STR_ERROR_LAND_SLOPED_IN_WRONG_DIRECTION                        :{WHITE}Landet heller i feil retning
STR_ERROR_CAN_T_DO_THIS                                         :{WHITE}Kan ikke gjøre dette...
STR_ERROR_BUILDING_MUST_BE_DEMOLISHED                           :{WHITE}Bygningen må rives først
STR_ERROR_CAN_T_CLEAR_THIS_AREA                                 :{WHITE}Kan ikke rydde dette området...
STR_ERROR_SITE_UNSUITABLE                                       :{WHITE}...{NBSP}feltet er uegnet
STR_ERROR_ALREADY_BUILT                                         :{WHITE}... allerede bygget
STR_ERROR_OWNED_BY                                              :{WHITE}...{NBSP}eies av {STRING}
STR_ERROR_AREA_IS_OWNED_BY_ANOTHER                              :{WHITE}... området eies av et annet firma
STR_ERROR_TERRAFORM_LIMIT_REACHED                               :{WHITE}... grense for landskapsendring er nådd
STR_ERROR_CLEARING_LIMIT_REACHED                                :{WHITE}... ruterensingens grense nådd
STR_ERROR_TREE_PLANT_LIMIT_REACHED                              :{WHITE}... tre planterings grense nådd
STR_ERROR_NAME_MUST_BE_UNIQUE                                   :{WHITE}Navn må være unikt
STR_ERROR_GENERIC_OBJECT_IN_THE_WAY                             :{WHITE}{1:STRING} er i veien
STR_ERROR_NOT_ALLOWED_WHILE_PAUSED                              :{WHITE}Ikke tillatt mens spillet er på pause

# Local authority errors
STR_ERROR_LOCAL_AUTHORITY_REFUSES_TO_ALLOW_THIS                 :{WHITE}{TOWN}s bystyre nekter deg å gjøre dette.
STR_ERROR_LOCAL_AUTHORITY_REFUSES_AIRPORT                       :{WHITE}{TOWN}s bystyre tillater ikke flere flyplasser i denne byen
STR_ERROR_LOCAL_AUTHORITY_REFUSES_NOISE                         :{WHITE}{TOWN}s bystyre nekter deg byggetillatelse til flyplass her pga. støybekymringer
STR_ERROR_BRIBE_FAILED                                          :{WHITE}Bestikkelsen du forsøkte har blitt oppdaget av en regional etterforsker

# Levelling errors
STR_ERROR_CAN_T_RAISE_LAND_HERE                                 :{WHITE}Kan ikke heve land her...
STR_ERROR_CAN_T_LOWER_LAND_HERE                                 :{WHITE}Kan ikke senke land her...
STR_ERROR_CAN_T_LEVEL_LAND_HERE                                 :{WHITE}Kan ikke jevne ut land her...
STR_ERROR_EXCAVATION_WOULD_DAMAGE                               :{WHITE}Utgraving ville skadet tunnel
STR_ERROR_ALREADY_AT_SEA_LEVEL                                  :{WHITE}... allerede på havnivå
STR_ERROR_TOO_HIGH                                              :{WHITE}... for høyt
STR_ERROR_ALREADY_LEVELLED                                      :{WHITE}... allerede flatt
STR_ERROR_BRIDGE_TOO_HIGH_AFTER_LOWER_LAND                      :{WHITE}Etterpå vil broen over den være for høy.

# Company related errors
STR_ERROR_CAN_T_CHANGE_COMPANY_NAME                             :{WHITE}Kan ikke endre firmaets navn...
STR_ERROR_CAN_T_CHANGE_PRESIDENT                                :{WHITE}Kan ikke endre sjefens navn...

STR_ERROR_MAXIMUM_PERMITTED_LOAN                                :{WHITE}... maks lån er {CURRENCY_LONG}
STR_ERROR_CAN_T_BORROW_ANY_MORE_MONEY                           :{WHITE}Kan ikke låne mer penger...
STR_ERROR_LOAN_ALREADY_REPAYED                                  :{WHITE}... ingen lån å tilbakebetale
STR_ERROR_CURRENCY_REQUIRED                                     :{WHITE}... du trenger {CURRENCY_LONG}
STR_ERROR_CAN_T_REPAY_LOAN                                      :{WHITE}Kan ikke betale tilbake lån...
STR_ERROR_INSUFFICIENT_FUNDS                                    :{WHITE}Kan ikke gi bort penger som er lånt fra banken...
STR_ERROR_CAN_T_BUY_COMPANY                                     :{WHITE}Kan ikke kjøpe firma...
STR_ERROR_CAN_T_BUILD_COMPANY_HEADQUARTERS                      :{WHITE}Kan ikke bygge firmaets hovedkontor...
STR_ERROR_CAN_T_BUY_25_SHARE_IN_THIS                            :{WHITE}Kan ikke kjøpe 25{NBSP}% av aksjene...
STR_ERROR_CAN_T_SELL_25_SHARE_IN                                :{WHITE}Kan ikke selge 25{NBSP}% av aksjene...
STR_ERROR_PROTECTED                                             :{WHITE}Dette firmaet selger ikke aksjer enda...

# Town related errors
STR_ERROR_CAN_T_GENERATE_TOWN                                   :{WHITE}Kan ikke grunnlegge noen byer
STR_ERROR_CAN_T_RENAME_TOWN                                     :{WHITE}Kan ikke endre navn på byen...
STR_ERROR_CAN_T_FOUND_TOWN_HERE                                 :{WHITE}Kan ikke grunnlegge by her...
STR_ERROR_CAN_T_EXPAND_TOWN                                     :{WHITE}Kan ikke utvide byen...
STR_ERROR_TOO_CLOSE_TO_EDGE_OF_MAP_SUB                          :{WHITE}...{NBSP}for nær kanten av kartet
STR_ERROR_TOO_CLOSE_TO_ANOTHER_TOWN                             :{WHITE}...{NBSP}for nær en annen by
STR_ERROR_TOO_MANY_TOWNS                                        :{WHITE}...{NBSP}for mange byer
STR_ERROR_NO_SPACE_FOR_TOWN                                     :{WHITE}... det er ikke mer plass på kartet
STR_ERROR_TOWN_EXPAND_WARN_NO_ROADS                             :{WHITE}Byen kommer ikke til å bygge veier. Du kan aktivere bygging av veier via Innstillinger->Miljø->Byer
STR_ERROR_ROAD_WORKS_IN_PROGRESS                                :{WHITE}Veiarbeid i gang
STR_ERROR_TOWN_CAN_T_DELETE                                     :{WHITE}Kan ikke fjerne denne byen...{}En stasjon eller garasje/stall/hangar/dokk henviser til byen eller en by-eid rute som ikke kan fjernes
STR_ERROR_STATUE_NO_SUITABLE_PLACE                              :{WHITE}... det er ingen passende steder for en statue i sentrum av denne byen

# Industry related errors
STR_ERROR_TOO_MANY_INDUSTRIES                                   :{WHITE}... for mange industrier
STR_ERROR_CAN_T_GENERATE_INDUSTRIES                             :{WHITE}Kan ikke generere industrier...
STR_ERROR_CAN_T_BUILD_HERE                                      :{WHITE}Kan ikke bygge {STRING} her...
STR_ERROR_CAN_T_CONSTRUCT_THIS_INDUSTRY                         :{WHITE}Kan ikke bygge denne typen industri her...
STR_ERROR_INDUSTRY_TOO_CLOSE                                    :{WHITE}... for nærme en annen industri
STR_ERROR_MUST_FOUND_TOWN_FIRST                                 :{WHITE}... må grunnlegge en by først
STR_ERROR_ONLY_ONE_ALLOWED_PER_TOWN                             :{WHITE}...{NBSP}kun én tillates per by
STR_ERROR_CAN_ONLY_BE_BUILT_IN_TOWNS_WITH_POPULATION_OF_1200    :{WHITE}...{NBSP}kan kun bygges i byer med minst 1{NBSP}200 innbyggere
STR_ERROR_CAN_ONLY_BE_BUILT_IN_RAINFOREST                       :{WHITE}...{NBSP}kan kun bygges i regnskogområder
STR_ERROR_CAN_ONLY_BE_BUILT_IN_DESERT                           :{WHITE}... kan kun bygges i ørkenområder
STR_ERROR_CAN_ONLY_BE_BUILT_IN_TOWNS                            :{WHITE}...{NBSP}kan kun bygges i byer (erstatter hus)
STR_ERROR_CAN_ONLY_BE_BUILT_NEAR_TOWN_CENTER                    :{WHITE}... kan bare bli bygd nær midten av byer
STR_ERROR_CAN_ONLY_BE_BUILT_IN_LOW_AREAS                        :{WHITE}... kan kun bygges i lavtliggende områder
STR_ERROR_CAN_ONLY_BE_POSITIONED                                :{WHITE}... kan kun plasseres i nærheten av kartkanten
STR_ERROR_FOREST_CAN_ONLY_BE_PLANTED                            :{WHITE}... skog kan bare plantes over snøgrensen
STR_ERROR_CAN_ONLY_BE_BUILT_ABOVE_SNOW_LINE                     :{WHITE}... kan kun bygges over snøgrensen
STR_ERROR_CAN_ONLY_BE_BUILT_BELOW_SNOW_LINE                     :{WHITE}... kan kun bygges under snøgrensen

STR_ERROR_NO_SUITABLE_PLACES_FOR_INDUSTRIES                     :{WHITE}Det var ingen egnede steder for '{STRING}' bransjer
STR_ERROR_NO_SUITABLE_PLACES_FOR_INDUSTRIES_EXPLANATION         :{WHITE}Endre parametrene for kart-generering for å få et bedre kart

# Station construction related errors
STR_ERROR_CAN_T_BUILD_RAILROAD_STATION                          :{WHITE}Kan ikke bygge jernbanestasjon her...
STR_ERROR_CAN_T_BUILD_BUS_STATION                               :{WHITE}Kan ikke bygge busstasjon...
STR_ERROR_CAN_T_BUILD_TRUCK_STATION                             :{WHITE}Kan ikke bygge lasteterminal...
STR_ERROR_CAN_T_BUILD_PASSENGER_TRAM_STATION                    :{WHITE}Kan ikke bygge trikkestasjon for passasjerer...
STR_ERROR_CAN_T_BUILD_CARGO_TRAM_STATION                        :{WHITE}Kan ikke bygge trikkestasjon for varer...
STR_ERROR_CAN_T_BUILD_DOCK_HERE                                 :{WHITE}Kan ikke bygge havn her...
STR_ERROR_CAN_T_BUILD_AIRPORT_HERE                              :{WHITE}Kan ikke bygge lufthavn her...

STR_ERROR_ADJOINS_MORE_THAN_ONE_EXISTING                        :{WHITE}Grenser til mer enn én eksisterende stasjon/lasteterminal
STR_ERROR_STATION_TOO_SPREAD_OUT                                :{WHITE}...{NBSP}stasjonen er spredd for mye
STR_ERROR_TOO_MANY_STATIONS_LOADING                             :{WHITE}For mange stasjoner/lasteterminaler
STR_ERROR_TOO_MANY_STATION_SPECS                                :{WHITE}For mange enkeltdeler på jernbanestasjonen
STR_ERROR_TOO_MANY_BUS_STOPS                                    :{WHITE}For mange bussholdeplasser
STR_ERROR_TOO_MANY_TRUCK_STOPS                                  :{WHITE}For mange lasteterminaler
STR_ERROR_TOO_CLOSE_TO_ANOTHER_DOCK                             :{WHITE}For nærme enn annen havn
STR_ERROR_TOO_CLOSE_TO_ANOTHER_AIRPORT                          :{WHITE}For nærme en annen flyplass
STR_ERROR_CAN_T_RENAME_STATION                                  :{WHITE}Kan ikke endre stasjonens navn...
STR_ERROR_DRIVE_THROUGH_ON_TOWN_ROAD                            :{WHITE}... denne veien er eid av en by
STR_ERROR_DRIVE_THROUGH_DIRECTION                               :{WHITE}... veien vender i feil retning
STR_ERROR_DRIVE_THROUGH_CORNER                                  :{WHITE}... gjennomkjøringsstopper kan ikke ha hjørner
STR_ERROR_DRIVE_THROUGH_JUNCTION                                :{WHITE}... gjennomkjøringsstopper kan ikke ha kryss
STR_ERROR_DRIVE_THROUGH_ON_ONEWAY_ROAD                          :{WHITE}... veien er enveiskjørt eller blokkert

# Station destruction related errors
STR_ERROR_CAN_T_REMOVE_PART_OF_STATION                          :{WHITE}Kan ikke fjerne del av stasjonen...
STR_ERROR_MUST_REMOVE_RAILWAY_STATION_FIRST                     :{WHITE}Må fjerne jernbanestasjon først
STR_ERROR_CAN_T_REMOVE_BUS_STATION                              :{WHITE}Kan ikke fjerne busstasjonen...
STR_ERROR_CAN_T_REMOVE_TRUCK_STATION                            :{WHITE}Kan ikke fjerne lasteterminalen...
STR_ERROR_CAN_T_REMOVE_PASSENGER_TRAM_STATION                   :{WHITE}Kan ikke fjerne trikkestasjon for passasjerer...
STR_ERROR_CAN_T_REMOVE_CARGO_TRAM_STATION                       :{WHITE}Kan ikke fjerne trikkestasjon for varer...
STR_ERROR_MUST_REMOVE_ROAD_STOP_FIRST                           :{WHITE}Må fjerne stoppested først
STR_ERROR_THERE_IS_NO_STATION                                   :{WHITE}... det finnes ingen stasjon her

STR_ERROR_MUST_DEMOLISH_RAILROAD                                :{WHITE}Må rive jernbanestasjon først
STR_ERROR_MUST_DEMOLISH_BUS_STATION_FIRST                       :{WHITE}Må rive bussterminal først
STR_ERROR_MUST_DEMOLISH_TRUCK_STATION_FIRST                     :{WHITE}Må rive lasteterminal først
STR_ERROR_MUST_DEMOLISH_PASSENGER_TRAM_STATION_FIRST            :{WHITE}Må rive trikkestasjon for passasjerer først
STR_ERROR_MUST_DEMOLISH_CARGO_TRAM_STATION_FIRST                :{WHITE}Må rive trikkestasjon for varer først
STR_ERROR_MUST_DEMOLISH_DOCK_FIRST                              :{WHITE}Må rive havn først
STR_ERROR_MUST_DEMOLISH_AIRPORT_FIRST                           :{WHITE}Må rive flyplass først

# Waypoint related errors
STR_ERROR_WAYPOINT_ADJOINS_MORE_THAN_ONE_EXISTING               :{WHITE}Grenser til flere enn ett eksisterende kontrollpunkt
STR_ERROR_TOO_CLOSE_TO_ANOTHER_WAYPOINT                         :{WHITE}For nærme et annet kontrollpunkt

STR_ERROR_CAN_T_BUILD_TRAIN_WAYPOINT                            :{WHITE}Kan ikke bygge kontrollpunkt for tog her...
STR_ERROR_CAN_T_POSITION_BUOY_HERE                              :{WHITE}Kan ikke plassere bøye her...
STR_ERROR_CAN_T_CHANGE_WAYPOINT_NAME                            :{WHITE}Kan ikke endre navn på kontrollpunkt...

STR_ERROR_CAN_T_REMOVE_TRAIN_WAYPOINT                           :{WHITE}Kan ikke fjerne kontrollpunkt for tog her...
STR_ERROR_MUST_REMOVE_RAILWAYPOINT_FIRST                        :{WHITE}Må fjerne kontrollpunkt for tog først
STR_ERROR_BUOY_IN_THE_WAY                                       :{WHITE}... bøyen er i veien
STR_ERROR_BUOY_IS_IN_USE                                        :{WHITE}... bøyen er i bruk av et annet firma!

# Depot related errors
STR_ERROR_CAN_T_BUILD_TRAIN_DEPOT                               :{WHITE}Kan ikke bygge togstall her...
STR_ERROR_CAN_T_BUILD_ROAD_DEPOT                                :{WHITE}Kan ikke bygge garasje her...
STR_ERROR_CAN_T_BUILD_TRAM_DEPOT                                :{WHITE}Kan ikke bygge trikkestall her...
STR_ERROR_CAN_T_BUILD_SHIP_DEPOT                                :{WHITE}Kan ikke bygge skipsdokk her...

STR_ERROR_CAN_T_RENAME_DEPOT                                    :{WHITE}Kan ikke endre navn på garasje/stall/hangar/dokk...

STR_ERROR_TRAIN_MUST_BE_STOPPED_INSIDE_DEPOT                    :{WHITE}... må være stoppet i en togstall
STR_ERROR_ROAD_VEHICLE_MUST_BE_STOPPED_INSIDE_DEPOT             :{WHITE}... må være stoppet i en garasje
STR_ERROR_SHIP_MUST_BE_STOPPED_INSIDE_DEPOT                     :{WHITE}... må være stoppet i en skipsdokk
STR_ERROR_AIRCRAFT_MUST_BE_STOPPED_INSIDE_HANGAR                :{WHITE}... må være stoppet i en hangar

STR_ERROR_TRAINS_CAN_ONLY_BE_ALTERED_INSIDE_A_DEPOT             :{WHITE}Tog kan kun endres når det har stoppet i togstallen
STR_ERROR_TRAIN_TOO_LONG                                        :{WHITE}Toget er for langt
STR_ERROR_CAN_T_REVERSE_DIRECTION_RAIL_VEHICLE                  :{WHITE}Kan ikke snu om kjøreretningen til kjøretøy...
STR_ERROR_CAN_T_REVERSE_DIRECTION_RAIL_VEHICLE_MULTIPLE_UNITS   :{WHITE}... består av flere deler
STR_ERROR_INCOMPATIBLE_RAIL_TYPES                               :Inkompatible jernbanetyper

STR_ERROR_CAN_T_MOVE_VEHICLE                                    :{WHITE}Kan ikke flytte kjøretøy...
STR_ERROR_REAR_ENGINE_FOLLOW_FRONT                              :{WHITE}Bakre maskin vil alltid følge det fremste motstykket
STR_ERROR_UNABLE_TO_FIND_ROUTE_TO                               :{WHITE}Finner ingen rute til nærmeste garasje/stall/hangar/dokk
STR_ERROR_UNABLE_TO_FIND_LOCAL_DEPOT                            :{WHITE}Kan ikke finne en garasje/stall/hangar/dokk i nærheten

STR_ERROR_DEPOT_WRONG_DEPOT_TYPE                                :Feil type garasje/stall/hangar/dokk

# Autoreplace related errors
STR_ERROR_TRAIN_TOO_LONG_AFTER_REPLACEMENT                      :{WHITE}{VEHICLE} er for langt etter utskiftning
STR_ERROR_AUTOREPLACE_NOTHING_TO_DO                             :{WHITE}Ingen autoerstatt/fornyelseregler satt.
STR_ERROR_AUTOREPLACE_MONEY_LIMIT                               :(pengegrense)

# Rail construction errors
STR_ERROR_IMPOSSIBLE_TRACK_COMBINATION                          :{WHITE}Umulig sporkombinasjon
STR_ERROR_MUST_REMOVE_SIGNALS_FIRST                             :{WHITE}Må fjerne signaler først
STR_ERROR_NO_SUITABLE_RAILROAD_TRACK                            :{WHITE}Ingen passende jernbanespor
STR_ERROR_MUST_REMOVE_RAILROAD_TRACK                            :{WHITE}Må fjerne jernbanespor først
STR_ERROR_CROSSING_ON_ONEWAY_ROAD                               :{WHITE}Veien er enveiskjørt eller blokkert
STR_ERROR_CROSSING_DISALLOWED                                   :{WHITE}Denne jernbanetypen tillater ikke planoverganger
STR_ERROR_CAN_T_BUILD_SIGNALS_HERE                              :{WHITE}Kan ikke bygge signaler her...
STR_ERROR_CAN_T_BUILD_RAILROAD_TRACK                            :{WHITE}Kan ikke bygge jernbanespor her...
STR_ERROR_CAN_T_REMOVE_RAILROAD_TRACK                           :{WHITE}Kan ikke fjerne jernbanespor herfra...
STR_ERROR_CAN_T_REMOVE_SIGNALS_FROM                             :{WHITE}Kan ikke fjerne signaler herfra...
STR_ERROR_SIGNAL_CAN_T_CONVERT_SIGNALS_HERE                     :{WHITE}Kan ikke konvertere signaler her...
STR_ERROR_THERE_IS_NO_RAILROAD_TRACK                            :{WHITE}... det finnes ingen jernbanespor
STR_ERROR_THERE_ARE_NO_SIGNALS                                  :{WHITE}... det finnes ingen signaler

STR_ERROR_CAN_T_CONVERT_RAIL                                    :{WHITE}Kan ikke konvertere jernbanetype her...

# Road construction errors
STR_ERROR_MUST_REMOVE_ROAD_FIRST                                :{WHITE}Må fjerne vei først
STR_ERROR_ONEWAY_ROADS_CAN_T_HAVE_JUNCTION                      :{WHITE}... enveiskjørte veier kan ikke ha kryss
STR_ERROR_CAN_T_BUILD_ROAD_HERE                                 :{WHITE}Kan ikke bygge vei her...
STR_ERROR_CAN_T_BUILD_TRAMWAY_HERE                              :{WHITE}Kan ikke bygge trikkespor her...
STR_ERROR_CAN_T_REMOVE_ROAD_FROM                                :{WHITE}Kan ikke fjerne vei herfra...
STR_ERROR_CAN_T_REMOVE_TRAMWAY_FROM                             :{WHITE}Kan ikke fjerne trikkespor herfra...
STR_ERROR_THERE_IS_NO_ROAD                                      :{WHITE}... det finnes ingen vei
STR_ERROR_THERE_IS_NO_TRAMWAY                                   :{WHITE}... det finnes ingen trikkespor

# Waterway construction errors
STR_ERROR_CAN_T_BUILD_CANALS                                    :{WHITE}Kan ikke bygge kanaler her...
STR_ERROR_CAN_T_BUILD_LOCKS                                     :{WHITE}Kan ikke bygge sluser her...
STR_ERROR_CAN_T_PLACE_RIVERS                                    :{WHITE}Kan ikke plassere elver her...
STR_ERROR_MUST_BE_BUILT_ON_WATER                                :{WHITE}... må bygges i sjøen
STR_ERROR_CAN_T_BUILD_ON_WATER                                  :{WHITE}... kan ikke bygge i sjøen
STR_ERROR_CAN_T_BUILD_ON_SEA                                    :{WHITE}... kan ikke bygge på åpent hav
STR_ERROR_CAN_T_BUILD_ON_CANAL                                  :{WHITE}... kan ikke bygge på en kanal
STR_ERROR_CAN_T_BUILD_ON_RIVER                                  :{WHITE}... kan ikke bygge på en elv
STR_ERROR_MUST_DEMOLISH_CANAL_FIRST                             :{WHITE}Må fjerne kanal først
STR_ERROR_CAN_T_BUILD_AQUEDUCT_HERE                             :{WHITE}Kan ikke bygge akvedukt her...

# Tree related errors
STR_ERROR_TREE_ALREADY_HERE                                     :{WHITE}... det er allerede et tre her
STR_ERROR_TREE_WRONG_TERRAIN_FOR_TREE_TYPE                      :{WHITE}... feil terreng for treslag
STR_ERROR_CAN_T_PLANT_TREE_HERE                                 :{WHITE}Kan ikke plante trær her...

# Bridge related errors
STR_ERROR_CAN_T_BUILD_BRIDGE_HERE                               :{WHITE}Kan ikke bygge bro her...
STR_ERROR_MUST_DEMOLISH_BRIDGE_FIRST                            :{WHITE}Må rive bro først
STR_ERROR_CAN_T_START_AND_END_ON                                :{WHITE}Kan ikke starte og slutte på samme felt
STR_ERROR_BRIDGEHEADS_NOT_SAME_HEIGHT                           :{WHITE}Broender er ikke på samme nivå
STR_ERROR_BRIDGE_TOO_LOW_FOR_TERRAIN                            :{WHITE}Broen er for lav for terrenget
STR_ERROR_BRIDGE_TOO_HIGH_FOR_TERRAIN                           :{WHITE}Bro er for høy for dette terrenget.
STR_ERROR_START_AND_END_MUST_BE_IN                              :{WHITE}Start og slutt må være på linje
STR_ERROR_ENDS_OF_BRIDGE_MUST_BOTH                              :{WHITE}...{NBSP}broens ender må være på land
STR_ERROR_BRIDGE_TOO_LONG                                       :{WHITE}... broen er for lang
STR_ERROR_BRIDGE_THROUGH_MAP_BORDER                             :{WHITE}Bro vil ende utenfor kartet

# Tunnel related errors
STR_ERROR_CAN_T_BUILD_TUNNEL_HERE                               :{WHITE}Kan ikke bygge tunnel her...
STR_ERROR_SITE_UNSUITABLE_FOR_TUNNEL                            :{WHITE}Feltet er upassende for tunnelinngang
STR_ERROR_MUST_DEMOLISH_TUNNEL_FIRST                            :{WHITE}Må rive tunnel først
STR_ERROR_ANOTHER_TUNNEL_IN_THE_WAY                             :{WHITE}En annen tunnel er i veien
STR_ERROR_TUNNEL_THROUGH_MAP_BORDER                             :{WHITE}Tunnelen ville munne ut utenfor kartkanten
STR_ERROR_UNABLE_TO_EXCAVATE_LAND                               :{WHITE}Kan ikke grave ut land til den andre tunnelinngangen
STR_ERROR_TUNNEL_TOO_LONG                                       :{WHITE}... tunnel er for lang

# Object related errors
STR_ERROR_TOO_MANY_OBJECTS                                      :{WHITE}... for mange objekter
STR_ERROR_CAN_T_BUILD_OBJECT                                    :{WHITE}Kan ikke bygge objekt...
STR_ERROR_OBJECT_IN_THE_WAY                                     :{WHITE}Objekt er i veien
STR_ERROR_COMPANY_HEADQUARTERS_IN                               :{WHITE}... firmaets hovedkontor er i veien
STR_ERROR_CAN_T_PURCHASE_THIS_LAND                              :{WHITE}Kan ikke kjøpe dette landområdet...
STR_ERROR_YOU_ALREADY_OWN_IT                                    :{WHITE}... du eier det allerede!

# Group related errors
STR_ERROR_GROUP_CAN_T_CREATE                                    :{WHITE}Kan ikke opprette gruppe...
STR_ERROR_GROUP_CAN_T_DELETE                                    :{WHITE}Kan ikke slette denne gruppen...
STR_ERROR_GROUP_CAN_T_RENAME                                    :{WHITE}Kan ikke gi nytt navn på denne gruppen...
STR_ERROR_GROUP_CAN_T_SET_PARENT                                :{WHITE}Kan ikke sette foreldregruppe...
STR_ERROR_GROUP_CAN_T_REMOVE_ALL_VEHICLES                       :{WHITE}Kan ikke fjerne alle kjøretøy fra denne gruppen...
STR_ERROR_GROUP_CAN_T_ADD_VEHICLE                               :{WHITE}Kan ikke legge til kjøretøyet i denne gruppen...
STR_ERROR_GROUP_CAN_T_ADD_SHARED_VEHICLE                        :{WHITE}Kan ikke legge til delte kjøretøyer i gruppen...

# Generic vehicle errors
STR_ERROR_TRAIN_IN_THE_WAY                                      :{WHITE}Tog i veien
STR_ERROR_ROAD_VEHICLE_IN_THE_WAY                               :{WHITE}Kjøretøy i veien
STR_ERROR_SHIP_IN_THE_WAY                                       :{WHITE}Skip i veien
STR_ERROR_AIRCRAFT_IN_THE_WAY                                   :{WHITE}Luftfartøy i veien

STR_ERROR_CAN_T_REFIT_TRAIN                                     :{WHITE}Kan ikke bygge om tog...
STR_ERROR_CAN_T_REFIT_ROAD_VEHICLE                              :{WHITE}Kan ikke bygge om kjøretøy...
STR_ERROR_CAN_T_REFIT_SHIP                                      :{WHITE}Kan ikke bygge om skip...
STR_ERROR_CAN_T_REFIT_AIRCRAFT                                  :{WHITE}Kan ikke bygge om luftfartøy...

STR_ERROR_CAN_T_RENAME_TRAIN                                    :{WHITE}Kan ikke navngi tog...
STR_ERROR_CAN_T_RENAME_ROAD_VEHICLE                             :{WHITE}Kan ikke navngi kjøretøy...
STR_ERROR_CAN_T_RENAME_SHIP                                     :{WHITE}Kan ikke navngi skip...
STR_ERROR_CAN_T_RENAME_AIRCRAFT                                 :{WHITE}Kan ikke navngi luftfartøy...

STR_ERROR_CAN_T_STOP_START_TRAIN                                :{WHITE}Kan ikke stoppe/starte tog...
STR_ERROR_CAN_T_STOP_START_ROAD_VEHICLE                         :{WHITE}Kan ikke stoppe/starte kjøretøy...
STR_ERROR_CAN_T_STOP_START_SHIP                                 :{WHITE}Kan ikke stoppe/starte skip...
STR_ERROR_CAN_T_STOP_START_AIRCRAFT                             :{WHITE}Kan ikke stoppe/starte luftfartøy...

STR_ERROR_CAN_T_SEND_TRAIN_TO_DEPOT                             :{WHITE}Kan ikke sende tog til togstall...
STR_ERROR_CAN_T_SEND_ROAD_VEHICLE_TO_DEPOT                      :{WHITE}Kan ikke sende kjøretøy til garasjen...
STR_ERROR_CAN_T_SEND_SHIP_TO_DEPOT                              :{WHITE}Kan ikke sende skip til skipsdokken...
STR_ERROR_CAN_T_SEND_AIRCRAFT_TO_HANGAR                         :{WHITE}Kan ikke sende luftfartøy til hangar...

STR_ERROR_CAN_T_BUY_TRAIN                                       :{WHITE}Kan ikke kjøpe jernbanekjøretøy...
STR_ERROR_CAN_T_BUY_ROAD_VEHICLE                                :{WHITE}Kan ikke kjøpe kjøretøy...
STR_ERROR_CAN_T_BUY_SHIP                                        :{WHITE}Kan ikke kjøpe skip...
STR_ERROR_CAN_T_BUY_AIRCRAFT                                    :{WHITE}Kan ikke kjøpe luftfartøy...

STR_ERROR_CAN_T_RENAME_TRAIN_TYPE                               :{WHITE}Kan ikke gi lokomotiv-/vogntypen nytt navn...
STR_ERROR_CAN_T_RENAME_ROAD_VEHICLE_TYPE                        :{WHITE}Kan ikke gi kjøretøytypen nytt navn...
STR_ERROR_CAN_T_RENAME_SHIP_TYPE                                :{WHITE}Kan ikke gi skipstypen nytt navn...
STR_ERROR_CAN_T_RENAME_AIRCRAFT_TYPE                            :{WHITE}Kan ikke gi luftfartøytypen nytt navn...

STR_ERROR_CAN_T_SELL_TRAIN                                      :{WHITE}Kan ikke selge jernbanekjøretøy...
STR_ERROR_CAN_T_SELL_ROAD_VEHICLE                               :{WHITE}Kan ikke selge kjøretøy...
STR_ERROR_CAN_T_SELL_SHIP                                       :{WHITE}Kan ikke selge skip...
STR_ERROR_CAN_T_SELL_AIRCRAFT                                   :{WHITE}Kan ikke selge luftfartøy...

STR_ERROR_RAIL_VEHICLE_NOT_AVAILABLE                            :{WHITE}Jernbanekjøretøyet er ikke tilgjengelig
STR_ERROR_ROAD_VEHICLE_NOT_AVAILABLE                            :{WHITE}Kjøretøyet er ikke tilgjengelig
STR_ERROR_SHIP_NOT_AVAILABLE                                    :{WHITE}Skipet er ikke tilgjengelig
STR_ERROR_AIRCRAFT_NOT_AVAILABLE                                :{WHITE}Luftfartøyet er ikke tilgjengelig

STR_ERROR_TOO_MANY_VEHICLES_IN_GAME                             :{WHITE}For mange kjøretøy i spillet
STR_ERROR_CAN_T_CHANGE_SERVICING                                :{WHITE}Kan ikke endre vedlikeholdsintervall...

STR_ERROR_VEHICLE_IS_DESTROYED                                  :{WHITE}...{NBSP}kjøretøy er ødelagt

STR_ERROR_NO_VEHICLES_AVAILABLE_AT_ALL                          :{WHITE}Ingen kjøretøyer vil være tilgjengelig i det hele tatt
STR_ERROR_NO_VEHICLES_AVAILABLE_AT_ALL_EXPLANATION              :{WHITE}Endre din NewGRF konfigurasjon
STR_ERROR_NO_VEHICLES_AVAILABLE_YET                             :{WHITE}Ingen kjøretøyer er tilgjengelig ennå
STR_ERROR_NO_VEHICLES_AVAILABLE_YET_EXPLANATION                 :{WHITE}Starte et nytt spill etter {DATE_SHORT}, eller bruke en NewGRF som inneholder tidlige kjøretøy

# Specific vehicle errors
STR_ERROR_CAN_T_MAKE_TRAIN_PASS_SIGNAL                          :{WHITE}Kan ikke tvinge tog til å passere signal ved fare...
STR_ERROR_CAN_T_REVERSE_DIRECTION_TRAIN                         :{WHITE}Kan ikke snu om toget...
STR_ERROR_TRAIN_START_NO_POWER                                  :Tog mangler kraft

STR_ERROR_CAN_T_MAKE_ROAD_VEHICLE_TURN                          :{WHITE}Kan ikke snu om kjøretøy...

STR_ERROR_AIRCRAFT_IS_IN_FLIGHT                                 :{WHITE}Luftfartøyet er i luften

# Order related errors
STR_ERROR_NO_MORE_SPACE_FOR_ORDERS                              :{WHITE}Ikke plass til flere ordre
STR_ERROR_TOO_MANY_ORDERS                                       :{WHITE}For mange ordre
STR_ERROR_CAN_T_INSERT_NEW_ORDER                                :{WHITE}Kan ikke sette inn ny ordre...
STR_ERROR_CAN_T_DELETE_THIS_ORDER                               :{WHITE}Kan ikke slette denne ordren...
STR_ERROR_CAN_T_MODIFY_THIS_ORDER                               :{WHITE}Kan ikke endre denne ordren...
STR_ERROR_CAN_T_MOVE_THIS_ORDER                                 :{WHITE}Kan ikke flytte denne ordren...
STR_ERROR_CAN_T_SKIP_ORDER                                      :{WHITE}Kan ikke hoppe over nåværende ordre...
STR_ERROR_CAN_T_SKIP_TO_ORDER                                   :{WHITE}Kan ikke hoppe til den valgte ordren...
STR_ERROR_CAN_T_COPY_SHARE_ORDER                                :{WHITE}... kjøretøyet kan ikke nå alle stasjoner
STR_ERROR_CAN_T_ADD_ORDER                                       :{WHITE}... kjøretøyet kan ikke gå til den stasjonen
STR_ERROR_CAN_T_ADD_ORDER_SHARED                                :{WHITE}... et kjøretøy som deler denne ordren kan ikke gå til den stasjonen

STR_ERROR_CAN_T_SHARE_ORDER_LIST                                :{WHITE}Kan ikke dele ordreliste...
STR_ERROR_CAN_T_STOP_SHARING_ORDER_LIST                         :{WHITE}Kan ikke stoppe deling av ordreliste...
STR_ERROR_CAN_T_COPY_ORDER_LIST                                 :{WHITE}Kan ikke kopiere ordreliste...
STR_ERROR_TOO_FAR_FROM_PREVIOUS_DESTINATION                     :{WHITE}...{NBSP}for langt i fra forrige destinasjon
STR_ERROR_AIRCRAFT_NOT_ENOUGH_RANGE                             :{WHITE}... luftfartøy har ikke stor nok rekkevidde

# Timetable related errors
STR_ERROR_CAN_T_TIMETABLE_VEHICLE                               :{WHITE}Kan ikke gi kjøretøyet rutetabell...
STR_ERROR_TIMETABLE_ONLY_WAIT_AT_STATIONS                       :{WHITE}Kjøretøy kan bare vente på stasjoner
STR_ERROR_TIMETABLE_NOT_STOPPING_HERE                           :{WHITE}Dette kjøretøyet stopper ikke på denne stasjonen.

# Sign related errors
STR_ERROR_TOO_MANY_SIGNS                                        :{WHITE}... for mange skilt
STR_ERROR_CAN_T_PLACE_SIGN_HERE                                 :{WHITE}Kan ikke plassere skilt her...
STR_ERROR_CAN_T_CHANGE_SIGN_NAME                                :{WHITE}Kan ikke endre teksten på skiltet...
STR_ERROR_CAN_T_DELETE_SIGN                                     :{WHITE}Kan ikke slette skilt...

# Translatable comment for OpenTTD's desktop shortcut
STR_DESKTOP_SHORTCUT_COMMENT                                    :Et simuleringsspill basert på Transport Tycoon Deluxe

# Translatable descriptions in media/baseset/*.ob* files
STR_BASEGRAPHICS_DOS_DESCRIPTION                                :Original grafikk fra Transport Tycoon Deluxe for DOS.
STR_BASEGRAPHICS_DOS_DE_DESCRIPTION                             :Original grafikk fra Transport Tycoon Deluxe for DOS (tysk).
STR_BASEGRAPHICS_WIN_DESCRIPTION                                :Original grafikk fra Transport Tycoon Deluxe for Windows.
STR_BASESOUNDS_DOS_DESCRIPTION                                  :Originale lyder fra Transport Tycoon Deluxe for DOS.
STR_BASESOUNDS_WIN_DESCRIPTION                                  :Originale lyder fra Transport Tycoon Deluxe for Windows.
STR_BASESOUNDS_NONE_DESCRIPTION                                 :En lydpakke uten noen lyder.
STR_BASEMUSIC_WIN_DESCRIPTION                                   :Original musikk fra Transport Tycoon Deluxe for Windows.
STR_BASEMUSIC_DOS_DESCRIPTION                                   :Original Transport Tycoon Deluxe DOS edition music.
STR_BASEMUSIC_TTO_DESCRIPTION                                   :Original Transport Tycoon (Original/World Editor) DOS edition music.
STR_BASEMUSIC_NONE_DESCRIPTION                                  :En musikkpakke uten noe musikk.

##id 0x2000
# Town building names
STR_TOWN_BUILDING_NAME_TALL_OFFICE_BLOCK_1                      :Høyhus
STR_TOWN_BUILDING_NAME_OFFICE_BLOCK_1                           :Kontorblokk
STR_TOWN_BUILDING_NAME_SMALL_BLOCK_OF_FLATS_1                   :Leilighetsblokk
STR_TOWN_BUILDING_NAME_CHURCH_1                                 :Kirke
STR_TOWN_BUILDING_NAME_LARGE_OFFICE_BLOCK_1                     :Stor kontorblokk
STR_TOWN_BUILDING_NAME_TOWN_HOUSES_1                            :Byhus
STR_TOWN_BUILDING_NAME_HOTEL_1                                  :Hotell
STR_TOWN_BUILDING_NAME_STATUE_1                                 :Statue
STR_TOWN_BUILDING_NAME_FOUNTAIN_1                               :Fontene
STR_TOWN_BUILDING_NAME_PARK_1                                   :Park
STR_TOWN_BUILDING_NAME_OFFICE_BLOCK_2                           :Kontorblokk
STR_TOWN_BUILDING_NAME_SHOPS_AND_OFFICES_1                      :Butikker og kontorer
STR_TOWN_BUILDING_NAME_MODERN_OFFICE_BUILDING_1                 :Moderne kontorblokk
STR_TOWN_BUILDING_NAME_WAREHOUSE_1                              :Varehus
STR_TOWN_BUILDING_NAME_OFFICE_BLOCK_3                           :Kontorblokk
STR_TOWN_BUILDING_NAME_STADIUM_1                                :Stadion
STR_TOWN_BUILDING_NAME_OLD_HOUSES_1                             :Gamle hus
STR_TOWN_BUILDING_NAME_COTTAGES_1                               :Hytter
STR_TOWN_BUILDING_NAME_HOUSES_1                                 :Hus
STR_TOWN_BUILDING_NAME_FLATS_1                                  :Leiligheter
STR_TOWN_BUILDING_NAME_TALL_OFFICE_BLOCK_2                      :Høy kontorblokk
STR_TOWN_BUILDING_NAME_SHOPS_AND_OFFICES_2                      :Butikker og kontorer
STR_TOWN_BUILDING_NAME_SHOPS_AND_OFFICES_3                      :Butikker og kontorer
STR_TOWN_BUILDING_NAME_THEATER_1                                :Teater
STR_TOWN_BUILDING_NAME_STADIUM_2                                :Stadion
STR_TOWN_BUILDING_NAME_OFFICES_1                                :Kontorer
STR_TOWN_BUILDING_NAME_HOUSES_2                                 :Hus
STR_TOWN_BUILDING_NAME_CINEMA_1                                 :Kino
STR_TOWN_BUILDING_NAME_SHOPPING_MALL_1                          :Kjøpesenter
STR_TOWN_BUILDING_NAME_IGLOO_1                                  :Iglo
STR_TOWN_BUILDING_NAME_TEPEES_1                                 :Indianertelt
STR_TOWN_BUILDING_NAME_TEAPOT_HOUSE_1                           :Tekjelehus
STR_TOWN_BUILDING_NAME_PIGGY_BANK_1                             :Sparebøsse

##id 0x4800
# industry names
STR_INDUSTRY_NAME_COAL_MINE                                     :{G=feminine}Kullgruve
STR_INDUSTRY_NAME_POWER_STATION                                 :{G=masculine}Kraftstasjon
STR_INDUSTRY_NAME_SAWMILL                                       :{G=neuter}Sagbruk
STR_INDUSTRY_NAME_FOREST                                        :{G=masculine}Skog
STR_INDUSTRY_NAME_OIL_REFINERY                                  :{G=neuter}Oljeraffineri
STR_INDUSTRY_NAME_OIL_RIG                                       :{G=masculine}Oljeplattform
STR_INDUSTRY_NAME_FACTORY                                       :{G=masculine}Fabrikk
STR_INDUSTRY_NAME_PRINTING_WORKS                                :{G=masculine}Trykkeri
STR_INDUSTRY_NAME_STEEL_MILL                                    :{G=neuter}Smelteverk
STR_INDUSTRY_NAME_FARM                                          :{G=masculine}Gård
STR_INDUSTRY_NAME_COPPER_ORE_MINE                               :{G=feminine}Kobbergruve
STR_INDUSTRY_NAME_OIL_WELLS                                     :{G=masculine}Oljebrønn
STR_INDUSTRY_NAME_BANK                                          :{G=masculine}Bank
STR_INDUSTRY_NAME_FOOD_PROCESSING_PLANT                         :{G=masculine}Matforedlingsfabrikk
STR_INDUSTRY_NAME_PAPER_MILL                                    :{G=masculine}Papirfabrikk
STR_INDUSTRY_NAME_GOLD_MINE                                     :{G=feminine}Gullgruve
STR_INDUSTRY_NAME_BANK_TROPIC_ARCTIC                            :{G=masculine}Bank
STR_INDUSTRY_NAME_DIAMOND_MINE                                  :{G=feminine}Diamantgruve
STR_INDUSTRY_NAME_IRON_ORE_MINE                                 :{G=feminine}Jerngruve
STR_INDUSTRY_NAME_FRUIT_PLANTATION                              :{G=masculine}Fruktplantasje
STR_INDUSTRY_NAME_RUBBER_PLANTATION                             :{G=masculine}Gummiplantasje
STR_INDUSTRY_NAME_WATER_SUPPLY                                  :{G=neuter}Vannreservoar
STR_INDUSTRY_NAME_WATER_TOWER                                   :{G=neuter}Vanntårn
STR_INDUSTRY_NAME_FACTORY_2                                     :{G=masculine}Fabrikk
STR_INDUSTRY_NAME_FARM_2                                        :{G=masculine}Gård
STR_INDUSTRY_NAME_LUMBER_MILL                                   :{G=neuter}Sagbruk
STR_INDUSTRY_NAME_COTTON_CANDY_FOREST                           :{G=masculine}Sukkerspinnskog
STR_INDUSTRY_NAME_CANDY_FACTORY                                 :{G=masculine}Godterifabrikk
STR_INDUSTRY_NAME_BATTERY_FARM                                  :{G=masculine}Batterigård
STR_INDUSTRY_NAME_COLA_WELLS                                    :{G=masculine}Colabrønn
STR_INDUSTRY_NAME_TOY_SHOP                                      :{G=masculine}Leketøysbutikk
STR_INDUSTRY_NAME_TOY_FACTORY                                   :{G=masculine}Leketøysfabrikk
STR_INDUSTRY_NAME_PLASTIC_FOUNTAINS                             :{G=feminine}Plastfontene
STR_INDUSTRY_NAME_FIZZY_DRINK_FACTORY                           :{G=masculine}Mineralvannfabrikk
STR_INDUSTRY_NAME_BUBBLE_GENERATOR                              :{G=masculine}Boblegenerator
STR_INDUSTRY_NAME_TOFFEE_QUARRY                                 :{G=neuter}Karamellbrudd
STR_INDUSTRY_NAME_SUGAR_MINE                                    :{G=feminine}Sukkergruve

############ WARNING, using range 0x6000 for strings that are stored in the savegame
############ These strings may never get a new id, or savegames will break!
##id 0x6000
STR_SV_EMPTY                                                    :
STR_SV_UNNAMED                                                  :Uten navn
STR_SV_TRAIN_NAME                                               :Tog {COMMA}
STR_SV_ROAD_VEHICLE_NAME                                        :Kjøretøy {COMMA}
STR_SV_SHIP_NAME                                                :Skip {COMMA}
STR_SV_AIRCRAFT_NAME                                            :Luftfartøy {COMMA}

STR_SV_STNAME                                                   :{STRING}
STR_SV_STNAME_NORTH                                             :{STRING} nord
STR_SV_STNAME_SOUTH                                             :{STRING} sør
STR_SV_STNAME_EAST                                              :{STRING} øst
STR_SV_STNAME_WEST                                              :{STRING} vest
STR_SV_STNAME_CENTRAL                                           :{STRING} sentrum
STR_SV_STNAME_TRANSFER                                          :{STRING}ruta
STR_SV_STNAME_HALT                                              :{STRING} holdeplass
STR_SV_STNAME_VALLEY                                            :{STRING}dalen
STR_SV_STNAME_HEIGHTS                                           :{STRING}haugen
STR_SV_STNAME_WOODS                                             :{STRING}vollen
STR_SV_STNAME_LAKESIDE                                          :{STRING}sjøen
STR_SV_STNAME_EXCHANGE                                          :{STRING}moen
STR_SV_STNAME_AIRPORT                                           :{STRING} lufthavn
STR_SV_STNAME_OILFIELD                                          :{STRING} oljefelt
STR_SV_STNAME_MINES                                             :{STRING}gruva
STR_SV_STNAME_DOCKS                                             :{STRING} havn
STR_SV_STNAME_BUOY                                              :{STRING}
STR_SV_STNAME_WAYPOINT                                          :{STRING}
##id 0x6020
STR_SV_STNAME_ANNEXE                                            :{STRING}moen
STR_SV_STNAME_SIDINGS                                           :{STRING}veien
STR_SV_STNAME_BRANCH                                            :{STRING}lia
STR_SV_STNAME_UPPER                                             :Øvre {STRING}
STR_SV_STNAME_LOWER                                             :Nedre {STRING}
STR_SV_STNAME_HELIPORT                                          :{STRING} helikopterplass
STR_SV_STNAME_FOREST                                            :{STRING}skogen
STR_SV_STNAME_FALLBACK                                          :{STRING} stasjon #{NUM}
############ end of savegame specific region!

##id 0x8000
# Vehicle names
STR_VEHICLE_NAME_TRAIN_ENGINE_RAIL_KIRBY_PAUL_TANK_STEAM        :Kirby Paul Tank (damp)
STR_VEHICLE_NAME_TRAIN_ENGINE_RAIL_MJS_250_DIESEL               :MJS 250 (diesel)
STR_VEHICLE_NAME_TRAIN_ENGINE_RAIL_PLODDYPHUT_CHOO_CHOO         :Ploddyphut Choo-Choo
STR_VEHICLE_NAME_TRAIN_ENGINE_RAIL_POWERNAUT_CHOO_CHOO          :Powernaut Choo-Choo
STR_VEHICLE_NAME_TRAIN_ENGINE_RAIL_MIGHTYMOVER_CHOO_CHOO        :MightyMover Choo-Choo
STR_VEHICLE_NAME_TRAIN_ENGINE_RAIL_PLODDYPHUT_DIESEL            :Ploddyphut Diesel
STR_VEHICLE_NAME_TRAIN_ENGINE_RAIL_POWERNAUT_DIESEL             :Powernaut Diesel
STR_VEHICLE_NAME_TRAIN_ENGINE_RAIL_WILLS_2_8_0_STEAM            :Wills 2-8-0 (damp)
STR_VEHICLE_NAME_TRAIN_ENGINE_RAIL_CHANEY_JUBILEE_STEAM         :Chaney 'Jubilee' (damp)
STR_VEHICLE_NAME_TRAIN_ENGINE_RAIL_GINZU_A4_STEAM               :Ginzu 'A4' (damp)
STR_VEHICLE_NAME_TRAIN_ENGINE_RAIL_SH_8P_STEAM                  :SH '8P' (damp)
STR_VEHICLE_NAME_TRAIN_ENGINE_RAIL_MANLEY_MOREL_DMU_DIESEL      :Manley-Morel DMU (diesel)
STR_VEHICLE_NAME_TRAIN_ENGINE_RAIL_DASH_DIESEL                  :'Dash' (diesel)
STR_VEHICLE_NAME_TRAIN_ENGINE_RAIL_SH_HENDRY_25_DIESEL          :SH/Hendry '25' (diesel)
STR_VEHICLE_NAME_TRAIN_ENGINE_RAIL_UU_37_DIESEL                 :UU '37' (diesel)
STR_VEHICLE_NAME_TRAIN_ENGINE_RAIL_FLOSS_47_DIESEL              :Floss '47' (diesel)
STR_VEHICLE_NAME_TRAIN_ENGINE_RAIL_CS_4000_DIESEL               :CS 4000 (diesel)
STR_VEHICLE_NAME_TRAIN_ENGINE_RAIL_CS_2400_DIESEL               :CS 2400 (diesel)
STR_VEHICLE_NAME_TRAIN_ENGINE_RAIL_CENTENNIAL_DIESEL            :Centennial (diesel)
STR_VEHICLE_NAME_TRAIN_ENGINE_RAIL_KELLING_3100_DIESEL          :Kelling 3100 (diesel)
STR_VEHICLE_NAME_TRAIN_ENGINE_RAIL_TURNER_TURBO_DIESEL          :Turner Turbo (diesel)
STR_VEHICLE_NAME_TRAIN_ENGINE_RAIL_MJS_1000_DIESEL              :MJS 1000 (diesel)
STR_VEHICLE_NAME_TRAIN_ENGINE_RAIL_SH_125_DIESEL                :SH '125' (diesel)
STR_VEHICLE_NAME_TRAIN_ENGINE_RAIL_SH_30_ELECTRIC               :SH '30' (elektrisk)
STR_VEHICLE_NAME_TRAIN_ENGINE_RAIL_SH_40_ELECTRIC               :SH '40' (elektrisk)
STR_VEHICLE_NAME_TRAIN_ENGINE_RAIL_T_I_M_ELECTRIC               :'T.I.M.' (elektrisk)
STR_VEHICLE_NAME_TRAIN_ENGINE_RAIL_ASIASTAR_ELECTRIC            :'AsiaStar' (elektrisk)
STR_VEHICLE_NAME_TRAIN_WAGON_RAIL_PASSENGER_CAR                 :Passasjervogn
STR_VEHICLE_NAME_TRAIN_WAGON_RAIL_MAIL_VAN                      :Postvogn
STR_VEHICLE_NAME_TRAIN_WAGON_RAIL_COAL_CAR                      :Kullvogn
STR_VEHICLE_NAME_TRAIN_WAGON_RAIL_OIL_TANKER                    :Oljetankvogn
STR_VEHICLE_NAME_TRAIN_WAGON_RAIL_LIVESTOCK_VAN                 :Buskapsvogn
STR_VEHICLE_NAME_TRAIN_WAGON_RAIL_GOODS_VAN                     :Godsvogn
STR_VEHICLE_NAME_TRAIN_WAGON_RAIL_GRAIN_HOPPER                  :Kornvogn
STR_VEHICLE_NAME_TRAIN_WAGON_RAIL_WOOD_TRUCK                    :Tømmervogn
STR_VEHICLE_NAME_TRAIN_WAGON_RAIL_IRON_ORE_HOPPER               :Jernmalmvogn
STR_VEHICLE_NAME_TRAIN_WAGON_RAIL_STEEL_TRUCK                   :Stålvogn
STR_VEHICLE_NAME_TRAIN_WAGON_RAIL_ARMORED_VAN                   :Pansret vogn
STR_VEHICLE_NAME_TRAIN_WAGON_RAIL_FOOD_VAN                      :Matvogn
STR_VEHICLE_NAME_TRAIN_WAGON_RAIL_PAPER_TRUCK                   :Papirvogn
STR_VEHICLE_NAME_TRAIN_WAGON_RAIL_COPPER_ORE_HOPPER             :Kobbermalmvogn
STR_VEHICLE_NAME_TRAIN_WAGON_RAIL_WATER_TANKER                  :Vannvogn
STR_VEHICLE_NAME_TRAIN_WAGON_RAIL_FRUIT_TRUCK                   :Fruktvogn
STR_VEHICLE_NAME_TRAIN_WAGON_RAIL_RUBBER_TRUCK                  :Gummivogn
STR_VEHICLE_NAME_TRAIN_WAGON_RAIL_SUGAR_TRUCK                   :Sukkervogn
STR_VEHICLE_NAME_TRAIN_WAGON_RAIL_COTTON_CANDY_HOPPER           :Sukkerspinnvogn
STR_VEHICLE_NAME_TRAIN_WAGON_RAIL_TOFFEE_HOPPER                 :Karamellvogn
STR_VEHICLE_NAME_TRAIN_WAGON_RAIL_BUBBLE_VAN                    :Boblevogn
STR_VEHICLE_NAME_TRAIN_WAGON_RAIL_COLA_TANKER                   :Colavogn
STR_VEHICLE_NAME_TRAIN_WAGON_RAIL_CANDY_VAN                     :Godterivogn
STR_VEHICLE_NAME_TRAIN_WAGON_RAIL_TOY_VAN                       :Leketøyvogn
STR_VEHICLE_NAME_TRAIN_WAGON_RAIL_BATTERY_TRUCK                 :Batterivogn
STR_VEHICLE_NAME_TRAIN_WAGON_RAIL_FIZZY_DRINK_TRUCK             :Mineralvannvogn
STR_VEHICLE_NAME_TRAIN_WAGON_RAIL_PLASTIC_TRUCK                 :Plastvogn
STR_VEHICLE_NAME_TRAIN_ENGINE_MONORAIL_X2001_ELECTRIC           :'X2001' (elektrisk)
STR_VEHICLE_NAME_TRAIN_ENGINE_MONORAIL_MILLENNIUM_Z1_ELECTRIC   :'Millennium Z1' (elektrisk)
STR_VEHICLE_NAME_TRAIN_ENGINE_MONORAIL_WIZZOWOW_Z99             :Wizzowow Z99
STR_VEHICLE_NAME_TRAIN_WAGON_MONORAIL_PASSENGER_CAR             :Passasjervogn
STR_VEHICLE_NAME_TRAIN_WAGON_MONORAIL_MAIL_VAN                  :Postvogn
STR_VEHICLE_NAME_TRAIN_WAGON_MONORAIL_COAL_CAR                  :Kullvogn
STR_VEHICLE_NAME_TRAIN_WAGON_MONORAIL_OIL_TANKER                :Oljetankvogn
STR_VEHICLE_NAME_TRAIN_WAGON_MONORAIL_LIVESTOCK_VAN             :Buskapsvogn
STR_VEHICLE_NAME_TRAIN_WAGON_MONORAIL_GOODS_VAN                 :Godsvogn
STR_VEHICLE_NAME_TRAIN_WAGON_MONORAIL_GRAIN_HOPPER              :Kornvogn
STR_VEHICLE_NAME_TRAIN_WAGON_MONORAIL_WOOD_TRUCK                :Tømmervogn
STR_VEHICLE_NAME_TRAIN_WAGON_MONORAIL_IRON_ORE_HOPPER           :Jernmalmvogn
STR_VEHICLE_NAME_TRAIN_WAGON_MONORAIL_STEEL_TRUCK               :Stålvogn
STR_VEHICLE_NAME_TRAIN_WAGON_MONORAIL_ARMORED_VAN               :Pansret vogn
STR_VEHICLE_NAME_TRAIN_WAGON_MONORAIL_FOOD_VAN                  :Matvogn
STR_VEHICLE_NAME_TRAIN_WAGON_MONORAIL_PAPER_TRUCK               :Papirvogn
STR_VEHICLE_NAME_TRAIN_WAGON_MONORAIL_COPPER_ORE_HOPPER         :Kobbermalmvogn
STR_VEHICLE_NAME_TRAIN_WAGON_MONORAIL_WATER_TANKER              :Vannvogn
STR_VEHICLE_NAME_TRAIN_WAGON_MONORAIL_FRUIT_TRUCK               :Fruktvogn
STR_VEHICLE_NAME_TRAIN_WAGON_MONORAIL_RUBBER_TRUCK              :Gummivogn
STR_VEHICLE_NAME_TRAIN_WAGON_MONORAIL_SUGAR_TRUCK               :Sukkervogn
STR_VEHICLE_NAME_TRAIN_WAGON_MONORAIL_COTTON_CANDY_HOPPER       :Sukkerspinnvogn
STR_VEHICLE_NAME_TRAIN_WAGON_MONORAIL_TOFFEE_HOPPER             :Karamellvogn
STR_VEHICLE_NAME_TRAIN_WAGON_MONORAIL_BUBBLE_VAN                :Boblevogn
STR_VEHICLE_NAME_TRAIN_WAGON_MONORAIL_COLA_TANKER               :Colavogn
STR_VEHICLE_NAME_TRAIN_WAGON_MONORAIL_CANDY_VAN                 :Godterivogn
STR_VEHICLE_NAME_TRAIN_WAGON_MONORAIL_TOY_VAN                   :Leketøyvogn
STR_VEHICLE_NAME_TRAIN_WAGON_MONORAIL_BATTERY_TRUCK             :Batterivogn
STR_VEHICLE_NAME_TRAIN_WAGON_MONORAIL_FIZZY_DRINK_TRUCK         :Mineralvannvogn
STR_VEHICLE_NAME_TRAIN_WAGON_MONORAIL_PLASTIC_TRUCK             :Plastvogn
STR_VEHICLE_NAME_TRAIN_ENGINE_MAGLEV_LEV1_LEVIATHAN_ELECTRIC    :Lev1 'Leviathan' (elektrisk)
STR_VEHICLE_NAME_TRAIN_ENGINE_MAGLEV_LEV2_CYCLOPS_ELECTRIC      :Lev2 'Cyclops' (elektrisk)
STR_VEHICLE_NAME_TRAIN_ENGINE_MAGLEV_LEV3_PEGASUS_ELECTRIC      :Lev3 'Pegasus' (elektrisk)
STR_VEHICLE_NAME_TRAIN_ENGINE_MAGLEV_LEV4_CHIMAERA_ELECTRIC     :Lev4 'Chimaera' (elektrisk)
STR_VEHICLE_NAME_TRAIN_ENGINE_MAGLEV_WIZZOWOW_ROCKETEER         :Wizzowow Rocketeer
STR_VEHICLE_NAME_TRAIN_WAGON_MAGLEV_PASSENGER_CAR               :Passasjervogn
STR_VEHICLE_NAME_TRAIN_WAGON_MAGLEV_MAIL_VAN                    :Postvogn
STR_VEHICLE_NAME_TRAIN_WAGON_MAGLEV_COAL_CAR                    :Kullvogn
STR_VEHICLE_NAME_TRAIN_WAGON_MAGLEV_OIL_TANKER                  :Oljetankvogn
STR_VEHICLE_NAME_TRAIN_WAGON_MAGLEV_LIVESTOCK_VAN               :Buskapsvogn
STR_VEHICLE_NAME_TRAIN_WAGON_MAGLEV_GOODS_VAN                   :Godsvogn
STR_VEHICLE_NAME_TRAIN_WAGON_MAGLEV_GRAIN_HOPPER                :Kornvogn
STR_VEHICLE_NAME_TRAIN_WAGON_MAGLEV_WOOD_TRUCK                  :Tømmervogn
STR_VEHICLE_NAME_TRAIN_WAGON_MAGLEV_IRON_ORE_HOPPER             :Jernmalmvogn
STR_VEHICLE_NAME_TRAIN_WAGON_MAGLEV_STEEL_TRUCK                 :Stålvogn
STR_VEHICLE_NAME_TRAIN_WAGON_MAGLEV_ARMORED_VAN                 :Pansret vogn
STR_VEHICLE_NAME_TRAIN_WAGON_MAGLEV_FOOD_VAN                    :Matvogn
STR_VEHICLE_NAME_TRAIN_WAGON_MAGLEV_PAPER_TRUCK                 :Papirvogn
STR_VEHICLE_NAME_TRAIN_WAGON_MAGLEV_COPPER_ORE_HOPPER           :Kobbermalmvogn
STR_VEHICLE_NAME_TRAIN_WAGON_MAGLEV_WATER_TANKER                :Vannvogn
STR_VEHICLE_NAME_TRAIN_WAGON_MAGLEV_FRUIT_TRUCK                 :Fruktvogn
STR_VEHICLE_NAME_TRAIN_WAGON_MAGLEV_RUBBER_TRUCK                :Gummivogn
STR_VEHICLE_NAME_TRAIN_WAGON_MAGLEV_SUGAR_TRUCK                 :Sukkervogn
STR_VEHICLE_NAME_TRAIN_WAGON_MAGLEV_COTTON_CANDY_HOPPER         :Sukkerspinnvogn
STR_VEHICLE_NAME_TRAIN_WAGON_MAGLEV_TOFFEE_HOPPER               :Karamellvogn
STR_VEHICLE_NAME_TRAIN_WAGON_MAGLEV_BUBBLE_VAN                  :Boblevogn
STR_VEHICLE_NAME_TRAIN_WAGON_MAGLEV_COLA_TANKER                 :Colavogn
STR_VEHICLE_NAME_TRAIN_WAGON_MAGLEV_CANDY_VAN                   :Godterivogn
STR_VEHICLE_NAME_TRAIN_WAGON_MAGLEV_TOY_VAN                     :Leketøyvogn
STR_VEHICLE_NAME_TRAIN_WAGON_MAGLEV_BATTERY_TRUCK               :Batterivogn
STR_VEHICLE_NAME_TRAIN_WAGON_MAGLEV_FIZZY_DRINK_TRUCK           :Mineralvannvogn
STR_VEHICLE_NAME_TRAIN_WAGON_MAGLEV_PLASTIC_TRUCK               :Plastikkvogn
STR_VEHICLE_NAME_ROAD_VEHICLE_MPS_REGAL_BUS                     :MPS Regal-buss
STR_VEHICLE_NAME_ROAD_VEHICLE_HEREFORD_LEOPARD_BUS              :Hereford Leopard-buss
STR_VEHICLE_NAME_ROAD_VEHICLE_FOSTER_BUS                        :Foster-buss
STR_VEHICLE_NAME_ROAD_VEHICLE_FOSTER_MKII_SUPERBUS              :Foster MkII Super-buss
STR_VEHICLE_NAME_ROAD_VEHICLE_PLODDYPHUT_MKI_BUS                :Ploddyphut MkI-buss
STR_VEHICLE_NAME_ROAD_VEHICLE_PLODDYPHUT_MKII_BUS               :Ploddyphut MkII-buss
STR_VEHICLE_NAME_ROAD_VEHICLE_PLODDYPHUT_MKIII_BUS              :Ploddyphut MkIII-buss
STR_VEHICLE_NAME_ROAD_VEHICLE_BALOGH_COAL_TRUCK                 :Balogh-kullbil
STR_VEHICLE_NAME_ROAD_VEHICLE_UHL_COAL_TRUCK                    :Uhl-kullbil
STR_VEHICLE_NAME_ROAD_VEHICLE_DW_COAL_TRUCK                     :DW-kullbil
STR_VEHICLE_NAME_ROAD_VEHICLE_MPS_MAIL_TRUCK                    :MPS-postbil
STR_VEHICLE_NAME_ROAD_VEHICLE_REYNARD_MAIL_TRUCK                :Reynard-postbil
STR_VEHICLE_NAME_ROAD_VEHICLE_PERRY_MAIL_TRUCK                  :Perry-postbil
STR_VEHICLE_NAME_ROAD_VEHICLE_MIGHTYMOVER_MAIL_TRUCK            :MightyMover-postbil
STR_VEHICLE_NAME_ROAD_VEHICLE_POWERNAUGHT_MAIL_TRUCK            :Powernaught-postbil
STR_VEHICLE_NAME_ROAD_VEHICLE_WIZZOWOW_MAIL_TRUCK               :Wizzowow-postbil
STR_VEHICLE_NAME_ROAD_VEHICLE_WITCOMBE_OIL_TANKER               :Witcombe-tankbil for olje
STR_VEHICLE_NAME_ROAD_VEHICLE_FOSTER_OIL_TANKER                 :Foster-tankbil for olje
STR_VEHICLE_NAME_ROAD_VEHICLE_PERRY_OIL_TANKER                  :Perry-tankbil for olje
STR_VEHICLE_NAME_ROAD_VEHICLE_TALBOTT_LIVESTOCK_VAN             :Talbott-lastebil for buskap
STR_VEHICLE_NAME_ROAD_VEHICLE_UHL_LIVESTOCK_VAN                 :Uhl-lastebil for buskap
STR_VEHICLE_NAME_ROAD_VEHICLE_FOSTER_LIVESTOCK_VAN              :Foster-lastebil for buskap
STR_VEHICLE_NAME_ROAD_VEHICLE_BALOGH_GOODS_TRUCK                :Balogh-lastebil for gods
STR_VEHICLE_NAME_ROAD_VEHICLE_CRAIGHEAD_GOODS_TRUCK             :Craighead-lastebil for gods
STR_VEHICLE_NAME_ROAD_VEHICLE_GOSS_GOODS_TRUCK                  :Goss-lastebil for gods
STR_VEHICLE_NAME_ROAD_VEHICLE_HEREFORD_GRAIN_TRUCK              :Hereford-lastebil for korn
STR_VEHICLE_NAME_ROAD_VEHICLE_THOMAS_GRAIN_TRUCK                :Thomas-lastebil for korn
STR_VEHICLE_NAME_ROAD_VEHICLE_GOSS_GRAIN_TRUCK                  :Goss-lastebil for korn
STR_VEHICLE_NAME_ROAD_VEHICLE_WITCOMBE_WOOD_TRUCK               :Witcombe-tømmerbil
STR_VEHICLE_NAME_ROAD_VEHICLE_FOSTER_WOOD_TRUCK                 :Foster-tømmerbil
STR_VEHICLE_NAME_ROAD_VEHICLE_MORELAND_WOOD_TRUCK               :Moreland-tømmerbil
STR_VEHICLE_NAME_ROAD_VEHICLE_MPS_IRON_ORE_TRUCK                :MPS-lastebil for jernmalm
STR_VEHICLE_NAME_ROAD_VEHICLE_UHL_IRON_ORE_TRUCK                :Uhl-lastebil for jernmalm
STR_VEHICLE_NAME_ROAD_VEHICLE_CHIPPY_IRON_ORE_TRUCK             :Chippy-lastebil for jernmalm
STR_VEHICLE_NAME_ROAD_VEHICLE_BALOGH_STEEL_TRUCK                :Balogh-lastebil for stål
STR_VEHICLE_NAME_ROAD_VEHICLE_UHL_STEEL_TRUCK                   :Uhl-lastebil for stål
STR_VEHICLE_NAME_ROAD_VEHICLE_KELLING_STEEL_TRUCK               :Kelling-lastebil for stål
STR_VEHICLE_NAME_ROAD_VEHICLE_BALOGH_ARMORED_TRUCK              :Balogh-panserbil for verditransport
STR_VEHICLE_NAME_ROAD_VEHICLE_UHL_ARMORED_TRUCK                 :Uhl-panserbil for verditransport
STR_VEHICLE_NAME_ROAD_VEHICLE_FOSTER_ARMORED_TRUCK              :Foster-panserbil for verditransport
STR_VEHICLE_NAME_ROAD_VEHICLE_FOSTER_FOOD_VAN                   :Foster-lastebil for mat
STR_VEHICLE_NAME_ROAD_VEHICLE_PERRY_FOOD_VAN                    :Perry-lastebil for mat
STR_VEHICLE_NAME_ROAD_VEHICLE_CHIPPY_FOOD_VAN                   :Chippy-lastebil for mat
STR_VEHICLE_NAME_ROAD_VEHICLE_UHL_PAPER_TRUCK                   :Uhl-lastebil for papir
STR_VEHICLE_NAME_ROAD_VEHICLE_BALOGH_PAPER_TRUCK                :Balogh-lastebil for papir
STR_VEHICLE_NAME_ROAD_VEHICLE_MPS_PAPER_TRUCK                   :MPS-lastebil for papir
STR_VEHICLE_NAME_ROAD_VEHICLE_MPS_COPPER_ORE_TRUCK              :MPS-lastebil for kobbermalm
STR_VEHICLE_NAME_ROAD_VEHICLE_UHL_COPPER_ORE_TRUCK              :Uhl-lastebil for kobbermalm
STR_VEHICLE_NAME_ROAD_VEHICLE_GOSS_COPPER_ORE_TRUCK             :Goss-lastebil for kobbermalm
STR_VEHICLE_NAME_ROAD_VEHICLE_UHL_WATER_TANKER                  :Uhl-tankbil for vann
STR_VEHICLE_NAME_ROAD_VEHICLE_BALOGH_WATER_TANKER               :Balogh-tankbil for vann
STR_VEHICLE_NAME_ROAD_VEHICLE_MPS_WATER_TANKER                  :MPS-tankbil for vann
STR_VEHICLE_NAME_ROAD_VEHICLE_BALOGH_FRUIT_TRUCK                :Balogh-lastebil for frukt
STR_VEHICLE_NAME_ROAD_VEHICLE_UHL_FRUIT_TRUCK                   :Uhl-lastebil for frukt
STR_VEHICLE_NAME_ROAD_VEHICLE_KELLING_FRUIT_TRUCK               :Kelling-lastebil for frukt
STR_VEHICLE_NAME_ROAD_VEHICLE_BALOGH_RUBBER_TRUCK               :Balogh-lastebil for gummi
STR_VEHICLE_NAME_ROAD_VEHICLE_UHL_RUBBER_TRUCK                  :Uhl-lastebil for gummi
STR_VEHICLE_NAME_ROAD_VEHICLE_RMT_RUBBER_TRUCK                  :RMT-lastebil for gummi
STR_VEHICLE_NAME_ROAD_VEHICLE_MIGHTYMOVER_SUGAR_TRUCK           :MightyMover-lastebil for sukker
STR_VEHICLE_NAME_ROAD_VEHICLE_POWERNAUGHT_SUGAR_TRUCK           :Powernaught-lastebil for sukker
STR_VEHICLE_NAME_ROAD_VEHICLE_WIZZOWOW_SUGAR_TRUCK              :Wizzowow-lastebil for sukker
STR_VEHICLE_NAME_ROAD_VEHICLE_MIGHTYMOVER_COLA_TRUCK            :MightyMover-lastebil for cola
STR_VEHICLE_NAME_ROAD_VEHICLE_POWERNAUGHT_COLA_TRUCK            :Powernaught-lastebil for cola
STR_VEHICLE_NAME_ROAD_VEHICLE_WIZZOWOW_COLA_TRUCK               :Wizzowow-lastebil for cola
STR_VEHICLE_NAME_ROAD_VEHICLE_MIGHTYMOVER_COTTON_CANDY          :MightyMover-lastebil for sukkerspinn
STR_VEHICLE_NAME_ROAD_VEHICLE_POWERNAUGHT_COTTON_CANDY          :Powernaught-lastebil for sukkerspinn
STR_VEHICLE_NAME_ROAD_VEHICLE_WIZZOWOW_COTTON_CANDY_TRUCK       :Wizzowow-lastebil for sukkerspinn
STR_VEHICLE_NAME_ROAD_VEHICLE_MIGHTYMOVER_TOFFEE_TRUCK          :MightyMover-lastebil for karamell
STR_VEHICLE_NAME_ROAD_VEHICLE_POWERNAUGHT_TOFFEE_TRUCK          :Powernaught-lastebil for karamell
STR_VEHICLE_NAME_ROAD_VEHICLE_WIZZOWOW_TOFFEE_TRUCK             :Wizzowow-lastebil for karamell
STR_VEHICLE_NAME_ROAD_VEHICLE_MIGHTYMOVER_TOY_VAN               :MightyMover-lastebil for leketøy
STR_VEHICLE_NAME_ROAD_VEHICLE_POWERNAUGHT_TOY_VAN               :Powernaught-lastebil for leketøy
STR_VEHICLE_NAME_ROAD_VEHICLE_WIZZOWOW_TOY_VAN                  :Wizzowow-lastebil for leketøy
STR_VEHICLE_NAME_ROAD_VEHICLE_MIGHTYMOVER_CANDY_TRUCK           :MightyMover-lastebil for godteri
STR_VEHICLE_NAME_ROAD_VEHICLE_POWERNAUGHT_CANDY_TRUCK           :Powernaught-lastebil for godteri
STR_VEHICLE_NAME_ROAD_VEHICLE_WIZZOWOW_CANDY_TRUCK              :Wizzowow-lastebil for godteri
STR_VEHICLE_NAME_ROAD_VEHICLE_MIGHTYMOVER_BATTERY_TRUCK         :MightyMover-lastebil for batteri
STR_VEHICLE_NAME_ROAD_VEHICLE_POWERNAUGHT_BATTERY_TRUCK         :Powernaught-lastebil for batteri
STR_VEHICLE_NAME_ROAD_VEHICLE_WIZZOWOW_BATTERY_TRUCK            :Wizzowow-lastebil for batteri
STR_VEHICLE_NAME_ROAD_VEHICLE_MIGHTYMOVER_FIZZY_DRINK           :MightyMover-tankbil for mineralvann
STR_VEHICLE_NAME_ROAD_VEHICLE_POWERNAUGHT_FIZZY_DRINK           :Powernaught-tankbil for mineralvann
STR_VEHICLE_NAME_ROAD_VEHICLE_WIZZOWOW_FIZZY_DRINK_TRUCK        :Wizzowow-tankbil for mineralvann
STR_VEHICLE_NAME_ROAD_VEHICLE_MIGHTYMOVER_PLASTIC_TRUCK         :MightyMover-lastebil for plast
STR_VEHICLE_NAME_ROAD_VEHICLE_POWERNAUGHT_PLASTIC_TRUCK         :Powernaught-lastebil for plast
STR_VEHICLE_NAME_ROAD_VEHICLE_WIZZOWOW_PLASTIC_TRUCK            :Wizzowow-lastebil for plast
STR_VEHICLE_NAME_ROAD_VEHICLE_MIGHTYMOVER_BUBBLE_TRUCK          :MightyMover-lastebil for bobler
STR_VEHICLE_NAME_ROAD_VEHICLE_POWERNAUGHT_BUBBLE_TRUCK          :Powernaught-lastebil for bobler
STR_VEHICLE_NAME_ROAD_VEHICLE_WIZZOWOW_BUBBLE_TRUCK             :Wizzowow-lastebil for bobler
STR_VEHICLE_NAME_SHIP_MPS_OIL_TANKER                            :MPS-oljetanker
STR_VEHICLE_NAME_SHIP_CS_INC_OIL_TANKER                         :CS-Inc.-oljetanker
STR_VEHICLE_NAME_SHIP_MPS_PASSENGER_FERRY                       :MPS-passasjerferje
STR_VEHICLE_NAME_SHIP_FFP_PASSENGER_FERRY                       :FFP-passasjerferje
STR_VEHICLE_NAME_SHIP_BAKEWELL_300_HOVERCRAFT                   :Bakewell 300-luftputeskip
STR_VEHICLE_NAME_SHIP_CHUGGER_CHUG_PASSENGER                    :Chugger-Chug-passasjerferje
STR_VEHICLE_NAME_SHIP_SHIVERSHAKE_PASSENGER_FERRY               :Shivershake-passasjerferje
STR_VEHICLE_NAME_SHIP_YATE_CARGO_SHIP                           :Yate kontainerskip
STR_VEHICLE_NAME_SHIP_BAKEWELL_CARGO_SHIP                       :Bakewell kontainerskip
STR_VEHICLE_NAME_SHIP_MIGHTYMOVER_CARGO_SHIP                    :MightyMover kontainerskip
STR_VEHICLE_NAME_SHIP_POWERNAUT_CARGO_SHIP                      :Powernaut kontainerskip
STR_VEHICLE_NAME_AIRCRAFT_SAMPSON_U52                           :Sampson U52
STR_VEHICLE_NAME_AIRCRAFT_COLEMAN_COUNT                         :Coleman Count
STR_VEHICLE_NAME_AIRCRAFT_FFP_DART                              :FFP Dart
STR_VEHICLE_NAME_AIRCRAFT_YATE_HAUGAN                           :Yate Haugan
STR_VEHICLE_NAME_AIRCRAFT_BAKEWELL_COTSWALD_LB_3                :Bakewell Cotswald LB-3
STR_VEHICLE_NAME_AIRCRAFT_BAKEWELL_LUCKETT_LB_8                 :Bakewell Luckett LB-8
STR_VEHICLE_NAME_AIRCRAFT_BAKEWELL_LUCKETT_LB_9                 :Bakewell Luckett LB-9
STR_VEHICLE_NAME_AIRCRAFT_BAKEWELL_LUCKETT_LB80                 :Bakewell Luckett LB80
STR_VEHICLE_NAME_AIRCRAFT_BAKEWELL_LUCKETT_LB_10                :Bakewell Luckett LB-10
STR_VEHICLE_NAME_AIRCRAFT_BAKEWELL_LUCKETT_LB_11                :Bakewell Luckett LB-11
STR_VEHICLE_NAME_AIRCRAFT_YATE_AEROSPACE_YAC_1_11               :Yate Aerospace YAC 1-11
STR_VEHICLE_NAME_AIRCRAFT_DARWIN_100                            :Darwin 100
STR_VEHICLE_NAME_AIRCRAFT_DARWIN_200                            :Darwin 200
STR_VEHICLE_NAME_AIRCRAFT_DARWIN_300                            :Darwin 300
STR_VEHICLE_NAME_AIRCRAFT_DARWIN_400                            :Darwin 400
STR_VEHICLE_NAME_AIRCRAFT_DARWIN_500                            :Darwin 500
STR_VEHICLE_NAME_AIRCRAFT_DARWIN_600                            :Darwin 600
STR_VEHICLE_NAME_AIRCRAFT_GURU_GALAXY                           :Guru Galaxy
STR_VEHICLE_NAME_AIRCRAFT_AIRTAXI_A21                           :Airtaxi A21
STR_VEHICLE_NAME_AIRCRAFT_AIRTAXI_A31                           :Airtaxi A31
STR_VEHICLE_NAME_AIRCRAFT_AIRTAXI_A32                           :Airtaxi A32
STR_VEHICLE_NAME_AIRCRAFT_AIRTAXI_A33                           :Airtaxi A33
STR_VEHICLE_NAME_AIRCRAFT_YATE_AEROSPACE_YAE46                  :Yate Aerospace YAe46
STR_VEHICLE_NAME_AIRCRAFT_DINGER_100                            :Dinger 100
STR_VEHICLE_NAME_AIRCRAFT_AIRTAXI_A34_1000                      :AirTaxi A34-1000
STR_VEHICLE_NAME_AIRCRAFT_YATE_Z_SHUTTLE                        :Yate Z-Shuttle
STR_VEHICLE_NAME_AIRCRAFT_KELLING_K1                            :Kelling K1
STR_VEHICLE_NAME_AIRCRAFT_KELLING_K6                            :Kelling K6
STR_VEHICLE_NAME_AIRCRAFT_KELLING_K7                            :Kelling K7
STR_VEHICLE_NAME_AIRCRAFT_DARWIN_700                            :Darwin 700
STR_VEHICLE_NAME_AIRCRAFT_FFP_HYPERDART_2                       :FFP Hyperdart 2
STR_VEHICLE_NAME_AIRCRAFT_DINGER_200                            :Dinger 200
STR_VEHICLE_NAME_AIRCRAFT_DINGER_1000                           :Dinger 1000
STR_VEHICLE_NAME_AIRCRAFT_PLODDYPHUT_100                        :Ploddyphut 100
STR_VEHICLE_NAME_AIRCRAFT_PLODDYPHUT_500                        :Ploddyphut 500
STR_VEHICLE_NAME_AIRCRAFT_FLASHBANG_X1                          :Flashbang X1
STR_VEHICLE_NAME_AIRCRAFT_JUGGERPLANE_M1                        :Juggerplane M1
STR_VEHICLE_NAME_AIRCRAFT_FLASHBANG_WIZZER                      :Flashbang Wizzer
STR_VEHICLE_NAME_AIRCRAFT_TRICARIO_HELICOPTER                   :Tricario-helikopter
STR_VEHICLE_NAME_AIRCRAFT_GURU_X2_HELICOPTER                    :Guru X2-helikopter
STR_VEHICLE_NAME_AIRCRAFT_POWERNAUT_HELICOPTER                  :Powernaut-helikopter

##id 0x8800
# Formatting of some strings
STR_FORMAT_DATE_TINY                                            :{STRING}-{STRING}-{NUM}
STR_FORMAT_DATE_SHORT                                           :{STRING} {NUM}
STR_FORMAT_DATE_LONG                                            :{STRING} {STRING} {NUM}
STR_FORMAT_DATE_ISO                                             :{2:NUM}-{1:STRING}-{0:STRING}

STR_FORMAT_BUOY_NAME                                            :{TOWN} Bøye
STR_FORMAT_BUOY_NAME_SERIAL                                     :{TOWN} Bøye #{COMMA}
STR_FORMAT_COMPANY_NUM                                          :(Firma {COMMA})
STR_FORMAT_GROUP_NAME                                           :Gruppe {COMMA}
STR_FORMAT_INDUSTRY_NAME                                        :{TOWN} {STRING}
STR_FORMAT_WAYPOINT_NAME                                        :{TOWN} Kontrollpunkt
STR_FORMAT_WAYPOINT_NAME_SERIAL                                 :{TOWN} Kontrollpunkt # {COMMA}

STR_FORMAT_DEPOT_NAME_TRAIN                                     :{TOWN} Togstall
STR_FORMAT_DEPOT_NAME_TRAIN_SERIAL                              :{TOWN} Togstall #{COMMA}
STR_FORMAT_DEPOT_NAME_ROAD_VEHICLE                              :{TOWN} Garasje
STR_FORMAT_DEPOT_NAME_ROAD_VEHICLE_SERIAL                       :{TOWN} Garasje #{COMMA}
STR_FORMAT_DEPOT_NAME_SHIP                                      :{TOWN} Skipsdokk
STR_FORMAT_DEPOT_NAME_SHIP_SERIAL                               :{TOWN} Skipsdokk #{COMMA}
STR_FORMAT_DEPOT_NAME_AIRCRAFT                                  :{STATION} Hangar

STR_UNKNOWN_STATION                                             :ukjent stasjon
STR_DEFAULT_SIGN_NAME                                           :Skilt
STR_COMPANY_SOMEONE                                             :noen

STR_SAVEGAME_NAME_DEFAULT                                       :{COMPANY}, {STRING}
STR_SAVEGAME_NAME_SPECTATOR                                     :Tilskuer, {1:STRING}

# Viewport strings
STR_VIEWPORT_TOWN_POP                                           :{WHITE}{TOWN} ({COMMA})
STR_VIEWPORT_TOWN                                               :{WHITE}{TOWN}
STR_VIEWPORT_TOWN_TINY_BLACK                                    :{TINY_FONT}{BLACK}{TOWN}
STR_VIEWPORT_TOWN_TINY_WHITE                                    :{TINY_FONT}{WHITE}{TOWN}

STR_VIEWPORT_SIGN_SMALL_BLACK                                   :{TINY_FONT}{BLACK}{SIGN}
STR_VIEWPORT_SIGN_SMALL_WHITE                                   :{TINY_FONT}{WHITE}{SIGN}

STR_VIEWPORT_STATION                                            :{STATION} {STATION_FEATURES}
STR_VIEWPORT_STATION_TINY                                       :{TINY_FONT}{STATION}

STR_VIEWPORT_WAYPOINT                                           :{WAYPOINT}
STR_VIEWPORT_WAYPOINT_TINY                                      :{TINY_FONT}{WAYPOINT}

# Simple strings to get specific types of data
STR_COMPANY_NAME                                                :{COMPANY}
STR_COMPANY_NAME_COMPANY_NUM                                    :{COMPANY} {COMPANY_NUM}
STR_DEPOT_NAME                                                  :{DEPOT}
STR_ENGINE_NAME                                                 :{ENGINE}
STR_HIDDEN_ENGINE_NAME                                          :{ENGINE} (skjult)
STR_GROUP_NAME                                                  :{GROUP}
STR_INDUSTRY_NAME                                               :{INDUSTRY}
STR_PRESIDENT_NAME                                              :{PRESIDENT_NAME}
STR_SIGN_NAME                                                   :{SIGN}
STR_STATION_NAME                                                :{STATION}
STR_TOWN_NAME                                                   :{TOWN}
STR_VEHICLE_NAME                                                :{VEHICLE}
STR_WAYPOINT_NAME                                               :{WAYPOINT}

STR_JUST_CARGO                                                  :{CARGO_LONG}
STR_JUST_CHECKMARK                                              :{CHECKMARK}
STR_JUST_COMMA                                                  :{COMMA}
STR_JUST_CURRENCY_SHORT                                         :{CURRENCY_SHORT}
STR_JUST_CURRENCY_LONG                                          :{CURRENCY_LONG}
STR_JUST_CARGO_LIST                                             :{CARGO_LIST}
STR_JUST_INT                                                    :{NUM}
STR_JUST_DATE_TINY                                              :{DATE_TINY}
STR_JUST_DATE_SHORT                                             :{DATE_SHORT}
STR_JUST_DATE_LONG                                              :{DATE_LONG}
STR_JUST_DATE_ISO                                               :{DATE_ISO}
STR_JUST_STRING                                                 :{STRING}
STR_JUST_STRING_STRING                                          :{STRING}{STRING}
STR_JUST_RAW_STRING                                             :{STRING}
STR_JUST_BIG_RAW_STRING                                         :{BIG_FONT}{STRING}

# Slightly 'raw' stringcodes with colour or size
STR_BLACK_COMMA                                                 :{BLACK}{COMMA}
STR_TINY_BLACK_COMA                                             :{TINY_FONT}{BLACK}{COMMA}
STR_TINY_COMMA                                                  :{TINY_FONT}{COMMA}
STR_BLUE_COMMA                                                  :{BLUE}{COMMA}
STR_RED_COMMA                                                   :{RED}{COMMA}
STR_WHITE_COMMA                                                 :{WHITE}{COMMA}
STR_TINY_BLACK_DECIMAL                                          :{TINY_FONT}{BLACK}{DECIMAL}
STR_COMPANY_MONEY                                               :{WHITE}{CURRENCY_LONG}
STR_BLACK_DATE_LONG                                             :{BLACK}{DATE_LONG}
STR_WHITE_DATE_LONG                                             :{WHITE}{DATE_LONG}
STR_SHORT_DATE                                                  :{WHITE}{DATE_TINY}
STR_DATE_LONG_SMALL                                             :{TINY_FONT}{BLACK}{DATE_LONG}
STR_TINY_GROUP                                                  :{TINY_FONT}{GROUP}
STR_BLACK_INT                                                   :{BLACK}{NUM}
STR_ORANGE_INT                                                  :{ORANGE}{NUM}
STR_WHITE_SIGN                                                  :{WHITE}{SIGN}
STR_TINY_BLACK_STATION                                          :{TINY_FONT}{BLACK}{STATION}
STR_BLACK_STRING                                                :{BLACK}{STRING}
STR_BLACK_RAW_STRING                                            :{BLACK}{STRING}
STR_ORANGE_STRING                                               :{ORANGE}{STRING}
STR_LTBLUE_STRING                                               :{LTBLUE}{STRING}
STR_WHITE_STRING                                                :{WHITE}{STRING}
STR_ORANGE_STRING1_WHITE                                        :{ORANGE}{STRING}{WHITE}
STR_ORANGE_STRING1_LTBLUE                                       :{ORANGE}{STRING}{LTBLUE}
STR_TINY_BLACK_HEIGHT                                           :{TINY_FONT}{BLACK}{HEIGHT}
STR_TINY_BLACK_VEHICLE                                          :{TINY_FONT}{BLACK}{VEHICLE}
STR_TINY_RIGHT_ARROW                                            :{TINY_FONT}{RIGHT_ARROW}

STR_BLACK_1                                                     :{BLACK}1
STR_BLACK_2                                                     :{BLACK}2
STR_BLACK_3                                                     :{BLACK}3
STR_BLACK_4                                                     :{BLACK}4
STR_BLACK_5                                                     :{BLACK}5
STR_BLACK_6                                                     :{BLACK}6
STR_BLACK_7                                                     :{BLACK}7

STR_TRAIN                                                       :{BLACK}{TRAIN}
STR_BUS                                                         :{BLACK}{BUS}
STR_LORRY                                                       :{BLACK}{LORRY}
STR_PLANE                                                       :{BLACK}{PLANE}
STR_SHIP                                                        :{BLACK}{SHIP}

STR_TOOLBAR_RAILTYPE_VELOCITY                                   :{STRING} ({VELOCITY})<|MERGE_RESOLUTION|>--- conflicted
+++ resolved
@@ -2101,12 +2101,6 @@
 STR_NETWORK_SERVER                                              :Tjener
 STR_NETWORK_CLIENT                                              :Klient
 STR_NETWORK_SPECTATORS                                          :Tilskuere
-
-<<<<<<< HEAD
-STR_NETWORK_TOOLBAR_LIST_SPECTATOR                              :{BLACK}Tilskuer
-=======
-STR_NETWORK_GIVE_MONEY_CAPTION                                  :{WHITE}Skriv inn hvor mye penger du ønsker å gi
->>>>>>> ba55f93f
 
 # Network set password
 STR_COMPANY_PASSWORD_CANCEL                                     :{BLACK}Ikke lagre passordet
