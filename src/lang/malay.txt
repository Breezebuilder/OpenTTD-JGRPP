--- conflicted
+++ resolved
@@ -2563,13 +2563,9 @@
 STR_MAPGEN_TOWN_NAME_DROPDOWN_TOOLTIP                           :{BLACK}Pilih tema untuk nama bandar
 STR_MAPGEN_DATE                                                 :{BLACK}Tarikh:
 STR_MAPGEN_NUMBER_OF_INDUSTRIES                                 :{BLACK}Jumlah industri:
-<<<<<<< HEAD
 STR_MAPGEN_SNOW_LINE_HEIGHT                                     :{BLACK}Paras ketinggian garis salji:
 STR_MAPGEN_SNOW_LINE_UP                                         :{BLACK}Tinggikan paras garis salji satu petak
 STR_MAPGEN_SNOW_LINE_DOWN                                       :{BLACK}Rendahkan paras garis salji satu petak
-STR_MAPGEN_LAND_GENERATOR                                       :{BLACK}Janaan tanah:
-=======
->>>>>>> dced2d8c
 STR_MAPGEN_TERRAIN_TYPE                                         :{BLACK}Jenis rupa bumi:
 STR_MAPGEN_SEA_LEVEL                                            :{BLACK}Paras laut:
 STR_MAPGEN_QUANTITY_OF_RIVERS                                   :{BLACK}Sungai:
