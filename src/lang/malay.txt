##name Malay
##ownname Melayu
##isocode ms_MY
##plural 0
##textdir ltr
##digitsep ,
##digitsepcur ,
##decimalsep .
##winlangid 0x043a
##grflangid 0x3c


# $Id$

# This file is part of OpenTTD.
# OpenTTD is free software; you can redistribute it and/or modify it under the terms of the GNU General Public License as published by the Free Software Foundation, version 2.
# OpenTTD is distributed in the hope that it will be useful, but WITHOUT ANY WARRANTY; without even the implied warranty of MERCHANTABILITY or FITNESS FOR A PARTICULAR PURPOSE.
# See the GNU General Public License for more details. You should have received a copy of the GNU General Public License along with OpenTTD. If not, see <http://www.gnu.org/licenses/>.


##id 0x0000
STR_NULL                                                        :
STR_EMPTY                                                       :
STR_UNDEFINED                                                   :(baris tidak ditentukan)
STR_JUST_NOTHING                                                :Tiada apa

# Cargo related strings
# Plural cargo name
STR_CARGO_PLURAL_NOTHING                                        :
STR_CARGO_PLURAL_PASSENGERS                                     :Penumpang
STR_CARGO_PLURAL_COAL                                           :Arang batu
STR_CARGO_PLURAL_MAIL                                           :Surat
STR_CARGO_PLURAL_OIL                                            :Minyak
STR_CARGO_PLURAL_LIVESTOCK                                      :Ternakan
STR_CARGO_PLURAL_GOODS                                          :Barangan
STR_CARGO_PLURAL_GRAIN                                          :Bijirin
STR_CARGO_PLURAL_WOOD                                           :Kayu
STR_CARGO_PLURAL_IRON_ORE                                       :Bijih besi
STR_CARGO_PLURAL_STEEL                                          :Keluli
STR_CARGO_PLURAL_VALUABLES                                      :Barangan berharga
STR_CARGO_PLURAL_COPPER_ORE                                     :Bijih tembaga
STR_CARGO_PLURAL_MAIZE                                          :Jagung
STR_CARGO_PLURAL_FRUIT                                          :Buah-buahan
STR_CARGO_PLURAL_DIAMONDS                                       :Berlian
STR_CARGO_PLURAL_FOOD                                           :Makanan
STR_CARGO_PLURAL_PAPER                                          :Kertas
STR_CARGO_PLURAL_GOLD                                           :Emas
STR_CARGO_PLURAL_WATER                                          :Air
STR_CARGO_PLURAL_WHEAT                                          :Gandum
STR_CARGO_PLURAL_RUBBER                                         :Getah
STR_CARGO_PLURAL_SUGAR                                          :Gula
STR_CARGO_PLURAL_TOYS                                           :Mainan
STR_CARGO_PLURAL_CANDY                                          :Gula-gula
STR_CARGO_PLURAL_COLA                                           :Minuman cola
STR_CARGO_PLURAL_COTTON_CANDY                                   :Gula kapas
STR_CARGO_PLURAL_BUBBLES                                        :Buih
STR_CARGO_PLURAL_TOFFEE                                         :Tofi
STR_CARGO_PLURAL_BATTERIES                                      :Bateri
STR_CARGO_PLURAL_PLASTIC                                        :Plastik
STR_CARGO_PLURAL_FIZZY_DRINKS                                   :Minuman bergas

# Singular cargo name
STR_CARGO_SINGULAR_NOTHING                                      :
STR_CARGO_SINGULAR_PASSENGER                                    :Penumpang
STR_CARGO_SINGULAR_COAL                                         :Arang batu
STR_CARGO_SINGULAR_MAIL                                         :Surat
STR_CARGO_SINGULAR_OIL                                          :Minyak
STR_CARGO_SINGULAR_LIVESTOCK                                    :Ternakan
STR_CARGO_SINGULAR_GOODS                                        :Barangan
STR_CARGO_SINGULAR_GRAIN                                        :Bijirin
STR_CARGO_SINGULAR_WOOD                                         :Kayu
STR_CARGO_SINGULAR_IRON_ORE                                     :Bijih besi
STR_CARGO_SINGULAR_STEEL                                        :Keluli
STR_CARGO_SINGULAR_VALUABLES                                    :Barang berharga
STR_CARGO_SINGULAR_COPPER_ORE                                   :Bijih tembaga
STR_CARGO_SINGULAR_MAIZE                                        :Jagung
STR_CARGO_SINGULAR_FRUIT                                        :Buah-buahan
STR_CARGO_SINGULAR_DIAMOND                                      :Berlian
STR_CARGO_SINGULAR_FOOD                                         :Makanan
STR_CARGO_SINGULAR_PAPER                                        :Kertas
STR_CARGO_SINGULAR_GOLD                                         :Emas
STR_CARGO_SINGULAR_WATER                                        :Air
STR_CARGO_SINGULAR_WHEAT                                        :Gandum
STR_CARGO_SINGULAR_RUBBER                                       :Getah
STR_CARGO_SINGULAR_SUGAR                                        :Gula
STR_CARGO_SINGULAR_TOY                                          :Mainan
STR_CARGO_SINGULAR_CANDY                                        :Manisan
STR_CARGO_SINGULAR_COLA                                         :Minuman cola
STR_CARGO_SINGULAR_COTTON_CANDY                                 :Gula kapas
STR_CARGO_SINGULAR_BUBBLE                                       :Buih
STR_CARGO_SINGULAR_TOFFEE                                       :Tofi
STR_CARGO_SINGULAR_BATTERY                                      :Bateri
STR_CARGO_SINGULAR_PLASTIC                                      :Plastik
STR_CARGO_SINGULAR_FIZZY_DRINK                                  :Minuman bergas

# Quantity of cargo
STR_QUANTITY_NOTHING                                            :
STR_QUANTITY_PASSENGERS                                         :{COMMA}{NBSP}penumpang{P "" s}
STR_QUANTITY_COAL                                               :{WEIGHT_LONG} arang batu
STR_QUANTITY_MAIL                                               :{COMMA} beg surat
STR_QUANTITY_OIL                                                :{VOLUME_LONG} minyak
STR_QUANTITY_LIVESTOCK                                          :{COMMA} ekor ternakan
STR_QUANTITY_GOODS                                              :{COMMA} kotak barangan
STR_QUANTITY_GRAIN                                              :{WEIGHT_LONG} bijirin
STR_QUANTITY_WOOD                                               :{WEIGHT_LONG} kayu
STR_QUANTITY_IRON_ORE                                           :{WEIGHT_LONG} bijih besi
STR_QUANTITY_STEEL                                              :{WEIGHT_LONG} keluli
STR_QUANTITY_VALUABLES                                          :{COMMA} beg barangan berharga
STR_QUANTITY_COPPER_ORE                                         :{WEIGHT_LONG} bijih tembaga
STR_QUANTITY_MAIZE                                              :{WEIGHT_LONG} jagung
STR_QUANTITY_FRUIT                                              :{WEIGHT_LONG} buah-buahan
STR_QUANTITY_DIAMONDS                                           :{COMMA} beg berlian
STR_QUANTITY_FOOD                                               :{WEIGHT_LONG} makanan
STR_QUANTITY_PAPER                                              :{WEIGHT_LONG} kertas
STR_QUANTITY_GOLD                                               :{COMMA} beg mengandungi emas
STR_QUANTITY_WATER                                              :{VOLUME_LONG} air
STR_QUANTITY_WHEAT                                              :{WEIGHT_LONG} gandum
STR_QUANTITY_RUBBER                                             :{VOLUME_LONG} getah
STR_QUANTITY_SUGAR                                              :{WEIGHT_LONG} gula
STR_QUANTITY_TOYS                                               :{COMMA} mainan
STR_QUANTITY_SWEETS                                             :{COMMA} beg manisan
STR_QUANTITY_COLA                                               :{VOLUME_LONG} minuman cola
STR_QUANTITY_CANDYFLOSS                                         :{WEIGHT_LONG} gula kapas
STR_QUANTITY_BUBBLES                                            :{COMMA} buih
STR_QUANTITY_TOFFEE                                             :{WEIGHT_LONG} tofi
STR_QUANTITY_BATTERIES                                          :{COMMA} bateri
STR_QUANTITY_PLASTIC                                            :{VOLUME_LONG} plastik
STR_QUANTITY_FIZZY_DRINKS                                       :{COMMA} minuman bergas
STR_QUANTITY_N_A                                                :Tiada

# Two letter abbreviation of cargo name
STR_ABBREV_NOTHING                                              :
STR_ABBREV_PASSENGERS                                           :{TINY_FONT}PEN
STR_ABBREV_COAL                                                 :{TINY_FONT}BA
STR_ABBREV_MAIL                                                 :{TINY_FONT}SR
STR_ABBREV_OIL                                                  :{TINY_FONT}MI
STR_ABBREV_LIVESTOCK                                            :{TINY_FONT}TR
STR_ABBREV_GOODS                                                :{TINY_FONT}BR
STR_ABBREV_GRAIN                                                :{TINY_FONT}BJ
STR_ABBREV_WOOD                                                 :{TINY_FONT}KA
STR_ABBREV_IRON_ORE                                             :{TINY_FONT}OR
STR_ABBREV_STEEL                                                :{TINY_FONT}BS
STR_ABBREV_VALUABLES                                            :{TINY_FONT}BB
STR_ABBREV_COPPER_ORE                                           :{TINY_FONT}TB
STR_ABBREV_MAIZE                                                :{TINY_FONT}JG
STR_ABBREV_FRUIT                                                :{TINY_FONT}BU
STR_ABBREV_DIAMONDS                                             :{TINY_FONT}BL
STR_ABBREV_FOOD                                                 :{TINY_FONT}MK
STR_ABBREV_PAPER                                                :{TINY_FONT}KR
STR_ABBREV_GOLD                                                 :{TINY_FONT}EM
STR_ABBREV_WATER                                                :{TINY_FONT}AR
STR_ABBREV_WHEAT                                                :{TINY_FONT}GD
STR_ABBREV_RUBBER                                               :{TINY_FONT}GT
STR_ABBREV_SUGAR                                                :{TINY_FONT}GU
STR_ABBREV_TOYS                                                 :{TINY_FONT}MA
STR_ABBREV_SWEETS                                               :{TINY_FONT}GG
STR_ABBREV_COLA                                                 :{TINY_FONT}KL
STR_ABBREV_CANDYFLOSS                                           :{TINY_FONT}GK
STR_ABBREV_BUBBLES                                              :{TINY_FONT}BU
STR_ABBREV_TOFFEE                                               :{TINY_FONT}TF
STR_ABBREV_BATTERIES                                            :{TINY_FONT}BT
STR_ABBREV_PLASTIC                                              :{TINY_FONT}PL
STR_ABBREV_FIZZY_DRINKS                                         :{TINY_FONT}FZ
STR_ABBREV_NONE                                                 :{TINY_FONT}TIADA
STR_ABBREV_ALL                                                  :{TINY_FONT}SEMUA

# 'Mode' of transport for cargoes
STR_PASSENGERS                                                  :{COMMA} penumpang
STR_BAGS                                                        :{COMMA} beg
STR_TONS                                                        :{COMMA} tan
STR_LITERS                                                      :{COMMA} liter
STR_ITEMS                                                       :{COMMA} barangan
STR_CRATES                                                      :{COMMA} kotak

# Colours, do not shuffle
STR_COLOUR_DARK_BLUE                                            :Biru Gelap
STR_COLOUR_PALE_GREEN                                           :Hijau Pucat
STR_COLOUR_PINK                                                 :Merah Jambu
STR_COLOUR_YELLOW                                               :Kuning
STR_COLOUR_RED                                                  :Merah
STR_COLOUR_LIGHT_BLUE                                           :Biru Muda
STR_COLOUR_GREEN                                                :Hijau
STR_COLOUR_DARK_GREEN                                           :Hijau Gelap
STR_COLOUR_BLUE                                                 :Biru
STR_COLOUR_CREAM                                                :Krim
STR_COLOUR_MAUVE                                                :Ungu Muda
STR_COLOUR_PURPLE                                               :Ungu
STR_COLOUR_ORANGE                                               :Jingga
STR_COLOUR_BROWN                                                :Perang
STR_COLOUR_GREY                                                 :Kelabu
STR_COLOUR_WHITE                                                :Putih

# Units used in OpenTTD
STR_UNITS_VELOCITY_IMPERIAL                                     :{COMMA} bp/j
STR_UNITS_VELOCITY_METRIC                                       :{COMMA} km/j
STR_UNITS_VELOCITY_SI                                           :{COMMA} m/s

STR_UNITS_POWER_IMPERIAL                                        :{COMMA}kk
STR_UNITS_POWER_METRIC                                          :{COMMA}kk
STR_UNITS_POWER_SI                                              :{COMMA}kW

STR_UNITS_WEIGHT_SHORT_METRIC                                   :{COMMA}t
STR_UNITS_WEIGHT_SHORT_SI                                       :{COMMA}kg

STR_UNITS_WEIGHT_LONG_IMPERIAL                                  :{COMMA}{NBSP}tan{P "" s}
STR_UNITS_WEIGHT_LONG_METRIC                                    :{COMMA} tan
STR_UNITS_WEIGHT_LONG_SI                                        :{COMMA} kg

STR_UNITS_VOLUME_SHORT_METRIC                                   :{COMMA}l
STR_UNITS_VOLUME_SHORT_SI                                       :{COMMA}m³

STR_UNITS_VOLUME_LONG_METRIC                                    :{COMMA} liter
STR_UNITS_VOLUME_LONG_SI                                        :{COMMA} m³

STR_UNITS_FORCE_SI                                              :{COMMA} kN

STR_UNITS_HEIGHT_IMPERIAL                                       :{COMMA} ka
STR_UNITS_HEIGHT_METRIC                                         :{COMMA}{NBSP}m
STR_UNITS_HEIGHT_SI                                             :{COMMA} m

# Common window strings
STR_LIST_FILTER_TITLE                                           :{BLACK}Tapis barisan:
STR_LIST_FILTER_OSKTITLE                                        :{BLACK}Masukkan penapis rangkaian
STR_LIST_FILTER_TOOLTIP                                         :{BLACK}Masukkan kata kunci untuk menapis senarai

STR_TOOLTIP_SORT_ORDER                                          :{BLACK}Pilih bentuk susunan (menurun/menaik)
STR_TOOLTIP_SORT_CRITERIA                                       :{BLACK}Pilih cara susunan
STR_TOOLTIP_FILTER_CRITERIA                                     :{BLACK}Pilih cara penapisan
STR_BUTTON_SORT_BY                                              :{BLACK}Menyusun mengikuti
STR_BUTTON_LOCATION                                             :{BLACK}Lokasi
STR_BUTTON_RENAME                                               :{BLACK}Tukar Nama

STR_TOOLTIP_CLOSE_WINDOW                                        :{BLACK}Tutup tetingkap
STR_TOOLTIP_WINDOW_TITLE_DRAG_THIS                              :{BLACK}Tajuk tetingkap - seret untuk menggerakkan tetingkap
STR_TOOLTIP_SHADE                                               :{BLACK}Teduhkan tetingkap - paparkan palang tajuk sahaja
STR_TOOLTIP_DEBUG                                               :{BLACK}Tunjukkan maklumat nyahpepijat NewGRF
STR_TOOLTIP_STICKY                                              :{BLACK} Tandakan tetingkap ini sebagai tidak boleh ditutup dengan menggunakan kunci 'Tutupkan Semua Tetingkap'. Ctrl+Click untuk menyimpan keadaan sebagai praset
STR_TOOLTIP_RESIZE                                              :{BLACK}Klik dan seret untuk mengubah saiz tetingkap
STR_TOOLTIP_TOGGLE_LARGE_SMALL_WINDOW                           :{BLACK}Tukar di antara tetingkap bersaiz besar/kecil
STR_TOOLTIP_VSCROLL_BAR_SCROLLS_LIST                            :{BLACK}Palang Skrol - gerakkan senarai ke atas/bawah
STR_TOOLTIP_HSCROLL_BAR_SCROLLS_LIST                            :{BLACK}Bar Skrol - gerakkan senarai ke kiri/kanan
STR_TOOLTIP_DEMOLISH_BUILDINGS_ETC                              :{BLACK}Musnahkan bangunan dll. dari dataran tanah. Ctrl memilih kawasan menyerong. Shift bangunan/tunjukkan anggaran kos.

# Show engines button
STR_SHOW_HIDDEN_ENGINES_VEHICLE_AIRCRAFT                        :{BLACK}Tunjukkan perkara yang tersembunyi

STR_SHOW_HIDDEN_ENGINES_VEHICLE_SHIP_TOOLTIP                    :{BLACK}Dengan membenarkan pilihan ini, kapal tersembunyi turut ditunjukkan

# Query window
STR_BUTTON_DEFAULT                                              :{BLACK}Asal
STR_BUTTON_CANCEL                                               :{BLACK}Batal
STR_BUTTON_OK                                                   :{BLACK}OK

# On screen keyboard window
STR_OSK_KEYBOARD_LAYOUT                                         :`1234567890-=\qwertyuiop[]asdfghjkl;'  zxcvbnm,./ .
STR_OSK_KEYBOARD_LAYOUT_CAPS                                    :~!@#$%^&*()_+|QWERTYUIOP{{}}ASDFGHJKL:"  ZXCVBNM<>? .

# Measurement tooltip
STR_MEASURE_LENGTH                                              :{BLACK}Ukuran panjang: {NUM}
STR_MEASURE_AREA                                                :{BLACK}Ukuran kawasan: {NUM} x {NUM}
STR_MEASURE_LENGTH_HEIGHTDIFF                                   :{BLACK}Ukuran panjang: {NUM}{}Perbezaan ketinggian: {HEIGHT}
STR_MEASURE_AREA_HEIGHTDIFF                                     :{BLACK}Ukuran kawasan: {NUM} x {NUM}{}Perbezaan ketinggian: {HEIGHT}


# These are used in buttons
STR_SORT_BY_CAPTION_NAME                                        :{BLACK}Nama
STR_SORT_BY_CAPTION_DATE                                        :{BLACK}Tarikh
# These are used in dropdowns
STR_SORT_BY_NAME                                                :Nama
STR_SORT_BY_PRODUCTION                                          :Pengeluaran
STR_SORT_BY_TYPE                                                :Jenis
STR_SORT_BY_TRANSPORTED                                         :Telah diangkut
STR_SORT_BY_NUMBER                                              :Nombor
STR_SORT_BY_PROFIT_LAST_YEAR                                    :Keuntungan tahun lepas
STR_SORT_BY_PROFIT_THIS_YEAR                                    :Keuntungan tahun ini
STR_SORT_BY_AGE                                                 :Umur
STR_SORT_BY_RELIABILITY                                         :Reliabiliti
STR_SORT_BY_TOTAL_CAPACITY_PER_CARGOTYPE                        :Jumlah muatan untuk setiap jenis kargo
STR_SORT_BY_MAX_SPEED                                           :Kelajuan maksimum
STR_SORT_BY_MODEL                                               :Model
STR_SORT_BY_VALUE                                               :Nilai
STR_SORT_BY_LENGTH                                              :Panjang
STR_SORT_BY_LIFE_TIME                                           :Baki jangka hayat
STR_SORT_BY_TIMETABLE_DELAY                                     :Kelewatan jadual waktu
STR_SORT_BY_FACILITY                                            :Jenis stesen
STR_SORT_BY_WAITING_TOTAL                                       :Jumlah kargo menunggu
STR_SORT_BY_RATING_MAX                                          :Penarafan kargo tertinggi
STR_SORT_BY_RATING_MIN                                          :Penarafan kargo terendah
STR_SORT_BY_ENGINE_ID                                           :ID Enjin (susunan klasik)
STR_SORT_BY_COST                                                :Kos
STR_SORT_BY_POWER                                               :Tenaga
STR_SORT_BY_TRACTIVE_EFFORT                                     :Daya penarikan
STR_SORT_BY_INTRO_DATE                                          :Tarikh Diperkenalkan
STR_SORT_BY_RUNNING_COST                                        :Kos Pengendalian
STR_SORT_BY_POWER_VS_RUNNING_COST                               :Kuasa/Kos Pengendalian
STR_SORT_BY_CARGO_CAPACITY                                      :Muatan Kargo
STR_SORT_BY_RANGE                                               :Jarak
STR_SORT_BY_POPULATION                                          :Jumlah Penduduk

# Tooltips for the main toolbar
STR_TOOLBAR_TOOLTIP_PAUSE_GAME                                  :{BLACK}Henti Sebentar Permainan
STR_TOOLBAR_TOOLTIP_FORWARD                                     :{BLACK}Rancakkan permainan
STR_TOOLBAR_TOOLTIP_OPTIONS                                     :{BLACK}Pilihan
STR_TOOLBAR_TOOLTIP_SAVE_GAME_ABANDON_GAME                      :{BLACK}Simpan Permainan, Meninggalkan Permainan, Keluar
STR_TOOLBAR_TOOLTIP_DISPLAY_MAP                                 :{BLACK}Paparkan peta, pemandangan tambahan atau senarai papan tanda
STR_TOOLBAR_TOOLTIP_DISPLAY_TOWN_DIRECTORY                      :{BLACK}Paparkan panduan bandar
STR_TOOLBAR_TOOLTIP_DISPLAY_SUBSIDIES                           :{BLACK}Paparkan subsidi
STR_TOOLBAR_TOOLTIP_DISPLAY_LIST_OF_COMPANY_STATIONS            :{BLACK}Paparan senarai stesen milik syarikat
STR_TOOLBAR_TOOLTIP_DISPLAY_COMPANY_FINANCES                    :{BLACK}Paparan maklumat kewangan syarikat
STR_TOOLBAR_TOOLTIP_DISPLAY_COMPANY_GENERAL                     :{BLACK}Paparan maklumat umum syarikat
STR_TOOLBAR_TOOLTIP_DISPLAY_GRAPHS                              :{BLACK}Paparan graf
STR_TOOLBAR_TOOLTIP_DISPLAY_COMPANY_LEAGUE                      :{BLACK}Paparan jadual liga syarikat
STR_TOOLBAR_TOOLTIP_FUND_CONSTRUCTION_OF_NEW                    :{BLACK}Dana pembangunan industri baru atau senarai semua industri
STR_TOOLBAR_TOOLTIP_DISPLAY_LIST_OF_COMPANY_TRAINS              :{BLACK}Paparan senarai keretapi milik syarikat. Ctrl+Klik untuk menukar antara kumpulan/kenderaan
STR_TOOLBAR_TOOLTIP_DISPLAY_LIST_OF_COMPANY_ROAD_VEHICLES       :{BLACK}Paparkan senarai kenderaan jalanraya syarikat. Ctrl+Klik untuk menukar antara kumpulan/kenderaan
STR_TOOLBAR_TOOLTIP_DISPLAY_LIST_OF_COMPANY_SHIPS               :{BLACK}Paparkan senaraikan kapal-kapal syarikat. Ctrl+Klik untuk menukar antara kumpulan/kenderaan
STR_TOOLBAR_TOOLTIP_DISPLAY_LIST_OF_COMPANY_AIRCRAFT            :{BLACK}Paparkan senaraikan pesawat-pesawat syarikat. Ctrl+Klik untuk menukar antara kumpulan/kenderaan
STR_TOOLBAR_TOOLTIP_ZOOM_THE_VIEW_IN                            :{BLACK}Membesarkan pemandangan
STR_TOOLBAR_TOOLTIP_ZOOM_THE_VIEW_OUT                           :{BLACK}Tarik pemandangan ke luar
STR_TOOLBAR_TOOLTIP_BUILD_RAILROAD_TRACK                        :{BLACK}Bina landasan keretapi
STR_TOOLBAR_TOOLTIP_BUILD_ROADS                                 :{BLACK}Bina jalanraya
STR_TOOLBAR_TOOLTIP_BUILD_SHIP_DOCKS                            :{BLACK}Bina pelabuhan kapal
STR_TOOLBAR_TOOLTIP_BUILD_AIRPORTS                              :{BLACK}Bina lapangan terbang
STR_TOOLBAR_TOOLTIP_LANDSCAPING                                 :{BLACK}Paparkan toolbar lanskap untuk menaikkan/menurunkan tanah, menanam pokok, dan sebagainya
STR_TOOLBAR_TOOLTIP_SHOW_SOUND_MUSIC_WINDOW                     :{BLACK}Tunjukkan tetingkap bunyi/muzik
STR_TOOLBAR_TOOLTIP_SHOW_LAST_MESSAGE_NEWS                      :{BLACK}Tunjukkan mesej akhir/lapuran berita, tunjukkan pilihan mesej
STR_TOOLBAR_TOOLTIP_LAND_BLOCK_INFORMATION                      :{BLACK}Maklumat kawasan, konsol, skrip pepijat, pembidik skrin, tentang OpenTTD
STR_TOOLBAR_TOOLTIP_SWITCH_TOOLBAR                              :{BLACK}Tukarkan palang alat

# Extra tooltips for the scenario editor toolbar
STR_SCENEDIT_TOOLBAR_TOOLTIP_SAVE_SCENARIO_LOAD_SCENARIO        :{BLACK}Simpan senario, muat semula senario, abai penyunting senario, keluar
STR_SCENEDIT_TOOLBAR_OPENTTD                                    :{YELLOW}OpenTTD
STR_SCENEDIT_TOOLBAR_SCENARIO_EDITOR                            :{YELLOW}Penyunting Senario
STR_SCENEDIT_TOOLBAR_TOOLTIP_MOVE_THE_STARTING_DATE_BACKWARD    :{BLACK}Pindah tarikh permulaan 1 tahun belakang
STR_SCENEDIT_TOOLBAR_TOOLTIP_MOVE_THE_STARTING_DATE_FORWARD     :{BLACK}Pindah tarikh permulaan 1 tahun ke hadapan
STR_SCENEDIT_TOOLBAR_TOOLTIP_SET_DATE                           :{BLACK}Klik untuk memasuki tahun permulaan
STR_SCENEDIT_TOOLBAR_TOOLTIP_DISPLAY_MAP_TOWN_DIRECTORY         :{BLACK}Paparkan peta, direktori bandar
STR_SCENEDIT_TOOLBAR_LANDSCAPE_GENERATION                       :{BLACK}Pembentukan lanskap
STR_SCENEDIT_TOOLBAR_TOWN_GENERATION                            :{BLACK}Pembentukan bandar
STR_SCENEDIT_TOOLBAR_INDUSTRY_GENERATION                        :{BLACK}Pembentukan industri
STR_SCENEDIT_TOOLBAR_ROAD_CONSTRUCTION                          :{BLACK}Pembinaan jalanraya
STR_SCENEDIT_TOOLBAR_PLANT_TREES                                :{BLACK}Tanamkan pokok-pokok. Shift untuk anggaran kos
STR_SCENEDIT_TOOLBAR_PLACE_SIGN                                 :{BLACK}Letakkan papan tanda
STR_SCENEDIT_TOOLBAR_PLACE_OBJECT                               :{BLACK}Letakkan objek. Shift untuk melihat anggaran kos

############ range for SE file menu starts
STR_SCENEDIT_FILE_MENU_SAVE_SCENARIO                            :Simpan senario
STR_SCENEDIT_FILE_MENU_LOAD_SCENARIO                            :Buka senario
STR_SCENEDIT_FILE_MENU_SAVE_HEIGHTMAP                           :Heightmap disimpan
STR_SCENEDIT_FILE_MENU_LOAD_HEIGHTMAP                           :Buka heightmap
STR_SCENEDIT_FILE_MENU_QUIT_EDITOR                              :Abai penyunting senario
STR_SCENEDIT_FILE_MENU_SEPARATOR                                :
STR_SCENEDIT_FILE_MENU_QUIT                                     :Keluar
############ range for SE file menu starts

############ range for settings menu starts
STR_SETTINGS_MENU_GAME_OPTIONS                                  :Pilihan permainan
STR_SETTINGS_MENU_CONFIG_SETTINGS_TREE                          :Tetapan
STR_SETTINGS_MENU_SCRIPT_SETTINGS                               :Al/Tetapan skrip permainan
STR_SETTINGS_MENU_NEWGRF_SETTINGS                               :Tetapan NewGRF
STR_SETTINGS_MENU_TRANSPARENCY_OPTIONS                          :Pilihan Ketelusan
STR_SETTINGS_MENU_TOWN_NAMES_DISPLAYED                          :Paparkan nama bandar
STR_SETTINGS_MENU_STATION_NAMES_DISPLAYED                       :Paparkan nama stesen
STR_SETTINGS_MENU_WAYPOINTS_DISPLAYED                           :Paparkan nama tandatuju
STR_SETTINGS_MENU_SIGNS_DISPLAYED                               :Paparkan papan-papan tanda
STR_SETTINGS_MENU_SHOW_COMPETITOR_SIGNS                         :Dipaparkan tanda dan nama pesaing
STR_SETTINGS_MENU_FULL_ANIMATION                                :Animasi penuh
STR_SETTINGS_MENU_FULL_DETAIL                                   :Perincian penuh
STR_SETTINGS_MENU_TRANSPARENT_BUILDINGS                         :Bangunan-bangunan telus
STR_SETTINGS_MENU_TRANSPARENT_SIGNS                             :Teluskan tanda arah
############ range ends here

############ range for file menu starts
STR_FILE_MENU_SAVE_GAME                                         :Simpan Permainan
STR_FILE_MENU_LOAD_GAME                                         :Buka Permainan
STR_FILE_MENU_QUIT_GAME                                         :Tinggalkan Permainan
STR_FILE_MENU_SEPARATOR                                         :
STR_FILE_MENU_EXIT                                              :Keluar
############ range ends here

# map menu
STR_MAP_MENU_MAP_OF_WORLD                                       :Peta Dunia
STR_MAP_MENU_EXTRA_VIEW_PORT                                    :Tetingkap pemandangan tambahan
STR_MAP_MENU_SIGN_LIST                                          :Senarai papan tanda

############ range for town menu starts
STR_TOWN_MENU_TOWN_DIRECTORY                                    :Senarai Nama Bandar
STR_TOWN_MENU_FOUND_TOWN                                        :Binakan bandar
############ range ends here

############ range for subsidies menu starts
STR_SUBSIDIES_MENU_SUBSIDIES                                    :Subsidi
############ range ends here

############ range for graph menu starts
STR_GRAPH_MENU_OPERATING_PROFIT_GRAPH                           :Graf keuntungan operasi
STR_GRAPH_MENU_INCOME_GRAPH                                     :Graf Pendapatan
STR_GRAPH_MENU_DELIVERED_CARGO_GRAPH                            :Graf Penghantaran Kargo
STR_GRAPH_MENU_PERFORMANCE_HISTORY_GRAPH                        :Graf sejarah prestasi
STR_GRAPH_MENU_COMPANY_VALUE_GRAPH                              :Graf nilai syarikat
STR_GRAPH_MENU_CARGO_PAYMENT_RATES                              :Kadar bayaran kargo
############ range ends here

############ range for company league menu starts
STR_GRAPH_MENU_COMPANY_LEAGUE_TABLE                             :Jadual liga syarikat
STR_GRAPH_MENU_DETAILED_PERFORMANCE_RATING                      :Penarafan prestasi secara terperinci
STR_GRAPH_MENU_HIGHSCORE                                        :Carta mata tertinggi
############ range ends here

############ range for industry menu starts
STR_INDUSTRY_MENU_INDUSTRY_DIRECTORY                            :Direktori Industri
STR_INDUSTRY_MENU_INDUSTRY_CHAIN                                :Rantaian industri
STR_INDUSTRY_MENU_FUND_NEW_INDUSTRY                             :Biaya industri baru
############ range ends here

############ range for railway construction menu starts
STR_RAIL_MENU_RAILROAD_CONSTRUCTION                             :Pembinaan landasan keretapi
STR_RAIL_MENU_ELRAIL_CONSTRUCTION                               :Pembinaan landasan keretapi berelektrik
STR_RAIL_MENU_MONORAIL_CONSTRUCTION                             :Pembinaan landasan monorel
STR_RAIL_MENU_MAGLEV_CONSTRUCTION                               :Pembinaan landasan maglev
############ range ends here

############ range for road construction menu starts
STR_ROAD_MENU_ROAD_CONSTRUCTION                                 :Pembinaan jalanraya
STR_ROAD_MENU_TRAM_CONSTRUCTION                                 :Pembinaan laluan trem
############ range ends here

############ range for waterways construction menu starts
STR_WATERWAYS_MENU_WATERWAYS_CONSTRUCTION                       :Pembinaan tali air
############ range ends here

############ range for airport construction menu starts
STR_AIRCRAFT_MENU_AIRPORT_CONSTRUCTION                          :Pembinaan lapangan terbang
############ range ends here

############ range for landscaping menu starts
STR_LANDSCAPING_MENU_LANDSCAPING                                :Pemindaan lanskap
STR_LANDSCAPING_MENU_PLANT_TREES                                :Tanam pokok-pokok
STR_LANDSCAPING_MENU_PLACE_SIGN                                 :Letakkan papan tanda
############ range ends here

############ range for music menu starts
STR_TOOLBAR_SOUND_MUSIC                                         :Bunyi/muzik
############ range ends here

############ range for message menu starts
STR_NEWS_MENU_LAST_MESSAGE_NEWS_REPORT                          :Pesanan/laporan berita terkini
STR_NEWS_MENU_MESSAGE_HISTORY_MENU                              :Pesanan sebelumnya
############ range ends here

############ range for about menu starts
STR_ABOUT_MENU_LAND_BLOCK_INFO                                  :Maklumat kawasan tanah
STR_ABOUT_MENU_SEPARATOR                                        :
STR_ABOUT_MENU_TOGGLE_CONSOLE                                   :Papar atau padamkan konsol
STR_ABOUT_MENU_AI_DEBUG                                         :Al/Skrip pepijat permainan
STR_ABOUT_MENU_SCREENSHOT                                       :Tangkapan skrin (Ctrl+S)
STR_ABOUT_MENU_ZOOMIN_SCREENSHOT                                :Zum sepenuhnya di pembidik skrin
STR_ABOUT_MENU_DEFAULTZOOM_SCREENSHOT                           :Tangkapan skrin di zum asal
STR_ABOUT_MENU_GIANT_SCREENSHOT                                 :Tangkap gambar skrin besar (Ctrl+G)
STR_ABOUT_MENU_ABOUT_OPENTTD                                    :Tentang 'OpenTTD'
STR_ABOUT_MENU_SPRITE_ALIGNER                                   :Penjajar peperi
STR_ABOUT_MENU_TOGGLE_BOUNDING_BOXES                            :Papar atau padamkan kotak
STR_ABOUT_MENU_TOGGLE_DIRTY_BLOCKS                              :Tukar warna blok kotor
############ range ends here

############ range for ordinal numbers used for the place in the highscore window
STR_ORDINAL_NUMBER_1ST                                          :1
STR_ORDINAL_NUMBER_2ND                                          :2
STR_ORDINAL_NUMBER_3RD                                          :3
STR_ORDINAL_NUMBER_4TH                                          :4
STR_ORDINAL_NUMBER_5TH                                          :5
STR_ORDINAL_NUMBER_6TH                                          :6
STR_ORDINAL_NUMBER_7TH                                          :7
STR_ORDINAL_NUMBER_8TH                                          :8
STR_ORDINAL_NUMBER_9TH                                          :9
STR_ORDINAL_NUMBER_10TH                                         :10
STR_ORDINAL_NUMBER_11TH                                         :11
STR_ORDINAL_NUMBER_12TH                                         :12
STR_ORDINAL_NUMBER_13TH                                         :13
STR_ORDINAL_NUMBER_14TH                                         :14
STR_ORDINAL_NUMBER_15TH                                         :15
############ range for ordinal numbers ends

############ range for days starts
STR_DAY_NUMBER_1ST                                              :1
STR_DAY_NUMBER_2ND                                              :2
STR_DAY_NUMBER_3RD                                              :3
STR_DAY_NUMBER_4TH                                              :4
STR_DAY_NUMBER_5TH                                              :5
STR_DAY_NUMBER_6TH                                              :6
STR_DAY_NUMBER_7TH                                              :7
STR_DAY_NUMBER_8TH                                              :8
STR_DAY_NUMBER_9TH                                              :9
STR_DAY_NUMBER_10TH                                             :10
STR_DAY_NUMBER_11TH                                             :11
STR_DAY_NUMBER_12TH                                             :12
STR_DAY_NUMBER_13TH                                             :13
STR_DAY_NUMBER_14TH                                             :14
STR_DAY_NUMBER_15TH                                             :15
STR_DAY_NUMBER_16TH                                             :16
STR_DAY_NUMBER_17TH                                             :17
STR_DAY_NUMBER_18TH                                             :18
STR_DAY_NUMBER_19TH                                             :19
STR_DAY_NUMBER_20TH                                             :20
STR_DAY_NUMBER_21ST                                             :21
STR_DAY_NUMBER_22ND                                             :22
STR_DAY_NUMBER_23RD                                             :23
STR_DAY_NUMBER_24TH                                             :24
STR_DAY_NUMBER_25TH                                             :25
STR_DAY_NUMBER_26TH                                             :26
STR_DAY_NUMBER_27TH                                             :27
STR_DAY_NUMBER_28TH                                             :28
STR_DAY_NUMBER_29TH                                             :29
STR_DAY_NUMBER_30TH                                             :30
STR_DAY_NUMBER_31ST                                             :31
############ range for days ends

############ range for months starts
STR_MONTH_ABBREV_JAN                                            :Jan
STR_MONTH_ABBREV_FEB                                            :Feb
STR_MONTH_ABBREV_MAR                                            :Mac
STR_MONTH_ABBREV_APR                                            :Apr
STR_MONTH_ABBREV_MAY                                            :Mei
STR_MONTH_ABBREV_JUN                                            :Jun
STR_MONTH_ABBREV_JUL                                            :Jul
STR_MONTH_ABBREV_AUG                                            :Ogos
STR_MONTH_ABBREV_SEP                                            :Sep
STR_MONTH_ABBREV_OCT                                            :Okt
STR_MONTH_ABBREV_NOV                                            :Nov
STR_MONTH_ABBREV_DEC                                            :Dis

STR_MONTH_JAN                                                   :Januari
STR_MONTH_FEB                                                   :Februari
STR_MONTH_MAR                                                   :Mac
STR_MONTH_APR                                                   :April
STR_MONTH_MAY                                                   :May
STR_MONTH_JUN                                                   :Jun
STR_MONTH_JUL                                                   :Julai
STR_MONTH_AUG                                                   :Ogos
STR_MONTH_SEP                                                   :September
STR_MONTH_OCT                                                   :Oktober
STR_MONTH_NOV                                                   :November
STR_MONTH_DEC                                                   :Disember
############ range for months ends

# Graph window
STR_GRAPH_KEY_BUTTON                                            :{BLACK}Kunci
STR_GRAPH_KEY_TOOLTIP                                           :{BLACK}Tunjukkan kunci kepada graf
STR_GRAPH_X_LABEL_MONTH                                         :{TINY_FONT}{STRING}{} {STRING}
STR_GRAPH_X_LABEL_MONTH_YEAR                                    :{TINY_FONT}{STRING}{} {STRING}{}{NUM}
STR_GRAPH_Y_LABEL                                               :{TINY_FONT}{STRING}
STR_GRAPH_Y_LABEL_NUMBER                                        :{TINY_FONT}{COMMA}

STR_GRAPH_OPERATING_PROFIT_CAPTION                              :{WHITE}Graf Keuntungan Operasi
STR_GRAPH_INCOME_CAPTION                                        :{WHITE}Graf Pendapatan
STR_GRAPH_CARGO_DELIVERED_CAPTION                               :{WHITE}Unit kargo yang telah dihantar
STR_GRAPH_COMPANY_PERFORMANCE_RATINGS_CAPTION                   :{WHITE}Penilaian prestasi syarikat (nilai maksimum=1000)
STR_GRAPH_COMPANY_VALUES_CAPTION                                :{WHITE}Nilai syarikat

STR_GRAPH_CARGO_PAYMENT_RATES_CAPTION                           :{WHITE}Kadar Bayaran Kargo
STR_GRAPH_CARGO_PAYMENT_RATES_X_LABEL                           :{TINY_FONT}{BLACK}Jumlah hari dalam perjalanan
STR_GRAPH_CARGO_PAYMENT_RATES_TITLE                             :{TINY_FONT}{BLACK}Bayaran untuk hantaran 10 unit (atau 10,000 liter) kargo sejauh 20 petak
STR_GRAPH_CARGO_ENABLE_ALL                                      :{TINY_FONT}{BLACK}Guna Semua
STR_GRAPH_CARGO_DISABLE_ALL                                     :{TINY_FONT}{BLACK}Nyahaktifkan Semua
STR_GRAPH_CARGO_TOOLTIP_ENABLE_ALL                              :{BLACK}Paparkan semua muatan pada graf kadar pembayaran muatan
STR_GRAPH_CARGO_TOOLTIP_DISABLE_ALL                             :{BLACK}Tiada paparan muatan pada graf kadar pembayaran muatan
STR_GRAPH_CARGO_PAYMENT_TOGGLE_CARGO                            :{BLACK}Papar atau padamkan graf kargo
STR_GRAPH_CARGO_PAYMENT_CARGO                                   :{TINY_FONT}{BLACK}{STRING}

STR_GRAPH_PERFORMANCE_DETAIL_TOOLTIP                            :{BLACK}Tunjukkan penarafan prestasi secara terperinci

# Graph key window
STR_GRAPH_KEY_CAPTION                                           :{WHITE}Kunci graf syarikat
STR_GRAPH_KEY_COMPANY_SELECTION_TOOLTIP                         :{BLACK}Klik untuk papar atau padam pencatatan syarikat pada graf

# Company league window
STR_COMPANY_LEAGUE_TABLE_CAPTION                                :{WHITE}Jadual Liga Syarikat
STR_COMPANY_LEAGUE_COMPANY_NAME                                 :{ORANGE}{COMPANY} {BLACK}{COMPANY_NUM} '{STRING}'
STR_COMPANY_LEAGUE_PERFORMANCE_TITLE_ENGINEER                   :Jurutera
STR_COMPANY_LEAGUE_PERFORMANCE_TITLE_TRAFFIC_MANAGER            :Pengurus Lalulintas
STR_COMPANY_LEAGUE_PERFORMANCE_TITLE_TRANSPORT_COORDINATOR      :Penyelaras Pengangkutan
STR_COMPANY_LEAGUE_PERFORMANCE_TITLE_ROUTE_SUPERVISOR           :Penyelia Jalanraya
STR_COMPANY_LEAGUE_PERFORMANCE_TITLE_DIRECTOR                   :Pengarah
STR_COMPANY_LEAGUE_PERFORMANCE_TITLE_CHIEF_EXECUTIVE            :Ketua Eksekutif
STR_COMPANY_LEAGUE_PERFORMANCE_TITLE_CHAIRMAN                   :Pengerusi
STR_COMPANY_LEAGUE_PERFORMANCE_TITLE_PRESIDENT                  :Presiden
STR_COMPANY_LEAGUE_PERFORMANCE_TITLE_TYCOON                     :Jutawan

# Performance detail window
STR_PERFORMANCE_DETAIL                                          :{WHITE}Penarafan prestasi terperinci
STR_PERFORMANCE_DETAIL_KEY                                      :{BLACK}Terperinci
STR_PERFORMANCE_DETAIL_AMOUNT_CURRENCY                          :{BLACK}({CURRENCY_SHORT}/{CURRENCY_SHORT})
STR_PERFORMANCE_DETAIL_AMOUNT_INT                               :{BLACK}({COMMA}/{COMMA})
STR_PERFORMANCE_DETAIL_PERCENT                                  :{WHITE}{NUM}%
STR_PERFORMANCE_DETAIL_SELECT_COMPANY_TOOLTIP                   :{BLACK}Lihat perincian tentang syarikat ini
############ Those following lines need to be in this order!!
STR_PERFORMANCE_DETAIL_VEHICLES                                 :{BLACK}Kenderaan:
STR_PERFORMANCE_DETAIL_STATIONS                                 :{BLACK}Stesen-stesen:
STR_PERFORMANCE_DETAIL_MIN_PROFIT                               :{BLACK}Keuntungan Min.:
STR_PERFORMANCE_DETAIL_MIN_INCOME                               :{BLACK}Pendapatan min.:
STR_PERFORMANCE_DETAIL_MAX_INCOME                               :{BLACK}Pendapatan maks.:
STR_PERFORMANCE_DETAIL_DELIVERED                                :{BLACK}Jumlah hantaran:
STR_PERFORMANCE_DETAIL_CARGO                                    :{BLACK}Kargo:
STR_PERFORMANCE_DETAIL_MONEY                                    :{BLACK}Wang:
STR_PERFORMANCE_DETAIL_LOAN                                     :{BLACK}Pinjaman:
STR_PERFORMANCE_DETAIL_TOTAL                                    :{BLACK}Jumlah:
############ End of order list
STR_PERFORMANCE_DETAIL_VEHICLES_TOOLTIP                         :{BLACK}Jumlah kenderaan yang meraih keuntungan pada tahun lepas. Ini termasuk kenderaan jalan raya, keretapi, kapal dan pesawat
STR_PERFORMANCE_DETAIL_STATIONS_TOOLTIP                         :{BLACK} Bilangan stesen baru diservis. Stesen keretapi, perhentian bas, lapangan terbang dan sebagainya dikira secara berasingan walaupun mereka tergolong dalam stesen yang sama
STR_PERFORMANCE_DETAIL_MIN_PROFIT_TOOLTIP                       :{BLACK}Keuntungan kenderaan yang mempunyai pendapatan terendah (hanya kenderaan yang berumur lebih daripada dua tahun termasuk kira)
STR_PERFORMANCE_DETAIL_MIN_INCOME_TOOLTIP                       :{BLACK}Jumlah wang yang masuk dalam sebulan dengan keuntungan terendah dalam 12 suku tahun yang lepas
STR_PERFORMANCE_DETAIL_MAX_INCOME_TOOLTIP                       :{BLACK}Jumlah wang keuntungan dalam suku tahun dengan keuntungan tertinggi dalam 12 suku tahun yang lepas
STR_PERFORMANCE_DETAIL_DELIVERED_TOOLTIP                        :{BLACK}Unit-unit kargo yang dihantar dalam 4 suku tahun yang lepas
STR_PERFORMANCE_DETAIL_CARGO_TOOLTIP                            :{BLACK}Jumlah jenis kargo yang dihantar dalam suku tahun yang lepas
STR_PERFORMANCE_DETAIL_MONEY_TOOLTIP                            :{BLACK}Jumlah wang syarikat di dalam bank
STR_PERFORMANCE_DETAIL_LOAN_TOOLTIP                             :{BLACK}Jumlah wang syarikat ini yang telah dipinjam
STR_PERFORMANCE_DETAIL_TOTAL_TOOLTIP                            :{BLACK}Jumlah markah daripada markah yang boleh diperolehi

# Music window
STR_MUSIC_JAZZ_JUKEBOX_CAPTION                                  :{WHITE}Pemain muzik Jazz
STR_MUSIC_PLAYLIST_ALL                                          :{TINY_FONT}{BLACK}Semua
STR_MUSIC_PLAYLIST_OLD_STYLE                                    :{TINY_FONT}{BLACK}Gaya Lama
STR_MUSIC_PLAYLIST_NEW_STYLE                                    :{TINY_FONT}{BLACK}Gaya Baru
STR_MUSIC_PLAYLIST_EZY_STREET                                   :{TINY_FONT}{BLACK}Ezy Street
STR_MUSIC_PLAYLIST_CUSTOM_1                                     :{TINY_FONT}{BLACK}Pilihan Diri 1
STR_MUSIC_PLAYLIST_CUSTOM_2                                     :{TINY_FONT}{BLACK}Pilihan Diri 2
STR_MUSIC_MUSIC_VOLUME                                          :{TINY_FONT}{BLACK}Volum Muzik
STR_MUSIC_EFFECTS_VOLUME                                        :{TINY_FONT}{BLACK}Volum Kesan Bunyi
STR_MUSIC_RULER_MIN                                             :{TINY_FONT}{BLACK}MIN
STR_MUSIC_RULER_MAX                                             :{TINY_FONT}{BLACK}MAKS
STR_MUSIC_RULER_MARKER                                          :{TINY_FONT}{BLACK}'
STR_MUSIC_TRACK_NONE                                            :{TINY_FONT}{DKGREEN}--
STR_MUSIC_TRACK_DIGIT                                           :{TINY_FONT}{DKGREEN}{ZEROFILL_NUM}
STR_MUSIC_TITLE_NONE                                            :{TINY_FONT}{DKGREEN}------
STR_MUSIC_TITLE_NAME                                            :{TINY_FONT}{DKGREEN}"{STRING}"
STR_MUSIC_TRACK                                                 :{TINY_FONT}{BLACK}Lagu
STR_MUSIC_XTITLE                                                :{TINY_FONT}{BLACK}Tajuk Lagu
STR_MUSIC_SHUFFLE                                               :{TINY_FONT}{BLACK}Rawak
STR_MUSIC_PROGRAM                                               :{TINY_FONT}{BLACK}Rancangan
STR_MUSIC_TOOLTIP_SKIP_TO_PREVIOUS_TRACK                        :{BLACK}Tukar kepada lagu sebelumnya dalam pilihan
STR_MUSIC_TOOLTIP_SKIP_TO_NEXT_TRACK_IN_SELECTION               :{BLACK}Tukar kepada lagu seterusnya dalam pilihan
STR_MUSIC_TOOLTIP_STOP_PLAYING_MUSIC                            :{BLACK}Hentikan muzik
STR_MUSIC_TOOLTIP_START_PLAYING_MUSIC                           :{BLACK}Mainkan muzik
STR_MUSIC_TOOLTIP_DRAG_SLIDERS_TO_SET_MUSIC                     :{BLACK}Tarik pengelincir untuk menentukan volum muzik dan kesan bunyi
STR_MUSIC_TOOLTIP_SELECT_ALL_TRACKS_PROGRAM                     :{BLACK}Pilih rancangan 'semua lagu'
STR_MUSIC_TOOLTIP_SELECT_OLD_STYLE_MUSIC                        :{BLACK}Pilih rancangan 'muzik gaya lama'
STR_MUSIC_TOOLTIP_SELECT_NEW_STYLE_MUSIC                        :{BLACK}Pilih rancangan 'muzik gaya baru'
STR_MUSIC_TOOLTIP_SELECT_EZY_STREET_STYLE                       :{BLACK}Pilih rancangan 'muzik gaya Ezy Street'
STR_MUSIC_TOOLTIP_SELECT_CUSTOM_1_USER_DEFINED                  :{BLACK}Pilih rancangan 'Pilihan Diri 1'
STR_MUSIC_TOOLTIP_SELECT_CUSTOM_2_USER_DEFINED                  :{BLACK}Pilih rancangan 'Pilihan Diri 2'
STR_MUSIC_TOOLTIP_TOGGLE_PROGRAM_SHUFFLE                        :{BLACK}Mainkan muzik secara rawak atau tidak
STR_MUSIC_TOOLTIP_SHOW_MUSIC_TRACK_SELECTION                    :{BLACK}Tunjukkan tetingkap pilihan lagu

# Playlist window
STR_PLAYLIST_TRACK_NAME                                         :{TINY_FONT}{LTBLUE}{ZEROFILL_NUM} "{STRING}"
STR_PLAYLIST_TRACK_INDEX                                        :{TINY_FONT}{BLACK}Indeks Lagu
STR_PLAYLIST_PROGRAM                                            :{TINY_FONT}{BLACK}Program - '{STRING}'
STR_PLAYLIST_CLEAR                                              :{TINY_FONT}{BLACK}Bersih
STR_PLAYLIST_TOOLTIP_CLEAR_CURRENT_PROGRAM_CUSTOM1              :{BLACK}Batal progam semasa (Custom1 atau Custom2 sahaja)
STR_PLAYLIST_TOOLTIP_CLICK_TO_ADD_TRACK                         :{BLACK}Klik pada lagu untuk memasukkan ke dalam rancangan semasa (Pilihan Diri 1 atau Pilihan Diri 2 sahaja)
STR_PLAYLIST_TOOLTIP_CLICK_TO_REMOVE_TRACK                      :{BLACK}Klik pada lagu untuk mengeluarkan daripada rancangan semasa (Pilihan Diri 1 atau Pilihan Diri 2 sahaja)

# Highscore window
STR_HIGHSCORE_TOP_COMPANIES_WHO_REACHED                         :{BIG_FONT}{BLACK}Syarikat-syarikat utama yang mencapai {NUM}
STR_HIGHSCORE_TOP_COMPANIES_NETWORK_GAME                        :{BIG_FONT}{BLACK}Jadual Liga Syarikat dalam {NUM}
STR_HIGHSCORE_POSITION                                          :{BIG_FONT}{BLACK}{COMMA}.
STR_HIGHSCORE_PERFORMANCE_TITLE_BUSINESSMAN                     :Ahli perniagaan
STR_HIGHSCORE_PERFORMANCE_TITLE_ENTREPRENEUR                    :Usahawan
STR_HIGHSCORE_PERFORMANCE_TITLE_INDUSTRIALIST                   :Ahli perindustrian
STR_HIGHSCORE_PERFORMANCE_TITLE_CAPITALIST                      :Kapitalis
STR_HIGHSCORE_PERFORMANCE_TITLE_MAGNATE                         :Hartawan
STR_HIGHSCORE_PERFORMANCE_TITLE_MOGUL                           :Mogul
STR_HIGHSCORE_PERFORMANCE_TITLE_TYCOON_OF_THE_CENTURY           :Taikun abad semasa
STR_HIGHSCORE_NAME                                              :{PRESIDENT_NAME}, {COMPANY}
STR_HIGHSCORE_STATS                                             :{BIG_FONT}'{STRING}'   ({COMMA})
STR_HIGHSCORE_COMPANY_ACHIEVES_STATUS                           :{BIG_FONT}{BLACK}{COMPANY} mencapai status '{STRING}'!
STR_HIGHSCORE_PRESIDENT_OF_COMPANY_ACHIEVES_STATUS              :{BIG_FONT}{WHITE}{PRESIDENT_NAME} dari {COMPANY} mencapai status '{STRING}'!

# Smallmap window
STR_SMALLMAP_CAPTION                                            :{WHITE}MAP-{STRING}

STR_SMALLMAP_TYPE_CONTOURS                                      :Bentuk
STR_SMALLMAP_TYPE_VEHICLES                                      :Kenderaan
STR_SMALLMAP_TYPE_INDUSTRIES                                    :Industri
STR_SMALLMAP_TYPE_ROUTES                                        :Laluan
STR_SMALLMAP_TYPE_VEGETATION                                    :Tumbuhan
STR_SMALLMAP_TYPE_OWNERS                                        :Pemilik
STR_SMALLMAP_TOOLTIP_SHOW_LAND_CONTOURS_ON_MAP                  :{BLACK}Tunjukkan bentuk rupa bumi dalam peta
STR_SMALLMAP_TOOLTIP_SHOW_VEHICLES_ON_MAP                       :{BLACK}Tunjukkan kenderaan dalam peta
STR_SMALLMAP_TOOLTIP_SHOW_INDUSTRIES_ON_MAP                     :{BLACK}Tunjukkan industri dalam peta
STR_SMALLMAP_TOOLTIP_SHOW_TRANSPORT_ROUTES_ON                   :{BLACK}Tunjukkan laluan kenderaan dalam peta
STR_SMALLMAP_TOOLTIP_SHOW_VEGETATION_ON_MAP                     :{BLACK}Tunjukkan tumbuh-tumbuhan dalam peta
STR_SMALLMAP_TOOLTIP_SHOW_LAND_OWNERS_ON_MAP                    :{BLACK}Tunjukkan pemilik tanah dalam peta
STR_SMALLMAP_TOOLTIP_INDUSTRY_SELECTION                         :{BLACK}Klik pada jenis industri untuk lihat atau padam. Ctrl+Klik nyahaktifkan semua kecuali yang dipilih. Ctrl+Klik sekali lagi untuk memaparkan semua jenis industri
STR_SMALLMAP_TOOLTIP_COMPANY_SELECTION                          :{BLACK}Klik pada syarikat untuk memaparkan hartanahnya. Ctrl+Klik untuk mengecualikan semua syarikat kecuali yang dipilih. Ctrl+Klik sekali lagi untuk membolehkan semula untuk semua syarikat

STR_SMALLMAP_LEGENDA_ROADS                                      :{TINY_FONT}{BLACK}Jalanraya
STR_SMALLMAP_LEGENDA_RAILROADS                                  :{TINY_FONT}{BLACK}Landasan Keretapi
STR_SMALLMAP_LEGENDA_STATIONS_AIRPORTS_DOCKS                    :{TINY_FONT}{BLACK}Stesyen/Lapangan Terbang/Pelabuhan
STR_SMALLMAP_LEGENDA_BUILDINGS_INDUSTRIES                       :{TINY_FONT}{BLACK}Bangunan/Industri
STR_SMALLMAP_LEGENDA_VEHICLES                                   :{TINY_FONT}{BLACK}Kenderaan
STR_SMALLMAP_LEGENDA_TRAINS                                     :{TINY_FONT}{BLACK}Keretapi
STR_SMALLMAP_LEGENDA_ROAD_VEHICLES                              :{TINY_FONT}{BLACK}Kenderaan Jalanraya
STR_SMALLMAP_LEGENDA_SHIPS                                      :{TINY_FONT}{BLACK}Kapal
STR_SMALLMAP_LEGENDA_AIRCRAFT                                   :{TINY_FONT}{BLACK}Pesawat
STR_SMALLMAP_LEGENDA_TRANSPORT_ROUTES                           :{TINY_FONT}{BLACK}Laluan Pengangkutan
STR_SMALLMAP_LEGENDA_FOREST                                     :{TINY_FONT}{BLACK}Hutan
STR_SMALLMAP_LEGENDA_RAILROAD_STATION                           :{TINY_FONT}{BLACK}Stesen Keretapi
STR_SMALLMAP_LEGENDA_TRUCK_LOADING_BAY                          :{TINY_FONT}{BLACK}Ruang Punggah Lori
STR_SMALLMAP_LEGENDA_BUS_STATION                                :{TINY_FONT}{BLACK}Hentian Bas
STR_SMALLMAP_LEGENDA_AIRPORT_HELIPORT                           :{TINY_FONT}{BLACK}Lapangan Terbang/Helipad
STR_SMALLMAP_LEGENDA_DOCK                                       :{TINY_FONT}{BLACK}Pelabuhan
STR_SMALLMAP_LEGENDA_ROUGH_LAND                                 :{TINY_FONT}{BLACK}Tanah Tidak Rata
STR_SMALLMAP_LEGENDA_GRASS_LAND                                 :{TINY_FONT}{BLACK}Tanah Berumput
STR_SMALLMAP_LEGENDA_BARE_LAND                                  :{TINY_FONT}{BLACK}Tanah Lapang
STR_SMALLMAP_LEGENDA_FIELDS                                     :{TINY_FONT}{BLACK}Padang
STR_SMALLMAP_LEGENDA_TREES                                      :{TINY_FONT}{BLACK}Pokok-pokok
STR_SMALLMAP_LEGENDA_ROCKS                                      :{TINY_FONT}{BLACK}Batu
STR_SMALLMAP_LEGENDA_WATER                                      :{TINY_FONT}{BLACK}Air
STR_SMALLMAP_LEGENDA_NO_OWNER                                   :{TINY_FONT}{BLACK}Tidak Ada Pemilik
STR_SMALLMAP_LEGENDA_TOWNS                                      :{TINY_FONT}{BLACK}Bandar-bandar
STR_SMALLMAP_LEGENDA_INDUSTRIES                                 :{TINY_FONT}{BLACK}Kilang
STR_SMALLMAP_LEGENDA_DESERT                                     :{TINY_FONT}{BLACK}Padang Pasir
STR_SMALLMAP_LEGENDA_SNOW                                       :{TINY_FONT}{BLACK}Salji

STR_SMALLMAP_TOOLTIP_TOGGLE_TOWN_NAMES_ON_OFF                   :{BLACK}Papar atau padamkan nama bandar dalam peta
STR_SMALLMAP_CENTER                                             :{BLACK}Ketengahkan peta kecil ke kedudukan semasa
STR_SMALLMAP_INDUSTRY                                           :{TINY_FONT}{STRING} ({NUM})
STR_SMALLMAP_COMPANY                                            :{TINY_FONT}{COMPANY}
STR_SMALLMAP_TOWN                                               :{TINY_FONT}{WHITE}{TOWN}
STR_SMALLMAP_DISABLE_ALL                                        :{BLACK}Nyahaktifkan semua
STR_SMALLMAP_ENABLE_ALL                                         :{BLACK}Aktifkan semua
STR_SMALLMAP_SHOW_HEIGHT                                        :{BLACK}Tunjukkan ketinggian
STR_SMALLMAP_TOOLTIP_DISABLE_ALL_INDUSTRIES                     :{BLACK}Paparkan tiada industri pada peta
STR_SMALLMAP_TOOLTIP_ENABLE_ALL_INDUSTRIES                      :{BLACK}Paparkan senarai semua industri pada peta
STR_SMALLMAP_TOOLTIP_SHOW_HEIGHT                                :{BLACK}Papar atau padamkan heightmap
STR_SMALLMAP_TOOLTIP_DISABLE_ALL_COMPANIES                      :{BLACK}Paparkan hartanah tanpa syarikat pada peta
STR_SMALLMAP_TOOLTIP_ENABLE_ALL_COMPANIES                       :{BLACK}Paparkan seluruh maklumat hartanah syarikat pada peta
STR_SMALLMAP_TOOLTIP_ENABLE_ALL_CARGOS                          :{BLACK}Tunjukkan semua kargo di atas peta

# Status bar messages
STR_STATUSBAR_TOOLTIP_SHOW_LAST_NEWS                            :{BLACK}Tunjukkan mesej atau laporan berita terakhir
STR_STATUSBAR_COMPANY_NAME                                      :{SILVER}- -  {COMPANY}  - -
STR_STATUSBAR_PAUSED                                            :{YELLOW}* *  DIHENTIKAN  *  *
STR_STATUSBAR_AUTOSAVE                                          :{RED}SIMPANAN AUTOMATIK
STR_STATUSBAR_SAVING_GAME                                       :{RED}*  *  SEDANG SIMPAN PERMAINAN  *  *

# News message history
STR_MESSAGE_HISTORY                                             :{WHITE}Pesanan Sebelumnya
STR_MESSAGE_HISTORY_TOOLTIP                                     :{BLACK}Senarai laporan berita terkini
STR_MESSAGE_NEWS_FORMAT                                         :{STRING}  -  {STRING}

STR_NEWS_MESSAGE_CAPTION                                        :{WHITE}Pesanan
STR_NEWS_CUSTOM_ITEM                                            :{BIG_FONT}{BLACK}{STRING}

STR_NEWS_FIRST_TRAIN_ARRIVAL                                    :{BIG_FONT}{BLACK}Rakyat meraikan ketibaan{}keretapi pertama di {STATION}!
STR_NEWS_FIRST_BUS_ARRIVAL                                      :{BIG_FONT}{BLACK}Rakyat meraikan ketibaan{}bas pertama di {STATION}!
STR_NEWS_FIRST_TRUCK_ARRIVAL                                    :{BIG_FONT}{BLACK}Rakyat meraikan ketibaan{}lori pertama di {STATION}!
STR_NEWS_FIRST_PASSENGER_TRAM_ARRIVAL                           :{BIG_FONT}{BLACK}Rakyat meraikan ketibaan{}trem penumpang di {STATION}!
STR_NEWS_FIRST_CARGO_TRAM_ARRIVAL                               :{BIG_FONT}{BLACK}Rakyat meraikan ketibaan{}trem tambang muatan pertama di {STATION}!
STR_NEWS_FIRST_SHIP_ARRIVAL                                     :{BIG_FONT}{BLACK}Rakyat meraikan ketibaan{}kapal pertama di {STATION}!
STR_NEWS_FIRST_AIRCRAFT_ARRIVAL                                 :{BIG_FONT}{BLACK}Rakyat meraikan ketibaan{}pesawat pertama di {STATION}!

STR_NEWS_TRAIN_CRASH                                            :{BIG_FONT}{BLACK}Kemalangan Keretapi!{}{COMMA} maut dalam kebakaran
STR_NEWS_ROAD_VEHICLE_CRASH_DRIVER                              :{BIG_FONT}{BLACK}Kemalangan Jalanraya!{}Pemandu nahas dilanggar keretapi
STR_NEWS_ROAD_VEHICLE_CRASH                                     :{BIG_FONT}{BLACK}Kemalangan Jalanraya!{}{COMMA} maut dilanggar keretapi
STR_NEWS_AIRCRAFT_CRASH                                         :{BIG_FONT}{BLACK}Terhempas!{}{COMMA} maut di {STATION}
STR_NEWS_PLANE_CRASH_OUT_OF_FUEL                                :{BIG_FONT}{BLACK}Terhempas!{}Pesawat kehabisan minyak, {COMMA} maut

STR_NEWS_DISASTER_ZEPPELIN                                      :{BIG_FONT}{BLACK}Kemalangan Zeppelin di {STATION}!
STR_NEWS_DISASTER_SMALL_UFO                                     :{BIG_FONT}{BLACK}Kenderaan musnah dilanggar 'UFO'!
STR_NEWS_DISASTER_AIRPLANE_OIL_REFINERY                         :{BIG_FONT}{BLACK}Letupan di kilang penapisan minyak berhampiran {TOWN}!
STR_NEWS_DISASTER_HELICOPTER_FACTORY                            :{BIG_FONT}{BLACK}Kecurigaan apabila kilang dimusnahkan berhampiran {TOWN}!
STR_NEWS_DISASTER_BIG_UFO                                       :{BIG_FONT}{BLACK}'UFO' mendarat berhampiran {TOWN}!
STR_NEWS_DISASTER_COAL_MINE_SUBSIDENCE                          :{BIG_FONT}{BLACK}Tanah runtuh di lombong batu arang berhampiran {TOWN}!
STR_NEWS_DISASTER_FLOOD_VEHICLE                                 :{BIG_FONT}{BLACK}Banjir!{}Seramai {COMMA} hilang, dianggap lemas selepas banjir kilat!

STR_NEWS_COMPANY_IN_TROUBLE_TITLE                               :{BIG_FONT}{BLACK}Syarikat pengangkutan dalam bahaya!
STR_NEWS_COMPANY_IN_TROUBLE_DESCRIPTION                         :{BIG_FONT}{BLACK}{STRING} akan dilelong atau diisytihar bankrup tidak lama lagi jika prestasi tidak meningkat!
STR_NEWS_COMPANY_MERGER_TITLE                                   :{BIG_FONT}{BLACK}Syarikat-syarikat pengangkutan bergabung!
STR_NEWS_COMPANY_MERGER_DESCRIPTION                             :{BIG_FONT}{BLACK}{STRING} telah dijual kepada {STRING} untuk {CURRENCY_LONG}!
STR_NEWS_COMPANY_BANKRUPT_TITLE                                 :{BIG_FONT}{BLACK}Bankrup!
STR_NEWS_COMPANY_BANKRUPT_DESCRIPTION                           :{BIG_FONT}{BLACK}{STRING} telah ditutup oleh pihak pemiutang dan semua aset dijual!
STR_NEWS_COMPANY_LAUNCH_TITLE                                   :{BIG_FONT}{BLACK}Syarikat pengangkutan baru dilancarkan!
STR_NEWS_COMPANY_LAUNCH_DESCRIPTION                             :{BIG_FONT}{BLACK}{STRING} memulakan pembinaan berhampiran {TOWN}!
STR_NEWS_MERGER_TAKEOVER_TITLE                                  :{BIG_FONT}{BLACK}{STRING} telah diambil alih oleh {STRING}!
STR_PRESIDENT_NAME_MANAGER                                      :{BLACK}{PRESIDENT_NAME}{}(Pengurus)

STR_NEWS_NEW_TOWN                                               :{BLACK}{BIG_FONT}{STRING} membiaya pembinaan bandar baru {TOWN}!

STR_NEWS_INDUSTRY_CONSTRUCTION                                  :{BIG_FONT}{BLACK}{STRING} baru sedang dibina berhampiran {TOWN}!
STR_NEWS_INDUSTRY_PLANTED                                       :{BIG_FONT}{BLACK}{STRING} baru sedang diusahakan berhampiran {TOWN}!

STR_NEWS_INDUSTRY_CLOSURE_GENERAL                               :{BIG_FONT}{BLACK}{STRING} segera mengumumkan penutupannya!
STR_NEWS_INDUSTRY_CLOSURE_SUPPLY_PROBLEMS                       :{BIG_FONT}{BLACK}Masalah pembekalan menyebabkan {STRING} mengumumkan penutupannya!
STR_NEWS_INDUSTRY_CLOSURE_LACK_OF_TREES                         :{BIG_FONT}{BLACK}Kekurangan pokok-pokok berhampiran menyebabkan {STRING} mengumumkan penutupannya!

STR_NEWS_EURO_INTRODUCTION                                      :{BIG_FONT}{BLACK}Persatuan Kewangan Eropah!{}{}Matawang Euro diperkenalkan sebagai matawang utama untuk urusniaga harian di negara anda!
STR_NEWS_BEGIN_OF_RECESSION                                     :{BIG_FONT}{BLACK}Kegawatan Ekonomi Sedunia!{}{}Pakar kewangan bimbang ekonomi semakin teruk!
STR_NEWS_END_OF_RECESSION                                       :{BIG_FONT}{BLACK}Ekonomi Pulih!{}{}Peningkatan dalam perdagangan memberi keyakinan kepada industri!

STR_NEWS_INDUSTRY_PRODUCTION_INCREASE_GENERAL                   :{BIG_FONT}{BLACK}{INDUSTRY} meningkatkan pengeluaran!
STR_NEWS_INDUSTRY_PRODUCTION_INCREASE_COAL                      :{BIG_FONT}{BLACK}Batu arang berlebihan dijumpai di {INDUSTRY}!{}Pengeluaran dijangka berganda dua!
STR_NEWS_INDUSTRY_PRODUCTION_INCREASE_OIL                       :{BIG_FONT}{BLACK}Minyak berlebihan dijumpai di {INDUSTRY}!{}Pengeluaran dijangka berganda dua!
STR_NEWS_INDUSTRY_PRODUCTION_INCREASE_FARM                      :{BIG_FONT}{BLACK}Kaedah pertanian moden dikenalkan di {INDUSTRY}. Pengeluaran dijangka berganda dua!
STR_NEWS_INDUSTRY_PRODUCTION_INCREASE_SMOOTH                    :{BIG_FONT}{BLACK}Pengeluaran {STRING} di {INDUSTRY} meningkat {COMMA}%!
STR_NEWS_INDUSTRY_PRODUCTION_DECREASE_GENERAL                   :{BIG_FONT}{BLACK}Pengeluaran {INDUSTRY} menurun 50%
STR_NEWS_INDUSTRY_PRODUCTION_DECREASE_FARM                      :{BIG_FONT}{BLACK}Serangan serangga di {INDUSTRY} menyebabkan huru-hara!{}Pengeluaran menurun 50%
STR_NEWS_INDUSTRY_PRODUCTION_DECREASE_SMOOTH                    :{BIG_FONT}{BLACK}Pengeluaran {STRING} di {INDUSTRY} menurun {COMMA}%!

STR_NEWS_TRAIN_IS_WAITING                                       :{WHITE}{VEHICLE} sedang menunggu di depoh
STR_NEWS_ROAD_VEHICLE_IS_WAITING                                :{WHITE}{VEHICLE} sedang menunggu di depoh
STR_NEWS_SHIP_IS_WAITING                                        :{WHITE}{VEHICLE} sedang menunggu di depoh
STR_NEWS_AIRCRAFT_IS_WAITING                                    :{WHITE}{VEHICLE} sedang menunggu di hangar

# Order review system / warnings
STR_NEWS_VEHICLE_HAS_TOO_FEW_ORDERS                             :{WHITE}{VEHICLE} mempunyai terlalu sedikit arahan dalam jadual
STR_NEWS_VEHICLE_HAS_VOID_ORDER                                 :{WHITE}{VEHICLE} mempunyai arahan yang tidak sah
STR_NEWS_VEHICLE_HAS_DUPLICATE_ENTRY                            :{WHITE}{VEHICLE} mempunyai arahan berganda
STR_NEWS_VEHICLE_HAS_INVALID_ENTRY                              :{WHITE}{VEHICLE} mempunyai stesen yang tidak sah dalam arahannya

STR_NEWS_VEHICLE_IS_GETTING_OLD                                 :{WHITE}{VEHICLE} semakin usang
STR_NEWS_VEHICLE_IS_GETTING_VERY_OLD                            :{WHITE}{VEHICLE} terlalu usang
STR_NEWS_VEHICLE_IS_GETTING_VERY_OLD_AND                        :{WHITE}{VEHICLE} terlalu usang dan memerlukan penggantian segera
STR_NEWS_TRAIN_IS_STUCK                                         :{WHITE}{VEHICLE} tidak dapat mencari laluan untuk meneruskan perjalanan.
STR_NEWS_VEHICLE_IS_LOST                                        :{WHITE}{VEHICLE} telah sesat.
STR_NEWS_VEHICLE_IS_UNPROFITABLE                                :Keuntungan {WHITE}{VEHICLE} pada tahun lepas ialah {CURRENCY_LONG}
STR_NEWS_AIRCRAFT_DEST_TOO_FAR                                  :{WHITE}{VEHICLE} tidak dapat ke destinasi seterusnya disebabkab di luar jarak

STR_NEWS_ORDER_REFIT_FAILED                                     :{WHITE}{VEHICLE} berhenti kerana arahan arahan pengubahsuian gagal
STR_NEWS_VEHICLE_AUTORENEW_FAILED                               :{WHITE}Pembaharuan automatik gagal dengan {VEHICLE}{}{STRING}

STR_NEWS_NEW_VEHICLE_NOW_AVAILABLE                              :{BIG_FONT}{BLACK}{STRING} baru kini boleh dibeli!
STR_NEWS_NEW_VEHICLE_TYPE                                       :{BIG_FONT}{BLACK}{ENGINE}
STR_NEWS_NEW_VEHICLE_NOW_AVAILABLE_WITH_TYPE                    :{BLACK}{STRING} baru kini boleh boleh dibeli!  -  {ENGINE}

STR_NEWS_STATION_NO_LONGER_ACCEPTS_CARGO                        :{WHITE}{STATION} tidak lagi menerima {STRING}
STR_NEWS_STATION_NO_LONGER_ACCEPTS_CARGO_OR_CARGO               :{WHITE}{STATION} tidak lagi menerima {STRING} or {STRING}
STR_NEWS_STATION_NOW_ACCEPTS_CARGO                              :{WHITE}{STATION} kini menerima {STRING}
STR_NEWS_STATION_NOW_ACCEPTS_CARGO_AND_CARGO                    :{WHITE}{STATION} kini menerima {STRING} dan {STRING}

STR_NEWS_OFFER_OF_SUBSIDY_EXPIRED                               :{BIG_FONT}{BLACK}Tempoh tawaran subsidi tamat:{}{}{STRING} dari {STRING} ke {STRING} tidak akan diberi subsidi.
STR_NEWS_SUBSIDY_WITHDRAWN_SERVICE                              :{BIG_FONT}{BLACK}Subsidi ditarik:{}{}Servis {STRING} dari {STRING} ke {STRING} tidak akan diberi subsidi.
STR_NEWS_SERVICE_SUBSIDY_OFFERED                                :{BIG_FONT}{BLACK}Subsidi perkhidmatan ditawarkan:{}{}Perkhidmatan {STRING} pertama dari {STRING} ke {STRING} akan mendapat subsidi selama setahun daripada pihak berkuasa tempatan!
STR_NEWS_SERVICE_SUBSIDY_AWARDED_HALF                           :{BIG_FONT}{BLACK}Subsidi perkhidmatan dianugerahkan kepada {STRING}!{}{}Perkhidmatan {STRING} dari {STRING} ke {STRING} akan ditambah bayaran 50% untuk tahun berikutnya!
STR_NEWS_SERVICE_SUBSIDY_AWARDED_DOUBLE                         :{BIG_FONT}{BLACK}Subsidi perkhidmatan dianugerahkan kepada {STRING}!{}{}Perkhidmatan {STRING} dari {STRING} ke {STRING} akan dibayar kadar dua kali ganda untuk tahun berikutnya!
STR_NEWS_SERVICE_SUBSIDY_AWARDED_TRIPLE                         :{BIG_FONT}{BLACK}Subsidi perkhidmatan dianugerahkan kepada {STRING}!{}{}Perkhidmatan {STRING} dari {STRING} ke {STRING} akan dibayar kadar tiga kali ganda untuk tahun berikutnya!
STR_NEWS_SERVICE_SUBSIDY_AWARDED_QUADRUPLE                      :{BIG_FONT}{BLACK}Subsidi perkhidmatan dianugerahkan kepada {STRING}!{}{}Perkhidmatan {STRING} dari {STRING} ke {STRING} akan dibayar kadar empat kali ganda untuk tahun berikutnya!

STR_NEWS_ROAD_REBUILDING                                        :{BIG_FONT}{BLACK}Kesesakan lalulintas di {TOWN}!{}{}Rancangan pembinaan semula jalanraya dibiayai oleh {STRING} akan menyeksa pemandu kenderaan selama 6 bulan!
STR_NEWS_EXCLUSIVE_RIGHTS_TITLE                                 :{BIG_FONT}{BLACK}Monopoly pengangkutan!
STR_NEWS_EXCLUSIVE_RIGHTS_DESCRIPTION                           :{BIG_FONT} {BLACK} Pihak Berkuasa Tempatan {TOWN} menanda tangani kontrak dengan {STRING} untuk satu tahun hak pengangkutan eksklusif!

# Extra view window
STR_EXTRA_VIEW_PORT_TITLE                                       :{WHITE}Tetingkap Pemandangan {COMMA}
STR_EXTRA_VIEW_MOVE_VIEW_TO_MAIN                                :{BLACK}Ubah tetingkap paparan
STR_EXTRA_VIEW_MOVE_VIEW_TO_MAIN_TT                             :{BLACK}Salin lokasi pemandangan global kepada tetingkap pemandangan ini
STR_EXTRA_VIEW_MOVE_MAIN_TO_VIEW                                :{BLACK}Ubah paparan utama
STR_EXTRA_VIEW_MOVE_MAIN_TO_VIEW_TT                             :{BLACK}Salin lokasi tetingkap paparan ini ke paparan utama

# Game options window
STR_GAME_OPTIONS_CAPTION                                        :{WHITE}Pilihan Permainan
STR_GAME_OPTIONS_CURRENCY_UNITS_FRAME                           :{BLACK}Unit kewangan
STR_GAME_OPTIONS_CURRENCY_UNITS_DROPDOWN_TOOLTIP                :{BLACK}Pilihan unit kewangan

############ start of currency region
STR_GAME_OPTIONS_CURRENCY_GBP                                   :Paun British (GBP)
STR_GAME_OPTIONS_CURRENCY_USD                                   :Dolar Amerika (USD)
STR_GAME_OPTIONS_CURRENCY_EUR                                   :Euro (EUR)
STR_GAME_OPTIONS_CURRENCY_JPY                                   :Yen Jepun (JPY)
STR_GAME_OPTIONS_CURRENCY_ATS                                   :Syiling Austria (ATS)
STR_GAME_OPTIONS_CURRENCY_BEF                                   :Frank Belgium (BEF)
STR_GAME_OPTIONS_CURRENCY_CHF                                   :Frank Swiss (CHF)
STR_GAME_OPTIONS_CURRENCY_CZK                                   :Koruna Czech (CZK)
STR_GAME_OPTIONS_CURRENCY_DEM                                   :Mark Jerman (DEM)
STR_GAME_OPTIONS_CURRENCY_DKK                                   :Krone Denmark (DKK)
STR_GAME_OPTIONS_CURRENCY_ESP                                   :Peseta Sepanyol (ESP)
STR_GAME_OPTIONS_CURRENCY_FIM                                   :Markka Finland (FIM)
STR_GAME_OPTIONS_CURRENCY_FRF                                   :Franc Perancis (FRF)
STR_GAME_OPTIONS_CURRENCY_GRD                                   :Drachma Yunani (GRD)
STR_GAME_OPTIONS_CURRENCY_HUF                                   :Forint Hungary (HUF)
STR_GAME_OPTIONS_CURRENCY_ISK                                   :Krona Iceland (ISK)
STR_GAME_OPTIONS_CURRENCY_ITL                                   :Lira Itali (ITL)
STR_GAME_OPTIONS_CURRENCY_NLG                                   :Guilder Belanda (NLG)
STR_GAME_OPTIONS_CURRENCY_NOK                                   :Krone Norway (NOK)
STR_GAME_OPTIONS_CURRENCY_PLN                                   :Złoty Poland (PLN)
STR_GAME_OPTIONS_CURRENCY_RON                                   :Leu Romania (RON)
STR_GAME_OPTIONS_CURRENCY_RUR                                   :Ruble Rusia (RUR)
STR_GAME_OPTIONS_CURRENCY_SIT                                   :Tolar Slovenia (SIT)
STR_GAME_OPTIONS_CURRENCY_SEK                                   :Krona Sweden (SEK)
STR_GAME_OPTIONS_CURRENCY_TRY                                   :Lira Turki (TRY)
STR_GAME_OPTIONS_CURRENCY_SKK                                   :Koruna Slovak (SKK)
STR_GAME_OPTIONS_CURRENCY_BRL                                   :Real Brazil (BRL)
STR_GAME_OPTIONS_CURRENCY_EEK                                   :Krooni Estonia (EEK)
STR_GAME_OPTIONS_CURRENCY_LTL                                   :Lithuanian Litas (LTL)
STR_GAME_OPTIONS_CURRENCY_KRW                                   :South Korean Won (KRW)
STR_GAME_OPTIONS_CURRENCY_ZAR                                   :South African Rand (ZAR)
STR_GAME_OPTIONS_CURRENCY_CUSTOM                                :Sesuaikan...
STR_GAME_OPTIONS_CURRENCY_GEL                                   :Georgian Lari (GEL)
############ end of currency region

STR_GAME_OPTIONS_ROAD_VEHICLES_FRAME                            :{BLACK}Kenderaan Jalanraya
STR_GAME_OPTIONS_ROAD_VEHICLES_DROPDOWN_TOOLTIP                 :{BLACK}Pilih laluan memandu kenderaan sebelah kiri atau kanan
STR_GAME_OPTIONS_ROAD_VEHICLES_DROPDOWN_LEFT                    :Memandu di sebelah kiri
STR_GAME_OPTIONS_ROAD_VEHICLES_DROPDOWN_RIGHT                   :Memandu di sebelah kanan

STR_GAME_OPTIONS_TOWN_NAMES_FRAME                               :{BLACK}Nama bandar
STR_GAME_OPTIONS_TOWN_NAMES_DROPDOWN_TOOLTIP                    :{BLACK}Pilih tema untuk nama bandar

############ start of townname region
STR_GAME_OPTIONS_TOWN_NAME_ORIGINAL_ENGLISH                     :Inggeris (Asal)
STR_GAME_OPTIONS_TOWN_NAME_FRENCH                               :Peranchis
STR_GAME_OPTIONS_TOWN_NAME_GERMAN                               :Jerman
STR_GAME_OPTIONS_TOWN_NAME_ADDITIONAL_ENGLISH                   :Inggeris (Tambahan)
STR_GAME_OPTIONS_TOWN_NAME_LATIN_AMERICAN                       :Amerika Latin
STR_GAME_OPTIONS_TOWN_NAME_SILLY                                :Mengarut
STR_GAME_OPTIONS_TOWN_NAME_SWEDISH                              :Swedish
STR_GAME_OPTIONS_TOWN_NAME_DUTCH                                :Dutch
STR_GAME_OPTIONS_TOWN_NAME_FINNISH                              :Finnish
STR_GAME_OPTIONS_TOWN_NAME_POLISH                               :Polish
STR_GAME_OPTIONS_TOWN_NAME_SLOVAK                               :Slovak
STR_GAME_OPTIONS_TOWN_NAME_NORWEGIAN                            :Norwegian
STR_GAME_OPTIONS_TOWN_NAME_HUNGARIAN                            :Hungarian
STR_GAME_OPTIONS_TOWN_NAME_AUSTRIAN                             :Austrian
STR_GAME_OPTIONS_TOWN_NAME_ROMANIAN                             :Romanian
STR_GAME_OPTIONS_TOWN_NAME_CZECH                                :Czech
STR_GAME_OPTIONS_TOWN_NAME_SWISS                                :Swiss
STR_GAME_OPTIONS_TOWN_NAME_DANISH                               :Danish
STR_GAME_OPTIONS_TOWN_NAME_TURKISH                              :Turkish
STR_GAME_OPTIONS_TOWN_NAME_ITALIAN                              :Italian
STR_GAME_OPTIONS_TOWN_NAME_CATALAN                              :Catalan
############ end of townname region

STR_GAME_OPTIONS_AUTOSAVE_FRAME                                 :{BLACK}Simpanan automatik
STR_GAME_OPTIONS_AUTOSAVE_DROPDOWN_TOOLTIP                      :{BLACK}Pilih tempoh untuk simpanan permainan automatik

############ start of autosave dropdown
STR_GAME_OPTIONS_AUTOSAVE_DROPDOWN_OFF                          :Matikan
STR_GAME_OPTIONS_AUTOSAVE_DROPDOWN_EVERY_1_MONTH                :Setiap bulan
STR_GAME_OPTIONS_AUTOSAVE_DROPDOWN_EVERY_3_MONTHS               :Setiap 3 bulan
STR_GAME_OPTIONS_AUTOSAVE_DROPDOWN_EVERY_6_MONTHS               :Setiap 6 bulan
STR_GAME_OPTIONS_AUTOSAVE_DROPDOWN_EVERY_12_MONTHS              :Setiap 12 bulan
############ end of autosave dropdown

STR_GAME_OPTIONS_LANGUAGE                                       :{BLACK}Bahasa
STR_GAME_OPTIONS_LANGUAGE_TOOLTIP                               :{BLACK}Pilih bahasa antaramuka yang ingin digunakan

STR_GAME_OPTIONS_FULLSCREEN                                     :{BLACK}Skrin Penuh
STR_GAME_OPTIONS_FULLSCREEN_TOOLTIP                             :{BLACK}Tanda kotak ini untuk bermain OpenTTD dalam mod skrin penuh

STR_GAME_OPTIONS_RESOLUTION                                     :{BLACK}Resolusi Skrin
STR_GAME_OPTIONS_RESOLUTION_TOOLTIP                             :{BLACK}Pilih resolusi skrin untuk digunakan
STR_GAME_OPTIONS_RESOLUTION_OTHER                               :lain

STR_GAME_OPTIONS_GUI_ZOOM_FRAME                                 :{BLACK}Saiz Antaramuka
STR_GAME_OPTIONS_GUI_ZOOM_DROPDOWN_TOOLTIP                      :{BLACK}Sila pilih saiz elemen antara muka untuk digunakan

STR_GAME_OPTIONS_GUI_ZOOM_DROPDOWN_NORMAL                       :Biasa
STR_GAME_OPTIONS_GUI_ZOOM_DROPDOWN_2X_ZOOM                      :Saiz berganda
STR_GAME_OPTIONS_GUI_ZOOM_DROPDOWN_4X_ZOOM                      :Saiz kuad



STR_GAME_OPTIONS_BASE_GRF                                       :{BLACK}Set grafik asas
STR_GAME_OPTIONS_BASE_GRF_TOOLTIP                               :{BLACK}Pilih set grafik asas untuk digunakan
STR_GAME_OPTIONS_BASE_GRF_STATUS                                :{RED}{NUM} fail hilang/rosak
STR_GAME_OPTIONS_BASE_GRF_DESCRIPTION_TOOLTIP                   :{BLACK}Maklumat tambahan tentang set grafik asas ini

STR_GAME_OPTIONS_BASE_SFX                                       :{BLACK}Set bunyi asas
STR_GAME_OPTIONS_BASE_SFX_TOOLTIP                               :{BLACK}Pilih set bunyi asas untuk digunakan
STR_GAME_OPTIONS_BASE_SFX_DESCRIPTION_TOOLTIP                   :{BLACK}Maklumat tambahan tentang set bunyi asas ini

STR_GAME_OPTIONS_BASE_MUSIC                                     :{BLACK}Set muzik asas
STR_GAME_OPTIONS_BASE_MUSIC_TOOLTIP                             :{BLACK}Pilih set muzik asas yang akan digunakan
STR_GAME_OPTIONS_BASE_MUSIC_STATUS                              :{RED}{NUM} fail sudah rosak
STR_GAME_OPTIONS_BASE_MUSIC_DESCRIPTION_TOOLTIP                 :{BLACK}Maklumat lebih tentang set muzik asas

STR_ERROR_RESOLUTION_LIST_FAILED                                :{WHITE}Gagal untuk mendapat senarai resolusi yang disokong
STR_ERROR_FULLSCREEN_FAILED                                     :{WHITE}Mod skrin penuh gagal dilakukan

# Custom currency window

STR_CURRENCY_WINDOW                                             :{WHITE}Matawang pilihan diri
STR_CURRENCY_EXCHANGE_RATE                                      :{LTBLUE}Kadar pertukaran: {ORANGE}{CURRENCY_LONG} = £ {COMMA}
STR_CURRENCY_DECREASE_EXCHANGE_RATE_TOOLTIP                     :{BLACK}Kurangkan nilai matawang anda untuk satu Pound (£)
STR_CURRENCY_INCREASE_EXCHANGE_RATE_TOOLTIP                     :{BLACK}Tambahkan nilai matawang anda untuk satu Pound (£)
STR_CURRENCY_SET_EXCHANGE_RATE_TOOLTIP                          :{BLACK}Tetapkan kadar pertukaran mata wang anda untuk stau Paun (£)

STR_CURRENCY_SEPARATOR                                          :{LTBLUE}Pemisah: {ORANGE}{STRING}
STR_CURRENCY_SET_CUSTOM_CURRENCY_SEPARATOR_TOOLTIP              :{BLACK}Tetapkan pemisah mata wang anda

STR_CURRENCY_PREFIX                                             :{LTBLUE}Imbuhan awalan: {ORANGE}{STRING}
STR_CURRENCY_SET_CUSTOM_CURRENCY_PREFIX_TOOLTIP                 :{BLACK}Tetapkan permulaan untuk mata wang anda
STR_CURRENCY_SUFFIX                                             :{LTBLUE}Imbuhan akhiran: {ORANGE}{STRING}
STR_CURRENCY_SET_CUSTOM_CURRENCY_SUFFIX_TOOLTIP                 :{BLACK}Tetapkan akhiran untuk mata wang anda

STR_CURRENCY_SWITCH_TO_EURO                                     :{LTBLUE}Tukar ke Euro: {ORANGE}{NUM}
STR_CURRENCY_SWITCH_TO_EURO_NEVER                               :{LTBLUE}Tukar ke Euro: {ORANGE}tidak
STR_CURRENCY_SET_CUSTOM_CURRENCY_TO_EURO_TOOLTIP                :{BLACK}Tetapkan tahun untuk menukar ke Euro
STR_CURRENCY_DECREASE_CUSTOM_CURRENCY_TO_EURO_TOOLTIP           :{BLACK}Tukar ke Euro dahulu
STR_CURRENCY_INCREASE_CUSTOM_CURRENCY_TO_EURO_TOOLTIP           :{BLACK}Tukar ke Euro kemudian

STR_CURRENCY_PREVIEW                                            :{LTBLUE}Previu: {ORANGE}{CURRENCY_LONG}
STR_CURRENCY_CUSTOM_CURRENCY_PREVIEW_TOOLTIP                    :{BLACK}Mata wang anda berbanding 10000 Pound (£)
STR_CURRENCY_CHANGE_PARAMETER                                   :{BLACK}Tukar parameter matawang pilihan diri

STR_DIFFICULTY_LEVEL_SETTING_MAXIMUM_NO_COMPETITORS             :{LTBLUE}Jumlah maksimum pesaing: {ORANGE}{COMMA}

STR_NONE                                                        :Tiada
STR_FUNDING_ONLY                                                :Melalui pembiayaan sahaja
STR_MINIMAL                                                     :Minimum
STR_NUM_VERY_LOW                                                :Sangat Rendah
STR_NUM_LOW                                                     :Rendah
STR_NUM_NORMAL                                                  :Biasa
STR_NUM_HIGH                                                    :Tinggi
STR_NUM_CUSTOM                                                  :Custom
STR_NUM_CUSTOM_NUMBER                                           :Pilihan Diri ({NUM})

STR_VARIETY_NONE                                                :Tiada
STR_VARIETY_VERY_LOW                                            :Sangat Rendah
STR_VARIETY_LOW                                                 :Rendah
STR_VARIETY_MEDIUM                                              :Biasa
STR_VARIETY_HIGH                                                :Tinggi
STR_VARIETY_VERY_HIGH                                           :Sangat Tinggi

STR_AI_SPEED_VERY_SLOW                                          :Sangat Lembab
STR_AI_SPEED_SLOW                                               :Lembab
STR_AI_SPEED_MEDIUM                                             :Biasa
STR_AI_SPEED_FAST                                               :Pantas
STR_AI_SPEED_VERY_FAST                                          :Sangat Pantas

STR_SEA_LEVEL_VERY_LOW                                          :Sangat Rendah
STR_SEA_LEVEL_LOW                                               :Rendah
STR_SEA_LEVEL_MEDIUM                                            :Biasa
STR_SEA_LEVEL_HIGH                                              :Tinggi
STR_SEA_LEVEL_CUSTOM                                            :Pilihan Diri
STR_SEA_LEVEL_CUSTOM_PERCENTAGE                                 :Pilihan ({NUM}%)

STR_RIVERS_NONE                                                 :Tiada
STR_RIVERS_FEW                                                  :Sedikit
STR_RIVERS_MODERATE                                             :Pertengahan
STR_RIVERS_LOT                                                  :Banyak

STR_DISASTER_NONE                                               :Tiada
STR_DISASTER_REDUCED                                            :Dikurangkan
STR_DISASTER_NORMAL                                             :Biasa

STR_SUBSIDY_X1_5                                                :x1.5
STR_SUBSIDY_X2                                                  :x2
STR_SUBSIDY_X3                                                  :x3
STR_SUBSIDY_X4                                                  :x4

STR_TERRAIN_TYPE_VERY_FLAT                                      :Sangat Rata
STR_TERRAIN_TYPE_FLAT                                           :Rata
STR_TERRAIN_TYPE_HILLY                                          :Berbukit
STR_TERRAIN_TYPE_MOUNTAINOUS                                    :Bergunung
STR_TERRAIN_TYPE_ALPINIST                                       :Alpinist

STR_CITY_APPROVAL_PERMISSIVE                                    :Mengizinkan
STR_CITY_APPROVAL_TOLERANT                                      :Bertoleransi
STR_CITY_APPROVAL_HOSTILE                                       :Kurang mengizinkan

STR_WARNING_NO_SUITABLE_AI                                      :{WHITE}Tiada AI yang bersesuaian...{}Anda boleh memuat turun beberapa AI dari sistem 'Kandungan Atas Talian'

# Settings tree window
STR_CONFIG_SETTING_TREE_CAPTION                                 :{WHITE}Tetapan
STR_CONFIG_SETTING_FILTER_TITLE                                 :{BLACK}Tapis baris:
STR_CONFIG_SETTING_EXPAND_ALL                                   :{BLACK}Kembangkan semua
STR_CONFIG_SETTING_COLLAPSE_ALL                                 :{BLACK}Musnahkan semua
STR_CONFIG_SETTING_NO_EXPLANATION_AVAILABLE_HELPTEXT            :(Tiada penjelasan)
STR_CONFIG_SETTING_DEFAULT_VALUE                                :{LTBLUE}Nilai lalai: {ORANGE}{STRING}
STR_CONFIG_SETTING_TYPE                                         :{LTBLUE}Jenis tetapan: {ORANGE}{STRING}
STR_CONFIG_SETTING_TYPE_CLIENT                                  :Tetapan klien (tidak disimpan dalam penyimpanan; menjejaskan semua permainan)
STR_CONFIG_SETTING_TYPE_GAME_MENU                               :Tetapan permainan (disimpan di simpanan; berkesan hanya permainan baru)
STR_CONFIG_SETTING_TYPE_GAME_INGAME                             :Tetapan permainan (disimpan di dalam menyelamatkan; hanya berkesan kepada permainan semasa)
STR_CONFIG_SETTING_TYPE_COMPANY_MENU                            :Tetapan syarikat (disimpan di simpanan; berkesan hanya permainan baru)
STR_CONFIG_SETTING_TYPE_COMPANY_INGAME                          :Tetapan syarikat (disimpan di penyimpanan; hanya berkesan kepada syarikat semasa)

STR_CONFIG_SETTING_RESTRICT_CATEGORY                            :{BLACK}Kategori:
STR_CONFIG_SETTING_RESTRICT_DROPDOWN_HELPTEXT                   :{BLACK}Hadkan senarai di bawah menggunakan penapis yang telah ditetapkan
STR_CONFIG_SETTING_RESTRICT_BASIC                               :Asas (menunjukkan tetapan yang penting sahaja)
STR_CONFIG_SETTING_RESTRICT_ADVANCED                            :Terperinci (tunjukkan kebanyakan tetapan)
STR_CONFIG_SETTING_RESTRICT_ALL                                 :Expert (memaparkan semua tetapan, termasuk yang pelik)
STR_CONFIG_SETTING_RESTRICT_CHANGED_AGAINST_DEFAULT             :Tetapan dengan nilai berbeza dari yang lalai
STR_CONFIG_SETTING_RESTRICT_CHANGED_AGAINST_NEW                 :Tetapan dengan nilai yang berbeza daripada tetapan baru permainananda

STR_CONFIG_SETTINGS_NONE                                        :{WHITE}- Tiada -

STR_CONFIG_SETTING_OFF                                          :Matikan
STR_CONFIG_SETTING_ON                                           :Hidupkan
STR_CONFIG_SETTING_DISABLED                                     :Dilumpuhkan

STR_CONFIG_SETTING_COMPANIES_OFF                                :Matikan
STR_CONFIG_SETTING_COMPANIES_OWN                                :Syarikat sendiri
STR_CONFIG_SETTING_COMPANIES_ALL                                :Semua syarikat

STR_CONFIG_SETTING_NONE                                         :Tiada
STR_CONFIG_SETTING_ORIGINAL                                     :Asal
STR_CONFIG_SETTING_REALISTIC                                    :Realistik

STR_CONFIG_SETTING_HORIZONTAL_POS_LEFT                          :Kiri
STR_CONFIG_SETTING_HORIZONTAL_POS_CENTER                        :Tengah
STR_CONFIG_SETTING_HORIZONTAL_POS_RIGHT                         :Kanan

STR_CONFIG_SETTING_MAXIMUM_INITIAL_LOAN                         :Maksimum pinjaman permulaan: {STRING}
STR_CONFIG_SETTING_MAXIMUM_INITIAL_LOAN_HELPTEXT                :Rantaian industri
STR_CONFIG_SETTING_INTEREST_RATE                                :Kadar faedah: {STRING}
STR_CONFIG_SETTING_INTEREST_RATE_HELPTEXT                       :Kadar faedah pinjaman; juga mengawal inflasi, jika dibolehkan
STR_CONFIG_SETTING_RUNNING_COSTS                                :Kos penyelenggaraan: {STRING}
STR_CONFIG_SETTING_RUNNING_COSTS_HELPTEXT                       :Tetapkan tahap penyelenggaraan dan kos perjalanan kenderaan dan infrastuktur
STR_CONFIG_SETTING_CONSTRUCTION_SPEED                           :Kelajuan pembinaan: {STRING}
STR_CONFIG_SETTING_CONSTRUCTION_SPEED_HELPTEXT                  :Had jumlah pembinaan untuk AI
STR_CONFIG_SETTING_VEHICLE_BREAKDOWNS                           :Kerosakkan kenderaan: {STRING}
STR_CONFIG_SETTING_VEHICLE_BREAKDOWNS_HELPTEXT                  :Mengawal kekerapan kerosakkan kenderaan yang tidak dilindungi secukupnya di perkhidmatan
STR_CONFIG_SETTING_SUBSIDY_MULTIPLIER                           :Gandaan subsidi: {STRING}
STR_CONFIG_SETTING_SUBSIDY_MULTIPLIER_HELPTEXT                  :Tetapkan jumlah bayaran untuk sambungan bersubsidi
STR_CONFIG_SETTING_CONSTRUCTION_COSTS                           :Kos pembinaan: {STRING}
STR_CONFIG_SETTING_CONSTRUCTION_COSTS_HELPTEXT                  :Tetapkan tahap pembinaan dan kos pembelian
STR_CONFIG_SETTING_RECESSIONS                                   :Kemelesetan: {STRING}
STR_CONFIG_SETTING_RECESSIONS_HELPTEXT                          :Jika diupayakan, kemelesetan mungkin berlaku setiap tahun. Semasa kemelesetan, pengeluaran adalah lebih rendah (ia kembali ke tahap sebelumnya apabila kemelesetan berakhir)
STR_CONFIG_SETTING_TRAIN_REVERSING                              :Kereta api dilarang berpatah balik di stesen: {STRING}
STR_CONFIG_SETTING_TRAIN_REVERSING_HELPTEXT                     :Jika diupayakan kereta api tidak kembali di stesen bukan perhentian, ia berpatah balik ke destinasi berikutnya jika ada jalan pintas
STR_CONFIG_SETTING_DISASTERS                                    :Bencana: {STRING}
STR_CONFIG_SETTING_DISASTERS_HELPTEXT                           :Jika kereta api diupayakan tidak kembali ke stesen bukan perhentian, ia diterbalikkan ke destinasi berikutnya jika ada jalan pintas
STR_CONFIG_SETTING_CITY_APPROVAL                                :Sikap majlis bandaraya terhadap penyusunan semula kawasan: {STRING}
STR_CONFIG_SETTING_CITY_APPROVAL_HELPTEXT                       :Pilih tahap kebisingan dan kerosakan persekitaran

STR_CONFIG_SETTING_MAX_HEIGHTLEVEL                              :Ketinggian maksimum peta: {STRING}
STR_CONFIG_SETTING_MAX_HEIGHTLEVEL_HELPTEXT                     :Tetapkan ketinggian maksimum yang dibenarkan bagi gunung pada peta
STR_CONFIG_SETTING_TOO_HIGH_MOUNTAIN                            :{WHITE}Kamu tidak boleh ubah ketinggian maxima kepada nilai ini. Sekurang-kurangnya satu gunung di dalam peta lebih tinggi.
STR_CONFIG_SETTING_AUTOSLOPE                                    :Benarkan pengubahsuaian tanah di bawah bangunan, landasan, dan sebagainya (autocerun): {STRING}
STR_CONFIG_SETTING_AUTOSLOPE_HELPTEXT                           :Benarkan landskap di arah bangunan dan trek tanpa memusnahkannya
STR_CONFIG_SETTING_CATCHMENT                                    :Benarkan kawasan tangkapan yang lebih realistik: {STRING}
STR_CONFIG_SETTING_CATCHMENT_HELPTEXT                           :Mempunyai kawasan tadahan yang berbeza saiz untuk jenis stesen dan lapangan terbang
STR_CONFIG_SETTING_EXTRADYNAMITE                                :Benarkan lebih pemusnahan jalanraya, jambatan, dan sbgnya yang dimiliki bandar: {STRING}
STR_CONFIG_SETTING_EXTRADYNAMITE_HELPTEXT                       :Jadikan lebih mudah untuk menghapuskan infrastruktur dan bangunan milik bandaran
STR_CONFIG_SETTING_TRAIN_LENGTH                                 :Panjang maksimum keretapi: {STRING}
STR_CONFIG_SETTING_TRAIN_LENGTH_HELPTEXT                        :Tetapkan panjang maksimum keretapi
STR_CONFIG_SETTING_TILE_LENGTH                                  :{COMMA} petak{P 0 "" s}
STR_CONFIG_SETTING_SMOKE_AMOUNT                                 :Jumlah asap/cetusan kenderaan: {STRING}
STR_CONFIG_SETTING_SMOKE_AMOUNT_HELPTEXT                        :Tetapkan berapa banyak asap atau berapa banyak bunga api yang dikeluarkan oleh kenderaan
STR_CONFIG_SETTING_TRAIN_ACCELERATION_MODEL                     :Model pecutan keretapi: {STRING}
STR_CONFIG_SETTING_TRAIN_ACCELERATION_MODEL_HELPTEXT            :Pilih model fizik untuk pecutan keretapi. "Asal" model menghukum cerun sama rata bagi semua kenderaan. "Realistik" model menghukum cerun dan keluk yang bergantung kepada sifat-sifat pelbagai, seperti panjang dan usaha tarikan
STR_CONFIG_SETTING_ROAD_VEHICLE_ACCELERATION_MODEL              :Model pecutan kenderaan jalanraya : {STRING}
STR_CONFIG_SETTING_ROAD_VEHICLE_ACCELERATION_MODEL_HELPTEXT     :Pilih model fizik untuk pecutan kenderaan jalan raya. "Asal" model menghukum cerun sama rata bagi semua kenderaan. "Realistik" model menghukum cerun bergantung kepada sifat-sifat pelbagai enjin, contohnya bagi usaha tarikan
STR_CONFIG_SETTING_TRAIN_SLOPE_STEEPNESS                        :Kecuraman cerun untuk keretapi: {STRING}
STR_CONFIG_SETTING_TRAIN_SLOPE_STEEPNESS_HELPTEXT               :Kecuraman laluan curam untuk keretapi. Nilai yang lebih tinggi membuat ia lebih sukar untuk didaki
STR_CONFIG_SETTING_PERCENTAGE                                   :{COMMA}%
STR_CONFIG_SETTING_ROAD_VEHICLE_SLOPE_STEEPNESS                 :Kecuraman cerun untuk kenderaan jalan raya: {STRING}
STR_CONFIG_SETTING_ROAD_VEHICLE_SLOPE_STEEPNESS_HELPTEXT        :Kecuraman laluan curam untuk kenderaan jalan raya. Nilai yang lebih tinggi membuat ia lebih sukar untuk didaki
STR_CONFIG_SETTING_FORBID_90_DEG                                :Halangkan keretapi dan kapal daripada membuat pusingan 90 darjah: {STRING}
STR_CONFIG_SETTING_FORBID_90_DEG_HELPTEXT                       :Pusingan 90 darjah apabila trek yang mendatar secara langsung diikuti oleh suatu trek menegak pada laluan bersebelahan sekeligus menjadikan keretapi kearah 90 darjah apabila melalui laluan 45 darjah untuk kombilasa trek lain. Ini juga berlaku kepada laluan membelok kapal
STR_CONFIG_SETTING_DISTANT_JOIN_STATIONS                        :Benarkan penyambungan stesen yang tidak bersebelahan: {STRING}
STR_CONFIG_SETTING_DISTANT_JOIN_STATIONS_HELPTEXT               :Benarkan menambah bahagian untuk stesen tanpa menyentuh bahagian yang sedia ada. Perlu Ctrl + Klik sambil meletakkan bahagian-bahagian baru
STR_CONFIG_SETTING_INFLATION                                    :Inflasi: {STRING}
STR_CONFIG_SETTING_INFLATION_HELPTEXT                           :Mengupayakan inflasi kepada ekonomi, di mana kos adalah sedikit lebih cepat meningkat daripada pembayaran
STR_CONFIG_SETTING_MAX_BRIDGE_LENGTH                            :Panjang maksimum jambatan: {STRING}
STR_CONFIG_SETTING_MAX_BRIDGE_LENGTH_HELPTEXT                   :Panjang maksimum untuk binaan jambatan
STR_CONFIG_SETTING_MAX_BRIDGE_HEIGHT                            :Ketinggian jambatan maksima: {STRING}
STR_CONFIG_SETTING_MAX_BRIDGE_HEIGHT_HELPTEXT                   :Ketinggian maksimum untuk membina jambatan
STR_CONFIG_SETTING_MAX_TUNNEL_LENGTH                            :Panjang maksimum terowong: {STRING}
STR_CONFIG_SETTING_MAX_TUNNEL_LENGTH_HELPTEXT                   :Panjang maksimum binaan terowong
STR_CONFIG_SETTING_RAW_INDUSTRY_CONSTRUCTION_METHOD             :Cara pembinaan manual industri utama: {STRING}
STR_CONFIG_SETTING_RAW_INDUSTRY_CONSTRUCTION_METHOD_HELPTEXT    :Kaedah pembiayaan industri utama. 'Tiada' bermakna ia tidak mungkin untuk membiayai apa-apa, 'gali' bermakna pembiayaan adalah mungkin, tetapi pembinaan berlaku di tempat rawak di atas peta dan juga mungkin gagal, 'sebagai industri lain' bermakna industri mentah boleh dibina oleh syarikat seperti industri pemprosesan di mana-mana kedudukan kesukaan mereka
STR_CONFIG_SETTING_RAW_INDUSTRY_CONSTRUCTION_METHOD_NONE        :Tiada
STR_CONFIG_SETTING_RAW_INDUSTRY_CONSTRUCTION_METHOD_NORMAL      :Seperti industri lain
STR_CONFIG_SETTING_RAW_INDUSTRY_CONSTRUCTION_METHOD_PROSPECTING :Mencarigali
STR_CONFIG_SETTING_INDUSTRY_PLATFORM                            :Kawasan rata di seratah industri: {STRING}
STR_CONFIG_SETTING_INDUSTRY_PLATFORM_HELPTEXT                   :Jumlah ruang rata di kawasan industri. Ini memastikan ruang kosong akan kekal tersedia di kawasan bangunan industri dan sebagainya
STR_CONFIG_SETTING_MULTIPINDTOWN                                :Benarkan pelbagai industri sejenis di setiap bandar: {STRING}
STR_CONFIG_SETTING_MULTIPINDTOWN_HELPTEXT                       :Biasanya sebuah bandar tidak mahu lebih daripada beberapa industri. Dengan tetapan ini membolehakn beberapa industri di bandar yang sama
STR_CONFIG_SETTING_SIGNALSIDE                                   :Pamer isyarat: {STRING}
STR_CONFIG_SETTING_SIGNALSIDE_RIGHT                             :Di sebelah kanan
STR_CONFIG_SETTING_SHOWFINANCES                                 :Tunjukkan tetingkap kewangan setiap penghujung tahun: {STRING}
STR_CONFIG_SETTING_NONSTOP_BY_DEFAULT                           :Arahan baru ialah 'tanpa henti' secara lazim: {STRING}
STR_CONFIG_SETTING_STOP_LOCATION                                :Arahan keretapi baru berhenti secara lazim di pletfom {STRING}
STR_CONFIG_SETTING_STOP_LOCATION_NEAR_END                       :berhampiran hujung
STR_CONFIG_SETTING_STOP_LOCATION_MIDDLE                         :tengah-tengah
STR_CONFIG_SETTING_STOP_LOCATION_FAR_END                        :hujung sekali
STR_CONFIG_SETTING_AUTOSCROLL                                   :Gerakkan pemandangan apabila tetikus di sempadan: {STRING}
STR_CONFIG_SETTING_AUTOSCROLL_HELPTEXT                          :Dinyah-upayakan
STR_CONFIG_SETTING_AUTOSCROLL_DISABLED                          :Dinyah-upayakan
STR_CONFIG_SETTING_AUTOSCROLL_MAIN_VIEWPORT_FULLSCREEN          :Peninjau utama, skrin penuh sahaja
STR_CONFIG_SETTING_AUTOSCROLL_MAIN_VIEWPORT                     :Peninjau utama
STR_CONFIG_SETTING_AUTOSCROLL_EVERY_VIEWPORT                    :Setiap peninjau
STR_CONFIG_SETTING_BRIBE                                        :Benarkan pihak berkuasa dirasuah: {STRING}
STR_CONFIG_SETTING_BRIBE_HELPTEXT                               :Membolehkan syarikat untuk cuba merasuah pihak berkuasa bandar tempatan. Jika rasuah disedari oleh pemeriksa, syarikat tidak mampu berbuat apa-apa di bandar selama enam bulan
STR_CONFIG_SETTING_ALLOW_EXCLUSIVE                              :Benarkan pembelian hak pengangkutan eksklusif: {STRING}
STR_CONFIG_SETTING_ALLOW_EXCLUSIVE_HELPTEXT                     :Jika sebuah syarikat membeli hak pengangkutan eksklusif untuk sebuah bandar, stesen lawan (penumpang dan uatan) tidak akan menerima apa-apa muatan bagi keseluruhan tahun
STR_CONFIG_SETTING_ALLOW_FUND_BUILDINGS                         :Benarkan pembiayaan bangunan: {STRING}
STR_CONFIG_SETTING_ALLOW_FUND_ROAD                              :Membenarkan pembiayaan pembinaan semula jalanraya tempatan: {STRING}
STR_CONFIG_SETTING_ALLOW_FUND_ROAD_HELPTEXT                     :Benarkan pembinaan jalan pemanduan berhenti di jalan milik bandaran
STR_CONFIG_SETTING_ALLOW_GIVE_MONEY                             :Benarkan menghantar wang ke syarikat lain: {STRING}
STR_CONFIG_SETTING_ALLOW_GIVE_MONEY_HELPTEXT                    :Membolehkan pemindahan wang antara syarikat dalam mod berbilang pemain
STR_CONFIG_SETTING_FREIGHT_TRAINS                               :Pengganda keberatan tambang muatan untuk simulasi keretapi berat: {STRING}
STR_CONFIG_SETTING_FREIGHT_TRAINS_HELPTEXT                      :Tetapkan kesan fret yang dibawa oleh keretapi. Satu nilai yang lebih tinggi membuatkan fret yang dibawa lebih mencabar untuk keretapi, terutama di bukit
STR_CONFIG_SETTING_PLANE_SPEED                                  :Faktor kelajuan pesawat: {STRING}
STR_CONFIG_SETTING_PLANE_SPEED_HELPTEXT                         :Tetapkan kelajuan relatif pesawat berbanding jenis kenderaan lain, untuk mengurangkan jumlah pendapatan yang diangkut oleh pesawat
STR_CONFIG_SETTING_PLANE_SPEED_VALUE                            :1 / {COMMA}
STR_CONFIG_SETTING_PLANE_CRASHES                                :Bilangan kemalangan pesawat: {STRING}
STR_CONFIG_SETTING_PLANE_CRASHES_HELPTEXT                       :Tetapkan peluang berlaku kemalangan untuk pesawat
STR_CONFIG_SETTING_PLANE_CRASHES_NONE                           :Tiada
STR_CONFIG_SETTING_PLANE_CRASHES_REDUCED                        :Dikurangkan
STR_CONFIG_SETTING_PLANE_CRASHES_NORMAL                         :Normal
STR_CONFIG_SETTING_STOP_ON_TOWN_ROAD                            :Benarkan hentian pandu-lalu di jalanraya bandar: {STRING}
STR_CONFIG_SETTING_STOP_ON_TOWN_ROAD_HELPTEXT                   :Benarkan pembinaan untuk jalan pemanduan berhenti di jalan milik bandaran
STR_CONFIG_SETTING_STOP_ON_COMPETITOR_ROAD                      :Benarkan hentian pandu-lalu di jalanraya yang dimiliki oleh pesaing: {STRING}
STR_CONFIG_SETTING_STOP_ON_COMPETITOR_ROAD_HELPTEXT             :Benarkan pembinaan untuk jalan pemanduan berhenti di jalan milik bandaran
STR_CONFIG_SETTING_DYNAMIC_ENGINES_EXISTING_VEHICLES            :{WHITE}Menukar tetapan ini adalah mustahil apabila terdapat kenderaan.
STR_CONFIG_SETTING_INFRASTRUCTURE_MAINTENANCE                   :Penyelenggaraan Infrastruktur: {STRING}
STR_CONFIG_SETTING_INFRASTRUCTURE_MAINTENANCE_HELPTEXT          :Apabila diupayakan,infrastuktur menyebabkan kos penyelenggaraan. Kadar kos tumbuh berdasarkan saiz rangkaian, sekaligus menjejaskan syarikat yang lebih besar daripada yang kecil


STR_CONFIG_SETTING_NEVER_EXPIRE_AIRPORTS                        :Lapangan terbang tidak akan tamat tempohnya: {STRING}

STR_CONFIG_SETTING_WARN_LOST_VEHICLE                            :Beri amaran sekiranya kenderaan sesat: {STRING}
STR_CONFIG_SETTING_ORDER_REVIEW                                 :Kaji semula arahan kenderaan: {STRING}
STR_CONFIG_SETTING_ORDER_REVIEW_OFF                             :Tidak
STR_CONFIG_SETTING_ORDER_REVIEW_EXDEPOT                         :Ya, tetapi tidak termasuk kenderaan yang berhenti
STR_CONFIG_SETTING_ORDER_REVIEW_ON                              :Semua kenderaan
STR_CONFIG_SETTING_WARN_INCOME_LESS                             :Beri amaran jika pendapatan kenderaan adalah negatif: {STRING}
STR_CONFIG_SETTING_NEVER_EXPIRE_VEHICLES                        :Kenderaan tidak akan tamat tempohnya: {STRING}
STR_CONFIG_SETTING_AUTORENEW_VEHICLE                            :Gunakan pembaharuan automatik apabila kenderaan usang : {STRING}
STR_CONFIG_SETTING_AUTORENEW_MONTHS_VALUE_AFTER                 :{COMMA} bulan{P 0 "" s} selepas
STR_CONFIG_SETTING_AUTORENEW_MONEY                              :Wang minimum yang diperlukan untuk pembaharuan automatik: {STRING}
STR_CONFIG_SETTING_ERRMSG_DURATION                              :Jangkamasa mesej ralat: {STRING}
STR_CONFIG_SETTING_POPULATION_IN_LABEL                          :Tunjukkan jumlah penduduk dalam label nama bandar: {STRING}
STR_CONFIG_SETTING_GRAPH_LINE_THICKNESS                         :Ketebalan garisan di dalam graf: {STRING}

STR_CONFIG_SETTING_LAND_GENERATOR                               :Janaan tanah: {STRING}
STR_CONFIG_SETTING_LAND_GENERATOR_ORIGINAL                      :Asal
STR_CONFIG_SETTING_LAND_GENERATOR_TERRA_GENESIS                 :TerraGenesis
STR_CONFIG_SETTING_OIL_REF_EDGE_DISTANCE_HELPTEXT               :Penapisan minyak hanya dibina berhampiran sempadan peta, yang di pantai peta
STR_CONFIG_SETTING_SNOWLINE_HEIGHT                              :Ketinggian garis salji: {STRING}
STR_CONFIG_SETTING_ROUGHNESS_OF_TERRAIN                         :Kekasaran rupa bumi (TerraGenesis sahaja) : {STRING}
STR_CONFIG_SETTING_ROUGHNESS_OF_TERRAIN_VERY_SMOOTH             :Sangat Licin
STR_CONFIG_SETTING_ROUGHNESS_OF_TERRAIN_SMOOTH                  :Licin
STR_CONFIG_SETTING_ROUGHNESS_OF_TERRAIN_ROUGH                   :Kasar
STR_CONFIG_SETTING_ROUGHNESS_OF_TERRAIN_VERY_ROUGH              :Sangat Kasar
STR_CONFIG_SETTING_RIVER_AMOUNT                                 :Jumlah sungai: {STRING}
STR_CONFIG_SETTING_RIVER_AMOUNT_HELPTEXT                        :Pilih jumlah sungai untuk dijanakan
STR_CONFIG_SETTING_TREE_PLACER                                  :Algoritma letakan pokok: {STRING}
STR_CONFIG_SETTING_TREE_PLACER_NONE                             :Tiada
STR_CONFIG_SETTING_TREE_PLACER_ORIGINAL                         :Asal
STR_CONFIG_SETTING_TREE_PLACER_IMPROVED                         :Diperbaiki
STR_CONFIG_SETTING_ROAD_SIDE                                    :Kenderaan: {STRING}
STR_CONFIG_SETTING_HEIGHTMAP_ROTATION                           :Putaran heightmap: {STRING}
STR_CONFIG_SETTING_HEIGHTMAP_ROTATION_COUNTER_CLOCKWISE         :Lawan jam
STR_CONFIG_SETTING_HEIGHTMAP_ROTATION_CLOCKWISE                 :Pusingan jam
STR_CONFIG_SETTING_SE_FLAT_WORLD_HEIGHT                         :Tahap ketinggian peta senario rata: {STRING}
STR_CONFIG_SETTING_EDGES_NOT_EMPTY                              :{WHITE}Satu atau lebih petak di bucu utara tidak kosong
STR_CONFIG_SETTING_EDGES_NOT_WATER                              :{WHITE}Satu atau lebih petak di salah satu bucu bukan air

STR_CONFIG_SETTING_SERVICEATHELIPAD                             :Serviskan helikopter di helipad secara automatik: {STRING}
STR_CONFIG_SETTING_LINK_TERRAFORM_TOOLBAR                       :Pautkan palang alat lanskap kepada palang alat keretapi/jalanraya/air/lapangan terbang: {STRING}
STR_CONFIG_SETTING_SMALLMAP_LAND_COLOUR                         :Warna tanah yang digunakan di peta kecil: {STRING}
STR_CONFIG_SETTING_SMALLMAP_LAND_COLOUR_GREEN                   :Hijau
STR_CONFIG_SETTING_SMALLMAP_LAND_COLOUR_DARK_GREEN              :Hijau Gelap
STR_CONFIG_SETTING_SMALLMAP_LAND_COLOUR_VIOLET                  :Ungu
STR_CONFIG_SETTING_SMOOTH_SCROLLING                             :Skrol tetingkap pemandangan yang licin: {STRING}
STR_CONFIG_SETTING_MEASURE_TOOLTIP                              :Tunjukkan bantuan ukuran ketika menggunakan alat binaan: {STRING}
STR_CONFIG_SETTING_LIVERIES                                     :Tunjukkan seragam syarikat: {STRING}
STR_CONFIG_SETTING_LIVERIES_NONE                                :Tiada
STR_CONFIG_SETTING_LIVERIES_OWN                                 :Syarikat sendiri
STR_CONFIG_SETTING_LIVERIES_ALL                                 :Semua syarikat
STR_CONFIG_SETTING_PREFER_TEAMCHAT                              :Gunakan perbincangan pasukan dengan <ENTER>: {STRING}
STR_CONFIG_SETTING_SCROLLWHEEL_SCROLLING                        :Kegunaan roda skrol: {STRING}
STR_CONFIG_SETTING_SCROLLWHEEL_ZOOM                             :Membesarkan peta
STR_CONFIG_SETTING_SCROLLWHEEL_SCROLL                           :Skrol peta
STR_CONFIG_SETTING_SCROLLWHEEL_OFF                              :Matikan
STR_CONFIG_SETTING_SCROLLWHEEL_MULTIPLIER                       :Kelajuan roda skrol pada peta: {STRING}
STR_CONFIG_SETTING_SCROLLWHEEL_MULTIPLIER_HELPTEXT              :Kawal kesensitifan skrol roda tetikus
STR_CONFIG_SETTING_OSK_ACTIVATION                               :Papan kekunci di skrin: {STRING}
STR_CONFIG_SETTING_OSK_ACTIVATION_HELPTEXT                      :Pilih kaedah untuk membuka papan kekunci pada skrin untuk memasukkan teks ke dalam kotak edit hanya menggunakan petunjuk peranti. Ini bertujuan untuk peranti kecil yang tiada papan kekunci sebenar
STR_CONFIG_SETTING_OSK_ACTIVATION_DISABLED                      :Dinyah-upayakan
STR_CONFIG_SETTING_OSK_ACTIVATION_DOUBLE_CLICK                  :Dua klik
STR_CONFIG_SETTING_OSK_ACTIVATION_SINGLE_CLICK_FOCUS            :Satu klik (bila difokuskan)
STR_CONFIG_SETTING_OSK_ACTIVATION_SINGLE_CLICK                  :Satu klik (segera)

STR_CONFIG_SETTING_RIGHT_MOUSE_BTN_EMU                          :Emulasi klik kanan: {STRING}
STR_CONFIG_SETTING_RIGHT_MOUSE_BTN_EMU_COMMAND                  :Command+Klik
STR_CONFIG_SETTING_RIGHT_MOUSE_BTN_EMU_CONTROL                  :Ctrl+Klik
STR_CONFIG_SETTING_RIGHT_MOUSE_BTN_EMU_OFF                      :Matikan


STR_CONFIG_SETTING_AUTOSAVE                                     :Simpanan automatik:{STRING}
STR_CONFIG_SETTING_AUTOSAVE_HELPTEXT                            :Pilih jarak waktu antara menyimpankan permainan automatik

STR_CONFIG_SETTING_DATE_FORMAT_IN_SAVE_NAMES                    :Gunakan format tarikh {STRING} untuk simpanan permainan.
STR_CONFIG_SETTING_DATE_FORMAT_IN_SAVE_NAMES_LONG               :panjang (31hb Dis 2008)
STR_CONFIG_SETTING_DATE_FORMAT_IN_SAVE_NAMES_SHORT              :pendek (31-12-2008)
STR_CONFIG_SETTING_DATE_FORMAT_IN_SAVE_NAMES_ISO                :ISO (2008-12-31)

STR_CONFIG_SETTING_PAUSE_ON_NEW_GAME                            :Berhenti automatik ketika memulakan permainan yang baru: {STRING}
STR_CONFIG_SETTING_COMMAND_PAUSE_LEVEL                          :Semasa dihentikan, dibenarkan: {STRING}
STR_CONFIG_SETTING_COMMAND_PAUSE_LEVEL_NO_ACTIONS               :Tiada tindakan
STR_CONFIG_SETTING_COMMAND_PAUSE_LEVEL_ALL_NON_CONSTRUCTION     :Semua tindakan yang bukan pembinaan
STR_CONFIG_SETTING_COMMAND_PAUSE_LEVEL_ALL_NON_LANDSCAPING      :Semua tetapi pemandangan mengubah tindakan
STR_CONFIG_SETTING_COMMAND_PAUSE_LEVEL_ALL_ACTIONS              :Semua tindakan
STR_CONFIG_SETTING_ADVANCED_VEHICLE_LISTS                       :Gunakan senarai lanjutan kenderaan: {STRING}
STR_CONFIG_SETTING_LOADING_INDICATORS                           :Gunakan penunjuk muatan: {STRING}
STR_CONFIG_SETTING_TIMETABLE_IN_TICKS                           :Tunjukkan jadual menggunakan tanda rait dan bukan hari: {STRING}
STR_CONFIG_SETTING_TIMETABLE_SHOW_ARRIVAL_DEPARTURE             :Tunjukkan ketibaan dan pelepasan dalam jadual: {STRING}
STR_CONFIG_SETTING_TIMETABLE_SHOW_ARRIVAL_DEPARTURE_HELPTEXT    :Tunjukkan jangkaan waktu ketibaan dan pelepasan dalam jadual
STR_CONFIG_SETTING_QUICKGOTO                                    :Pewujudan pantas arahan kenderaan: {STRING}
STR_CONFIG_SETTING_DEFAULT_RAIL_TYPE                            :Landasan keretapi lazim (apabila memulakan permainan baru/buka permainan: {STRING}
STR_CONFIG_SETTING_DEFAULT_RAIL_TYPE_FIRST                      :Yang tersedia terawal
STR_CONFIG_SETTING_DEFAULT_RAIL_TYPE_LAST                       :Yang tersedia sebelumnya
STR_CONFIG_SETTING_DEFAULT_RAIL_TYPE_MOST_USED                  :Yang selalu digunakan
STR_CONFIG_SETTING_SHOW_TRACK_RESERVATION                       :Tunjukkan landasan yang ditempah: {STRING}
STR_CONFIG_SETTING_PERSISTENT_BUILDINGTOOLS                     :Alat binaan tetap aktif selepas digunakan: {STRING}
STR_CONFIG_SETTING_PERSISTENT_BUILDINGTOOLS_HELPTEXT            :Simpan alat pembinaan untuk jambatan, terowong, dll. buka selepas guna
STR_CONFIG_SETTING_EXPENSES_LAYOUT                              :Perbelanjaan kumpulan dalam tetingkap kewangan syarikat: {STRING}

STR_CONFIG_SETTING_SOUND_CONFIRM                                :Pembinaan: {STRING}

STR_CONFIG_SETTING_DISABLE_UNSUITABLE_BUILDING                  :Nyahaktif infrastruktur bangunan apabila tiada kenderaan yang sesuai: {STRING}
STR_CONFIG_SETTING_MAX_TRAINS                                   :Amaun maksimum kereta api setiap syarikat: {STRING}
STR_CONFIG_SETTING_MAX_ROAD_VEHICLES                            :Amaun maksimum kenderaan jalanraya setiap syarikat: {STRING}
STR_CONFIG_SETTING_MAX_ROAD_VEHICLES_HELPTEXT                   :Jumlah maksimum kenderaan darat sesebuah syarikat
STR_CONFIG_SETTING_MAX_AIRCRAFT                                 :Amaun maksimum pesawat setiap syarikat: {STRING}
STR_CONFIG_SETTING_MAX_SHIPS                                    :Amaun maksimum kapal setiap syarikat: {STRING}

STR_CONFIG_SETTING_AI_BUILDS_TRAINS                             :Nafikan keretapi untuk komputer: {STRING}
STR_CONFIG_SETTING_AI_BUILDS_ROAD_VEHICLES                      :Nafikan kenderaan jalanraya untuk komputer: {STRING}
STR_CONFIG_SETTING_AI_BUILDS_AIRCRAFT                           :Nafikan pesawat untuk komputer: {STRING}
STR_CONFIG_SETTING_AI_BUILDS_SHIPS                              :Nafikan kapal untuk komputer: {STRING}

STR_CONFIG_SETTING_AI_PROFILE                                   :Tetapan profil lalai: {STRING}
STR_CONFIG_SETTING_AI_PROFILE_HELPTEXT                          :Pilih tetapan profil untuk rawak menggunakan AI atau nilai awal apabila menggunakan AI baru atau skrip permainan
STR_CONFIG_SETTING_AI_PROFILE_EASY                              :Mudah
STR_CONFIG_SETTING_AI_PROFILE_MEDIUM                            :Sederhana
STR_CONFIG_SETTING_AI_PROFILE_HARD                              :Sukar

STR_CONFIG_SETTING_AI_IN_MULTIPLAYER                            :Benarkan Kepintaran Tiruan dalam permainan pemain berbilang: {STRING}
STR_CONFIG_SETTING_AI_IN_MULTIPLAYER_HELPTEXT                   :Benarkan AI komputer menyertai permainan berbilang pemain
STR_CONFIG_SETTING_SCRIPT_MAX_OPCODES                           :#opcodes sebelum skrip adalah digantung: {STRING}

STR_CONFIG_SETTING_SERVINT_ISPERCENT                            :Tempoh waktu servis dalam peratusan: {STRING}
STR_CONFIG_SETTING_SERVINT_ISPERCENT_HELPTEXT                   :Pilih sama ada selenggara kenderaan dimulakan sejak tempoh masa dari servis terakhir atau apabila peratusan kebolehupayaan kenderaan berkurang kepada peratusan tertentu.
STR_CONFIG_SETTING_SERVINT_VALUE                                :{COMMA}{NBSP}hari{P 0 "" s}/%
STR_CONFIG_SETTING_SERVINT_DISABLED                             :Dilumpuhkan
STR_CONFIG_SETTING_SERVINT_AIRCRAFT_HELPTEXT                    :Tetapkan selang masa servis untuk pesawat baru kepada tetapan asal jika tiada selang masa servis yang jelas ditetapkan untuk pesawat tersebut
STR_CONFIG_SETTING_SERVINT_SHIPS_HELPTEXT                       :Tetapkan selang masa servis untuk kapal baru kepada tetapan asal jika tiada selang masa servis yang jelas ditetapkan untuk kapal tersebut
STR_CONFIG_SETTING_NOSERVICE                                    :Servis tidak diperlukan apabila kerosakan kenderaan ditetapkan kepada tiada: {STRING}
STR_CONFIG_SETTING_WAGONSPEEDLIMITS                             :Benarkan had kelajuan untuk gerabak: {STRING}
STR_CONFIG_SETTING_DISABLE_ELRAILS                              :Tiada landasan elektrik: {STRING}

STR_CONFIG_SETTING_NEWS_ARRIVAL_FIRST_VEHICLE_OWN               :Ketibaan kenderaan di stesen pemain: {STRING}
STR_CONFIG_SETTING_NEWS_ARRIVAL_FIRST_VEHICLE_OTHER             :Ketibaan kenderaan di stesen pesaing: {STRING}
STR_CONFIG_SETTING_NEWS_ACCIDENTS_DISASTERS                     :Kemalangan / bencana: {STRING}
STR_CONFIG_SETTING_NEWS_COMPANY_INFORMATION                     :Maklumat syarikat: {STRING}
STR_CONFIG_SETTING_NEWS_COMPANY_INFORMATION_HELPTEXT            :Paparkan surat khabar mengenai pembukaan syarikat baru, atau apabila syarikat dalam risiko untuk muflis
STR_CONFIG_SETTING_NEWS_INDUSTRY_OPEN                           :Pembukaan industri: {STRING}
STR_CONFIG_SETTING_NEWS_INDUSTRY_CLOSE                          :Penutupan industri: {STRING}
STR_CONFIG_SETTING_NEWS_INDUSTRY_CLOSE_HELPTEXT                 :Paparkan keratan akhbar apabila ada industri yang ditutup
STR_CONFIG_SETTING_NEWS_ECONOMY_CHANGES                         :Perubahan ekonomi: {STRING}
STR_CONFIG_SETTING_NEWS_INDUSTRY_CHANGES_COMPANY                :Perubahan pengeluaran industri-industri yang diservis oleh syarikat: {STRING}
STR_CONFIG_SETTING_NEWS_INDUSTRY_CHANGES_OTHER                  :Perubahan pengeluaran industri-industri yang diservis oleh pesaing: {STRING}
STR_CONFIG_SETTING_NEWS_INDUSTRY_CHANGES_OTHER_HELPTEXT         :Paparkan keratan akhbar apabila berlaku perubahan tahap pengeluaran industri yang diservis oleh pesaing
STR_CONFIG_SETTING_NEWS_INDUSTRY_CHANGES_UNSERVED               :Pengubaran pengeluaran industri lain: {STRING}
STR_CONFIG_SETTING_NEWS_ADVICE                                  :Nasihat / maklumat tentang kenderaan syarikat: {STRING}
STR_CONFIG_SETTING_NEWS_NEW_VEHICLES                            :Kenderaan baru: {STRING}
STR_CONFIG_SETTING_NEWS_CHANGES_ACCEPTANCE                      :Penukaran pada penerimaan kargo: {STRING}
STR_CONFIG_SETTING_NEWS_CHANGES_ACCEPTANCE_HELPTEXT             :Tunjukkan mesej berkenaan perubahan kebolehterimaan sesetengah kargo di stesen terlibat
STR_CONFIG_SETTING_NEWS_SUBSIDIES                               :Subsidi: {STRING}
STR_CONFIG_SETTING_NEWS_GENERAL_INFORMATION                     :Maklumat umum: {STRING}

STR_CONFIG_SETTING_NEWS_MESSAGES_OFF                            :Padam
STR_CONFIG_SETTING_NEWS_MESSAGES_SUMMARY                        :Ringkasan
STR_CONFIG_SETTING_NEWS_MESSAGES_FULL                           :Penuh

STR_CONFIG_SETTING_COLOURED_NEWS_YEAR                           :Berita berwarna muncul pada tahun: {STRING}
STR_CONFIG_SETTING_STARTING_YEAR                                :Tahun permulaan: {STRING}
STR_CONFIG_SETTING_SMOOTH_ECONOMY                               :Gunakan ekonomi baik (perubahan yang lebih kecil): {STRING}
STR_CONFIG_SETTING_ALLOW_SHARES                                 :Benarkan membeli saham syarikat lain: {STRING}
STR_CONFIG_SETTING_SEMAPHORE_BUILD_BEFORE_DATE                  :Bina semafor secara automatik sebelum: {STRING}
STR_CONFIG_SETTING_SEMAPHORE_BUILD_BEFORE_DATE_HELPTEXT         :Tetapkan tahun apabila isyarat berjenis elektrik digunakan untuk landasan. Sebelum tahun ini, isyarat bukan elektrik akan digunakan (memiliki fungsi yang sama, tetapi berlainan reka bentuk)
STR_CONFIG_SETTING_ENABLE_SIGNAL_GUI                            :Gunakan GUI isyarat: {STRING}
STR_CONFIG_SETTING_DEFAULT_SIGNAL_TYPE                          :Jenis isyarat yang dibina secara lazim: {STRING}
STR_CONFIG_SETTING_DEFAULT_SIGNAL_NORMAL                        :Isyarat sekatan
STR_CONFIG_SETTING_DEFAULT_SIGNAL_PBS                           :Isyarat laluan
STR_CONFIG_SETTING_DEFAULT_SIGNAL_PBSOWAY                       :Isyarat laluan sehala
STR_CONFIG_SETTING_CYCLE_SIGNAL_TYPES                           :Kitar semua jenis isyarat: {STRING}
STR_CONFIG_SETTING_CYCLE_SIGNAL_NORMAL                          :Isyarat sekatan sahaja
STR_CONFIG_SETTING_CYCLE_SIGNAL_PBS                             :Isyarat laluan sahaja
STR_CONFIG_SETTING_CYCLE_SIGNAL_ALL                             :Semua

STR_CONFIG_SETTING_TOWN_LAYOUT                                  :Susunan jalanraya untuk bandar baru: {STRING}
STR_CONFIG_SETTING_TOWN_LAYOUT_DEFAULT                          :Asli
STR_CONFIG_SETTING_TOWN_LAYOUT_BETTER_ROADS                     :Jalanraya yang lebih baik
STR_CONFIG_SETTING_TOWN_LAYOUT_2X2_GRID                         :grid 2x2
STR_CONFIG_SETTING_TOWN_LAYOUT_3X3_GRID                         :grid 3x3
STR_CONFIG_SETTING_TOWN_LAYOUT_RANDOM                           :Rawak
STR_CONFIG_SETTING_ALLOW_TOWN_ROADS                             :Bandar dibenarkan membina jalanraya: {STRING}
STR_CONFIG_SETTING_ALLOW_TOWN_LEVEL_CROSSINGS                   :Bandar-bandar dibenarkan untuk membina lintasan bertingkat: {STRING}
STR_CONFIG_SETTING_NOISE_LEVEL                                  :Benarkan kadar kebisingan yang dikawal oleh bandar untuk lapangan terbang: {STRING}
STR_CONFIG_SETTING_TOWN_FOUNDING                                :Pembinaan bandar dalam permainan: {STRING}
STR_CONFIG_SETTING_TOWN_FOUNDING_FORBIDDEN                      :Dilarang
STR_CONFIG_SETTING_TOWN_FOUNDING_ALLOWED                        :Dibenarkan
STR_CONFIG_SETTING_TOWN_FOUNDING_ALLOWED_CUSTOM_LAYOUT          :Dibenarkan, susunan bandar sendiri

STR_CONFIG_SETTING_EXTRA_TREE_PLACEMENT                         :Peletakan pokok-pokok dalam permainan: {STRING}
STR_CONFIG_SETTING_EXTRA_TREE_PLACEMENT_NONE                    :Tiada {RED}(kilang kayu tidak berfungsi)
STR_CONFIG_SETTING_EXTRA_TREE_PLACEMENT_RAINFOREST              :Hanya di hutan hujan
STR_CONFIG_SETTING_EXTRA_TREE_PLACEMENT_ALL                     :Setiap tempat

STR_CONFIG_SETTING_TOOLBAR_POS                                  :Kedudukan palang alat utama: {STRING}
STR_CONFIG_SETTING_STATUSBAR_POS                                :Kedudukan bar status: {STRING}
STR_CONFIG_SETTING_SOFT_LIMIT                                   :Had maksimum tetingkap tidak melekat: {STRING}
STR_CONFIG_SETTING_ZOOM_MIN                                     :Tahap zoom maksimum: {STRING}
STR_CONFIG_SETTING_ZOOM_MAX                                     :Tahap zoom maksimum: {STRING}
STR_CONFIG_SETTING_ZOOM_LVL_MIN                                 :4x
STR_CONFIG_SETTING_ZOOM_LVL_IN_2X                               :2x
STR_CONFIG_SETTING_ZOOM_LVL_NORMAL                              :Biasa
STR_CONFIG_SETTING_ZOOM_LVL_OUT_2X                              :2x
STR_CONFIG_SETTING_ZOOM_LVL_OUT_4X                              :4x
STR_CONFIG_SETTING_ZOOM_LVL_OUT_8X                              :8x
STR_CONFIG_SETTING_TOWN_GROWTH                                  :Kelajuaan pertumbuhan bandar: {STRING}
STR_CONFIG_SETTING_TOWN_GROWTH_NONE                             :Tiada
STR_CONFIG_SETTING_TOWN_GROWTH_SLOW                             :Lambat
STR_CONFIG_SETTING_TOWN_GROWTH_NORMAL                           :Biasa
STR_CONFIG_SETTING_TOWN_GROWTH_FAST                             :Pantas
STR_CONFIG_SETTING_TOWN_GROWTH_VERY_FAST                        :Sangat pantas
STR_CONFIG_SETTING_LARGER_TOWNS_VALUE                           :1 dalam {COMMA}
STR_CONFIG_SETTING_LARGER_TOWNS_DISABLED                        :Tiada
STR_CONFIG_SETTING_CITY_SIZE_MULTIPLIER                         :Pengganda awal saiz bandar: {STRING}



STR_CONFIG_SETTING_LOCALISATION_UNITS_POWER_IMPERIAL            :Sistem Imperial (kuasa kuda/hp)
STR_CONFIG_SETTING_LOCALISATION_UNITS_POWER_METRIC              :Sistem metrik (kuasa kuda/hp)
STR_CONFIG_SETTING_LOCALISATION_UNITS_POWER_SI                  :Unit SI (kW)


STR_CONFIG_SETTING_LOCALISATION_UNITS_VOLUME_SI                 :Unit SI (m³)



STR_CONFIG_SETTING_SOUND                                        :{ORANGE}Bunyi
STR_CONFIG_SETTING_INTERFACE                                    :{ORANGE}Antaramuka (Interface)
STR_CONFIG_SETTING_INTERFACE_CONSTRUCTION                       :{ORANGE}Pembinaan
STR_CONFIG_SETTING_ADVISORS                                     :{ORANGE}Berita / Penasihat
STR_CONFIG_SETTING_COMPANY                                      :{ORANGE}Syarikat
STR_CONFIG_SETTING_VEHICLES                                     :{ORANGE}Kenderaan
STR_CONFIG_SETTING_VEHICLES_ROUTING                             :{ORANGE}Laluan
STR_CONFIG_SETTING_ACCIDENTS                                    :{ORANGE}Kecelakaan / Kemalangan
STR_CONFIG_SETTING_ENVIRONMENT_TOWNS                            :{ORANGE}Bandar-bandar
STR_CONFIG_SETTING_ENVIRONMENT_INDUSTRIES                       :{ORANGE}Industri-industri
STR_CONFIG_SETTING_AI                                           :{ORANGE}Pesaing
STR_CONFIG_SETTING_AI_NPC                                       :{ORANGE}Pemain komputer

STR_CONFIG_SETTING_PATHFINDER_NPF                               :NPF
STR_CONFIG_SETTING_PATHFINDER_YAPF_RECOMMENDED                  :YAPF {BLUE}(Disyorkan)

STR_CONFIG_SETTING_PATHFINDER_FOR_TRAINS                        :Pencari laluan untuk keretapi: {STRING}
STR_CONFIG_SETTING_PATHFINDER_FOR_ROAD_VEHICLES                 :Pencari laluan untuk kenderaan jalanraya: {STRING}
STR_CONFIG_SETTING_PATHFINDER_FOR_SHIPS                         :Pencari laluan untuk kapal: {STRING}
STR_CONFIG_SETTING_REVERSE_AT_SIGNALS                           :Berundur secara automatik di isyarat: {STRING}
STR_CONFIG_SETTING_REVERSE_AT_SIGNALS_HELPTEXT                  :Benarkan keretapi berundur di lampu isyarat, jika ia menuggu lama

STR_CONFIG_SETTING_QUERY_CAPTION                                :{WHITE}Tukar nilai tetapan

# Config errors
STR_CONFIG_ERROR                                                :{WHITE}Kesilapan pada fail konfigurasi...
STR_CONFIG_ERROR_ARRAY                                          :{WHITE}... kesilapan pada array '{STRING}'
STR_CONFIG_ERROR_INVALID_VALUE                                  :{WHITE}... nilai tidak sah '{STRING}' untuk '{STRING}'
STR_CONFIG_ERROR_TRAILING_CHARACTERS                            :{WHITE}... karekter ikutan berada di belakang tetapan '{STRING}'
STR_CONFIG_ERROR_DUPLICATE_GRFID                                :{WHITE}... NewGRF diabaikan '{STRING}': pendua GRF ID dengan '{STRING}'
STR_CONFIG_ERROR_INVALID_GRF                                    :{WHITE}... NewGRF tidak sah diabaikan '{STRING}': {STRING}
STR_CONFIG_ERROR_INVALID_GRF_NOT_FOUND                          :tidak dapat dijumpai
STR_CONFIG_ERROR_INVALID_GRF_UNSAFE                             :tidak selamat untuk pengunaan statik
STR_CONFIG_ERROR_INVALID_GRF_SYSTEM                             :NewGRF sistem
STR_CONFIG_ERROR_INVALID_GRF_INCOMPATIBLE                       :Tidak serasi dengan versi OpenTTD ini
STR_CONFIG_ERROR_INVALID_GRF_UNKNOWN                            :tidak diketahui
STR_CONFIG_ERROR_INVALID_SAVEGAME_COMPRESSION_LEVEL             :{WHITE}... tahap kompresi'{STRING}' tidak sah
STR_CONFIG_ERROR_INVALID_SAVEGAME_COMPRESSION_ALGORITHM         :{WHITE}... format simpanan permainan'{STRING}' tiada diperolehi. Kembali ke '{STRING}'
STR_CONFIG_ERROR_INVALID_BASE_GRAPHICS_NOT_FOUND                :{WHITE} ... abaikan set grafik Base '{STRING}': tidak ditemui
STR_CONFIG_ERROR_INVALID_BASE_SOUNDS_NOT_FOUND                  :{WHITE} ... abaikan set bunyi Base '{STRING}': tidak ditemui
STR_CONFIG_ERROR_INVALID_BASE_MUSIC_NOT_FOUND                   :{WHITE} ... abaikan set grafik Base '{STRING}': tidak ditemui

# Intro window
STR_INTRO_CAPTION                                               :{WHITE}OpenTTD {REV}

STR_INTRO_NEW_GAME                                              :{BLACK}Permainan Baru
STR_INTRO_LOAD_GAME                                             :{BLACK}Buka Permainan
STR_INTRO_PLAY_SCENARIO                                         :{BLACK}Main Senario
STR_INTRO_PLAY_HEIGHTMAP                                        :{BLACK}Main Heightmap
STR_INTRO_SCENARIO_EDITOR                                       :{BLACK}Penyunting Senario
STR_INTRO_MULTIPLAYER                                           :{BLACK}Pemain berbilang

STR_INTRO_GAME_OPTIONS                                          :{BLACK}Pilihan Permainan
STR_INTRO_HIGHSCORE                                             :{BLACK}Carta mata tertinggi
STR_INTRO_CONFIG_SETTINGS_TREE                                  :{BLACK}Tetapan
STR_INTRO_NEWGRF_SETTINGS                                       :{BLACK}Tetapan NewGRF
STR_INTRO_ONLINE_CONTENT                                        :{BLACK}Periksa Kandungan Atas Talian
STR_INTRO_SCRIPT_SETTINGS                                       :{BLACK}Al/Tetapan Skrip Permainan
STR_INTRO_QUIT                                                  :{BLACK}Keluar

STR_INTRO_TOOLTIP_NEW_GAME                                      :{BLACK}Mulakan permainan baru. Ctrl+Klik akan melangkaui konfigurasi peta
STR_INTRO_TOOLTIP_LOAD_GAME                                     :{BLACK}Buka permainan yang tersimpan
STR_INTRO_TOOLTIP_PLAY_HEIGHTMAP                                :{BLACK}Mulakan permainan baru, dengan menggunakan heightmap sebagai lanskap
STR_INTRO_TOOLTIP_PLAY_SCENARIO                                 :{BLACK}Mulakan permainan baru dengan mengunakan senario sendiri
STR_INTRO_TOOLTIP_SCENARIO_EDITOR                               :{BLACK}Bentukkan dunia permainanan/senario sendiri
STR_INTRO_TOOLTIP_MULTIPLAYER                                   :{BLACK}Mulakan permainan pemain berbilang

STR_INTRO_TOOLTIP_TEMPERATE                                     :{BLACK}Pilih lanskap gaya 'temperate'
STR_INTRO_TOOLTIP_SUB_ARCTIC_LANDSCAPE                          :{BLACK} Pilih lanskap gaya 'subartik'
STR_INTRO_TOOLTIP_SUB_TROPICAL_LANDSCAPE                        :{BLACK}Pilih lanskap gaya 'subtropik'
STR_INTRO_TOOLTIP_TOYLAND_LANDSCAPE                             :{BLACK}Pilih lanskap gaya 'alam permainan'

STR_INTRO_TOOLTIP_GAME_OPTIONS                                  :{BLACK}Paparkan pilihan permainan
STR_INTRO_TOOLTIP_HIGHSCORE                                     :{BLACK}Paparan carta mata tertinggi
STR_INTRO_TOOLTIP_CONFIG_SETTINGS_TREE                          :{BLACK}Pamerkan pilihan
STR_INTRO_TOOLTIP_NEWGRF_SETTINGS                               :{BLACK}Paparkan tetapan NewGRF
STR_INTRO_TOOLTIP_ONLINE_CONTENT                                :{BLACK}Periksa kandungan baru atau yang telah dikemaskini untuk dimuat turun
STR_INTRO_TOOLTIP_SCRIPT_SETTINGS                               :{BLACK}Paparan Al/Tetapan Skrip Permainan
STR_INTRO_TOOLTIP_QUIT                                          :{BLACK}Keluar 'OpenTTD'

STR_INTRO_TRANSLATION                                           :{BLACK}Terjemahan ini kekurangan {NUM} string. Sila bantu menjadikan OpenTTD lebih baik dengan mendaftar sebagai penterjemah. Lihat readme.txt untuk maklumat.

# Quit window
STR_QUIT_CAPTION                                                :{WHITE}Keluar
STR_QUIT_ARE_YOU_SURE_YOU_WANT_TO_EXIT_OPENTTD                  :{YELLOW}Adakah anda pasti untuk keluar dari OpenTTD dan kembali ke {STRING}?
STR_QUIT_YES                                                    :{BLACK}Ya
STR_QUIT_NO                                                     :{BLACK}Tidak

# Supported OSes
STR_OSNAME_WINDOWS                                              :Tetingkap
STR_OSNAME_UNIX                                                 :Unix
STR_OSNAME_OSX                                                  :OS{NBSP}X
STR_OSNAME_HAIKU                                                :Haiku
STR_OSNAME_OS2                                                  :OS/2
STR_OSNAME_SUNOS                                                :SunOS

# Abandon game
STR_ABANDON_GAME_CAPTION                                        :{WHITE}Tinggalkan Permainan
STR_ABANDON_GAME_QUERY                                          :{YELLOW}Pastikah anda mahu keluar dari permainan ini?
STR_ABANDON_SCENARIO_QUERY                                      :{YELLOW}Pastikah anda untuk keluar dari senario ini?

# Cheat window
STR_CHEATS                                                      :{WHITE}Penipuan (Cheats)
STR_CHEATS_TOOLTIP                                              :{BLACK}Kotak bertanda menunjukkan anda pernah menggunakan penipuan (cheats) ini
STR_CHEATS_WARNING                                              :{BLACK}Amaran! Anda akan mengkhianati rakan-rakan pesaing anda. Perbuatan yang mengaibkan ini tidak akan dilupakan selama-lamanya.
STR_CHEAT_MONEY                                                 :{LTBLUE}Tambahkan wang sebanyak {CURRENCY_LONG}
STR_CHEAT_CHANGE_COMPANY                                        :{LTBLUE}Bermain sebagai syarikat: {ORANGE}{COMMA}
STR_CHEAT_EXTRA_DYNAMITE                                        :{LTBLUE}Jentolak ajaib (buang industri dan objek lain yang biasanya tidak boleh dibuang): {ORANGE}{STRING}
STR_CHEAT_CROSSINGTUNNELS                                       :{LTBLUE}Terowong boleh bersilang: {ORANGE}{STRING}
STR_CHEAT_NO_JETCRASH                                           :{LTBLUE}Pesawat jet tidak akan (sentiasa) terhempas di lapangan terbang kecil: {ORANGE}{STRING}
STR_CHEAT_EDIT_MAX_HL                                           :{LTBLUE}Ubah ketinggian maxima di dalam peta: {ORANGE}{NUM}
STR_CHEAT_EDIT_MAX_HL_QUERY_CAPT                                :{WHITE}Ubah ketinggian maxima gunung di dalam peta
STR_CHEAT_SWITCH_CLIMATE_TEMPERATE_LANDSCAPE                    :Lanskap temperate
STR_CHEAT_SWITCH_CLIMATE_SUB_ARCTIC_LANDSCAPE                   :Lanskap subartik
STR_CHEAT_SWITCH_CLIMATE_SUB_TROPICAL_LANDSCAPE                 :Lanskap subtropik
STR_CHEAT_SWITCH_CLIMATE_TOYLAND_LANDSCAPE                      :Lanskap alam permainan
STR_CHEAT_CHANGE_DATE                                           :{LTBLUE}Tukar tarikh: {ORANGE}{DATE_SHORT}
STR_CHEAT_CHANGE_DATE_QUERY_CAPT                                :{WHITE}Tukar tahun semasa
STR_CHEAT_SETUP_PROD                                            :{LTBLUE}Bolehkan pengubahsuaian nilai-nilai pengeluaran: {ORANGE}{STRING}

# Livery window

STR_LIVERY_GENERAL_TOOLTIP                                      :{BLACK}Tunjukkan skim warna am
STR_LIVERY_TRAIN_TOOLTIP                                        :{BLACK}Tunjukkan skim warna keretapi
STR_LIVERY_ROAD_VEHICLE_TOOLTIP                                 :{BLACK}Tunjukkan skim warna kenderaan jalanraya
STR_LIVERY_SHIP_TOOLTIP                                         :{BLACK}Tunjukkan skim warna kapal
STR_LIVERY_AIRCRAFT_TOOLTIP                                     :{BLACK}Tunjukkan skim warna pesawat
STR_LIVERY_PRIMARY_TOOLTIP                                      :{BLACK} Pilih warna utama untuk skim yang dipilih. Ctrl + Klik akan menetapkan warna bagi setiap skim
STR_LIVERY_SECONDARY_TOOLTIP                                    :{BLACK} Pilih warna sekunder untuk skim yang dipilih. Ctrl + Klik akan menetapkan warna bagi setiap skim
STR_LIVERY_PANEL_TOOLTIP                                        :{BLACK}Pilih skim warna untuk menukarkanya atau berbilang skim dengan Ctrl+Klik. Klik kotak untuk menukarkan pakaian skim ini

STR_LIVERY_DEFAULT                                              :Seragaman Lazim
STR_LIVERY_STEAM                                                :Enjin Stim
STR_LIVERY_DIESEL                                               :Enjin Disel
STR_LIVERY_ELECTRIC                                             :Enjin Elektrik
STR_LIVERY_MONORAIL                                             :Enjin Monorel
STR_LIVERY_MAGLEV                                               :Enjin Maglev
STR_LIVERY_DMU                                                  :DMU
STR_LIVERY_EMU                                                  :EMU
STR_LIVERY_PASSENGER_WAGON_STEAM                                :Gerabak Penumpang (Stim)
STR_LIVERY_PASSENGER_WAGON_DIESEL                               :Gerabak Penumpang (Disel)
STR_LIVERY_PASSENGER_WAGON_ELECTRIC                             :Gerabak Penumpang (Elektrik)
STR_LIVERY_PASSENGER_WAGON_MONORAIL                             :Gerabak Penumpang (Monorel)
STR_LIVERY_PASSENGER_WAGON_MAGLEV                               :Gerabak Penumpang (Maglev)
STR_LIVERY_FREIGHT_WAGON                                        :Gerabak Tambang Muatan
STR_LIVERY_BUS                                                  :Bas
STR_LIVERY_TRUCK                                                :Lori
STR_LIVERY_PASSENGER_SHIP                                       :Feri Penumpang
STR_LIVERY_FREIGHT_SHIP                                         :Kapal Kargo
STR_LIVERY_HELICOPTER                                           :Helikopter
STR_LIVERY_SMALL_PLANE                                          :Pesawat Kecil
STR_LIVERY_LARGE_PLANE                                          :Pesawat Besar
STR_LIVERY_PASSENGER_TRAM                                       :Trem Penumpang
STR_LIVERY_FREIGHT_TRAM                                         :Trem Tambang Muatan

# Face selection window
STR_FACE_CAPTION                                                :{WHITE}Pilihan Wajah
STR_FACE_CANCEL_TOOLTIP                                         :{BLACK}Batal pilihan wajah baru
STR_FACE_OK_TOOLTIP                                             :{BLACK}Terima pilihan wajah baru
STR_FACE_RANDOM                                                 :{BLACK}Rambangkan

STR_FACE_MALE_BUTTON                                            :{BLACK}Lelaki
STR_FACE_MALE_TOOLTIP                                           :{BLACK}Pilih wajah lelaki
STR_FACE_FEMALE_BUTTON                                          :{BLACK}Perempuan
STR_FACE_FEMALE_TOOLTIP                                         :{BLACK}Pilih wajah perempuan
STR_FACE_NEW_FACE_BUTTON                                        :{BLACK}Wajah Baru
STR_FACE_NEW_FACE_TOOLTIP                                       :{BLACK}Janakan wajah secara rawak
STR_FACE_ADVANCED                                               :{BLACK}Lanjutan
STR_FACE_ADVANCED_TOOLTIP                                       :{BLACK}Pilihan wajah lanjutan.
STR_FACE_SIMPLE                                                 :{BLACK}Mudah
STR_FACE_SIMPLE_TOOLTIP                                         :{BLACK}Pilihan wajah mudah.
STR_FACE_LOAD                                                   :{BLACK}Buka
STR_FACE_LOAD_TOOLTIP                                           :{BLACK}Buka wajah kegemaran anda
STR_FACE_LOAD_DONE                                              :{WHITE}Wajah kegemaran anda telah dimuat daripada fail config OpenTTD.
STR_FACE_FACECODE                                               :{BLACK}Wajah pemain no.
STR_FACE_FACECODE_TOOLTIP                                       :{BLACK}Lihat dan/atau tetapkan nombor wajah presiden syarikat
STR_FACE_FACECODE_CAPTION                                       :{WHITE}Lihat dan/atau tetapkan nombor wajah presiden
STR_FACE_FACECODE_SET                                           :{WHITE}Kod baru nombor wajah telah ditetapkan.
STR_FACE_FACECODE_ERR                                           :{WHITE}Nombor wajah pemain tidak dapat ditetapkan - nombor mesti di antara 0 dan 4,294,967,295!
STR_FACE_SAVE                                                   :{BLACK}Simpan
STR_FACE_SAVE_TOOLTIP                                           :{BLACK}Simpan wajah kegemaran anda
STR_FACE_SAVE_DONE                                              :{WHITE}Wajah ini akan disimpan sebagai wajah kegemaran anda dalam fail config OpenTTD.
STR_FACE_EUROPEAN                                               :{BLACK}Eropah
STR_FACE_SELECT_EUROPEAN                                        :{BLACK}Pilih wajah orang Eropah
STR_FACE_AFRICAN                                                :{BLACK}Afrika
STR_FACE_SELECT_AFRICAN                                         :{BLACK}Pilih wajah orang Afrika
STR_FACE_YES                                                    :Ya
STR_FACE_NO                                                     :Tidak
STR_FACE_MOUSTACHE_EARRING_TOOLTIP                              :{BLACK}Benarkan misai atau anting-anting
STR_FACE_HAIR                                                   :Rambut:
STR_FACE_HAIR_TOOLTIP                                           :{BLACK}Tukar rambut
STR_FACE_EYEBROWS                                               :Bulu kening:
STR_FACE_EYEBROWS_TOOLTIP                                       :{BLACK}Tukar bulu kening
STR_FACE_EYECOLOUR                                              :Warna mata:
STR_FACE_EYECOLOUR_TOOLTIP                                      :{BLACK}Tukar warna mata
STR_FACE_GLASSES                                                :Cermin mata:
STR_FACE_GLASSES_TOOLTIP                                        :{BLACK}Pakaikan cermin mata
STR_FACE_GLASSES_TOOLTIP_2                                      :{BLACK}Tukar cermin mata
STR_FACE_NOSE                                                   :Hidung:
STR_FACE_NOSE_TOOLTIP                                           :{BLACK}Tukar hidung
STR_FACE_LIPS                                                   :Bibir:
STR_FACE_MOUSTACHE                                              :Misai:
STR_FACE_LIPS_MOUSTACHE_TOOLTIP                                 :{BLACK}Tukar bibir atau misai
STR_FACE_CHIN                                                   :Dagu:
STR_FACE_CHIN_TOOLTIP                                           :{BLACK}Tukar dagu
STR_FACE_JACKET                                                 :Jaket:
STR_FACE_JACKET_TOOLTIP                                         :{BLACK}Tukar jaket
STR_FACE_COLLAR                                                 :Kolar:
STR_FACE_COLLAR_TOOLTIP                                         :{BLACK}Tukar kolar
STR_FACE_TIE                                                    :Tali leher:
STR_FACE_EARRING                                                :Anting-anting:
STR_FACE_TIE_EARRING_TOOLTIP                                    :{BLACK}Tukar tali leher atau anting-anting

# Network server list
STR_NETWORK_SERVER_LIST_CAPTION                                 :{WHITE}Pemain berbilang
STR_NETWORK_SERVER_LIST_PLAYER_NAME                             :{BLACK}Nama pemain:
STR_NETWORK_SERVER_LIST_ENTER_NAME_TOOLTIP                      :{BLACK}Pemain lain akan kenal anda dengan nama ini

STR_NETWORK_SERVER_LIST_GAME_NAME                               :{BLACK}Nama
STR_NETWORK_SERVER_LIST_GAME_NAME_TOOLTIP                       :{BLACK}Name permainan
STR_NETWORK_SERVER_LIST_GENERAL_ONLINE                          :{BLACK}{COMMA}/{COMMA} - {COMMA}/{COMMA}
STR_NETWORK_SERVER_LIST_CLIENTS_CAPTION                         :{BLACK}Klien
STR_NETWORK_SERVER_LIST_CLIENTS_CAPTION_TOOLTIP                 :{BLACK}Klien tersambung / klient maks{}Syarikat tersambung / syarikat maks
STR_NETWORK_SERVER_LIST_MAP_SIZE_SHORT                          :{BLACK}{COMMA}x{COMMA}
STR_NETWORK_SERVER_LIST_MAP_SIZE_CAPTION                        :{BLACK}Saiz peta
STR_NETWORK_SERVER_LIST_MAP_SIZE_CAPTION_TOOLTIP                :{BLACK}Saiz peta permainan{}Klik untuk menyusun mengikut kawasan
STR_NETWORK_SERVER_LIST_DATE_CAPTION                            :{BLACK}Tarikh
STR_NETWORK_SERVER_LIST_DATE_CAPTION_TOOLTIP                    :{BLACK}Tarikh semasa
STR_NETWORK_SERVER_LIST_YEARS_CAPTION                           :{BLACK}Tahun
STR_NETWORK_SERVER_LIST_YEARS_CAPTION_TOOLTIP                   :{BLACK}Jumlah tahun{}permainan ini sudah berjalan
STR_NETWORK_SERVER_LIST_INFO_ICONS_TOOLTIP                      :{BLACK}Bahasa, versi pelayan, dan sebagainya

STR_NETWORK_SERVER_LIST_CLICK_GAME_TO_SELECT                    :{BLACK}Klik salah satu permainan dalam senarai untuk memilihnya
STR_NETWORK_SERVER_LIST_LAST_JOINED_SERVER                      :{BLACK}Pelayan yang disambung anda sebelum ini:
STR_NETWORK_SERVER_LIST_CLICK_TO_SELECT_LAST                    :{BLACK}Klik untuk memilih pelayan yang anda main sebelum ini

STR_NETWORK_SERVER_LIST_GAME_INFO                               :{SILVER}MAKLUMAT PERMAINAN
STR_NETWORK_SERVER_LIST_CLIENTS                                 :{SILVER}Klien: {WHITE}{COMMA} / {COMMA} - {COMMA} / {COMMA}
STR_NETWORK_SERVER_LIST_LANGUAGE                                :{SILVER}Bahasa: {WHITE}{STRING}
STR_NETWORK_SERVER_LIST_LANDSCAPE                               :{SILVER}Lanskap: {WHITE}{STRING}
STR_NETWORK_SERVER_LIST_MAP_SIZE                                :{SILVER}Saiz peta: {WHITE}{COMMA}x{COMMA}
STR_NETWORK_SERVER_LIST_SERVER_VERSION                          :{SILVER}Versi pelayan: {WHITE}{STRING}
STR_NETWORK_SERVER_LIST_SERVER_ADDRESS                          :{SILVER}Alamat pelayan: {WHITE}{STRING}
STR_NETWORK_SERVER_LIST_START_DATE                              :{SILVER}Tarikh permulaan: {WHITE}{DATE_SHORT}
STR_NETWORK_SERVER_LIST_CURRENT_DATE                            :{SILVER}Tarikh sekarang: {WHITE}{DATE_SHORT}
STR_NETWORK_SERVER_LIST_PASSWORD                                :{SILVER}Dilindungi kata laluan!
STR_NETWORK_SERVER_LIST_SERVER_OFFLINE                          :{SILVER}PELAYAN DI LUAR TALIAN (OFFLINE)
STR_NETWORK_SERVER_LIST_SERVER_FULL                             :{SILVER}PELAYAN PENUH
STR_NETWORK_SERVER_LIST_VERSION_MISMATCH                        :{SILVER}VERSI TIDAK BERPADANAN
STR_NETWORK_SERVER_LIST_GRF_MISMATCH                            :{SILVER}NEWGRF TIDAK BERPADANAN

STR_NETWORK_SERVER_LIST_JOIN_GAME                               :{BLACK}Sertai permainan
STR_NETWORK_SERVER_LIST_REFRESH                                 :{BLACK}Kemaskini
STR_NETWORK_SERVER_LIST_REFRESH_TOOLTIP                         :{BLACK}Kemaskini maklumat pelayan

STR_NETWORK_SERVER_LIST_FIND_SERVER                             :{BLACK}Cari pelayan
STR_NETWORK_SERVER_LIST_FIND_SERVER_TOOLTIP                     :{BLACK}Cari rangkaian untuk pelayan
STR_NETWORK_SERVER_LIST_ADD_SERVER                              :{BLACK}Tambah pelayan
STR_NETWORK_SERVER_LIST_ADD_SERVER_TOOLTIP                      :{BLACK}Memasukkan pelayan ke dalam senarai yang sentiasa akan disemak untuk permainan yang sedang berjalan.
STR_NETWORK_SERVER_LIST_START_SERVER                            :{BLACK}Mulakan pelayan
STR_NETWORK_SERVER_LIST_START_SERVER_TOOLTIP                    :{BLACK}Mulakan pelayan sendiri

STR_NETWORK_SERVER_LIST_PLAYER_NAME_OSKTITLE                    :{BLACK}Masukkan nama anda
STR_NETWORK_SERVER_LIST_ENTER_IP                                :{BLACK}Masukkan alamat hos

# Start new multiplayer server
STR_NETWORK_START_SERVER_CAPTION                                :{WHITE}Mulakan permainan baru berbilang pemain

STR_NETWORK_START_SERVER_NEW_GAME_NAME                          :{BLACK}Nama permainan:
STR_NETWORK_START_SERVER_NEW_GAME_NAME_TOOLTIP                  :{BLACK}Nama permainan akan dipaparkan kepada pemain lain dalam menu pilihan permainan berbilang pemain
STR_NETWORK_START_SERVER_SET_PASSWORD                           :{BLACK}Tetapkan kata laluan
STR_NETWORK_START_SERVER_PASSWORD_TOOLTIP                       :{BLACK}Lindungi permainan anda dengan kata laluan jika anda tidak mahu ianya diakses awam

STR_NETWORK_START_SERVER_UNADVERTISED                           :Tidak
STR_NETWORK_START_SERVER_CLIENTS_SELECT                         :{BLACK}{NUM} pelanggan
STR_NETWORK_START_SERVER_NUMBER_OF_CLIENTS                      :{BLACK}Amaun maksimum pemain:
STR_NETWORK_START_SERVER_NUMBER_OF_CLIENTS_TOOLTIP              :{BLACK}Tentukan bilangan klien maks. Tidak perlu semua slot diisi
STR_NETWORK_START_SERVER_COMPANIES_SELECT                       :{BLACK}{NUM} syarikat
STR_NETWORK_START_SERVER_NUMBER_OF_COMPANIES                    :{BLACK}Amaun maksimum syarikat:
STR_NETWORK_START_SERVER_NUMBER_OF_COMPANIES_TOOLTIP            :{BLACK}Hadkan bilangan syarikat dalam pelayan
STR_NETWORK_START_SERVER_SPECTATORS_SELECT                      :{BLACK}{NUM} penyaksi
STR_NETWORK_START_SERVER_NUMBER_OF_SPECTATORS                   :{BLACK}Amaun maxsimum penyaksi:
STR_NETWORK_START_SERVER_NUMBER_OF_SPECTATORS_TOOLTIP           :{BLACK}Hadkan bilangan penyaksi dalam pelayan
STR_NETWORK_START_SERVER_LANGUAGE_SPOKEN                        :{BLACK}Bahasa yang digunakan:
STR_NETWORK_START_SERVER_LANGUAGE_TOOLTIP                       :{BLACK}Pemain lain akan tahu bahasa apa yang digunakan di pelayan ini

STR_NETWORK_START_SERVER_NEW_GAME_NAME_OSKTITLE                 :{BLACK}Masukkan nama untuk permainan rangkaian

# Network game languages
############ Leave those lines in this order!!
STR_NETWORK_LANG_ANY                                            :Mana-mana
STR_NETWORK_LANG_ENGLISH                                        :Inggeris
STR_NETWORK_LANG_GERMAN                                         :Jerman
STR_NETWORK_LANG_FRENCH                                         :Perancis
STR_NETWORK_LANG_BRAZILIAN                                      :Brazil
STR_NETWORK_LANG_BULGARIAN                                      :Bulgaria
STR_NETWORK_LANG_CHINESE                                        :Cina
STR_NETWORK_LANG_CZECH                                          :Czech
STR_NETWORK_LANG_DANISH                                         :Denmark
STR_NETWORK_LANG_DUTCH                                          :Belanda
STR_NETWORK_LANG_ESPERANTO                                      :Esperanto
STR_NETWORK_LANG_FINNISH                                        :Finland
STR_NETWORK_LANG_HUNGARIAN                                      :Hungary
STR_NETWORK_LANG_ICELANDIC                                      :Iceland
STR_NETWORK_LANG_ITALIAN                                        :Itali
STR_NETWORK_LANG_JAPANESE                                       :Jepun
STR_NETWORK_LANG_KOREAN                                         :Korea
STR_NETWORK_LANG_LITHUANIAN                                     :Lituania
STR_NETWORK_LANG_NORWEGIAN                                      :Norway
STR_NETWORK_LANG_POLISH                                         :Poland
STR_NETWORK_LANG_PORTUGUESE                                     :Portugis
STR_NETWORK_LANG_ROMANIAN                                       :Romania
STR_NETWORK_LANG_RUSSIAN                                        :Rusia
STR_NETWORK_LANG_SLOVAK                                         :Slovak
STR_NETWORK_LANG_SLOVENIAN                                      :Slovenia
STR_NETWORK_LANG_SPANISH                                        :Sepanyol
STR_NETWORK_LANG_SWEDISH                                        :Sweden
STR_NETWORK_LANG_TURKISH                                        :Turki
STR_NETWORK_LANG_UKRAINIAN                                      :Ukraine
STR_NETWORK_LANG_AFRIKAANS                                      :Afrikaans
STR_NETWORK_LANG_CROATIAN                                       :Croatia
STR_NETWORK_LANG_CATALAN                                        :Catalan
STR_NETWORK_LANG_ESTONIAN                                       :Estonia
STR_NETWORK_LANG_GALICIAN                                       :Galician
STR_NETWORK_LANG_GREEK                                          :Yunani
STR_NETWORK_LANG_LATVIAN                                        :Latvia
############ End of leave-in-this-order

# Network game lobby
STR_NETWORK_GAME_LOBBY_CAPTION                                  :{WHITE}Ruang tunggu berbilang pemain

STR_NETWORK_GAME_LOBBY_PREPARE_TO_JOIN                          :{BLACK}Sedang bersedia untuk menyambung: {ORANGE}{STRING}
STR_NETWORK_GAME_LOBBY_COMPANY_LIST_TOOLTIP                     :{BLACK}Senarai semua syarikat yang sedang beroperasi. Anda boleh sertai salah satu syarikat atau mulakan syarikat yang baru jika ada slot kosong

STR_NETWORK_GAME_LOBBY_COMPANY_INFO                             :{SILVER}MAKLUMAT SYARIKAT
STR_NETWORK_GAME_LOBBY_COMPANY_NAME                             :{SILVER}Nama syarikat: {WHITE}{STRING}
STR_NETWORK_GAME_LOBBY_INAUGURATION_YEAR                        :{SILVER}Ditubuhkan: {WHITE}{NUM}
STR_NETWORK_GAME_LOBBY_VALUE                                    :{SILVER}Nilai syarikat: {WHITE}{CURRENCY_LONG}
STR_NETWORK_GAME_LOBBY_CURRENT_BALANCE                          :{SILVER}Baki sekarang: {WHITE}{CURRENCY_LONG}
STR_NETWORK_GAME_LOBBY_LAST_YEARS_INCOME                        :{SILVER}Pendapatan tahun lepas: {WHITE}{CURRENCY_LONG}
STR_NETWORK_GAME_LOBBY_PERFORMANCE                              :{SILVER}Prestasi: {WHITE}{NUM}

STR_NETWORK_GAME_LOBBY_VEHICLES                                 :{SILVER}Kenderaan: {WHITE}{NUM} {TRAIN}, {NUM} {LORRY}, {NUM} {BUS}, {NUM} {SHIP}, {NUM} {PLANE}
STR_NETWORK_GAME_LOBBY_STATIONS                                 :{SILVER}Stesen-stesen: {WHITE}{NUM} {TRAIN}, {NUM} {LORRY}, {NUM} {BUS}, {NUM} {SHIP}, {NUM} {PLANE}
STR_NETWORK_GAME_LOBBY_PLAYERS                                  :{SILVER}Pemain: {WHITE}{STRING}

STR_NETWORK_GAME_LOBBY_NEW_COMPANY                              :{BLACK}Syarikat baru
STR_NETWORK_GAME_LOBBY_NEW_COMPANY_TOOLTIP                      :{BLACK}Mulakan syarikat baru
STR_NETWORK_GAME_LOBBY_SPECTATE_GAME                            :{BLACK}Saksikan permainan
STR_NETWORK_GAME_LOBBY_SPECTATE_GAME_TOOLTIP                    :{BLACK}Saksikan permainan sebagai seorang penyaksi
STR_NETWORK_GAME_LOBBY_JOIN_COMPANY                             :{BLACK}Sertai syarikat
STR_NETWORK_GAME_LOBBY_JOIN_COMPANY_TOOLTIP                     :{BLACK}Bantu uruskan syarikat ini

# Network connecting window
STR_NETWORK_CONNECTING_CAPTION                                  :{WHITE}Menyambung...

############ Leave those lines in this order!!
STR_NETWORK_CONNECTING_1                                        :{BLACK}(1/6) Menyambung...
STR_NETWORK_CONNECTING_2                                        :{BLACK}(2/6) Memberi kebenaran...
STR_NETWORK_CONNECTING_3                                        :{BLACK}(3/6) Sedang menunggu...
STR_NETWORK_CONNECTING_4                                        :{BLACK}(4/6) Sedang memuat turun peta...
STR_NETWORK_CONNECTING_5                                        :{BLACK}(5/6) Sedang memproses data...
STR_NETWORK_CONNECTING_6                                        :{BLACK}(6/6) Sedang mendaftar...

STR_NETWORK_CONNECTING_SPECIAL_1                                :{BLACK}Sedang memperolehi maklumat permainan...
STR_NETWORK_CONNECTING_SPECIAL_2                                :{BLACK}Sedang memperolehi maklumat syarikat...
############ End of leave-in-this-order
STR_NETWORK_CONNECTING_WAITING                                  :{BLACK}{NUM} klien dihadapan anda
STR_NETWORK_CONNECTING_DOWNLOADING_1                            :{BLACK}{BYTES} telah dimuat turun sehingga kini
STR_NETWORK_CONNECTING_DOWNLOADING_2                            :{BLACK}{BYTES} / {BYTES} dimuat turun setakat ini

STR_NETWORK_CONNECTION_DISCONNECT                               :{BLACK}Terputus

STR_NETWORK_NEED_GAME_PASSWORD_CAPTION                          :{WHITE}Pelayan dilindungi. Masukkan kata laluan
STR_NETWORK_NEED_COMPANY_PASSWORD_CAPTION                       :{WHITE}Syarikat ini dilindungi. Masukkan kata laluan

# Network company list added strings
STR_NETWORK_COMPANY_LIST_CLIENT_LIST                            :Senarai klien
STR_NETWORK_COMPANY_LIST_SPECTATE                               :Saksi
STR_NETWORK_COMPANY_LIST_NEW_COMPANY                            :Syarikat baru

# Network client list
STR_NETWORK_CLIENTLIST_KICK                                     :Tendang
STR_NETWORK_CLIENTLIST_BAN                                      :Larang
STR_NETWORK_CLIENTLIST_GIVE_MONEY                               :Beri wang
STR_NETWORK_CLIENTLIST_SPEAK_TO_ALL                             :Cakap kepada semua
STR_NETWORK_CLIENTLIST_SPEAK_TO_COMPANY                         :Cakap kepada syarikat
STR_NETWORK_CLIENTLIST_SPEAK_TO_CLIENT                          :Pesanan peribadi

STR_NETWORK_SERVER                                              :Pelayan
STR_NETWORK_CLIENT                                              :Klien
STR_NETWORK_SPECTATORS                                          :Penyaksi

STR_NETWORK_GIVE_MONEY_CAPTION                                  :{WHITE}Masukkan jumlah wang anda hendak memberikan

# Network set password
STR_COMPANY_PASSWORD_CANCEL                                     :{BLACK}Jangan simpan kata laluan ini
STR_COMPANY_PASSWORD_OK                                         :{BLACK}Berikan syarikat kata laluan yang baru
STR_COMPANY_PASSWORD_CAPTION                                    :{WHITE}Kata laluan syarikat
STR_COMPANY_PASSWORD_MAKE_DEFAULT                               :{BLACK}Kata laluan syarikat yang lazim
STR_COMPANY_PASSWORD_MAKE_DEFAULT_TOOLTIP                       :{BLACK}Gunakan kata laluan syarikat ini sebagai yang lazim untuk syarikat baru

# Network company info join/password
STR_COMPANY_VIEW_JOIN                                           :{BLACK}Sertai
STR_COMPANY_VIEW_JOIN_TOOLTIP                                   :{BLACK}Sertai dan main sebagai syarikat ini
STR_COMPANY_VIEW_PASSWORD                                       :{BLACK}Kata laluan
STR_COMPANY_VIEW_PASSWORD_TOOLTIP                               :{BLACK}Lindungi syarikat anda dengan kata laluan untuk mengelak daripada penyertaan pengguna tanpa izin.
STR_COMPANY_VIEW_SET_PASSWORD                                   :{BLACK}Tetapkan kata laluan syarikat

# Network chat
STR_NETWORK_CHAT_SEND                                           :{BLACK}Hantar
STR_NETWORK_CHAT_COMPANY_CAPTION                                :[Pasukan] :
STR_NETWORK_CHAT_CLIENT_CAPTION                                 :[Peribadi] {STRING}:
STR_NETWORK_CHAT_ALL_CAPTION                                    :[Semua] :

STR_NETWORK_CHAT_COMPANY                                        :[Pasukan] {STRING}: {WHITE}{STRING}
STR_NETWORK_CHAT_TO_COMPANY                                     :[Pasukan] Kepada {STRING}: {WHITE}{STRING}
STR_NETWORK_CHAT_CLIENT                                         :[Peribadi] {STRING}: {WHITE}{STRING}
STR_NETWORK_CHAT_TO_CLIENT                                      :[Peribadi] Kepada {STRING}: {WHITE}{STRING}
STR_NETWORK_CHAT_ALL                                            :[Semua] {STRING}: {WHITE}{STRING}
STR_NETWORK_CHAT_OSKTITLE                                       :{BLACK}Masukkan teks untuk perbincangan rangkaian

# Network messages
STR_NETWORK_ERROR_NOTAVAILABLE                                  :{WHITE}Alat rangkaian tidak dijumpa atau dikumpul tanpa ENABLE_NETWORK
STR_NETWORK_ERROR_NOSERVER                                      :{WHITE}Tidak boleh jumpa permainan rangkaian
STR_NETWORK_ERROR_NOCONNECTION                                  :{WHITE}Pelayan itu tidak menjawabkan permohonan ini
STR_NETWORK_ERROR_NEWGRF_MISMATCH                               :{WHITE}Tidak boleh sambung kerana NewGRF yang tidak sama
STR_NETWORK_ERROR_DESYNC                                        :{WHITE}Sinkronisasi permainan rangkaian gagal
STR_NETWORK_ERROR_LOSTCONNECTION                                :{WHITE}Sambungan permainan rangkaian terputus
STR_NETWORK_ERROR_SAVEGAMEERROR                                 :{WHITE}Simpanan permainan tidak dapat dibuka
STR_NETWORK_ERROR_SERVER_START                                  :{WHITE}Tidak boleh memulakan pelayan ini
STR_NETWORK_ERROR_CLIENT_START                                  :{WHITE}Tidak boleh bersambung
STR_NETWORK_ERROR_TIMEOUT                                       :{WHITE}Penyambungan #{NUM} 'timed out'
STR_NETWORK_ERROR_SERVER_ERROR                                  :{WHITE}Kesilapan protokol telah dikesan dan penyambungan ditutup
STR_NETWORK_ERROR_WRONG_REVISION                                :{WHITE}Versi klien ini tidak berpadanan dengan versi pelayan
STR_NETWORK_ERROR_WRONG_PASSWORD                                :{WHITE}Kata laluan salah
STR_NETWORK_ERROR_SERVER_FULL                                   :{WHITE}Pelayan ini penuh
STR_NETWORK_ERROR_SERVER_BANNED                                 :{WHITE}Anda telah dilarang daripada main di pelayan ini
STR_NETWORK_ERROR_KICKED                                        :{WHITE}Anda telah ditendang keluar daripada permainan ini
STR_NETWORK_ERROR_CHEATER                                       :{WHITE}Penipuan (Cheats) tidak dibenarkan di pelayan ini
STR_NETWORK_ERROR_TOO_MANY_COMMANDS                             :{WHITE}Anda menghantar terlalu banyak arahan ke pelayan ini
STR_NETWORK_ERROR_TIMEOUT_PASSWORD                              :{WHITE}Anda mengambil masa terlalu lama untuk memasukkan kata laluan
STR_NETWORK_ERROR_TIMEOUT_COMPUTER                              :{WHITE}Komputer anda terlalu perlahan untuk bersaing dengan server
STR_NETWORK_ERROR_TIMEOUT_MAP                                   :{WHITE}Komputer anda mengambil masa terlalu lama untuk muat turun peta
STR_NETWORK_ERROR_TIMEOUT_JOIN                                  :{WHITE}Komputer anda mengambil masa terlalu lama untuk menyertai Pelayan

############ Leave those lines in this order!!
STR_NETWORK_ERROR_CLIENT_GENERAL                                :kesilapan am
STR_NETWORK_ERROR_CLIENT_DESYNC                                 :kesilapan sinkronisasi (desync)
STR_NETWORK_ERROR_CLIENT_SAVEGAME                               :tidak boleh membuka peta
STR_NETWORK_ERROR_CLIENT_CONNECTION_LOST                        :sambungan terputus
STR_NETWORK_ERROR_CLIENT_PROTOCOL_ERROR                         :kesilapan protokol
STR_NETWORK_ERROR_CLIENT_NEWGRF_MISMATCH                        :NewGRF tidak berpadanan
STR_NETWORK_ERROR_CLIENT_NOT_AUTHORIZED                         :tiada kebenaran
STR_NETWORK_ERROR_CLIENT_NOT_EXPECTED                           :paket yang tidak sah atau tidak diduga telah diterima
STR_NETWORK_ERROR_CLIENT_WRONG_REVISION                         :versi yang salah
STR_NETWORK_ERROR_CLIENT_NAME_IN_USE                            :nama sudah digunakan
STR_NETWORK_ERROR_CLIENT_WRONG_PASSWORD                         :kata laluan salah
STR_NETWORK_ERROR_CLIENT_COMPANY_MISMATCH                       :salah syarikat dalam DoCommand
STR_NETWORK_ERROR_CLIENT_KICKED                                 :ditendang oleh pelayan
STR_NETWORK_ERROR_CLIENT_CHEATER                                :cuba menggunakan penipuan (cheats)
STR_NETWORK_ERROR_CLIENT_SERVER_FULL                            :pelayan penuh
STR_NETWORK_ERROR_CLIENT_TOO_MANY_COMMANDS                      :menghantar terlalu banyak arahan
STR_NETWORK_ERROR_CLIENT_TIMEOUT_PASSWORD                       :Tiada kata laluan diterima dalam waktu ditetapkan
STR_NETWORK_ERROR_CLIENT_TIMEOUT_COMPUTER                       :Masa tamat umum
STR_NETWORK_ERROR_CLIENT_TIMEOUT_MAP                            :muat turun peta terlalu lama
STR_NETWORK_ERROR_CLIENT_TIMEOUT_JOIN                           :proses peta megambil masa terlalu lama
############ End of leave-in-this-order

STR_NETWORK_ERROR_CLIENT_GUI_LOST_CONNECTION_CAPTION            :{WHITE}Mungkin kehilangan penyambungan
STR_NETWORK_ERROR_CLIENT_GUI_LOST_CONNECTION                    :{WHITE}Tiada data diterima pada beberapa {NUM} saat yang terakhir

# Network related errors
STR_NETWORK_SERVER_MESSAGE                                      :*** {1:STRING}
############ Leave those lines in this order!!
STR_NETWORK_SERVER_MESSAGE_GAME_PAUSED                          :Permainan dihentikan ({STRING})
STR_NETWORK_SERVER_MESSAGE_GAME_STILL_PAUSED_1                  :Permainan masih dihentikan ({STRING})
STR_NETWORK_SERVER_MESSAGE_GAME_STILL_PAUSED_2                  :Permainan masih dihentikan ({STRING}, {STRING})
STR_NETWORK_SERVER_MESSAGE_GAME_STILL_PAUSED_3                  :Permainan masih dihentikan ({STRING}, {STRING}, {STRING})
STR_NETWORK_SERVER_MESSAGE_GAME_STILL_PAUSED_4                  :Permainan masih terhenti ({STRING}, {STRING}, {STRING}, {STRING})
STR_NETWORK_SERVER_MESSAGE_GAME_UNPAUSED                        :Permainan bersambung ({STRING})
STR_NETWORK_SERVER_MESSAGE_GAME_REASON_NOT_ENOUGH_PLAYERS       :jumlah pemain
STR_NETWORK_SERVER_MESSAGE_GAME_REASON_CONNECTING_CLIENTS       :menyambungkan klien
STR_NETWORK_SERVER_MESSAGE_GAME_REASON_MANUAL                   :manual
STR_NETWORK_SERVER_MESSAGE_GAME_REASON_GAME_SCRIPT              :Skrip permainan
############ End of leave-in-this-order
STR_NETWORK_MESSAGE_CLIENT_LEAVING                              :sedang meninggalkan permainan
STR_NETWORK_MESSAGE_CLIENT_JOINED                               :*** {STRING} telah menyertai permainan ini
STR_NETWORK_MESSAGE_CLIENT_JOINED_ID                            :*** {STRING} telah menyertai permainan ini (Klien #{2:NUM})
STR_NETWORK_MESSAGE_CLIENT_COMPANY_JOIN                         :*** {STRING} telah menyertai syarikat #{2:NUM}
STR_NETWORK_MESSAGE_CLIENT_COMPANY_SPECTATE                     :*** {STRING} telah menjadi penyaksi
STR_NETWORK_MESSAGE_CLIENT_COMPANY_NEW                          :*** {STRING} telah menubuhkan syarikat baru (#{2:NUM})
STR_NETWORK_MESSAGE_CLIENT_LEFT                                 :*** {STRING} sudah meninggalkan permainan ini ({2:STRING})
STR_NETWORK_MESSAGE_NAME_CHANGE                                 :*** {STRING} telah menukar namanya kepada {STRING}
STR_NETWORK_MESSAGE_GIVE_MONEY                                  :*** {STRING} telah memberi syarikat anda {2:CURRENCY_LONG}
STR_NETWORK_MESSAGE_GAVE_MONEY_AWAY                             :*** Anda memberi {1:STRING} {2:CURRENCY_LONG}
STR_NETWORK_MESSAGE_SERVER_SHUTDOWN                             :{WHITE}Pelayan telah menutup sesi ini
STR_NETWORK_MESSAGE_SERVER_REBOOT                               :{WHITE}Pelayan sedang dimulakan semula...{}Harap bersabar...

# Content downloading window
STR_CONTENT_TITLE                                               :{WHITE}Kandungan sedang dimuat turun
STR_CONTENT_TYPE_CAPTION                                        :{BLACK}Jenis
STR_CONTENT_TYPE_CAPTION_TOOLTIP                                :{BLACK}Jenis kandungan
STR_CONTENT_NAME_CAPTION                                        :{BLACK}Nama
STR_CONTENT_NAME_CAPTION_TOOLTIP                                :{BLACK}Nama kandungan
STR_CONTENT_MATRIX_TOOLTIP                                      :{BLACK}Klik di garisan untuk melihat butiran{}Tandakan kotak supaya dipilih untuk dimuat turun
STR_CONTENT_SELECT_ALL_CAPTION                                  :{BLACK}Pilih semua
STR_CONTENT_SELECT_ALL_CAPTION_TOOLTIP                          :{BLACK}Tandakan semua kandungan untuk dimuat turun
STR_CONTENT_SELECT_UPDATES_CAPTION                              :{BLACK}Pilih peningkatan (upgrades)
STR_CONTENT_SELECT_UPDATES_CAPTION_TOOLTIP                      :{BLACK}Tandakan semua kandungan sedia ada yang telah ditingkatkan untuk dimuat turun
STR_CONTENT_UNSELECT_ALL_CAPTION                                :{BLACK}Nyahpilihkan semua
STR_CONTENT_UNSELECT_ALL_CAPTION_TOOLTIP                        :{BLACK}Tandakan semua kandungan supaya jangan dimuat turun
STR_CONTENT_SEARCH_EXTERNAL_DISCLAIMER_CAPTION                  :{WHITE}Anda sedang meninggalkan OpenTTD!
STR_CONTENT_FILTER_TITLE                                        :{BLACK}Saringan tag/nama:
STR_CONTENT_OPEN_URL                                            :{BLACK}Lawati halaman
STR_CONTENT_OPEN_URL_TOOLTIP                                    :{BLACK}Lawati halaman untuk kandungan ini
STR_CONTENT_DOWNLOAD_CAPTION                                    :{BLACK}Muat turun
STR_CONTENT_DOWNLOAD_CAPTION_TOOLTIP                            :{BLACK}Mulai muat turun kandungan yang ditanda
STR_CONTENT_TOTAL_DOWNLOAD_SIZE                                 :{SILVER}Jumlah saiz muat turun: {WHITE}{BYTES}
STR_CONTENT_DETAIL_TITLE                                        :{SILVER}MAKLUMAT KANDUNGAN
STR_CONTENT_DETAIL_SUBTITLE_UNSELECTED                          :{SILVER}Anda telah memilih untuk tidak memuat turun kandungan ini
STR_CONTENT_DETAIL_SUBTITLE_SELECTED                            :{SILVER}Anda telah memilih untuk memuat turun kandungan ini
STR_CONTENT_DETAIL_SUBTITLE_AUTOSELECTED                        :{SILVER}Tanggungan ini telah dipilih untuk dimuat turun
STR_CONTENT_DETAIL_SUBTITLE_ALREADY_HERE                        :{SILVER}Anda sudah mempunyai kandungan ini
STR_CONTENT_DETAIL_SUBTITLE_DOES_NOT_EXIST                      :{SILVER}Kandungan ini tidak diketahui dan tidak boleh dimuat turunkan dalam OpenTTD
STR_CONTENT_DETAIL_UPDATE                                       :{SILVER}Ini ialah penggantian untuk {STRING}
STR_CONTENT_DETAIL_NAME                                         :{SILVER}Nama: {WHITE}{STRING}
STR_CONTENT_DETAIL_VERSION                                      :{SILVER}Versi: {WHITE}{STRING}
STR_CONTENT_DETAIL_DESCRIPTION                                  :{SILVER}Penerangan: {WHITE}{STRING}
STR_CONTENT_DETAIL_URL                                          :{SILVER}URL: {WHITE}{STRING}
STR_CONTENT_DETAIL_TYPE                                         :{SILVER}Jenis: {WHITE}{STRING}
STR_CONTENT_DETAIL_FILESIZE                                     :{SILVER}Saiz download: {WHITE}{BYTES}
STR_CONTENT_DETAIL_SELECTED_BECAUSE_OF                          :{SILVER}Dipilih kerana: {WHITE}{STRING}
STR_CONTENT_DETAIL_DEPENDENCIES                                 :{SILVER}Tanggungan: {WHITE}{STRING}
STR_CONTENT_DETAIL_TAGS                                         :{SILVER}Tag: {WHITE}{STRING}
STR_CONTENT_NO_ZLIB                                             :{WHITE}OpenTTD diaturcara tanpa sokongan "zlib"...
STR_CONTENT_NO_ZLIB_SUB                                         :{WHITE}... pemuat turunan kandungan adalah mustahil!

# Order of these is important!
STR_CONTENT_TYPE_BASE_GRAPHICS                                  :Grafik asas
STR_CONTENT_TYPE_NEWGRF                                         :NewGRF
STR_CONTENT_TYPE_AI                                             :Kepintaran Tiruan
STR_CONTENT_TYPE_AI_LIBRARY                                     :Pustaka Kepintaran Tiruan
STR_CONTENT_TYPE_SCENARIO                                       :Senario
STR_CONTENT_TYPE_HEIGHTMAP                                      :Heightmap
STR_CONTENT_TYPE_BASE_SOUNDS                                    :Bunyi asas
STR_CONTENT_TYPE_BASE_MUSIC                                     :Muzik asas
STR_CONTENT_TYPE_GAME_SCRIPT                                    :Skrip permainan
STR_CONTENT_TYPE_GS_LIBRARY                                     :Pustaka GS

# Content downloading progress window
STR_CONTENT_DOWNLOAD_TITLE                                      :{WHITE}Kandungan sedang dimuat turun...
STR_CONTENT_DOWNLOAD_INITIALISE                                 :{WHITE}Fail sedang dipohon...
STR_CONTENT_DOWNLOAD_FILE                                       :{WHITE}Sedang memuat turun {STRING} ({NUM} daripada {NUM})
STR_CONTENT_DOWNLOAD_COMPLETE                                   :{WHITE}Muat turun selesai
STR_CONTENT_DOWNLOAD_PROGRESS_SIZE                              :{WHITE}{BYTES} daripada {BYTES} dimuat turun ({NUM} %)

# Content downloading error messages
STR_CONTENT_ERROR_COULD_NOT_CONNECT                             :{WHITE}Tidak boleh menyambung ke pelayan kontent...
STR_CONTENT_ERROR_COULD_NOT_DOWNLOAD                            :{WHITE}Muat turun gagal...
STR_CONTENT_ERROR_COULD_NOT_DOWNLOAD_CONNECTION_LOST            :{WHITE}... sambungan hilang
STR_CONTENT_ERROR_COULD_NOT_DOWNLOAD_FILE_NOT_WRITABLE          :{WHITE}... fail tidak boleh ditulis
STR_CONTENT_ERROR_COULD_NOT_EXTRACT                             :{WHITE}Tidak dapat menyahmampat fail yang dimuat turun

STR_MISSING_GRAPHICS_SET_CAPTION                                :{WHITE}Grafik hilang
STR_MISSING_GRAPHICS_SET_MESSAGE                                :{BLACK}OpenTTD memerlukan grafik berfungsi tetapi tiada grafik diperolehi. Adakah anda benarkan OpenTTD untuk memuat turun dan memasang grafik?
STR_MISSING_GRAPHICS_YES_DOWNLOAD                               :{BLACK}Ya, muat turun grafik
STR_MISSING_GRAPHICS_NO_QUIT                                    :{BLACK}Tidak, keluar dari OpenTTD

# Transparency settings window
STR_TRANSPARENCY_CAPTION                                        :{WHITE}Pilihan transparansi
STR_TRANSPARENT_SIGNS_TOOLTIP                                   :{BLACK}Gulir kejernihan nama untuk isyarat stesen. Ctrl+Klik untuk mengunci.
STR_TRANSPARENT_TREES_TOOLTIP                                   :{BLACK}Teluskan pokok-pokok atau tidak. Ctrl+Klik untuk mengunci.
STR_TRANSPARENT_HOUSES_TOOLTIP                                  :{BLACK}Teluskan rumah-rumah atau tidak. Ctrl+Klik untuk mengunci.
STR_TRANSPARENT_INDUSTRIES_TOOLTIP                              :{BLACK}Teluskan industri-industri atau tidak. Ctrl+Klik untuk mengunci
STR_TRANSPARENT_BUILDINGS_TOOLTIP                               :{BLACK}Teluskan objek-objek yang boleh dibina (seperti stesen, depoh atau tandatuju) atau tidak. Ctrl+Klik untuk mengunci
STR_TRANSPARENT_BRIDGES_TOOLTIP                                 :{BLACK}Teluskan jambatan atau tidak. Ctrl+Klik untuk mengunci
STR_TRANSPARENT_STRUCTURES_TOOLTIP                              :{BLACK}Teluskan objek seperti rumah api atau menara pemancar. Ctrl+Klik untuk mengunci
STR_TRANSPARENT_CATENARY_TOOLTIP                                :{BLACK}Teluskan sistem aliran elektrik atau tidak. Ctrl+Klik untuk mengunci
STR_TRANSPARENT_LOADING_TOOLTIP                                 :{BLACK}Teluskan penunjuk muatan atau tidak. Ctrl+Klik untuk mengunci
STR_TRANSPARENT_INVISIBLE_TOOLTIP                               :{BLACK}Ghaibkan objek dan bukan telus

# Linkgraph legend window

# Linkgraph legend window and linkgraph legend in smallmap
STR_LINKGRAPH_LEGEND_SATURATED                                  :{TINY_FONT}{BLACK}tepu

# Base for station construction window(s)
STR_STATION_BUILD_COVERAGE_AREA_TITLE                           :{BLACK}Serlahan kawasan liputan
STR_STATION_BUILD_COVERAGE_OFF                                  :{BLACK}Tiada
STR_STATION_BUILD_COVERAGE_ON                                   :{BLACK}Ada
STR_STATION_BUILD_COVERAGE_AREA_OFF_TOOLTIP                     :{BLACK}Jangan serlahkan kawasan liputan tapak yang dicadangkan
STR_STATION_BUILD_COVERAGE_AREA_ON_TOOLTIP                      :{BLACK}Serlahkan kawasan liputan tapak yang dicadangkan
STR_STATION_BUILD_ACCEPTS_CARGO                                 :{BLACK}Menerima: {GOLD}{CARGO_LIST}
STR_STATION_BUILD_SUPPLIES_CARGO                                :{BLACK}Bekalan-berkalan: {GOLD}{CARGO_LIST}

# Join station window
STR_JOIN_STATION_CAPTION                                        :{WHITE}Gabungkan stesen
STR_JOIN_STATION_CREATE_SPLITTED_STATION                        :{YELLOW}Bina stesen asingan

STR_JOIN_WAYPOINT_CAPTION                                       :{WHITE}Sambungkan tandatuju
STR_JOIN_WAYPOINT_CREATE_SPLITTED_WAYPOINT                      :{YELLOW}Bina tandatuju yang berasingan

# Rail construction toolbar
STR_RAIL_TOOLBAR_RAILROAD_CONSTRUCTION_CAPTION                  :Pembinaan Landasan Keretapi
STR_RAIL_TOOLBAR_ELRAIL_CONSTRUCTION_CAPTION                    :Pembinaan Landasan Keretapi Berelektrik
STR_RAIL_TOOLBAR_MONORAIL_CONSTRUCTION_CAPTION                  :Pembinaan Landasan Monorel
STR_RAIL_TOOLBAR_MAGLEV_CONSTRUCTION_CAPTION                    :Pembinaan Landasan Maglev

STR_RAIL_TOOLBAR_TOOLTIP_BUILD_RAILROAD_TRACK                   :{BLACK}Bina landasan keretapi. Ctrl untuk bina atau buang untuk pembinaan landasan keretapi. Shift untuk anggaran kos
STR_RAIL_TOOLBAR_TOOLTIP_BUILD_AUTORAIL                         :{BLACK}Bina landasan menggunakan mod Landasan Automatik. Ctrl untuk membina atau membuang pembinaan landasan. Shift untuk anggaran kos
STR_RAIL_TOOLBAR_TOOLTIP_BUILD_TRAIN_DEPOT_FOR_BUILDING         :{BLACK}Bina depoh keretapi (untuk membeli dan servis keretapi). Shift untuk anggaran kos
STR_RAIL_TOOLBAR_TOOLTIP_CONVERT_RAIL_TO_WAYPOINT               :{BLACK}Tukar landasan kepada tandatuju. Ctrl membolehkan penyambungan tandatuju. Shift untuk anggaran kos
STR_RAIL_TOOLBAR_TOOLTIP_BUILD_RAILROAD_STATION                 :{BLACK}Bina stesen keretapi. Ctrl untuk menghubungkan stesen. Shift untuk anggaran kos
STR_RAIL_TOOLBAR_TOOLTIP_BUILD_RAILROAD_SIGNALS                 :{BLACK}Bina isyarat keretapi. Ctrl untuk menukar antara semafor/isyarat lampu{}Tarik untuk membina isyarat sepanjang landasan yang lurus. Ctrl untuk membina isyarat sehingga persimpangan{}Ctrl+Klik untuk memapar atau memadam tetingkap pilihan isyarat. Shift untuk anggaran kos
STR_RAIL_TOOLBAR_TOOLTIP_BUILD_RAILROAD_BRIDGE                  :{BLACK}Bina jambatan keretapi. Shift untuk anggaran kos
STR_RAIL_TOOLBAR_TOOLTIP_BUILD_RAILROAD_TUNNEL                  :{BLACK}Bina terowong keretapi. Shift untuk anggaran kos
STR_RAIL_TOOLBAR_TOOLTIP_TOGGLE_BUILD_REMOVE_FOR                :{BLACK}Bina atau buang untuk landasan keretapi, isyarat, tandatuju atau stesen. Tekan dan kekalkan Ctrl untuk membuang landasan daripada tandatuju atau stesen
STR_RAIL_TOOLBAR_TOOLTIP_CONVERT_RAIL                           :{BLACK}Menukarkan/Menaiktarafkan jenis landasan. Shift untuk anggaran kos

STR_RAIL_NAME_RAILROAD                                          :Keretapi
STR_RAIL_NAME_ELRAIL                                            :Keretapi elektrik
STR_RAIL_NAME_MONORAIL                                          :Monorel
STR_RAIL_NAME_MAGLEV                                            :Keretapi Maglev

# Rail depot construction window
STR_BUILD_DEPOT_TRAIN_ORIENTATION_CAPTION                       :{WHITE}Penghalaan Depoh Keretapi
STR_BUILD_DEPOT_TRAIN_ORIENTATION_TOOLTIP                       :{BLACK}Pilih penghalaan depoh keretapi

# Rail waypoint construction window
STR_WAYPOINT_CAPTION                                            :{WHITE}Tandatuju
STR_WAYPOINT_GRAPHICS_TOOLTIP                                   :{BLACK}Pilih jenis tandatuju

# Rail station construction window
STR_STATION_BUILD_RAIL_CAPTION                                  :{WHITE}Pilihan Stesen Keretapi
STR_STATION_BUILD_ORIENTATION                                   :{BLACK}Penghalaan
STR_STATION_BUILD_RAILROAD_ORIENTATION_TOOLTIP                  :{BLACK}Pilih penghalaan stesen keretapi
STR_STATION_BUILD_NUMBER_OF_TRACKS                              :{BLACK}Bilangan landasan
STR_STATION_BUILD_NUMBER_OF_TRACKS_TOOLTIP                      :{BLACK}Pilihkan bilangan platform untuk stesen keretapi
STR_STATION_BUILD_PLATFORM_LENGTH                               :{BLACK}Kepanjangan platform
STR_STATION_BUILD_PLATFORM_LENGTH_TOOLTIP                       :{BLACK}Pilih kepanjangan stesen keretapi
STR_STATION_BUILD_DRAG_DROP                                     :{BLACK}Seret & Lepas
STR_STATION_BUILD_DRAG_DROP_TOOLTIP                             :{BLACK}Bina stesen menggunakan kaedah seret & lepas

STR_STATION_BUILD_STATION_CLASS_TOOLTIP                         :{BLACK}Pilih kelas stesen untuk dipaparkan
STR_STATION_BUILD_STATION_TYPE_TOOLTIP                          :{BLACK}Pilih jenis stesen untuk dibina

STR_STATION_CLASS_DFLT                                          :Stesen lazim
STR_STATION_CLASS_WAYP                                          :Tandatuju

# Signal window
STR_BUILD_SIGNAL_CAPTION                                        :{WHITE}Pilihan isyarat
STR_BUILD_SIGNAL_SEMAPHORE_NORM_TOOLTIP                         :{BLACK}Isyarat sekatan (semafor){}Isyarat ini adalah paling asas, membolehkan yang hanya sebuah keretapi sahaja berada di dalam blok pada satu-satu masa
STR_BUILD_SIGNAL_SEMAPHORE_ENTRY_TOOLTIP                        :{BLACK}Isyarat-Masuk (semafor){}Hijau selagi terdapat satu atau lebih isyarat-keluar di seksyen landasan seterusnya. Jika tiada ianya merah
STR_BUILD_SIGNAL_SEMAPHORE_EXIT_TOOLTIP                         :{BLACK}Isyarat-Keluar (semafor){}Sama seperti isyarat sekatan tetapi ianya penting untuk mencetuskan warna yang betul pada isyarat-masuk & pra-isyarat kombo
STR_BUILD_SIGNAL_SEMAPHORE_COMBO_TOOLTIP                        :{BLACK}Isyarat-Kombo (semafor){}Isyarat kombo boleh dijadikan sebagai isyarat keluar dan masuk. Ini membenarkan anda membina banyak cabangan pra-isyarat.
STR_BUILD_SIGNAL_SEMAPHORE_PBS_TOOLTIP                          :{BLACK}Isyarat Laluan (semafor){}Isyarat laluan membenarkan lebih daripada satu keretapi memasuki blok isyarat pada masa yang sama, jika keretapi itu boleh menempah laluan ke tempat berhenti yang selamat. Isyarat laluan biasa boleh diberi dari belah belakang.
STR_BUILD_SIGNAL_SEMAPHORE_PBS_OWAY_TOOLTIP                     :{BLACK}Isyarat Laluan Sehala (semafor){}Isyarat laluan sehala membenarkan lebih daripada satu keretapi memasuki blok isyarat pada masa yang sama, jika keretapi itu boleh menempah laluan ke tempat berhenti yang selamat. Isyarat laluan biasa tidak boleh diberi dari belah belakang.
STR_BUILD_SIGNAL_ELECTRIC_NORM_TOOLTIP                          :{BLACK}Isyarat sekatan (elektrik){}Isyarat ini adalah yang paling asas, membolehkan yang hanya sebuah keretapi sahaja berada di dalam blok yang sama pada satu-satu masa
STR_BUILD_SIGNAL_ELECTRIC_ENTRY_TOOLTIP                         :{BLACK}Isyarat-Masuk (elektrik){}Hijau selagi terdapat satu atau lebih isyarat-keluar di seksyen landasan seterusnya. Jika tiada ianya merah.
STR_BUILD_SIGNAL_ELECTRIC_EXIT_TOOLTIP                          :{BLACK}Isyarat-Keluar (elektrik){}Sama seperti isyarat blok tetapi ianya penting untuk mencetuskan warna yang betul pada isyarat-masuk & pra-isyarat kombo.
STR_BUILD_SIGNAL_ELECTRIC_COMBO_TOOLTIP                         :{BLACK}Isyarat-Kombo (elektrik){}Isyarat kombo ini hanya bertindak sebagai isyarat masuk dan keluar. Ini membolehkan anda membina lebih banyak cabangan pra-isyarat.
STR_BUILD_SIGNAL_ELECTRIC_PBS_TOOLTIP                           :{BLACK}Isyarat Laluan (elektrik){}Isyarat laluan membolehkan lebih daripada sebuah keretapi memasuki blok isyarat pada waktu yang sama, sekiranya keretapi boleh menempah laluan ke titik perhentian dengan selamat. Piawaian isyarat laluan boleh dipindahkan daripada belakang
STR_BUILD_SIGNAL_ELECTRIC_PBS_OWAY_TOOLTIP                      :{BLACK}Isyarat Laluan Sehala (elektrik){}Isyarat laluan sehala membolehkan lebih daripada sebuah keretapi memasuki blok isyarat pada masa yang sama, jika keretapi itu boleh menempah laluan ke tempat perhentian dengan selamat. Isyarat laluan sehala tidak boleh dipindahkan daripada belakang.
STR_BUILD_SIGNAL_CONVERT_TOOLTIP                                :{BLACK}Gantikan isyarat{}Apabila dipilih, isyarat yang diklik akan digantikan dengan jenis isyarat yang dipilih, Ctrl+Klik akan menukar di antara variannya. Shift+Klik akan menunjukkan anggaran kos penukaran
STR_BUILD_SIGNAL_DRAG_SIGNALS_DENSITY_TOOLTIP                   :{BLACK}Kepadatan seretan isyarat
STR_BUILD_SIGNAL_DRAG_SIGNALS_DENSITY_DECREASE_TOOLTIP          :{BLACK}Kurangkan kepadatan seretan isyarat
STR_BUILD_SIGNAL_DRAG_SIGNALS_DENSITY_INCREASE_TOOLTIP          :{BLACK}Tinggikan kepadatan seretan isyarat

# Bridge selection window
STR_SELECT_RAIL_BRIDGE_CAPTION                                  :{WHITE}Pilih Jambatan Keretapi
STR_SELECT_ROAD_BRIDGE_CAPTION                                  :{WHITE}Pilih Jambatan Jalanraya
STR_SELECT_BRIDGE_SELECTION_TOOLTIP                             :{BLACK}Pilihan jambatan - klik di jambatan pilihan anda untuk membinanya
STR_SELECT_BRIDGE_INFO                                          :{GOLD}{STRING},{} {VELOCITY} {WHITE}{CURRENCY_LONG}
STR_SELECT_BRIDGE_SCENEDIT_INFO                                 :{GOLD}{STRING},{} {VELOCITY}
STR_BRIDGE_NAME_SUSPENSION_STEEL                                :Tergantung, Keluli
STR_BRIDGE_NAME_GIRDER_STEEL                                    :Berpalang, Keluli
STR_BRIDGE_NAME_CANTILEVER_STEEL                                :Kantilever, keluli
STR_BRIDGE_NAME_SUSPENSION_CONCRETE                             :Tergantung, Konkrit
STR_BRIDGE_NAME_WOODEN                                          :Kayu
STR_BRIDGE_NAME_CONCRETE                                        :Konkrit
STR_BRIDGE_NAME_TUBULAR_STEEL                                   :Tubular, Keluli
STR_BRIDGE_TUBULAR_SILICON                                      :Tubular, Silikon


# Road construction toolbar
STR_ROAD_TOOLBAR_ROAD_CONSTRUCTION_CAPTION                      :{WHITE}Pembinaan Jalanraya
STR_ROAD_TOOLBAR_TRAM_CONSTRUCTION_CAPTION                      :{WHITE}Pembinaan Laluan Trem
STR_ROAD_TOOLBAR_TOOLTIP_BUILD_ROAD_SECTION                     :{BLACK}Bina sebahagian jalanraya. Ctrl untuk bina atau buang untuk pembinaan jalanraya. Shift untuk anggaran kos
STR_ROAD_TOOLBAR_TOOLTIP_BUILD_TRAMWAY_SECTION                  :{BLACK}Bina laluan trem. Ctrl untuk bina atau buang untuk pembinaan laluan trem. Shift untuk anggaran kos
STR_ROAD_TOOLBAR_TOOLTIP_BUILD_AUTOROAD                         :{BLACK}Bina bahagian jalanraya menggunakan mod Jalanraya Automatik. Ctrl untuk membina atau membuang jalanraya. Shift untuk anggaran kos
STR_ROAD_TOOLBAR_TOOLTIP_BUILD_AUTOTRAM                         :{BLACK}Bina laluan trem menggunakan mod Laluan Trem Automatik. Ctrl untuk membina atau membuang pembinaan laluan trem. Shift untuk anggaran kos
STR_ROAD_TOOLBAR_TOOLTIP_BUILD_ROAD_VEHICLE_DEPOT               :{BLACK}Bina depoh kenderaan jalanraya (untuk membeli dan servis kenderaan). Shift untuk anggaran kos
STR_ROAD_TOOLBAR_TOOLTIP_BUILD_TRAM_VEHICLE_DEPOT               :{BLACK}Bina depoh trem (untuk membeli dan servis trem). Shift untuk anggaran kos
STR_ROAD_TOOLBAR_TOOLTIP_BUILD_BUS_STATION                      :{BLACK}Bina hentian bas. Ctrl untuk menghubungkan stesen. Shift untuk anggaran kos
STR_ROAD_TOOLBAR_TOOLTIP_BUILD_PASSENGER_TRAM_STATION           :{BLACK}Bina stesen trem penumpang. Ctrl untuk menghubungkan stesen. Shift untuk anggaran kos
STR_ROAD_TOOLBAR_TOOLTIP_BUILD_TRUCK_LOADING_BAY                :{BLACK}Bina ruang punggah lori. Ctrl untuk menghubungkan stesen. Shift untuk anggaran kos
STR_ROAD_TOOLBAR_TOOLTIP_BUILD_CARGO_TRAM_STATION               :{BLACK}Bina ruang punggah trem. Ctrl untuk menghubungkan stesen. Shift untuk anggaran kos
STR_ROAD_TOOLBAR_TOOLTIP_TOGGLE_ONE_WAY_ROAD                    :{BLACK}Aktifkan/Nyahaktifkan jalanraya sehala
STR_ROAD_TOOLBAR_TOOLTIP_BUILD_ROAD_BRIDGE                      :{BLACK}Bina jambatan jalanraya. Shift untuk anggaran kos
STR_ROAD_TOOLBAR_TOOLTIP_BUILD_TRAMWAY_BRIDGE                   :{BLACK}Bina jambatan trem. Shift untuk anggaran kos
STR_ROAD_TOOLBAR_TOOLTIP_BUILD_ROAD_TUNNEL                      :{BLACK}Bina terowong jalanraya. Shift untuk anggaran kos
STR_ROAD_TOOLBAR_TOOLTIP_BUILD_TRAMWAY_TUNNEL                   :{BLACK}Bina terowong trem. Shift untuk anggaran kos
STR_ROAD_TOOLBAR_TOOLTIP_TOGGLE_BUILD_REMOVE_FOR_ROAD           :{BLACK}Bina atau buang untuk pembinaan jalanraya
STR_ROAD_TOOLBAR_TOOLTIP_TOGGLE_BUILD_REMOVE_FOR_TRAMWAYS       :{BLACK}Bina atau buang untuk pembinaan laluan trem

# Road depot construction window
STR_BUILD_DEPOT_ROAD_ORIENTATION_CAPTION                        :{WHITE}Penghalaan Depoh Kenderaan Jalanraya
STR_BUILD_DEPOT_ROAD_ORIENTATION_SELECT_TOOLTIP                 :{BLACK}Pilih penghalaan depoh kenderaan jalanraya
STR_BUILD_DEPOT_TRAM_ORIENTATION_CAPTION                        :{WHITE}Penghalaan Depoh Trem
STR_BUILD_DEPOT_TRAM_ORIENTATION_SELECT_TOOLTIP                 :{BLACK}Pilih penghalaan depoh trem

# Road vehicle station construction window
STR_STATION_BUILD_BUS_ORIENTATION                               :{WHITE}Penghalaan Hentian Bas
STR_STATION_BUILD_BUS_ORIENTATION_TOOLTIP                       :{BLACK}Pilih penghalaan hentian bas
STR_STATION_BUILD_TRUCK_ORIENTATION                             :{WHITE}Penghalaan Ruang Punggah Lori
STR_STATION_BUILD_TRUCK_ORIENTATION_TOOLTIP                     :{BLACK}Pilih penghalaan ruang punggah lori
STR_STATION_BUILD_PASSENGER_TRAM_ORIENTATION                    :{WHITE}Penghalaan Hentian Trem
STR_STATION_BUILD_PASSENGER_TRAM_ORIENTATION_TOOLTIP            :{BLACK}Pilih penghalaan hentian trem
STR_STATION_BUILD_CARGO_TRAM_ORIENTATION                        :{WHITE}Penghalaan Ruang Punggah Trem
STR_STATION_BUILD_CARGO_TRAM_ORIENTATION_TOOLTIP                :{BLACK}Pilih penghalaan ruang punggah trem

# Waterways toolbar (last two for SE only)
STR_WATERWAYS_TOOLBAR_CAPTION                                   :{WHITE}Pembinaan Tali Air
STR_WATERWAYS_TOOLBAR_CAPTION_SE                                :{WHITE}Tali Air
STR_WATERWAYS_TOOLBAR_BUILD_CANALS_TOOLTIP                      :{BLACK}Bina terusan. Shift untuk anggaran kos
STR_WATERWAYS_TOOLBAR_BUILD_LOCKS_TOOLTIP                       :{BLACK}Bina kunci air. Shift untuk anggaran kos
STR_WATERWAYS_TOOLBAR_BUILD_DEPOT_TOOLTIP                       :{BLACK}Bina depoh kapal (untuk membeli dan servis kapal). Shift untuk anggaran kos
STR_WATERWAYS_TOOLBAR_BUILD_DOCK_TOOLTIP                        :{BLACK}Bina pelabuhan kapal. Ctrl untuk mengabungkan stesen. Shift untuk anggaran kos
STR_WATERWAYS_TOOLBAR_BUOY_TOOLTIP                              :{BLACK}Letak dan gunakan pelampung sebagai tandatuju. Shift untuk anggaran kos
STR_WATERWAYS_TOOLBAR_BUILD_AQUEDUCT_TOOLTIP                    :{BLACK}Bina saluran air. Shift untuk anggaran kos
STR_WATERWAYS_TOOLBAR_CREATE_LAKE_TOOLTIP                       :{BLACK}Pilih kawasan air.{}Bina terusan, tetapi jika Ctrl ditekan sewaktu di paras laut, kawasan sekeliling akan dibanjiri
STR_WATERWAYS_TOOLBAR_CREATE_RIVER_TOOLTIP                      :{BLACK}Letak sungai.

# Ship depot construction window
STR_DEPOT_BUILD_SHIP_CAPTION                                    :{WHITE}Penghalaan Depoh Kapal
STR_DEPOT_BUILD_SHIP_ORIENTATION_TOOLTIP                        :{BLACK}Pilih penghalaan depoh kapal

# Dock construction window
STR_STATION_BUILD_DOCK_CAPTION                                  :{WHITE}Pelabuhan

# Airport toolbar
STR_TOOLBAR_AIRCRAFT_CAPTION                                    :{WHITE}Lapangan Terbang
STR_TOOLBAR_AIRCRAFT_BUILD_AIRPORT_TOOLTIP                      :{BLACK}Bina lapangan terbang. Ctrl untuk mengabungkan stesen. Shift untuk anggaran kos

# Airport construction window
STR_STATION_BUILD_AIRPORT_CAPTION                               :{WHITE}Pilihan Lapangan Terbang
STR_STATION_BUILD_AIRPORT_TOOLTIP                               :{BLACK}Pilih saiz/jenis lapangan terbang
STR_STATION_BUILD_AIRPORT_CLASS_LABEL                           :{BLACK}Kelas lapangan terbang
STR_STATION_BUILD_AIRPORT_LAYOUT_NAME                           :{BLACK}Susun atur {NUM}

STR_AIRPORT_SMALL                                               :Kecil
STR_AIRPORT_CITY                                                :Bandar
STR_AIRPORT_METRO                                               :Lapangan terbang metropolitan
STR_AIRPORT_INTERNATIONAL                                       :Lapangan terbang antarabangsa
STR_AIRPORT_COMMUTER                                            :Komuter
STR_AIRPORT_INTERCONTINENTAL                                    :Antarabenua
STR_AIRPORT_HELIPORT                                            :Helipad
STR_AIRPORT_HELIDEPOT                                           :Depoh heli
STR_AIRPORT_HELISTATION                                         :Stesen heli

STR_AIRPORT_CLASS_SMALL                                         :Lapangan terbang kecil
STR_AIRPORT_CLASS_LARGE                                         :Lapangan terbang besar
STR_AIRPORT_CLASS_HUB                                           :Lapangan terbang hab
STR_AIRPORT_CLASS_HELIPORTS                                     :Lapangan terbang helikopter

STR_STATION_BUILD_NOISE                                         :{BLACK}Kebisingan: {GOLD}{COMMA}

# Landscaping toolbar
STR_LANDSCAPING_TOOLBAR                                         :{WHITE}Lanskap
STR_LANDSCAPING_TOOLTIP_LOWER_A_CORNER_OF_LAND                  :{BLACK}Rendahkan hujung tanah. Tarik untuk memilih bahagian dan rendahkan kawasan terpilih ke ketinggian yang baru. Ctrl pilih kawasan secara menyerong. Shift untuk anggaran kos
STR_LANDSCAPING_TOOLTIP_RAISE_A_CORNER_OF_LAND                  :{BLACK}Tinggikan hujung tanah. Tarik untuk memilih bahagian dan tinggikan kawasan terpilih ke ketinggian yang baru. Ctrl pilih kawasan secara menyerong. Shift untuk menunjukkan anggaran harga
STR_LANDSCAPING_LEVEL_LAND_TOOLTIP                              :{BLACK}Ratakan tanah mengikut aras ketinggian kawasan yang mula dipilih. Ctrl memilih kawasan secara menyerong. Shift untuk anggaran kos
STR_LANDSCAPING_TOOLTIP_PURCHASE_LAND                           :{BLACK}Beli tanah untuk kegunaan masa hadapan. Shift untuk anggaran kos

# Object construction window
STR_OBJECT_BUILD_CAPTION                                        :{WHITE}Pilihan Objek
STR_OBJECT_BUILD_TOOLTIP                                        :{BLACK}Pilih objek untuk dibina. Shift untuk anggaran kos
STR_OBJECT_BUILD_CLASS_TOOLTIP                                  :{BLACK}Pilih kelas untuk objek yang ingin dibina
STR_OBJECT_BUILD_PREVIEW_TOOLTIP                                :{BLACK}Pranonton objek
STR_OBJECT_BUILD_SIZE                                           :{BLACK}Saiz: {GOLD}{NUM} x {NUM} petak

STR_OBJECT_CLASS_LTHS                                           :Rumah Api
STR_OBJECT_CLASS_TRNS                                           :Pemancar

# Tree planting window (last two for SE only)
STR_PLANT_TREE_CAPTION                                          :{WHITE}Pokok-pokok
STR_PLANT_TREE_TOOLTIP                                          :{BLACK}Pilih jenis pokok untuk ditanam
STR_TREES_RANDOM_TYPE                                           :{BLACK}Jenis pokok yang rawak
STR_TREES_RANDOM_TYPE_TOOLTIP                                   :{BLACK}Tanam pelbagai jenis pokok secara rawak. Shift untuk anggaran kos
STR_TREES_RANDOM_TREES_BUTTON                                   :{BLACK}Tanam pokok secara rawak
STR_TREES_RANDOM_TREES_TOOLTIP                                  :{BLACK}Tanam pokok-pokok secara rawak atas lanskap

# Land generation window (SE)
STR_TERRAFORM_TOOLBAR_LAND_GENERATION_CAPTION                   :{WHITE}Pembentukan Tanah
STR_TERRAFORM_TOOLTIP_PLACE_ROCKY_AREAS_ON_LANDSCAPE            :{BLACK}Letakkan kawasan berbatu atas lanskap
STR_TERRAFORM_TOOLTIP_DEFINE_DESERT_AREA                        :{BLACK}Pilih kawasan gurun{}Tekan Ctrl untuk membuangkannya
STR_TERRAFORM_TOOLTIP_INCREASE_SIZE_OF_LAND_AREA                :{BLACK}Meningkatan penyebaran kawasan tanah untuk dinaikkan/diturunkan
STR_TERRAFORM_TOOLTIP_DECREASE_SIZE_OF_LAND_AREA                :{BLACK}Menurunkan penyebaran kawasan tanah untuk dinaikkan/diturunkan
STR_TERRAFORM_TOOLTIP_GENERATE_RANDOM_LAND                      :{BLACK}Janakan tanah secara rawak
STR_TERRAFORM_SE_NEW_WORLD                                      :{BLACK}Hasilkan senario baru
STR_TERRAFORM_RESET_LANDSCAPE                                   :{BLACK}Bentukkan lanskap semula
STR_TERRAFORM_RESET_LANDSCAPE_TOOLTIP                           :{BLACK}Keluarkan semua harta milik syarikat dari peta

STR_QUERY_RESET_LANDSCAPE_CAPTION                               :{WHITE}Bentukkan lanskap semula
STR_RESET_LANDSCAPE_CONFIRMATION_TEXT                           :{WHITE}Anda pasti untuk membuang semua harta milik syarikat?

# Town generation window (SE)
STR_FOUND_TOWN_CAPTION                                          :{WHITE}Pembentukan Bandar
STR_FOUND_TOWN_NEW_TOWN_BUTTON                                  :{BLACK}Bandar Baru
STR_FOUND_TOWN_NEW_TOWN_TOOLTIP                                 :{BLACK}Binakan bandar baru. Shift+Klik untuk menunjukkan hanya anggaran kos
STR_FOUND_TOWN_RANDOM_TOWN_BUTTON                               :{BLACK}Bina Bandar Secara Rawak
STR_FOUND_TOWN_RANDOM_TOWN_TOOLTIP                              :{BLACK}Bina bandar di tempat yang rawak
STR_FOUND_TOWN_MANY_RANDOM_TOWNS                                :{BLACK}Banyak bandar rawak
STR_FOUND_TOWN_RANDOM_TOWNS_TOOLTIP                             :{BLACK}Liputi peta dengan peletakan bandar secara rambang

STR_FOUND_TOWN_NAME_TITLE                                       :{YELLOW}Nama bandar:
STR_FOUND_TOWN_NAME_EDITOR_TITLE                                :{BLACK}Masukkan nama bandar
STR_FOUND_TOWN_NAME_EDITOR_HELP                                 :{BLACK}Klik untuk memasukkan nama bandar
STR_FOUND_TOWN_NAME_RANDOM_BUTTON                               :{BLACK}Rambangkan nama
STR_FOUND_TOWN_NAME_RANDOM_TOOLTIP                              :{BLACK}Janakan nama rambang yang baru

STR_FOUND_TOWN_INITIAL_SIZE_TITLE                               :{YELLOW}Saiz bandar:
STR_FOUND_TOWN_INITIAL_SIZE_SMALL_BUTTON                        :{BLACK}Kecil
STR_FOUND_TOWN_INITIAL_SIZE_MEDIUM_BUTTON                       :{BLACK}Sederhana
STR_FOUND_TOWN_INITIAL_SIZE_LARGE_BUTTON                        :{BLACK}Besar
STR_FOUND_TOWN_SIZE_RANDOM                                      :{BLACK}Rawak
STR_FOUND_TOWN_INITIAL_SIZE_TOOLTIP                             :{BLACK}Pilih saiz bandar
STR_FOUND_TOWN_CITY                                             :{BLACK}Bandar
STR_FOUND_TOWN_CITY_TOOLTIP                                     :{BLACK}Bandaraya membesar dengan lebih cepat daripada bandar{}Bergantung kepada tetapan, bandaraya akan lebih besar sewaktu dibina

STR_FOUND_TOWN_ROAD_LAYOUT                                      :{YELLOW}Susunan jalanraya bandar:
STR_FOUND_TOWN_SELECT_TOWN_ROAD_LAYOUT                          :{BLACK}Pilih susunan jalanraya untuk bandar ini
STR_FOUND_TOWN_SELECT_LAYOUT_ORIGINAL                           :{BLACK}Asal
STR_FOUND_TOWN_SELECT_LAYOUT_BETTER_ROADS                       :{BLACK}Jalanraya yang lebih baik
STR_FOUND_TOWN_SELECT_LAYOUT_2X2_GRID                           :{BLACK}Grid 2x2
STR_FOUND_TOWN_SELECT_LAYOUT_3X3_GRID                           :{BLACK}Grid 3x3
STR_FOUND_TOWN_SELECT_LAYOUT_RANDOM                             :{BLACK}Rambang

# Fund new industry window
STR_FUND_INDUSTRY_CAPTION                                       :{WHITE}Biaya industri baru
STR_FUND_INDUSTRY_SELECTION_TOOLTIP                             :{BLACK}Pilih industri yang sesuai daripada senarai ini
STR_FUND_INDUSTRY_MANY_RANDOM_INDUSTRIES                        :Banyak industri rambang
STR_FUND_INDUSTRY_MANY_RANDOM_INDUSTRIES_TOOLTIP                :{BLACK}Liputi peta dengan peletakan industri secara rambang
STR_FUND_INDUSTRY_INDUSTRY_BUILD_COST                           :{BLACK}Kos: {YELLOW}{CURRENCY_LONG}
STR_FUND_INDUSTRY_PROSPECT_NEW_INDUSTRY                         :{BLACK}Prospek
STR_FUND_INDUSTRY_BUILD_NEW_INDUSTRY                            :{BLACK}Bina
STR_FUND_INDUSTRY_FUND_NEW_INDUSTRY                             :{BLACK}Biaya

# Industry cargoes window
STR_INDUSTRY_CARGOES_INDUSTRY_CAPTION                           :{WHITE}Rantaian industri untuk {STRING} industri
STR_INDUSTRY_CARGOES_CARGO_CAPTION                              :{WHITE}Rantaian industri untuk kargo {STRING}
STR_INDUSTRY_CARGOES_PRODUCERS                                  :{WHITE}Industri pengeluaran
STR_INDUSTRY_CARGOES_CUSTOMERS                                  :{WHITE}Industri penerimaan
STR_INDUSTRY_CARGOES_HOUSES                                     :{WHITE}Rumah
STR_INDUSTRY_CARGOES_INDUSTRY_TOOLTIP                           :{BLACK}Klik pada industri untuk melihat pembekal dan pelanggan-pelanggan
STR_INDUSTRY_CARGOES_CARGO_TOOLTIP                              :{BLACK}{STRING}{}Klik pada kargo untuk melihat pembekal dan pelanggan-pelanggan
STR_INDUSTRY_DISPLAY_CHAIN                                      :{BLACK}Paparkan rangkaian
STR_INDUSTRY_DISPLAY_CHAIN_TOOLTIP                              :{BLACK}Paparkan kargo yang dibekalkan dan diterima oleh industri
STR_INDUSTRY_CARGOES_NOTIFY_SMALLMAP                            :{BLACK}Pautan ke peta kecil
STR_INDUSTRY_CARGOES_NOTIFY_SMALLMAP_TOOLTIP                    :{BLACK}Pilih industri yang dipaparkan di peta kecil juga
STR_INDUSTRY_CARGOES_SELECT_CARGO                               :{BLACK}Pilih muatan
STR_INDUSTRY_CARGOES_SELECT_CARGO_TOOLTIP                       :{BLACK}Pilih muatan yang ingin anda paparkan
STR_INDUSTRY_CARGOES_SELECT_INDUSTRY                            :{BLACK}Pilih industri
STR_INDUSTRY_CARGOES_SELECT_INDUSTRY_TOOLTIP                    :{BLACK}Pilih industri yang anda ingin paparkan

# Land area window
STR_LAND_AREA_INFORMATION_CAPTION                               :{WHITE}Maklumat Kawasan Tanah
STR_LAND_AREA_INFORMATION_COST_TO_CLEAR_N_A                     :{BLACK}Kos untuk lapangkan: {LTBLUE}N/A
STR_LAND_AREA_INFORMATION_COST_TO_CLEAR                         :{BLACK}Kos untuk lapangkan: {RED}{CURRENCY_LONG}
STR_LAND_AREA_INFORMATION_REVENUE_WHEN_CLEARED                  :{BLACK}Hasil bila dilapangkan: {LTBLUE}{CURRENCY_LONG}
STR_LAND_AREA_INFORMATION_OWNER_N_A                             :Tidak diperolehi
STR_LAND_AREA_INFORMATION_OWNER                                 :{BLACK}Pemilik: {LTBLUE}{STRING}
STR_LAND_AREA_INFORMATION_ROAD_OWNER                            :{BLACK}Pemilik jalanraya: {LTBLUE}{STRING}
STR_LAND_AREA_INFORMATION_TRAM_OWNER                            :{BLACK}Pemilik laluan trem: {LTBLUE}{STRING}
STR_LAND_AREA_INFORMATION_RAIL_OWNER                            :{BLACK}Pemilik landasan keretapi: {LTBLUE}{STRING}
STR_LAND_AREA_INFORMATION_LOCAL_AUTHORITY                       :{BLACK}Pihak berkuasa: {LTBLUE}{STRING}
STR_LAND_AREA_INFORMATION_LOCAL_AUTHORITY_NONE                  :Tiada
STR_LAND_AREA_INFORMATION_LANDINFO_COORDS                       :{BLACK}Koordinat: {LTBLUE}{NUM} x {NUM} x {NUM} ({STRING})
STR_LAND_AREA_INFORMATION_BUILD_DATE                            :{BLACK}Dibina: {LTBLUE}{DATE_LONG}
STR_LAND_AREA_INFORMATION_STATION_CLASS                         :{BLACK}Kelas stesen: {LTBLUE}{STRING}
STR_LAND_AREA_INFORMATION_STATION_TYPE                          :{BLACK}Jenis stesen: {LTBLUE}{STRING}
STR_LAND_AREA_INFORMATION_AIRPORT_CLASS                         :{BLACK}Kelas lapangan terbang: {LTBLUE}{STRING}
STR_LAND_AREA_INFORMATION_AIRPORT_NAME                          :{BLACK}Nama lapangan terbang: {LTBLUE}{STRING}
STR_LAND_AREA_INFORMATION_AIRPORTTILE_NAME                      :{BLACK}Nama petak Lapangan Terbang: {LTBLUE}{STRING}
STR_LAND_AREA_INFORMATION_NEWGRF_NAME                           :{BLACK}NewGRF: {LTBLUE}{STRING}
STR_LAND_AREA_INFORMATION_CARGO_ACCEPTED                        :{BLACK}Kargo yang diterima: {LTBLUE}
STR_LAND_AREA_INFORMATION_CARGO_EIGHTS                          :({COMMA}/8 {STRING})
STR_LANG_AREA_INFORMATION_RAIL_TYPE                             :{BLACK}Jenis landasan: {LTBLUE}{STRING}
STR_LANG_AREA_INFORMATION_RAIL_SPEED_LIMIT                      :{BLACK}Had kelajuan landasan: {LTBLUE}{VELOCITY}

# Description of land area of different tiles
STR_LAI_CLEAR_DESCRIPTION_ROCKS                                 :Batu
STR_LAI_CLEAR_DESCRIPTION_ROUGH_LAND                            :Tanah kasar
STR_LAI_CLEAR_DESCRIPTION_BARE_LAND                             :Tanah kosong
STR_LAI_CLEAR_DESCRIPTION_GRASS                                 :Rumput
STR_LAI_CLEAR_DESCRIPTION_FIELDS                                :Ladang
STR_LAI_CLEAR_DESCRIPTION_SNOW_COVERED_LAND                     :Tanah diliputi salji
STR_LAI_CLEAR_DESCRIPTION_DESERT                                :Padang pasir

STR_LAI_RAIL_DESCRIPTION_TRACK                                  :Landasan keretapi
STR_LAI_RAIL_DESCRIPTION_TRACK_WITH_NORMAL_SIGNALS              :Landasan kereta api dengan isyarat sekatan
STR_LAI_RAIL_DESCRIPTION_TRACK_WITH_PRESIGNALS                  :Landasan kereta api dengan pra-isyarat
STR_LAI_RAIL_DESCRIPTION_TRACK_WITH_EXITSIGNALS                 :Landasan keretapi dengan isyarat keluar
STR_LAI_RAIL_DESCRIPTION_TRACK_WITH_COMBOSIGNALS                :Landasan keretapi dengan isyarat kombo
STR_LAI_RAIL_DESCRIPTION_TRACK_WITH_PBSSIGNALS                  :Landasan kereta api dengan isyarat laluan
STR_LAI_RAIL_DESCRIPTION_TRACK_WITH_NOENTRYSIGNALS              :Landasan keretapi dengan isyarat satu hala
STR_LAI_RAIL_DESCRIPTION_TRACK_WITH_NORMAL_PRESIGNALS           :Landasan kereta api dengan isyarat sekatan dan pra-isyarat
STR_LAI_RAIL_DESCRIPTION_TRACK_WITH_NORMAL_EXITSIGNALS          :Landasan keretapi dengan isyarat sekatan dan keluar
STR_LAI_RAIL_DESCRIPTION_TRACK_WITH_NORMAL_COMBOSIGNALS         :Landasan keretapi dengan isyarat sekatan dan kombo
STR_LAI_RAIL_DESCRIPTION_TRACK_WITH_NORMAL_PBSSIGNALS           :Landasan kereta api dengan isyarat sekatan dan laluan
STR_LAI_RAIL_DESCRIPTION_TRACK_WITH_NORMAL_NOENTRYSIGNALS       :Landasan keretapi dengan isyarat sekatan dan satu hala
STR_LAI_RAIL_DESCRIPTION_TRACK_WITH_PRE_EXITSIGNALS             :Landasan kereta api dengan pra-isyarat dan isyarat keluar
STR_LAI_RAIL_DESCRIPTION_TRACK_WITH_PRE_COMBOSIGNALS            :Landasan kereta api dengan pra-isyarat dan isyarat kombo
STR_LAI_RAIL_DESCRIPTION_TRACK_WITH_PRE_PBSSIGNALS              :Landasan kereta api dengan pra-isyarat dan isyarat laluan
STR_LAI_RAIL_DESCRIPTION_TRACK_WITH_PRE_NOENTRYSIGNALS          :Landasan kereta api dengan pra-isyarat dan isyarat laluan satu hala
STR_LAI_RAIL_DESCRIPTION_TRACK_WITH_EXIT_COMBOSIGNALS           :Landasan keretapi dengan isyarat keluar dan kombo.
STR_LAI_RAIL_DESCRIPTION_TRACK_WITH_EXIT_PBSSIGNALS             :Landasan keretapi dengan isyarat keluar dan laluan
STR_LAI_RAIL_DESCRIPTION_TRACK_WITH_EXIT_NOENTRYSIGNALS         :Landasan keretapi dengan isyarat keluar dan satu hala
STR_LAI_RAIL_DESCRIPTION_TRACK_WITH_COMBO_PBSSIGNALS            :Landasan keretapi dengan isyarat kombo dan signal laluan
STR_LAI_RAIL_DESCRIPTION_TRACK_WITH_COMBO_NOENTRYSIGNALS        :Landasan keretapi dengan isyarat kombo dan satu hala
STR_LAI_RAIL_DESCRIPTION_TRACK_WITH_PBS_NOENTRYSIGNALS          :Landasan kereta api dengan isyarat laluan dan isyarat laluan satu hala
STR_LAI_RAIL_DESCRIPTION_TRAIN_DEPOT                            :Depoh penyelenggaraan kereta api

STR_LAI_ROAD_DESCRIPTION_ROAD                                   :Jalanraya
STR_LAI_ROAD_DESCRIPTION_ROAD_WITH_STREETLIGHTS                 :Jalan raya berlampu
STR_LAI_ROAD_DESCRIPTION_TREE_LINED_ROAD                        :Jalanraya dibarisi pokok
STR_LAI_ROAD_DESCRIPTION_ROAD_VEHICLE_DEPOT                     :Depoh kenderaan jalanraya
STR_LAI_ROAD_DESCRIPTION_ROAD_RAIL_LEVEL_CROSSING               :Jalanraya/lintasan keretapi
STR_LAI_ROAD_DESCRIPTION_TRAMWAY                                :Laluan trem

# Houses come directly from their building names
STR_LAI_TOWN_INDUSTRY_DESCRIPTION_UNDER_CONSTRUCTION            :{STRING} (sedang dibina)

STR_LAI_TREE_NAME_TREES                                         :Pokok
STR_LAI_TREE_NAME_RAINFOREST                                    :Hutan rimba
STR_LAI_TREE_NAME_CACTUS_PLANTS                                 :Pokok kaktus

STR_LAI_STATION_DESCRIPTION_RAILROAD_STATION                    :Stesen keretapi
STR_LAI_STATION_DESCRIPTION_AIRCRAFT_HANGAR                     :Hangar pesawat
STR_LAI_STATION_DESCRIPTION_AIRPORT                             :Lapangan terbang
STR_LAI_STATION_DESCRIPTION_TRUCK_LOADING_AREA                  :Ruang muatan lori
STR_LAI_STATION_DESCRIPTION_BUS_STATION                         :Hentian bas
STR_LAI_STATION_DESCRIPTION_SHIP_DOCK                           :Pelabuhan kapal
STR_LAI_STATION_DESCRIPTION_BUOY                                :Pelampung
STR_LAI_STATION_DESCRIPTION_WAYPOINT                            :Tandatuju

STR_LAI_WATER_DESCRIPTION_WATER                                 :Air
STR_LAI_WATER_DESCRIPTION_CANAL                                 :Terusan
STR_LAI_WATER_DESCRIPTION_LOCK                                  :Kunci Air
STR_LAI_WATER_DESCRIPTION_RIVER                                 :Sungai
STR_LAI_WATER_DESCRIPTION_COAST_OR_RIVERBANK                    :Pesisiran air
STR_LAI_WATER_DESCRIPTION_SHIP_DEPOT                            :Depoh kapal

# Industries come directly from their industry names

STR_LAI_TUNNEL_DESCRIPTION_RAILROAD                             :Terowong keretapi
STR_LAI_TUNNEL_DESCRIPTION_ROAD                                 :Terowong jalanraya

STR_LAI_BRIDGE_DESCRIPTION_RAIL_SUSPENSION_STEEL                :Jambatan keluli tergantung untuk keretapi
STR_LAI_BRIDGE_DESCRIPTION_RAIL_GIRDER_STEEL                    :Jambatan keluli berpalang untuk keretapi
STR_LAI_BRIDGE_DESCRIPTION_RAIL_CANTILEVER_STEEL                :Jambatan kantilever keluli untuk keretapi
STR_LAI_BRIDGE_DESCRIPTION_RAIL_SUSPENSION_CONCRETE             :Jambatan konkrit diperkuatkan tergantung untuk keretapi
STR_LAI_BRIDGE_DESCRIPTION_RAIL_WOODEN                          :Jambatan kayu untuk keretapi
STR_LAI_BRIDGE_DESCRIPTION_RAIL_CONCRETE                        :Jambatan konkrit untuk keretapi
STR_LAI_BRIDGE_DESCRIPTION_RAIL_TUBULAR_STEEL                   :Jambatan tubular untuk keretapi

STR_LAI_BRIDGE_DESCRIPTION_ROAD_SUSPENSION_STEEL                :Jambatan keluli tergantung untuk kenderaan jalanraya
STR_LAI_BRIDGE_DESCRIPTION_ROAD_GIRDER_STEEL                    :Jambatan keluli berpalang untuk kenderaan jalanraya
STR_LAI_BRIDGE_DESCRIPTION_ROAD_CANTILEVER_STEEL                :Jambatan kantilever keluli untuk jalanraya
STR_LAI_BRIDGE_DESCRIPTION_ROAD_SUSPENSION_CONCRETE             :Jambatan konkrit diperkuatkan tergantung untuk kenderaan jalanraya
STR_LAI_BRIDGE_DESCRIPTION_ROAD_WOODEN                          :Jambatan kayu untuk kenderaan jalanraya
STR_LAI_BRIDGE_DESCRIPTION_ROAD_CONCRETE                        :Jambatan konkrit untuk jalanraya
STR_LAI_BRIDGE_DESCRIPTION_ROAD_TUBULAR_STEEL                   :Jambatan tubular untuk kenderaan jalanraya

STR_LAI_BRIDGE_DESCRIPTION_AQUEDUCT                             :Akueduk

STR_LAI_OBJECT_DESCRIPTION_TRANSMITTER                          :Menara pemancar
STR_LAI_OBJECT_DESCRIPTION_LIGHTHOUSE                           :Rumah api
STR_LAI_OBJECT_DESCRIPTION_COMPANY_HEADQUARTERS                 :Ibu pejabat syarikat
STR_LAI_OBJECT_DESCRIPTION_COMPANY_OWNED_LAND                   :Tanah dimiliki syarikat

# About OpenTTD window
STR_ABOUT_OPENTTD                                               :{WHITE}Tentang OpenTTD
STR_ABOUT_ORIGINAL_COPYRIGHT                                    :{BLACK}Hakcipta Asal {COPYRIGHT} 1995 Chris Sawyer, Hakcipta terpelihara
STR_ABOUT_VERSION                                               :{BLACK}OpenTTD versi {REV}
STR_ABOUT_COPYRIGHT_OPENTTD                                     :{BLACK}OpenTTD {COPYRIGHT}2002-2019 The OpenTTD team

# Framerate display window
############ Leave those lines in this order!!
############ End of leave-in-this-order
############ Leave those lines in this order!!
############ End of leave-in-this-order


# Framerate display window
############ Leave those lines in this order!!
############ End of leave-in-this-order
############ Leave those lines in this order!!
############ End of leave-in-this-order


# Save/load game/scenario
STR_SAVELOAD_SAVE_CAPTION                                       :{WHITE}Simpankan Permainan
STR_SAVELOAD_LOAD_CAPTION                                       :{WHITE}Buka Permainan
STR_SAVELOAD_SAVE_SCENARIO                                      :{WHITE}Simpan Senario
STR_SAVELOAD_LOAD_SCENARIO                                      :{WHITE}Buka Senario
STR_SAVELOAD_LOAD_HEIGHTMAP                                     :{WHITE}Buka Heightmap
STR_SAVELOAD_SAVE_HEIGHTMAP                                     :{WHITE}Simpan Heightmap
STR_SAVELOAD_HOME_BUTTON                                        :{BLACK}Klik di sini untuk terus ke direktori lazim semasa untuk simpan/buka
STR_SAVELOAD_BYTES_FREE                                         :{BLACK}{BYTES} bebas
STR_SAVELOAD_LIST_TOOLTIP                                       :{BLACK}Senarai cakera, direktori dan fail-fail permainan yang tersimpan
STR_SAVELOAD_EDITBOX_TOOLTIP                                    :{BLACK}Nama yang kini terpilih untuk permainan yang tersimpan
STR_SAVELOAD_DELETE_BUTTON                                      :{BLACK}Padam
STR_SAVELOAD_DELETE_TOOLTIP                                     :{BLACK}Padamkan simpanan permainan yang dipilih
STR_SAVELOAD_SAVE_BUTTON                                        :{BLACK}Simpan
STR_SAVELOAD_SAVE_TOOLTIP                                       :{BLACK}Simpan permainan semasa, menggunakan nama yang terpilih
STR_SAVELOAD_LOAD_BUTTON                                        :{BLACK}Buka
STR_SAVELOAD_LOAD_TOOLTIP                                       :{BLACK}Buka permainan yang terpilih
STR_SAVELOAD_DETAIL_CAPTION                                     :{BLACK}Butiran Permainan
STR_SAVELOAD_DETAIL_NOT_AVAILABLE                               :{BLACK}Tiada maklumat sedia ada.
STR_SAVELOAD_DETAIL_COMPANY_INDEX                               :{SILVER}{COMMA}: {WHITE}{STRING}
STR_SAVELOAD_DETAIL_GRFSTATUS                                   :{SILVER}NewGRF: {WHITE}{STRING}

STR_SAVELOAD_OSKTITLE                                           :{BLACK}Masukkan nama untuk simpanan permainan

# World generation
STR_MAPGEN_WORLD_GENERATION_CAPTION                             :{WHITE}Penjanaan Dunia
STR_MAPGEN_MAPSIZE                                              :{BLACK}Saiz peta:
STR_MAPGEN_MAPSIZE_TOOLTIP                                      :{BLACK}Pilih saiz peta dalam petak. Nombor petak bersesuaian akan lebih kecil sedikit
STR_MAPGEN_BY                                                   :{BLACK}*
STR_MAPGEN_NUMBER_OF_TOWNS                                      :{BLACK}Jumlah bandar:
STR_MAPGEN_DATE                                                 :{BLACK}Tarikh:
STR_MAPGEN_NUMBER_OF_INDUSTRIES                                 :{BLACK}Jumlah industri:
STR_MAPGEN_MAX_HEIGHTLEVEL                                      :{BLACK}Ketinggian maxima peta:
STR_MAPGEN_MAX_HEIGHTLEVEL_UP                                   :{BLACK}Mengurangkan ketinggian maksimum gunung di peta oleh satu
STR_MAPGEN_MAX_HEIGHTLEVEL_DOWN                                 :{BLACK}Mengurangkan ketinggian maksimum gunung di peta oleh satu
STR_MAPGEN_SNOW_LINE_HEIGHT                                     :{BLACK}Paras ketinggian garis salji:
STR_MAPGEN_SNOW_LINE_UP                                         :{BLACK}Tinggikan paras garis salji satu petak
STR_MAPGEN_SNOW_LINE_DOWN                                       :{BLACK}Rendahkan paras garis salji satu petak
STR_MAPGEN_LAND_GENERATOR                                       :{BLACK}Janaan tanah:
STR_MAPGEN_TREE_PLACER                                          :{BLACK}Algoritma pokok:
STR_MAPGEN_TERRAIN_TYPE                                         :{BLACK}Jenis rupa bumi:
STR_MAPGEN_QUANTITY_OF_SEA_LAKES                                :{BLACK}Paras laut:
STR_MAPGEN_QUANTITY_OF_RIVERS                                   :{BLACK}Sungai:
STR_MAPGEN_SMOOTHNESS                                           :{BLACK}Kelicinan:
STR_MAPGEN_VARIETY                                              :{BLACK}Pembahagian variasi:
STR_MAPGEN_GENERATE                                             :{WHITE}Janakan

# Strings for map borders at game generation
STR_MAPGEN_BORDER_TYPE                                          :{BLACK}Hujung peta:
STR_MAPGEN_NORTHWEST                                            :{BLACK}Barat laut
STR_MAPGEN_NORTHEAST                                            :{BLACK}Timur laut
STR_MAPGEN_SOUTHEAST                                            :{BLACK}Tenggara
STR_MAPGEN_SOUTHWEST                                            :{BLACK}Barat daya
STR_MAPGEN_BORDER_FREEFORM                                      :{BLACK}Bebas
STR_MAPGEN_BORDER_WATER                                         :{BLACK}Air
STR_MAPGEN_BORDER_RANDOM                                        :{BLACK}Rambang
STR_MAPGEN_BORDER_RANDOMIZE                                     :{BLACK}Rambang
STR_MAPGEN_BORDER_MANUAL                                        :{BLACK}Manual

STR_MAPGEN_HEIGHTMAP_ROTATION                                   :{BLACK}Putaran heightmap:
STR_MAPGEN_HEIGHTMAP_NAME                                       :{BLACK}Nama heightmap:
STR_MAPGEN_HEIGHTMAP_SIZE_LABEL                                 :{BLACK}Saiz:
STR_MAPGEN_HEIGHTMAP_SIZE                                       :{ORANGE}{NUM} x {NUM}

STR_MAPGEN_MAX_HEIGHTLEVEL_QUERY_CAPT                           :{WHITE}Mengubah saiz maksimum ketinggian peta
STR_MAPGEN_SNOW_LINE_QUERY_CAPT                                 :{WHITE}Tukarkan paras garis salji
STR_MAPGEN_START_DATE_QUERY_CAPT                                :{WHITE}Tukar tahun permulaan

# SE Map generation
STR_SE_MAPGEN_CAPTION                                           :{WHITE}Jenis Senario
STR_SE_MAPGEN_FLAT_WORLD                                        :{WHITE}Tanah rata
STR_SE_MAPGEN_FLAT_WORLD_TOOLTIP                                :{BLACK}Janakan tanah rata
STR_SE_MAPGEN_RANDOM_LAND                                       :{WHITE}Tanah rambang
STR_SE_MAPGEN_FLAT_WORLD_HEIGHT                                 :{BLACK}Ketinggian tanah rata:
STR_SE_MAPGEN_FLAT_WORLD_HEIGHT_DOWN                            :{BLACK}Rendahkan ketinggian tanah rata satu petak
STR_SE_MAPGEN_FLAT_WORLD_HEIGHT_UP                              :{BLACK}Tinggikan ketinggian tanah rata satu petak

STR_SE_MAPGEN_FLAT_WORLD_HEIGHT_QUERY_CAPT                      :{WHITE}Tukar ketinggian tanah rata

# Map generation progress
STR_GENERATION_WORLD                                            :{WHITE}Dunia Sedang Dijana...
STR_GENERATION_ABORT                                            :{BLACK}Batal
STR_GENERATION_ABORT_CAPTION                                    :{WHITE}Batal Penjanaan Dunia
STR_GENERATION_ABORT_MESSAGE                                    :{YELLOW}Pastikah anda ingin membatalkan penjanaan ini?
STR_GENERATION_PROGRESS                                         :{WHITE}{NUM}% selesai
STR_GENERATION_PROGRESS_NUM                                     :{BLACK}{NUM} / {NUM}
STR_GENERATION_WORLD_GENERATION                                 :{BLACK}Penjanaan dunia
STR_GENERATION_RIVER_GENERATION                                 :{BLACK}Penjanaan sungai
STR_GENERATION_TREE_GENERATION                                  :{BLACK}Penjanaan pokok
STR_GENERATION_OBJECT_GENERATION                                :{BLACK}Penjanaan objek-objek yang tidak boleh digerakkan
STR_GENERATION_CLEARING_TILES                                   :{BLACK}Penjanaan kawasan berbatu dan tanah kasar
STR_GENERATION_SETTINGUP_GAME                                   :{BLACK}Permainan sedang diuruskan
STR_GENERATION_PREPARING_TILELOOP                               :{BLACK}Lingkaran petak sedang dijalankan
STR_GENERATION_PREPARING_SCRIPT                                 :{BLACK}Skrip sedang berjalan
STR_GENERATION_PREPARING_GAME                                   :{BLACK}Permainan sedang disediakan

# NewGRF settings
STR_NEWGRF_SETTINGS_CAPTION                                     :{WHITE}Tetapan NewGRF
STR_NEWGRF_SETTINGS_INFO_TITLE                                  :{WHITE}Maklumat NewGRF terperinci
STR_NEWGRF_SETTINGS_ACTIVE_LIST                                 :{WHITE}Fail NewGRF yang aktif
STR_NEWGRF_SETTINGS_INACTIVE_LIST                               :{WHITE}Fail NewGRF yang tidak aktif
STR_NEWGRF_SETTINGS_SELECT_PRESET                               :{ORANGE}Pilih praset:
STR_NEWGRF_FILTER_TITLE                                         :{ORANGE}String saringan:
STR_NEWGRF_SETTINGS_PRESET_LIST_TOOLTIP                         :{BLACK}Buka pratetapan yang dipilih
STR_NEWGRF_SETTINGS_PRESET_SAVE                                 :{BLACK}Simpan pratetapan
STR_NEWGRF_SETTINGS_PRESET_SAVE_TOOLTIP                         :{BLACK}Simpan senarai ini sebagai pratetapan
STR_NEWGRF_SETTINGS_PRESET_SAVE_QUERY                           :{BLACK}Masukkan nama untuk pratetapan
STR_NEWGRF_SETTINGS_PRESET_DELETE                               :{BLACK}Padamkan pratetapan
STR_NEWGRF_SETTINGS_PRESET_DELETE_TOOLTIP                       :{BLACK}Padamkan pratetapan yang telah dipilih
STR_NEWGRF_SETTINGS_ADD                                         :{BLACK}Tambah
STR_NEWGRF_SETTINGS_ADD_FILE_TOOLTIP                            :{BLACK}Tambah fail NewGRF yang terpilih kepada konfigurasi anda
STR_NEWGRF_SETTINGS_RESCAN_FILES                                :{BLACK}Imbas semula fail-fail
STR_NEWGRF_SETTINGS_RESCAN_FILES_TOOLTIP                        :{BLACK}Kemaskini senarai fail NewGRF yang tersedia
STR_NEWGRF_SETTINGS_REMOVE                                      :{BLACK}Buang
STR_NEWGRF_SETTINGS_REMOVE_TOOLTIP                              :{BLACK}Buang fail NewGRF yang terpilih daripada senarai
STR_NEWGRF_SETTINGS_MOVEUP                                      :{BLACK}Gerak Ke Atas
STR_NEWGRF_SETTINGS_MOVEUP_TOOLTIP                              :{BLACK}Gerakkan ke atas senarai NewGRF yang terpilih
STR_NEWGRF_SETTINGS_MOVEDOWN                                    :{BLACK}Gerak Ke Bawah
STR_NEWGRF_SETTINGS_MOVEDOWN_TOOLTIP                            :{BLACK}Gerakkan ke bawah senarai NewGRF yang terpilih
STR_NEWGRF_SETTINGS_UPGRADE                                     :{BLACK}Naik Taraf
STR_NEWGRF_SETTINGS_FILE_TOOLTIP                                :{BLACK}Senarai fail NewGRF yang telah dipasang.

STR_NEWGRF_SETTINGS_SET_PARAMETERS                              :{BLACK}Tetapkan parameter
STR_NEWGRF_SETTINGS_SHOW_PARAMETERS                             :{BLACK}Tunjukkan parameter
STR_NEWGRF_SETTINGS_TOGGLE_PALETTE                              :{BLACK}Papar atau padam palet
STR_NEWGRF_SETTINGS_TOGGLE_PALETTE_TOOLTIP                      :{BLACK}Papar atau padam NewGRF yang terpilih.{}Lakukan ini apabila grafik daripada NewGRF kelihatan merah-jambu dalam permainan
STR_NEWGRF_SETTINGS_APPLY_CHANGES                               :{BLACK}Lakukan pertukaran

STR_NEWGRF_SETTINGS_FIND_MISSING_CONTENT_BUTTON                 :{BLACK}Dapatkan kandungan yang tidak ada dari atas talian
STR_NEWGRF_SETTINGS_FIND_MISSING_CONTENT_TOOLTIP                :{BLACK}Periksa jika kandungan yang tidak ada boleh didapati dari atas talian

STR_NEWGRF_SETTINGS_FILENAME                                    :{BLACK}Nama fail: {SILVER}{STRING}
STR_NEWGRF_SETTINGS_GRF_ID                                      :{BLACK}GRF ID: {SILVER}{STRING}
STR_NEWGRF_SETTINGS_VERSION                                     :{BLACK}Versi: {SILVER}{NUM}
STR_NEWGRF_SETTINGS_MIN_VERSION                                 :{BLACK}Min. versi serasi: {SILVER}{NUM}
STR_NEWGRF_SETTINGS_MD5SUM                                      :{BLACK}MD5sum: {SILVER}{STRING}
STR_NEWGRF_SETTINGS_PALETTE                                     :{BLACK}Palet: {SILVER}{STRING}
STR_NEWGRF_SETTINGS_PARAMETER                                   :{BLACK}Parameter: {SILVER}{STRING}

STR_NEWGRF_SETTINGS_NO_INFO                                     :{BLACK}Tiada maklumat
STR_NEWGRF_SETTINGS_NOT_FOUND                                   :{RED}Fail yang berpadanan tidak dijumpai
STR_NEWGRF_SETTINGS_DISABLED                                    :{RED}Dinyahaktifkan
STR_NEWGRF_SETTINGS_INCOMPATIBLE                                :{RED}Tidak serasi dengan versi OpenTTD ini

# NewGRF save preset window
STR_SAVE_PRESET_CAPTION                                         :{WHITE}Simpan pratetapan
STR_SAVE_PRESET_TITLE                                           :{BLACK}Masukkan nama untuk pratetapan
STR_SAVE_PRESET_CANCEL                                          :{BLACK}Batal
STR_SAVE_PRESET_SAVE                                            :{BLACK}Simpan

# NewGRF parameters window
STR_NEWGRF_PARAMETERS_CAPTION                                   :{WHITE}Ubah parameter NewGRF
STR_NEWGRF_PARAMETERS_CLOSE                                     :{BLACK}Tutup
STR_NEWGRF_PARAMETERS_RESET                                     :{BLACK}Tetapan semula
STR_NEWGRF_PARAMETERS_RESET_TOOLTIP                             :{BLACK}Tetapkan semua parameter kepada nilai asal mereka
STR_NEWGRF_PARAMETERS_DEFAULT_NAME                              :Parameter {NUM}
STR_NEWGRF_PARAMETERS_SETTING                                   :{STRING}: {ORANGE}{STRING}
STR_NEWGRF_PARAMETERS_NUM_PARAM                                 :{LTBLUE}Bilangan parameter: {ORANGE}{NUM}

# NewGRF inspect window
STR_NEWGRF_INSPECT_CAPTION                                      :{WHITE}Periksa - {STRING}
STR_NEWGRF_INSPECT_PARENT_BUTTON                                :{BLACK}Ibu
STR_NEWGRF_INSPECT_PARENT_TOOLTIP                               :{BLACK}Periksa objek itu yang dalam skop ibu

STR_NEWGRF_INSPECT_CAPTION_OBJECT_AT                            :{STRING} di {HEX}
STR_NEWGRF_INSPECT_CAPTION_OBJECT_AT_OBJECT                     :Objek
STR_NEWGRF_INSPECT_CAPTION_OBJECT_AT_RAIL_TYPE                  :Jenis landasan

STR_NEWGRF_INSPECT_QUERY_CAPTION                                :{WHITE}Pemboleh ubah NewGRF, parameter 60+x (hexadecimal)

# Sprite aligner window
STR_SPRITE_ALIGNER_CAPTION                                      :{WHITE}Megalih peperi {COMMA} ({STRING})
STR_SPRITE_ALIGNER_NEXT_BUTTON                                  :{BLACK}Peperi seterusnya
STR_SPRITE_ALIGNER_NEXT_TOOLTIP                                 :{BLACK}Teruskan ke peperi seterusan yang biasa, melangkau sebarang peperi pseudo/warna kembali/fon dan memusing balik semula
STR_SPRITE_ALIGNER_GOTO_BUTTON                                  :{BLACK}Pergi ke peperi
STR_SPRITE_ALIGNER_GOTO_TOOLTIP                                 :{BLACK}Pergi ke peperi yang diberi. Kalau peperi itu bukan peperi normal, teruskan ke peperi normal.
STR_SPRITE_ALIGNER_PREVIOUS_BUTTON                              :{BLACK}Peperi sebelumnya
STR_SPRITE_ALIGNER_PREVIOUS_TOOLTIP                             :{BLACK}Teruskan ke peperi dahulu yang biasa, melangkau sebarang peperi pseudo/warna kembali/fon dan memusing balik semula
STR_SPRITE_ALIGNER_SPRITE_TOOLTIP                               :{BLACK}Perwakilan peperi yang terpilih. Penjajaran tidak diendahkan apabila sedang melukiskan peperi.
STR_SPRITE_ALIGNER_MOVE_TOOLTIP                                 :{BLACK}Alihkan "sprite" ke lokasi lain lantas mengubah ofset X dan Y. "Ctrl+Click" untuk ubah lokasi "sprite" lapan unit pada satu-satu masa
STR_SPRITE_ALIGNER_PICKER_BUTTON                                :{BLACK}Pilih peperi
STR_SPRITE_ALIGNER_PICKER_TOOLTIP                               :{BLACK}Pilih peperi di mana-mana sahaja dari skrin

STR_SPRITE_ALIGNER_GOTO_CAPTION                                 :{WHITE}Pergi ke peperi

# NewGRF (self) generated warnings/errors
STR_NEWGRF_ERROR_MSG_INFO                                       :{SILVER}{STRING}
STR_NEWGRF_ERROR_MSG_WARNING                                    :{RED}Amaran: {SILVER}{STRING}
STR_NEWGRF_ERROR_MSG_ERROR                                      :{RED}Kesilapan: {SILVER}{STRING}
STR_NEWGRF_ERROR_MSG_FATAL                                      :{RED}Bahaya: {SILVER}{STRING}
STR_NEWGRF_ERROR_FATAL_POPUP                                    :{WHITE}Kesilapan NewGRF yang bahaya telah berlaku:{}{STRING}
STR_NEWGRF_ERROR_VERSION_NUMBER                                 :{1:STRING} tidak akan berfungsi dengan versi TTDPatch seperti yang dilaporkan oleh OpenTTD.
STR_NEWGRF_ERROR_DOS_OR_WINDOWS                                 :{1:STRING} adalah untuk TTD versi {STRING}.
STR_NEWGRF_ERROR_UNSET_SWITCH                                   :{1:STRING} direkabentuk untuk digunakan bersama {STRING}
STR_NEWGRF_ERROR_INVALID_PARAMETER                              :Parameter yang tidak sah untuk {1:STRING}: parameter {STRING} ({NUM})
STR_NEWGRF_ERROR_LOAD_BEFORE                                    :{1:STRING} mesti dimuatkan sebelum {STRING}.
STR_NEWGRF_ERROR_LOAD_AFTER                                     :{1:STRING} mesti dimuatkan selepas {STRING}.
STR_NEWGRF_ERROR_OTTD_VERSION_NUMBER                            :{1:STRING} memerlukan OpenTTD versi {STRING} atau kemudian.
STR_NEWGRF_ERROR_AFTER_TRANSLATED_FILE                          :fail GRF yang ianya direka untuk menterjemah
STR_NEWGRF_ERROR_TOO_MANY_NEWGRFS_LOADED                        :Terlalu banyak NewGRF dimuatkan.
STR_NEWGRF_ERROR_STATIC_GRF_CAUSES_DESYNC                       :Memuatkan {1:STRING} sebagai NewGRF statik dengan {STRING} mungkin boleh menyebabkan kesilapan sinkronisasi (desync).
STR_NEWGRF_ERROR_UNEXPECTED_SPRITE                              :Peperi luar jangkaan (sprite {3:NUM})
STR_NEWGRF_ERROR_UNKNOWN_PROPERTY                               :Tindakan tidak diketahui pada properti 0 {4:HEX} (peperi {3:NUM})
STR_NEWGRF_ERROR_INVALID_ID                                     :Cubaan untuk menggunakan ID tidak sah (peperi {3:NUM})
STR_NEWGRF_ERROR_CORRUPT_SPRITE                                 :{YELLOW}{STRING} mengandungi peperi yang rosak. Semua peperi yang rosak akan ditunjukkan menggunakan tanda soal (?) merah.
STR_NEWGRF_ERROR_MULTIPLE_ACTION_8                              :Mengandungi pelbagai Tindakan 8 kemasukan (peperi {3:NUM})
STR_NEWGRF_ERROR_READ_BOUNDS                                    :Bacaan melepasi penghujung peperi-pseudo (peperi {3:NUM})
STR_NEWGRF_ERROR_GRM_FAILED                                     :Sumber GRF yang diminta tidak diperolehi (peperi {3:NUM})
STR_NEWGRF_ERROR_FORCEFULLY_DISABLED                            :{1:STRING} telah dinyahaktifkan oleh {STRING}
STR_NEWGRF_ERROR_INVALID_SPRITE_LAYOUT                          :Tidak sah/diketahui format susun atur (peperi {3:NUM})

# NewGRF related 'general' warnings
STR_NEWGRF_POPUP_CAUTION_CAPTION                                :{WHITE}Amaran!
STR_NEWGRF_CONFIRMATION_TEXT                                    :{YELLOW}Anda akan melakukan perubahan kepada permainan yang sedang berjalan. Ini boleh merosakkan OpenTTD atau keadaan permainan. Jangan buat laporan pepijat berkenaan isu ini.{}Adakah anda betul pasti tentang ini?

STR_NEWGRF_DUPLICATE_GRFID                                      :{WHITE}Tidak boleh menambah fail: GRF ID berduplikat
STR_NEWGRF_COMPATIBLE_LOADED                                    :{ORANGE}Fail berpadanan tidak dijumpai (GRF yang secocok telah dimuat)
STR_NEWGRF_TOO_MANY_NEWGRFS                                     :{WHITE}Tidak menambah fail: File GRF baru telah mencapai had

STR_NEWGRF_COMPATIBLE_LOAD_WARNING                              :{WHITE}GRF secocok telah dimuat untuk menggantikan fail yang tidak dijumpai
STR_NEWGRF_DISABLED_WARNING                                     :{WHITE}Fail GRF yang tidak dijumpai telah dinyahaktifkan
STR_NEWGRF_UNPAUSE_WARNING_TITLE                                :{YELLOW}Fail GRF tidak dijumpai
STR_NEWGRF_UNPAUSE_WARNING                                      :{WHITE}Pembatalan hentian dengan sementara boleh merosakkan OpenTTD. Jangan lapurkan kerosakan untuk kerosakan berikutnya.{}Adakah anda betul pasti mahu membatalkan hentian sementara ini?

# NewGRF status
STR_NEWGRF_LIST_NONE                                            :Tiada
STR_NEWGRF_LIST_ALL_FOUND                                       :Ada semua fail-fail
STR_NEWGRF_LIST_COMPATIBLE                                      :{YELLOW}Menjumpai fail serasi
STR_NEWGRF_LIST_MISSING                                         :{RED}Kehilangan fail-fail

# NewGRF 'it's broken' warnings
STR_NEWGRF_BROKEN                                               :{WHITE}Perilaku NewGRF '{0:STRING}' mungkin menyebabkan desync dan/atau terbabas.
STR_NEWGRF_BROKEN_POWERED_WAGON                                 :{WHITE}Ia mengubah keadaan wagon-berkuasa untuk'{1:ENGINE}' apabila tidak berada di dalam depoh
STR_NEWGRF_BROKEN_VEHICLE_LENGTH                                :{WHITE}Ianya menukar panjang kenderaan untuk '{1:ENGINE}' apabila beada di luar depoh.
STR_BROKEN_VEHICLE_LENGTH                                       :{WHITE}Keretapi '{VEHICLE}' yang dimiliki '{COMPANY}' mempunyai kepanjangan yang tidak sah. Ia mungkin disebabkan masalah dengan NewGRF. Permainan mungkin desync atau terbabas

STR_NEWGRF_BUGGY                                                :{WHITE}NewGRF '{0:STRING}' menyediakan maklumat yang salah.
STR_NEWGRF_BUGGY_ARTICULATED_CARGO                              :{WHITE}Maklumat kargo/ubahsuai untuk '{1:ENGINE}' berbeza daripada senarai pembelian selepas dibina. Ini mungkin akan menyebabkan pembaharuan/penggantian automatik gagal diubahsuai dengan betul.
STR_NEWGRF_BUGGY_ENDLESS_PRODUCTION_CALLBACK                    :{WHITE}'{1:STRING}' menyebabkan putaran tiada penghujung bagi pengeluaran yang dipanggil semula
STR_NEWGRF_BUGGY_UNKNOWN_CALLBACK_RESULT                        :{WHITE}Callback {1:HEX} kembali hasil yang tidak diketahui/tidak sah {2:HEX}

# 'User removed essential NewGRFs'-placeholders for stuff without specs
STR_NEWGRF_INVALID_CARGO                                        :<kargo tidak sah>
STR_NEWGRF_INVALID_CARGO_ABBREV                                 :??
STR_NEWGRF_INVALID_CARGO_QUANTITY                               :{COMMA} dari <kargo tidak benar>
STR_NEWGRF_INVALID_ENGINE                                       :<model kenderaan tidak sah>
STR_NEWGRF_INVALID_INDUSTRYTYPE                                 :<industry tidak sah>

# Placeholders for other invalid stuff, e.g. vehicles that have gone (Game Script).

# NewGRF scanning window
STR_NEWGRF_SCAN_CAPTION                                         :{WHITE}Imbasan NewGRFs
STR_NEWGRF_SCAN_MESSAGE                                         :{BLACK}Imbasan NewGRFs. Bergantung kepada jumlah, ini akan mengambil sedikit masa...
STR_NEWGRF_SCAN_STATUS                                          :{BLACK}{NUM} NewGRF diimbas daripada anggaran {NUM} NewGRF
STR_NEWGRF_SCAN_ARCHIVES                                        :Mengimbas arkib

# Sign list window
STR_SIGN_LIST_CAPTION                                           :{WHITE}Senarai Papan Tanda - {COMMA} Papan Tanda
STR_SIGN_LIST_MATCH_CASE                                        :{BLACK}Padankan kes
STR_SIGN_LIST_MATCH_CASE_TOOLTIP                                :{BLACK}Papar/padam kes yang hampir sama apabila membandingkan nama tanda terhadap rentetan penapis

# Sign window
STR_EDIT_SIGN_CAPTION                                           :{WHITE}Tukarkan teks papan tanda
STR_EDIT_SIGN_NEXT_SIGN_TOOLTIP                                 :{BLACK}Pergi ke papan tanda seterusnya
STR_EDIT_SIGN_PREVIOUS_SIGN_TOOLTIP                             :{BLACK}Pergi ke papan tanda sebelumnya

STR_EDIT_SIGN_SIGN_OSKTITLE                                     :{BLACK}Masukkan nama untuk papan tanda

# Town directory window
STR_TOWN_DIRECTORY_CAPTION                                      :{WHITE}Bandar-bandar
STR_TOWN_DIRECTORY_NONE                                         :{ORANGE}- Tiada -
STR_TOWN_DIRECTORY_TOWN                                         :{ORANGE}{TOWN}{BLACK} ({COMMA})
STR_TOWN_DIRECTORY_LIST_TOOLTIP                                 :{BLACK}Senarai bandar - klik nama bandar untuk memusatkan pemandangan ke bandar. Ctrl+Klik untuk membuka tetingkap pemandangan di lokasi bandar
STR_TOWN_POPULATION                                             :{BLACK}Jumlah penduduk dunia: {COMMA}

# Town view window
STR_TOWN_VIEW_TOWN_CAPTION                                      :{WHITE}{TOWN}
STR_TOWN_VIEW_CITY_CAPTION                                      :{WHITE}{TOWN} (Bandaraya)
STR_TOWN_VIEW_POPULATION_HOUSES                                 :{BLACK}Jumlah penduduk: {ORANGE}{COMMA}{BLACK}  Rumah: {ORANGE}{COMMA}
STR_TOWN_VIEW_CARGO_FOR_TOWNGROWTH                              :{BLACK}Kargi yang diperlukan untuk pembesaran bandar:
STR_TOWN_VIEW_CARGO_FOR_TOWNGROWTH_REQUIRED_GENERAL             :{ORANGE}{STRING}{RED} diperlukan
STR_TOWN_VIEW_CARGO_FOR_TOWNGROWTH_REQUIRED_WINTER              :{ORANGE}{STRING}{BLACK} diperlukan sewaktu musim sejuk
STR_TOWN_VIEW_CARGO_FOR_TOWNGROWTH_DELIVERED_GENERAL            :{ORANGE}{STRING}{GREEN} telah dihantar
STR_TOWN_VIEW_CARGO_FOR_TOWNGROWTH_REQUIRED                     :{ORANGE}{CARGO_TINY} / {CARGO_LONG}{RED} (masih diperlukan)
STR_TOWN_VIEW_CARGO_FOR_TOWNGROWTH_DELIVERED                    :{ORANGE}{CARGO_TINY} / {CARGO_LONG}{GREEN} (telah dihantar)
STR_TOWN_VIEW_TOWN_GROWS_EVERY                                  :{BLACK}Bandar berkembang setiap {ORANGE}{COMMA}{BLACK} hari
STR_TOWN_VIEW_TOWN_GROWS_EVERY_FUNDED                           :{BLACK}Bandar berkembang setiap {ORANGE}{COMMA}{BLACK} hari (dibiayai)
STR_TOWN_VIEW_TOWN_GROW_STOPPED                                 :{BLACK}Bandar {RED}tidak{BLACK} berkembang
STR_TOWN_VIEW_NOISE_IN_TOWN                                     :{BLACK}Had kebisingan dalam bandar: {ORANGE}{COMMA}{BLACK}  maks: {ORANGE}{COMMA}
STR_TOWN_VIEW_CENTER_TOOLTIP                                    :{BLACK}Pusatkan pemandangan utama ke lokasi bandar. Ctrl+Klik untuk membuka tetingkap pemandangan di lokasi bandar
STR_TOWN_VIEW_LOCAL_AUTHORITY_BUTTON                            :{BLACK}Majlis tempatan
STR_TOWN_VIEW_LOCAL_AUTHORITY_TOOLTIP                           :{BLACK}Tunjukkan maklumat pihak berkuasa tempatan
STR_TOWN_VIEW_RENAME_TOOLTIP                                    :{BLACK}Tukar nama bandar

STR_TOWN_VIEW_EXPAND_BUTTON                                     :{BLACK}Kembangkan
STR_TOWN_VIEW_EXPAND_TOOLTIP                                    :{BLACK}Besarkan saiz bandar
STR_TOWN_VIEW_DELETE_BUTTON                                     :{BLACK}Padam
STR_TOWN_VIEW_DELETE_TOOLTIP                                    :{BLACK}Padamkan bandar ini sepenuhnya

STR_TOWN_VIEW_RENAME_TOWN_BUTTON                                :Namakan Bandar

# Town local authority window
STR_LOCAL_AUTHORITY_CAPTION                                     :{WHITE}{TOWN} majlis tempatan
STR_LOCAL_AUTHORITY_COMPANY_RATINGS                             :{BLACK}Penarafan syarikat pengangkutan:
STR_LOCAL_AUTHORITY_COMPANY_RATING                              :{YELLOW}{COMPANY} {COMPANY_NUM}: {ORANGE}{STRING}
STR_LOCAL_AUTHORITY_ACTIONS_TITLE                               :{BLACK}Tindakan yang boleh diambil:
STR_LOCAL_AUTHORITY_ACTIONS_TOOLTIP                             :{BLACK}Senarai tindakan yang boleh diambil di bandar ini - klik pada butiran untuk maklumat lanjutan
STR_LOCAL_AUTHORITY_DO_IT_BUTTON                                :{BLACK}Lakukan
STR_LOCAL_AUTHORITY_DO_IT_TOOLTIP                               :{BLACK}Lakukan tindakan yang diserlahkan dalam senarai di atas

STR_LOCAL_AUTHORITY_ACTION_SMALL_ADVERTISING_CAMPAIGN           :Kempen pengiklanan kecil
STR_LOCAL_AUTHORITY_ACTION_MEDIUM_ADVERTISING_CAMPAIGN          :Kempen pengiklanan sederhana
STR_LOCAL_AUTHORITY_ACTION_LARGE_ADVERTISING_CAMPAIGN           :Kempen pengiklanan besar
STR_LOCAL_AUTHORITY_ACTION_ROAD_RECONSTRUCTION                  :Biaya pembinaan semula jalanraya tempatan
STR_LOCAL_AUTHORITY_ACTION_STATUE_OF_COMPANY                    :Bina tugu pemilik syarikat
STR_LOCAL_AUTHORITY_ACTION_NEW_BUILDINGS                        :Biaya pembinaan bangunan baru
STR_LOCAL_AUTHORITY_ACTION_EXCLUSIVE_TRANSPORT                  :Beli hak pengangkutan eksklusif
STR_LOCAL_AUTHORITY_ACTION_BRIBE                                :Rasuah pihak berkuasa tempatan

STR_LOCAL_AUTHORITY_ACTION_TOOLTIP_SMALL_ADVERTISING            :{YELLOW}Lakukan kempen pengiklanan yang kecil, untuk menarik lebih pelanggan dan kargo kepada perkhidmatan pengangkutan anda.{}Kos: {CURRENCY_LONG}
STR_LOCAL_AUTHORITY_ACTION_TOOLTIP_MEDIUM_ADVERTISING           :{YELLOW}Lakukan kempen pengiklanan yang sederhana, untuk menarik lebih pelanggan dan kargo kepada perkhidmatan pengangkutan anda.{}Kos: {CURRENCY_LONG}
STR_LOCAL_AUTHORITY_ACTION_TOOLTIP_LARGE_ADVERTISING            :{YELLOW}Lakukan kempen pengiklanan yang besar, untuk menarik lebih pelanggan dan kargo kepada perkhidmatan pengangkutan anda.{}Kos: {CURRENCY_LONG}
STR_LOCAL_AUTHORITY_ACTION_TOOLTIP_ROAD_RECONSTRUCTION          :{YELLOW}Biaya pembinaan semula rangkaian jalanraya bandar. Menyebabkan kesesakan lalulintas selama 6 bulan.{}Kos: {CURRENCY_LONG}
STR_LOCAL_AUTHORITY_ACTION_TOOLTIP_STATUE_OF_COMPANY            :{YELLOW}Bina tugu sebagai penghormatan kepada syarikat anda.{}Kos: {CURRENCY_LONG}
STR_LOCAL_AUTHORITY_ACTION_TOOLTIP_NEW_BUILDINGS                :{YELLOW}Biaya pembinaan bangunan komersil baru dalam bandar.{}Kos: {CURRENCY_LONG}
STR_LOCAL_AUTHORITY_ACTION_TOOLTIP_EXCLUSIVE_TRANSPORT          :{YELLOW}Beli hak pengangkutan eksklusif selama 1 tahun di bandar ini. Pihak berkuasa bandar akan hanya membenarkan penumpang dan kargo menggunakan stesen-stesen syarikat anda.{}Kos: {CURRENCY_LONG}
STR_LOCAL_AUTHORITY_ACTION_TOOLTIP_BRIBE                        :{YELLOW}Rasuah pihak berkuasa bandar untuk meninggikan penarafan anda, dengan risiko hukuman yang sangat berat.{}Kos: {CURRENCY_LONG}

# Goal window
STR_GOALS_GLOBAL_TITLE                                          :{BLACK}Hasrat global:
STR_GOALS_TEXT                                                  :{ORANGE}{STRING}
STR_GOALS_NONE                                                  :{ORANGE}- Tiada -
STR_GOALS_COMPANY_TITLE                                         :{BLACK}Hasrat syarikat:
STR_GOALS_TOOLTIP_CLICK_ON_SERVICE_TO_CENTER                    :{BLACK}Klik pada industri/bandar/petak untuk memusatkan pandangan. Ctrl+Klik akan membuka pusat pandangan di atas industri/bandar/petak

# Goal question window
STR_GOAL_QUESTION_CAPTION_QUESTION                              :Soalan
STR_GOAL_QUESTION_CAPTION_INFORMATION                           :Maklumat
STR_GOAL_QUESTION_CAPTION_WARNING                               :Amaran
STR_GOAL_QUESTION_CAPTION_ERROR                                 :Kesilapan

############ Start of Goal Question button list
STR_GOAL_QUESTION_BUTTON_CANCEL                                 :Batal
STR_GOAL_QUESTION_BUTTON_OK                                     :OK
STR_GOAL_QUESTION_BUTTON_NO                                     :Tidak
STR_GOAL_QUESTION_BUTTON_YES                                    :Ya
STR_GOAL_QUESTION_BUTTON_DECLINE                                :Menolak
STR_GOAL_QUESTION_BUTTON_ACCEPT                                 :Terima
STR_GOAL_QUESTION_BUTTON_IGNORE                                 :Abai
STR_GOAL_QUESTION_BUTTON_RETRY                                  :Cuba Semula
STR_GOAL_QUESTION_BUTTON_PREVIOUS                               :Sebelum
STR_GOAL_QUESTION_BUTTON_NEXT                                   :Seterusnya
STR_GOAL_QUESTION_BUTTON_STOP                                   :Berhenti
STR_GOAL_QUESTION_BUTTON_START                                  :Mula
STR_GOAL_QUESTION_BUTTON_GO                                     :Pergi
STR_GOAL_QUESTION_BUTTON_CONTINUE                               :Sambung
STR_GOAL_QUESTION_BUTTON_RESTART                                :Mula semula
STR_GOAL_QUESTION_BUTTON_POSTPONE                               :Tangguh
STR_GOAL_QUESTION_BUTTON_SURRENDER                              :Menyerah
STR_GOAL_QUESTION_BUTTON_CLOSE                                  :Tutup
############ End of Goal Question button list

# Subsidies window
STR_SUBSIDIES_CAPTION                                           :{WHITE}Subsidi
STR_SUBSIDIES_OFFERED_TITLE                                     :{BLACK}Subsidi yang ditawarkan untuk perkhidmatan:
STR_SUBSIDIES_OFFERED_FROM_TO                                   :{ORANGE}{STRING} dari {STRING} ke {STRING}{YELLOW} (sebelum {DATE_SHORT})
STR_SUBSIDIES_NONE                                              :{ORANGE}- Tiada -
STR_SUBSIDIES_SUBSIDISED_TITLE                                  :{BLACK}Perkhidmatan yang telah disubsidikan:
STR_SUBSIDIES_SUBSIDISED_FROM_TO                                :{ORANGE}{STRING} dari {STRING} ke {STRING}{YELLOW} ({COMPANY}{YELLOW}, sehingga {DATE_SHORT})
STR_SUBSIDIES_TOOLTIP_CLICK_ON_SERVICE_TO_CENTER                :{BLACK}Klik di atas servis untuk memusatkan pemandangan kepada industri/bandar. Ctrl+Klik untuk membuka tetingkap pemandangan di lokasi bandar

# Story book window
STR_STORY_BOOK_TITLE                                            :{YELLOW}{STRING}
STR_STORY_BOOK_NEXT_PAGE                                        :{BLACK}Seterusnya

# Station list window
STR_STATION_LIST_TOOLTIP                                        :{BLACK}Nama stesen - klik pada nama untuk memusatkan pemandangan ke stesen. Ctrl+Klik membuka tetingkap pemandangan di lokasi stesen
STR_STATION_LIST_USE_CTRL_TO_SELECT_MORE                        :{BLACK}Tekan Ctrl untuk memilih lebih daripada satu butiran
STR_STATION_LIST_CAPTION                                        :{WHITE}{COMPANY} - {COMMA} Stesen
STR_STATION_LIST_STATION                                        :{YELLOW}{STATION} {STATION_FEATURES}
STR_STATION_LIST_WAYPOINT                                       :{YELLOW}{WAYPOINT}
STR_STATION_LIST_NONE                                           :{YELLOW}- Tiada -
STR_STATION_LIST_SELECT_ALL_FACILITIES                          :{BLACK}Pilih semua kemudahan
STR_STATION_LIST_SELECT_ALL_TYPES                               :{BLACK}Pilih semua kargo (termasuk kargo tiada menunggu)
STR_STATION_LIST_NO_WAITING_CARGO                               :{BLACK}Tiada kargo menunggu

# Station view window
STR_STATION_VIEW_CAPTION                                        :{WHITE}{STATION} {STATION_FEATURES}
STR_STATION_VIEW_WAITING_CARGO                                  :{WHITE}{CARGO_LONG}
STR_STATION_VIEW_EN_ROUTE_FROM                                  :{YELLOW}({CARGO_SHORT} dalam perjalanan daripada {STATION})

STR_STATION_VIEW_ACCEPTS_BUTTON                                 :{BLACK}Terima
STR_STATION_VIEW_ACCEPTS_TOOLTIP                                :{BLACK}Tunjukkan senarai kargo yang diterima
STR_STATION_VIEW_ACCEPTS_CARGO                                  :{BLACK}Menerima: {WHITE}{CARGO_LIST}


STR_STATION_VIEW_RATINGS_BUTTON                                 :{BLACK}Penarafan
STR_STATION_VIEW_RATINGS_TOOLTIP                                :{BLACK}Tunjukkan penarafan stesen
STR_STATION_VIEW_SUPPLY_RATINGS_TITLE                           :{BLACK}Bekalan bulanan dan penarafan tempatan:

STR_STATION_VIEW_PLANNED_AMOUNT                                 :Jumlah: Telah dirancang
STR_STATION_VIEW_VIA                                            :{YELLOW}{CARGO_SHORT} melalui {STATION}
STR_STATION_VIEW_TO                                             :{YELLOW}{CARGO_SHORT} ke {STATION}
STR_STATION_VIEW_VIA_HERE                                       :{GREEN}{CARGO_SHORT} sedang berhenti di stesen ini


############ range for rating starts
STR_CARGO_RATING_APPALLING                                      :Sangat teruk
STR_CARGO_RATING_VERY_POOR                                      :Sangat Teruk
STR_CARGO_RATING_POOR                                           :Teruk
STR_CARGO_RATING_MEDIOCRE                                       :Sederhana
STR_CARGO_RATING_GOOD                                           :Baik
STR_CARGO_RATING_VERY_GOOD                                      :Sangat Baik
STR_CARGO_RATING_EXCELLENT                                      :Cemerlang
STR_CARGO_RATING_OUTSTANDING                                    :Mengkagumkan
############ range for rating ends

STR_STATION_VIEW_CENTER_TOOLTIP                                 :{BLACK}Pusatkan pemandangan utama ke lokasi stesen. Ctrl+Klik untuk membuka tetingkap pemandangan di lokasi stesen
STR_STATION_VIEW_RENAME_TOOLTIP                                 :{BLACK}Tukarkan nama stesen

STR_STATION_VIEW_SCHEDULED_TRAINS_TOOLTIP                       :{BLACK}Tunjukkan semua keretapi yang mengandungi stesen ini dalam jadual mereka
STR_STATION_VIEW_SCHEDULED_ROAD_VEHICLES_TOOLTIP                :{BLACK}Tunjukkan semua kenderaan darat yang mempunyai stesen ini di dalam jadual mereka
STR_STATION_VIEW_SCHEDULED_AIRCRAFT_TOOLTIP                     :{BLACK}Tunjukkan semua pesawat yang mengandungi lapangan terbang ini dalam jadual mereka
STR_STATION_VIEW_SCHEDULED_SHIPS_TOOLTIP                        :{BLACK}Tunjukkan semua kapal yang mengandungi stesen ini dalam jadual mereka

STR_STATION_VIEW_RENAME_STATION_CAPTION                         :Namakan semula stesen/ruang punggahan

STR_STATION_VIEW_CLOSE_AIRPORT_TOOLTIP                          :{BLACK}Halang pesawat daripada mendarat di lapangan terbang ini

# Waypoint/buoy view window
STR_WAYPOINT_VIEW_CAPTION                                       :{WHITE}{WAYPOINT}
STR_WAYPOINT_VIEW_CENTER_TOOLTIP                                :{BLACK}Pusatkan pemandangan utama ke lokasi tandatuju. Ctrl+Klik untuk membuka tetingkap pemandangan di lokasi tandatuju
STR_WAYPOINT_VIEW_CHANGE_WAYPOINT_NAME                          :{BLACK}Tukar nama tandatuju
STR_BUOY_VIEW_CENTER_TOOLTIP                                    :{BLACK}Pusatkan pemandangan utama ke lokasi pelampung. Ctrl+Klik untuk membuka tetingkap pemandangan di lokasi pelampung
STR_BUOY_VIEW_CHANGE_BUOY_NAME                                  :{BLACK}Tukar nama pelampung

STR_EDIT_WAYPOINT_NAME                                          :{WHITE}Tukar nama tandatuju

# Finances window
STR_FINANCES_CAPTION                                            :{WHITE}{COMPANY} Kewangan {BLACK}{COMPANY_NUM}
STR_FINANCES_EXPENDITURE_INCOME_TITLE                           :{WHITE}Perbelanjaan/Pendapatan
STR_FINANCES_YEAR                                               :{WHITE}{NUM}
STR_FINANCES_SECTION_CONSTRUCTION                               :{GOLD}Pembinaan
STR_FINANCES_SECTION_NEW_VEHICLES                               :{GOLD}Kenderaan Baru
STR_FINANCES_SECTION_TRAIN_RUNNING_COSTS                        :{GOLD}Kos Pengendalian Keretapi
STR_FINANCES_SECTION_ROAD_VEHICLE_RUNNING_COSTS                 :{GOLD}Kos Pengendalian Kenderaan
STR_FINANCES_SECTION_AIRCRAFT_RUNNING_COSTS                     :{GOLD}Kos Pengendalian Pesawat
STR_FINANCES_SECTION_SHIP_RUNNING_COSTS                         :{GOLD}Kos Pengendalian Kapal
STR_FINANCES_SECTION_PROPERTY_MAINTENANCE                       :{GOLD}Penyelenggaraan Hartanah
STR_FINANCES_SECTION_TRAIN_INCOME                               :{GOLD}Pendapatan Keretapi
STR_FINANCES_SECTION_ROAD_VEHICLE_INCOME                        :{GOLD}Pendapatan Kenderaan Jalanraya
STR_FINANCES_SECTION_AIRCRAFT_INCOME                            :{GOLD}Pendapatan Pesawat
STR_FINANCES_SECTION_SHIP_INCOME                                :{GOLD}Pendapatan Kapal
STR_FINANCES_SECTION_LOAN_INTEREST                              :{GOLD}Bunga Pinjaman
STR_FINANCES_SECTION_OTHER                                      :{GOLD}Lain-lain
STR_FINANCES_NEGATIVE_INCOME                                    :{BLACK}-{CURRENCY_LONG}
STR_FINANCES_POSITIVE_INCOME                                    :{BLACK}+{CURRENCY_LONG}
STR_FINANCES_TOTAL_CAPTION                                      :{WHITE}Jumlah:
STR_FINANCES_BANK_BALANCE_TITLE                                 :{WHITE}Baki Bank
STR_FINANCES_LOAN_TITLE                                         :{WHITE}Pinjaman
STR_FINANCES_MAX_LOAN                                           :{WHITE}Pinjaman Maksimum: {BLACK}{CURRENCY_LONG}
STR_FINANCES_TOTAL_CURRENCY                                     :{BLACK}{CURRENCY_LONG}
STR_FINANCES_BORROW_BUTTON                                      :{BLACK}Pinjam {CURRENCY_LONG}
STR_FINANCES_BORROW_TOOLTIP                                     :{BLACK}Tinggikan nilai pinjaman. Ctrl+Klik untuk meminjam sebanyak mungkin
STR_FINANCES_REPAY_BUTTON                                       :{BLACK}Bayar semula {CURRENCY_LONG}
STR_FINANCES_REPAY_TOOLTIP                                      :{BLACK}Bayar semula sebahagian pinjaman. Ctrl+Klik untuk membayar semula sebanyak mungkin
STR_FINANCES_INFRASTRUCTURE_BUTTON                              :{BLACK}Infrastruktur

# Company view
STR_COMPANY_VIEW_CAPTION                                        :{WHITE}{COMPANY} {BLACK}{COMPANY_NUM}
STR_COMPANY_VIEW_PRESIDENT_MANAGER_TITLE                        :{WHITE}{PRESIDENT_NAME}{}{GOLD}(Pengurus)

STR_COMPANY_VIEW_INAUGURATED_TITLE                              :{GOLD}Ditubuhkan: {WHITE}{NUM}
STR_COMPANY_VIEW_COLOUR_SCHEME_TITLE                            :{GOLD}Skim Warna:
STR_COMPANY_VIEW_VEHICLES_TITLE                                 :{GOLD}Kenderaan:
STR_COMPANY_VIEW_TRAINS                                         :{WHITE}{COMMA} kenderaan
STR_COMPANY_VIEW_ROAD_VEHICLES                                  :{WHITE}{COMMA} kenderaan jalanraya
STR_COMPANY_VIEW_AIRCRAFT                                       :{WHITE}{COMMA} pesawat
STR_COMPANY_VIEW_SHIPS                                          :{WHITE}{COMMA} kapal-kapal
STR_COMPANY_VIEW_VEHICLES_NONE                                  :{WHITE}Tiada
STR_COMPANY_VIEW_COMPANY_VALUE                                  :{GOLD}Nilai syarikat: {WHITE}{CURRENCY_LONG}
STR_COMPANY_VIEW_SHARES_OWNED_BY                                :{WHITE}({COMMA}% dimiliki oleh {COMPANY})
STR_COMPANY_VIEW_INFRASTRUCTURE                                 :{GOLD}Infrastruktur:
STR_COMPANY_VIEW_INFRASTRUCTURE_RAIL                            :{WHITE}{COMMA} cebisan landasan
STR_COMPANY_VIEW_INFRASTRUCTURE_ROAD                            :{WHITE}{COMMA} cebisan jalanraya
STR_COMPANY_VIEW_INFRASTRUCTURE_WATER                           :{WHITE}{COMMA} petak air
STR_COMPANY_VIEW_INFRASTRUCTURE_STATION                         :{WHITE}{COMMA} petak stesen
STR_COMPANY_VIEW_INFRASTRUCTURE_AIRPORT                         :{WHITE}{COMMA} lapangan terbang
STR_COMPANY_VIEW_INFRASTRUCTURE_NONE                            :{WHITE}Tiada

STR_COMPANY_VIEW_BUILD_HQ_BUTTON                                :{BLACK}Bina Ibu Pejabat
STR_COMPANY_VIEW_BUILD_HQ_TOOLTIP                               :{BLACK}Bina ibu pejabat syarikat
STR_COMPANY_VIEW_VIEW_HQ_BUTTON                                 :{BLACK}Lihat Ibu Pejabat
STR_COMPANY_VIEW_VIEW_HQ_TOOLTIP                                :{BLACK}Lihat ibu pejabat syarikat
STR_COMPANY_VIEW_RELOCATE_HQ                                    :{BLACK}Tempatkan semula ibu pejabat
STR_COMPANY_VIEW_RELOCATE_COMPANY_HEADQUARTERS                  :{BLACK}Bina semula ibu pejabat syarikat di tempat lain dengan kos 1% nilai syarikat. Shift+Klik untuk menunjukkan anggaran kos tanpa pemindahan HQ
STR_COMPANY_VIEW_INFRASTRUCTURE_BUTTON                          :{BLACK}Butiran
STR_COMPANY_VIEW_INFRASTRUCTURE_TOOLTIP                         :{BLACK}Lihat kiraan infrastruktur secara terperinci

STR_COMPANY_VIEW_NEW_FACE_BUTTON                                :{BLACK}Wajah Baru
STR_COMPANY_VIEW_NEW_FACE_TOOLTIP                               :{BLACK}Pilih wajah baru untuk pengurus
STR_COMPANY_VIEW_COLOUR_SCHEME_BUTTON                           :{BLACK}Skim Warna
STR_COMPANY_VIEW_COLOUR_SCHEME_TOOLTIP                          :{BLACK}Tukar seragaman kenderaan syarikat
STR_COMPANY_VIEW_COMPANY_NAME_BUTTON                            :{BLACK}Nama Syarikat
STR_COMPANY_VIEW_COMPANY_NAME_TOOLTIP                           :{BLACK}Tukar nama syarikat
STR_COMPANY_VIEW_PRESIDENT_NAME_BUTTON                          :{BLACK}Nama Pengurus
STR_COMPANY_VIEW_PRESIDENT_NAME_TOOLTIP                         :{BLACK}Tukar nama pengurus

STR_COMPANY_VIEW_BUY_SHARE_BUTTON                               :{BLACK}Beli 25% saham dalam syarikat ini
STR_COMPANY_VIEW_SELL_SHARE_BUTTON                              :{BLACK}Jual 25% saham dalam syarikat ini
STR_COMPANY_VIEW_BUY_SHARE_TOOLTIP                              :{BLACK}Beli 25% saham dalam syarikat ini. Shift+Klik menunjukkan anggaran kos tanpa membeli saham
STR_COMPANY_VIEW_SELL_SHARE_TOOLTIP                             :{BLACK}Jual 25% saham dalam syarikat ini. Shift+Klik menunjukkan anggaran kos tanpa menjual saham

STR_COMPANY_VIEW_COMPANY_NAME_QUERY_CAPTION                     :Nama Syarikat
STR_COMPANY_VIEW_PRESIDENT_S_NAME_QUERY_CAPTION                 :Nama Pengurus

STR_BUY_COMPANY_MESSAGE                                         :{WHITE}Kami sedang mencari syarikat pengangkutan yang boleh mengambil alih syarikat kami.{}{}Adakah anda ingin membeli {COMPANY} untuk {CURRENCY_LONG}?

# Company infrastructure window
STR_COMPANY_INFRASTRUCTURE_VIEW_CAPTION                         :{WHITE}Infrastruktur {COMPANY}
STR_COMPANY_INFRASTRUCTURE_VIEW_RAIL_SECT                       :{GOLD}Cebisan landasan:
STR_COMPANY_INFRASTRUCTURE_VIEW_SIGNALS                         :{WHITE}Isyarat
STR_COMPANY_INFRASTRUCTURE_VIEW_ROAD_SECT                       :{GOLD}Cebisan jalanraya:
STR_COMPANY_INFRASTRUCTURE_VIEW_ROAD                            :{WHITE}Jalanraya
STR_COMPANY_INFRASTRUCTURE_VIEW_TRAMWAY                         :{WHITE}Laluan Trem
STR_COMPANY_INFRASTRUCTURE_VIEW_WATER_SECT                      :{GOLD}Petak air:
STR_COMPANY_INFRASTRUCTURE_VIEW_CANALS                          :{WHITE}Terusan
STR_COMPANY_INFRASTRUCTURE_VIEW_STATION_SECT                    :{GOLD}Stesen:
STR_COMPANY_INFRASTRUCTURE_VIEW_STATIONS                        :{WHITE}Petak stesen
STR_COMPANY_INFRASTRUCTURE_VIEW_AIRPORTS                        :{WHITE}Lapangan Terbang
STR_COMPANY_INFRASTRUCTURE_VIEW_TOTAL                           :{WHITE}{CURRENCY_LONG}/thn

# Industry directory
STR_INDUSTRY_DIRECTORY_CAPTION                                  :{WHITE}Industri
STR_INDUSTRY_DIRECTORY_NONE                                     :{ORANGE}- Tiada -
STR_INDUSTRY_DIRECTORY_ITEM                                     :{ORANGE}{INDUSTRY}{BLACK} ({CARGO_LONG}{STRING}){YELLOW} ({COMMA}% dihantar)
STR_INDUSTRY_DIRECTORY_ITEM_TWO                                 :{ORANGE}{INDUSTRY}{BLACK} ({CARGO_LONG}{STRING}/{CARGO_LONG}{STRING}){YELLOW} ({COMMA}%/{COMMA}% dihantar)
STR_INDUSTRY_DIRECTORY_ITEM_NOPROD                              :{ORANGE}{INDUSTRY}
STR_INDUSTRY_DIRECTORY_LIST_CAPTION                             :{BLACK}Nama industri - klik pada nama untuk memusatkan pemandangan ke industri. Ctrl+Klik membuka tetingkap pemandangan di lokasi industri

# Industry view
STR_INDUSTRY_VIEW_CAPTION                                       :{WHITE}{INDUSTRY}
STR_INDUSTRY_VIEW_PRODUCTION_LAST_MONTH_TITLE                   :{BLACK}Pengeluaran bulan lepas:
STR_INDUSTRY_VIEW_TRANSPORTED                                   :{YELLOW}{CARGO_LONG}{STRING}{BLACK} ({COMMA}% dihantar)
STR_INDUSTRY_VIEW_LOCATION_TOOLTIP                              :{BLACK}Pusatkan pemandangan utama ke lokasi industri. Ctrl+Klik untuk membuka tetingkap pemandangan di lokasi industri
STR_INDUSTRY_VIEW_PRODUCTION_LEVEL                              :{BLACK}Tahap produksi: {YELLOW}{COMMA}%
STR_INDUSTRY_VIEW_INDUSTRY_ANNOUNCED_CLOSURE                    :{YELLOW} Industri mengumumkan penutupan serta merta!


STR_INDUSTRY_VIEW_REQUIRES                                      :{BLACK}Diperlukan:

STR_CONFIG_GAME_PRODUCTION                                      :{WHITE}Ubah pengeluaran (gandaan 8, sehingga 2040)
STR_CONFIG_GAME_PRODUCTION_LEVEL                                :{WHITE}Ubah tahap produksi (peratus, hingga 800%)

# Vehicle lists
STR_VEHICLE_LIST_TRAIN_CAPTION                                  :{WHITE}{STRING} - {COMMA} Keretapi
STR_VEHICLE_LIST_ROAD_VEHICLE_CAPTION                           :{WHITE}{STRING} - {COMMA} Kenderaan Jalanraya
STR_VEHICLE_LIST_SHIP_CAPTION                                   :{WHITE}{STRING} - {COMMA} Kapal
STR_VEHICLE_LIST_AIRCRAFT_CAPTION                               :{WHITE}{STRING} - {COMMA} Pesawat

STR_VEHICLE_LIST_TRAIN_LIST_TOOLTIP                             :{BLACK}Keretapi - klik atas keretapi untuk maklumat
STR_VEHICLE_LIST_ROAD_VEHICLE_TOOLTIP                           :{BLACK}Kenderaan jalanraya - klik atas kenderaan untuk maklumat
STR_VEHICLE_LIST_SHIP_TOOLTIP                                   :{BLACK}Kapal - klik atas kapal untuk maklumat
STR_VEHICLE_LIST_AIRCRAFT_TOOLTIP                               :{BLACK}Pesawat - klik atas pesawat untuk maklumat

STR_VEHICLE_LIST_PROFIT_THIS_YEAR_LAST_YEAR                     :{TINY_FONT}{BLACK}Keuntungan tahun ini: {CURRENCY_LONG} (tahun lalu: {CURRENCY_LONG})

STR_VEHICLE_LIST_AVAILABLE_TRAINS                               :Keretapi sedia ada
STR_VEHICLE_LIST_AVAILABLE_ROAD_VEHICLES                        :Kenderaan sedia ada
STR_VEHICLE_LIST_AVAILABLE_SHIPS                                :Kapal sedia ada
STR_VEHICLE_LIST_AVAILABLE_AIRCRAFT                             :Pesawat sedia ada
STR_VEHICLE_LIST_AVAILABLE_ENGINES_TOOLTIP                      :{BLACK}Lihat senarai rekabentuk enjin untuk jenis kenderaan ini

STR_VEHICLE_LIST_MANAGE_LIST                                    :{BLACK}Uruskan senarai
STR_VEHICLE_LIST_MANAGE_LIST_TOOLTIP                            :{BLACK}Hantar arahan pada semua kenderaan didalam senarai
STR_VEHICLE_LIST_REPLACE_VEHICLES                               :Tukar kenderaan
STR_VEHICLE_LIST_SEND_FOR_SERVICING                             :Hantar untuk Diservis

STR_VEHICLE_LIST_SEND_TRAIN_TO_DEPOT                            :Hantar ke Depoh
STR_VEHICLE_LIST_SEND_ROAD_VEHICLE_TO_DEPOT                     :Hantar ke pangkalan
STR_VEHICLE_LIST_SEND_SHIP_TO_DEPOT                             :Hantar ke pangkalan
STR_VEHICLE_LIST_SEND_AIRCRAFT_TO_HANGAR                        :Hantar ke Hangar

STR_VEHICLE_LIST_MASS_STOP_LIST_TOOLTIP                         :{BLACK}Klik untuk menghentikan semua kenderaan di dalam senarai
STR_VEHICLE_LIST_MASS_START_LIST_TOOLTIP                        :{BLACK}Klik untuk memulakan semua kenderaan di dalam senarai

STR_VEHICLE_LIST_SHARED_ORDERS_LIST_CAPTION                     :{WHITE}Arahan yang dikongsi {COMMA} Kenderaan

# Group window
STR_GROUP_ALL_TRAINS                                            :Semua keretapi
STR_GROUP_ALL_ROAD_VEHICLES                                     :Semua kenderaan jalanraya
STR_GROUP_ALL_SHIPS                                             :Semua kapal
STR_GROUP_ALL_AIRCRAFTS                                         :Semua kapal

STR_GROUP_DEFAULT_TRAINS                                        :Keretapi yang belum berkumpulan
STR_GROUP_DEFAULT_ROAD_VEHICLES                                 :Kenderaan jalanraya yang belum berkumpulan
STR_GROUP_DEFAULT_SHIPS                                         :Kapal yang belum berkumpulan
STR_GROUP_DEFAULT_AIRCRAFTS                                     :Pesawat yang belum berkumpulan

<<<<<<< HEAD
=======

>>>>>>> 01261dae
STR_GROUPS_CLICK_ON_GROUP_FOR_TOOLTIP                           :{BLACK}Kumpulan - klik sebuah kumpulan untuk menyenaraikan semua kenderaan di dalam kumpulan tersebut. Tarik dan lepaskan kumpulan untuk menyusun kumpulan mengikut heirarki
STR_GROUP_CREATE_TOOLTIP                                        :{BLACK}Klik untuk mewujudkan kumpulan
STR_GROUP_DELETE_TOOLTIP                                        :{BLACK}Padamkan kumpulan yang telah dipilih
STR_GROUP_RENAME_TOOLTIP                                        :{BLACK}Tukar nama kumpulan yang terpilih
STR_GROUP_REPLACE_PROTECTION_TOOLTIP                            :{BLACK}Klik untuk menghalang kumpulan ini daripada digantikan secara automatik


STR_GROUP_ADD_SHARED_VEHICLE                                    :Tambah kenderaan berkongsi
STR_GROUP_REMOVE_ALL_VEHICLES                                   :Buang semua kenderaan

STR_GROUP_RENAME_CAPTION                                        :{BLACK}Namakan semula kenderaan


# Build vehicle window
STR_BUY_VEHICLE_TRAIN_RAIL_CAPTION                              :Keretapi Baru
STR_BUY_VEHICLE_TRAIN_ELRAIL_CAPTION                            :Keretapi Elektrik Baru
STR_BUY_VEHICLE_TRAIN_MONORAIL_CAPTION                          :Monorel Baru
STR_BUY_VEHICLE_TRAIN_MAGLEV_CAPTION                            :Maglev Baru

STR_BUY_VEHICLE_TRAIN_ALL_CAPTION                               :Keretapi Baru
STR_BUY_VEHICLE_ROAD_VEHICLE_CAPTION                            :Kenderaan Jalanraya Baru
STR_BUY_VEHICLE_SHIP_CAPTION                                    :Kapal Baru
STR_BUY_VEHICLE_AIRCRAFT_CAPTION                                :Pesawat Baru

STR_PURCHASE_INFO_COST_WEIGHT                                   :{BLACK}Kos: {GOLD}{CURRENCY_LONG}{BLACK} Berat: {GOLD}{WEIGHT_SHORT}
STR_PURCHASE_INFO_SPEED_POWER                                   :{BLACK}Kelajuan: {GOLD}{VELOCITY}{BLACK} Kuasa: {GOLD}{POWER}
STR_PURCHASE_INFO_SPEED                                         :{BLACK}Kelajuan: {GOLD}{VELOCITY}
STR_PURCHASE_INFO_SPEED_OCEAN                                   :{BLACK}Kelajuan di lautan: {GOLD}{VELOCITY}
STR_PURCHASE_INFO_SPEED_CANAL                                   :{BLACK}Kelajuan pada terusan/sungai: {GOLD}{VELOCITY}
STR_PURCHASE_INFO_RUNNINGCOST                                   :{BLACK}Kos Pengendalian: {GOLD}{CURRENCY_LONG}/tahun
STR_PURCHASE_INFO_CAPACITY                                      :{BLACK}Muatan: {GOLD}{CARGO_LONG} {STRING}
STR_PURCHASE_INFO_REFITTABLE                                    :(boleh diubahsuai)
STR_PURCHASE_INFO_DESIGNED_LIFE                                 :{BLACK}Direka: {GOLD}{NUM}{BLACK} Jangkahayat: {GOLD}{COMMA} tahun
STR_PURCHASE_INFO_RELIABILITY                                   :{BLACK}Reliabiliti Maks: {GOLD}{COMMA}%
STR_PURCHASE_INFO_COST                                          :{BLACK}Kos: {GOLD}{CURRENCY_LONG}
STR_PURCHASE_INFO_WEIGHT_CWEIGHT                                :{BLACK}Berat: {GOLD}{WEIGHT_SHORT} ({WEIGHT_SHORT})
STR_PURCHASE_INFO_COST_SPEED                                    :{BLACK}Kos: {GOLD}{CURRENCY_LONG}{BLACK} Kelajuan: {GOLD}{VELOCITY}
STR_PURCHASE_INFO_AIRCRAFT_CAPACITY                             :{BLACK}Muatan: {GOLD}{CARGO_LONG}, {CARGO_LONG}
STR_PURCHASE_INFO_PWAGPOWER_PWAGWEIGHT                          :{BLACK}Gerabak Berkuasa: {GOLD}+{POWER}{BLACK} Berat: {GOLD}+{WEIGHT_SHORT}
STR_PURCHASE_INFO_REFITTABLE_TO                                 :{BLACK}Ubahsuai kepada: {GOLD}{STRING}
STR_PURCHASE_INFO_ALL_TYPES                                     :Semua jenis kargo
STR_PURCHASE_INFO_ALL_BUT                                       :Semua kecuali {CARGO_LIST}
STR_PURCHASE_INFO_MAX_TE                                        :{BLACK}Usaha Penarikan Maks.: {GOLD}{FORCE}
STR_PURCHASE_INFO_AIRCRAFT_RANGE                                :{BLACK}Jarak: {GOLD}{COMMA} petak

STR_BUY_VEHICLE_TRAIN_LIST_TOOLTIP                              :{BLACK}Senarai pilihan keretapi - Klik atas kenderaan untuk maklumat
STR_BUY_VEHICLE_ROAD_VEHICLE_LIST_TOOLTIP                       :{BLACK}Senarai pilihan kenderaan jalanraya - klik atas kenderaan untuk maklumat
STR_BUY_VEHICLE_SHIP_LIST_TOOLTIP                               :{BLACK}Senarai pilihan kapal - klik atas kapal untuk maklumat
STR_BUY_VEHICLE_AIRCRAFT_LIST_TOOLTIP                           :{BLACK}Senarai pilihan pesawat - klik atas pesawat untuk maklumat

STR_BUY_VEHICLE_TRAIN_BUY_VEHICLE_BUTTON                        :{BLACK}Beli Kenderaan
STR_BUY_VEHICLE_ROAD_VEHICLE_BUY_VEHICLE_BUTTON                 :{BLACK}Beli Kenderaan
STR_BUY_VEHICLE_SHIP_BUY_VEHICLE_BUTTON                         :{BLACK}Beli Kapal
STR_BUY_VEHICLE_AIRCRAFT_BUY_VEHICLE_BUTTON                     :{BLACK}Beli Pesawat


STR_BUY_VEHICLE_TRAIN_BUY_VEHICLE_TOOLTIP                       :{BLACK}Beli gerabak keretapi yang terpilih. Shift+Klik menunjukkan anggaran kos tanpa membeli
STR_BUY_VEHICLE_ROAD_VEHICLE_BUY_VEHICLE_TOOLTIP                :{BLACK}Beli kenderaan jalanraya yang terpilih. Shift+Klik menunjukkan anggaran kos tanpa membeli
STR_BUY_VEHICLE_SHIP_BUY_VEHICLE_TOOLTIP                        :{BLACK}Beli kapal yang terpilih. Shift+Klik menunjukkan anggaran kos tanpa membeli
STR_BUY_VEHICLE_AIRCRAFT_BUY_VEHICLE_TOOLTIP                    :{BLACK}Beli pesawat yang terpilih. Shift+Klik menunjukkan anggaran kos tanpa membeli


STR_BUY_VEHICLE_TRAIN_RENAME_BUTTON                             :{BLACK}Namakan semula
STR_BUY_VEHICLE_ROAD_VEHICLE_RENAME_BUTTON                      :{BLACK}Namakan semula
STR_BUY_VEHICLE_SHIP_RENAME_BUTTON                              :{BLACK}Namakan semula
STR_BUY_VEHICLE_AIRCRAFT_RENAME_BUTTON                          :{BLACK}Namakan semula

STR_BUY_VEHICLE_TRAIN_RENAME_TOOLTIP                            :{BLACK}Namakan semula jenis keretapi
STR_BUY_VEHICLE_ROAD_VEHICLE_RENAME_TOOLTIP                     :{BLACK}Namakan semula jenis kenderaan jalanraya
STR_BUY_VEHICLE_SHIP_RENAME_TOOLTIP                             :{BLACK}Namakan semula jenis kapal
STR_BUY_VEHICLE_AIRCRAFT_RENAME_TOOLTIP                         :{BLACK}Namakan semula pesawat

STR_BUY_VEHICLE_TRAIN_HIDE_TOGGLE_BUTTON                        :{BLACK}Sembunyi
STR_BUY_VEHICLE_ROAD_VEHICLE_HIDE_TOGGLE_BUTTON                 :{BLACK}Sembunyi
STR_BUY_VEHICLE_SHIP_HIDE_TOGGLE_BUTTON                         :{BLACK}Sembunyi
STR_BUY_VEHICLE_AIRCRAFT_HIDE_TOGGLE_BUTTON                     :{BLACK}Sembunyi

STR_BUY_VEHICLE_TRAIN_SHOW_TOGGLE_BUTTON                        :{BLACK}Paparan
STR_BUY_VEHICLE_ROAD_VEHICLE_SHOW_TOGGLE_BUTTON                 :{BLACK}Paparan
STR_BUY_VEHICLE_SHIP_SHOW_TOGGLE_BUTTON                         :{BLACK}Paparan
STR_BUY_VEHICLE_AIRCRAFT_SHOW_TOGGLE_BUTTON                     :{BLACK}Paparan

STR_BUY_VEHICLE_TRAIN_HIDE_SHOW_TOGGLE_TOOLTIP                  :{BLACK}Menyembunyikan Togol / memaparkan jenis kenderaan kereta api
STR_BUY_VEHICLE_ROAD_VEHICLE_HIDE_SHOW_TOGGLE_TOOLTIP           :{BLACK} Menyembunyikan Togol / memaparkan jenis kenderaan jalan raya
STR_BUY_VEHICLE_SHIP_HIDE_SHOW_TOGGLE_TOOLTIP                   :{BLACK}Menyembunyikan Togol / memaparkan jenis kapal
STR_BUY_VEHICLE_AIRCRAFT_HIDE_SHOW_TOGGLE_TOOLTIP               :{BLACK}Togol menyembunyikan / memaparkan jenis pesawat

STR_QUERY_RENAME_TRAIN_TYPE_CAPTION                             :{WHITE}Namakan semula jenis keretapi
STR_QUERY_RENAME_ROAD_VEHICLE_TYPE_CAPTION                      :{WHITE}Namakan semula jenis kenderaan jalanraya
STR_QUERY_RENAME_SHIP_TYPE_CAPTION                              :{WHITE}Namakan semula jenis kapal
STR_QUERY_RENAME_AIRCRAFT_TYPE_CAPTION                          :{WHITE}Namakan semula jenis pesawat

# Depot window
STR_DEPOT_CAPTION                                               :{WHITE}{DEPOT}

STR_DEPOT_RENAME_TOOLTIP                                        :{BLACK}Tukar nama depoh
STR_DEPOT_RENAME_DEPOT_CAPTION                                  :Namakan semula depoh

STR_DEPOT_NO_ENGINE                                             :{BLACK}-
STR_DEPOT_VEHICLE_TOOLTIP                                       :{BLACK}{ENGINE}{STRING}
STR_DEPOT_VEHICLE_TOOLTIP_CHAIN                                 :{BLACK}{NUM} kenderaan{STRING}
STR_DEPOT_VEHICLE_TOOLTIP_CARGO                                 :{}{CARGO_LONG} ({CARGO_SHORT})

STR_DEPOT_TRAIN_LIST_TOOLTIP                                    :{BLACK}Keretapi - seret gerabak dengan butang kiri untuk tambah/kurangkan daripada keretapi, butang kanan untuk maklumat. Pegang Ctrl untuk membuatkan kedua-dua fungsi dapat digunakan kepada rangkaian berikutnya.
STR_DEPOT_ROAD_VEHICLE_LIST_TOOLTIP                             :{BLACK}Kenderaan - klik kanan pada kenderaan untuk maklumat
STR_DEPOT_SHIP_LIST_TOOLTIP                                     :{BLACK}Kapal - klik kanan pada kapal untuk maklumat
STR_DEPOT_AIRCRAFT_LIST_TOOLTIP                                 :{BLACK}Pesawat - klik kanan pada pesawat untuk maklumat

STR_DEPOT_TRAIN_SELL_TOOLTIP                                    :{BLACK}Seret gerabak keretapi ke sini untuk menjualkannya
STR_DEPOT_ROAD_VEHICLE_SELL_TOOLTIP                             :{BLACK}Seret kenderaan jalanraya ke sini untuk menjualkannya
STR_DEPOT_SHIP_SELL_TOOLTIP                                     :{BLACK}Seret kapal ke sini untuk menjualkannya
STR_DEPOT_AIRCRAFT_SELL_TOOLTIP                                 :{BLACK}Seret pesawat ke sini untuk menjualkannya

STR_DEPOT_DRAG_WHOLE_TRAIN_TO_SELL_TOOLTIP                      :{BLACK}Seret enjin keretapi ke sini untuk menjualkan semua gerabak keretapi itu

STR_DEPOT_SELL_ALL_BUTTON_TRAIN_TOOLTIP                         :{BLACK}Jual semua keretapi dalam depoh
STR_DEPOT_SELL_ALL_BUTTON_ROAD_VEHICLE_TOOLTIP                  :{BLACK}Jual semua kenderaan jalanraya dalam depoh
STR_DEPOT_SELL_ALL_BUTTON_SHIP_TOOLTIP                          :{BLACK}Jual semua kapal dalam depoh
STR_DEPOT_SELL_ALL_BUTTON_AIRCRAFT_TOOLTIP                      :{BLACK}Jual semua pesawat dalam hangar

STR_DEPOT_AUTOREPLACE_TRAIN_TOOLTIP                             :{BLACK}Gantikan keretapi dalam depoh secara automatik
STR_DEPOT_AUTOREPLACE_ROAD_VEHICLE_TOOLTIP                      :{BLACK}Gantikan kenderaan jalanraya dalam depoh secara automatik
STR_DEPOT_AUTOREPLACE_SHIP_TOOLTIP                              :{BLACK}Gantikan kenderaan kapal dalam depoh secara automatik
STR_DEPOT_AUTOREPLACE_AIRCRAFT_TOOLTIP                          :{BLACK}Gantikan pesawat dalam depoh secara automatik

STR_DEPOT_TRAIN_NEW_VEHICLES_BUTTON                             :{BLACK}Kenderaan Baru
STR_DEPOT_ROAD_VEHICLE_NEW_VEHICLES_BUTTON                      :{BLACK}Kenderaan Baru
STR_DEPOT_SHIP_NEW_VEHICLES_BUTTON                              :{BLACK}Kapal Baru
STR_DEPOT_AIRCRAFT_NEW_VEHICLES_BUTTON                          :{BLACK}Pesawat Baru

STR_DEPOT_TRAIN_NEW_VEHICLES_TOOLTIP                            :{BLACK}Beli gerabak keretapi baru
STR_DEPOT_ROAD_VEHICLE_NEW_VEHICLES_TOOLTIP                     :{BLACK}Beli kenderaan jalanraya baru
STR_DEPOT_SHIP_NEW_VEHICLES_TOOLTIP                             :{BLACK}Beli kapal baru
STR_DEPOT_AIRCRAFT_NEW_VEHICLES_TOOLTIP                         :{BLACK}Beli pesawat baru

STR_DEPOT_CLONE_TRAIN                                           :{BLACK}Klonkan Train
STR_DEPOT_CLONE_ROAD_VEHICLE                                    :{BLACK}Klonkan Kenderaan
STR_DEPOT_CLONE_SHIP                                            :{BLACK}Klonkan Kapal
STR_DEPOT_CLONE_AIRCRAFT                                        :{BLACK}Klonkan Pesawat

STR_DEPOT_CLONE_TRAIN_DEPOT_INFO                                :{BLACK}Ini akan membeli satu salinan kereta api termasuk semua kereta. Klik butang ini dan kemudian pada kereta api di dalam atau di luar depot. Ctrl + Klik akan berkongsi perintah. Shift + Klik menunjukkan anggaran kos tanpa pembelian
STR_DEPOT_CLONE_ROAD_VEHICLE_DEPOT_INFO                         :{BLACK}Perbuatan ini akan membeli salinan kenderaan jalanraya. Klik butang ini dan kemudian di kenderaan jalanraya di luar atau di dalam depoh. Ctrl+Klik untuk berkongsi arahan. Shift+Klik menunjukkan anggaran kos tanpa pembelian
STR_DEPOT_CLONE_SHIP_DEPOT_INFO                                 :{BLACK}Perbuatan ini akan membeli salinan kapal. Klik butang ini dan kemudian di kapal di luar atau di dalam depoh. Ctrl+Klik untuk berkongsi arahan. Shift+Klik menunjukkan anggaran kos tanpa membeli
STR_DEPOT_CLONE_AIRCRAFT_INFO_HANGAR_WINDOW                     :{BLACK}Ini akan membeli salinan pesawat. Klik butang ini dan kemudian di pesawat di luar atau di dalam depoh. Ctrl+Klik untuk berkongsi arahan. Shift+Klik menunjukkan anggaran kos tanpa membeli

STR_DEPOT_TRAIN_LOCATION_TOOLTIP                                :{BLACK}Pusatkan pemandangan utama ke lokasi depoh keretapi. Ctrl+Klik untuk membuka tetingkap pemandangan di lokasi depoh keretapi
STR_DEPOT_ROAD_VEHICLE_LOCATION_TOOLTIP                         :{BLACK}Pusatkan pemandangan utama ke lokasi depoh kenderaan jalanraya. Ctrl+Klik untuk membuka tetingkap pemandangan di lokasi depoh kenderaan jalanraya
STR_DEPOT_SHIP_LOCATION_TOOLTIP                                 :{BLACK}Pusatkan pemandangan utama ke lokasi kapal. Ctrl+Klik untuk membuka tetingkap pemandangan di lokasi depoh kapal
STR_DEPOT_AIRCRAFT_LOCATION_TOOLTIP                             :{BLACK}Pusatkan pemandangan utama ke lokasi hangar. Ctrl+Klik untuk membuka tetingkap pemandangan di lokasi hangar

STR_DEPOT_VEHICLE_ORDER_LIST_TRAIN_TOOLTIP                      :{BLACK}Senaraikan semua keretapi yang mengandungi depoh ini dalam arahan mereka
STR_DEPOT_VEHICLE_ORDER_LIST_ROAD_VEHICLE_TOOLTIP               :{BLACK}Senaraikan semua kenderaan jalanraya yang mengandungi depoh ini dalam arahan mereka
STR_DEPOT_VEHICLE_ORDER_LIST_SHIP_TOOLTIP                       :{BLACK}Senaraikan semua kapal yang mengandungi depoh ini dalam arahan mereka
STR_DEPOT_VEHICLE_ORDER_LIST_AIRCRAFT_TOOLTIP                   :{BLACK}Senaraikan semua pesawat yang mengandungi hangar ini dalam arahan mereka

STR_DEPOT_MASS_STOP_DEPOT_TRAIN_TOOLTIP                         :{BLACK}Klik untuk menghentikan semua keretapi di dalam depoh
STR_DEPOT_MASS_STOP_DEPOT_ROAD_VEHICLE_TOOLTIP                  :{BLACK}Klik untuk menghentikan semua kenderaan jalanraya di dalam depoh
STR_DEPOT_MASS_STOP_DEPOT_SHIP_TOOLTIP                          :{BLACK}Klik untuk menghentikan semua kapal di dalam depoh
STR_DEPOT_MASS_STOP_HANGAR_TOOLTIP                              :{BLACK}Klik untuk menghentikan semua pesawat di dalam hangar

STR_DEPOT_MASS_START_DEPOT_TRAIN_TOOLTIP                        :{BLACK}Klik untuk menggerakkan semua keretapi di dalam depoh
STR_DEPOT_MASS_START_DEPOT_ROAD_VEHICLE_TOOLTIP                 :{BLACK}Klik untuk menggerakkan semua kenderaan jalanraya di dalam depoh
STR_DEPOT_MASS_START_DEPOT_SHIP_TOOLTIP                         :{BLACK}Klik untuk menggerakkan semua kapal di dalam depoh
STR_DEPOT_MASS_START_HANGAR_TOOLTIP                             :{BLACK}Klik untuk menggerakkan semua pesawat di dalam hangar

STR_DEPOT_SELL_CONFIRMATION_TEXT                                :{YELLOW}Anda akan menjual semua kenderaan dalam depoh. Pastikah anda?

# Engine preview window
STR_ENGINE_PREVIEW_CAPTION                                      :{WHITE}Pesanan daripada pengusaha kenderaan
STR_ENGINE_PREVIEW_MESSAGE                                      :{GOLD}Kami baru sahaja mereka {STRING} yang baru - adakah anda berminat untuk menggunakan kenderaan ini secara eksklusif, supaya kami dapat menilai tahap kelancarannya sebelum kami menjualnya kepada pihak awam?
STR_ENGINE_PREVIEW_RAILROAD_LOCOMOTIVE                          :keretapi
STR_ENGINE_PREVIEW_ROAD_VEHICLE                                 :kenderaan jalanraya
STR_ENGINE_PREVIEW_AIRCRAFT                                     :pesawat
STR_ENGINE_PREVIEW_SHIP                                         :kapal
STR_ENGINE_PREVIEW_MONORAIL_LOCOMOTIVE                          :keretapi monorel
STR_ENGINE_PREVIEW_MAGLEV_LOCOMOTIVE                            :keretapi maglev

STR_ENGINE_PREVIEW_COST_WEIGHT_SPEED_POWER                      :{BLACK}Kos: {CURRENCY_LONG} Berat: {WEIGHT_SHORT}{}Kelajuan: {VELOCITY}  Kuasa: {POWER}{}Kos Pengendalian: {CURRENCY_LONG}/thn{}Kapasiti: {CARGO_LONG}
STR_ENGINE_PREVIEW_COST_WEIGHT_SPEED_POWER_MAX_TE               :{BLACK}Kos: {CURRENCY_LONG} Berat: {WEIGHT_SHORT}{}Kelajuan: {VELOCITY}  Kuasa: {POWER}  Maks. E.K.: {6:FORCE}{}Kos Pengendalian: {4:CURRENCY_LONG}/thn{}Kapasiti: {5:CARGO_LONG}
STR_ENGINE_PREVIEW_COST_MAX_SPEED_CAP_RUNCOST                   :{BLACK}Kos: {CURRENCY_LONG} Kelajuan Maks.: {VELOCITY}{}Kapasiti: {CARGO_LONG}{}Kos Pengendalian: {CURRENCY_LONG}/thn

# Autoreplace window
STR_REPLACE_VEHICLES_WHITE                                      :{WHITE}Gantikan {STRING} - {STRING}
STR_REPLACE_VEHICLE_TRAIN                                       :Keretapi
STR_REPLACE_VEHICLE_ROAD_VEHICLE                                :Kenderaan Jalanraya
STR_REPLACE_VEHICLE_SHIP                                        :Kapal
STR_REPLACE_VEHICLE_AIRCRAFT                                    :Pesawat


STR_REPLACE_HELP_LEFT_ARRAY                                     :{BLACK}Pilih jenis enjin untuk diganti
STR_REPLACE_HELP_RIGHT_ARRAY                                    :{BLACK}Pilih jenis enjin baru yang anda ingin guna untuk menggantikan jenis enjin sebelah kiri

STR_REPLACE_VEHICLES_START                                      :{BLACK}Mulakan Penggantian Kenderaan
STR_REPLACE_HELP_START_BUTTON                                   :{BLACK}Tekan untuk memulakan penggantian jenis enjin yang dipilih di sebelah kiri dengan jenis enjin yang dipilih di sebelah kanan
STR_REPLACE_NOT_REPLACING                                       :{BLACK}Tidak digantikan
STR_REPLACE_NOT_REPLACING_VEHICLE_SELECTED                      :{BLACK}Tiada kenderaan telah dipilih
STR_REPLACE_VEHICLES_STOP                                       :{BLACK}Hentikan Penggantian Kenderaan
STR_REPLACE_HELP_STOP_BUTTON                                    :{BLACK}Menekan untuk menghentikan ketukaran jenis engin yang telah dipilih di sebelah kiri

STR_REPLACE_ENGINE_WAGON_SELECT_HELP                            :{BLACK}Beralih antara tetingkap enjin dan penggantian wagon
STR_REPLACE_ENGINES                                             :Enjin
STR_REPLACE_WAGONS                                              :Gerabak

STR_REPLACE_HELP_RAILTYPE                                       :{BLACK}Pilih jenis landasan yang anda mahu enjin digantikan
STR_REPLACE_HELP_REPLACE_INFO_TAB                               :{BLACK}Paparkan enjin yang mana di sebelah kiri yang dipilih untuk digantikan dengan, sekiranya ada
STR_REPLACE_RAIL_VEHICLES                                       :Kenderaan keretapi
STR_REPLACE_ELRAIL_VEHICLES                                     :Kenderaan Keretapi Elektrik
STR_REPLACE_MONORAIL_VEHICLES                                   :Monorel Kenderaan
STR_REPLACE_MAGLEV_VEHICLES                                     :Kenderaan Maglev

STR_REPLACE_REMOVE_WAGON                                        :{BLACK}Penghapusan wagon: {ORANGE}{STRING}
STR_REPLACE_REMOVE_WAGON_HELP                                   :{BLACK}Membuat penukaran secara automatik menyimpan kepanjangan keretapi yang sama dengan mengeluarkan gerabak (bermula dari bahagian hadapan), sekiranya menyebabkan kereta api lebih panjang

# Vehicle view
STR_VEHICLE_VIEW_CAPTION                                        :{WHITE}{VEHICLE}

STR_VEHICLE_VIEW_TRAIN_LOCATION_TOOLTIP                         :{BLACK}Pusatkan paparan utama kepada lokasi kereta api. Ctrl+Klik akan mengikuti keretapi di paparan utama
STR_VEHICLE_VIEW_ROAD_VEHICLE_LOCATION_TOOLTIP                  :{BLACK}Pusatkan paparan utama kepada lokasi kenderaan. Ctrl+Klik akan mengikuti kenderaan di paparan utama
STR_VEHICLE_VIEW_SHIP_LOCATION_TOOLTIP                          :{BLACK}Pusatkan pemandangan utama ke lokasi kapal. Ctrl+Klik akan mengikuti kapal di paparan utama
STR_VEHICLE_VIEW_AIRCRAFT_LOCATION_TOOLTIP                      :{BLACK}Pusatkan paparan utama di lokasi pesawat. Ctrl+Klik akan mengikuti pesawat di paparan utama

STR_VEHICLE_VIEW_TRAIN_SEND_TO_DEPOT_TOOLTIP                    :{BLACK}Hantar keretapi ke depoh. Ctrl+Klik akan hanya selenggara
STR_VEHICLE_VIEW_ROAD_VEHICLE_SEND_TO_DEPOT_TOOLTIP             :{BLACK}Hantar kenderaan ke depoh. Ctrl+Klik untuk selenggara sahaja
STR_VEHICLE_VIEW_SHIP_SEND_TO_DEPOT_TOOLTIP                     :{BLACK}Hantar kapal ke depoh. Ctrl+Klik untuk selenggara sahaja
STR_VEHICLE_VIEW_AIRCRAFT_SEND_TO_DEPOT_TOOLTIP                 :{BLACK}Hantar pesawat ke hangar. Ctrl+Klik untuk selenggara sahaja

STR_VEHICLE_VIEW_CLONE_TRAIN_INFO                               :{BLACK}Ini akan membeli sesalinan keretapi termasuk semua gerabak. Ctrl+Klik akan mengongsikan arahan. Shift+Klik untuk memaparkan anggaran kos tanpa pembelian
STR_VEHICLE_VIEW_CLONE_ROAD_VEHICLE_INFO                        :{BLACK}Ini akan membeli sesalinan kenderaan jalanraya. Ctrl+Klik akan mengongsikan arahan. Shift+Klik untuk paparkan anggaran kos tanpa pembelian
STR_VEHICLE_VIEW_CLONE_SHIP_INFO                                :{BLACK}Ini akan membeli sesalinan kapal. Ctrl+Klik akan mengongsikan arahan. Shift+Klik untuk tunjukan anggaran kos tanpa pembelian
STR_VEHICLE_VIEW_CLONE_AIRCRAFT_INFO                            :{BLACK}Ini akan membeli sesalinan pesawat. Ctrl+Klik akan mengongsikan arahan. Shift+Klik untuk tunjukkan anggaran kos tanpa pembelian

STR_VEHICLE_VIEW_TRAIN_IGNORE_SIGNAL_TOOLTIP                    :{BLACK}Paksa keretapi untuk maju tanpa menunggu kebenaran lampu isyarat

STR_VEHICLE_VIEW_TRAIN_REFIT_TOOLTIP                            :{BLACK}Ubahsuai keretapi untuk membawa jenis kargo yang berlainan
STR_VEHICLE_VIEW_ROAD_VEHICLE_REFIT_TOOLTIP                     :{BLACK}Ubahsuai kenderaan untuk membawa jenis kargo yang berlainan
STR_VEHICLE_VIEW_SHIP_REFIT_TOOLTIP                             :{BLACK}Ubahsuai kapal supaya boleh membawa kargo berlainan jenis
STR_VEHICLE_VIEW_AIRCRAFT_REFIT_TOOLTIP                         :{BLACK}Ubahsuai pesawat untuk membawa jenis kargo yang berlainan

STR_VEHICLE_VIEW_TRAIN_REVERSE_TOOLTIP                          :{BLACK}Mengubah haluan keretapi ke arah belakang
STR_VEHICLE_VIEW_ROAD_VEHICLE_REVERSE_TOOLTIP                   :{BLACK}Mengubah kenderaan untuk berpatah balik

STR_VEHICLE_VIEW_TRAIN_ORDERS_TOOLTIP                           :{BLACK}Tunjukkan arahan keretapi. Ctrl+Klik untuk menunjukkan jadual keretapi
STR_VEHICLE_VIEW_ROAD_VEHICLE_ORDERS_TOOLTIP                    :{BLACK}Tunjukkan arahan kenderaan. Ctrl+Klik untuk menunjukkan jadual kenderaan
STR_VEHICLE_VIEW_SHIP_ORDERS_TOOLTIP                            :{BLACK}Tunjukkan arahan kapal. Ctrl+Klik untuk menunjukkan jadual kapal
STR_VEHICLE_VIEW_AIRCRAFT_ORDERS_TOOLTIP                        :{BLACK}Tunjukkan arahan pesawat. Ctrl+Klik untuk menunjukkan jadual pesawat

STR_VEHICLE_VIEW_TRAIN_SHOW_DETAILS_TOOLTIP                     :{BLACK}Tunjukkan butiran keretapi
STR_VEHICLE_VIEW_ROAD_VEHICLE_SHOW_DETAILS_TOOLTIP              :{BLACK}Tunjukkan butiran kenderaan
STR_VEHICLE_VIEW_SHIP_SHOW_DETAILS_TOOLTIP                      :{BLACK}Tunjukkan butiran kapal
STR_VEHICLE_VIEW_AIRCRAFT_SHOW_DETAILS_TOOLTIP                  :{BLACK}Tunjukkan butiran pesawat

STR_VEHICLE_VIEW_TRAIN_STATE_START_STOP_TOOLTIP                 :{BLACK}Pergerakan semasa keretapi - klik untuk menghentikan/menggerakkan keretapi. Ctrl+Klik untuk skrol ke destinasi
STR_VEHICLE_VIEW_ROAD_VEHICLE_STATE_START_STOP_TOOLTIP          :{BLACK}Pergerakan semasa kenderaan - klik untuk menghentikan/menggerakkan kenderaan. Ctrl+Klik untuk skrol ke destinasi
STR_VEHICLE_VIEW_SHIP_STATE_START_STOP_TOOLTIP                  :{BLACK}Pergerakan semasa kapal - klik untuk menghentikan/menggerakkan kapal. Ctrl+Klik untuk skrol ke destinasi
STR_VEHICLE_VIEW_AIRCRAFT_STATE_START_STOP_TOOLTIP              :{BLACK}Pergerakan semasa pesawat - klik untuk menghentikan/menggerakkan pesawat. Ctrl+Klik untuk skrol ke destinasi

# Messages in the start stop button in the vehicle view
STR_VEHICLE_STATUS_LOADING_UNLOADING                            :{LTBLUE}Punggah naik / Punggah turun
STR_VEHICLE_STATUS_LEAVING                                      :{LTBLUE}Beredar
STR_VEHICLE_STATUS_CRASHED                                      :{RED}Kemalangan!
STR_VEHICLE_STATUS_BROKEN_DOWN                                  :{RED}Mengalami kerosakan
STR_VEHICLE_STATUS_STOPPED                                      :{RED}Berhenti
STR_VEHICLE_STATUS_TRAIN_STOPPING_VEL                           :{RED}Sedang berhenti, {VELOCITY}
STR_VEHICLE_STATUS_TRAIN_NO_POWER                               :{RED}Tiada kuasa
STR_VEHICLE_STATUS_TRAIN_STUCK                                  :{ORANGE}Menunggu kekosongan laluan
STR_VEHICLE_STATUS_AIRCRAFT_TOO_FAR                             :{ORANGE}Destinasi seterusnya terlalu jauh

STR_VEHICLE_STATUS_HEADING_FOR_STATION_VEL                      :{LTBLUE}Menuju ke {STATION}, {VELOCITY}
STR_VEHICLE_STATUS_NO_ORDERS_VEL                                :{LTBLUE}Tiada perintah, {VELOCITY}
STR_VEHICLE_STATUS_HEADING_FOR_WAYPOINT_VEL                     :{LTBLUE}Bergerak ke arah {WAYPOINT}, {VELOCITY}
STR_VEHICLE_STATUS_HEADING_FOR_DEPOT_VEL                        :{ORANGE}Menuju ke {DEPOT}, {VELOCITY}
STR_VEHICLE_STATUS_HEADING_FOR_DEPOT_SERVICE_VEL                :{LTBLUE}Servis di {DEPOT}, {VELOCITY}

# Vehicle stopped/started animations
STR_VEHICLE_COMMAND_STOPPED_SMALL                               :{TINY_FONT}{RED}Berhenti
STR_VEHICLE_COMMAND_STOPPED                                     :{RED}Berhenti
STR_VEHICLE_COMMAND_STARTED_SMALL                               :{TINY_FONT}{GREEN}Mula
STR_VEHICLE_COMMAND_STARTED                                     :{GREEN}Sudah Mula

# Vehicle details
STR_VEHICLE_DETAILS_CAPTION                                     :{WHITE}{VEHICLE} (Butiran)
STR_VEHICLE_NAME_BUTTON                                         :{BLACK}Nama

STR_VEHICLE_DETAILS_TRAIN_RENAME                                :{BLACK}Nama keretapi
STR_VEHICLE_DETAILS_ROAD_VEHICLE_RENAME                         :{BLACK}Nama kenderaan jalanraya
STR_VEHICLE_DETAILS_SHIP_RENAME                                 :{BLACK}Nama kapal
STR_VEHICLE_DETAILS_AIRCRAFT_RENAME                             :{BLACK}Namakan pesawat

STR_VEHICLE_INFO_AGE_RUNNING_COST_YR                            :{BLACK}Umur: {LTBLUE}{STRING}{BLACK}   Kos Pengendalian: {LTBLUE}{CURRENCY_LONG}/thn
# The next two need to stay in this order
STR_VEHICLE_INFO_AGE                                            :{COMMA} tahun ({COMMA})
STR_VEHICLE_INFO_AGE_RED                                        :{RED}{COMMA} tahun ({COMMA})

STR_VEHICLE_INFO_MAX_SPEED                                      :{BLACK}Kelajuan Maks.: {LTBLUE}{VELOCITY}
STR_VEHICLE_INFO_MAX_SPEED_TYPE                                 :{BLACK}Kelajuan maksima: {LTBLUE}{VELOCITY} {BLACK}Jenis pesawat: {LTBLUE}{STRING}
STR_VEHICLE_INFO_MAX_SPEED_TYPE_RANGE                           :{BLACK}Kelajuan maksima: {LTBLUE}{VELOCITY} {BLACK}Jenis pesawat: {LTBLUE}{STRING} {BLACK}Lingkungan: {LTBLUE}{COMMA} petak
STR_VEHICLE_INFO_WEIGHT_POWER_MAX_SPEED                         :{BLACK}Berat: {LTBLUE}{WEIGHT_SHORT} {BLACK}Kuasa: {LTBLUE}{POWER}{BLACK} Kelajuan Maks.: {LTBLUE}{VELOCITY}
STR_VEHICLE_INFO_WEIGHT_POWER_MAX_SPEED_MAX_TE                  :{BLACK}Berat: {LTBLUE}{WEIGHT_SHORT} {BLACK}Kuasa: {LTBLUE}{POWER}{BLACK} Max. speed: {LTBLUE}{VELOCITY} {BLACK}T.E. Maks.: {LTBLUE}{FORCE}

STR_VEHICLE_INFO_PROFIT_THIS_YEAR_LAST_YEAR                     :{BLACK}Keuntungan tahun ini: {LTBLUE}{CURRENCY_LONG} (tahun lepas: {CURRENCY_LONG})
STR_VEHICLE_INFO_RELIABILITY_BREAKDOWNS                         :{BLACK}Reliabiliti: {LTBLUE}{COMMA}%  {BLACK}Kerosakkan sejak penyelenggaraan terkahir: {LTBLUE}{COMMA}

STR_VEHICLE_INFO_BUILT_VALUE                                    :{LTBLUE}{ENGINE} {BLACK}Keluaran: {LTBLUE}{NUM}{BLACK} Nilai: {LTBLUE}{CURRENCY_LONG}
STR_VEHICLE_INFO_NO_CAPACITY                                    :{BLACK}Muatan: {LTBLUE}Tiada{STRING}
STR_VEHICLE_INFO_CAPACITY                                       :{BLACK}Muatan: {LTBLUE}{CARGO_LONG}{3:STRING}
STR_VEHICLE_INFO_CAPACITY_MULT                                  :{BLACK}Muatan: {LTBLUE}{CARGO_LONG}{3:STRING} (x{4:NUM})
STR_VEHICLE_INFO_CAPACITY_CAPACITY                              :{BLACK}Muatan: {LTBLUE}{CARGO_LONG}, {CARGO_LONG}{STRING}

STR_VEHICLE_INFO_FEEDER_CARGO_VALUE                             :{BLACK}Pindahkan kredit: {LTBLUE}{CURRENCY_LONG}

STR_VEHICLE_DETAILS_SERVICING_INTERVAL_DAYS                     :{BLACK}Tempoh Penyenggelaraan: {LTBLUE}{COMMA}hari{BLACK}   Penyenggelaraan terakhir: {LTBLUE}{DATE_LONG}
STR_VEHICLE_DETAILS_SERVICING_INTERVAL_PERCENT                  :{BLACK}Tempoh Penyenggelaraan: {LTBLUE}{COMMA}%{BLACK}   Penyenggelaraan terakhir: {LTBLUE}{DATE_LONG}
STR_VEHICLE_DETAILS_INCREASE_SERVICING_INTERVAL_TOOLTIP         :{BLACK}Tambah 10 tempoh penyenggelaraan. Ctrl+Klik untuk tambah 5 tempoh penyenggelaraan
STR_VEHICLE_DETAILS_DECREASE_SERVICING_INTERVAL_TOOLTIP         :{BLACK}Kurangkan 10 tempoh penyenggelaraan. Ctrl+Klik untuk kurangkan 5 tempoh penyenggelaraan

STR_VEHICLE_DETAILS_DAYS                                        :Hari
STR_VEHICLE_DETAILS_PERCENT                                     :Peratusan

STR_QUERY_RENAME_TRAIN_CAPTION                                  :{WHITE}Nama keretapi
STR_QUERY_RENAME_ROAD_VEHICLE_CAPTION                           :{WHITE}Nama kenderaan jalanraya
STR_QUERY_RENAME_SHIP_CAPTION                                   :{WHITE}Nama kapal
STR_QUERY_RENAME_AIRCRAFT_CAPTION                               :{WHITE}Namakan pesawat

# Extra buttons for train details windows
STR_VEHICLE_DETAILS_TRAIN_ENGINE_BUILT_AND_VALUE                :{LTBLUE}{ENGINE}{BLACK}   Keluaran: {LTBLUE}{NUM}{BLACK} Nilai: {LTBLUE}{CURRENCY_LONG}
STR_VEHICLE_DETAILS_TRAIN_WAGON_VALUE                           :{LTBLUE}{ENGINE}{BLACK}   Nilai: {LTBLUE}{CURRENCY_LONG}

STR_VEHICLE_DETAILS_TRAIN_TOTAL_CAPACITY_TEXT                   :{BLACK}Jumlah kapasiti kargo keretapi ini:
STR_VEHICLE_DETAILS_TRAIN_TOTAL_CAPACITY                        :{LTBLUE}- {CARGO_LONG} ({CARGO_SHORT})
STR_VEHICLE_DETAILS_TRAIN_TOTAL_CAPACITY_MULT                   :{LTBLUE}- {CARGO_LONG} ({CARGO_SHORT}) (x{NUM})

STR_VEHICLE_DETAILS_CARGO_EMPTY                                 :{LTBLUE}Kosong
STR_VEHICLE_DETAILS_CARGO_FROM                                  :{LTBLUE}{CARGO_LONG} dari {STATION}
STR_VEHICLE_DETAILS_CARGO_FROM_MULT                             :{LTBLUE}{CARGO_LONG} dari {STATION} (x{NUM})

STR_VEHICLE_DETAIL_TAB_CARGO                                    :{BLACK}Kargo
STR_VEHICLE_DETAILS_TRAIN_CARGO_TOOLTIP                         :{BLACK}Tunjukkan butiran kargo yang dibawa
STR_VEHICLE_DETAIL_TAB_INFORMATION                              :{BLACK}Maklumat
STR_VEHICLE_DETAILS_TRAIN_INFORMATION_TOOLTIP                   :{BLACK}Tunjukkan butiran keretapi
STR_VEHICLE_DETAIL_TAB_CAPACITIES                               :{BLACK}Kapasiti
STR_VEHICLE_DETAILS_TRAIN_CAPACITIES_TOOLTIP                    :{BLACK}Tunjukkan muatan setiap kenderaan
STR_VEHICLE_DETAIL_TAB_TOTAL_CARGO                              :{BLACK}Jumlah Kargo
STR_VEHICLE_DETAILS_TRAIN_TOTAL_CARGO_TOOLTIP                   :{BLACK}Tunjukkan jumlah muatan keretapi, diasingkan dengan jenis kargo

STR_VEHICLE_DETAILS_TRAIN_ARTICULATED_RV_CAPACITY               :{BLACK}Muatan: {LTBLUE}

# Vehicle refit
STR_REFIT_CAPTION                                               :{WHITE}{VEHICLE} (Ubahsuai)
STR_REFIT_TITLE                                                 :{GOLD}Pilih jenis kargo untuk dibawa:
STR_REFIT_NEW_CAPACITY_COST_OF_REFIT                            :{BLACK}Muatan Baru: {GOLD}{CARGO_LONG}{}{BLACK}Kos ubahsuai: {RED}{CURRENCY_LONG}
STR_REFIT_NEW_CAPACITY_INCOME_FROM_REFIT                        :{BLACK}Muatan baru: {GOLD}{CARGO_LONG}{}{BLACK}Pendapatan dari pembaikan: {GREEN}{CURRENCY_LONG}
STR_REFIT_NEW_CAPACITY_COST_OF_AIRCRAFT_REFIT                   :{BLACK}Kapasiti baru: {GOLD}{CARGO_LONG}, {GOLD}{CARGO_LONG}{}{BLACK}Harga kos penukaran: {RED}{CURRENCY_LONG}
STR_REFIT_NEW_CAPACITY_INCOME_FROM_AIRCRAFT_REFIT               :{BLACK}Muatan baru: {GOLD}{CARGO_LONG}, {GOLD}{CARGO_LONG}{}{BLACK}Pendapatan dari pembaikan: {GREEN}{CURRENCY_LONG}
STR_REFIT_SELECT_VEHICLES_TOOLTIP                               :{BLACK}Pilih kenderaan untuk diubahsuai. Mengheret tetikus membolehkan memilih beberapa kenderaan. Klik pada kawasan kosong akan memilih keseluruhan kenderaan. Ctrl+Klik akan memilih kenderaan dan rangkaian yang berikut

STR_REFIT_TRAIN_LIST_TOOLTIP                                    :{BLACK}Pilih jenis kargo untuk dibawa oleh keretapi
STR_REFIT_ROAD_VEHICLE_LIST_TOOLTIP                             :{BLACK}pilih jenis kargo untuk dibawa oleh kenderaan jalanraya
STR_REFIT_SHIP_LIST_TOOLTIP                                     :{BLACK}Pilih jenis kargo untuk dibawa oleh kapal
STR_REFIT_AIRCRAFT_LIST_TOOLTIP                                 :{BLACK}Pilih jenis kargo untuk dibawa oleh kapal

STR_REFIT_TRAIN_REFIT_BUTTON                                    :{BLACK}Ubahsuai keretapi
STR_REFIT_ROAD_VEHICLE_REFIT_BUTTON                             :{BLACK}Ubahsuai kenderaan jalanraya
STR_REFIT_SHIP_REFIT_BUTTON                                     :{BLACK}Ubahsuai kapal
STR_REFIT_AIRCRAFT_REFIT_BUTTON                                 :{BLACK}Ubahsuai pesawat

STR_REFIT_TRAIN_REFIT_TOOLTIP                                   :{BLACK}Ubahsuai keretapi untuk membawa jenis kargo yang ditekankan
STR_REFIT_ROAD_VEHICLE_REFIT_TOOLTIP                            :{BLACK}Ubahsuai kenderaan jalanraya untuk membawa jenis kargo yang ditekankan
STR_REFIT_SHIP_REFIT_TOOLTIP                                    :{BLACK}Ubahsuai kapal untuk jenis kargo yang dipilih
STR_REFIT_AIRCRAFT_REFIT_TOOLTIP                                :{BLACK}Ubahsuai pesawat untuk membawa jenis kargo yang ditekankan

# Order view
STR_ORDERS_CAPTION                                              :{WHITE}{VEHICLE} (Arahan)
STR_ORDERS_TIMETABLE_VIEW                                       :{BLACK}Jadual waktu
STR_ORDERS_TIMETABLE_VIEW_TOOLTIP                               :{BLACK}Tukar ke paparan jadual waktu

STR_ORDERS_LIST_TOOLTIP                                         :{BLACK}Senarai Arahan - klik pada satu arahan untuk menekannya. Ctrl+Klik untuk skrol ke destinasi
STR_ORDER_INDEX                                                 :{COMMA}:{NBSP}
STR_ORDER_TEXT                                                  :{STRING} {STRING} {STRING}

STR_ORDERS_END_OF_ORDERS                                        :- - Penghujung Arahan- -
STR_ORDERS_END_OF_SHARED_ORDERS                                 :- - Penghujung Arahan Berkongsi - -

# Order bottom buttons
STR_ORDER_NON_STOP                                              :{BLACK}Tanpa henti
STR_ORDER_GO_TO                                                 :Pergi ke
STR_ORDER_GO_NON_STOP_TO                                        :Pergi tanpa henti ke
STR_ORDER_GO_VIA                                                :Pergi melalui
STR_ORDER_GO_NON_STOP_VIA                                       :Pergi tanpa henti melalui
STR_ORDER_TOOLTIP_NON_STOP                                      :{BLACK}Tukar perilaku berhenti untuk arahan yang telah dipilih

STR_ORDER_TOGGLE_FULL_LOAD                                      :{BLACK}Muatan penuh apa saja kargo
STR_ORDER_DROP_LOAD_IF_POSSIBLE                                 :Muat naik sekiranya ada
STR_ORDER_DROP_FULL_LOAD_ALL                                    :Muat penuh semua kargo
STR_ORDER_DROP_FULL_LOAD_ANY                                    :Muat penuh sebarang kargo
STR_ORDER_DROP_NO_LOADING                                       :Tiada muat naik
STR_ORDER_TOOLTIP_FULL_LOAD                                     :{BLACK}Tukar perilaku muat naik pada arahan yang telah dipilih

STR_ORDER_TOGGLE_UNLOAD                                         :{BLACK}Muat turun semua
STR_ORDER_DROP_UNLOAD_IF_ACCEPTED                               :Muat turun sekiranya diterima
STR_ORDER_DROP_UNLOAD                                           :Muat turun semua
STR_ORDER_DROP_TRANSFER                                         :Pindah
STR_ORDER_DROP_NO_UNLOADING                                     :Tiada muat turun
STR_ORDER_TOOLTIP_UNLOAD                                        :{BLACK}Tukar perilaku muat turun untuk arahan yang telah dipilih

STR_ORDER_REFIT                                                 :{BLACK}Ubahsuai
STR_ORDER_REFIT_TOOLTIP                                         :{BLACK}Pilih jenis kargo untuk diubahsuai mengikut susunan ini. Ctrl+Klik untuk membuang petunjuk ubahsuai
STR_ORDER_REFIT_AUTO                                            :{BLACK}Ubahsuai-Auto
STR_ORDER_REFIT_AUTO_TOOLTIP                                    :{BLACK}Pilih jenis kargo untuk diubahsuai secara auto mengikut susunan ini. Ctrl+Klik untuk membuang petunjuk ubahsuai. Ubahsuai secara auto ini hanya boleh dilakukan sekiranya kenderaan membenarkannya.
STR_ORDER_DROP_REFIT_AUTO                                       :Kargo tetap
STR_ORDER_DROP_REFIT_AUTO_ANY                                   :Kargo sedia ada

STR_ORDER_SERVICE                                               :{BLACK}Perkhidmatan
STR_ORDER_DROP_GO_ALWAYS_DEPOT                                  :Sentiasa pergi
STR_ORDER_DROP_SERVICE_DEPOT                                    :Selenggara sekiranya perlu
STR_ORDER_DROP_HALT_DEPOT                                       :Berhenti
STR_ORDER_SERVICE_TOOLTIP                                       :{BLACK}Langkau susunan kecuali selenggara diperlukan

STR_ORDER_CONDITIONAL_VARIABLE_TOOLTIP                          :{BLACK}Lompatan data kenderaan ke pengkalan diaktifkan

# Conditional order variables, must follow order of OrderConditionVariable enum
STR_ORDER_CONDITIONAL_LOAD_PERCENTAGE                           :Peratus muatan
STR_ORDER_CONDITIONAL_RELIABILITY                               :Reliabiliti
STR_ORDER_CONDITIONAL_MAX_SPEED                                 :Kelajuan maksimum
STR_ORDER_CONDITIONAL_AGE                                       :Umur (tahun)
STR_ORDER_CONDITIONAL_REQUIRES_SERVICE                          :Memerlukan penyelenggaraan
STR_ORDER_CONDITIONAL_UNCONDITIONALLY                           :Selalu
STR_ORDER_CONDITIONAL_REMAINING_LIFETIME                        :Baki jangka hayat (tahun)

STR_ORDER_CONDITIONAL_COMPARATOR_TOOLTIP                        :{BLACK}Bagaimana mahu membandingkan data kenderaan dengan nilai yang diberi
STR_ORDER_CONDITIONAL_COMPARATOR_EQUALS                         :adalah sama dengan
STR_ORDER_CONDITIONAL_COMPARATOR_NOT_EQUALS                     :adalah tidak sama dengan
STR_ORDER_CONDITIONAL_COMPARATOR_LESS_THAN                      :adalah kurang daripada
STR_ORDER_CONDITIONAL_COMPARATOR_LESS_EQUALS                    :adalah kurang atau sama dengan
STR_ORDER_CONDITIONAL_COMPARATOR_MORE_THAN                      :adalah lebih daripada
STR_ORDER_CONDITIONAL_COMPARATOR_MORE_EQUALS                    :adalah lebih atau sama dengan
STR_ORDER_CONDITIONAL_COMPARATOR_IS_TRUE                        :adalah benar
STR_ORDER_CONDITIONAL_COMPARATOR_IS_FALSE                       :adalah palsu

STR_ORDER_CONDITIONAL_VALUE_TOOLTIP                             :{BLACK}Nilai data kenderaan yang dinilai dengan
STR_ORDER_CONDITIONAL_VALUE_CAPT                                :{WHITE}Masukkan nilai untuk dibandingkan dengan

STR_ORDERS_SKIP_BUTTON                                          :{BLACK}Langkau
STR_ORDERS_SKIP_TOOLTIP                                         :{BLACK}Langkau susunan semasa, dan mulakan yang berikutnya. Ctrl+Klik langkau ke susunan yang dipilih

STR_ORDERS_DELETE_BUTTON                                        :{BLACK}Padam
STR_ORDERS_DELETE_TOOLTIP                                       :{BLACK}Padamkan susunan yang terpilih
STR_ORDERS_DELETE_ALL_TOOLTIP                                   :{BLACK}Padamkan semua arahan
STR_ORDERS_STOP_SHARING_BUTTON                                  :{BLACK}Berhenti kongsi
STR_ORDERS_STOP_SHARING_TOOLTIP                                 :{BLACK}Berhenti berkongsi senarai arahan. Ctrl+Klik memadam semua arahan untuk kenderaan ini

STR_ORDERS_GO_TO_BUTTON                                         :{BLACK}Pergi Ke
STR_ORDER_GO_TO_NEAREST_DEPOT                                   :Pergi ke depoh paling hampir
STR_ORDER_GO_TO_NEAREST_HANGAR                                  :Pergi ke hangar paling hampir
STR_ORDER_CONDITIONAL                                           :Lompatan arahan bersyarat
STR_ORDER_SHARE                                                 :Kongsi arahan
STR_ORDERS_GO_TO_TOOLTIP                                        :{BLACK}Masukkan arahan baru ke dalam susunan senarai yang terpilih, atau tambah pada penghujung senarai. "Ctrl" mengubah arahan stesen kepada 'muatan penuh untuk apa-apa kargo', arahan halutuju 'tanpa henti', dan arahan depoh 'penyenggelaraan'. 'Arahan berkongsi' atau "Ctrl" membenarkan kenderaan ini berkongsi arahan dengan kenderaan terpilih

STR_ORDERS_VEH_WITH_SHARED_ORDERS_LIST_TOOLTIP                  :{BLACK}Tunjukkan semua kenderaan yang berkongsi jadual yang sama

# String parts to build the order string
STR_ORDER_GO_TO_WAYPOINT                                        :Pergi melalui {WAYPOINT}
STR_ORDER_GO_NON_STOP_TO_WAYPOINT                               :Pergi tanpa henti melalui {WAYPOINT}

STR_ORDER_SERVICE_AT                                            :Selenggara di
STR_ORDER_SERVICE_NON_STOP_AT                                   :Servis tanpa henti di

STR_ORDER_NEAREST_DEPOT                                         :paling hampir
STR_ORDER_NEAREST_HANGAR                                        :hangar yang paling hampir
STR_ORDER_TRAIN_DEPOT                                           :Depoh Keretapi
STR_ORDER_ROAD_VEHICLE_DEPOT                                    :Depoh Kenderaan Jalanraya
STR_ORDER_SHIP_DEPOT                                            :Depoh Kapal
STR_ORDER_GO_TO_NEAREST_DEPOT_FORMAT                            :{STRING} {STRING} {STRING}
STR_ORDER_GO_TO_DEPOT_FORMAT                                    :{STRING} {DEPOT}

STR_ORDER_REFIT_ORDER                                           :(Ubahsuai ke {STRING})
STR_ORDER_REFIT_STOP_ORDER                                      :(Ubahsuai ke {STRING} dan berhenti)
STR_ORDER_STOP_ORDER                                            :(Berhenti)

STR_ORDER_GO_TO_STATION                                         :{STRING} {STATION} {STRING}

STR_ORDER_IMPLICIT                                              :(Tersirat)

STR_ORDER_FULL_LOAD                                             :(Muatan penuh)
STR_ORDER_FULL_LOAD_ANY                                         :(Muat penuh sebarang kargo)
STR_ORDER_NO_LOAD                                               :(Tiada muat naik)
STR_ORDER_UNLOAD                                                :(Muat turun dan ambil kargo)
STR_ORDER_UNLOAD_FULL_LOAD                                      :(Muat turun dan tunggu muatan penuh)
STR_ORDER_UNLOAD_FULL_LOAD_ANY                                  :(Muat turun dan tunggu penuh sebarang kargo)
STR_ORDER_UNLOAD_NO_LOAD                                        :(Muat turun dan beredar dengan kosong)
STR_ORDER_TRANSFER                                              :(Pindah dan ambil kargo)
STR_ORDER_TRANSFER_FULL_LOAD                                    :(Pindah dan tunggu sehinggan muatan penuh)
STR_ORDER_TRANSFER_FULL_LOAD_ANY                                :(Pindah dan tunggu sehinggan sebarang muatan penuh)
STR_ORDER_TRANSFER_NO_LOAD                                      :(Pindah dan beredar dengan kosong)
STR_ORDER_NO_UNLOAD                                             :(Tiada muat turun dan ambil kargo)
STR_ORDER_NO_UNLOAD_FULL_LOAD                                   :(Tiada muat turun dan tunggu sehingga muatan penuh)
STR_ORDER_NO_UNLOAD_FULL_LOAD_ANY                               :(Tiada muat turun dan tunggu sehingga sebarang muatan penuh)
STR_ORDER_NO_UNLOAD_NO_LOAD                                     :(Tidak dipunggah naik dan turun)

STR_ORDER_AUTO_REFIT                                            :(Ubahsuai secara auto ke {STRING})
STR_ORDER_FULL_LOAD_REFIT                                       :(Muatan penuh dengan ubahsuai secara auto ke {STRING})
STR_ORDER_FULL_LOAD_ANY_REFIT                                   :(Muatan penuh sebarang kargo dengan ubahsuai secara auto ke {STRING})
STR_ORDER_UNLOAD_REFIT                                          :(Muat turun dan ambik kargo dengan ubahsuai secara auto ke {STRING})
STR_ORDER_UNLOAD_FULL_LOAD_REFIT                                :(Muat turun dan tunggu sehingga muatan penuh dengan ubahsuai secara auto ke {STRING})
STR_ORDER_UNLOAD_FULL_LOAD_ANY_REFIT                            :(Muat turun dan tunggu sebarang muatan hingga penuh dengan ubahsuai secara auto ke {STRING})
STR_ORDER_TRANSFER_REFIT                                        :(Pindah dan ambik kargo dengan ubahsuai secara auto ke {STRING})
STR_ORDER_TRANSFER_FULL_LOAD_REFIT                              :(Pindah dan tunggu muatan penuh dengan ubahsuai secara auto ke {STRING})
STR_ORDER_TRANSFER_FULL_LOAD_ANY_REFIT                          :(Pindah dan tunggu sebarang kargo sehingga penuh dengan ubahsuai secara auto ke {STRING})
STR_ORDER_NO_UNLOAD_REFIT                                       :Tiada muat turun dan ambil kargo dengan ubahsuai secara auto ke {STRING})
STR_ORDER_NO_UNLOAD_FULL_LOAD_REFIT                             :(Tiada muat turun dan tunggu sehingga muatan penuh dengan ubahsuai secara auto ke {STRING})
STR_ORDER_NO_UNLOAD_FULL_LOAD_ANY_REFIT                         :(Tiada muat turun dan tunggu sebarang kargo dengan kapasiti penuh dengan ubahsuai secara automatik ke {STRING})

STR_ORDER_AUTO_REFIT_ANY                                        :kargo sedia ada

STR_ORDER_STOP_LOCATION_NEAR_END                                :[hampir penghujung]
STR_ORDER_STOP_LOCATION_MIDDLE                                  :[tengah]
STR_ORDER_STOP_LOCATION_FAR_END                                 :[penghujung sekali]

STR_ORDER_OUT_OF_RANGE                                          :{RED} (Di luar jarak destinasi seterusnya)

STR_ORDER_CONDITIONAL_UNCONDITIONAL                             :Lompat ke arahan {COMMA}
STR_ORDER_CONDITIONAL_NUM                                       :Lompat ke arahan {COMMA} apabila {STRING} {STRING} {COMMA}
STR_ORDER_CONDITIONAL_TRUE_FALSE                                :Lompat ke arahan {COMMA} apabila {STRING} {STRING}

STR_INVALID_ORDER                                               :{RED} (Arahan Tidak Sah)

# Time table window
STR_TIMETABLE_TITLE                                             :{WHITE}{VEHICLE} (Jadual waktu)
STR_TIMETABLE_ORDER_VIEW                                        :{BLACK}Arahan
STR_TIMETABLE_ORDER_VIEW_TOOLTIP                                :{BLACK}Tukar ke paparan arahan

STR_TIMETABLE_TOOLTIP                                           :{BLACK}Jadual waktu - klik ke atas arahan untuk memilihnya

STR_TIMETABLE_NO_TRAVEL                                         :Tiada kembara
STR_TIMETABLE_NOT_TIMETABLEABLE                                 :Kembara (automatik; arahan manual berikutnya mengikut jadual waktu)
STR_TIMETABLE_TRAVEL_NOT_TIMETABLED                             :Kembara (tanpa jadual waktu)
STR_TIMETABLE_TRAVEL_FOR                                        :Kembara ke {STRING}
STR_TIMETABLE_STAY_FOR                                          :dan tinggal untuk {STRING}
STR_TIMETABLE_AND_TRAVEL_FOR                                    :dan kembara untuk {STRING}
STR_TIMETABLE_DAYS                                              :{COMMA} hari
STR_TIMETABLE_TICKS                                             :{COMMA} detik

STR_TIMETABLE_TOTAL_TIME                                        :{BLACK}Jadual waktu ini akan mengambil {STRING} untuk menghabis
STR_TIMETABLE_TOTAL_TIME_INCOMPLETE                             :{BLACK}Jadual waktu ini akan mengambil sekurangnya {STRING} untuk dilengkapi (bukan semua dijadualkan)

STR_TIMETABLE_STATUS_ON_TIME                                    :{BLACK}Kenderaan ini sedang bergerak mengikut jadual
STR_TIMETABLE_STATUS_LATE                                       :{BLACK}Kenderaan ini sedang bergerak {STRING} lewat
STR_TIMETABLE_STATUS_EARLY                                      :{BLACK}Kenderaan ini sedang bergerak {STRING} awal
STR_TIMETABLE_STATUS_NOT_STARTED                                :{BLACK}Jadual waktu ini belum bermula
STR_TIMETABLE_STATUS_START_AT                                   :{BLACK}Jadual waktu ini akan bermula pada {STRING}

STR_TIMETABLE_STARTING_DATE                                     :{BLACK}Tarikh mula

STR_TIMETABLE_CHANGE_TIME                                       :{BLACK}Tukar Masa
STR_TIMETABLE_WAIT_TIME_TOOLTIP                                 :{BLACK}Tukar tempoh masa bagi jadual waktu yang terpilih

STR_TIMETABLE_CLEAR_TIME                                        :{BLACK}Kosongkan Masa
STR_TIMETABLE_CLEAR_TIME_TOOLTIP                                :{BLACK}Kosongkan tempoh masa untuk arahan yang terpilih

STR_TIMETABLE_CHANGE_SPEED                                      :{BLACK}Tukar Had Laju
STR_TIMETABLE_CHANGE_SPEED_TOOLTIP                              :{BLACK}Tukar kelajuan perjalanan maksima untuk arahan yang dipilih

STR_TIMETABLE_CLEAR_SPEED                                       :{BLACK}Kosongkan Had Laju
STR_TIMETABLE_CLEAR_SPEED_TOOLTIP                               :{BLACK}Kosongkan kelajuan maksima untuk arahan yang terpilih

STR_TIMETABLE_RESET_LATENESS                                    :{BLACK}Reset Kiraan Lewat
STR_TIMETABLE_RESET_LATENESS_TOOLTIP                            :{BLACK}Reset kiraan kelewatan, supaya kenderaan sampai mengikut jadual

STR_TIMETABLE_AUTOFILL                                          :{BLACK}Isi secara auto
STR_TIMETABLE_AUTOFILL_TOOLTIP                                  :{BLACK}Penuhkan jadual waktu secara automatik dengan nilai dari perjalanan berikutnya (Ctrl+Klik untuk mencuba menyimpan waktu menunggu)

STR_TIMETABLE_EXPECTED                                          :{BLACK}Dijangka
STR_TIMETABLE_SCHEDULED                                         :{BLACK}Dijadualkan
STR_TIMETABLE_EXPECTED_TOOLTIP                                  :{BLACK}Tukar di antara dijangkakan dan dijadualkan

STR_TIMETABLE_ARRIVAL_ABBREVIATION                              :T:
STR_TIMETABLE_DEPARTURE_ABBREVIATION                            :B:


# Date window (for timetable)
STR_DATE_CAPTION                                                :{WHITE}Tetapkan tarikh
STR_DATE_SET_DATE                                               :{BLACK}Tetapkan tarikh
STR_DATE_SET_DATE_TOOLTIP                                       :{BLACK}Gunakan tarikh yang terpilih sebagai tarikh mula untuk jadual waktu
STR_DATE_DAY_TOOLTIP                                            :{BLACK}Pilih hari
STR_DATE_MONTH_TOOLTIP                                          :{BLACK}Pilih bulan
STR_DATE_YEAR_TOOLTIP                                           :{BLACK}Pilih tahun


# AI debug window
STR_AI_DEBUG                                                    :{WHITE}Kepintaran Tiruan / Nyahpepijat SkripPermainan
STR_AI_DEBUG_NAME_AND_VERSION                                   :{BLACK}{STRING} (v{NUM})
STR_AI_DEBUG_NAME_TOOLTIP                                       :{BLACK}Nama skrip
STR_AI_DEBUG_SETTINGS                                           :{BLACK}Tetapan
STR_AI_DEBUG_SETTINGS_TOOLTIP                                   :{BLACK}Tukar tetapan untuk skrip
STR_AI_DEBUG_RELOAD                                             :{BLACK}Muat semula Kepintaran Tiruan
STR_AI_DEBUG_RELOAD_TOOLTIP                                     :{BLACK}Tamatkan Kepintaran Tiruan, muat semula skrip, dan mulakan semula Kepintaran Tiruan
STR_AI_DEBUG_BREAK_STR_ON_OFF_TOOLTIP                           :{BLACK}Bolehkan/Lumpuhkan pemecahan apabila satu log Kepintaran Tiruan sama dengan rentetan pecahan
STR_AI_DEBUG_BREAK_ON_LABEL                                     :{BLACK}Putusan on:
STR_AI_DEBUG_BREAK_STR_OSKTITLE                                 :{BLACK}On Putus
STR_AI_DEBUG_BREAK_STR_TOOLTIP                                  :{BLACK}Apabila log mesej Kepintaran Tiruan sama dengan rentetan ini, pemainan akan berhenti sementara.
STR_AI_DEBUG_MATCH_CASE                                         :{BLACK}Pemadanan kes
STR_AI_DEBUG_MATCH_CASE_TOOLTIP                                 :{BLACK}Papar padam pemadanan apabila membandingkan log mesej AI dengan rententan putu
STR_AI_DEBUG_CONTINUE                                           :{BLACK}Sambung
STR_AI_DEBUG_CONTINUE_TOOLTIP                                   :{BLACK}Keluar jeda dan menyambung AI
STR_AI_DEBUG_SELECT_AI_TOOLTIP                                  :{BLACK}Lihat hasil nyahpepijat untuk Kepintaran Tiruan ini
STR_AI_GAME_SCRIPT                                              :{BLACK}Skrip Permainan
STR_AI_GAME_SCRIPT_TOOLTIP                                      :{BLACK}Periksa Log Skrip Permainan

STR_ERROR_AI_NO_AI_FOUND                                        :Tiada Kepintaran Tiruan dijumpai untuk dimuatkan.{}Ini adalah Kepintaran Tiruan sementara dan tidak akan melakukan apa-apa.{}Anda boleh memuat turun beberapa Kepintaran Tiruan melalui sistem 'Kandungan Talian'
STR_ERROR_AI_PLEASE_REPORT_CRASH                                :{WHITE}Salah satu Kepintaran Tiruan telah terbabas. Sila lapurkan kepada penulis Kepintaran Tiruan dengan tangkapan skrin Tetingkap NyahPepijat Kepintaran Tiruan
STR_ERROR_AI_DEBUG_SERVER_ONLY                                  :{YELLOW}Tetingkap Kepintaran Tiruan / SkripPermainan Nyahpepijat hanya tersedia bagi pelayan

# AI configuration window
STR_AI_CONFIG_CAPTION                                           :{WHITE}Konfigurasi Kepintaran Tiruan / Permainan
STR_AI_CONFIG_GAMELIST_TOOLTIP                                  :{BLACK}SkripPermainan yang akan dimuatkan pada permainan seterusnya
STR_AI_CONFIG_AILIST_TOOLTIP                                    :{BLACK}Kepintaran Tiruan yang akan dimuatkan pada permainan seterusnya
STR_AI_CONFIG_HUMAN_PLAYER                                      :Pemain manusia
STR_AI_CONFIG_RANDOM_AI                                         :Kepintaran Tiruan rawak
STR_AI_CONFIG_NONE                                              :(tiada)

STR_AI_CONFIG_MOVE_UP                                           :{BLACK}Pindah ke Atas
STR_AI_CONFIG_MOVE_UP_TOOLTIP                                   :{BLACK}Pindah Kepintaran Tiruan yang dipilih di dalam senarai ke atas
STR_AI_CONFIG_MOVE_DOWN                                         :{BLACK}Pindah ke bawah
STR_AI_CONFIG_MOVE_DOWN_TOOLTIP                                 :{BLACK}Pindah Kepintaran Tiruan yang dipilih ke bawah di dalam senarai

STR_AI_CONFIG_GAMESCRIPT                                        :{SILVER}SkripPermainan
STR_AI_CONFIG_AI                                                :{SILVER}KepintaranTiruan

STR_AI_CONFIG_CHANGE                                            :{BLACK}Pilih {STRING}
STR_AI_CONFIG_CHANGE_NONE                                       :
STR_AI_CONFIG_CHANGE_AI                                         :Kepintaran Tiruan
STR_AI_CONFIG_CHANGE_GAMESCRIPT                                 :SkripPermainan
STR_AI_CONFIG_CHANGE_TOOLTIP                                    :{BLACK}Muat skrip yang lain
STR_AI_CONFIG_CONFIGURE                                         :{BLACK}Aturcara
STR_AI_CONFIG_CONFIGURE_TOOLTIP                                 :{BLACK}Aturcara parameter skrip

# Available AIs window
STR_AI_LIST_CAPTION                                             :{WHITE}Sedia ada{STRING}
STR_AI_LIST_CAPTION_AI                                          :AIs
STR_AI_LIST_CAPTION_GAMESCRIPT                                  :SkripPermainan
STR_AI_LIST_TOOLTIP                                             :{BLACK}Klik untuk pilih skrip

STR_AI_LIST_AUTHOR                                              :{LTBLUE}Penulis: {ORANGE}{STRING}
STR_AI_LIST_VERSION                                             :{LTBLUE}Versi: {ORANGE}{NUM}
STR_AI_LIST_URL                                                 :{LTBLUE}URL: {ORANGE}{STRING}

STR_AI_LIST_ACCEPT                                              :{BLACK}Terima
STR_AI_LIST_ACCEPT_TOOLTIP                                      :{BLACK}Pilih skrip yang diserlahkan
STR_AI_LIST_CANCEL                                              :{BLACK}Batal
STR_AI_LIST_CANCEL_TOOLTIP                                      :{BLACK}Jangan ubah skrip

# AI Parameters
STR_AI_SETTINGS_CAPTION                                         :{WHITE}{STRING} Parameter
STR_AI_SETTINGS_CAPTION_AI                                      :AI
STR_AI_SETTINGS_CAPTION_GAMESCRIPT                              :SkripPermainan
STR_AI_SETTINGS_CLOSE                                           :{BLACK}Tutup
STR_AI_SETTINGS_RESET                                           :{BLACK}Semula
STR_AI_SETTINGS_SETTING                                         :{STRING}: {ORANGE}{STRING}
STR_AI_SETTINGS_START_DELAY                                     :Bilangan hari Kepintaran Tiruan dimulakan selepas yang terdahulu (lebih kurang): {ORANGE}{STRING}


# Textfile window
STR_TEXTFILE_README_CAPTION                                     :{WHITE}{STRING} readme untuk {STRING}
STR_TEXTFILE_CHANGELOG_CAPTION                                  :{WHITE}{STRING} LogUbah untuk {STRING}
STR_TEXTFILE_LICENCE_CAPTION                                    :{WHITE}{STRING} lesen untuk {STRING}
STR_TEXTFILE_VIEW_README                                        :{BLACK}Lihat readme
STR_TEXTFILE_VIEW_CHANGELOG                                     :{BLACK}LogUbah
STR_TEXTFILE_VIEW_LICENCE                                       :{BLACK}Lesen


# Vehicle loading indicators
STR_PERCENT_UP_SMALL                                            :{TINY_FONT}{WHITE}{NUM}%{UP_ARROW}
STR_PERCENT_UP                                                  :{WHITE}{NUM}%{UP_ARROW}
STR_PERCENT_DOWN_SMALL                                          :{TINY_FONT}{WHITE}{NUM}%{DOWN_ARROW}
STR_PERCENT_DOWN                                                :{WHITE}{NUM}%{DOWN_ARROW}
STR_PERCENT_UP_DOWN_SMALL                                       :{TINY_FONT}{WHITE}{NUM}%{UP_ARROW}{DOWN_ARROW}
STR_PERCENT_UP_DOWN                                             :{WHITE}{NUM}%{UP_ARROW}{DOWN_ARROW}
STR_PERCENT_NONE_SMALL                                          :{TINY_FONT}{WHITE}{NUM}%
STR_PERCENT_NONE                                                :{WHITE}{NUM}%

# Income 'floats'
STR_INCOME_FLOAT_COST_SMALL                                     :{TINY_FONT}{RED}Kos: {CURRENCY_LONG}
STR_INCOME_FLOAT_COST                                           :{RED}Harga: {CURRENCY_LONG}
STR_INCOME_FLOAT_INCOME_SMALL                                   :{TINY_FONT}{GREEN}Pendapatan: {CURRENCY_LONG}
STR_INCOME_FLOAT_INCOME                                         :{GREEN}Pendapatan: {CURRENCY_LONG}
STR_FEEDER_TINY                                                 :{TINY_FONT}{YELLOW}Pindahkan: {CURRENCY_LONG}
STR_FEEDER                                                      :{YELLOW}Pindahkan: {CURRENCY_LONG}
STR_MESSAGE_ESTIMATED_COST                                      :{WHITE}Jangkaan Kos: {CURRENCY_LONG}
STR_MESSAGE_ESTIMATED_INCOME                                    :{WHITE}Jangkaan Keuntungan: {CURRENCY_LONG}

# Saveload messages
STR_ERROR_SAVE_STILL_IN_PROGRESS                                :{WHITE}Penyimpanan sedang berlaku,{}sila tunggu sehingga selesai!
STR_ERROR_AUTOSAVE_FAILED                                       :{WHITE}Penyimpanan automatik gagal dilakukan
STR_ERROR_UNABLE_TO_READ_DRIVE                                  :{BLACK}Gagal dalam membaca cakera
STR_ERROR_GAME_SAVE_FAILED                                      :{WHITE}Penyimpanan Permainan Gagal{}{STRING}
STR_ERROR_UNABLE_TO_DELETE_FILE                                 :{WHITE}Tidak boleh memadamkan fail
STR_ERROR_GAME_LOAD_FAILED                                      :{WHITE}Pembukaan Permainan Gagal{}{STRING}
STR_GAME_SAVELOAD_ERROR_BROKEN_INTERNAL_ERROR                   :Kesilapan dalaman: {STRING}
STR_GAME_SAVELOAD_ERROR_BROKEN_SAVEGAME                         :Simpanan permainan yang rosak - {STRING}
STR_GAME_SAVELOAD_ERROR_TOO_NEW_SAVEGAME                        :Simpanan permainan ini telah dibuat dengan versi yang lebih baru
STR_GAME_SAVELOAD_ERROR_FILE_NOT_READABLE                       :Fail tidak boleh dibaca
STR_GAME_SAVELOAD_ERROR_FILE_NOT_WRITEABLE                      :Fail tidak boleh ditulis
STR_GAME_SAVELOAD_ERROR_DATA_INTEGRITY_CHECK_FAILED             :Pemeriksaan ketulusan data gagal
STR_GAME_SAVELOAD_NOT_AVAILABLE                                 :<tidak terdapat>
STR_WARNING_LOADGAME_REMOVED_TRAMS                              :{WHITE}Permainan ini telah disimpan dengan versi yang tidak mempunyai sokongan trem. Semua trem telah dibuang

# Map generation messages
STR_ERROR_COULD_NOT_CREATE_TOWN                                 :{WHITE}Janaan peta dibatalkan...{}... tiada lokasi bandar yang sesuai
STR_ERROR_NO_TOWN_IN_SCENARIO                                   :{WHITE}... senario ini tidak mempunyai bandar

STR_ERROR_PNGMAP                                                :{WHITE}Tidak boleh membuka lanskap daripada PNG...
STR_ERROR_PNGMAP_FILE_NOT_FOUND                                 :{WHITE}... fail tidak dapat dijumpa
STR_ERROR_PNGMAP_IMAGE_TYPE                                     :{WHITE}... tidak dapat menukar jenis imej. Imej PNG 8 atau 24-bit diperlukan
STR_ERROR_PNGMAP_MISC                                           :{WHITE}... ada kesilapan. Maaf ya. (mungkin fail rosak)

STR_ERROR_BMPMAP                                                :{WHITE}Tidak boleh membuka lanskap daripada BMP...
STR_ERROR_BMPMAP_IMAGE_TYPE                                     :{WHITE}... tidak dapat menukar jenis imej.

STR_ERROR_HEIGHTMAP_TOO_LARGE                                   :{WHITE}... imej terlalu besar

STR_WARNING_HEIGHTMAP_SCALE_CAPTION                             :{WHITE}Amaran skala
STR_WARNING_HEIGHTMAP_SCALE_MESSAGE                             :{YELLOW}Menukar saiz source map dengan terlalu banyak tidak disyorkan. Teruskan janaan?

# Soundset messages
STR_WARNING_FALLBACK_SOUNDSET                                   :{WHITE}Hanya satu set bunyi "fallback" ditemui. Jika anda mahu bunyi, pasang satu set bunyi melalui sistem memuat turun kandungan

# Screenshot related messages
STR_WARNING_SCREENSHOT_SIZE_CAPTION                             :{WHITE}Bidikan skrin terlalu besar
STR_WARNING_SCREENSHOT_SIZE_MESSAGE                             :{YELLOW}Pembidik skrin akan mempunyai resolusi {COMMA} x {COMMA} pixel. Mengambil pembidik skrin mungkin mengambil masa. Anda ingin teruskan?

STR_MESSAGE_SCREENSHOT_SUCCESSFULLY                             :{WHITE}Tangkapan skrin berjaya disimpan sebagai '{STRING}'
STR_ERROR_SCREENSHOT_FAILED                                     :{WHITE}Tangkapan skrin gagal!

# Error message titles
STR_ERROR_MESSAGE_CAPTION                                       :{YELLOW}Pesanan
STR_ERROR_MESSAGE_CAPTION_OTHER_COMPANY                         :{YELLOW}Pesanan dari {STRING}

# Generic construction errors
STR_ERROR_OFF_EDGE_OF_MAP                                       :{WHITE}Keluar peta
STR_ERROR_TOO_CLOSE_TO_EDGE_OF_MAP                              :{WHITE}Terlalu hampir ke tepi peta
STR_ERROR_NOT_ENOUGH_CASH_REQUIRES_CURRENCY                     :{WHITE}Wang tidak mencukupi - {CURRENCY_LONG} diperlukan
STR_ERROR_FLAT_LAND_REQUIRED                                    :{WHITE}Tanah rata diperlukan
STR_ERROR_LAND_SLOPED_IN_WRONG_DIRECTION                        :{WHITE}Tanah mencerun ke arah yang salah
STR_ERROR_CAN_T_DO_THIS                                         :{WHITE}Tidak boleh lakukan...
STR_ERROR_BUILDING_MUST_BE_DEMOLISHED                           :{WHITE}Bangunan mesti dirobohkan dahulu
STR_ERROR_CAN_T_CLEAR_THIS_AREA                                 :{WHITE}Tidak boleh lapangkan...
STR_ERROR_SITE_UNSUITABLE                                       :{WHITE}... kawasan tidak sesuai
STR_ERROR_ALREADY_BUILT                                         :{WHITE}... sudah dibina
STR_ERROR_OWNED_BY                                              :{WHITE}... dimiliki oleh {STRING}
STR_ERROR_AREA_IS_OWNED_BY_ANOTHER                              :{WHITE}... kawasan dimiliki oleh syarikat lain
STR_ERROR_TERRAFORM_LIMIT_REACHED                               :{WHITE}... limit kerja lanskap telah dicapai
STR_ERROR_CLEARING_LIMIT_REACHED                                :{WHITE}... Limit pembersihan petak dicapai
STR_ERROR_NAME_MUST_BE_UNIQUE                                   :{WHITE}Nama mesti unik
STR_ERROR_GENERIC_OBJECT_IN_THE_WAY                             :{WHITE}{1:STRING} menghalang
STR_ERROR_NOT_ALLOWED_WHILE_PAUSED                              :{WHITE}Tidak dibenarkan semasa dihentikan

# Local authority errors
STR_ERROR_LOCAL_AUTHORITY_REFUSES_TO_ALLOW_THIS                 :{WHITE}{TOWN} majlis tempatan tidak membenarkannya
STR_ERROR_LOCAL_AUTHORITY_REFUSES_AIRPORT                       :{WHITE}Pihak berkuasa {TOWN} tidak boleh membenarkan satu lagi lapangan terbang dibina di bandar ini
STR_ERROR_LOCAL_AUTHORITY_REFUSES_NOISE                         :{WHITE}Pihak berkuasa {TOWN} tidak membenarkan pembinaan lapangan terbang kerana khuatir ianya bising
STR_ERROR_BRIBE_FAILED                                          :{WHITE}Cubaan rasuah anda telah didedahkan oleh seorang penyiasat wilayah

# Levelling errors
STR_ERROR_CAN_T_RAISE_LAND_HERE                                 :{WHITE}Tanah ini tidak dapat ditinggikan...
STR_ERROR_CAN_T_LOWER_LAND_HERE                                 :{WHITE}Tanah ini tidak dapat direndahkan...
STR_ERROR_CAN_T_LEVEL_LAND_HERE                                 :{WHITE}Tanah ini tidak dapat diratakan...
STR_ERROR_EXCAVATION_WOULD_DAMAGE                               :{WHITE}Penggalian akan merosakkan terowong
STR_ERROR_ALREADY_AT_SEA_LEVEL                                  :{WHITE}... sudah berada di paras laut
STR_ERROR_TOO_HIGH                                              :{WHITE}... terlalu tinggi
STR_ERROR_ALREADY_LEVELLED                                      :{WHITE}... sudah rata
STR_ERROR_BRIDGE_TOO_HIGH_AFTER_LOWER_LAND                      :{WHITE}Selepas itu jambatan atasnya akan jadi terlalu tinggi.

# Company related errors
STR_ERROR_CAN_T_CHANGE_COMPANY_NAME                             :{WHITE}Nama syarikat tidak dapat ditukar...
STR_ERROR_CAN_T_CHANGE_PRESIDENT                                :{WHITE}Nama pengurus tidak boleh ditukar...

STR_ERROR_MAXIMUM_PERMITTED_LOAN                                :{WHITE}... saiz pinjaman maksimum yang dibenarkan ialah {CURRENCY_LONG}
STR_ERROR_CAN_T_BORROW_ANY_MORE_MONEY                           :{WHITE}Tidak boleh meminjam wang lagi...
STR_ERROR_LOAN_ALREADY_REPAYED                                  :{WHITE}... tiada pinjaman untuk dibayar semula
STR_ERROR_CURRENCY_REQUIRED                                     :{WHITE}... {CURRENCY_LONG} diperlukan
STR_ERROR_CAN_T_REPAY_LOAN                                      :{WHITE}Tidak boleh membayar semula pinjaman...
STR_ERROR_INSUFFICIENT_FUNDS                                    :{WHITE}Tidak boleh memberi wang yang dipinjamkan oleh bank...
STR_ERROR_CAN_T_BUY_COMPANY                                     :{WHITE}Tidak boleh beli syarikat ini...
STR_ERROR_CAN_T_BUILD_COMPANY_HEADQUARTERS                      :{WHITE}Ibu pejabat syarikat tidak dapat dibina...
STR_ERROR_CAN_T_BUY_25_SHARE_IN_THIS                            :{WHITE}Tidak boleh beli 25% saham dalam syarikat ini...
STR_ERROR_CAN_T_SELL_25_SHARE_IN                                :{WHITE}Tidak boleh jual 25% saham dalam syarikat ini...
STR_ERROR_PROTECTED                                             :{WHITE}Syarikat ini tidak cukup berusia untuk berpasaran saham...

# Town related errors
STR_ERROR_CAN_T_GENERATE_TOWN                                   :{WHITE}Tidak boleh bina bandar
STR_ERROR_CAN_T_RENAME_TOWN                                     :{WHITE}Nama bandar tidak dapat ditukar...
STR_ERROR_CAN_T_FOUND_TOWN_HERE                                 :{WHITE}Tidak boleh membina bandar di sini...
STR_ERROR_CAN_T_EXPAND_TOWN                                     :{WHITE}Tidak boleh besarkan bandar...
STR_ERROR_TOO_CLOSE_TO_EDGE_OF_MAP_SUB                          :{WHITE}... terlalu hampir ke hujung peta
STR_ERROR_TOO_CLOSE_TO_ANOTHER_TOWN                             :{WHITE}... terlalu hampir ke bandar lain
STR_ERROR_TOO_MANY_TOWNS                                        :{WHITE}... bandar terlalu banyak
STR_ERROR_NO_SPACE_FOR_TOWN                                     :{WHITE}... ruang tidak mencukupi di dalam peta
STR_ERROR_TOWN_EXPAND_WARN_NO_ROADS                             :{WHITE}Bandar ini tidak akan membina jalan. Anda boleh membenarkan pembinaan jalan melalui Tetapan Lanjutan->Ekonomi->Bandar
STR_ERROR_ROAD_WORKS_IN_PROGRESS                                :{WHITE}Kerja-kerja jalanraya sedang berjalan
STR_ERROR_TOWN_CAN_T_DELETE                                     :{WHITE}Tidak boleh padam bandar ini...{}Tidak boleh dipadamkan kerana terdapat sebuah stesen atau depoh yang dipunyai bandar atau petak bandar
STR_ERROR_STATUE_NO_SUITABLE_PLACE                              :{WHITE}... tiada lokasi sesuai untuk arca di tengah bandar

# Industry related errors
STR_ERROR_TOO_MANY_INDUSTRIES                                   :{WHITE}... terlalu banyak kilang
STR_ERROR_CAN_T_GENERATE_INDUSTRIES                             :{WHITE}Tidak boleh menjana industri...
STR_ERROR_CAN_T_BUILD_HERE                                      :{WHITE}Tidak boleh bina {STRING} di sini...
STR_ERROR_CAN_T_CONSTRUCT_THIS_INDUSTRY                         :{WHITE}Industri jenis ini tidak dapat dibina di sini...
STR_ERROR_INDUSTRY_TOO_CLOSE                                    :{WHITE}... terlalu hampir dengan industri lain
STR_ERROR_MUST_FOUND_TOWN_FIRST                                 :{WHITE}... mesti membangunkan bandar dahulu
STR_ERROR_ONLY_ONE_ALLOWED_PER_TOWN                             :{WHITE}... hanya satu dibenarkan untuk setiap bandar
STR_ERROR_CAN_ONLY_BE_BUILT_IN_TOWNS_WITH_POPULATION_OF_1200    :{WHITE}... hanya boleh dibina di bandar dengan jumlah penduduk sekurang-kurangnya 1200
STR_ERROR_CAN_ONLY_BE_BUILT_IN_RAINFOREST                       :{WHITE}... hanya boleh dibina di kawasan hutan
STR_ERROR_CAN_ONLY_BE_BUILT_IN_DESERT                           :{WHITE}... hanya boleh dibina di kawasan gurun
STR_ERROR_CAN_ONLY_BE_BUILT_IN_TOWNS                            :{WHITE}... hanya boleh dibina di bandar
STR_ERROR_CAN_ONLY_BE_BUILT_NEAR_TOWN_CENTER                    :{WHITE}... hanya boleh dibina berhampiran pusat bandar
STR_ERROR_CAN_ONLY_BE_BUILT_IN_LOW_AREAS                        :{WHITE}... hanya boleh dibina di kawasan rendah
STR_ERROR_CAN_ONLY_BE_POSITIONED                                :{WHITE}... hanya boleh diletakkan pada kedudukan berhampiran sempadan peta
STR_ERROR_FOREST_CAN_ONLY_BE_PLANTED                            :{WHITE}... hutan hanya boleh ditanam di atas paras garisan salji
STR_ERROR_CAN_ONLY_BE_BUILT_ABOVE_SNOW_LINE                     :{WHITE}... hanya boleh dibina di atas paras garisan salji
STR_ERROR_CAN_ONLY_BE_BUILT_BELOW_SNOW_LINE                     :{WHITE}... hanya boleh dibina di bawah paras garisan salji


# Station construction related errors
STR_ERROR_CAN_T_BUILD_RAILROAD_STATION                          :{WHITE}Stesen keretapi tidak dapat dibina di sini...
STR_ERROR_CAN_T_BUILD_BUS_STATION                               :{WHITE}Hentian bas tidak dapat dibina di sini...
STR_ERROR_CAN_T_BUILD_TRUCK_STATION                             :{WHITE}Ruang punggah lori tidak dapat dibina di sini...
STR_ERROR_CAN_T_BUILD_PASSENGER_TRAM_STATION                    :{WHITE}Stesen penumpang trem tidak dapat dibina di sini...
STR_ERROR_CAN_T_BUILD_CARGO_TRAM_STATION                        :{WHITE}Stesen tambang muatan trem tidak dapat dibina di sini...
STR_ERROR_CAN_T_BUILD_DOCK_HERE                                 :{WHITE}Pelabuhan tidak dapat dibina di sini...
STR_ERROR_CAN_T_BUILD_AIRPORT_HERE                              :{WHITE}Lapangan terbang tidak dapat dibina di sini...

STR_ERROR_ADJOINS_MORE_THAN_ONE_EXISTING                        :{WHITE}Lebih daripada satu stesen/kawasan muatan bersempadanan
STR_ERROR_STATION_TOO_SPREAD_OUT                                :{WHITE}... stesen terlalu meluas
STR_ERROR_TOO_MANY_STATIONS_LOADING                             :{WHITE}Terlampau stesen/kawasan muatan
STR_ERROR_TOO_MANY_STATION_SPECS                                :{WHITE}Terlampau banyak bahagian-bahagian stesen keretapi
STR_ERROR_TOO_MANY_BUS_STOPS                                    :{WHITE}Terlampau banyak stesen bas
STR_ERROR_TOO_MANY_TRUCK_STOPS                                  :{WHITE}Terlampau banyak ruang punggah lori
STR_ERROR_TOO_CLOSE_TO_ANOTHER_DOCK                             :{WHITE}Terlalu hampir dengan pelabuhan lain
STR_ERROR_TOO_CLOSE_TO_ANOTHER_AIRPORT                          :{WHITE}Terlalu hampir dengan lapangan terbang lain
STR_ERROR_CAN_T_RENAME_STATION                                  :{WHITE}Nama stesen tidak dapat ditukar...
STR_ERROR_DRIVE_THROUGH_ON_TOWN_ROAD                            :{WHITE}... jalanraya ini dimiliki oleh bandar
STR_ERROR_DRIVE_THROUGH_DIRECTION                               :{WHITE}... jalanraya menghala ke arah yang salah
STR_ERROR_DRIVE_THROUGH_CORNER                                  :{WHITE}... hentian pandu lalu tidak boleh mempunyai selekoh
STR_ERROR_DRIVE_THROUGH_JUNCTION                                :{WHITE}... hentian pandu lalu tidak boleh ada simpang

# Station destruction related errors
STR_ERROR_CAN_T_REMOVE_PART_OF_STATION                          :{WHITE}Bahagian stesen ini tidak dapat dibuang...
STR_ERROR_MUST_REMOVE_RAILWAY_STATION_FIRST                     :{WHITE}Stesen keretapi mesti dirobohkan dahulu
STR_ERROR_CAN_T_REMOVE_BUS_STATION                              :{WHITE}Tidak boleh musnahkan hentian bas...
STR_ERROR_CAN_T_REMOVE_TRUCK_STATION                            :{WHITE}Tidak boleh musnahkan ruang punggah lori...
STR_ERROR_CAN_T_REMOVE_PASSENGER_TRAM_STATION                   :{WHITE}Tidak boleh musnahkan stesen trem penumpang...
STR_ERROR_CAN_T_REMOVE_CARGO_TRAM_STATION                       :{WHITE}Tidak boleh musnahkan stesen trem tambang muatan...
STR_ERROR_MUST_REMOVE_ROAD_STOP_FIRST                           :{WHITE}Mesti buang hentian jalan dahulu
STR_ERROR_THERE_IS_NO_STATION                                   :{WHITE}... tiada stesen di sini

STR_ERROR_MUST_DEMOLISH_RAILROAD                                :{WHITE}Stesen keretapi mesti dirobohkan dahulu
STR_ERROR_MUST_DEMOLISH_BUS_STATION_FIRST                       :{WHITE}Hentian bas mesti dirobohkan dahulu
STR_ERROR_MUST_DEMOLISH_TRUCK_STATION_FIRST                     :{WHITE}Ruang punggah lori mesti dirobohkan dahulu
STR_ERROR_MUST_DEMOLISH_PASSENGER_TRAM_STATION_FIRST            :{WHITE}Stesen penumpang trem mesti dirobohkan dahulu
STR_ERROR_MUST_DEMOLISH_CARGO_TRAM_STATION_FIRST                :{WHITE}Stesen tambang muatan trem mesti dirobohkan dahulu
STR_ERROR_MUST_DEMOLISH_DOCK_FIRST                              :{WHITE}Pelabuhan mesti dirobohkan dahulu
STR_ERROR_MUST_DEMOLISH_AIRPORT_FIRST                           :{WHITE}Lapangan terbang mesti dirobohkan dahulu

# Waypoint related errors
STR_ERROR_WAYPOINT_ADJOINS_MORE_THAN_ONE_EXISTING               :{WHITE}Lebih daripada satu tandatuju bersempadanan
STR_ERROR_TOO_CLOSE_TO_ANOTHER_WAYPOINT                         :{WHITE}Terlalu hampir dengan tandatuju lain

STR_ERROR_CAN_T_BUILD_TRAIN_WAYPOINT                            :{WHITE}Tandatuju keretapi tidak dapat dibina di sini...
STR_ERROR_CAN_T_POSITION_BUOY_HERE                              :{WHITE}Pelampung tidak dapat diletak di sini...
STR_ERROR_CAN_T_CHANGE_WAYPOINT_NAME                            :{WHITE}Nama tandatuju tidak dapat ditukar...

STR_ERROR_CAN_T_REMOVE_TRAIN_WAYPOINT                           :{WHITE}Tandatuju keretapi tidak dapat dibuang di sini...
STR_ERROR_MUST_REMOVE_RAILWAYPOINT_FIRST                        :{WHITE}Tandatuju keretapi mesti dibuang terlebih dahulu
STR_ERROR_BUOY_IN_THE_WAY                                       :{WHITE}... pelampung menghalang
STR_ERROR_BUOY_IS_IN_USE                                        :{WHITE}... pelampung sedang diguna oleh syarikat lain!

# Depot related errors
STR_ERROR_CAN_T_BUILD_TRAIN_DEPOT                               :{WHITE}Depoh keretapi tidak dapat dibina di sini...
STR_ERROR_CAN_T_BUILD_ROAD_DEPOT                                :{WHITE}Depoh kenderaan jalanraya tidak dapat dibina di sini...
STR_ERROR_CAN_T_BUILD_TRAM_DEPOT                                :{WHITE}Depoh trem tidak dapat dibina di sini...
STR_ERROR_CAN_T_BUILD_SHIP_DEPOT                                :{WHITE}Depoh kapal tidak dapat dibina di sini...

STR_ERROR_CAN_T_RENAME_DEPOT                                    :{WHITE}Nama depoh tidak dapat ditukar...

STR_ERROR_TRAIN_MUST_BE_STOPPED_INSIDE_DEPOT                    :{WHITE}... mesti dihentikan di dalam depoh
STR_ERROR_ROAD_VEHICLE_MUST_BE_STOPPED_INSIDE_DEPOT             :{WHITE}... mesti dihentikan di dalam depoh
STR_ERROR_SHIP_MUST_BE_STOPPED_INSIDE_DEPOT                     :{WHITE}... mesti dihentikan di dalam depoh
STR_ERROR_AIRCRAFT_MUST_BE_STOPPED_INSIDE_HANGAR                :{WHITE}... mesti dihentikan di dalam hangar

STR_ERROR_TRAINS_CAN_ONLY_BE_ALTERED_INSIDE_A_DEPOT             :{WHITE}Keretapi hanya boleh diubah apabila dihentikan di dalam depoh
STR_ERROR_TRAIN_TOO_LONG                                        :{WHITE}Keretapi terlalu panjang
STR_ERROR_CAN_T_REVERSE_DIRECTION_RAIL_VEHICLE                  :{WHITE}Kenderaan tidak boleh ditukar arah...
STR_ERROR_CAN_T_REVERSE_DIRECTION_RAIL_VEHICLE_MULTIPLE_UNITS   :{WHITE}... terdiri daripada beberapa unit
STR_ERROR_INCOMPATIBLE_RAIL_TYPES                               :Landasan tidak secocok

STR_ERROR_CAN_T_MOVE_VEHICLE                                    :{WHITE}Kenderaan tidak dapat digerakkan...
STR_ERROR_REAR_ENGINE_FOLLOW_FRONT                              :{WHITE}Enjin di belakang sentiasa akan mengikuti enjin depan
STR_ERROR_UNABLE_TO_FIND_ROUTE_TO                               :{WHITE}Laluan ke depoh terdekat tidak dapat dijumpa
STR_ERROR_UNABLE_TO_FIND_LOCAL_DEPOT                            :{WHITE}Depoh terdekat tidak dapat dikesan

STR_ERROR_DEPOT_WRONG_DEPOT_TYPE                                :Jenis depoh salah

# Autoreplace related errors
STR_ERROR_TRAIN_TOO_LONG_AFTER_REPLACEMENT                      :{WHITE}{VEHICLE} terlalu panjang selepas diganti
STR_ERROR_AUTOREPLACE_NOTHING_TO_DO                             :{WHITE}Peraturan penggantian/pembaharuan automatik tidak ditetapkan.
STR_ERROR_AUTOREPLACE_MONEY_LIMIT                               :(had wang)

# Rail construction errors
STR_ERROR_IMPOSSIBLE_TRACK_COMBINATION                          :{WHITE}Gabungan landasan yang mustahil
STR_ERROR_MUST_REMOVE_SIGNALS_FIRST                             :{WHITE}Tanda-tanda mesti dibuang dahulu
STR_ERROR_NO_SUITABLE_RAILROAD_TRACK                            :{WHITE}Tiada landasan keretapi yang sesuai
STR_ERROR_MUST_REMOVE_RAILROAD_TRACK                            :{WHITE}Landasan keretapi mesti dibuang terlebih dahulu
STR_ERROR_CROSSING_ON_ONEWAY_ROAD                               :{WHITE}Jalanraya adalah sehala atau telah disekat
STR_ERROR_CROSSING_DISALLOWED                                   :{WHITE}Persimpangan bertingkat adalah tidak dibenarkan untuk jenis landasan ini
STR_ERROR_CAN_T_BUILD_SIGNALS_HERE                              :{WHITE}Isyarat tidak dapat dibina di sini...
STR_ERROR_CAN_T_BUILD_RAILROAD_TRACK                            :{WHITE}Landasan keretapi tidak dapat dibina di sini...
STR_ERROR_CAN_T_REMOVE_RAILROAD_TRACK                           :{WHITE}Landasan keretapi tidak dapat dibuang...
STR_ERROR_CAN_T_REMOVE_SIGNALS_FROM                             :{WHITE}Isyarat tidak dapat dibuang dari sini...
STR_ERROR_SIGNAL_CAN_T_CONVERT_SIGNALS_HERE                     :{WHITE}Isyarat tidak dapat ditukar di sini...
STR_ERROR_THERE_IS_NO_RAILROAD_TRACK                            :{WHITE}... tiada landasan keretapi
STR_ERROR_THERE_ARE_NO_SIGNALS                                  :{WHITE}... tiada isyarat

STR_ERROR_CAN_T_CONVERT_RAIL                                    :{WHITE}Tidak boleh tukar jenis landasan di sini...

# Road construction errors
STR_ERROR_MUST_REMOVE_ROAD_FIRST                                :{WHITE}Jalanraya mesti dibuang dahulu
STR_ERROR_ONEWAY_ROADS_CAN_T_HAVE_JUNCTION                      :{WHITE}... persimpangan tidak dibenarkan di jalan sehala
STR_ERROR_CAN_T_BUILD_ROAD_HERE                                 :{WHITE}Jalanraya tidak dapat dibina di sini...
STR_ERROR_CAN_T_BUILD_TRAMWAY_HERE                              :{WHITE}Laluan trem tidak dapat dibina di sini...
STR_ERROR_CAN_T_REMOVE_ROAD_FROM                                :{WHITE}Jalanraya tidak dapat dibuang dari sini...
STR_ERROR_CAN_T_REMOVE_TRAMWAY_FROM                             :{WHITE}Laluan trem tidak dapat dibuang dari sini...
STR_ERROR_THERE_IS_NO_ROAD                                      :{WHITE}... tiada jalanraya
STR_ERROR_THERE_IS_NO_TRAMWAY                                   :{WHITE}... tiada laluan trem

# Waterway construction errors
STR_ERROR_CAN_T_BUILD_CANALS                                    :{WHITE}Terusan tidak dapat di bina di sini...
STR_ERROR_CAN_T_BUILD_LOCKS                                     :{WHITE}Kunci air tidak dapat dibina di sini...
STR_ERROR_CAN_T_PLACE_RIVERS                                    :{WHITE}Tidak boleh letak sungai di sini...
STR_ERROR_MUST_BE_BUILT_ON_WATER                                :{WHITE}... mesti dibina di permukaan air
STR_ERROR_CAN_T_BUILD_ON_WATER                                  :{WHITE}... tidak boleh dibina di permukaan air
STR_ERROR_CAN_T_BUILD_ON_SEA                                    :{WHITE}... tidak boleh dibina di atas lautan
STR_ERROR_CAN_T_BUILD_ON_CANAL                                  :{WHITE}... tidak boleh dibina di atas terusan
STR_ERROR_CAN_T_BUILD_ON_RIVER                                  :{WHITE}... tidak boleh dibina di atas sungai
STR_ERROR_MUST_DEMOLISH_CANAL_FIRST                             :{WHITE}Terusan mesti dirobohkan dahulu
STR_ERROR_CAN_T_BUILD_AQUEDUCT_HERE                             :{WHITE}Akueduk tidak dapat dibina di sini...

# Tree related errors
STR_ERROR_TREE_ALREADY_HERE                                     :{WHITE}... sudah ada pokok di sini
STR_ERROR_TREE_WRONG_TERRAIN_FOR_TREE_TYPE                      :{WHITE}... salah jenis bumi untuk jenis pokok ini
STR_ERROR_CAN_T_PLANT_TREE_HERE                                 :{WHITE}Pokok tidak dapat ditanam di sini...

# Bridge related errors
STR_ERROR_CAN_T_BUILD_BRIDGE_HERE                               :{WHITE}Jambatan tidak dapat dibina di sini...
STR_ERROR_MUST_DEMOLISH_BRIDGE_FIRST                            :{WHITE}Jambatan mesti dirobohkan dahulu
STR_ERROR_CAN_T_START_AND_END_ON                                :{WHITE}Tidak boleh mula dan tamat di petak yang sama
STR_ERROR_BRIDGEHEADS_NOT_SAME_HEIGHT                           :{WHITE}Kedua-dua kepala jambatan bukan pada paras yang sama
STR_ERROR_BRIDGE_TOO_LOW_FOR_TERRAIN                            :{WHITE}Jambatan terlalu rendah untuk rupa bumi ini
STR_ERROR_BRIDGE_TOO_HIGH_FOR_TERRAIN                           :{WHITE}Jambatan terlalu tinggi untuk kawasan ini.
STR_ERROR_START_AND_END_MUST_BE_IN                              :{WHITE}Mula dan hujung mesti pada garisan yang sama
STR_ERROR_ENDS_OF_BRIDGE_MUST_BOTH                              :{WHITE}... kedua-dua kepala jambatan mesti berada di atas tanah
STR_ERROR_BRIDGE_TOO_LONG                                       :{WHITE}... jambatan telalu panjang
STR_ERROR_BRIDGE_THROUGH_MAP_BORDER                             :{WHITE}Jambatan akan keluar di luar peta

# Tunnel related errors
STR_ERROR_CAN_T_BUILD_TUNNEL_HERE                               :{WHITE}Terowong tidak dapat dibina di sini...
STR_ERROR_SITE_UNSUITABLE_FOR_TUNNEL                            :{WHITE}Tapak tidak sesuai untuk pintu masuk terowong
STR_ERROR_MUST_DEMOLISH_TUNNEL_FIRST                            :{WHITE}Terowong mesti dirobohkan dahulu
STR_ERROR_ANOTHER_TUNNEL_IN_THE_WAY                             :{WHITE}Terdapat sebuah lagi terowong menghalang
STR_ERROR_TUNNEL_THROUGH_MAP_BORDER                             :{WHITE}Hujung terowong akan keluar di luar batasan peta
STR_ERROR_UNABLE_TO_EXCAVATE_LAND                               :{WHITE}Tanah tidak dapat dikorek untuk pembinaan hujung terowong
STR_ERROR_TUNNEL_TOO_LONG                                       :{WHITE}... terowong terlalu panjang

# Object related errors
STR_ERROR_TOO_MANY_OBJECTS                                      :{WHITE}... terlalu banyak objek
STR_ERROR_CAN_T_BUILD_OBJECT                                    :{WHITE}Tidak dapat bina objek...
STR_ERROR_OBJECT_IN_THE_WAY                                     :{WHITE}Objek sedang menghalang
STR_ERROR_COMPANY_HEADQUARTERS_IN                               :{WHITE}... ibu pejabat syarikat menghalang
STR_ERROR_CAN_T_PURCHASE_THIS_LAND                              :{WHITE}Kawasan ini tidak dapat dibeli...
STR_ERROR_YOU_ALREADY_OWN_IT                                    :{WHITE}... anda sudah memilikinya!

# Group related errors
STR_ERROR_GROUP_CAN_T_CREATE                                    :{WHITE}Kumpulan tidak dapat diwujudkan...
STR_ERROR_GROUP_CAN_T_DELETE                                    :{WHITE}Tidak boleh padamkan kumpulan ini...
STR_ERROR_GROUP_CAN_T_RENAME                                    :{WHITE}Nama kumpulan tidak dapat diubah...
STR_ERROR_GROUP_CAN_T_REMOVE_ALL_VEHICLES                       :{WHITE}Semua kenderaan tidak dapat dikeluarkan daripada kumpulan ini...
STR_ERROR_GROUP_CAN_T_ADD_VEHICLE                               :{WHITE}Kenderaan tidak dapat dimasukkan ke dalam kumpulan ini...
STR_ERROR_GROUP_CAN_T_ADD_SHARED_VEHICLE                        :{WHITE}Kenderaan tidak dapat dimasukkan dalam kumpulan...

# Generic vehicle errors
STR_ERROR_TRAIN_IN_THE_WAY                                      :{WHITE}Sebuah keretapi sedang menghalang
STR_ERROR_ROAD_VEHICLE_IN_THE_WAY                               :{WHITE}Sebuah kenderaan sedang menghalang
STR_ERROR_SHIP_IN_THE_WAY                                       :{WHITE}Sebuah kapal sedang menghalang
STR_ERROR_AIRCRAFT_IN_THE_WAY                                   :{WHITE}Sebuah pesawat sedang menghalang

STR_ERROR_CAN_T_REFIT_TRAIN                                     :{WHITE}Keretapi tidak dapat diubahsuai...
STR_ERROR_CAN_T_REFIT_ROAD_VEHICLE                              :{WHITE}Kenderaan tidak dapat diubahsuai...
STR_ERROR_CAN_T_REFIT_SHIP                                      :{WHITE}Kapal tidak boleh diubahsuai...
STR_ERROR_CAN_T_REFIT_AIRCRAFT                                  :{WHITE}Pesawat tidak dapat diubahsuai...

STR_ERROR_CAN_T_RENAME_TRAIN                                    :{WHITE}Keretapi tidak dapat dinamakan...
STR_ERROR_CAN_T_RENAME_ROAD_VEHICLE                             :{WHITE}Kenderaan tidak dapat dinamakan...
STR_ERROR_CAN_T_RENAME_SHIP                                     :{WHITE}Kapal tidak dapat dinamakan...
STR_ERROR_CAN_T_RENAME_AIRCRAFT                                 :{WHITE}Pesawat tidak dapat dinamakan...

STR_ERROR_CAN_T_STOP_START_TRAIN                                :{WHITE}Keretapi tidak dapat digerakkan/dihentikan...
STR_ERROR_CAN_T_STOP_START_ROAD_VEHICLE                         :{WHITE}Kenderaan tidak dapat digerakkan/dihentikan...
STR_ERROR_CAN_T_STOP_START_SHIP                                 :{WHITE}Kapal tidak dapat digerakkan/dihentikan...
STR_ERROR_CAN_T_STOP_START_AIRCRAFT                             :{WHITE}Pesawat tidak dapat digerakkan/dihentikan...

STR_ERROR_CAN_T_SEND_TRAIN_TO_DEPOT                             :{WHITE}Keretapi tidak dapat dihantar ke depoh...
STR_ERROR_CAN_T_SEND_ROAD_VEHICLE_TO_DEPOT                      :{WHITE}Kenderaan tidak dapat dihantar ke depoh...
STR_ERROR_CAN_T_SEND_SHIP_TO_DEPOT                              :{WHITE}Kapal tidak dapat dihantar ke depoh...
STR_ERROR_CAN_T_SEND_AIRCRAFT_TO_HANGAR                         :{WHITE}Pesawat tidak dapat dihantar ke hangar...

STR_ERROR_CAN_T_BUY_TRAIN                                       :{WHITE}Keretapi atau gerabak tidak dapat dibeli...
STR_ERROR_CAN_T_BUY_ROAD_VEHICLE                                :{WHITE}Kenderaan tidak dapat dibeli...
STR_ERROR_CAN_T_BUY_SHIP                                        :{WHITE}Kapal tidak dapat dibeli...
STR_ERROR_CAN_T_BUY_AIRCRAFT                                    :{WHITE}Pesawat tidak dapat dibeli...

STR_ERROR_CAN_T_RENAME_TRAIN_TYPE                               :{WHITE}Jenis keretapi tidak dapat ditukar nama...
STR_ERROR_CAN_T_RENAME_ROAD_VEHICLE_TYPE                        :{WHITE}Jenis kenderaan tidak dapat ditukar nama...
STR_ERROR_CAN_T_RENAME_SHIP_TYPE                                :{WHITE}Jenis kapal tidak dapat ditukar nama...
STR_ERROR_CAN_T_RENAME_AIRCRAFT_TYPE                            :{WHITE}Jenis pesawat tidak dapat ditukar nama...

STR_ERROR_CAN_T_SELL_TRAIN                                      :{WHITE}Keretapi atau gerabak tidak dapat dijual...
STR_ERROR_CAN_T_SELL_ROAD_VEHICLE                               :{WHITE}Kenderaan tidak dapat dijual...
STR_ERROR_CAN_T_SELL_SHIP                                       :{WHITE}Kapal tidak dapat dijual...
STR_ERROR_CAN_T_SELL_AIRCRAFT                                   :{WHITE}Pesawat tidak dapat dijual...

STR_ERROR_RAIL_VEHICLE_NOT_AVAILABLE                            :{WHITE}Kenderaan tidak sedia
STR_ERROR_ROAD_VEHICLE_NOT_AVAILABLE                            :{WHITE}Kenderaan tidak sedia
STR_ERROR_SHIP_NOT_AVAILABLE                                    :{WHITE}Kapal tidak sedia
STR_ERROR_AIRCRAFT_NOT_AVAILABLE                                :{WHITE}Pesawat tidak sedia

STR_ERROR_TOO_MANY_VEHICLES_IN_GAME                             :{WHITE}Terlalu banyak kenderaan dalam permainan
STR_ERROR_CAN_T_CHANGE_SERVICING                                :{WHITE}Tidak boleh tukar tempoh perkhidmatan...

STR_ERROR_VEHICLE_IS_DESTROYED                                  :{WHITE}... kenderaan sudah musnah

STR_ERROR_NO_VEHICLES_AVAILABLE_YET_EXPLANATION                 :{WHITE}Mulakan permainan baru selepas {DATE_SHORT} atau gunakan NewGRF yang digunakan kenderaan terdahulu

# Specific vehicle errors
STR_ERROR_CAN_T_MAKE_TRAIN_PASS_SIGNAL                          :{WHITE}Keretapi tidak boleh melanggar isyarat kerana terdapat kemungkinan bahaya...
STR_ERROR_CAN_T_REVERSE_DIRECTION_TRAIN                         :{WHITE}Keretapi tidak boleh ditukar arah...
STR_ERROR_TRAIN_START_NO_POWER                                  :Gerabak tanpa kepala keretapi

STR_ERROR_CAN_T_MAKE_ROAD_VEHICLE_TURN                          :{WHITE}Kenderaan tidak boleh dipusing...

STR_ERROR_AIRCRAFT_IS_IN_FLIGHT                                 :{WHITE}Pesawat masih di udara

# Order related errors
STR_ERROR_NO_MORE_SPACE_FOR_ORDERS                              :{WHITE}Tiada ruang untuk arahan selebihnya
STR_ERROR_TOO_MANY_ORDERS                                       :{WHITE}Arahan terlalu banyak
STR_ERROR_CAN_T_INSERT_NEW_ORDER                                :{WHITE}Arahan baru tidak dapat dimasukkan...
STR_ERROR_CAN_T_DELETE_THIS_ORDER                               :{WHITE}Tidak boleh dipadamkan arahan ini...
STR_ERROR_CAN_T_MODIFY_THIS_ORDER                               :{WHITE}Arahan tidak boleh diubahsuai...
STR_ERROR_CAN_T_MOVE_THIS_ORDER                                 :{WHITE}Tidak boleh menyusun semula arahan ini...
STR_ERROR_CAN_T_SKIP_ORDER                                      :{WHITE}Tidak boleh langkau ke arahan semasa...
STR_ERROR_CAN_T_SKIP_TO_ORDER                                   :{WHITE}Tidak boleh langkau ke arahan tersebut...
STR_ERROR_CAN_T_COPY_SHARE_ORDER                                :{WHITE}... kenderaan tidak boleh pergi ke semua stesen
STR_ERROR_CAN_T_ADD_ORDER                                       :{WHITE}... kenderaan tidak boleh pergi ke stesen itu
STR_ERROR_CAN_T_ADD_ORDER_SHARED                                :{WHITE}... sebuah kenderaan yang sedang berkongsi arahan ini tidak boleh pergi ke stesen itu

STR_ERROR_CAN_T_SHARE_ORDER_LIST                                :{WHITE}Senarai arahan tidak boleh dikongsi...
STR_ERROR_CAN_T_STOP_SHARING_ORDER_LIST                         :{WHITE}Tidak dapat dihentikan senarai arahan perkongsian
STR_ERROR_CAN_T_COPY_ORDER_LIST                                 :{WHITE}Senarai arahan tidak boleh disalin...
STR_ERROR_TOO_FAR_FROM_PREVIOUS_DESTINATION                     :{WHITE}... terlalu jauh dari destinasi sebelumnya
STR_ERROR_AIRCRAFT_NOT_ENOUGH_RANGE                             :{WHITE}... pesawat tidak memiliki jarak mencukupi

# Timetable related errors
STR_ERROR_CAN_T_TIMETABLE_VEHICLE                               :{WHITE}Kenderaan tidak boleh dijadualkan...
STR_ERROR_TIMETABLE_ONLY_WAIT_AT_STATIONS                       :{WHITE}Kenderaan hanya boleh menunggu di stesen
STR_ERROR_TIMETABLE_NOT_STOPPING_HERE                           :{WHITE}Kenderaan ini tidak akan berhenti di stesen berikut

# Sign related errors
STR_ERROR_TOO_MANY_SIGNS                                        :{WHITE}... papan tanda terlalu banyak
STR_ERROR_CAN_T_PLACE_SIGN_HERE                                 :{WHITE}Papan tanda tidak dapat diletak di sini...
STR_ERROR_CAN_T_CHANGE_SIGN_NAME                                :{WHITE}Nama papan tanda tidak dapat ditukar...
STR_ERROR_CAN_T_DELETE_SIGN                                     :{WHITE}Papan tanda tidak dapat dibuang...

# Translatable comment for OpenTTD's desktop shortcut
STR_DESKTOP_SHORTCUT_COMMENT                                    :Sebuah permainan simulasi berasaskan Transport Tycoon Deluxe

# Translatable descriptions in media/baseset/*.ob* files
STR_BASEGRAPHICS_DOS_DESCRIPTION                                :Grafik asal Transport Tycoon Deluxe DOS edition.
STR_BASEGRAPHICS_DOS_DE_DESCRIPTION                             :Grafik asal Transport Tycoon DOS (German) edition
STR_BASEGRAPHICS_WIN_DESCRIPTION                                :Grafik asal Transport Tycoon Deluxe edisi Windows.
STR_BASESOUNDS_WIN_DESCRIPTION                                  :Bunyi asal Transport Tycoon Deluxe edisi Windows
STR_BASESOUNDS_NONE_DESCRIPTION                                 :Sebuah pek suara tanpa apa-apa suara
STR_BASEMUSIC_WIN_DESCRIPTION                                   :Muzik asal Transport Tycoon Deluxe edisi Windows.
STR_BASEMUSIC_DOS_DESCRIPTION                                   :Muzik asal Transport Tycoon Deluxe edisi DOS
STR_BASEMUSIC_NONE_DESCRIPTION                                  :Pek muzik tanpa muzik sebenar.

##id 0x2000
# Town building names
STR_TOWN_BUILDING_NAME_TALL_OFFICE_BLOCK_1                      :Bangunan pejabat tinggi
STR_TOWN_BUILDING_NAME_OFFICE_BLOCK_1                           :Bangunan pejabat
STR_TOWN_BUILDING_NAME_SMALL_BLOCK_OF_FLATS_1                   :Bangunan pangsapuri kecil
STR_TOWN_BUILDING_NAME_CHURCH_1                                 :Gereja
STR_TOWN_BUILDING_NAME_LARGE_OFFICE_BLOCK_1                     :Bangunan pejabat besar
STR_TOWN_BUILDING_NAME_TOWN_HOUSES_1                            :Rumah-rumah bandar
STR_TOWN_BUILDING_NAME_HOTEL_1                                  :Hotel
STR_TOWN_BUILDING_NAME_STATUE_1                                 :Tugu
STR_TOWN_BUILDING_NAME_FOUNTAIN_1                               :Pancuran Air
STR_TOWN_BUILDING_NAME_PARK_1                                   :Taman
STR_TOWN_BUILDING_NAME_OFFICE_BLOCK_2                           :Bangunan pejabat
STR_TOWN_BUILDING_NAME_SHOPS_AND_OFFICES_1                      :Kedai dan pejabat
STR_TOWN_BUILDING_NAME_MODERN_OFFICE_BUILDING_1                 :Bangunan pejabat moden
STR_TOWN_BUILDING_NAME_WAREHOUSE_1                              :Gudang
STR_TOWN_BUILDING_NAME_OFFICE_BLOCK_3                           :Bangunan pejabat
STR_TOWN_BUILDING_NAME_STADIUM_1                                :Stadium
STR_TOWN_BUILDING_NAME_OLD_HOUSES_1                             :Rumah lama
STR_TOWN_BUILDING_NAME_COTTAGES_1                               :Kotej-kotej
STR_TOWN_BUILDING_NAME_HOUSES_1                                 :Rumah-rumah
STR_TOWN_BUILDING_NAME_FLATS_1                                  :Pangsapuri
STR_TOWN_BUILDING_NAME_TALL_OFFICE_BLOCK_2                      :Bangunan pejabat tinggi
STR_TOWN_BUILDING_NAME_SHOPS_AND_OFFICES_2                      :Kedai-kedai dan pejabat-pejabat
STR_TOWN_BUILDING_NAME_SHOPS_AND_OFFICES_3                      :Kedai-kedai dan pejabat-pejabat
STR_TOWN_BUILDING_NAME_THEATER_1                                :Panggung Wayang
STR_TOWN_BUILDING_NAME_STADIUM_2                                :Stadium
STR_TOWN_BUILDING_NAME_OFFICES_1                                :Pejabat
STR_TOWN_BUILDING_NAME_HOUSES_2                                 :Rumah
STR_TOWN_BUILDING_NAME_CINEMA_1                                 :Panggung Wayang
STR_TOWN_BUILDING_NAME_SHOPPING_MALL_1                          :Pusat membeli-belah
STR_TOWN_BUILDING_NAME_IGLOO_1                                  :Iglu
STR_TOWN_BUILDING_NAME_TEPEES_1                                 :Khemah Teepee
STR_TOWN_BUILDING_NAME_TEAPOT_HOUSE_1                           :Rumah Teko
STR_TOWN_BUILDING_NAME_PIGGY_BANK_1                             :Rumah Tabung

##id 0x4800
# industry names
STR_INDUSTRY_NAME_COAL_MINE                                     :Lombong Batu Arang
STR_INDUSTRY_NAME_POWER_STATION                                 :Stesen Janakuasa
STR_INDUSTRY_NAME_SAWMILL                                       :Kilang Papan
STR_INDUSTRY_NAME_FOREST                                        :Hutan
STR_INDUSTRY_NAME_OIL_REFINERY                                  :Kilang Penapisan Minyak
STR_INDUSTRY_NAME_OIL_RIG                                       :Pelantar Minyak
STR_INDUSTRY_NAME_FACTORY                                       :Kilang
STR_INDUSTRY_NAME_PRINTING_WORKS                                :Kilang Pencetak
STR_INDUSTRY_NAME_STEEL_MILL                                    :Kilang Keluli
STR_INDUSTRY_NAME_FARM                                          :Ladang Pertanian
STR_INDUSTRY_NAME_COPPER_ORE_MINE                               :Lombong Bijih Tembaga
STR_INDUSTRY_NAME_OIL_WELLS                                     :Perigi Minyak
STR_INDUSTRY_NAME_BANK                                          :Bank
STR_INDUSTRY_NAME_FOOD_PROCESSING_PLANT                         :Kilang Pemprosesan Makanan
STR_INDUSTRY_NAME_PAPER_MILL                                    :Kilang Kertas
STR_INDUSTRY_NAME_GOLD_MINE                                     :Lombong Emas
STR_INDUSTRY_NAME_BANK_TROPIC_ARCTIC                            :Bank
STR_INDUSTRY_NAME_DIAMOND_MINE                                  :Lombong Berlian
STR_INDUSTRY_NAME_IRON_ORE_MINE                                 :Lombong Bijih Besi
STR_INDUSTRY_NAME_FRUIT_PLANTATION                              :Ladang Buah-buahan
STR_INDUSTRY_NAME_RUBBER_PLANTATION                             :Ladang Getah
STR_INDUSTRY_NAME_WATER_SUPPLY                                  :Sumber Air
STR_INDUSTRY_NAME_WATER_TOWER                                   :Menara Tangki Air
STR_INDUSTRY_NAME_FACTORY_2                                     :Kilang
STR_INDUSTRY_NAME_FARM_2                                        :Ladang Pertanian
STR_INDUSTRY_NAME_LUMBER_MILL                                   :Kilang Kayu Balak
STR_INDUSTRY_NAME_COTTON_CANDY_FOREST                           :Ladang Gula-gula Kapas
STR_INDUSTRY_NAME_CANDY_FACTORY                                 :Kilang Gula-gula Kapas
STR_INDUSTRY_NAME_BATTERY_FARM                                  :Ladang Bateri
STR_INDUSTRY_NAME_COLA_WELLS                                    :Telaga Minuman Kola
STR_INDUSTRY_NAME_TOY_SHOP                                      :Kedai Mainan
STR_INDUSTRY_NAME_TOY_FACTORY                                   :Kilang Mainan
STR_INDUSTRY_NAME_PLASTIC_FOUNTAINS                             :Pancuran Plastik
STR_INDUSTRY_NAME_FIZZY_DRINK_FACTORY                           :Kilang Minuman Bergas
STR_INDUSTRY_NAME_BUBBLE_GENERATOR                              :Penjana Buih-buihan
STR_INDUSTRY_NAME_TOFFEE_QUARRY                                 :Kuari Tofi
STR_INDUSTRY_NAME_SUGAR_MINE                                    :Lombong Gula

############ WARNING, using range 0x6000 for strings that are stored in the savegame
############ These strings may never get a new id, or savegames will break!
##id 0x6000
STR_SV_EMPTY                                                    :
STR_SV_UNNAMED                                                  :Tiada nama
STR_SV_TRAIN_NAME                                               :Keretapi {COMMA}
STR_SV_ROAD_VEHICLE_NAME                                        :Kenderaan {COMMA}
STR_SV_SHIP_NAME                                                :Kapal {COMMA}
STR_SV_AIRCRAFT_NAME                                            :Pesawat {COMMA}

STR_SV_STNAME                                                   :{STRING}
STR_SV_STNAME_NORTH                                             :{STRING} Utara
STR_SV_STNAME_SOUTH                                             :{STRING} Selatan
STR_SV_STNAME_EAST                                              :{STRING} Timur
STR_SV_STNAME_WEST                                              :{STRING} Barat
STR_SV_STNAME_CENTRAL                                           :Kota {STRING}
STR_SV_STNAME_TRANSFER                                          :Simpang {STRING}
STR_SV_STNAME_HALT                                              :Hentian {STRING}
STR_SV_STNAME_VALLEY                                            :Lembah {STRING}
STR_SV_STNAME_HEIGHTS                                           :Bukit {STRING}
STR_SV_STNAME_WOODS                                             :Ladang {STRING}
STR_SV_STNAME_LAKESIDE                                          :Pesisiran {STRING}
STR_SV_STNAME_EXCHANGE                                          :Taman {STRING}
STR_SV_STNAME_AIRPORT                                           :Lapangan Terbang {STRING}
STR_SV_STNAME_OILFIELD                                          :Pelantar Minyak {STRING}
STR_SV_STNAME_MINES                                             :Lombong {STRING}
STR_SV_STNAME_DOCKS                                             :Pelabuhan {STRING}
STR_SV_STNAME_BUOY                                              :{STRING}
STR_SV_STNAME_WAYPOINT                                          :{STRING}
##id 0x6020
STR_SV_STNAME_ANNEXE                                            :{STRING} Jaya
STR_SV_STNAME_SIDINGS                                           :Hulu {STRING}
STR_SV_STNAME_BRANCH                                            :{STRING} Baru
STR_SV_STNAME_UPPER                                             :{STRING} Dalam
STR_SV_STNAME_LOWER                                             :{STRING} Luar
STR_SV_STNAME_HELIPORT                                          :Helipad {STRING}
STR_SV_STNAME_FOREST                                            :Kampung {STRING}
STR_SV_STNAME_FALLBACK                                          :{STRING} Stesen #{NUM}
############ end of savegame specific region!

##id 0x8000
# Vehicle names
STR_VEHICLE_NAME_TRAIN_ENGINE_RAIL_KIRBY_PAUL_TANK_STEAM        :Kirby Paul Tank (Stim)
STR_VEHICLE_NAME_TRAIN_ENGINE_RAIL_MJS_250_DIESEL               :MJS 250 (Diesel)
STR_VEHICLE_NAME_TRAIN_ENGINE_RAIL_PLODDYPHUT_CHOO_CHOO         :Ploddyphut Choo-Choo
STR_VEHICLE_NAME_TRAIN_ENGINE_RAIL_POWERNAUT_CHOO_CHOO          :Powernaut Choo-Choo
STR_VEHICLE_NAME_TRAIN_ENGINE_RAIL_MIGHTYMOVER_CHOO_CHOO        :MightyMover Choo-Choo
STR_VEHICLE_NAME_TRAIN_ENGINE_RAIL_PLODDYPHUT_DIESEL            :Ploddyphut Diesel
STR_VEHICLE_NAME_TRAIN_ENGINE_RAIL_POWERNAUT_DIESEL             :Powernaut Diesel
STR_VEHICLE_NAME_TRAIN_ENGINE_RAIL_WILLS_2_8_0_STEAM            :Wills 2-8-0 (Stim)
STR_VEHICLE_NAME_TRAIN_ENGINE_RAIL_CHANEY_JUBILEE_STEAM         :Chaney 'Jubilee' (Stim)
STR_VEHICLE_NAME_TRAIN_ENGINE_RAIL_GINZU_A4_STEAM               :Ginzu 'A4' (Stim)
STR_VEHICLE_NAME_TRAIN_ENGINE_RAIL_SH_8P_STEAM                  :SH '8P' (Stim)
STR_VEHICLE_NAME_TRAIN_ENGINE_RAIL_MANLEY_MOREL_DMU_DIESEL      :Manley-Morel DMU (Disel)
STR_VEHICLE_NAME_TRAIN_ENGINE_RAIL_DASH_DIESEL                  :'Dash' (Disel)
STR_VEHICLE_NAME_TRAIN_ENGINE_RAIL_SH_HENDRY_25_DIESEL          :SH/Hendry '25' (Disel)
STR_VEHICLE_NAME_TRAIN_ENGINE_RAIL_UU_37_DIESEL                 :UU '37' (Disel)
STR_VEHICLE_NAME_TRAIN_ENGINE_RAIL_FLOSS_47_DIESEL              :Floss '47' (Disel)
STR_VEHICLE_NAME_TRAIN_ENGINE_RAIL_CS_4000_DIESEL               :CS 4000 (Disel)
STR_VEHICLE_NAME_TRAIN_ENGINE_RAIL_CS_2400_DIESEL               :CS 2400 (Disel)
STR_VEHICLE_NAME_TRAIN_ENGINE_RAIL_CENTENNIAL_DIESEL            :Centennial (Disel)
STR_VEHICLE_NAME_TRAIN_ENGINE_RAIL_KELLING_3100_DIESEL          :Kelling 3100 (Disel)
STR_VEHICLE_NAME_TRAIN_ENGINE_RAIL_TURNER_TURBO_DIESEL          :Turner Turbo (Disel)
STR_VEHICLE_NAME_TRAIN_ENGINE_RAIL_MJS_1000_DIESEL              :MJS 1000 (Disel)
STR_VEHICLE_NAME_TRAIN_ENGINE_RAIL_SH_125_DIESEL                :SH '125' (Disel)
STR_VEHICLE_NAME_TRAIN_ENGINE_RAIL_SH_30_ELECTRIC               :SH '30' (Elektrik)
STR_VEHICLE_NAME_TRAIN_ENGINE_RAIL_SH_40_ELECTRIC               :SH '40' (Elektrik)
STR_VEHICLE_NAME_TRAIN_ENGINE_RAIL_T_I_M_ELECTRIC               :'T.I.M.' (Elektrik)
STR_VEHICLE_NAME_TRAIN_ENGINE_RAIL_ASIASTAR_ELECTRIC            :'AsiaStar' (Elektrik)
STR_VEHICLE_NAME_TRAIN_WAGON_RAIL_PASSENGER_CAR                 :Gerabak Penumpang
STR_VEHICLE_NAME_TRAIN_WAGON_RAIL_MAIL_VAN                      :Gerabak Pos
STR_VEHICLE_NAME_TRAIN_WAGON_RAIL_COAL_CAR                      :Gerabak Batu Arang
STR_VEHICLE_NAME_TRAIN_WAGON_RAIL_OIL_TANKER                    :Gerabak Tangki Minyak
STR_VEHICLE_NAME_TRAIN_WAGON_RAIL_LIVESTOCK_VAN                 :Gerabak Ternakan
STR_VEHICLE_NAME_TRAIN_WAGON_RAIL_GOODS_VAN                     :Gerabak Barangan
STR_VEHICLE_NAME_TRAIN_WAGON_RAIL_GRAIN_HOPPER                  :Gerabak Bijirin
STR_VEHICLE_NAME_TRAIN_WAGON_RAIL_WOOD_TRUCK                    :Gerabak Balak
STR_VEHICLE_NAME_TRAIN_WAGON_RAIL_IRON_ORE_HOPPER               :Gerabak Bijih Besi
STR_VEHICLE_NAME_TRAIN_WAGON_RAIL_STEEL_TRUCK                   :Gerabak Keluli
STR_VEHICLE_NAME_TRAIN_WAGON_RAIL_ARMORED_VAN                   :Gerabak Berperisai
STR_VEHICLE_NAME_TRAIN_WAGON_RAIL_FOOD_VAN                      :Gerabak Makanan
STR_VEHICLE_NAME_TRAIN_WAGON_RAIL_PAPER_TRUCK                   :Gerabak Kertas
STR_VEHICLE_NAME_TRAIN_WAGON_RAIL_COPPER_ORE_HOPPER             :Gerabak Bijih Tembaga
STR_VEHICLE_NAME_TRAIN_WAGON_RAIL_WATER_TANKER                  :Gerabak Tangki Air
STR_VEHICLE_NAME_TRAIN_WAGON_RAIL_FRUIT_TRUCK                   :Gerabak Buah-buahan
STR_VEHICLE_NAME_TRAIN_WAGON_RAIL_RUBBER_TRUCK                  :Gerabak Getah
STR_VEHICLE_NAME_TRAIN_WAGON_RAIL_SUGAR_TRUCK                   :Gerabak Gula
STR_VEHICLE_NAME_TRAIN_WAGON_RAIL_COTTON_CANDY_HOPPER           :Gerabak Gula-gula Kapas
STR_VEHICLE_NAME_TRAIN_WAGON_RAIL_TOFFEE_HOPPER                 :Gerabak Tofi
STR_VEHICLE_NAME_TRAIN_WAGON_RAIL_BUBBLE_VAN                    :Gerabak Buih-buihan
STR_VEHICLE_NAME_TRAIN_WAGON_RAIL_COLA_TANKER                   :Gerabak Minuman Kola
STR_VEHICLE_NAME_TRAIN_WAGON_RAIL_CANDY_VAN                     :Gerabak Gula
STR_VEHICLE_NAME_TRAIN_WAGON_RAIL_TOY_VAN                       :Gerabak Mainan
STR_VEHICLE_NAME_TRAIN_WAGON_RAIL_BATTERY_TRUCK                 :Gerabak Bateri
STR_VEHICLE_NAME_TRAIN_WAGON_RAIL_FIZZY_DRINK_TRUCK             :Gerabak Minuman Bergas
STR_VEHICLE_NAME_TRAIN_WAGON_RAIL_PLASTIC_TRUCK                 :Gerabak Plastik
STR_VEHICLE_NAME_TRAIN_ENGINE_MONORAIL_X2001_ELECTRIC           :'X2001' (Elektrik)
STR_VEHICLE_NAME_TRAIN_ENGINE_MONORAIL_MILLENNIUM_Z1_ELECTRIC   :'Millennium Z1' (Elektrik)
STR_VEHICLE_NAME_TRAIN_ENGINE_MONORAIL_WIZZOWOW_Z99             :Wizzowow Z99
STR_VEHICLE_NAME_TRAIN_WAGON_MONORAIL_PASSENGER_CAR             :Gerabak Penumpang
STR_VEHICLE_NAME_TRAIN_WAGON_MONORAIL_MAIL_VAN                  :Gerabak Pos
STR_VEHICLE_NAME_TRAIN_WAGON_MONORAIL_COAL_CAR                  :Gerabak Batu Arang
STR_VEHICLE_NAME_TRAIN_WAGON_MONORAIL_OIL_TANKER                :Gerabak Tangki Minyak
STR_VEHICLE_NAME_TRAIN_WAGON_MONORAIL_LIVESTOCK_VAN             :Gerabak Ternakan
STR_VEHICLE_NAME_TRAIN_WAGON_MONORAIL_GOODS_VAN                 :Gerabak Barangan
STR_VEHICLE_NAME_TRAIN_WAGON_MONORAIL_GRAIN_HOPPER              :Gerabak Bijirin
STR_VEHICLE_NAME_TRAIN_WAGON_MONORAIL_WOOD_TRUCK                :Gerabak Balak
STR_VEHICLE_NAME_TRAIN_WAGON_MONORAIL_IRON_ORE_HOPPER           :Gerabak Bijih Besi
STR_VEHICLE_NAME_TRAIN_WAGON_MONORAIL_STEEL_TRUCK               :Gerabak Keluli
STR_VEHICLE_NAME_TRAIN_WAGON_MONORAIL_ARMORED_VAN               :Gerabak Berperisai
STR_VEHICLE_NAME_TRAIN_WAGON_MONORAIL_FOOD_VAN                  :Gerabak Makanan
STR_VEHICLE_NAME_TRAIN_WAGON_MONORAIL_PAPER_TRUCK               :Gerabak Kertas
STR_VEHICLE_NAME_TRAIN_WAGON_MONORAIL_COPPER_ORE_HOPPER         :Gerabak Bijih Tembaga
STR_VEHICLE_NAME_TRAIN_WAGON_MONORAIL_WATER_TANKER              :Gerabak Tangki Air
STR_VEHICLE_NAME_TRAIN_WAGON_MONORAIL_FRUIT_TRUCK               :Gerabak Buah-buahan
STR_VEHICLE_NAME_TRAIN_WAGON_MONORAIL_RUBBER_TRUCK              :Gerabak Getah
STR_VEHICLE_NAME_TRAIN_WAGON_MONORAIL_SUGAR_TRUCK               :Gerabak Gula
STR_VEHICLE_NAME_TRAIN_WAGON_MONORAIL_COTTON_CANDY_HOPPER       :Gerabak Gula-gula Kapas
STR_VEHICLE_NAME_TRAIN_WAGON_MONORAIL_TOFFEE_HOPPER             :Gerabak Tofi
STR_VEHICLE_NAME_TRAIN_WAGON_MONORAIL_BUBBLE_VAN                :Gerabak Buih-buihan
STR_VEHICLE_NAME_TRAIN_WAGON_MONORAIL_COLA_TANKER               :Gerabak Minuman Kola
STR_VEHICLE_NAME_TRAIN_WAGON_MONORAIL_CANDY_VAN                 :Gerabak Gula-gula
STR_VEHICLE_NAME_TRAIN_WAGON_MONORAIL_TOY_VAN                   :Gerabak Mainan
STR_VEHICLE_NAME_TRAIN_WAGON_MONORAIL_BATTERY_TRUCK             :Gerabak Bateri
STR_VEHICLE_NAME_TRAIN_WAGON_MONORAIL_FIZZY_DRINK_TRUCK         :Gerabak Minuman Bergas
STR_VEHICLE_NAME_TRAIN_WAGON_MONORAIL_PLASTIC_TRUCK             :Gerabak Plastik
STR_VEHICLE_NAME_TRAIN_ENGINE_MAGLEV_LEV1_LEVIATHAN_ELECTRIC    :Lev1 'Leviathan' (Elektrik)
STR_VEHICLE_NAME_TRAIN_ENGINE_MAGLEV_LEV2_CYCLOPS_ELECTRIC      :Lev2 'Cyclops' (Elektrik)
STR_VEHICLE_NAME_TRAIN_ENGINE_MAGLEV_LEV3_PEGASUS_ELECTRIC      :Lev3 'Pegasus' (Elektrik)
STR_VEHICLE_NAME_TRAIN_ENGINE_MAGLEV_LEV4_CHIMAERA_ELECTRIC     :Lev4 'Chimaera' (Elektrik)
STR_VEHICLE_NAME_TRAIN_ENGINE_MAGLEV_WIZZOWOW_ROCKETEER         :Wizzowow Rocketeer
STR_VEHICLE_NAME_TRAIN_WAGON_MAGLEV_PASSENGER_CAR               :Gerabak Penumpang
STR_VEHICLE_NAME_TRAIN_WAGON_MAGLEV_MAIL_VAN                    :Gerabak Pos
STR_VEHICLE_NAME_TRAIN_WAGON_MAGLEV_COAL_CAR                    :Gerabak Batu Arang
STR_VEHICLE_NAME_TRAIN_WAGON_MAGLEV_OIL_TANKER                  :Gerabak Tangki Minyak
STR_VEHICLE_NAME_TRAIN_WAGON_MAGLEV_LIVESTOCK_VAN               :Gerabak Ternakan
STR_VEHICLE_NAME_TRAIN_WAGON_MAGLEV_GOODS_VAN                   :Gerabak Barangan
STR_VEHICLE_NAME_TRAIN_WAGON_MAGLEV_GRAIN_HOPPER                :Gerabak Bijirin
STR_VEHICLE_NAME_TRAIN_WAGON_MAGLEV_WOOD_TRUCK                  :Gerabak Balak
STR_VEHICLE_NAME_TRAIN_WAGON_MAGLEV_IRON_ORE_HOPPER             :Gerabak Bijih Besi
STR_VEHICLE_NAME_TRAIN_WAGON_MAGLEV_STEEL_TRUCK                 :Gerabak Keluli
STR_VEHICLE_NAME_TRAIN_WAGON_MAGLEV_ARMORED_VAN                 :Gerabak Berperisai
STR_VEHICLE_NAME_TRAIN_WAGON_MAGLEV_FOOD_VAN                    :Gerabak Makanan
STR_VEHICLE_NAME_TRAIN_WAGON_MAGLEV_PAPER_TRUCK                 :Gerabak Kertas
STR_VEHICLE_NAME_TRAIN_WAGON_MAGLEV_COPPER_ORE_HOPPER           :Gerabak Bijih Tembaga
STR_VEHICLE_NAME_TRAIN_WAGON_MAGLEV_WATER_TANKER                :Gerabak Tangki Air
STR_VEHICLE_NAME_TRAIN_WAGON_MAGLEV_FRUIT_TRUCK                 :Gerabak Buah-buahan
STR_VEHICLE_NAME_TRAIN_WAGON_MAGLEV_RUBBER_TRUCK                :Gerabak Getah
STR_VEHICLE_NAME_TRAIN_WAGON_MAGLEV_SUGAR_TRUCK                 :Gerabak Gula
STR_VEHICLE_NAME_TRAIN_WAGON_MAGLEV_COTTON_CANDY_HOPPER         :Gerabak Gula-gula Kapas
STR_VEHICLE_NAME_TRAIN_WAGON_MAGLEV_TOFFEE_HOPPER               :Gerabak Tofi
STR_VEHICLE_NAME_TRAIN_WAGON_MAGLEV_BUBBLE_VAN                  :Gerabak Buih-buihan
STR_VEHICLE_NAME_TRAIN_WAGON_MAGLEV_COLA_TANKER                 :Gerabak Minuman Kola
STR_VEHICLE_NAME_TRAIN_WAGON_MAGLEV_CANDY_VAN                   :Gerabak Gula-gula
STR_VEHICLE_NAME_TRAIN_WAGON_MAGLEV_TOY_VAN                     :Gerabak Mainan
STR_VEHICLE_NAME_TRAIN_WAGON_MAGLEV_BATTERY_TRUCK               :Gerabak Bateri
STR_VEHICLE_NAME_TRAIN_WAGON_MAGLEV_FIZZY_DRINK_TRUCK           :Gerabak Minuman Bergas
STR_VEHICLE_NAME_TRAIN_WAGON_MAGLEV_PLASTIC_TRUCK               :Gerabak Plastik
STR_VEHICLE_NAME_ROAD_VEHICLE_MPS_REGAL_BUS                     :Bas MPS Regal
STR_VEHICLE_NAME_ROAD_VEHICLE_HEREFORD_LEOPARD_BUS              :Bas Hereford Leopard
STR_VEHICLE_NAME_ROAD_VEHICLE_FOSTER_BUS                        :Bas Foster
STR_VEHICLE_NAME_ROAD_VEHICLE_FOSTER_MKII_SUPERBUS              :Bas Foster MkII Super
STR_VEHICLE_NAME_ROAD_VEHICLE_PLODDYPHUT_MKI_BUS                :Bas Ploddyphut MkI
STR_VEHICLE_NAME_ROAD_VEHICLE_PLODDYPHUT_MKII_BUS               :Bas Ploddyphut MkII
STR_VEHICLE_NAME_ROAD_VEHICLE_PLODDYPHUT_MKIII_BUS              :Bas Ploddyphut MkIII
STR_VEHICLE_NAME_ROAD_VEHICLE_BALOGH_COAL_TRUCK                 :Lori Batu Arang Balogh
STR_VEHICLE_NAME_ROAD_VEHICLE_UHL_COAL_TRUCK                    :Lori Batu Arang Uhl
STR_VEHICLE_NAME_ROAD_VEHICLE_DW_COAL_TRUCK                     :Lori Batu Arang DW
STR_VEHICLE_NAME_ROAD_VEHICLE_MPS_MAIL_TRUCK                    :Lori Pos MPS
STR_VEHICLE_NAME_ROAD_VEHICLE_REYNARD_MAIL_TRUCK                :Lori Pos Reynard
STR_VEHICLE_NAME_ROAD_VEHICLE_PERRY_MAIL_TRUCK                  :Lori Pos Perry
STR_VEHICLE_NAME_ROAD_VEHICLE_MIGHTYMOVER_MAIL_TRUCK            :Lori Pos MightyMover
STR_VEHICLE_NAME_ROAD_VEHICLE_POWERNAUGHT_MAIL_TRUCK            :Lori Pos Powernaught
STR_VEHICLE_NAME_ROAD_VEHICLE_WIZZOWOW_MAIL_TRUCK               :Lori Pos Wizzowow
STR_VEHICLE_NAME_ROAD_VEHICLE_WITCOMBE_OIL_TANKER               :Lori Tangki Minyak Witcombe
STR_VEHICLE_NAME_ROAD_VEHICLE_FOSTER_OIL_TANKER                 :Lori Tangki Minyak Foster
STR_VEHICLE_NAME_ROAD_VEHICLE_PERRY_OIL_TANKER                  :Lori Tangki Minyak Perry
STR_VEHICLE_NAME_ROAD_VEHICLE_TALBOTT_LIVESTOCK_VAN             :Van Ternakan Talbott
STR_VEHICLE_NAME_ROAD_VEHICLE_UHL_LIVESTOCK_VAN                 :Van Ternakan Uhl
STR_VEHICLE_NAME_ROAD_VEHICLE_FOSTER_LIVESTOCK_VAN              :Van Ternakan Foster
STR_VEHICLE_NAME_ROAD_VEHICLE_BALOGH_GOODS_TRUCK                :Lori Barangan Balogh
STR_VEHICLE_NAME_ROAD_VEHICLE_CRAIGHEAD_GOODS_TRUCK             :Lori Barangan Craighead
STR_VEHICLE_NAME_ROAD_VEHICLE_GOSS_GOODS_TRUCK                  :Lori Barangan Goss
STR_VEHICLE_NAME_ROAD_VEHICLE_HEREFORD_GRAIN_TRUCK              :Lori Bijirin Hereford
STR_VEHICLE_NAME_ROAD_VEHICLE_THOMAS_GRAIN_TRUCK                :Lori Bijirin Thomas
STR_VEHICLE_NAME_ROAD_VEHICLE_GOSS_GRAIN_TRUCK                  :Lori Bijirin Goss
STR_VEHICLE_NAME_ROAD_VEHICLE_WITCOMBE_WOOD_TRUCK               :Lori Balak Witcombe
STR_VEHICLE_NAME_ROAD_VEHICLE_FOSTER_WOOD_TRUCK                 :Lori Balak Foster
STR_VEHICLE_NAME_ROAD_VEHICLE_MORELAND_WOOD_TRUCK               :Lori Balak Moreland
STR_VEHICLE_NAME_ROAD_VEHICLE_MPS_IRON_ORE_TRUCK                :Lori Bijih Besi MPS
STR_VEHICLE_NAME_ROAD_VEHICLE_UHL_IRON_ORE_TRUCK                :Lori Bijih Besi Uhl
STR_VEHICLE_NAME_ROAD_VEHICLE_CHIPPY_IRON_ORE_TRUCK             :Lori Bijih Besi Chippy
STR_VEHICLE_NAME_ROAD_VEHICLE_BALOGH_STEEL_TRUCK                :Lori Keluli Balogh
STR_VEHICLE_NAME_ROAD_VEHICLE_UHL_STEEL_TRUCK                   :Lori Keluli Uhl
STR_VEHICLE_NAME_ROAD_VEHICLE_KELLING_STEEL_TRUCK               :Lori Keluli Kelling
STR_VEHICLE_NAME_ROAD_VEHICLE_BALOGH_ARMORED_TRUCK              :Lori Berperisai Balogh
STR_VEHICLE_NAME_ROAD_VEHICLE_UHL_ARMORED_TRUCK                 :Lori Berperisai Uhl
STR_VEHICLE_NAME_ROAD_VEHICLE_FOSTER_ARMORED_TRUCK              :Lori Berperisai Foster
STR_VEHICLE_NAME_ROAD_VEHICLE_FOSTER_FOOD_VAN                   :Van Makanan Foster
STR_VEHICLE_NAME_ROAD_VEHICLE_PERRY_FOOD_VAN                    :Van Makanan Perry
STR_VEHICLE_NAME_ROAD_VEHICLE_CHIPPY_FOOD_VAN                   :Van Makanan Chippy
STR_VEHICLE_NAME_ROAD_VEHICLE_UHL_PAPER_TRUCK                   :Lori Kertas Uhl
STR_VEHICLE_NAME_ROAD_VEHICLE_BALOGH_PAPER_TRUCK                :Lori Kertas Balogh
STR_VEHICLE_NAME_ROAD_VEHICLE_MPS_PAPER_TRUCK                   :Lori Kertas MPS
STR_VEHICLE_NAME_ROAD_VEHICLE_MPS_COPPER_ORE_TRUCK              :Lori Bijih Tembaga MPS
STR_VEHICLE_NAME_ROAD_VEHICLE_UHL_COPPER_ORE_TRUCK              :Lori Bijih Tembaga Uhl
STR_VEHICLE_NAME_ROAD_VEHICLE_GOSS_COPPER_ORE_TRUCK             :Lori Bijih Tembaga Goss
STR_VEHICLE_NAME_ROAD_VEHICLE_UHL_WATER_TANKER                  :Lori Air Uhl
STR_VEHICLE_NAME_ROAD_VEHICLE_BALOGH_WATER_TANKER               :Lori Air Balogh
STR_VEHICLE_NAME_ROAD_VEHICLE_MPS_WATER_TANKER                  :Lori Air MPS
STR_VEHICLE_NAME_ROAD_VEHICLE_BALOGH_FRUIT_TRUCK                :Lori Getah Balogh
STR_VEHICLE_NAME_ROAD_VEHICLE_UHL_FRUIT_TRUCK                   :Lori Getah Uhl
STR_VEHICLE_NAME_ROAD_VEHICLE_KELLING_FRUIT_TRUCK               :Lori Buah-buahan Kelling
STR_VEHICLE_NAME_ROAD_VEHICLE_BALOGH_RUBBER_TRUCK               :Lori Getah Balogh
STR_VEHICLE_NAME_ROAD_VEHICLE_UHL_RUBBER_TRUCK                  :Lori Getah Uhl
STR_VEHICLE_NAME_ROAD_VEHICLE_RMT_RUBBER_TRUCK                  :Lori Getah RMT
STR_VEHICLE_NAME_ROAD_VEHICLE_MIGHTYMOVER_SUGAR_TRUCK           :Lori Gula MightyMover
STR_VEHICLE_NAME_ROAD_VEHICLE_POWERNAUGHT_SUGAR_TRUCK           :Lori Gula Powernaught
STR_VEHICLE_NAME_ROAD_VEHICLE_WIZZOWOW_SUGAR_TRUCK              :Lori Gula Wizzowow
STR_VEHICLE_NAME_ROAD_VEHICLE_MIGHTYMOVER_COLA_TRUCK            :Lori Minuman Kola MightyMover
STR_VEHICLE_NAME_ROAD_VEHICLE_POWERNAUGHT_COLA_TRUCK            :Lori Minuman Kola Powernaught
STR_VEHICLE_NAME_ROAD_VEHICLE_WIZZOWOW_COLA_TRUCK               :Lori Minuman Kola Wizzowow
STR_VEHICLE_NAME_ROAD_VEHICLE_MIGHTYMOVER_COTTON_CANDY          :Lori Gula-gula Kapas MightyMover
STR_VEHICLE_NAME_ROAD_VEHICLE_POWERNAUGHT_COTTON_CANDY          :Lori Gula-gula Kapas Powernaught
STR_VEHICLE_NAME_ROAD_VEHICLE_WIZZOWOW_COTTON_CANDY_TRUCK       :Lori Gula-gula Kapas Wizzowow
STR_VEHICLE_NAME_ROAD_VEHICLE_MIGHTYMOVER_TOFFEE_TRUCK          :Lori Tofi MightyMover
STR_VEHICLE_NAME_ROAD_VEHICLE_POWERNAUGHT_TOFFEE_TRUCK          :Lori Tofi Powernaught
STR_VEHICLE_NAME_ROAD_VEHICLE_WIZZOWOW_TOFFEE_TRUCK             :Lori Tofi Wizzowow
STR_VEHICLE_NAME_ROAD_VEHICLE_MIGHTYMOVER_TOY_VAN               :Van Mainan MightyMover
STR_VEHICLE_NAME_ROAD_VEHICLE_POWERNAUGHT_TOY_VAN               :Van Mainan Powernaught
STR_VEHICLE_NAME_ROAD_VEHICLE_WIZZOWOW_TOY_VAN                  :Van Mainan Wizzowow
STR_VEHICLE_NAME_ROAD_VEHICLE_MIGHTYMOVER_CANDY_TRUCK           :Lori Gula-gula MightyMover
STR_VEHICLE_NAME_ROAD_VEHICLE_POWERNAUGHT_CANDY_TRUCK           :Lori Gula-gula Powernaught
STR_VEHICLE_NAME_ROAD_VEHICLE_WIZZOWOW_CANDY_TRUCK              :Lori Gula-gula Wizzowow
STR_VEHICLE_NAME_ROAD_VEHICLE_MIGHTYMOVER_BATTERY_TRUCK         :Lori Bateri MightyMover
STR_VEHICLE_NAME_ROAD_VEHICLE_POWERNAUGHT_BATTERY_TRUCK         :Lori Bateri Powernaught
STR_VEHICLE_NAME_ROAD_VEHICLE_WIZZOWOW_BATTERY_TRUCK            :Lori Bateri Wizzowow
STR_VEHICLE_NAME_ROAD_VEHICLE_MIGHTYMOVER_FIZZY_DRINK           :Lori Minuman Bergas MightyMover
STR_VEHICLE_NAME_ROAD_VEHICLE_POWERNAUGHT_FIZZY_DRINK           :Lori Minuman Bergas Powernaught
STR_VEHICLE_NAME_ROAD_VEHICLE_WIZZOWOW_FIZZY_DRINK_TRUCK        :Lori Minuman Bergas Wizzowow
STR_VEHICLE_NAME_ROAD_VEHICLE_MIGHTYMOVER_PLASTIC_TRUCK         :Lori Plastik MightyMover
STR_VEHICLE_NAME_ROAD_VEHICLE_POWERNAUGHT_PLASTIC_TRUCK         :Lori Plastik Powernaught
STR_VEHICLE_NAME_ROAD_VEHICLE_WIZZOWOW_PLASTIC_TRUCK            :Lori Plastic Wizzowow
STR_VEHICLE_NAME_ROAD_VEHICLE_MIGHTYMOVER_BUBBLE_TRUCK          :Lori Buih-buihan MightyMover
STR_VEHICLE_NAME_ROAD_VEHICLE_POWERNAUGHT_BUBBLE_TRUCK          :Lori Buih-buihan Powernaught
STR_VEHICLE_NAME_ROAD_VEHICLE_WIZZOWOW_BUBBLE_TRUCK             :Lori Buih-buihan Wizzowow
STR_VEHICLE_NAME_SHIP_MPS_OIL_TANKER                            :Kapal Tangki Minyak MPS
STR_VEHICLE_NAME_SHIP_CS_INC_OIL_TANKER                         :Kapal Tangki Minyak CS-Inc.
STR_VEHICLE_NAME_SHIP_MPS_PASSENGER_FERRY                       :Feri Penumpang MPS
STR_VEHICLE_NAME_SHIP_FFP_PASSENGER_FERRY                       :Kapal Penumpang FFP
STR_VEHICLE_NAME_SHIP_BAKEWELL_300_HOVERCRAFT                   :Bakewell 300 Hovercraft
STR_VEHICLE_NAME_SHIP_CHUGGER_CHUG_PASSENGER                    :Feri Penumpang Chugger-Chug
STR_VEHICLE_NAME_SHIP_SHIVERSHAKE_PASSENGER_FERRY               :Feri Penumpang Shivershake
STR_VEHICLE_NAME_SHIP_YATE_CARGO_SHIP                           :Kapal kargo Yate
STR_VEHICLE_NAME_SHIP_BAKEWELL_CARGO_SHIP                       :Kapal kargo Bakewell
STR_VEHICLE_NAME_SHIP_MIGHTYMOVER_CARGO_SHIP                    :Kapal kargo MightyMover
STR_VEHICLE_NAME_SHIP_POWERNAUT_CARGO_SHIP                      :Kapal kargo Powernaut
STR_VEHICLE_NAME_AIRCRAFT_SAMPSON_U52                           :Sampson U52
STR_VEHICLE_NAME_AIRCRAFT_COLEMAN_COUNT                         :Coleman Count
STR_VEHICLE_NAME_AIRCRAFT_FFP_DART                              :FFP Dart
STR_VEHICLE_NAME_AIRCRAFT_YATE_HAUGAN                           :Yate Haugan
STR_VEHICLE_NAME_AIRCRAFT_BAKEWELL_COTSWALD_LB_3                :Bakewell Cotswald LB-3
STR_VEHICLE_NAME_AIRCRAFT_BAKEWELL_LUCKETT_LB_8                 :Bakewell Luckett LB-8
STR_VEHICLE_NAME_AIRCRAFT_BAKEWELL_LUCKETT_LB_9                 :Bakewell Luckett LB-9
STR_VEHICLE_NAME_AIRCRAFT_BAKEWELL_LUCKETT_LB80                 :Bakewell Luckett LB80
STR_VEHICLE_NAME_AIRCRAFT_BAKEWELL_LUCKETT_LB_10                :Bakewell Luckett LB-10
STR_VEHICLE_NAME_AIRCRAFT_BAKEWELL_LUCKETT_LB_11                :Bakewell Luckett LB-11
STR_VEHICLE_NAME_AIRCRAFT_YATE_AEROSPACE_YAC_1_11               :Yate Aerospace YAC 1-11
STR_VEHICLE_NAME_AIRCRAFT_DARWIN_100                            :Darwin 100
STR_VEHICLE_NAME_AIRCRAFT_DARWIN_200                            :Darwin 200
STR_VEHICLE_NAME_AIRCRAFT_DARWIN_300                            :Darwin 300
STR_VEHICLE_NAME_AIRCRAFT_DARWIN_400                            :Darwin 400
STR_VEHICLE_NAME_AIRCRAFT_DARWIN_500                            :Darwin 500
STR_VEHICLE_NAME_AIRCRAFT_DARWIN_600                            :Darwin 600
STR_VEHICLE_NAME_AIRCRAFT_GURU_GALAXY                           :Guru Galaxy
STR_VEHICLE_NAME_AIRCRAFT_AIRTAXI_A21                           :Teksi Udara A21
STR_VEHICLE_NAME_AIRCRAFT_AIRTAXI_A31                           :Teksi Udara A31
STR_VEHICLE_NAME_AIRCRAFT_AIRTAXI_A32                           :Teksi Udara A32
STR_VEHICLE_NAME_AIRCRAFT_AIRTAXI_A33                           :Teksi Udara A33
STR_VEHICLE_NAME_AIRCRAFT_YATE_AEROSPACE_YAE46                  :Yate Aerospace YAe46
STR_VEHICLE_NAME_AIRCRAFT_DINGER_100                            :Dinger 100
STR_VEHICLE_NAME_AIRCRAFT_AIRTAXI_A34_1000                      :Teksi Udara A34-1000
STR_VEHICLE_NAME_AIRCRAFT_YATE_Z_SHUTTLE                        :Yate Z-Shuttle
STR_VEHICLE_NAME_AIRCRAFT_KELLING_K1                            :Kelling K1
STR_VEHICLE_NAME_AIRCRAFT_KELLING_K6                            :Kelling K6
STR_VEHICLE_NAME_AIRCRAFT_KELLING_K7                            :Kelling K7
STR_VEHICLE_NAME_AIRCRAFT_DARWIN_700                            :Darwin 700
STR_VEHICLE_NAME_AIRCRAFT_FFP_HYPERDART_2                       :FFP Hyperdart 2
STR_VEHICLE_NAME_AIRCRAFT_DINGER_200                            :Dinger 200
STR_VEHICLE_NAME_AIRCRAFT_DINGER_1000                           :Dinger 1000
STR_VEHICLE_NAME_AIRCRAFT_PLODDYPHUT_100                        :Ploddyphut 100
STR_VEHICLE_NAME_AIRCRAFT_PLODDYPHUT_500                        :Ploddyphut 500
STR_VEHICLE_NAME_AIRCRAFT_FLASHBANG_X1                          :Flashbang X1
STR_VEHICLE_NAME_AIRCRAFT_JUGGERPLANE_M1                        :Juggerplane M1
STR_VEHICLE_NAME_AIRCRAFT_FLASHBANG_WIZZER                      :Flashbang Wizzer
STR_VEHICLE_NAME_AIRCRAFT_TRICARIO_HELICOPTER                   :Helikopter Tricario
STR_VEHICLE_NAME_AIRCRAFT_GURU_X2_HELICOPTER                    :Helikopter Guru X2
STR_VEHICLE_NAME_AIRCRAFT_POWERNAUT_HELICOPTER                  :Helikopter Powernaut

##id 0x8800
# Formatting of some strings
STR_FORMAT_DATE_TINY                                            :{STRING}-{STRING}-{NUM}
STR_FORMAT_DATE_SHORT                                           :{STRING} {NUM}
STR_FORMAT_DATE_LONG                                            :{STRING} {STRING} {NUM}
STR_FORMAT_DATE_ISO                                             :{2:NUM}-{1:STRING}-{0:STRING}

STR_FORMAT_BUOY_NAME                                            :{TOWN} Pelampung
STR_FORMAT_BUOY_NAME_SERIAL                                     :{TOWN} Pelampung #{COMMA}
STR_FORMAT_COMPANY_NUM                                          :(Company {COMMA})
STR_FORMAT_GROUP_NAME                                           :Group {COMMA}
STR_FORMAT_INDUSTRY_NAME                                        :{TOWN} {STRING}
STR_FORMAT_WAYPOINT_NAME                                        :{TOWN} Tandatuju
STR_FORMAT_WAYPOINT_NAME_SERIAL                                 :{TOWN} Tandatuju #{COMMA}

STR_FORMAT_DEPOT_NAME_TRAIN                                     :{TOWN} Depoh Kereta Api
STR_FORMAT_DEPOT_NAME_TRAIN_SERIAL                              :{TOWN} Depoh Kereta Api #{COMMA}
STR_FORMAT_DEPOT_NAME_ROAD_VEHICLE                              :{TOWN} Depoh Kenderaan
STR_FORMAT_DEPOT_NAME_ROAD_VEHICLE_SERIAL                       :{TOWN} Depoh Kenderaan #{COMMA}
STR_FORMAT_DEPOT_NAME_SHIP                                      :{TOWN} Depoh Kapal
STR_FORMAT_DEPOT_NAME_SHIP_SERIAL                               :{TOWN} Depoh Kapal #{COMMA}
STR_FORMAT_DEPOT_NAME_AIRCRAFT                                  :{STATION} Hangar

STR_UNKNOWN_STATION                                             :stesen tidak diketahui
STR_DEFAULT_SIGN_NAME                                           :Papan tanda
STR_COMPANY_SOMEONE                                             :seseorang

STR_SAVEGAME_NAME_DEFAULT                                       :{COMPANY}, {STRING}
STR_SAVEGAME_NAME_SPECTATOR                                     :Penyaksi, {1:STRING}

# Viewport strings
STR_VIEWPORT_TOWN_POP                                           :{WHITE}{TOWN} ({COMMA})
STR_VIEWPORT_TOWN                                               :{WHITE}{TOWN}
STR_VIEWPORT_TOWN_TINY_BLACK                                    :{TINY_FONT}{BLACK}{TOWN}
STR_VIEWPORT_TOWN_TINY_WHITE                                    :{TINY_FONT}{WHITE}{TOWN}

STR_VIEWPORT_SIGN_SMALL_BLACK                                   :{TINY_FONT}{BLACK}{SIGN}
STR_VIEWPORT_SIGN_SMALL_WHITE                                   :{TINY_FONT}{WHITE}{SIGN}

STR_VIEWPORT_STATION                                            :{STATION} {STATION_FEATURES}
STR_VIEWPORT_STATION_TINY                                       :{TINY_FONT}{STATION}

STR_VIEWPORT_WAYPOINT                                           :{WAYPOINT}
STR_VIEWPORT_WAYPOINT_TINY                                      :{TINY_FONT}{WAYPOINT}

# Simple strings to get specific types of data
STR_COMPANY_NAME                                                :{COMPANY}
STR_COMPANY_NAME_COMPANY_NUM                                    :{COMPANY} {COMPANY_NUM}
STR_DEPOT_NAME                                                  :{DEPOT}
STR_ENGINE_NAME                                                 :{ENGINE}
STR_HIDDEN_ENGINE_NAME                                          :{ENGINE} (tersembunyi)
STR_GROUP_NAME                                                  :{GROUP}
STR_INDUSTRY_NAME                                               :{INDUSTRY}
STR_PRESIDENT_NAME                                              :{PRESIDENT_NAME}
STR_SIGN_NAME                                                   :{SIGN}
STR_STATION_NAME                                                :{STATION}
STR_TOWN_NAME                                                   :{TOWN}
STR_VEHICLE_NAME                                                :{VEHICLE}
STR_WAYPOINT_NAME                                               :{WAYPOINT}

STR_JUST_CARGO                                                  :{CARGO_LONG}
STR_JUST_CHECKMARK                                              :{CHECKMARK}
STR_JUST_COMMA                                                  :{COMMA}
STR_JUST_CURRENCY_SHORT                                         :{CURRENCY_SHORT}
STR_JUST_CURRENCY_LONG                                          :{CURRENCY_LONG}
STR_JUST_CARGO_LIST                                             :{CARGO_LIST}
STR_JUST_INT                                                    :{NUM}
STR_JUST_DATE_TINY                                              :{DATE_TINY}
STR_JUST_DATE_SHORT                                             :{DATE_SHORT}
STR_JUST_DATE_LONG                                              :{DATE_LONG}
STR_JUST_DATE_ISO                                               :{DATE_ISO}
STR_JUST_STRING                                                 :{STRING}
STR_JUST_STRING_STRING                                          :{STRING}{STRING}
STR_JUST_RAW_STRING                                             :{STRING}

# Slightly 'raw' stringcodes with colour or size
STR_BLACK_COMMA                                                 :{BLACK}{COMMA}
STR_TINY_BLACK_COMA                                             :{TINY_FONT}{BLACK}{COMMA}
STR_TINY_COMMA                                                  :{TINY_FONT}{COMMA}
STR_BLUE_COMMA                                                  :{BLUE}{COMMA}
STR_RED_COMMA                                                   :{RED}{COMMA}
STR_WHITE_COMMA                                                 :{WHITE}{COMMA}
STR_TINY_BLACK_DECIMAL                                          :{TINY_FONT}{BLACK}{DECIMAL}
STR_COMPANY_MONEY                                               :{WHITE}{CURRENCY_LONG}
STR_BLACK_DATE_LONG                                             :{BLACK}{DATE_LONG}
STR_WHITE_DATE_LONG                                             :{WHITE}{DATE_LONG}
STR_SHORT_DATE                                                  :{WHITE}{DATE_TINY}
STR_DATE_LONG_SMALL                                             :{TINY_FONT}{BLACK}{DATE_LONG}
STR_TINY_GROUP                                                  :{TINY_FONT}{GROUP}
STR_BLACK_INT                                                   :{BLACK}{NUM}
STR_ORANGE_INT                                                  :{ORANGE}{NUM}
STR_WHITE_SIGN                                                  :{WHITE}{SIGN}
STR_TINY_BLACK_STATION                                          :{TINY_FONT}{BLACK}{STATION}
STR_BLACK_STRING                                                :{BLACK}{STRING}
STR_BLACK_RAW_STRING                                            :{BLACK}{STRING}
STR_ORANGE_STRING                                               :{ORANGE}{STRING}
STR_LTBLUE_STRING                                               :{LTBLUE}{STRING}
STR_WHITE_STRING                                                :{WHITE}{STRING}
STR_ORANGE_STRING1_WHITE                                        :{ORANGE}{STRING}{WHITE}
STR_ORANGE_STRING1_LTBLUE                                       :{ORANGE}{STRING}{LTBLUE}
STR_TINY_BLACK_HEIGHT                                           :{TINY_FONT}{BLACK}{HEIGHT}
STR_TINY_BLACK_VEHICLE                                          :{TINY_FONT}{BLACK}{VEHICLE}
STR_TINY_RIGHT_ARROW                                            :{TINY_FONT}{RIGHT_ARROW}

STR_BLACK_1                                                     :{BLACK}1
STR_BLACK_2                                                     :{BLACK}2
STR_BLACK_3                                                     :{BLACK}3
STR_BLACK_4                                                     :{BLACK}4
STR_BLACK_5                                                     :{BLACK}5
STR_BLACK_6                                                     :{BLACK}6
STR_BLACK_7                                                     :{BLACK}7

STR_TRAIN                                                       :{BLACK}{TRAIN}
STR_BUS                                                         :{BLACK}{BUS}
STR_LORRY                                                       :{BLACK}{LORRY}
STR_PLANE                                                       :{BLACK}{PLANE}
STR_SHIP                                                        :{BLACK}{SHIP}

STR_TOOLBAR_RAILTYPE_VELOCITY                                   :{STRING} ({VELOCITY})<|MERGE_RESOLUTION|>--- conflicted
+++ resolved
@@ -2432,13 +2432,6 @@
 ############ End of leave-in-this-order
 
 
-# Framerate display window
-############ Leave those lines in this order!!
-############ End of leave-in-this-order
-############ Leave those lines in this order!!
-############ End of leave-in-this-order
-
-
 # Save/load game/scenario
 STR_SAVELOAD_SAVE_CAPTION                                       :{WHITE}Simpankan Permainan
 STR_SAVELOAD_LOAD_CAPTION                                       :{WHITE}Buka Permainan
@@ -3038,10 +3031,7 @@
 STR_GROUP_DEFAULT_SHIPS                                         :Kapal yang belum berkumpulan
 STR_GROUP_DEFAULT_AIRCRAFTS                                     :Pesawat yang belum berkumpulan
 
-<<<<<<< HEAD
-=======
-
->>>>>>> 01261dae
+
 STR_GROUPS_CLICK_ON_GROUP_FOR_TOOLTIP                           :{BLACK}Kumpulan - klik sebuah kumpulan untuk menyenaraikan semua kenderaan di dalam kumpulan tersebut. Tarik dan lepaskan kumpulan untuk menyusun kumpulan mengikut heirarki
 STR_GROUP_CREATE_TOOLTIP                                        :{BLACK}Klik untuk mewujudkan kumpulan
 STR_GROUP_DELETE_TOOLTIP                                        :{BLACK}Padamkan kumpulan yang telah dipilih
