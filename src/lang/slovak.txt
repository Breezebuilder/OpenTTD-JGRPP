--- conflicted
+++ resolved
@@ -2195,12 +2195,8 @@
 STR_NETWORK_NEED_COMPANY_PASSWORD_CAPTION                       :{WHITE}Spoločnosť je chránená. Zadaj heslo
 
 # Network company list added strings
-<<<<<<< HEAD
-STR_NETWORK_COMPANY_LIST_CLIENT_LIST                            :Zoznam klientov
+STR_NETWORK_COMPANY_LIST_CLIENT_LIST                            :Zoznam pripojených klientov
 STR_NETWORK_COMPANY_LIST_SPECTATE                               :Pozorovať
-=======
-STR_NETWORK_COMPANY_LIST_CLIENT_LIST                            :Zoznam pripojených klientov
->>>>>>> 86741ad4
 
 # Network client list
 STR_NETWORK_CLIENT_LIST_CAPTION                                 :{WHITE}Hra pre viacerých hráčov
