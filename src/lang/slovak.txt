--- conflicted
+++ resolved
@@ -3467,11 +3467,7 @@
 
 STR_COMPANY_VIEW_COMPANY_NAME_QUERY_CAPTION                     :Názov spoločnosti
 STR_COMPANY_VIEW_PRESIDENT_S_NAME_QUERY_CAPTION                 :Meno prezidenta
-<<<<<<< HEAD
-STR_COMPANY_VIEW_GIVE_MONEY_QUERY_CAPTION                       :Vložte čiastku ktorú chcete dať
-=======
 STR_COMPANY_VIEW_GIVE_MONEY_QUERY_CAPTION                       :Zadajte množstvo peňazí, ktoré chcete dať spoločnosti
->>>>>>> 069fb542
 
 STR_BUY_COMPANY_MESSAGE                                         :{WHITE}Hľadáme záujemcu o kúpu našej spoločnosti{}{}Chcete kúpiť našu spoločnosť {COMPANY} za {CURRENCY_LONG}?
 
