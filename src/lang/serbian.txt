--- conflicted
+++ resolved
@@ -3098,11 +3098,6 @@
 STR_MAPGEN_NUMBER_OF_TOWNS                                      :{BLACK}Broj naselja:
 STR_MAPGEN_DATE                                                 :{BLACK}Datum:
 STR_MAPGEN_NUMBER_OF_INDUSTRIES                                 :{BLACK}Broj fabrika:
-<<<<<<< HEAD
-STR_MAPGEN_SNOW_LINE_HEIGHT                                     :{BLACK}Nivo snežnog pokrivača:
-STR_MAPGEN_SNOW_LINE_UP                                         :{BLACK}Sužava snežni pokrivač naviše za jedan
-STR_MAPGEN_SNOW_LINE_DOWN                                       :{BLACK}Proširuje snežni pojas naniže za jedan
-=======
 STR_MAPGEN_HEIGHTMAP_HEIGHT                                     :{BLACK}Najviši vrh:
 STR_MAPGEN_HEIGHTMAP_HEIGHT_UP                                  :{BLACK}Povećaj maksimalnu visinu najvišeg vrha za jedan korak
 STR_MAPGEN_HEIGHTMAP_HEIGHT_DOWN                                :{BLACK}Smanji maksimalnu visinu najvišeg vrha za jedan korak
@@ -3114,7 +3109,9 @@
 STR_MAPGEN_DESERT_COVERAGE_UP                                   :{BLACK}Povećaj pokrivenost pustinjom za deset procenata
 STR_MAPGEN_DESERT_COVERAGE_DOWN                                 :{BLACK}Smanji pokrivenost pustinjom za deset procenata
 STR_MAPGEN_DESERT_COVERAGE_TEXT                                 :{BLACK}{NUM}%
->>>>>>> 825867f2
+STR_MAPGEN_SNOW_LINE_HEIGHT                                     :{BLACK}Nivo snežnog pokrivača:
+STR_MAPGEN_SNOW_LINE_UP                                         :{BLACK}Sužava snežni pokrivač naviše za jedan
+STR_MAPGEN_SNOW_LINE_DOWN                                       :{BLACK}Proširuje snežni pojas naniže za jedan
 STR_MAPGEN_LAND_GENERATOR                                       :{BLACK}Oblikovanje reljefa:
 STR_MAPGEN_TERRAIN_TYPE                                         :{BLACK}Vrsta terena:
 STR_MAPGEN_QUANTITY_OF_SEA_LAKES                                :{BLACK}Nivo mora:
@@ -3140,14 +3137,11 @@
 STR_MAPGEN_HEIGHTMAP_SIZE_LABEL                                 :{BLACK}Veličina:
 STR_MAPGEN_HEIGHTMAP_SIZE                                       :{ORANGE}{NUM} x {NUM}
 
-<<<<<<< HEAD
-STR_MAPGEN_SNOW_LINE_QUERY_CAPT                                 :{WHITE}Promena donjeg nivoa snežnog pojasa
-=======
 STR_MAPGEN_TERRAIN_TYPE_QUERY_CAPT                              :{WHITE}Ciljna visina vrha
 STR_MAPGEN_HEIGHTMAP_HEIGHT_QUERY_CAPT                          :{WHITE}Najviši vrh
 STR_MAPGEN_SNOW_COVERAGE_QUERY_CAPT                             :{WHITE}Pokrivenost snegom (u %)
 STR_MAPGEN_DESERT_COVERAGE_QUERY_CAPT                           :{WHITE}Pokrivenost pustinjom (u %)
->>>>>>> 825867f2
+STR_MAPGEN_SNOW_LINE_QUERY_CAPT                                 :{WHITE}Promena donjeg nivoa snežnog pojasa
 STR_MAPGEN_START_DATE_QUERY_CAPT                                :{WHITE}Promena početne godine
 
 # SE Map generation
