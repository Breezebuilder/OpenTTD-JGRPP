##name Urdu
##ownname Urdu
##isocode ur_PK
##plural 0
##textdir rtl
##digitsep ٬
##digitsepcur ٬
##decimalsep ٫
##winlangid 0x0420
##grflangid 0x5c
##gender m f


# This file is part of OpenTTD.
# OpenTTD is free software; you can redistribute it and/or modify it under the terms of the GNU General Public License as published by the Free Software Foundation, version 2.
# OpenTTD is distributed in the hope that it will be useful, but WITHOUT ANY WARRANTY; without even the implied warranty of MERCHANTABILITY or FITNESS FOR A PARTICULAR PURPOSE.
# See the GNU General Public License for more details. You should have received a copy of the GNU General Public License along with OpenTTD. If not, see <http://www.gnu.org/licenses/>.


##id 0x0000
STR_NULL                                                        :
STR_EMPTY                                                       :
STR_UNDEFINED                                                   :(undefined string)
STR_JUST_NOTHING                                                :کچھ نہیں

# Cargo related strings
# Plural cargo name
STR_CARGO_PLURAL_NOTHING                                        :
STR_CARGO_PLURAL_PASSENGERS                                     :مسافر
STR_CARGO_PLURAL_COAL                                           :کویلہ
STR_CARGO_PLURAL_MAIL                                           :ڈاک
STR_CARGO_PLURAL_OIL                                            :تیل
STR_CARGO_PLURAL_LIVESTOCK                                      :مویشی
STR_CARGO_PLURAL_GOODS                                          :سامان تجارت
STR_CARGO_PLURAL_GRAIN                                          :اناج
STR_CARGO_PLURAL_WOOD                                           :لکڑی
STR_CARGO_PLURAL_IRON_ORE                                       :خام لوہا
STR_CARGO_PLURAL_STEEL                                          :سٹیل
STR_CARGO_PLURAL_VALUABLES                                      :قیمتی سامان
STR_CARGO_PLURAL_COPPER_ORE                                     :خام تانبا
STR_CARGO_PLURAL_MAIZE                                          :مکی
STR_CARGO_PLURAL_FRUIT                                          :پھل
STR_CARGO_PLURAL_DIAMONDS                                       :ہیرے
STR_CARGO_PLURAL_FOOD                                           :کھانا
STR_CARGO_PLURAL_PAPER                                          :کاغذ
STR_CARGO_PLURAL_GOLD                                           :سونا
STR_CARGO_PLURAL_WATER                                          :پانی
STR_CARGO_PLURAL_WHEAT                                          :گندم
STR_CARGO_PLURAL_RUBBER                                         :ربڑ
STR_CARGO_PLURAL_SUGAR                                          :چینی
STR_CARGO_PLURAL_TOYS                                           :کھلونے
STR_CARGO_PLURAL_SWEETS                                         :مٹھایاں
STR_CARGO_PLURAL_COLA                                           :کوئلہ
STR_CARGO_PLURAL_CANDYFLOSS                                     :کینڈی فلاس
STR_CARGO_PLURAL_BUBBLES                                        :بلبلے
STR_CARGO_PLURAL_TOFFEE                                         :ٹافی
STR_CARGO_PLURAL_BATTERIES                                      :بیٹریاں
STR_CARGO_PLURAL_PLASTIC                                        :پلاسٹک
STR_CARGO_PLURAL_FIZZY_DRINKS                                   :گیسی مشروب

# Singular cargo name
STR_CARGO_SINGULAR_NOTHING                                      :
STR_CARGO_SINGULAR_PASSENGER                                    :مسافر
STR_CARGO_SINGULAR_COAL                                         :کویلہ
STR_CARGO_SINGULAR_MAIL                                         :ڈاک
STR_CARGO_SINGULAR_OIL                                          :تیل
STR_CARGO_SINGULAR_LIVESTOCK                                    :مویشی
STR_CARGO_SINGULAR_GOODS                                        :سامان
STR_CARGO_SINGULAR_GRAIN                                        :اناج
STR_CARGO_SINGULAR_WOOD                                         :لکڑی
STR_CARGO_SINGULAR_IRON_ORE                                     :خام لوہا
STR_CARGO_SINGULAR_STEEL                                        :فولاد
STR_CARGO_SINGULAR_VALUABLES                                    :قیمتی سامان
STR_CARGO_SINGULAR_COPPER_ORE                                   :خام تانبا
STR_CARGO_SINGULAR_MAIZE                                        :مکیی
STR_CARGO_SINGULAR_FRUIT                                        :پھل
STR_CARGO_SINGULAR_DIAMOND                                      :ہیرا
STR_CARGO_SINGULAR_FOOD                                         :کھانا
STR_CARGO_SINGULAR_PAPER                                        :کاغذ
STR_CARGO_SINGULAR_GOLD                                         :سونا
STR_CARGO_SINGULAR_WATER                                        :پانی
STR_CARGO_SINGULAR_WHEAT                                        :گندم
STR_CARGO_SINGULAR_RUBBER                                       :ربڑ
STR_CARGO_SINGULAR_SUGAR                                        :چینی
STR_CARGO_SINGULAR_TOY                                          :کھلونا
STR_CARGO_SINGULAR_SWEETS                                       :مٹھائی
STR_CARGO_SINGULAR_COLA                                         :کولا
STR_CARGO_SINGULAR_CANDYFLOSS                                   :کینڈی فلاس
STR_CARGO_SINGULAR_BUBBLE                                       :بلبلہ
STR_CARGO_SINGULAR_TOFFEE                                       :ٹافی
STR_CARGO_SINGULAR_BATTERY                                      :بیٹری
STR_CARGO_SINGULAR_PLASTIC                                      :پلاسٹک
STR_CARGO_SINGULAR_FIZZY_DRINK                                  :گیسی مشروب

# Quantity of cargo
STR_QUANTITY_NOTHING                                            :
STR_QUANTITY_PASSENGERS                                         :{P 0 مسافر مسافرﻴﻦ}{COMMA}
STR_QUANTITY_COAL                                               :{WEIGHT_LONG} کویلہ
STR_QUANTITY_MAIL                                               :{COMMA} ڈاک ک{P ا ے} تھیل{P ا ے}
STR_QUANTITY_OIL                                                :{VOLUME_LONG} تیل
STR_QUANTITY_LIVESTOCK                                          :{COMMA} عدد مویشی
STR_QUANTITY_GOODS                                              :سامان ک{P 0 ا ے} {COMMA} کریٹ
STR_QUANTITY_GRAIN                                              :{WEIGHT_LONG} انآج
STR_QUANTITY_WOOD                                               :{WEIGHT_LONG} لکڑی
STR_QUANTITY_IRON_ORE                                           :{WEIGHT_LONG} خام لوہا
STR_QUANTITY_STEEL                                              :{WEIGHT_LONG} سٹیل
STR_QUANTITY_VALUABLES                                          :قیمتی سامان ک{P 0 ا ے} {COMMA} تھیل{P ا ے}
STR_QUANTITY_COPPER_ORE                                         :خام دھات تانبے کا {WEIGHT_LONG} وزن
STR_QUANTITY_MAIZE                                              :مکئی کا {WEIGHT_LONG} وزن
STR_QUANTITY_FRUIT                                              :پھل کا {WEIGHT_LONG} وزن
STR_QUANTITY_DIAMONDS                                           :ھیرے کے {COMMA} تھیل{P ا ے}
STR_QUANTITY_FOOD                                               :خوراک کا {WEIGHT_LONG} وزن
STR_QUANTITY_PAPER                                              :کاغز کا {WEIGHT_LONG} وزن
STR_QUANTITY_GOLD                                               :سونے ک{P 0 ا ے} {COMMA} تھیل{P ا ے}
STR_QUANTITY_WATER                                              :{VOLUME_LONG} پانی
STR_QUANTITY_WHEAT                                              :گندم کا {WEIGHT_LONG} وزن
STR_QUANTITY_RUBBER                                             :{VOLUME_LONG} ربڑ
STR_QUANTITY_SUGAR                                              :چینی کا {WEIGHT_LONG} وزن
STR_QUANTITY_TOYS                                               :{COMMA} کھلون{P ا ے}
STR_QUANTITY_SWEETS                                             :مٹھائی ک{P 0 ا ے} {COMMA} تھیل{P ا ے}
STR_QUANTITY_COLA                                               :{VOLUME_LONG} کولا
STR_QUANTITY_CANDYFLOSS                                         :گڑیا کے بالوں کا {WEIGHT_LONG} وزن
STR_QUANTITY_BUBBLES                                            :{COMMA} ببل
STR_QUANTITY_TOFFEE                                             :ٹافی کا {WEIGHT_LONG} وزن
STR_QUANTITY_BATTERIES                                          :{COMMA} بیٹر{P ی یاں}
STR_QUANTITY_PLASTIC                                            :{VOLUME_LONG} پلاسٹک
STR_QUANTITY_FIZZY_DRINKS                                       :{COMMA} کولڈ ڈرنک
STR_QUANTITY_N_A                                                :-

# Two letter abbreviation of cargo name
STR_ABBREV_NOTHING                                              :
STR_ABBREV_PASSENGERS                                           :{TINY_FONT}مسافر
STR_ABBREV_COAL                                                 :{TINY_FONT} کل
STR_ABBREV_MAIL                                                 :{TINY_FONT} ڈاک
STR_ABBREV_OIL                                                  :{TINY_FONT} تیل
STR_ABBREV_LIVESTOCK                                            :{TINY_FONT} م ش
STR_ABBREV_GOODS                                                :{TINY_FONT} س م
STR_ABBREV_GRAIN                                                :{TINY_FONT}اناج
STR_ABBREV_WOOD                                                 :{TINY_FONT}لکڑی
STR_ABBREV_IRON_ORE                                             :{TINY_FONT}خام لوہا
STR_ABBREV_STEEL                                                :{TINY_FONT}اسٹیل
STR_ABBREV_VALUABLES                                            :{TINY_FONT}قیمتی اشیاء
STR_ABBREV_COPPER_ORE                                           :{TINY_FONT}خام تانبا
STR_ABBREV_MAIZE                                                :{TINY_FONT}مکئی
STR_ABBREV_FRUIT                                                :{TINY_FONT}پھل
STR_ABBREV_DIAMONDS                                             :{TINY_FONT}ہیرے
STR_ABBREV_FOOD                                                 :{TINY_FONT}خوراک
STR_ABBREV_PAPER                                                :{TINY_FONT}کاغذ
STR_ABBREV_GOLD                                                 :{TINY_FONT}سونا
STR_ABBREV_WATER                                                :{TINY_FONT}پانی
STR_ABBREV_WHEAT                                                :{TINY_FONT}گندم
STR_ABBREV_RUBBER                                               :{TINY_FONT}ربڑ
STR_ABBREV_SUGAR                                                :{TINY_FONT}چینی
STR_ABBREV_TOYS                                                 :{TINY_FONT}کھلونے
STR_ABBREV_SWEETS                                               :{TINY_FONT}مٹھائی
STR_ABBREV_COLA                                                 :{TINY_FONT}کولا
STR_ABBREV_CANDYFLOSS                                           :{TINY_FONT}میٹھی گولیاں
STR_ABBREV_BUBBLES                                              :{TINY_FONT}بُلبُلے
STR_ABBREV_TOFFEE                                               :{TINY_FONT}ٹافی
STR_ABBREV_BATTERIES                                            :{TINY_FONT}سیل
STR_ABBREV_PLASTIC                                              :{TINY_FONT}پلاسٹِک
STR_ABBREV_FIZZY_DRINKS                                         :{TINY_FONT}سوڈا واٹر
STR_ABBREV_NONE                                                 :{TINY_FONT}نہیں
STR_ABBREV_ALL                                                  :{TINY_FONT}تمام

# 'Mode' of transport for cargoes
STR_PASSENGERS                                                  :{COMMA} مسافرین
STR_BAGS                                                        :{COMMA} تھیلا{P "" ے}
STR_TONS                                                        :{COMMA} من
STR_LITERS                                                      :{COMMA} لیٹر
STR_ITEMS                                                       :{COMMA} چیز{P "" یں}
STR_CRATES                                                      :{COMMA} کریٹ

# Colours, do not shuffle
STR_COLOUR_DARK_BLUE                                            :گہرا نیلا
STR_COLOUR_PALE_GREEN                                           :ہلکا سبز
STR_COLOUR_PINK                                                 :گلابی
STR_COLOUR_YELLOW                                               :پیلا
STR_COLOUR_RED                                                  :سرخ
STR_COLOUR_LIGHT_BLUE                                           :ہلکا نیلا
STR_COLOUR_GREEN                                                :سبز
STR_COLOUR_DARK_GREEN                                           :گہرا سبز
STR_COLOUR_BLUE                                                 :نیلا
STR_COLOUR_CREAM                                                :بالائی
STR_COLOUR_MAUVE                                                :بنفشی
STR_COLOUR_PURPLE                                               :جامنی
STR_COLOUR_ORANGE                                               :نارنجی
STR_COLOUR_BROWN                                                :بھورا
STR_COLOUR_GREY                                                 :سلیٹی
STR_COLOUR_WHITE                                                :سفید

# Units used in OpenTTD
STR_UNITS_VELOCITY_IMPERIAL                                     :{COMMA} میل فی گھنٹھ
STR_UNITS_VELOCITY_METRIC                                       :{COMMA} کلو میٹر فی گھنٹھ
STR_UNITS_VELOCITY_SI                                           :{COMMA} میٹر فی سیکنڈ

STR_UNITS_POWER_IMPERIAL                                        :{COMMA} ھارس پآور
STR_UNITS_POWER_METRIC                                          :{COMMA} ھارس پآور
STR_UNITS_POWER_SI                                              :{COMMA} کلو واٹ

STR_UNITS_WEIGHT_SHORT_METRIC                                   :{COMMA} من
STR_UNITS_WEIGHT_SHORT_SI                                       :{COMMA} kg

STR_UNITS_WEIGHT_LONG_METRIC                                    :{COMMA} من
STR_UNITS_WEIGHT_LONG_SI                                        :{COMMA} kg

STR_UNITS_VOLUME_SHORT_METRIC                                   :I{NBSP}{COMMA}
STR_UNITS_VOLUME_SHORT_SI                                       :{NBSP}{COMMA}کیوبک میٹر

STR_UNITS_VOLUME_LONG_METRIC                                    :{NBSP}{COMMA} لیٹر
STR_UNITS_VOLUME_LONG_SI                                        :{NBSP}{COMMA}کیوبک میٹر

STR_UNITS_FORCE_SI                                              :{NBSP}{COMMA}کلو نیوٹن

STR_UNITS_HEIGHT_IMPERIAL                                       :{NBSP}{COMMA} فٹ
STR_UNITS_HEIGHT_SI                                             :{NBSP}{COMMA} میٹر

# Common window strings
STR_LIST_FILTER_OSKTITLE                                        :{BLACK} چھان کے الفاظ درج کیجیئے
STR_LIST_FILTER_TOOLTIP                                         :{BLACK} فھرست کے چھان کے لیے کوئی حرف دیجیئے

STR_TOOLTIP_SORT_ORDER                                          :{BLACK} (ترتیب کا طریقہ منتخب کریں (کم ہوتا/بڑھتا
STR_TOOLTIP_SORT_CRITERIA                                       :{BLACK}ترتیب کا طریقہ منتخب کریں
STR_TOOLTIP_FILTER_CRITERIA                                     :{BLACK} چھاننے کے اصول چنیئے
STR_BUTTON_SORT_BY                                              :{BLACK}سے ترتیب دو
STR_BUTTON_LOCATION                                             :{BLACK}جگہ
STR_BUTTON_RENAME                                               :{BLACK} تبادلھء نام

STR_TOOLTIP_CLOSE_WINDOW                                        :{BLACK}کھڑکی بند کرو
STR_TOOLTIP_WINDOW_TITLE_DRAG_THIS                              :{BLACK}کھڑکی کا نام - کھڑکی کو ہلانے کیلیے اسے پکڑ کر ہلاو
STR_TOOLTIP_SHADE                                               :{BLACK} ونڈو چھبایئے - صرف ٹائٹل نظر آئے گا
STR_TOOLTIP_DEBUG                                               :{BLACK} NewGRF کی debug معلومات دکھایئے
STR_TOOLTIP_STICKY                                              :{BLACK} نشان لگایئے تاکھ یھ ونڈو "Close All Windows" کے بٹن سے بند ناھو
STR_TOOLTIP_RESIZE                                              :{BLACK} کلک اورگھسیٹ کر ونڈو کے پیمانے تبدیل کیجئے
STR_TOOLTIP_TOGGLE_LARGE_SMALL_WINDOW                           :{BLACK} ونڈو کا بڑا یا چھوٹا پیمانا چنیئے
STR_TOOLTIP_VSCROLL_BAR_SCROLLS_LIST                            :{BLACK} فھرستی پٹی - فھرست کو اوپر نیچے کرنے کے لیے
STR_TOOLTIP_HSCROLL_BAR_SCROLLS_LIST                            :{BLACK} فھرستی پٹی - فھرست کو دایئں بایئں کرنے کے لیے
STR_TOOLTIP_DEMOLISH_BUILDINGS_ETC                              :{BLACK}زمین کے ایک مربے پر عمارتیں وغیرہ گرائیں. Ctrl ترچھے انداز میں علاقے کا انتخاب کرتا ہے. عمارتیں یا انکی لاگت تخمینہ دیکھنے کے لئے Shift کا استعمال کیجیے.

# Show engines button
STR_SHOW_HIDDEN_ENGINES_VEHICLE_TRAIN                           :{BLACK}پوشیدہ دکهایں
STR_SHOW_HIDDEN_ENGINES_VEHICLE_ROAD_VEHICLE                    :{BLACK}پوشیدہ دکهایں
STR_SHOW_HIDDEN_ENGINES_VEHICLE_SHIP                            :{BLACK}پوشیدہ دکهایں
STR_SHOW_HIDDEN_ENGINES_VEHICLE_AIRCRAFT                        :{BLACK}پوشیدہ دکهایں

STR_SHOW_HIDDEN_ENGINES_VEHICLE_TRAIN_TOOLTIP                   :{BLACK}اس بٹن سے پوشیدہ ٹرینیں نظر آیں گی
STR_SHOW_HIDDEN_ENGINES_VEHICLE_ROAD_VEHICLE_TOOLTIP            :{BLACK}اس بٹن سے پوشیدہ گاڑیاں نظر آیں گی
STR_SHOW_HIDDEN_ENGINES_VEHICLE_SHIP_TOOLTIP                    :{BLACK}اس بٹن سے پوشیدہ بہری جہاز نظر آیں گے
STR_SHOW_HIDDEN_ENGINES_VEHICLE_AIRCRAFT_TOOLTIP                :{BLACK}اس بٹن سے پوشیدہ طیارے نظر آیں گے

# Query window
STR_BUTTON_DEFAULT                                              :{BLACK}طے شدہ
STR_BUTTON_CANCEL                                               :{BLACK} ترک کیجیئے
STR_BUTTON_OK                                                   :{BLACK} او کے

# On screen keyboard window
STR_OSK_KEYBOARD_LAYOUT                                         :ً1234567890-=\ق و ع ر ت ے ء ی ہ پ ] [ ا س د ف گ ح ج ک ل ؛ ' ز ش چ ط ب ن م ، ۔ /
STR_OSK_KEYBOARD_LAYOUT_CAPS                                    :~!@#$%^&*()_+|QWERTYUIOP{{}}ASDFGHJKL:"  ZXCVBNM<>? .

# Measurement tooltip
STR_MEASURE_LENGTH                                              :{BLACK} لمبائی: {NUM}
STR_MEASURE_AREA                                                :{BLACK} پھیلاؤ: {NUM} x {NUM}
STR_MEASURE_LENGTH_HEIGHTDIFF                                   :{BLACK} لمبائی: {NUM}{}تفریقِ اونچائی: {HEIGHT}
STR_MEASURE_AREA_HEIGHTDIFF                                     :{BLACK} پھیلاؤ: {NUM} x {NUM}{}تفریقِ اونچائی: {HEIGHT}


# These are used in buttons
STR_SORT_BY_CAPTION_NAME                                        :{BLACK}نام
STR_SORT_BY_CAPTION_DATE                                        :{BLACK}تاریخ
# These are used in dropdowns
STR_SORT_BY_NAME                                                :نام
STR_SORT_BY_PRODUCTION                                          :پیداوار
STR_SORT_BY_TYPE                                                :طرز
STR_SORT_BY_TRANSPORTED                                         :منتقل شدہ
STR_SORT_BY_NUMBER                                              :تعداد
STR_SORT_BY_PROFIT_LAST_YEAR                                    :پچھلے سال کا منافع
STR_SORT_BY_PROFIT_THIS_YEAR                                    :اس سال کا منافع
STR_SORT_BY_AGE                                                 :عمر
STR_SORT_BY_RELIABILITY                                         :اعتماد
STR_SORT_BY_TOTAL_CAPACITY_PER_CARGOTYPE                        :طرزِ سامان کے مطابق کل گنجائش
STR_SORT_BY_MAX_SPEED                                           :حدغایت رفتار
STR_SORT_BY_MODEL                                               :نمونھ
STR_SORT_BY_VALUE                                               :قیمت
STR_SORT_BY_LENGTH                                              :لمبائی
STR_SORT_BY_LIFE_TIME                                           :بقیھ زندگی
STR_SORT_BY_TIMETABLE_DELAY                                     :ٹایم ٹیبل تاخیر
STR_SORT_BY_FACILITY                                            :طرزِ اسٹیشن
STR_SORT_BY_RATING_MAX                                          :سامانی سرِ فھرست درجھ بندی
STR_SORT_BY_RATING_MIN                                          :سامانی پیشِ فھرست درجھ بندی
STR_SORT_BY_ENGINE_ID                                           :انجن کی شناخت (کلاسیکی چھانٹ)
STR_SORT_BY_COST                                                :قیمت
STR_SORT_BY_POWER                                               :طاقت
STR_SORT_BY_TRACTIVE_EFFORT                                     :کھینچنے کی کوشِش
STR_SORT_BY_INTRO_DATE                                          :تاریخِ تعارف
STR_SORT_BY_RUNNING_COST                                        :قیمتِ رواں
STR_SORT_BY_POWER_VS_RUNNING_COST                               :قیمتِ رواں/ طاقت
STR_SORT_BY_CARGO_CAPACITY                                      :سامان کی گنجایش
STR_SORT_BY_RANGE                                               :پہنچ
STR_SORT_BY_POPULATION                                          :آبادی

# Group by options for vehicle list

# Tooltips for the main toolbar
STR_TOOLBAR_TOOLTIP_PAUSE_GAME                                  :{BLACK} کھیل میں وقفھ لیجیئے
STR_TOOLBAR_TOOLTIP_FORWARD                                     :{BLACK} کھیل کو تیزی سے بڑھایئں
STR_TOOLBAR_TOOLTIP_OPTIONS                                     :{BLACK} اختیارات
STR_TOOLBAR_TOOLTIP_SAVE_GAME_ABANDON_GAME                      :{BLACK} کھیل محفوظ کیجئے، کھیل دستبردار کیجیئے، منقطع کیجئے
STR_TOOLBAR_TOOLTIP_DISPLAY_MAP                                 :{BLACK} نقشھ، اضافی منظر یا اشاروں کی فھرست
STR_TOOLBAR_TOOLTIP_DISPLAY_TOWN_DIRECTORY                      :{BLACK} قصبوں کی کتاب دیکھیئے
STR_TOOLBAR_TOOLTIP_DISPLAY_SUBSIDIES                           :{BLACK} امداد دیکھیئے
STR_TOOLBAR_TOOLTIP_DISPLAY_LIST_OF_COMPANY_STATIONS            :{BLACK} کمپنی کے اسٹیشنوں کی فھرست دیکھیَے
STR_TOOLBAR_TOOLTIP_DISPLAY_COMPANY_FINANCES                    :{BLACK}کمپنی کی مالیاتی معلومات دکھاو
STR_TOOLBAR_TOOLTIP_DISPLAY_COMPANY_GENERAL                     :{BLACK}کمپنی کی عام معلومات دکھاو
STR_TOOLBAR_TOOLTIP_DISPLAY_GRAPHS                              :{BLACK} مخطط دیکھیئے
STR_TOOLBAR_TOOLTIP_DISPLAY_COMPANY_LEAGUE                      :{BLACK} کمہنی کی مسافتی فھرست دیکھیئے
STR_TOOLBAR_TOOLTIP_FUND_CONSTRUCTION_OF_NEW                    :{BLACK} نئی صنعت کی تعمیر شروع کیجیئے یا فھرستِ صنعت دیکھیئے
STR_TOOLBAR_TOOLTIP_DISPLAY_LIST_OF_COMPANY_TRAINS              :{BLACK}کمپنی کی ریل گاڑیوں کی فہرست دکھاو۔ Ctrl+Click سے گروپ یا ٹرینوں کی فہرست کھلتی یا بند ہوتی ہے
STR_TOOLBAR_TOOLTIP_DISPLAY_LIST_OF_COMPANY_ROAD_VEHICLES       :{BLACK}کمپنی کی سڑک کی سواریوں کی فہرست دکھاو۔ Ctrl+Click سے گروپ یا گاڑیوں کی فہرست کھلتی یا بند ہوتی ہے
STR_TOOLBAR_TOOLTIP_DISPLAY_LIST_OF_COMPANY_SHIPS               :{BLACK}کمپنی کی کشتیوں کی فہرست دکھاو۔ Ctrl+Click سے گروپ یا کشتیوں کی فہرست کھلتی یا بند ہوتی ہے
STR_TOOLBAR_TOOLTIP_DISPLAY_LIST_OF_COMPANY_AIRCRAFT            :{BLACK}کمپنی کے ہوای جہازوں کی فہرست دکھاو۔ Ctrl+Click سے گروپ یا جہازوں کی فہرست کھلتی یا بند ہوتی ہے
STR_TOOLBAR_TOOLTIP_ZOOM_THE_VIEW_IN                            :{BLACK}بڑا کر کے دکھاو
STR_TOOLBAR_TOOLTIP_ZOOM_THE_VIEW_OUT                           :{BLACK}چھوٹا کر کے دکھاو
STR_TOOLBAR_TOOLTIP_BUILD_RAILROAD_TRACK                        :{BLACK}ریل کی پٹری بچھاو
STR_TOOLBAR_TOOLTIP_BUILD_ROADS                                 :{BLACK}سڑکیں بناو
STR_TOOLBAR_TOOLTIP_BUILD_SHIP_DOCKS                            :{BLACK}بندرگاہیں بنایں
STR_TOOLBAR_TOOLTIP_BUILD_AIRPORTS                              :{BLACK}ہوای اڈے بنایں
STR_TOOLBAR_TOOLTIP_LANDSCAPING                                 :{BLACK}منظر کشی ٹول بآر کھولیئے اور زمین اوپر نیچےکریں، درخت لگایئے، وغیره
STR_TOOLBAR_TOOLTIP_SHOW_SOUND_MUSIC_WINDOW                     :{BLACK} آواز/موسیقی ونڈو دکھایئے
STR_TOOLBAR_TOOLTIP_SHOW_LAST_MESSAGE_NEWS                      :{BLACK} آخری پیغام/ خبر دکھایئے، پیغام کے اختیارات کھولیئے
STR_TOOLBAR_TOOLTIP_LAND_BLOCK_INFORMATION                      :{BLACK}زمینی رقبہ کی معلومات، کانسول،AI debug ،اسکرین شاٹس، Open TTD کے بارے میں
STR_TOOLBAR_TOOLTIP_SWITCH_TOOLBAR                              :{BLACK} ٹول بآر منتقل کیجیئے

# Extra tooltips for the scenario editor toolbar
STR_SCENEDIT_TOOLBAR_TOOLTIP_SAVE_SCENARIO_LOAD_SCENARIO        :{BLACK} منظر محفوظ کیجئے، منظر کھولیں، منظر دست بردار کیجیئے، منظر چھوڑیئے
STR_SCENEDIT_TOOLBAR_OPENTTD                                    :{YELLOW}OpenTTD
STR_SCENEDIT_TOOLBAR_SCENARIO_EDITOR                            :{YELLOW} منظر نامھ
STR_SCENEDIT_TOOLBAR_TOOLTIP_MOVE_THE_STARTING_DATE_BACKWARD    :{BLACK}شروع کرنے کی تاریخ کو ایک سال پیچھے کرو
STR_SCENEDIT_TOOLBAR_TOOLTIP_MOVE_THE_STARTING_DATE_FORWARD     :{BLACK}شروع کرنے کی تاریخ کو ایک سال آگے کرو
STR_SCENEDIT_TOOLBAR_TOOLTIP_SET_DATE                           :{BLACK} کلک کر کے ابتدائی سال درج کیجیئے
STR_SCENEDIT_TOOLBAR_TOOLTIP_DISPLAY_MAP_TOWN_DIRECTORY         :{BLACK} نقشھ، کتبِ قصبات
STR_SCENEDIT_TOOLBAR_LANDSCAPE_GENERATION                       :{BLACK} منظر تخلیق
STR_SCENEDIT_TOOLBAR_TOWN_GENERATION                            :{BLACK} قصبھ تخلیق
STR_SCENEDIT_TOOLBAR_INDUSTRY_GENERATION                        :{BLACK} صنعت تخلیق
STR_SCENEDIT_TOOLBAR_ROAD_CONSTRUCTION                          :{BLACK} سڑک کی تعمیر
STR_SCENEDIT_TOOLBAR_PLANT_TREES                                :{BLACK} درخت لگایئے۔ Shift تعپیر/اندازاً خرچے میں تدویم کرتا ھے
STR_SCENEDIT_TOOLBAR_PLACE_SIGN                                 :{BLACK} اشارھ لگایئے
STR_SCENEDIT_TOOLBAR_PLACE_OBJECT                               :{BLACK} چیز لگایئے۔ Shift تعپیر/اندازاً خرچے میں تدویم کرتا ھے

############ range for SE file menu starts
STR_SCENEDIT_FILE_MENU_SAVE_SCENARIO                            :منظر بچایئے
STR_SCENEDIT_FILE_MENU_LOAD_SCENARIO                            :منظر کھولیئے
STR_SCENEDIT_FILE_MENU_SAVE_HEIGHTMAP                           :اونچائی کا نقشہ بچایئے
STR_SCENEDIT_FILE_MENU_LOAD_HEIGHTMAP                           :اونچائی کا نقشہ دکھائو
STR_SCENEDIT_FILE_MENU_QUIT_EDITOR                              :مدیر بند کیجیئے
STR_SCENEDIT_FILE_MENU_SEPARATOR                                :
STR_SCENEDIT_FILE_MENU_QUIT                                     :باہر نکلو
############ range for SE file menu starts

############ range for settings menu starts
STR_SETTINGS_MENU_GAME_OPTIONS                                  :کھیل کے اختیارات
STR_SETTINGS_MENU_SCRIPT_SETTINGS                               :AI / کھیل کے اختیارات
STR_SETTINGS_MENU_NEWGRF_SETTINGS                               :NewGRF اختیارات
STR_SETTINGS_MENU_TRANSPARENCY_OPTIONS                          :Transparency کے اختیارات
STR_SETTINGS_MENU_TOWN_NAMES_DISPLAYED                          :آبادیوں کے نام دکھائے جائیں
STR_SETTINGS_MENU_STATION_NAMES_DISPLAYED                       :اڈوں کے نام دکھائے جائیں
STR_SETTINGS_MENU_WAYPOINTS_DISPLAYED                           :راھ شناس نقتوں کے نام دکھائے جایئں
STR_SETTINGS_MENU_SIGNS_DISPLAYED                               :اشارے دکھائے جائیں
STR_SETTINGS_MENU_SHOW_COMPETITOR_SIGNS                         :مقابلے بازوں کے نشان اور نام دکھا ئیے
STR_SETTINGS_MENU_FULL_ANIMATION                                :مکمل animation
STR_SETTINGS_MENU_FULL_DETAIL                                   :مکمل تفصیل
STR_SETTINGS_MENU_TRANSPARENT_BUILDINGS                         :شفاف عمارات
STR_SETTINGS_MENU_TRANSPARENT_SIGNS                             :شفاف اشارے
############ range ends here

############ range for file menu starts
STR_FILE_MENU_SAVE_GAME                                         :کھیل محفوظ کرو
STR_FILE_MENU_LOAD_GAME                                         :کھیل دوبارہ چڑھاو
STR_FILE_MENU_QUIT_GAME                                         :کھیل چھوڑ دو
STR_FILE_MENU_SEPARATOR                                         :
STR_FILE_MENU_EXIT                                              :باہر نکلو
############ range ends here

# map menu
STR_MAP_MENU_MAP_OF_WORLD                                       :دنیا کا نقشھ
STR_MAP_MENU_EXTRA_VIEWPORT                                     :اضافی منظر
STR_MAP_MENU_SIGN_LIST                                          :اشاروں کی فھرست

############ range for town menu starts
STR_TOWN_MENU_TOWN_DIRECTORY                                    :کتبِ قصبھ جات
STR_TOWN_MENU_FOUND_TOWN                                        :قصبھ قائم کیجیئے
############ range ends here

############ range for subsidies menu starts
STR_SUBSIDIES_MENU_SUBSIDIES                                    :امداد
############ range ends here

############ range for graph menu starts
STR_GRAPH_MENU_OPERATING_PROFIT_GRAPH                           :عملی منافع مخطط
STR_GRAPH_MENU_INCOME_GRAPH                                     :آمدنی مخطط
STR_GRAPH_MENU_DELIVERED_CARGO_GRAPH                            :پھنچائے گئے سامان کا مخطط
STR_GRAPH_MENU_PERFORMANCE_HISTORY_GRAPH                        :عملی تاریخ مخطط
STR_GRAPH_MENU_COMPANY_VALUE_GRAPH                              :کمپنی کی قیمت مخطط
STR_GRAPH_MENU_CARGO_PAYMENT_RATES                              :سامان کی ادایگی کا تناسب
############ range ends here

############ range for company league menu starts
STR_GRAPH_MENU_COMPANY_LEAGUE_TABLE                             :کمپنیوں کے گروپ کی فہرست
STR_GRAPH_MENU_DETAILED_PERFORMANCE_RATING                      :تفصیلی عملی درجہ بندی
############ range ends here

############ range for industry menu starts
STR_INDUSTRY_MENU_INDUSTRY_DIRECTORY                            :کتبِ صنعت
STR_INDUSTRY_MENU_FUND_NEW_INDUSTRY                             :نئ سنعت تعمیر کیجیئے
############ range ends here

############ range for railway construction menu starts
STR_RAIL_MENU_RAILROAD_CONSTRUCTION                             :راھ آھن پٹری کی تعمیر
STR_RAIL_MENU_ELRAIL_CONSTRUCTION                               :برقی راھ آھن پٹری کی تعمیر
STR_RAIL_MENU_MONORAIL_CONSTRUCTION                             :وحید راھ کی تعمیر
STR_RAIL_MENU_MAGLEV_CONSTRUCTION                               :علناظیس کی تعمیر
############ range ends here

############ range for road construction menu starts
STR_ROAD_MENU_ROAD_CONSTRUCTION                                 :سڑک کی تعمیر
STR_ROAD_MENU_TRAM_CONSTRUCTION                                 :ٹرام وے کی تعمیر
############ range ends here

############ range for waterways construction menu starts
STR_WATERWAYS_MENU_WATERWAYS_CONSTRUCTION                       :نھر کی تعمیر
############ range ends here

############ range for airport construction menu starts
STR_AIRCRAFT_MENU_AIRPORT_CONSTRUCTION                          :ھواگاھ کی تعمیر
############ range ends here

############ range for landscaping menu starts
STR_LANDSCAPING_MENU_LANDSCAPING                                :منظر کشی
STR_LANDSCAPING_MENU_PLANT_TREES                                :درخت لگایئے
STR_LANDSCAPING_MENU_PLACE_SIGN                                 :اشارھ لگایے
############ range ends here

############ range for music menu starts
STR_TOOLBAR_SOUND_MUSIC                                         :آواز و موسیقی
############ range ends here

############ range for message menu starts
STR_NEWS_MENU_LAST_MESSAGE_NEWS_REPORT                          :پچھلا پیعام/ خبر
STR_NEWS_MENU_MESSAGE_HISTORY_MENU                              :تاریخِ پیغامات
############ range ends here

############ range for about menu starts
STR_ABOUT_MENU_LAND_BLOCK_INFO                                  :زمینی رقبہ کی معلومات
STR_ABOUT_MENU_SEPARATOR                                        :
STR_ABOUT_MENU_TOGGLE_CONSOLE                                   :حائطھ تدویم
STR_ABOUT_MENU_AI_DEBUG                                         :AI debug
STR_ABOUT_MENU_SCREENSHOT                                       :اسکرین کی تصویر
STR_ABOUT_MENU_ABOUT_OPENTTD                                    :Open TTD کے بارے میں
STR_ABOUT_MENU_SPRITE_ALIGNER                                   :sprite صف بندھ
STR_ABOUT_MENU_TOGGLE_BOUNDING_BOXES                            :احاطہ کرنے والے ڈبوں کی تدویم کیجئیے
STR_ABOUT_MENU_TOGGLE_DIRTY_BLOCKS                              :گندے بلاکوں کا رنگ تبدیل کرو
############ range ends here

############ range for ordinal numbers used for the place in the highscore window
STR_ORDINAL_NUMBER_1ST                                          :پھل
STR_ORDINAL_NUMBER_2ND                                          :دوسر
STR_ORDINAL_NUMBER_3RD                                          :تیسر
STR_ORDINAL_NUMBER_4TH                                          :چوتھ
STR_ORDINAL_NUMBER_5TH                                          :پانچھو
STR_ORDINAL_NUMBER_6TH                                          :چھٹ
STR_ORDINAL_NUMBER_7TH                                          :ساتو
STR_ORDINAL_NUMBER_8TH                                          :آٹھو
STR_ORDINAL_NUMBER_9TH                                          :نو
STR_ORDINAL_NUMBER_10TH                                         :دسو
STR_ORDINAL_NUMBER_11TH                                         :گیارھو
STR_ORDINAL_NUMBER_12TH                                         :بارھو
STR_ORDINAL_NUMBER_13TH                                         :تیرھو
STR_ORDINAL_NUMBER_14TH                                         :چودھو
STR_ORDINAL_NUMBER_15TH                                         :پندھرو
############ range for ordinal numbers ends

############ range for days starts
STR_DAY_NUMBER_1ST                                              :پھل
STR_DAY_NUMBER_2ND                                              :دوسر
STR_DAY_NUMBER_3RD                                              :تیسر
STR_DAY_NUMBER_4TH                                              :چوتھ
STR_DAY_NUMBER_5TH                                              :پانچھو
STR_DAY_NUMBER_6TH                                              :چھٹ
STR_DAY_NUMBER_7TH                                              :ساتو
STR_DAY_NUMBER_8TH                                              :آٹھو
STR_DAY_NUMBER_9TH                                              :نو
STR_DAY_NUMBER_10TH                                             :دسو
STR_DAY_NUMBER_11TH                                             :گیارھو
STR_DAY_NUMBER_12TH                                             :بارھو
STR_DAY_NUMBER_13TH                                             :تیرھو
STR_DAY_NUMBER_14TH                                             :چودھو
STR_DAY_NUMBER_15TH                                             :پندھرو
STR_DAY_NUMBER_16TH                                             :سولھو
STR_DAY_NUMBER_17TH                                             :سترھو
STR_DAY_NUMBER_18TH                                             :اٹھارو
STR_DAY_NUMBER_19TH                                             :انیسو
STR_DAY_NUMBER_20TH                                             :بیسو
STR_DAY_NUMBER_21ST                                             :اکیسو
STR_DAY_NUMBER_22ND                                             :بایئسو
STR_DAY_NUMBER_23RD                                             :تیئسو
STR_DAY_NUMBER_24TH                                             :چوبیسو
STR_DAY_NUMBER_25TH                                             :پچیسو
STR_DAY_NUMBER_26TH                                             :چھبیسو
STR_DAY_NUMBER_27TH                                             :ستایئسو
STR_DAY_NUMBER_28TH                                             :اٹھایئسو
STR_DAY_NUMBER_29TH                                             :انتیسو
STR_DAY_NUMBER_30TH                                             :تیسو
STR_DAY_NUMBER_31ST                                             :اکتیسو
############ range for days ends

############ range for months starts
STR_MONTH_ABBREV_JAN                                            :جنوری
STR_MONTH_ABBREV_FEB                                            :فروری
STR_MONTH_ABBREV_MAR                                            :مارچ
STR_MONTH_ABBREV_APR                                            :اپریل
STR_MONTH_ABBREV_MAY                                            :مئی
STR_MONTH_ABBREV_JUN                                            :جون
STR_MONTH_ABBREV_JUL                                            :جولائی
STR_MONTH_ABBREV_AUG                                            :اگست
STR_MONTH_ABBREV_SEP                                            :ستمبر
STR_MONTH_ABBREV_OCT                                            :اکتوبر
STR_MONTH_ABBREV_NOV                                            :نومبر
STR_MONTH_ABBREV_DEC                                            :دسمبر

STR_MONTH_JAN                                                   :جنوری
STR_MONTH_FEB                                                   :فروری
STR_MONTH_MAR                                                   :مارچ
STR_MONTH_APR                                                   :اپریل
STR_MONTH_MAY                                                   :مئی
STR_MONTH_JUN                                                   :جون
STR_MONTH_JUL                                                   :جولائی
STR_MONTH_AUG                                                   :اگست
STR_MONTH_SEP                                                   :ستمبر
STR_MONTH_OCT                                                   :اکتوبر
STR_MONTH_NOV                                                   :نومبر
STR_MONTH_DEC                                                   :دسمبر
############ range for months ends

# Graph window
STR_GRAPH_KEY_BUTTON                                            :{BLACK} کلید
STR_GRAPH_KEY_TOOLTIP                                           :{BLACK}مخطط کی کلیدیں دکھائیں
STR_GRAPH_X_LABEL_MONTH                                         :{TINY_FONT}{STRING}{} {STRING}
STR_GRAPH_X_LABEL_MONTH_YEAR                                    :{TINY_FONT}{STRING}{} {STRING}{}{NUM}
STR_GRAPH_Y_LABEL                                               :{TINY_FONT}{STRING}
STR_GRAPH_Y_LABEL_NUMBER                                        :{TINY_FONT}{COMMA}

STR_GRAPH_OPERATING_PROFIT_CAPTION                              :{WHITE} عملی منافع مخطط
STR_GRAPH_INCOME_CAPTION                                        :{WHITE} آمدنی مخطط
STR_GRAPH_CARGO_DELIVERED_CAPTION                               :{WHITE} شمار سامان پھنچایا گیا
STR_GRAPH_COMPANY_PERFORMANCE_RATINGS_CAPTION                   :{WHITE} کمپنی کی کارکردگی کی درج بندی (حدِ درجھ = 1000)
STR_GRAPH_COMPANY_VALUES_CAPTION                                :{WHITE}کمپنی کی مالیت

STR_GRAPH_CARGO_PAYMENT_RATES_CAPTION                           :{WHITE} سامان کی ادایگی کا تناسب
STR_GRAPH_CARGO_PAYMENT_RATES_X_LABEL                           :{TINY_FONT}{BLACK} حرکت میں ایام
STR_GRAPH_CARGO_PAYMENT_RATES_TITLE                             :{TINY_FONT}{BLACK} سامان کی دس اکائیات (یآ 10،000 لیٹر)، 20 چکور تک لے جانے کی ادائیگی
STR_GRAPH_CARGO_ENABLE_ALL                                      :{TINY_FONT} {BLACK} سب کو قابل کیجیئے
STR_GRAPH_CARGO_DISABLE_ALL                                     :{TINY_FONT} {BLACK} سب کو نا کارہ کیجیئے
STR_GRAPH_CARGO_TOOLTIP_ENABLE_ALL                              :{BLACK} سامان کی ادائیگی کے مخطط پر تمام سامان دیکھئہے
STR_GRAPH_CARGO_TOOLTIP_DISABLE_ALL                             :{BLACK} سامان کی ادائیگی کے مخطط پر کوئ بھی سامان نا دیکھئہے
STR_GRAPH_CARGO_PAYMENT_TOGGLE_CARGO                            :{BLACK} ظرزِ سامان مخطط تدویم کیجئیے
STR_GRAPH_CARGO_PAYMENT_CARGO                                   :{TINY_FONT}{BLACK}{STRING}

STR_GRAPH_PERFORMANCE_DETAIL_TOOLTIP                            :{BLACK} کارکردگی کی تفصیلی درجہ بندی دکھائیے

# Graph key window
STR_GRAPH_KEY_CAPTION                                           :{WHITE}کمپنی کے مخطط کی کلید
STR_GRAPH_KEY_COMPANY_SELECTION_TOOLTIP                         :{BLACK} مخطط پر کمپنی کی تفصیلات کو تدویم کیجئیے

# Company league window
STR_COMPANY_LEAGUE_TABLE_CAPTION                                :{WHITE}کمپنیوں کے گروپ کی فہرست
STR_COMPANY_LEAGUE_COMPANY_NAME                                 :{ORANGE}{COMPANY} {BLACK}{COMPANY_NUM} '{STRING}'
STR_COMPANY_LEAGUE_PERFORMANCE_TITLE_ENGINEER                   :مہندس
STR_COMPANY_LEAGUE_PERFORMANCE_TITLE_TRAFFIC_MANAGER            :ٹریفک ناظم
STR_COMPANY_LEAGUE_PERFORMANCE_TITLE_TRANSPORT_COORDINATOR      :مواصلاتی رابط
STR_COMPANY_LEAGUE_PERFORMANCE_TITLE_ROUTE_SUPERVISOR           :نگرانِ راہ
STR_COMPANY_LEAGUE_PERFORMANCE_TITLE_DIRECTOR                   :ناظم
STR_COMPANY_LEAGUE_PERFORMANCE_TITLE_CHIEF_EXECUTIVE            :صدر انتظامی
STR_COMPANY_LEAGUE_PERFORMANCE_TITLE_CHAIRMAN                   :صدر
STR_COMPANY_LEAGUE_PERFORMANCE_TITLE_PRESIDENT                  :صدر
STR_COMPANY_LEAGUE_PERFORMANCE_TITLE_TYCOON                     :ٹئایکون

# Performance detail window
STR_PERFORMANCE_DETAIL                                          :{WHITE} تفصیلی عملی درجہ بندی
STR_PERFORMANCE_DETAIL_KEY                                      :{BLACK} تفصیل
STR_PERFORMANCE_DETAIL_AMOUNT_CURRENCY                          :{BLACK}({CURRENCY_SHORT}/{CURRENCY_SHORT})
STR_PERFORMANCE_DETAIL_AMOUNT_INT                               :{BLACK}({COMMA}/{COMMA})
STR_PERFORMANCE_DETAIL_PERCENT                                  :{WHITE}{NUM}%
STR_PERFORMANCE_DETAIL_SELECT_COMPANY_TOOLTIP                   :{BLACK}کمپنی کے بارے مایں تفصیلات دیکھے
############ Those following lines need to be in this order!!
STR_PERFORMANCE_DETAIL_VEHICLES                                 :{BLACK} ناوقلات:
STR_PERFORMANCE_DETAIL_STATIONS                                 :{BLACK} اسٹیشن:
STR_PERFORMANCE_DETAIL_MIN_PROFIT                               :{BLACK} کم سے کم منافع:
STR_PERFORMANCE_DETAIL_MIN_INCOME                               :{BLACK} کم سے کم آمدنی:
STR_PERFORMANCE_DETAIL_MAX_INCOME                               :{BLACK} حدِ غایت آمدنی:
STR_PERFORMANCE_DETAIL_DELIVERED                                :{BLACK} پھنچا دی گئی:
STR_PERFORMANCE_DETAIL_CARGO                                    :{BLACK} سامان:
STR_PERFORMANCE_DETAIL_MONEY                                    :{BLACK} رقم:
STR_PERFORMANCE_DETAIL_LOAN                                     :{BLACK} قرضہ:
STR_PERFORMANCE_DETAIL_TOTAL                                    :{BLACK} مکمل:
############ End of order list
STR_PERFORMANCE_DETAIL_VEHICLES_TOOLTIP                         :{BLACK} پچھلے سال نفعدار ناقل کی تعداد؛ جس میں گاڑیاں، قطار، بحری جہاز، ہوائی جہاز وغعرہ شامل ہیں
STR_PERFORMANCE_DETAIL_STATIONS_TOOLTIP                         :{BLACK} تعداد برائے حالیہ مرمت شدہ مستقر حصے۔ مستقر کا ہر حصہ گنا جاتا ہے۔ مثلا پٹری مستقر، بس اسٹاپ، ہوائی اڈہ وغیرہ، خواہ وہ ایک ساتھ جڑے بھی ہوں۔
STR_PERFORMANCE_DETAIL_MIN_PROFIT_TOOLTIP                       :{BLACK}سب سے کم آمدنی والی گاڑی کا نفع (صرف دو سال سے پرانی گاڑیاں مدنظر رکھی جائیں گی)
STR_PERFORMANCE_DETAIL_DELIVERED_TOOLTIP                        :{BLACK}پچھلے چار ربعات میں پہنچاے گے سامان کی تعداد
STR_PERFORMANCE_DETAIL_CARGO_TOOLTIP                            :{BLACK}پچھلے ربع میں پہنچاے گے تمام قسم کے سامان کی تعداد
STR_PERFORMANCE_DETAIL_MONEY_TOOLTIP                            :{BLACK}کمپنی کے بینک میں پڑے ہوے پیسے
STR_PERFORMANCE_DETAIL_LOAN_TOOLTIP                             :{BLACK}کمپنی کی جانب سے لیا گیا ادھار
STR_PERFORMANCE_DETAIL_TOTAL_TOOLTIP                            :{BLACK}کُل نمبروں میں سے حاصل کردہ نمبر

# Music window
STR_MUSIC_JAZZ_JUKEBOX_CAPTION                                  :{WHITE}جاز جیوک باکس
STR_MUSIC_PLAYLIST_ALL                                          :{TINY_FONT}{BLACK}تمام
STR_MUSIC_PLAYLIST_OLD_STYLE                                    :{TINY_FONT}{BLACK}پرانا سٹائل
STR_MUSIC_PLAYLIST_NEW_STYLE                                    :{TINY_FONT}{BLACK}نیا سٹائل
STR_MUSIC_PLAYLIST_EZY_STREET                                   :{TINY_FONT}{BLACK}ایزی اسٹریٹ
STR_MUSIC_PLAYLIST_CUSTOM_1                                     :{TINY_FONT}{BLACK}اپنی مرضی کے مطابق 1
STR_MUSIC_PLAYLIST_CUSTOM_2                                     :{TINY_FONT}{BLACK}اپنی مرضی کے مطابق 2
STR_MUSIC_MUSIC_VOLUME                                          :{TINY_FONT}{BLACK}موسیقی کی آواز
STR_MUSIC_EFFECTS_VOLUME                                        :{TINY_FONT}{BLACK}اثرات کی آواز
STR_MUSIC_TRACK_NONE                                            :{TINY_FONT}{DKGREEN}--
STR_MUSIC_TRACK_DIGIT                                           :{TINY_FONT}{DKGREEN}{ZEROFILL_NUM}
STR_MUSIC_TITLE_NONE                                            :{TINY_FONT}{DKGREEN}------
STR_MUSIC_TITLE_NAME                                            :{TINY_FONT}{DKGREEN}"{STRING}"
STR_MUSIC_TRACK                                                 :{TINY_FONT}{BLACK}گانا
STR_MUSIC_XTITLE                                                :{TINY_FONT}{BLACK}نام
STR_MUSIC_SHUFFLE                                               :{TINY_FONT}{BLACK}ہلائیں
STR_MUSIC_PROGRAM                                               :{TINY_FONT}{BLACK}پروگرام
STR_MUSIC_TOOLTIP_SKIP_TO_PREVIOUS_TRACK                        :{BLACK}واپس پچھلے گانے پر
STR_MUSIC_TOOLTIP_SKIP_TO_NEXT_TRACK_IN_SELECTION               :{BLACK}اگلے گانے پر
STR_MUSIC_TOOLTIP_STOP_PLAYING_MUSIC                            :{BLACK}موسیقی چلانا بند کریں
STR_MUSIC_TOOLTIP_START_PLAYING_MUSIC                           :{BLACK}موسیقی چلانا شروع کریں
STR_MUSIC_TOOLTIP_DRAG_SLIDERS_TO_SET_MUSIC                     :{BLACK}موسیقی اور صوتی اثرات کی آواز منتخب کرنے کےلئے نشان کو کھینچھیں
STR_MUSIC_TOOLTIP_SELECT_ALL_TRACKS_PROGRAM                     :{BLACK}تمام گانوں والا پروگرام منتخب کریں
STR_MUSIC_TOOLTIP_SELECT_OLD_STYLE_MUSIC                        :{BLACK}پرانی طرز کی موسیقی والا پروگرام منتخب کریں
STR_MUSIC_TOOLTIP_SELECT_NEW_STYLE_MUSIC                        :{BLACK}نۓ طرز کی موسیقی والا پروگرام منتخب کریں
STR_MUSIC_TOOLTIP_SELECT_EZY_STREET_STYLE                       :{BLACK}ایزی اسٹریٹ طرز کی موسیقی والا پروگرام منتخب کریں
STR_MUSIC_TOOLTIP_SELECT_CUSTOM_1_USER_DEFINED                  :{BLACK}'اپنی مرضی کے مطابق '1 والا پروگرام منتخب کریں
STR_MUSIC_TOOLTIP_SELECT_CUSTOM_2_USER_DEFINED                  :{BLACK}'اپنی مرضی کے مطابق '2 والا پروگرام منتخب کریں
STR_MUSIC_TOOLTIP_TOGGLE_PROGRAM_SHUFFLE                        :{BLACK}پروگرام ہلانے کی تدویم کیجئیے
STR_MUSIC_TOOLTIP_SHOW_MUSIC_TRACK_SELECTION                    :{BLACK}گانا چننے کا اختیار دینے والی ونڈو دکھائیں

# Playlist window
STR_PLAYLIST_TRACK_NAME                                         :{TINY_FONT}{LTBLUE}{ZEROFILL_NUM} "{STRING}"
STR_PLAYLIST_TRACK_INDEX                                        :{TINY_FONT}{BLACK}گانوں کی فہرست
STR_PLAYLIST_PROGRAM                                            :{TINY_FONT}{BLACK}پروگرام - '{STRING}'
STR_PLAYLIST_CLEAR                                              :{TINY_FONT}{BLACK}صاف
STR_PLAYLIST_TOOLTIP_CLEAR_CURRENT_PROGRAM_CUSTOM1              :{BLACK}موجودہ پروگرام صاف کریں (صرف اپنی مرضی کے مطابق 1 یا 2)
STR_PLAYLIST_TOOLTIP_CLICK_TO_ADD_TRACK                         :{BLACK}موجودہ پروگرام میں شامل کرنے کے لئے گانے پر کلک کریں (صرف اپنی مرضی کے مطابق 1 یا 2)
STR_PLAYLIST_TOOLTIP_CLICK_TO_REMOVE_TRACK                      :{BLACK}موجودہ پروگرام میں سے نکالنے کے لئے گانے پر کلک کریں (صرف اپنی مرضی کے مطابق 1 یا 2)

# Highscore window
STR_HIGHSCORE_TOP_COMPANIES_WHO_REACHED                         :{BIG_FONT}{BLACK}سر فہرست کمپنیاں جو {NUM}
STR_HIGHSCORE_TOP_COMPANIES_NETWORK_GAME                        :{BIG_FONT}{BLACK}کمپنیوں کی فہرست میں {NUM}
STR_HIGHSCORE_POSITION                                          :{BIG_FONT}{BLACK}{COMMA}.
STR_HIGHSCORE_PERFORMANCE_TITLE_BUSINESSMAN                     :کاروباری
STR_HIGHSCORE_PERFORMANCE_TITLE_ENTREPRENEUR                    :سرمایہ دار
STR_HIGHSCORE_PERFORMANCE_TITLE_INDUSTRIALIST                   :صنعتکار
STR_HIGHSCORE_PERFORMANCE_TITLE_CAPITALIST                      :سرمایہ دار
STR_HIGHSCORE_PERFORMANCE_TITLE_MAGNATE                         :امیر و اثر پزیر
STR_HIGHSCORE_PERFORMANCE_TITLE_MOGUL                           :مُغل
STR_HIGHSCORE_PERFORMANCE_TITLE_TYCOON_OF_THE_CENTURY           :صدی کا ٹائیکون
STR_HIGHSCORE_NAME                                              :{PRESIDENT_NAME}, {COMPANY}
STR_HIGHSCORE_STATS                                             :{BIG_FONT}'{STRING}'   ({COMMA})
STR_HIGHSCORE_COMPANY_ACHIEVES_STATUS                           :{BIG_FONT}{BLACK}{COMPANY} '{STRING}' کا درجہ حاصل کرتا ہے
STR_HIGHSCORE_PRESIDENT_OF_COMPANY_ACHIEVES_STATUS              :{BIG_FONT}{WHITE}{PRESIDENT_NAME} جو {COMPANY} سے تعلق رکھتا ہے۔ '{STRING}' کا درجہ حاصل کرتا ہے

# Smallmap window
STR_SMALLMAP_CAPTION                                            :{WHITE}نقشہ - {STRING}

STR_SMALLMAP_TYPE_CONTOURS                                      :شکل
STR_SMALLMAP_TYPE_VEHICLES                                      :سواریاں
STR_SMALLMAP_TYPE_INDUSTRIES                                    :صنعتیں
STR_SMALLMAP_TYPE_ROUTES                                        :راستے
STR_SMALLMAP_TYPE_VEGETATION                                    :سبزہ
STR_SMALLMAP_TYPE_OWNERS                                        :مالکین
STR_SMALLMAP_TOOLTIP_SHOW_LAND_CONTOURS_ON_MAP                  :{BLACK}نقشے پر زمین کی شکل دکھائیں
STR_SMALLMAP_TOOLTIP_SHOW_VEHICLES_ON_MAP                       :{BLACK}گاڑیاں نقشے پر دکھاو
STR_SMALLMAP_TOOLTIP_SHOW_INDUSTRIES_ON_MAP                     :{BLACK}صنعتیں نقشے پر دکھاو
STR_SMALLMAP_TOOLTIP_SHOW_TRANSPORT_ROUTES_ON                   :{BLACK} مواصلاتی راستے نقشے پر دکھاو
STR_SMALLMAP_TOOLTIP_SHOW_VEGETATION_ON_MAP                     :{BLACK}پودے نقشے پر دکھاو
STR_SMALLMAP_TOOLTIP_SHOW_LAND_OWNERS_ON_MAP                    :{BLACK}زمین کے مالکان نقشے پر دکھاو

STR_SMALLMAP_LEGENDA_ROADS                                      :{TINY_FONT}{BLACK}سڑکیں
STR_SMALLMAP_LEGENDA_RAILROADS                                  :{TINY_FONT}{BLACK}ریل کے راستے
STR_SMALLMAP_LEGENDA_STATIONS_AIRPORTS_DOCKS                    :{TINY_FONT}{BLACK}اڈے/ہوایی اڈے/بندرگاہیں
STR_SMALLMAP_LEGENDA_BUILDINGS_INDUSTRIES                       :{TINY_FONT}{BLACK}عمارتیں/صنعتیں
STR_SMALLMAP_LEGENDA_VEHICLES                                   :{TINY_FONT}{BLACK}سواریاں
STR_SMALLMAP_LEGENDA_TRAINS                                     :{TINY_FONT}{BLACK}ریل گاڑیاں
STR_SMALLMAP_LEGENDA_ROAD_VEHICLES                              :{TINY_FONT}{BLACK}سڑک کی گاڑیاں
STR_SMALLMAP_LEGENDA_SHIPS                                      :{TINY_FONT}{BLACK}کشتیاں
STR_SMALLMAP_LEGENDA_AIRCRAFT                                   :{TINY_FONT}{BLACK}ہوایی جہاز
STR_SMALLMAP_LEGENDA_TRANSPORT_ROUTES                           :{TINY_FONT}{BLACK}مواصلاتی راستے
STR_SMALLMAP_LEGENDA_FOREST                                     :{TINY_FONT}{BLACK}جنگل
STR_SMALLMAP_LEGENDA_RAILROAD_STATION                           :{TINY_FONT}{BLACK}ریلوے اسٹیشن
STR_SMALLMAP_LEGENDA_TRUCK_LOADING_BAY                          :{TINY_FONT}{BLACK}لاری بھرنے کی جگہ
STR_SMALLMAP_LEGENDA_BUS_STATION                                :{TINY_FONT}{BLACK}لاری اڈہ
STR_SMALLMAP_LEGENDA_AIRPORT_HELIPORT                           :{TINY_FONT}{BLACK}ہوائی اڈہ/ہیلی اڈہ
STR_SMALLMAP_LEGENDA_DOCK                                       :{TINY_FONT}{BLACK}بندر گاہ
STR_SMALLMAP_LEGENDA_ROUGH_LAND                                 :{TINY_FONT}{BLACK}پتھریلی زمین
STR_SMALLMAP_LEGENDA_GRASS_LAND                                 :{TINY_FONT}{BLACK}سبزے والی زمین
STR_SMALLMAP_LEGENDA_BARE_LAND                                  :{TINY_FONT}{BLACK}بنجر زمین
STR_SMALLMAP_LEGENDA_FIELDS                                     :{TINY_FONT}{BLACK}کھیت
STR_SMALLMAP_LEGENDA_TREES                                      :{TINY_FONT}{BLACK}درخت
STR_SMALLMAP_LEGENDA_ROCKS                                      :{TINY_FONT}{BLACK}پتھر
STR_SMALLMAP_LEGENDA_WATER                                      :{TINY_FONT}{BLACK}پانی
STR_SMALLMAP_LEGENDA_NO_OWNER                                   :{TINY_FONT}{BLACK}کوئی مالک نہیں
STR_SMALLMAP_LEGENDA_TOWNS                                      :{TINY_FONT}{BLACK}شہر
STR_SMALLMAP_LEGENDA_INDUSTRIES                                 :{TINY_FONT}{BLACK}صنعتیں
STR_SMALLMAP_LEGENDA_DESERT                                     :{TINY_FONT}{BLACK}صحرا
STR_SMALLMAP_LEGENDA_SNOW                                       :{TINY_FONT}{BLACK}برف

STR_SMALLMAP_TOOLTIP_TOGGLE_TOWN_NAMES_ON_OFF                   :{BLACK}نقشے پر شہروں کے ناموں کی تدویم کیجئیے
STR_SMALLMAP_CENTER                                             :{BLACK}موجودہ جگہ پر چھوٹا نقشہ درمیان سے دیکھیں
STR_SMALLMAP_INDUSTRY                                           :{TINY_FONT}{STRING} ({NUM})
STR_SMALLMAP_COMPANY                                            :{TINY_FONT}{COMPANY}
STR_SMALLMAP_TOWN                                               :{TINY_FONT}{WHITE}{TOWN}
STR_SMALLMAP_DISABLE_ALL                                        :{BLACK}سب کچھ غیر فعال کریں
STR_SMALLMAP_ENABLE_ALL                                         :{BLACK}سب کچھ فعال کریں
STR_SMALLMAP_SHOW_HEIGHT                                        :{BLACK}بلندی دکھائیں
STR_SMALLMAP_TOOLTIP_DISABLE_ALL_INDUSTRIES                     :{BLACK}نقشے پر کوئی صنعت نہ دکھائیں
STR_SMALLMAP_TOOLTIP_ENABLE_ALL_INDUSTRIES                      :{BLACK}نقشے پر ساری صنعتیں دکھائیں
STR_SMALLMAP_TOOLTIP_SHOW_HEIGHT                                :{BLACK}بلند نقشے کو دکھانے کی تدویم کیجئیے
STR_SMALLMAP_TOOLTIP_DISABLE_ALL_COMPANIES                      :{BLACK}نقشے پر کسی کمپنی کی کوئی جائیداد نہ دکھائیں
STR_SMALLMAP_TOOLTIP_ENABLE_ALL_COMPANIES                       :{BLACK}نقشے پر ہر کمپنی کی جائیداد دکھائیں

# Status bar messages
STR_STATUSBAR_TOOLTIP_SHOW_LAST_NEWS                            :{BLACK}آخری پیغام یا خبر دکھائو
STR_STATUSBAR_COMPANY_NAME                                      :{SILVER}- -  {COMPANY}  - -
STR_STATUSBAR_PAUSED                                            :{YELLOW}٭ ٭ توقف ٭ ٭
STR_STATUSBAR_AUTOSAVE                                          :{RED}خود مختار بچاو
STR_STATUSBAR_SAVING_GAME                                       :{RED}٭ ٭ کھیل کو بچائیں ٭ ٭

# News message history
STR_MESSAGE_HISTORY                                             :{WHITE}پرانے پیغام
STR_MESSAGE_HISTORY_TOOLTIP                                     :{BLACK}حالیہ پیغاموں کی فہرست
STR_MESSAGE_NEWS_FORMAT                                         :{STRING}  -  {STRING}

STR_NEWS_MESSAGE_CAPTION                                        :{WHITE}پیغام
STR_NEWS_CUSTOM_ITEM                                            :{BIG_FONT}{BLACK}{STRING}

STR_NEWS_FIRST_TRAIN_ARRIVAL                                    :{BIG_FONT}{BLACK}شہریوں کا جشن ۔ ۔ ۔{}پہلی ریل گاڑی {STATION} پر پہنچی
STR_NEWS_FIRST_BUS_ARRIVAL                                      :{BIG_FONT}{BLACK}شہریوں کا جشن ۔ ۔ ۔{}پہلی لاری {STATION} پر پہنچی
STR_NEWS_FIRST_TRUCK_ARRIVAL                                    :{BIG_FONT}{BLACK}شہریوں کا جشن ۔ ۔ ۔{}پہلا ٹرک {STATION} پر پہنچا
STR_NEWS_FIRST_PASSENGER_TRAM_ARRIVAL                           :{BIG_FONT}{BLACK}شہریوں کا جشن ۔ ۔ ۔{}پہلی مسافر ریل گاڑی {STATION} پر پہنچی
STR_NEWS_FIRST_CARGO_TRAM_ARRIVAL                               :{BIG_FONT}{BLACK}شہریوں کا جشن ۔ ۔ ۔{}پہلی مال گاڑی {STATION} پر پہنچی
STR_NEWS_FIRST_SHIP_ARRIVAL                                     :{BIG_FONT}{BLACK}شہریوں کا جشن ۔ ۔ ۔{}پہلی کشتی {STATION} پر پہنچی
STR_NEWS_FIRST_AIRCRAFT_ARRIVAL                                 :{BIG_FONT}{BLACK}شہریوں کا جشن ۔ ۔ ۔{}پہلا ہوائی جہاز {STATION} پر پہنچا

STR_NEWS_TRAIN_CRASH                                            :{BIG_FONT}{BLACK}ریل گاڑی تباہ! !{}{COMMA} حادثے کی وجہ سے جل کر ہلاک
STR_NEWS_ROAD_VEHICLE_CRASH_DRIVER                              :{BIG_FONT}{BLACK}گاڑی تباہ! !{}ریل گاڑی کی ٹکر کی وجہ سےڈرائیور جل کر ہلاک
STR_NEWS_ROAD_VEHICLE_CRASH                                     :{BIG_FONT}{BLACK}گاڑی تباہ! !{}{COMMA} ریل گاڑی کی ٹکر کی وجہ سے جل کر ہلاک
STR_NEWS_AIRCRAFT_CRASH                                         :{BIG_FONT}{BLACK}ہوائی جہاز تباہ! !{}{COMMA} جل کر ہلاک۔ حادثہ {STATION} پر پیش آیا
STR_NEWS_PLANE_CRASH_OUT_OF_FUEL                                :{BIG_FONT}{BLACK}ہوائی جہاز تباہ! !{}{COMMA} جل کر ہلاک۔ حادثے کی وجہ ایندھن ختم ھونا بتائی جاتی ہے

STR_NEWS_DISASTER_ZEPPELIN                                      :{BIG_FONT}{BLACK}ہوائی غبارہ تباہ!{}حادثہ {STATION} کے مقام پر پیش آیا
STR_NEWS_DISASTER_SMALL_UFO                                     :{BIG_FONT}{BLACK}آُڑن طشتری سے ٹکرا کر گاڑی تباہ!!!!!!!!
STR_NEWS_DISASTER_AIRPLANE_OIL_REFINERY                         :{BIG_FONT}{BLACK}تیل صاف کرنے کے کارخانے میں دھماکہ!{}کارخانہ {TOWN} کے قریب واقع تھا
STR_NEWS_DISASTER_HELICOPTER_FACTORY                            :{BIG_FONT}{BLACK}پراسرار حملے میں کارخانہ تباہ۔ لوگ پریشان{}کارخانہ {TOWN} کے قریب واقع تھا
STR_NEWS_DISASTER_BIG_UFO                                       :{BIG_FONT}{BLACK}اُڑن طشتری {TOWN} کے قریب اُتر گئی
STR_NEWS_DISASTER_COAL_MINE_SUBSIDENCE                          :{BIG_FONT}{BLACK}کوئلے کی کان زمین میں دھنس گئی{}{TOWN} کے قریب تباہی کے نشان۔
STR_NEWS_DISASTER_FLOOD_VEHICLE                                 :{BIG_FONT}{BLACK}تباہ کُن و خوفناک سیلاب!{}کم اَز کم {COMMA} لاپتہ۔ ہلاکت کا خدشہ

STR_NEWS_COMPANY_IN_TROUBLE_TITLE                               :{BIG_FONT}{BLACK}ٹرانسپورٹ کمپنی خطرے میں!
STR_NEWS_COMPANY_IN_TROUBLE_DESCRIPTION                         :{BIG_FONT}{BLACK}{STRING}کو بیچ دیا جائے گا یا دیوالیہ قرار داے دیا جائے گا تاوقتیہ کہ کارکردگی بہتر ھو
STR_NEWS_COMPANY_MERGER_TITLE                                   :{BIG_FONT}{BLACK}ٹرانسپورٹ کمپنی کا الحاق!
STR_NEWS_COMPANY_MERGER_DESCRIPTION                             :{BIG_FONT}{BLACK}{STRING} کو {STRING} نے {CURRENCY_LONG} میں خرید لیا!
STR_NEWS_COMPANY_BANKRUPT_TITLE                                 :{BIG_FONT}{BLACK}دیوالیہ!!!!
STR_NEWS_COMPANY_BANKRUPT_DESCRIPTION                           :{BIG_FONT}{BLACK}{STRING} بند۔ تمام اثاثے فروخت۔ کارکردگی بہتر نہ ہو سکی تھی
STR_NEWS_COMPANY_LAUNCH_TITLE                                   :{BIG_FONT}{BLACK}نئی ٹرانسپورٹ کمپنی کا آغاز!
STR_NEWS_COMPANY_LAUNCH_DESCRIPTION                             :{BIG_FONT}{BLACK}{STRING} نے {TOWN} کے نزدیک تعمیر شروع کر دی!
STR_NEWS_MERGER_TAKEOVER_TITLE                                  :{BIG_FONT}{BLACK}{STRING} کا کنٹرول {STRING} نے سنبھال لیا!
STR_PRESIDENT_NAME_MANAGER                                      :{BLACK}{PRESIDENT_NAME}{}(مینیجر)

STR_NEWS_NEW_TOWN                                               :{BLACK}{BIG_FONT}{STRING} نے نئے شہر {TOWN} کی تعمیر کے لئے امداد کی

STR_NEWS_INDUSTRY_CONSTRUCTION                                  :{BIG_FONT}{BLACK} نئی {STRING} {TOWN} کے نزدیک زیر تعمیر!
STR_NEWS_INDUSTRY_PLANTED                                       :{BIG_FONT}{BLACK}نیا {STRING} {TOWN} کے قریب لگا دیا گیا۔

STR_NEWS_INDUSTRY_CLOSURE_GENERAL                               :{BIG_FONT}{BLACK}{STRING} کا فوری بندش کا اعلان!
STR_NEWS_INDUSTRY_CLOSURE_SUPPLY_PROBLEMS                       :{BIG_FONT}{BLACK} فراہمی میں مسائل کی وجہ سے {STRING} کا فوری بندش کا اعلان!
STR_NEWS_INDUSTRY_CLOSURE_LACK_OF_TREES                         :{BIG_FONT}{BLACK}{STRING} کے قُرب و جوار میں درختوں کی کمی کی وجہ سے فوری بندش کا اعلان!

STR_NEWS_EURO_INTRODUCTION                                      :{BIG_FONT}{BLACK}یورپی مالیاتی یونین!{}{}نئی کرنسی کے طور پر آپ کے ملک میں 'یورو' متعارف
STR_NEWS_BEGIN_OF_RECESSION                                     :{BIG_FONT}{BLACK}عالمی کساد بازاری!{}{}اقتصادی ماہرین میں شدید خوف و حراس!
STR_NEWS_END_OF_RECESSION                                       :{BIG_FONT}{BLACK} کساد بازاری کا خاتمہ!{}{}تجارت میں تیزی کی وجہ سے صنعتوں کو معاشی مظبوطی کی اُمید!

STR_NEWS_INDUSTRY_PRODUCTION_INCREASE_GENERAL                   :{BIG_FONT}{BLACK}{INDUSTRY} کی پیداوار میں اضافہ!
STR_NEWS_INDUSTRY_PRODUCTION_INCREASE_COAL                      :{BIG_FONT}{BLACK}{INDUSTRY} میں کوئلے کے نئے ذخائر دریافت!{}پیداوار دُگنی ہونے کی اُمید!
STR_NEWS_INDUSTRY_PRODUCTION_INCREASE_OIL                       :{BIG_FONT}{BLACK}{INDUSTRY} میں تیل کے نئے ذخائر دریافت!{}پیداوار دُگنی ہونے کی اُمید!
STR_NEWS_INDUSTRY_PRODUCTION_INCREASE_FARM                      :{BIG_FONT}{BLACK}{INDUSTRY} میں موئشی پالنے کے نئے طریقے!{}پیداوار دُگنی ہونے کی اُمید!
STR_NEWS_INDUSTRY_PRODUCTION_INCREASE_SMOOTH                    :{BIG_FONT}{BLACK}{STRING} پیداوار میں {INDUSTRY} {COMMA}% کا اضافہ!
STR_NEWS_INDUSTRY_PRODUCTION_DECREASE_GENERAL                   :{BIG_FONT}{BLACK}{INDUSTRY} پیداوار میں 50٪ کی کمی!
STR_NEWS_INDUSTRY_PRODUCTION_DECREASE_FARM                      :{BIG_FONT}{BLACK}{INDUSTRY} کیروں کے حملے کی وجہ سے تباہی! پیداوار میں 50٪ کمی
STR_NEWS_INDUSTRY_PRODUCTION_DECREASE_SMOOTH                    :{BIG_FONT}{BLACK}{STRING} پیداوار میں {INDUSTRY} {COMMA}% کی کمی!

STR_NEWS_TRAIN_IS_WAITING                                       :{WHITE}{VEHICLE} اڈے میں انتظار کر رہی ہے
STR_NEWS_ROAD_VEHICLE_IS_WAITING                                :{WHITE}{VEHICLE} اڈے میں انتظار کر رہا یے
STR_NEWS_SHIP_IS_WAITING                                        :{WHITE}{VEHICLE} اڈے میں انتظار کر رہا یے
STR_NEWS_AIRCRAFT_IS_WAITING                                    :{WHITE}{VEHICLE} ہوائی یینگر میں انتظار کر رہا یے

# Order review system / warnings
STR_NEWS_VEHICLE_HAS_TOO_FEW_ORDERS                             :{WHITE}{VEHICLE} کے پاس اوقات کے جدول کے مطابق احکامات بہت کم ہیں
STR_NEWS_VEHICLE_HAS_VOID_ORDER                                 :{WHITE}{VEHICLE} کے پاس غلط (بے کار) حکم ہے
STR_NEWS_VEHICLE_HAS_DUPLICATE_ENTRY                            :{WHITE}{VEHICLE} کے پاس ایسا ہی حکم پہلے سے ہے
STR_NEWS_VEHICLE_HAS_INVALID_ENTRY                              :{WHITE}{VEHICLE} کے پاس احکامات میں ایک ختم شدہ اسٹیشن ہے

STR_NEWS_VEHICLE_IS_GETTING_OLD                                 :{WHITE}{VEHICLE} پرانا ہو رہا ہے
STR_NEWS_VEHICLE_IS_GETTING_VERY_OLD                            :{WHITE}{VEHICLE} بہت پرانا ہو رہا ہے
STR_NEWS_VEHICLE_IS_GETTING_VERY_OLD_AND                        :{WHITE}{VEHICLE} بہت پرانا ہو رہا ہے اور اُسے فوراً بدلنا ضروری ہے
STR_NEWS_TRAIN_IS_STUCK                                         :{WHITE}{VEHICLE} کو آگے بڑھنے کے لئے راستہ نہیں مل رہا
STR_NEWS_VEHICLE_IS_LOST                                        :{WHITE}{VEHICLE} گم گی ہے
STR_NEWS_VEHICLE_IS_UNPROFITABLE                                :{WHITE}{VEHICLE} نے پچھلے سال میں {CURRENCY_LONG} نفع حاصل کیا
STR_NEWS_AIRCRAFT_DEST_TOO_FAR                                  :{WHITE}{VEHICLE} اگلی منزل پر پہنچ سے باہر ہونے کی وجہ سے نہیں جا سکتا

STR_NEWS_ORDER_REFIT_FAILED                                     :{WHITE}{VEHICLE} رُک گیا ہے کیونکے اُسے دیا گیا تزین و آرائش کا حکم پورا نہں ہو سکا
STR_NEWS_VEHICLE_AUTORENEW_FAILED                               :{WHITE}{VEHICLE} کی خودکار تبدیلی ناکام ہو کئی{}{STRING}

STR_NEWS_NEW_VEHICLE_NOW_AVAILABLE                              :{BIG_FONT}{BLACK}نئی {STRING} اب دستیاب ہے!
STR_NEWS_NEW_VEHICLE_TYPE                                       :{BIG_FONT}{BLACK}{ENGINE}
STR_NEWS_NEW_VEHICLE_NOW_AVAILABLE_WITH_TYPE                    :{BLACK}نئی {STRING} اب دستیاب ہے! - {ENGINE}


STR_NEWS_STATION_NO_LONGER_ACCEPTS_CARGO                        :{WHITE}{STATION} مزید {STRING} قبول نہیں کرتا
STR_NEWS_STATION_NO_LONGER_ACCEPTS_CARGO_OR_CARGO               :{WHITE}{STATION} مزید {STRING} یا {STRING} قبول نہیں کرتا
STR_NEWS_STATION_NOW_ACCEPTS_CARGO                              :{WHITE}{STATION} اب قبول کرتا ہے {STRING}
STR_NEWS_STATION_NOW_ACCEPTS_CARGO_AND_CARGO                    :{WHITE}{STATION} اب {STRING} اور {STRING} قبول کرتا ہے

STR_NEWS_OFFER_OF_SUBSIDY_EXPIRED                               :{BIG_FONT}{BLACK}امداد کی پیشکش کی معیاد ختم:{}{}{STRING} {STRING} سے {STRING} تک اب کوئی امداد نہیں ملے گی
STR_NEWS_SUBSIDY_WITHDRAWN_SERVICE                              :{BIG_FONT}{BLACK}امداد ختم:{}{}{STRING} {STRING} سے {STRING} تک کئی گئی خدمت کی اب کوئی امداد نہیں ملے گی
STR_NEWS_SERVICE_SUBSIDY_OFFERED                                :{BIG_FONT}{BLACK}خدمات پر امداد کی پیشکش:{}{}پہلی خدمت {STRING} جو {STRING} سے {STRING} تک ہو، پر ایک سال تک امدام ملے گی
STR_NEWS_SERVICE_SUBSIDY_AWARDED_HALF                           :{BIG_FONT}{BLACK}خدمات پر{STRING} کو امداد دے دی گئی!{}{}{STRING} {STRING} سے {STRING} تک دی جانے والی خدمات پر اگلے سال 50٪ زیادہ ملیں گے
STR_NEWS_SERVICE_SUBSIDY_AWARDED_DOUBLE                         :{BIG_FONT}{BLACK}خدمات پر{STRING} کو امداد دے دی گئی!{}{}{STRING} {STRING} سے {STRING} تک دی جانے والی خدمات پر اگلے سال دُگنے پیسے ملیں گے
STR_NEWS_SERVICE_SUBSIDY_AWARDED_TRIPLE                         :{BIG_FONT}{BLACK}خدمات پر{STRING} کو امداد دے دی گئی!{}{}{STRING} {STRING} سے {STRING} تک دی جانے والی خدمات پر اگلے سال تین گُنا پیسے ملیں گے
STR_NEWS_SERVICE_SUBSIDY_AWARDED_QUADRUPLE                      :{BIG_FONT}{BLACK}خدمات پر{STRING} کو امداد دے دی گئی!{}{}{STRING} {STRING} سے {STRING} تک دی جانے والی خدمات پر اگلے سال چار گُنا پیسے ملیں گے

STR_NEWS_ROAD_REBUILDING                                        :{BIG_FONT}{BLACK}{TOWN} میں ٹریفک کا بُرا حال!{}{}سڑکیں دوبارہ بنوانے کے پیسے {STRING} نے دئیے۔ اس کی وجہ سے اگلے 6 ماہ مشکل رہے گی

# Extra view window
STR_EXTRA_VIEWPORT_TITLE                                        :{WHITE}دہکھنے والی کھڑکی {COMMA}
STR_EXTRA_VIEW_MOVE_VIEW_TO_MAIN                                :{BLACK}دہکھنے والی کھڑکی کی نقل
STR_EXTRA_VIEW_MOVE_VIEW_TO_MAIN_TT                             :{BLACK}بنیادی منظر میں نظر آنے والی جگہ کو دیکھنے والی کھڑکی میں نقل کریں
STR_EXTRA_VIEW_MOVE_MAIN_TO_VIEW                                :{BLACK}دہکھنے والی کھڑکی سے نقل کریں
STR_EXTRA_VIEW_MOVE_MAIN_TO_VIEW_TT                             :{BLACK}دیکھنے والی کھڑکی میں نظر آنے والی جگہ کو بنیادی منظر میں نقل کریں

# Game options window
STR_GAME_OPTIONS_CAPTION                                        :{WHITE}کھیل کے اختیارات
STR_GAME_OPTIONS_CURRENCY_UNITS_FRAME                           :{BLACK}کرنسی کی اکائیاں
STR_GAME_OPTIONS_CURRENCY_UNITS_DROPDOWN_TOOLTIP                :{BLACK}کرنسی کی اکائی اختیار کریں

############ start of currency region
STR_GAME_OPTIONS_CURRENCY_GBP                                   :برطانوی پاونڈ (GBP)
STR_GAME_OPTIONS_CURRENCY_USD                                   :امریکی ڈالر (USD)
STR_GAME_OPTIONS_CURRENCY_EUR                                   :یورو (EUR)
STR_GAME_OPTIONS_CURRENCY_JPY                                   :جاپانی ین (JPY)
STR_GAME_OPTIONS_CURRENCY_ATS                                   :آسٹرین شِلنگ (ATS)
STR_GAME_OPTIONS_CURRENCY_BEF                                   :بیلجیم کا فرانک (BEF)
STR_GAME_OPTIONS_CURRENCY_CHF                                   :سوئس فرانک (CHF)
STR_GAME_OPTIONS_CURRENCY_CZK                                   :چیک کرونا (CZK)
STR_GAME_OPTIONS_CURRENCY_DEM                                   :ڈچ مارک (DEM)
STR_GAME_OPTIONS_CURRENCY_DKK                                   :ڈینش کرونے (DKK)
STR_GAME_OPTIONS_CURRENCY_ESP                                   :اسپینی پیسیتا (ESP)
STR_GAME_OPTIONS_CURRENCY_FIM                                   :فِنش مارکہ (FIM)
STR_GAME_OPTIONS_CURRENCY_FRF                                   :فرنچ فرانک (FRF)
STR_GAME_OPTIONS_CURRENCY_GRD                                   :یونانی دراچما (GRD)
STR_GAME_OPTIONS_CURRENCY_HUF                                   :ہینگرین فورِنٹ (HUF)
STR_GAME_OPTIONS_CURRENCY_ISK                                   :آئس لینڈ کا کرونا (ISK)
STR_GAME_OPTIONS_CURRENCY_ITL                                   :اِٹالین لیرا (ITL)
STR_GAME_OPTIONS_CURRENCY_NLG                                   :ڈچ گِلڈر (NLG)
STR_GAME_OPTIONS_CURRENCY_NOK                                   :ناروئیجین کرونے (NOK)
STR_GAME_OPTIONS_CURRENCY_PLN                                   :پولش زلوٹے (PLN)
STR_GAME_OPTIONS_CURRENCY_RON                                   :رومانین لیو (RON)
STR_GAME_OPTIONS_CURRENCY_RUR                                   :رشین روبل (RUR)
STR_GAME_OPTIONS_CURRENCY_SIT                                   :سلوئینین تولار (SIT)
STR_GAME_OPTIONS_CURRENCY_SEK                                   :سوئیڈش کرونا (SEK)
STR_GAME_OPTIONS_CURRENCY_TRY                                   :ٹرکش لیرا (TRY)
STR_GAME_OPTIONS_CURRENCY_SKK                                   :سلواک کرونا (SKK)
STR_GAME_OPTIONS_CURRENCY_BRL                                   :برازیلین رئیل (BRL)
STR_GAME_OPTIONS_CURRENCY_EEK                                   :اِسٹونین کرونی (EEK)
STR_GAME_OPTIONS_CURRENCY_LTL                                   :لتھوینیا کے لٹاس (لٹل)
STR_GAME_OPTIONS_CURRENCY_KRW                                   :جنوبی کوریا کے ون(KRW)
STR_GAME_OPTIONS_CURRENCY_ZAR                                   :جنوبی افریقہ کے رنڈ (ZAR)
STR_GAME_OPTIONS_CURRENCY_CUSTOM                                :اپنی مرضی کی ۔۔۔
############ end of currency region

STR_GAME_OPTIONS_ROAD_VEHICLES_FRAME                            :{BLACK}گاڑیاں
STR_GAME_OPTIONS_ROAD_VEHICLES_DROPDOWN_TOOLTIP                 :{BLACK}اختیار کریں کہ گاڑی سڑک کی کس طرف چلے
STR_GAME_OPTIONS_ROAD_VEHICLES_DROPDOWN_LEFT                    :بائیں طرف چلے
STR_GAME_OPTIONS_ROAD_VEHICLES_DROPDOWN_RIGHT                   :دائیں طرف چلے

STR_GAME_OPTIONS_TOWN_NAMES_FRAME                               :{BLACK}شہروں کے نام
STR_GAME_OPTIONS_TOWN_NAMES_DROPDOWN_TOOLTIP                    :{BLACK}شہروں کے نام کی طرز اختیار کریں

############ start of townname region
STR_GAME_OPTIONS_TOWN_NAME_ORIGINAL_ENGLISH                     :انگریزی (اصلی)
STR_GAME_OPTIONS_TOWN_NAME_FRENCH                               :فرانسیسی
STR_GAME_OPTIONS_TOWN_NAME_GERMAN                               :جرمن
STR_GAME_OPTIONS_TOWN_NAME_ADDITIONAL_ENGLISH                   :انگریزی (اضافی)
STR_GAME_OPTIONS_TOWN_NAME_LATIN_AMERICAN                       :لاطینی امریکی
STR_GAME_OPTIONS_TOWN_NAME_SILLY                                :سِلی
STR_GAME_OPTIONS_TOWN_NAME_SWEDISH                              :سوئیڈش
STR_GAME_OPTIONS_TOWN_NAME_DUTCH                                :ڈچ
STR_GAME_OPTIONS_TOWN_NAME_FINNISH                              :فِنش
STR_GAME_OPTIONS_TOWN_NAME_POLISH                               :پولش
STR_GAME_OPTIONS_TOWN_NAME_SLOVAK                               :سلواک
STR_GAME_OPTIONS_TOWN_NAME_NORWEGIAN                            :ناروئیجین
STR_GAME_OPTIONS_TOWN_NAME_HUNGARIAN                            :ہینگرین
STR_GAME_OPTIONS_TOWN_NAME_AUSTRIAN                             :آسٹرین
STR_GAME_OPTIONS_TOWN_NAME_ROMANIAN                             :رومانین
STR_GAME_OPTIONS_TOWN_NAME_CZECH                                :چیک
STR_GAME_OPTIONS_TOWN_NAME_SWISS                                :سوئس
STR_GAME_OPTIONS_TOWN_NAME_DANISH                               :ڈینش
STR_GAME_OPTIONS_TOWN_NAME_TURKISH                              :ٹرکش
STR_GAME_OPTIONS_TOWN_NAME_ITALIAN                              :اِٹالین
STR_GAME_OPTIONS_TOWN_NAME_CATALAN                              :کاٹالن
############ end of townname region

STR_GAME_OPTIONS_AUTOSAVE_FRAME                                 :{BLACK}خود مختار بچاو
STR_GAME_OPTIONS_AUTOSAVE_DROPDOWN_TOOLTIP                      :{BLACK}خودمختار کھیل بچانے کے درمیان وقفہ اختیار کریں

############ start of autosave dropdown
STR_GAME_OPTIONS_AUTOSAVE_DROPDOWN_OFF                          :بند
STR_GAME_OPTIONS_AUTOSAVE_DROPDOWN_EVERY_1_MONTH                :ہر مہینے
STR_GAME_OPTIONS_AUTOSAVE_DROPDOWN_EVERY_3_MONTHS               :ہر سہ ماہی
STR_GAME_OPTIONS_AUTOSAVE_DROPDOWN_EVERY_6_MONTHS               :ہر شش ماہی
STR_GAME_OPTIONS_AUTOSAVE_DROPDOWN_EVERY_12_MONTHS              :ہر سال
############ end of autosave dropdown

STR_GAME_OPTIONS_LANGUAGE                                       :{BLACK}زبان
STR_GAME_OPTIONS_LANGUAGE_TOOLTIP                               :{BLACK}استعمال کرنے کےلئے زبان اختیار کئیجیے

STR_GAME_OPTIONS_FULLSCREEN                                     :{BLACK}مُکمل سکرین
STR_GAME_OPTIONS_FULLSCREEN_TOOLTIP                             :{BLACK}مُکمل اسکرین پر کھیلنے کے لئے اِس ڈبے کو نشان لگائیں

STR_GAME_OPTIONS_RESOLUTION                                     :{BLACK}اسکرین کی resolution
STR_GAME_OPTIONS_RESOLUTION_TOOLTIP                             :{BLACK}اسکرین کی resolution اختیار کریں
STR_GAME_OPTIONS_RESOLUTION_OTHER                               :دیگر





STR_GAME_OPTIONS_BASE_GRF                                       :{BLACK}بُنیادی گرافک سیٹ
STR_GAME_OPTIONS_BASE_GRF_TOOLTIP                               :{BLACK}بُنیادی گرافک سیٹ اختیار کریں
STR_GAME_OPTIONS_BASE_GRF_STATUS                                :{RED}{NUM} missing/corrupted file{P "" s}
STR_GAME_OPTIONS_BASE_GRF_DESCRIPTION_TOOLTIP                   :{BLACK}بُنیادی گرافک سیٹ کے بارے میں اضافی معلومات

STR_GAME_OPTIONS_BASE_SFX                                       :{BLACK}بُنیادی صوتی سیٹ
STR_GAME_OPTIONS_BASE_SFX_TOOLTIP                               :{BLACK}بُنیادی صوتی سیٹ اختیار کریں
STR_GAME_OPTIONS_BASE_SFX_DESCRIPTION_TOOLTIP                   :{BLACK}بُنیادی صوتی سیٹ کے بارے میں اضافی معلومات

STR_GAME_OPTIONS_BASE_MUSIC                                     :{BLACK}بُنیادی موسیقی سیٹ
STR_GAME_OPTIONS_BASE_MUSIC_TOOLTIP                             :{BLACK}بُنیادی موسیقی سیٹ اختیار کریں
STR_GAME_OPTIONS_BASE_MUSIC_STATUS                              :{RED}{NUM} corrupted file{P "" s}
STR_GAME_OPTIONS_BASE_MUSIC_DESCRIPTION_TOOLTIP                 :{BLACK}بُنیادی موسیقی سیٹ کے بارے میں اضافی معلومات

STR_ERROR_FULLSCREEN_FAILED                                     :{WHITE}مُکمل اسکرین موڈ ناکام ہوگیا

# Custom currency window

STR_CURRENCY_WINDOW                                             :{WHITE}اپنی مرضی کی کرنسی
STR_CURRENCY_EXCHANGE_RATE                                      :{LTBLUE}زر مبادلہ کی شرح: {ORANGE}{CURRENCY_LONG} = £ {COMMA}
STR_CURRENCY_DECREASE_EXCHANGE_RATE_TOOLTIP                     :{BLACK}ایک پاونڈ (£) کے لئے اپنی کرنسی کی تعداد کم کریں
STR_CURRENCY_INCREASE_EXCHANGE_RATE_TOOLTIP                     :{BLACK}ایک پاونڈ (£) کے لئے اپنی کرنسی کی تعداد میں اضافہ کریں
STR_CURRENCY_SET_EXCHANGE_RATE_TOOLTIP                          :{BLACK}ایک پاونڈ (£) کے لئے اپنی کرنسی کا exchange rate اختیار کریں

STR_CURRENCY_SEPARATOR                                          :{LTBLUE}Separator: {ORANGE}{STRING}
STR_CURRENCY_SET_CUSTOM_CURRENCY_SEPARATOR_TOOLTIP              :{BLACK}اپنی کرنسی کا separator رکھیں

STR_CURRENCY_PREFIX                                             :{LTBLUE}سابقہ: {ORANGE}{STRING}
STR_CURRENCY_SET_CUSTOM_CURRENCY_PREFIX_TOOLTIP                 :{BLACK}اپنی کرنسی کا سابقہ رکھیں
STR_CURRENCY_SUFFIX                                             :{LTBLUE}لاحقہ: {ORANGE}{STRING}
STR_CURRENCY_SET_CUSTOM_CURRENCY_SUFFIX_TOOLTIP                 :{BLACK}اپنی کرنسی کا لاحقہ رکھیں

STR_CURRENCY_SWITCH_TO_EURO                                     :{LTBLUE}یورو میں بدلیں: {ORANGE}{NUM}
STR_CURRENCY_SWITCH_TO_EURO_NEVER                               :{LTBLUE}یورو میں بدلیں: {ORANGE} کبھی نہیں
STR_CURRENCY_SET_CUSTOM_CURRENCY_TO_EURO_TOOLTIP                :{BLACK}یورو میں بدلنے کا سال رکھیں
STR_CURRENCY_DECREASE_CUSTOM_CURRENCY_TO_EURO_TOOLTIP           :{BLACK}یورو میں پہلے بدلئے
STR_CURRENCY_INCREASE_CUSTOM_CURRENCY_TO_EURO_TOOLTIP           :{BLACK}یورو میں بعد میں بدلئے

STR_CURRENCY_PREVIEW                                            :{LTBLUE}جائزہ: {ORANGE}{CURRENCY_LONG}
STR_CURRENCY_CUSTOM_CURRENCY_PREVIEW_TOOLTIP                    :{BLACK}اپنی کرنسی میں 10000 پاونڈ (£)
STR_CURRENCY_CHANGE_PARAMETER                                   :{BLACK}اپنی مرضی کے کرنسی پیرامیٹر کو تبدیل کریں

STR_DIFFICULTY_LEVEL_SETTING_MAXIMUM_NO_COMPETITORS             :{LTBLUE}مدمقابلوں کی زیادہ سے زیادہ تعداد: {ORANGE}{COMMA}

STR_NONE                                                        :کوئی نہیں
STR_FUNDING_ONLY                                                :صرف فنڈنگ
STR_MINIMAL                                                     :کم از کم
STR_NUM_VERY_LOW                                                :بہت نیچا
STR_NUM_LOW                                                     :نیچا
STR_NUM_NORMAL                                                  :نارمل
STR_NUM_HIGH                                                    :اونچا
STR_NUM_CUSTOM                                                  :اپنی مرضی کا
STR_NUM_CUSTOM_NUMBER                                           :اپنی مرضی کا ({NUM})

STR_VARIETY_NONE                                                :کوئی نہیں
STR_VARIETY_VERY_LOW                                            :بہت نیچا
STR_VARIETY_LOW                                                 :نیچا
STR_VARIETY_MEDIUM                                              :درمیانہ
STR_VARIETY_HIGH                                                :اونچا
STR_VARIETY_VERY_HIGH                                           :بہت اونچا

STR_AI_SPEED_VERY_SLOW                                          :بہت آہستہ
STR_AI_SPEED_SLOW                                               :آہستہ
STR_AI_SPEED_MEDIUM                                             :درمیانہ
STR_AI_SPEED_FAST                                               :تیز
STR_AI_SPEED_VERY_FAST                                          :بہت تیز

STR_SEA_LEVEL_VERY_LOW                                          :بہت نیچا
STR_SEA_LEVEL_LOW                                               :نیچا
STR_SEA_LEVEL_MEDIUM                                            :درمیانہ
STR_SEA_LEVEL_HIGH                                              :اونچا
STR_SEA_LEVEL_CUSTOM                                            :اپنی مرضی کا
STR_SEA_LEVEL_CUSTOM_PERCENTAGE                                 :اپنی مرضی کا ({NUM}%)

STR_RIVERS_NONE                                                 :کوئی نہیں
STR_RIVERS_FEW                                                  :چند ایک
STR_RIVERS_MODERATE                                             :درمیانے
STR_RIVERS_LOT                                                  :بہت سے

STR_DISASTER_NONE                                               :کوئی نہیں
STR_DISASTER_REDUCED                                            :کم
STR_DISASTER_NORMAL                                             :نارمل

STR_SUBSIDY_X1_5                                                :x1.5
STR_SUBSIDY_X2                                                  :x2
STR_SUBSIDY_X3                                                  :x3
STR_SUBSIDY_X4                                                  :x4

STR_TERRAIN_TYPE_VERY_FLAT                                      :بہت سیدھا
STR_TERRAIN_TYPE_FLAT                                           :سیدھا
STR_TERRAIN_TYPE_HILLY                                          :ٹیلوں والا
STR_TERRAIN_TYPE_MOUNTAINOUS                                    :پہاڑی

STR_CITY_APPROVAL_PERMISSIVE                                    :اجازت دینے والا
STR_CITY_APPROVAL_TOLERANT                                      :برداشت کرنے والا
STR_CITY_APPROVAL_HOSTILE                                       :مخالفانہ


# Settings tree window
STR_CONFIG_SETTING_NO_EXPLANATION_AVAILABLE_HELPTEXT            :(کوئی وضاحت موجود نہیں)
STR_CONFIG_SETTING_TYPE                                         :{LTBLUE}ترتیب قسم: {ORANGE}{STRING}



STR_CONFIG_SETTING_OFF                                          :بند
STR_CONFIG_SETTING_ON                                           :آن
STR_CONFIG_SETTING_DISABLED                                     :غیر فعال

STR_CONFIG_SETTING_COMPANIES_OFF                                :آف
STR_CONFIG_SETTING_COMPANIES_OWN                                :اپنی کمپنی
STR_CONFIG_SETTING_COMPANIES_ALL                                :تمام کمپنیاں

STR_CONFIG_SETTING_NONE                                         :کوئی نہیں
STR_CONFIG_SETTING_ORIGINAL                                     :اصلی
STR_CONFIG_SETTING_REALISTIC                                    :حقیقت پسندانہ

STR_CONFIG_SETTING_HORIZONTAL_POS_LEFT                          :بائیں
STR_CONFIG_SETTING_HORIZONTAL_POS_CENTER                        :درمیان
STR_CONFIG_SETTING_HORIZONTAL_POS_RIGHT                         :دائیں


STR_CONFIG_SETTING_AUTOSLOPE                                    :تعمیرات کے نیچے منظر کشی کی اجازت: {STRING}
STR_CONFIG_SETTING_CATCHMENT                                    :کوریج کے علاقے کے حقیقت پسندانہ سائز کی اجازت: {STRING}
STR_CONFIG_SETTING_EXTRADYNAMITE                                :شہروں کی ملکیت زیادہ سڑکوں، پلوں اور سرنگوں کو توڑنے کی اجازت: {STRING}
STR_CONFIG_SETTING_TRAIN_LENGTH                                 :ریل گاڑیوں کی زیادہ سے زیادہ لمبائی: {STRING}
STR_CONFIG_SETTING_TRAIN_LENGTH_HELPTEXT                        :ریل گاڑیوں کی زیادہ سے زیادہ لمبائی طے کریں
STR_CONFIG_SETTING_TILE_LENGTH                                  :{COMMA} ٹائل{P 0 "" s}
STR_CONFIG_SETTING_SMOKE_AMOUNT                                 :گاڑی کے دھوئیں/سپارک کی تعداد: {STRING}
STR_CONFIG_SETTING_TRAIN_ACCELERATION_MODEL                     :ریل گاڑی کو تیز کرنے والا ماڈل: {STRING}
STR_CONFIG_SETTING_ROAD_VEHICLE_ACCELERATION_MODEL              :گاڑی کو تیز کرنے کا ماڈل: {STRING}
STR_CONFIG_SETTING_PERCENTAGE                                   :{COMMA}%
STR_CONFIG_SETTING_FORBID_90_DEG                                :ریل گاڑیوں اور بحری جہازوں کو 90° مڑنے سے روکیں: {STRING}
STR_CONFIG_SETTING_DISTANT_JOIN_STATIONS                        :اسٹیشنوں کو جوڑنے کی اجازت: {STRING}
STR_CONFIG_SETTING_INFLATION                                    :افراط زر: {STRING}
STR_CONFIG_SETTING_MAX_BRIDGE_LENGTH                            :پل کی زیادہ سے زیادہ لمبائی: {STRING}
STR_CONFIG_SETTING_MAX_BRIDGE_LENGTH_HELPTEXT                   :پل بنانے کی زیادہ سے زیادہ لمبائی
STR_CONFIG_SETTING_MAX_TUNNEL_LENGTH                            :سرنگ کی زیادہ سے زیادہ لمبائی: {STRING}
STR_CONFIG_SETTING_MAX_TUNNEL_LENGTH_HELPTEXT                   :سرنگیں بنانے کی زیادہ سے زیادہ لمبائی
STR_CONFIG_SETTING_RAW_INDUSTRY_CONSTRUCTION_METHOD             :خود بنیادی صنعت تعمیر کرنے کا طریقہ: {STRING}
STR_CONFIG_SETTING_RAW_INDUSTRY_CONSTRUCTION_METHOD_NONE        :کوئی نہیں
STR_CONFIG_SETTING_RAW_INDUSTRY_CONSTRUCTION_METHOD_NORMAL      :دوسری صنعتوں کی طرح
STR_CONFIG_SETTING_RAW_INDUSTRY_CONSTRUCTION_METHOD_PROSPECTING :توقعات
STR_CONFIG_SETTING_INDUSTRY_PLATFORM                            :کارخانوں کے آس پاس ہموار علاقہ: {STRING}
STR_CONFIG_SETTING_MULTIPINDTOWN                                :ایک شہر میں ایک جیسی ایک سے زیادہ صنعتیں لگانے کی اجازت: {STRING}
STR_CONFIG_SETTING_SIGNALSIDE                                   :ریل کے اشارے دکھائو: {STRING}
STR_CONFIG_SETTING_SHOWFINANCES                                 :ہر سال کے آخر پر کھاتے والی ونڈو دکھاو: {STRING}
STR_CONFIG_SETTING_NONSTOP_BY_DEFAULT                           :نئے احکامات شروع سے 'نان اسٹاپ' ہوں: {STRING}
STR_CONFIG_SETTING_STOP_LOCATION                                :نئے احکامات شروع سے {STRING} کے پلیٹ فارم پر اسٹاپ ہوں
STR_CONFIG_SETTING_STOP_LOCATION_NEAR_END                       :شروع میں
STR_CONFIG_SETTING_STOP_LOCATION_MIDDLE                         :درمیان میں
STR_CONFIG_SETTING_STOP_LOCATION_FAR_END                        :آخر میں
STR_CONFIG_SETTING_AUTOSCROLL                                   :ونڈو کو پین کرو جب ماؤس کنارے پر ہو: {STRING}
STR_CONFIG_SETTING_BRIBE                                        :مقامی اتھارٹی کی رشوت کی اجازت دیں: {STRING}
STR_CONFIG_SETTING_ALLOW_EXCLUSIVE                              :خصوصی نقل و حمل کے حقوق کو خریدنے کی اجازت: {STRING}
STR_CONFIG_SETTING_ALLOW_FUND_BUILDINGS                         :فنڈنگ عمارتوں کی اجازت: {STRING}
STR_CONFIG_SETTING_ALLOW_FUND_ROAD                              :مقامی سڑکوں کی تعمیر نو فنڈنگ کی اجازت: {STRING}
STR_CONFIG_SETTING_ALLOW_GIVE_MONEY                             :دوسری کمپنیوں کو پیسے بھیجنے کی اجازت: {STRING}
STR_CONFIG_SETTING_FREIGHT_TRAINS                               :مال گاڑیوں کو وزنی دکھانے کے لئے وزن کا ضارب: {STRING}
STR_CONFIG_SETTING_PLANE_CRASHES                                :ہوائی جہازوں کے حادثوں کی تعداد: {STRING}
STR_CONFIG_SETTING_PLANE_CRASHES_NONE                           :کوئی نہیں
STR_CONFIG_SETTING_PLANE_CRASHES_REDUCED                        :کم
STR_CONFIG_SETTING_PLANE_CRASHES_NORMAL                         :نارمل
STR_CONFIG_SETTING_STOP_ON_TOWN_ROAD                            :شہر کی ملکیت سڑکوں پر ڈرائیو تھرو اڈے بنانے کی اجازت: {STRING}
STR_CONFIG_SETTING_STOP_ON_COMPETITOR_ROAD                      :مد مقابلوں کی ملکیت سڑکوں پر ڈرائیو تھرو اڈے بنانے کی اجازت: {STRING}
STR_CONFIG_SETTING_DYNAMIC_ENGINES_EXISTING_VEHICLES            :{WHITE}جب گاڑیاں موجود ہوں تو یہ سیٹنگ بدلنا ممکن نہیں
STR_CONFIG_SETTING_INFRASTRUCTURE_MAINTENANCE                   :انفراسٹرکچر کی بحالی: {STRING}


STR_CONFIG_SETTING_NEVER_EXPIRE_AIRPORTS                        :ہوائی اڈوں کی معیاد کبھی ختم نہ ہو: {STRING}

STR_CONFIG_SETTING_WARN_LOST_VEHICLE                            :اگر گاڑی کھو جاے تو انتباہ کیجئیے: {STRING}
STR_CONFIG_SETTING_ORDER_REVIEW                                 :گاڑیوں کے احکامات کا جائزہ لیں: {STRING}
STR_CONFIG_SETTING_ORDER_REVIEW_OFF                             :نہیں
STR_CONFIG_SETTING_ORDER_REVIEW_EXDEPOT                         :ہاں، لیکن رُکی ہوئی گاڑیاں نہیں
STR_CONFIG_SETTING_ORDER_REVIEW_ON                              :تمام گاڑیوں کے
STR_CONFIG_SETTING_WARN_INCOME_LESS                             :گاڑی کو نقصان کی صورت میں انتباہ کیجئیے: {STRING}
STR_CONFIG_SETTING_NEVER_EXPIRE_VEHICLES                        :گاڑیوں کی معیاد کبھی ختم نہ ہو: {STRING}
STR_CONFIG_SETTING_AUTORENEW_VEHICLE                            :گاڑی پرانی ہونے کی صورت میں خودکار طریقے سے بدل دیں: {STRING}
STR_CONFIG_SETTING_AUTORENEW_MONEY                              :خودکار تبدیلی کے لئے ضروری کم سے کم رقم کو خودکار طریقے سے بدل دیں: {STRING}
STR_CONFIG_SETTING_POPULATION_IN_LABEL                          :شہر کی آبادی شہر کے نام کے ساتھ دکھائیں: {STRING}
STR_CONFIG_SETTING_GRAPH_LINE_THICKNESS                         :مخطط میں لائینوں کی موٹائی: {STRING}

STR_CONFIG_SETTING_LAND_GENERATOR                               :زمین بنانے والا: {STRING}
STR_CONFIG_SETTING_LAND_GENERATOR_ORIGINAL                      :اصلی
STR_CONFIG_SETTING_LAND_GENERATOR_TERRA_GENESIS                 :TerraGenesis
STR_CONFIG_SETTING_OIL_REF_EDGE_DISTANCE_HELPTEXT               :تیل کے کارخانے صرف نقسے کی حدود کے قریب بنتے ہیں، جزیرہ والے نقشوں کیلئے یہ ساحل پر ہے
STR_CONFIG_SETTING_SNOWLINE_HEIGHT                              :برف کی اونچائی: {STRING}
STR_CONFIG_SETTING_ROUGHNESS_OF_TERRAIN                         :علاقے کی کٹائی (صرف TerraGenesis میں) : {STRING}
STR_CONFIG_SETTING_ROUGHNESS_OF_TERRAIN_VERY_SMOOTH             :بہت ہموار
STR_CONFIG_SETTING_ROUGHNESS_OF_TERRAIN_SMOOTH                  :ہموار
STR_CONFIG_SETTING_ROUGHNESS_OF_TERRAIN_ROUGH                   :رف
STR_CONFIG_SETTING_ROUGHNESS_OF_TERRAIN_VERY_ROUGH              :بہت رف
STR_CONFIG_SETTING_TREE_PLACER                                  :درخت لگانے کا طریقہ: {STRING}
STR_CONFIG_SETTING_TREE_PLACER_NONE                             :کوئی نہیں
STR_CONFIG_SETTING_TREE_PLACER_ORIGINAL                         :اصلی
STR_CONFIG_SETTING_TREE_PLACER_IMPROVED                         :بہتر بنایا ہوا
STR_CONFIG_SETTING_HEIGHTMAP_ROTATION                           :اونچائی والے نقشے کو گھمانا: {STRING}
STR_CONFIG_SETTING_HEIGHTMAP_ROTATION_COUNTER_CLOCKWISE         :الٹی گھڑی وار
STR_CONFIG_SETTING_HEIGHTMAP_ROTATION_CLOCKWISE                 :گھڑی وار
STR_CONFIG_SETTING_SE_FLAT_WORLD_HEIGHT                         :ایک سیدھے scenario والا نقشہ کتنا اونچا ہو گا: {STRING}
STR_CONFIG_SETTING_EDGES_NOT_EMPTY                              :{WHITE}جنوبی کنارے پر ایک یا ایک سے زیادہ ٹائلیں خالی نہیں ہیں
STR_CONFIG_SETTING_EDGES_NOT_WATER                              :{WHITE}کسی کنارے پر ایک یا ایک سے زیادہ ٹائلیں پانی کی نہیں ہیں

STR_CONFIG_SETTING_SERVICEATHELIPAD                             :ہیلی کاپٹروں کی ہیلی پیڈ پر خودکار مرمت کر دی جائے: {STRING}
STR_CONFIG_SETTING_LINK_TERRAFORM_TOOLBAR                       :منظرکشی والی ٹول بار کو ریل گاڑی/سڑک/پانی/ہوائی اڈے والی ٹول بار سے ملا دیں: {STRING}
STR_CONFIG_SETTING_SMALLMAP_LAND_COLOUR                         :چھوٹے نقشے میں زمین کا رنگ: {STRING}
STR_CONFIG_SETTING_SMALLMAP_LAND_COLOUR_GREEN                   :سبز
STR_CONFIG_SETTING_SMALLMAP_LAND_COLOUR_DARK_GREEN              :گہرا سبز
STR_CONFIG_SETTING_SMALLMAP_LAND_COLOUR_VIOLET                  :بنفشی
STR_CONFIG_SETTING_MEASURE_TOOLTIP                              :تعمیراتی کام کے دوران پیمائشی ٹول ٹپ دکھائیں: {STRING}
STR_CONFIG_SETTING_LIVERIES                                     :کمپنی کے رنگ دکھائیں: {STRING}
STR_CONFIG_SETTING_LIVERIES_NONE                                :کوئی نہیں
STR_CONFIG_SETTING_LIVERIES_OWN                                 :اپنی کمپنی
STR_CONFIG_SETTING_LIVERIES_ALL                                 :تمام کمپنیاں
STR_CONFIG_SETTING_PREFER_TEAMCHAT                              :ٹیم سے بات چیت کے لئے <ENTER> دبائیں: {STRING}
STR_CONFIG_SETTING_SCROLLWHEEL_SCROLLING                        :scrollwheel کا کام: {STRING}
STR_CONFIG_SETTING_SCROLLWHEEL_ZOOM                             :نقشے کو قریب سے دیکھیں
STR_CONFIG_SETTING_SCROLLWHEEL_SCROLL                           :نقشے کو ہلائیں
STR_CONFIG_SETTING_SCROLLWHEEL_OFF                              :آف
STR_CONFIG_SETTING_SCROLLWHEEL_MULTIPLIER                       :نقشے پر scrollwheel کی رفتار: {STRING}

STR_CONFIG_SETTING_RIGHT_MOUSE_BTN_EMU_COMMAND                  :Command+Click
STR_CONFIG_SETTING_RIGHT_MOUSE_BTN_EMU_CONTROL                  :Ctrl+Click
STR_CONFIG_SETTING_RIGHT_MOUSE_BTN_EMU_OFF                      :آف


STR_CONFIG_SETTING_AUTOSAVE                                     :Autosave: {STRING}
STR_CONFIG_SETTING_AUTOSAVE_HELPTEXT                            :گیم بچانے کا وقفا چنیں

STR_CONFIG_SETTING_DATE_FORMAT_IN_SAVE_NAMES                    :کھیل کو محفوظ کرنے کے لئے تاریخ کا {STRING} طریقہ استعمال کریں
STR_CONFIG_SETTING_DATE_FORMAT_IN_SAVE_NAMES_LONG               :long (31st Dec 2008)
STR_CONFIG_SETTING_DATE_FORMAT_IN_SAVE_NAMES_SHORT              :short (31-12-2008)
STR_CONFIG_SETTING_DATE_FORMAT_IN_SAVE_NAMES_ISO                :ISO (2008-12-31)

STR_CONFIG_SETTING_PAUSE_ON_NEW_GAME                            :نیا کھیل شروع کرنے پر خودکار توقف: {STRING}
STR_CONFIG_SETTING_COMMAND_PAUSE_LEVEL                          :توقف کے دوران اجازت دیں: {STRING}
STR_CONFIG_SETTING_COMMAND_PAUSE_LEVEL_NO_ACTIONS               :کوئی فعل نہیں
STR_CONFIG_SETTING_COMMAND_PAUSE_LEVEL_ALL_NON_CONSTRUCTION     :تمام غیر تعمیراتی افعال
STR_CONFIG_SETTING_COMMAND_PAUSE_LEVEL_ALL_NON_LANDSCAPING      :تمام لیکن منظر کشی بدلنے والے افعال
STR_CONFIG_SETTING_COMMAND_PAUSE_LEVEL_ALL_ACTIONS              :تمام افعال
STR_CONFIG_SETTING_ADVANCED_VEHICLE_LISTS                       :گاڑیوں کی ایڈوانسڈ فہرست دیکھیں: {STRING}
STR_CONFIG_SETTING_LOADING_INDICATORS                           :سامان بھرنے کی نشانی دکھائیں: {STRING}
STR_CONFIG_SETTING_TIMETABLE_IN_TICKS                           :اوقات کا جدول دنوں کی بجائے ٹِکس میں دکھائیں: {STRING}
STR_CONFIG_SETTING_TIMETABLE_SHOW_ARRIVAL_DEPARTURE             :قوقات کے جدول میں آمد اور روانگی دکھائیں: {STRING}
STR_CONFIG_SETTING_QUICKGOTO                                    :جلدی گاڑیوں کو احکامات دینا: {STRING}
STR_CONFIG_SETTING_DEFAULT_RAIL_TYPE                            :کھیل شروع کرنے یا لوڈ کرنے کے بعد ریل گاڑی کی شروعاتی قسم: {STRING}
STR_CONFIG_SETTING_DEFAULT_RAIL_TYPE_FIRST                      :پہلی دستیاب
STR_CONFIG_SETTING_DEFAULT_RAIL_TYPE_LAST                       :آخری دستیاب
STR_CONFIG_SETTING_DEFAULT_RAIL_TYPE_MOST_USED                  :زیادہ استعمال شدہ
STR_CONFIG_SETTING_SHOW_TRACK_RESERVATION                       :مخصوص پٹریاں دکھائیں: {STRING}
STR_CONFIG_SETTING_PERSISTENT_BUILDINGTOOLS                     :تعمیراتی ٹول کو استعمال کے بعد فعال رکھیں: {STRING}
STR_CONFIG_SETTING_EXPENSES_LAYOUT                              :کمپنی کی مالیاتی ونڈو میں اخراجات کو اکٹھا دکھائیں: {STRING}

STR_CONFIG_SETTING_SOUND_AMBIENT_HELPTEXT                       :وسیع آواز چلایں

STR_CONFIG_SETTING_DISABLE_UNSUITABLE_BUILDING                  :موزوں گاڑیاں نہ ہونے کی صورت میں عمارت کو غیر فعال کر دیں: {STRING}
STR_CONFIG_SETTING_MAX_TRAINS                                   :کمپنی کی زیادہ سے زیادہ ریل گاڑیاں: {STRING}
STR_CONFIG_SETTING_MAX_ROAD_VEHICLES                            :کمپنی کی زیادہ سے زیادہ گاڑیاں: {STRING}
STR_CONFIG_SETTING_MAX_AIRCRAFT                                 :کمپنی کے زیادہ سے زیادہ ہوائی جہاز: {STRING}
STR_CONFIG_SETTING_MAX_SHIPS                                    :کمپنی کے زیادہ سے زیادہ بحری جہاز: {STRING}

STR_CONFIG_SETTING_AI_BUILDS_TRAINS                             :کمپیوٹر کے لئے ریل گاڑیاں غیر فعال کریں: {STRING}
STR_CONFIG_SETTING_AI_BUILDS_ROAD_VEHICLES                      :کمپیوٹر کے لئے گاڑیاں غیر فعال کریں: {STRING}
STR_CONFIG_SETTING_AI_BUILDS_AIRCRAFT                           :کمپیوٹر کے لئے ہوائی جہاز غیر فعال کریں: {STRING}
STR_CONFIG_SETTING_AI_BUILDS_SHIPS                              :کمپیوٹر کے لئے بحری جہاز غیر فعال کریں: {STRING}


STR_CONFIG_SETTING_AI_IN_MULTIPLAYER                            :زیادہ کھلاڑیوں والے کھیل میں AI کی اجازت دیں: {STRING}
STR_CONFIG_SETTING_SCRIPT_MAX_OPCODES                           :اسکرپٹس کے معطل ہونے سے پہلے #opcodes: {STRING}

STR_CONFIG_SETTING_SERVINT_ISPERCENT                            :مرمتی وقفے فیصد میں ہیں: {STRING}
STR_CONFIG_SETTING_NOSERVICE                                    :گاڑیوں کی خرابی غیر فعال ہونے کی صورت میں مرمت بھی غیر فعال کر دیں: {STRING}
STR_CONFIG_SETTING_WAGONSPEEDLIMITS                             :مال گاڑی کی حد رفتار فعال کریں: {STRING}
STR_CONFIG_SETTING_DISABLE_ELRAILS                              :الیلٹرک ریل گاڑیاں غیر فعال کریں: {STRING}

STR_CONFIG_SETTING_NEWS_ARRIVAL_FIRST_VEHICLE_OWN               :کھلاڑی کے اسٹیشن پر پہلی گاڑی کی آمد: {STRING}
STR_CONFIG_SETTING_NEWS_ARRIVAL_FIRST_VEHICLE_OTHER             :مقابل کے اسٹیشن پر پہلی گاڑی کی آمد: {STRING}
STR_CONFIG_SETTING_NEWS_ACCIDENTS_DISASTERS                     :حادثے / تباہیاں: {STRING}
STR_CONFIG_SETTING_NEWS_COMPANY_INFORMATION                     :کمپنی کی معلومات: {STRING}
STR_CONFIG_SETTING_NEWS_INDUSTRY_OPEN                           :صنعتوں کا افتتاح: {STRING}
STR_CONFIG_SETTING_NEWS_INDUSTRY_CLOSE                          :صنعتوں کی بندش: {STRING}
STR_CONFIG_SETTING_NEWS_ECONOMY_CHANGES                         :معیشت بدل گئی: {STRING}
STR_CONFIG_SETTING_NEWS_INDUSTRY_CHANGES_COMPANY                :کمپنی کی خدمات حاصل کرنے والی صنعتوں کی پیداوار میں تبدیلی: {STRING}
STR_CONFIG_SETTING_NEWS_INDUSTRY_CHANGES_OTHER                  :مُقابل کی خدمات حاصل کرنے والی صنعتوں کی پیداوار میں تبدیلی: {STRING}
STR_CONFIG_SETTING_NEWS_INDUSTRY_CHANGES_UNSERVED               :دوسری صنعت کی پیداوار میں تبدیلی: {STRING}
STR_CONFIG_SETTING_NEWS_ADVICE                                  :کمپنی کی گاڑیوں کے بارے پیں نصیحت / معلومات: {STRING}
STR_CONFIG_SETTING_NEWS_NEW_VEHICLES                            :نئی گاڑیاں: {STRING}
STR_CONFIG_SETTING_NEWS_CHANGES_ACCEPTANCE                      :کارگو کی منظوری میں تبدیلی: {STRING}
STR_CONFIG_SETTING_NEWS_SUBSIDIES                               :امداد: {STRING}
STR_CONFIG_SETTING_NEWS_GENERAL_INFORMATION                     :عمومی معلومات: {STRING}

STR_CONFIG_SETTING_NEWS_MESSAGES_OFF                            :بند
STR_CONFIG_SETTING_NEWS_MESSAGES_SUMMARY                        :خلاصہ
STR_CONFIG_SETTING_NEWS_MESSAGES_FULL                           :مکمل

STR_CONFIG_SETTING_COLOURED_NEWS_YEAR                           :رنگین خبریں کون سے سال سے شروع ہوں: {STRING}
STR_CONFIG_SETTING_STARTING_YEAR                                :شروعاتی سال: {STRING}
STR_CONFIG_SETTING_ALLOW_SHARES                                 :دوسری کمپنیوں کے حصص خریدنے کی اجازت: {STRING}
STR_CONFIG_SETTING_SEMAPHORE_BUILD_BEFORE_DATE                  :پہلے خودکار طریقے سے semaphores بنائیں: {STRING}
STR_CONFIG_SETTING_ENABLE_SIGNAL_GUI                            :اشاروں والی GUI فعال کریں: {STRING}
STR_CONFIG_SETTING_DEFAULT_SIGNAL_TYPE                          :تعمیر کے لئے اشاروں کی شروعاتی قسم: {STRING}
STR_CONFIG_SETTING_DEFAULT_SIGNAL_NORMAL                        :روکنے والے اشارے
STR_CONFIG_SETTING_DEFAULT_SIGNAL_PBS                           :راستے کے اشارے
STR_CONFIG_SETTING_DEFAULT_SIGNAL_PBSOWAY                       :یک طرفہ راستے کے اشارے
STR_CONFIG_SETTING_CYCLE_SIGNAL_TYPES                           :اشعاروں کی اقسام میں سے گزریں: {STRING}
STR_CONFIG_SETTING_CYCLE_SIGNAL_NORMAL                          :صرف روکنے والے اشارے
STR_CONFIG_SETTING_CYCLE_SIGNAL_PBS                             :صرف راستے کے اشارے
STR_CONFIG_SETTING_CYCLE_SIGNAL_ALL                             :تمام

STR_CONFIG_SETTING_TOWN_LAYOUT                                  :نئے شہروں میں سڑکوں کا پھیلاو: {STRING}
STR_CONFIG_SETTING_TOWN_LAYOUT_DEFAULT                          :اصلی
STR_CONFIG_SETTING_TOWN_LAYOUT_BETTER_ROADS                     :اچھی سڑکیں
STR_CONFIG_SETTING_TOWN_LAYOUT_2X2_GRID                         :2x2 گرڈ
STR_CONFIG_SETTING_TOWN_LAYOUT_3X3_GRID                         :3x3 گرڈ
STR_CONFIG_SETTING_TOWN_LAYOUT_RANDOM                           :بے ترتیب
STR_CONFIG_SETTING_ALLOW_TOWN_ROADS                             :شہروں کو سڑکیں تعمیر کرنے کی اجازت: {STRING}
STR_CONFIG_SETTING_ALLOW_TOWN_LEVEL_CROSSINGS                   :شہروں کو چوک تعمیر کرنے کی اجازت: {STRING}
STR_CONFIG_SETTING_NOISE_LEVEL                                  :شہروں کو ہوائی اڈوں کا صوتی شور کنٹرول کرنے کی اجازت: {STRING}
STR_CONFIG_SETTING_TOWN_FOUNDING                                :کھیل میں نئے شہر تعمیر کرنے کی اجازت: {STRING}
STR_CONFIG_SETTING_TOWN_FOUNDING_FORBIDDEN                      :ممنوع
STR_CONFIG_SETTING_TOWN_FOUNDING_ALLOWED                        :اجازت ہے
STR_CONFIG_SETTING_TOWN_FOUNDING_ALLOWED_CUSTOM_LAYOUT          :اپنی مرضی کے شہر کے پھیلاو کی اجازت ہے

STR_CONFIG_SETTING_EXTRA_TREE_PLACEMENT                         :کھیل میں درخت لگانے کی اجازت: {STRING}

STR_CONFIG_SETTING_TOOLBAR_POS                                  :بنیادی ٹول بار کی جگہ: {STRING}
STR_CONFIG_SETTING_STATUSBAR_POS                                :حالات کی پٹی: {STRING}
STR_CONFIG_SETTING_ZOOM_MIN                                     :قریب سے دیکھنے کی حد: {STRING}
STR_CONFIG_SETTING_ZOOM_MAX                                     :دور سے دیکھنے کی حد: {STRING}
STR_CONFIG_SETTING_ZOOM_LVL_MIN                                 :4x
STR_CONFIG_SETTING_ZOOM_LVL_IN_2X                               :2x
STR_CONFIG_SETTING_ZOOM_LVL_NORMAL                              :عمومی
STR_CONFIG_SETTING_ZOOM_LVL_OUT_2X                              :2x
STR_CONFIG_SETTING_ZOOM_LVL_OUT_4X                              :4x
STR_CONFIG_SETTING_ZOOM_LVL_OUT_8X                              :8x
STR_CONFIG_SETTING_TOWN_GROWTH                                  :شہر کے بڑھنے کی رفتار: {STRING}
STR_CONFIG_SETTING_TOWN_GROWTH_NONE                             :کوئی نہیں
STR_CONFIG_SETTING_TOWN_GROWTH_SLOW                             :آہستہ
STR_CONFIG_SETTING_TOWN_GROWTH_NORMAL                           :نارمل
STR_CONFIG_SETTING_TOWN_GROWTH_FAST                             :تیز
STR_CONFIG_SETTING_TOWN_GROWTH_VERY_FAST                        :بہت تیز
STR_CONFIG_SETTING_CITY_SIZE_MULTIPLIER                         :شہر کا شروعاتی ضارب: {STRING}








STR_CONFIG_SETTING_INTERFACE                                    :{ORANGE}انٹرفیس
STR_CONFIG_SETTING_INTERFACE_CONSTRUCTION                       :{ORANGE}تعمیرات
STR_CONFIG_SETTING_VEHICLES                                     :{ORANGE}گاڑیاں
STR_CONFIG_SETTING_VEHICLES_ROUTING                             :{ORANGE}روٹنگ
STR_CONFIG_SETTING_ENVIRONMENT_TOWNS                            :{ORANGE}شہر
STR_CONFIG_SETTING_ENVIRONMENT_INDUSTRIES                       :{ORANGE}صنعتیں
STR_CONFIG_SETTING_AI                                           :{ORANGE}مد مقابل
STR_CONFIG_SETTING_AI_NPC                                       :{ORANGE}کمپیوٹر کے کھلاڑی

STR_CONFIG_SETTING_PATHFINDER_NPF                               :NPF
STR_CONFIG_SETTING_PATHFINDER_YAPF_RECOMMENDED                  :YAPF {BLUE}(Recommended)

STR_CONFIG_SETTING_PATHFINDER_FOR_TRAINS                        :ریل گاڑیوں کے لئے راستہ ڈھونڈنے والا: {STRING}
STR_CONFIG_SETTING_PATHFINDER_FOR_ROAD_VEHICLES                 :گاڑیوں کا راستہ تلاش کرنے والا: {STRING}
STR_CONFIG_SETTING_PATHFINDER_FOR_SHIPS                         :بحری جہازوں کا راستہ تلاش کرنے والا: {STRING}
STR_CONFIG_SETTING_REVERSE_AT_SIGNALS                           :اشاروں پر خودکار ریورس ہونا: {STRING}

STR_CONFIG_SETTING_QUERY_CAPTION                                :{WHITE}سیٹنگ کی ولیو بدلیں

# Config errors
STR_CONFIG_ERROR                                                :{WHITE}کنفیگریشن فائل میں خرابی ہے ۔ ۔ ۔
STR_CONFIG_ERROR_ARRAY                                          :{WHITE} ۔ ۔ ۔ array '{STRING}' میں غلطی ہے
STR_CONFIG_ERROR_INVALID_VALUE                                  :{WHITE} ۔ ۔ ۔ غیر معیاری (غلط) '{STRING}' قیمت '{STRING}' کے لئے
STR_CONFIG_ERROR_TRAILING_CHARACTERS                            :{WHITE} ۔ ۔ ۔ '{STRING}' سیٹنگ کے آخر میں کُچھ حروف ہیں
STR_CONFIG_ERROR_DUPLICATE_GRFID                                :{WHITE} ۔ ۔ ۔ NewGRF '{STRING}' کو نظر انداز کر رہے ہیں: اس GRF ID '{STRING}' سے پہلے ہی ایک ہے
STR_CONFIG_ERROR_INVALID_GRF                                    :{WHITE} ۔ ۔ ۔ غیر معیاری (غلط) NewGRF '{STRING}' کو نظر انداز کر رہے ہیں: {STRING}
STR_CONFIG_ERROR_INVALID_GRF_NOT_FOUND                          :نہیں مِلا
STR_CONFIG_ERROR_INVALID_GRF_UNSAFE                             :جامد استعمال کے لئے غیر محفوظ
STR_CONFIG_ERROR_INVALID_GRF_SYSTEM                             :NewGRF نظام
STR_CONFIG_ERROR_INVALID_GRF_INCOMPATIBLE                       :OpenTTD کے اِس ورژن سے مطابقت نہیں رکھتا
STR_CONFIG_ERROR_INVALID_GRF_UNKNOWN                            :نا معلوم
STR_CONFIG_ERROR_INVALID_SAVEGAME_COMPRESSION_LEVEL             :{WHITE}- - - کمپریشن کی سطح '{STRING}' درست نہیں ہے
STR_CONFIG_ERROR_INVALID_SAVEGAME_COMPRESSION_ALGORITHM         :{WHITE} ۔ ۔ ۔ کھیل بچانے کا یہ فارمیٹ '{STRING}' دستیاب نہیں ہے۔ واپس '{STRING}' پر جا رہے ہیں

# Intro window
STR_INTRO_CAPTION                                               :{WHITE}OpenTTD {REV}

STR_INTRO_NEW_GAME                                              :{BLACK}نیا کھیل
STR_INTRO_LOAD_GAME                                             :{BLACK}کھیل لوڈ کریں
STR_INTRO_PLAY_SCENARIO                                         :{BLACK}Scenario کھیلیں
STR_INTRO_PLAY_HEIGHTMAP                                        :{BLACK}اونچائی کے نقشے کو کھیلو
STR_INTRO_SCENARIO_EDITOR                                       :{BLACK}منظر نامہ
STR_INTRO_MULTIPLAYER                                           :{BLACK}زیادہ کھلاڑی

STR_INTRO_GAME_OPTIONS                                          :{BLACK}کھیل کے اختیارات
STR_INTRO_NEWGRF_SETTINGS                                       :{BLACK}NewGRF چنئے
STR_INTRO_ONLINE_CONTENT                                        :{BLACK}آن لائن مواد دیکھیں
STR_INTRO_SCRIPT_SETTINGS                                       :{BLACK}AI / کھیل کے اختیارات
STR_INTRO_QUIT                                                  :{BLACK}باہر نکلو

STR_INTRO_TOOLTIP_NEW_GAME                                      :{BLACK}نیا کھیل شروع کریں۔ Ctrl+Click نقشے کی ترتیب کو چھوڑ دے گا
STR_INTRO_TOOLTIP_LOAD_GAME                                     :{BLACK}بچایا ہوا کھیل لوڈ کریں
STR_INTRO_TOOLTIP_PLAY_HEIGHTMAP                                :{BLACK}ایک نیا کھیل شروع کرو، اونچائی کے نقشے کو زمین بنا کر
STR_INTRO_TOOLTIP_PLAY_SCENARIO                                 :{BLACK}اپنی مرضی کا scenario استعمال کرتے ہوئے نیا کھیل شروع کریں
STR_INTRO_TOOLTIP_SCENARIO_EDITOR                               :{BLACK}اپنی مرضی کی دنیا/scenario بنائیں
STR_INTRO_TOOLTIP_MULTIPLAYER                                   :{BLACK}زیادہ کھلاڑیوں والا کھیل شروع کریں

STR_INTRO_TOOLTIP_TEMPERATE                                     :{BLACK}منظر کشی کا 'temperate' طریقہ چُنئیے
STR_INTRO_TOOLTIP_SUB_ARCTIC_LANDSCAPE                          :{BLACK}منظر کشی کا 'sub-arctic' طریقہ چُنئیے
STR_INTRO_TOOLTIP_SUB_TROPICAL_LANDSCAPE                        :{BLACK}منظر کشی کا 'sub-tropical' طریقہ چُنئیے
STR_INTRO_TOOLTIP_TOYLAND_LANDSCAPE                             :{BLACK}منظر کشی کا 'toyland' طریقہ چُنئیے

STR_INTRO_TOOLTIP_GAME_OPTIONS                                  :{BLACK}کھیل کے اختیارات دکھائیں
STR_INTRO_TOOLTIP_NEWGRF_SETTINGS                               :{BLACK}NewGRF سیٹنگز دیکھیئے
STR_INTRO_TOOLTIP_ONLINE_CONTENT                                :{BLACK}نئے اور ترمیم شدہ مواد کو ڈاون لوڈ کرنے کے لئے چیک کریں
STR_INTRO_TOOLTIP_SCRIPT_SETTINGS                               :{BLACK} AI اور کھیل کے اختیارات دکھائیں
STR_INTRO_TOOLTIP_QUIT                                          :{BLACK}'OpenTTD' سے باہر نکلو

STR_INTRO_TRANSLATION                                           :{BLACK}اس ترجمے میں {NUM} لائنین{P "" یں} غیر ترجمہ سدہ ہیں۔ براہ مہربانی ترجمہ کُنندہ بن کر OpenTTD کی مدد کریں۔ تفصیلات کے لئے readme.txt دیکھیں

# Quit window
STR_QUIT_CAPTION                                                :{WHITE}باہر نکلو
STR_QUIT_YES                                                    :{BLACK}ہاں
STR_QUIT_NO                                                     :{BLACK}نہیں

# Abandon game
STR_ABANDON_GAME_CAPTION                                        :{WHITE}کھیل چھوڑ دو
STR_ABANDON_GAME_QUERY                                          :{YELLOW}کیا آپ کو یقین ہے کہ آپ اس کھیل کو چھوڑنا چاہ رہے ہیں؟
STR_ABANDON_SCENARIO_QUERY                                      :{YELLOW}کیا آپ کو یقین ہے کہ آپ اس scenario کو چھوڑنا چاہ رہے ہیں؟

# Cheat window
STR_CHEATS                                                      :{WHITE}دھوکے
STR_CHEATS_TOOLTIP                                              :{BLACK}چیک باکسز سے ظاہر ہوتا ہے کہ آپ نے یہ دھوکا پہلے بھی کیا یے
STR_CHEATS_WARNING                                              :{BLACK}انتباہ! آپ ساتھی کھلاڑیوں کو دھوکہ دینے جا رہے ہیں
STR_CHEAT_MONEY                                                 :{LTBLUE}رقم کو {CURRENCY_LONG} سے بڑھائیں
STR_CHEAT_CHANGE_COMPANY                                        :{LTBLUE}اس کمپنی کی طور پر کھیلیں: {ORANGE}{COMMA}
STR_CHEAT_EXTRA_DYNAMITE                                        :{LTBLUE}جادوئی دھماکہ خیز (نہ ٹوٹنے والی چیزیں بھی توڑ دے): {ORANGE}{STRING}
STR_CHEAT_CROSSINGTUNNELS                                       :{LTBLUE}سُرنگیں ایک دوسری میں سے گُزر سکیں: {ORANGE}{STRING}
STR_CHEAT_NO_JETCRASH                                           :{LTBLUE}ہوائی جہاز چھوٹے ہوائی اڈوں پر تباہ نہ ہوں: {ORANGE}{STRING}
STR_CHEAT_SWITCH_CLIMATE_TEMPERATE_LANDSCAPE                    :Temperate منظر کشی
STR_CHEAT_SWITCH_CLIMATE_SUB_ARCTIC_LANDSCAPE                   :Sub-arctic منظر کشی
STR_CHEAT_SWITCH_CLIMATE_SUB_TROPICAL_LANDSCAPE                 :Sub-tropical منظر کشی
STR_CHEAT_SWITCH_CLIMATE_TOYLAND_LANDSCAPE                      :Toyland منظر کشی
STR_CHEAT_CHANGE_DATE                                           :{LTBLUE}تاریخ بدلیں: {ORANGE}{DATE_SHORT}
STR_CHEAT_CHANGE_DATE_QUERY_CAPT                                :{WHITE}موجودہ سال بدلیں
STR_CHEAT_SETUP_PROD                                            :{LTBLUE}پیداوار میں تبدیلی کو فعال کریں: {ORANGE}{STRING}

# Livery window

STR_LIVERY_GENERAL_TOOLTIP                                      :{BLACK}رنگوں کا عام انتخاب دکھائیں
STR_LIVERY_TRAIN_TOOLTIP                                        :{BLACK}ریل گاڑیوں کے رنگوں کا انتخاب دکھائیں
STR_LIVERY_ROAD_VEHICLE_TOOLTIP                                 :{BLACK}گاڑیوں کے رنگوں کا انتخاب دکھائیں
STR_LIVERY_SHIP_TOOLTIP                                         :{BLACK}بحری جہازوں کے رنگوں کا انتخاب دکھائیں
STR_LIVERY_AIRCRAFT_TOOLTIP                                     :{BLACK}ہوائی جہازوں کے رنگوں کا انتخاب دکھائیں
STR_LIVERY_PRIMARY_TOOLTIP                                      :{BLACK}اختیار شدہ منصوبے کیلئے بنیادی دنگ اختیار کریں
STR_LIVERY_SECONDARY_TOOLTIP                                    :{BLACK}اختیار شدہ منصوبے کیلئے دوسرا دنگ اختیار کریں

STR_LIVERY_DEFAULT                                              :عمومی رنگ
STR_LIVERY_STEAM                                                :اسٹیم انجن
STR_LIVERY_DIESEL                                               :ڈیزل انجن
STR_LIVERY_ELECTRIC                                             :الیکٹرک انجن
STR_LIVERY_MONORAIL                                             :مونو ریل انجن
STR_LIVERY_MAGLEV                                               :میگ لیو انجن
STR_LIVERY_DMU                                                  :DMU
STR_LIVERY_EMU                                                  :EMU
STR_LIVERY_PASSENGER_WAGON_STEAM                                :مسافر کوچ (اسٹیم)
STR_LIVERY_PASSENGER_WAGON_DIESEL                               :مسافر کوچ (ڈیزل)
STR_LIVERY_PASSENGER_WAGON_ELECTRIC                             :مسافر کوچ (الیکٹرک)
STR_LIVERY_PASSENGER_WAGON_MONORAIL                             :مسافر کوچ (مونو ریل)
STR_LIVERY_PASSENGER_WAGON_MAGLEV                               :مسافر کوچ (میگ لیو)
STR_LIVERY_FREIGHT_WAGON                                        :مال ڈبہ
STR_LIVERY_BUS                                                  :بس
STR_LIVERY_TRUCK                                                :لاری
STR_LIVERY_PASSENGER_SHIP                                       :مسافر فیری
STR_LIVERY_FREIGHT_SHIP                                         :مال بردار بحری جہاز
STR_LIVERY_HELICOPTER                                           :ہیلی کاپٹر
STR_LIVERY_SMALL_PLANE                                          :چھرٹا ہوائی جہاز
STR_LIVERY_LARGE_PLANE                                          :بڑا ہوائی جہاز
STR_LIVERY_PASSENGER_TRAM                                       :مسافر ٹرام
STR_LIVERY_FREIGHT_TRAM                                         :مال بردار ٹرام

# Face selection window
STR_FACE_CAPTION                                                :{WHITE}چہرہ چنئے
STR_FACE_CANCEL_TOOLTIP                                         :{BLACK}چہرہ چننا منسوخ کریں
STR_FACE_OK_TOOLTIP                                             :{BLACK}نیا چہرہ چننا قبول کریں

STR_FACE_MALE_BUTTON                                            :{BLACK}مرد
STR_FACE_MALE_TOOLTIP                                           :{BLACK}مردانہ چہرے چنئے
STR_FACE_FEMALE_BUTTON                                          :{BLACK}عورت
STR_FACE_FEMALE_TOOLTIP                                         :{BLACK}زنانہ چہرے چنئے
STR_FACE_NEW_FACE_BUTTON                                        :{BLACK}نیا چہرہ
STR_FACE_NEW_FACE_TOOLTIP                                       :{BLACK}بے ترتیب نیا چہرہ بنائیں
STR_FACE_ADVANCED                                               :{BLACK}ایڈوانسڈ
STR_FACE_ADVANCED_TOOLTIP                                       :{BLACK}ایڈوانسڈ چہرہ چنئے
STR_FACE_SIMPLE                                                 :{BLACK}سادہ
STR_FACE_SIMPLE_TOOLTIP                                         :{BLACK}سادہ چہرہ چنئے
STR_FACE_LOAD                                                   :{BLACK}لوڈ
STR_FACE_LOAD_TOOLTIP                                           :{BLACK}پسندیدہ چہرہ لوڈ کریں
STR_FACE_LOAD_DONE                                              :{WHITE}آپ کا پسندیدہ چہرہ OpenTTD configuration file سے لوڈ ہو گیا ہے
STR_FACE_FACECODE                                               :{BLACK}کھلاڑی کا چہرہ نمبر
STR_FACE_FACECODE_TOOLTIP                                       :{BLACK}کمپنی کے مالک کے چہرے کو نمبر لگائیں/دیکھیں
STR_FACE_FACECODE_CAPTION                                       :{WHITE}مالک کے چہرے کو نمبر لگائیں/دیکھیں
STR_FACE_FACECODE_SET                                           :{WHITE}نیا نمبر لگا دیا گیا ہے
STR_FACE_FACECODE_ERR                                           :{WHITE}نمبر نہیں لگایا جا سکا۔ نمبر 0 سے 4,294,967,295 کے درمیان ہونا چاہئیے
STR_FACE_SAVE                                                   :{BLACK}بچائیں
STR_FACE_SAVE_TOOLTIP                                           :{BLACK}پسندیدہ چہرہ بچائیں
STR_FACE_SAVE_DONE                                              :{WHITE}یہ چہرہ آپ کے پسندیدہ چہرے کے طور پر OpenTTD configuration file میں محفوظ کر لیا جائے گا
STR_FACE_EUROPEAN                                               :{BLACK}یورپئین
STR_FACE_SELECT_EUROPEAN                                        :{BLACK}یورپئین چہرہ چنئے
STR_FACE_AFRICAN                                                :{BLACK}افریقی
STR_FACE_SELECT_AFRICAN                                         :{BLACK}افریقی چہرہ چنئے
STR_FACE_YES                                                    :ہاں
STR_FACE_NO                                                     :نہیں
STR_FACE_MOUSTACHE_EARRING_TOOLTIP                              :{BLACK}مونچھیں یا کان کی بالیاں فعال کریں
STR_FACE_HAIR                                                   :بال:
STR_FACE_HAIR_TOOLTIP                                           :{BLACK}بال بدلیں
STR_FACE_EYEBROWS                                               :بھوئیں:
STR_FACE_EYEBROWS_TOOLTIP                                       :{BLACK}بھوئیں بدلیں
STR_FACE_EYECOLOUR                                              :آنکھوں کا رنگ:
STR_FACE_EYECOLOUR_TOOLTIP                                      :{BLACK}آنکھوں کا رنگ بدلیں
STR_FACE_GLASSES                                                :چشمے:
STR_FACE_GLASSES_TOOLTIP                                        :{BLACK}چشمے فعال کریں
STR_FACE_GLASSES_TOOLTIP_2                                      :{BLACK}چشمے بدلیں
STR_FACE_NOSE                                                   :ناک:
STR_FACE_NOSE_TOOLTIP                                           :{BLACK}ناک بدلیں
STR_FACE_LIPS                                                   :ہونٹ:
STR_FACE_MOUSTACHE                                              :مونچھیں:
STR_FACE_LIPS_MOUSTACHE_TOOLTIP                                 :{BLACK}ہونٹ یا مونچھیں بدلیں
STR_FACE_CHIN                                                   :ٹھوڑی:
STR_FACE_CHIN_TOOLTIP                                           :{BLACK}ٹھوڑی بدلیں
STR_FACE_JACKET                                                 :جیکٹ:
STR_FACE_JACKET_TOOLTIP                                         :{BLACK}جیکٹ بدلیں
STR_FACE_COLLAR                                                 :کالر:
STR_FACE_COLLAR_TOOLTIP                                         :{BLACK}کالر بدلیں
STR_FACE_TIE                                                    :ٹائی:
STR_FACE_EARRING                                                :بالیاں:
STR_FACE_TIE_EARRING_TOOLTIP                                    :{BLACK}ٹائی یا بالیاں بدلیں

# Network server list
STR_NETWORK_SERVER_LIST_CAPTION                                 :{WHITE}زیادہ کھلاڑی
STR_NETWORK_SERVER_LIST_PLAYER_NAME                             :{BLACK}کھلاڑی کا نام:
STR_NETWORK_SERVER_LIST_ENTER_NAME_TOOLTIP                      :{BLACK}دوسرے کھلاڑی آپ کو اس نام سے جانیں گے

STR_NETWORK_SERVER_LIST_GAME_NAME                               :{BLACK}نام
STR_NETWORK_SERVER_LIST_GAME_NAME_TOOLTIP                       :{BLACK}کھیل کا نام
STR_NETWORK_SERVER_LIST_GENERAL_ONLINE                          :{BLACK}{COMMA}/{COMMA} - {COMMA}/{COMMA}
STR_NETWORK_SERVER_LIST_CLIENTS_CAPTION                         :{BLACK}کلائینٹس
STR_NETWORK_SERVER_LIST_CLIENTS_CAPTION_TOOLTIP                 :{BLACK}آن لائن کلائینٹ / زیادہ سے زیادہ کلائینٹ{}آن لائن کمپنیاں / زیادہ سے زیادہ کمپنیاں
STR_NETWORK_SERVER_LIST_MAP_SIZE_SHORT                          :{BLACK}{COMMA}x{COMMA}
STR_NETWORK_SERVER_LIST_MAP_SIZE_CAPTION                        :{BLACK}نقشے کا حجم
STR_NETWORK_SERVER_LIST_MAP_SIZE_CAPTION_TOOLTIP                :{BLACK}کھیل لے نقشے کا سائز منتخب کریں{}علاقے کے حساب سے ترتیب دینے کے لئے کلک کریں
STR_NETWORK_SERVER_LIST_DATE_CAPTION                            :{BLACK}تاریخ
STR_NETWORK_SERVER_LIST_DATE_CAPTION_TOOLTIP                    :{BLACK}آج کی تاریخ
STR_NETWORK_SERVER_LIST_YEARS_CAPTION                           :{BLACK}سال
STR_NETWORK_SERVER_LIST_YEARS_CAPTION_TOOLTIP                   :{BLACK}کھیل کو چلتے ہوئے سال
STR_NETWORK_SERVER_LIST_INFO_ICONS_TOOLTIP                      :{BLACK}Language, server version, etc.

STR_NETWORK_SERVER_LIST_CLICK_GAME_TO_SELECT                    :{BLACK}فہرست میں سے ایک کھیل کو چُننے کے لئے ایک پر کلک کریں
STR_NETWORK_SERVER_LIST_LAST_JOINED_SERVER                      :{BLACK}آپ کا پچھلی مرتبہ اختیار کیا ہُوا سرور:
STR_NETWORK_SERVER_LIST_CLICK_TO_SELECT_LAST                    :{BLACK}اپنے چھلی مرتبہ اختیار شدہ سرور کو منتخب کرنے کے لئے کلک کریں

STR_NETWORK_SERVER_LIST_GAME_INFO                               :{SILVER}کھیل کی معلومات
STR_NETWORK_SERVER_LIST_CLIENTS                                 :{SILVER}Clients: {WHITE}{COMMA} / {COMMA} - {COMMA} / {COMMA}
STR_NETWORK_SERVER_LIST_LANGUAGE                                :{SILVER}زبان: {WHITE}{STRING}
STR_NETWORK_SERVER_LIST_LANDSCAPE                               :{SILVER}منظر کشی: {WHITE}{STRING}
STR_NETWORK_SERVER_LIST_MAP_SIZE                                :{SILVER}نقشے کا سائز: {WHITE}{COMMA}x{COMMA}
STR_NETWORK_SERVER_LIST_SERVER_VERSION                          :{SILVER}Server version: {WHITE}{STRING}
STR_NETWORK_SERVER_LIST_SERVER_ADDRESS                          :{SILVER}Server address: {WHITE}{STRING}
STR_NETWORK_SERVER_LIST_START_DATE                              :{SILVER}شروعاتی تاریخ: {WHITE}{DATE_SHORT}
STR_NETWORK_SERVER_LIST_CURRENT_DATE                            :{SILVER}موجودہ تاریخ: {WHITE}{DATE_SHORT}
STR_NETWORK_SERVER_LIST_PASSWORD                                :{SILVER}پاس ورڈ سے محفوظ شدہ!
STR_NETWORK_SERVER_LIST_SERVER_OFFLINE                          :{SILVER}سرور دستیاب نہیں ہے
STR_NETWORK_SERVER_LIST_SERVER_FULL                             :{SILVER}سرور فُل ہے
STR_NETWORK_SERVER_LIST_VERSION_MISMATCH                        :{SILVER}VERSION MISMATCH
STR_NETWORK_SERVER_LIST_GRF_MISMATCH                            :{SILVER}NEWGRF MISMATCH

STR_NETWORK_SERVER_LIST_JOIN_GAME                               :{BLACK}کھیل میں شامل ہوں
STR_NETWORK_SERVER_LIST_REFRESH                                 :{BLACK}سرور کو تازہ کریں
STR_NETWORK_SERVER_LIST_REFRESH_TOOLTIP                         :{BLACK}سرور کی معلومات کو تازہ کریں

STR_NETWORK_SERVER_LIST_ADD_SERVER                              :{BLACK}سرور شامل کریں
STR_NETWORK_SERVER_LIST_ADD_SERVER_TOOLTIP                      :{BLACK}سرور کو اس فہرست میں شامل کریں جو ہمیشہ کھیل شروع کرنے کے لئے پرکھی جاتی ہے
STR_NETWORK_SERVER_LIST_START_SERVER                            :{BLACK}سرور شروع کریں
STR_NETWORK_SERVER_LIST_START_SERVER_TOOLTIP                    :{BLACK}اپنا سرور خود شروع کریں

STR_NETWORK_SERVER_LIST_PLAYER_NAME_OSKTITLE                    :{BLACK}اپنا نام لکھیں
STR_NETWORK_SERVER_LIST_ENTER_IP                                :{BLACK}ہوسٹ کا ایڈریس لکھیں

# Start new multiplayer server
STR_NETWORK_START_SERVER_CAPTION                                :{WHITE}نیا زیادہ کھلاڑیوں والا کھیل شروع کریں

STR_NETWORK_START_SERVER_NEW_GAME_NAME                          :{BLACK}کھیل کا نام:
STR_NETWORK_START_SERVER_NEW_GAME_NAME_TOOLTIP                  :{BLACK}کھیل دوسرے کھلاڑیوں کو زیادہ کھلاڑیوں والی فہرست میں دکھایا جائے گا
STR_NETWORK_START_SERVER_SET_PASSWORD                           :{BLACK}پاس ورڈ رکھیں
STR_NETWORK_START_SERVER_PASSWORD_TOOLTIP                       :{BLACK}اگر آپ اس کھیل کو ہر کسی کی پہنچ سے بچانا چاہتے ہیں تو کھیل کو پاس ورڈ سے محفوظ بنا لیں

STR_NETWORK_START_SERVER_CLIENTS_SELECT                         :{BLACK}{NUM} کلائینٹ{P "" س}
STR_NETWORK_START_SERVER_NUMBER_OF_CLIENTS                      :{BLACK}زیادہ سے زیادہ کلائینٹ:
STR_NETWORK_START_SERVER_NUMBER_OF_CLIENTS_TOOLTIP              :{BLACK}زیادہ سے زیادہ کلائینٹس کی تعداد کا انتخاب کریں
STR_NETWORK_START_SERVER_COMPANIES_SELECT                       :{BLACK}{NUM} کمپنی{P "" اں}
STR_NETWORK_START_SERVER_NUMBER_OF_COMPANIES                    :{BLACK}زیادہ سے زیادہ کمپنیاں:
STR_NETWORK_START_SERVER_NUMBER_OF_COMPANIES_TOOLTIP            :{BLACK}سرور پر کمپنیوں کی زیادہ سے زیادہ تعداد مقرر کریں
STR_NETWORK_START_SERVER_SPECTATORS_SELECT                      :{BLACK}{NUM} ناظر{P "" ین}
STR_NETWORK_START_SERVER_NUMBER_OF_SPECTATORS                   :{BLACK}زیادہ سے زیادہ ناظرین
STR_NETWORK_START_SERVER_NUMBER_OF_SPECTATORS_TOOLTIP           :{BLACK}سرور پس زیادہ سے زیادہ ناظرین کی تعداد مقرر کریں
STR_NETWORK_START_SERVER_LANGUAGE_SPOKEN                        :{BLACK}بولی گئی زبان:
STR_NETWORK_START_SERVER_LANGUAGE_TOOLTIP                       :{BLACK}دوسرے کھلاڑی سرور پر بولی جانے والی زبان کے بادے میں جان سکیں گے

STR_NETWORK_START_SERVER_NEW_GAME_NAME_OSKTITLE                 :{BLACK}نیٹ ورک والے کھیل کا نام لکھیں

# Network game languages
############ Leave those lines in this order!!
STR_NETWORK_LANG_ANY                                            :کوئی بھی
STR_NETWORK_LANG_ENGLISH                                        :انگریزی
STR_NETWORK_LANG_GERMAN                                         :جرمن
STR_NETWORK_LANG_FRENCH                                         :فرانسیسی
STR_NETWORK_LANG_BRAZILIAN                                      :برازیلین
STR_NETWORK_LANG_BULGARIAN                                      :بلغارین
STR_NETWORK_LANG_CHINESE                                        :چائینیز
STR_NETWORK_LANG_CZECH                                          :چیک
STR_NETWORK_LANG_DANISH                                         :ڈینیش
STR_NETWORK_LANG_DUTCH                                          :ڈچ
STR_NETWORK_LANG_ESPERANTO                                      :Esperanto
STR_NETWORK_LANG_FINNISH                                        :فِنش
STR_NETWORK_LANG_HUNGARIAN                                      :ہنگرین
STR_NETWORK_LANG_ICELANDIC                                      :Icelandic
STR_NETWORK_LANG_ITALIAN                                        :اٹالین
STR_NETWORK_LANG_JAPANESE                                       :جاپانی
STR_NETWORK_LANG_KOREAN                                         :کورین
STR_NETWORK_LANG_LITHUANIAN                                     :Lithuanian
STR_NETWORK_LANG_NORWEGIAN                                      :ناورویجین
STR_NETWORK_LANG_POLISH                                         :پولش
STR_NETWORK_LANG_PORTUGUESE                                     :پُرتگیزی
STR_NETWORK_LANG_ROMANIAN                                       :رومانین
STR_NETWORK_LANG_RUSSIAN                                        :رشین
STR_NETWORK_LANG_SLOVAK                                         :Slovak
STR_NETWORK_LANG_SLOVENIAN                                      :Slovenian
STR_NETWORK_LANG_SPANISH                                        :اسپینش
STR_NETWORK_LANG_SWEDISH                                        :سویڈیش
STR_NETWORK_LANG_TURKISH                                        :ترکش
STR_NETWORK_LANG_UKRAINIAN                                      :یوکرانین
STR_NETWORK_LANG_AFRIKAANS                                      :افریقین
STR_NETWORK_LANG_CROATIAN                                       :کروشین
STR_NETWORK_LANG_CATALAN                                        :Catalan
STR_NETWORK_LANG_ESTONIAN                                       :Estonian
STR_NETWORK_LANG_GALICIAN                                       :Galician
STR_NETWORK_LANG_GREEK                                          :گریک
STR_NETWORK_LANG_LATVIAN                                        :Latvian
############ End of leave-in-this-order

# Network game lobby
STR_NETWORK_GAME_LOBBY_CAPTION                                  :{WHITE}زیادہ کھلاڑیوں والے کھیل کی لابی

STR_NETWORK_GAME_LOBBY_PREPARE_TO_JOIN                          :{BLACK}شامل ہونے کی تیاری کرتے ہوئے: {ORANGE}{STRING}
STR_NETWORK_GAME_LOBBY_COMPANY_LIST_TOOLTIP                     :{BLACK}موجودہ کھیل میں شامل کمپنیوں کی فہرست۔ آپ ان میں سے کسی میں شامل ہو سکتے ہیں یا جگہ ہونے کی صورت میں نئی کمپنی شروع کر سکتے ہیں

STR_NETWORK_GAME_LOBBY_COMPANY_INFO                             :{SILVER}کمپنی کی معلومات
STR_NETWORK_GAME_LOBBY_COMPANY_NAME                             :{SILVER}کمپنی کا نام: {WHITE}{STRING}
STR_NETWORK_GAME_LOBBY_INAUGURATION_YEAR                        :{SILVER}افتتاح: {WHITE}{NUM}
STR_NETWORK_GAME_LOBBY_VALUE                                    :{SILVER}کمپنی کی مالیت: {WHITE}{CURRENCY_LONG}
STR_NETWORK_GAME_LOBBY_CURRENT_BALANCE                          :{SILVER}موجودہ بقایا: {WHITE}{CURRENCY_LONG}
STR_NETWORK_GAME_LOBBY_LAST_YEARS_INCOME                        :{SILVER}پچھلے سال کی آمدن: {WHITE}{CURRENCY_LONG}
STR_NETWORK_GAME_LOBBY_PERFORMANCE                              :{SILVER}کادکردگی: {WHITE}{NUM}

STR_NETWORK_GAME_LOBBY_VEHICLES                                 :{SILVER}گاڑیاں: {WHITE}{NUM} {TRAIN}, {NUM} {LORRY}, {NUM} {BUS}, {NUM} {SHIP}, {NUM} {PLANE}
STR_NETWORK_GAME_LOBBY_STATIONS                                 :{SILVER}اسٹیشن: {WHITE}{NUM} {TRAIN}, {NUM} {LORRY}, {NUM} {BUS}, {NUM} {SHIP}, {NUM} {PLANE}
STR_NETWORK_GAME_LOBBY_PLAYERS                                  :{SILVER}کھلاڑی: {WHITE}{STRING}

STR_NETWORK_GAME_LOBBY_NEW_COMPANY                              :{BLACK}نئی کمپنی
STR_NETWORK_GAME_LOBBY_NEW_COMPANY_TOOLTIP                      :{BLACK}نئی کمپنی بنائیں
STR_NETWORK_GAME_LOBBY_SPECTATE_GAME                            :{BLACK}کھیل دیکھیں
STR_NETWORK_GAME_LOBBY_SPECTATE_GAME_TOOLTIP                    :{BLACK}کھیل کو ناظر کے طور پر دیکھیں
STR_NETWORK_GAME_LOBBY_JOIN_COMPANY                             :{BLACK}کھیل میں شامل ہوں
STR_NETWORK_GAME_LOBBY_JOIN_COMPANY_TOOLTIP                     :{BLACK}کمپنی کو چلانے میں مدد کریں

# Network connecting window
STR_NETWORK_CONNECTING_CAPTION                                  :{WHITE}رابطہ کر رہے ہیں۔ ۔ ۔

############ Leave those lines in this order!!
STR_NETWORK_CONNECTING_1                                        :{BLACK}(1/6) رابطہ کر رہے ہیں۔ ۔ ۔
STR_NETWORK_CONNECTING_2                                        :{BLACK}(2/6) اختیار دے رہے ہیں ۔ ۔ ۔
STR_NETWORK_CONNECTING_3                                        :{BLACK}(3/6) انتظار کر رہے ہیں ۔ ۔ ۔
STR_NETWORK_CONNECTING_4                                        :{BLACK}(4/6) نقشہ ڈاون لوڈ کر رہے ہیں ۔ ۔ ۔
STR_NETWORK_CONNECTING_5                                        :{BLACK}(5/6) معلومات پر کام کر رہے ہیں ۔ ۔ ۔
STR_NETWORK_CONNECTING_6                                        :{BLACK}(6/6) رجسٹر کر رہے ہیں ۔ ۔ ۔

STR_NETWORK_CONNECTING_SPECIAL_1                                :{BLACK}کھیل کے بارے میں معلومات حاصل کر رہے ہیں ۔ ۔ ۔
STR_NETWORK_CONNECTING_SPECIAL_2                                :{BLACK}کمپنی کے بارے میں معلومات حاصل کر رہے ہیں ۔ ۔ ۔
############ End of leave-in-this-order
STR_NETWORK_CONNECTING_WAITING                                  :{BLACK}آپ سے آگے {NUM} کلائنٹ{P "" س} ہیں
STR_NETWORK_CONNECTING_DOWNLOADING_1                            :{BLACK}اب تک {BYTES} ڈاون لوڈ ہوئی ہیں
STR_NETWORK_CONNECTING_DOWNLOADING_2                            :{BLACK}اب تک {BYTES} / {BYTES} ڈاون لوڈ ہوئی ہیں

STR_NETWORK_CONNECTION_DISCONNECT                               :{BLACK}رابطہ منقطع کریں

STR_NETWORK_NEED_GAME_PASSWORD_CAPTION                          :{WHITE}سرور محفوظ ہے۔ پاس ورڈ بتایہں
STR_NETWORK_NEED_COMPANY_PASSWORD_CAPTION                       :{WHITE}کمپنی محفوظ ہے۔ پاس ورڈ بتایہں

# Network company list added strings
STR_NETWORK_COMPANY_LIST_CLIENT_LIST                            :{WHITE}کلائینٹس کی فہرست
STR_NETWORK_COMPANY_LIST_SPECTATE                               :{WHITE}نظارہ کریں
STR_NETWORK_COMPANY_LIST_NEW_COMPANY                            :{WHITE}نئی کمپنی

# Network client list
STR_NETWORK_CLIENTLIST_KICK                                     :ٹھڈا
STR_NETWORK_CLIENTLIST_BAN                                      :پابندی
STR_NETWORK_CLIENTLIST_SPEAK_TO_ALL                             :سب سے بات کریں
STR_NETWORK_CLIENTLIST_SPEAK_TO_COMPANY                         :کمپنی سے بات کریں
STR_NETWORK_CLIENTLIST_SPEAK_TO_CLIENT                          :پرائیویٹ پیغام

STR_NETWORK_SERVER                                              :سرور
STR_NETWORK_CLIENT                                              :کلائینٹ
STR_NETWORK_SPECTATORS                                          :ناظرین

<<<<<<< HEAD

=======
>>>>>>> 725d793b
# Network set password
STR_COMPANY_PASSWORD_CANCEL                                     :{BLACK}بتایا گیا پاس ورڈ محفوظ نہ کریں
STR_COMPANY_PASSWORD_OK                                         :{BLACK}کمپنی کا نیا پاس ورڈ رکھیں
STR_COMPANY_PASSWORD_CAPTION                                    :{WHITE}کمپنی کا پاس ورڈ
STR_COMPANY_PASSWORD_MAKE_DEFAULT                               :{BLACK}پہلے سے مقرر شدہ کمپنی کا پاس ورڈ
STR_COMPANY_PASSWORD_MAKE_DEFAULT_TOOLTIP                       :{BLACK}کمپنی کے پاس ورڈ کو تمام نئی کمپنیوں کے لئے پہلے سے مقرر شدہ سمجھیں

# Network company info join/password
STR_COMPANY_VIEW_JOIN                                           :{BLACK}شامل ہوں
STR_COMPANY_VIEW_JOIN_TOOLTIP                                   :{BLACK}اس کمپنی کے طور پر کھیل میں شامل ہوں
STR_COMPANY_VIEW_PASSWORD                                       :{BLACK}پاس ورڈ
STR_COMPANY_VIEW_PASSWORD_TOOLTIP                               :{BLACK}اپنی کمپنی کو پاس ورڈ سے محفوظ بنائیں تاکہ غیر متعلقہ کھلاڑی اس میں شامل نہ ہو سکیں
STR_COMPANY_VIEW_SET_PASSWORD                                   :{BLACK}کمپنی کا پاس ورڈ رکھیں

# Network chat
STR_NETWORK_CHAT_SEND                                           :{BLACK}بھیجیں
STR_NETWORK_CHAT_COMPANY_CAPTION                                :[ٹیم] :
STR_NETWORK_CHAT_CLIENT_CAPTION                                 :[پرائیویٹ] {STRING}:
STR_NETWORK_CHAT_ALL_CAPTION                                    :[تمام] :

STR_NETWORK_CHAT_COMPANY                                        :[ٹیم] {STRING}: {WHITE}{STRING}
STR_NETWORK_CHAT_TO_COMPANY                                     :[ٹیم] سے {STRING}: {WHITE}{STRING}
STR_NETWORK_CHAT_CLIENT                                         :[پرائیویٹ] {STRING}: {WHITE}{STRING}
STR_NETWORK_CHAT_TO_CLIENT                                      :[پرائیویٹ] سے {STRING}: {WHITE}{STRING}
STR_NETWORK_CHAT_ALL                                            :[تمام] {STRING}: {WHITE}{STRING}
STR_NETWORK_CHAT_OSKTITLE                                       :{BLACK}نیٹ ورک پر بات کرنے کے لئے پیغام لکھیں

# Network messages
STR_NETWORK_ERROR_NOTAVAILABLE                                  :{WHITE}کوئی نیٹ ورک والا آلہ نہیں ملا یا کھیل کو ENABLE_NETWORK کے بغیر بنایا گیا ہے
STR_NETWORK_ERROR_NOSERVER                                      :{WHITE}نیٹ ورک پر کوئی کھیل نہیں ملا
STR_NETWORK_ERROR_NOCONNECTION                                  :{WHITE}سرور نے آپ کی درخواست کا جواب نہیں دیا
STR_NETWORK_ERROR_NEWGRF_MISMATCH                               :{WHITE}NewGRF کے فرق کی وجہ سے رابطہ نہیں ہو سکا
STR_NETWORK_ERROR_DESYNC                                        :{WHITE}نیٹ ورک کھیل کو ایک جیسا کرنے کی کوشش ناکام
STR_NETWORK_ERROR_LOSTCONNECTION                                :{WHITE}نیٹ ورک کھیل کا رابطہ منقطع
STR_NETWORK_ERROR_SAVEGAMEERROR                                 :{WHITE}بچایا ہوا کھیل لوڈ نہیں ہوسکا
STR_NETWORK_ERROR_SERVER_START                                  :{WHITE}سرور شروع نہیں ہو سکا
STR_NETWORK_ERROR_CLIENT_START                                  :{WHITE}رابطہ نہیں ہوسکا
STR_NETWORK_ERROR_TIMEOUT                                       :{WHITE}کنکشن #{NUM} کا وقت ختم ہوگیا
STR_NETWORK_ERROR_SERVER_ERROR                                  :{WHITE}پروٹوکول کی خرابی کی وجہ سے رابطے کو بند کرنا پڑا
STR_NETWORK_ERROR_WRONG_REVISION                                :{WHITE}کلائینٹ اور سرور کا ورژن ایک جیسا نہیں ہے
STR_NETWORK_ERROR_WRONG_PASSWORD                                :{WHITE}غلط پاس ورڈ
STR_NETWORK_ERROR_SERVER_FULL                                   :{WHITE}سرور فُل ہے
STR_NETWORK_ERROR_SERVER_BANNED                                 :{WHITE}اس سرور پر آپ کے داخلے پر پابندی ہے
STR_NETWORK_ERROR_KICKED                                        :{WHITE}آپ کو کھیل سے ٹھڈا مار کر نکال دیا گیا
STR_NETWORK_ERROR_CHEATER                                       :{WHITE}اس سرور پر دھوکے کی اجازت نہیں
STR_NETWORK_ERROR_TOO_MANY_COMMANDS                             :{WHITE}آپ سرور کو بہت زیادہ احکامات بھیج رہے تھے
STR_NETWORK_ERROR_TIMEOUT_PASSWORD                              :{WHITE}آپ نے پاس ورڈ لکھنے میں بہت دیر لگا دی
STR_NETWORK_ERROR_TIMEOUT_COMPUTER                              :{WHITE}آپ کا کمپیوٹر اتنا سُست ہے کہ کھیل میں سرور کا ساتھ نہیں دے پا رہا
STR_NETWORK_ERROR_TIMEOUT_MAP                                   :{WHITE}آپ کے کمپیوٹر نے نقشہ ڈاون لوڈ کرنے میں بہت دیر لگا دی
STR_NETWORK_ERROR_TIMEOUT_JOIN                                  :{WHITE}آپ کے کمپیوٹر نے سرور کے ساتھ شامل ہونے میں بہت دیر لگا دی

############ Leave those lines in this order!!
STR_NETWORK_ERROR_CLIENT_GENERAL                                :عمومی خرابی
STR_NETWORK_ERROR_CLIENT_DESYNC                                 :desync خرابی
STR_NETWORK_ERROR_CLIENT_SAVEGAME                               :نقشہ لوڈ نہیں ہوسکا
STR_NETWORK_ERROR_CLIENT_CONNECTION_LOST                        :رابطہ ختم
STR_NETWORK_ERROR_CLIENT_PROTOCOL_ERROR                         :پروٹوکول کی خرابی
STR_NETWORK_ERROR_CLIENT_NEWGRF_MISMATCH                        :NewGRF مختلف ہے
STR_NETWORK_ERROR_CLIENT_NOT_AUTHORIZED                         :اجازت نہیں ہے
STR_NETWORK_ERROR_CLIENT_NOT_EXPECTED                           :خراب یا غیر متوقع پیکٹ وصول کیا ہے
STR_NETWORK_ERROR_CLIENT_WRONG_REVISION                         :غلط دہرائی
STR_NETWORK_ERROR_CLIENT_NAME_IN_USE                            :نام پہلے سے استعمال میں ہے
STR_NETWORK_ERROR_CLIENT_WRONG_PASSWORD                         :غلط پاس ورڈ
STR_NETWORK_ERROR_CLIENT_COMPANY_MISMATCH                       :DoCommand میں غلط کمپنی ہے
STR_NETWORK_ERROR_CLIENT_KICKED                                 :سرور نے ٹھڈا مار دیا
STR_NETWORK_ERROR_CLIENT_CHEATER                                :دھوکہ دینے کی کوشش کر رہا تھا
STR_NETWORK_ERROR_CLIENT_SERVER_FULL                            :سرور بھرا ہوا ہے
STR_NETWORK_ERROR_CLIENT_TOO_MANY_COMMANDS                      :بہت زیادہ احکامات بھیج رہا تھا
STR_NETWORK_ERROR_CLIENT_TIMEOUT_PASSWORD                       :وقت پر پاس ورڈ نہیں ملا
STR_NETWORK_ERROR_CLIENT_TIMEOUT_COMPUTER                       :عمومی وقت کا خاتمہ
STR_NETWORK_ERROR_CLIENT_TIMEOUT_MAP                            :نقشہ ڈاون لوڈ کرنے میں بہت دیر لگی
STR_NETWORK_ERROR_CLIENT_TIMEOUT_JOIN                           :نقشہ پر کام کرنے میں بہت دیر لگی
############ End of leave-in-this-order

STR_NETWORK_ERROR_CLIENT_GUI_LOST_CONNECTION_CAPTION            :{WHITE}ممکنہ طور پر کنکشن کا خاتمہ
STR_NETWORK_ERROR_CLIENT_GUI_LOST_CONNECTION                    :{WHITE}آخری {NUM} سیکنڈ{P "" وں} سے سرور سے کوئی معلومات نہیں ملیں

# Network related errors
STR_NETWORK_SERVER_MESSAGE                                      :*** {1:STRING}
############ Leave those lines in this order!!
STR_NETWORK_SERVER_MESSAGE_GAME_PAUSED                          :کھیل رکا ہوا ہے۔ ({STRING})
STR_NETWORK_SERVER_MESSAGE_GAME_STILL_PAUSED_1                  :کھیل اب تک رکا ہوا ہے۔ ({STRING})
STR_NETWORK_SERVER_MESSAGE_GAME_STILL_PAUSED_2                  :کھیل اب تک رکا ہوا ہے۔ ({STRING}, {STRING})
STR_NETWORK_SERVER_MESSAGE_GAME_STILL_PAUSED_3                  :کھیل اب تک رکا ہوا ہے۔ ({STRING}, {STRING}, {STRING})
STR_NETWORK_SERVER_MESSAGE_GAME_STILL_PAUSED_4                  :کھیل اب تک رکا ہوا ہے۔ ({STRING}, {STRING}, {STRING}, {STRING})
STR_NETWORK_SERVER_MESSAGE_GAME_UNPAUSED                        :کھیل کا توقف ختم۔ ({STRING})
STR_NETWORK_SERVER_MESSAGE_GAME_REASON_NOT_ENOUGH_PLAYERS       :کھلاڑیوں کی تعداد
STR_NETWORK_SERVER_MESSAGE_GAME_REASON_CONNECTING_CLIENTS       :کلائینٹس سے رابطہ کر رہے ہیں
STR_NETWORK_SERVER_MESSAGE_GAME_REASON_MANUAL                   :دستی
STR_NETWORK_SERVER_MESSAGE_GAME_REASON_GAME_SCRIPT              :کھیل کا سکرپٹ
############ End of leave-in-this-order
STR_NETWORK_MESSAGE_CLIENT_LEAVING                              :چھوڑ رہا ہوں
STR_NETWORK_MESSAGE_CLIENT_JOINED                               :*** {STRING} کھیل میں شامل ہوا ہے
STR_NETWORK_MESSAGE_CLIENT_JOINED_ID                            :*** {STRING} کھیل میں شامل ہوا ہے (Client #{2:NUM})
STR_NETWORK_MESSAGE_CLIENT_COMPANY_JOIN                         :*** {STRING} کمپنی میں شامل ہوا #{2:NUM}
STR_NETWORK_MESSAGE_CLIENT_COMPANY_SPECTATE                     :*** {STRING} ناظرین میں شامل ہوا
STR_NETWORK_MESSAGE_CLIENT_COMPANY_NEW                          :*** {STRING} نے نئی کمپنی شروع کی ہے (#{2:NUM})
STR_NETWORK_MESSAGE_CLIENT_LEFT                                 :*** {STRING} نے کھیل چھوڑ دیا ہے ({2:STRING})
STR_NETWORK_MESSAGE_NAME_CHANGE                                 :*** {STRING} نے اپنا نام بدل کر {STRING} رکھ لیا ہے
STR_NETWORK_MESSAGE_SERVER_SHUTDOWN                             :{WHITE}سرور نے سیشن بند کر دیا
STR_NETWORK_MESSAGE_SERVER_REBOOT                               :{WHITE}سرور دوبارہ سے سٹارٹ ہو رہا ہے - - -{}برائے مہربانی انتظار فرمائیے ۔ ۔ ۔

# Content downloading window
STR_CONTENT_TITLE                                               :{WHITE}مواد ڈاون لوڈ کیا جا رہا ہے
STR_CONTENT_TYPE_CAPTION                                        :{BLACK}طرذ
STR_CONTENT_TYPE_CAPTION_TOOLTIP                                :{BLACK}مواد کی قسم
STR_CONTENT_NAME_CAPTION                                        :{BLACK}نام
STR_CONTENT_NAME_CAPTION_TOOLTIP                                :{BLACK}مواد کا نام
STR_CONTENT_MATRIX_TOOLTIP                                      :{BLACK}تفصیلات کے لئے لاین پر کلک کریں{}ڈاون لوڈ کرنے کےلئے چیک باکس پر کلک کریں
STR_CONTENT_SELECT_ALL_CAPTION                                  :{BLACK}تمام منتخب کریں
STR_CONTENT_SELECT_ALL_CAPTION_TOOLTIP                          :{BLACK}تمام مواد ڈاون لوڈ کرنے کے لئے منتخب کریں
STR_CONTENT_SELECT_UPDATES_CAPTION                              :{BLACK}اپ گریڈ منتخب کریں
STR_CONTENT_SELECT_UPDATES_CAPTION_TOOLTIP                      :{BLACK}پہلے سے موجودہ تمام مواد سے متعلقہ اپ گریڈز کو ڈاون لوڈ کرنے کے لئے منتخب کریں
STR_CONTENT_UNSELECT_ALL_CAPTION                                :{BLACK}تمام کو نا منتخب کریں
STR_CONTENT_UNSELECT_ALL_CAPTION_TOOLTIP                        :{BLACK}تمام کو ڈاون لوڈ نا کرنے کے لئے منتخب کریں
STR_CONTENT_FILTER_TITLE                                        :{BLACK}ٹیگ / نام پر چھانیں:
STR_CONTENT_OPEN_URL                                            :{BLACK}ویب سائٹ دیکھیں
STR_CONTENT_OPEN_URL_TOOLTIP                                    :{BLACK}یہ مواد دیکھنے کے لئے ویب سائٹ دیکھیں
STR_CONTENT_DOWNLOAD_CAPTION                                    :{BLACK}ڈاون لوڈ
STR_CONTENT_DOWNLOAD_CAPTION_TOOLTIP                            :{BLACK}منتخب شدہ مواد کو ڈاون لوڈ کرنا شروع کریں
STR_CONTENT_TOTAL_DOWNLOAD_SIZE                                 :{SILVER}مکمل ڈاون لوڈ کا سائز: {WHITE}{BYTES}
STR_CONTENT_DETAIL_TITLE                                        :{SILVER}مواد سے متعلقہ معلومات
STR_CONTENT_DETAIL_SUBTITLE_UNSELECTED                          :{SILVER}آپ نے اس کو ڈاون لوڈ کے لئے منتخب نہیں کیا
STR_CONTENT_DETAIL_SUBTITLE_SELECTED                            :{SILVER}آپ نے اس کو ڈاون لوڈ کے لئے منتخب کیا
STR_CONTENT_DETAIL_SUBTITLE_AUTOSELECTED                        :{SILVER}یہ انحصارات ڈاون لوڈ کے لئے منتخب کئے گے ہیں
STR_CONTENT_DETAIL_SUBTITLE_ALREADY_HERE                        :{SILVER}آپ کے پاس یہ پہلے سے ہے
STR_CONTENT_DETAIL_SUBTITLE_DOES_NOT_EXIST                      :{SILVER}یہ مواد نامعلوم ہے اور OpenTTD میں ڈاون لوڈ نہیں کیا جا سکتا
STR_CONTENT_DETAIL_UPDATE                                       :{SILVER}یہ پہلے سے موجود {STRING} کا متبادل ہے
STR_CONTENT_DETAIL_NAME                                         :{SILVER}نام: {WHITE}{STRING}
STR_CONTENT_DETAIL_VERSION                                      :{SILVER}ورژن: {WHITE}{STRING}
STR_CONTENT_DETAIL_DESCRIPTION                                  :{SILVER}تفصیلات: {WHITE}{STRING}
STR_CONTENT_DETAIL_URL                                          :{SILVER}URL: {WHITE}{STRING}
STR_CONTENT_DETAIL_TYPE                                         :{SILVER}طرز: {WHITE}{STRING}
STR_CONTENT_DETAIL_FILESIZE                                     :{SILVER}ڈاون لوڈ کا سائز: {WHITE}{BYTES}
STR_CONTENT_DETAIL_SELECTED_BECAUSE_OF                          :{WHITE}{STRING}{SILVER} کی وجہ سے منتخب کیا گیا
STR_CONTENT_DETAIL_DEPENDENCIES                                 :{SILVER}انحصارات: {WHITE}{STRING}
STR_CONTENT_DETAIL_TAGS                                         :{SILVER}ٹیگز: {WHITE}{STRING}
STR_CONTENT_NO_ZLIB                                             :{WHITE}OpenTTD "zlib" کی مدد کے بغیر بنائی گئی ہے ۔ ۔ ۔
STR_CONTENT_NO_ZLIB_SUB                                         :{WHITE}۔ ۔ ۔ مواد ڈاون لوڈ کرنا ممکن نہیں!

# Order of these is important!
STR_CONTENT_TYPE_BASE_GRAPHICS                                  :بنیادی گرافکس
STR_CONTENT_TYPE_NEWGRF                                         :NewGRF
STR_CONTENT_TYPE_AI                                             :AI
STR_CONTENT_TYPE_AI_LIBRARY                                     :AI لائیبریری
STR_CONTENT_TYPE_SCENARIO                                       :منظر نامہ
STR_CONTENT_TYPE_HEIGHTMAP                                      :اونچائی والا نقشہ
STR_CONTENT_TYPE_BASE_SOUNDS                                    :بنیادی آوازیں
STR_CONTENT_TYPE_BASE_MUSIC                                     :بنیادی موسیقی
STR_CONTENT_TYPE_GAME_SCRIPT                                    :کھیل کا سکرپٹ
STR_CONTENT_TYPE_GS_LIBRARY                                     :GS لائیبریری

# Content downloading progress window
STR_CONTENT_DOWNLOAD_TITLE                                      :{WHITE}مواد ڈاون لوڈ کر رہے ہیں ۔ ۔ ۔
STR_CONTENT_DOWNLOAD_INITIALISE                                 :{WHITE}فائلوں کی درخواست کر رہے ہیں ۔ ۔ ۔
STR_CONTENT_DOWNLOAD_FILE                                       :{WHITE}اب ڈاون لوڈ کر رہے ہیں {STRING} ({NUM} میں سے {NUM})
STR_CONTENT_DOWNLOAD_COMPLETE                                   :{WHITE}ڈاون لوڈ مکمل
STR_CONTENT_DOWNLOAD_PROGRESS_SIZE                              :{WHITE}{BYTES} میں سے {BYTES} ڈاون لوڈ ({NUM} %)

# Content downloading error messages
STR_CONTENT_ERROR_COULD_NOT_CONNECT                             :{WHITE}مواد والے سرور سے رابطہ ممکن نہیں ۔ ۔ ۔
STR_CONTENT_ERROR_COULD_NOT_DOWNLOAD                            :{WHITE}ڈاون لوڈنگ ناکام ہوگئی ۔ ۔ ۔
STR_CONTENT_ERROR_COULD_NOT_DOWNLOAD_CONNECTION_LOST            :{WHITE}۔ ۔ ۔ رابطہ ٹوٹ گیا
STR_CONTENT_ERROR_COULD_NOT_DOWNLOAD_FILE_NOT_WRITABLE          :{WHITE} ۔ ۔ ۔ فائل لکھے جانے کے قابل نہیں
STR_CONTENT_ERROR_COULD_NOT_EXTRACT                             :{WHITE}ڈاون لوڈ شدہ فائل decompress نہیں ہوسکی

STR_MISSING_GRAPHICS_SET_CAPTION                                :{WHITE}گرافکس غایب ہیں
STR_MISSING_GRAPHICS_SET_MESSAGE                                :{BLACK}OpenTTD کو چلنے کے لئے ضروری گرافکس نہیں ملے۔ کیا آپ ڈاون لوڈ کر کے انسٹال کرنا چاہتے ہیں؟
STR_MISSING_GRAPHICS_YES_DOWNLOAD                               :{BLACK}ہاں، گرافکس ڈاون لوڈ کریں
STR_MISSING_GRAPHICS_NO_QUIT                                    :{BLACK}نہیں، OpenTTD سے باہر نکلو

# Transparency settings window
STR_TRANSPARENCY_CAPTION                                        :{WHITE}Transparency کے اختیارات
STR_TRANSPARENT_SIGNS_TOOLTIP                                   :{BLACK}اشاروں کی شفافیت کی تدویم کریں۔ محدوظ کرنے کے لئے Ctrl+Click دبائیں
STR_TRANSPARENT_TREES_TOOLTIP                                   :{BLACK}درختوں کی شفافیت کی تدویم کریں۔ محدوظ کرنے کے لئے Ctrl+Click دبائیں
STR_TRANSPARENT_HOUSES_TOOLTIP                                  :{BLACK}گھروں کی شفافیت کی تدویم کریں۔ محدوظ کرنے کے لئے Ctrl+Click دبائیں
STR_TRANSPARENT_INDUSTRIES_TOOLTIP                              :{BLACK}صنعتوں کی شفافیت کی تدویم کریں۔ محدوظ کرنے کے لئے Ctrl+Click دبائیں
STR_TRANSPARENT_BUILDINGS_TOOLTIP                               :{BLACK}تعمیرات کی شفافیت کی تدویم کریں۔ محدوظ کرنے کے لئے Ctrl+Click دبائیں
STR_TRANSPARENT_BRIDGES_TOOLTIP                                 :{BLACK}پلوں کی شفافیت کی تدویم کریں۔ محدوظ کرنے کے لئے Ctrl+Click دبائیں
STR_TRANSPARENT_STRUCTURES_TOOLTIP                              :{BLACK}بنیادی ڈھانچوں کی شفافیت کی تدویم کریں۔ محدوظ کرنے کے لئے Ctrl+Click دبائیں
STR_TRANSPARENT_CATENARY_TOOLTIP                                :{BLACK}catenary کی شفافیت کی تدویم کریں۔ محدوظ کرنے کے لئے Ctrl+Click دبائیں
STR_TRANSPARENT_LOADING_TOOLTIP                                 :{BLACK}لوڈ کرنے کے نشانوں کی شفافیت کی تدویم کریں۔ محدوظ کرنے کے لئے Ctrl+Click دبائیں
STR_TRANSPARENT_INVISIBLE_TOOLTIP                               :{BLACK}چیزوں کو شفاف کی بجائے غائب کر دیں

# Linkgraph legend window

# Linkgraph legend window and linkgraph legend in smallmap

# Base for station construction window(s)
STR_STATION_BUILD_COVERAGE_AREA_TITLE                           :{BLACK}کوریج والے علاقے کو واضح کریں
STR_STATION_BUILD_COVERAGE_OFF                                  :{BLACK}بند
STR_STATION_BUILD_COVERAGE_ON                                   :{BLACK}آن
STR_STATION_BUILD_COVERAGE_AREA_OFF_TOOLTIP                     :{BLACK}مجوزہ جگہ کا کوریج کا علاقہ واضح نہ کریں
STR_STATION_BUILD_COVERAGE_AREA_ON_TOOLTIP                      :{BLACK}مجوزہ جگہ کا کوریج کا علاقہ واضح کریں
STR_STATION_BUILD_ACCEPTS_CARGO                                 :{GOLD}{CARGO_LIST}{BLACK}منظور کرتا ہے:
STR_STATION_BUILD_SUPPLIES_CARGO                                :{GOLD}{CARGO_LIST}{BLACK}فراہم کرتا ہے:

# Join station window
STR_JOIN_STATION_CAPTION                                        :{WHITE}اسٹیشن ملائیں
STR_JOIN_STATION_CREATE_SPLITTED_STATION                        :{YELLOW}الگ اسٹیشن تعمیر کریں

STR_JOIN_WAYPOINT_CAPTION                                       :{WHITE}گزرگاہ ملائیں
STR_JOIN_WAYPOINT_CREATE_SPLITTED_WAYPOINT                      :{YELLOW}الگ سے گزرگاہ تعمیر کریں

# Rail construction toolbar
STR_RAIL_TOOLBAR_RAILROAD_CONSTRUCTION_CAPTION                  :ریلوے کی تعمیر
STR_RAIL_TOOLBAR_ELRAIL_CONSTRUCTION_CAPTION                    :برقی ریلوے کی تعمیر
STR_RAIL_TOOLBAR_MONORAIL_CONSTRUCTION_CAPTION                  :مونو ریلوے کی تعمیر
STR_RAIL_TOOLBAR_MAGLEV_CONSTRUCTION_CAPTION                    :میگ لیو ریلوے کی تعمیر

STR_RAIL_TOOLBAR_TOOLTIP_BUILD_RAILROAD_TRACK                   :{BLACK}ریل گاڑی کے ٹریک کی تعمیر کریں۔ Ctrl تعمیر/ خاتمے میں تدویم کرتا ہے۔ Shift تعمیر/اندازاّ خرچے میں تدویم کرتا ہے۔
STR_RAIL_TOOLBAR_TOOLTIP_BUILD_AUTORAIL                         :{BLACK}ریل گاڑی کے ٹریک کی خود کار طریقے سے تعمیر کریں۔ Ctrl تعمیر/ خاتمے میں تدویم کرتا ہے۔ Shift تعمیر/اندازاّ خرچے میں تدویم کرتا ہے۔
STR_RAIL_TOOLBAR_TOOLTIP_BUILD_TRAIN_DEPOT_FOR_BUILDING         :{BLACK}ریل گاڑیوں کے ڈپو کی تعمیر کریں۔ Ctrl تعمیر/ خاتمے میں تدویم کرتا ہے۔ Shift تعمیر/اندازاّ خرچے میں تدویم کرتا ہے۔
STR_RAIL_TOOLBAR_TOOLTIP_CONVERT_RAIL_TO_WAYPOINT               :{BLACK}ریل گاڑی کے ٹریک کو گزرگاہ میں بدلیں۔ Ctrl گزرگاہوں کو ملاتا ہے۔ Shift تعمیر/اندازاّ خرچے میں تدویم کرتا ہے۔
STR_RAIL_TOOLBAR_TOOLTIP_BUILD_RAILROAD_STATION                 :{BLACK}ریلوے اسٹیشن کی تعمیر کریں۔ Ctrl اسٹیشنوں کو ملاتا ہے۔ Shift تعمیر/اندازاّ خرچے میں تدویم کرتا ہے۔
STR_RAIL_TOOLBAR_TOOLTIP_BUILD_RAILROAD_SIGNALS                 :{BLACK}ریلوے سگنل کی تعمیر کریں۔ Ctrl روشنی/semaphore والے سگنل میں تدویم کرتا ہے۔{}کھینچ کر لگانے سے سیدھی پٹڑی پر سگنل لگتے ہیں۔ Ctrl سے اگلے جنکشن تک سگنلز کی تعمیر ہوتی ہے۔{}Ctrl+Click سے سگنلز کے انتخاب والی ونڈو کھلتی ہے۔ Shift تعمیر/اندازاّ خرچے میں تدویم کرتا ہے۔
STR_RAIL_TOOLBAR_TOOLTIP_BUILD_RAILROAD_BRIDGE                  :{BLACK}ریلوے کا پل تعمیر کریں۔ Shift تعمیر/اندازاّ خرچے میں تدویم کرتا ہے۔
STR_RAIL_TOOLBAR_TOOLTIP_BUILD_RAILROAD_TUNNEL                  :{BLACK}ریلوے کی سرنگ تعمیر کریں۔ Shift تعمیر/اندازاّ خرچے میں تدویم کرتا ہے۔
STR_RAIL_TOOLBAR_TOOLTIP_CONVERT_RAIL                           :{BLACK}ریلوے کی طرز کی تعمیر/اپ گریڈ کریں۔ Shift تعمیر/اندازاّ خرچے میں تدویم کرتا ہے۔

STR_RAIL_NAME_RAILROAD                                          :ریلوے
STR_RAIL_NAME_ELRAIL                                            :برقی ریلوے
STR_RAIL_NAME_MONORAIL                                          :مونو ریل
STR_RAIL_NAME_MAGLEV                                            :میگ لیو

# Rail depot construction window
STR_BUILD_DEPOT_TRAIN_ORIENTATION_CAPTION                       :{WHITE}ریل گاڑی کے ڈپو کا رخ
STR_BUILD_DEPOT_TRAIN_ORIENTATION_TOOLTIP                       :{BLACK}ریلوے ڈپو کا رخ منتخب کریں

# Rail waypoint construction window
STR_WAYPOINT_CAPTION                                            :{WHITE}گزرگاہ
STR_WAYPOINT_GRAPHICS_TOOLTIP                                   :{BLACK}گزرگاہ کی طرز منتخب کریں

# Rail station construction window
STR_STATION_BUILD_RAIL_CAPTION                                  :{WHITE}ریلوے اسٹیشن منتخب کریں
STR_STATION_BUILD_ORIENTATION                                   :{BLACK}رخ
STR_STATION_BUILD_RAILROAD_ORIENTATION_TOOLTIP                  :{BLACK}ریلوے اسٹیشن کا رخ منتخب کریں
STR_STATION_BUILD_NUMBER_OF_TRACKS                              :{BLACK}پٹڑیوں کی تعداد
STR_STATION_BUILD_NUMBER_OF_TRACKS_TOOLTIP                      :{BLACK}ریلوے اسٹیشن کے لئے پلیٹ فارموں کی تعداد منتخب کریں
STR_STATION_BUILD_PLATFORM_LENGTH                               :{BLACK}پلیٹ فارم کی لمبائی
STR_STATION_BUILD_PLATFORM_LENGTH_TOOLTIP                       :{BLACK}ریلوے اسٹیشن کی لمبائی منتخب کریں
STR_STATION_BUILD_DRAG_DROP                                     :{BLACK}کھینچ کر رکھ دیں
STR_STATION_BUILD_DRAG_DROP_TOOLTIP                             :{BLACK}کھینچ کر رکھ کر اسٹیشن تعمیر کریں

STR_STATION_BUILD_STATION_CLASS_TOOLTIP                         :{BLACK}دکھانے کے لئے ریلوے اسٹیشن کی قسم کا انتخاب کریں
STR_STATION_BUILD_STATION_TYPE_TOOLTIP                          :{BLACK}تعمیر کے لئے اسٹیشن کی طرز منتخب کریں

STR_STATION_CLASS_DFLT                                          :طے شدہ اسٹیشن
STR_STATION_CLASS_WAYP                                          :گزرگاہیں

# Signal window
STR_BUILD_SIGNAL_CAPTION                                        :{WHITE}اشارے منتخب کریں
STR_BUILD_SIGNAL_DRAG_SIGNALS_DENSITY_TOOLTIP                   :{BLACK}کھینچتے ہوئے اشاروں کی تعداد
STR_BUILD_SIGNAL_DRAG_SIGNALS_DENSITY_DECREASE_TOOLTIP          :{BLACK}کھینچتے ہوئے اشاروں کی تعداد کم کریں
STR_BUILD_SIGNAL_DRAG_SIGNALS_DENSITY_INCREASE_TOOLTIP          :{BLACK}کھینچتے ہوئے اشاروں کی تعداد زیادہ کریں

# Bridge selection window
STR_SELECT_RAIL_BRIDGE_CAPTION                                  :{WHITE}ریل کا پل منتخب کریں
STR_SELECT_ROAD_BRIDGE_CAPTION                                  :{WHITE}سڑک کا پل منتخب کریں
STR_SELECT_BRIDGE_SELECTION_TOOLTIP                             :{BLACK}پل کا انتخاب - تعمیر کرنے کے لئے اپنی مرضی کے پل پر کلک کریں
STR_SELECT_BRIDGE_INFO                                          :{GOLD}{STRING},{} {VELOCITY} {WHITE}{CURRENCY_LONG}
STR_SELECT_BRIDGE_SCENEDIT_INFO                                 :{GOLD}{STRING},{} {VELOCITY}
STR_BRIDGE_NAME_SUSPENSION_STEEL                                :لٹکا ہوا، سٹیل کا
STR_BRIDGE_NAME_GIRDER_STEEL                                    :گارڈر، سٹیل کا
STR_BRIDGE_NAME_CANTILEVER_STEEL                                :Cantilever، سٹیل
STR_BRIDGE_NAME_SUSPENSION_CONCRETE                             :لٹکا ہوا، کنکریٹ کا
STR_BRIDGE_NAME_WOODEN                                          :لکڑی کا
STR_BRIDGE_NAME_CONCRETE                                        :کنکریٹ کا
STR_BRIDGE_NAME_TUBULAR_STEEL                                   :ٹیوب نما، سٹیل کا
STR_BRIDGE_TUBULAR_SILICON                                      :ٹیوب نما، سلیکون کا


# Road construction toolbar
STR_ROAD_TOOLBAR_ROAD_CONSTRUCTION_CAPTION                      :{WHITE}سڑک کی تعمیرات
STR_ROAD_TOOLBAR_TRAM_CONSTRUCTION_CAPTION                      :{WHITE}ٹرام وے کی تعمیرات
STR_ROAD_TOOLBAR_TOOLTIP_BUILD_ROAD_SECTION                     :{BLACK}سڑک کی تعمیر کریں۔ Ctrl تعمیر/ خاتمے میں تدویم کرتا ہے۔ Shift تعمیر/اندازاّ خرچے میں تدویم کرتا ہے۔
STR_ROAD_TOOLBAR_TOOLTIP_BUILD_TRAMWAY_SECTION                  :{BLACK}ٹرام کی پٹڑی کی تعمیر کریں۔ Ctrl تعمیر/ خاتمے میں تدویم کرتا ہے۔ Shift تعمیر/اندازاّ خرچے میں تدویم کرتا ہے۔
STR_ROAD_TOOLBAR_TOOLTIP_BUILD_AUTOROAD                         :{BLACK}سڑک کی خودکار طریقے سے تعمیر کریں۔ Ctrl تعمیر/ خاتمے میں تدویم کرتا ہے۔ Shift تعمیر/اندازاّ خرچے میں تدویم کرتا ہے۔
STR_ROAD_TOOLBAR_TOOLTIP_BUILD_AUTOTRAM                         :{BLACK}ٹرام وے کی پٹڑی خودکار طریقے سے تعمیر کریں۔ Ctrl تعمیر/ خاتمے میں تدویم کرتا ہے۔ Shift تعمیر/اندازاّ خرچے میں تدویم کرتا ہے۔
STR_ROAD_TOOLBAR_TOOLTIP_BUILD_ROAD_VEHICLE_DEPOT               :{BLACK}گاڑیوں کا ڈپو تعمیر کریں۔ Shift تعمیر/اندازاّ خرچے میں تدویم کرتا ہے۔
STR_ROAD_TOOLBAR_TOOLTIP_BUILD_TRAM_VEHICLE_DEPOT               :{BLACK}ٹرام گاڑیوں کا ڈپو تعمیر کریں۔ Shift تعمیر/اندازاّ خرچے میں تدویم کرتا ہے۔
STR_ROAD_TOOLBAR_TOOLTIP_BUILD_BUS_STATION                      :{BLACK}لاری اڈے کی تعمیر کریں۔ Ctrl اسٹیشنوں کو ملاتا ہے۔ Shift تعمیر/اندازاّ خرچے میں تدویم کرتا ہے۔
STR_ROAD_TOOLBAR_TOOLTIP_BUILD_PASSENGER_TRAM_STATION           :{BLACK}ٹرام کا مسافروں والا اسٹیشن تعمیر کریں۔ Ctrl اسٹیشنوں کو ملاتا ہے۔ Shift تعمیر/اندازاّ خرچے میں تدویم کرتا ہے۔
STR_ROAD_TOOLBAR_TOOLTIP_BUILD_TRUCK_LOADING_BAY                :{BLACK}لاریوں میں سامان لوڈ کرنے کے لئے لاری اڈے کی تعمیر کریں۔ Ctrl اسٹیشنوں کو ملاتا ہے۔ Shift تعمیر/اندازاّ خرچے میں تدویم کرتا ہے۔
STR_ROAD_TOOLBAR_TOOLTIP_BUILD_CARGO_TRAM_STATION               :{BLACK}ٹرام کا سامان والا اسٹیشن تعمیر کریں۔ Ctrl اسٹیشنوں کو ملاتا ہے۔ Shift تعمیر/اندازاّ خرچے میں تدویم کرتا ہے۔
STR_ROAD_TOOLBAR_TOOLTIP_TOGGLE_ONE_WAY_ROAD                    :{BLACK}ون وے سڑکوں کو فعال / غیر فعال کریں
STR_ROAD_TOOLBAR_TOOLTIP_BUILD_ROAD_BRIDGE                      :{BLACK}پل تعمیر کریں۔ Shift تعمیر/اندازاّ خرچے میں تدویم کرتا ہے۔
STR_ROAD_TOOLBAR_TOOLTIP_BUILD_TRAMWAY_BRIDGE                   :{BLACK}ٹرام وے کا پل تعمیر کریں۔ Shift تعمیر/اندازاّ خرچے میں تدویم کرتا ہے۔
STR_ROAD_TOOLBAR_TOOLTIP_BUILD_ROAD_TUNNEL                      :{BLACK}سرنگ تعمیر کریں۔ Shift تعمیر/اندازاّ خرچے میں تدویم کرتا ہے۔
STR_ROAD_TOOLBAR_TOOLTIP_BUILD_TRAMWAY_TUNNEL                   :{BLACK}ٹرام وے کی سرنگ تعمیر کریں۔ Shift تعمیر/اندازاّ خرچے میں تدویم کرتا ہے۔
STR_ROAD_TOOLBAR_TOOLTIP_TOGGLE_BUILD_REMOVE_FOR_ROAD           :{BLACK}سڑک کی تعمیر / خاتمے میں تدویم کریں
STR_ROAD_TOOLBAR_TOOLTIP_TOGGLE_BUILD_REMOVE_FOR_TRAMWAYS       :{BLACK}ٹرام وے کی تعمیر / خاتمے میں تدویم کریں


# Road depot construction window
STR_BUILD_DEPOT_ROAD_ORIENTATION_CAPTION                        :{WHITE}گاڑیوں کے ڈپو کا رخ
STR_BUILD_DEPOT_ROAD_ORIENTATION_SELECT_TOOLTIP                 :{BLACK}گاڑیوں کے ڈپو کا رخ منتخب کریں
STR_BUILD_DEPOT_TRAM_ORIENTATION_CAPTION                        :{WHITE}ٹرام وے کے ڈپو کا رخ
STR_BUILD_DEPOT_TRAM_ORIENTATION_SELECT_TOOLTIP                 :{BLACK}ٹرام وے کے ڈپو کا رخ منتخب کریں

# Road vehicle station construction window
STR_STATION_BUILD_BUS_ORIENTATION                               :{WHITE}لاری اڈے کا رخ
STR_STATION_BUILD_BUS_ORIENTATION_TOOLTIP                       :{BLACK}لاری اڈے کا رخ منتخب کریں
STR_STATION_BUILD_TRUCK_ORIENTATION                             :{WHITE}سامان بردار لاری اڈے کا رخ
STR_STATION_BUILD_TRUCK_ORIENTATION_TOOLTIP                     :{BLACK}سامان لوڈ کرنے والے لاری اڈے کا رخ منتخب کریں
STR_STATION_BUILD_PASSENGER_TRAM_ORIENTATION                    :{WHITE}ٹرام وے کے مسافروں والے اسٹیشن کا رخ
STR_STATION_BUILD_PASSENGER_TRAM_ORIENTATION_TOOLTIP            :{BLACK}ٹرام وے کے مسافروں والے اسٹیشن کا رخ منتخب کریں
STR_STATION_BUILD_CARGO_TRAM_ORIENTATION                        :{WHITE}ٹرام وے کے سامان والے اسٹیشن کا رخ
STR_STATION_BUILD_CARGO_TRAM_ORIENTATION_TOOLTIP                :{BLACK}ٹرام وے کے سامان والے اسٹیشن کا رخ منتخب کریں

# Waterways toolbar (last two for SE only)
STR_WATERWAYS_TOOLBAR_CAPTION                                   :{WHITE}گزرگاہوں کی تعمیرات
STR_WATERWAYS_TOOLBAR_CAPTION_SE                                :{WHITE}نہریں
STR_WATERWAYS_TOOLBAR_BUILD_CANALS_TOOLTIP                      :{BLACK}نہر تعمیر کریں۔ Shift تعمیر/اندازاّ خرچے میں تدویم کرتا ہے۔
STR_WATERWAYS_TOOLBAR_BUILD_DEPOT_TOOLTIP                       :{BLACK}بحری جہازوں کا ڈپو تعمیر کریں۔ Shift تعمیر/اندازاّ خرچے میں تدویم کرتا ہے۔
STR_WATERWAYS_TOOLBAR_BUILD_DOCK_TOOLTIP                        :{BLACK}بندرگاہ تعمیر کریں۔ Shift تعمیر/اندازاّ خرچے میں تدویم کرتا ہے۔
STR_WATERWAYS_TOOLBAR_BUOY_TOOLTIP                              :{BLACK}گزرگاہ کے طور پر استعمال کرنے کے لئے buoy تعمیر کریں۔ Shift تعمیر/اندازاّ خرچے میں تدویم کرتا ہے۔
STR_WATERWAYS_TOOLBAR_BUILD_AQUEDUCT_TOOLTIP                    :{BLACK}پانی کی گزرگاہ تعمیر کریں۔ Shift تعمیر/اندازاّ خرچے میں تدویم کرتا ہے۔
STR_WATERWAYS_TOOLBAR_CREATE_LAKE_TOOLTIP                       :{BLACK}پانی والا علاقہ (جھیل) بنائیں۔{}نہر کی تعمیر کریں، اگر سطح سُمندر کے برابر Ctrl نہیں دبائیں گے تو اردگرد کا علاقہ پانی سے بھر جائے گا
STR_WATERWAYS_TOOLBAR_CREATE_RIVER_TOOLTIP                      :{BLACK}دریا رکھو.

# Ship depot construction window
STR_DEPOT_BUILD_SHIP_CAPTION                                    :{WHITE}بحری جہازوں کے ڈپو کا رخ
STR_DEPOT_BUILD_SHIP_ORIENTATION_TOOLTIP                        :{BLACK}بحری جہازوں کے ڈپو کا رخ منتخب کریں

# Dock construction window
STR_STATION_BUILD_DOCK_CAPTION                                  :{WHITE}بندرگاہ

# Airport toolbar
STR_TOOLBAR_AIRCRAFT_CAPTION                                    :{WHITE}ہوائی اڈے
STR_TOOLBAR_AIRCRAFT_BUILD_AIRPORT_TOOLTIP                      :{BLACK}ہوائی اڈے کی تعمیر کریں۔ Ctrl اسٹیشنوں کو ملاتا ہے۔ Shift تعمیر/اندازاّ خرچے میں تدویم کرتا ہے۔

# Airport construction window
STR_STATION_BUILD_AIRPORT_CAPTION                               :{WHITE}ہوائی اڈے کا انتخاب
STR_STATION_BUILD_AIRPORT_TOOLTIP                               :{BLACK}ہوائی اڈے کی طرز اور سائز منتخب کریں
STR_STATION_BUILD_AIRPORT_CLASS_LABEL                           :{BLACK}ہوائی اڈے کی قسم
STR_STATION_BUILD_AIRPORT_LAYOUT_NAME                           :{BLACK}پھیلاو کی قسم {NUM}

STR_AIRPORT_SMALL                                               :چھوٹا
STR_AIRPORT_CITY                                                :شہری
STR_AIRPORT_METRO                                               :میٹروپولیٹن
STR_AIRPORT_INTERNATIONAL                                       :بین الاقوامی
STR_AIRPORT_COMMUTER                                            :مسافر
STR_AIRPORT_INTERCONTINENTAL                                    :بین البراعظمی
STR_AIRPORT_HELIPORT                                            :ہیلی اڈہ
STR_AIRPORT_HELIDEPOT                                           :ہیلی کاپٹر کا ڈپو
STR_AIRPORT_HELISTATION                                         :ہیلی کاپٹر کا اسٹیشن

STR_AIRPORT_CLASS_SMALL                                         :چھوٹے ہوائی اڈے
STR_AIRPORT_CLASS_LARGE                                         :بڑے ہوائی اڈے
STR_AIRPORT_CLASS_HUB                                           :مرکزی ہوائی اڈے
STR_AIRPORT_CLASS_HELIPORTS                                     :ہیلی کاپڑوں کا ہوائی اڈہ

STR_STATION_BUILD_NOISE                                         :{BLACK}پیدا کردہ شور: {GOLD}{COMMA}

# Landscaping toolbar
STR_LANDSCAPING_TOOLBAR                                         :{WHITE}منظر نامہ
STR_LANDSCAPING_TOOLTIP_LOWER_A_CORNER_OF_LAND                  :{BLACK}زمین کا ایک کنارہ نیچے کرو۔ گھسیٹنے سے پہلا اختیار شدہ کنارہ نیچے ہو گا اور اختیار شدہ رقبہ کو نئے کنارے کی اونچائی کے برابر ہو جائے گا۔ کنٹرول بٹن سے ترچھا رقبہ اختیار ہو گا۔ شفٹ بٹن سے عمارت اور خرچہ کے اندازے کے درمیان تبدیلی ہو گی
STR_LANDSCAPING_TOOLTIP_RAISE_A_CORNER_OF_LAND                  :{BLACK}زمین کا ایک کنارہ اونچا کرو۔ گھسیٹنے سے پہلا اختیار شدہ کنارہ اونچا ہو گا اور اختیار شدہ رقبہ کو نئے کنارے کی اونچائی کے برابر ہو جائے گا۔ کنٹرول بٹن سے ترچھا رقبہ اختیار ہو گا۔ شفٹ بٹن سے عمارت اور خرچہ کے اندازے کے درمیان تبدیلی ہو گی
STR_LANDSCAPING_LEVEL_LAND_TOOLTIP                              :{BLACK}زمین کے ایک رقبے کو پہلے اختیار شدہ کنارہ کے برابر کر دو۔ گھسیٹنے سے پہلا اختیار شدہ کنارہ نیچے ہو گا اور اختیار شدہ رقبہ کو نئے کنارے کی اونچائی کے برابر ہو جائے گا۔ کنٹرول بٹن سے ترچھا رقبہ اختیار ہو گا۔ شفٹ بٹن سے عمارت اور خرچہ کے اندازے کے درمیان تبدیلی ہو گی
STR_LANDSCAPING_TOOLTIP_PURCHASE_LAND                           :{BLACK}مستقبل میں استعمال کے لئے زمین خریدیں۔ Shift تعمیر/اندازاّ خرچے میں تدویم کرتا ہے۔

# Object construction window
STR_OBJECT_BUILD_CAPTION                                        :{WHITE}چیز کا انتخاب
STR_OBJECT_BUILD_TOOLTIP                                        :{BLACK}تعمیرکرنے کے لئے چیز منتخب کریں۔ Shift تعمیر/اندازاّ خرچے میں تدویم کرتا ہے۔
STR_OBJECT_BUILD_CLASS_TOOLTIP                                  :{BLACK}تعمیر کرنے کے لئے چیز کی قسم کا انتخاب کریں
STR_OBJECT_BUILD_PREVIEW_TOOLTIP                                :{BLACK}چیز کا جائزہ
STR_OBJECT_BUILD_SIZE                                           :{BLACK}سائز: {GOLD}{NUM} x {NUM} ٹائلیں

STR_OBJECT_CLASS_LTHS                                           :روشنی کے مینار
STR_OBJECT_CLASS_TRNS                                           :ٹرانسمیٹرز

# Tree planting window (last eight for SE only)
STR_PLANT_TREE_CAPTION                                          :{WHITE}درخت
STR_TREES_RANDOM_TYPE                                           :{BLACK}مختلف اقسام کے درخت
STR_TREES_RANDOM_TYPE_TOOLTIP                                   :{BLACK}مختلف اقسام کے درخت لگائیں۔ Shift تعمیر/اندازاّ خرچے میں تدویم کرتا ہے۔
STR_TREES_RANDOM_TREES_BUTTON                                   :{BLACK}مختلف درخت
STR_TREES_RANDOM_TREES_TOOLTIP                                  :{BLACK}منظر پر مختلف اقسام کے درخت لگائیں

# Land generation window (SE)
STR_TERRAFORM_TOOLBAR_LAND_GENERATION_CAPTION                   :{WHITE}زمین کی تخلیق
STR_TERRAFORM_TOOLTIP_PLACE_ROCKY_AREAS_ON_LANDSCAPE            :{BLACK}منظر پر پتھریلا علاقہ بنائیں
STR_TERRAFORM_TOOLTIP_DEFINE_DESERT_AREA                        :{BLACK}صحرا بنائیں۔{}اُسے ختم کرنے کے لئے Ctrl دبا کر رکھیں
STR_TERRAFORM_TOOLTIP_INCREASE_SIZE_OF_LAND_AREA                :{BLACK}اونچائی کم / زیادہ کرنے کے لئے علاقہ بڑھائیں
STR_TERRAFORM_TOOLTIP_DECREASE_SIZE_OF_LAND_AREA                :{BLACK}اونچائی کم / زیادہ کرنے کے لئے علاقہ کم کریں
STR_TERRAFORM_TOOLTIP_GENERATE_RANDOM_LAND                      :{BLACK}بےترتیب (کسی بھی قسم کی) زمین تخلیق کریں
STR_TERRAFORM_SE_NEW_WORLD                                      :{BLACK}نیا منظر نامہ بنائیں
STR_TERRAFORM_RESET_LANDSCAPE                                   :{BLACK}منظر نامے کو ابتدائی شکل میں لے جائیں
STR_TERRAFORM_RESET_LANDSCAPE_TOOLTIP                           :{BLACK}کمپنی کی ملکیتی تمام زمین کو نقشے سے ہٹائیں

STR_QUERY_RESET_LANDSCAPE_CAPTION                               :{WHITE}منظر نامے کو ابتدائی شکل میں لے جائیں
STR_RESET_LANDSCAPE_CONFIRMATION_TEXT                           :{WHITE}کیا آپ واقعتاّ کمپنی کی ملکیتی تمام ذمین ہٹانا چاہتے ہیں؟

# Town generation window (SE)
STR_FOUND_TOWN_CAPTION                                          :{WHITE}قصبہ تخلیق کریں
STR_FOUND_TOWN_NEW_TOWN_BUTTON                                  :{BLACK}نیا قصبہ
STR_FOUND_TOWN_NEW_TOWN_TOOLTIP                                 :{BLACK}نیا قصبہ بنائیں۔ Shift+Click دبانے سے صرف اندازاّ خرچہ دکھایا جائے گا
STR_FOUND_TOWN_RANDOM_TOWN_BUTTON                               :{BLACK}مختلف قصبہ
STR_FOUND_TOWN_RANDOM_TOWN_TOOLTIP                              :{BLACK}مختلف جگہ پر قصبہ بنائیں
STR_FOUND_TOWN_MANY_RANDOM_TOWNS                                :{BLACK}بہت سے مختلف قصبے بنائیں


STR_FOUND_TOWN_INITIAL_SIZE_TITLE                               :{YELLOW}شہر کا حجم:
STR_FOUND_TOWN_INITIAL_SIZE_SMALL_BUTTON                        :{G=m}{BLACK}چھوٹا
STR_FOUND_TOWN_INITIAL_SIZE_MEDIUM_BUTTON                       :{G=m}{BLACK}درمیانہ
STR_FOUND_TOWN_INITIAL_SIZE_LARGE_BUTTON                        :{G=m}{BLACK}بڑا
STR_FOUND_TOWN_SIZE_RANDOM                                      :{G=m}{BLACK}کوئی سا
STR_FOUND_TOWN_INITIAL_SIZE_TOOLTIP                             :{BLACK}شہر کا حجم منتخب کرو
STR_FOUND_TOWN_CITY                                             :{BLACK}شہر

STR_FOUND_TOWN_ROAD_LAYOUT                                      :{YELLOW}شہر کی سڑکوں کا پھیلائو:
STR_FOUND_TOWN_SELECT_TOWN_ROAD_LAYOUT                          :{BLACK}اس شہر کیلئے سڑکوں کا بھیلائو منتخب کرو
STR_FOUND_TOWN_SELECT_LAYOUT_ORIGINAL                           :{BLACK}اصلی
STR_FOUND_TOWN_SELECT_LAYOUT_BETTER_ROADS                       :{BLACK}بہتر سڑکیں
STR_FOUND_TOWN_SELECT_LAYOUT_RANDOM                             :{G=f}{BLACK}کوئٰ سی

# Fund new industry window

# Industry cargoes window

# Land area window

# Description of land area of different tiles



# Houses come directly from their building names




# Industries come directly from their industry names






# About OpenTTD window
STR_ABOUT_OPENTTD                                               :{WHITE}اوپن ٹی ٹی ڈی کے متعلق

# Framerate display window
############ Leave those lines in this order!!
############ End of leave-in-this-order
############ Leave those lines in this order!!
############ End of leave-in-this-order


# Save/load game/scenario


# World generation
STR_MAPGEN_BY                                                   :{BLACK}*

# Strings for map borders at game generation



# SE Map generation


# Map generation progress

# NewGRF settings
STR_NEWGRF_SETTINGS_INFO_TITLE                                  :{WHITE} تفصیلی NewGRF معلومات
STR_NEWGRF_SETTINGS_ACTIVE_LIST                                 :{WHITE} متحرک NewGRF فائلیں
STR_NEWGRF_SETTINGS_INACTIVE_LIST                               :{WHITE} غیر متحرک NewGRF فائلیں
STR_NEWGRF_SETTINGS_ADD_FILE_TOOLTIP                            :{BLACK} منتخب NewGRF فائل اپنے configuration میں شامل کیجئے
STR_NEWGRF_SETTINGS_RESCAN_FILES                                :{BLACK} فائلوں کو دوبارھ اسکین کیجئے
STR_NEWGRF_SETTINGS_RESCAN_FILES_TOOLTIP                        :{BLACK} نئی دستیاب NewGRF فائلوں کی فھرست حاصل کیجئے
STR_NEWGRF_SETTINGS_UPGRADE                                     :{BLACK}اپگریڈ





# NewGRF save preset window
STR_SAVE_PRESET_CANCEL                                          :{BLACK}منسوخ
STR_SAVE_PRESET_CANCEL_TOOLTIP                                  :{BLACK}پریسیٹ تبدیل نہ کریں
STR_SAVE_PRESET_SAVE                                            :{BLACK}بچایں

# NewGRF parameters window

# NewGRF inspect window
STR_NEWGRF_INSPECT_CAPTION                                      :{WHITE} معایِئنھ کیجیئے - {STRING}

STR_NEWGRF_INSPECT_CAPTION_OBJECT_AT                            :{STRING} پر {HEX}
STR_NEWGRF_INSPECT_CAPTION_OBJECT_AT_RAIL_TYPE                  :طرزِ ریل


# Sprite aligner window
STR_SPRITE_ALIGNER_CAPTION                                      :{WHITE} صف بندھی کے sprite {COMMA} ({STRING})
STR_SPRITE_ALIGNER_NEXT_BUTTON                                  :{BLACK} اگلی sprite
STR_SPRITE_ALIGNER_GOTO_BUTTON                                  :{BLACK} جایئے sprite تک
STR_SPRITE_ALIGNER_GOTO_TOOLTIP                                 :{BLACK} جایئے sprite کی طرف۔ اگر sprite اصلی نھیں تو اگلی sprite کی طرف جائیے
STR_SPRITE_ALIGNER_PREVIOUS_BUTTON                              :{BLACK} پچھلا sprite
STR_SPRITE_ALIGNER_SPRITE_TOOLTIP                               :{BLACK} منتخب sprite کا اظھار۔ اس sprite کے نقش میں سف بندی نظر اندازکی جائے گی۔
STR_SPRITE_ALIGNER_MOVE_TOOLTIP                                 :{BLACK} ارد گرد sprite ھلایئے، X اور Y offset تبدیل کیجئے
STR_SPRITE_ALIGNER_PICKER_BUTTON                                :{BLACK} منتخب sprite کیجئے
STR_SPRITE_ALIGNER_PICKER_TOOLTIP                               :{BLACK} اسکرین سے کسی sprite کو منتخب کیجئے

STR_SPRITE_ALIGNER_GOTO_CAPTION                                 :{WHITE} جایئے sprite تک

# NewGRF (self) generated warnings/errors
STR_NEWGRF_ERROR_MSG_INFO                                       :{SILVER}{STRING}
STR_NEWGRF_ERROR_UNEXPECTED_SPRITE                              :غیر متوقع سپرائٹ (sprite {3:NUM})

# NewGRF related 'general' warnings



# NewGRF status

# NewGRF 'it's broken' warnings


# 'User removed essential NewGRFs'-placeholders for stuff without specs
STR_NEWGRF_INVALID_CARGO                                        :<غلط سامان>
STR_NEWGRF_INVALID_CARGO_QUANTITY                               :<غلط سامان> کا {COMMA}
STR_NEWGRF_INVALID_ENGINE                                       :<غلط انجن ماڈل>
STR_NEWGRF_INVALID_INDUSTRYTYPE                                 :<غلط صنعت>

# Placeholders for other invalid stuff, e.g. vehicles that have gone (Game Script).

# NewGRF scanning window

# Sign list window
STR_SIGN_LIST_CAPTION                                           :{WHITE} فھرستِ اشارھ - {COMMA} اشار{P ھ ے}

# Sign window
STR_EDIT_SIGN_CAPTION                                           :{WHITE} اشارے کے الفاظ تبدیل کیجیئے
STR_EDIT_SIGN_NEXT_SIGN_TOOLTIP                                 :{BLACK} اگلے اشارے تک جایئے
STR_EDIT_SIGN_PREVIOUS_SIGN_TOOLTIP                             :{BLACK} پچھلے اشارے تک جایئے

STR_EDIT_SIGN_SIGN_OSKTITLE                                     :{BLACK} اشارے کا نام درج کیجیئے

# Town directory window
STR_TOWN_DIRECTORY_CAPTION                                      :{WHITE} قصبے
STR_TOWN_DIRECTORY_TOWN                                         :{ORANGE}{TOWN}{BLACK} ({COMMA})

# Town view window
STR_TOWN_VIEW_TOWN_CAPTION                                      :{WHITE}{TOWN}

STR_TOWN_VIEW_DELETE_BUTTON                                     :{BLACK}مٹائو
STR_TOWN_VIEW_DELETE_TOOLTIP                                    :{BLACK}اس شہر کو پورا مٹا دو


# Town local authority window
STR_LOCAL_AUTHORITY_COMPANY_RATING                              :{YELLOW}{COMPANY} {COMPANY_NUM}: {ORANGE}{STRING}



# Goal window
STR_GOALS_TEXT                                                  :{ORANGE}{STRING}

# Goal question window
STR_GOAL_QUESTION_CAPTION_QUESTION                              :سوال
STR_GOAL_QUESTION_CAPTION_INFORMATION                           :معلومات
STR_GOAL_QUESTION_CAPTION_WARNING                               :انتباہ
STR_GOAL_QUESTION_CAPTION_ERROR                                 :خرابی

############ Start of Goal Question button list
############ End of Goal Question button list

# Subsidies window

# Story book window

# Station list window
STR_STATION_LIST_STATION                                        :{YELLOW}{STATION} {STATION_FEATURES}
STR_STATION_LIST_WAYPOINT                                       :{YELLOW}{WAYPOINT}
STR_STATION_LIST_SELECT_ALL_FACILITIES                          :{BLACK}تمام سہولتوں کا انتخاب کرو
STR_STATION_LIST_SELECT_ALL_TYPES                               :{BLACK}تمام قسم کے سامان کا انتخاب کرو (بشمول غیر منتظر سامان کے)
STR_STATION_LIST_NO_WAITING_CARGO                               :{BLACK}کسی قسم کا کویی سامان انتظار نہیں کر رہا ہے

# Station view window
STR_STATION_VIEW_CAPTION                                        :{WHITE}{STATION} {STATION_FEATURES}
STR_STATION_VIEW_WAITING_CARGO                                  :{WHITE}{CARGO_LONG}
STR_STATION_VIEW_EN_ROUTE_FROM                                  :{YELLOW}({CARGO_SHORT} سے براستہ ہے {STATION})

STR_STATION_VIEW_ACCEPTS_CARGO                                  :{BLACK}منظور کرتا ہے: {WHITE}{CARGO_LIST}





############ range for rating starts
STR_CARGO_RATING_APPALLING                                      :انتہائی خراب
############ range for rating ends





# Waypoint/buoy view window
STR_WAYPOINT_VIEW_CAPTION                                       :{WHITE}{WAYPOINT}


# Finances window
STR_FINANCES_YEAR                                               :{WHITE}{NUM}
STR_FINANCES_SECTION_PROPERTY_MAINTENANCE                       :{GOLD}پراپرٹی کی بحالی
STR_FINANCES_NEGATIVE_INCOME                                    :{BLACK}-{CURRENCY_LONG}
STR_FINANCES_POSITIVE_INCOME                                    :{BLACK}+{CURRENCY_LONG}

# Company view

STR_COMPANY_VIEW_INFRASTRUCTURE_STATION                         :{WHITE}{COMMA} اسٹیشن کی ٹائلیں
STR_COMPANY_VIEW_INFRASTRUCTURE_AIRPORT                         :{COMMA}{WHITE} ہوائی اڈے
STR_COMPANY_VIEW_INFRASTRUCTURE_NONE                            :{WHITE}کوئی نہیں

STR_COMPANY_VIEW_INFRASTRUCTURE_BUTTON                          :{BLACK}تفصیلات
STR_COMPANY_VIEW_GIVE_MONEY_BUTTON                              :{BLACK}پیسے دئیں
STR_COMPANY_VIEW_GIVE_MONEY_QUERY_CAPTION                       :بتائیں آپ کتنے پیسے بھیجنا چاہتے ہیں





# Company infrastructure window
STR_COMPANY_INFRASTRUCTURE_VIEW_RAIL_SECT                       :{GOLD}ریل کے ٹکڑے
STR_COMPANY_INFRASTRUCTURE_VIEW_SIGNALS                         :{WHITE}اشارے
STR_COMPANY_INFRASTRUCTURE_VIEW_ROAD_SECT                       :{GOLD}سڑک کے ٹکرے
STR_COMPANY_INFRASTRUCTURE_VIEW_WATER_SECT                      :{GOLD}پانی کی ٹائل
STR_COMPANY_INFRASTRUCTURE_VIEW_CANALS                          :{WHITE}نہریں
STR_COMPANY_INFRASTRUCTURE_VIEW_STATION_SECT                    :{GOLD} اسٹیشن:
STR_COMPANY_INFRASTRUCTURE_VIEW_STATIONS                        :{WHITE}اسٹیشن کی ٹائل
STR_COMPANY_INFRASTRUCTURE_VIEW_AIRPORTS                        :{WHITE}ہوائی اڈے
STR_COMPANY_INFRASTRUCTURE_VIEW_TOTAL                           :{WHITE}{CURRENCY_LONG}سالانہ

# Industry directory

# Industry view
STR_INDUSTRY_VIEW_PRODUCTION_LAST_MONTH_TITLE                   :{BLACK}گزشتہ ماہ کی پیداوار:




# Vehicle lists



STR_VEHICLE_LIST_AVAILABLE_TRAINS                               :دستیاب ریل گاڑیاں
STR_VEHICLE_LIST_AVAILABLE_ROAD_VEHICLES                        :دستیاب گاڑیاں
STR_VEHICLE_LIST_AVAILABLE_SHIPS                                :دستیاب کشتیاں
STR_VEHICLE_LIST_AVAILABLE_AIRCRAFT                             :دستیاب ہوایی جہاز
STR_VEHICLE_LIST_AVAILABLE_ENGINES_TOOLTIP                      :{BLACK}اس قسم کی گاڑیوں کےلیے دستیاب انجنوں کی فہرست دیکھو

STR_VEHICLE_LIST_MANAGE_LIST                                    :{BLACK}فہرست کا انتظام کرو




# Group window



STR_GROUPS_CLICK_ON_GROUP_FOR_TOOLTIP                           :{BLACK}گروپ ۔ اس گروپ ک تمام گاڑیاں دیکھنے کے لیے اسے دبایں۔ پکڑ کے اوپر نیچے بھی کر سکتے ہیں۔





# Build vehicle window


############ range for vehicle availability starts
STR_BUY_VEHICLE_AIRCRAFT_CAPTION                                :نیا طیارہ
############ range for vehicle availability ends

STR_PURCHASE_INFO_AIRCRAFT_RANGE                                :{BLACK}پہنچ: {GOLD}{COMMA} ٹائلیں








STR_BUY_VEHICLE_TRAIN_HIDE_TOGGLE_BUTTON                        :{BLACK}چهپایں
STR_BUY_VEHICLE_ROAD_VEHICLE_HIDE_TOGGLE_BUTTON                 :{BLACK}چهپایں
STR_BUY_VEHICLE_SHIP_HIDE_TOGGLE_BUTTON                         :{BLACK}چهپایں
STR_BUY_VEHICLE_AIRCRAFT_HIDE_TOGGLE_BUTTON                     :{BLACK}چهپایں

STR_BUY_VEHICLE_TRAIN_SHOW_TOGGLE_BUTTON                        :{BLACK}دکهایں
STR_BUY_VEHICLE_ROAD_VEHICLE_SHOW_TOGGLE_BUTTON                 :{BLACK}دکهایں
STR_BUY_VEHICLE_SHIP_SHOW_TOGGLE_BUTTON                         :{BLACK}دکهایں
STR_BUY_VEHICLE_AIRCRAFT_SHOW_TOGGLE_BUTTON                     :{BLACK}دکهایں

STR_BUY_VEHICLE_TRAIN_HIDE_SHOW_TOGGLE_TOOLTIP                  :{BLACK}ٹرین کا قسم دکهایں یه نا
STR_BUY_VEHICLE_ROAD_VEHICLE_HIDE_SHOW_TOGGLE_TOOLTIP           :{BLACK}گاڑی کا قسم دکهایں یه نا
STR_BUY_VEHICLE_SHIP_HIDE_SHOW_TOGGLE_TOOLTIP                   :{BLACK}سمندری جہاز کا قسم دکهایں یه نا
STR_BUY_VEHICLE_AIRCRAFT_HIDE_SHOW_TOGGLE_TOOLTIP               :{BLACK}ہوائی جہاز کا قسم دکهایں یه نا

STR_QUERY_RENAME_TRAIN_TYPE_CAPTION                             :{WHITE}ٹرین کےقسم کا نام تبدیل کریں
STR_QUERY_RENAME_ROAD_VEHICLE_TYPE_CAPTION                      :{WHITE}گاڑی کےقسم کا نام تبدیل کریں
STR_QUERY_RENAME_SHIP_TYPE_CAPTION                              :{WHITE}بہری جہاز کےقسم کا نام تبدیل کریں

# Depot window
STR_DEPOT_CAPTION                                               :{WHITE}{DEPOT}

STR_DEPOT_RENAME_TOOLTIP                                        :{BLACK} ڈیپو کا نام تبدیل کیجئے
STR_DEPOT_RENAME_DEPOT_CAPTION                                  :ڈیپو کا نام تبدیل کیجئے

STR_DEPOT_NO_ENGINE                                             :{BLACK}-
STR_DEPOT_VEHICLE_TOOLTIP                                       :{BLACK}{ENGINE}{STRING}
STR_DEPOT_VEHICLE_TOOLTIP_CARGO                                 :{}{CARGO_LONG} ({CARGO_SHORT})















# Engine preview window





# Autoreplace window

STR_REPLACE_VEHICLE_VEHICLES_IN_USE                             :{YELLOW}استعمالکردہ گاڑیاں
STR_REPLACE_VEHICLE_AVAILABLE_VEHICLES                          :{YELLOW}میسر گاڑیاں







# Vehicle view
STR_VEHICLE_VIEW_CAPTION                                        :{WHITE}{VEHICLE}










# Messages in the start stop button in the vehicle view
STR_VEHICLE_STATUS_AIRCRAFT_TOO_FAR                             :{ORANGE}اگلی منزل بہت دور ہے

STR_VEHICLE_STATUS_HEADING_FOR_DEPOT_VEL                        :{ORANGE} روانگی {DEPOT} کی طرف، {VELOCITY}
STR_VEHICLE_STATUS_HEADING_FOR_DEPOT_SERVICE_VEL                :{LTBLUE} {DEPOT} پر خدمات، {VELOCITY}

# Vehicle stopped/started animations
STR_VEHICLE_COMMAND_STOPPED_SMALL                               :{TINY_FONT}{RED} روک دیا گیا
STR_VEHICLE_COMMAND_STOPPED                                     :{RED} روک دیا گیا
STR_VEHICLE_COMMAND_STARTED_SMALL                               :{TINY_FONT}{GREEN} شروع کر دیا گیا
STR_VEHICLE_COMMAND_STARTED                                     :{GREEN} شروع کر دیا گیا

# Vehicle details


# The next two need to stay in this order








# Extra buttons for train details windows



STR_VEHICLE_DETAIL_TAB_CARGO                                    :{BLACK}سامان


# Vehicle refit




# Order view

STR_ORDER_INDEX                                                 :{COMMA}:{NBSP}
STR_ORDER_TEXT                                                  :{STRING} {STRING} {STRING}


# Order bottom buttons






# Conditional order variables, must follow order of OrderConditionVariable enum







# String parts to build the order string


STR_ORDER_GO_TO_NEAREST_DEPOT_FORMAT                            :{STRING} {STRING} {STRING}
STR_ORDER_GO_TO_DEPOT_FORMAT                                    :{STRING} {DEPOT}


STR_ORDER_GO_TO_STATION                                         :{STRING} {STATION} {STRING}






STR_ORDER_OUT_OF_RANGE                                          :{RED} (اگلا پڑاو پہنچ سے باہر ہے)



# Time table window


STR_TIMETABLE_TRAVEL_NOT_TIMETABLED_SPEED                       :زیادہ سے زیادہ {2:VELOCITY} رفتار پر سفر کریں (بغیر اوقات کے)
STR_TIMETABLE_TRAVEL_FOR_SPEED                                  :{STRING} کے لئے زیادہ سے زیادہ {VELOCITY} رفتار پر سفر کریں






STR_TIMETABLE_CHANGE_SPEED                                      :{BLACK}حد رفتار تبدیل کریں
STR_TIMETABLE_CHANGE_SPEED_TOOLTIP                              :{BLACK}منتخب کردہ حکم کی زیادہ سے زیادہ حد رفتار تبدیل کریں

STR_TIMETABLE_CLEAR_SPEED                                       :{BLACK}حد رفتار ختم کریں
STR_TIMETABLE_CLEAR_SPEED_TOOLTIP                               :{BLACK}منتخب کردہ حکم کی زیادہ سے زیادہ حد رفتار ختم کریں






# Date window (for timetable)


# AI debug window
STR_AI_DEBUG_CONTINUE                                           :{BLACK} جاری کیجیئے
STR_AI_DEBUG_CONTINUE_TOOLTIP                                   :{BLACK} وقفھ منقطع اور AI کو جاری کیجیئے


# AI configuration window


STR_AI_CONFIG_GAMESCRIPT                                        :{SILVER}کھیل کا سکرپٹ

STR_AI_CONFIG_CHANGE_NONE                                       :

# Available AIs window




# AI Parameters


# Textfile window
STR_TEXTFILE_README_CAPTION                                     :{WHITE}{STRING} میں سے {STRING} مجھے پڑھیے
STR_TEXTFILE_CHANGELOG_CAPTION                                  :{WHITE}{STRING} میں سے {STRING} تبدیلی کا ریکارڈ
STR_TEXTFILE_LICENCE_CAPTION                                    :{WHITE}{STRING} میں سے {STRING} لائسنس
STR_TEXTFILE_VIEW_README                                        :{BLACK}مجھے پڑھیے فائل دیکھیں
STR_TEXTFILE_VIEW_CHANGELOG                                     :{BLACK}تبدیلیوں کا ریکارڈ
STR_TEXTFILE_VIEW_LICENCE                                       :{BLACK}لائسنس


# Vehicle loading indicators
STR_PERCENT_NONE                                                :{WHITE}{NUM}%

# Income 'floats'

# Saveload messages

# Map generation messages





# Soundset messages

# Screenshot related messages


# Error message titles

# Generic construction errors
STR_ERROR_OFF_EDGE_OF_MAP                                       :{WHITE}نقشے کے کنارے سے باہر
STR_ERROR_TOO_CLOSE_TO_EDGE_OF_MAP                              :{WHITE}نقشے کے کنارے سے زیادہ قریب
STR_ERROR_NOT_ENOUGH_CASH_REQUIRES_CURRENCY                     :{WHITE}ناکافی پیسہ - {CURRENCY_LONG} مزید چاہیے
STR_ERROR_FLAT_LAND_REQUIRED                                    :{WHITE}ہموار زمین چاہیے
STR_ERROR_CAN_T_DO_THIS                                         :{WHITE}یہ نہیں کر سکتا۔۔۔
STR_ERROR_BUILDING_MUST_BE_DEMOLISHED                           :{WHITE} عمارت کو پھلے گرانا ھو گا
STR_ERROR_CAN_T_CLEAR_THIS_AREA                                 :{WHITE}یہ جگہ صاف نہیں کر سکتا۔۔۔
STR_ERROR_SITE_UNSUITABLE                                       :{WHITE}۔۔۔جگھ غیرمناسب
STR_ERROR_ALREADY_BUILT                                         :{WHITE}...تعمیرات مکمل یا جاری ھیں
STR_ERROR_OWNED_BY                                              :{WHITE}۔۔۔ یھ {STRING} کی ملکیت ھے
STR_ERROR_AREA_IS_OWNED_BY_ANOTHER                              :{WHITE}۔۔۔ رقبھ کسی اور کمپنی کی ملکیت ھے
STR_ERROR_NAME_MUST_BE_UNIQUE                                   :{WHITE} نام منفرد ھونا چاھیے
STR_ERROR_GENERIC_OBJECT_IN_THE_WAY                             :{WHITE}{1:STRING} راستے میں ھے

# Local authority errors
STR_ERROR_LOCAL_AUTHORITY_REFUSES_TO_ALLOW_THIS                 :{WHITE}{TOWN} مقامی حکومت اس کی اجازت نھیں دیتی
STR_ERROR_LOCAL_AUTHORITY_REFUSES_AIRPORT                       :{WHITE}{TOWN} مقامی حکومت اضافی ھوائی اڈے تعمیر کرنے کی اجازت نھیں دیتی

# Levelling errors

# Company related errors


# Town related errors
STR_ERROR_CAN_T_RENAME_TOWN                                     :{WHITE} شہر کا نام تبدیل نہی کیا جاسکتا

# Industry related errors
STR_ERROR_CAN_ONLY_BE_BUILT_IN_TOWNS_WITH_POPULATION_OF_1200    :{G=m}{WHITE}... صرف ان شہروں میں بن سکتا ہے جن کی آبادی ۱۲۰۰ سے زیادہ ہے


# Station construction related errors

STR_ERROR_TOO_CLOSE_TO_ANOTHER_DOCK                             :ایک اور گودی کے قریب

# Station destruction related errors


# Waypoint related errors



# Depot related errors

STR_ERROR_CAN_T_RENAME_DEPOT                                    :{WHITE} ڈیپو کا نام تبدیل نھیں کیا جا سکتا۔۔۔





# Autoreplace related errors

# Rail construction errors


# Road construction errors

# Waterway construction errors

# Tree related errors
STR_ERROR_TREE_WRONG_TERRAIN_FOR_TREE_TYPE                      :{WHITE} ۔۔۔ طرزِ پیڑ کے لیئے غلط طرزِ زپین

# Bridge related errors
STR_ERROR_CAN_T_START_AND_END_ON                                :{WHITE}اسی جگہ شروع اور ختم نہیں کر سکتے
STR_ERROR_START_AND_END_MUST_BE_IN                              :{WHITE}شروع اور ختم سیدھ میں ہو
STR_ERROR_ENDS_OF_BRIDGE_MUST_BOTH                              :{WHITE}... پل کے دونوں کنارے زمین پر ہونے چاہییں
STR_ERROR_BRIDGE_TOO_LONG                                       :{WHITE} ۔۔۔ پل زیادھ لمبی ھے

# Tunnel related errors
STR_ERROR_CAN_T_BUILD_TUNNEL_HERE                               :{WHITE}یہاں سورنگ نہئ بنا سکتے
STR_ERROR_SITE_UNSUITABLE_FOR_TUNNEL                            :{WHITE}سورنگ یہاں سے شروع نہئں کر سکتے
STR_ERROR_MUST_DEMOLISH_TUNNEL_FIRST                            :{WHITE}پہلے سورنگ ختم کرئں
STR_ERROR_ANOTHER_TUNNEL_IN_THE_WAY                             :{WHITE}دوسری سورنگ بئچ مین ہے
STR_ERROR_TUNNEL_THROUGH_MAP_BORDER                             :{WHITE}سورنگ نقشے سے بائر نکل جاے گی
STR_ERROR_UNABLE_TO_EXCAVATE_LAND                               :{WHITE}سرنگ کے دوسرے حصے کی طرف روکاوٹ ہے

# Object related errors
STR_ERROR_OBJECT_IN_THE_WAY                                     :{WHITE}کوئی عمارت یا چیذ راستے مین ہے
STR_ERROR_COMPANY_HEADQUARTERS_IN                               :{WHITE}کمپنی کا مرکزی دفتر راستے مین ہے
STR_ERROR_CAN_T_PURCHASE_THIS_LAND                              :{WHITE}آپ یہ زمین نہی خرید سکتے
STR_ERROR_YOU_ALREADY_OWN_IT                                    :{WHITE}... یہ آپ ہی کی ملکیت ہے

# Group related errors
STR_ERROR_GROUP_CAN_T_CREATE                                    :{WHITE}یہ گروہ تشکیل نہں دے سکتے
STR_ERROR_GROUP_CAN_T_DELETE                                    :{WHITE}یہ گروہ ختم نہں سکتے
STR_ERROR_GROUP_CAN_T_RENAME                                    :{WHITE}نام تبدیل نہں سکتے
STR_ERROR_GROUP_CAN_T_REMOVE_ALL_VEHICLES                       :{WHITE}اس گروہ سے تمام گاڑیاں نہیں نکال سکتے
STR_ERROR_GROUP_CAN_T_ADD_VEHICLE                               :{WHITE}اس گروہ مین گاڑی شامل نہیں سکتے

# Generic vehicle errors
STR_ERROR_TRAIN_IN_THE_WAY                                      :{WHITE}ریل گاڑی راستے مین ہے
STR_ERROR_ROAD_VEHICLE_IN_THE_WAY                               :{WHITE}سڑک کی گاڑی راستے مین ہے
STR_ERROR_SHIP_IN_THE_WAY                                       :{WHITE}کشتی راستے مین ہے
STR_ERROR_AIRCRAFT_IN_THE_WAY                                   :{WHITE}ہوایی جہاز راستے مین ہے

STR_ERROR_CAN_T_REFIT_TRAIN                                     :{WHITE}ریل گاڑی نہیں تبدیل کر سکتے
STR_ERROR_CAN_T_REFIT_ROAD_VEHICLE                              :{WHITE}ٹرک نہیں تبدیل کر سکتے
STR_ERROR_CAN_T_REFIT_SHIP                                      :{WHITE}کشتی نہیں تبدیل کر سکتے
STR_ERROR_CAN_T_REFIT_AIRCRAFT                                  :{WHITE}ہوایی نہیں تبدیل کر سکتے

STR_ERROR_CAN_T_RENAME_TRAIN                                    :{WHITE}ریل گاڑی کا نام نہیں رکھ سکتے
STR_ERROR_CAN_T_RENAME_ROAD_VEHICLE                             :{WHITE}گاڑی کا نام نہیں رکھ سکتے
STR_ERROR_CAN_T_RENAME_SHIP                                     :{WHITE}بہری جہاز کا نام نہیں رکھ سکتے
STR_ERROR_CAN_T_RENAME_AIRCRAFT                                 :{WHITE}ھوائی جہاز کا نام نہیں رکھ سکتے

STR_ERROR_CAN_T_STOP_START_TRAIN                                :{WHITE}ریل گاڑی چلا / روک نہیں سکتے
STR_ERROR_CAN_T_STOP_START_ROAD_VEHICLE                         :{WHITE}گاڑی چلا / روک نہیں سکتے
STR_ERROR_CAN_T_STOP_START_SHIP                                 :{WHITE}بہری جہاز چلا/روک نہیں سکتے
STR_ERROR_CAN_T_STOP_START_AIRCRAFT                             :{WHITE}ھوائی جہاز چلا/روک نہیں سکتے

STR_ERROR_CAN_T_SEND_TRAIN_TO_DEPOT                             :{WHITE}ریل گاڑی کو اڈے نہیں بہیج سکتے
STR_ERROR_CAN_T_SEND_ROAD_VEHICLE_TO_DEPOT                      :{WHITE}گاڑی کو اڈے نہیں بہیج سکتے
STR_ERROR_CAN_T_SEND_SHIP_TO_DEPOT                              :{WHITE}بہری جہاز کو اڈے نہیں بہیج سکتے
STR_ERROR_CAN_T_SEND_AIRCRAFT_TO_HANGAR                         :{WHITE}ھوائی جہاز کو اڈے نہیں بہیج سکتے

STR_ERROR_CAN_T_BUY_TRAIN                                       :{WHITE}ریل گاڑی نہیں خرید سکتے
STR_ERROR_CAN_T_BUY_ROAD_VEHICLE                                :{WHITE}گاڑی نہیں خرید سکتے
STR_ERROR_CAN_T_BUY_SHIP                                        :{WHITE}ریل گاڑی نہیں خرید سکتے
STR_ERROR_CAN_T_BUY_AIRCRAFT                                    :{WHITE}ھوائی جہاز نہیں خرید سکتے


STR_ERROR_CAN_T_SELL_AIRCRAFT                                   :{WHITE}ھوائی جہاز فروخت نہیں کر سکتے

STR_ERROR_RAIL_VEHICLE_NOT_AVAILABLE                            :{WHITE}گاڑی دستیاب نہیں ھے
STR_ERROR_ROAD_VEHICLE_NOT_AVAILABLE                            :{WHITE}گاڑی دستیاب نہیں ھے
STR_ERROR_SHIP_NOT_AVAILABLE                                    :{WHITE}بہری جہاز دستیاب نہیں ھے

STR_ERROR_TOO_MANY_VEHICLES_IN_GAME                             :{WHITE}کھیل میں بہت زیادہ سواریاں
STR_ERROR_CAN_T_CHANGE_SERVICING                                :{WHITE}مرمت کا دورانیہ تبدیل نہین کرسکتے



# Specific vehicle errors



# Order related errors

STR_ERROR_AIRCRAFT_NOT_ENOUGH_RANGE                             :{WHITE} ۔ ۔ ۔ ہوائی جہاز کی اتنی پہنچ نہیں ہے

# Timetable related errors

# Sign related errors

# Translatable comment for OpenTTD's desktop shortcut
STR_DESKTOP_SHORTCUT_COMMENT                                    :Transport Tycoon Deluxe کا ھم جنس

# Translatable descriptions in media/baseset/*.ob* files

##id 0x2000
# Town building names
STR_TOWN_BUILDING_NAME_CHURCH_1                                 :چرچ

##id 0x4800
# industry names
STR_INDUSTRY_NAME_POWER_STATION                                 :بجلی گھر

############ WARNING, using range 0x6000 for strings that are stored in the savegame
############ These strings may never get a new id, or savegames will break!
##id 0x6000
STR_SV_EMPTY                                                    :

STR_SV_STNAME                                                   :{STRING}
STR_SV_STNAME_BUOY                                              :{STRING}
STR_SV_STNAME_WAYPOINT                                          :{STRING}
##id 0x6020
############ end of savegame specific region!

##id 0x8000
# Vehicle names
STR_VEHICLE_NAME_TRAIN_ENGINE_RAIL_PLODDYPHUT_CHOO_CHOO         :Ploddyphut Choo-Choo
STR_VEHICLE_NAME_TRAIN_ENGINE_RAIL_POWERNAUT_CHOO_CHOO          :Powernaut Choo-Choo
STR_VEHICLE_NAME_TRAIN_ENGINE_RAIL_MIGHTYMOVER_CHOO_CHOO        :MightyMover Choo-Choo
STR_VEHICLE_NAME_TRAIN_ENGINE_MONORAIL_WIZZOWOW_Z99             :Wizzowow Z99
STR_VEHICLE_NAME_TRAIN_WAGON_MONORAIL_COAL_CAR                  :کوئلے کا ٹرک
STR_VEHICLE_NAME_TRAIN_ENGINE_MAGLEV_WIZZOWOW_ROCKETEER         :Wizzowow Rocketeer
STR_VEHICLE_NAME_TRAIN_WAGON_MAGLEV_FRUIT_TRUCK                 :پھلوں کا ٹرک
STR_VEHICLE_NAME_ROAD_VEHICLE_BALOGH_COAL_TRUCK                 :Balogh کوئلے کا ٹرک
STR_VEHICLE_NAME_ROAD_VEHICLE_UHL_COAL_TRUCK                    :Uhl کوئلے کا ٹرک
STR_VEHICLE_NAME_ROAD_VEHICLE_DW_COAL_TRUCK                     :DW کوئلے کا ٹرک
STR_VEHICLE_NAME_ROAD_VEHICLE_MPS_MAIL_TRUCK                    :MPS ڈاک کا ٹرک
STR_VEHICLE_NAME_ROAD_VEHICLE_REYNARD_MAIL_TRUCK                :Reynard ڈاک کا ٹرک
STR_VEHICLE_NAME_ROAD_VEHICLE_PERRY_MAIL_TRUCK                  :Perry ڈاک کا ٹرک
STR_VEHICLE_NAME_ROAD_VEHICLE_MIGHTYMOVER_MAIL_TRUCK            :MightyMover ڈاک کا ٹرک
STR_VEHICLE_NAME_ROAD_VEHICLE_POWERNAUGHT_MAIL_TRUCK            :Powernaught ڈاک کا ٹرک
STR_VEHICLE_NAME_ROAD_VEHICLE_WIZZOWOW_MAIL_TRUCK               :Wizzowow ڈاک کا ٹرک
STR_VEHICLE_NAME_ROAD_VEHICLE_WITCOMBE_OIL_TANKER               :Witcombe تیل کا ٹینکر
STR_VEHICLE_NAME_ROAD_VEHICLE_FOSTER_OIL_TANKER                 :Foster تیل کا ٹینکر
STR_VEHICLE_NAME_ROAD_VEHICLE_PERRY_OIL_TANKER                  :Perry تیل کا ٹینکر
STR_VEHICLE_NAME_ROAD_VEHICLE_TALBOTT_LIVESTOCK_VAN             :Talbott مویشی وین
STR_VEHICLE_NAME_ROAD_VEHICLE_UHL_LIVESTOCK_VAN                 :Uhl مویشی وین
STR_VEHICLE_NAME_ROAD_VEHICLE_FOSTER_LIVESTOCK_VAN              :Foster مویشی وین
STR_VEHICLE_NAME_ROAD_VEHICLE_BALOGH_GOODS_TRUCK                :Balogh عام اشیاء کا ٹرک
STR_VEHICLE_NAME_ROAD_VEHICLE_CRAIGHEAD_GOODS_TRUCK             :Craighead عام اشیاء کا ٹرک
STR_VEHICLE_NAME_ROAD_VEHICLE_GOSS_GOODS_TRUCK                  :Goss عام اشیاء کا ٹرک
STR_VEHICLE_NAME_ROAD_VEHICLE_HEREFORD_GRAIN_TRUCK              :Hereford اناج کا ٹرک
STR_VEHICLE_NAME_ROAD_VEHICLE_THOMAS_GRAIN_TRUCK                :Thomas اناج کا ٹرک
STR_VEHICLE_NAME_ROAD_VEHICLE_GOSS_GRAIN_TRUCK                  :Goss اناج کا ٹرک
STR_VEHICLE_NAME_ROAD_VEHICLE_WITCOMBE_WOOD_TRUCK               :Witcombe لکڑی کا ٹرک
STR_VEHICLE_NAME_ROAD_VEHICLE_FOSTER_WOOD_TRUCK                 :Foster لکڑی کا ٹرک
STR_VEHICLE_NAME_ROAD_VEHICLE_MORELAND_WOOD_TRUCK               :Moreland لکڑی کا ٹرک
STR_VEHICLE_NAME_ROAD_VEHICLE_MPS_IRON_ORE_TRUCK                :MPS لوہے کی دھات کا ٹرک
STR_VEHICLE_NAME_ROAD_VEHICLE_UHL_IRON_ORE_TRUCK                :Uhl لوہے کی دھات کا ٹرک
STR_VEHICLE_NAME_ROAD_VEHICLE_CHIPPY_IRON_ORE_TRUCK             :Chippy لوہے کی دھات کا ٹرک
STR_VEHICLE_NAME_ROAD_VEHICLE_BALOGH_STEEL_TRUCK                :Balogh فولاد کا ٹرک
STR_VEHICLE_NAME_ROAD_VEHICLE_UHL_STEEL_TRUCK                   :Uhl فولاد کا ٹرک
STR_VEHICLE_NAME_ROAD_VEHICLE_KELLING_STEEL_TRUCK               :Kelling فولاد کا ٹرک
STR_VEHICLE_NAME_ROAD_VEHICLE_BALOGH_ARMORED_TRUCK              :Balogh بکتربند ٹرک
STR_VEHICLE_NAME_ROAD_VEHICLE_UHL_ARMORED_TRUCK                 :Uhl بکتربند ٹرک
STR_VEHICLE_NAME_ROAD_VEHICLE_FOSTER_ARMORED_TRUCK              :Foster بکتربند ٹرک
STR_VEHICLE_NAME_ROAD_VEHICLE_FOSTER_FOOD_VAN                   :Foster خوراک کی ویگن
STR_VEHICLE_NAME_ROAD_VEHICLE_PERRY_FOOD_VAN                    :Perry خوراک کی ویگن
STR_VEHICLE_NAME_ROAD_VEHICLE_CHIPPY_FOOD_VAN                   :Chippy خوراک کی ویگن
STR_VEHICLE_NAME_ROAD_VEHICLE_UHL_PAPER_TRUCK                   :Uhl کاغذ کا ٹرک
STR_VEHICLE_NAME_ROAD_VEHICLE_BALOGH_PAPER_TRUCK                :Balogh کاغذ کا ٹرک
STR_VEHICLE_NAME_ROAD_VEHICLE_MPS_PAPER_TRUCK                   :MPS کاغذ کا ٹرک
STR_VEHICLE_NAME_ROAD_VEHICLE_MPS_COPPER_ORE_TRUCK              :MPS تانبے کی دهات کا ٹرک
STR_VEHICLE_NAME_ROAD_VEHICLE_UHL_COPPER_ORE_TRUCK              :Uhl تانبے کی دهات کا ٹرک
STR_VEHICLE_NAME_ROAD_VEHICLE_GOSS_COPPER_ORE_TRUCK             :Goss تانبے کی دهات کا ٹرک
STR_VEHICLE_NAME_ROAD_VEHICLE_UHL_WATER_TANKER                  :Uhl پانی کا ٹینکر
STR_VEHICLE_NAME_ROAD_VEHICLE_BALOGH_WATER_TANKER               :Balogh پانی کا ٹینکر
STR_VEHICLE_NAME_ROAD_VEHICLE_MPS_WATER_TANKER                  :MPS پانی کا ٹینکر
STR_VEHICLE_NAME_ROAD_VEHICLE_BALOGH_FRUIT_TRUCK                :Balogh پھلوں کا ٹرک
STR_VEHICLE_NAME_ROAD_VEHICLE_UHL_FRUIT_TRUCK                   :Uhl پھلوں کا ٹرک
STR_VEHICLE_NAME_ROAD_VEHICLE_KELLING_FRUIT_TRUCK               :Kelling پھلوں کا ٹرک
STR_VEHICLE_NAME_ROAD_VEHICLE_BALOGH_RUBBER_TRUCK               :Balogh کہریا(ربر) کا ٹرک
STR_VEHICLE_NAME_ROAD_VEHICLE_UHL_RUBBER_TRUCK                  :Uhl کہریا(ربر) کا ٹرک
STR_VEHICLE_NAME_ROAD_VEHICLE_RMT_RUBBER_TRUCK                  :RMT کہریا(ربر) کا ٹرک
STR_VEHICLE_NAME_ROAD_VEHICLE_MIGHTYMOVER_SUGAR_TRUCK           :MightyMover چینی کا ٹرک
STR_VEHICLE_NAME_ROAD_VEHICLE_POWERNAUGHT_SUGAR_TRUCK           :Powernaught چینی کا ٹرک
STR_VEHICLE_NAME_ROAD_VEHICLE_WIZZOWOW_SUGAR_TRUCK              :Wizzowow چینی کا ٹرک
STR_VEHICLE_NAME_ROAD_VEHICLE_MIGHTYMOVER_COLA_TRUCK            :MightyMover کولا کا ٹرک
STR_VEHICLE_NAME_ROAD_VEHICLE_POWERNAUGHT_COLA_TRUCK            :Powernaught کولا کا ٹرک
STR_VEHICLE_NAME_ROAD_VEHICLE_WIZZOWOW_COLA_TRUCK               :Wizzowow کولا کا ٹرک
STR_VEHICLE_NAME_ROAD_VEHICLE_MIGHTYMOVER_COTTON_CANDY          :MightyMover لچھے کا ٹرک
STR_VEHICLE_NAME_ROAD_VEHICLE_POWERNAUGHT_COTTON_CANDY          :Powernaught لچھے کا ٹرک
STR_VEHICLE_NAME_ROAD_VEHICLE_WIZZOWOW_COTTON_CANDY_TRUCK       :Wizzowow لچھے کا ٹرک
STR_VEHICLE_NAME_ROAD_VEHICLE_MIGHTYMOVER_TOFFEE_TRUCK          :MightyMover ٹافی کا ٹرک
STR_VEHICLE_NAME_ROAD_VEHICLE_POWERNAUGHT_TOFFEE_TRUCK          :Powernaught ٹافی کا ٹرک
STR_VEHICLE_NAME_ROAD_VEHICLE_WIZZOWOW_TOFFEE_TRUCK             :Wizzowow ٹافی کا ٹرک
STR_VEHICLE_NAME_ROAD_VEHICLE_MIGHTYMOVER_TOY_VAN               :MightyMover کھلونوں کی ویگن
STR_VEHICLE_NAME_ROAD_VEHICLE_POWERNAUGHT_TOY_VAN               :Powernaught کھلونوں کی ویگن
STR_VEHICLE_NAME_ROAD_VEHICLE_WIZZOWOW_TOY_VAN                  :Wizzowow کھلونوں کی ویگن
STR_VEHICLE_NAME_ROAD_VEHICLE_MIGHTYMOVER_CANDY_TRUCK           :MightyMover مٹھائی کا ٹرک
STR_VEHICLE_NAME_ROAD_VEHICLE_POWERNAUGHT_CANDY_TRUCK           :Powernaught مٹھائی کا ٹرک
STR_VEHICLE_NAME_ROAD_VEHICLE_WIZZOWOW_CANDY_TRUCK              :Wizzowow مٹھائی کا ٹرک
STR_VEHICLE_NAME_ROAD_VEHICLE_MIGHTYMOVER_BATTERY_TRUCK         :MightyMover بیٹری کا ٹرک
STR_VEHICLE_NAME_ROAD_VEHICLE_POWERNAUGHT_BATTERY_TRUCK         :Powernaught بیٹری کا ٹرک
STR_VEHICLE_NAME_ROAD_VEHICLE_WIZZOWOW_BATTERY_TRUCK            :Wizzowow بیٹری کا ٹرک
STR_VEHICLE_NAME_ROAD_VEHICLE_MIGHTYMOVER_FIZZY_DRINK           :MightyMover گیسی مشروب کا ٹرک
STR_VEHICLE_NAME_ROAD_VEHICLE_POWERNAUGHT_FIZZY_DRINK           :Powernaught گیسی مشروب کا ٹرک
STR_VEHICLE_NAME_ROAD_VEHICLE_WIZZOWOW_FIZZY_DRINK_TRUCK        :Wizzowow گیسی مشروب کا ٹرک
STR_VEHICLE_NAME_ROAD_VEHICLE_MIGHTYMOVER_PLASTIC_TRUCK         :MightyMover پلاسٹک کا ٹرک
STR_VEHICLE_NAME_ROAD_VEHICLE_POWERNAUGHT_PLASTIC_TRUCK         :Powernaught پلاسٹک کا ٹرک
STR_VEHICLE_NAME_ROAD_VEHICLE_WIZZOWOW_PLASTIC_TRUCK            :Wizzowow پلاسٹک کا ٹرک
STR_VEHICLE_NAME_ROAD_VEHICLE_MIGHTYMOVER_BUBBLE_TRUCK          :MightyMover بلبلوں کا ٹرک
STR_VEHICLE_NAME_ROAD_VEHICLE_POWERNAUGHT_BUBBLE_TRUCK          :Powernaught بلبلوں کا ٹرک
STR_VEHICLE_NAME_ROAD_VEHICLE_WIZZOWOW_BUBBLE_TRUCK             :Wizzowow بلبلوں کا ٹرک
STR_VEHICLE_NAME_SHIP_MPS_OIL_TANKER                            :MPS تیل کا ٹینکر
STR_VEHICLE_NAME_SHIP_CS_INC_OIL_TANKER                         :CS-Inc. تیل کا ٹینکر
STR_VEHICLE_NAME_SHIP_MPS_PASSENGER_FERRY                       :MPS مسافر کشتی
STR_VEHICLE_NAME_SHIP_FFP_PASSENGER_FERRY                       :FFP مسافر کشتی
STR_VEHICLE_NAME_SHIP_BAKEWELL_300_HOVERCRAFT                   :Bakewell 300 ہوائی کشتی
STR_VEHICLE_NAME_SHIP_CHUGGER_CHUG_PASSENGER                    :Chugger-Chug مسافر کشتی
STR_VEHICLE_NAME_SHIP_SHIVERSHAKE_PASSENGER_FERRY               :Shivershake مسافر کشتی
STR_VEHICLE_NAME_SHIP_YATE_CARGO_SHIP                           :Yate مال بردار کشتی
STR_VEHICLE_NAME_SHIP_BAKEWELL_CARGO_SHIP                       :Bakewell مال بردار کشتی
STR_VEHICLE_NAME_SHIP_MIGHTYMOVER_CARGO_SHIP                    :MightyMover مال بردار کشتی
STR_VEHICLE_NAME_SHIP_POWERNAUT_CARGO_SHIP                      :Powernaut مال بردار کشتی
STR_VEHICLE_NAME_AIRCRAFT_SAMPSON_U52                           :Sampson U52
STR_VEHICLE_NAME_AIRCRAFT_COLEMAN_COUNT                         :Coleman گنتی
STR_VEHICLE_NAME_AIRCRAFT_FFP_DART                              :FFP تیر
STR_VEHICLE_NAME_AIRCRAFT_YATE_HAUGAN                           :Yate Haugan
STR_VEHICLE_NAME_AIRCRAFT_BAKEWELL_COTSWALD_LB_3                :Bakewell Cotswald LB-3
STR_VEHICLE_NAME_AIRCRAFT_BAKEWELL_LUCKETT_LB_8                 :Bakewell Luckett LB-8
STR_VEHICLE_NAME_AIRCRAFT_BAKEWELL_LUCKETT_LB_9                 :Bakewell Luckett LB-9
STR_VEHICLE_NAME_AIRCRAFT_BAKEWELL_LUCKETT_LB80                 :Bakewell Luckett LB80
STR_VEHICLE_NAME_AIRCRAFT_BAKEWELL_LUCKETT_LB_10                :Bakewell Luckett LB-10
STR_VEHICLE_NAME_AIRCRAFT_BAKEWELL_LUCKETT_LB_11                :Bakewell Luckett LB-11
STR_VEHICLE_NAME_AIRCRAFT_YATE_AEROSPACE_YAC_1_11               :Yate Aerospace YAC 1-11
STR_VEHICLE_NAME_AIRCRAFT_DARWIN_100                            :Darwin 100
STR_VEHICLE_NAME_AIRCRAFT_DARWIN_200                            :Darwin 200
STR_VEHICLE_NAME_AIRCRAFT_DARWIN_300                            :Darwin 300
STR_VEHICLE_NAME_AIRCRAFT_DARWIN_400                            :Darwin 400
STR_VEHICLE_NAME_AIRCRAFT_DARWIN_500                            :Darwin 500
STR_VEHICLE_NAME_AIRCRAFT_DARWIN_600                            :Darwin 600
STR_VEHICLE_NAME_AIRCRAFT_GURU_GALAXY                           :گرو کائینات
STR_VEHICLE_NAME_AIRCRAFT_AIRTAXI_A21                           :Airtaxi A21
STR_VEHICLE_NAME_AIRCRAFT_AIRTAXI_A31                           :Airtaxi A31
STR_VEHICLE_NAME_AIRCRAFT_AIRTAXI_A32                           :Airtaxi A32
STR_VEHICLE_NAME_AIRCRAFT_AIRTAXI_A33                           :Airtaxi A33
STR_VEHICLE_NAME_AIRCRAFT_YATE_AEROSPACE_YAE46                  :Yate Aerospace YAe46
STR_VEHICLE_NAME_AIRCRAFT_DINGER_100                            :Dinger 100
STR_VEHICLE_NAME_AIRCRAFT_AIRTAXI_A34_1000                      :AirTaxi A34-1000
STR_VEHICLE_NAME_AIRCRAFT_YATE_Z_SHUTTLE                        :Yate Z-Shuttle
STR_VEHICLE_NAME_AIRCRAFT_KELLING_K1                            :Kelling K1
STR_VEHICLE_NAME_AIRCRAFT_KELLING_K6                            :Kelling K6
STR_VEHICLE_NAME_AIRCRAFT_KELLING_K7                            :Kelling K7
STR_VEHICLE_NAME_AIRCRAFT_DARWIN_700                            :Darwin 700
STR_VEHICLE_NAME_AIRCRAFT_FFP_HYPERDART_2                       :FFP Hyperdart 2
STR_VEHICLE_NAME_AIRCRAFT_DINGER_200                            :Dinger 200
STR_VEHICLE_NAME_AIRCRAFT_DINGER_1000                           :Dinger 1000
STR_VEHICLE_NAME_AIRCRAFT_PLODDYPHUT_100                        :Ploddyphut 100
STR_VEHICLE_NAME_AIRCRAFT_PLODDYPHUT_500                        :Ploddyphut 500
STR_VEHICLE_NAME_AIRCRAFT_FLASHBANG_X1                          :Flashbang X1
STR_VEHICLE_NAME_AIRCRAFT_JUGGERPLANE_M1                        :Juggerplane M1
STR_VEHICLE_NAME_AIRCRAFT_FLASHBANG_WIZZER                      :Flashbang Wizzer
STR_VEHICLE_NAME_AIRCRAFT_TRICARIO_HELICOPTER                   :Tricario ہیلی کاپٹر
STR_VEHICLE_NAME_AIRCRAFT_GURU_X2_HELICOPTER                    :گرو X2 ہیلی کاپٹر
STR_VEHICLE_NAME_AIRCRAFT_POWERNAUT_HELICOPTER                  :Powernaut ہیلی کاپٹر

##id 0x8800
# Formatting of some strings
STR_FORMAT_DATE_TINY                                            :{STRING}-{STRING}-{NUM}
STR_FORMAT_DATE_SHORT                                           :{STRING} {NUM}
STR_FORMAT_DATE_LONG                                            :{STRING} {STRING} {NUM}
STR_FORMAT_DATE_ISO                                             :{2:NUM}-{1:STRING}-{0:STRING}

STR_FORMAT_COMPANY_NUM                                          :(کمپنی {COMMA})
STR_FORMAT_GROUP_NAME                                           :گروہ {COMMA}
STR_FORMAT_INDUSTRY_NAME                                        :{TOWN} {STRING}
STR_FORMAT_WAYPOINT_NAME                                        :{TOWN} راستے کا نشان
STR_FORMAT_WAYPOINT_NAME_SERIAL                                 :{TOWN} راستے کا نشان #{COMMA}

STR_FORMAT_DEPOT_NAME_TRAIN                                     :{TOWN} ریل گاڑی ڈیپو
STR_FORMAT_DEPOT_NAME_TRAIN_SERIAL                              :{TOWN} ریل گاڑی ڈیپو # {COMMA}
STR_FORMAT_DEPOT_NAME_ROAD_VEHICLE                              :{TOWN} گاڑی ڈیپو
STR_FORMAT_DEPOT_NAME_ROAD_VEHICLE_SERIAL                       :{TOWN} گاڑی ڈیپو #{COMMA}
STR_FORMAT_DEPOT_NAME_SHIP                                      :{TOWN} بحری جھاز ڈیپو
STR_FORMAT_DEPOT_NAME_SHIP_SERIAL                               :{TOWN} بحری جھاز ڈیپو #{COMMA}
STR_FORMAT_DEPOT_NAME_AIRCRAFT                                  :{STATION} طیارھ گاھ

STR_UNKNOWN_STATION                                             :نا معلوم اسٹیشن
STR_DEFAULT_SIGN_NAME                                           :اشارہ
STR_COMPANY_SOMEONE                                             :کوئی

STR_SAVEGAME_NAME_DEFAULT                                       :{COMPANY}, {STRING}
STR_SAVEGAME_NAME_SPECTATOR                                     :تماشائی, {1:STRING}

# Viewport strings
STR_VIEWPORT_TOWN_POP                                           :{WHITE}{TOWN} ({COMMA})
STR_VIEWPORT_TOWN                                               :{WHITE}{TOWN}
STR_VIEWPORT_TOWN_TINY_BLACK                                    :{TINY_FONT}{BLACK}{TOWN}
STR_VIEWPORT_TOWN_TINY_WHITE                                    :{TINY_FONT}{WHITE}{TOWN}

STR_VIEWPORT_SIGN_SMALL_BLACK                                   :{TINY_FONT}{BLACK}{SIGN}
STR_VIEWPORT_SIGN_SMALL_WHITE                                   :{TINY_FONT}{WHITE}{SIGN}

STR_VIEWPORT_STATION                                            :{STATION} {STATION_FEATURES}
STR_VIEWPORT_STATION_TINY                                       :{TINY_FONT}{STATION}

STR_VIEWPORT_WAYPOINT                                           :{WAYPOINT}
STR_VIEWPORT_WAYPOINT_TINY                                      :{TINY_FONT}{WAYPOINT}

# Simple strings to get specific types of data
STR_COMPANY_NAME                                                :{COMPANY}
STR_COMPANY_NAME_COMPANY_NUM                                    :{COMPANY} {COMPANY_NUM}
STR_DEPOT_NAME                                                  :{DEPOT}
STR_ENGINE_NAME                                                 :{ENGINE}
STR_HIDDEN_ENGINE_NAME                                          :{ENGINE}(پوشیدہ)
STR_GROUP_NAME                                                  :{GROUP}
STR_INDUSTRY_NAME                                               :{INDUSTRY}
STR_PRESIDENT_NAME                                              :{PRESIDENT_NAME}
STR_SIGN_NAME                                                   :{SIGN}
STR_STATION_NAME                                                :{STATION}
STR_TOWN_NAME                                                   :{TOWN}
STR_VEHICLE_NAME                                                :{VEHICLE}
STR_WAYPOINT_NAME                                               :{WAYPOINT}

STR_JUST_CARGO                                                  :{CARGO_LONG}
STR_JUST_CHECKMARK                                              :{CHECKMARK}
STR_JUST_COMMA                                                  :{COMMA}
STR_JUST_CURRENCY_SHORT                                         :{CURRENCY_SHORT}
STR_JUST_CURRENCY_LONG                                          :{CURRENCY_LONG}
STR_JUST_CARGO_LIST                                             :{CARGO_LIST}
STR_JUST_INT                                                    :{NUM}
STR_JUST_DATE_TINY                                              :{DATE_TINY}
STR_JUST_DATE_SHORT                                             :{DATE_SHORT}
STR_JUST_DATE_LONG                                              :{DATE_LONG}
STR_JUST_DATE_ISO                                               :{DATE_ISO}
STR_JUST_STRING                                                 :{STRING}
STR_JUST_STRING_STRING                                          :{STRING}{STRING}
STR_JUST_RAW_STRING                                             :{STRING}

# Slightly 'raw' stringcodes with colour or size
STR_BLACK_COMMA                                                 :{BLACK}{COMMA}
STR_TINY_BLACK_COMA                                             :{TINY_FONT}{BLACK}{COMMA}
STR_TINY_COMMA                                                  :{TINY_FONT}{COMMA}
STR_BLUE_COMMA                                                  :{BLUE}{COMMA}
STR_RED_COMMA                                                   :{RED}{COMMA}
STR_WHITE_COMMA                                                 :{WHITE}{COMMA}
STR_TINY_BLACK_DECIMAL                                          :{TINY_FONT}{BLACK}{DECIMAL}
STR_COMPANY_MONEY                                               :{WHITE}{CURRENCY_LONG}
STR_BLACK_DATE_LONG                                             :{BLACK}{DATE_LONG}
STR_WHITE_DATE_LONG                                             :{WHITE}{DATE_LONG}
STR_SHORT_DATE                                                  :{WHITE}{DATE_TINY}
STR_DATE_LONG_SMALL                                             :{TINY_FONT}{BLACK}{DATE_LONG}
STR_TINY_GROUP                                                  :{TINY_FONT}{GROUP}
STR_BLACK_INT                                                   :{BLACK}{NUM}
STR_ORANGE_INT                                                  :{ORANGE}{NUM}
STR_WHITE_SIGN                                                  :{WHITE}{SIGN}
STR_TINY_BLACK_STATION                                          :{TINY_FONT}{BLACK}{STATION}
STR_BLACK_STRING                                                :{BLACK}{STRING}
STR_BLACK_RAW_STRING                                            :{BLACK}{STRING}
STR_ORANGE_STRING                                               :{ORANGE}{STRING}
STR_LTBLUE_STRING                                               :{LTBLUE}{STRING}
STR_WHITE_STRING                                                :{WHITE}{STRING}
STR_ORANGE_STRING1_WHITE                                        :{ORANGE}{STRING}{WHITE}
STR_ORANGE_STRING1_LTBLUE                                       :{ORANGE}{STRING}{LTBLUE}
STR_TINY_BLACK_HEIGHT                                           :{TINY_FONT}{BLACK}{HEIGHT}
STR_TINY_BLACK_VEHICLE                                          :{TINY_FONT}{BLACK}{VEHICLE}
STR_TINY_RIGHT_ARROW                                            :{TINY_FONT}{RIGHT_ARROW}

STR_BLACK_1                                                     :{BLACK}۱
STR_BLACK_2                                                     :{BLACK}۲
STR_BLACK_3                                                     :{BLACK}۳
STR_BLACK_4                                                     :{BLACK}۴
STR_BLACK_5                                                     :{BLACK}۵
STR_BLACK_6                                                     :{BLACK}۶
STR_BLACK_7                                                     :{BLACK}۷

STR_TRAIN                                                       :{BLACK}{TRAIN}
STR_BUS                                                         :{BLACK}{BUS}
STR_LORRY                                                       :{BLACK}{LORRY}
STR_PLANE                                                       :{BLACK}{PLANE}
STR_SHIP                                                        :{BLACK}{SHIP}

STR_TOOLBAR_RAILTYPE_VELOCITY                                   :({STRING} ({VELOCITY}<|MERGE_RESOLUTION|>--- conflicted
+++ resolved
@@ -1657,10 +1657,6 @@
 STR_NETWORK_CLIENT                                              :کلائینٹ
 STR_NETWORK_SPECTATORS                                          :ناظرین
 
-<<<<<<< HEAD
-
-=======
->>>>>>> 725d793b
 # Network set password
 STR_COMPANY_PASSWORD_CANCEL                                     :{BLACK}بتایا گیا پاس ورڈ محفوظ نہ کریں
 STR_COMPANY_PASSWORD_OK                                         :{BLACK}کمپنی کا نیا پاس ورڈ رکھیں
