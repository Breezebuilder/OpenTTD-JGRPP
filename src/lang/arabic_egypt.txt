##name Arabic (Egypt)
##ownname Arabic (Egypt)
##isocode ar_EG
##plural 1
##textdir rtl
##digitsep ٬
##digitsepcur ٬
##decimalsep ٫
##winlangid 0x0c01
##grflangid 0x14


# This file is part of OpenTTD.
# OpenTTD is free software; you can redistribute it and/or modify it under the terms of the GNU General Public License as published by the Free Software Foundation, version 2.
# OpenTTD is distributed in the hope that it will be useful, but WITHOUT ANY WARRANTY; without even the implied warranty of MERCHANTABILITY or FITNESS FOR A PARTICULAR PURPOSE.
# See the GNU General Public License for more details. You should have received a copy of the GNU General Public License along with OpenTTD. If not, see <http://www.gnu.org/licenses/>.


##id 0x0000
STR_NULL                                                        :
STR_EMPTY                                                       :
STR_UNDEFINED                                                   :وصلة غير معرفة
STR_JUST_NOTHING                                                :لا شيئ

# Cargo related strings
# Plural cargo name
STR_CARGO_PLURAL_NOTHING                                        :
STR_CARGO_PLURAL_PASSENGERS                                     :ركاب
STR_CARGO_PLURAL_COAL                                           :فحم
STR_CARGO_PLURAL_MAIL                                           :بريد
STR_CARGO_PLURAL_OIL                                            :نفط
STR_CARGO_PLURAL_LIVESTOCK                                      :ماشيه
STR_CARGO_PLURAL_GOODS                                          :بضائع
STR_CARGO_PLURAL_GRAIN                                          :حبوب
STR_CARGO_PLURAL_WOOD                                           :خشب
STR_CARGO_PLURAL_IRON_ORE                                       :خام حديد
STR_CARGO_PLURAL_STEEL                                          :صلب
STR_CARGO_PLURAL_VALUABLES                                      :مقتنيات ثمينه
STR_CARGO_PLURAL_COPPER_ORE                                     :منجم نحاس
STR_CARGO_PLURAL_MAIZE                                          :ذرة
STR_CARGO_PLURAL_FRUIT                                          :فواكة
STR_CARGO_PLURAL_DIAMONDS                                       :ألماس
STR_CARGO_PLURAL_FOOD                                           :طعام
STR_CARGO_PLURAL_PAPER                                          :ورق
STR_CARGO_PLURAL_GOLD                                           :ذهب
STR_CARGO_PLURAL_WATER                                          :ماء
STR_CARGO_PLURAL_WHEAT                                          :قمح
STR_CARGO_PLURAL_RUBBER                                         :مطاط
STR_CARGO_PLURAL_SUGAR                                          :سكر
STR_CARGO_PLURAL_TOYS                                           :دُمَي
STR_CARGO_PLURAL_SWEETS                                         :حلويات
STR_CARGO_PLURAL_COLA                                           :كولا
STR_CARGO_PLURAL_CANDYFLOSS                                     :سكر نبات
STR_CARGO_PLURAL_BUBBLES                                        :فقاعات
STR_CARGO_PLURAL_TOFFEE                                         :توفي
STR_CARGO_PLURAL_BATTERIES                                      :بطاريات
STR_CARGO_PLURAL_PLASTIC                                        :بلاستيك
STR_CARGO_PLURAL_FIZZY_DRINKS                                   :مشروبات غازيه

# Singular cargo name
STR_CARGO_SINGULAR_NOTHING                                      :
STR_CARGO_SINGULAR_PASSENGER                                    :راكب
STR_CARGO_SINGULAR_COAL                                         :فحم
STR_CARGO_SINGULAR_MAIL                                         :بريد
STR_CARGO_SINGULAR_OIL                                          :نفط
STR_CARGO_SINGULAR_LIVESTOCK                                    :ماشيه
STR_CARGO_SINGULAR_GOODS                                        :بضائع
STR_CARGO_SINGULAR_GRAIN                                        :حبوب
STR_CARGO_SINGULAR_WOOD                                         :خشب
STR_CARGO_SINGULAR_IRON_ORE                                     :خام الحديد
STR_CARGO_SINGULAR_STEEL                                        :صلب
STR_CARGO_SINGULAR_VALUABLES                                    :مقتنيات ثمينة
STR_CARGO_SINGULAR_COPPER_ORE                                   :خام نحاس
STR_CARGO_SINGULAR_MAIZE                                        :ذرة
STR_CARGO_SINGULAR_FRUIT                                        :فواكة
STR_CARGO_SINGULAR_DIAMOND                                      :جواهر
STR_CARGO_SINGULAR_FOOD                                         :طعام
STR_CARGO_SINGULAR_PAPER                                        :ورق
STR_CARGO_SINGULAR_GOLD                                         :ذهب
STR_CARGO_SINGULAR_WATER                                        :ماء
STR_CARGO_SINGULAR_WHEAT                                        :قمح
STR_CARGO_SINGULAR_RUBBER                                       :مطاط
STR_CARGO_SINGULAR_SUGAR                                        :سكر
STR_CARGO_SINGULAR_TOY                                          :دُمِيه
STR_CARGO_SINGULAR_SWEETS                                       :حلويات
STR_CARGO_SINGULAR_COLA                                         :كولا
STR_CARGO_SINGULAR_CANDYFLOSS                                   :سكر نبات
STR_CARGO_SINGULAR_BUBBLE                                       :فقاعات
STR_CARGO_SINGULAR_TOFFEE                                       :توفي
STR_CARGO_SINGULAR_BATTERY                                      :بطاريات
STR_CARGO_SINGULAR_PLASTIC                                      :بلاستيك
STR_CARGO_SINGULAR_FIZZY_DRINK                                  :مشروب غازى

# Quantity of cargo
STR_QUANTITY_NOTHING                                            :
STR_QUANTITY_PASSENGERS                                         :{COMMA} راكب
STR_QUANTITY_COAL                                               :{WEIGHT_LONG} من الفحم
STR_QUANTITY_MAIL                                               :{COMMA}{NBSP} كيس بريد
STR_QUANTITY_OIL                                                :{VOLUME_LONG} من النفط
STR_QUANTITY_LIVESTOCK                                          :{COMMA}{NBSP}رأس ماشية
STR_QUANTITY_GOODS                                              :{COMMA}{NBSP} صندوق بضائع
STR_QUANTITY_GRAIN                                              :{WEIGHT_LONG} من الحبوب
STR_QUANTITY_WOOD                                               :{WEIGHT_LONG} من الخشب
STR_QUANTITY_IRON_ORE                                           :{WEIGHT_LONG} من خام الحديد
STR_QUANTITY_STEEL                                              :{WEIGHT_LONG} من الحديد
STR_QUANTITY_VALUABLES                                          :{COMMA}صندوق من المقتنيات الثمينة
STR_QUANTITY_COPPER_ORE                                         :{WEIGHT_LONG} من خام النحاس
STR_QUANTITY_MAIZE                                              :{WEIGHT_LONG} من الذرة
STR_QUANTITY_FRUIT                                              :{WEIGHT_LONG} من الفواكة
STR_QUANTITY_DIAMONDS                                           :{COMMA}{NBSP}كيس ألماس
STR_QUANTITY_FOOD                                               :{WEIGHT_LONG} من الطعام
STR_QUANTITY_PAPER                                              :{WEIGHT_LONG} من الورق
STR_QUANTITY_GOLD                                               :{COMMA}{NBSP} كيس ذهب
STR_QUANTITY_WATER                                              :{VOLUME_LONG} من المياة
STR_QUANTITY_WHEAT                                              :{WEIGHT_LONG} من القمح
STR_QUANTITY_RUBBER                                             :{VOLUME_LONG} من المطاط
STR_QUANTITY_SUGAR                                              :{WEIGHT_LONG} من السكر
STR_QUANTITY_TOYS                                               :{COMMA}{NBSP} لعبة
STR_QUANTITY_SWEETS                                             :{COMMA}{NBSP} كيس حلويات
STR_QUANTITY_COLA                                               :{VOLUME_LONG} من الكولا
STR_QUANTITY_CANDYFLOSS                                         :{WEIGHT_LONG} من الحلاوة القطنية
STR_QUANTITY_BUBBLES                                            :{COMMA}فقاعات
STR_QUANTITY_TOFFEE                                             :{WEIGHT_LONG} من التوفي
STR_QUANTITY_BATTERIES                                          :{COMMA}بطاريات
STR_QUANTITY_PLASTIC                                            :{VOLUME_LONG}من البلاستيك
STR_QUANTITY_FIZZY_DRINKS                                       :{COMMA}الشراب المخفوق
STR_QUANTITY_N_A                                                :غير متاح

# Two letter abbreviation of cargo name
STR_ABBREV_NOTHING                                              :
STR_ABBREV_PASSENGERS                                           :{TINY_FONT}راكب
STR_ABBREV_COAL                                                 :{TINY_FONT}فحم
STR_ABBREV_MAIL                                                 :{TINY_FONT}بريد
STR_ABBREV_OIL                                                  :{TINY_FONT}نفط
STR_ABBREV_LIVESTOCK                                            :{TINY_FONT}ماشية
STR_ABBREV_GOODS                                                :{TINY_FONT}بضائع
STR_ABBREV_GRAIN                                                :{TINY_FONT}حبوب
STR_ABBREV_WOOD                                                 :{TINY_FONT}خشب
STR_ABBREV_IRON_ORE                                             :{TINY_FONT}خام حديد
STR_ABBREV_STEEL                                                :{TINY_FONT}حديد
STR_ABBREV_VALUABLES                                            :{TINY_FONT}ممتلكات ثمينة
STR_ABBREV_COPPER_ORE                                           :{TINY_FONT}خام النحاس
STR_ABBREV_MAIZE                                                :{TINY_FONT}ذرة
STR_ABBREV_FRUIT                                                :{TINY_FONT}فواكة
STR_ABBREV_DIAMONDS                                             :{TINY_FONT}جواهر
STR_ABBREV_FOOD                                                 :{TINY_FONT}طعام
STR_ABBREV_PAPER                                                :{TINY_FONT}ورق
STR_ABBREV_GOLD                                                 :{TINY_FONT}ذهب
STR_ABBREV_WATER                                                :{TINY_FONT}ماء
STR_ABBREV_WHEAT                                                :{TINY_FONT}قمح
STR_ABBREV_RUBBER                                               :{TINY_FONT}مطاط
STR_ABBREV_SUGAR                                                :{TINY_FONT}سكر
STR_ABBREV_TOYS                                                 :{TINY_FONT}العاب
STR_ABBREV_SWEETS                                               :{TINY_FONT}حلويات
STR_ABBREV_COLA                                                 :{TINY_FONT}كولا
STR_ABBREV_CANDYFLOSS                                           :{TINY_FONT}سكر نبات
STR_ABBREV_BUBBLES                                              :{TINY_FONT}فقاعات
STR_ABBREV_TOFFEE                                               :{TINY_FONT}توفي
STR_ABBREV_BATTERIES                                            :{TINY_FONT}بطاريات
STR_ABBREV_PLASTIC                                              :{TINY_FONT}بلاستيك
STR_ABBREV_FIZZY_DRINKS                                         :{TINY_FONT}شراب مخفوق
STR_ABBREV_NONE                                                 :{TINY_FONT}لا شيء
STR_ABBREV_ALL                                                  :{TINY_FONT}الكل

# 'Mode' of transport for cargoes
STR_PASSENGERS                                                  :{COMMA}{NBSP} راكب
STR_BAGS                                                        :{COMMA}{NBSP} كيس
STR_TONS                                                        :{COMMA}{NBSP} طن
STR_LITERS                                                      :{COMMA}{NBSP} لتر
STR_ITEMS                                                       :{COMMA} وحدة
STR_CRATES                                                      :{COMMA}{NBSP} صندوق

# Colours, do not shuffle
STR_COLOUR_DARK_BLUE                                            :ازرق غامق
STR_COLOUR_PALE_GREEN                                           :اخضر فاتح
STR_COLOUR_PINK                                                 :وردي
STR_COLOUR_YELLOW                                               :اصفر
STR_COLOUR_RED                                                  :احمر
STR_COLOUR_LIGHT_BLUE                                           :سماوي
STR_COLOUR_GREEN                                                :اخضر
STR_COLOUR_DARK_GREEN                                           :اخضر غامق
STR_COLOUR_BLUE                                                 :ازرق
STR_COLOUR_CREAM                                                :كريمي
STR_COLOUR_MAUVE                                                :موف
STR_COLOUR_PURPLE                                               :زهري
STR_COLOUR_ORANGE                                               :برتقالي
STR_COLOUR_BROWN                                                :بني
STR_COLOUR_GREY                                                 :رمادي
STR_COLOUR_WHITE                                                :ابيض

# Units used in OpenTTD
STR_UNITS_VELOCITY_IMPERIAL                                     :{COMMA}{NBSP}ميل/س
STR_UNITS_VELOCITY_METRIC                                       :{COMMA}{NBSP}كم/س
STR_UNITS_VELOCITY_SI                                           :{COMMA}{NBSP}م/ث
STR_UNITS_VELOCITY_GAMEUNITS                                    :{DECIMAL}{NBSP}مربعات/ اليوم

STR_UNITS_POWER_IMPERIAL                                        :{COMMA}{NBSP}حصان
STR_UNITS_POWER_METRIC                                          :{COMMA}{NBSP}حصان
STR_UNITS_POWER_SI                                              :{COMMA}{NBSP}ك واط

STR_UNITS_WEIGHT_SHORT_IMPERIAL                                 :{COMMA}{NBSP} طن
STR_UNITS_WEIGHT_SHORT_METRIC                                   :{COMMA}{NBSP}طن
STR_UNITS_WEIGHT_SHORT_SI                                       :{COMMA}{NBSP}كجم

STR_UNITS_WEIGHT_LONG_METRIC                                    :{COMMA}{NBSP} طن
STR_UNITS_WEIGHT_LONG_SI                                        :{COMMA}{NBSP}كجم

STR_UNITS_VOLUME_SHORT_IMPERIAL                                 :{COMMA}{NBSP}غال
STR_UNITS_VOLUME_SHORT_METRIC                                   :{COMMA}{NBSP}ل
STR_UNITS_VOLUME_SHORT_SI                                       :{COMMA}{NBSP}م3

STR_UNITS_VOLUME_LONG_METRIC                                    :{COMMA}{NBSP} لتر
STR_UNITS_VOLUME_LONG_SI                                        :{COMMA}{NBSP}م3

STR_UNITS_FORCE_SI                                              :{COMMA}{NBSP} كيلو نيوتن

STR_UNITS_HEIGHT_IMPERIAL                                       :{COMMA}{NBSP} قدم
STR_UNITS_HEIGHT_SI                                             :{COMMA}{NBSP} متر

# Common window strings
STR_LIST_FILTER_OSKTITLE                                        :{BLACK} ادخل فلتر
STR_LIST_FILTER_TOOLTIP                                         :{BLACK} اختر كلمة اساسية لفلترة القائمة

STR_TOOLTIP_SORT_ORDER                                          :{BLACK} اختر طريقة الترتيب - تنازلي / تصاعدي
STR_TOOLTIP_SORT_CRITERIA                                       :{BLACK} اختر نوع الترتيب
STR_TOOLTIP_FILTER_CRITERIA                                     :{BLACK}حدد معايير المُرَشِح
STR_BUTTON_SORT_BY                                              :{BLACK} رتب بـ
STR_BUTTON_RENAME                                               :{BLACK}اعادة تسمية
STR_BUTTON_CATCHMENT                                            :{BLACK}مدى التغطية

STR_TOOLTIP_CLOSE_WINDOW                                        :{BLACK}اغلاق الاطار
STR_TOOLTIP_WINDOW_TITLE_DRAG_THIS                              :{BLACK}عنوان الاطار- اسحب لتحريك الاطار
STR_TOOLTIP_SHADE                                               :{BLACK}نافذة الظل - تعرض العنوان فقط
STR_TOOLTIP_DEBUG                                               :{BLACK}اظهر معلومات صائد اخطاء الاضافات الجديدة.
STR_TOOLTIP_STICKY                                              :{BLACK}علم هذه النافذة كغير قابلة للإقفال باستخدام زر إغلاق كل النوافذ, اضغط مع Ctrl لجعل الأمر إفتراضيا
STR_TOOLTIP_RESIZE                                              :{BLACK}اضغط واسحب لتعديل حجم الاطار
STR_TOOLTIP_TOGGLE_LARGE_SMALL_WINDOW                           :{BLACK}تبديل حجم الاطار كبير / صغير
STR_TOOLTIP_VSCROLL_BAR_SCROLLS_LIST                            :{BLACK}شريط العرض- فوق /تحت
STR_TOOLTIP_HSCROLL_BAR_SCROLLS_LIST                            :{BLACK}عمود التحريك - يمين/يسار
STR_TOOLTIP_DEMOLISH_BUILDINGS_ETC                              :{BLACK}هدم المباني و غيرها في مربع من الأرض.

# Show engines button


# Query window
STR_BUTTON_DEFAULT                                              :{BLACK}افتراضي
STR_BUTTON_CANCEL                                               :{BLACK}الغاء
STR_BUTTON_OK                                                   :{BLACK}موافق

# On screen keyboard window
STR_OSK_KEYBOARD_LAYOUT                                         :ذ1234567890-=ضصثقفغعهخحجدشسيبلاتنمكطئءؤرلاىةوزظ
STR_OSK_KEYBOARD_LAYOUT_CAPS                                    :ذ1234567890-=ضصثقفغعهخحجدشسيبلاتنمكطئءؤرلاىةوزظ

# Measurement tooltip
STR_MEASURE_LENGTH                                              :{BLACK} الطول: {NUM}
STR_MEASURE_AREA                                                :{BLACK}المساحة: {NUM} x {NUM}
STR_MEASURE_LENGTH_HEIGHTDIFF                                   :{BLACK}الطول: {NUM}{}فرق الارتفاع: {HEIGHT}
STR_MEASURE_AREA_HEIGHTDIFF                                     :{BLACK}المساحة: {NUM} x {NUM}{}فرق الارتفاع: {HEIGHT}


# These are used in buttons
STR_SORT_BY_CAPTION_NAME                                        :{BLACK}اسم
STR_SORT_BY_CAPTION_DATE                                        :{BLACK}تاريخ
# These are used in dropdowns
STR_SORT_BY_NAME                                                :الاسم
STR_SORT_BY_PRODUCTION                                          :إنتاج
STR_SORT_BY_TYPE                                                :نوع
STR_SORT_BY_TRANSPORTED                                         :الحمولة المنقولة
STR_SORT_BY_NUMBER                                              :رقم
STR_SORT_BY_PROFIT_LAST_YEAR                                    :دخل السنة الماضية
STR_SORT_BY_PROFIT_THIS_YEAR                                    :دخل هذه السنة
STR_SORT_BY_AGE                                                 :عمر
STR_SORT_BY_RELIABILITY                                         :الصلاحية
STR_SORT_BY_TOTAL_CAPACITY_PER_CARGOTYPE                        :مجموع السعة لكل نوع مشحون
STR_SORT_BY_MAX_SPEED                                           :السرعة القصوى
STR_SORT_BY_MODEL                                               :موديل
STR_SORT_BY_VALUE                                               :القيمة
STR_SORT_BY_LENGTH                                              :الطول
STR_SORT_BY_LIFE_TIME                                           :العمر المتبقي
STR_SORT_BY_TIMETABLE_DELAY                                     :تاخير جدولة الاوامر
STR_SORT_BY_FACILITY                                            :نوع المحطة
STR_SORT_BY_RATING_MAX                                          :اعلى نسبة شحن
STR_SORT_BY_RATING_MIN                                          :اقل نسبة شحن
STR_SORT_BY_ENGINE_ID                                           :نوع المحرك (قياسي)
STR_SORT_BY_COST                                                :التكلفة
STR_SORT_BY_POWER                                               :الطاقة
STR_SORT_BY_TRACTIVE_EFFORT                                     :قوة الجذب
STR_SORT_BY_INTRO_DATE                                          :بداية الإنتاج
STR_SORT_BY_RUNNING_COST                                        :تكلفة التشغيل
STR_SORT_BY_POWER_VS_RUNNING_COST                               :القوة/تكلفة التشغيل
STR_SORT_BY_CARGO_CAPACITY                                      :سعة الشحن
STR_SORT_BY_RANGE                                               :مدى
STR_SORT_BY_POPULATION                                          :عدد السكان

# Group by options for vehicle list

# Tooltips for the main toolbar
STR_TOOLBAR_TOOLTIP_PAUSE_GAME                                  :{BLACK}ايقاف اللعبة
STR_TOOLBAR_TOOLTIP_FORWARD                                     :{BLACK}سرع اللعبه
STR_TOOLBAR_TOOLTIP_OPTIONS                                     :{BLACK}خيارات
STR_TOOLBAR_TOOLTIP_SAVE_GAME_ABANDON_GAME                      :{BLACK} حفظ / اغلاق / خروج
STR_TOOLBAR_TOOLTIP_DISPLAY_MAP                                 :{BLACK}عرض الخريطة, لقطات اضافية , العلامات
STR_TOOLBAR_TOOLTIP_DISPLAY_TOWN_DIRECTORY                      :{BLACK}عرض دليل المدن
STR_TOOLBAR_TOOLTIP_DISPLAY_SUBSIDIES                           :{BLACK}اظهار العروض
STR_TOOLBAR_TOOLTIP_DISPLAY_LIST_OF_COMPANY_STATIONS            :{BLACK}عرض قائمة محطات الشركة.
STR_TOOLBAR_TOOLTIP_DISPLAY_COMPANY_FINANCES                    :{BLACK}عرض السجل المالي للشركة
STR_TOOLBAR_TOOLTIP_DISPLAY_COMPANY_GENERAL                     :{BLACK}عرض معلومات الشركة
STR_TOOLBAR_TOOLTIP_DISPLAY_GRAPHS                              :{BLACK}عرض المخططات
STR_TOOLBAR_TOOLTIP_DISPLAY_COMPANY_LEAGUE                      :{BLACK}عرض جدول ترتيب الشركات
STR_TOOLBAR_TOOLTIP_FUND_CONSTRUCTION_OF_NEW                    :{BLACK}موّل انشاء مصنع / عرض كل المصانع
STR_TOOLBAR_TOOLTIP_DISPLAY_LIST_OF_COMPANY_TRAINS              :{BLACK}عرض قائمة قطارات الشركة.
STR_TOOLBAR_TOOLTIP_DISPLAY_LIST_OF_COMPANY_ROAD_VEHICLES       :{BLACK}عرض قائمة عربات الشركة.
STR_TOOLBAR_TOOLTIP_DISPLAY_LIST_OF_COMPANY_SHIPS               :{BLACK}عرض قائمة سفن الشركة.
STR_TOOLBAR_TOOLTIP_DISPLAY_LIST_OF_COMPANY_AIRCRAFT            :{BLACK}عرض قائمة طائرات الشركة.
STR_TOOLBAR_TOOLTIP_ZOOM_THE_VIEW_IN                            :{BLACK}تكبير الصورة
STR_TOOLBAR_TOOLTIP_ZOOM_THE_VIEW_OUT                           :{BLACK}تصغير الصورة
STR_TOOLBAR_TOOLTIP_BUILD_RAILROAD_TRACK                        :{BLACK}ادوات بناء سكة حديد
STR_TOOLBAR_TOOLTIP_BUILD_ROADS                                 :{BLACK}ادوات بناء الطرق
STR_TOOLBAR_TOOLTIP_BUILD_SHIP_DOCKS                            :{BLACK}ادوات السفن
STR_TOOLBAR_TOOLTIP_BUILD_AIRPORTS                              :{BLACK}بناء مطارات
STR_TOOLBAR_TOOLTIP_LANDSCAPING                                 :{BLACK}افتح مدير تحرير التضاريس لرفع / خفض الارض, زراعة الاشجار, الخ.
STR_TOOLBAR_TOOLTIP_SHOW_SOUND_MUSIC_WINDOW                     :{BLACK}عرض اطار الصوت/الموسيقى
STR_TOOLBAR_TOOLTIP_SHOW_LAST_MESSAGE_NEWS                      :{BLACK}اظهار الرسالة الأخيرة/التقرير الأخير, خيارات الرسائل
STR_TOOLBAR_TOOLTIP_LAND_BLOCK_INFORMATION                      :{BLACK}معلومات مناطق الخريطة
STR_TOOLBAR_TOOLTIP_SWITCH_TOOLBAR                              :{BLACK}بدل صف الادوات

# Extra tooltips for the scenario editor toolbar
STR_SCENEDIT_TOOLBAR_TOOLTIP_SAVE_SCENARIO_LOAD_SCENARIO        :{BLACK}حفظ, فتح, خروج من محرر الخرائط
STR_SCENEDIT_TOOLBAR_OPENTTD                                    :{YELLOW}النسخة المفتوحة
STR_SCENEDIT_TOOLBAR_SCENARIO_EDITOR                            :{YELLOW}محرر الخريطة
STR_SCENEDIT_TOOLBAR_TOOLTIP_MOVE_THE_STARTING_DATE_BACKWARD    :{BLACK}العودة بتاريخ البدأ سنة واحدة
STR_SCENEDIT_TOOLBAR_TOOLTIP_MOVE_THE_STARTING_DATE_FORWARD     :{BLACK}تقديم تاريخ البدأ سنة واحدة لالأمام
STR_SCENEDIT_TOOLBAR_TOOLTIP_SET_DATE                           :{BLACK}اضغط لادخال سنة البداية
STR_SCENEDIT_TOOLBAR_TOOLTIP_DISPLAY_MAP_TOWN_DIRECTORY         :{BLACK}عرض الخريطة, دليل المدن
STR_SCENEDIT_TOOLBAR_LANDSCAPE_GENERATION                       :{BLACK}بناء المسطحات الأرضية
STR_SCENEDIT_TOOLBAR_TOWN_GENERATION                            :{BLACK}بناء المدن
STR_SCENEDIT_TOOLBAR_INDUSTRY_GENERATION                        :{BLACK}بناء المصانع
STR_SCENEDIT_TOOLBAR_ROAD_CONSTRUCTION                          :{BLACK}بناء الطرق
STR_SCENEDIT_TOOLBAR_PLANT_TREES                                :{BLACK}زراعة اشجار
STR_SCENEDIT_TOOLBAR_PLACE_SIGN                                 :{BLACK}وضع علامة
STR_SCENEDIT_TOOLBAR_PLACE_OBJECT                               :{BLACK}وضع جسم

############ range for SE file menu starts
STR_SCENEDIT_FILE_MENU_SAVE_SCENARIO                            :حفظ الخريطة
STR_SCENEDIT_FILE_MENU_LOAD_SCENARIO                            :فتح خريطة
STR_SCENEDIT_FILE_MENU_SAVE_HEIGHTMAP                           :حفظ خريطة مرتفعات مصورة
STR_SCENEDIT_FILE_MENU_LOAD_HEIGHTMAP                           :فتح خريطة مرتفعات
STR_SCENEDIT_FILE_MENU_QUIT_EDITOR                              :خروج من المحرر
STR_SCENEDIT_FILE_MENU_SEPARATOR                                :
STR_SCENEDIT_FILE_MENU_QUIT                                     :انهاء
############ range for SE file menu starts

############ range for settings menu starts
STR_SETTINGS_MENU_GAME_OPTIONS                                  :إعدادات اللعبه
STR_SETTINGS_MENU_CONFIG_SETTINGS_TREE                          :الإعدادات
STR_SETTINGS_MENU_SCRIPT_SETTINGS                               :الذكاء الصناعي/ اعدادات اللعبة
STR_SETTINGS_MENU_NEWGRF_SETTINGS                               :إعدادات اﻹضافات
STR_SETTINGS_MENU_TRANSPARENCY_OPTIONS                          :خيارات الشفافية
STR_SETTINGS_MENU_TOWN_NAMES_DISPLAYED                          :عرض اسماء المدن
STR_SETTINGS_MENU_STATION_NAMES_DISPLAYED                       :عرض اسماء المحطات
STR_SETTINGS_MENU_WAYPOINTS_DISPLAYED                           :عرض نقاط العبور
STR_SETTINGS_MENU_SIGNS_DISPLAYED                               :عرض العلامات
STR_SETTINGS_MENU_SHOW_COMPETITOR_SIGNS                         :عرض علامات و اسماء المنافسين
STR_SETTINGS_MENU_FULL_ANIMATION                                :تأثيرات متحركة كاملة
STR_SETTINGS_MENU_FULL_DETAIL                                   :كل التفاصيل
STR_SETTINGS_MENU_TRANSPARENT_BUILDINGS                         :مباني شفافة
STR_SETTINGS_MENU_TRANSPARENT_SIGNS                             :اسماء المحطات شفافة
############ range ends here

############ range for file menu starts
STR_FILE_MENU_SAVE_GAME                                         :حفظ
STR_FILE_MENU_LOAD_GAME                                         :تحميل
STR_FILE_MENU_QUIT_GAME                                         :اغلاق اللعبة
STR_FILE_MENU_SEPARATOR                                         :
STR_FILE_MENU_EXIT                                              :خروج
############ range ends here

# map menu
STR_MAP_MENU_MAP_OF_WORLD                                       :خريطة العالم
STR_MAP_MENU_EXTRA_VIEWPORT                                     :شاشة عرض اضافية
STR_MAP_MENU_SIGN_LIST                                          :قائمة العلامات

############ range for town menu starts
STR_TOWN_MENU_TOWN_DIRECTORY                                    :دليل المدن
STR_TOWN_MENU_FOUND_TOWN                                        :جد المدينة
############ range ends here

############ range for subsidies menu starts
STR_SUBSIDIES_MENU_SUBSIDIES                                    :العروض
############ range ends here

############ range for graph menu starts
STR_GRAPH_MENU_OPERATING_PROFIT_GRAPH                           :مخطط التشغيل
STR_GRAPH_MENU_INCOME_GRAPH                                     :مخطط الارباح
STR_GRAPH_MENU_DELIVERED_CARGO_GRAPH                            :مخطط البضاعة المشحونة
STR_GRAPH_MENU_PERFORMANCE_HISTORY_GRAPH                        :مخطط الأداء
STR_GRAPH_MENU_COMPANY_VALUE_GRAPH                              :مخطط قيمة الشركات
STR_GRAPH_MENU_CARGO_PAYMENT_RATES                              :معدل تكلفة النقل
############ range ends here

############ range for company league menu starts
STR_GRAPH_MENU_COMPANY_LEAGUE_TABLE                             :ترتيب الشركات
STR_GRAPH_MENU_DETAILED_PERFORMANCE_RATING                      :تقييم أداء مفصل
############ range ends here

############ range for industry menu starts
STR_INDUSTRY_MENU_INDUSTRY_DIRECTORY                            :دليل المصانع
STR_INDUSTRY_MENU_FUND_NEW_INDUSTRY                             :مول بناء مصنع
############ range ends here

############ range for railway construction menu starts
STR_RAIL_MENU_RAILROAD_CONSTRUCTION                             :بناء سكة قطار حديدية
STR_RAIL_MENU_ELRAIL_CONSTRUCTION                               :بناء سكة الحديد الكهربائية
STR_RAIL_MENU_MONORAIL_CONSTRUCTION                             :بناء سكة قطار احادية
STR_RAIL_MENU_MAGLEV_CONSTRUCTION                               :بناء سكة قطار ممغنطة
############ range ends here

############ range for road construction menu starts
STR_ROAD_MENU_ROAD_CONSTRUCTION                                 :بناء الطرق
STR_ROAD_MENU_TRAM_CONSTRUCTION                                 :بناء الترام
############ range ends here

############ range for waterways construction menu starts
STR_WATERWAYS_MENU_WATERWAYS_CONSTRUCTION                       :بناء ممرات مائيه
############ range ends here

############ range for airport construction menu starts
STR_AIRCRAFT_MENU_AIRPORT_CONSTRUCTION                          :بناء المطار
############ range ends here

############ range for landscaping menu starts
STR_LANDSCAPING_MENU_LANDSCAPING                                :تصميم الخريطة
STR_LANDSCAPING_MENU_PLANT_TREES                                :زراعة اشجار
STR_LANDSCAPING_MENU_PLACE_SIGN                                 :وضع علامات
############ range ends here

############ range for music menu starts
STR_TOOLBAR_SOUND_MUSIC                                         :الموسيقى/الصوت
############ range ends here

############ range for message menu starts
STR_NEWS_MENU_LAST_MESSAGE_NEWS_REPORT                          :الرسالة الأخيرة/التقرير الجديد
STR_NEWS_MENU_MESSAGE_HISTORY_MENU                              :الرسائل السابقة
############ range ends here

############ range for about menu starts
STR_ABOUT_MENU_LAND_BLOCK_INFO                                  :معلومات مربع في الخريطة
STR_ABOUT_MENU_SEPARATOR                                        :
STR_ABOUT_MENU_TOGGLE_CONSOLE                                   :توقل كونسول
STR_ABOUT_MENU_AI_DEBUG                                         :مكتشف اخطاء الذكاء الصناعي
STR_ABOUT_MENU_SCREENSHOT                                       :صورة من الشاشة - Ctrl-S -
STR_ABOUT_MENU_SHOW_FRAMERATE                                   :سرعة عرض الإطارات
STR_ABOUT_MENU_ABOUT_OPENTTD                                    :حول 'OpenTTD'
STR_ABOUT_MENU_SPRITE_ALIGNER                                   :موائم العفريتات
STR_ABOUT_MENU_TOGGLE_BOUNDING_BOXES                            :اضهار /اخفاء مربح الحوارات/الخيارات
STR_ABOUT_MENU_TOGGLE_DIRTY_BLOCKS                              :تبديل ألوان الكتل المتسخة
############ range ends here

############ range for ordinal numbers used for the place in the highscore window
STR_ORDINAL_NUMBER_1ST                                          :1
STR_ORDINAL_NUMBER_2ND                                          :2
STR_ORDINAL_NUMBER_3RD                                          :3
STR_ORDINAL_NUMBER_4TH                                          :4
STR_ORDINAL_NUMBER_5TH                                          :5
STR_ORDINAL_NUMBER_6TH                                          :6
STR_ORDINAL_NUMBER_7TH                                          :7
STR_ORDINAL_NUMBER_8TH                                          :8
STR_ORDINAL_NUMBER_9TH                                          :9
STR_ORDINAL_NUMBER_10TH                                         :10
STR_ORDINAL_NUMBER_11TH                                         :11
STR_ORDINAL_NUMBER_12TH                                         :12
STR_ORDINAL_NUMBER_13TH                                         :13
STR_ORDINAL_NUMBER_14TH                                         :14
STR_ORDINAL_NUMBER_15TH                                         :15
############ range for ordinal numbers ends

############ range for days starts
STR_DAY_NUMBER_1ST                                              :1
STR_DAY_NUMBER_2ND                                              :2
STR_DAY_NUMBER_3RD                                              :3
STR_DAY_NUMBER_4TH                                              :4
STR_DAY_NUMBER_5TH                                              :5
STR_DAY_NUMBER_6TH                                              :6
STR_DAY_NUMBER_7TH                                              :7
STR_DAY_NUMBER_8TH                                              :8
STR_DAY_NUMBER_9TH                                              :9
STR_DAY_NUMBER_10TH                                             :10
STR_DAY_NUMBER_11TH                                             :11
STR_DAY_NUMBER_12TH                                             :12
STR_DAY_NUMBER_13TH                                             :13
STR_DAY_NUMBER_14TH                                             :14
STR_DAY_NUMBER_15TH                                             :15
STR_DAY_NUMBER_16TH                                             :16
STR_DAY_NUMBER_17TH                                             :17
STR_DAY_NUMBER_18TH                                             :18
STR_DAY_NUMBER_19TH                                             :19
STR_DAY_NUMBER_20TH                                             :20
STR_DAY_NUMBER_21ST                                             :21
STR_DAY_NUMBER_22ND                                             :22
STR_DAY_NUMBER_23RD                                             :23
STR_DAY_NUMBER_24TH                                             :24
STR_DAY_NUMBER_25TH                                             :25
STR_DAY_NUMBER_26TH                                             :26
STR_DAY_NUMBER_27TH                                             :27
STR_DAY_NUMBER_28TH                                             :28
STR_DAY_NUMBER_29TH                                             :29
STR_DAY_NUMBER_30TH                                             :30
STR_DAY_NUMBER_31ST                                             :31
############ range for days ends

############ range for months starts
STR_MONTH_ABBREV_JAN                                            :يناير
STR_MONTH_ABBREV_FEB                                            :فبراير
STR_MONTH_ABBREV_MAR                                            :مارس
STR_MONTH_ABBREV_APR                                            :ابريل
STR_MONTH_ABBREV_MAY                                            :مايو
STR_MONTH_ABBREV_JUN                                            :يونيو
STR_MONTH_ABBREV_JUL                                            :يوليو
STR_MONTH_ABBREV_AUG                                            :اغسطس
STR_MONTH_ABBREV_SEP                                            :سبتمبر
STR_MONTH_ABBREV_OCT                                            :اكتوبر
STR_MONTH_ABBREV_NOV                                            :نوفمبر
STR_MONTH_ABBREV_DEC                                            :ديسمبر

STR_MONTH_JAN                                                   :يناير
STR_MONTH_FEB                                                   :فبراير
STR_MONTH_MAR                                                   :مارس
STR_MONTH_APR                                                   :ابريل
STR_MONTH_MAY                                                   :مايو
STR_MONTH_JUN                                                   :يونيو
STR_MONTH_JUL                                                   :يوليو
STR_MONTH_AUG                                                   :اغسطس
STR_MONTH_SEP                                                   :سبتمبر
STR_MONTH_OCT                                                   :اكتوبر
STR_MONTH_NOV                                                   :نوفمبر
STR_MONTH_DEC                                                   :ديسمبر
############ range for months ends

# Graph window
STR_GRAPH_KEY_BUTTON                                            :{BLACK}مفتاح
STR_GRAPH_KEY_TOOLTIP                                           :{BLACK}اظهار مفتاح الرسم البياني
STR_GRAPH_X_LABEL_MONTH                                         :{TINY_FONT}{STRING}
STR_GRAPH_X_LABEL_MONTH_YEAR                                    :{TINY_FONT}{STRING}{}{NUM}
STR_GRAPH_Y_LABEL                                               :{TINY_FONT}{STRING}
STR_GRAPH_Y_LABEL_NUMBER                                        :{TINY_FONT}{COMMA}

STR_GRAPH_OPERATING_PROFIT_CAPTION                              :{WHITE}الرسم البياني لتشغيل
STR_GRAPH_INCOME_CAPTION                                        :{WHITE}الرسم البياني للدخل
STR_GRAPH_CARGO_DELIVERED_CAPTION                               :{WHITE}عدد الوحدات المنقولة
STR_GRAPH_COMPANY_PERFORMANCE_RATINGS_CAPTION                   :{WHITE}تقييم الأداء العام للشركة ---- اقصى اداء = 1000
STR_GRAPH_COMPANY_VALUES_CAPTION                                :{WHITE}قيمة الشركة

STR_GRAPH_CARGO_PAYMENT_RATES_CAPTION                           :{WHITE}النسبة التنازلية لقيمة نقل البضائع
STR_GRAPH_CARGO_PAYMENT_RATES_X_LABEL                           :{TINY_FONT}{BLACK}يوم في النقل
STR_GRAPH_CARGO_PAYMENT_RATES_TITLE                             :{TINY_FONT}{BLACK}الدخل من نقل 10 وحدات (او 10,000 لتر) من البضاعة مسافة 20 مربع
STR_GRAPH_CARGO_ENABLE_ALL                                      :{TINY_FONT}{BLACK}فعل الكل
STR_GRAPH_CARGO_DISABLE_ALL                                     :{TINY_FONT}{BLACK}اوقف الكل
STR_GRAPH_CARGO_TOOLTIP_ENABLE_ALL                              :{BLACK}اعرض جميع انواع البضائع في جدول اسعار النقل.
STR_GRAPH_CARGO_TOOLTIP_DISABLE_ALL                             :{BLACK}لا تعرض البضائع في جدول اسعار النقل.
STR_GRAPH_CARGO_PAYMENT_TOGGLE_CARGO                            :{BLACK}اظهار / اخفاء الشحن
STR_GRAPH_CARGO_PAYMENT_CARGO                                   :{TINY_FONT}{BLACK}{STRING}

STR_GRAPH_PERFORMANCE_DETAIL_TOOLTIP                            :{BLACK}عرض كامل تفاصيل الأداء

# Graph key window
STR_GRAPH_KEY_CAPTION                                           :{WHITE}مفتاح الشركات في الرسم البياني
STR_GRAPH_KEY_COMPANY_SELECTION_TOOLTIP                         :{BLACK}اضغط لعرض/اخفاء الشركة في الرسم

# Company league window
STR_COMPANY_LEAGUE_TABLE_CAPTION                                :{WHITE}ترتيب الشركات
STR_COMPANY_LEAGUE_COMPANY_NAME                                 :{ORANGE}{COMPANY} {BLACK}{COMPANY_NUM} '{STRING}'
STR_COMPANY_LEAGUE_PERFORMANCE_TITLE_ENGINEER                   :مهندس
STR_COMPANY_LEAGUE_PERFORMANCE_TITLE_TRAFFIC_MANAGER            :مدير طرق
STR_COMPANY_LEAGUE_PERFORMANCE_TITLE_TRANSPORT_COORDINATOR      :منظم نقل
STR_COMPANY_LEAGUE_PERFORMANCE_TITLE_ROUTE_SUPERVISOR           :مشرف على الطرق
STR_COMPANY_LEAGUE_PERFORMANCE_TITLE_DIRECTOR                   :مدير عام
STR_COMPANY_LEAGUE_PERFORMANCE_TITLE_CHIEF_EXECUTIVE            :الرئيس المنفذ
STR_COMPANY_LEAGUE_PERFORMANCE_TITLE_CHAIRMAN                   :كبير التجار
STR_COMPANY_LEAGUE_PERFORMANCE_TITLE_PRESIDENT                  :ملك
STR_COMPANY_LEAGUE_PERFORMANCE_TITLE_TYCOON                     :امبراطور

# Performance detail window
STR_PERFORMANCE_DETAIL                                          :{WHITE}التقييم المفصل
STR_PERFORMANCE_DETAIL_KEY                                      :{BLACK}تفاصيل
STR_PERFORMANCE_DETAIL_AMOUNT_CURRENCY                          :{BLACK}({CURRENCY_SHORT}/{CURRENCY_SHORT})
STR_PERFORMANCE_DETAIL_AMOUNT_INT                               :{BLACK}({COMMA}/{COMMA})
STR_PERFORMANCE_DETAIL_PERCENT                                  :{WHITE}{NUM}%
STR_PERFORMANCE_DETAIL_SELECT_COMPANY_TOOLTIP                   :{BLACK}عرض التفاصيل عن هذه الشركة
############ Those following lines need to be in this order!!
STR_PERFORMANCE_DETAIL_VEHICLES                                 :{BLACK}العربات:
STR_PERFORMANCE_DETAIL_STATIONS                                 :{BLACK}المحطات:
STR_PERFORMANCE_DETAIL_MIN_PROFIT                               :{BLACK}المكسب الادنى:
STR_PERFORMANCE_DETAIL_MIN_INCOME                               :{BLACK}الدخل الأقل:
STR_PERFORMANCE_DETAIL_MAX_INCOME                               :{BLACK}الدخل الاعلى:
STR_PERFORMANCE_DETAIL_DELIVERED                                :{BLACK}نقلت:
STR_PERFORMANCE_DETAIL_CARGO                                    :{BLACK}الشحن:
STR_PERFORMANCE_DETAIL_MONEY                                    :{BLACK}السيولة المالية:
STR_PERFORMANCE_DETAIL_LOAN                                     :{BLACK}الدين:
STR_PERFORMANCE_DETAIL_TOTAL                                    :{BLACK}المجموع:
############ End of order list
STR_PERFORMANCE_DETAIL_VEHICLES_TOOLTIP                         :{BLACK}عدد العربات, وتشمل عربات الطريق,و القطارات,و السفن و الطائرات.
STR_PERFORMANCE_DETAIL_STATIONS_TOOLTIP                         :{BLACK}كل انواع المحطات (محطة قطار, موقف باص, مطار, الخ) حتى لو كانت مرتبطة ببعضها كمحطة واحدة
STR_PERFORMANCE_DETAIL_MIN_PROFIT_TOOLTIP                       :{BLACK} دخل المركبات ذات الدخل الادنى (لكل العربات اكثر من سنتين في الخدمة).
STR_PERFORMANCE_DETAIL_MIN_INCOME_TOOLTIP                       :{BLACK}ادنى دخل تم تحقيقة في ربع واحد من الاثنى عشر ربعا الماضية
STR_PERFORMANCE_DETAIL_MAX_INCOME_TOOLTIP                       :{BLACK}اعلى مكاسب تم تحقيقها في ربع واحد من الاثنى عشر ربعا الماضية
STR_PERFORMANCE_DETAIL_DELIVERED_TOOLTIP                        :{BLACK}الوحدات التي نقلت الاثنى عشر شهرا الماضية
STR_PERFORMANCE_DETAIL_CARGO_TOOLTIP                            :{BLACK}عدد انواع الشحن الي تم نقلها في الربع الأخير
STR_PERFORMANCE_DETAIL_MONEY_TOOLTIP                            :{BLACK}السيولة المالية المتوفرة للشركة في البنك.
STR_PERFORMANCE_DETAIL_LOAN_TOOLTIP                             :{BLACK}مقدار الدين الذي اخذته هذه الشركة
STR_PERFORMANCE_DETAIL_TOTAL_TOOLTIP                            :{BLACK}مجموع النقاط من المجموع الكلي الممكن

# Music window
STR_MUSIC_JAZZ_JUKEBOX_CAPTION                                  :{WHITE}صندوق الموسيقى
STR_MUSIC_PLAYLIST_ALL                                          :{TINY_FONT}{BLACK}الكل
STR_MUSIC_PLAYLIST_OLD_STYLE                                    :{TINY_FONT}{BLACK}النمط القديم
STR_MUSIC_PLAYLIST_NEW_STYLE                                    :{TINY_FONT}{BLACK}النمط الجديد
STR_MUSIC_PLAYLIST_EZY_STREET                                   :{TINY_FONT}{BLACK}شارع از
STR_MUSIC_PLAYLIST_CUSTOM_1                                     :{TINY_FONT}{BLACK}معدل1
STR_MUSIC_PLAYLIST_CUSTOM_2                                     :{TINY_FONT}{BLACK}معدل2
STR_MUSIC_MUSIC_VOLUME                                          :{TINY_FONT}{BLACK}مستوى الصوت
STR_MUSIC_EFFECTS_VOLUME                                        :{TINY_FONT}{BLACK}مؤثرات الصوت
STR_MUSIC_TRACK_NONE                                            :{TINY_FONT}{DKGREEN}--
STR_MUSIC_TRACK_DIGIT                                           :{TINY_FONT}{DKGREEN}{ZEROFILL_NUM}
STR_MUSIC_TITLE_NONE                                            :{TINY_FONT}{DKGREEN}-----
STR_MUSIC_TITLE_NAME                                            :{TINY_FONT}{DKGREEN}"{STRING}"
STR_MUSIC_TRACK                                                 :{TINY_FONT}{BLACK} مسار
STR_MUSIC_XTITLE                                                :{TINY_FONT}{BLACK} عنوان
STR_MUSIC_SHUFFLE                                               :{TINY_FONT}{BLACK} عشوائي
STR_MUSIC_PROGRAM                                               :{TINY_FONT}{BLACK} برنامج
STR_MUSIC_TOOLTIP_SKIP_TO_PREVIOUS_TRACK                        :{BLACK}تجاوز للمسار السابق
STR_MUSIC_TOOLTIP_SKIP_TO_NEXT_TRACK_IN_SELECTION               :{BLACK}تجاوز للمسار التالي
STR_MUSIC_TOOLTIP_STOP_PLAYING_MUSIC                            :{BLACK}ايقاف الموسيقى
STR_MUSIC_TOOLTIP_START_PLAYING_MUSIC                           :{BLACK}ابدأ تشغيل الموسيقى
STR_MUSIC_TOOLTIP_DRAG_SLIDERS_TO_SET_MUSIC                     :{BLACK}اسحب لضبط مستوى الصوت و المؤثرات
STR_MUSIC_TOOLTIP_SELECT_ALL_TRACKS_PROGRAM                     :{BLACK}اختار " جميع المسارات"
STR_MUSIC_TOOLTIP_SELECT_OLD_STYLE_MUSIC                        :{BLACK}اختار ،المسارات القديمة
STR_MUSIC_TOOLTIP_SELECT_NEW_STYLE_MUSIC                        :{BLACK}اختار المسارات الحديثة
STR_MUSIC_TOOLTIP_SELECT_EZY_STREET_STYLE                       :{BLACK}اختر'Ezy Street style music'برنامج
STR_MUSIC_TOOLTIP_SELECT_CUSTOM_1_USER_DEFINED                  :{BLACK}اختياري 1
STR_MUSIC_TOOLTIP_SELECT_CUSTOM_2_USER_DEFINED                  :{BLACK}اختياري 2
STR_MUSIC_TOOLTIP_TOGGLE_PROGRAM_SHUFFLE                        :{BLACK}تشغيل / ايقاف العشوائي
STR_MUSIC_TOOLTIP_SHOW_MUSIC_TRACK_SELECTION                    :{BLACK}اظهار اطار اختيار الموسيقى

# Playlist window
STR_PLAYLIST_TRACK_NAME                                         :{TINY_FONT}{LTBLUE}{ZEROFILL_NUM} "{STRING}"
STR_PLAYLIST_TRACK_INDEX                                        :{TINY_FONT}{BLACK}قائمة المعزوفات
STR_PLAYLIST_PROGRAM                                            :{TINY_FONT}{BLACK}برنامج - '{STRING}'
STR_PLAYLIST_CLEAR                                              :{TINY_FONT}{BLACK}مسح
STR_PLAYLIST_TOOLTIP_CLEAR_CURRENT_PROGRAM_CUSTOM1              :{BLACK}مسح البرنامج الاختياري الحالي
STR_PLAYLIST_TOOLTIP_CLICK_TO_ADD_TRACK                         :{BLACK}اضغط على المسار الموسيقي لإضافتة للقائمة
STR_PLAYLIST_TOOLTIP_CLICK_TO_REMOVE_TRACK                      :{BLACK}اضغط على المسار لازالته من القائمة

# Highscore window
STR_HIGHSCORE_TOP_COMPANIES_WHO_REACHED                         :{BIG_FONT}{BLACK}الشركات الكبرى التي وصلت لـ {NUM}
STR_HIGHSCORE_TOP_COMPANIES_NETWORK_GAME                        :{BIG_FONT}{BLACK}ترتيب الشركات {NUM}
STR_HIGHSCORE_POSITION                                          :{BIG_FONT}{BLACK}{COMMA}.
STR_HIGHSCORE_PERFORMANCE_TITLE_BUSINESSMAN                     :رجل اعمال
STR_HIGHSCORE_PERFORMANCE_TITLE_ENTREPRENEUR                    :مغامر
STR_HIGHSCORE_PERFORMANCE_TITLE_INDUSTRIALIST                   :مديرالمصانع
STR_HIGHSCORE_PERFORMANCE_TITLE_CAPITALIST                      :عمدة التجارة
STR_HIGHSCORE_PERFORMANCE_TITLE_MAGNATE                         :وزير التجارة و النقل
STR_HIGHSCORE_PERFORMANCE_TITLE_MOGUL                           :ملك التجارة و النقل
STR_HIGHSCORE_PERFORMANCE_TITLE_TYCOON_OF_THE_CENTURY           :امبراطور القرن
STR_HIGHSCORE_NAME                                              :{PRESIDENT_NAME}. {COMPANY}
STR_HIGHSCORE_STATS                                             :{BIG_FONT}'{STRING}'   ({COMMA})
STR_HIGHSCORE_COMPANY_ACHIEVES_STATUS                           :{BIG_FONT}{BLACK}حققت شركة {COMPANY} بجدارة'{STRING}'
STR_HIGHSCORE_PRESIDENT_OF_COMPANY_ACHIEVES_STATUS              :{BIG_FONT}{WHITE}حقق {PRESIDENT_NAME}مدير شركة {COMPANY} '{STRING}' بجدارة

# Smallmap window
STR_SMALLMAP_CAPTION                                            :{WHITE}الخريطة- {STRING}

STR_SMALLMAP_TYPE_CONTOURS                                      :يحتوي على
STR_SMALLMAP_TYPE_VEHICLES                                      :عربات
STR_SMALLMAP_TYPE_INDUSTRIES                                    :مصانع
STR_SMALLMAP_TYPE_ROUTES                                        :طرق
STR_SMALLMAP_TYPE_VEGETATION                                    :نبات
STR_SMALLMAP_TYPE_OWNERS                                        :ملاك
STR_SMALLMAP_TOOLTIP_SHOW_LAND_CONTOURS_ON_MAP                  :{BLACK}عرض التضاريس على الخريطة
STR_SMALLMAP_TOOLTIP_SHOW_VEHICLES_ON_MAP                       :{BLACK}عرض المركبات على الخريطة
STR_SMALLMAP_TOOLTIP_SHOW_INDUSTRIES_ON_MAP                     :{BLACK}عرض المصانع على الخريطة
STR_SMALLMAP_TOOLTIP_SHOW_TRANSPORT_ROUTES_ON                   :{BLACK}عرض الطرق على الخريطة
STR_SMALLMAP_TOOLTIP_SHOW_VEGETATION_ON_MAP                     :{BLACK}عرض الشجر على الخريطة
STR_SMALLMAP_TOOLTIP_SHOW_LAND_OWNERS_ON_MAP                    :{BLACK}عرض ملاك الاراضي على الخريطة
STR_SMALLMAP_TOOLTIP_INDUSTRY_SELECTION                         :{BLACK}اضغط على مصنع لعرضة. اضغط + مفتاح كنترول لاخفاء جميع المصانع ماعدا المختارة. اضغط + كنترول لاظهار المصانع مجددا.
STR_SMALLMAP_TOOLTIP_COMPANY_SELECTION                          :{BLACK}اضغط على الشركة لعرض ممتلكاتها. اضغط + مفتاح كنترول لاخفاء كل الشركات ماعدا المختارة. اضغط + مفتاح كنترول لعرضها ثانية.

STR_SMALLMAP_LEGENDA_ROADS                                      :{TINY_FONT}{BLACK}شوارع
STR_SMALLMAP_LEGENDA_RAILROADS                                  :{TINY_FONT}{BLACK} سكة القطار
STR_SMALLMAP_LEGENDA_STATIONS_AIRPORTS_DOCKS                    :{TINY_FONT}{BLACK}محطات / مطارات / موانئ
STR_SMALLMAP_LEGENDA_BUILDINGS_INDUSTRIES                       :{TINY_FONT}{BLACK}مباني / مصانع
STR_SMALLMAP_LEGENDA_VEHICLES                                   :{TINY_FONT}{BLACK}عربات
STR_SMALLMAP_LEGENDA_TRAINS                                     :{TINY_FONT}{BLACK}قطارات
STR_SMALLMAP_LEGENDA_ROAD_VEHICLES                              :{TINY_FONT}{BLACK}عربات
STR_SMALLMAP_LEGENDA_SHIPS                                      :{TINY_FONT}{BLACK}سفن
STR_SMALLMAP_LEGENDA_AIRCRAFT                                   :{TINY_FONT}{BLACK}طائرات
STR_SMALLMAP_LEGENDA_TRANSPORT_ROUTES                           :{TINY_FONT}{BLACK}طرق النقل
STR_SMALLMAP_LEGENDA_FOREST                                     :{TINY_FONT}{BLACK} غابة
STR_SMALLMAP_LEGENDA_RAILROAD_STATION                           :{TINY_FONT}{BLACK}محطة قطار
STR_SMALLMAP_LEGENDA_TRUCK_LOADING_BAY                          :{TINY_FONT}{BLACK}محطة بضائع لسيارات
STR_SMALLMAP_LEGENDA_BUS_STATION                                :{TINY_FONT}{BLACK}محطة باصات
STR_SMALLMAP_LEGENDA_AIRPORT_HELIPORT                           :{TINY_FONT}{BLACK}مطار
STR_SMALLMAP_LEGENDA_DOCK                                       :{TINY_FONT}{BLACK}مرفء
STR_SMALLMAP_LEGENDA_ROUGH_LAND                                 :{TINY_FONT}{BLACK}هضاب
STR_SMALLMAP_LEGENDA_GRASS_LAND                                 :{TINY_FONT}{BLACK}ارض عشبية
STR_SMALLMAP_LEGENDA_BARE_LAND                                  :{TINY_FONT}{BLACK}ارض جرداء
STR_SMALLMAP_LEGENDA_FIELDS                                     :{TINY_FONT}{BLACK}حقول
STR_SMALLMAP_LEGENDA_TREES                                      :{TINY_FONT}{BLACK}اشجار
STR_SMALLMAP_LEGENDA_ROCKS                                      :{TINY_FONT}{BLACK}صخور
STR_SMALLMAP_LEGENDA_WATER                                      :{TINY_FONT}{BLACK}مياة
STR_SMALLMAP_LEGENDA_NO_OWNER                                   :{TINY_FONT}{BLACK}غير مملوكة
STR_SMALLMAP_LEGENDA_TOWNS                                      :{TINY_FONT}{BLACK}مدن
STR_SMALLMAP_LEGENDA_INDUSTRIES                                 :{TINY_FONT}{BLACK}مصانع
STR_SMALLMAP_LEGENDA_DESERT                                     :{TINY_FONT}{BLACK}صحراء
STR_SMALLMAP_LEGENDA_SNOW                                       :{TINY_FONT}{BLACK}ثلج

STR_SMALLMAP_TOOLTIP_TOGGLE_TOWN_NAMES_ON_OFF                   :{BLACK}عرض/اخفاء اسماء المدن
STR_SMALLMAP_CENTER                                             :{BLACK}وسط الخريطة الصغيرة على الموقع الحالي
STR_SMALLMAP_INDUSTRY                                           :{TINY_FONT}{STRING} ({NUM})
STR_SMALLMAP_COMPANY                                            :{TINY_FONT}{COMPANY}
STR_SMALLMAP_TOWN                                               :{TINY_FONT}{WHITE}{TOWN}
STR_SMALLMAP_DISABLE_ALL                                        :{BLACK}تعطيل الكل
STR_SMALLMAP_ENABLE_ALL                                         :{BLACK}تفعيل الكل
STR_SMALLMAP_SHOW_HEIGHT                                        :{BLACK}عرض الارتفاع
STR_SMALLMAP_TOOLTIP_DISABLE_ALL_INDUSTRIES                     :{BLACK}عدم عرض اي مصنع في الخريطة
STR_SMALLMAP_TOOLTIP_ENABLE_ALL_INDUSTRIES                      :{BLACK}عرض جميع المصانع في الخريطة
STR_SMALLMAP_TOOLTIP_SHOW_HEIGHT                                :{BLACK}بدل عرض خريطة التضاريس
STR_SMALLMAP_TOOLTIP_DISABLE_ALL_COMPANIES                      :{BLACK}عدم عرض ممتلكات اي شركة على الخارطة
STR_SMALLMAP_TOOLTIP_ENABLE_ALL_COMPANIES                       :{BLACK}عرض جميع املاك الشركة على الخريطة

# Status bar messages
STR_STATUSBAR_TOOLTIP_SHOW_LAST_NEWS                            :{BLACK}اظهر اخر رسالة / تقرير
STR_STATUSBAR_COMPANY_NAME                                      :{SILVER}- -  {COMPANY}  - -
STR_STATUSBAR_PAUSED                                            :{YELLOW}* *  متوقف  *  *
STR_STATUSBAR_AUTOSAVE                                          :{RED}حفظ تلقائي
STR_STATUSBAR_SAVING_GAME                                       :{RED}*  *  يتم حفظ اللعبة  *  *

# News message history
STR_MESSAGE_HISTORY                                             :{WHITE}الرسائل السابقة
STR_MESSAGE_HISTORY_TOOLTIP                                     :{BLACK}قائمة بآخر الاخبار
STR_MESSAGE_NEWS_FORMAT                                         :{STRING}  -  {STRING}

STR_NEWS_MESSAGE_CAPTION                                        :{WHITE}رسالة
STR_NEWS_CUSTOM_ITEM                                            :{BIG_FONT}{BLACK}{STRING}

STR_NEWS_FIRST_TRAIN_ARRIVAL                                    :{BIG_FONT}{BLACK} ... المواطنون يحتفلون{} اول قطار وصل في {STATION}!
STR_NEWS_FIRST_BUS_ARRIVAL                                      :{BIG_FONT}{BLACK}يحتفل الأهالي ...{}بوصول اول باص للمحطة ...{STATION}!
STR_NEWS_FIRST_TRUCK_ARRIVAL                                    :{BIG_FONT}{BLACK}الأهالي يحتفلون ...{}بوصول اول عربة الى .. {STATION}!
STR_NEWS_FIRST_PASSENGER_TRAM_ARRIVAL                           :{BIG_FONT}{BLACK}المواطنون يحتفلون . . .{}بوصول اول عربة ركاب ترام الى {STATION}!
STR_NEWS_FIRST_CARGO_TRAM_ARRIVAL                               :{BIG_FONT}{BLACK}المواطنون يحتفلون . . .{}بوصول اول عربة ترام لمحطة {STATION}!
STR_NEWS_FIRST_SHIP_ARRIVAL                                     :{BIG_FONT}{BLACK}المواطنون يحتفلون ...{}بوصول اول سفينة الى {STATION}!
STR_NEWS_FIRST_AIRCRAFT_ARRIVAL                                 :{BIG_FONT}{BLACK}الأهالي يحتفلون . . .{}بوصول أول طائرة الى {STATION}!

STR_NEWS_TRAIN_CRASH                                            :{BIG_FONT}{BLACK}تحطم قطاراً!{}{COMMA} مات فى الحريق بعد الحادث
STR_NEWS_ROAD_VEHICLE_CRASH_DRIVER                              :{BIG_FONT}{BLACK}العربة تحطمت !{}السائق توفي في شعلة الحريق بعد الاصطدام بقطار
STR_NEWS_ROAD_VEHICLE_CRASH                                     :{BIG_FONT}{BLACK}العربة تحطمت !{}{COMMA} توفي في شعلة الحريق بعد الاصطدام بقطار
STR_NEWS_AIRCRAFT_CRASH                                         :{BIG_FONT}{BLACK}تحطم طائرة !{}{COMMA}ماتوا في الحريق بمطار {STATION}
STR_NEWS_PLANE_CRASH_OUT_OF_FUEL                                :{BIG_FONT}{BLACK}تحطم طائرة !{}انتهى الوقود من الطائرة, {COMMA}توفي اثر الحادث !

STR_NEWS_DISASTER_ZEPPELIN                                      :{BIG_FONT}{BLACK}حادثة منطاد في {STATION}!
STR_NEWS_DISASTER_SMALL_UFO                                     :{BIG_FONT}{BLACK}تحطم عربة في حادث تصادم بجسم غامض !
STR_NEWS_DISASTER_AIRPLANE_OIL_REFINERY                         :{BIG_FONT}{BLACK}تفجير محطة تكرير نفط قرب {TOWN}!
STR_NEWS_DISASTER_HELICOPTER_FACTORY                            :{BIG_FONT}{BLACK}تفجير مصنع في حادثة مريبة قرب {TOWN}!
STR_NEWS_DISASTER_BIG_UFO                                       :{BIG_FONT}{BLACK}مركبة غير معروفة هبطت قرب {TOWN}!
STR_NEWS_DISASTER_COAL_MINE_SUBSIDENCE                          :{BIG_FONT}{BLACK}الخمود في منجم الفحم يتسبب في سلسلة انفجارات قرب {TOWN}!
STR_NEWS_DISASTER_FLOOD_VEHICLE                                 :{BIG_FONT}{BLACK}فيضانات !{}على الأقل {COMMA} مفقودين او في عداد الأموات بعد فيضانات عارمة !

STR_NEWS_COMPANY_IN_TROUBLE_TITLE                               :{BIG_FONT}{BLACK}الشركة في مأزق!
STR_NEWS_COMPANY_IN_TROUBLE_DESCRIPTION                         :{BIG_FONT}{BLACK}{STRING} سوف تباع قريبا او يعلن افلاسها ان لم يتحسن ادائها قريبا!!
STR_NEWS_COMPANY_MERGER_TITLE                                   :{BIG_FONT}{BLACK}مدمج الشركات
STR_NEWS_COMPANY_MERGER_DESCRIPTION                             :{BIG_FONT}{BLACK}{STRING} بيعت لـ : {STRING} بقيمة: {CURRENCY_LONG}!
STR_NEWS_COMPANY_BANKRUPT_TITLE                                 :{BIG_FONT}{BLACK}افلاس!
STR_NEWS_COMPANY_BANKRUPT_DESCRIPTION                           :{BIG_FONT}{BLACK}{STRING} اغلقت من قبل الدائنين و بيعت كل الأصول !!
STR_NEWS_COMPANY_LAUNCH_TITLE                                   :{BIG_FONT}{BLACK}تم اطلاق شركة نقل جديدة!
STR_NEWS_COMPANY_LAUNCH_DESCRIPTION                             :{BIG_FONT}{BLACK}{STRING}بدأت العمل قرب {TOWN}!
STR_NEWS_MERGER_TAKEOVER_TITLE                                  :{BIG_FONT}{BLACK}{STRING}تم الاستحواذ عليها بواسطة {STRING}!
STR_PRESIDENT_NAME_MANAGER                                      :{BLACK}{PRESIDENT_NAME}{} ( المدير)

STR_NEWS_NEW_TOWN                                               :{BLACK}{BIG_FONT}{STRING} رعى اعمال البناء في {TOWN}!

STR_NEWS_INDUSTRY_CONSTRUCTION                                  :{BIG_FONT}{BLACK}{STRING} جديد تحت الانشاء قرب {TOWN}!
STR_NEWS_INDUSTRY_PLANTED                                       :{BIG_FONT}{BLACK} {STRING} جديدة يتم تجهيزها قرب {TOWN}!

STR_NEWS_INDUSTRY_CLOSURE_GENERAL                               :{BIG_FONT}{BLACK}{STRING}يعلن الاغلاق الفوري
STR_NEWS_INDUSTRY_CLOSURE_SUPPLY_PROBLEMS                       :{BIG_FONT}{BLACK}تسبب نقص في الامدادات الى الاغلاق الفوري ل {STRING}
STR_NEWS_INDUSTRY_CLOSURE_LACK_OF_TREES                         :{BIG_FONT}{BLACK} النقص في الشجر بالجوار ادى الى الاغلاق الفوري ل {STRING}.

STR_NEWS_EURO_INTRODUCTION                                      :{BIG_FONT}{BLACK}العملة الموحدة للدول الأوربية!{}{}تم اعتماد العملة الأوربية الموحدة - اليورو - للمعاملات اليومية في دولتك!
STR_NEWS_BEGIN_OF_RECESSION                                     :{BIG_FONT}{BLACK}ركود اقتصادي!{}{}خبراء الأقتصاد خائفون من ركود اقتصادي وشيك
STR_NEWS_END_OF_RECESSION                                       :{BIG_FONT}{BLACK}الركود انتهى!{}{}العودة للصعود في الاقتصاد اعطى الثقة في قوة الاقتصاد

STR_NEWS_INDUSTRY_PRODUCTION_INCREASE_GENERAL                   :{BIG_FONT}{BLACK}{INDUSTRY} يزيد الانتاج
STR_NEWS_INDUSTRY_PRODUCTION_INCREASE_COAL                      :{BIG_FONT}{BLACK}وجد نواة فحم في {INDUSTRY}!{}يتوقع مضاعفة الانتاج
STR_NEWS_INDUSTRY_PRODUCTION_INCREASE_OIL                       :{BIG_FONT}{BLACK}وجد مستودع جوفي للنفط في {INDUSTRY}!{}يتوقع ان يتضاعف الانتاج
STR_NEWS_INDUSTRY_PRODUCTION_INCREASE_FARM                      :{BIG_FONT}{BLACK}استحدثت طرق جديدة للزراعة في {INDUSTRY}{} يتوقع ان يتضاعف الانتاج
STR_NEWS_INDUSTRY_PRODUCTION_INCREASE_SMOOTH                    :{BIG_FONT}{BLACK} زاد انتاج {STRING} في {INDUSTRY} بمقدار {COMMA} في المئة!
STR_NEWS_INDUSTRY_PRODUCTION_DECREASE_GENERAL                   :{BIG_FONT}{BLACK} انخفض الانتاج بواقع 50 % في {INDUSTRY}
STR_NEWS_INDUSTRY_PRODUCTION_DECREASE_FARM                      :{BIG_FONT}{BLACK} عدوى من الحشرات في{INDUSTRY}!{} تسببت في نقص الانتاج ب 50 %.
STR_NEWS_INDUSTRY_PRODUCTION_DECREASE_SMOOTH                    :{BIG_FONT}{BLACK} نقص انتاج {STRING} في {INDUSTRY} بمقدار {COMMA} في المئة!

STR_NEWS_TRAIN_IS_WAITING                                       :{WHITE}{VEHICLE} ينتظر في المستودع
STR_NEWS_ROAD_VEHICLE_IS_WAITING                                :{WHITE}{VEHICLE} تنتظر في المستودع
STR_NEWS_SHIP_IS_WAITING                                        :{WHITE}{VEHICLE} تنتظر في حوض السفن
STR_NEWS_AIRCRAFT_IS_WAITING                                    :{WHITE}{VEHICLE} تنتظر في الحظيرة

# Order review system / warnings
STR_NEWS_VEHICLE_HAS_TOO_FEW_ORDERS                             :{WHITE}{VEHICLE} لديها اوامر قليلة جدا في جدولها
STR_NEWS_VEHICLE_HAS_VOID_ORDER                                 :{WHITE}{VEHICLE} لديها امر غير صالح
STR_NEWS_VEHICLE_HAS_DUPLICATE_ENTRY                            :{WHITE}{VEHICLE} لديها امر مكرر
STR_NEWS_VEHICLE_HAS_INVALID_ENTRY                              :{WHITE}{VEHICLE} لديها محطة غير صالحة في القائمة
STR_NEWS_PLANE_USES_TOO_SHORT_RUNWAY                            :{WHITE}{VEHICLE} لدبها ضمن الطلبات مطارا قصير المدرج

STR_NEWS_VEHICLE_IS_GETTING_OLD                                 :{WHITE}{VEHICLE} اصبحت قديمة
STR_NEWS_VEHICLE_IS_GETTING_VERY_OLD                            :{WHITE}{VEHICLE} اصبحت قديمة جدا
STR_NEWS_VEHICLE_IS_GETTING_VERY_OLD_AND                        :{WHITE}{VEHICLE} قديمة جدا وتحتاج الى استبدال فوري
STR_NEWS_TRAIN_IS_STUCK                                         :{WHITE}{VEHICLE} لا يستطيع ايجاد طريق للمواصلة
STR_NEWS_VEHICLE_IS_LOST                                        :{WHITE}{VEHICLE} تائه
STR_NEWS_VEHICLE_IS_UNPROFITABLE                                :{WHITE}{VEHICLE} دخل العربة السنة السابقة {CURRENCY_LONG}
STR_NEWS_AIRCRAFT_DEST_TOO_FAR                                  :{WHITE}{VEHICLE}لا يمكن الوصول للمحطة التالية لانها خارج المدى

STR_NEWS_ORDER_REFIT_FAILED                                     :{WHITE}امرالاستبدال توقف {VEHICLE}
STR_NEWS_VEHICLE_AUTORENEW_FAILED                               :{WHITE}فشل تطبيق الاستبدال الذاتي ل{VEHICLE}{}{STRING}

STR_NEWS_NEW_VEHICLE_NOW_AVAILABLE                              :{BIG_FONT}{BLACK}جديد {STRING}الآن متاحة !
STR_NEWS_NEW_VEHICLE_TYPE                                       :{BIG_FONT}{BLACK}{ENGINE}
STR_NEWS_NEW_VEHICLE_NOW_AVAILABLE_WITH_TYPE                    :{BLACK}جديد {STRING} الآن متاح ! - {ENGINE}


STR_NEWS_STATION_NO_LONGER_ACCEPTS_CARGO                        :{WHITE}{STATION} لم تعد تقبل {STRING}
STR_NEWS_STATION_NO_LONGER_ACCEPTS_CARGO_OR_CARGO               :{WHITE}{STATION}لم تعد تقبل {STRING} او {STRING}
STR_NEWS_STATION_NOW_ACCEPTS_CARGO                              :{WHITE}{STATION} الآن تقبل {STRING}
STR_NEWS_STATION_NOW_ACCEPTS_CARGO_AND_CARGO                    :{WHITE}{STATION}الآن تقبل {STRING} و {STRING}

STR_NEWS_OFFER_OF_SUBSIDY_EXPIRED                               :{BIG_FONT}{BLACK} اعلان عن انتهاء عرض{}{} نقل {STRING} من {STRING} الى {STRING} لن يعطي ارباح اضافية بعد الآن .
STR_NEWS_SUBSIDY_WITHDRAWN_SERVICE                              :{BIG_FONT}{BLACK} تم سحب العرض{}{} نقل {STRING} من {STRING} الى {STRING} لم يعد معروض
STR_NEWS_SERVICE_SUBSIDY_OFFERED                                :{BIG_FONT}{BLACK}اعلان عن عرض{}{} نقل اول {STRING} من {STRING} الى {STRING} سوف يعطي زيادة ارباح في السنة القادمة.
STR_NEWS_SERVICE_SUBSIDY_AWARDED_HALF                           :{BIG_FONT}{BLACK} العرض قد اعطي لـ {STRING}!{}{} نقل {STRING} من {STRING} الى {STRING} سوف يعطي زيادة 50% ارباح للسنة القادمة
STR_NEWS_SERVICE_SUBSIDY_AWARDED_DOUBLE                         :{BIG_FONT}{BLACK}العرض قد اعطي لـ {STRING}!{}{} نقل {STRING}من {STRING}الى {STRING} سوف يعطي ضعف الدخل للسنة القادمة
STR_NEWS_SERVICE_SUBSIDY_AWARDED_TRIPLE                         :{BIG_FONT}{BLACK}شركة {STRING} فازت بالعرض{}{} نقل {STRING} من {STRING} الى {STRING} سوف يعطي 3 اضعاف الدخل للسنة القادمة
STR_NEWS_SERVICE_SUBSIDY_AWARDED_QUADRUPLE                      :{BIG_FONT}{BLACK} شركة {STRING} فازت بالعرض !{}{} نقل {STRING} من {STRING} الى {STRING} سوف يعطي اربعة اضعاف الدخل للسنة القادمة

STR_NEWS_ROAD_REBUILDING                                        :{BIG_FONT}{BLACK} فوضى طرق عارمة في مدينة {TOWN}!{}{}اعادة ترميم الطرق مولت من قبل شركة {STRING}{} تجلي ستة أشهر من الشقاء لعربات الطريق.

# Extra view window
STR_EXTRA_VIEWPORT_TITLE                                        :{WHITE}شاشة العرض {COMMA}
STR_EXTRA_VIEW_MOVE_VIEW_TO_MAIN                                :{BLACK}انسخ لشاشة العرض
STR_EXTRA_VIEW_MOVE_VIEW_TO_MAIN_TT                             :{BLACK}انسخ موقع الشاشة الرئيسية لشاشة العرض هذه
STR_EXTRA_VIEW_MOVE_MAIN_TO_VIEW                                :{BLACK}لصق من شاشة العرض
STR_EXTRA_VIEW_MOVE_MAIN_TO_VIEW_TT                             :{BLACK}لصق شاشة العرض هذة للشاشة الرئيسية

# Game options window
STR_GAME_OPTIONS_CAPTION                                        :{WHITE}إعدادات اللعبه
STR_GAME_OPTIONS_CURRENCY_UNITS_FRAME                           :{BLACK}وحدة العملة
STR_GAME_OPTIONS_CURRENCY_UNITS_DROPDOWN_TOOLTIP                :{BLACK}اختيار وحدة العملة

############ start of currency region
STR_GAME_OPTIONS_CURRENCY_GBP                                   :جنية(£)
STR_GAME_OPTIONS_CURRENCY_USD                                   :دولار ($)
STR_GAME_OPTIONS_CURRENCY_EUR                                   :يورو (€)
STR_GAME_OPTIONS_CURRENCY_JPY                                   :ين (¥)
STR_GAME_OPTIONS_CURRENCY_ATS                                   :شلنق استرالي (ATS)
STR_GAME_OPTIONS_CURRENCY_BEF                                   :فرنك بلجيكي (BEF)
STR_GAME_OPTIONS_CURRENCY_CHF                                   :فرنك سويسري (CHF)
STR_GAME_OPTIONS_CURRENCY_CZK                                   :كرونا تشيكية (CZK)
STR_GAME_OPTIONS_CURRENCY_DEM                                   :مارك الماني (DEM)
STR_GAME_OPTIONS_CURRENCY_DKK                                   :كرونا دنمركي
STR_GAME_OPTIONS_CURRENCY_ESP                                   :بيستا (ESP)
STR_GAME_OPTIONS_CURRENCY_FIM                                   :ماركا فنلندي(FIM)
STR_GAME_OPTIONS_CURRENCY_FRF                                   :فرنك (FRF)
STR_GAME_OPTIONS_CURRENCY_GRD                                   :دراخما يونانية (GRD)
STR_GAME_OPTIONS_CURRENCY_HUF                                   :فورنت هنغاري (HUF)
STR_GAME_OPTIONS_CURRENCY_ISK                                   :كرونا ايسلاندية (ISK)
STR_GAME_OPTIONS_CURRENCY_ITL                                   :ليرة ايطالية (ITL)
STR_GAME_OPTIONS_CURRENCY_NLG                                   :غلدر هولندي (NLG)
STR_GAME_OPTIONS_CURRENCY_NOK                                   :كرونا نرويجية (NOK)
STR_GAME_OPTIONS_CURRENCY_PLN                                   :زلوتي بولندي (PLN)
STR_GAME_OPTIONS_CURRENCY_RON                                   :لور يوناني (RON)
STR_GAME_OPTIONS_CURRENCY_RUR                                   :روبل روسي (RUR)
STR_GAME_OPTIONS_CURRENCY_SIT                                   :تولار سوفاني (SIT)
STR_GAME_OPTIONS_CURRENCY_SEK                                   :كرونا سويدية (SEK)
STR_GAME_OPTIONS_CURRENCY_TRY                                   :ليرة تركية (TRY)
STR_GAME_OPTIONS_CURRENCY_SKK                                   :كرونا سلوفاكية (SKK)
STR_GAME_OPTIONS_CURRENCY_BRL                                   :ريال برازيلي (BRL)
STR_GAME_OPTIONS_CURRENCY_EEK                                   :كرونا استونية (EEK)
STR_GAME_OPTIONS_CURRENCY_KRW                                   :وون كوريا الجنوبية (KRW)
STR_GAME_OPTIONS_CURRENCY_ZAR                                   :راند جنوب أفريقيا (ZAR)
STR_GAME_OPTIONS_CURRENCY_CUSTOM                                :مخصص ...
STR_GAME_OPTIONS_CURRENCY_GEL                                   :(GEL) لاري جورجي
STR_GAME_OPTIONS_CURRENCY_CNY                                   :(CNY) الرنمينبي الصيني
STR_GAME_OPTIONS_CURRENCY_HKD                                   :(HKD) دولار هونج كونج
############ end of currency region

STR_GAME_OPTIONS_ROAD_VEHICLES_DROPDOWN_LEFT                    :القيادة على اليسار
STR_GAME_OPTIONS_ROAD_VEHICLES_DROPDOWN_RIGHT                   :القيادة على اليمين

STR_GAME_OPTIONS_TOWN_NAMES_FRAME                               :{BLACK}اسماء المدن
STR_GAME_OPTIONS_TOWN_NAMES_DROPDOWN_TOOLTIP                    :{BLACK}اختيار طريقة عرض اسماء المدن

############ start of townname region
STR_GAME_OPTIONS_TOWN_NAME_ORIGINAL_ENGLISH                     :English (Original)
STR_GAME_OPTIONS_TOWN_NAME_FRENCH                               :فرنسي
STR_GAME_OPTIONS_TOWN_NAME_GERMAN                               :الماني
STR_GAME_OPTIONS_TOWN_NAME_ADDITIONAL_ENGLISH                   :انجليزي اضافي
STR_GAME_OPTIONS_TOWN_NAME_LATIN_AMERICAN                       :امريكي لاتيني
STR_GAME_OPTIONS_TOWN_NAME_SILLY                                :مضحك
STR_GAME_OPTIONS_TOWN_NAME_SWEDISH                              :سويدي
STR_GAME_OPTIONS_TOWN_NAME_DUTCH                                :هولندي
STR_GAME_OPTIONS_TOWN_NAME_FINNISH                              :فنلندي
STR_GAME_OPTIONS_TOWN_NAME_POLISH                               :بلغاري
STR_GAME_OPTIONS_TOWN_NAME_SLOVAK                               :سلوفاكي
STR_GAME_OPTIONS_TOWN_NAME_NORWEGIAN                            :نرويجي
STR_GAME_OPTIONS_TOWN_NAME_HUNGARIAN                            :هنغاري
STR_GAME_OPTIONS_TOWN_NAME_AUSTRIAN                             :نمساوي
STR_GAME_OPTIONS_TOWN_NAME_ROMANIAN                             :روماني
STR_GAME_OPTIONS_TOWN_NAME_CZECH                                :تشيكي
STR_GAME_OPTIONS_TOWN_NAME_SWISS                                :سويدي
STR_GAME_OPTIONS_TOWN_NAME_DANISH                               :دنماكي
STR_GAME_OPTIONS_TOWN_NAME_TURKISH                              :تركي
STR_GAME_OPTIONS_TOWN_NAME_ITALIAN                              :ايطالي
STR_GAME_OPTIONS_TOWN_NAME_CATALAN                              :كتالونية
############ end of townname region

STR_GAME_OPTIONS_AUTOSAVE_FRAME                                 :{BLACK}حفظ آلي
STR_GAME_OPTIONS_AUTOSAVE_DROPDOWN_TOOLTIP                      :{BLACK}اختار مدة الحفظ الآلي

############ start of autosave dropdown
STR_GAME_OPTIONS_AUTOSAVE_DROPDOWN_OFF                          :بدون
STR_GAME_OPTIONS_AUTOSAVE_DROPDOWN_EVERY_1_MONTH                :كل شهر
STR_GAME_OPTIONS_AUTOSAVE_DROPDOWN_EVERY_3_MONTHS               :كل 3 اشهر
STR_GAME_OPTIONS_AUTOSAVE_DROPDOWN_EVERY_6_MONTHS               :كل 6 اشهر
STR_GAME_OPTIONS_AUTOSAVE_DROPDOWN_EVERY_12_MONTHS              :كل سنة
############ end of autosave dropdown

STR_GAME_OPTIONS_LANGUAGE                                       :{BLACK}لغة
STR_GAME_OPTIONS_LANGUAGE_TOOLTIP                               :{BLACK}اختر لغة الواجهه

STR_GAME_OPTIONS_FULLSCREEN                                     :{BLACK}شاشة كاملة
STR_GAME_OPTIONS_FULLSCREEN_TOOLTIP                             :{BLACK}اختر هذا المربع للعب OpenTTD على لشاشة الكاملة

STR_GAME_OPTIONS_RESOLUTION                                     :{BLACK}دقة الشاشة
STR_GAME_OPTIONS_RESOLUTION_TOOLTIP                             :{BLACK}اختر دقة الشاشة
STR_GAME_OPTIONS_RESOLUTION_OTHER                               :اخرى


STR_GAME_OPTIONS_GUI_ZOOM_FRAME                                 :{BLACK}حجم اللوحة
STR_GAME_OPTIONS_GUI_ZOOM_DROPDOWN_TOOLTIP                      :{BLACK}حدد العنصر المطلوب

STR_GAME_OPTIONS_GUI_ZOOM_DROPDOWN_NORMAL                       :تقريب عادي
STR_GAME_OPTIONS_GUI_ZOOM_DROPDOWN_2X_ZOOM                      :تقريب ×2
STR_GAME_OPTIONS_GUI_ZOOM_DROPDOWN_4X_ZOOM                      :تقريب ×4





STR_GAME_OPTIONS_BASE_GRF                                       :{BLACK} الواجهة الرسومية الاساسية
STR_GAME_OPTIONS_BASE_GRF_TOOLTIP                               :{BLACK} اختر مجموعة الواجهة الرسومية
STR_GAME_OPTIONS_BASE_GRF_STATUS                                :{RED}{NUM} ملف مفقود او غير صالح
STR_GAME_OPTIONS_BASE_GRF_DESCRIPTION_TOOLTIP                   :{BLACK} معلومات اضافية عن القاعدة الرسومية

STR_GAME_OPTIONS_BASE_SFX                                       :{BLACK}قاعدة الاصوات الاساسية
STR_GAME_OPTIONS_BASE_SFX_TOOLTIP                               :{BLACK}اختر الاصوات الاساسية للاستخدام
STR_GAME_OPTIONS_BASE_SFX_DESCRIPTION_TOOLTIP                   :{BLACK}معلومات اضافية حول مجوعة الصوت

STR_GAME_OPTIONS_BASE_MUSIC                                     :{BLACK}قاعده الموسيقى الاساسيه
STR_GAME_OPTIONS_BASE_MUSIC_TOOLTIP                             :{BLACK}اختر الموسيقى الاساسية التي تود استخدامها
STR_GAME_OPTIONS_BASE_MUSIC_STATUS                              :{RED}{NUM} ملف غير صالح
STR_GAME_OPTIONS_BASE_MUSIC_DESCRIPTION_TOOLTIP                 :{BLACK}معلومات اضافية عن الموسيقى الاساسية

STR_ERROR_RESOLUTION_LIST_FAILED                                :{WHITE}فشل في استرداد قائمة الدقة المدعومة
STR_ERROR_FULLSCREEN_FAILED                                     :{WHITE}فشل تشغيل نمط الشاشة الكاملة

# Custom currency window

STR_CURRENCY_WINDOW                                             :{WHITE}عمله مخصصه
STR_CURRENCY_EXCHANGE_RATE                                      :{LTBLUE}معامل التبديل: {ORANGE}{CURRENCY_LONG} = £ {COMMA}
STR_CURRENCY_DECREASE_EXCHANGE_RATE_TOOLTIP                     :{BLACK} £ قلل قيمة عملتك لكل جنية استرليني
STR_CURRENCY_INCREASE_EXCHANGE_RATE_TOOLTIP                     :{BLACK} £ زد قيمة عملتك لكل جنية استرليني
STR_CURRENCY_SET_EXCHANGE_RATE_TOOLTIP                          :{BLACK} حدد قيمة الصرف لعملتك مقابل الجنية الاسترليني (£)

STR_CURRENCY_SEPARATOR                                          :{LTBLUE} فاصل العملة: {ORANGE}{STRING}
STR_CURRENCY_SET_CUSTOM_CURRENCY_SEPARATOR_TOOLTIP              :{BLACK} حدد الفاصل لعملتك

STR_CURRENCY_PREFIX                                             :{LTBLUE} علامة العملة السابقة: {ORANGE}{STRING}
STR_CURRENCY_SET_CUSTOM_CURRENCY_PREFIX_TOOLTIP                 :{BLACK} حدد الرمز الاستهلالي لعملتك
STR_CURRENCY_SUFFIX                                             :{LTBLUE} علامة العملة الاخيرة: {ORANGE}{STRING}
STR_CURRENCY_SET_CUSTOM_CURRENCY_SUFFIX_TOOLTIP                 :{BLACK} حدد الرمز اللاحق لعملتك

STR_CURRENCY_SWITCH_TO_EURO                                     :{LTBLUE}حول إلى يورو : {ORANGE}{NUM}
STR_CURRENCY_SWITCH_TO_EURO_NEVER                               :{LTBLUE}حول إلى يورو : {ORANGE}أبدا
STR_CURRENCY_SET_CUSTOM_CURRENCY_TO_EURO_TOOLTIP                :{BLACK} حدد السنة لتبديل العملة لليورو
STR_CURRENCY_DECREASE_CUSTOM_CURRENCY_TO_EURO_TOOLTIP           :{BLACK} بدل الى اليورو مبكرا
STR_CURRENCY_INCREASE_CUSTOM_CURRENCY_TO_EURO_TOOLTIP           :{BLACK} بدل الى اليورو متاخرا

STR_CURRENCY_PREVIEW                                            :{LTBLUE}عرض: {ORANGE}{CURRENCY_LONG}
STR_CURRENCY_CUSTOM_CURRENCY_PREVIEW_TOOLTIP                    :{BLACK} 10000 جنية استرليني في عملتك
STR_CURRENCY_CHANGE_PARAMETER                                   :{BLACK}غير الخيارات الاختيارة

STR_DIFFICULTY_LEVEL_SETTING_MAXIMUM_NO_COMPETITORS             :{LTBLUE}العدد الاقصى للمتنافسين: {ORANGE}{COMMA}

STR_NONE                                                        :بدون
STR_FUNDING_ONLY                                                :التمويل فقط
STR_MINIMAL                                                     :الادنى
STR_NUM_VERY_LOW                                                :منخفض جدا
STR_NUM_LOW                                                     :قليل
STR_NUM_NORMAL                                                  :طبيعي
STR_NUM_HIGH                                                    :عالي
STR_NUM_CUSTOM                                                  :اختياري
STR_NUM_CUSTOM_NUMBER                                           :مخصص ({NUM})

STR_VARIETY_NONE                                                :بدون
STR_VARIETY_VERY_LOW                                            :منخفض جدا
STR_VARIETY_LOW                                                 :منخفض
STR_VARIETY_MEDIUM                                              :متوسط
STR_VARIETY_HIGH                                                :مرتفع
STR_VARIETY_VERY_HIGH                                           :مرتفع جدا

STR_AI_SPEED_VERY_SLOW                                          :بطيء جدا
STR_AI_SPEED_SLOW                                               :بطيء
STR_AI_SPEED_MEDIUM                                             :متوسط
STR_AI_SPEED_FAST                                               :سريع
STR_AI_SPEED_VERY_FAST                                          :سريع جدا

STR_SEA_LEVEL_VERY_LOW                                          :منخفض
STR_SEA_LEVEL_LOW                                               :بسيط
STR_SEA_LEVEL_MEDIUM                                            :متوسط
STR_SEA_LEVEL_HIGH                                              :عالي
STR_SEA_LEVEL_CUSTOM                                            :مخصص
STR_SEA_LEVEL_CUSTOM_PERCENTAGE                                 :مخصص ({NUM}%)

STR_RIVERS_NONE                                                 :بدون
STR_RIVERS_FEW                                                  :قليلة
STR_RIVERS_MODERATE                                             :متوسطة
STR_RIVERS_LOT                                                  :كثيرة

STR_DISASTER_NONE                                               :بدون
STR_DISASTER_REDUCED                                            :قليل
STR_DISASTER_NORMAL                                             :طبيعي

STR_SUBSIDY_X1_5                                                :*1.5
STR_SUBSIDY_X2                                                  :*2
STR_SUBSIDY_X3                                                  :*3
STR_SUBSIDY_X4                                                  :*4

STR_TERRAIN_TYPE_VERY_FLAT                                      :مسطح تماما
STR_TERRAIN_TYPE_FLAT                                           :مسطح
STR_TERRAIN_TYPE_HILLY                                          :مرتفعات - هضاب
STR_TERRAIN_TYPE_MOUNTAINOUS                                    :جبال
STR_TERRAIN_TYPE_ALPINIST                                       :شاهق

STR_CITY_APPROVAL_PERMISSIVE                                    :متساهل
STR_CITY_APPROVAL_TOLERANT                                      :متقبل
STR_CITY_APPROVAL_HOSTILE                                       :معاد

STR_WARNING_NO_SUITABLE_AI                                      :{WHITE}لايوجد ذكاء اصطناعي متاح ...{}تستطيع تجميل العديد من الذكاء الاصطناعي عن طريق اللانترنت

# Settings tree window
STR_CONFIG_SETTING_TREE_CAPTION                                 :{WHITE}الإعدادات
STR_CONFIG_SETTING_EXPAND_ALL                                   :{BLACK}مدد الكل
STR_CONFIG_SETTING_COLLAPSE_ALL                                 :{BLACK}إسحب الكل
STR_CONFIG_SETTING_NO_EXPLANATION_AVAILABLE_HELPTEXT            :(لا يوجد تفسير متوفر)

STR_CONFIG_SETTING_RESTRICT_CATEGORY                            :{BLACK} فئة:
STR_CONFIG_SETTING_RESTRICT_TYPE                                :{BLACK}نوع:
STR_CONFIG_SETTING_RESTRICT_BASIC                               :اﻹعدادات الاساسيه

STR_CONFIG_SETTING_TYPE_DROPDOWN_HELPTEXT                       :{BLACK}احصر القائمة على انواع اعدادات محددة
STR_CONFIG_SETTING_TYPE_DROPDOWN_ALL                            :كل الاعدادات
STR_CONFIG_SETTING_TYPE_DROPDOWN_CLIENT                         :اعدادات العميل (لا يخزن في الحفظ ؛ يطبق على كل الالعاب)
STR_CONFIG_SETTING_TYPE_DROPDOWN_GAME_MENU                      :اعدادات اللعبة (يخزن في الحفظ ؛ يطبق على الالعاب الجديدة فقط)
STR_CONFIG_SETTING_TYPE_DROPDOWN_GAME_INGAME                    :اعدادات اللعبة (يخزن في الحفظ ؛ يطبق على اللعبة الحالية فقط)
STR_CONFIG_SETTING_TYPE_DROPDOWN_COMPANY_MENU                   :اعدادات الشركة (يخزن في الحفظ ؛ يطبق على الالعاب الجديدة فقط)
STR_CONFIG_SETTING_TYPE_DROPDOWN_COMPANY_INGAME                 :اعدادات الشركة (يخزن في الحفظ ؛ يطبق على الشركة الحالية فقط)
STR_CONFIG_SETTING_CATEGORY_AND_TYPE_HIDES                      :{BLACK}عرض جميع النتائج بالنسبة للإعداد{}{SILVER} الفئة {BLACK} إلى {WHITE}{STRING} {BLACK}و{SILVER}نوع {BLACK} إلى{WHITE} جميع انواع الإعدادات
STR_CONFIG_SETTINGS_NONE                                        :{WHITE} - بدون -

STR_CONFIG_SETTING_OFF                                          :قفل
STR_CONFIG_SETTING_ON                                           :فتح
STR_CONFIG_SETTING_DISABLED                                     :غير مفعل

STR_CONFIG_SETTING_COMPANIES_OFF                                :بدون
STR_CONFIG_SETTING_COMPANIES_OWN                                :لشركتك
STR_CONFIG_SETTING_COMPANIES_ALL                                :كل الشركات

STR_CONFIG_SETTING_NONE                                         :بدون
STR_CONFIG_SETTING_ORIGINAL                                     :اصلي
STR_CONFIG_SETTING_REALISTIC                                    :واقعي

STR_CONFIG_SETTING_HORIZONTAL_POS_LEFT                          :يسار
STR_CONFIG_SETTING_HORIZONTAL_POS_CENTER                        :متوسط
STR_CONFIG_SETTING_HORIZONTAL_POS_RIGHT                         :يمين

STR_CONFIG_SETTING_CONSTRUCTION_SPEED                           ::سرعة البناء {STRING}
STR_CONFIG_SETTING_VEHICLE_BREAKDOWNS                           ::تعطلات العربة {STRING}

STR_CONFIG_SETTING_AUTOSLOPE                                    :السماح بتحريك الأرض تحت المباني, الطرق, الخ : {STRING}
STR_CONFIG_SETTING_CATCHMENT                                    :السماح بحدود اكثر واقعية للمحطات بحسب الحجم: {STRING}
STR_CONFIG_SETTING_EXTRADYNAMITE                                :السماح بحذف اكثر من الطرق المملوكة للمدينة و الجسور و غيرها: {STRING}
STR_CONFIG_SETTING_SMOKE_AMOUNT                                 :كمية دخان/شرار القطارات:{STRING}
STR_CONFIG_SETTING_SMOKE_AMOUNT_HELPTEXT                        :حدد مقدار الدخان أو عدد الشرارت من المركبات
STR_CONFIG_SETTING_TRAIN_ACCELERATION_MODEL                     :موديل تسارع القطارات: {STRING}
STR_CONFIG_SETTING_ROAD_VEHICLE_ACCELERATION_MODEL              :نمط تسارع عربات الطريق: {STRING}
STR_CONFIG_SETTING_FORBID_90_DEG                                :منع القطارات والسفن من الدوران بزاوية تسعين درجة : {STRING}
STR_CONFIG_SETTING_DISTANT_JOIN_STATIONS                        :السماح بربط محطتين غير متجاورتين : {STRING}
STR_CONFIG_SETTING_INFLATION                                    :التضخم: {STRING}
STR_CONFIG_SETTING_RAW_INDUSTRY_CONSTRUCTION_METHOD             :طريقة بناء المصانع الأولية يدوية : {STRING}
STR_CONFIG_SETTING_RAW_INDUSTRY_CONSTRUCTION_METHOD_NONE        :بدون
STR_CONFIG_SETTING_RAW_INDUSTRY_CONSTRUCTION_METHOD_NORMAL      :ككل المصانع الأخرى
STR_CONFIG_SETTING_RAW_INDUSTRY_CONSTRUCTION_METHOD_PROSPECTING :تنقيب
STR_CONFIG_SETTING_MULTIPINDTOWN                                :السماح بوجود أكثر من مصنع من نفس النوع في المدينة الواحدة: {STRING}
STR_CONFIG_SETTING_SIGNALSIDE_DRIVING_SIDE                      :على جانب القيادة
STR_CONFIG_SETTING_SHOWFINANCES                                 :أعرض نافذة المالية في آخر السنة: {STRING}
STR_CONFIG_SETTING_NONSTOP_BY_DEFAULT                           :الامر الجديد - بدون توقف - قياسيا: {STRING}
STR_CONFIG_SETTING_STOP_LOCATION                                :اوامر القطار الجديدة تتوقف قياسيا في {STRING} رصيف المحطة
STR_CONFIG_SETTING_STOP_LOCATION_NEAR_END                       :قرب النهاية
STR_CONFIG_SETTING_STOP_LOCATION_MIDDLE                         :وسط
STR_CONFIG_SETTING_STOP_LOCATION_FAR_END                        :النهاية القصوى
STR_CONFIG_SETTING_AUTOSCROLL                                   :حرك الشاشة عندما تكون المؤشر على الحافة: {STRING}
STR_CONFIG_SETTING_BRIBE                                        :السماح برشوة السلطات االمحليه: {STRING}
STR_CONFIG_SETTING_ALLOW_EXCLUSIVE                              :السماح بشراء حقوق النقل الحصري: {STRING}
STR_CONFIG_SETTING_ALLOW_FUND_BUILDINGS                         :السماح بتمويل المباني: {STRING}
STR_CONFIG_SETTING_ALLOW_FUND_ROAD                              :السماح بتمويل تعمير الطرق المحلية: {STRING}
STR_CONFIG_SETTING_ALLOW_GIVE_MONEY                             :السماح بتحويل المال للشركات الأخرى: {STRING}
STR_CONFIG_SETTING_FREIGHT_TRAINS                               :مضاعفة وزن الشحنة لمحاكاة القطارات الثقيلة: {STRING}
STR_CONFIG_SETTING_PLANE_CRASHES                                :عدد الطائرات المتحطمة: {STRING}
STR_CONFIG_SETTING_PLANE_CRASHES_NONE                           :بدون
STR_CONFIG_SETTING_PLANE_CRASHES_REDUCED                        :منخفض
STR_CONFIG_SETTING_PLANE_CRASHES_NORMAL                         :طبيعي
STR_CONFIG_SETTING_STOP_ON_TOWN_ROAD                            :السماح للعربات بالعبور خلال المواقف المملوكة داخل المدن: {STRING}
STR_CONFIG_SETTING_STOP_ON_COMPETITOR_ROAD                      :السماح بمرور العربات خلال المحطات المملوكة للمنافسين: {STRING}
STR_CONFIG_SETTING_STOP_ON_COMPETITOR_ROAD_HELPTEXT             :السماح ببناء مواقف السيارات على الطرق المملوكة لشركات أخرى
STR_CONFIG_SETTING_DYNAMIC_ENGINES_EXISTING_VEHICLES            :{WHITE}تغير هذا الخيار غير متاح عندما يكون هناك عربات
STR_CONFIG_SETTING_INFRASTRUCTURE_MAINTENANCE                   :صيانة البنية التحتية: {STRING}


STR_CONFIG_SETTING_NEVER_EXPIRE_AIRPORTS                        :المطارات لا تنتهي صلاحيتها {STRING}

STR_CONFIG_SETTING_WARN_LOST_VEHICLE                            :حذر إذا فقدت المركبة {STRING}
STR_CONFIG_SETTING_ORDER_REVIEW                                 :استعراض اوامر العربات: {STRING}
STR_CONFIG_SETTING_ORDER_REVIEW_OFF                             :لا
STR_CONFIG_SETTING_ORDER_REVIEW_EXDEPOT                         :نعم, بستثناء العربات الموقوفه
STR_CONFIG_SETTING_ORDER_REVIEW_ON                              :لكل العربات
STR_CONFIG_SETTING_WARN_INCOME_LESS                             :حذر عندما يكون الدخل سالبا :{STRING}
STR_CONFIG_SETTING_NEVER_EXPIRE_VEHICLES                        :المركبات لا تنتهي صلاحيتها ابدا : {STRING}
STR_CONFIG_SETTING_AUTORENEW_VEHICLE                            :جدد العربات عندما تصبح قديمة : {STRING}
STR_CONFIG_SETTING_AUTORENEW_VEHICLE_HELPTEXT                   :عند التمكين ، يتم استبدال العربة التي اقتربت من نهاية عمرها عند اكتمال شروط التجديد
STR_CONFIG_SETTING_AUTORENEW_MONEY                              :التجديد التلقائي عند توفر السيولة الدنيا للتجديد: {STRING}
STR_CONFIG_SETTING_POPULATION_IN_LABEL                          :أعرض عدد السكان مع الاسم على العلامة: {STRING}
STR_CONFIG_SETTING_GRAPH_LINE_THICKNESS                         :سمك الخطوط في العرض: {STRING}

STR_CONFIG_SETTING_LANDSCAPE                                    :الارض: {STRING}
STR_CONFIG_SETTING_LAND_GENERATOR                               :مولد الأرض: {STRING}
STR_CONFIG_SETTING_LAND_GENERATOR_HELPTEXT                      :المكون الاصلي يعتمد على قواعد الجرفكس,ويشكل اراض ثابته,مكوون تيراجنسس يعتمد على المكون الأساسي مع متحكمات اسلس
STR_CONFIG_SETTING_LAND_GENERATOR_ORIGINAL                      :الأصلي
STR_CONFIG_SETTING_LAND_GENERATOR_TERRA_GENESIS                 :مرتفعات منزلقة
STR_CONFIG_SETTING_TERRAIN_TYPE                                 :نوع الارض: {STRING}
STR_CONFIG_SETTING_TERRAIN_TYPE_HELPTEXT                        :(TerraGenesis only) مستوى الهضبات في الارض
STR_CONFIG_SETTING_INDUSTRY_DENSITY                             :الكثافة الصناعية: {STRING}
STR_CONFIG_SETTING_INDUSTRY_DENSITY_HELPTEXT                    :إختر مقدار الصناعات التي يجب تكوينها وعلى اي مستوى يجب ان تكون خلال اللعبة
STR_CONFIG_SETTING_SNOWLINE_HEIGHT                              :ارتفاع خط الثلج: {STRING}
STR_CONFIG_SETTING_SNOWLINE_HEIGHT_HELPTEXT                     :تحكم على اي ارتفاع يبدأ نزول الثلج في المناطق القطبية,تؤثر الثلوج على مستوى تطور القطاع الصناعي ونمو المدن
STR_CONFIG_SETTING_ROUGHNESS_OF_TERRAIN                         :خشونة التضاريس: {STRING}
STR_CONFIG_SETTING_ROUGHNESS_OF_TERRAIN_HELPTEXT                :(TerraGenesis only)إختر تكرار الهضبات: الاراض المستويه تحتوي على البضع منها,هضبات موزعه عرضيا اكثر,الاراض الوعرة تحتوي الكثير من الهضاب,التي من الممكن ان تكون متكررة
STR_CONFIG_SETTING_ROUGHNESS_OF_TERRAIN_VERY_SMOOTH             :ناعم جدا
STR_CONFIG_SETTING_ROUGHNESS_OF_TERRAIN_SMOOTH                  :ناعم
STR_CONFIG_SETTING_ROUGHNESS_OF_TERRAIN_ROUGH                   :خشن
STR_CONFIG_SETTING_ROUGHNESS_OF_TERRAIN_VERY_ROUGH              :خشن جدا
STR_CONFIG_SETTING_VARIETY                                      :توزيع منوع: {STRING}
STR_CONFIG_SETTING_VARIETY_HELPTEXT                             :(TerraGenesis only)التحكم بالخريطة هل تحتوي علىجبال ومناطق مسطحه, لأن هذا الإعداد يجعل الخارطة مستوية, هنالك إعدادات أخرى يجب ان تغير إلى الجبال
STR_CONFIG_SETTING_RIVER_AMOUNT                                 :حجم النهر: {STRING}
STR_CONFIG_SETTING_RIVER_AMOUNT_HELPTEXT                        :اختر عدد الأنهر لتكوينها
STR_CONFIG_SETTING_TREE_PLACER                                  :طريقة وضع الاشجار: {STRING}
STR_CONFIG_SETTING_TREE_PLACER_HELPTEXT                         :إختر توزيع الشجر على الخريطة: 'Original' تبعثر الشجر عشوائيا. 'Improved' زرعهم في مجموعات
STR_CONFIG_SETTING_TREE_PLACER_NONE                             :بدون
STR_CONFIG_SETTING_TREE_PLACER_ORIGINAL                         :الأصلي
STR_CONFIG_SETTING_TREE_PLACER_IMPROVED                         :المحسن
STR_CONFIG_SETTING_ROAD_SIDE                                    :السيارات: {STRING}
STR_CONFIG_SETTING_ROAD_SIDE_HELPTEXT                           :إختر جهة القيادة
STR_CONFIG_SETTING_HEIGHTMAP_ROTATION                           :اتجاة خريطة المرتفعات: {STRING}
STR_CONFIG_SETTING_HEIGHTMAP_ROTATION_COUNTER_CLOCKWISE         :عكس عقارب الساعة
STR_CONFIG_SETTING_HEIGHTMAP_ROTATION_CLOCKWISE                 :مع عقارب الساعة
STR_CONFIG_SETTING_SE_FLAT_WORLD_HEIGHT                         :الأرتفاع الأعلى في محرر الخريطة لسطح المستوي: {STRING}
STR_CONFIG_SETTING_EDGES_NOT_EMPTY                              :{WHITE}مربع او اكثر غير فارغ في الحدود الشمالية
STR_CONFIG_SETTING_EDGES_NOT_WATER                              :{WHITE}مربع او اكثر من حدود الخريطة لا يكون بحر

STR_CONFIG_SETTING_SERVICEATHELIPAD                             :صيانة الهيلوكبتر في مهبطها تلقائيا: {STRING}
STR_CONFIG_SETTING_LINK_TERRAFORM_TOOLBAR                       :اربط اداة التضاريس الى اداة السكة /الطرق / اموانئ / المطارات{STRING}
STR_CONFIG_SETTING_SMALLMAP_LAND_COLOUR                         :لون الارضية المستخدم للخرائط الصغيرة: {STRING}
STR_CONFIG_SETTING_SMALLMAP_LAND_COLOUR_GREEN                   :اخضر
STR_CONFIG_SETTING_SMALLMAP_LAND_COLOUR_DARK_GREEN              :اخضر غامق
STR_CONFIG_SETTING_SMALLMAP_LAND_COLOUR_VIOLET                  :بنفسجي
STR_CONFIG_SETTING_SMOOTH_SCROLLING                             :تحريك سلس في نوافذ المشاهدة: {STRING}
STR_CONFIG_SETTING_MEASURE_TOOLTIP                              :عرض المقاسات عند استخدام ادوات البناء المختلفة: {STRING}
STR_CONFIG_SETTING_LIVERIES                                     :عرض لون و شعار الشركة: {STRING}
STR_CONFIG_SETTING_LIVERIES_NONE                                :بدون
STR_CONFIG_SETTING_LIVERIES_OWN                                 :شركتك الخاصة
STR_CONFIG_SETTING_LIVERIES_ALL                                 :كل الشركات
STR_CONFIG_SETTING_PREFER_TEAMCHAT                              :تفضيل الدردشة <ENTER> : {STRING}
STR_CONFIG_SETTING_SCROLLWHEEL_SCROLLING                        :وظيفة عجلة التحريك: {STRING}
STR_CONFIG_SETTING_SCROLLWHEEL_ZOOM                             :تصغير تكبير الخريطة
STR_CONFIG_SETTING_SCROLLWHEEL_SCROLL                           :تحريك الخريطة
STR_CONFIG_SETTING_SCROLLWHEEL_OFF                              :عدم استخدام
STR_CONFIG_SETTING_SCROLLWHEEL_MULTIPLIER                       :سرعة تحريك الخريطة: {STRING}

STR_CONFIG_SETTING_RIGHT_MOUSE_BTN_EMU                          :محاكاة الزر الأيمن : {STRING}
STR_CONFIG_SETTING_RIGHT_MOUSE_BTN_EMU_COMMAND                  :الأوامر
STR_CONFIG_SETTING_RIGHT_MOUSE_BTN_EMU_CONTROL                  :للتحكم
STR_CONFIG_SETTING_RIGHT_MOUSE_BTN_EMU_OFF                      :عدم استخدام


STR_CONFIG_SETTING_AUTOSAVE                                     :حفظ تلقائي : {STRING}
STR_CONFIG_SETTING_AUTOSAVE_HELPTEXT                            :اختر الوقت بين كل عملية حفظ اتوماتيكية

STR_CONFIG_SETTING_DATE_FORMAT_IN_SAVE_NAMES                    :استخدم {STRING} نمط التاريخ لاسم اللعبة المحفوظة
STR_CONFIG_SETTING_DATE_FORMAT_IN_SAVE_NAMES_LONG               :طويل - 31 ديسمبر 2008
STR_CONFIG_SETTING_DATE_FORMAT_IN_SAVE_NAMES_SHORT              :قصير - 31 - 12 - 2008
STR_CONFIG_SETTING_DATE_FORMAT_IN_SAVE_NAMES_ISO                :ايزو 31-12-2008

STR_CONFIG_SETTING_PAUSE_ON_NEW_GAME                            :إيقاف اللعبة تلقائيا عند بدأ لعبة جديدة: {STRING}
STR_CONFIG_SETTING_COMMAND_PAUSE_LEVEL                          :عندمل توقف أسمح: {STRING}
STR_CONFIG_SETTING_COMMAND_PAUSE_LEVEL_NO_ACTIONS               :لا تصرف
STR_CONFIG_SETTING_COMMAND_PAUSE_LEVEL_ALL_NON_CONSTRUCTION     :الكل ما عدا عمليات البناء
STR_CONFIG_SETTING_COMMAND_PAUSE_LEVEL_ALL_NON_LANDSCAPING      :الكل ما عدا خيارات تعديل الخريطة
STR_CONFIG_SETTING_COMMAND_PAUSE_LEVEL_ALL_ACTIONS              :كل تصرف
STR_CONFIG_SETTING_ADVANCED_VEHICLE_LISTS                       :استخدام المجموعات في قائمة العربات : {STRING}
STR_CONFIG_SETTING_LOADING_INDICATORS                           :تفعيل مؤشر التحميل: {STRING}
STR_CONFIG_SETTING_TIMETABLE_IN_TICKS                           :عرض جدولة الأعمال بالمهام بدلا من الأيام: {STRING}
STR_CONFIG_SETTING_TIMETABLE_SHOW_ARRIVAL_DEPARTURE             :عرض الوصول و المغادرة في جدولة الاعمال: {STRING}
STR_CONFIG_SETTING_QUICKGOTO                                    :إنشاء سريع لأوامر المركبات: {STRING}
STR_CONFIG_SETTING_DEFAULT_RAIL_TYPE                            :سكة الحديد القياسية (بعد بدأ لعبة جديدة أو تحميل لعبة): {STRING}
STR_CONFIG_SETTING_DEFAULT_RAIL_TYPE_FIRST                      :القديم
STR_CONFIG_SETTING_DEFAULT_RAIL_TYPE_LAST                       :الجديد
STR_CONFIG_SETTING_DEFAULT_RAIL_TYPE_MOST_USED                  :الأكثر استخداما
STR_CONFIG_SETTING_SHOW_TRACK_RESERVATION                       :اظهار الطرق المحجوزة: {STRING}
STR_CONFIG_SETTING_PERSISTENT_BUILDINGTOOLS                     :ابقاء ادوات البناء فعالة بعد استخدامها: {STRING}
STR_CONFIG_SETTING_EXPENSES_LAYOUT                              :النفقات للمجموعة في النافذة المالية: {STRING}

STR_CONFIG_SETTING_SOUND_TICKER                                 :خبر: {STRING}
STR_CONFIG_SETTING_SOUND_TICKER_HELPTEXT                        :شغل صوت تاثيري عند عرض ملخص الاخبار
STR_CONFIG_SETTING_SOUND_NEWS                                   :الجرائد: {STRING}
STR_CONFIG_SETTING_SOUND_NEWS_HELPTEXT                          :شغل صوت تاثيري عند عرض الجرائد
STR_CONFIG_SETTING_SOUND_NEW_YEAR                               :نهاية العام: {STRING}
STR_CONFIG_SETTING_SOUND_NEW_YEAR_HELPTEXT                      :شغل صوت مؤثر عند عرض ملخص اداء الشركة
STR_CONFIG_SETTING_SOUND_CONFIRM                                :اعمال انشائية: {STRING}
STR_CONFIG_SETTING_SOUND_CONFIRM_HELPTEXT                       :شغل صوت تاثيري عند اكتمال عمل انشائي او غيره
STR_CONFIG_SETTING_SOUND_CLICK                                  :صوت النقرة: {STRING}
STR_CONFIG_SETTING_SOUND_CLICK_HELPTEXT                         :صوت نقرة عند الضغط على زر
STR_CONFIG_SETTING_SOUND_DISASTER                               :حوادث و كوارث: {STRING}
STR_CONFIG_SETTING_SOUND_DISASTER_HELPTEXT                      :شغل اصوات الحوادث و الكوارث
STR_CONFIG_SETTING_SOUND_VEHICLE                                :العربات: {STRING}
STR_CONFIG_SETTING_SOUND_VEHICLE_HELPTEXT                       :شغل اصوات العربات
STR_CONFIG_SETTING_SOUND_AMBIENT                                :مؤثرات: {STRING}
STR_CONFIG_SETTING_SOUND_AMBIENT_HELPTEXT                       :شغل مؤثرات صوتية في المناظر و المصانع و المدن

STR_CONFIG_SETTING_DISABLE_UNSUITABLE_BUILDING                  :عطل ادوات البناء عند عدم وجود عربات متاحة لها: {STRING}
STR_CONFIG_SETTING_MAX_TRAINS                                   :الحد الأعلى لعدد القطارات لكل شركة: {STRING}
STR_CONFIG_SETTING_MAX_ROAD_VEHICLES                            :الحد الأعلى لعدد العربات لكل شركة: {STRING}
STR_CONFIG_SETTING_MAX_AIRCRAFT                                 :الحد الأعلى لعدد الطائرات لكل شركة: {STRING}
STR_CONFIG_SETTING_MAX_AIRCRAFT_HELPTEXT                        :الحد الأقصى لعدد الطائرات التي يمكن أن تمتلكها الشركة
STR_CONFIG_SETTING_MAX_SHIPS                                    :الحد الأعلى لعدد السفن لكل شركة: {STRING}

STR_CONFIG_SETTING_AI_BUILDS_TRAINS                             :حظر القطارات على الحاسوب: {STRING}
STR_CONFIG_SETTING_AI_BUILDS_ROAD_VEHICLES                      :حظر العربات على الكمبيوتر: {STRING}
STR_CONFIG_SETTING_AI_BUILDS_AIRCRAFT                           :حظر الطائرات على الحاسوب: {STRING}
STR_CONFIG_SETTING_AI_BUILDS_SHIPS                              :حظر السفن على الحاسوب: {STRING}

STR_CONFIG_SETTING_AI_PROFILE_EASY                              :سهل

STR_CONFIG_SETTING_AI_IN_MULTIPLAYER                            :السماح بالذكاء الصناعي في اللعب الجماعي : {STRING}
STR_CONFIG_SETTING_SCRIPT_MAX_OPCODES                           :#opcodes قبل تعليق الاسكربت: {STRING}

STR_CONFIG_SETTING_SERVINT_ISPERCENT                            :فترات الصيانة بالنسبة المئوية : {STRING}
STR_CONFIG_SETTING_SERVINT_AIRCRAFT                             ::مدة فحص الطائرة الإفتراضي{STRING}
STR_CONFIG_SETTING_NOSERVICE                                    :الغاء الصيانة عندما يكون التعطيل للمركبات غير مفعل: {STRING}
STR_CONFIG_SETTING_WAGONSPEEDLIMITS                             :السماح بتحديد سرعة العربات: {STRING}
STR_CONFIG_SETTING_DISABLE_ELRAILS                              :تعطيل سكة القطار الكهربائي: {STRING}

STR_CONFIG_SETTING_NEWS_ARRIVAL_FIRST_VEHICLE_OWN               :وصول اول مركبة لمحطة اللاعب: {STRING}
STR_CONFIG_SETTING_NEWS_ARRIVAL_FIRST_VEHICLE_OTHER             :وصول اول مركبة لمحطة الخصوم: {STRING}
STR_CONFIG_SETTING_NEWS_ACCIDENTS_DISASTERS                     :الحوادث/الأزمات: {STRING}
STR_CONFIG_SETTING_NEWS_COMPANY_INFORMATION                     :معلومات الشركة: {STRING}
STR_CONFIG_SETTING_NEWS_INDUSTRY_OPEN                           :تشغيل مصنع جديد: {STRING}
STR_CONFIG_SETTING_NEWS_INDUSTRY_CLOSE                          :اغلاق مصنع: {STRING}
STR_CONFIG_SETTING_NEWS_ECONOMY_CHANGES                         :التغيرات الأقتصادية: {STRING}
STR_CONFIG_SETTING_NEWS_INDUSTRY_CHANGES_COMPANY                :تغير في انتاج مصنع مشمول بخدمات الشركة: {STRING}
STR_CONFIG_SETTING_NEWS_INDUSTRY_CHANGES_OTHER                  :تغير في انتاج مصنع مشمول بخدمات الشركات الأخرى: {STRING}
STR_CONFIG_SETTING_NEWS_INDUSTRY_CHANGES_UNSERVED               :تغير انتاج المصانع الأخرى: {STRING}
STR_CONFIG_SETTING_NEWS_INDUSTRY_CHANGES_UNSERVED_HELPTEXT      :عرض صحيفة عندما يكون مستوى انتاج الصناعات التغيير، والتي لا تخدمها الشركة أو المنافسين
STR_CONFIG_SETTING_NEWS_ADVICE                                  :نصائح/ معلومات حول مركبات الشركة: {STRING}
STR_CONFIG_SETTING_NEWS_ADVICE_HELPTEXT                         :عرض رسائل عن المركبات التي تحتاج الى اهتمام
STR_CONFIG_SETTING_NEWS_NEW_VEHICLES                            :المركبات الجديدة: {STRING}
STR_CONFIG_SETTING_NEWS_NEW_VEHICLES_HELPTEXT                   :عرض صحيفة عندما نوع السيارة الجديدة تصبح متوفرة
STR_CONFIG_SETTING_NEWS_CHANGES_ACCEPTANCE                      :تغييرات قبول الشحن: {STRING}
STR_CONFIG_SETTING_NEWS_CHANGES_ACCEPTANCE_HELPTEXT             :عرض رسائل عن محطات تغيير قبول بعض الشحنات
STR_CONFIG_SETTING_NEWS_SUBSIDIES                               :العروض: {STRING}
STR_CONFIG_SETTING_NEWS_SUBSIDIES_HELPTEXT                      :عرض إحدي الصحف عن الأحداث ذات صلة الدعم المالي
STR_CONFIG_SETTING_NEWS_GENERAL_INFORMATION                     :معلومات عامة: {STRING}
STR_CONFIG_SETTING_NEWS_GENERAL_INFORMATION_HELPTEXT            :عرض الصحف عن الأحداث العامة، مثل شراء حقوق حصرية أو تمويل إعادة الإعمار الطريق

STR_CONFIG_SETTING_NEWS_MESSAGES_OFF                            :اغلاق
STR_CONFIG_SETTING_NEWS_MESSAGES_SUMMARY                        :ملخص
STR_CONFIG_SETTING_NEWS_MESSAGES_FULL                           :ممتلئ

STR_CONFIG_SETTING_COLOURED_NEWS_YEAR                           :الاخبار الملونة تظهر في: {STRING}
STR_CONFIG_SETTING_STARTING_YEAR                                :سنة البدايه: {STRING}
STR_CONFIG_SETTING_ENDING_YEAR_ZERO                             :لا تنتهي
STR_CONFIG_SETTING_ALLOW_SHARES                                 :السماح بشراء حصص من الشركات الاخرى: {STRING}
STR_CONFIG_SETTING_DRAG_SIGNALS_DENSITY                         :عند السحب ، ضع الإشارات كل: {STRING}
STR_CONFIG_SETTING_SEMAPHORE_BUILD_BEFORE_DATE                  :اتاحة استخدام الأشارات بالأعلام قبل :{STRING}
STR_CONFIG_SETTING_ENABLE_SIGNAL_GUI                            :السماح باستخدام اشارات واجهة المستخدم الرسومية: {STRING}
STR_CONFIG_SETTING_DEFAULT_SIGNAL_TYPE                          :نوع الاشارة الذي يبنى قياسيا: {STRING}
STR_CONFIG_SETTING_DEFAULT_SIGNAL_NORMAL                        :اشارات التوقف
STR_CONFIG_SETTING_DEFAULT_SIGNAL_PBS                           :إشارات الطريق
STR_CONFIG_SETTING_DEFAULT_SIGNAL_PBSOWAY                       :إشارة طريق اتجاه واحد
STR_CONFIG_SETTING_CYCLE_SIGNAL_TYPES                           :الدوران خلال الاشارات: {STRING}
STR_CONFIG_SETTING_CYCLE_SIGNAL_NORMAL                          :اشارات التوقف فقط
STR_CONFIG_SETTING_CYCLE_SIGNAL_PBS                             :اشارات الطريق فقط
STR_CONFIG_SETTING_CYCLE_SIGNAL_ALL                             :الكل

STR_CONFIG_SETTING_TOWN_LAYOUT                                  :تصميم الطرق للمدن الجديدة : {STRING}
STR_CONFIG_SETTING_TOWN_LAYOUT_DEFAULT                          :قياسي
STR_CONFIG_SETTING_TOWN_LAYOUT_BETTER_ROADS                     :طرق افضل
STR_CONFIG_SETTING_TOWN_LAYOUT_2X2_GRID                         :شبكة 2*2
STR_CONFIG_SETTING_TOWN_LAYOUT_3X3_GRID                         :شبكة 3*3
STR_CONFIG_SETTING_TOWN_LAYOUT_RANDOM                           :عشوائي
STR_CONFIG_SETTING_ALLOW_TOWN_ROADS                             :السماح للمدن ببناء طرق: {STRING}
STR_CONFIG_SETTING_ALLOW_TOWN_LEVEL_CROSSINGS                   :يسمح للمدن ببناء تقاطعات متعددة: {STRING}
STR_CONFIG_SETTING_NOISE_LEVEL                                  :السماح للمدن بالتحكم بضجيج المطارات: {STRING}
STR_CONFIG_SETTING_TOWN_FOUNDING                                :انشاء المدن اثناء اللعب: {STRING}
STR_CONFIG_SETTING_TOWN_FOUNDING_FORBIDDEN                      :محذور
STR_CONFIG_SETTING_TOWN_FOUNDING_ALLOWED                        :مسموح
STR_CONFIG_SETTING_TOWN_FOUNDING_ALLOWED_CUSTOM_LAYOUT          :مسموح - نمط مدينة قابل للتعديل

STR_CONFIG_SETTING_EXTRA_TREE_PLACEMENT                         :اضافة الاشجار اثناء اللعب: {STRING}

STR_CONFIG_SETTING_TOOLBAR_POS                                  :موقع شريط الأدوات الرئيسي: {STRING}
STR_CONFIG_SETTING_STATUSBAR_POS                                :موقع شريط المعلومات: {STRING}
STR_CONFIG_SETTING_SOFT_LIMIT                                   :حدود نعومة النوافذ - غير ملتصقة - :{STRING}
STR_CONFIG_SETTING_ZOOM_MIN                                     :اقصى حدود التقريب: {STRING}
STR_CONFIG_SETTING_ZOOM_MAX                                     :اقصى حدود التقريب: {STRING}
STR_CONFIG_SETTING_ZOOM_LVL_MIN                                 :X4
STR_CONFIG_SETTING_ZOOM_LVL_IN_2X                               :X2
STR_CONFIG_SETTING_ZOOM_LVL_NORMAL                              :طبيعي
STR_CONFIG_SETTING_ZOOM_LVL_OUT_2X                              :X2
STR_CONFIG_SETTING_ZOOM_LVL_OUT_4X                              :X4
STR_CONFIG_SETTING_ZOOM_LVL_OUT_8X                              :X8
STR_CONFIG_SETTING_TOWN_GROWTH                                  :سرعة نمو المدينه: {STRING}
STR_CONFIG_SETTING_TOWN_GROWTH_NONE                             :بدون
STR_CONFIG_SETTING_TOWN_GROWTH_SLOW                             :بطيء
STR_CONFIG_SETTING_TOWN_GROWTH_NORMAL                           :عادي
STR_CONFIG_SETTING_TOWN_GROWTH_FAST                             :سريع
STR_CONFIG_SETTING_TOWN_GROWTH_VERY_FAST                        :سريع جدا
STR_CONFIG_SETTING_CITY_SIZE_MULTIPLIER                         :مضاعف المدن المبدئي: {STRING}

STR_CONFIG_SETTING_DEMAND_SIZE_HELPTEXT                         :ضبط هذا إلى أقل من 100٪ يؤدي إلى جعل التوزيع المتماثل يتصرف مثل التوزيع غير المتماثل. سيتم إعادة شحنات أقل غصبا إذا تم إرسال مبلغ معين إلى المحطة. إذا قمت بتعيينه على 0٪ ، فإن التوزيع المتماثل يتصرف تمامًا مثل التوزيع غير المتماثل

STR_CONFIG_SETTING_LOCALISATION_UNITS_VELOCITY_METRIC           :(متري (كم / ساعة


STR_CONFIG_SETTING_LOCALISATION_UNITS_WEIGHT_METRIC             :(متري (طن


STR_CONFIG_SETTING_LOCALISATION_UNITS_FORCE                     ::وحدات جهد الجر {STRING}

STR_CONFIG_SETTING_LOCALISATION_UNITS_HEIGHT_METRIC             :م) متري)

STR_CONFIG_SETTING_GRAPHICS                                     :رسوميات {ORANGE}
STR_CONFIG_SETTING_SOUND                                        :{ORANGE}الصوت
STR_CONFIG_SETTING_INTERFACE                                    :{ORANGE}النظام البيني
STR_CONFIG_SETTING_INTERFACE_GENERAL                            :عموم{ORANGE}
STR_CONFIG_SETTING_INTERFACE_VIEWPORTS                          :مجالات رؤية {ORANGE}
STR_CONFIG_SETTING_INTERFACE_CONSTRUCTION                       :{ORANGE}البناء
STR_CONFIG_SETTING_ADVISORS                                     :{ORANGE}أخبار\ مستشارون
STR_CONFIG_SETTING_COMPANY                                      :شركة{ORANGE}
STR_CONFIG_SETTING_ACCOUNTING                                   :حسابات{ORANGE}
STR_CONFIG_SETTING_VEHICLES                                     :{ORANGE}المركبات
STR_CONFIG_SETTING_VEHICLES_PHYSICS                             :فيزياء{ORANGE}
STR_CONFIG_SETTING_VEHICLES_ROUTING                             :{ORANGE} المسارات
STR_CONFIG_SETTING_LIMITATIONS                                  :حدود {ORANGE}
STR_CONFIG_SETTING_ACCIDENTS                                    :{ORANGE} كوارث\حوادث
STR_CONFIG_SETTING_GENWORLD                                     :تكوين عالم {ORANGE}
STR_CONFIG_SETTING_ENVIRONMENT                                  :بيئة {ORANGE}
STR_CONFIG_SETTING_ENVIRONMENT_AUTHORITIES                      :سلطات {ORANGE}
STR_CONFIG_SETTING_ENVIRONMENT_TOWNS                            :{ORANGE} مدن
STR_CONFIG_SETTING_ENVIRONMENT_INDUSTRIES                       :{ORANGE} مصانع
STR_CONFIG_SETTING_ENVIRONMENT_CARGODIST                        :توزيع البضائع{ORANGE}
STR_CONFIG_SETTING_AI                                           :{ORANGE}المتنافسين
STR_CONFIG_SETTING_AI_NPC                                       :{ORANGE} لاعبين الحاسوب

STR_CONFIG_SETTING_PATHFINDER_NPF                               :NPF
STR_CONFIG_SETTING_PATHFINDER_YAPF_RECOMMENDED                  :YAPF {BLUE}(مفضل)

STR_CONFIG_SETTING_PATHFINDER_FOR_TRAINS                        :موجد الطريق- قصاص الطريق - للقطارات:{STRING}
STR_CONFIG_SETTING_PATHFINDER_FOR_ROAD_VEHICLES                 :موجد الطريق (قصاص الأثر) للعربات: {STRING}
STR_CONFIG_SETTING_PATHFINDER_FOR_SHIPS                         :موجد طريق العبور للسفن: {STRING}
STR_CONFIG_SETTING_REVERSE_AT_SIGNALS                           :العكس عند الإشارات: {STRING}

STR_CONFIG_SETTING_QUERY_CAPTION                                :{WHITE}عدل قيمة التغيير

# Config errors
STR_CONFIG_ERROR                                                :{WHITE}خطا في ملف الاعدادات
STR_CONFIG_ERROR_ARRAY                                          :{WHITE}خطا في الجملة '{STRING}'
STR_CONFIG_ERROR_INVALID_VALUE                                  :{WHITE}... قيمة غير صحيحة '{STRING}' لـ '{STRING}'
STR_CONFIG_ERROR_TRAILING_CHARACTERS                            :{WHITE}... حروف في نهاية الاعدادات '{STRING}'
STR_CONFIG_ERROR_DUPLICATE_GRFID                                :{WHITE}... تجاهل الاضافات الجديدة '{STRING}': متطابق مع اضافة '{STRING}'
STR_CONFIG_ERROR_INVALID_GRF                                    :{WHITE}...تجاهل الاضافة الجديده '{STRING}': {STRING}
STR_CONFIG_ERROR_INVALID_GRF_NOT_FOUND                          :غير متوفر
STR_CONFIG_ERROR_INVALID_GRF_UNSAFE                             :غير امن للاستخدام
STR_CONFIG_ERROR_INVALID_GRF_SYSTEM                             :نظام الاضافات الجديدة
STR_CONFIG_ERROR_INVALID_GRF_INCOMPATIBLE                       :غير متطابق مع هذه النسخة من OpenTTD
STR_CONFIG_ERROR_INVALID_GRF_UNKNOWN                            :مجهول
STR_CONFIG_ERROR_INVALID_SAVEGAME_COMPRESSION_LEVEL             :{WHITE}... نسبة الضغط '{STRING}' غير صحيحة

# Video initalization errors

# Intro window
STR_INTRO_CAPTION                                               :{WHITE}OpenTTD {REV}

STR_INTRO_NEW_GAME                                              :{BLACK}لعبة جديدة
STR_INTRO_LOAD_GAME                                             :{BLACK} تحميل
STR_INTRO_PLAY_SCENARIO                                         :{BLACK}لعب خريطة
STR_INTRO_PLAY_HEIGHTMAP                                        :{BLACK}العب خريطة المرتفعات
STR_INTRO_SCENARIO_EDITOR                                       :{BLACK}محرر الخريطة
STR_INTRO_MULTIPLAYER                                           :{BLACK}لعب جماعي

STR_INTRO_GAME_OPTIONS                                          :{BLACK}إعدادات اللعبه
STR_INTRO_HIGHSCORE                                             :{BLACK}قائمه المتفوقين
STR_INTRO_CONFIG_SETTINGS_TREE                                  :{BLACK}الاعدادات
STR_INTRO_NEWGRF_SETTINGS                                       :{BLACK} اعدادات NewGRF
STR_INTRO_ONLINE_CONTENT                                        :{BLACK} إبحث عن المحتوى عبر الشبكه العنكبوتيه
STR_INTRO_SCRIPT_SETTINGS                                       :{BLACK}إعدادات الذكاء الصناعى
STR_INTRO_QUIT                                                  :{BLACK}خروج

STR_INTRO_TOOLTIP_NEW_GAME                                      :{BLACK}بدأ لعبة جديدة
STR_INTRO_TOOLTIP_LOAD_GAME                                     :{BLACK}تحميل لعبة محفوظة
STR_INTRO_TOOLTIP_PLAY_HEIGHTMAP                                :{BLACK}ابدأ لعبة جديدة بواسطة خريطة المرتفعات
STR_INTRO_TOOLTIP_PLAY_SCENARIO                                 :{BLACK}بدأ لعبة جديدة من العالم الخاص
STR_INTRO_TOOLTIP_SCENARIO_EDITOR                               :{BLACK}انشاء خريطة عالم خاصة
STR_INTRO_TOOLTIP_MULTIPLAYER                                   :{BLACK} ابدأ لعبة جماعية

STR_INTRO_TOOLTIP_TEMPERATE                                     :{BLACK} اختيار المناطق المعتدلة
STR_INTRO_TOOLTIP_SUB_ARCTIC_LANDSCAPE                          :{BLACK} اختيار المناطق الثلجية
STR_INTRO_TOOLTIP_SUB_TROPICAL_LANDSCAPE                        :{BLACK}اختيار المناطق الصحراوية
STR_INTRO_TOOLTIP_TOYLAND_LANDSCAPE                             :{BLACK} اختيار مناطق عالم الألعب

STR_INTRO_TOOLTIP_GAME_OPTIONS                                  :{BLACK}عرض خيارات اللعبة
STR_INTRO_TOOLTIP_CONFIG_SETTINGS_TREE                          :{BLACK}إعدادات العرض
STR_INTRO_TOOLTIP_NEWGRF_SETTINGS                               :{BLACK}عرض إعدادات اﻹضافات
STR_INTRO_TOOLTIP_ONLINE_CONTENT                                :{BLACK} ابحث عن محتوى جديد او تحديث
STR_INTRO_TOOLTIP_QUIT                                          :{BLACK}اغلاق'OpenTTD'

STR_INTRO_TRANSLATION                                           :{BLACK}هذة الترجمة تفتقد لـ {NUM}عبارات/عبارة. فضلا اجعل الترجمة افضل بالتسجيل في موقع الترجمة, اقرأ ملف المساعدة readme

# Quit window
STR_QUIT_CAPTION                                                :{WHITE}انهاء
STR_QUIT_YES                                                    :{BLACK}نعم
STR_QUIT_NO                                                     :{BLACK}لا

# Abandon game
STR_ABANDON_GAME_CAPTION                                        :{WHITE}إغلاق اللعبه
STR_ABANDON_GAME_QUERY                                          :{YELLOW}أمتأكد من رغبتك فى إغلاق اللعبه؟
STR_ABANDON_SCENARIO_QUERY                                      :{YELLOW}هل تريد الخروج من انشاء الخريطة

# Cheat window
STR_CHEATS                                                      :{WHITE}اسرار
STR_CHEATS_TOOLTIP                                              :{BLACK}علامة صح اذا استخدمت هذا السرمن قبل
STR_CHEAT_MONEY                                                 :{LTBLUE}زيادة السيولة بـ {CURRENCY_LONG}
STR_CHEAT_CHANGE_COMPANY                                        :{LTBLUE}العب كشركة{ORANGE}{COMMA}
STR_CHEAT_EXTRA_DYNAMITE                                        :{LTBLUE}الجرافة السحرية - لازالة المصانع و الاجسام غير القابلة للازالة.{ORANGE}{STRING}
STR_CHEAT_CROSSINGTUNNELS                                       :{LTBLUE}يمكن للانفاق ان تتقاطع: {ORANGE}{STRING}
STR_CHEAT_NO_JETCRASH                                           :{LTBLUE}الطائرات النفاثه لا تتحطم (كثيراً) فى المطارات الصغيره: {ORANGE}{STRING}
STR_CHEAT_SWITCH_CLIMATE_TEMPERATE_LANDSCAPE                    :مناطق معتدلة
STR_CHEAT_SWITCH_CLIMATE_SUB_ARCTIC_LANDSCAPE                   :مناطق ثلجية
STR_CHEAT_SWITCH_CLIMATE_SUB_TROPICAL_LANDSCAPE                 :مناطق مدارية
STR_CHEAT_SWITCH_CLIMATE_TOYLAND_LANDSCAPE                      :ألعاب
STR_CHEAT_CHANGE_DATE                                           :{LTBLUE}عدل التاريخ {ORANGE} {DATE_SHORT}
STR_CHEAT_CHANGE_DATE_QUERY_CAPT                                :{WHITE}غير السنة الحالية
STR_CHEAT_SETUP_PROD                                            :{LTBLUE}تفعيل تغيير قيمة الانتاج: {ORANGE}{STRING}

# Livery window

STR_LIVERY_GENERAL_TOOLTIP                                      :{BLACK}اظهر اللون العام
STR_LIVERY_TRAIN_TOOLTIP                                        :{BLACK}اظهر لون القطائرات
STR_LIVERY_ROAD_VEHICLE_TOOLTIP                                 :{BLACK}اظهر لون العربات النمطي
STR_LIVERY_SHIP_TOOLTIP                                         :{BLACK}اظهر لون السفن
STR_LIVERY_AIRCRAFT_TOOLTIP                                     :{BLACK}اظهر ألوان الطائرات
STR_LIVERY_PRIMARY_TOOLTIP                                      :{BLACK}اختر اللون الأساسي
STR_LIVERY_SECONDARY_TOOLTIP                                    :{BLACK}اختر اللون الثانوي
STR_LIVERY_PANEL_TOOLTIP                                        :{BLACK}اختر اللون, أو مفتاح كنترول لاكثر من لون. اضغط على الصندوق لفتح/ قفل الالوان.

STR_LIVERY_DEFAULT                                              :الزي القياسي
STR_LIVERY_STEAM                                                :محرك بخاري
STR_LIVERY_DIESEL                                               :محرك ديزل
STR_LIVERY_ELECTRIC                                             :محرك كهربائي
STR_LIVERY_MONORAIL                                             :محرك احادي
STR_LIVERY_MAGLEV                                               :محرك ممغنط
STR_LIVERY_DMU                                                  :DMU
STR_LIVERY_EMU                                                  :EMU
STR_LIVERY_PASSENGER_WAGON_STEAM                                :حافلة ركاب - بخارية
STR_LIVERY_PASSENGER_WAGON_DIESEL                               :حافلة ركاب - ديزل
STR_LIVERY_PASSENGER_WAGON_ELECTRIC                             :عربة ركاب - كهربائية
STR_LIVERY_PASSENGER_WAGON_MONORAIL                             :عربة ركاب - أحادية
STR_LIVERY_PASSENGER_WAGON_MAGLEV                               :عربة كاب - ممغنطة
STR_LIVERY_FREIGHT_WAGON                                        :عربة شحن
STR_LIVERY_BUS                                                  :باص
STR_LIVERY_TRUCK                                                :لوري
STR_LIVERY_PASSENGER_SHIP                                       :عبارة ركاب
STR_LIVERY_FREIGHT_SHIP                                         :سفينة شحن
STR_LIVERY_HELICOPTER                                           :هيلوكبتر
STR_LIVERY_SMALL_PLANE                                          :طائرة صغيرة
STR_LIVERY_LARGE_PLANE                                          :طائرة كبيرة
STR_LIVERY_PASSENGER_TRAM                                       :ترام ركاب
STR_LIVERY_FREIGHT_TRAM                                         :عربة ترام للشحن

# Face selection window
STR_FACE_CAPTION                                                :{WHITE}اختيار الوجة
STR_FACE_CANCEL_TOOLTIP                                         :{BLACK}الغاء اختيار الوجة الجديد
STR_FACE_OK_TOOLTIP                                             :{BLACK}اقبل الوجة الجديد
STR_FACE_RANDOM                                                 :{BLACK}عشوائي

STR_FACE_MALE_BUTTON                                            :{BLACK}رجل
STR_FACE_MALE_TOOLTIP                                           :{BLACK}اختر وجة رجل
STR_FACE_FEMALE_BUTTON                                          :{BLACK}امرأة
STR_FACE_FEMALE_TOOLTIP                                         :{BLACK}اختر وجة امرأة
STR_FACE_NEW_FACE_BUTTON                                        :{BLACK}وجة جديد
STR_FACE_NEW_FACE_TOOLTIP                                       :{BLACK}اختر وجة عشوائي
STR_FACE_ADVANCED                                               :{BLACK}متقدم
STR_FACE_ADVANCED_TOOLTIP                                       :{BLACK}إختيار وجه متقدم
STR_FACE_SIMPLE                                                 :{BLACK}بسيط
STR_FACE_SIMPLE_TOOLTIP                                         :{BLACK}اختيار الوجة المبسط
STR_FACE_LOAD                                                   :{BLACK}حمل
STR_FACE_LOAD_TOOLTIP                                           :{BLACK}حمل الوجه المفضل
STR_FACE_LOAD_DONE                                              :{WHITE}وجهك المفضل تم تحميله من ملف التكوين الخاص بـ OpenTTD.
STR_FACE_FACECODE                                               :{BLACK}رقم وجة اللاعب
STR_FACE_FACECODE_TOOLTIP                                       :{BLACK}عرض او تغيير رقم الوجة
STR_FACE_FACECODE_CAPTION                                       :{WHITE}عرض او تغيير رقم وجة اللاعب
STR_FACE_FACECODE_SET                                           :{WHITE}رقم الوجة الجديد - كود - تم تعيينة
STR_FACE_FACECODE_ERR                                           :{WHITE}لا نتمكن من تغيير رقم الوجة. - يجب ان يكون من 0 الى 4,294,967,295 !
STR_FACE_SAVE                                                   :{BLACK}حفظ
STR_FACE_SAVE_TOOLTIP                                           :{BLACK}حفظ الوجه المفضل
STR_FACE_SAVE_DONE                                              :{WHITE}هذا الوجه سيحفظ كالمفضل في ملف تكوينك الخاص بـ Open TTD.
STR_FACE_EUROPEAN                                               :{BLACK}أوربي
STR_FACE_SELECT_EUROPEAN                                        :{BLACK}إختيار وجوه أوربيه
STR_FACE_AFRICAN                                                :{BLACK}أفريقي
STR_FACE_SELECT_AFRICAN                                         :{BLACK}إختيار وجوه أفريقيه
STR_FACE_YES                                                    :نعم
STR_FACE_NO                                                     :لا
STR_FACE_MOUSTACHE_EARRING_TOOLTIP                              :{BLACK}تفعيل الشوارب أو أقراط الأذان
STR_FACE_HAIR                                                   :الشعر:
STR_FACE_HAIR_TOOLTIP                                           :{BLACK}غير الشعر
STR_FACE_EYEBROWS                                               :الحواجب:
STR_FACE_EYEBROWS_TOOLTIP                                       :{BLACK}غير الحواجب
STR_FACE_EYECOLOUR                                              :لون العيون:
STR_FACE_EYECOLOUR_TOOLTIP                                      :{BLACK}غير لون العيون
STR_FACE_GLASSES                                                :نظارات:
STR_FACE_GLASSES_TOOLTIP                                        :{BLACK}تفعيل النظارات
STR_FACE_GLASSES_TOOLTIP_2                                      :{BLACK}غير النظارات
STR_FACE_NOSE                                                   :الأنف:
STR_FACE_NOSE_TOOLTIP                                           :{BLACK}غير الأنف
STR_FACE_LIPS                                                   :الشفاه:
STR_FACE_MOUSTACHE                                              :الشوارب:
STR_FACE_LIPS_MOUSTACHE_TOOLTIP                                 :{BLACK}غير الشفاه أو الشوارب
STR_FACE_CHIN                                                   :الذقن:
STR_FACE_CHIN_TOOLTIP                                           :{BLACK}غير الذقن
STR_FACE_JACKET                                                 :سترة:
STR_FACE_JACKET_TOOLTIP                                         :{BLACK}غير السترة
STR_FACE_COLLAR                                                 :الياقة:
STR_FACE_COLLAR_TOOLTIP                                         :{BLACK}غير الياقة
STR_FACE_TIE                                                    :الربطة:
STR_FACE_EARRING                                                :أقراط الأذان:
STR_FACE_TIE_EARRING_TOOLTIP                                    :{BLACK}غير الربطة أو أقراط الأذن

# Network server list
STR_NETWORK_SERVER_LIST_CAPTION                                 :{WHITE}تعدد اللاعبين
STR_NETWORK_SERVER_LIST_PLAYER_NAME                             :{BLACK}أسم اللاعب
STR_NETWORK_SERVER_LIST_ENTER_NAME_TOOLTIP                      :{BLACK}هذا الآسم الذي ستعرف به في اللعبة

STR_NETWORK_SERVER_LIST_GAME_NAME                               :{BLACK}الأسم
STR_NETWORK_SERVER_LIST_GAME_NAME_TOOLTIP                       :{BLACK}أسم اللعبة
STR_NETWORK_SERVER_LIST_GENERAL_ONLINE                          :{BLACK}{COMMA}/{COMMA} - {COMMA}/{COMMA}
STR_NETWORK_SERVER_LIST_CLIENTS_CAPTION                         :{BLACK}عميل
STR_NETWORK_SERVER_LIST_CLIENTS_CAPTION_TOOLTIP                 :{BLACK}عملاء متصلين / أقصى عدد للعملاء{}شركات متصلة / أقصى عدد للشركات
STR_NETWORK_SERVER_LIST_MAP_SIZE_SHORT                          :{BLACK}{COMMA}x{COMMA}
STR_NETWORK_SERVER_LIST_MAP_SIZE_CAPTION                        :{BLACK}حجم الخريطة
STR_NETWORK_SERVER_LIST_MAP_SIZE_CAPTION_TOOLTIP                :{BLACK}حجم خريطة اللعبة{}أضغط لترتيب بالحجم
STR_NETWORK_SERVER_LIST_DATE_CAPTION                            :{BLACK}التاريخ
STR_NETWORK_SERVER_LIST_DATE_CAPTION_TOOLTIP                    :{BLACK}التاريخ الحالي
STR_NETWORK_SERVER_LIST_YEARS_CAPTION                           :{BLACK}سنين
STR_NETWORK_SERVER_LIST_YEARS_CAPTION_TOOLTIP                   :{BLACK}عدد السنوات{}اللعبة قائمة
STR_NETWORK_SERVER_LIST_INFO_ICONS_TOOLTIP                      :{BLACK}اللغة ، نسخة الخادم ، إلخ

STR_NETWORK_SERVER_LIST_CLICK_GAME_TO_SELECT                    :{BLACK}أضغط على لعبة من القائمة لإختيارها
STR_NETWORK_SERVER_LIST_LAST_JOINED_SERVER                      :{BLACK}الخادم الذي أنضممت إليه آخر مره:
STR_NETWORK_SERVER_LIST_CLICK_TO_SELECT_LAST                    :{BLACK}اضغط للعب الخادم الذي لعبت به آخر مرة.

STR_NETWORK_SERVER_LIST_GAME_INFO                               :{SILVER}معلومات اللعبة
STR_NETWORK_SERVER_LIST_CLIENTS                                 :{SILVER}عملاء:{WHITE}{COMMA} / {COMMA} - {COMMA} / {COMMA}
STR_NETWORK_SERVER_LIST_LANGUAGE                                :{SILVER}اللغة:{WHITE}{STRING}
STR_NETWORK_SERVER_LIST_LANDSCAPE                               :{SILVER}مجموعة المربعات:{WHITE}{STRING}
STR_NETWORK_SERVER_LIST_MAP_SIZE                                :{SILVER}حجم الخريطة: {WHITE}{COMMA}x{COMMA}
STR_NETWORK_SERVER_LIST_SERVER_VERSION                          :{SILVER}نسخه اللعبه لهذا الخادم: {WHITE}{STRING}
STR_NETWORK_SERVER_LIST_SERVER_ADDRESS                          :{SILVER}عنوان الخادم:{WHITE}{STRING}
STR_NETWORK_SERVER_LIST_START_DATE                              :{SILVER}تاريخ البداية:{WHITE}{DATE_SHORT}
STR_NETWORK_SERVER_LIST_CURRENT_DATE                            :{SILVER}التاريخ الحالي:{WHITE}{DATE_SHORT}
STR_NETWORK_SERVER_LIST_PASSWORD                                :{SILVER}كلمت السر محمية!
STR_NETWORK_SERVER_LIST_SERVER_OFFLINE                          :{SILVER}الخادم غير موجود
STR_NETWORK_SERVER_LIST_SERVER_FULL                             :{SILVER}الخادم ممتلئ
STR_NETWORK_SERVER_LIST_VERSION_MISMATCH                        :{SILVER}النسخة غير متطابقة
STR_NETWORK_SERVER_LIST_GRF_MISMATCH                            :{SILVER} عدم توافق NewGFR

STR_NETWORK_SERVER_LIST_JOIN_GAME                               :{BLACK}أنضم للعبة
STR_NETWORK_SERVER_LIST_REFRESH                                 :{BLACK}حدث الخادم
STR_NETWORK_SERVER_LIST_REFRESH_TOOLTIP                         :{BLACK}حدث معلومات الخادم

STR_NETWORK_SERVER_LIST_ADD_SERVER                              :{BLACK}اضف خادم - سيرفر
STR_NETWORK_SERVER_LIST_ADD_SERVER_TOOLTIP                      :{BLACK}اضف خادم (سيرفر) و الذي سوف يفحص اذا كان هناك لعبة قيد التشغيل حاليا
STR_NETWORK_SERVER_LIST_START_SERVER                            :{BLACK}أبدأ الخادم
STR_NETWORK_SERVER_LIST_START_SERVER_TOOLTIP                    :{BLACK}أبدأ خادمك الخاص

STR_NETWORK_SERVER_LIST_PLAYER_NAME_OSKTITLE                    :{BLACK}أدخل أسمك
STR_NETWORK_SERVER_LIST_ENTER_IP                                :{BLACK}أدخل عنوان المضيف

# Start new multiplayer server
STR_NETWORK_START_SERVER_CAPTION                                :{WHITE}أبدا لعبة متعددة اللاعبين جديدة

STR_NETWORK_START_SERVER_NEW_GAME_NAME                          :{BLACK}أسم اللعبة:
STR_NETWORK_START_SERVER_NEW_GAME_NAME_TOOLTIP                  :{BLACK}أسم اللعبة سيظهر للآخرين في قائمة تعدد اللاعبين
STR_NETWORK_START_SERVER_SET_PASSWORD                           :{BLACK}ضع كلمة سر
STR_NETWORK_START_SERVER_PASSWORD_TOOLTIP                       :{BLACK}احم لعبتك برقم سري حتى لا تصبح لعبتك مفتوحة للجميع

STR_NETWORK_START_SERVER_CLIENTS_SELECT                         :{BLACK}{NUM}عميل
STR_NETWORK_START_SERVER_NUMBER_OF_CLIENTS                      :{BLACK}اقصى عدد للعملاء:
STR_NETWORK_START_SERVER_NUMBER_OF_CLIENTS_TOOLTIP              :{BLACK}أختر أقصى عدد للعملاء
STR_NETWORK_START_SERVER_COMPANIES_SELECT                       :{BLACK}{NUM}شركة
STR_NETWORK_START_SERVER_NUMBER_OF_COMPANIES                    :{BLACK}أقصى عدد شركات:
STR_NETWORK_START_SERVER_NUMBER_OF_COMPANIES_TOOLTIP            :{BLACK}حدد العدد الاقصى للشركات في هذا الخادم
STR_NETWORK_START_SERVER_SPECTATORS_SELECT                      :{BLACK}{NUM}مشاهد
STR_NETWORK_START_SERVER_NUMBER_OF_SPECTATORS                   :{BLACK}أقصى عدد مشاهدين:
STR_NETWORK_START_SERVER_NUMBER_OF_SPECTATORS_TOOLTIP           :{BLACK}حدد عدد المشاهدين لهذا الخادم
STR_NETWORK_START_SERVER_LANGUAGE_SPOKEN                        :{BLACK}اللغة المتحدثة:
STR_NETWORK_START_SERVER_LANGUAGE_TOOLTIP                       :{BLACK}اللاعبين الآخرين سيعرفون اللغة المتحدثة

STR_NETWORK_START_SERVER_NEW_GAME_NAME_OSKTITLE                 :{BLACK}أدخل أسم اللعبة للشبكة

# Network game languages
############ Leave those lines in this order!!
STR_NETWORK_LANG_ANY                                            :أي
STR_NETWORK_LANG_ENGLISH                                        :إنجليزي
STR_NETWORK_LANG_GERMAN                                         :ألماني
STR_NETWORK_LANG_FRENCH                                         :فرنسي
STR_NETWORK_LANG_BRAZILIAN                                      :برازيلي
STR_NETWORK_LANG_BULGARIAN                                      :بلغاري
STR_NETWORK_LANG_CHINESE                                        :صيني
STR_NETWORK_LANG_CZECH                                          :شيكي
STR_NETWORK_LANG_DANISH                                         :دانماركي
STR_NETWORK_LANG_DUTCH                                          :هولندي
STR_NETWORK_LANG_ESPERANTO                                      :اسبرانتو
STR_NETWORK_LANG_FINNISH                                        :الفنلندية
STR_NETWORK_LANG_HUNGARIAN                                      :هنغاري
STR_NETWORK_LANG_ICELANDIC                                      :الأيسلاندية
STR_NETWORK_LANG_ITALIAN                                        :إيطالي
STR_NETWORK_LANG_JAPANESE                                       :يابانية
STR_NETWORK_LANG_KOREAN                                         :كورية
STR_NETWORK_LANG_LITHUANIAN                                     :اللتوانية
STR_NETWORK_LANG_NORWEGIAN                                      :نرويجية
STR_NETWORK_LANG_POLISH                                         :البولندية
STR_NETWORK_LANG_PORTUGUESE                                     :برتغالية
STR_NETWORK_LANG_ROMANIAN                                       :رومانية
STR_NETWORK_LANG_RUSSIAN                                        :روسية
STR_NETWORK_LANG_SLOVAK                                         :السلوفاكية
STR_NETWORK_LANG_SLOVENIAN                                      :السلوفانية
STR_NETWORK_LANG_SPANISH                                        :أسبانية
STR_NETWORK_LANG_SWEDISH                                        :سويدية
STR_NETWORK_LANG_TURKISH                                        :تركية
STR_NETWORK_LANG_UKRAINIAN                                      :الأوكرانية
STR_NETWORK_LANG_AFRIKAANS                                      :الأفريقية
STR_NETWORK_LANG_CROATIAN                                       :كرواتية
STR_NETWORK_LANG_CATALAN                                        :الكاتالوينية
STR_NETWORK_LANG_ESTONIAN                                       :الأستونية
STR_NETWORK_LANG_GALICIAN                                       :الجاليكية
STR_NETWORK_LANG_GREEK                                          :اليونانية
STR_NETWORK_LANG_LATVIAN                                        :اللاتفية
############ End of leave-in-this-order

# Network game lobby
STR_NETWORK_GAME_LOBBY_CAPTION                                  :{WHITE}ردهة تعدد اللاعبين

STR_NETWORK_GAME_LOBBY_PREPARE_TO_JOIN                          :{BLACK}التحضير لالانضمام الى:{ORANGE}{STRING}
STR_NETWORK_GAME_LOBBY_COMPANY_LIST_TOOLTIP                     :{BLACK}قائمة بالشركات الموجودة باللعبة ، يمكنك الإنضمام لشركة أو تأسيس واحدة

STR_NETWORK_GAME_LOBBY_COMPANY_INFO                             :{SILVER}معلومات الشركة
STR_NETWORK_GAME_LOBBY_COMPANY_NAME                             :{SILVER}أسم الشركة:{WHITE}{STRING}
STR_NETWORK_GAME_LOBBY_INAUGURATION_YEAR                        :{SILVER}افتتاح:{WHITE}{NUM}
STR_NETWORK_GAME_LOBBY_VALUE                                    :{SILVER}قيمة الشركة:{WHITE}{CURRENCY_LONG}
STR_NETWORK_GAME_LOBBY_CURRENT_BALANCE                          :{SILVER}الرصيد الحالي:{WHITE}{CURRENCY_LONG}
STR_NETWORK_GAME_LOBBY_LAST_YEARS_INCOME                        :{SILVER}دخل السنة الماضية:{WHITE}{CURRENCY_LONG}
STR_NETWORK_GAME_LOBBY_PERFORMANCE                              :{SILVER}الأداء:{WHITE}{NUM}

STR_NETWORK_GAME_LOBBY_VEHICLES                                 :{SILVER}مركبة:{WHITE}{NUM} {TRAIN}, {NUM} {LORRY}, {NUM} {BUS}, {NUM} {SHIP}, {NUM} {PLANE}
STR_NETWORK_GAME_LOBBY_STATIONS                                 :{SILVER}محطات:{WHITE}{NUM} {TRAIN}, {NUM} {LORRY}, {NUM} {BUS}, {NUM} {SHIP}, {NUM} {PLANE}
STR_NETWORK_GAME_LOBBY_PLAYERS                                  :{SILVER}لاعبين:{WHITE}{STRING}

STR_NETWORK_GAME_LOBBY_NEW_COMPANY                              :{BLACK}شركة جديدة
STR_NETWORK_GAME_LOBBY_NEW_COMPANY_TOOLTIP                      :{BLACK}أنشئ شركة جديدة
STR_NETWORK_GAME_LOBBY_SPECTATE_GAME                            :{BLACK}شاهد اللعبة
STR_NETWORK_GAME_LOBBY_SPECTATE_GAME_TOOLTIP                    :{BLACK}شاهد اللعبة كامشاهد
STR_NETWORK_GAME_LOBBY_JOIN_COMPANY                             :{BLACK}أنضم لشركة
STR_NETWORK_GAME_LOBBY_JOIN_COMPANY_TOOLTIP                     :{BLACK}ساعد في إدارة الشركة

# Network connecting window
STR_NETWORK_CONNECTING_CAPTION                                  :{WHITE}إتصال...

############ Leave those lines in this order!!
STR_NETWORK_CONNECTING_1                                        :{BLACK}(1/6) إتصال..
STR_NETWORK_CONNECTING_2                                        :{BLACK}(2/6)تصريح الدخول...
STR_NETWORK_CONNECTING_3                                        :{BLACK}(3/6) إنتظار..
STR_NETWORK_CONNECTING_4                                        :{BLACK}(4/6) تحميل الخريطة..
STR_NETWORK_CONNECTING_5                                        :{BLACK}(5/6) معالجة البيانات..
STR_NETWORK_CONNECTING_6                                        :{BLACK}(6/6) تسجيل..

STR_NETWORK_CONNECTING_SPECIAL_1                                :{BLACK}جلب معلومات اللعبة..
STR_NETWORK_CONNECTING_SPECIAL_2                                :{BLACK}جلب معلومات الشركة..
############ End of leave-in-this-order
STR_NETWORK_CONNECTING_WAITING                                  :{BLACK}{NUM}انتظار اللاعبين السابقين
STR_NETWORK_CONNECTING_DOWNLOADING_1                            :{BLACK}{BYTES}تم تحميل حتى الان
STR_NETWORK_CONNECTING_DOWNLOADING_2                            :{BLACK}{BYTES} / {BYTES} حمل حتى الان

STR_NETWORK_CONNECTION_DISCONNECT                               :{BLACK}فصل

STR_NETWORK_NEED_GAME_PASSWORD_CAPTION                          :{WHITE}الخادم محمى. من فضلك ادخل كلمه المرور
STR_NETWORK_NEED_COMPANY_PASSWORD_CAPTION                       :{WHITE}الشركه محميه. من فضلك ادخل كلمه المرور

# Network company list added strings
STR_NETWORK_COMPANY_LIST_CLIENT_LIST                            :قائمة العملاء
STR_NETWORK_COMPANY_LIST_SPECTATE                               :شاهد
STR_NETWORK_COMPANY_LIST_NEW_COMPANY                            :شركة جديدة

# Network client list
STR_NETWORK_CLIENTLIST_KICK                                     :اطرد
STR_NETWORK_CLIENTLIST_BAN                                      :بان
STR_NETWORK_CLIENTLIST_SPEAK_TO_ALL                             :تحدث مع الكل
STR_NETWORK_CLIENTLIST_SPEAK_TO_COMPANY                         :تحدث لشركة
STR_NETWORK_CLIENTLIST_SPEAK_TO_CLIENT                          :رسالة خاصة

STR_NETWORK_SERVER                                              :خادم
STR_NETWORK_CLIENT                                              :عميل
STR_NETWORK_SPECTATORS                                          :المشاهدين

# Network set password
STR_COMPANY_PASSWORD_CANCEL                                     :{BLACK}لا تحفظ كلمة المرور المدخلة
STR_COMPANY_PASSWORD_OK                                         :{BLACK}اعط الشركة كلمة المرور الجديدة
STR_COMPANY_PASSWORD_CAPTION                                    :{WHITE}كلمة مرور الشركة
STR_COMPANY_PASSWORD_MAKE_DEFAULT                               :{BLACK}كلمة مرور الشركة القياسية
STR_COMPANY_PASSWORD_MAKE_DEFAULT_TOOLTIP                       :{BLACK}استخدم كلمة مرور هذه الشركة كافتراضية للشركات الجديدة

# Network company info join/password
STR_COMPANY_VIEW_JOIN                                           :{BLACK} انضم
STR_COMPANY_VIEW_JOIN_TOOLTIP                                   :{BLACK} انضم و العب بهذه الشركة
STR_COMPANY_VIEW_PASSWORD                                       :{BLACK}كلمة المرور
STR_COMPANY_VIEW_PASSWORD_TOOLTIP                               :{BLACK}احمي شركتك بكلمة مرور خاصة لمنع الوصول الغير مسموح من اللاعبين الآخرين.
STR_COMPANY_VIEW_SET_PASSWORD                                   :{BLACK}ادخل كلمة المرور

# Network chat
STR_NETWORK_CHAT_SEND                                           :{BLACK}ارسل
STR_NETWORK_CHAT_COMPANY_CAPTION                                :[فريق]
STR_NETWORK_CHAT_CLIENT_CAPTION                                 :[خاص] {STRING}:
STR_NETWORK_CHAT_ALL_CAPTION                                    :[الكل]:

STR_NETWORK_CHAT_COMPANY                                        :[فريق]{STRING} : {WHITE}{STRING}
STR_NETWORK_CHAT_TO_COMPANY                                     :[فريق] الى {STRING} : {WHITE}{STRING}
STR_NETWORK_CHAT_CLIENT                                         :[خاص] {STRING}: {WHITE}{STRING}
STR_NETWORK_CHAT_TO_CLIENT                                      :[خاص] الى {STRING} : {WHITE}{STRING}
STR_NETWORK_CHAT_ALL                                            :[الكل] {STRING}: {WHITE}{STRING}
STR_NETWORK_CHAT_OSKTITLE                                       :{BLACK}ادخل نص للمحادثة

# Network messages
STR_NETWORK_ERROR_NOTAVAILABLE                                  :{WHITE}لايوجد أجهزة شبكة او الشبكة معطلة
STR_NETWORK_ERROR_NOSERVER                                      :{WHITE}لايوجد ألعاب شبكة
STR_NETWORK_ERROR_NOCONNECTION                                  :{WHITE}الخادم لم يجب على الطلب
STR_NETWORK_ERROR_NEWGRF_MISMATCH                               :{WHITE}لم يتم الربط بسبب عدم توافق NewGFR
STR_NETWORK_ERROR_DESYNC                                        :{WHITE}فشل تحديث البيانات
STR_NETWORK_ERROR_LOSTCONNECTION                                :{WHITE}انقطع الاتصال بلعبة الشبكة
STR_NETWORK_ERROR_SAVEGAMEERROR                                 :{WHITE}لايمكن تحميل اللعبة المخزنة
STR_NETWORK_ERROR_SERVER_START                                  :{WHITE}لايمكن بدء الخادم
STR_NETWORK_ERROR_CLIENT_START                                  :{WHITE}لايمكن الإتصال
STR_NETWORK_ERROR_TIMEOUT                                       :{WHITE}الاتصال رقم # {NUM}انهى الوقت المتاح للربط
STR_NETWORK_ERROR_SERVER_ERROR                                  :{WHITE}حدث خطأ في البروتوكول و انقطع الاتصال
STR_NETWORK_ERROR_WRONG_REVISION                                :{WHITE}نسخة اللاعب غير مطابقة لنسخة الخادم
STR_NETWORK_ERROR_WRONG_PASSWORD                                :{WHITE}رقم سري خاطئ
STR_NETWORK_ERROR_SERVER_FULL                                   :{WHITE}الخادم ممتلئ
STR_NETWORK_ERROR_SERVER_BANNED                                 :{WHITE}أنت ممنوع من هذا الخادم
STR_NETWORK_ERROR_KICKED                                        :{WHITE}لقد طردت من اللعبة
STR_NETWORK_ERROR_CHEATER                                       :{WHITE}الغش ليس مسموحا به في هذه اللعبة
STR_NETWORK_ERROR_TOO_MANY_COMMANDS                             :{WHITE}أنت تقوم بإرسال العديد من الأوامر للخادم

############ Leave those lines in this order!!
STR_NETWORK_ERROR_CLIENT_GENERAL                                :خطاء عام
STR_NETWORK_ERROR_CLIENT_DESYNC                                 :خطأ في DESYNC
STR_NETWORK_ERROR_CLIENT_SAVEGAME                               :لايمكن تحميل الخريطة
STR_NETWORK_ERROR_CLIENT_CONNECTION_LOST                        :فقد الإتصال
STR_NETWORK_ERROR_CLIENT_PROTOCOL_ERROR                         :خطاء في البروتكول
STR_NETWORK_ERROR_CLIENT_NEWGRF_MISMATCH                        :عدم توافق في NewGFR
STR_NETWORK_ERROR_CLIENT_NOT_AUTHORIZED                         :غير مصرح
STR_NETWORK_ERROR_CLIENT_NOT_EXPECTED                           :استلمت معلومات غريبة
STR_NETWORK_ERROR_CLIENT_WRONG_REVISION                         :اصدار خاطئ
STR_NETWORK_ERROR_CLIENT_NAME_IN_USE                            :الأسم مستخدم
STR_NETWORK_ERROR_CLIENT_WRONG_PASSWORD                         :رقم سري خاطئ
STR_NETWORK_ERROR_CLIENT_COMPANY_MISMATCH                       :اسم الشركة خاطئ في الشبكة
STR_NETWORK_ERROR_CLIENT_KICKED                                 :طردت من الخادم
STR_NETWORK_ERROR_CLIENT_CHEATER                                :كان يحاول استخدام سر للغش
STR_NETWORK_ERROR_CLIENT_SERVER_FULL                            :خادم ممتلئ
STR_NETWORK_ERROR_CLIENT_TOO_MANY_COMMANDS                      :كان يرسل الكثير من الاوامر
############ End of leave-in-this-order

STR_NETWORK_ERROR_CLIENT_GUI_LOST_CONNECTION_CAPTION            :{WHITE}احتمال فقد الاتصال
STR_NETWORK_ERROR_CLIENT_GUI_LOST_CONNECTION                    :{WHITE}اخر {NUM} ثواني لم تصل بيانات من السيرفر

# Network related errors
STR_NETWORK_SERVER_MESSAGE                                      :*** {1:STRING}
############ Leave those lines in this order!!
STR_NETWORK_SERVER_MESSAGE_GAME_PAUSED                          :اللعبة متوقفة ({STRING})
STR_NETWORK_SERVER_MESSAGE_GAME_STILL_PAUSED_1                  :اللعبة مازالت متوقفة ({STRING})
STR_NETWORK_SERVER_MESSAGE_GAME_STILL_PAUSED_2                  :اللعبة مازالت متوقفة ({STRING}, {STRING})
STR_NETWORK_SERVER_MESSAGE_GAME_STILL_PAUSED_3                  :اللعبة متوقفة ({STRING}, {STRING}, {STRING})
STR_NETWORK_SERVER_MESSAGE_GAME_UNPAUSED                        :اللعبة غير موقوفه ({STRING})
STR_NETWORK_SERVER_MESSAGE_GAME_REASON_NOT_ENOUGH_PLAYERS       :عدد اللاعبين غير كافي
STR_NETWORK_SERVER_MESSAGE_GAME_REASON_CONNECTING_CLIENTS       :ربط العملاء
STR_NETWORK_SERVER_MESSAGE_GAME_REASON_MANUAL                   :يدوي
############ End of leave-in-this-order
STR_NETWORK_MESSAGE_CLIENT_LEAVING                              :يغادر
STR_NETWORK_MESSAGE_CLIENT_JOINED                               :*** {STRING} قد انضم للعبة
STR_NETWORK_MESSAGE_CLIENT_JOINED_ID                            :*** {STRING} انضم الى اللعبة (Client #{2:NUM})
STR_NETWORK_MESSAGE_CLIENT_COMPANY_JOIN                         :*** {STRING} انضم الى الشركة رقم : {2:NUM}
STR_NETWORK_MESSAGE_CLIENT_COMPANY_SPECTATE                     :*** {STRING} انضم الى المشاهدين
STR_NETWORK_MESSAGE_CLIENT_COMPANY_NEW                          :*** {STRING} قد بدأ شركة جديدة: (#{2:NUM})
STR_NETWORK_MESSAGE_CLIENT_LEFT                                 :*** {STRING} قد غادر اللعبة : - {2:STRING}-
STR_NETWORK_MESSAGE_NAME_CHANGE                                 :*** {STRING} قد غير اسمه / اسمها الى {STRING}
STR_NETWORK_MESSAGE_SERVER_SHUTDOWN                             :{WHITE}اقفل الخادم الجلسة
STR_NETWORK_MESSAGE_SERVER_REBOOT                               :{WHITE}يتم بدأ الخادم من جديد ...{} الرجاء الأنتظار

# Content downloading window
STR_CONTENT_TITLE                                               :{WHITE}تنزيل المحتوى
STR_CONTENT_TYPE_CAPTION                                        :{BLACK} نوع
STR_CONTENT_TYPE_CAPTION_TOOLTIP                                :{BLACK} نوع المحتوى
STR_CONTENT_NAME_CAPTION                                        :{BLACK} الاسم
STR_CONTENT_NAME_CAPTION_TOOLTIP                                :{BLACK} اسم المحتوى
STR_CONTENT_MATRIX_TOOLTIP                                      :{BLACK} اضغط على الخط لرؤية التفاصيل.{} اضغط على مربع الاختيار لتحميل.
STR_CONTENT_SELECT_ALL_CAPTION                                  :{BLACK} اختيار الكل
STR_CONTENT_SELECT_ALL_CAPTION_TOOLTIP                          :{BLACK} تحميل كامل المحتوى
STR_CONTENT_SELECT_UPDATES_CAPTION                              :{BLACK} اختر التحديث
STR_CONTENT_SELECT_UPDATES_CAPTION_TOOLTIP                      :{BLACK} ضع علامة على التحديثات للمحتويات الموجودة و التي سيتم تحميلها
STR_CONTENT_UNSELECT_ALL_CAPTION                                :{BLACK} مسح الكل
STR_CONTENT_UNSELECT_ALL_CAPTION_TOOLTIP                        :{BLACK} ضع علامة على المحتوى التي لن يتم تحميلها
STR_CONTENT_SEARCH_EXTERNAL                                     :{BLACK}بحث المواقع الخارجية
STR_CONTENT_FILTER_TITLE                                        :{BLACK}مُرَشِح:
STR_CONTENT_OPEN_URL                                            :{BLACK} زيارة الموقع
STR_CONTENT_DOWNLOAD_CAPTION                                    :{BLACK} تحميل
STR_CONTENT_DOWNLOAD_CAPTION_TOOLTIP                            :{BLACK} ابدأ تحميل المحتويات المختارة
STR_CONTENT_TOTAL_DOWNLOAD_SIZE                                 :{SILVER} حجم البيانات التي سيتم تحميلها: {WHITE}{BYTES}
STR_CONTENT_DETAIL_TITLE                                        :{SILVER} معلومات المحتوى
STR_CONTENT_DETAIL_SUBTITLE_UNSELECTED                          :{SILVER} لم تختر هذا المحتوى لتحميل
STR_CONTENT_DETAIL_SUBTITLE_SELECTED                            :{SILVER} لقد اخترت هذا المحتوى ليتم تحميله
STR_CONTENT_DETAIL_SUBTITLE_AUTOSELECTED                        :{SILVER} هذا الدعم قد اختير للتحميل
STR_CONTENT_DETAIL_SUBTITLE_ALREADY_HERE                        :{SILVER} هذا المحتوى موجود لديك مسبقا
STR_CONTENT_DETAIL_SUBTITLE_DOES_NOT_EXIST                      :{SILVER}هذا المحتوى غير معروف و لا يمكت تحميله في OpenTTD
STR_CONTENT_DETAIL_UPDATE                                       :{SILVER}هذا استبدال للملف الموجود {STRING}
STR_CONTENT_DETAIL_NAME                                         :{SILVER}الاسم: {WHITE}{STRING}
STR_CONTENT_DETAIL_VERSION                                      :{SILVER} النسخة: {WHITE}{STRING}
STR_CONTENT_DETAIL_DESCRIPTION                                  :{SILVER}الوصف: {WHITE}{STRING}
STR_CONTENT_DETAIL_URL                                          :{SILVER}عنوان الموقع: {WHITE}{STRING}
STR_CONTENT_DETAIL_TYPE                                         :{SILVER}النوع: {WHITE}{STRING}
STR_CONTENT_DETAIL_FILESIZE                                     :{SILVER}حجم التحميل: {WHITE}{BYTES}
STR_CONTENT_DETAIL_SELECTED_BECAUSE_OF                          :{SILVER} اختير بسبب: {WHITE}{STRING}
STR_CONTENT_DETAIL_DEPENDENCIES                                 :{SILVER} الاعتمادية: {WHITE}{STRING}
STR_CONTENT_DETAIL_TAGS                                         :{SILVER} الاسم الرمزي: {WHITE}{STRING}
STR_CONTENT_NO_ZLIB                                             :{WHITE}بنيت OpenTTD بدون دعم "zlib"...
STR_CONTENT_NO_ZLIB_SUB                                         :{WHITE}تحميل محتويات zlib غير ممكن

# Order of these is important!
STR_CONTENT_TYPE_BASE_GRAPHICS                                  :الرسوميات الاساسية
STR_CONTENT_TYPE_NEWGRF                                         :GRF جديدة
STR_CONTENT_TYPE_AI                                             :الذكاء الصناعي
STR_CONTENT_TYPE_AI_LIBRARY                                     :مكتبة الذكاء الصناعي
STR_CONTENT_TYPE_SCENARIO                                       :سناريو
STR_CONTENT_TYPE_HEIGHTMAP                                      :خارطة المرتفعات
STR_CONTENT_TYPE_BASE_SOUNDS                                    :الاصوات الاساسية
STR_CONTENT_TYPE_BASE_MUSIC                                     :الموسيقى الاساسية

# Content downloading progress window
STR_CONTENT_DOWNLOAD_TITLE                                      :{WHITE}يتم تحميل المحتوى...
STR_CONTENT_DOWNLOAD_INITIALISE                                 :{WHITE}يتم طلب الملفات ...
STR_CONTENT_DOWNLOAD_FILE                                       :{WHITE}يتم تحميل {STRING} - {NUM} من {NUM}
STR_CONTENT_DOWNLOAD_COMPLETE                                   :{WHITE}انتهى التحميل
STR_CONTENT_DOWNLOAD_PROGRESS_SIZE                              :{WHITE}{BYTES} من {BYTES} {NUM} %

# Content downloading error messages
STR_CONTENT_ERROR_COULD_NOT_CONNECT                             :{WHITE}لم يتم الربط مع خادم المحتوى
STR_CONTENT_ERROR_COULD_NOT_DOWNLOAD                            :{WHITE}فشل التحميل...
STR_CONTENT_ERROR_COULD_NOT_DOWNLOAD_CONNECTION_LOST            :{WHITE}... فقد الاتصال
STR_CONTENT_ERROR_COULD_NOT_DOWNLOAD_FILE_NOT_WRITABLE          :{WHITE}... لا يمكن الكتابة على الملف
STR_CONTENT_ERROR_COULD_NOT_EXTRACT                             :{WHITE}لم يتمكن من فك ضغط الملف المحمل

STR_MISSING_GRAPHICS_SET_CAPTION                                :{WHITE}رسومات مفقودة
STR_MISSING_GRAPHICS_SET_MESSAGE                                :{BLACK}تحتاج اللعبة الى رسومات و لم يتم التعرف على اي منها. هل قمت يتحميل الرسومات و تنصيبها؟
STR_MISSING_GRAPHICS_YES_DOWNLOAD                               :{BLACK}نعم, حمل الرسومات
STR_MISSING_GRAPHICS_NO_QUIT                                    :{BLACK}لا, اغلق اللعبة


# Transparency settings window
STR_TRANSPARENCY_CAPTION                                        :{WHITE}خيارات الشفافية
STR_TRANSPARENT_SIGNS_TOOLTIP                                   :{BLACK}بدل شفافية اسماء المحطات. مفتاح كنترول للاغلاق.
STR_TRANSPARENT_TREES_TOOLTIP                                   :{BLACK}بدل الشفافية للشجر. مفتاح كنترول للإغلاق.
STR_TRANSPARENT_HOUSES_TOOLTIP                                  :{BLACK}بدل الشفافية للمباني. مفتاح كنترول للاغلاق.
STR_TRANSPARENT_INDUSTRIES_TOOLTIP                              :{BLACK}بدل الشفافية للمصانع. مفتاح كنترول للاغلاق.
STR_TRANSPARENT_BUILDINGS_TOOLTIP                               :{BLACK}بدل الشفافية للمحطات و ملحقاتها. مفتاح كنترول للاغلاق.
STR_TRANSPARENT_BRIDGES_TOOLTIP                                 :{BLACK} بدل الشفافية للجسور. مفتاح كنترول للاغلاق.
STR_TRANSPARENT_STRUCTURES_TOOLTIP                              :{BLACK}بدل بين الشفافية للعلامات مثل المنارات الضوئية و هواائيات الارسال. مفتاح كنترول لالغلاق.
STR_TRANSPARENT_CATENARY_TOOLTIP                                :{BLACK} غير شفافية سكك الحديد. مفتاح كنترول للاغلاق.
STR_TRANSPARENT_LOADING_TOOLTIP                                 :{BLACK}غير الشفافية لنسبة التحميل. مفتاح كنترول للاغلاق.
STR_TRANSPARENT_INVISIBLE_TOOLTIP                               :{BLACK}اخفاء الاجرام تماما بدلا من الشفافية

# Linkgraph legend window

# Linkgraph legend window and linkgraph legend in smallmap

# Base for station construction window(s)
STR_STATION_BUILD_COVERAGE_AREA_TITLE                           :{BLACK}وضح منطقة التغطية
STR_STATION_BUILD_COVERAGE_OFF                                  :{BLACK}غلق
STR_STATION_BUILD_COVERAGE_ON                                   :{BLACK}فتح
STR_STATION_BUILD_COVERAGE_AREA_OFF_TOOLTIP                     :{BLACK}لا توضح منطقة التغطية للموقح المقترح
STR_STATION_BUILD_COVERAGE_AREA_ON_TOOLTIP                      :{BLACK}وضح منطقة التغطيةللموقع المقترح
STR_STATION_BUILD_ACCEPTS_CARGO                                 :{GOLD}{CARGO_LIST}{BLACK}يقبل:
STR_STATION_BUILD_SUPPLIES_CARGO                                :{GOLD}{CARGO_LIST}{BLACK}الموارد:

# Join station window
STR_JOIN_STATION_CAPTION                                        :{WHITE}اربط المحطات
STR_JOIN_STATION_CREATE_SPLITTED_STATION                        :{YELLOW} بناء محطة مفصلة

STR_JOIN_WAYPOINT_CAPTION                                       :{WHITE}اربط نقطة العبور
STR_JOIN_WAYPOINT_CREATE_SPLITTED_WAYPOINT                      :{YELLOW} ابني نقطة عبور مستقلة

# Generic toolbar

# Rail construction toolbar
STR_RAIL_TOOLBAR_RAILROAD_CONSTRUCTION_CAPTION                  :بناء السكك الحديدية
STR_RAIL_TOOLBAR_ELRAIL_CONSTRUCTION_CAPTION                    :بناء سكة القطار الكهربائية
STR_RAIL_TOOLBAR_MONORAIL_CONSTRUCTION_CAPTION                  :بناء السكة الاحادية
STR_RAIL_TOOLBAR_MAGLEV_CONSTRUCTION_CAPTION                    :بناء السكة الممغنطة

STR_RAIL_TOOLBAR_TOOLTIP_BUILD_RAILROAD_TRACK                   :{BLACK}بناء سكة حديد
STR_RAIL_TOOLBAR_TOOLTIP_BUILD_AUTORAIL                         :{BLACK}بناء سكة القطار باستخدام البناء التلقائي
STR_RAIL_TOOLBAR_TOOLTIP_BUILD_TRAIN_DEPOT_FOR_BUILDING         :{BLACK}بناء ورشة قطارات (لصيانة و شراء القطارات)
STR_RAIL_TOOLBAR_TOOLTIP_CONVERT_RAIL_TO_WAYPOINT               :{BLACK}غير السكة الى نقطة عبور
STR_RAIL_TOOLBAR_TOOLTIP_BUILD_RAILROAD_STATION                 :{BLACK}بناء محطة قطار. مفتاح كنترول يسمح بضم المحطات
STR_RAIL_TOOLBAR_TOOLTIP_BUILD_RAILROAD_SIGNALS                 :{BLACK}بناء إشارات السكك الحديدية.
STR_RAIL_TOOLBAR_TOOLTIP_BUILD_RAILROAD_BRIDGE                  :{BLACK}بناء جسر قطارات
STR_RAIL_TOOLBAR_TOOLTIP_BUILD_RAILROAD_TUNNEL                  :{BLACK}بناء نفق قطار
STR_RAIL_TOOLBAR_TOOLTIP_TOGGLE_BUILD_REMOVE_FOR                :{BLACK}تناوب بناء/ازالة سكك واشارات القطارات
STR_RAIL_TOOLBAR_TOOLTIP_CONVERT_RAIL                           :{BLACK}حول / طور سكة القطار

STR_RAIL_NAME_RAILROAD                                          :سكة حديد
STR_RAIL_NAME_ELRAIL                                            :سكة حديد كهربائية
STR_RAIL_NAME_MONORAIL                                          :سكة حديد احادية
STR_RAIL_NAME_MAGLEV                                            :سكة حديد ممغنطة

# Rail depot construction window
STR_BUILD_DEPOT_TRAIN_ORIENTATION_CAPTION                       :{WHITE}اتجاة ورشة الصيانة
STR_BUILD_DEPOT_TRAIN_ORIENTATION_TOOLTIP                       :{BLACK}اختر اتجاة ورشة صيانة القطارات

# Rail waypoint construction window
STR_WAYPOINT_CAPTION                                            :{WHITE}نقطة عبور
STR_WAYPOINT_GRAPHICS_TOOLTIP                                   :{BLACK} اختر نوع نقطة العبور

# Rail station construction window
STR_STATION_BUILD_RAIL_CAPTION                                  :{WHITE}اختر محطة القطار
STR_STATION_BUILD_ORIENTATION                                   :{BLACK}الاتجاة
STR_STATION_BUILD_RAILROAD_ORIENTATION_TOOLTIP                  :{BLACK}اختر اتجاة محطة القطار
STR_STATION_BUILD_NUMBER_OF_TRACKS                              :{BLACK}عدد المسارات
STR_STATION_BUILD_NUMBER_OF_TRACKS_TOOLTIP                      :{BLACK}اختر عدد المسارات للمحطة
STR_STATION_BUILD_PLATFORM_LENGTH                               :{BLACK}طول المحطة
STR_STATION_BUILD_PLATFORM_LENGTH_TOOLTIP                       :{BLACK}اختر طول المحطة
STR_STATION_BUILD_DRAG_DROP                                     :{BLACK}أسحب وأفلت
STR_STATION_BUILD_DRAG_DROP_TOOLTIP                             :{BLACK}بناء محطة بطريقة السحب والإفلات

STR_STATION_BUILD_STATION_CLASS_TOOLTIP                         :{BLACK} اختر فئة المحطات لعرضها
STR_STATION_BUILD_STATION_TYPE_TOOLTIP                          :{BLACK}أختر نوع المحطة لبنائها

STR_STATION_CLASS_DFLT                                          :المحطة القياسية
STR_STATION_CLASS_WAYP                                          :نقطة عبور

# Signal window
STR_BUILD_SIGNAL_CAPTION                                        :{WHITE}اختيار الإشارات
STR_BUILD_SIGNAL_SEMAPHORE_NORM_TOOLTIP                         :{BLACK}اشارة اقفال (بالاعلام){}هذة الاشارة الأساسية. تسمح بتواجد قطار واحد في القسم و الوقت الواحد
STR_BUILD_SIGNAL_SEMAPHORE_ENTRY_TOOLTIP                        :{BLACK}اشارة دخول (بالاعلام){} تكون خضراء عندما توجد اشارة خضراء في اشارات الخروج التالية لها. والا تكون حمراء.
STR_BUILD_SIGNAL_SEMAPHORE_EXIT_TOOLTIP                         :{BLACK}اشارة خروج (بالاعلام){}تعمل مثل اشارة الاقفال, لكن يجب تنشيط الوضع الصحيح في الدخول و الاشارة المزدوجة.
STR_BUILD_SIGNAL_SEMAPHORE_COMBO_TOOLTIP                        :{BLACK}اشارة مزدوجة (بالاعلام){} الاشارة المزدوجة تعمل للدخول و الخروج. فهي تسمح لك بعمل شجرة كبيرة من الاشارات
STR_BUILD_SIGNAL_SEMAPHORE_PBS_TOOLTIP                          :{BLACK}اشارة طريق (بالاعلام){}تسمح بمرور اكثر من قطارفي القسم التالي اذا كان القطار يستطيع الوصول الى نقطة آمنة. يمكن تخطي الاشارة بالاتجاهين.
STR_BUILD_SIGNAL_SEMAPHORE_PBS_OWAY_TOOLTIP                     :{BLACK}اشارة الاتجاة الواحد (بالاعلام){}اشارة طريق تسمح باكثر من قطار يدخل في القسم التالي في نفس الوقت, اذا كان القطار يستطيع الوصول الى نقطة آمنة. لا يمكن تخطي اشارة الاتجاة الواحد من الخلف.
STR_BUILD_SIGNAL_ELECTRIC_NORM_TOOLTIP                          :{BLACK}اشارة اقفال (كهربائية){}هذة الاشارة الأساسية. تسمح بتواجد قطار واحد في القسم و الوقت الواحد
STR_BUILD_SIGNAL_ELECTRIC_ENTRY_TOOLTIP                         :{BLACK}اشارة دخول (كهربائية){} تكون خضراء عندما توجد اشارة خضراء في اشارات الخروج التالية لها. والا تكون حمراء.
STR_BUILD_SIGNAL_ELECTRIC_EXIT_TOOLTIP                          :{BLACK}اشارة خروج (كهربائية){}تعمل مثل اشارة الاقفال, لكن يجب تنشيط الوضع الصحيح في الدخول و الاشارة المزدوجة.
STR_BUILD_SIGNAL_ELECTRIC_COMBO_TOOLTIP                         :{BLACK}اشارة مزدوجة (كهربائية){} الاشارة المزدوجة تعمل للدخول و الخروج. فهي تسمح لك بعمل شجرة كبيرة من الاشارات.
STR_BUILD_SIGNAL_ELECTRIC_PBS_TOOLTIP                           :{BLACK}اشارة طريق(كهربائية){}تسمح بمروراكثرمن قطارفي القسم التالي اذا كان القطار يستطيع الوصول الى نقطة آمنة. يمكن تخطي الاشارة بالاتجاهين.
STR_BUILD_SIGNAL_ELECTRIC_PBS_OWAY_TOOLTIP                      :{BLACK}اشارة الاتجاة الواحد (كهربائية){}اشارة طريق تسمح باكثر من قطار يدخل في القسم التالي في نفس الوقت, اذا كان القطار يستطيع الوصول الى نقطة آمنة. لا يمكن تخطي اشارة الاتجاة الواحد من الخلف.
STR_BUILD_SIGNAL_CONVERT_TOOLTIP                                :{BLACK} تغيير الاشارات{} عند الاختيار, سوف يتم تغيير الاشارة الى النوع المختار. الضغط على مفتاح كنترول سوف يبدل بين انواع الاشارات.
STR_BUILD_SIGNAL_DRAG_SIGNALS_DENSITY_TOOLTIP                   :{BLACK}سرعة السحب
STR_BUILD_SIGNAL_DRAG_SIGNALS_DENSITY_DECREASE_TOOLTIP          :{BLACK}تقليل سرعة السحب
STR_BUILD_SIGNAL_DRAG_SIGNALS_DENSITY_INCREASE_TOOLTIP          :{BLACK}زيادة سرعة السحب

# Bridge selection window
STR_SELECT_RAIL_BRIDGE_CAPTION                                  :{WHITE}اختر جسر السكة
STR_SELECT_ROAD_BRIDGE_CAPTION                                  :{WHITE}اختر الجسر المناسب
STR_SELECT_BRIDGE_SELECTION_TOOLTIP                             :{BLACK}بناء الجسور - اختر الجسر المفضل لديك لبنائة
STR_SELECT_BRIDGE_INFO                                          :{GOLD}{STRING},{} {VELOCITY} {WHITE}{CURRENCY_LONG}
STR_SELECT_BRIDGE_SCENEDIT_INFO                                 :{GOLD}{STRING},{} {VELOCITY}
STR_BRIDGE_NAME_SUSPENSION_STEEL                                :تعليق, حديدي
STR_BRIDGE_NAME_GIRDER_STEEL                                    :العارضة, حديدية
STR_BRIDGE_NAME_CANTILEVER_STEEL                                :الحامل, حديدي
STR_BRIDGE_NAME_SUSPENSION_CONCRETE                             :تعليق, اسمنتي
STR_BRIDGE_NAME_WOODEN                                          :خشبي
STR_BRIDGE_NAME_CONCRETE                                        :اسمنتي
STR_BRIDGE_NAME_TUBULAR_STEEL                                   :انبوبي, حديدي
STR_BRIDGE_TUBULAR_SILICON                                      :أنبوبي،سيلكون


# Road construction toolbar
STR_ROAD_TOOLBAR_ROAD_CONSTRUCTION_CAPTION                      :{WHITE}بناء الطرق
STR_ROAD_TOOLBAR_TRAM_CONSTRUCTION_CAPTION                      :{WHITE}بناء ترام
STR_ROAD_TOOLBAR_TOOLTIP_BUILD_ROAD_SECTION                     :{BLACK}وحدة بناء الطرق
STR_ROAD_TOOLBAR_TOOLTIP_BUILD_TRAMWAY_SECTION                  :{BLACK}بناء سكة ترام
STR_ROAD_TOOLBAR_TOOLTIP_BUILD_AUTOROAD                         :{BLACK}بناء الطرق باستخدام النظام الآلي
STR_ROAD_TOOLBAR_TOOLTIP_BUILD_AUTOTRAM                         :{BLACK}بناء سكة القطار باستخدام النظام الآلي
STR_ROAD_TOOLBAR_TOOLTIP_BUILD_ROAD_VEHICLE_DEPOT               :{BLACK}بناء ورشة صيانة لعربات الطرق (لشراء و صيانة العربات).
STR_ROAD_TOOLBAR_TOOLTIP_BUILD_TRAM_VEHICLE_DEPOT               :{BLACK}بناء ورشة لصيانة عربات الترام (لشراء و صيانة عربات الترام)
STR_ROAD_TOOLBAR_TOOLTIP_BUILD_BUS_STATION                      :{BLACK}بناء محطة باصات
STR_ROAD_TOOLBAR_TOOLTIP_BUILD_PASSENGER_TRAM_STATION           :{BLACK}بناء محطة ركاب ترام.
STR_ROAD_TOOLBAR_TOOLTIP_BUILD_TRUCK_LOADING_BAY                :{BLACK}بناء محطة تحميل عربات. مفتاح كنترول يسمح بمجاورة المحطات.
STR_ROAD_TOOLBAR_TOOLTIP_BUILD_CARGO_TRAM_STATION               :{BLACK}بناء محطة ترام. كنترول يسمح بمجاورة المحطات.
STR_ROAD_TOOLBAR_TOOLTIP_TOGGLE_ONE_WAY_ROAD                    :{BLACK}فعل / عطل الطرق موحدة الاتجاه
STR_ROAD_TOOLBAR_TOOLTIP_BUILD_ROAD_BRIDGE                      :{BLACK}بناء جسر لعربات الطريق.
STR_ROAD_TOOLBAR_TOOLTIP_BUILD_TRAMWAY_BRIDGE                   :{BLACK}بناء جسر ترام.
STR_ROAD_TOOLBAR_TOOLTIP_BUILD_ROAD_TUNNEL                      :{BLACK}بناء نفق لعربات الطريق.
STR_ROAD_TOOLBAR_TOOLTIP_BUILD_TRAMWAY_TUNNEL                   :{BLACK}بناء نفق ترام
STR_ROAD_TOOLBAR_TOOLTIP_TOGGLE_BUILD_REMOVE_FOR_ROAD           :{BLACK}بدل بناء/إزالة الطرق
STR_ROAD_TOOLBAR_TOOLTIP_TOGGLE_BUILD_REMOVE_FOR_TRAMWAYS       :{BLACK}بدل بناء / ازالة طرق الترام

STR_ROAD_NAME_TRAM                                              :خط الترام

# Road depot construction window
STR_BUILD_DEPOT_ROAD_ORIENTATION_CAPTION                        :{WHITE}اتجاه ورشة الصيانة
STR_BUILD_DEPOT_ROAD_ORIENTATION_SELECT_TOOLTIP                 :{BLACK}اختر اتجاة ورشة صيانة العربات
STR_BUILD_DEPOT_TRAM_ORIENTATION_CAPTION                        :{WHITE}اتجاة مستودع الصيانة لترام
STR_BUILD_DEPOT_TRAM_ORIENTATION_SELECT_TOOLTIP                 :{BLACK}اختر اتجاة مستودع الترام

# Road vehicle station construction window
STR_STATION_BUILD_BUS_ORIENTATION                               :{WHITE}اتجاة محطة الباصات
STR_STATION_BUILD_BUS_ORIENTATION_TOOLTIP                       :{BLACK}اختر اتجاة محطة الباصات
STR_STATION_BUILD_TRUCK_ORIENTATION                             :{WHITE}اتجاة محطة التحميل للعربات
STR_STATION_BUILD_TRUCK_ORIENTATION_TOOLTIP                     :{BLACK}اختر اتجاة محطة تحميل العربات
STR_STATION_BUILD_PASSENGER_TRAM_ORIENTATION                    :{WHITE}اتجاة محطة الترام
STR_STATION_BUILD_PASSENGER_TRAM_ORIENTATION_TOOLTIP            :{BLACK}اختر اتجاة محطة ركاب الترام
STR_STATION_BUILD_CARGO_TRAM_ORIENTATION                        :{WHITE}اتجاة محطة الترام للبضائع
STR_STATION_BUILD_CARGO_TRAM_ORIENTATION_TOOLTIP                :{BLACK}اختر اتجاة محطة نقل البضائع لترام

# Waterways toolbar (last two for SE only)
STR_WATERWAYS_TOOLBAR_CAPTION                                   :{WHITE}بناء ممرات مائيه
STR_WATERWAYS_TOOLBAR_CAPTION_SE                                :{WHITE}ممرات مائية
STR_WATERWAYS_TOOLBAR_BUILD_CANALS_TOOLTIP                      :{BLACK}بناء قناة
STR_WATERWAYS_TOOLBAR_BUILD_LOCKS_TOOLTIP                       :{BLACK} بناء قفل
STR_WATERWAYS_TOOLBAR_BUILD_DEPOT_TOOLTIP                       :{BLACK}بناء حوض سفن - لشراء/ بيع/ صيانة السفن -
STR_WATERWAYS_TOOLBAR_BUILD_DOCK_TOOLTIP                        :{BLACK}بناء مرفء سفن. مفتاح كنترول يسمح بضم المحطات
STR_WATERWAYS_TOOLBAR_BUOY_TOOLTIP                              :{BLACK}وضع عوامة - يمكن استخدامها نقطة عبور
STR_WATERWAYS_TOOLBAR_BUILD_AQUEDUCT_TOOLTIP                    :{BLACK}بناء قناة مائية
STR_WATERWAYS_TOOLBAR_CREATE_LAKE_TOOLTIP                       :{BLACK}عرف منطقة البحر.{} انشأ قناة, يجب الضغط المتواصل على مفتاح كنترول عند مستوى البحر والا طمرت المياة الاجزاء المجاورة
STR_WATERWAYS_TOOLBAR_CREATE_RIVER_TOOLTIP                      :{BLACK}انشاء انهار

# Ship depot construction window
STR_DEPOT_BUILD_SHIP_CAPTION                                    :{WHITE}اتجاه حوض الصيانة
STR_DEPOT_BUILD_SHIP_ORIENTATION_TOOLTIP                        :{BLACK}اختر اتجاه حوض صيانة السفن

# Dock construction window
STR_STATION_BUILD_DOCK_CAPTION                                  :{WHITE}مرفء

# Airport toolbar
STR_TOOLBAR_AIRCRAFT_CAPTION                                    :{WHITE}مطارات
STR_TOOLBAR_AIRCRAFT_BUILD_AIRPORT_TOOLTIP                      :{BLACK}بناء مطار. مفتاح كنترول يسمح بضم المحطات

# Airport construction window
STR_STATION_BUILD_AIRPORT_CAPTION                               :{WHITE}اختر المطار
STR_STATION_BUILD_AIRPORT_TOOLTIP                               :{BLACK}اختر حجم / نوع المطار
STR_STATION_BUILD_AIRPORT_CLASS_LABEL                           :{BLACK}درجة المطار
STR_STATION_BUILD_AIRPORT_LAYOUT_NAME                           :{BLACK}نمط {NUM}

STR_AIRPORT_SMALL                                               :صغير
STR_AIRPORT_CITY                                                :مدينة
STR_AIRPORT_METRO                                               :مطار متروبوليتان
STR_AIRPORT_INTERNATIONAL                                       :مطار دولي
STR_AIRPORT_COMMUTER                                            :مطار محلي
STR_AIRPORT_INTERCONTINENTAL                                    :مطار قاري
STR_AIRPORT_HELIPORT                                            :مهبط طائرة عمودية
STR_AIRPORT_HELIDEPOT                                           :حظيرة طائرة عمودية
STR_AIRPORT_HELISTATION                                         :محطة طيران عمودي

STR_AIRPORT_CLASS_SMALL                                         :مطار صغير
STR_AIRPORT_CLASS_LARGE                                         :مطارات كبيرة
STR_AIRPORT_CLASS_HUB                                           :محور مطارات
STR_AIRPORT_CLASS_HELIPORTS                                     :مطار طيران عمودي

STR_STATION_BUILD_NOISE                                         :{BLACK} الضوضاء المتولدة: {GOLD}{COMMA}

# Landscaping toolbar
STR_LANDSCAPING_TOOLBAR                                         :{WHITE}التضاريس
STR_LANDSCAPING_TOOLTIP_LOWER_A_CORNER_OF_LAND                  :{BLACK}خفض ركن الارض
STR_LANDSCAPING_TOOLTIP_RAISE_A_CORNER_OF_LAND                  :{BLACK}رفع ركن الارض
STR_LANDSCAPING_LEVEL_LAND_TOOLTIP                              :{BLACK}مستوى الارض
STR_LANDSCAPING_TOOLTIP_PURCHASE_LAND                           :{BLACK}شراء أرض للاستخدام المستقبلي.

# Object construction window
STR_OBJECT_BUILD_CAPTION                                        :{WHITE}اختيار الاجسام
STR_OBJECT_BUILD_TOOLTIP                                        :{BLACK}اختر جسم لبنائة
STR_OBJECT_BUILD_CLASS_TOOLTIP                                  :{BLACK}اختر صنف الكائن للبناء
STR_OBJECT_BUILD_PREVIEW_TOOLTIP                                :{BLACK}عرض الجسم
STR_OBJECT_BUILD_SIZE                                           :{BLACK}حجم: {GOLD}{NUM} x {NUM} مربع

STR_OBJECT_CLASS_LTHS                                           :مناراة ضوئية
STR_OBJECT_CLASS_TRNS                                           :النواقل

# Tree planting window (last eight for SE only)
STR_PLANT_TREE_CAPTION                                          :{WHITE}اشجار
STR_PLANT_TREE_TOOLTIP                                          :{BLACK} اختر نوع الشجر لزراعتة, اذا المربع يحتوي على اشجار فهذا الامر يضيف المزيد
STR_TREES_RANDOM_TYPE                                           :{BLACK}شجر عشوائي
STR_TREES_RANDOM_TYPE_TOOLTIP                                   :{BLACK}ضع شجر عشوائي
STR_TREES_RANDOM_TREES_BUTTON                                   :{BLACK}زراعة اشجار عشوائيا
STR_TREES_RANDOM_TREES_TOOLTIP                                  :{BLACK}زراعة اشجار عشوائيا في المنظر

# Land generation window (SE)
STR_TERRAFORM_TOOLBAR_LAND_GENERATION_CAPTION                   :{WHITE}بناء المسطحات الأرضية
STR_TERRAFORM_TOOLTIP_PLACE_ROCKY_AREAS_ON_LANDSCAPE            :{BLACK}اضافة مناطق صخرية على المنظر
STR_TERRAFORM_TOOLTIP_DEFINE_DESERT_AREA                        :{BLACK}عرف منطقة صحراوية.{}اضغط بشكل متواصل مفتاح كنترول لأزالتها
STR_TERRAFORM_TOOLTIP_INCREASE_SIZE_OF_LAND_AREA                :{BLACK}زيادة ارتفاع و انخفاض المسطحات الأرضية
STR_TERRAFORM_TOOLTIP_DECREASE_SIZE_OF_LAND_AREA                :{BLACK}انقاص ارتفاع و انخفاض المسطحات الأرضية
STR_TERRAFORM_TOOLTIP_GENERATE_RANDOM_LAND                      :{BLACK}انشاء مسطحات عشوائية
STR_TERRAFORM_SE_NEW_WORLD                                      :{BLACK} انشاء خريطة جديدة
STR_TERRAFORM_RESET_LANDSCAPE                                   :{BLACK}اعادة المسطحات الأرضية الى وضعها السابق
STR_TERRAFORM_RESET_LANDSCAPE_TOOLTIP                           :{BLACK}ازالة ممتلكات اللاعبين من الخريطة

STR_QUERY_RESET_LANDSCAPE_CAPTION                               :{WHITE}اعادة المسطحات الأرضية الى وضعها السابق
STR_RESET_LANDSCAPE_CONFIRMATION_TEXT                           :{WHITE}هل انت متأكد من ازالة ممتلكات اللاعبين من الخريطة

# Town generation window (SE)
STR_FOUND_TOWN_CAPTION                                          :{WHITE}بناء المدن
STR_FOUND_TOWN_NEW_TOWN_BUTTON                                  :{BLACK}مدينة جديدة
STR_FOUND_TOWN_NEW_TOWN_TOOLTIP                                 :{BLACK}انشاء مدينة جديدة
STR_FOUND_TOWN_RANDOM_TOWN_BUTTON                               :{BLACK}مدينة عشوائية
STR_FOUND_TOWN_RANDOM_TOWN_TOOLTIP                              :{BLACK}بناء مدينة في مكان عشوائي
STR_FOUND_TOWN_MANY_RANDOM_TOWNS                                :{BLACK}العديد من المدن العشوائية
STR_FOUND_TOWN_RANDOM_TOWNS_TOOLTIP                             :{BLACK}غطي الخريطة عشوائيا بمدن

STR_FOUND_TOWN_NAME_TITLE                                       :{YELLOW}اسم المدينة
STR_FOUND_TOWN_NAME_EDITOR_TITLE                                :{BLACK}ادخل اسم المدينة
STR_FOUND_TOWN_NAME_EDITOR_HELP                                 :{BLACK}اضغط هنا لادخال اسم المدينة
STR_FOUND_TOWN_NAME_RANDOM_BUTTON                               :{BLACK}اسم عشوائي
STR_FOUND_TOWN_NAME_RANDOM_TOOLTIP                              :{BLACK}ولد اسم عشوائي جديد

STR_FOUND_TOWN_INITIAL_SIZE_TITLE                               :{YELLOW}حجم المدينة:
STR_FOUND_TOWN_INITIAL_SIZE_SMALL_BUTTON                        :{BLACK}صغير
STR_FOUND_TOWN_INITIAL_SIZE_MEDIUM_BUTTON                       :{BLACK}وسط
STR_FOUND_TOWN_INITIAL_SIZE_LARGE_BUTTON                        :{BLACK}كبير
STR_FOUND_TOWN_SIZE_RANDOM                                      :{BLACK} عشوائي
STR_FOUND_TOWN_INITIAL_SIZE_TOOLTIP                             :{BLACK}حدد حجم المدينه
STR_FOUND_TOWN_CITY                                             :{BLACK}مدينة
STR_FOUND_TOWN_CITY_TOOLTIP                                     :{BLACK} المدن الكبيرة تنمو اسرع من المدن العادية.{} كلما كانت اكبر عند انشائها, بالاعتماد على الاعدادات.

STR_FOUND_TOWN_ROAD_LAYOUT                                      :{YELLOW} تصميم طرق المدينة
STR_FOUND_TOWN_SELECT_TOWN_ROAD_LAYOUT                          :{BLACK} اختر تصميم الطرق لهذه المدينة
STR_FOUND_TOWN_SELECT_LAYOUT_ORIGINAL                           :{BLACK} اصلي
STR_FOUND_TOWN_SELECT_LAYOUT_BETTER_ROADS                       :{BLACK} طرق افضل
STR_FOUND_TOWN_SELECT_LAYOUT_2X2_GRID                           :{BLACK} نمط 2 * 2
STR_FOUND_TOWN_SELECT_LAYOUT_3X3_GRID                           :{BLACK} نمط 3 * 3
STR_FOUND_TOWN_SELECT_LAYOUT_RANDOM                             :{BLACK} عشوائي

# Fund new industry window
STR_FUND_INDUSTRY_CAPTION                                       :{WHITE}مول بناء مصنع جديد
STR_FUND_INDUSTRY_SELECTION_TOOLTIP                             :{BLACK}اختر المصنع المناسب من القائمة
STR_FUND_INDUSTRY_MANY_RANDOM_INDUSTRIES                        :الكثير من المصانع
STR_FUND_INDUSTRY_MANY_RANDOM_INDUSTRIES_TOOLTIP                :{BLACK}غطي الخريطة عشوائيا بالمصانع
STR_FUND_INDUSTRY_INDUSTRY_BUILD_COST                           :{BLACK}التكلفة: {YELLOW}{CURRENCY_LONG}
STR_FUND_INDUSTRY_PROSPECT_NEW_INDUSTRY                         :{BLACK} الاحتمالية
STR_FUND_INDUSTRY_BUILD_NEW_INDUSTRY                            :{BLACK}بناء
STR_FUND_INDUSTRY_FUND_NEW_INDUSTRY                             :{BLACK}مول

# Industry cargoes window
STR_INDUSTRY_CARGOES_INDUSTRY_CAPTION                           :{WHITE}سلسلة مصانع لـ {STRING} مصنع
STR_INDUSTRY_CARGOES_CARGO_CAPTION                              :{WHITE}سلسلة مصانع لـ {STRING} بضاعة
STR_INDUSTRY_CARGOES_PRODUCERS                                  :{WHITE}تكوين مصانع
STR_INDUSTRY_CARGOES_CUSTOMERS                                  :{WHITE}قبول المصانع
STR_INDUSTRY_CARGOES_HOUSES                                     :{WHITE}مباني
STR_INDUSTRY_CARGOES_INDUSTRY_TOOLTIP                           :{BLACK}اضغط على المصنع لتعرف من يزودة بالمؤن ومن يستهلك منتجاتة
STR_INDUSTRY_CARGOES_CARGO_TOOLTIP                              :{BLACK}{STRING}{}اعرض على البضائع لتعرف المنتجين و المستهلكين لها
STR_INDUSTRY_DISPLAY_CHAIN                                      :{BLACK}اعرض سلسلة
STR_INDUSTRY_DISPLAY_CHAIN_TOOLTIP                              :{BLACK}اعرض المصانع التي تمد و تقبل البضائع
STR_INDUSTRY_CARGOES_NOTIFY_SMALLMAP                            :{BLACK}اربط بالخريطة المصغرة
STR_INDUSTRY_CARGOES_NOTIFY_SMALLMAP_TOOLTIP                    :{BLACK}اعرض المصانع المختارة في الخرائط المصغرة ايضا.
STR_INDUSTRY_CARGOES_SELECT_CARGO                               :{BLACK}اختر البضائع
STR_INDUSTRY_CARGOES_SELECT_INDUSTRY                            :{BLACK}اختر الصناعة

# Land area window
STR_LAND_AREA_INFORMATION_CAPTION                               :{WHITE}معلومات ارض
STR_LAND_AREA_INFORMATION_COST_TO_CLEAR_N_A                     :{BLACK} تكلفة الازالة : {LTBLUE} غير متاح
STR_LAND_AREA_INFORMATION_COST_TO_CLEAR                         :{BLACK}تكلفة الازالة : {RED}{CURRENCY_LONG}
STR_LAND_AREA_INFORMATION_REVENUE_WHEN_CLEARED                  :{BLACK} الدخل عند للتجديد: {LTBLUE}{CURRENCY_LONG}
STR_LAND_AREA_INFORMATION_OWNER_N_A                             :غير متاح
STR_LAND_AREA_INFORMATION_OWNER                                 :{BLACK}المالك: {LTBLUE}{STRING}
STR_LAND_AREA_INFORMATION_ROAD_OWNER                            :{BLACK}مالك الطريق: {LTBLUE}{STRING}
STR_LAND_AREA_INFORMATION_TRAM_OWNER                            :{BLACK}مالك طريق الترام: {LTBLUE}{STRING}
STR_LAND_AREA_INFORMATION_RAIL_OWNER                            :{BLACK}مالك سكة الحديد: {LTBLUE}{STRING}
STR_LAND_AREA_INFORMATION_LOCAL_AUTHORITY                       :{BLACK}السلطة المحلية: {LTBLUE}{STRING}
STR_LAND_AREA_INFORMATION_LOCAL_AUTHORITY_NONE                  :فارغ
STR_LAND_AREA_INFORMATION_LANDINFO_COORDS                       :{BLACK}الأحداثيات: {LTBLUE}{NUM}x{NUM}x{NUM} ({STRING})
STR_LAND_AREA_INFORMATION_BUILD_DATE                            :{BLACK}بني: {LTBLUE}{DATE_LONG}
STR_LAND_AREA_INFORMATION_STATION_CLASS                         :{BLACK} فئة المحطة: {LTBLUE}{STRING}
STR_LAND_AREA_INFORMATION_STATION_TYPE                          :{BLACK}نوع المحطة: {LTBLUE}{STRING}
STR_LAND_AREA_INFORMATION_AIRPORT_CLASS                         :{BLACK}فئة المطار: {LTBLUE}{STRING}
STR_LAND_AREA_INFORMATION_AIRPORT_NAME                          :{BLACK}اسم المطار: {LTBLUE}{STRING}
STR_LAND_AREA_INFORMATION_AIRPORTTILE_NAME                      :{BLACK}اسم مربع المطار: {LTBLUE}{STRING}
STR_LAND_AREA_INFORMATION_NEWGRF_NAME                           :{BLACK}NewGRF: {LTBLUE}{STRING}
STR_LAND_AREA_INFORMATION_CARGO_ACCEPTED                        :{BLACK}الشحنة المقبولة: {LTBLUE}
STR_LAND_AREA_INFORMATION_CARGO_EIGHTS                          :({COMMA} /8 {STRING})
STR_LANG_AREA_INFORMATION_ROAD_TYPE                             :{BLACK}:نوع الطريق {LTBLUE}{STRING}
STR_LANG_AREA_INFORMATION_TRAM_TYPE                             :{BLACK}:نوع الترام {LTBLUE}{STRING}
STR_LANG_AREA_INFORMATION_RAIL_SPEED_LIMIT                      :{BLACK}حدود سرعة سكة الحديد: {LTBLUE}{VELOCITY}
STR_LANG_AREA_INFORMATION_ROAD_SPEED_LIMIT                      :{BLACK}حدود سرعه الطريق: {LTBLUE}{VELOCITY}

# Description of land area of different tiles
STR_LAI_CLEAR_DESCRIPTION_ROCKS                                 :صخور
STR_LAI_CLEAR_DESCRIPTION_ROUGH_LAND                            :ارض جبلية
STR_LAI_CLEAR_DESCRIPTION_BARE_LAND                             :ارض جرداء
STR_LAI_CLEAR_DESCRIPTION_GRASS                                 :عشب
STR_LAI_CLEAR_DESCRIPTION_FIELDS                                :حقول
STR_LAI_CLEAR_DESCRIPTION_SNOW_COVERED_LAND                     :ارض ثلجية
STR_LAI_CLEAR_DESCRIPTION_DESERT                                :صحراء

STR_LAI_RAIL_DESCRIPTION_TRACK                                  :سكة حديد مسار
STR_LAI_RAIL_DESCRIPTION_TRACK_WITH_NORMAL_SIGNALS              :سكة حديد مسار مع اشارة اغلاق
STR_LAI_RAIL_DESCRIPTION_TRACK_WITH_PRESIGNALS                  :سكة حديد مسار مع اشارة مبتدئة
STR_LAI_RAIL_DESCRIPTION_TRACK_WITH_EXITSIGNALS                 :سكة حديد سكة حديد مع اشارة خروج
STR_LAI_RAIL_DESCRIPTION_TRACK_WITH_COMBOSIGNALS                :سكة حديد سكة حديد مع اشارة مزدوجة
STR_LAI_RAIL_DESCRIPTION_TRACK_WITH_PBSSIGNALS                  :سكة حديد سكة حديد مع اشارة طريق
STR_LAI_RAIL_DESCRIPTION_TRACK_WITH_NOENTRYSIGNALS              :سكة حديد سكة حديد مع اشارة اتجاة واحد
STR_LAI_RAIL_DESCRIPTION_TRACK_WITH_NORMAL_PRESIGNALS           :سكة حديد سكة حديد مع اشارة توقف و اشارة مبتدئة
STR_LAI_RAIL_DESCRIPTION_TRACK_WITH_NORMAL_EXITSIGNALS          :سكة حديد سكة حديد مع اشارة توقف و خروج
STR_LAI_RAIL_DESCRIPTION_TRACK_WITH_NORMAL_COMBOSIGNALS         :سكة حديد سكة حديد مع اشارة توقف و مزدوجة
STR_LAI_RAIL_DESCRIPTION_TRACK_WITH_NORMAL_PBSSIGNALS           :سكة حديد سكة حديد مع اشارة اغلاق و طريق
STR_LAI_RAIL_DESCRIPTION_TRACK_WITH_NORMAL_NOENTRYSIGNALS       :سكة حديد سكة حديد مع اشارة اغلاق و طريق باتجاة واحد
STR_LAI_RAIL_DESCRIPTION_TRACK_WITH_PRE_EXITSIGNALS             :سكة حديد سكة حديد مع اشارة مبدئية و اشارة خروج
STR_LAI_RAIL_DESCRIPTION_TRACK_WITH_PRE_COMBOSIGNALS            :سكة حديد سكة حديد مع اشارة مبدئية و اشارة مزدوجة
STR_LAI_RAIL_DESCRIPTION_TRACK_WITH_PRE_PBSSIGNALS              :سكة حديد سكة حديد مع اشارة مبدئية و طريق
STR_LAI_RAIL_DESCRIPTION_TRACK_WITH_PRE_NOENTRYSIGNALS          :سكة حديد سكة حديد مع اشارة مبدئية و اتجاة و احد
STR_LAI_RAIL_DESCRIPTION_TRACK_WITH_EXIT_COMBOSIGNALS           :سكة حديد سكة حديد مع اشارة خروج و مزدوجة
STR_LAI_RAIL_DESCRIPTION_TRACK_WITH_EXIT_PBSSIGNALS             :سكة حديد سكة حديد مع اشارة خروج و طريق
STR_LAI_RAIL_DESCRIPTION_TRACK_WITH_EXIT_NOENTRYSIGNALS         :سكة حديد سكة حديد مع اشارة خروج و اتجاة واحد
STR_LAI_RAIL_DESCRIPTION_TRACK_WITH_COMBO_PBSSIGNALS            :سكة حديد سكة حديد مع اشارة مزدوجة و طريق
STR_LAI_RAIL_DESCRIPTION_TRACK_WITH_COMBO_NOENTRYSIGNALS        :سكة حديد سكة حديد مع اشارة مزدوجة و طريق باتجاه واحد
STR_LAI_RAIL_DESCRIPTION_TRACK_WITH_PBS_NOENTRYSIGNALS          :سكة حديد سكة حديد مع اشارة طريق و اتجاة و احد
STR_LAI_RAIL_DESCRIPTION_TRAIN_DEPOT                            :سكة حديد مستودع صيانة قطارات

STR_LAI_ROAD_DESCRIPTION_ROAD                                   :طريق
STR_LAI_ROAD_DESCRIPTION_ROAD_WITH_STREETLIGHTS                 :طريق مضاء
STR_LAI_ROAD_DESCRIPTION_TREE_LINED_ROAD                        :طريق مرصوف بالشجر
STR_LAI_ROAD_DESCRIPTION_ROAD_VEHICLE_DEPOT                     :ورشة صيانة العربات
STR_LAI_ROAD_DESCRIPTION_ROAD_RAIL_LEVEL_CROSSING               :تقاطع طريق مع سكة قطار
STR_LAI_ROAD_DESCRIPTION_TRAMWAY                                :الترام

# Houses come directly from their building names
STR_LAI_TOWN_INDUSTRY_DESCRIPTION_UNDER_CONSTRUCTION            :{STRING} (تحت الانشاء)

STR_LAI_TREE_NAME_TREES                                         :اشجار
STR_LAI_TREE_NAME_RAINFOREST                                    :غابات ماطرة
STR_LAI_TREE_NAME_CACTUS_PLANTS                                 :اشجار الصبار

STR_LAI_STATION_DESCRIPTION_RAILROAD_STATION                    :محطة قطارات
STR_LAI_STATION_DESCRIPTION_AIRCRAFT_HANGAR                     :حظيرة طائرات
STR_LAI_STATION_DESCRIPTION_AIRPORT                             :مطار
STR_LAI_STATION_DESCRIPTION_TRUCK_LOADING_AREA                  :محطة تحميل عربات
STR_LAI_STATION_DESCRIPTION_BUS_STATION                         :محطة باصات
STR_LAI_STATION_DESCRIPTION_SHIP_DOCK                           :مرفء سفن
STR_LAI_STATION_DESCRIPTION_BUOY                                :عوامة
STR_LAI_STATION_DESCRIPTION_WAYPOINT                            :نقطة عبور

STR_LAI_WATER_DESCRIPTION_WATER                                 :مياة
STR_LAI_WATER_DESCRIPTION_CANAL                                 :قناة
STR_LAI_WATER_DESCRIPTION_LOCK                                  :قفل
STR_LAI_WATER_DESCRIPTION_RIVER                                 :نهر
STR_LAI_WATER_DESCRIPTION_COAST_OR_RIVERBANK                    :ساحل او ضفة نهر
STR_LAI_WATER_DESCRIPTION_SHIP_DEPOT                            :حوض صيانة للسفن

# Industries come directly from their industry names

STR_LAI_TUNNEL_DESCRIPTION_RAILROAD                             :نفق سكة القطار
STR_LAI_TUNNEL_DESCRIPTION_ROAD                                 :نفق طريق عربات

STR_LAI_BRIDGE_DESCRIPTION_RAIL_SUSPENSION_STEEL                :جسر قطارات بتعليق حديدي
STR_LAI_BRIDGE_DESCRIPTION_RAIL_GIRDER_STEEL                    :جسر قطارات بعوارض حديدية
STR_LAI_BRIDGE_DESCRIPTION_RAIL_CANTILEVER_STEEL                :جسر قطار بحوامل حديدية
STR_LAI_BRIDGE_DESCRIPTION_RAIL_SUSPENSION_CONCRETE             :جسر قطار بتعليق اسمنتي من الغابات الماطرة
STR_LAI_BRIDGE_DESCRIPTION_RAIL_WOODEN                          :جسر قطار خشبي
STR_LAI_BRIDGE_DESCRIPTION_RAIL_CONCRETE                        :جسر قطار اسمنتي
STR_LAI_BRIDGE_DESCRIPTION_RAIL_TUBULAR_STEEL                   :جسر قطار انبوبي

STR_LAI_BRIDGE_DESCRIPTION_ROAD_SUSPENSION_STEEL                :جسر عربات بتعليق حديدي
STR_LAI_BRIDGE_DESCRIPTION_ROAD_GIRDER_STEEL                    :جسر عربات بعوارض حديدية
STR_LAI_BRIDGE_DESCRIPTION_ROAD_CANTILEVER_STEEL                :جسر عربات بحوامل حديدية
STR_LAI_BRIDGE_DESCRIPTION_ROAD_SUSPENSION_CONCRETE             :جسر عربات بتعليق اسمنتي من الغابات الماطرة
STR_LAI_BRIDGE_DESCRIPTION_ROAD_WOODEN                          :جسر عربات خشبي
STR_LAI_BRIDGE_DESCRIPTION_ROAD_CONCRETE                        :جسر عربات اسمنتي
STR_LAI_BRIDGE_DESCRIPTION_ROAD_TUBULAR_STEEL                   :جسر عربات انبوبي

STR_LAI_BRIDGE_DESCRIPTION_AQUEDUCT                             :قناة مائية

STR_LAI_OBJECT_DESCRIPTION_TRANSMITTER                          :برج ارسال
STR_LAI_OBJECT_DESCRIPTION_LIGHTHOUSE                           :منارة ضوئية
STR_LAI_OBJECT_DESCRIPTION_COMPANY_HEADQUARTERS                 :مبنى الشركة الرئيسي
STR_LAI_OBJECT_DESCRIPTION_COMPANY_OWNED_LAND                   :ارض مملوكة لشركة

# About OpenTTD window
STR_ABOUT_OPENTTD                                               :{WHITE}حول النسخة المفتوحة
STR_ABOUT_ORIGINAL_COPYRIGHT                                    :{BLACK}الحقوق الاصلية {COPYRIGHT} كريس سوير 1995 , جميع الحقوق محفوظة
STR_ABOUT_VERSION                                               :{BLACK}النسخة المفتوحة رقم {REV}
STR_ABOUT_COPYRIGHT_OPENTTD                                     :{BLACK}النسخة المفتوحة {COPYRIGHT}2002-{STRING} فريق النسخة المفتوحة

# Framerate display window
STR_FRAMERATE_FPS_GOOD                                          :{LTBLUE}{DECIMAL} صورة في الثانية
############ Leave those lines in this order!!
STR_FRAMERATE_AI                                                :{BLACK}   AI {NUM} {STRING}
############ End of leave-in-this-order
############ Leave those lines in this order!!
STR_FRAMETIME_CAPTION_GAMESCRIPT                                :كتابة اللعبة
############ End of leave-in-this-order


# Save/load game/scenario
STR_SAVELOAD_SAVE_CAPTION                                       :{WHITE}حفظ اللعبة
STR_SAVELOAD_LOAD_CAPTION                                       :{WHITE}فتح
STR_SAVELOAD_SAVE_SCENARIO                                      :{WHITE}حفظ خريطة
STR_SAVELOAD_LOAD_SCENARIO                                      :{WHITE}فتح خريطة
STR_SAVELOAD_LOAD_HEIGHTMAP                                     :{WHITE}حمل خريطة مرتفعات
STR_SAVELOAD_SAVE_HEIGHTMAP                                     :{WHITE}حفظ خريطة مرتفعات مصورة
STR_SAVELOAD_HOME_BUTTON                                        :{BLACK}اضغط هنا لتوجة الى دليل الحفظ/الفتح القياسي
STR_SAVELOAD_BYTES_FREE                                         :{BLACK}{BYTES} متاح
STR_SAVELOAD_LIST_TOOLTIP                                       :{BLACK}قائمة بالاقراص - المجلدات - الملفات المخزنة
STR_SAVELOAD_EDITBOX_TOOLTIP                                    :{BLACK}الاسم المختار حاليا لحفظ اللعبة
STR_SAVELOAD_DELETE_BUTTON                                      :{BLACK}حذف
STR_SAVELOAD_DELETE_TOOLTIP                                     :{BLACK}حذف اللعبة المحفوظة حاليا
STR_SAVELOAD_SAVE_BUTTON                                        :{BLACK}حفظ
STR_SAVELOAD_SAVE_TOOLTIP                                       :{BLACK}احفظ اللعبة الحالية، بواسطة الاسم المختار
STR_SAVELOAD_LOAD_BUTTON                                        :{BLACK}تحميل
STR_SAVELOAD_LOAD_TOOLTIP                                       :{BLACK}تحميل اللعبة المختارة
STR_SAVELOAD_LOAD_HEIGHTMAP_TOOLTIP                             :{BLACK} حمل خارطة التضاريس
STR_SAVELOAD_DETAIL_CAPTION                                     :{BLACK}تفاصيل اللعبة
STR_SAVELOAD_DETAIL_NOT_AVAILABLE                               :{BLACK}لا توجد معلومات متاحة
STR_SAVELOAD_DETAIL_COMPANY_INDEX                               :{SILVER}{COMMA}: {WHITE}{STRING}
STR_SAVELOAD_DETAIL_GRFSTATUS                                   :{SILVER}اضافات جديدة: {WHITE}{STRING}
STR_SAVELOAD_OVERWRITE_TITLE                                    :{WHITE}الكتابة على الملف

STR_SAVELOAD_OSKTITLE                                           :{BLACK}ادخل اسم الحفظ للعبة

# World generation
STR_MAPGEN_WORLD_GENERATION_CAPTION                             :{WHITE}مولد الخريطة
STR_MAPGEN_MAPSIZE                                              :{BLACK}حجم الخريطة
STR_MAPGEN_MAPSIZE_TOOLTIP                                      :{BLACK} حدد حجم الخريطة بالمربعات. سيكون عدد المربعات المتاحة أصغر قليلاً
STR_MAPGEN_BY                                                   :{BLACK}*
STR_MAPGEN_NUMBER_OF_TOWNS                                      :{BLACK}عدد المدن:
STR_MAPGEN_DATE                                                 :{BLACK}التاريخ:
STR_MAPGEN_NUMBER_OF_INDUSTRIES                                 :{BLACK}عدد المصانع:
STR_MAPGEN_MAX_HEIGHTLEVEL                                      :{BLACK} :أقصى ارتفاع للخريطة
STR_MAPGEN_MAX_HEIGHTLEVEL_UP                                   :{BLACK} زيادة الارتفاع الأقصى للجبال على الخريطة بواحد
STR_MAPGEN_MAX_HEIGHTLEVEL_DOWN                                 :{BLACK} خفض الحد الأقصى للارتفاع الجبال على الخريطة بواحد
STR_MAPGEN_SNOW_LINE_HEIGHT                                     :{BLACK} ارتفاع خط الثلج
STR_MAPGEN_SNOW_LINE_UP                                         :{BLACK}ارفع خط الثلج مستوى واحد
STR_MAPGEN_SNOW_LINE_DOWN                                       :{BLACK}خفض خط الثلج مستوى واحد
STR_MAPGEN_LAND_GENERATOR                                       :{BLACK}مولد الخريطة:
STR_MAPGEN_TERRAIN_TYPE                                         :{BLACK} نوع التضاريس
STR_MAPGEN_QUANTITY_OF_SEA_LAKES                                :{BLACK}مستوى البحر
STR_MAPGEN_QUANTITY_OF_RIVERS                                   :{BLACK}انهار:
STR_MAPGEN_SMOOTHNESS                                           :{BLACK} النعومة:
STR_MAPGEN_VARIETY                                              :{BLACK}توزيع التنوع:
STR_MAPGEN_GENERATE                                             :{WHITE}ولد

# Strings for map borders at game generation
STR_MAPGEN_BORDER_TYPE                                          :{BLACK} حدود الخريطة:
STR_MAPGEN_NORTHWEST                                            :{BLACK} الشمال الغربي
STR_MAPGEN_NORTHEAST                                            :{BLACK} الشمال الشرقي
STR_MAPGEN_SOUTHEAST                                            :{BLACK} الجنوب الشرقي
STR_MAPGEN_SOUTHWEST                                            :{BLACK} الجنوب الغربي
STR_MAPGEN_BORDER_FREEFORM                                      :{BLACK} حر
STR_MAPGEN_BORDER_WATER                                         :{BLACK} ماء
STR_MAPGEN_BORDER_RANDOM                                        :{BLACK} عشوائي
STR_MAPGEN_BORDER_RANDOMIZE                                     :{BLACK} عشوائيا
STR_MAPGEN_BORDER_MANUAL                                        :{BLACK} يدوي

STR_MAPGEN_HEIGHTMAP_ROTATION                                   :{BLACK}اتجاة خريطة المرتفعات:
STR_MAPGEN_HEIGHTMAP_NAME                                       :{BLACK}اسم خريطة المرتفعات:
STR_MAPGEN_HEIGHTMAP_SIZE_LABEL                                 :{BLACK}الحجم:
STR_MAPGEN_HEIGHTMAP_SIZE                                       :{ORANGE}{NUM} * {NUM}

STR_MAPGEN_MAX_HEIGHTLEVEL_QUERY_CAPT                           :{WHITE}تغيير أعلى ارتفاع للخريطة
STR_MAPGEN_SNOW_LINE_QUERY_CAPT                                 :{WHITE}غير مستوى خط الثلج
STR_MAPGEN_START_DATE_QUERY_CAPT                                :{WHITE}غير سنة البداية

# SE Map generation
STR_SE_MAPGEN_CAPTION                                           :{WHITE}نوع الخريطة
STR_SE_MAPGEN_FLAT_WORLD                                        :{WHITE}سطح مسطح مستوي
STR_SE_MAPGEN_FLAT_WORLD_TOOLTIP                                :{BLACK}توليد سطح مسطح
STR_SE_MAPGEN_RANDOM_LAND                                       :{WHITE}ارض عشوائية
STR_SE_MAPGEN_FLAT_WORLD_HEIGHT                                 :{BLACK}ارتفاع الأرض المنبسطة
STR_SE_MAPGEN_FLAT_WORLD_HEIGHT_DOWN                            :{BLACK}حرك ارتفاع الأرض المنبسطة واحد للاسفل
STR_SE_MAPGEN_FLAT_WORLD_HEIGHT_UP                              :{BLACK}حرك ارتفاع الأرض المنبسطة واحد للأعلى

STR_SE_MAPGEN_FLAT_WORLD_HEIGHT_QUERY_CAPT                      :{WHITE}غير ارتفاع الارض المنبسطة

# Map generation progress
STR_GENERATION_WORLD                                            :{WHITE}توليد الخريطة
STR_GENERATION_ABORT                                            :{BLACK}ألغي
STR_GENERATION_ABORT_CAPTION                                    :{WHITE}ايقاف توليد الخريطة
STR_GENERATION_ABORT_MESSAGE                                    :{YELLOW}هل انت متأكد بأنك ترغب في ايقاف توليد الخريطة؟
STR_GENERATION_PROGRESS                                         :{WHITE}{NUM}% انتهى
STR_GENERATION_PROGRESS_NUM                                     :{BLACK}{NUM} / {NUM}
STR_GENERATION_WORLD_GENERATION                                 :{BLACK} مولد الخريطة
STR_GENERATION_RIVER_GENERATION                                 :{BLACK}مولد الانهار
STR_GENERATION_TREE_GENERATION                                  :{BLACK} مولد الشجر
STR_GENERATION_OBJECT_GENERATION                                :{BLACK}صانع الخامات
STR_GENERATION_CLEARING_TILES                                   :{BLACK}مولد المناطق الخشنة والصخرية
STR_GENERATION_SETTINGUP_GAME                                   :{BLACK}تجهيز لعبة
STR_GENERATION_PREPARING_TILELOOP                               :{BLACK} تشغيل المتكررة
STR_GENERATION_PREPARING_GAME                                   :{BLACK}يُجَهِز اللعبه

# NewGRF settings
STR_NEWGRF_SETTINGS_CAPTION                                     :{WHITE}إعدادات اﻹضافات
STR_NEWGRF_SETTINGS_INFO_TITLE                                  :{WHITE}تفاصيل الاضافات الجديدة
STR_NEWGRF_SETTINGS_ACTIVE_LIST                                 :{WHITE}اضافة جديدة فعالة
STR_NEWGRF_SETTINGS_INACTIVE_LIST                               :{WHITE}ملفات غير فعالة لاضافات جديدة
STR_NEWGRF_SETTINGS_SELECT_PRESET                               :{ORANGE}اختر مجموعة الخواص المحددة مسبقا:
STR_NEWGRF_FILTER_TITLE                                         :{ORANGE}مُرَشِح:
STR_NEWGRF_SETTINGS_PRESET_LIST_TOOLTIP                         :{BLACK}فتح مجموعة الاعدادات المسجلة
STR_NEWGRF_SETTINGS_PRESET_SAVE                                 :{BLACK}حفظ مجموعة الاعدادات
STR_NEWGRF_SETTINGS_PRESET_SAVE_TOOLTIP                         :{BLACK}حفظ القائمة الحالية كمجموعة اعدادات
STR_NEWGRF_SETTINGS_PRESET_SAVE_QUERY                           :{BLACK}ادخل اسم للمجموعة المسجلة
STR_NEWGRF_SETTINGS_PRESET_DELETE                               :{BLACK}حذف مجموعة الاعدادات المسجلة
STR_NEWGRF_SETTINGS_PRESET_DELETE_TOOLTIP                       :{BLACK}حذف مجموعة الاعدادات الحالية
STR_NEWGRF_SETTINGS_ADD                                         :{BLACK} اضف
STR_NEWGRF_SETTINGS_ADD_FILE_TOOLTIP                            :{BLACK}اضف ملف NewGFR المختار الى اعداداتك الخاصة
STR_NEWGRF_SETTINGS_RESCAN_FILES                                :{BLACK}اعادة كشف للملفات
STR_NEWGRF_SETTINGS_RESCAN_FILES_TOOLTIP                        :{BLACK}تحديث قائمة NewGRF المتاحة
STR_NEWGRF_SETTINGS_REMOVE                                      :{BLACK}ازالة
STR_NEWGRF_SETTINGS_REMOVE_TOOLTIP                              :{BLACK}ازالة ملف NewGRF من القائمة
STR_NEWGRF_SETTINGS_MOVEUP                                      :{BLACK}تحريك للأعلى
STR_NEWGRF_SETTINGS_MOVEUP_TOOLTIP                              :{BLACK}حرك الملف المختار الى الأعلى
STR_NEWGRF_SETTINGS_MOVEDOWN                                    :{BLACK}تحريك للأسفل
STR_NEWGRF_SETTINGS_MOVEDOWN_TOOLTIP                            :{BLACK}حرك الملف المختار الى الاسفل في القائمة
STR_NEWGRF_SETTINGS_UPGRADE                                     :{BLACK}ترقية
STR_NEWGRF_SETTINGS_UPGRADE_TOOLTIP                             :{BLACK} ترقية ملفات NewGRF التي لديك نسخه جديده منها
STR_NEWGRF_SETTINGS_FILE_TOOLTIP                                :{BLACK}قائمة ملفات NewGRF المركبة. اضغط على الملف لتغييرة.

STR_NEWGRF_SETTINGS_SET_PARAMETERS                              :{BLACK}اضبط الاعدادات
STR_NEWGRF_SETTINGS_TOGGLE_PALETTE                              :{BLACK}فتح/اغلاق اللوحة
STR_NEWGRF_SETTINGS_TOGGLE_PALETTE_TOOLTIP                      :{BLACK}فتح / اغلاق لوحة NewGRF المختارة.{} افعل هذا عندما تكون الرسومات الجديدة وردية اللون.
STR_NEWGRF_SETTINGS_APPLY_CHANGES                               :{BLACK}نفذ التغييرات

STR_NEWGRF_SETTINGS_FIND_MISSING_CONTENT_BUTTON                 :{BLACK} جد المحتوى المفقود على الشبكة
STR_NEWGRF_SETTINGS_FIND_MISSING_CONTENT_TOOLTIP                :{BLACK} لتأكد ما اذا كان بالامكان ايجاد المحتوى المفقود او الناقص عن طريق الشبكة العنكبوتية

STR_NEWGRF_SETTINGS_FILENAME                                    :{BLACK}ام الملف: {SILVER}{STRING}
STR_NEWGRF_SETTINGS_GRF_ID                                      :{BLACK}GRFمعرف : {SILVER}{STRING}
STR_NEWGRF_SETTINGS_VERSION                                     :{BLACK} نسخة: {SILVER}{NUM}
STR_NEWGRF_SETTINGS_MIN_VERSION                                 :{BLACK}اقل نسخة متوافقة: {SILVER}{NUM}
STR_NEWGRF_SETTINGS_MD5SUM                                      :{BLACK} : مجموع ام دي 5 {SILVER}{STRING}
STR_NEWGRF_SETTINGS_PALETTE                                     :{BLACK} صحيفة : {SILVER}{STRING}
STR_NEWGRF_SETTINGS_PARAMETER                                   :{BLACK}الاعدادات: {SILVER}{STRING}

STR_NEWGRF_SETTINGS_NO_INFO                                     :{BLACK}لا يوجد معلومات متاحة
STR_NEWGRF_SETTINGS_NOT_FOUND                                   :{RED}لم يتم العثور على الملف المقترن
STR_NEWGRF_SETTINGS_DISABLED                                    :{RED}معطل
STR_NEWGRF_SETTINGS_INCOMPATIBLE                                :{RED}متعارض مع هذا اللإصدار من Openttd

# NewGRF save preset window
STR_SAVE_PRESET_CAPTION                                         :{WHITE}حفظ الإعداد المسبق
STR_SAVE_PRESET_LIST_TOOLTIP                                    :{BLACK}لائحة الإعدادات المسبقة. اختر واحدة لنسخها للإسم المحفوظ بالإسفل
STR_SAVE_PRESET_TITLE                                           :{BLACK}أدخل اسم للإعداد المسبق
STR_SAVE_PRESET_EDITBOX_TOOLTIP                                 :{BLACK}الإسم المختار لحفظ الإعداد المسبق
STR_SAVE_PRESET_CANCEL                                          :{BLACK}إلغاء
STR_SAVE_PRESET_CANCEL_TOOLTIP                                  :{BLACK}لا تغير الإعداد المسبق
STR_SAVE_PRESET_SAVE                                            :{BLACK}إحفظ
STR_SAVE_PRESET_SAVE_TOOLTIP                                    :{BLACK} احفظ الإعدادات للإسم المختار حاليا

# NewGRF parameters window
STR_NEWGRF_PARAMETERS_CAPTION                                   :{WHITE}غير خصائص الاضافات الجديدة
STR_NEWGRF_PARAMETERS_CLOSE                                     :{BLACK}اغلق
STR_NEWGRF_PARAMETERS_RESET                                     :{BLACK}استرجاع القياسي
STR_NEWGRF_PARAMETERS_RESET_TOOLTIP                             :{BLACK}استرجاع جميع الخصائص لقيمها الاصلية
STR_NEWGRF_PARAMETERS_DEFAULT_NAME                              :نمط {NUM}
STR_NEWGRF_PARAMETERS_SETTING                                   :{STRING}: {ORANGE}{STRING}
STR_NEWGRF_PARAMETERS_NUM_PARAM                                 :{LTBLUE}عدد الانماط: {ORANGE}{NUM}

# NewGRF inspect window
STR_NEWGRF_INSPECT_CAPTION                                      :{WHITE}نظرة فاحصة - {STRING}
STR_NEWGRF_INSPECT_PARENT_BUTTON                                :{BLACK}الاساس
STR_NEWGRF_INSPECT_PARENT_TOOLTIP                               :{BLACK}تفحص مجسم المنظور الاساسي

STR_NEWGRF_INSPECT_CAPTION_OBJECT_AT                            :{STRING} على {HEX}
STR_NEWGRF_INSPECT_CAPTION_OBJECT_AT_OBJECT                     :جسم
STR_NEWGRF_INSPECT_CAPTION_OBJECT_AT_RAIL_TYPE                  :نوع سكة القطار

STR_NEWGRF_INSPECT_QUERY_CAPTION                                :{WHITE}متغير الاضافات الجديدة +60 * نمط (hexadecimal)

# Sprite aligner window
STR_SPRITE_ALIGNER_CAPTION                                      :{WHITE}موائمة صورة العفريتة {COMMA} ({STRING})
STR_SPRITE_ALIGNER_NEXT_BUTTON                                  :{BLACK}العفريتة التالية
STR_SPRITE_ALIGNER_NEXT_TOOLTIP                                 :{BLACK}نابع للعفريتة الطبيعية التالية، تجاوز اي عفريتة موقوفة/ مصبوغة/مخطوطة و انهي المتاعة في النهاية.
STR_SPRITE_ALIGNER_GOTO_BUTTON                                  :{BLACK}اذهب الى العفريتة
STR_SPRITE_ALIGNER_GOTO_TOOLTIP                                 :{BLACK}اذهب الى العفريتة المعطاة, اذا لم تكن طبيعية تجاوزها الى العفريتة الطبيعية التالية.
STR_SPRITE_ALIGNER_PREVIOUS_BUTTON                              :{BLACK}العفريتة السابقة.
STR_SPRITE_ALIGNER_PREVIOUS_TOOLTIP                             :{BLACK}نابع للعفريتة الطبيعية التالية، تجاوز اي عفريتة موقوفة/ مصبوغة/مخطوطة و انهي في البداية.
STR_SPRITE_ALIGNER_SPRITE_TOOLTIP                               :{BLACK}عرض العفريتة المختارة حاليا. يتم تجاهل الموائمة عند رسم هذا العفريت.
STR_SPRITE_ALIGNER_MOVE_TOOLTIP                                 :{BLACK}حرك العفريتة في الجوار، غير الاحداثيات س ، ص.
STR_SPRITE_ALIGNER_PICKER_BUTTON                                :{BLACK}اختر عفريتة
STR_SPRITE_ALIGNER_PICKER_TOOLTIP                               :{BLACK}اختر عفريتة من اي مكان في الشاشة.

STR_SPRITE_ALIGNER_GOTO_CAPTION                                 :{WHITE}اذهب الى العفريتة.

# NewGRF (self) generated warnings/errors
STR_NEWGRF_ERROR_MSG_INFO                                       :{SILVER}{STRING}
STR_NEWGRF_ERROR_MSG_WARNING                                    :{RED} تحذير: {SILVER}{STRING}
STR_NEWGRF_ERROR_MSG_ERROR                                      :{RED} خطأ: {SILVER}{STRING}
STR_NEWGRF_ERROR_MSG_FATAL                                      :{RED} خطأ قاتل: {SILVER}{STRING}
STR_NEWGRF_ERROR_FATAL_POPUP                                    :{WHITE}حدث خظأ في NewGRF لا يمكن اصلاحة:{}{STRING}
STR_NEWGRF_ERROR_VERSION_NUMBER                                 :{1:STRING} لن يعمل مع اصدار الباتش المسجل في النسخة المفتوحة
STR_NEWGRF_ERROR_DOS_OR_WINDOWS                                 :{1:STRING} يعمل مع {STRING} اصدار من TTD.
STR_NEWGRF_ERROR_UNSET_SWITCH                                   :{1:STRING} مصمم ليستخدم مع {STRING}
STR_NEWGRF_ERROR_INVALID_PARAMETER                              :قيم غير متوافقة {1:STRING} : قيم {STRING} ({NUM})
STR_NEWGRF_ERROR_LOAD_BEFORE                                    :{1:STRING} يجب ان يتم تحميلة قبل {STRING}.
STR_NEWGRF_ERROR_LOAD_AFTER                                     :{1:STRING} يجب ان يتم تحميلة بعد {STRING}.
STR_NEWGRF_ERROR_OTTD_VERSION_NUMBER                            :{1:STRING} يتطلب نسخة {STRING} من النسخة المفتوحة او احدث .
STR_NEWGRF_ERROR_AFTER_TRANSLATED_FILE                          :تم تصميم ملف GRF بغرض الترجمة
STR_NEWGRF_ERROR_TOO_MANY_NEWGRFS_LOADED                        :العديد من NewGRF تم تحميلها
STR_NEWGRF_ERROR_STATIC_GRF_CAUSES_DESYNC                       :تحميل {1:STRING}كملف ثابت مع NewGRF {STRING}قد يتسبب بمشكلة توافق.
STR_NEWGRF_ERROR_CORRUPT_SPRITE                                 :{YELLOW}{STRING} يحتوي على خصائص غير صالحة. جميع الخصائص الغير صالحة سوف يشار لها بعلامة استفهام حمراء.
STR_NEWGRF_ERROR_FORCEFULLY_DISABLED                            :{1:STRING}تم تعطيلة بواسطة{STRING}

# NewGRF related 'general' warnings
STR_NEWGRF_POPUP_CAUTION_CAPTION                                :{WHITE}تحذير!
STR_NEWGRF_CONFIRMATION_TEXT                                    :{YELLOW}انت على وشك ان تحدث تغييرات في لعبة مفتوحه. قد يتسبب هذا في حدوث إنهيار.{} امتأكد من رغبتك فى هذا؟

STR_NEWGRF_DUPLICATE_GRFID                                      :{WHITE}لا يمكن اضافة الملف: نسخة سابقة منه مضافة
STR_NEWGRF_COMPATIBLE_LOADED                                    :{ORANGE}الملف المطابق غير موجود (ملف متوافق من NewGRFحمل)

STR_NEWGRF_COMPATIBLE_LOAD_WARNING                              :{WHITE}تم تحميل ملف GFR مطابق بدلا من المفقود
STR_NEWGRF_DISABLED_WARNING                                     :{WHITE}تم تعطيل ملف GRF المفقود
STR_NEWGRF_UNPAUSE_WARNING_TITLE                                :{YELLOW}ملف NewGRF مفقود
STR_NEWGRF_UNPAUSE_WARNING                                      :{WHITE}عدم الايقاف قد يتسبب في تعطل النسخة المفتوحة. لا تنشأ ملف اخطاء لاالخطاء التالية.{} هل تود بالفعل اكمال اللعب؟

# NewGRF status
STR_NEWGRF_LIST_NONE                                            :لا يوجد
STR_NEWGRF_LIST_ALL_FOUND                                       :كل الملفات موجودة
STR_NEWGRF_LIST_COMPATIBLE                                      :{YELLOW}يوجد ملفات متوافقة
STR_NEWGRF_LIST_MISSING                                         :{RED}ملفات مفقودة

# NewGRF 'it's broken' warnings
STR_NEWGRF_BROKEN                                               :{WHITE}حركات NewGFR '{0:STRING}'قد تتسبب في اخطاء او توقف للعبة
STR_NEWGRF_BROKEN_POWERED_WAGON                                 :{WHITE}غير حالة العربات المكهربة ل'{1:ENGINE}' عندما لا تكون داخل ورشة الصيانة.
STR_NEWGRF_BROKEN_VEHICLE_LENGTH                                :{WHITE}يغير طول العربة من '{1:ENGINE}' عندما لا تكون داخل المستودع
STR_BROKEN_VEHICLE_LENGTH                                       :{WHITE}قطار '{VEHICLE}' المملوك ل'{COMPANY}' لدية طول غير مسرح . غالبا نتج عن مشكلة في NewGRF. اللعبة قد تتوقف او تتعطل .

STR_NEWGRF_BUGGY                                                :{WHITE}الرسوميات الجديدة '{0:STRING}' تعطي معلومات غير صحيحة.
STR_NEWGRF_BUGGY_ARTICULATED_CARGO                              :{WHITE}التكلفة \ السعة ل '{1:ENGINE}' تختلف ما بين قائمة الشراء و مابعد البناء. قد يتسبب هذا في فشل التبديل الذاتي.
STR_NEWGRF_BUGGY_ENDLESS_PRODUCTION_CALLBACK                    :{WHITE}'{1:STRING}' تسبب بدورة غير منتهية في نداء الانتاج
STR_NEWGRF_BUGGY_UNKNOWN_CALLBACK_RESULT                        :{WHITE}استدعاء {1:HEX} اعاد قيمة غير معروفة {2:HEX}

# 'User removed essential NewGRFs'-placeholders for stuff without specs
STR_NEWGRF_INVALID_CARGO                                        :<حمولة غير صالحة>
STR_NEWGRF_INVALID_CARGO_ABBREV                                 :؟؟
STR_NEWGRF_INVALID_CARGO_QUANTITY                               :{COMMA} لـ<حمولة غير صالحة>
STR_NEWGRF_INVALID_ENGINE                                       :<موديل العربة غير صالح>
STR_NEWGRF_INVALID_INDUSTRYTYPE                                 :<المصنع غير صالح>

# Placeholders for other invalid stuff, e.g. vehicles that have gone (Game Script).
STR_INVALID_VEHICLE                                             :<مركبه غير صالحه>

# NewGRF scanning window
STR_NEWGRF_SCAN_CAPTION                                         :{WHITE}بحث اضافات جديدة
STR_NEWGRF_SCAN_MESSAGE                                         :{BLACK}تحديث الاضافات. وقت البحث يعتمدعلى عدد الاضافات. من الممكن ان يستغرق وقتا اطول...
STR_NEWGRF_SCAN_STATUS                                          :{BLACK}{NUM}الاضافات الجديدة من {NUM}مجموع الاضافات
STR_NEWGRF_SCAN_ARCHIVES                                        :البحث للارشيفات

# Sign list window
STR_SIGN_LIST_CAPTION                                           :{WHITE}قائمة العلامات - {COMMA} علامة
STR_SIGN_LIST_MATCH_CASE                                        :{BLACK}طابق الحالة
STR_SIGN_LIST_MATCH_CASE_TOOLTIP                                :{BLACK}اظهر الحالات المتشابهه عند مقارنة اسماء العلامات بالفلاتر

# Sign window
STR_EDIT_SIGN_CAPTION                                           :{WHITE}عدل نص العلامة
STR_EDIT_SIGN_NEXT_SIGN_TOOLTIP                                 :{BLACK}توجة الى العلامة التالية
STR_EDIT_SIGN_PREVIOUS_SIGN_TOOLTIP                             :{BLACK}توجة الى الاشارة السابقة

STR_EDIT_SIGN_SIGN_OSKTITLE                                     :{BLACK}ادخل اسم العلامة

# Town directory window
STR_TOWN_DIRECTORY_CAPTION                                      :{WHITE}مدن/ بلدات
STR_TOWN_DIRECTORY_NONE                                         :{ORANGE}-بدون-
STR_TOWN_DIRECTORY_TOWN                                         :{ORANGE}{RLE}{TOWN}{BLACK} {RLM}({COMMA})
STR_TOWN_DIRECTORY_CITY                                         :{ORANGE}{RLE}{TOWN}{YELLOW} (مدينة){BLACK} {RLM}({COMMA})
STR_TOWN_DIRECTORY_LIST_TOOLTIP                                 :{BLACK}اسم المدينة - اضغط على الاسم لتوسيط الشاشة عليها. اضغط + كنترول لفتح شاشة عرض جديدة للضاحية.
STR_TOWN_POPULATION                                             :{BLACK}سكان العالم: {COMMA}

# Town view window
STR_TOWN_VIEW_TOWN_CAPTION                                      :{WHITE}{TOWN}
STR_TOWN_VIEW_CITY_CAPTION                                      :{WHITE}{TOWN} - مدينة -
STR_TOWN_VIEW_POPULATION_HOUSES                                 :{BLACK}السكان:  {ORANGE}{COMMA}{BLACK}   المنازل:     {ORANGE}{COMMA}
STR_TOWN_VIEW_CARGO_FOR_TOWNGROWTH                              :{BLACK} نمو المدينة يتطلب بضائع
STR_TOWN_VIEW_CARGO_FOR_TOWNGROWTH_REQUIRED_GENERAL             :{ORANGE}{STRING}{RED} مطلوب
STR_TOWN_VIEW_CARGO_FOR_TOWNGROWTH_REQUIRED_WINTER              :{ORANGE}{STRING}{BLACK}مطلوب في الشتاء
STR_TOWN_VIEW_CARGO_FOR_TOWNGROWTH_DELIVERED_GENERAL            :{ORANGE}{STRING}{GREEN} تم توصيلة
STR_TOWN_VIEW_CARGO_FOR_TOWNGROWTH_REQUIRED                     :{ORANGE}{CARGO_TINY} / {CARGO_LONG}{RED} (مازال مطلوب)
STR_TOWN_VIEW_CARGO_FOR_TOWNGROWTH_DELIVERED                    :{ORANGE}{CARGO_TINY} / {CARGO_LONG}{GREEN} (تم توصيلة)
STR_TOWN_VIEW_TOWN_GROWS_EVERY                                  :{BLACK}المدينة تنمو كل {ORANGE}{COMMA}{BLACK}{NBSP} يوم
STR_TOWN_VIEW_TOWN_GROWS_EVERY_FUNDED                           :{BLACK}المدينة تنمو كل {ORANGE}{COMMA}{BLACK}{NBSP} يوم (ممول)
STR_TOWN_VIEW_TOWN_GROW_STOPPED                                 :{BLACK}المدينة {RED}لا{BLACK} تنمو
STR_TOWN_VIEW_NOISE_IN_TOWN                                     :{BLACK}حدود الضوضاء داخل المدن: {ORANGE}{COMMA}{BLACK} القصوى: {ORANGE}{COMMA}
STR_TOWN_VIEW_CENTER_TOOLTIP                                    :{BLACK}وسط الشاشة الاساسية على موقع المدينة
STR_TOWN_VIEW_LOCAL_AUTHORITY_BUTTON                            :{BLACK}بلدية المدينة
STR_TOWN_VIEW_LOCAL_AUTHORITY_TOOLTIP                           :{BLACK}عرض معلومات البلدية
STR_TOWN_VIEW_RENAME_TOOLTIP                                    :{BLACK}غير إسم المدينه

STR_TOWN_VIEW_EXPAND_BUTTON                                     :{BLACK}توسيع المدينة
STR_TOWN_VIEW_EXPAND_TOOLTIP                                    :{BLACK}ازد حجم المدينه
STR_TOWN_VIEW_DELETE_BUTTON                                     :{BLACK}حذف
STR_TOWN_VIEW_DELETE_TOOLTIP                                    :{BLACK}حذف المدينة كليا

STR_TOWN_VIEW_RENAME_TOWN_BUTTON                                :اعادة تسمية

# Town local authority window
STR_LOCAL_AUTHORITY_CAPTION                                     :{WHITE}بلدية {TOWN}
STR_LOCAL_AUTHORITY_COMPANY_RATINGS                             :{BLACK}تقييم اداء الشركات
STR_LOCAL_AUTHORITY_COMPANY_RATING                              :{YELLOW}{COMPANY} {COMPANY_NUM}: {ORANGE}{STRING}
STR_LOCAL_AUTHORITY_ACTIONS_TITLE                               :{BLACK}الخيارات المتاحة
STR_LOCAL_AUTHORITY_ACTIONS_TOOLTIP                             :{BLACK} قائمة بما يمكن تنفيذة في هذه المدينة - اضغط على الخيار لمزيد من التفاصيل
STR_LOCAL_AUTHORITY_DO_IT_BUTTON                                :{BLACK} نفذ
STR_LOCAL_AUTHORITY_DO_IT_TOOLTIP                               :{BLACK}نفذ الخيار المبين في القائمة اعلاة

STR_LOCAL_AUTHORITY_ACTION_SMALL_ADVERTISING_CAMPAIGN           :حملة دعائية صغيرة
STR_LOCAL_AUTHORITY_ACTION_MEDIUM_ADVERTISING_CAMPAIGN          :حملة دعائية متوسطة
STR_LOCAL_AUTHORITY_ACTION_LARGE_ADVERTISING_CAMPAIGN           :حملة دعائية كبيرة
STR_LOCAL_AUTHORITY_ACTION_ROAD_RECONSTRUCTION                  :مول صيانة عامة للطرق
STR_LOCAL_AUTHORITY_ACTION_STATUE_OF_COMPANY                    :بناء مجسم لمالك الشركة
STR_LOCAL_AUTHORITY_ACTION_NEW_BUILDINGS                        :مول انشاء مباني جديدة
STR_LOCAL_AUTHORITY_ACTION_EXCLUSIVE_TRANSPORT                  :اشتري حقوق النقل الحصرية للمدينة
STR_LOCAL_AUTHORITY_ACTION_BRIBE                                :ارشي السلطات المحلية

STR_LOCAL_AUTHORITY_ACTION_TOOLTIP_SMALL_ADVERTISING            :{YELLOW}البدء في حملة دعائية صغيرة للشركة, لكي تجلب ركاب و بضائع اكثر لمحطاتك.{} التكلفة: {CURRENCY_LONG}
STR_LOCAL_AUTHORITY_ACTION_TOOLTIP_MEDIUM_ADVERTISING           :{YELLOW} البدء في حملة دعائية متوسطة للشركة, لكي تجلب ركاب و بضائع اكثر لمحطاتك.{} التكلفة: {CURRENCY_LONG}
STR_LOCAL_AUTHORITY_ACTION_TOOLTIP_LARGE_ADVERTISING            :{YELLOW}البدء في حملة دعائية كبيرة للشركة, لكي تجلب ركاب و بضائع اكثر لمحطاتك.{} التكلفة: {CURRENCY_LONG}
STR_LOCAL_AUTHORITY_ACTION_TOOLTIP_ROAD_RECONSTRUCTION          :{YELLOW} مول اعمال الصيانة للطرق و الشوارع بالمدينة. يتسبب في تعطيل حركة النقل داخل المدينة لمدة قد تصل ستة اشهر.{} التكلفة {CURRENCY_LONG}
STR_LOCAL_AUTHORITY_ACTION_TOOLTIP_STATUE_OF_COMPANY            :{YELLOW} بناء مجسم تقديرا للشركة في اعمال النقل.{} التكلفة {CURRENCY_LONG}
STR_LOCAL_AUTHORITY_ACTION_TOOLTIP_NEW_BUILDINGS                :{YELLOW} مول بناء مباني تجارية جديدة في المدينة.{}التكلفة {CURRENCY_LONG}
STR_LOCAL_AUTHORITY_ACTION_TOOLTIP_EXCLUSIVE_TRANSPORT          :{YELLOW} اشتري حقوق النقل لسنة كاملة في هذة المدينة و المصانع التابعة لها. البلدية سوف تسمح للركاب و البضائع باستخدام محطاتك فقط.{}التكلفة: {CURRENCY_LONG}
STR_LOCAL_AUTHORITY_ACTION_TOOLTIP_BRIBE                        :{YELLOW} ارشي السلطات المحلية لزيادة كفائة الشركة. هناك عقاب شديد اذا ما اكتشفت الرشوة.{} التكلفة: {CURRENCY_LONG}

# Goal window
STR_GOALS_TEXT                                                  :{ORANGE}{STRING}

# Goal question window
STR_GOAL_QUESTION_CAPTION_QUESTION                              :اسئله
STR_GOAL_QUESTION_CAPTION_INFORMATION                           :معلومات
STR_GOAL_QUESTION_CAPTION_WARNING                               :تحذير
STR_GOAL_QUESTION_CAPTION_ERROR                                 :خطا

############ Start of Goal Question button list
STR_GOAL_QUESTION_BUTTON_RETRY                                  :إعادة المحاولة
############ End of Goal Question button list

# Subsidies window
STR_SUBSIDIES_CAPTION                                           :{WHITE}العروض
STR_SUBSIDIES_OFFERED_TITLE                                     :{BLACK}العروض المتاحة للخدمة:
STR_SUBSIDIES_OFFERED_FROM_TO                                   :{ORANGE}{STRING} من {STRING} الى {STRING}{YELLOW} - حتى {DATE_SHORT} -
STR_SUBSIDIES_NONE                                              :{ORANGE}بدون
STR_SUBSIDIES_SUBSIDISED_TITLE                                  :{BLACK}العروض المأخوذة
STR_SUBSIDIES_SUBSIDISED_FROM_TO                                :{ORANGE}{STRING} من {STRING} الى {STRING}{YELLOW} - {COMPANY}{YELLOW}, حتى {DATE_SHORT}-
STR_SUBSIDIES_TOOLTIP_CLICK_ON_SERVICE_TO_CENTER                :{BLACK}اضغط على الخدمة لتوسيط الخريطة على المصنع/المدينة. اضغط + كنترول لفتح شاشة عرض جديدة للمدينة.

# Story book window
STR_STORY_BOOK_CAPTION                                          :{WHITE}{COMPANY}كتاب القصة

# Station list window
STR_STATION_LIST_TOOLTIP                                        :{BLACK}اسم المحطة - اضغط على اسم المحطة لتوسيطها في الشاشة. اضغط + كنترول لفتح شاشة عرض جديدة بمنطقة المحطة.
STR_STATION_LIST_USE_CTRL_TO_SELECT_MORE                        :{BLACK}اضغط بشكل متواصل على مفتاح كنترول لاختيار اكثر من وحدة
STR_STATION_LIST_CAPTION                                        :{WHITE}محطات شركة {COMPANY} - {COMMA} محطة
STR_STATION_LIST_STATION                                        :{YELLOW}{STATION} {STATION_FEATURES}
STR_STATION_LIST_WAYPOINT                                       :{YELLOW}{WAYPOINT}
STR_STATION_LIST_NONE                                           :{YELLOW}- بدون -
STR_STATION_LIST_SELECT_ALL_FACILITIES                          :{BLACK}اختر جميع المرافق
STR_STATION_LIST_SELECT_ALL_TYPES                               :{BLACK}اختر كل انواع الشحن (حتى غير المنتظرة)
STR_STATION_LIST_NO_WAITING_CARGO                               :{BLACK}لا يوجد اي شحنة منتظرة

# Station view window
STR_STATION_VIEW_CAPTION                                        :{WHITE}{STATION} {STATION_FEATURES}
STR_STATION_VIEW_WAITING_CARGO                                  :{WHITE}{CARGO_LONG}
STR_STATION_VIEW_EN_ROUTE_FROM                                  :{YELLOW}({CARGO_SHORT} نهاية الطريق في {STATION})

STR_STATION_VIEW_ACCEPTS_BUTTON                                 :{BLACK}يستقبل
STR_STATION_VIEW_ACCEPTS_TOOLTIP                                :{BLACK}عرض لائحة بالبضائع المقبولة
STR_STATION_VIEW_ACCEPTS_CARGO                                  :{BLACK}يقبل: {WHITE}{CARGO_LIST}

STR_STATION_VIEW_EXCLUSIVE_RIGHTS_COMPANY                       :{YELLOW}{COMPANY}{BLACK} اشترى حقوق النقل الحصرية في هذه المدينة.

STR_STATION_VIEW_RATINGS_BUTTON                                 :{BLACK}معدل النقل
STR_STATION_VIEW_RATINGS_TOOLTIP                                :{BLACK}اظهار معدل النقل للمحطة

STR_STATION_VIEW_WAITING_AMOUNT                                 :الكمية: في الانتظار
STR_STATION_VIEW_FROM                                           :{YELLOW}{CARGO_SHORT} من {STATION}


############ range for rating starts
STR_CARGO_RATING_APPALLING                                      :منعدم
STR_CARGO_RATING_VERY_POOR                                      :ضعيف جدا
STR_CARGO_RATING_POOR                                           :ضعيف
STR_CARGO_RATING_MEDIOCRE                                       :مقبول
STR_CARGO_RATING_GOOD                                           :جيد
STR_CARGO_RATING_VERY_GOOD                                      :جيد جدا
STR_CARGO_RATING_EXCELLENT                                      :ممتاز
STR_CARGO_RATING_OUTSTANDING                                    :خارق
############ range for rating ends

STR_STATION_VIEW_CENTER_TOOLTIP                                 :{BLACK}وسط الشاشة على موقع المحطة
STR_STATION_VIEW_RENAME_TOOLTIP                                 :{BLACK}غير اسم المحطة

STR_STATION_VIEW_SCHEDULED_TRAINS_TOOLTIP                       :{BLACK} عرض جميع القطارات المرتبطة بهذه المحطة
STR_STATION_VIEW_SCHEDULED_ROAD_VEHICLES_TOOLTIP                :{BLACK} عرض جميع العربات المرتبطة بهذه المحطة
STR_STATION_VIEW_SCHEDULED_AIRCRAFT_TOOLTIP                     :{BLACK} عرض جميع القطارات المرتبطة بهذه المحطة
STR_STATION_VIEW_SCHEDULED_SHIPS_TOOLTIP                        :{BLACK}عرض جميع السفن المرتبطة بهذا المرفئ

STR_STATION_VIEW_RENAME_STATION_CAPTION                         :اعادة تسمية المحطة


# Waypoint/buoy view window
STR_WAYPOINT_VIEW_CAPTION                                       :{WHITE}{WAYPOINT}
STR_WAYPOINT_VIEW_CENTER_TOOLTIP                                :{BLACK} ركز شاشة العرض على نقطة العبور
STR_WAYPOINT_VIEW_CHANGE_WAYPOINT_NAME                          :{BLACK}غير اسم نقطة العبور
STR_BUOY_VIEW_CENTER_TOOLTIP                                    :{BLACK} ضع العوامة في مركز شاشة العرض
STR_BUOY_VIEW_CHANGE_BUOY_NAME                                  :{BLACK} غير اسم العومة

STR_EDIT_WAYPOINT_NAME                                          :{WHITE}عدل اسم نقطة العبور

# Finances window
STR_FINANCES_CAPTION                                            :{WHITE}{COMPANY} {BLACK} {COMPANY_NUM} سجل المحاسبة
STR_FINANCES_EXPENDITURE_INCOME_TITLE                           :{WHITE}المصروفات / الدخل
STR_FINANCES_YEAR                                               :{WHITE}{NUM}
STR_FINANCES_SECTION_CONSTRUCTION                               :{GOLD}البناء
STR_FINANCES_SECTION_NEW_VEHICLES                               :{GOLD}العربات الجديدة
STR_FINANCES_SECTION_TRAIN_RUNNING_COSTS                        :{GOLD}تكلفة تشغيل القطار
STR_FINANCES_SECTION_ROAD_VEHICLE_RUNNING_COSTS                 :{GOLD}تكلفة تشغيل العربات
STR_FINANCES_SECTION_AIRCRAFT_RUNNING_COSTS                     :{GOLD}تكلفة تشغيل الطائرات
STR_FINANCES_SECTION_SHIP_RUNNING_COSTS                         :{GOLD}تكلفة تشغيل السفن
STR_FINANCES_SECTION_PROPERTY_MAINTENANCE                       :{GOLD}صيانة الممتلكات
STR_FINANCES_SECTION_TRAIN_INCOME                               :{GOLD}دخل القطار
STR_FINANCES_SECTION_ROAD_VEHICLE_INCOME                        :{GOLD}دخل العربات
STR_FINANCES_SECTION_AIRCRAFT_INCOME                            :{GOLD}دخل الطائرات
STR_FINANCES_SECTION_SHIP_INCOME                                :{GOLD}دخل السفن
STR_FINANCES_SECTION_LOAN_INTEREST                              :{GOLD}فوائد القرض
STR_FINANCES_SECTION_OTHER                                      :{GOLD}اخرى
STR_FINANCES_NEGATIVE_INCOME                                    :{BLACK}-{CURRENCY_LONG}
STR_FINANCES_POSITIVE_INCOME                                    :{BLACK}+{CURRENCY_LONG}
STR_FINANCES_TOTAL_CAPTION                                      :{WHITE}المجموع
STR_FINANCES_BANK_BALANCE_TITLE                                 :{WHITE}السيولة المتاحة
STR_FINANCES_LOAN_TITLE                                         :{WHITE}القرض
STR_FINANCES_MAX_LOAN                                           :{WHITE}اقصى حد للقرض: {BLACK}{CURRENCY_LONG}
STR_FINANCES_TOTAL_CURRENCY                                     :{BLACK}{CURRENCY_LONG}
STR_FINANCES_BORROW_BUTTON                                      :{BLACK}اقتراض{CURRENCY_LONG}
STR_FINANCES_BORROW_TOOLTIP                                     :{BLACK}زيادة حجم القرض المسموح به
STR_FINANCES_REPAY_BUTTON                                       :{BLACK}تسديد{CURRENCY_LONG}
STR_FINANCES_REPAY_TOOLTIP                                      :{BLACK}اعادة جزء من القرض

# Company view
STR_COMPANY_VIEW_CAPTION                                        :{WHITE}{COMPANY} {BLACK}{COMPANY_NUM}
STR_COMPANY_VIEW_PRESIDENT_MANAGER_TITLE                        :{WHITE}{PRESIDENT_NAME}{}{GOLD} (المدير)

STR_COMPANY_VIEW_INAUGURATED_TITLE                              :{GOLD}يفتتح: {WHITE}{NUM}
STR_COMPANY_VIEW_COLOUR_SCHEME_TITLE                            :{GOLD}اللون
STR_COMPANY_VIEW_VEHICLES_TITLE                                 :{GOLD}العربات:
STR_COMPANY_VIEW_TRAINS                                         :{WHITE}{COMMA} قطار
STR_COMPANY_VIEW_ROAD_VEHICLES                                  :{WHITE}{COMMA}عربة
STR_COMPANY_VIEW_AIRCRAFT                                       :{WHITE}{COMMA} طائرة
STR_COMPANY_VIEW_SHIPS                                          :{WHITE}{COMMA} سفينة
STR_COMPANY_VIEW_VEHICLES_NONE                                  :{WHITE}بدون
STR_COMPANY_VIEW_COMPANY_VALUE                                  :{GOLD}قيمة الشركة: {WHITE}{CURRENCY_LONG}
STR_COMPANY_VIEW_SHARES_OWNED_BY                                :{WHITE}( {COMMA}% مملوكة بواسطة {COMPANY})
STR_COMPANY_VIEW_INFRASTRUCTURE                                 :{GOLD}البنية تحتية:
STR_COMPANY_VIEW_INFRASTRUCTURE_RAIL                            :{WHITE}{COMMA} قطعة السكك الحديدية
STR_COMPANY_VIEW_INFRASTRUCTURE_ROAD                            :{WHITE}{COMMA} قطعة الطريق
STR_COMPANY_VIEW_INFRASTRUCTURE_WATER                           :{WHITE}{COMMA} مربعات الماء
STR_COMPANY_VIEW_INFRASTRUCTURE_STATION                         :{WHITE}{COMMA} مربعات من المحطات
STR_COMPANY_VIEW_INFRASTRUCTURE_AIRPORT                         :{WHITE}{COMMA} مطار
STR_COMPANY_VIEW_INFRASTRUCTURE_NONE                            :{WHITE}لا شيء

STR_COMPANY_VIEW_BUILD_HQ_BUTTON                                :{BLACK}بناء مقر الشركة الرئيسي
STR_COMPANY_VIEW_BUILD_HQ_TOOLTIP                               :{BLACK}ابني مقر الشركة
STR_COMPANY_VIEW_VIEW_HQ_BUTTON                                 :{BLACK}عرض مبنى الشركة الئيسي
STR_COMPANY_VIEW_VIEW_HQ_TOOLTIP                                :{BLACK}اعرض مقر الشركة
STR_COMPANY_VIEW_RELOCATE_HQ                                    :{BLACK}اعادة بناء مقر الشركة
STR_COMPANY_VIEW_RELOCATE_COMPANY_HEADQUARTERS                  :{BLACK}اعادة بناء مقر الشركة بمكان آخر و بتكلفة 1% من قيمة الشركة.
<<<<<<< HEAD
STR_COMPANY_VIEW_GIVE_MONEY_BUTTON                              :{BLACK}اعط اموال
=======
STR_COMPANY_VIEW_INFRASTRUCTURE_BUTTON                          :{BLACK}التفاصيل
STR_COMPANY_VIEW_INFRASTRUCTURE_TOOLTIP                         :{BLACK}عرض تفاصيل حسابات البنية التحتية
STR_COMPANY_VIEW_GIVE_MONEY_BUTTON                              :{BLACK}أعطاء المال
STR_COMPANY_VIEW_GIVE_MONEY_TOOLTIP                             :{BLACK}إعطاء المال لهذه الشركة
>>>>>>> 7a886cb4

STR_COMPANY_VIEW_NEW_FACE_BUTTON                                :{BLACK}وجة جديد
STR_COMPANY_VIEW_NEW_FACE_TOOLTIP                               :{BLACK}اختر وجة جديد للمدير
STR_COMPANY_VIEW_COLOUR_SCHEME_BUTTON                           :{BLACK}اللون
STR_COMPANY_VIEW_COLOUR_SCHEME_TOOLTIP                          :{BLACK}غير الوان مركبات الشركة
STR_COMPANY_VIEW_COMPANY_NAME_BUTTON                            :{BLACK}اسم الشركة
STR_COMPANY_VIEW_COMPANY_NAME_TOOLTIP                           :{BLACK}غير اسم الشركة
STR_COMPANY_VIEW_PRESIDENT_NAME_BUTTON                          :{BLACK}اسم صاحب الشركة
STR_COMPANY_VIEW_PRESIDENT_NAME_TOOLTIP                         :{BLACK}غير اسم المدير

STR_COMPANY_VIEW_BUY_SHARE_BUTTON                               :{BLACK}اشتري 25% من أسهم الشركة
STR_COMPANY_VIEW_SELL_SHARE_BUTTON                              :{BLACK}بيع 25% من أسهم الشركة
STR_COMPANY_VIEW_BUY_SHARE_TOOLTIP                              :{BLACK}اشتري 25% من اسهم هذه الشركة, + مفتاح الاعلى لاظهار التكلفه
STR_COMPANY_VIEW_SELL_SHARE_TOOLTIP                             :{BLACK}بيع 25% من اسهم هذه الشركة

STR_COMPANY_VIEW_COMPANY_NAME_QUERY_CAPTION                     :اسم الشركة
STR_COMPANY_VIEW_PRESIDENT_S_NAME_QUERY_CAPTION                 :اسم صاحب الشركة
<<<<<<< HEAD
STR_COMPANY_VIEW_GIVE_MONEY_QUERY_CAPTION                       :ادخل رقم المبلغ الذى تود إعطائه
=======
STR_COMPANY_VIEW_GIVE_MONEY_QUERY_CAPTION                       :أدخل مبلغ المال الذي تريد تقديمه
>>>>>>> 7a886cb4

STR_BUY_COMPANY_MESSAGE                                         :{WHITE}نحن نبحث عن شركة لتشتري شركتنا.{}{} عل ترغب في شراء {COMPANY} بـ {CURRENCY_LONG}؟

# Company infrastructure window
STR_COMPANY_INFRASTRUCTURE_VIEW_CANALS                          :{WHITE}القنوات
STR_COMPANY_INFRASTRUCTURE_VIEW_AIRPORTS                        :{WHITE}المطارات

# Industry directory
STR_INDUSTRY_DIRECTORY_CAPTION                                  :{WHITE}صناعات
STR_INDUSTRY_DIRECTORY_NONE                                     :{ORANGE}-بدون-
STR_INDUSTRY_DIRECTORY_ITEM_NOPROD                              :{ORANGE}{INDUSTRY}
STR_INDUSTRY_DIRECTORY_ITEM_PROD1                               :{ORANGE}{INDUSTRY} {STRING}
STR_INDUSTRY_DIRECTORY_LIST_CAPTION                             :{BLACK}اسماء المصانع - اضغط على اسم المصنع لتوسيط الشاشة عليه. اضغط + كنترول لفتح شاشة عرض جديدة لمنطقة المصنع.
STR_INDUSTRY_DIRECTORY_FILTER_NONE                              :بدون

# Industry view
STR_INDUSTRY_VIEW_CAPTION                                       :{WHITE}{INDUSTRY}
STR_INDUSTRY_VIEW_PRODUCTION_LAST_MONTH_TITLE                   :{BLACK}الأنتاج الشهر الماضي:
STR_INDUSTRY_VIEW_TRANSPORTED                                   :{YELLOW}{CARGO_LONG}{STRING}{BLACK} ) {COMMA}%المنقول)
STR_INDUSTRY_VIEW_LOCATION_TOOLTIP                              :{BLACK}وسط الشاشة على المصنع
STR_INDUSTRY_VIEW_PRODUCTION_LEVEL                              :{BLACK}نسبة الانتاج: {YELLOW}{COMMA}%


STR_INDUSTRY_VIEW_REQUIRES                                      :{BLACK}:يتطلب

STR_CONFIG_GAME_PRODUCTION                                      :{WHITE}تغيير الانتاج مضاعف من 8 الى 2040
STR_CONFIG_GAME_PRODUCTION_LEVEL                                :{WHITE}غير مستوى الانتاج{}نسبة مئوية حتى 800%.

# Vehicle lists
STR_VEHICLE_LIST_TRAIN_CAPTION                                  :{WHITE}{STRING} - {COMMA}قطار
STR_VEHICLE_LIST_ROAD_VEHICLE_CAPTION                           :{WHITE}{STRING} - {COMMA}عربة
STR_VEHICLE_LIST_SHIP_CAPTION                                   :{WHITE}{STRING} - {COMMA} سفينة
STR_VEHICLE_LIST_AIRCRAFT_CAPTION                               :{WHITE}{STRING} - {COMMA} طائرة

STR_VEHICLE_LIST_TRAIN_LIST_TOOLTIP                             :{BLACK}القطارات - اضغط على القطار للتفاصيل
STR_VEHICLE_LIST_ROAD_VEHICLE_TOOLTIP                           :{BLACK}العربات - اضغط على العربة لعرض المعلومات
STR_VEHICLE_LIST_SHIP_TOOLTIP                                   :{BLACK}السفن - اضغط على السفينة للتفاصيل
STR_VEHICLE_LIST_AIRCRAFT_TOOLTIP                               :{BLACK}الطائرات - اضغط على الطائرة للمعلومات

STR_VEHICLE_LIST_PROFIT_THIS_YEAR_LAST_YEAR                     :{TINY_FONT}{BLACK} دخل السنة الحالية : {CURRENCY_LONG} السنة السابقة : {CURRENCY_LONG}

STR_VEHICLE_LIST_AVAILABLE_TRAINS                               :القطارات المتاحة
STR_VEHICLE_LIST_AVAILABLE_ROAD_VEHICLES                        :العربات المتاحة
STR_VEHICLE_LIST_AVAILABLE_SHIPS                                :السفن المتاحة
STR_VEHICLE_LIST_AVAILABLE_AIRCRAFT                             :الطائرات المتاحة
STR_VEHICLE_LIST_AVAILABLE_ENGINES_TOOLTIP                      :{BLACK}عرض جميع المحركات لهذا النوع من العربات

STR_VEHICLE_LIST_MANAGE_LIST                                    :{BLACK}ادارة الوحدات
STR_VEHICLE_LIST_MANAGE_LIST_TOOLTIP                            :{BLACK}ارسل تعليمات لكل الوحدات المتاحة
STR_VEHICLE_LIST_REPLACE_VEHICLES                               :استبدال بجديد
STR_VEHICLE_LIST_SEND_FOR_SERVICING                             :توجة للصيانة

STR_VEHICLE_LIST_SEND_TRAIN_TO_DEPOT                            :توجة الى الورشة
STR_VEHICLE_LIST_SEND_ROAD_VEHICLE_TO_DEPOT                     :توجة الى الورشة
STR_VEHICLE_LIST_SEND_SHIP_TO_DEPOT                             :توجة الى حوض الصيانة
STR_VEHICLE_LIST_SEND_AIRCRAFT_TO_HANGAR                        :توجة الى حظيرة الصيانة

STR_VEHICLE_LIST_MASS_STOP_LIST_TOOLTIP                         :{BLACK}اضغط لايقاف جميع العربات في القائمة
STR_VEHICLE_LIST_MASS_START_LIST_TOOLTIP                        :{BLACK}اضغط لتشغيل جميع العربات في القائمة

STR_VEHICLE_LIST_SHARED_ORDERS_LIST_CAPTION                     :{WHITE}مشاركة الاوامر لـ {COMMA} عربة

# Group window
STR_GROUP_ALL_TRAINS                                            :جميع القطارات
STR_GROUP_ALL_ROAD_VEHICLES                                     :جميع المركبات
STR_GROUP_ALL_SHIPS                                             :جميع السفن
STR_GROUP_ALL_AIRCRAFTS                                         :جميع الطائرات

STR_GROUP_DEFAULT_TRAINS                                        :قطار لاتنتمي لأي مجموعة
STR_GROUP_DEFAULT_ROAD_VEHICLES                                 :لاتنتمي لأي مجموعة
STR_GROUP_DEFAULT_SHIPS                                         :مركبة لاتنتمي لأي مجموعة
STR_GROUP_DEFAULT_AIRCRAFTS                                     :طائرة لاتنتمي لأي مجموعة


STR_GROUPS_CLICK_ON_GROUP_FOR_TOOLTIP                           :{BLACK}المجموعات: اضغط على اي مجموعة لعرض مركباتها . اسحب للترتيب .
STR_GROUP_CREATE_TOOLTIP                                        :{BLACK}أضغط لإنشاء مجموعة
STR_GROUP_DELETE_TOOLTIP                                        :{BLACK}أحذف المجموعة المختارة
STR_GROUP_RENAME_TOOLTIP                                        :{BLACK}أعد تسمية المجموعة المختارة
STR_GROUP_REPLACE_PROTECTION_TOOLTIP                            :{BLACK}اضغط لحماية المجموعة من التغيير الكلي للعربات

STR_QUERY_GROUP_DELETE_CAPTION                                  :حذف المجموعه{WHITE}
STR_GROUP_DELETE_QUERY_TEXT                                     :{WHITE}هل انت واثق من حذف هذه المجموعه مع كل أحفادها

STR_GROUP_ADD_SHARED_VEHICLE                                    :اضافة عربات مشتركة
STR_GROUP_REMOVE_ALL_VEHICLES                                   :أزل جميع المركبات

STR_GROUP_RENAME_CAPTION                                        :{BLACK}إعادة تسمية مجموعة


# Build vehicle window
STR_BUY_VEHICLE_TRAIN_RAIL_CAPTION                              :عربات قطار جديدة
STR_BUY_VEHICLE_TRAIN_ELRAIL_CAPTION                            :عربات قطار كهربائية جديدة
STR_BUY_VEHICLE_TRAIN_MONORAIL_CAPTION                          :عربات قطار احادي جديدة
STR_BUY_VEHICLE_TRAIN_MAGLEV_CAPTION                            :عربات قطار ممغنط جديدة

STR_BUY_VEHICLE_ROAD_VEHICLE_CAPTION                            :عربات جديدة

############ range for vehicle availability starts
STR_BUY_VEHICLE_TRAIN_ALL_CAPTION                               :عربات قطار
STR_BUY_VEHICLE_SHIP_CAPTION                                    :سفن جديدة
STR_BUY_VEHICLE_AIRCRAFT_CAPTION                                :طائرة جديدة
############ range for vehicle availability ends

STR_PURCHASE_INFO_COST_WEIGHT                                   :{BLACK} التكلفة: {GOLD}{CURRENCY_LONG}{BLACK} الوزن: {GOLD}{WEIGHT_SHORT}
STR_PURCHASE_INFO_SPEED_POWER                                   :{BLACK}السرعة: {GOLD}{VELOCITY}{BLACK} الطاقة: {GOLD}{POWER}
STR_PURCHASE_INFO_SPEED                                         :{BLACK}السرعة: {GOLD}{VELOCITY}
STR_PURCHASE_INFO_SPEED_OCEAN                                   :{BLACK}السرعة في المحيط: {GOLD}{VELOCITY}
STR_PURCHASE_INFO_SPEED_CANAL                                   :{BLACK}السرعة في القناة/النهر: {GOLD}{VELOCITY}
STR_PURCHASE_INFO_RUNNINGCOST                                   :{BLACK}تكلفة التشغيل: {GOLD}{CURRENCY_LONG}/ سنة
STR_PURCHASE_INFO_CAPACITY                                      :{BLACK}السعة: {GOLD}{CARGO_LONG} {STRING}
STR_PURCHASE_INFO_REFITTABLE                                    :(قابل لتغيي)
STR_PURCHASE_INFO_DESIGNED_LIFE                                 :{BLACK}تصميم: {GOLD}{NUM}{BLACK} العمر الافتراضي: {GOLD}{COMMA} سنة
STR_PURCHASE_INFO_RELIABILITY                                   :{BLACK}الاعتمادية القصوى: {GOLD}{COMMA}%
STR_PURCHASE_INFO_COST                                          :{BLACK}التكلفة: {GOLD}{CURRENCY_LONG}
STR_PURCHASE_INFO_WEIGHT_CWEIGHT                                :{BLACK}الوزن: {GOLD}{WEIGHT_SHORT} ({WEIGHT_SHORT})
STR_PURCHASE_INFO_COST_SPEED                                    :{BLACK}التكلفة: {GOLD}{CURRENCY_LONG}{BLACK} السرعة : {GOLD}{VELOCITY}
STR_PURCHASE_INFO_AIRCRAFT_CAPACITY                             :{BLACK} السعة {GOLD}{CARGO_LONG}, {CARGO_LONG}
STR_PURCHASE_INFO_PWAGPOWER_PWAGWEIGHT                          :{BLACK} العربات ذات الطاقة: {GOLD}+{POWER}{BLACK} الوزن: {GOLD}+{WEIGHT_SHORT}
STR_PURCHASE_INFO_REFITTABLE_TO                                 :{BLACK}يمكن تعديلها الى: {GOLD}{STRING}
STR_PURCHASE_INFO_ALL_TYPES                                     :كل انواع الحمولة
STR_PURCHASE_INFO_NONE                                          :بدون
STR_PURCHASE_INFO_ALL_BUT                                       :الكل الا {CARGO_LIST}
STR_PURCHASE_INFO_MAX_TE                                        :{BLACK}تأثير الجذب القصى: {GOLD}{FORCE}

STR_BUY_VEHICLE_TRAIN_LIST_TOOLTIP                              :{BLACK}قائمة اختيار القطارات - اضغط على العربة لعرض معلوماتها
STR_BUY_VEHICLE_ROAD_VEHICLE_LIST_TOOLTIP                       :{BLACK}قائمة اختيار العربات - اضغط على العربة لاظهار معلوماتها
STR_BUY_VEHICLE_SHIP_LIST_TOOLTIP                               :{BLACK}قائمة اختيار السفن - اضغط على السفينة للتفاصيل
STR_BUY_VEHICLE_AIRCRAFT_LIST_TOOLTIP                           :{BLACK}قائمة اختيار الطائرات - اضغط على الطائرة للتفاصيل

STR_BUY_VEHICLE_TRAIN_BUY_VEHICLE_BUTTON                        :{BLACK}شراء عربات
STR_BUY_VEHICLE_ROAD_VEHICLE_BUY_VEHICLE_BUTTON                 :{BLACK}شراء عربة
STR_BUY_VEHICLE_SHIP_BUY_VEHICLE_BUTTON                         :{BLACK}شراء سفينة
STR_BUY_VEHICLE_AIRCRAFT_BUY_VEHICLE_BUTTON                     :{BLACK}شراء طائرة

STR_BUY_VEHICLE_ROAD_VEHICLE_BUY_REFIT_VEHICLE_BUTTON           :{BLACK}شراء العربة وتجديد بضائعها

STR_BUY_VEHICLE_TRAIN_BUY_VEHICLE_TOOLTIP                       :{BLACK}شراء العربة الموضحة
STR_BUY_VEHICLE_ROAD_VEHICLE_BUY_VEHICLE_TOOLTIP                :{BLACK}شراء العربة
STR_BUY_VEHICLE_SHIP_BUY_VEHICLE_TOOLTIP                        :{BLACK}شراء السفينة المختارة
STR_BUY_VEHICLE_AIRCRAFT_BUY_VEHICLE_TOOLTIP                    :{BLACK}اشتر الطائرة المختارة


STR_BUY_VEHICLE_TRAIN_RENAME_BUTTON                             :{BLACK}اعادة تسمية
STR_BUY_VEHICLE_ROAD_VEHICLE_RENAME_BUTTON                      :{BLACK}أعد التسمية
STR_BUY_VEHICLE_SHIP_RENAME_BUTTON                              :{BLACK}تسمية
STR_BUY_VEHICLE_AIRCRAFT_RENAME_BUTTON                          :{BLACK}اعادة تسمية

STR_BUY_VEHICLE_TRAIN_RENAME_TOOLTIP                            :{BLACK}اعادة تسمية نوع عربة القطار
STR_BUY_VEHICLE_ROAD_VEHICLE_RENAME_TOOLTIP                     :{BLACK} اعادة تسمية العربة
STR_BUY_VEHICLE_SHIP_RENAME_TOOLTIP                             :{BLACK}اعادة تسمية نوع السفينة
STR_BUY_VEHICLE_AIRCRAFT_RENAME_TOOLTIP                         :{BLACK}اعادة تسمية نوع الطائرة

STR_BUY_VEHICLE_AIRCRAFT_HIDE_TOGGLE_BUTTON                     :{BLACK}إخفاء

STR_BUY_VEHICLE_AIRCRAFT_SHOW_TOGGLE_BUTTON                     :{BLACK}عرض

STR_BUY_VEHICLE_AIRCRAFT_HIDE_SHOW_TOGGLE_TOOLTIP               :{BLACK}   تبيدل بين إخفاء / عرض نوع الطائرة

STR_QUERY_RENAME_TRAIN_TYPE_CAPTION                             :{WHITE}اعادة تسمية عربات القطار
STR_QUERY_RENAME_ROAD_VEHICLE_TYPE_CAPTION                      :{WHITE}اعادة تسمية العربة
STR_QUERY_RENAME_SHIP_TYPE_CAPTION                              :{WHITE}اعادة تسمية نوع السفينة
STR_QUERY_RENAME_AIRCRAFT_TYPE_CAPTION                          :{WHITE}اعادة تسمية نوع الطائرة

# Depot window
STR_DEPOT_CAPTION                                               :{WHITE}{DEPOT}

STR_DEPOT_RENAME_TOOLTIP                                        :{BLACK}غير اسم الورشة
STR_DEPOT_RENAME_DEPOT_CAPTION                                  :غير اسم الورشة

STR_DEPOT_NO_ENGINE                                             :{BLACK}-
STR_DEPOT_VEHICLE_TOOLTIP                                       :{BLACK}{ENGINE}{STRING}
STR_DEPOT_VEHICLE_TOOLTIP_CHAIN                                 :{BLACK}{NUM}العربات {STRING}
STR_DEPOT_VEHICLE_TOOLTIP_CARGO                                 :{}{CARGO_LONG} ({CARGO_SHORT})

STR_DEPOT_TRAIN_LIST_TOOLTIP                                    :{BLACK}قطارات - اضغط بالزر الايسر على القطار اضافةالعربة او حذفها, و الزر الايمن للمعلومات, اضغط مفتاح كنترول لتطبيقها علاى بقية العربات.
STR_DEPOT_ROAD_VEHICLE_LIST_TOOLTIP                             :{BLACK}العربات - اضغط على المركبة بالزر الايمن لعرض معلوماتها
STR_DEPOT_SHIP_LIST_TOOLTIP                                     :{BLACK}السفن - اضغط على السفينة بالزر الايمن للتفاصيل
STR_DEPOT_AIRCRAFT_LIST_TOOLTIP                                 :{BLACK}طائرة - اضغط على طائرة ما بالزر الايمن لتفاصيل

STR_DEPOT_TRAIN_SELL_TOOLTIP                                    :{BLACK}اسحب عربات القطار الى هنا لبيعها
STR_DEPOT_ROAD_VEHICLE_SELL_TOOLTIP                             :{BLACK}اسحب العربة هنا لبيعها
STR_DEPOT_SHIP_SELL_TOOLTIP                                     :{BLACK}اسحب السفينة هنا لبيعها
STR_DEPOT_AIRCRAFT_SELL_TOOLTIP                                 :{BLACK}اسحب الطائرة هنا لبيعها

STR_DEPOT_DRAG_WHOLE_TRAIN_TO_SELL_TOOLTIP                      :{BLACK}أسحب محرك القطار إلى هنا لبيع القطار كاملا

STR_DEPOT_SELL_ALL_BUTTON_TRAIN_TOOLTIP                         :{BLACK}بع جميع القطارات الموجودة في الورشة
STR_DEPOT_SELL_ALL_BUTTON_ROAD_VEHICLE_TOOLTIP                  :{BLACK}بع جميع المركبات الموجودة في الورشة
STR_DEPOT_SELL_ALL_BUTTON_SHIP_TOOLTIP                          :{BLACK}بع جميع السفن الموجودة في حوض السفن
STR_DEPOT_SELL_ALL_BUTTON_AIRCRAFT_TOOLTIP                      :{BLACK}بع جميع الطائرات في الحظيرة

STR_DEPOT_AUTOREPLACE_TRAIN_TOOLTIP                             :{BLACK}بدل جميع القطارات في الورشة آليا
STR_DEPOT_AUTOREPLACE_ROAD_VEHICLE_TOOLTIP                      :{BLACK}بدل جميع المركبات في الورشة آلياً
STR_DEPOT_AUTOREPLACE_SHIP_TOOLTIP                              :{BLACK}بدل جميع السفن في حوض السفن آلياً
STR_DEPOT_AUTOREPLACE_AIRCRAFT_TOOLTIP                          :{BLACK}بدل جميع الطائرات في الحظيرة آلياً

STR_DEPOT_TRAIN_NEW_VEHICLES_BUTTON                             :{BLACK}عربات جديدة
STR_DEPOT_ROAD_VEHICLE_NEW_VEHICLES_BUTTON                      :{BLACK}عربات جديدة
STR_DEPOT_SHIP_NEW_VEHICLES_BUTTON                              :{BLACK}سفين جديدة
STR_DEPOT_AIRCRAFT_NEW_VEHICLES_BUTTON                          :{BLACK}طائرة جديدة

STR_DEPOT_TRAIN_NEW_VEHICLES_TOOLTIP                            :{BLACK}بناء عربات قطار جديدة
STR_DEPOT_ROAD_VEHICLE_NEW_VEHICLES_TOOLTIP                     :{BLACK}شراء عربات جديدة
STR_DEPOT_SHIP_NEW_VEHICLES_TOOLTIP                             :{BLACK}شراء سفينة جديدة
STR_DEPOT_AIRCRAFT_NEW_VEHICLES_TOOLTIP                         :{BLACK}شراء طائرة جديدة

STR_DEPOT_CLONE_TRAIN                                           :{BLACK}نسخ قطار
STR_DEPOT_CLONE_ROAD_VEHICLE                                    :{BLACK}نسخ عربة
STR_DEPOT_CLONE_SHIP                                            :{BLACK}انسخ السفينة
STR_DEPOT_CLONE_AIRCRAFT                                        :{BLACK}نسخ الطائرة

STR_DEPOT_CLONE_TRAIN_DEPOT_INFO                                :{BLACK}هذا سوف يشتري نسخة مطابقة من القطار. اضغط على هذا الزر ثم اي قطار داخل او خارج ورشة الصيانة. مفناح كنترول + الضغط سوف يشارك الأوامر.
STR_DEPOT_CLONE_ROAD_VEHICLE_DEPOT_INFO                         :{BLACK}هذا سوف يشتري نسخة مطابقة من العربة. اضغط على هذا الزر ثم اي عربة داخل او خارج ورشة الصيانة. مفناح كنترول + الضغط سوف يشارك الأوامر.
STR_DEPOT_CLONE_SHIP_DEPOT_INFO                                 :{BLACK}هذا سوف يشتري نسخة مطابقة من السفينة. اضغط على هذا الزر ثم اي سفينة داخل او خارج حوض السفن. مفناح كنترول + الضغط سوف يشارك الأوامر.
STR_DEPOT_CLONE_AIRCRAFT_INFO_HANGAR_WINDOW                     :{BLACK}هذا سوف يشتري نسخة مطابقة من الطائرة. اضغط على هذا الزر ثم اي طائرة داخل او خارج حظيرة الطائرات. مفناح كنترول + الضغط سوف يشارك الأوامر.

STR_DEPOT_TRAIN_LOCATION_TOOLTIP                                :{BLACK}وسط الشاشة الرئيسية على ورشة صيانة القطارات
STR_DEPOT_ROAD_VEHICLE_LOCATION_TOOLTIP                         :{BLACK}ضع ورشة الصيانة في وسط الشاشة
STR_DEPOT_SHIP_LOCATION_TOOLTIP                                 :{BLACK}وضع حوض السفن في مركز الشاشة
STR_DEPOT_AIRCRAFT_LOCATION_TOOLTIP                             :{BLACK}وضع الحظيرة في مركز الشاشة

STR_DEPOT_VEHICLE_ORDER_LIST_TRAIN_TOOLTIP                      :{BLACK}عرض قائمة بالقطارات في الورشة
STR_DEPOT_VEHICLE_ORDER_LIST_ROAD_VEHICLE_TOOLTIP               :{BLACK}عرض قائمة العربات التابعة لهذة الورشة بالترتيب
STR_DEPOT_VEHICLE_ORDER_LIST_SHIP_TOOLTIP                       :{BLACK}عرض قائمة بالسفن في حوض الصيانة
STR_DEPOT_VEHICLE_ORDER_LIST_AIRCRAFT_TOOLTIP                   :{BLACK}عرض قائمة بالطائرات التابعة لهذا المطار في اي هنجر

STR_DEPOT_MASS_STOP_DEPOT_TRAIN_TOOLTIP                         :{BLACK}اضغط لايقاف جميع القطارات داخل مستودع الصيانة
STR_DEPOT_MASS_STOP_DEPOT_ROAD_VEHICLE_TOOLTIP                  :{BLACK}اضغط لايقاف جميع العربات داخل مستودع الصيانة
STR_DEPOT_MASS_STOP_DEPOT_SHIP_TOOLTIP                          :{BLACK} اضغط لايقاف جميع السفن داخل حوض الصيانة
STR_DEPOT_MASS_STOP_HANGAR_TOOLTIP                              :{BLACK} اضغط لايقاف جميع الطائرات داخل حظيرة الصيانة

STR_DEPOT_MASS_START_DEPOT_TRAIN_TOOLTIP                        :{BLACK}اضغط هنا لتشغيل كل القطارات المتوقفة داخل الورشة
STR_DEPOT_MASS_START_DEPOT_ROAD_VEHICLE_TOOLTIP                 :{BLACK}اضغط هنا لتشغيل كل العربات المتوقفة داخل الورشة
STR_DEPOT_MASS_START_DEPOT_SHIP_TOOLTIP                         :{BLACK}اضغط هنا لتشغيل كل السفن المتوقفة داخل حوض السفن
STR_DEPOT_MASS_START_HANGAR_TOOLTIP                             :{BLACK} اضغط لتشغيل جميع الطائرات داخل حظيرة الصيانة

STR_DEPOT_SELL_CONFIRMATION_TEXT                                :{YELLOW}أنت على وشك بيع جميع المركبات الموجودة في الورشة، هل أنت متأكد؟

# Engine preview window
STR_ENGINE_PREVIEW_CAPTION                                      :{WHITE}رسالة من المصنعين
STR_ENGINE_PREVIEW_MESSAGE                                      :{GOLD}قد صممنا موديل جديد من {STRING} - هل ترغب في استخدام سنة حصري لهذه المركبة, لنستطيع تقييمها للأستخدام العام

STR_ENGINE_PREVIEW_RAILROAD_LOCOMOTIVE                          :قاطرة سكة حديد
STR_ENGINE_PREVIEW_MONORAIL_LOCOMOTIVE                          :قاطرة سكة قطار احادية
STR_ENGINE_PREVIEW_MAGLEV_LOCOMOTIVE                            :قاطرة سكة قطار ممغنطة

STR_ENGINE_PREVIEW_ROAD_VEHICLE                                 :مركبة

STR_ENGINE_PREVIEW_AIRCRAFT                                     :طائرة
STR_ENGINE_PREVIEW_SHIP                                         :سفينة

STR_ENGINE_PREVIEW_COST_WEIGHT_SPEED_POWER                      :{BLACK} التكلفة: {CURRENCY_LONG} الوزن: {WEIGHT_SHORT}{} السرعة: {VELOCITY}  الطاقة: {POWER}{} كلفة التشغيل: {CURRENCY_LONG} / سنة{} السعة: {CARGO_LONG}
STR_ENGINE_PREVIEW_COST_WEIGHT_SPEED_POWER_MAX_TE               :{BLACK}التكلفة {CURRENCY_LONG} الوزن {WEIGHT_SHORT}{}السرعة {VELOCITY}  Power: {POWER}قوة السحب  {6:FORCE}{}التكلفة التشغيلية {4:CURRENCY_LONG}/سنة{}السعة: {5:CARGO_LONG}
STR_ENGINE_PREVIEW_COST_MAX_SPEED_CAP_RUNCOST                   :{BLACK} التكلفة {CURRENCY_LONG} السرعة القصوى {VELOCITY}{} السعة {CARGO_LONG}{} كلفة التشغيل {CURRENCY_LONG} / سنة

# Autoreplace window
STR_REPLACE_VEHICLES_WHITE                                      :{WHITE}تبديل {STRING} - {STRING}
STR_REPLACE_VEHICLE_TRAIN                                       :قطار
STR_REPLACE_VEHICLE_ROAD_VEHICLE                                :مركبات
STR_REPLACE_VEHICLE_SHIP                                        :سفن
STR_REPLACE_VEHICLE_AIRCRAFT                                    :طائرات


STR_REPLACE_HELP_LEFT_ARRAY                                     :{BLACK} اختر نوع المحرك لاستبدالة
STR_REPLACE_HELP_RIGHT_ARRAY                                    :{BLACK} اختر نوع المحرك المراد إحلاله محل المحرك المختار في القائمة اليسرى

STR_REPLACE_VEHICLES_START                                      :{BLACK} بدأ تبديل العربات
STR_REPLACE_HELP_START_BUTTON                                   :{BLACK}اضغط لبدأ عملية تبديل المحركات المختارة في القائمة اليسرى بالمحركات المختارة في القائمة اليمنى
STR_REPLACE_NOT_REPLACING                                       :{BLACK}لم يتم التبديل
STR_REPLACE_NOT_REPLACING_VEHICLE_SELECTED                      :{BLACK}لم يتم اختيار اي عربة
STR_REPLACE_VEHICLES_STOP                                       :{BLACK} اوقف تبديل العربات
STR_REPLACE_HELP_STOP_BUTTON                                    :{BLACK} اضغط لايقاف تبديل المحركات المختارة في اليسار

STR_REPLACE_ENGINE_WAGON_SELECT_HELP                            :{BLACK} بدل بين نافذة استبدال المحركات و العربات
STR_REPLACE_ENGINES                                             :محركات
STR_REPLACE_WAGONS                                              :عربات

STR_REPLACE_HELP_RAILTYPE                                       :{BLACK} اختر نوع القطارالمراد تغييرالمحرك اليه
STR_REPLACE_HELP_REPLACE_INFO_TAB                               :{BLACK} اعرض اي نوع من المحركات سوف يتم تغيير المحرك له - اذا وجد ...
STR_REPLACE_RAIL_VEHICLES                                       :عربات القطار
STR_REPLACE_ELRAIL_VEHICLES                                     :سكة حديد كهربائية
STR_REPLACE_MONORAIL_VEHICLES                                   :عربات احادية السكة
STR_REPLACE_MAGLEV_VEHICLES                                     :مركبات ممغنطة

STR_REPLACE_TRAM_VEHICLES                                       :مركبات الترام

STR_REPLACE_REMOVE_WAGON                                        :{BLACK} إزالة العربات: {ORANGE}{STRING}
STR_REPLACE_REMOVE_WAGON_HELP                                   :{BLACK} المحافظة على طول القطار بازالة عربات ابتداء من المقدمة عند التبديل - عندما يكون التبدل ينتج قطارا اطول.

# Vehicle view
STR_VEHICLE_VIEW_CAPTION                                        :{WHITE}{VEHICLE}


STR_VEHICLE_VIEW_TRAIN_SEND_TO_DEPOT_TOOLTIP                    :{BLACK} ارسل القطار للورشة - مفتاح التحكم (كنترول) + الضغط سيرسله لصيانة فقط
STR_VEHICLE_VIEW_ROAD_VEHICLE_SEND_TO_DEPOT_TOOLTIP             :{BLACK}ارسل العربة الى الورشة. مفتاح التحكم (كنترول) + الضغط ترسل للصيانة فقط
STR_VEHICLE_VIEW_SHIP_SEND_TO_DEPOT_TOOLTIP                     :{BLACK}ارسل السفينة لحوض السفن. اضغط + كنترول سوف يرسلها للصيانة فقط.
STR_VEHICLE_VIEW_AIRCRAFT_SEND_TO_DEPOT_TOOLTIP                 :{BLACK}ارسل الطائرة الى حظيرة الصيانة - مفتاح التحكم (كنترول) + الضغط يرسلها للصيانة فقط

STR_VEHICLE_VIEW_CLONE_TRAIN_INFO                               :{BLACK}هذا سوف يشتري نسخة عن قطار بكل عرباته. مفتاح التحكم + الضغط سوف يشارك الاوامر.
STR_VEHICLE_VIEW_CLONE_ROAD_VEHICLE_INFO                        :{BLACK}هذا سوف يشتري عربة مُطابِقة للمُختاره. مفتاح كنترول+النقر بالفأره سيستنسخ نفس الاوامر الاوامر الى العربه الجديده. مفتاح شفت+النقر بالفأره سيحسب التكلفه المُقدره ويعرضها لك
STR_VEHICLE_VIEW_CLONE_SHIP_INFO                                :{BLACK}هذا سوف يشتري سفينة مطابقة للمختارة. مفتاح التحكم كنترول + الضغط سوف يتشارك بالاوامر.
STR_VEHICLE_VIEW_CLONE_AIRCRAFT_INFO                            :{BLACK}هذا سوف يشتري طائرة مطابقة للمختارة. مفتاح كنترول+نقره بالفأره سينسخ نفس اوامر الطائره السابقه الى الطائره الجديده. مفتاح شفت+نقره بالفأره سيحسب التكلفه المُقَدره ويعرضها لك

STR_VEHICLE_VIEW_TRAIN_IGNORE_SIGNAL_TOOLTIP                    :{BLACK}اجبر القطار على التحرك بدون انتظار الاشارة الخضراء

STR_VEHICLE_VIEW_TRAIN_REFIT_TOOLTIP                            :{BLACK}اعادة تهيئة القطار لحمل نوع اخر من البضائع
STR_VEHICLE_VIEW_ROAD_VEHICLE_REFIT_TOOLTIP                     :{BLACK} هيئ العربة لحمولة أخرى
STR_VEHICLE_VIEW_SHIP_REFIT_TOOLTIP                             :{BLACK}تغيير نوع الحمولة للسفينة
STR_VEHICLE_VIEW_AIRCRAFT_REFIT_TOOLTIP                         :{BLACK}غير نوع الحمولة الى نوع آخر

STR_VEHICLE_VIEW_TRAIN_REVERSE_TOOLTIP                          :{BLACK}عكس اتجاة القطار
STR_VEHICLE_VIEW_ROAD_VEHICLE_REVERSE_TOOLTIP                   :{BLACK}اجبر العربة لدوان للخلف

STR_VEHICLE_VIEW_TRAIN_ORDERS_TOOLTIP                           :{BLACK}عرض اوامر القطار
STR_VEHICLE_VIEW_ROAD_VEHICLE_ORDERS_TOOLTIP                    :{BLACK}عرض اوامر العربة
STR_VEHICLE_VIEW_SHIP_ORDERS_TOOLTIP                            :{BLACK}عرض اوامر السفينة
STR_VEHICLE_VIEW_AIRCRAFT_ORDERS_TOOLTIP                        :{BLACK}عرض اوامر الطائرة

STR_VEHICLE_VIEW_TRAIN_SHOW_DETAILS_TOOLTIP                     :{BLACK}عرض معلومات القطار
STR_VEHICLE_VIEW_ROAD_VEHICLE_SHOW_DETAILS_TOOLTIP              :{BLACK}عرض معلومات العربة
STR_VEHICLE_VIEW_SHIP_SHOW_DETAILS_TOOLTIP                      :{BLACK}عرض تفاصيل السفينة
STR_VEHICLE_VIEW_AIRCRAFT_SHOW_DETAILS_TOOLTIP                  :{BLACK}عرض تفاصيل الطائرة



# Messages in the start stop button in the vehicle view
STR_VEHICLE_STATUS_LOADING_UNLOADING                            :{LTBLUE}تحميل / تفريغ
STR_VEHICLE_STATUS_LEAVING                                      :{LTBLUE}يرحل
STR_VEHICLE_STATUS_CRASHED                                      :{RED}تحطم!
STR_VEHICLE_STATUS_BROKEN_DOWN                                  :{RED} متعطل
STR_VEHICLE_STATUS_STOPPED                                      :{RED} متوقف
STR_VEHICLE_STATUS_TRAIN_STOPPING_VEL                           :{RED}يتوقف , {VELOCITY}
STR_VEHICLE_STATUS_TRAIN_NO_POWER                               :{RED}لا توجد طاقة
STR_VEHICLE_STATUS_TRAIN_STUCK                                  :{ORANGE}ينتظر لمسار متاح

STR_VEHICLE_STATUS_HEADING_FOR_STATION_VEL                      :{LTBLUE}تتوجة الى {STATION}, {VELOCITY}
STR_VEHICLE_STATUS_NO_ORDERS_VEL                                :{LTBLUE}لا يوجد اوامر وجهات , {VELOCITY}
STR_VEHICLE_STATUS_HEADING_FOR_WAYPOINT_VEL                     :{LTBLUE}متوجه ل {WAYPOINT}, {VELOCITY}
STR_VEHICLE_STATUS_HEADING_FOR_DEPOT_VEL                        :{ORANGE}يتوجة الى {DEPOT} , {VELOCITY}
STR_VEHICLE_STATUS_HEADING_FOR_DEPOT_SERVICE_VEL                :{LTBLUE}الصيانة في {DEPOT} , {VELOCITY}

# Vehicle stopped/started animations
STR_VEHICLE_COMMAND_STOPPED_SMALL                               :{TINY_FONT}{RED}متوقف
STR_VEHICLE_COMMAND_STOPPED                                     :{RED}متوقف
STR_VEHICLE_COMMAND_STARTED_SMALL                               :{TINY_FONT}{GREEN}ابتدا
STR_VEHICLE_COMMAND_STARTED                                     :{GREEN}ابتدا

# Vehicle details
STR_VEHICLE_DETAILS_CAPTION                                     :{WHITE}{VEHICLE} تفاصيل
STR_VEHICLE_NAME_BUTTON                                         :{BLACK}اسم

STR_VEHICLE_DETAILS_TRAIN_RENAME                                :{BLACK} اسم القطار
STR_VEHICLE_DETAILS_ROAD_VEHICLE_RENAME                         :{BLACK}تسمية العربة
STR_VEHICLE_DETAILS_SHIP_RENAME                                 :{BLACK}تسمية السفينة
STR_VEHICLE_DETAILS_AIRCRAFT_RENAME                             :{BLACK} تسمية الطائرة

STR_VEHICLE_INFO_AGE_RUNNING_COST_YR                            :{BLACK} العمر {LTBLUE}{STRING}{BLACK} تكلفة التشغيل {LTBLUE}{CURRENCY_LONG} / سنة
# The next two need to stay in this order
STR_VEHICLE_INFO_AGE                                            :{COMMA}سنة ({COMMA})
STR_VEHICLE_INFO_AGE_RED                                        :{RED}{COMMA}سنة ({COMMA})

STR_VEHICLE_INFO_MAX_SPEED                                      :{BLACK} السرعة القصوى {LTBLUE}{VELOCITY}
STR_VEHICLE_INFO_WEIGHT_POWER_MAX_SPEED                         :{BLACK} الوزن {LTBLUE}{WEIGHT_SHORT} {BLACK} الطاقة {LTBLUE}{POWER}{BLACK} السرعى القصوى {LTBLUE}{VELOCITY}
STR_VEHICLE_INFO_WEIGHT_POWER_MAX_SPEED_MAX_TE                  :{BLACK} الوزن {LTBLUE}{WEIGHT_SHORT} {BLACK} القوة {LTBLUE}{POWER}{BLACK} السرعة القصوى {LTBLUE}{VELOCITY} {BLACK} قوة السحب القصوى {LTBLUE}{FORCE}

STR_VEHICLE_INFO_PROFIT_THIS_YEAR_LAST_YEAR                     :{BLACK} دخل هذة السنة {LTBLUE}{CURRENCY_LONG} السنة السابقة - {CURRENCY_LONG}
STR_VEHICLE_INFO_RELIABILITY_BREAKDOWNS                         :{BLACK} الاعتمادية {LTBLUE}{COMMA} % {BLACK} الاعطال منذ اخر صيانة {LTBLUE}{COMMA}

STR_VEHICLE_INFO_BUILT_VALUE                                    :{LTBLUE}{ENGINE} {BLACK} بني {LTBLUE}{NUM}{BLACK} القيمة {LTBLUE}{CURRENCY_LONG}
STR_VEHICLE_INFO_NO_CAPACITY                                    :{BLACK}السعة: {LTBLUE}بدون{STRING}
STR_VEHICLE_INFO_CAPACITY                                       :{BLACK} السعة {LTBLUE}{CARGO_LONG}{3:STRING}
STR_VEHICLE_INFO_CAPACITY_MULT                                  :{BLACK} السعة {LTBLUE}{CARGO_LONG}{3:STRING} (x{4:NUM})
STR_VEHICLE_INFO_CAPACITY_CAPACITY                              :{BLACK} السعة {LTBLUE}{CARGO_LONG}, {CARGO_LONG}{STRING}

STR_VEHICLE_INFO_FEEDER_CARGO_VALUE                             :{BLACK}مقدار التحويل: {LTBLUE}{CURRENCY_LONG}

STR_VEHICLE_DETAILS_SERVICING_INTERVAL_DAYS                     :{BLACK}فترات الصيانة: {LTBLUE}{COMMA}{NBSP} يوم {BLACK} اخر صيانة: {LTBLUE}{DATE_LONG}
STR_VEHICLE_DETAILS_SERVICING_INTERVAL_PERCENT                  :{BLACK}فترات الصيانة: {LTBLUE}{COMMA}% {BLACK}    الصيانة الأخيرة: {LTBLUE}{DATE_LONG}
STR_VEHICLE_DETAILS_INCREASE_SERVICING_INTERVAL_TOOLTIP         :{BLACK}زيادة فترات الصيانة بقدر 10. ومع مفتاح كنترول بمقدار 5.
STR_VEHICLE_DETAILS_DECREASE_SERVICING_INTERVAL_TOOLTIP         :{BLACK} انقاص فترات الصيانة بمعدل 10. Ctrl+ الضغط الانقاص بمعدل 5.

STR_VEHICLE_DETAILS_DAYS                                        :الأيام

STR_QUERY_RENAME_TRAIN_CAPTION                                  :{WHITE}اسم القطار
STR_QUERY_RENAME_ROAD_VEHICLE_CAPTION                           :{WHITE}تسمية العربة
STR_QUERY_RENAME_SHIP_CAPTION                                   :{WHITE}تسمية السفينة
STR_QUERY_RENAME_AIRCRAFT_CAPTION                               :{WHITE}تسمية الطائرة

# Extra buttons for train details windows
STR_VEHICLE_DETAILS_TRAIN_ENGINE_BUILT_AND_VALUE                :{LTBLUE}{ENGINE}{BLACK}بني: {LTBLUE}{NUM}{BLACK} تكلفة: {LTBLUE}{CURRENCY_LONG}
STR_VEHICLE_DETAILS_TRAIN_WAGON_VALUE                           :{LTBLUE}{ENGINE}{BLACK} تكلفة: {LTBLUE}{CURRENCY_LONG}

STR_VEHICLE_DETAILS_TRAIN_TOTAL_CAPACITY_TEXT                   :{BLACK}الحمولة القصوى لهذا القطار:
STR_VEHICLE_DETAILS_TRAIN_TOTAL_CAPACITY                        :{LTBLUE}- {CARGO_LONG} ({CARGO_SHORT})
STR_VEHICLE_DETAILS_TRAIN_TOTAL_CAPACITY_MULT                   :{LTBLUE}- {CARGO_LONG} ({CARGO_SHORT}) (x{NUM})

STR_VEHICLE_DETAILS_CARGO_EMPTY                                 :{LTBLUE}فارغ
STR_VEHICLE_DETAILS_CARGO_FROM                                  :{LTBLUE}{CARGO_LONG} الى {STATION}
STR_VEHICLE_DETAILS_CARGO_FROM_MULT                             :{LTBLUE}{CARGO_LONG} من{STATION} (x{NUM})

STR_VEHICLE_DETAIL_TAB_CARGO                                    :{BLACK}بضاعة شحن
STR_VEHICLE_DETAILS_TRAIN_CARGO_TOOLTIP                         :{BLACK}عرض معلومات الشحنة
STR_VEHICLE_DETAIL_TAB_INFORMATION                              :{BLACK}معلومات
STR_VEHICLE_DETAILS_TRAIN_INFORMATION_TOOLTIP                   :{BLACK}عرض معلومات العربات
STR_VEHICLE_DETAIL_TAB_CAPACITIES                               :{BLACK} السعة
STR_VEHICLE_DETAILS_TRAIN_CAPACITIES_TOOLTIP                    :{BLACK}عرض السعة لكل عربة
STR_VEHICLE_DETAIL_TAB_TOTAL_CARGO                              :{BLACK}مجموع الحمولة
STR_VEHICLE_DETAILS_TRAIN_TOTAL_CARGO_TOOLTIP                   :{BLACK} عرض الحمولة الكاملة للقطار, مفصلة بحسب نوع البضائع

STR_VEHICLE_DETAILS_TRAIN_ARTICULATED_RV_CAPACITY               :{BLACK}السعة: {LTBLUE}

# Vehicle refit
STR_REFIT_CAPTION                                               :{WHITE}{VEHICLE} (تغيير)
STR_REFIT_TITLE                                                 :{GOLD}اختر نوع الحمولة ...
STR_REFIT_NEW_CAPACITY_COST_OF_REFIT                            :{BLACK}السعة الجديدة: {GOLD}{CARGO_LONG}{}{BLACK}تكلفة التغيير: {RED}{CURRENCY_LONG}
STR_REFIT_NEW_CAPACITY_INCOME_FROM_REFIT                        :{BLACK}:المساحة الجديدة {GOLD}{CARGO_LONG}{}{BLACK}:الدخل من التجديد {GREEN}{CURRENCY_LONG}
STR_REFIT_NEW_CAPACITY_COST_OF_AIRCRAFT_REFIT                   :{BLACK}السعة الجديدة: {GOLD}{CARGO_LONG}, {GOLD}{CARGO_LONG}{}{BLACK}تكلفة اعادة التهيئة: {RED}{CURRENCY_LONG}
STR_REFIT_SELECT_VEHICLES_TOOLTIP                               :{BLACK}اختر العربة لاعادة تهيئتها. اسحب بالفارة لاختيار عدة عربات. اضغط على مساحة خالية لاختيار كل العربات. اضغط + كنترول لاختيار العربة الحالية وما بعدها.

STR_REFIT_TRAIN_LIST_TOOLTIP                                    :{BLACK}اختر نوع البضاعة لينقلها القطار
STR_REFIT_ROAD_VEHICLE_LIST_TOOLTIP                             :{BLACK} اختر نوع حمولة العربة
STR_REFIT_SHIP_LIST_TOOLTIP                                     :{BLACK}اختر نوع الحمولة للسفينة
STR_REFIT_AIRCRAFT_LIST_TOOLTIP                                 :{BLACK}اختر نوع الحمولة للطائرة

STR_REFIT_TRAIN_REFIT_BUTTON                                    :{BLACK}تهيئة القطار
STR_REFIT_ROAD_VEHICLE_REFIT_BUTTON                             :{BLACK}تهيئة نوع حمولة العربة
STR_REFIT_SHIP_REFIT_BUTTON                                     :{BLACK}تغيير الحمولة للسفينة
STR_REFIT_AIRCRAFT_REFIT_BUTTON                                 :{BLACK}تغيير حمولة الطائرة

STR_REFIT_TRAIN_REFIT_TOOLTIP                                   :{BLACK}اعادة تهيئة القطار لحمل البضائع المختارة
STR_REFIT_ROAD_VEHICLE_REFIT_TOOLTIP                            :{BLACK} هيئ العربة لنوع الحمولة المختار
STR_REFIT_SHIP_REFIT_TOOLTIP                                    :{BLACK}غير للحمولة المختارة
STR_REFIT_AIRCRAFT_REFIT_TOOLTIP                                :{BLACK}غير الحمولة للنوع المختار

# Order view
STR_ORDERS_CAPTION                                              :{WHITE}{VEHICLE} (اوامر)
STR_ORDERS_TIMETABLE_VIEW                                       :{BLACK}جدولة الاوامر
STR_ORDERS_TIMETABLE_VIEW_TOOLTIP                               :{BLACK}غير الى نافذة جدولة الاوامر

STR_ORDERS_LIST_TOOLTIP                                         :{BLACK}قائمة الاوامر - اضغط على الامر لختيارة. مفتاح التحكم (كنترول) + الضغط لتوجة للمحطة
STR_ORDER_INDEX                                                 :{COMMA}:{NBSP}
STR_ORDER_TEXT                                                  :{STRING} {STRING} {STRING}

STR_ORDERS_END_OF_ORDERS                                        :- - نهاية الاوامر - -
STR_ORDERS_END_OF_SHARED_ORDERS                                 :- - نهاية الأوامر المشتركة - -

# Order bottom buttons
STR_ORDER_NON_STOP                                              :{BLACK}بدون توقف
STR_ORDER_GO_TO                                                 :اذهب الى
STR_ORDER_GO_NON_STOP_TO                                        :اذهب بدون توقف الى
STR_ORDER_GO_VIA                                                :التوجة خلال
STR_ORDER_GO_NON_STOP_VIA                                       :اذهب بدون توقف من خلال
STR_ORDER_TOOLTIP_NON_STOP                                      :{BLACK}غير سلوك التوقف لالأمر المختار

STR_ORDER_TOGGLE_FULL_LOAD                                      :{BLACK}تحميل كامل لأي بضاعة
STR_ORDER_DROP_LOAD_IF_POSSIBLE                                 :حمل اذا كان متاح
STR_ORDER_DROP_FULL_LOAD_ALL                                    :حمل البضائع كاملة
STR_ORDER_DROP_FULL_LOAD_ANY                                    :حمل بالكامل اي نوع من البضائع
STR_ORDER_DROP_NO_LOADING                                       :عدم التحميل
STR_ORDER_TOOLTIP_FULL_LOAD                                     :{BLACK}غير سلوك امر التحميل المختار

STR_ORDER_TOGGLE_UNLOAD                                         :{BLACK}تنزيل الشحنة
STR_ORDER_DROP_UNLOAD_IF_ACCEPTED                               :حمل الشحنة اذا كانت مقبولة
STR_ORDER_DROP_UNLOAD                                           :نزل الشحنة بالكامل
STR_ORDER_DROP_TRANSFER                                         :حول البضائع
STR_ORDER_DROP_NO_UNLOADING                                     :عدم انزال الشحنة
STR_ORDER_TOOLTIP_UNLOAD                                        :{BLACK}غير سلوك التنزيل للامر المختار

STR_ORDER_REFIT                                                 :{BLACK}اعادة تهيئة
STR_ORDER_REFIT_TOOLTIP                                         :{BLACK}اختر نوع البضائع المنقولة لتهيئة العربات في هذا الامر. اضغط كنترول لازالة تعليمات التهيئة.
STR_ORDER_REFIT_AUTO                                            :{BLACK}ملائمة في محطة
STR_ORDER_REFIT_AUTO_TOOLTIP                                    :{BLACK}اختر اي نوع من الحمولة تريد ملائمتها . اضغط مع ctrl لإزالة الملائمة . الملائمة في المحطات لن تكون ما لم تقبل العربة ذلك .
STR_ORDER_DROP_REFIT_AUTO                                       :شحنة ثابتة
STR_ORDER_DROP_REFIT_AUTO_ANY                                   :البضائع المتاحة

STR_ORDER_SERVICE                                               :{BLACK} صيانة
STR_ORDER_DROP_GO_ALWAYS_DEPOT                                  :الذهاب دائما
STR_ORDER_DROP_SERVICE_DEPOT                                    :الصيانة عند الحاجة
STR_ORDER_DROP_HALT_DEPOT                                       :توقف
STR_ORDER_SERVICE_TOOLTIP                                       :{BLACK}تجاوز هذا الامر الا اذا لم تكن الصيانة مطلوبة

STR_ORDER_CONDITIONAL_VARIABLE_TOOLTIP                          :{BLACK}بيانات العربة لتعريف التجاوز الى

# Conditional order variables, must follow order of OrderConditionVariable enum
STR_ORDER_CONDITIONAL_LOAD_PERCENTAGE                           :نسبة التحميل
STR_ORDER_CONDITIONAL_RELIABILITY                               :الصلاحية
STR_ORDER_CONDITIONAL_MAX_SPEED                                 :السرعة القصوى
STR_ORDER_CONDITIONAL_AGE                                       :عمر العربة - سنة
STR_ORDER_CONDITIONAL_REQUIRES_SERVICE                          :يحتاج صيانة
STR_ORDER_CONDITIONAL_UNCONDITIONALLY                           :دائما
STR_ORDER_CONDITIONAL_REMAINING_LIFETIME                        :العمر الافتراضي المتبقي (سنة)

STR_ORDER_CONDITIONAL_COMPARATOR_TOOLTIP                        :{BLACK}كيف تقارن معلومات العربة لخاصية معينة.
STR_ORDER_CONDITIONAL_COMPARATOR_EQUALS                         :يساوي لـ
STR_ORDER_CONDITIONAL_COMPARATOR_NOT_EQUALS                     :لا يساوي لـ
STR_ORDER_CONDITIONAL_COMPARATOR_LESS_THAN                      :اقل من
STR_ORDER_CONDITIONAL_COMPARATOR_LESS_EQUALS                    :اقل او مساو لـ
STR_ORDER_CONDITIONAL_COMPARATOR_MORE_THAN                      :اكثر من
STR_ORDER_CONDITIONAL_COMPARATOR_MORE_EQUALS                    :اكثر او مساو لـ
STR_ORDER_CONDITIONAL_COMPARATOR_IS_TRUE                        :صحيح
STR_ORDER_CONDITIONAL_COMPARATOR_IS_FALSE                       :خاطئ

STR_ORDER_CONDITIONAL_VALUE_TOOLTIP                             :{BLACK}القيمة التي يتم مقارنة العربة معها
STR_ORDER_CONDITIONAL_VALUE_CAPT                                :{WHITE}ادخل قيمة للمقارنة معها

STR_ORDERS_SKIP_BUTTON                                          :{BLACK}تجاوز
STR_ORDERS_SKIP_TOOLTIP                                         :{BLACK} تخطى الامر الحالي, وابد بالتالي. مفتاح التحكم (كنترول) +الضغط يتخطى للامر المختار

STR_ORDERS_DELETE_BUTTON                                        :{BLACK}حذف
STR_ORDERS_DELETE_TOOLTIP                                       :{BLACK}حذف الامر المختار
STR_ORDERS_DELETE_ALL_TOOLTIP                                   :{BLACK}حذف كل الأوامر
STR_ORDERS_STOP_SHARING_BUTTON                                  :{BLACK}أوقف المشاركة
STR_ORDERS_STOP_SHARING_TOOLTIP                                 :{BLACK}اوقف مشاركة الاوامر. اضغط + كنترول لحذف جميع الاوامر من هذه العربة.

STR_ORDERS_GO_TO_BUTTON                                         :{BLACK}اذهب الى
STR_ORDER_GO_TO_NEAREST_DEPOT                                   :اذهب الى اقرب مستودع صيانة
STR_ORDER_GO_TO_NEAREST_HANGAR                                  :اذهب الى اقرب حظيرة صيانة
STR_ORDER_CONDITIONAL                                           :امر انتقال شرطي
STR_ORDER_SHARE                                                 :شارك الأوامر
STR_ORDERS_GO_TO_TOOLTIP                                        :{BLACK}اضافة امر قبل الامر المختار, او لاخر الاوامر

STR_ORDERS_VEH_WITH_SHARED_ORDERS_LIST_TOOLTIP                  :{BLACK} عرض جميع العربات التي تشترك في هذا الجدول

# String parts to build the order string
STR_ORDER_GO_TO_WAYPOINT                                        :أذهب من خلال{WAYPOINT}
STR_ORDER_GO_NON_STOP_TO_WAYPOINT                               :توجة بشكل بدون توقف خلال {WAYPOINT}

STR_ORDER_SERVICE_AT                                            :الصيانة في
STR_ORDER_SERVICE_NON_STOP_AT                                   :الصيانة بدون توقف في

STR_ORDER_NEAREST_DEPOT                                         :الأقرب
STR_ORDER_NEAREST_HANGAR                                        :الحظيرة الأقرب
STR_ORDER_TRAIN_DEPOT                                           :مستودع قطار
STR_ORDER_ROAD_VEHICLE_DEPOT                                    :مستودع العربات
STR_ORDER_SHIP_DEPOT                                            :حوض صيانة السفن
STR_ORDER_GO_TO_NEAREST_DEPOT_FORMAT                            :{STRING} {STRING} {STRING}
STR_ORDER_GO_TO_DEPOT_FORMAT                                    :{STRING} {DEPOT}

STR_ORDER_REFIT_ORDER                                           :هيئة الى {STRING}
STR_ORDER_REFIT_STOP_ORDER                                      :هيئت الى {STRING} و توقف
STR_ORDER_STOP_ORDER                                            :توقف

STR_ORDER_GO_TO_STATION                                         :{STRING} {STATION} {STRING}

STR_ORDER_IMPLICIT                                              :(تلقائى)

STR_ORDER_FULL_LOAD                                             :-تحميل بالكامل-
STR_ORDER_FULL_LOAD_ANY                                         :-حمل اي بضاعة بالكامل-
STR_ORDER_NO_LOAD                                               :(عدم التحميل)
STR_ORDER_UNLOAD                                                :-التنزيل و تحميل الشحنة-
STR_ORDER_UNLOAD_FULL_LOAD                                      :-التنزيل و الانتظار الى الحمولة كاملة-
STR_ORDER_UNLOAD_FULL_LOAD_ANY                                  :-التنزيل و انتظار اي شحنة لتمتلئ اولا-
STR_ORDER_UNLOAD_NO_LOAD                                        :-التنزيل المغادرة فارغ-
STR_ORDER_TRANSFER                                              :-تنزيل و اخذ حمولة-
STR_ORDER_TRANSFER_FULL_LOAD                                    :(توصيل شحنة و الانتظار للحمولة الكاملة)
STR_ORDER_TRANSFER_FULL_LOAD_ANY                                :(توصيل شحنة و الانتظار لأي بضاعة تمتلئ اولا)
STR_ORDER_TRANSFER_NO_LOAD                                      :)التوصيل و االمغادرة فارغ)
STR_ORDER_NO_UNLOAD                                             :-عدم انزال الشحنة و تحميل غيرها-
STR_ORDER_NO_UNLOAD_FULL_LOAD                                   :(عدم انزال الشحنة و الانتظار للحمولة القصوى)
STR_ORDER_NO_UNLOAD_FULL_LOAD_ANY                               :-عدم انزال الشحنة و الانتظار للحمولة القصوى لاي شحنة-
STR_ORDER_NO_UNLOAD_NO_LOAD                                     :(لا تفريغ و لا تحميل)

STR_ORDER_AUTO_REFIT                                            :(ملائمة لـ {STRING})
STR_ORDER_FULL_LOAD_REFIT                                       :(تحميل كلي مع الملائمة لـ {STRING})
STR_ORDER_FULL_LOAD_ANY_REFIT                                   :(تحميل كلي لأي بضاعة مع الملائمة لـ {STRING})
STR_ORDER_UNLOAD_REFIT                                          :(تفريغ الحمولة و شحن البضائع مع الملائمة لـ {STRING})
STR_ORDER_UNLOAD_FULL_LOAD_REFIT                                :(تفرغ الحمولة و الانتظار للتحميل الكلي مع الملائمة لـ {STRING})
STR_ORDER_UNLOAD_FULL_LOAD_ANY_REFIT                            :(التفريغ و الانتظار للتحميل الكلي لأي بضاعة مع الملائمة لـ {STRING})
STR_ORDER_TRANSFER_REFIT                                        :(تحويل البضاعة و أخذ البضاعة مع الملائمة لـ {STRING})
STR_ORDER_TRANSFER_FULL_LOAD_REFIT                              :(تحويل البضاعة و الانتظار للحمولة القصوى مع الملائمة الذاتية لـ {STRING})
STR_ORDER_TRANSFER_FULL_LOAD_ANY_REFIT                          :(تحويل البضاعة و الانتظار لاي حمولة كاملة مع الملائمة الذاتية لـ {STRING})
STR_ORDER_NO_UNLOAD_REFIT                                       :(عدم التفريغ و تحميل البضائع مع الملائمة الذاتية لـ {STRING})
STR_ORDER_NO_UNLOAD_FULL_LOAD_REFIT                             :(عدم التفريغ مع الانتظار للحمولة القصوى مع الملائمة الذاتية لـ {STRING})
STR_ORDER_NO_UNLOAD_FULL_LOAD_ANY_REFIT                         :(عدم التفريغ و الانتظار للحمولة القصوى لاي نوع مع الملائمة الذاتية لـ {STRING})

STR_ORDER_AUTO_REFIT_ANY                                        :البضائع المتاحة

STR_ORDER_STOP_LOCATION_NEAR_END                                :[قرب النهاية]
STR_ORDER_STOP_LOCATION_MIDDLE                                  :[وسط]
STR_ORDER_STOP_LOCATION_FAR_END                                 :[النهاية القصوى]


STR_ORDER_CONDITIONAL_UNCONDITIONAL                             :اقفز الى الأمر {COMMA}
STR_ORDER_CONDITIONAL_NUM                                       :اقفز للامر{COMMA} عندما {STRING} {STRING} {COMMA}
STR_ORDER_CONDITIONAL_TRUE_FALSE                                :اقفز للامر {COMMA} عندما {STRING} {STRING}

STR_INVALID_ORDER                                               :{RED} (أمر خاطئ)

# Time table window
STR_TIMETABLE_TITLE                                             :{WHITE}{VEHICLE} جدولة الاوامر
STR_TIMETABLE_ORDER_VIEW                                        :{BLACK}الأوامر
STR_TIMETABLE_ORDER_VIEW_TOOLTIP                                :{BLACK}حول الى عرض الاوامر

STR_TIMETABLE_TOOLTIP                                           :{BLACK}جدولة الأوامر - اضغط على الامر لاظهارة

STR_TIMETABLE_NO_TRAVEL                                         :لا رحيل
STR_TIMETABLE_NOT_TIMETABLEABLE                                 :المغادرة (ذاتي: بواسطة الامر اليدوي التالي)
STR_TIMETABLE_TRAVEL_NOT_TIMETABLED                             :مسافر (غير مجدوله)
STR_TIMETABLE_TRAVEL_NOT_TIMETABLED_SPEED                       :سافر(بدون جدول زمني) مع تقريبا {2:VELOCITY}
STR_TIMETABLE_TRAVEL_FOR                                        :مسافر لـ {STRING}
STR_TIMETABLE_TRAVEL_FOR_SPEED                                  :سافر لي {STRING} بمعدل {VELOCITY}
STR_TIMETABLE_TRAVEL_FOR_ESTIMATED                              :سافر(إلى {STRING}, بدون جدول زمني)
STR_TIMETABLE_TRAVEL_FOR_SPEED_ESTIMATED                        :سافر (إلى {STRING}, بدون الجدول الزمني) مع تقريبا {VELOCITY}
STR_TIMETABLE_STAY_FOR                                          :ويبقى لـ {STRING}
STR_TIMETABLE_AND_TRAVEL_FOR                                    :ويسافر لـ {STRING}
STR_TIMETABLE_DAYS                                              :{COMMA}يوم
STR_TIMETABLE_TICKS                                             :{COMMA} علامة

STR_TIMETABLE_TOTAL_TIME                                        :{BLACK}جدولة الاوامر هذه ستأخذ {STRING} لنهاية
STR_TIMETABLE_TOTAL_TIME_INCOMPLETE                             :{BLACK}جدولة الاوامر هذه ستأخذ على الاقل {STRING} لتكتمل (لايشمل كل الجدولة)

STR_TIMETABLE_STATUS_ON_TIME                                    :{BLACK}هذه العربة تعمل حسب الجدولة في الوقت المُحَدَد
STR_TIMETABLE_STATUS_LATE                                       :{BLACK}هذه العربه {STRING} مُتاخِرة حاليا عن الجدوله
STR_TIMETABLE_STATUS_EARLY                                      :{BLACK}هذه العربه {STRING} مُتَقَدِمه عن الجدوله
STR_TIMETABLE_STATUS_NOT_STARTED                                :{BLACK}جدولة الاعمال لم تبدأ بعد
STR_TIMETABLE_STATUS_START_AT                                   :{BLACK}جدولة الاعمال ستبدأ فى {STRING}

STR_TIMETABLE_STARTING_DATE                                     :{BLACK}تاريخ البدأ

STR_TIMETABLE_CHANGE_TIME                                       :{BLACK}غير الوقت
STR_TIMETABLE_WAIT_TIME_TOOLTIP                                 :{BLACK}غير مقدار الزمن الذي يستغرقه هذا الامر

STR_TIMETABLE_CLEAR_TIME                                        :{BLACK}إمسح الوقت
STR_TIMETABLE_CLEAR_TIME_TOOLTIP                                :{BLACK}إمسح مقدار الزمن لهذا الامر

STR_TIMETABLE_CHANGE_SPEED                                      :{BLACK}غير حدود السرعه
STR_TIMETABLE_CHANGE_SPEED_TOOLTIP                              :{BLACK}غير السرعة القصوى للامر المختار

STR_TIMETABLE_CLEAR_SPEED                                       :{BLACK}ازل تحديد السرعة
STR_TIMETABLE_CLEAR_SPEED_TOOLTIP                               :{BLACK}ازل السرعة القصوى للرحلة من الامر المختار

STR_TIMETABLE_RESET_LATENESS                                    :{BLACK}اعد ضبط العداد التأخير
STR_TIMETABLE_RESET_LATENESS_TOOLTIP                            :{BLACK}عدل وقت التاخير للعداد حتى تصل المركبة في الوقت المحدد

STR_TIMETABLE_AUTOFILL                                          :{BLACK}تهيئة تلقائية
STR_TIMETABLE_AUTOFILL_TOOLTIP                                  :{BLACK}مفتاح كنترول لمحاولة ابقائ وقت الانتظار (املأ الجدولة تلقائيا بقيم الرحلة التالية)

STR_TIMETABLE_EXPECTED                                          :{BLACK}متوقع
STR_TIMETABLE_SCHEDULED                                         :{BLACK}مجدول
STR_TIMETABLE_EXPECTED_TOOLTIP                                  :{BLACK}غير بين المتوقع و المجدول

STR_TIMETABLE_ARRIVAL_ABBREVIATION                              :و:
STR_TIMETABLE_DEPARTURE_ABBREVIATION                            :م:


# Date window (for timetable)
STR_DATE_CAPTION                                                :{WHITE}ضبط التاريخ
STR_DATE_SET_DATE                                               :{BLACK}ضبط التاريخ
STR_DATE_SET_DATE_TOOLTIP                                       :{BLACK}اختر التاريخ المختار كبداية لجدول الاعمال هذا
STR_DATE_DAY_TOOLTIP                                            :{BLACK}اختر اليوم
STR_DATE_MONTH_TOOLTIP                                          :{BLACK}اختر الشهر
STR_DATE_YEAR_TOOLTIP                                           :{BLACK}اختر السنة


# AI debug window
STR_AI_DEBUG                                                    :{WHITE}مكتشف اخطاء الذكاء الصناعي
STR_AI_DEBUG_NAME_AND_VERSION                                   :{BLACK}{STRING} (v{NUM})
STR_AI_DEBUG_NAME_TOOLTIP                                       :{BLACK} اسم الذكاء الصناعي
STR_AI_DEBUG_SETTINGS                                           :{BLACK}اعدادات الذكاء الاصطناعي
STR_AI_DEBUG_SETTINGS_TOOLTIP                                   :{BLACK}غير اعدادات الذكاء الاصطناعي
STR_AI_DEBUG_RELOAD                                             :{BLACK} اعادة تحميل الذكاء الصناعي
STR_AI_DEBUG_RELOAD_TOOLTIP                                     :{BLACK} حذف الذكاء الصناعي - اعادة تحميل الذكاء الصناعي و بدء تشغيلة من جديد
STR_AI_DEBUG_BREAK_STR_ON_OFF_TOOLTIP                           :{BLACK}نشط/اوقف التوقف عندما تتطابق رسائل الذكاء الصناعي مع جمل التوقف.
STR_AI_DEBUG_BREAK_ON_LABEL                                     :{BLACK}توقف:
STR_AI_DEBUG_BREAK_STR_OSKTITLE                                 :{BLACK}توقف
STR_AI_DEBUG_BREAK_STR_TOOLTIP                                  :{BLACK}عندما تتطابق رسالة الذكاء الصناعي مع هذة الجملة, تتوقف اللعبة.
STR_AI_DEBUG_MATCH_CASE                                         :{BLACK}قارن الحالات
STR_AI_DEBUG_MATCH_CASE_TOOLTIP                                 :{BLACK}اظهر الحالات المتشابهة عند مقارنة رسائل الذكاء الصناعي مع الجمل المكسورة.
STR_AI_DEBUG_CONTINUE                                           :{BLACK}استمر
STR_AI_DEBUG_CONTINUE_TOOLTIP                                   :{BLACK}عدم توقيف ومواصلة الذكاء الصناعي
STR_AI_DEBUG_SELECT_AI_TOOLTIP                                  :{BLACK}عرض صائد الاخطاء لهذه الاضافة

STR_ERROR_AI_NO_AI_FOUND                                        :لا يوجد اضافات مناسبة للتحميل{} هذه اضافة غبية ولن تفعل شيئا لك{} تستطيع تحميل اضافات من الشبكة عن طريق نظام التحميل
STR_ERROR_AI_PLEASE_REPORT_CRASH                                :{WHITE}واحد من الذكاء الصناعي فشل. الرجاء ابلاغ المبرمج عنه مصحوبا بصورة من شاشة مصحح الاخطاء.
STR_ERROR_AI_DEBUG_SERVER_ONLY                                  :{YELLOW} شاشة اخطاء الذكاء الصناعي متوفرة فقط للخادم

# AI configuration window
STR_AI_CONFIG_CAPTION                                           :{WHITE}إعدادات الذكاء الصناعي
STR_AI_CONFIG_HUMAN_PLAYER                                      :لاعب انساني
STR_AI_CONFIG_RANDOM_AI                                         :ذكاء صناعي عشوائي
STR_AI_CONFIG_NONE                                              :(لا شيء)

STR_AI_CONFIG_MOVE_UP                                           :{BLACK}انقل للاعلى
STR_AI_CONFIG_MOVE_UP_TOOLTIP                                   :{BLACK}انقل الذكاء الاصطناعي المختار للاعلى
STR_AI_CONFIG_MOVE_DOWN                                         :{BLACK}انقل للاسفل
STR_AI_CONFIG_MOVE_DOWN_TOOLTIP                                 :{BLACK}انقل الذكاء الاصطناعي المختار للاسفل


STR_AI_CONFIG_CHANGE_NONE                                       :
STR_AI_CONFIG_CONFIGURE                                         :{BLACK} اعداد
STR_AI_CONFIG_CONFIGURE_TOOLTIP                                 :{BLACK} اعداد خواص الذكاء الصناعي

# Available AIs window
STR_AI_LIST_TOOLTIP                                             :{BLACK} اضغط لاختيار ذكاء اصطناعي

STR_AI_LIST_AUTHOR                                              :{LTBLUE}المؤلف: {ORANGE}{STRING}
STR_AI_LIST_VERSION                                             :{LTBLUE}الاصدار: {ORANGE}{NUM}
STR_AI_LIST_URL                                                 :{LTBLUE}العنوان : {ORANGE}{STRING}

STR_AI_LIST_ACCEPT                                              :{BLACK} اقبل
STR_AI_LIST_ACCEPT_TOOLTIP                                      :{BLACK} اختر الذكاء الصناعي المنتقى
STR_AI_LIST_CANCEL                                              :{BLACK} الغاء
STR_AI_LIST_CANCEL_TOOLTIP                                      :{BLACK} لا تغير الذكاء الصناعي

STR_SCREENSHOT_ZOOMIN_SCREENSHOT                                :{BLACK}التقط لقطة شاشة كاملة

# AI Parameters
STR_AI_SETTINGS_CLOSE                                           :{BLACK} اغلاق
STR_AI_SETTINGS_RESET                                           :{BLACK} اعادة ضبط
STR_AI_SETTINGS_SETTING                                         :{STRING}: {ORANGE}{STRING}


# Textfile window
STR_TEXTFILE_README_CAPTION                                     :{WHITE}{STRING}اقراني {STRING}
STR_TEXTFILE_CHANGELOG_CAPTION                                  :{WHITE}{STRING} سجل التغيير ل{STRING}
STR_TEXTFILE_LICENCE_CAPTION                                    :{WHITE}{STRING}رخصة {STRING}
STR_TEXTFILE_WRAP_TEXT                                          :{WHITE}التفاف النص
STR_TEXTFILE_VIEW_README                                        :{BLACK}اعرض ملف التعليمات ريدمي
STR_TEXTFILE_VIEW_CHANGELOG                                     :{BLACK}اعرض سجل التغييرات
STR_TEXTFILE_VIEW_LICENCE                                       :{BLACK}الرخصة


# Vehicle loading indicators
STR_PERCENT_UP_SMALL                                            :{TINY_FONT}{WHITE}{NUM}%{UP_ARROW}
STR_PERCENT_UP                                                  :{WHITE}{NUM}%{UP_ARROW}
STR_PERCENT_DOWN_SMALL                                          :{TINY_FONT}{WHITE}{NUM}%{DOWN_ARROW}
STR_PERCENT_DOWN                                                :{WHITE}{NUM}%{DOWN_ARROW}
STR_PERCENT_UP_DOWN_SMALL                                       :{TINY_FONT}{WHITE}{NUM}%{UP_ARROW}{DOWN_ARROW}
STR_PERCENT_UP_DOWN                                             :{WHITE}{NUM}%{UP_ARROW}{DOWN_ARROW}

# Income 'floats'
STR_INCOME_FLOAT_COST_SMALL                                     :{TINY_FONT}{RED}تكلفة: {CURRENCY_LONG}
STR_INCOME_FLOAT_COST                                           :{RED}تكلفة: {CURRENCY_LONG}
STR_INCOME_FLOAT_INCOME_SMALL                                   :{TINY_FONT}{GREEN}الدخل: {CURRENCY_LONG}
STR_INCOME_FLOAT_INCOME                                         :{GREEN}الدخل: {CURRENCY_LONG}
STR_FEEDER_TINY                                                 :{TINY_FONT}{YELLOW}التحويل: {CURRENCY_LONG}
STR_FEEDER                                                      :{YELLOW}حول: {CURRENCY_LONG}
STR_MESSAGE_ESTIMATED_COST                                      :{WHITE}التكلفة التقديرية {CURRENCY_LONG}
STR_MESSAGE_ESTIMATED_INCOME                                    :{WHITE}الدخل التقديري: {CURRENCY_LONG}

# Saveload messages
STR_ERROR_SAVE_STILL_IN_PROGRESS                                :{WHITE}الحفظ مازال جاريا الآن{}الرجاء الأنتظار حتر ينتهي
STR_ERROR_AUTOSAVE_FAILED                                       :{WHITE}فشل الحفظ التلقائي
STR_ERROR_UNABLE_TO_READ_DRIVE                                  :{BLACK}لا يمكن قرائة القرص
STR_ERROR_GAME_SAVE_FAILED                                      :{WHITE}فشل حفظ اللعبة{}{STRING}
STR_ERROR_UNABLE_TO_DELETE_FILE                                 :{WHITE}لا يمكن حذف الملف
STR_ERROR_GAME_LOAD_FAILED                                      :{WHITE}فشل فتح اللعبة{}{STRING}
STR_GAME_SAVELOAD_ERROR_BROKEN_INTERNAL_ERROR                   :خطأ داخلي: {STRING}
STR_GAME_SAVELOAD_ERROR_BROKEN_SAVEGAME                         :لعبه محفوظه غير صالحه - {STRING}
STR_GAME_SAVELOAD_ERROR_TOO_NEW_SAVEGAME                        :اللعبة حفظت بنسخة أحدث
STR_GAME_SAVELOAD_ERROR_FILE_NOT_READABLE                       :لا يمكن قراءة الملف
STR_GAME_SAVELOAD_ERROR_FILE_NOT_WRITEABLE                      :لايمكن قراءة الملف
STR_GAME_SAVELOAD_ERROR_DATA_INTEGRITY_CHECK_FAILED             :فشل التحقق من سلامة البيانات
STR_GAME_SAVELOAD_NOT_AVAILABLE                                 :<غير متاح>
STR_WARNING_LOADGAME_REMOVED_TRAMS                              :{WHITE}اللعبة حفظت بنسخة لا تدعم الترام. كل ما يتعلق بالترام حذف.

# Map generation messages
STR_ERROR_COULD_NOT_CREATE_TOWN                                 :{WHITE}مولد الخريطة توقف ...{} ... لا يوجد مواقع مناسبة للمدن
STR_ERROR_NO_TOWN_IN_SCENARIO                                   :{WHITE}... لا يوجد مدن في هذه الخريطة

STR_ERROR_PNGMAP                                                :{WHITE}لا يمكن تحميل الخريطة من PNG ...
STR_ERROR_PNGMAP_FILE_NOT_FOUND                                 :{WHITE}... الملف غير موجود.
STR_ERROR_PNGMAP_IMAGE_TYPE                                     :{WHITE}... لا يمكن تحويل صيغة الملف.مطلوب ملف PNG . 8 او 24 - بت
STR_ERROR_PNGMAP_MISC                                           :{WHITE}حدث خطأ ما ... للاسف ! (قد يكون ملف تالف).

STR_ERROR_BMPMAP                                                :{WHITE}لا يمكن تحميل الخريطة من BMP ...
STR_ERROR_BMPMAP_IMAGE_TYPE                                     :{WHITE}لايمكن تحويل نوع الصورة...

STR_ERROR_HEIGHTMAP_TOO_LARGE                                   :{WHITE}الصورة ضخمة جدا ...

STR_WARNING_HEIGHTMAP_SCALE_CAPTION                             :{WHITE}تحذير
STR_WARNING_HEIGHTMAP_SCALE_MESSAGE                             :{YELLOW}اعادة تحجيم الخريطة المصدر كثيرا غير مستحسن. هل تريد اكمال توليد الخريطة؟

# Soundset messages
STR_WARNING_FALLBACK_SOUNDSET                                   :{WHITE}لايوجد غير مجموعة اصوات. اذا اردت اصوات, نصب مجموعة صوتية من خلال نظام التحميل.

# Screenshot related messages

STR_MESSAGE_SCREENSHOT_SUCCESSFULLY                             :{WHITE}صورة من الشاشة حفظت بنجاح باسم: '{STRING}'
STR_ERROR_SCREENSHOT_FAILED                                     :{WHITE}لم يتم حفظ الصورة

# Error message titles
STR_ERROR_MESSAGE_CAPTION                                       :{YELLOW}رسالة
STR_ERROR_MESSAGE_CAPTION_OTHER_COMPANY                         :{YELLOW}رسالة من {STRING}

# Generic construction errors
STR_ERROR_OFF_EDGE_OF_MAP                                       :{WHITE}خارج حدود الخريطة
STR_ERROR_TOO_CLOSE_TO_EDGE_OF_MAP                              :{WHITE}قريب جدا من حافة الخريطة
STR_ERROR_NOT_ENOUGH_CASH_REQUIRES_CURRENCY                     :{WHITE}الرصيد لا يكفي - يلزمك {CURRENCY_LONG}
STR_ERROR_FLAT_LAND_REQUIRED                                    :{WHITE}يجب ان تكون الأرض مستوية
STR_ERROR_LAND_SLOPED_IN_WRONG_DIRECTION                        :{WHITE}الأرض مائلة في الأتجاة الغير مناسب
STR_ERROR_CAN_T_DO_THIS                                         :{WHITE}لا يمكن تنفيذة...
STR_ERROR_BUILDING_MUST_BE_DEMOLISHED                           :{WHITE}يجب هدم المبنى اولا
STR_ERROR_CAN_T_CLEAR_THIS_AREA                                 :{WHITE}لا يمكن ازالتة ...
STR_ERROR_SITE_UNSUITABLE                                       :{WHITE}... الموقع غير مناسب
STR_ERROR_ALREADY_BUILT                                         :{WHITE}... تم بنائة
STR_ERROR_OWNED_BY                                              :{WHITE}مملوكة من قبل ... {STRING}
STR_ERROR_AREA_IS_OWNED_BY_ANOTHER                              :{WHITE}... المنطقة مملوكة لشركة منافسة
STR_ERROR_TERRAFORM_LIMIT_REACHED                               :{WHITE}... تم الوصول لاقصى حدود للتضاريس
STR_ERROR_CLEARING_LIMIT_REACHED                                :{WHITE}... تم الوصول لاقصى عدد ازالة
STR_ERROR_NAME_MUST_BE_UNIQUE                                   :{WHITE}السم يجب ان يكون فريدا - غير مستخدم
STR_ERROR_GENERIC_OBJECT_IN_THE_WAY                             :{WHITE}{1:STRING} على الطريق
STR_ERROR_NOT_ALLOWED_WHILE_PAUSED                              :{WHITE}غير مسموح في حين توقفت

# Local authority errors
STR_ERROR_LOCAL_AUTHORITY_REFUSES_TO_ALLOW_THIS                 :{WHITE}{TOWN} السلطات المحليه ترفض المساح بهذا
STR_ERROR_LOCAL_AUTHORITY_REFUSES_AIRPORT                       :{WHITE}{TOWN}البلدية ترفض بناء مطار آخر في هذه المدينة
STR_ERROR_LOCAL_AUTHORITY_REFUSES_NOISE                         :{WHITE}بلدية {TOWN}{} ترفض السماح بمطار هنا بسبب تتعلق بالضوضاء العالية منه .
STR_ERROR_BRIBE_FAILED                                          :{WHITE}محاولتك لرشوة السلطات اكتشفت بواسطة مراقب محلي

# Levelling errors
STR_ERROR_CAN_T_RAISE_LAND_HERE                                 :{WHITE}لا يمكن رفع الأرض هنا
STR_ERROR_CAN_T_LOWER_LAND_HERE                                 :{WHITE}لا يمكن خفض الأرض هنا
STR_ERROR_CAN_T_LEVEL_LAND_HERE                                 :{WHITE}لا يمكن تسوية الأرض هنا ...
STR_ERROR_EXCAVATION_WOULD_DAMAGE                               :{WHITE}الحفر سوف يضر بالقناة
STR_ERROR_ALREADY_AT_SEA_LEVEL                                  :{WHITE}... تم الوصول لمستوى البحر
STR_ERROR_TOO_HIGH                                              :{WHITE}عالي جدا...
STR_ERROR_ALREADY_LEVELLED                                      :{WHITE}مسطحة ...

# Company related errors
STR_ERROR_CAN_T_CHANGE_COMPANY_NAME                             :{WHITE}لا يمكن تغيير اسم الشركة
STR_ERROR_CAN_T_CHANGE_PRESIDENT                                :{WHITE}لا يمكن تغيير اسم صاحب الشركة

STR_ERROR_MAXIMUM_PERMITTED_LOAN                                :{WHITE}... اعلى دين مسموح به : {CURRENCY_LONG}
STR_ERROR_CAN_T_BORROW_ANY_MORE_MONEY                           :{WHITE}بلغت الحد الاقصى للقرض
STR_ERROR_LOAN_ALREADY_REPAYED                                  :{WHITE}... لا يوجد دين للسداد
STR_ERROR_CURRENCY_REQUIRED                                     :{WHITE}...{CURRENCY_LONG} مطلوب
STR_ERROR_CAN_T_REPAY_LOAN                                      :{WHITE}لا يمكن تسديد الدين
STR_ERROR_INSUFFICIENT_FUNDS                                    :{WHITE}لا يمكن التخلي عن النقود المعطاة من البنك على سبيل الاعارة ...
STR_ERROR_CAN_T_BUY_COMPANY                                     :{WHITE}لا يمكن شراء الشركة ...
STR_ERROR_CAN_T_BUILD_COMPANY_HEADQUARTERS                      :{WHITE}لا يمكن بناء مبنى الشركة الئيسي ...
STR_ERROR_CAN_T_BUY_25_SHARE_IN_THIS                            :{WHITE}لا يمكن شراء 25% من اسهم الشركة ...
STR_ERROR_CAN_T_SELL_25_SHARE_IN                                :{WHITE}لا يمكن بيع 25% من اسهم الشركة ...
STR_ERROR_PROTECTED                                             :{WHITE}هذه الشركة ليست عريقة بقدر كافي لمشاركة الأسهم ...

# Town related errors
STR_ERROR_CAN_T_GENERATE_TOWN                                   :{WHITE}لا يمكن انشاء اي مدينة
STR_ERROR_CAN_T_RENAME_TOWN                                     :{WHITE}تعذر إعاده تسميه المدينه...
STR_ERROR_CAN_T_FOUND_TOWN_HERE                                 :{WHITE}لا يمكن انشاء مدينة هنا
STR_ERROR_CAN_T_EXPAND_TOWN                                     :{WHITE}لا يمكن توسيع المدينة ...
STR_ERROR_TOO_CLOSE_TO_EDGE_OF_MAP_SUB                          :{WHITE}... قريبة جدا من حافة الخريطة
STR_ERROR_TOO_CLOSE_TO_ANOTHER_TOWN                             :{WHITE}... قريبة جدا من مدينة أخرى
STR_ERROR_TOO_MANY_TOWNS                                        :{WHITE}... المدن كثيرة جدا
STR_ERROR_NO_SPACE_FOR_TOWN                                     :{WHITE}... لا يوجد فراغ في الخريطة
STR_ERROR_TOWN_EXPAND_WARN_NO_ROADS                             :{WHITE}لن تبني البلدية طرق جديدة. بإمكانك تمكين بناء الطرق الجديدة عن طريق الاعدادات --> البيئة--> المدن
STR_ERROR_ROAD_WORKS_IN_PROGRESS                                :{WHITE}اعمال الطرق قيد التنفيذ
STR_ERROR_TOWN_CAN_T_DELETE                                     :{WHITE}لا يمكن ازالة هذه المدينة{}محطة او ورشة مرتبطة بالمدينة او هناك مربع مملوك للمدينة لا يمكن لزالته
STR_ERROR_STATUE_NO_SUITABLE_PLACE                              :{WHITE}... لا يوجد مكان مناسب للمجسم بداخل هذة المدينة/البلدة

# Industry related errors
STR_ERROR_TOO_MANY_INDUSTRIES                                   :{WHITE}... المصانع كثيرة جدا
STR_ERROR_CAN_T_GENERATE_INDUSTRIES                             :{WHITE}لا يمكن انشاء مصانع ...
STR_ERROR_CAN_T_BUILD_HERE                                      :{WHITE}تعذر بناء {STRING} هنا...
STR_ERROR_CAN_T_CONSTRUCT_THIS_INDUSTRY                         :{WHITE}لا بمكن بناء المصنع هنا ...
STR_ERROR_INDUSTRY_TOO_CLOSE                                    :{WHITE}قريب جدا من مصنع آخر
STR_ERROR_MUST_FOUND_TOWN_FIRST                                 :{WHITE}... يجب بناء مدينة اولا
STR_ERROR_ONLY_ONE_ALLOWED_PER_TOWN                             :{WHITE}... يسمح بواحد في المدينة فقط
STR_ERROR_CAN_ONLY_BE_BUILT_IN_TOWNS_WITH_POPULATION_OF_1200    :{WHITE}... يمكن بنائة في مدن يزيد سكانها عن 1200 نسمة
STR_ERROR_CAN_ONLY_BE_BUILT_IN_RAINFOREST                       :{WHITE}... يمكن بنائة في الغابات المطيرة فقط
STR_ERROR_CAN_ONLY_BE_BUILT_IN_DESERT                           :{WHITE}... يمكن بنائة في المناطق الصحراوية فقط
STR_ERROR_CAN_ONLY_BE_BUILT_IN_TOWNS                            :{WHITE}... يبنى فقط في المدن
STR_ERROR_CAN_ONLY_BE_BUILT_NEAR_TOWN_CENTER                    :{WHITE}... لا يمكن بناؤها إلا بقرب وسط المدن
STR_ERROR_CAN_ONLY_BE_BUILT_IN_LOW_AREAS                        :{WHITE}... يمكن بنائه في المناطق المنخفضة فقط
STR_ERROR_CAN_ONLY_BE_POSITIONED                                :{WHITE}... يمكن بنائة على اطراف الخريطة فقط
STR_ERROR_FOREST_CAN_ONLY_BE_PLANTED                            :{WHITE}... يمكن زراعة الغابة فوق خط الثلج فقط
STR_ERROR_CAN_ONLY_BE_BUILT_ABOVE_SNOW_LINE                     :{WHITE}يمكن بنائة فوق خط الثلج فقط
STR_ERROR_CAN_ONLY_BE_BUILT_BELOW_SNOW_LINE                     :{WHITE}يمكن بنائة تحت خط الثلج فقط


# Station construction related errors
STR_ERROR_CAN_T_BUILD_RAILROAD_STATION                          :{WHITE}لا يمكن بناء محطة سكة حديد هنا ...
STR_ERROR_CAN_T_BUILD_BUS_STATION                               :{WHITE}تعذر بناء محطه الحافلات...
STR_ERROR_CAN_T_BUILD_TRUCK_STATION                             :{WHITE}تعذر بناء محطات الشاحنات...
STR_ERROR_CAN_T_BUILD_PASSENGER_TRAM_STATION                    :{WHITE}لا يمكن بناء محطة ركاب هنا ...
STR_ERROR_CAN_T_BUILD_CARGO_TRAM_STATION                        :{WHITE}لا يمكن بناء محطة ترام هنا ...
STR_ERROR_CAN_T_BUILD_DOCK_HERE                                 :{WHITE}لا يمكن بناء مرفء هنا ...
STR_ERROR_CAN_T_BUILD_AIRPORT_HERE                              :{WHITE}تعذر بناء المطار هنا...

STR_ERROR_ADJOINS_MORE_THAN_ONE_EXISTING                        :{WHITE}جاور اكثر من محطه موجوده مسبقاً
STR_ERROR_STATION_TOO_SPREAD_OUT                                :{WHITE}... المحطه ممتده للخارج للغايه
STR_ERROR_TOO_MANY_STATIONS_LOADING                             :{WHITE}يوجد الكثير من المحطات
STR_ERROR_TOO_MANY_STATION_SPECS                                :{WHITE}يوجد الكثير من قطاعات محطه السكه الحديديه
STR_ERROR_TOO_MANY_BUS_STOPS                                    :{WHITE}يوجد الكثير من محطات الحافلات
STR_ERROR_TOO_MANY_TRUCK_STOPS                                  :{WHITE}يوجد الكثير من محطات الشاحنات
STR_ERROR_TOO_CLOSE_TO_ANOTHER_DOCK                             :{WHITE}قريب للغايه من مَرسَى اخر
STR_ERROR_TOO_CLOSE_TO_ANOTHER_AIRPORT                          :{WHITE}قريب للغايه من مطار اخر
STR_ERROR_CAN_T_RENAME_STATION                                  :{WHITE}تعذر إعاده تسميه المحطه...
STR_ERROR_DRIVE_THROUGH_ON_TOWN_ROAD                            :{WHITE}... هذا الطريق ملك المدينه
STR_ERROR_DRIVE_THROUGH_DIRECTION                               :{WHITE}... اتجاه الطريق خاطئ
STR_ERROR_DRIVE_THROUGH_CORNER                                  :{WHITE}... القيادة عبر إشارات التوقف لا يمكن ان تحتوي على زوايا
STR_ERROR_DRIVE_THROUGH_JUNCTION                                :{WHITE}... القيادة عبر إشارات التوقف لا يمكن ان تحتوي على تقاطعات

# Station destruction related errors
STR_ERROR_CAN_T_REMOVE_PART_OF_STATION                          :{WHITE}تعذر حذف هذا الجزء من المحطه...
STR_ERROR_MUST_REMOVE_RAILWAY_STATION_FIRST                     :{WHITE}يجب ازالة محطة القطار اولاً
STR_ERROR_CAN_T_REMOVE_BUS_STATION                              :{WHITE}تعذر إزاله محطه الحافلات...
STR_ERROR_CAN_T_REMOVE_TRUCK_STATION                            :{WHITE}تعذر إزاله محطه الشاحنات...
STR_ERROR_CAN_T_REMOVE_PASSENGER_TRAM_STATION                   :{WHITE}تعذر إزاله محطه ركاب الترام...
STR_ERROR_CAN_T_REMOVE_CARGO_TRAM_STATION                       :{WHITE}تعذر إزاله محطه شحن الترام...
STR_ERROR_MUST_REMOVE_ROAD_STOP_FIRST                           :{WHITE}يجب إزاله محطة التوقف اولاً
STR_ERROR_THERE_IS_NO_STATION                                   :{WHITE}... لايوجد اى محطه هنا

STR_ERROR_MUST_DEMOLISH_RAILROAD                                :{WHITE}يجب ازالة محطة القطار اولاً
STR_ERROR_MUST_DEMOLISH_BUS_STATION_FIRST                       :{WHITE}يجب إزاله محطه الحافلات اولاً
STR_ERROR_MUST_DEMOLISH_TRUCK_STATION_FIRST                     :{WHITE}يجب إزاله محطه الشاحنات اولاً
STR_ERROR_MUST_DEMOLISH_PASSENGER_TRAM_STATION_FIRST            :{WHITE}يجب إزاله محطه ركاب الترام اولاً
STR_ERROR_MUST_DEMOLISH_CARGO_TRAM_STATION_FIRST                :{WHITE}يجب إزاله محطه شحن الترام اولاً
STR_ERROR_MUST_DEMOLISH_DOCK_FIRST                              :{WHITE}يجب إزاله المَرسَى اولاً
STR_ERROR_MUST_DEMOLISH_AIRPORT_FIRST                           :{WHITE}يجب إزاله المطار اولاً

# Waypoint related errors
STR_ERROR_WAYPOINT_ADJOINS_MORE_THAN_ONE_EXISTING               :{WHITE}جاور اكثر من نقطه عبور متواجده
STR_ERROR_TOO_CLOSE_TO_ANOTHER_WAYPOINT                         :{WHITE}قريب للغايه من نقطه عبور اخرى

STR_ERROR_CAN_T_BUILD_TRAIN_WAYPOINT                            :{WHITE}تعذر بناء نقطه العبور هنا...
STR_ERROR_CAN_T_POSITION_BUOY_HERE                              :{WHITE}تعذر وضع العوامه هنا...
STR_ERROR_CAN_T_CHANGE_WAYPOINT_NAME                            :{WHITE}تعذر إعاده تسميه نقطه العبور

STR_ERROR_CAN_T_REMOVE_TRAIN_WAYPOINT                           :{WHITE}لا يمكن ازالة نقطة عبور القطار من هنا...
STR_ERROR_MUST_REMOVE_RAILWAYPOINT_FIRST                        :{WHITE}يجب إزالة السكه الحديديه اولاً
STR_ERROR_BUOY_IN_THE_WAY                                       :{WHITE}... توجد عوامه فى المسار
STR_ERROR_BUOY_IS_IN_USE                                        :{WHITE}... العوامه مُستخدمه من قِبَل شركه اخرى!

# Depot related errors
STR_ERROR_CAN_T_BUILD_TRAIN_DEPOT                               :{WHITE}تعذر بناء مستودع القطارات هنا...
STR_ERROR_CAN_T_BUILD_ROAD_DEPOT                                :{WHITE}تعذر بناء مستودع العربات البريه هذا هنا...
STR_ERROR_CAN_T_BUILD_TRAM_DEPOT                                :{WHITE}تعذر بناء مستوع الترام هنا...
STR_ERROR_CAN_T_BUILD_SHIP_DEPOT                                :{WHITE}تعذر بناء مستودع السفن هنا..

STR_ERROR_CAN_T_RENAME_DEPOT                                    :{WHITE}تعذر إعاده تسميه المستودع...

STR_ERROR_TRAIN_MUST_BE_STOPPED_INSIDE_DEPOT                    :{WHITE}... يجب ان يكون متوقفاً بالكامل داخل المستودع
STR_ERROR_ROAD_VEHICLE_MUST_BE_STOPPED_INSIDE_DEPOT             :{WHITE}... يجب ان تكون متوقفه بالكامل داخل المستودع
STR_ERROR_SHIP_MUST_BE_STOPPED_INSIDE_DEPOT                     :{WHITE}... يجب ان تكون متوقفه بالكامل داخل المستودع
STR_ERROR_AIRCRAFT_MUST_BE_STOPPED_INSIDE_HANGAR                :{WHITE}... يجب ان تكون متوقفه بالكامل في الحظيره

STR_ERROR_TRAINS_CAN_ONLY_BE_ALTERED_INSIDE_A_DEPOT             :{WHITE}يمكن تعديل القطارات فقط عند وجودها داخل المستودع
STR_ERROR_TRAIN_TOO_LONG                                        :{WHITE}القطار طويل للغايه
STR_ERROR_CAN_T_REVERSE_DIRECTION_RAIL_VEHICLE                  :{WHITE}تعذر تغيير إتجاه العربه...
STR_ERROR_CAN_T_REVERSE_DIRECTION_RAIL_VEHICLE_MULTIPLE_UNITS   :{WHITE}تتكون من اكثر من وحدة ...
STR_ERROR_INCOMPATIBLE_RAIL_TYPES                               :نوع السكه الحديديه غير متوافق

STR_ERROR_CAN_T_MOVE_VEHICLE                                    :{WHITE}تعذر تحريك العربه...
STR_ERROR_REAR_ENGINE_FOLLOW_FRONT                              :{WHITE}المُحرك الخلفى سيتبع نظيره الامامى دائماً
STR_ERROR_UNABLE_TO_FIND_ROUTE_TO                               :{WHITE}تعذر إيجاد الطريق المؤدى للمستودع
STR_ERROR_UNABLE_TO_FIND_LOCAL_DEPOT                            :{WHITE}تعذر إيجاد مستوع محلى

STR_ERROR_DEPOT_WRONG_DEPOT_TYPE                                :مستودع خطأ

# Autoreplace related errors
STR_ERROR_TRAIN_TOO_LONG_AFTER_REPLACEMENT                      :{WHITE}{VEHICLE} طويل للغايه بعد اﻹستبدال
STR_ERROR_AUTOREPLACE_NOTHING_TO_DO                             :{WHITE}لا يوجد نظام مطبق للتبديل/ التجديد
STR_ERROR_AUTOREPLACE_MONEY_LIMIT                               :(حدود التكلفة للتبديل)

# Rail construction errors
STR_ERROR_IMPOSSIBLE_TRACK_COMBINATION                          :{WHITE}تركيبة سكك غير صالحة
STR_ERROR_MUST_REMOVE_SIGNALS_FIRST                             :{WHITE}يجب إزاله اﻹشاره اولاً
STR_ERROR_NO_SUITABLE_RAILROAD_TRACK                            :{WHITE}... مسار السكة الحديدية غير مناسب
STR_ERROR_MUST_REMOVE_RAILROAD_TRACK                            :{WHITE}يجب إزاله السكه الحديديه اولاً
STR_ERROR_CROSSING_ON_ONEWAY_ROAD                               :{WHITE}الطريق باتجاه واحد او ربما يكون مسدوداً
STR_ERROR_CROSSING_DISALLOWED_RAIL                              :{WHITE}التقاطع المتعدد غير متاح لهذا النوع من السكك
STR_ERROR_CAN_T_BUILD_SIGNALS_HERE                              :{WHITE}تعذر بناء اﻹشارات هنا...
STR_ERROR_CAN_T_BUILD_RAILROAD_TRACK                            :{WHITE}تعذر بناء السكه الحديديه هنا...
STR_ERROR_CAN_T_REMOVE_RAILROAD_TRACK                           :{WHITE}تعذر إزاله السكه الحديديه من هنا...
STR_ERROR_CAN_T_REMOVE_SIGNALS_FROM                             :{WHITE}تعذر إزاله اﻹشاره من هنا...
STR_ERROR_SIGNAL_CAN_T_CONVERT_SIGNALS_HERE                     :{WHITE}لا يمكن تحويل الاشارة هنا ...
STR_ERROR_THERE_IS_NO_RAILROAD_TRACK                            :{WHITE}... لا يوجد سكه حديديه
STR_ERROR_THERE_ARE_NO_SIGNALS                                  :{WHITE}... لا توجد اشارات هنا

STR_ERROR_CAN_T_CONVERT_RAIL                                    :{WHITE}لا يمكن تحويل سكة القطار هنا ...

# Road construction errors
STR_ERROR_MUST_REMOVE_ROAD_FIRST                                :{WHITE}يجب إزاله الطريق اولاً
STR_ERROR_ONEWAY_ROADS_CAN_T_HAVE_JUNCTION                      :{WHITE}... الطريق موحد اﻹتجاه لا يمكن ان يحتوى على تقطاعات
STR_ERROR_CAN_T_BUILD_ROAD_HERE                                 :{WHITE}تعذر بناء الطريق هنا...
STR_ERROR_CAN_T_BUILD_TRAMWAY_HERE                              :{WHITE}تعذر بناء سكه الترام هنا...
STR_ERROR_CAN_T_REMOVE_ROAD_FROM                                :{WHITE}تعذر إزاله الطريق من هنا...
STR_ERROR_CAN_T_REMOVE_TRAMWAY_FROM                             :{WHITE}تعذر إزاله سكه الترام من هنا...
STR_ERROR_THERE_IS_NO_ROAD                                      :{WHITE}... لا يوجد طريق
STR_ERROR_THERE_IS_NO_TRAMWAY                                   :{WHITE}... لا يوجد سكه ترام هنا
STR_ERROR_NO_SUITABLE_TRAMWAY                                   :{WHITE}لا يوجد ترام مناسب

# Waterway construction errors
STR_ERROR_CAN_T_BUILD_CANALS                                    :{WHITE}تعذر بناء القناه هنا...
STR_ERROR_CAN_T_BUILD_LOCKS                                     :{WHITE}تعذر بناء الحاجز هنا...
STR_ERROR_CAN_T_PLACE_RIVERS                                    :{WHITE}تعذر وضع النهر هنا...
STR_ERROR_MUST_BE_BUILT_ON_WATER                                :{WHITE}... يجب بناءه على الماء
STR_ERROR_CAN_T_BUILD_ON_WATER                                  :{WHITE}... لا يمكن بنائة على الماء
STR_ERROR_CAN_T_BUILD_ON_SEA                                    :{WHITE}... لا يمكن بناءه فى البحر المفتوح
STR_ERROR_CAN_T_BUILD_ON_CANAL                                  :{WHITE}... لا يمكن بناءه على القناه
STR_ERROR_CAN_T_BUILD_ON_RIVER                                  :{WHITE}لا يمكن بنائة على النهر
STR_ERROR_MUST_DEMOLISH_CANAL_FIRST                             :{WHITE}يجب إزاله القناه اولاً
STR_ERROR_CAN_T_BUILD_AQUEDUCT_HERE                             :{WHITE}لا يمكن بناء قناه مياه هنا...

# Tree related errors
STR_ERROR_TREE_ALREADY_HERE                                     :{WHITE}... الشجره موجوده هنا مسبقاً
STR_ERROR_TREE_WRONG_TERRAIN_FOR_TREE_TYPE                      :{WHITE}... البيئة غير مناسبة لنوع الشجر
STR_ERROR_CAN_T_PLANT_TREE_HERE                                 :{WHITE}... لا يمكن زراعة اشجار هنا

# Bridge related errors
STR_ERROR_CAN_T_BUILD_BRIDGE_HERE                               :{WHITE}تعذر بناء الجسر هنا...
STR_ERROR_MUST_DEMOLISH_BRIDGE_FIRST                            :{WHITE}يجب هدم الجسر اولا
STR_ERROR_CAN_T_START_AND_END_ON                                :{WHITE}لا يمكن ان يبدء وينتهي في نفس المكان
STR_ERROR_BRIDGEHEADS_NOT_SAME_HEIGHT                           :{WHITE}نهايات الجسر ليست على استقامة واحدة
STR_ERROR_BRIDGE_TOO_LOW_FOR_TERRAIN                            :{WHITE}الجسر منخفض جدا للوادي
STR_ERROR_START_AND_END_MUST_BE_IN                              :{WHITE}البداية و النهاية يجب ان تكون على استقامة واحدة
STR_ERROR_ENDS_OF_BRIDGE_MUST_BOTH                              :{WHITE}... يجب ان تكون نهايات الجسر على اليابسة
STR_ERROR_BRIDGE_TOO_LONG                                       :{WHITE}... الجسر طويل جدا
STR_ERROR_BRIDGE_THROUGH_MAP_BORDER                             :{WHITE}قد ينتهي الجسر خارج الخريطة

# Tunnel related errors
STR_ERROR_CAN_T_BUILD_TUNNEL_HERE                               :{WHITE}تعذر بناء النفق هنا...
STR_ERROR_SITE_UNSUITABLE_FOR_TUNNEL                            :{WHITE}الموقع غير صالح لمدخل النفق
STR_ERROR_MUST_DEMOLISH_TUNNEL_FIRST                            :{WHITE}يجب هدم النفق اولا
STR_ERROR_ANOTHER_TUNNEL_IN_THE_WAY                             :{WHITE}نفق آخر في مسار هذا النفق
STR_ERROR_TUNNEL_THROUGH_MAP_BORDER                             :{WHITE}الانفاق تنتهي خارج حدود الخريطة
STR_ERROR_UNABLE_TO_EXCAVATE_LAND                               :{WHITE}لا يمكن تعديل الأرض في نهاية النفق
STR_ERROR_TUNNEL_TOO_LONG                                       :{WHITE}... النفق طويل جدا

# Object related errors
STR_ERROR_TOO_MANY_OBJECTS                                      :{WHITE}... الاجسام كثيرة جدا
STR_ERROR_CAN_T_BUILD_OBJECT                                    :{WHITE}لا يمكن بناء الجسم ...
STR_ERROR_OBJECT_IN_THE_WAY                                     :{WHITE}عائق في الطريق
STR_ERROR_COMPANY_HEADQUARTERS_IN                               :{WHITE}مبنى شركة على الطريق
STR_ERROR_CAN_T_PURCHASE_THIS_LAND                              :{WHITE}لا يمكن شراء هذة القطعة ...
STR_ERROR_YOU_ALREADY_OWN_IT                                    :{WHITE}هذه القطعة ملك لك من قبل ...

# Group related errors
STR_ERROR_GROUP_CAN_T_CREATE                                    :{WHITE}لايمكن إنشاء مجموعة
STR_ERROR_GROUP_CAN_T_DELETE                                    :{WHITE}لايمكن حذف المجموعة
STR_ERROR_GROUP_CAN_T_RENAME                                    :{WHITE}لايمكن إعادة تسمية المجموعة
STR_ERROR_GROUP_CAN_T_SET_PARENT                                :{WHITE}تعذر ربط المجموعه الرئيسية
STR_ERROR_GROUP_CAN_T_REMOVE_ALL_VEHICLES                       :{WHITE}لايمكن إزالة جميع المركبات من هذه المجموعة
STR_ERROR_GROUP_CAN_T_ADD_VEHICLE                               :{WHITE}لا يمكن اضافة المركبة للمجموعة ...
STR_ERROR_GROUP_CAN_T_ADD_SHARED_VEHICLE                        :{WHITE}لا يمكن اضافة مركبات مشتركة للمجموعة ...

# Generic vehicle errors
STR_ERROR_TRAIN_IN_THE_WAY                                      :{WHITE}قطار في الطريق
STR_ERROR_ROAD_VEHICLE_IN_THE_WAY                               :{WHITE}العربة في الطريق
STR_ERROR_SHIP_IN_THE_WAY                                       :{WHITE}سفينة في الطريق
STR_ERROR_AIRCRAFT_IN_THE_WAY                                   :{WHITE}طائرة في الطريق

STR_ERROR_CAN_T_REFIT_TRAIN                                     :{WHITE}لايمكن اعادة تهيئة القطار
STR_ERROR_CAN_T_REFIT_ROAD_VEHICLE                              :{WHITE}لا يمكن اعادة تهيئة العربة ...
STR_ERROR_CAN_T_REFIT_SHIP                                      :{WHITE}لا يمكن التغيير ...
STR_ERROR_CAN_T_REFIT_AIRCRAFT                                  :{WHITE}لا يمكن تغيير الحمولة ...

STR_ERROR_CAN_T_RENAME_TRAIN                                    :{WHITE}لا يمكن تسمية القطار ...
STR_ERROR_CAN_T_RENAME_ROAD_VEHICLE                             :{WHITE}لا يمكن تسمية العربة
STR_ERROR_CAN_T_RENAME_SHIP                                     :{WHITE}لا يمكن تسمية السفينة ...
STR_ERROR_CAN_T_RENAME_AIRCRAFT                                 :{WHITE}لا يمكن تسمية الطائرة ...

STR_ERROR_CAN_T_STOP_START_TRAIN                                :{WHITE}لا يمكن ايقاف / تشغيل القطار
STR_ERROR_CAN_T_STOP_START_ROAD_VEHICLE                         :{WHITE}لا يمكن ايقاف / تشغيل العربة
STR_ERROR_CAN_T_STOP_START_SHIP                                 :{WHITE}لا يمكن توقيف/ تشغيل السفينة ...
STR_ERROR_CAN_T_STOP_START_AIRCRAFT                             :{WHITE}لا يمكن توقيف / تشغيل الطائرة

STR_ERROR_CAN_T_SEND_TRAIN_TO_DEPOT                             :{WHITE}لا يمكن ارسال القطار الى الورشة
STR_ERROR_CAN_T_SEND_ROAD_VEHICLE_TO_DEPOT                      :{WHITE}لا يمكن ارسال العربة الى ورشة الصيانة
STR_ERROR_CAN_T_SEND_SHIP_TO_DEPOT                              :{WHITE}لا يمكن ارسال السفينة الى حوض الصيانة ...
STR_ERROR_CAN_T_SEND_AIRCRAFT_TO_HANGAR                         :{WHITE}لا يمكن ارسال الطائرة لحظيرةالصيانة

STR_ERROR_CAN_T_BUY_TRAIN                                       :{WHITE}لايمكن بناء عربات سكة حديد ...
STR_ERROR_CAN_T_BUY_ROAD_VEHICLE                                :{WHITE}لا يمكن شراء عربة ...
STR_ERROR_CAN_T_BUY_SHIP                                        :{WHITE}لا يمكن شراء السفينة...
STR_ERROR_CAN_T_BUY_AIRCRAFT                                    :{WHITE}لا يمكن شراء الطائرة

STR_ERROR_CAN_T_RENAME_TRAIN_TYPE                               :{WHITE}لا يمكن اعادة تسمية عربات القطار ...
STR_ERROR_CAN_T_RENAME_ROAD_VEHICLE_TYPE                        :{WHITE}لايمكن اعادة تسمية العربات
STR_ERROR_CAN_T_RENAME_SHIP_TYPE                                :{WHITE}لا يمكن اعادة تسمية نوع السفينة
STR_ERROR_CAN_T_RENAME_AIRCRAFT_TYPE                            :{WHITE}لا يمكن اعادة تسمية نوع الطائرة ...

STR_ERROR_CAN_T_SELL_TRAIN                                      :{WHITE}لا يمكن بيع العربات
STR_ERROR_CAN_T_SELL_ROAD_VEHICLE                               :{WHITE}لا يمكن بيع العربة...
STR_ERROR_CAN_T_SELL_SHIP                                       :{WHITE}لا يمكن بيع السفينة ...
STR_ERROR_CAN_T_SELL_AIRCRAFT                                   :{WHITE}لا يمكن بيع الطائرة

STR_ERROR_RAIL_VEHICLE_NOT_AVAILABLE                            :{WHITE}العربة غير متاحة
STR_ERROR_ROAD_VEHICLE_NOT_AVAILABLE                            :{WHITE}العربات غير متاحة
STR_ERROR_SHIP_NOT_AVAILABLE                                    :{WHITE}السفن غير متاحة
STR_ERROR_AIRCRAFT_NOT_AVAILABLE                                :{WHITE}الطائرة غير متاحة

STR_ERROR_TOO_MANY_VEHICLES_IN_GAME                             :{WHITE}العربات كثيرة جدا في اللعبة
STR_ERROR_CAN_T_CHANGE_SERVICING                                :{WHITE}لا يمكن تغيير فترات الصيانة

STR_ERROR_VEHICLE_IS_DESTROYED                                  :{WHITE}... العربة تحطمت

STR_ERROR_NO_VEHICLES_AVAILABLE_AT_ALL                          :{WHITE}لن تتوافر اى وسائل نقل على اﻹطلاق
STR_ERROR_NO_VEHICLES_AVAILABLE_YET                             :{WHITE}لا تتوافر اى آليه نقل بعد

# Specific vehicle errors
STR_ERROR_CAN_T_MAKE_TRAIN_PASS_SIGNAL                          :{WHITE}لا يمكن السماح للقطار بالعبور من الاشارة في وضع الخطر
STR_ERROR_CAN_T_REVERSE_DIRECTION_TRAIN                         :{WHITE}لا يمكن عكس اتجاة القطار...
STR_ERROR_TRAIN_START_NO_POWER                                  :ليس للقطار طاقة كافية

STR_ERROR_CAN_T_MAKE_ROAD_VEHICLE_TURN                          :{WHITE}لا يمكن تغيير اتجاة المركبة الان

STR_ERROR_AIRCRAFT_IS_IN_FLIGHT                                 :{WHITE}الطائرة تقوم بالطيران الآن

# Order related errors
STR_ERROR_NO_MORE_SPACE_FOR_ORDERS                              :{WHITE}لا يوجد فراغ لمزيد من الاوامر
STR_ERROR_TOO_MANY_ORDERS                                       :{WHITE}الاوامر كثيرة جدا
STR_ERROR_CAN_T_INSERT_NEW_ORDER                                :{WHITE}لا يمكن اضافة امر جديد
STR_ERROR_CAN_T_DELETE_THIS_ORDER                               :{WHITE}لا يمكن الغاء هذا الأمر...
STR_ERROR_CAN_T_MODIFY_THIS_ORDER                               :{WHITE}لا يمكن تعديل هذا الامر ...
STR_ERROR_CAN_T_MOVE_THIS_ORDER                                 :{WHITE}لا يمكن حذف هذا الامر ...
STR_ERROR_CAN_T_SKIP_ORDER                                      :{WHITE}لا يمكن تخطي الأمر الحالي ...
STR_ERROR_CAN_T_SKIP_TO_ORDER                                   :{WHITE}لا يمكن تخطي الأمر المختار ...
STR_ERROR_CAN_T_COPY_SHARE_ORDER                                :{WHITE}العربة لا تستطيع الوصول الى كل المحطات
STR_ERROR_CAN_T_ADD_ORDER                                       :{WHITE}العربة لا تستطيع الوصول للمحطة
STR_ERROR_CAN_T_ADD_ORDER_SHARED                                :{WHITE}العربة المشتركة لا تستطيع الوصول للمحطة

STR_ERROR_CAN_T_SHARE_ORDER_LIST                                :{WHITE}لا يمكن مشاركة قائمة الأوامر
STR_ERROR_CAN_T_STOP_SHARING_ORDER_LIST                         :{WHITE}لايمكن ايقاف امر المشاركة بالاوامر ...
STR_ERROR_CAN_T_COPY_ORDER_LIST                                 :{WHITE}لا يمكن نسخ قائمة الأوامر
STR_ERROR_TOO_FAR_FROM_PREVIOUS_DESTINATION                     :{WHITE}بعيد جدا من محطة/علامة الوصول السابقة

# Timetable related errors
STR_ERROR_CAN_T_TIMETABLE_VEHICLE                               :{WHITE}لا يمكن جدولة العربة ...
STR_ERROR_TIMETABLE_ONLY_WAIT_AT_STATIONS                       :{WHITE}يمكن للعربات الانتظار في المحطات فقط.
STR_ERROR_TIMETABLE_NOT_STOPPING_HERE                           :{WHITE}هذه العربة لا تتوقف في هذه المحطة.

# Sign related errors
STR_ERROR_TOO_MANY_SIGNS                                        :{WHITE}... العلامات كثيرة جدا
STR_ERROR_CAN_T_PLACE_SIGN_HERE                                 :{WHITE}لايمكن وضع علامة هنا...
STR_ERROR_CAN_T_CHANGE_SIGN_NAME                                :{WHITE}لا يمكن تعديل اسم العلامة ...
STR_ERROR_CAN_T_DELETE_SIGN                                     :{WHITE}لا يمكن حذف العلامة ...

# Translatable comment for OpenTTD's desktop shortcut
STR_DESKTOP_SHORTCUT_COMMENT                                    :نسخة مستنسخة من ترانسبورت تايكون ديلوكس

# Translatable descriptions in media/baseset/*.ob* files
STR_BASEGRAPHICS_DOS_DESCRIPTION                                :النسخة الاصلية من ترانسبورت تايكون ديلوكس الرسومية نسخة الدوس
STR_BASEGRAPHICS_DOS_DE_DESCRIPTION                             :النسخة الاصلية من ترانسبورت تايكون ديلوكس الالمانية نسخة الدوس
STR_BASEGRAPHICS_WIN_DESCRIPTION                                :النسخة الاصلية من ترانسبورت تايكون ديلوكس الرسومية نسخة وندوز
STR_BASESOUNDS_DOS_DESCRIPTION                                  :النسخة الاصلية من ترانسبورت تايكون ديلوكس الصوتية نسخة الدوس
STR_BASESOUNDS_WIN_DESCRIPTION                                  :النسخة الاصلية من ترانسبورت تايكون ديلوكس الصوتية نسخة وندوز
STR_BASESOUNDS_NONE_DESCRIPTION                                 :مجموعة صوت بدوت اصوات مضافة
STR_BASEMUSIC_WIN_DESCRIPTION                                   :النسخة الاصلية من ترانسبورت تايكون ديلوكس الموسيقية نسخة وندوز
STR_BASEMUSIC_NONE_DESCRIPTION                                  :مجموعة موسيقى بدون موسيقى

STR_TRADITIONAL_TRAIN_NAME                                      :قطار {COMMA}
STR_TRADITIONAL_ROAD_VEHICLE_NAME                               :عربة {COMMA}
STR_TRADITIONAL_SHIP_NAME                                       :سفينة {COMMA}
STR_TRADITIONAL_AIRCRAFT_NAME                                   :طائرة {COMMA}

##id 0x2000
# Town building names
STR_TOWN_BUILDING_NAME_TALL_OFFICE_BLOCK_1                      :مبنى مكاتب عالي
STR_TOWN_BUILDING_NAME_OFFICE_BLOCK_1                           :مبنى مكاتب
STR_TOWN_BUILDING_NAME_SMALL_BLOCK_OF_FLATS_1                   :مبنى شقق صغيرة
STR_TOWN_BUILDING_NAME_CHURCH_1                                 :دار عبادة
STR_TOWN_BUILDING_NAME_LARGE_OFFICE_BLOCK_1                     :مبنى مكاتب كبير
STR_TOWN_BUILDING_NAME_TOWN_HOUSES_1                            :مساكن المدينة
STR_TOWN_BUILDING_NAME_HOTEL_1                                  :فندق
STR_TOWN_BUILDING_NAME_STATUE_1                                 :مجسم
STR_TOWN_BUILDING_NAME_FOUNTAIN_1                               :نافورة
STR_TOWN_BUILDING_NAME_PARK_1                                   :حديقة
STR_TOWN_BUILDING_NAME_OFFICE_BLOCK_2                           :مبنى مكاتب
STR_TOWN_BUILDING_NAME_SHOPS_AND_OFFICES_1                      :مكاتب و محلات تجارية
STR_TOWN_BUILDING_NAME_MODERN_OFFICE_BUILDING_1                 :مبنى مكاتب حديث
STR_TOWN_BUILDING_NAME_WAREHOUSE_1                              :ورش حرفية
STR_TOWN_BUILDING_NAME_OFFICE_BLOCK_3                           :مبنى مكاتب
STR_TOWN_BUILDING_NAME_STADIUM_1                                :استاد رياضي
STR_TOWN_BUILDING_NAME_OLD_HOUSES_1                             :منازل قديمة
STR_TOWN_BUILDING_NAME_COTTAGES_1                               :اكواخ
STR_TOWN_BUILDING_NAME_HOUSES_1                                 :منازل
STR_TOWN_BUILDING_NAME_FLATS_1                                  :شقق
STR_TOWN_BUILDING_NAME_TALL_OFFICE_BLOCK_2                      :برج مكاتب
STR_TOWN_BUILDING_NAME_SHOPS_AND_OFFICES_2                      :مكاتب و محلات تجارية
STR_TOWN_BUILDING_NAME_SHOPS_AND_OFFICES_3                      :مكاتب و محلات تجارية
STR_TOWN_BUILDING_NAME_THEATER_1                                :مسرح
STR_TOWN_BUILDING_NAME_STADIUM_2                                :استاد رياضي
STR_TOWN_BUILDING_NAME_OFFICES_1                                :مكاتب
STR_TOWN_BUILDING_NAME_HOUSES_2                                 :منازل
STR_TOWN_BUILDING_NAME_CINEMA_1                                 :دار سنما
STR_TOWN_BUILDING_NAME_SHOPPING_MALL_1                          :مركز تسوق
STR_TOWN_BUILDING_NAME_IGLOO_1                                  :مبنى قباني
STR_TOWN_BUILDING_NAME_TEPEES_1                                 :خيم
STR_TOWN_BUILDING_NAME_TEAPOT_HOUSE_1                           :مبنى ابريق الشاي
STR_TOWN_BUILDING_NAME_PIGGY_BANK_1                             :بنك الخنزير

##id 0x4800
# industry names
STR_INDUSTRY_NAME_COAL_MINE                                     :منجم فحم
STR_INDUSTRY_NAME_POWER_STATION                                 :محطة طاقة
STR_INDUSTRY_NAME_SAWMILL                                       :منجرة خشب
STR_INDUSTRY_NAME_FOREST                                        :غابة
STR_INDUSTRY_NAME_OIL_REFINERY                                  :محطة تكرير نفط
STR_INDUSTRY_NAME_OIL_RIG                                       :مصفاة نفط
STR_INDUSTRY_NAME_FACTORY                                       :مصنع
STR_INDUSTRY_NAME_PRINTING_WORKS                                :معمل طباعة
STR_INDUSTRY_NAME_STEEL_MILL                                    :مصنع حديد
STR_INDUSTRY_NAME_FARM                                          :مزرعة
STR_INDUSTRY_NAME_COPPER_ORE_MINE                               :منجم خام النحاس
STR_INDUSTRY_NAME_OIL_WELLS                                     :ابار نفط
STR_INDUSTRY_NAME_BANK                                          :بنك
STR_INDUSTRY_NAME_FOOD_PROCESSING_PLANT                         :معمل تحضير الطعام
STR_INDUSTRY_NAME_PAPER_MILL                                    :مصنع ورق
STR_INDUSTRY_NAME_GOLD_MINE                                     :منجم ذهب
STR_INDUSTRY_NAME_BANK_TROPIC_ARCTIC                            :بنك
STR_INDUSTRY_NAME_DIAMOND_MINE                                  :منجم جواهر
STR_INDUSTRY_NAME_IRON_ORE_MINE                                 :منجم خام الحديد
STR_INDUSTRY_NAME_FRUIT_PLANTATION                              :مزرعة فواكة
STR_INDUSTRY_NAME_RUBBER_PLANTATION                             :مزرعة مطاط
STR_INDUSTRY_NAME_WATER_SUPPLY                                  :مصدر مياة
STR_INDUSTRY_NAME_WATER_TOWER                                   :برج ماء
STR_INDUSTRY_NAME_FACTORY_2                                     :مصنع
STR_INDUSTRY_NAME_FARM_2                                        :مزرعة
STR_INDUSTRY_NAME_LUMBER_MILL                                   :مصنع مشغولات خشبية
STR_INDUSTRY_NAME_COTTON_CANDY_FOREST                           :مزرعة قطن
STR_INDUSTRY_NAME_CANDY_FACTORY                                 :مصنع حلويات
STR_INDUSTRY_NAME_BATTERY_FARM                                  :مزرعة بطاريات
STR_INDUSTRY_NAME_COLA_WELLS                                    :ابار كولا
STR_INDUSTRY_NAME_TOY_SHOP                                      :محل العاب
STR_INDUSTRY_NAME_TOY_FACTORY                                   :مصنع العاب
STR_INDUSTRY_NAME_PLASTIC_FOUNTAINS                             :مشغولات بلاستيكية
STR_INDUSTRY_NAME_FIZZY_DRINK_FACTORY                           :مصنع الشراب المخفوق
STR_INDUSTRY_NAME_BUBBLE_GENERATOR                              :مولد فقاعات
STR_INDUSTRY_NAME_TOFFEE_QUARRY                                 :معمل توفي
STR_INDUSTRY_NAME_SUGAR_MINE                                    :قصب سكر

############ WARNING, using range 0x6000 for strings that are stored in the savegame
############ These strings may never get a new id, or savegames will break!
##id 0x6000
STR_SV_EMPTY                                                    :
STR_SV_UNNAMED                                                  :غير مسمى
STR_SV_TRAIN_NAME                                               :قطار {COMMA}
STR_SV_ROAD_VEHICLE_NAME                                        :عربة {COMMA}
STR_SV_SHIP_NAME                                                :سفينة {COMMA}
STR_SV_AIRCRAFT_NAME                                            :طائرة {COMMA}

STR_SV_STNAME                                                   :{STRING}
STR_SV_STNAME_NORTH                                             :{STRING} الشمالية
STR_SV_STNAME_SOUTH                                             :{STRING} الجنوبية
STR_SV_STNAME_EAST                                              :{STRING} الشرقية
STR_SV_STNAME_WEST                                              :{STRING} الغربية
STR_SV_STNAME_CENTRAL                                           :{STRING} المركزية
STR_SV_STNAME_TRANSFER                                          :{STRING} لنقليات
STR_SV_STNAME_HALT                                              :{STRING} الوقفية
STR_SV_STNAME_VALLEY                                            :وادي {STRING}
STR_SV_STNAME_HEIGHTS                                           :مرتفعات {STRING}
STR_SV_STNAME_WOODS                                             :{STRING} الخشبية
STR_SV_STNAME_LAKESIDE                                          :{STRING} الشاطئية
STR_SV_STNAME_EXCHANGE                                          :{STRING} التبادلية
STR_SV_STNAME_AIRPORT                                           :مطار {STRING}
STR_SV_STNAME_OILFIELD                                          :{STRING} النفطية
STR_SV_STNAME_MINES                                             :مناجم {STRING}
STR_SV_STNAME_DOCKS                                             :مرفئ {STRING}
STR_SV_STNAME_BUOY                                              :{STRING}
STR_SV_STNAME_WAYPOINT                                          :{STRING}
##id 0x6020
STR_SV_STNAME_ANNEXE                                            :{STRING} ملحق
STR_SV_STNAME_SIDINGS                                           :{STRING} تحويلات
STR_SV_STNAME_BRANCH                                            :{STRING} متفرع
STR_SV_STNAME_UPPER                                             :فوق {STRING}
STR_SV_STNAME_LOWER                                             :تحت {STRING}
STR_SV_STNAME_HELIPORT                                          :{STRING} مهبط هيلوكبتر
STR_SV_STNAME_FOREST                                            :{STRING} غابة
STR_SV_STNAME_FALLBACK                                          :{STRING}محطة #{NUM}
############ end of savegame specific region!

##id 0x8000
# Vehicle names
STR_VEHICLE_NAME_TRAIN_ENGINE_RAIL_KIRBY_PAUL_TANK_STEAM        :كربي باول -بخاري
STR_VEHICLE_NAME_TRAIN_ENGINE_RAIL_MJS_250_DIESEL               :ام جي اس 250 - ديزل
STR_VEHICLE_NAME_TRAIN_ENGINE_RAIL_PLODDYPHUT_CHOO_CHOO         :بلود شوشو
STR_VEHICLE_NAME_TRAIN_ENGINE_RAIL_POWERNAUT_CHOO_CHOO          :بور شوشو
STR_VEHICLE_NAME_TRAIN_ENGINE_RAIL_MIGHTYMOVER_CHOO_CHOO        :مايتي شوشو
STR_VEHICLE_NAME_TRAIN_ENGINE_RAIL_PLODDYPHUT_DIESEL            :بلود - ديزل
STR_VEHICLE_NAME_TRAIN_ENGINE_RAIL_POWERNAUT_DIESEL             :بور - ديزل
STR_VEHICLE_NAME_TRAIN_ENGINE_RAIL_WILLS_2_8_0_STEAM            :ولز280 - بخاري
STR_VEHICLE_NAME_TRAIN_ENGINE_RAIL_CHANEY_JUBILEE_STEAM         :شاني - بخاري
STR_VEHICLE_NAME_TRAIN_ENGINE_RAIL_GINZU_A4_STEAM               :قنزو - بخاري
STR_VEHICLE_NAME_TRAIN_ENGINE_RAIL_SH_8P_STEAM                  :اس اتش - بخاري
STR_VEHICLE_NAME_TRAIN_ENGINE_RAIL_MANLEY_MOREL_DMU_DIESEL      :مانلين - ديزل
STR_VEHICLE_NAME_TRAIN_ENGINE_RAIL_DASH_DIESEL                  :داش - ديزل
STR_VEHICLE_NAME_TRAIN_ENGINE_RAIL_SH_HENDRY_25_DIESEL          :هنري - ديزل
STR_VEHICLE_NAME_TRAIN_ENGINE_RAIL_UU_37_DIESEL                 :يويو 37 - ديزل
STR_VEHICLE_NAME_TRAIN_ENGINE_RAIL_FLOSS_47_DIESEL              :فلوس - ديزل
STR_VEHICLE_NAME_TRAIN_ENGINE_RAIL_CS_4000_DIESEL               :اس سي 4000 - ديزل
STR_VEHICLE_NAME_TRAIN_ENGINE_RAIL_CS_2400_DIESEL               :اس سي 2400 - ديزل
STR_VEHICLE_NAME_TRAIN_ENGINE_RAIL_CENTENNIAL_DIESEL            :سنتنيال - ديزل
STR_VEHICLE_NAME_TRAIN_ENGINE_RAIL_KELLING_3100_DIESEL          :كيلينق 3100 - ديزل
STR_VEHICLE_NAME_TRAIN_ENGINE_RAIL_TURNER_TURBO_DIESEL          :ترنر تربو - ديزل
STR_VEHICLE_NAME_TRAIN_ENGINE_RAIL_MJS_1000_DIESEL              :ام جي اس 1000 - ديزل
STR_VEHICLE_NAME_TRAIN_ENGINE_RAIL_SH_125_DIESEL                :اس اتش 125 - ديزل
STR_VEHICLE_NAME_TRAIN_ENGINE_RAIL_SH_30_ELECTRIC               :اس اتش 30 - كهربائي
STR_VEHICLE_NAME_TRAIN_ENGINE_RAIL_SH_40_ELECTRIC               :اس اتش 40 - كهربائي
STR_VEHICLE_NAME_TRAIN_ENGINE_RAIL_T_I_M_ELECTRIC               :تايم - كهربائي
STR_VEHICLE_NAME_TRAIN_ENGINE_RAIL_ASIASTAR_ELECTRIC            :نجم اسيا - كهربائي
STR_VEHICLE_NAME_TRAIN_WAGON_RAIL_PASSENGER_CAR                 :مقصورة ركاب
STR_VEHICLE_NAME_TRAIN_WAGON_RAIL_MAIL_VAN                      :عربة بريد
STR_VEHICLE_NAME_TRAIN_WAGON_RAIL_COAL_CAR                      :شاحنة فحم
STR_VEHICLE_NAME_TRAIN_WAGON_RAIL_OIL_TANKER                    :خزان وقود
STR_VEHICLE_NAME_TRAIN_WAGON_RAIL_LIVESTOCK_VAN                 :عربة مواشي
STR_VEHICLE_NAME_TRAIN_WAGON_RAIL_GOODS_VAN                     :حاوية بضائع
STR_VEHICLE_NAME_TRAIN_WAGON_RAIL_GRAIN_HOPPER                  :حاوية حبوب
STR_VEHICLE_NAME_TRAIN_WAGON_RAIL_WOOD_TRUCK                    :عربة اخشاب
STR_VEHICLE_NAME_TRAIN_WAGON_RAIL_IRON_ORE_HOPPER               :حاوية خام حديد
STR_VEHICLE_NAME_TRAIN_WAGON_RAIL_STEEL_TRUCK                   :عربة حديد
STR_VEHICLE_NAME_TRAIN_WAGON_RAIL_ARMORED_VAN                   :حاوية مدرعة
STR_VEHICLE_NAME_TRAIN_WAGON_RAIL_FOOD_VAN                      :حاوية طعام
STR_VEHICLE_NAME_TRAIN_WAGON_RAIL_PAPER_TRUCK                   :عربة اوراق
STR_VEHICLE_NAME_TRAIN_WAGON_RAIL_COPPER_ORE_HOPPER             :حاوية خام النحاس
STR_VEHICLE_NAME_TRAIN_WAGON_RAIL_WATER_TANKER                  :حزان مياة
STR_VEHICLE_NAME_TRAIN_WAGON_RAIL_FRUIT_TRUCK                   :حاوية فواكة
STR_VEHICLE_NAME_TRAIN_WAGON_RAIL_RUBBER_TRUCK                  :حاوية مطاط
STR_VEHICLE_NAME_TRAIN_WAGON_RAIL_SUGAR_TRUCK                   :حاوية سكر
STR_VEHICLE_NAME_TRAIN_WAGON_RAIL_COTTON_CANDY_HOPPER           :حاوية حلاوة قطنية
STR_VEHICLE_NAME_TRAIN_WAGON_RAIL_TOFFEE_HOPPER                 :حاوية توفي
STR_VEHICLE_NAME_TRAIN_WAGON_RAIL_BUBBLE_VAN                    :عربة فقاعات
STR_VEHICLE_NAME_TRAIN_WAGON_RAIL_COLA_TANKER                   :خزان كولا
STR_VEHICLE_NAME_TRAIN_WAGON_RAIL_CANDY_VAN                     :عربة حلويات
STR_VEHICLE_NAME_TRAIN_WAGON_RAIL_TOY_VAN                       :عربة العاب
STR_VEHICLE_NAME_TRAIN_WAGON_RAIL_BATTERY_TRUCK                 :حاوية بطاريات
STR_VEHICLE_NAME_TRAIN_WAGON_RAIL_FIZZY_DRINK_TRUCK             :عربة مشروب مخفوق
STR_VEHICLE_NAME_TRAIN_WAGON_RAIL_PLASTIC_TRUCK                 :عربة بلاستيك
STR_VEHICLE_NAME_TRAIN_ENGINE_MONORAIL_X2001_ELECTRIC           :اكس 2001 - كهربائي
STR_VEHICLE_NAME_TRAIN_ENGINE_MONORAIL_MILLENNIUM_Z1_ELECTRIC   :المئوي زد1 - كهربائي
STR_VEHICLE_NAME_TRAIN_ENGINE_MONORAIL_WIZZOWOW_Z99             :ويزوو زد 99
STR_VEHICLE_NAME_TRAIN_WAGON_MONORAIL_PASSENGER_CAR             :مقصورة ركاب
STR_VEHICLE_NAME_TRAIN_WAGON_MONORAIL_MAIL_VAN                  :عربة بريد
STR_VEHICLE_NAME_TRAIN_WAGON_MONORAIL_COAL_CAR                  :عربة فحم
STR_VEHICLE_NAME_TRAIN_WAGON_MONORAIL_OIL_TANKER                :خزان نفط
STR_VEHICLE_NAME_TRAIN_WAGON_MONORAIL_LIVESTOCK_VAN             :عربة مواشي
STR_VEHICLE_NAME_TRAIN_WAGON_MONORAIL_GOODS_VAN                 :حاوية بضائع
STR_VEHICLE_NAME_TRAIN_WAGON_MONORAIL_GRAIN_HOPPER              :حاوية حبوب
STR_VEHICLE_NAME_TRAIN_WAGON_MONORAIL_WOOD_TRUCK                :عربة خشب
STR_VEHICLE_NAME_TRAIN_WAGON_MONORAIL_IRON_ORE_HOPPER           :حاوية خام حديد
STR_VEHICLE_NAME_TRAIN_WAGON_MONORAIL_STEEL_TRUCK               :عربة حديد
STR_VEHICLE_NAME_TRAIN_WAGON_MONORAIL_ARMORED_VAN               :حاوية مدرعة
STR_VEHICLE_NAME_TRAIN_WAGON_MONORAIL_FOOD_VAN                  :عربة طعام
STR_VEHICLE_NAME_TRAIN_WAGON_MONORAIL_PAPER_TRUCK               :عربة اوراق
STR_VEHICLE_NAME_TRAIN_WAGON_MONORAIL_COPPER_ORE_HOPPER         :حاوية خام نحاس
STR_VEHICLE_NAME_TRAIN_WAGON_MONORAIL_WATER_TANKER              :خزان مياة
STR_VEHICLE_NAME_TRAIN_WAGON_MONORAIL_FRUIT_TRUCK               :عربة فواكة
STR_VEHICLE_NAME_TRAIN_WAGON_MONORAIL_RUBBER_TRUCK              :عربة مطاط
STR_VEHICLE_NAME_TRAIN_WAGON_MONORAIL_SUGAR_TRUCK               :عربة سكر
STR_VEHICLE_NAME_TRAIN_WAGON_MONORAIL_COTTON_CANDY_HOPPER       :عربة حلاوة القطن
STR_VEHICLE_NAME_TRAIN_WAGON_MONORAIL_TOFFEE_HOPPER             :عربة توفي
STR_VEHICLE_NAME_TRAIN_WAGON_MONORAIL_BUBBLE_VAN                :عربة فقاعات
STR_VEHICLE_NAME_TRAIN_WAGON_MONORAIL_COLA_TANKER               :خزان كولا
STR_VEHICLE_NAME_TRAIN_WAGON_MONORAIL_CANDY_VAN                 :حاوية حلاويات
STR_VEHICLE_NAME_TRAIN_WAGON_MONORAIL_TOY_VAN                   :عربة العاب
STR_VEHICLE_NAME_TRAIN_WAGON_MONORAIL_BATTERY_TRUCK             :حاوية بطاريات
STR_VEHICLE_NAME_TRAIN_WAGON_MONORAIL_FIZZY_DRINK_TRUCK         :عربة مشروب مخفوق
STR_VEHICLE_NAME_TRAIN_WAGON_MONORAIL_PLASTIC_TRUCK             :عربة بلاستيك
STR_VEHICLE_NAME_TRAIN_ENGINE_MAGLEV_LEV1_LEVIATHAN_ELECTRIC    :لف1 - كهربائي
STR_VEHICLE_NAME_TRAIN_ENGINE_MAGLEV_LEV2_CYCLOPS_ELECTRIC      :ليف2 - كهربائي
STR_VEHICLE_NAME_TRAIN_ENGINE_MAGLEV_LEV3_PEGASUS_ELECTRIC      :ليف3 - كهربائي
STR_VEHICLE_NAME_TRAIN_ENGINE_MAGLEV_LEV4_CHIMAERA_ELECTRIC     :ليف 4 - كهربائي
STR_VEHICLE_NAME_TRAIN_ENGINE_MAGLEV_WIZZOWOW_ROCKETEER         :ويزوو روكتير
STR_VEHICLE_NAME_TRAIN_WAGON_MAGLEV_PASSENGER_CAR               :مقصورة ركاب
STR_VEHICLE_NAME_TRAIN_WAGON_MAGLEV_MAIL_VAN                    :عربة بريد
STR_VEHICLE_NAME_TRAIN_WAGON_MAGLEV_COAL_CAR                    :عربة فحم
STR_VEHICLE_NAME_TRAIN_WAGON_MAGLEV_OIL_TANKER                  :خزان نفط
STR_VEHICLE_NAME_TRAIN_WAGON_MAGLEV_LIVESTOCK_VAN               :عربة ماشية
STR_VEHICLE_NAME_TRAIN_WAGON_MAGLEV_GOODS_VAN                   :حاوية بضائع
STR_VEHICLE_NAME_TRAIN_WAGON_MAGLEV_GRAIN_HOPPER                :حاوية حبوب
STR_VEHICLE_NAME_TRAIN_WAGON_MAGLEV_WOOD_TRUCK                  :عربة خشب
STR_VEHICLE_NAME_TRAIN_WAGON_MAGLEV_IRON_ORE_HOPPER             :عربة خام حديد
STR_VEHICLE_NAME_TRAIN_WAGON_MAGLEV_STEEL_TRUCK                 :عربة حديد
STR_VEHICLE_NAME_TRAIN_WAGON_MAGLEV_ARMORED_VAN                 :عربة مصفحة
STR_VEHICLE_NAME_TRAIN_WAGON_MAGLEV_FOOD_VAN                    :حاوية طعام
STR_VEHICLE_NAME_TRAIN_WAGON_MAGLEV_PAPER_TRUCK                 :عربة اوراق
STR_VEHICLE_NAME_TRAIN_WAGON_MAGLEV_COPPER_ORE_HOPPER           :حاوية خام نحاس
STR_VEHICLE_NAME_TRAIN_WAGON_MAGLEV_WATER_TANKER                :خزان مياة
STR_VEHICLE_NAME_TRAIN_WAGON_MAGLEV_FRUIT_TRUCK                 :عربة فواكة
STR_VEHICLE_NAME_TRAIN_WAGON_MAGLEV_RUBBER_TRUCK                :حاوية مطاط
STR_VEHICLE_NAME_TRAIN_WAGON_MAGLEV_SUGAR_TRUCK                 :حاوية سكر
STR_VEHICLE_NAME_TRAIN_WAGON_MAGLEV_COTTON_CANDY_HOPPER         :حاوية حلاوة القطن
STR_VEHICLE_NAME_TRAIN_WAGON_MAGLEV_TOFFEE_HOPPER               :حاوية توفي
STR_VEHICLE_NAME_TRAIN_WAGON_MAGLEV_BUBBLE_VAN                  :عربة فقاعات
STR_VEHICLE_NAME_TRAIN_WAGON_MAGLEV_COLA_TANKER                 :خزان كولا
STR_VEHICLE_NAME_TRAIN_WAGON_MAGLEV_CANDY_VAN                   :عربة حلويات
STR_VEHICLE_NAME_TRAIN_WAGON_MAGLEV_TOY_VAN                     :عربة العاب
STR_VEHICLE_NAME_TRAIN_WAGON_MAGLEV_BATTERY_TRUCK               :حاوية بطاريات
STR_VEHICLE_NAME_TRAIN_WAGON_MAGLEV_FIZZY_DRINK_TRUCK           :عربة مشروب مخفوق
STR_VEHICLE_NAME_TRAIN_WAGON_MAGLEV_PLASTIC_TRUCK               :عربة بلاستيك
STR_VEHICLE_NAME_ROAD_VEHICLE_MPS_REGAL_BUS                     :ام بي اس باص
STR_VEHICLE_NAME_ROAD_VEHICLE_HEREFORD_LEOPARD_BUS              :باص نمراوي
STR_VEHICLE_NAME_ROAD_VEHICLE_FOSTER_BUS                        :باص فوستر
STR_VEHICLE_NAME_ROAD_VEHICLE_FOSTER_MKII_SUPERBUS              :باص سوبر فوستر
STR_VEHICLE_NAME_ROAD_VEHICLE_PLODDYPHUT_MKI_BUS                :باص بلودفيت1
STR_VEHICLE_NAME_ROAD_VEHICLE_PLODDYPHUT_MKII_BUS               :باص بلودفيت 1
STR_VEHICLE_NAME_ROAD_VEHICLE_PLODDYPHUT_MKIII_BUS              :باص بلودفيت 2
STR_VEHICLE_NAME_ROAD_VEHICLE_BALOGH_COAL_TRUCK                 :عربة بالو للفحم
STR_VEHICLE_NAME_ROAD_VEHICLE_UHL_COAL_TRUCK                    :عربة ية اتش ال للفحم
STR_VEHICLE_NAME_ROAD_VEHICLE_DW_COAL_TRUCK                     :عربة دي دبليو للفحم
STR_VEHICLE_NAME_ROAD_VEHICLE_MPS_MAIL_TRUCK                    :عربة ام بس اس للبريد
STR_VEHICLE_NAME_ROAD_VEHICLE_REYNARD_MAIL_TRUCK                :عربة رينارد للبريد
STR_VEHICLE_NAME_ROAD_VEHICLE_PERRY_MAIL_TRUCK                  :عربة بيري للبريد
STR_VEHICLE_NAME_ROAD_VEHICLE_MIGHTYMOVER_MAIL_TRUCK            :عربة مايتي للبريد
STR_VEHICLE_NAME_ROAD_VEHICLE_POWERNAUGHT_MAIL_TRUCK            :عربة بور للبريد
STR_VEHICLE_NAME_ROAD_VEHICLE_WIZZOWOW_MAIL_TRUCK               :عربة ويزو للبريد
STR_VEHICLE_NAME_ROAD_VEHICLE_WITCOMBE_OIL_TANKER               :وايت ويتكوم للنفط
STR_VEHICLE_NAME_ROAD_VEHICLE_FOSTER_OIL_TANKER                 :وايت فوستر للنفط
STR_VEHICLE_NAME_ROAD_VEHICLE_PERRY_OIL_TANKER                  :وايت بيري للنفط
STR_VEHICLE_NAME_ROAD_VEHICLE_TALBOTT_LIVESTOCK_VAN             :عربة تالبوت للماشية
STR_VEHICLE_NAME_ROAD_VEHICLE_UHL_LIVESTOCK_VAN                 :عربة يو اتش ال للمواشي
STR_VEHICLE_NAME_ROAD_VEHICLE_FOSTER_LIVESTOCK_VAN              :عربة فوستر للمواشي
STR_VEHICLE_NAME_ROAD_VEHICLE_BALOGH_GOODS_TRUCK                :عربة بالو للبضائع
STR_VEHICLE_NAME_ROAD_VEHICLE_CRAIGHEAD_GOODS_TRUCK             :عربة رأس كرق للبضائع
STR_VEHICLE_NAME_ROAD_VEHICLE_GOSS_GOODS_TRUCK                  :عربة قوز للبضائع
STR_VEHICLE_NAME_ROAD_VEHICLE_HEREFORD_GRAIN_TRUCK              :عربة هيري للحبوب
STR_VEHICLE_NAME_ROAD_VEHICLE_THOMAS_GRAIN_TRUCK                :عربة توماس للحبوب
STR_VEHICLE_NAME_ROAD_VEHICLE_GOSS_GRAIN_TRUCK                  :عربة قوز للحبوب
STR_VEHICLE_NAME_ROAD_VEHICLE_WITCOMBE_WOOD_TRUCK               :عربة ويتكوم للخشب
STR_VEHICLE_NAME_ROAD_VEHICLE_FOSTER_WOOD_TRUCK                 :عربة فوستر للخشب
STR_VEHICLE_NAME_ROAD_VEHICLE_MORELAND_WOOD_TRUCK               :عربة موريلان للخشب
STR_VEHICLE_NAME_ROAD_VEHICLE_MPS_IRON_ORE_TRUCK                :عربة ام بي اس لخام الحديد
STR_VEHICLE_NAME_ROAD_VEHICLE_UHL_IRON_ORE_TRUCK                :عربة يو اتش ال لخام الحديد
STR_VEHICLE_NAME_ROAD_VEHICLE_CHIPPY_IRON_ORE_TRUCK             :عربة شبي لخام الحديد
STR_VEHICLE_NAME_ROAD_VEHICLE_BALOGH_STEEL_TRUCK                :عربة بالو للحديد
STR_VEHICLE_NAME_ROAD_VEHICLE_UHL_STEEL_TRUCK                   :عربة ية اتش ال للحديد
STR_VEHICLE_NAME_ROAD_VEHICLE_KELLING_STEEL_TRUCK               :عربة كيلي للحديد
STR_VEHICLE_NAME_ROAD_VEHICLE_BALOGH_ARMORED_TRUCK              :مدرعة بالو
STR_VEHICLE_NAME_ROAD_VEHICLE_UHL_ARMORED_TRUCK                 :مدرعة يواتش ال
STR_VEHICLE_NAME_ROAD_VEHICLE_FOSTER_ARMORED_TRUCK              :مدرعة فوستر
STR_VEHICLE_NAME_ROAD_VEHICLE_FOSTER_FOOD_VAN                   :عربة فوستر للطعام
STR_VEHICLE_NAME_ROAD_VEHICLE_PERRY_FOOD_VAN                    :عربة بيري للطعام
STR_VEHICLE_NAME_ROAD_VEHICLE_CHIPPY_FOOD_VAN                   :عربة شبي للطعام
STR_VEHICLE_NAME_ROAD_VEHICLE_UHL_PAPER_TRUCK                   :عربة يو اتش ال للاوراق
STR_VEHICLE_NAME_ROAD_VEHICLE_BALOGH_PAPER_TRUCK                :عربة بالو للاوراق
STR_VEHICLE_NAME_ROAD_VEHICLE_MPS_PAPER_TRUCK                   :عربة ام بي اس للاوراق
STR_VEHICLE_NAME_ROAD_VEHICLE_MPS_COPPER_ORE_TRUCK              :عربة ام بي اس لخام النحاس
STR_VEHICLE_NAME_ROAD_VEHICLE_UHL_COPPER_ORE_TRUCK              :عربة يو اتش ال لرادة النحاس
STR_VEHICLE_NAME_ROAD_VEHICLE_GOSS_COPPER_ORE_TRUCK             :عربة قوس لخام النحاس
STR_VEHICLE_NAME_ROAD_VEHICLE_UHL_WATER_TANKER                  :وايت يو اتش ال للمياة
STR_VEHICLE_NAME_ROAD_VEHICLE_BALOGH_WATER_TANKER               :عربة بالو للمياة
STR_VEHICLE_NAME_ROAD_VEHICLE_MPS_WATER_TANKER                  :عربة ام بي اس للمياة
STR_VEHICLE_NAME_ROAD_VEHICLE_BALOGH_FRUIT_TRUCK                :عربة بالو للفواكة
STR_VEHICLE_NAME_ROAD_VEHICLE_UHL_FRUIT_TRUCK                   :عربة يو اتش ال للفواكة
STR_VEHICLE_NAME_ROAD_VEHICLE_KELLING_FRUIT_TRUCK               :عربة كيلي للفواكة
STR_VEHICLE_NAME_ROAD_VEHICLE_BALOGH_RUBBER_TRUCK               :عربة بالو للمطاط
STR_VEHICLE_NAME_ROAD_VEHICLE_UHL_RUBBER_TRUCK                  :عربة يو اتش ال للمطاط
STR_VEHICLE_NAME_ROAD_VEHICLE_RMT_RUBBER_TRUCK                  :عربة ار ام تي للمطاط
STR_VEHICLE_NAME_ROAD_VEHICLE_MIGHTYMOVER_SUGAR_TRUCK           :حاوية مايتي للسكر
STR_VEHICLE_NAME_ROAD_VEHICLE_POWERNAUGHT_SUGAR_TRUCK           :حاوية بور للسكر
STR_VEHICLE_NAME_ROAD_VEHICLE_WIZZOWOW_SUGAR_TRUCK              :عربة ويزي للسكر
STR_VEHICLE_NAME_ROAD_VEHICLE_MIGHTYMOVER_COLA_TRUCK            :وايت مايتي للكولا
STR_VEHICLE_NAME_ROAD_VEHICLE_POWERNAUGHT_COLA_TRUCK            :وايت بور للكولا
STR_VEHICLE_NAME_ROAD_VEHICLE_WIZZOWOW_COLA_TRUCK               :عربة ويزي للكولا
STR_VEHICLE_NAME_ROAD_VEHICLE_MIGHTYMOVER_COTTON_CANDY          :عربة مايتي لحلوى القطن
STR_VEHICLE_NAME_ROAD_VEHICLE_POWERNAUGHT_COTTON_CANDY          :عربة بور لحلوى القطن
STR_VEHICLE_NAME_ROAD_VEHICLE_WIZZOWOW_COTTON_CANDY_TRUCK       :عربة ويزي لحلوى القطن
STR_VEHICLE_NAME_ROAD_VEHICLE_MIGHTYMOVER_TOFFEE_TRUCK          :عربة مايتي لتوفي
STR_VEHICLE_NAME_ROAD_VEHICLE_POWERNAUGHT_TOFFEE_TRUCK          :عربة بور للتوفي
STR_VEHICLE_NAME_ROAD_VEHICLE_WIZZOWOW_TOFFEE_TRUCK             :عربة ويزو لتوفي
STR_VEHICLE_NAME_ROAD_VEHICLE_MIGHTYMOVER_TOY_VAN               :عربة مايتي للالعاب
STR_VEHICLE_NAME_ROAD_VEHICLE_POWERNAUGHT_TOY_VAN               :عربة بور للالعاب
STR_VEHICLE_NAME_ROAD_VEHICLE_WIZZOWOW_TOY_VAN                  :عربة ويزو للالعاب
STR_VEHICLE_NAME_ROAD_VEHICLE_MIGHTYMOVER_CANDY_TRUCK           :عربة مايتي للحلويات
STR_VEHICLE_NAME_ROAD_VEHICLE_POWERNAUGHT_CANDY_TRUCK           :عربة بور للحلويات
STR_VEHICLE_NAME_ROAD_VEHICLE_WIZZOWOW_CANDY_TRUCK              :عربة ويزو للحلويات
STR_VEHICLE_NAME_ROAD_VEHICLE_MIGHTYMOVER_BATTERY_TRUCK         :عربة مايتي للبطاريات
STR_VEHICLE_NAME_ROAD_VEHICLE_POWERNAUGHT_BATTERY_TRUCK         :عربة بور للبطاريات
STR_VEHICLE_NAME_ROAD_VEHICLE_WIZZOWOW_BATTERY_TRUCK            :عربة ويزو للبطاريات
STR_VEHICLE_NAME_ROAD_VEHICLE_MIGHTYMOVER_FIZZY_DRINK           :عربة مايتي للمشروب المخفوق
STR_VEHICLE_NAME_ROAD_VEHICLE_POWERNAUGHT_FIZZY_DRINK           :عربة بور للمشروب المخفوق
STR_VEHICLE_NAME_ROAD_VEHICLE_WIZZOWOW_FIZZY_DRINK_TRUCK        :عربة ويزو للمشروب المخفوق
STR_VEHICLE_NAME_ROAD_VEHICLE_MIGHTYMOVER_PLASTIC_TRUCK         :عربة مايتي للبلاستيك
STR_VEHICLE_NAME_ROAD_VEHICLE_POWERNAUGHT_PLASTIC_TRUCK         :عربة بور للبلاستيك
STR_VEHICLE_NAME_ROAD_VEHICLE_WIZZOWOW_PLASTIC_TRUCK            :عربة ويزو للبلاستيك
STR_VEHICLE_NAME_ROAD_VEHICLE_MIGHTYMOVER_BUBBLE_TRUCK          :عربة مايتي للفقاعات
STR_VEHICLE_NAME_ROAD_VEHICLE_POWERNAUGHT_BUBBLE_TRUCK          :عربة بور للفقاعات
STR_VEHICLE_NAME_ROAD_VEHICLE_WIZZOWOW_BUBBLE_TRUCK             :عربة ويزو للفقاعات
STR_VEHICLE_NAME_SHIP_MPS_OIL_TANKER                            :وايت ام بي اس للنفط
STR_VEHICLE_NAME_SHIP_CS_INC_OIL_TANKER                         :وايت سي اس للنفط
STR_VEHICLE_NAME_SHIP_MPS_PASSENGER_FERRY                       :باص ام بي اس للركاب
STR_VEHICLE_NAME_SHIP_FFP_PASSENGER_FERRY                       :باص اف اف بي للركاب
STR_VEHICLE_NAME_SHIP_BAKEWELL_300_HOVERCRAFT                   :باكول 300 هوفر
STR_VEHICLE_NAME_SHIP_CHUGGER_CHUG_PASSENGER                    :شقر شق لركاب
STR_VEHICLE_NAME_SHIP_SHIVERSHAKE_PASSENGER_FERRY               :شيفرشيك للركاب
STR_VEHICLE_NAME_SHIP_YATE_CARGO_SHIP                           :ناقلة ياتي
STR_VEHICLE_NAME_SHIP_BAKEWELL_CARGO_SHIP                       :ناقلة باكويل
STR_VEHICLE_NAME_SHIP_MIGHTYMOVER_CARGO_SHIP                    :ناقلة مايتي
STR_VEHICLE_NAME_SHIP_POWERNAUT_CARGO_SHIP                      :Powernaut سفينة شحن
STR_VEHICLE_NAME_AIRCRAFT_SAMPSON_U52                           :سامسون 52
STR_VEHICLE_NAME_AIRCRAFT_COLEMAN_COUNT                         :كولمان كونت
STR_VEHICLE_NAME_AIRCRAFT_FFP_DART                              :سهم اف اف بي
STR_VEHICLE_NAME_AIRCRAFT_YATE_HAUGAN                           :نفاثة هوقان
STR_VEHICLE_NAME_AIRCRAFT_BAKEWELL_COTSWALD_LB_3                :باكويل كوست 3
STR_VEHICLE_NAME_AIRCRAFT_BAKEWELL_LUCKETT_LB_8                 :باكويل لكيت 8
STR_VEHICLE_NAME_AIRCRAFT_BAKEWELL_LUCKETT_LB_9                 :باكويل لكيت 9
STR_VEHICLE_NAME_AIRCRAFT_BAKEWELL_LUCKETT_LB80                 :باكويل لكيت 80
STR_VEHICLE_NAME_AIRCRAFT_BAKEWELL_LUCKETT_LB_10                :باكويل لكيت 10
STR_VEHICLE_NAME_AIRCRAFT_BAKEWELL_LUCKETT_LB_11                :باكويل لكيت 11
STR_VEHICLE_NAME_AIRCRAFT_YATE_AEROSPACE_YAC_1_11               :نفاثة ايروسبايس 11-1
STR_VEHICLE_NAME_AIRCRAFT_DARWIN_100                            :دارون 100
STR_VEHICLE_NAME_AIRCRAFT_DARWIN_200                            :دارون 200
STR_VEHICLE_NAME_AIRCRAFT_DARWIN_300                            :دارون 300
STR_VEHICLE_NAME_AIRCRAFT_DARWIN_400                            :دارون 400
STR_VEHICLE_NAME_AIRCRAFT_DARWIN_500                            :دارون 500
STR_VEHICLE_NAME_AIRCRAFT_DARWIN_600                            :دارون 600
STR_VEHICLE_NAME_AIRCRAFT_GURU_GALAXY                           :قورو جالكسي
STR_VEHICLE_NAME_AIRCRAFT_AIRTAXI_A21                           :تاكسي الجو 21
STR_VEHICLE_NAME_AIRCRAFT_AIRTAXI_A31                           :تاكسي الجو 31
STR_VEHICLE_NAME_AIRCRAFT_AIRTAXI_A32                           :تاكسي الجو أ32
STR_VEHICLE_NAME_AIRCRAFT_AIRTAXI_A33                           :تاكسي الجو 33
STR_VEHICLE_NAME_AIRCRAFT_YATE_AEROSPACE_YAE46                  :نفاثة ياتي ايروسبيس 46
STR_VEHICLE_NAME_AIRCRAFT_DINGER_100                            :دنقر 100
STR_VEHICLE_NAME_AIRCRAFT_AIRTAXI_A34_1000                      :تاكسي الجو 34 -1000
STR_VEHICLE_NAME_AIRCRAFT_YATE_Z_SHUTTLE                        :ياتي زد شفل
STR_VEHICLE_NAME_AIRCRAFT_KELLING_K1                            :كيلي كيه 1
STR_VEHICLE_NAME_AIRCRAFT_KELLING_K6                            :كيلي كيه 6
STR_VEHICLE_NAME_AIRCRAFT_KELLING_K7                            :كيلي كية 7
STR_VEHICLE_NAME_AIRCRAFT_DARWIN_700                            :دارون 700
STR_VEHICLE_NAME_AIRCRAFT_FFP_HYPERDART_2                       :اف اف بي هايبردارت 2
STR_VEHICLE_NAME_AIRCRAFT_DINGER_200                            :دنقر 200
STR_VEHICLE_NAME_AIRCRAFT_DINGER_1000                           :دنقر 100
STR_VEHICLE_NAME_AIRCRAFT_PLODDYPHUT_100                        :بلوي 100
STR_VEHICLE_NAME_AIRCRAFT_PLODDYPHUT_500                        :بلوي 500
STR_VEHICLE_NAME_AIRCRAFT_FLASHBANG_X1                          :فلاش بانق اكس1
STR_VEHICLE_NAME_AIRCRAFT_JUGGERPLANE_M1                        :جوقر ام 1
STR_VEHICLE_NAME_AIRCRAFT_FLASHBANG_WIZZER                      :فلاش وزر
STR_VEHICLE_NAME_AIRCRAFT_TRICARIO_HELICOPTER                   :تراي كاريو هيلوكبتر
STR_VEHICLE_NAME_AIRCRAFT_GURU_X2_HELICOPTER                    :قورو اكس 2 هيلوكبتر
STR_VEHICLE_NAME_AIRCRAFT_POWERNAUT_HELICOPTER                  :باور هيلوكبتر

##id 0x8800
# Formatting of some strings
STR_FORMAT_DATE_TINY                                            :{STRING}-{STRING}-{NUM}
STR_FORMAT_DATE_SHORT                                           :{STRING} {NUM}
STR_FORMAT_DATE_LONG                                            :{STRING} {STRING} {NUM}
STR_FORMAT_DATE_ISO                                             :{2:NUM}-{1:STRING}-{0:STRING}

STR_FORMAT_BUOY_NAME                                            :{TOWN} عوامة
STR_FORMAT_BUOY_NAME_SERIAL                                     :{TOWN} عوامة #{COMMA}
STR_FORMAT_COMPANY_NUM                                          :شركة {COMMA}
STR_FORMAT_GROUP_NAME                                           :مجموعة{COMMA}
STR_FORMAT_INDUSTRY_NAME                                        :{TOWN} {STRING}
STR_FORMAT_WAYPOINT_NAME                                        :نقطة عبور {TOWN}
STR_FORMAT_WAYPOINT_NAME_SERIAL                                 :{TOWN} نقطة عبور #{COMMA}

STR_FORMAT_DEPOT_NAME_TRAIN                                     :{TOWN} ورشة قطار
STR_FORMAT_DEPOT_NAME_TRAIN_SERIAL                              :{TOWN}ورشة قطار رقم {COMMA}
STR_FORMAT_DEPOT_NAME_ROAD_VEHICLE                              :{TOWN} ورشة عربات
STR_FORMAT_DEPOT_NAME_ROAD_VEHICLE_SERIAL                       :{TOWN} ورشة عربات رقم {COMMA}
STR_FORMAT_DEPOT_NAME_SHIP                                      :{TOWN} ورشة سفن
STR_FORMAT_DEPOT_NAME_SHIP_SERIAL                               :{TOWN}ورشة سفن رقم {COMMA}
STR_FORMAT_DEPOT_NAME_AIRCRAFT                                  :{STATION} حظيرة طائرات

STR_UNKNOWN_STATION                                             :محطة غير معروفة
STR_DEFAULT_SIGN_NAME                                           :علامة
STR_COMPANY_SOMEONE                                             :شخص ما

STR_SAVEGAME_NAME_DEFAULT                                       :{COMPANY}, {STRING}
STR_SAVEGAME_NAME_SPECTATOR                                     :المشاهدين, {1:STRING}

# Viewport strings
STR_VIEWPORT_TOWN_POP                                           :{WHITE}{TOWN} ){COMMA})
STR_VIEWPORT_TOWN                                               :{WHITE}{TOWN}
STR_VIEWPORT_TOWN_TINY_BLACK                                    :{TINY_FONT}{BLACK}{TOWN}
STR_VIEWPORT_TOWN_TINY_WHITE                                    :{TINY_FONT}{WHITE}{TOWN}

STR_VIEWPORT_SIGN_SMALL_BLACK                                   :{TINY_FONT}{BLACK}{SIGN}
STR_VIEWPORT_SIGN_SMALL_WHITE                                   :{TINY_FONT}{WHITE}{SIGN}

STR_VIEWPORT_STATION                                            :{STATION} {STATION_FEATURES}
STR_VIEWPORT_STATION_TINY                                       :{TINY_FONT}{STATION}

STR_VIEWPORT_WAYPOINT                                           :{WAYPOINT}
STR_VIEWPORT_WAYPOINT_TINY                                      :{TINY_FONT}{WAYPOINT}

# Simple strings to get specific types of data
STR_COMPANY_NAME                                                :{COMPANY}
STR_COMPANY_NAME_COMPANY_NUM                                    :{COMPANY} {COMPANY_NUM}
STR_DEPOT_NAME                                                  :{DEPOT}
STR_ENGINE_NAME                                                 :{ENGINE}
STR_GROUP_NAME                                                  :{GROUP}
STR_INDUSTRY_NAME                                               :{INDUSTRY}
STR_PRESIDENT_NAME                                              :{PRESIDENT_NAME}
STR_SIGN_NAME                                                   :{SIGN}
STR_STATION_NAME                                                :{STATION}
STR_TOWN_NAME                                                   :{TOWN}
STR_VEHICLE_NAME                                                :{VEHICLE}
STR_WAYPOINT_NAME                                               :{WAYPOINT}

STR_JUST_CARGO                                                  :{CARGO_LONG}
STR_JUST_CHECKMARK                                              :{CHECKMARK}
STR_JUST_COMMA                                                  :{COMMA}
STR_JUST_CURRENCY_SHORT                                         :{CURRENCY_SHORT}
STR_JUST_CURRENCY_LONG                                          :{CURRENCY_LONG}
STR_JUST_CARGO_LIST                                             :{CARGO_LIST}
STR_JUST_INT                                                    :{NUM}
STR_JUST_DATE_TINY                                              :{DATE_TINY}
STR_JUST_DATE_SHORT                                             :{DATE_SHORT}
STR_JUST_DATE_LONG                                              :{DATE_LONG}
STR_JUST_DATE_ISO                                               :{DATE_ISO}
STR_JUST_STRING                                                 :{STRING}
STR_JUST_STRING_STRING                                          :{STRING}{STRING}
STR_JUST_RAW_STRING                                             :{STRING}
STR_JUST_BIG_RAW_STRING                                         :{BIG_FONT}{STRING}

# Slightly 'raw' stringcodes with colour or size
STR_BLACK_COMMA                                                 :{BLACK}{COMMA}
STR_TINY_BLACK_COMA                                             :{TINY_FONT}{BLACK}{COMMA}
STR_TINY_COMMA                                                  :{TINY_FONT}{COMMA}
STR_BLUE_COMMA                                                  :{BLUE}{COMMA}
STR_RED_COMMA                                                   :{RED}{COMMA}
STR_WHITE_COMMA                                                 :{WHITE}{COMMA}
STR_TINY_BLACK_DECIMAL                                          :{TINY_FONT}{BLACK}{DECIMAL}
STR_COMPANY_MONEY                                               :{WHITE}{CURRENCY_LONG}
STR_BLACK_DATE_LONG                                             :{BLACK}{DATE_LONG}
STR_WHITE_DATE_LONG                                             :{WHITE}{DATE_LONG}
STR_SHORT_DATE                                                  :{WHITE}{DATE_TINY}
STR_DATE_LONG_SMALL                                             :{TINY_FONT}{BLACK}{DATE_LONG}
STR_TINY_GROUP                                                  :{TINY_FONT}{GROUP}
STR_BLACK_INT                                                   :{BLACK}{NUM}
STR_ORANGE_INT                                                  :{ORANGE}{NUM}
STR_WHITE_SIGN                                                  :{WHITE}{SIGN}
STR_TINY_BLACK_STATION                                          :{TINY_FONT}{BLACK}{STATION}
STR_BLACK_STRING                                                :{BLACK}{STRING}
STR_BLACK_RAW_STRING                                            :{BLACK}{STRING}
STR_ORANGE_STRING                                               :{ORANGE}{STRING}
STR_LTBLUE_STRING                                               :{LTBLUE}{STRING}
STR_WHITE_STRING                                                :{WHITE}{STRING}
STR_ORANGE_STRING1_WHITE                                        :{ORANGE}{STRING}{WHITE}
STR_ORANGE_STRING1_LTBLUE                                       :{ORANGE}{STRING}{LTBLUE}
STR_TINY_BLACK_HEIGHT                                           :{TINY_FONT}{BLACK}{HEIGHT}
STR_TINY_BLACK_VEHICLE                                          :{TINY_FONT}{BLACK}{VEHICLE}
STR_TINY_RIGHT_ARROW                                            :{TINY_FONT}{RIGHT_ARROW}

STR_BLACK_1                                                     :{BLACK}1
STR_BLACK_2                                                     :{BLACK}2
STR_BLACK_3                                                     :{BLACK}3
STR_BLACK_4                                                     :{BLACK}4
STR_BLACK_5                                                     :{BLACK}5
STR_BLACK_6                                                     :{BLACK}6
STR_BLACK_7                                                     :{BLACK}7

STR_TRAIN                                                       :{BLACK}{TRAIN}
STR_BUS                                                         :{BLACK}{BUS}
STR_LORRY                                                       :{BLACK}{LORRY}
STR_PLANE                                                       :{BLACK}{PLANE}
STR_SHIP                                                        :{BLACK}{SHIP}

STR_TOOLBAR_RAILTYPE_VELOCITY                                   :{STRING} ({VELOCITY})<|MERGE_RESOLUTION|>--- conflicted
+++ resolved
@@ -2805,14 +2805,10 @@
 STR_COMPANY_VIEW_VIEW_HQ_TOOLTIP                                :{BLACK}اعرض مقر الشركة
 STR_COMPANY_VIEW_RELOCATE_HQ                                    :{BLACK}اعادة بناء مقر الشركة
 STR_COMPANY_VIEW_RELOCATE_COMPANY_HEADQUARTERS                  :{BLACK}اعادة بناء مقر الشركة بمكان آخر و بتكلفة 1% من قيمة الشركة.
-<<<<<<< HEAD
-STR_COMPANY_VIEW_GIVE_MONEY_BUTTON                              :{BLACK}اعط اموال
-=======
 STR_COMPANY_VIEW_INFRASTRUCTURE_BUTTON                          :{BLACK}التفاصيل
 STR_COMPANY_VIEW_INFRASTRUCTURE_TOOLTIP                         :{BLACK}عرض تفاصيل حسابات البنية التحتية
 STR_COMPANY_VIEW_GIVE_MONEY_BUTTON                              :{BLACK}أعطاء المال
 STR_COMPANY_VIEW_GIVE_MONEY_TOOLTIP                             :{BLACK}إعطاء المال لهذه الشركة
->>>>>>> 7a886cb4
 
 STR_COMPANY_VIEW_NEW_FACE_BUTTON                                :{BLACK}وجة جديد
 STR_COMPANY_VIEW_NEW_FACE_TOOLTIP                               :{BLACK}اختر وجة جديد للمدير
@@ -2830,11 +2826,7 @@
 
 STR_COMPANY_VIEW_COMPANY_NAME_QUERY_CAPTION                     :اسم الشركة
 STR_COMPANY_VIEW_PRESIDENT_S_NAME_QUERY_CAPTION                 :اسم صاحب الشركة
-<<<<<<< HEAD
-STR_COMPANY_VIEW_GIVE_MONEY_QUERY_CAPTION                       :ادخل رقم المبلغ الذى تود إعطائه
-=======
 STR_COMPANY_VIEW_GIVE_MONEY_QUERY_CAPTION                       :أدخل مبلغ المال الذي تريد تقديمه
->>>>>>> 7a886cb4
 
 STR_BUY_COMPANY_MESSAGE                                         :{WHITE}نحن نبحث عن شركة لتشتري شركتنا.{}{} عل ترغب في شراء {COMPANY} بـ {CURRENCY_LONG}؟
 
