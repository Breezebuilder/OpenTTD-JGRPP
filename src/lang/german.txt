##name German
##ownname Deutsch
##isocode de_DE
##plural 0
##textdir ltr
##digitsep .
##digitsepcur .
##decimalsep ,
##winlangid 0x0407
##grflangid 0x02
##gender m w n p


# $Id$

# This file is part of OpenTTD.
# OpenTTD is free software; you can redistribute it and/or modify it under the terms of the GNU General Public License as published by the Free Software Foundation, version 2.
# OpenTTD is distributed in the hope that it will be useful, but WITHOUT ANY WARRANTY; without even the implied warranty of MERCHANTABILITY or FITNESS FOR A PARTICULAR PURPOSE.
# See the GNU General Public License for more details. You should have received a copy of the GNU General Public License along with OpenTTD. If not, see <http://www.gnu.org/licenses/>.


##id 0x0000
STR_NULL                                                        :
STR_EMPTY                                                       :
STR_UNDEFINED                                                   :(nicht definierter Text)
STR_JUST_NOTHING                                                :Nichts

# Cargo related strings
# Plural cargo name
STR_CARGO_PLURAL_NOTHING                                        :
STR_CARGO_PLURAL_PASSENGERS                                     :{G=p}Passagiere
STR_CARGO_PLURAL_COAL                                           :{G=w}Kohle
STR_CARGO_PLURAL_MAIL                                           :{G=w}Post
STR_CARGO_PLURAL_OIL                                            :{G=n}Öl
STR_CARGO_PLURAL_LIVESTOCK                                      :{G=n}Vieh
STR_CARGO_PLURAL_GOODS                                          :{G=p}Waren
STR_CARGO_PLURAL_GRAIN                                          :{G=n}Getreide
STR_CARGO_PLURAL_WOOD                                           :{G=n}Holz
STR_CARGO_PLURAL_IRON_ORE                                       :{G=n}Eisenerz
STR_CARGO_PLURAL_STEEL                                          :{G=m}Stahl
STR_CARGO_PLURAL_VALUABLES                                      :{G=p}Wertsachen
STR_CARGO_PLURAL_COPPER_ORE                                     :{G=n}Kupfererz
STR_CARGO_PLURAL_MAIZE                                          :{G=m}Mais
STR_CARGO_PLURAL_FRUIT                                          :{G=p}Früchte
STR_CARGO_PLURAL_DIAMONDS                                       :{G=p}Diamanten
STR_CARGO_PLURAL_FOOD                                           :{G=p}Nahrungsmittel
STR_CARGO_PLURAL_PAPER                                          :{G=n}Papier
STR_CARGO_PLURAL_GOLD                                           :{G=n}Gold
STR_CARGO_PLURAL_WATER                                          :{G=n}Wasser
STR_CARGO_PLURAL_WHEAT                                          :{G=m}Weizen
STR_CARGO_PLURAL_RUBBER                                         :{G=m}Kautschuk
STR_CARGO_PLURAL_SUGAR                                          :{G=m}Zucker
STR_CARGO_PLURAL_TOYS                                           :{G=p}Spielzeuge
STR_CARGO_PLURAL_CANDY                                          :{G=p}Bonbons
STR_CARGO_PLURAL_COLA                                           :{G=w}Cola
STR_CARGO_PLURAL_COTTON_CANDY                                   :{G=w}Zuckerwatte
STR_CARGO_PLURAL_BUBBLES                                        :{G=p}Luftblasen
STR_CARGO_PLURAL_TOFFEE                                         :{G=n}Karamell
STR_CARGO_PLURAL_BATTERIES                                      :{G=p}Batterien
STR_CARGO_PLURAL_PLASTIC                                        :{G=n}Plastik
STR_CARGO_PLURAL_FIZZY_DRINKS                                   :{G=w}Limonade

# Singular cargo name
STR_CARGO_SINGULAR_NOTHING                                      :
STR_CARGO_SINGULAR_PASSENGER                                    :{G=m}Passagier
STR_CARGO_SINGULAR_COAL                                         :{G=w}Kohle
STR_CARGO_SINGULAR_MAIL                                         :{G=w}Post
STR_CARGO_SINGULAR_OIL                                          :{G=n}Öl
STR_CARGO_SINGULAR_LIVESTOCK                                    :{G=n}Vieh
STR_CARGO_SINGULAR_GOODS                                        :{G=p}Waren
STR_CARGO_SINGULAR_GRAIN                                        :{G=n}Getreide
STR_CARGO_SINGULAR_WOOD                                         :{G=n}Holz
STR_CARGO_SINGULAR_IRON_ORE                                     :{G=n}Eisenerz
STR_CARGO_SINGULAR_STEEL                                        :{G=m}Stahl
STR_CARGO_SINGULAR_VALUABLES                                    :{G=p}Wertsachen
STR_CARGO_SINGULAR_COPPER_ORE                                   :{G=n}Kupfererz
STR_CARGO_SINGULAR_MAIZE                                        :{G=m}Mais
STR_CARGO_SINGULAR_FRUIT                                        :{G=p}Früchte
STR_CARGO_SINGULAR_DIAMOND                                      :{G=p}Diamanten
STR_CARGO_SINGULAR_FOOD                                         :{G=p}Nahrungsmittel
STR_CARGO_SINGULAR_PAPER                                        :{G=n}Papier
STR_CARGO_SINGULAR_GOLD                                         :{G=n}Gold
STR_CARGO_SINGULAR_WATER                                        :{G=n}Wasser
STR_CARGO_SINGULAR_WHEAT                                        :{G=n}Weizen
STR_CARGO_SINGULAR_RUBBER                                       :{G=m}Kautschuk
STR_CARGO_SINGULAR_SUGAR                                        :{G=m}Zucker
STR_CARGO_SINGULAR_TOY                                          :{G=n}Spielzeug
STR_CARGO_SINGULAR_CANDY                                        :{G=m}Bonbon
STR_CARGO_SINGULAR_COLA                                         :{G=w}Cola
STR_CARGO_SINGULAR_COTTON_CANDY                                 :{G=w}Zuckerwatte
STR_CARGO_SINGULAR_BUBBLE                                       :{G=w}Luftblase
STR_CARGO_SINGULAR_TOFFEE                                       :{G=n}Karamell
STR_CARGO_SINGULAR_BATTERY                                      :{G=w}Batterie
STR_CARGO_SINGULAR_PLASTIC                                      :{G=n}Plastik
STR_CARGO_SINGULAR_FIZZY_DRINK                                  :{G=w}Limonade

# Quantity of cargo
STR_QUANTITY_NOTHING                                            :
STR_QUANTITY_PASSENGERS                                         :{COMMA}{NBSP}Passagier{P "" e}
STR_QUANTITY_COAL                                               :{WEIGHT_LONG} Kohle
STR_QUANTITY_MAIL                                               :{COMMA}{NBSP}Posts{P ack äcke}
STR_QUANTITY_OIL                                                :{VOLUME_LONG} Öl
STR_QUANTITY_LIVESTOCK                                          :{COMMA}{NBSP}Stück Vieh
STR_QUANTITY_GOODS                                              :{COMMA}{NBSP}Warenkiste{P "" n}
STR_QUANTITY_GRAIN                                              :{WEIGHT_LONG} Getreide
STR_QUANTITY_WOOD                                               :{WEIGHT_LONG} Holz
STR_QUANTITY_IRON_ORE                                           :{WEIGHT_LONG} Eisenerz
STR_QUANTITY_STEEL                                              :{WEIGHT_LONG} Stahl
STR_QUANTITY_VALUABLES                                          :{COMMA}{NBSP}{P Sack Säcke} Wertsachen
STR_QUANTITY_COPPER_ORE                                         :{WEIGHT_LONG} Kupfererz
STR_QUANTITY_MAIZE                                              :{WEIGHT_LONG} Mais
STR_QUANTITY_FRUIT                                              :{WEIGHT_LONG} Früchte
STR_QUANTITY_DIAMONDS                                           :{COMMA}{NBSP}{P Sack Säcke} Diamanten
STR_QUANTITY_FOOD                                               :{WEIGHT_LONG} Nahrungsmittel
STR_QUANTITY_PAPER                                              :{WEIGHT_LONG} Papier
STR_QUANTITY_GOLD                                               :{COMMA}{NBSP}{P Sack Säcke} Gold
STR_QUANTITY_WATER                                              :{VOLUME_LONG} Wasser
STR_QUANTITY_WHEAT                                              :{WEIGHT_LONG} Weizen
STR_QUANTITY_RUBBER                                             :{VOLUME_LONG} Kautschuk
STR_QUANTITY_SUGAR                                              :{WEIGHT_LONG} Zucker
STR_QUANTITY_TOYS                                               :{COMMA}{NBSP}Spielzeug{P "" e}
STR_QUANTITY_SWEETS                                             :{COMMA}{NBSP}{P Sack Säcke} Bonbons
STR_QUANTITY_COLA                                               :{VOLUME_LONG} Cola
STR_QUANTITY_CANDYFLOSS                                         :{WEIGHT_LONG} Zuckerwatte
STR_QUANTITY_BUBBLES                                            :{COMMA} Luftblase{P "" n}
STR_QUANTITY_TOFFEE                                             :{WEIGHT_LONG} Karamell
STR_QUANTITY_BATTERIES                                          :{COMMA} Batterie{P "" n}
STR_QUANTITY_PLASTIC                                            :{VOLUME_LONG} Plastik
STR_QUANTITY_FIZZY_DRINKS                                       :{COMMA} Limonade{P "" n}
STR_QUANTITY_N_A                                                :k.A.

# Two letter abbreviation of cargo name
STR_ABBREV_NOTHING                                              :
STR_ABBREV_PASSENGERS                                           :{TINY_FONT}PS
STR_ABBREV_COAL                                                 :{TINY_FONT}KL
STR_ABBREV_MAIL                                                 :{TINY_FONT}PO
STR_ABBREV_OIL                                                  :{TINY_FONT}ÖL
STR_ABBREV_LIVESTOCK                                            :{TINY_FONT}VI
STR_ABBREV_GOODS                                                :{TINY_FONT}WK
STR_ABBREV_GRAIN                                                :{TINY_FONT}GT
STR_ABBREV_WOOD                                                 :{TINY_FONT}HO
STR_ABBREV_IRON_ORE                                             :{TINY_FONT}EE
STR_ABBREV_STEEL                                                :{TINY_FONT}ST
STR_ABBREV_VALUABLES                                            :{TINY_FONT}WE
STR_ABBREV_COPPER_ORE                                           :{TINY_FONT}KU
STR_ABBREV_MAIZE                                                :{TINY_FONT}MA
STR_ABBREV_FRUIT                                                :{TINY_FONT}FR
STR_ABBREV_DIAMONDS                                             :{TINY_FONT}DI
STR_ABBREV_FOOD                                                 :{TINY_FONT}NM
STR_ABBREV_PAPER                                                :{TINY_FONT}PA
STR_ABBREV_GOLD                                                 :{TINY_FONT}GD
STR_ABBREV_WATER                                                :{TINY_FONT}WA
STR_ABBREV_WHEAT                                                :{TINY_FONT}WZ
STR_ABBREV_RUBBER                                               :{TINY_FONT}KA
STR_ABBREV_SUGAR                                                :{TINY_FONT}ZU
STR_ABBREV_TOYS                                                 :{TINY_FONT}SP
STR_ABBREV_SWEETS                                               :{TINY_FONT}BO
STR_ABBREV_COLA                                                 :{TINY_FONT}CO
STR_ABBREV_CANDYFLOSS                                           :{TINY_FONT}ZW
STR_ABBREV_BUBBLES                                              :{TINY_FONT}LB
STR_ABBREV_TOFFEE                                               :{TINY_FONT}KM
STR_ABBREV_BATTERIES                                            :{TINY_FONT}BA
STR_ABBREV_PLASTIC                                              :{TINY_FONT}PL
STR_ABBREV_FIZZY_DRINKS                                         :{TINY_FONT}LI
STR_ABBREV_NONE                                                 :{TINY_FONT}KEINE
STR_ABBREV_ALL                                                  :{TINY_FONT}ALLE

# 'Mode' of transport for cargoes
STR_PASSENGERS                                                  :{COMMA}{NBSP}Passagier{P "" e}
STR_BAGS                                                        :{COMMA}{NBSP}S{P ack äcke}
STR_TONS                                                        :{COMMA}{NBSP}Tonne{P "" n}
STR_LITERS                                                      :{COMMA}{NBSP}Liter{P "" ""}
STR_ITEMS                                                       :{COMMA}{NBSP}Stück{P "" ""}
STR_CRATES                                                      :{COMMA}{NBSP}Kiste{P "" n}

# Colours, do not shuffle
STR_COLOUR_DARK_BLUE                                            :Dunkelblau
STR_COLOUR_PALE_GREEN                                           :Hellgrün
STR_COLOUR_PINK                                                 :Rosa
STR_COLOUR_YELLOW                                               :Gelb
STR_COLOUR_RED                                                  :Rot
STR_COLOUR_LIGHT_BLUE                                           :Hellblau
STR_COLOUR_GREEN                                                :Grün
STR_COLOUR_DARK_GREEN                                           :Dunkelgrün
STR_COLOUR_BLUE                                                 :Blau
STR_COLOUR_CREAM                                                :Beige
STR_COLOUR_MAUVE                                                :Helllila
STR_COLOUR_PURPLE                                               :Lila
STR_COLOUR_ORANGE                                               :Orange
STR_COLOUR_BROWN                                                :Braun
STR_COLOUR_GREY                                                 :Grau
STR_COLOUR_WHITE                                                :Weiß

# Units used in OpenTTD
STR_UNITS_VELOCITY_IMPERIAL                                     :{COMMA}{NBSP}mph
STR_UNITS_VELOCITY_METRIC                                       :{COMMA}{NBSP}km/h
STR_UNITS_VELOCITY_SI                                           :{COMMA}{NBSP}m/s

STR_UNITS_POWER_IMPERIAL                                        :{COMMA}{NBSP}PS
STR_UNITS_POWER_METRIC                                          :{COMMA}{NBSP}PS
STR_UNITS_POWER_SI                                              :{COMMA}{NBSP}kW

STR_UNITS_WEIGHT_SHORT_IMPERIAL                                 :{COMMA}{NBSP}t
STR_UNITS_WEIGHT_SHORT_METRIC                                   :{COMMA}{NBSP}t
STR_UNITS_WEIGHT_SHORT_SI                                       :{COMMA}{NBSP}kg

STR_UNITS_WEIGHT_LONG_IMPERIAL                                  :{COMMA}{NBSP}Tonne{P "" n}
STR_UNITS_WEIGHT_LONG_METRIC                                    :{COMMA}{NBSP}Tonne{P "" n}
STR_UNITS_WEIGHT_LONG_SI                                        :{COMMA}{NBSP}kg

STR_UNITS_VOLUME_SHORT_IMPERIAL                                 :{COMMA}{NBSP}gal
STR_UNITS_VOLUME_SHORT_METRIC                                   :{COMMA}{NBSP}l
STR_UNITS_VOLUME_SHORT_SI                                       :{COMMA}{NBSP}m³

STR_UNITS_VOLUME_LONG_IMPERIAL                                  :{COMMA}{NBSP}Gallone{P "" n}
STR_UNITS_VOLUME_LONG_METRIC                                    :{COMMA}{NBSP}Liter
STR_UNITS_VOLUME_LONG_SI                                        :{COMMA}{NBSP}m³

STR_UNITS_FORCE_IMPERIAL                                        :{COMMA}{NBSP}lbf
STR_UNITS_FORCE_METRIC                                          :{COMMA}{NBSP}kp
STR_UNITS_FORCE_SI                                              :{COMMA}{NBSP}kN

STR_UNITS_HEIGHT_IMPERIAL                                       :{COMMA}{NBSP}Fuß
STR_UNITS_HEIGHT_METRIC                                         :{COMMA}{NBSP}m
STR_UNITS_HEIGHT_SI                                             :{COMMA}{NBSP}m

# Common window strings
STR_LIST_FILTER_TITLE                                           :{BLACK}Auswahl-Text:
STR_LIST_FILTER_OSKTITLE                                        :{BLACK}Filter eingeben
STR_LIST_FILTER_TOOLTIP                                         :{BLACK}Stichwort eingeben, mit dem die Liste gefiltert werden soll

STR_TOOLTIP_GROUP_ORDER                                         :{BLACK}Gruppierung wählen
STR_TOOLTIP_SORT_ORDER                                          :{BLACK}Sortierreihenfolge auswählen (absteigend/aufsteigend)
STR_TOOLTIP_SORT_CRITERIA                                       :{BLACK}Sortierkriterien auswählen
STR_TOOLTIP_FILTER_CRITERIA                                     :{BLACK}Filterkriterien auswählen
STR_BUTTON_SORT_BY                                              :{BLACK}Sortieren nach
STR_BUTTON_LOCATION                                             :{BLACK}Standort
STR_BUTTON_RENAME                                               :{BLACK}Umbenennen

STR_TOOLTIP_CLOSE_WINDOW                                        :{BLACK}Fenster schließen
STR_TOOLTIP_WINDOW_TITLE_DRAG_THIS                              :{BLACK}Titelleiste klicken und ziehen, um das Fenster zu verschieben
STR_TOOLTIP_SHADE                                               :{BLACK}Fenster einklappen - Nur die Titelleiste zeigen
STR_TOOLTIP_DEBUG                                               :{BLACK}Zeige Daten für NewGRF-Fehlerbeseitigung
STR_TOOLTIP_DEFSIZE                                             :{BLACK}Standardgröße des Fensters wieder herstellen. Strg+Klick um die aktuelle Größe als Standard zu speichern
STR_TOOLTIP_STICKY                                              :{BLACK}Fenster wird nicht durch die "Schließe alle Fenster"-Taste geschlossen. Strg+Klick, um den Status als Standard zu speichern
STR_TOOLTIP_RESIZE                                              :{BLACK}Klicken und Ziehen zum Ändern der Größe des Fensters
STR_TOOLTIP_TOGGLE_LARGE_SMALL_WINDOW                           :{BLACK}Zwischen Fenstergrößen umschalten
STR_TOOLTIP_VSCROLL_BAR_SCROLLS_LIST                            :{BLACK}Bildlaufleiste: In der Liste auf- und abwärts blättern
STR_TOOLTIP_HSCROLL_BAR_SCROLLS_LIST                            :{BLACK}Bildlaufleiste: In der Liste nach links und rechts blättern
STR_TOOLTIP_DEMOLISH_BUILDINGS_ETC                              :{BLACK}Gebäude etc. von einem Planquadrat abreißen. Strg wählt ein diagonales Gebiet aus. Shift schaltet zwischen Bauen und Kostenvoranschlag um

# Show engines button
STR_SHOW_HIDDEN_ENGINES_VEHICLE_TRAIN                           :{BLACK}Alle einblenden
STR_SHOW_HIDDEN_ENGINES_VEHICLE_ROAD_VEHICLE                    :{BLACK}Alle einblenden
STR_SHOW_HIDDEN_ENGINES_VEHICLE_SHIP                            :{BLACK}Alle einblenden
STR_SHOW_HIDDEN_ENGINES_VEHICLE_AIRCRAFT                        :{BLACK}Alle einblenden

STR_SHOW_HIDDEN_ENGINES_VEHICLE_TRAIN_TOOLTIP                   :{BLACK}Zeigt auch ausgeblendete Schienenfahrzeuge an
STR_SHOW_HIDDEN_ENGINES_VEHICLE_ROAD_VEHICLE_TOOLTIP            :{BLACK}Zeigt auch ausgeblendete Straßenfahrzeuge an
STR_SHOW_HIDDEN_ENGINES_VEHICLE_SHIP_TOOLTIP                    :{BLACK}Zeigt auch ausgeblendete Schiffe an
STR_SHOW_HIDDEN_ENGINES_VEHICLE_AIRCRAFT_TOOLTIP                :{BLACK}Zeigt auch ausgeblendete Flugzeuge an

# Query window
STR_BUTTON_DEFAULT                                              :{BLACK}Standard
STR_BUTTON_CANCEL                                               :{BLACK}Abbrechen
STR_BUTTON_OK                                                   :{BLACK}OK

# On screen keyboard window
STR_OSK_KEYBOARD_LAYOUT                                         :^1234567890ß'€qwertzuiopü+asdfghjklöä#<yxcvbnm,.- .
STR_OSK_KEYBOARD_LAYOUT_CAPS                                    :°!"§$%&/()=?`@QWERTZUIOPÜ*ASDFGHJKLÖÄ'>YXCVBNM;:_ .

# Measurement tooltip
STR_MEASURE_LENGTH                                              :{BLACK}Länge: {NUM}
STR_MEASURE_AREA                                                :{BLACK}Gebiet: {NUM} × {NUM}
STR_MEASURE_LENGTH_HEIGHTDIFF                                   :{BLACK}Länge: {NUM}{}Höhenunterschied: {HEIGHT}
STR_MEASURE_AREA_HEIGHTDIFF                                     :{BLACK}Gebiet: {NUM} × {NUM}{}Höhenunterschied: {HEIGHT}


# These are used in buttons
STR_SORT_BY_CAPTION_NAME                                        :{BLACK}Name
STR_SORT_BY_CAPTION_DATE                                        :{BLACK}Datum
# These are used in dropdowns
STR_SORT_BY_NAME                                                :Name
STR_SORT_BY_PRODUCTION                                          :Produktion
STR_SORT_BY_TYPE                                                :Typ
STR_SORT_BY_TRANSPORTED                                         :Transportiert
STR_SORT_BY_NUMBER                                              :Nummer
STR_SORT_BY_PROFIT_LAST_YEAR                                    :Gewinn im letzten Jahr
STR_SORT_BY_PROFIT_THIS_YEAR                                    :Gewinn in diesem Jahr
STR_SORT_BY_PROFIT_LIFETIME                                     :Gewinn seit Inbetriebnahme
STR_SORT_BY_AGE                                                 :Alter
STR_SORT_BY_RELIABILITY                                         :Zuverlässigkeit
STR_SORT_BY_TOTAL_CAPACITY_PER_CARGOTYPE                        :Gesamtkapazität pro Fracht
STR_SORT_BY_MAX_SPEED                                           :Höchstgeschwindigkeit
STR_SORT_BY_MODEL                                               :Bauart
STR_SORT_BY_VALUE                                               :Wert
STR_SORT_BY_LENGTH                                              :Länge
STR_SORT_BY_LIFE_TIME                                           :Verbleibende Betriebsdauer
STR_SORT_BY_TIMETABLE_DELAY                                     :Verspätung
STR_SORT_BY_FACILITY                                            :Stationsart
STR_SORT_BY_WAITING_TOTAL                                       :Insgesamt wartende Fracht
STR_SORT_BY_WAITING_AVAILABLE                                   :Verfügbare, wartende Fracht
STR_SORT_BY_RATING_MAX                                          :Beste Bewertung
STR_SORT_BY_RATING_MIN                                          :Schlechteste Bewertung
STR_SORT_BY_ENGINE_ID                                           :Baureihe
STR_SORT_BY_COST                                                :Kosten
STR_SORT_BY_POWER                                               :Leistung
STR_SORT_BY_TRACTIVE_EFFORT                                     :Zugkraft
STR_SORT_BY_INTRO_DATE                                          :Einführungsdatum
STR_SORT_BY_RUNNING_COST                                        :Betriebskosten
STR_SORT_BY_POWER_VS_RUNNING_COST                               :Leistung/Betriebskosten
STR_SORT_BY_CARGO_CAPACITY                                      :Frachtkapazität
STR_SORT_BY_RANGE                                               :Reichweite
STR_SORT_BY_POPULATION                                          :Bevölkerung
STR_SORT_BY_RATING                                              :Bewertung

# Tooltips for the main toolbar
STR_TOOLBAR_TOOLTIP_PAUSE_GAME                                  :{BLACK}Spiel anhalten
STR_TOOLBAR_TOOLTIP_FORWARD                                     :{BLACK}Zeitraffer (Zeit vergeht schnellstmöglich)
STR_TOOLBAR_TOOLTIP_OPTIONS                                     :{BLACK}Einstellungen
STR_TOOLBAR_TOOLTIP_SAVE_GAME_ABANDON_GAME                      :{BLACK}Spiel speichern, Spiel laden, Spiel abbrechen, (OpenTTD) Beenden
STR_TOOLBAR_TOOLTIP_DISPLAY_MAP                                 :{BLACK}Weltkarte, zusätzliche Fenster oder Schilderliste anzeigen
STR_TOOLBAR_TOOLTIP_DISPLAY_TOWN_DIRECTORY                      :{BLACK}Städteverzeichnis anzeigen
STR_TOOLBAR_TOOLTIP_DISPLAY_SUBSIDIES                           :{BLACK}Subventionen anzeigen
STR_TOOLBAR_TOOLTIP_DISPLAY_LIST_OF_COMPANY_STATIONS            :{BLACK}Liste der firmeneigenen Stationen anzeigen
STR_TOOLBAR_TOOLTIP_DISPLAY_COMPANY_FINANCES                    :{BLACK}Firmenfinanzen anzeigen
STR_TOOLBAR_TOOLTIP_DISPLAY_COMPANY_GENERAL                     :{BLACK}Allgemeine Firmeninformationen anzeigen
STR_TOOLBAR_TOOLTIP_DISPLAY_STORY_BOOK                          :{BLACK}Zeigt die Chronik an
STR_TOOLBAR_TOOLTIP_DISPLAY_GOALS_LIST                          :{BLACK}Zeigt die von einem Spielskript festgelegten Ziele an
STR_TOOLBAR_TOOLTIP_DISPLAY_GRAPHS                              :{BLACK}Diagramme anzeigen
STR_TOOLBAR_TOOLTIP_DISPLAY_COMPANY_LEAGUE                      :{BLACK}Firmentabelle oder Punktestand anzeigen
STR_TOOLBAR_TOOLTIP_FUND_CONSTRUCTION_OF_NEW                    :{BLACK}Liste aller Industrien oder Errichtung und Finanzierung einer neuen Industrie
STR_TOOLBAR_TOOLTIP_DISPLAY_LIST_OF_COMPANY_TRAINS              :{BLACK}Zuglisten der Firmen anzeigen. Strg+Klick wechselt zwischen einfacher und erweiterter Liste
STR_TOOLBAR_TOOLTIP_DISPLAY_LIST_OF_COMPANY_ROAD_VEHICLES       :{BLACK}Fahrzeuglisten der Firmen anzeigen. Strg+Klick wechselt zwischen einfacher und erweiterter Liste
STR_TOOLBAR_TOOLTIP_DISPLAY_LIST_OF_COMPANY_SHIPS               :{BLACK}Schiffslisten der Firmen anzeigen. Strg+Klick wechselt zwischen einfacher und erweiterter Liste
STR_TOOLBAR_TOOLTIP_DISPLAY_LIST_OF_COMPANY_AIRCRAFT            :{BLACK}Flugzeuglisten der Firmen anzeigen. Strg+Klick wechselt zwischen einfacher und erweiterter Liste
STR_TOOLBAR_TOOLTIP_ZOOM_THE_VIEW_IN                            :{BLACK}Ansicht vergrößern (hineinzoomen)
STR_TOOLBAR_TOOLTIP_ZOOM_THE_VIEW_OUT                           :{BLACK}Ansicht verkleinern (herauszoomen)
STR_TOOLBAR_TOOLTIP_BUILD_RAILROAD_TRACK                        :{BLACK}Gleise legen
STR_TOOLBAR_TOOLTIP_BUILD_ROADS                                 :{BLACK}Straßen bauen
STR_TOOLBAR_TOOLTIP_BUILD_SHIP_DOCKS                            :{BLACK}Häfen und Wasserstraßen bauen
STR_TOOLBAR_TOOLTIP_BUILD_AIRPORTS                              :{BLACK}Flughäfen bauen
STR_TOOLBAR_TOOLTIP_LANDSCAPING                                 :{BLACK}Landschaftsbau: Land heben/senken, Bäume pflanzen etc.
STR_TOOLBAR_TOOLTIP_SHOW_SOUND_MUSIC_WINDOW                     :{BLACK}Sound-/Musikfenster anzeigen
STR_TOOLBAR_TOOLTIP_SHOW_LAST_MESSAGE_NEWS                      :{BLACK}Zeige letzte Mitteilung/Nachricht, Nachrichtenoptionen anzeigen
STR_TOOLBAR_TOOLTIP_LAND_BLOCK_INFORMATION                      :{BLACK}Gebietsinformation, Konsole, KI- und Skript-Debug, Screenshots, über OpenTTD
STR_TOOLBAR_TOOLTIP_SWITCH_TOOLBAR                              :{BLACK}Werkzeugleisten wechseln

# Extra tooltips for the scenario editor toolbar
STR_SCENEDIT_TOOLBAR_TOOLTIP_SAVE_SCENARIO_LOAD_SCENARIO        :{BLACK}Szenario speichern, Szenario laden, Szenariobearbeitung beenden, Beenden
STR_SCENEDIT_TOOLBAR_OPENTTD                                    :{YELLOW}OpenTTD
STR_SCENEDIT_TOOLBAR_SCENARIO_EDITOR                            :{YELLOW}Szenarieneditor
STR_SCENEDIT_TOOLBAR_TOOLTIP_MOVE_THE_STARTING_DATE_BACKWARD    :{BLACK}Startdatum 1 Jahr früher setzen
STR_SCENEDIT_TOOLBAR_TOOLTIP_MOVE_THE_STARTING_DATE_FORWARD     :{BLACK}Startdatum 1 Jahr später setzen
STR_SCENEDIT_TOOLBAR_TOOLTIP_SET_DATE                           :{BLACK}Startdatum eingeben
STR_SCENEDIT_TOOLBAR_TOOLTIP_DISPLAY_MAP_TOWN_DIRECTORY         :{BLACK}Weltkarte anzeigen, Städteverzeichnis
STR_SCENEDIT_TOOLBAR_LANDSCAPE_GENERATION                       :{BLACK}Landfläche erzeugen
STR_SCENEDIT_TOOLBAR_TOWN_GENERATION                            :{BLACK}Städte gründen
STR_SCENEDIT_TOOLBAR_INDUSTRY_GENERATION                        :{BLACK}Industrie errichten
STR_SCENEDIT_TOOLBAR_ROAD_CONSTRUCTION                          :{BLACK}Straße bauen
STR_SCENEDIT_TOOLBAR_PLANT_TREES                                :{BLACK}Bäume pflanzen. Shift schaltet zwischen Bauen und Kostenvoranschlag um
STR_SCENEDIT_TOOLBAR_PLACE_SIGN                                 :{BLACK}Schild aufstellen
STR_SCENEDIT_TOOLBAR_PLACE_OBJECT                               :{BLACK}Objekt platzieren. Shift schaltet zwischen Bauen und Kostenvoranschlag um

############ range for SE file menu starts
STR_SCENEDIT_FILE_MENU_SAVE_SCENARIO                            :Szenario speichern
STR_SCENEDIT_FILE_MENU_LOAD_SCENARIO                            :Szenario laden
STR_SCENEDIT_FILE_MENU_SAVE_HEIGHTMAP                           :Reliefkarte speichern
STR_SCENEDIT_FILE_MENU_LOAD_HEIGHTMAP                           :Reliefkarte laden
STR_SCENEDIT_FILE_MENU_QUIT_EDITOR                              :Editor verlassen
STR_SCENEDIT_FILE_MENU_SEPARATOR                                :
STR_SCENEDIT_FILE_MENU_QUIT                                     :Beenden
############ range for SE file menu starts

############ range for settings menu starts
STR_SETTINGS_MENU_GAME_OPTIONS                                  :Spieleinstellungen
STR_SETTINGS_MENU_CONFIG_SETTINGS_TREE                          :Einstellungen
STR_SETTINGS_MENU_SCRIPT_SETTINGS                               :KI- / Skripteinstellungen
STR_SETTINGS_MENU_NEWGRF_SETTINGS                               :NewGRF-Einstellungen
STR_SETTINGS_MENU_TRANSPARENCY_OPTIONS                          :Transparenzeinstellungen
STR_SETTINGS_MENU_ZONING                                        :Bereiche anzeigen
STR_SETTINGS_MENU_TOWN_NAMES_DISPLAYED                          :Städtenamen anzeigen
STR_SETTINGS_MENU_STATION_NAMES_DISPLAYED                       :Stationsnamen anzeigen
STR_SETTINGS_MENU_WAYPOINTS_DISPLAYED                           :Wegpunktnamen anzeigen
STR_SETTINGS_MENU_SIGNS_DISPLAYED                               :Schilder anzeigen
STR_SETTINGS_MENU_SHOW_COMPETITOR_SIGNS                         :Fremde Stationsnamen & Schilder zeigen
STR_SETTINGS_MENU_FULL_ANIMATION                                :Vollständige Animation
STR_SETTINGS_MENU_FULL_DETAIL                                   :Vollständige Detailansicht
STR_SETTINGS_MENU_TRANSPARENT_BUILDINGS                         :Transparenz für Gebäude
STR_SETTINGS_MENU_TRANSPARENT_SIGNS                             :Transparenz für Schilder
############ range ends here

############ range for file menu starts
STR_FILE_MENU_SAVE_GAME                                         :Spiel speichern
STR_FILE_MENU_LOAD_GAME                                         :Spiel laden
STR_FILE_MENU_QUIT_GAME                                         :Spiel beenden
STR_FILE_MENU_SEPARATOR                                         :
STR_FILE_MENU_EXIT                                              :OpenTTD beenden
############ range ends here

# map menu
STR_MAP_MENU_MAP_OF_WORLD                                       :Weltkarte
STR_MAP_MENU_EXTRA_VIEW_PORT                                    :Zusatzansicht
STR_MAP_MENU_LINGRAPH_LEGEND                                    :Frachtverbindungen
STR_MAP_MENU_SIGN_LIST                                          :Schilderliste

############ range for town menu starts
STR_TOWN_MENU_TOWN_DIRECTORY                                    :Städteverzeichnis
STR_TOWN_MENU_FOUND_TOWN                                        :Stadt gründen
############ range ends here

############ range for subsidies menu starts
STR_SUBSIDIES_MENU_SUBSIDIES                                    :Subventionen
############ range ends here

############ range for graph menu starts
STR_GRAPH_MENU_OPERATING_PROFIT_GRAPH                           :Betriebsgewinndiagramm
STR_GRAPH_MENU_INCOME_GRAPH                                     :Einkommensdiagramm
STR_GRAPH_MENU_DELIVERED_CARGO_GRAPH                            :Frachtlieferungsdiagramm
STR_GRAPH_MENU_PERFORMANCE_HISTORY_GRAPH                        :Leistungskurvendiagramm
STR_GRAPH_MENU_COMPANY_VALUE_GRAPH                              :Firmenwertdiagramm
STR_GRAPH_MENU_CARGO_PAYMENT_RATES                              :Frachtratendiagramm
############ range ends here

############ range for company league menu starts
STR_GRAPH_MENU_COMPANY_LEAGUE_TABLE                             :Firmentabelle
STR_GRAPH_MENU_DETAILED_PERFORMANCE_RATING                      :Leistungsaufschlüsselung
STR_GRAPH_MENU_HIGHSCORE                                        :Bestenliste
############ range ends here

############ range for industry menu starts
STR_INDUSTRY_MENU_INDUSTRY_DIRECTORY                            :Industrieverzeichnis
STR_INDUSTRY_MENU_INDUSTRY_CHAIN                                :Wirtschaftsketten
STR_INDUSTRY_MENU_FUND_NEW_INDUSTRY                             :Neue Industrie finanzieren
############ range ends here

############ range for railway construction menu starts
STR_RAIL_MENU_RAILROAD_CONSTRUCTION                             :Gleisbau
STR_RAIL_MENU_ELRAIL_CONSTRUCTION                               :Bau elektrifizierter Strecken
STR_RAIL_MENU_MONORAIL_CONSTRUCTION                             :Einschienenbahnbau
STR_RAIL_MENU_MAGLEV_CONSTRUCTION                               :Magnetschwebebahnbau
############ range ends here

############ range for road construction menu starts
STR_ROAD_MENU_ROAD_CONSTRUCTION                                 :Straßenbau
STR_ROAD_MENU_TRAM_CONSTRUCTION                                 :Straßenbahnbau
############ range ends here

############ range for waterways construction menu starts
STR_WATERWAYS_MENU_WATERWAYS_CONSTRUCTION                       :Wasserstraßenbau
############ range ends here

############ range for airport construction menu starts
STR_AIRCRAFT_MENU_AIRPORT_CONSTRUCTION                          :Flughafenbau
############ range ends here

############ range for landscaping menu starts
STR_LANDSCAPING_MENU_LANDSCAPING                                :Landschaftsbau
STR_LANDSCAPING_MENU_PLANT_TREES                                :Bäume pflanzen
STR_LANDSCAPING_MENU_PLACE_SIGN                                 :Schild aufstellen
############ range ends here

############ range for music menu starts
STR_TOOLBAR_SOUND_MUSIC                                         :Sound/Musik
############ range ends here

############ range for message menu starts
STR_NEWS_MENU_LAST_MESSAGE_NEWS_REPORT                          :Letzte Mitteilung/Nachricht
STR_NEWS_MENU_MESSAGE_HISTORY_MENU                              :Vergangene Nachrichten
############ range ends here

############ range for about menu starts
STR_ABOUT_MENU_LAND_BLOCK_INFO                                  :Gebietsinformationen
STR_ABOUT_MENU_SEPARATOR                                        :
STR_ABOUT_MENU_TOGGLE_CONSOLE                                   :Konsole öffnen/schließen
STR_ABOUT_MENU_AI_DEBUG                                         :KI / Skript-Debug
STR_ABOUT_MENU_SCREENSHOT                                       :Screenshot (Standard: Strg+S)
STR_ABOUT_MENU_ZOOMIN_SCREENSHOT                                :Screenshot in Nahaufnahme
STR_ABOUT_MENU_DEFAULTZOOM_SCREENSHOT                           :Screenshot mit normalem Zoom
STR_ABOUT_MENU_GIANT_SCREENSHOT                                 :Riesiger Screenshot (Standard: Strg+G)
STR_ABOUT_MENU_ABOUT_OPENTTD                                    :Über OpenTTD
STR_ABOUT_MENU_SPRITE_ALIGNER                                   :Sprite-Ausrichtung
STR_ABOUT_MENU_TOGGLE_BOUNDING_BOXES                            :Hüllquader anzeigen/ausblenden
STR_ABOUT_MENU_TOGGLE_DIRTY_BLOCKS                              :Neugezeichnete Felder farbig markieren
############ range ends here

############ range for ordinal numbers used for the place in the highscore window
STR_ORDINAL_NUMBER_1ST                                          :1.
STR_ORDINAL_NUMBER_2ND                                          :2.
STR_ORDINAL_NUMBER_3RD                                          :3.
STR_ORDINAL_NUMBER_4TH                                          :4.
STR_ORDINAL_NUMBER_5TH                                          :5.
STR_ORDINAL_NUMBER_6TH                                          :6.
STR_ORDINAL_NUMBER_7TH                                          :7.
STR_ORDINAL_NUMBER_8TH                                          :8.
STR_ORDINAL_NUMBER_9TH                                          :9.
STR_ORDINAL_NUMBER_10TH                                         :10.
STR_ORDINAL_NUMBER_11TH                                         :11.
STR_ORDINAL_NUMBER_12TH                                         :12.
STR_ORDINAL_NUMBER_13TH                                         :13.
STR_ORDINAL_NUMBER_14TH                                         :14.
STR_ORDINAL_NUMBER_15TH                                         :15.
############ range for ordinal numbers ends

############ range for days starts
STR_DAY_NUMBER_1ST                                              :1.
STR_DAY_NUMBER_2ND                                              :2.
STR_DAY_NUMBER_3RD                                              :3.
STR_DAY_NUMBER_4TH                                              :4.
STR_DAY_NUMBER_5TH                                              :5.
STR_DAY_NUMBER_6TH                                              :6.
STR_DAY_NUMBER_7TH                                              :7.
STR_DAY_NUMBER_8TH                                              :8.
STR_DAY_NUMBER_9TH                                              :9.
STR_DAY_NUMBER_10TH                                             :10.
STR_DAY_NUMBER_11TH                                             :11.
STR_DAY_NUMBER_12TH                                             :12.
STR_DAY_NUMBER_13TH                                             :13.
STR_DAY_NUMBER_14TH                                             :14.
STR_DAY_NUMBER_15TH                                             :15.
STR_DAY_NUMBER_16TH                                             :16.
STR_DAY_NUMBER_17TH                                             :17.
STR_DAY_NUMBER_18TH                                             :18.
STR_DAY_NUMBER_19TH                                             :19.
STR_DAY_NUMBER_20TH                                             :20.
STR_DAY_NUMBER_21ST                                             :21.
STR_DAY_NUMBER_22ND                                             :22.
STR_DAY_NUMBER_23RD                                             :23.
STR_DAY_NUMBER_24TH                                             :24.
STR_DAY_NUMBER_25TH                                             :25.
STR_DAY_NUMBER_26TH                                             :26.
STR_DAY_NUMBER_27TH                                             :27.
STR_DAY_NUMBER_28TH                                             :28.
STR_DAY_NUMBER_29TH                                             :29.
STR_DAY_NUMBER_30TH                                             :30.
STR_DAY_NUMBER_31ST                                             :31.
############ range for days ends

############ range for months starts
STR_MONTH_ABBREV_JAN                                            :Jan
STR_MONTH_ABBREV_FEB                                            :Feb
STR_MONTH_ABBREV_MAR                                            :Mär
STR_MONTH_ABBREV_APR                                            :Apr
STR_MONTH_ABBREV_MAY                                            :Mai
STR_MONTH_ABBREV_JUN                                            :Jun
STR_MONTH_ABBREV_JUL                                            :Jul
STR_MONTH_ABBREV_AUG                                            :Aug
STR_MONTH_ABBREV_SEP                                            :Sep
STR_MONTH_ABBREV_OCT                                            :Okt
STR_MONTH_ABBREV_NOV                                            :Nov
STR_MONTH_ABBREV_DEC                                            :Dez

STR_MONTH_JAN                                                   :Januar
STR_MONTH_FEB                                                   :Februar
STR_MONTH_MAR                                                   :März
STR_MONTH_APR                                                   :April
STR_MONTH_MAY                                                   :Mai
STR_MONTH_JUN                                                   :Juni
STR_MONTH_JUL                                                   :Juli
STR_MONTH_AUG                                                   :August
STR_MONTH_SEP                                                   :September
STR_MONTH_OCT                                                   :Oktober
STR_MONTH_NOV                                                   :November
STR_MONTH_DEC                                                   :Dezember
############ range for months ends

# Graph window
STR_GRAPH_KEY_BUTTON                                            :{BLACK}Legende
STR_GRAPH_KEY_TOOLTIP                                           :{BLACK}Legende des Diagramms anzeigen
STR_GRAPH_X_LABEL_MONTH                                         :{TINY_FONT}{STRING}{} {STRING}
STR_GRAPH_X_LABEL_MONTH_YEAR                                    :{TINY_FONT}{STRING}{} {STRING}{}{NUM}
STR_GRAPH_Y_LABEL                                               :{TINY_FONT}{STRING}
STR_GRAPH_Y_LABEL_NUMBER                                        :{TINY_FONT}{COMMA}

STR_GRAPH_OPERATING_PROFIT_CAPTION                              :{WHITE}Betriebsgewinn
STR_GRAPH_INCOME_CAPTION                                        :{WHITE}Einkommen
STR_GRAPH_CARGO_DELIVERED_CAPTION                               :{WHITE}Beförderte Frachteinheiten
STR_GRAPH_COMPANY_PERFORMANCE_RATINGS_CAPTION                   :{WHITE}Bewertung der Firmenleistung (Höchstwert: 1000)
STR_GRAPH_COMPANY_VALUES_CAPTION                                :{WHITE}Firmenwert

STR_GRAPH_CARGO_PAYMENT_RATES_CAPTION                           :{WHITE}Frachtbeförderungspreise
STR_GRAPH_CARGO_PAYMENT_RATES_X_LABEL                           :{TINY_FONT}{BLACK}Tage unterwegs
STR_GRAPH_CARGO_PAYMENT_RATES_TITLE                             :{TINY_FONT}{BLACK}Zahlung für 10 gelieferte Einheiten (oder 10.000 Liter) Fracht über eine Strecke von 20 Feldern
STR_GRAPH_CARGO_ENABLE_ALL                                      :{TINY_FONT}{BLACK}Alle auswählen
STR_GRAPH_CARGO_DISABLE_ALL                                     :{TINY_FONT}{BLACK}Alle abwählen
STR_GRAPH_CARGO_TOOLTIP_ENABLE_ALL                              :{BLACK}Zeige alle Frachtarten im Frachtraten-Diagramm an
STR_GRAPH_CARGO_TOOLTIP_DISABLE_ALL                             :{BLACK}Zeige keine Fracht im Frachtraten-Diagramm an
STR_GRAPH_CARGO_PAYMENT_TOGGLE_CARGO                            :{BLACK}Diagrammschalter für Frachttyp ein/aus
STR_GRAPH_CARGO_PAYMENT_CARGO                                   :{TINY_FONT}{BLACK}{STRING}

STR_GRAPH_PERFORMANCE_DETAIL_TOOLTIP                            :{BLACK}Zeige detailierte Leistungsaufschlüsselung

# Graph key window
STR_GRAPH_KEY_CAPTION                                           :{WHITE}Legende des Firmendiagramms
STR_GRAPH_KEY_COMPANY_SELECTION_TOOLTIP                         :{BLACK}Graph der Firma ein-/ausblenden

# Company league window
STR_COMPANY_LEAGUE_TABLE_CAPTION                                :{WHITE}Firmentabelle
STR_COMPANY_LEAGUE_COMPANY_NAME                                 :{ORANGE}{COMPANY} {BLACK}{COMPANY_NUM} '{STRING}'
STR_COMPANY_LEAGUE_PERFORMANCE_TITLE_ENGINEER                   :Ingenieur
STR_COMPANY_LEAGUE_PERFORMANCE_TITLE_TRAFFIC_MANAGER            :Verkehrsmanager
STR_COMPANY_LEAGUE_PERFORMANCE_TITLE_TRANSPORT_COORDINATOR      :Fuhrparkleiter
STR_COMPANY_LEAGUE_PERFORMANCE_TITLE_ROUTE_SUPERVISOR           :Streckenmanager
STR_COMPANY_LEAGUE_PERFORMANCE_TITLE_DIRECTOR                   :Direktor
STR_COMPANY_LEAGUE_PERFORMANCE_TITLE_CHIEF_EXECUTIVE            :Geschäftsführer
STR_COMPANY_LEAGUE_PERFORMANCE_TITLE_CHAIRMAN                   :Vorsitzender
STR_COMPANY_LEAGUE_PERFORMANCE_TITLE_PRESIDENT                  :Manager
STR_COMPANY_LEAGUE_PERFORMANCE_TITLE_TYCOON                     :Tycoon

# Performance detail window
STR_PERFORMANCE_DETAIL                                          :{WHITE}Leistungsaufschlüsselung
STR_PERFORMANCE_DETAIL_KEY                                      :{BLACK}Details
STR_PERFORMANCE_DETAIL_AMOUNT_CURRENCY                          :{BLACK}({CURRENCY_SHORT}/{CURRENCY_SHORT})
STR_PERFORMANCE_DETAIL_AMOUNT_INT                               :{BLACK}({COMMA}/{COMMA})
STR_PERFORMANCE_DETAIL_PERCENT                                  :{WHITE}{NUM}%
STR_PERFORMANCE_DETAIL_SELECT_COMPANY_TOOLTIP                   :{BLACK}Einzelheiten zu dieser Firma anschauen
############ Those following lines need to be in this order!!
STR_PERFORMANCE_DETAIL_VEHICLES                                 :{BLACK}Fahrzeuge:
STR_PERFORMANCE_DETAIL_STATIONS                                 :{BLACK}Stationen:
STR_PERFORMANCE_DETAIL_MIN_PROFIT                               :{BLACK}Min. Gewinn:
STR_PERFORMANCE_DETAIL_MIN_INCOME                               :{BLACK}Min. Einkommen:
STR_PERFORMANCE_DETAIL_MAX_INCOME                               :{BLACK}Max. Einkommen:
STR_PERFORMANCE_DETAIL_DELIVERED                                :{BLACK}Geliefert:
STR_PERFORMANCE_DETAIL_CARGO                                    :{BLACK}Fracht:
STR_PERFORMANCE_DETAIL_MONEY                                    :{BLACK}Geld:
STR_PERFORMANCE_DETAIL_LOAN                                     :{BLACK}Kredit:
STR_PERFORMANCE_DETAIL_TOTAL                                    :{BLACK}Gesamt:
############ End of order list
STR_PERFORMANCE_DETAIL_VEHICLES_TOOLTIP                         :{BLACK}Anzahl der Fahrzeuge (Straßenfahrzeuge, Züge, Schiffe und Flugzeuge/Hubschrauber), die im letzten Jahr Gewinn gemacht haben
STR_PERFORMANCE_DETAIL_STATIONS_TOOLTIP                         :{BLACK}Anzahl vor kurzem genutzter Stationen (wenn Stationen verschiedener Typen verbunden sind, werden sie trotzdem einzeln gezählt)
STR_PERFORMANCE_DETAIL_MIN_PROFIT_TOOLTIP                       :{BLACK}Geringster Gewinn der Fahrzeuge, die älter als zwei Jahre sind
STR_PERFORMANCE_DETAIL_MIN_INCOME_TOOLTIP                       :{BLACK}Geringste Quartalseinnahmen in den letzten 3 Jahren
STR_PERFORMANCE_DETAIL_MAX_INCOME_TOOLTIP                       :{BLACK}Höchste Quartalseinnahmen in den letzten 3 Jahren
STR_PERFORMANCE_DETAIL_DELIVERED_TOOLTIP                        :{BLACK}Im letzten Jahr gelieferte Frachteinheiten
STR_PERFORMANCE_DETAIL_CARGO_TOOLTIP                            :{BLACK}Anzahl der transportierten Frachttypen im letzten Quartal
STR_PERFORMANCE_DETAIL_MONEY_TOOLTIP                            :{BLACK}Kontostand dieser Firma
STR_PERFORMANCE_DETAIL_LOAN_TOOLTIP                             :{BLACK}Der von dieser Firma in Anspruch genommene Kredit
STR_PERFORMANCE_DETAIL_TOTAL_TOOLTIP                            :{BLACK}Erreichte Punkte von der maximal erreichbaren Anzahl

# Music window
STR_MUSIC_JAZZ_JUKEBOX_CAPTION                                  :{WHITE}Musikbox
STR_MUSIC_PLAYLIST_ALL                                          :{TINY_FONT}{BLACK}Alle
STR_MUSIC_PLAYLIST_OLD_STYLE                                    :{TINY_FONT}{BLACK}Traditionell
STR_MUSIC_PLAYLIST_NEW_STYLE                                    :{TINY_FONT}{BLACK}Modern
STR_MUSIC_PLAYLIST_EZY_STREET                                   :{TINY_FONT}{BLACK}Ezy Street
STR_MUSIC_PLAYLIST_CUSTOM_1                                     :{TINY_FONT}{BLACK}Benutzerdef. 1
STR_MUSIC_PLAYLIST_CUSTOM_2                                     :{TINY_FONT}{BLACK}Benutzerdef. 2
STR_MUSIC_MUSIC_VOLUME                                          :{TINY_FONT}{BLACK}Musiklautstärke
STR_MUSIC_EFFECTS_VOLUME                                        :{TINY_FONT}{BLACK}Soundlautstärke
STR_MUSIC_RULER_MIN                                             :{TINY_FONT}{BLACK}MIN
STR_MUSIC_RULER_MAX                                             :{TINY_FONT}{BLACK}MAX
STR_MUSIC_RULER_MARKER                                          :{TINY_FONT}{BLACK}'
STR_MUSIC_TRACK_NONE                                            :{TINY_FONT}{DKGREEN}--
STR_MUSIC_TRACK_DIGIT                                           :{TINY_FONT}{DKGREEN}{ZEROFILL_NUM}
STR_MUSIC_TITLE_NONE                                            :{TINY_FONT}{DKGREEN}------
STR_MUSIC_TITLE_NAME                                            :{TINY_FONT}{DKGREEN}"{STRING}"
STR_MUSIC_TRACK                                                 :{TINY_FONT}{BLACK}Track
STR_MUSIC_XTITLE                                                :{TINY_FONT}{BLACK}Titel
STR_MUSIC_SHUFFLE                                               :{TINY_FONT}{BLACK}Mischen
STR_MUSIC_PROGRAM                                               :{TINY_FONT}{BLACK}Programm
STR_MUSIC_TOOLTIP_SKIP_TO_PREVIOUS_TRACK                        :{BLACK}Springe zum vorherigen Titel
STR_MUSIC_TOOLTIP_SKIP_TO_NEXT_TRACK_IN_SELECTION               :{BLACK}Springe zum nächsten Titel
STR_MUSIC_TOOLTIP_STOP_PLAYING_MUSIC                            :{BLACK}Wiedergabe anhalten
STR_MUSIC_TOOLTIP_START_PLAYING_MUSIC                           :{BLACK}Wiedergabe starten
STR_MUSIC_TOOLTIP_DRAG_SLIDERS_TO_SET_MUSIC                     :{BLACK}Schieberegler für Musik- / Soundlautstärke
STR_MUSIC_TOOLTIP_SELECT_ALL_TRACKS_PROGRAM                     :{BLACK}Programm 'Alle Titel' wählen
STR_MUSIC_TOOLTIP_SELECT_OLD_STYLE_MUSIC                        :{BLACK}Programm 'Traditionell' wählen
STR_MUSIC_TOOLTIP_SELECT_NEW_STYLE_MUSIC                        :{BLACK}Programm 'Modern' wählen
STR_MUSIC_TOOLTIP_SELECT_EZY_STREET_STYLE                       :{BLACK}Programm 'Ezy Street' wählen
STR_MUSIC_TOOLTIP_SELECT_CUSTOM_1_USER_DEFINED                  :{BLACK}Programm 'Benutzerdefiniert 1' wählen
STR_MUSIC_TOOLTIP_SELECT_CUSTOM_2_USER_DEFINED                  :{BLACK}Programm 'Benutzerdefiniert 2' wählen
STR_MUSIC_TOOLTIP_TOGGLE_PROGRAM_SHUFFLE                        :{BLACK}Zufällige Wiedergabe ein/aus
STR_MUSIC_TOOLTIP_SHOW_MUSIC_TRACK_SELECTION                    :{BLACK}Zeige Musiktitelauswahl

STR_ERROR_NO_SONGS                                              :{WHITE}Ein Musikset ohne Musikdateien wurde ausgewählt. Es kann folglich nichts abgespielt werden.

# Playlist window
STR_PLAYLIST_MUSIC_PROGRAM_SELECTION                            :{WHITE}Musik-Programmauswahl
STR_PLAYLIST_TRACK_NAME                                         :{TINY_FONT}{LTBLUE}{ZEROFILL_NUM} "{STRING}"
STR_PLAYLIST_TRACK_INDEX                                        :{TINY_FONT}{BLACK}Track Inhalt
STR_PLAYLIST_PROGRAM                                            :{TINY_FONT}{BLACK}Programm - '{STRING}'
STR_PLAYLIST_CLEAR                                              :{TINY_FONT}{BLACK}Bereinigen
STR_PLAYLIST_TOOLTIP_CLEAR_CURRENT_PROGRAM_CUSTOM1              :{BLACK}Lösche laufendes Programm (nur für Benutzerdefiniert 1 und 2)
STR_PLAYLIST_TOOLTIP_CLICK_TO_ADD_TRACK                         :{BLACK}Klicke auf einen Musiktitel, um ihn in das laufende Programm zu übernehmen (nur für Benutzerdefiniert 1 und 2)
STR_PLAYLIST_TOOLTIP_CLICK_TO_REMOVE_TRACK                      :{BLACK}Klicke auf einen Musiktitel, um ihn aus der aktuellen Liste zu entfernen (nur für Benutzerdefiniert 1 und 2)

# Highscore window
STR_HIGHSCORE_TOP_COMPANIES_WHO_REACHED                         :{BIG_FONT}{BLACK}Beste Firmen, die {NUM} erreichten
STR_HIGHSCORE_TOP_COMPANIES_NETWORK_GAME                        :{BIG_FONT}{BLACK}Firmentabelle in {NUM}
STR_HIGHSCORE_POSITION                                          :{BIG_FONT}{BLACK}{COMMA}.
STR_HIGHSCORE_PERFORMANCE_TITLE_BUSINESSMAN                     :Geschäftsmann
STR_HIGHSCORE_PERFORMANCE_TITLE_ENTREPRENEUR                    :Unternehmer
STR_HIGHSCORE_PERFORMANCE_TITLE_INDUSTRIALIST                   :Industrieller
STR_HIGHSCORE_PERFORMANCE_TITLE_CAPITALIST                      :Kapitalist
STR_HIGHSCORE_PERFORMANCE_TITLE_MAGNATE                         :Magnat
STR_HIGHSCORE_PERFORMANCE_TITLE_MOGUL                           :Mogul
STR_HIGHSCORE_PERFORMANCE_TITLE_TYCOON_OF_THE_CENTURY           :Tycoon des Jahrhunderts
STR_HIGHSCORE_NAME                                              :{PRESIDENT_NAME}, {COMPANY}
STR_HIGHSCORE_STATS                                             :{BIG_FONT}'{STRING}'   ({COMMA})
STR_HIGHSCORE_COMPANY_ACHIEVES_STATUS                           :{BIG_FONT}{BLACK}{COMPANY} erreicht '{STRING}' Status!
STR_HIGHSCORE_PRESIDENT_OF_COMPANY_ACHIEVES_STATUS              :{BIG_FONT}{WHITE}{PRESIDENT_NAME} von {COMPANY} erreicht '{STRING}' Status!

# Smallmap window
STR_SMALLMAP_CAPTION                                            :{WHITE}Weltkarte - {STRING}

STR_SMALLMAP_TYPE_CONTOURS                                      :Höhenrelief
STR_SMALLMAP_TYPE_VEHICLES                                      :Fahrzeuge
STR_SMALLMAP_TYPE_INDUSTRIES                                    :Industrien
STR_SMALLMAP_TYPE_ROUTEMAP                                      :Frachtverbindungen
STR_SMALLMAP_TYPE_ROUTES                                        :Strecken
STR_SMALLMAP_TYPE_VEGETATION                                    :Vegetation
STR_SMALLMAP_TYPE_OWNERS                                        :Eigentümer
STR_SMALLMAP_TOOLTIP_SHOW_LAND_CONTOURS_ON_MAP                  :{BLACK}Höhenlinien auf der Weltkarte anzeigen
STR_SMALLMAP_TOOLTIP_SHOW_VEHICLES_ON_MAP                       :{BLACK}Fahrzeuge auf der Weltkarte anzeigen
STR_SMALLMAP_TOOLTIP_SHOW_INDUSTRIES_ON_MAP                     :{BLACK}Industrien auf der Weltkarte anzeigen
STR_SMALLMAP_TOOLTIP_SHOW_LINK_STATS_ON_MAP                     :{BLACK}Zeige Frachtverbindungen auf Karte
STR_SMALLMAP_TOOLTIP_SHOW_TRANSPORT_ROUTES_ON                   :{BLACK}Transportwege auf der Weltkarte anzeigen
STR_SMALLMAP_TOOLTIP_SHOW_VEGETATION_ON_MAP                     :{BLACK}Vegetation auf der Weltkarte anzeigen
STR_SMALLMAP_TOOLTIP_SHOW_LAND_OWNERS_ON_MAP                    :{BLACK}Landeigentümer auf der Weltkarte anzeigen
STR_SMALLMAP_TOOLTIP_INDUSTRY_SELECTION                         :{BLACK}Ein Mausklick auf eine der Industriearten zeigt diese auf der Karte an bzw. blendet sie wieder aus. Bei Strg+Klick wird nur die ausgewählte Industrieart angezeigt, alle anderen werden ausgeblendet. Ein weiteres Mal Strg+Klick zeigt wieder alle Industrien an.
STR_SMALLMAP_TOOLTIP_COMPANY_SELECTION                          :{BLACK}Anzeigeeigenschaften mit Klick auf Firma ändern. Strg+Klick deaktiviert alle Firmen außer die ausgewählte. Wiederholtes Strg+Klick aktiviert alle Firmen
STR_SMALLMAP_TOOLTIP_CARGO_SELECTION                            :{BLACK}Klick auf eine Fracht ändert die Anzeige der Eigenschaften. Strg+Klick zeigt nur die ausgewählte Fracht. Nochmaliger Strg+Klick wählt alle Frachtarten

STR_SMALLMAP_LEGENDA_ROADS                                      :{TINY_FONT}{BLACK}Straßen
STR_SMALLMAP_LEGENDA_RAILROADS                                  :{TINY_FONT}{BLACK}Gleise
STR_SMALLMAP_LEGENDA_STATIONS_AIRPORTS_DOCKS                    :{TINY_FONT}{BLACK}Bahnhöfe/Flughäfen/Häfen
STR_SMALLMAP_LEGENDA_BUILDINGS_INDUSTRIES                       :{TINY_FONT}{BLACK}Gebäude/Industrien
STR_SMALLMAP_LEGENDA_VEHICLES                                   :{TINY_FONT}{BLACK}Fahrzeuge
STR_SMALLMAP_LEGENDA_TRAINS                                     :{TINY_FONT}{BLACK}Züge
STR_SMALLMAP_LEGENDA_ROAD_VEHICLES                              :{TINY_FONT}{BLACK}Fahrzeuge
STR_SMALLMAP_LEGENDA_SHIPS                                      :{TINY_FONT}{BLACK}Schiffe
STR_SMALLMAP_LEGENDA_AIRCRAFT                                   :{TINY_FONT}{BLACK}Flugzeuge
STR_SMALLMAP_LEGENDA_TRANSPORT_ROUTES                           :{TINY_FONT}{BLACK}Transportstrecken
STR_SMALLMAP_LEGENDA_FOREST                                     :{TINY_FONT}{BLACK}Wald
STR_SMALLMAP_LEGENDA_RAILROAD_STATION                           :{TINY_FONT}{BLACK}Bahnhof
STR_SMALLMAP_LEGENDA_TRUCK_LOADING_BAY                          :{TINY_FONT}{BLACK}Lkw-Ladestation
STR_SMALLMAP_LEGENDA_BUS_STATION                                :{TINY_FONT}{BLACK}Bushaltestelle
STR_SMALLMAP_LEGENDA_AIRPORT_HELIPORT                           :{TINY_FONT}{BLACK}Flughafen/Hubschrauberlandeplatz
STR_SMALLMAP_LEGENDA_DOCK                                       :{TINY_FONT}{BLACK}Hafen
STR_SMALLMAP_LEGENDA_ROUGH_LAND                                 :{TINY_FONT}{BLACK}Unebenes Land
STR_SMALLMAP_LEGENDA_GRASS_LAND                                 :{TINY_FONT}{BLACK}Wiesen
STR_SMALLMAP_LEGENDA_BARE_LAND                                  :{TINY_FONT}{BLACK}Kahles Land
STR_SMALLMAP_LEGENDA_FIELDS                                     :{TINY_FONT}{BLACK}Ackerland
STR_SMALLMAP_LEGENDA_TREES                                      :{TINY_FONT}{BLACK}Bäume
STR_SMALLMAP_LEGENDA_ROCKS                                      :{TINY_FONT}{BLACK}Felsen
STR_SMALLMAP_LEGENDA_WATER                                      :{TINY_FONT}{BLACK}Wasser
STR_SMALLMAP_LEGENDA_NO_OWNER                                   :{TINY_FONT}{BLACK}Kein Eigentümer
STR_SMALLMAP_LEGENDA_TOWNS                                      :{TINY_FONT}{BLACK}Städte
STR_SMALLMAP_LEGENDA_INDUSTRIES                                 :{TINY_FONT}{BLACK}Industrien
STR_SMALLMAP_LEGENDA_DESERT                                     :{TINY_FONT}{BLACK}Wüste
STR_SMALLMAP_LEGENDA_SNOW                                       :{TINY_FONT}{BLACK}Schnee

STR_SMALLMAP_TOOLTIP_TOGGLE_TOWN_NAMES_ON_OFF                   :{BLACK}Städtenamen anzeigen ein/aus
STR_SMALLMAP_CENTER                                             :{BLACK}Zusatzansicht zur aktuellen Position scrollen
STR_SMALLMAP_INDUSTRY                                           :{TINY_FONT}{STRING} ({NUM})
STR_SMALLMAP_LINKSTATS                                          :{TINY_FONT}{STRING}
STR_SMALLMAP_COMPANY                                            :{TINY_FONT}{COMPANY}
STR_SMALLMAP_TOWN                                               :{TINY_FONT}{WHITE}{TOWN}
STR_SMALLMAP_DISABLE_ALL                                        :{BLACK}Alles ausblenden
STR_SMALLMAP_ENABLE_ALL                                         :{BLACK}Alles einblenden
STR_SMALLMAP_SHOW_HEIGHT                                        :{BLACK}Zeige Höhe
STR_SMALLMAP_TOOLTIP_DISABLE_ALL_INDUSTRIES                     :{BLACK}Industrien ausblenden
STR_SMALLMAP_TOOLTIP_ENABLE_ALL_INDUSTRIES                      :{BLACK}Industrien einblenden
STR_SMALLMAP_TOOLTIP_SHOW_HEIGHT                                :{BLACK}Anzeige des Höhenreliefs umschalten
STR_SMALLMAP_TOOLTIP_DISABLE_ALL_COMPANIES                      :{BLACK}Zeige kein Eigentum des Unternehmens auf der Karte
STR_SMALLMAP_TOOLTIP_ENABLE_ALL_COMPANIES                       :{BLACK}Zeige das ganze Eigentum des Unternehmens auf der Karte
STR_SMALLMAP_TOOLTIP_DISABLE_ALL_CARGOS                         :{BLACK}Zeige keine Frachtarten auf der Karte
STR_SMALLMAP_TOOLTIP_ENABLE_ALL_CARGOS                          :{BLACK}Zeige alle Frachtarten auf der Karte

# Status bar messages
STR_STATUSBAR_TOOLTIP_SHOW_LAST_NEWS                            :{BLACK}Letzte Nachricht oder letzten Bericht anzeigen
STR_STATUSBAR_COMPANY_NAME                                      :{SILVER}- -  {COMPANY}  - -
STR_STATUSBAR_PAUSED                                            :{YELLOW}*  *  ANGEHALTEN  *  *
STR_STATUSBAR_AUTOSAVE                                          :{RED}Autosicherung
STR_STATUSBAR_SAVING_GAME                                       :{RED}*  *  SPEICHERE SPIEL  *  *

# News message history
STR_MESSAGE_HISTORY                                             :{WHITE}Nachrichtenchronik
STR_MESSAGE_HISTORY_TOOLTIP                                     :{BLACK}Eine Liste der aktuellen Nachrichten
STR_MESSAGE_NEWS_FORMAT                                         :{STRING}  -  {STRING}

STR_NEWS_MESSAGE_CAPTION                                        :{WHITE}Mitteilung
STR_NEWS_CUSTOM_ITEM                                            :{BIG_FONT}{BLACK}{STRING}

STR_NEWS_FIRST_TRAIN_ARRIVAL                                    :{BIG_FONT}{BLACK}Die Einwohner feiern . . .{}Der erste Zug erreicht {STATION}!
STR_NEWS_FIRST_BUS_ARRIVAL                                      :{BIG_FONT}{BLACK}Die Einwohner feiern . . .{}Der erste Bus erreicht {STATION}!
STR_NEWS_FIRST_TRUCK_ARRIVAL                                    :{BIG_FONT}{BLACK}Die Einwohner feiern . . .{}Der erste Lkw erreicht {STATION}!
STR_NEWS_FIRST_PASSENGER_TRAM_ARRIVAL                           :{BIG_FONT}{BLACK}Die Einwohner feiern . . .{}Die erste Straßenbahn erreicht {STATION}!
STR_NEWS_FIRST_CARGO_TRAM_ARRIVAL                               :{BIG_FONT}{BLACK}Die Einwohner feiern . . .{}Die erste Frachtstraßenbahn erreicht {STATION}!
STR_NEWS_FIRST_SHIP_ARRIVAL                                     :{BIG_FONT}{BLACK}Die Einwohner feiern . . .{}Das erste Schiff erreicht {STATION}!
STR_NEWS_FIRST_AIRCRAFT_ARRIVAL                                 :{BIG_FONT}{BLACK}Die Einwohner feiern . . .{}Das erste Flugzeug startet von {STATION}!

STR_NEWS_TRAIN_CRASH                                            :{BIG_FONT}{BLACK}Zugunglück!{}{COMMA} {P stirbt sterben} in einem Feuerball nach Zusammenstoß
STR_NEWS_ROAD_VEHICLE_CRASH_DRIVER                              :{BIG_FONT}{BLACK}Fahrzeug verunglückt!{}Fahrer stirbt in Inferno nach Zusammenstoß mit Zug
STR_NEWS_ROAD_VEHICLE_CRASH                                     :{BIG_FONT}{BLACK}Fahrzeug verunglückt!{}{COMMA} {P stirbt sterben} in Inferno nach Zusammenstoß mit Zug
STR_NEWS_AIRCRAFT_CRASH                                         :{BIG_FONT}{BLACK}Flugzeugabsturz!{}{COMMA} {P stirbt sterben} in einem Feuerball auf {STATION}
STR_NEWS_PLANE_CRASH_OUT_OF_FUEL                                :{BIG_FONT}{BLACK}Flugzeugabsturz!{}Dem Flugzeug ging der Treibstoff aus, {COMMA} {P stirbt sterben} in einem Feuerball

STR_NEWS_DISASTER_ZEPPELIN                                      :{BIG_FONT}{BLACK}Zeppelinabsturz bei {STATION}!
STR_NEWS_DISASTER_SMALL_UFO                                     :{BIG_FONT}{BLACK}Fahrzeug bei Zusammenstoß mit einem 'UFO' zerstört!
STR_NEWS_DISASTER_AIRPLANE_OIL_REFINERY                         :{BIG_FONT}{BLACK}Explosion einer Ölraffinerie nahe {TOWN}!
STR_NEWS_DISASTER_HELICOPTER_FACTORY                            :{BIG_FONT}{BLACK}Fabrik nahe {TOWN} unter mysteriösen Umständen zerstört!
STR_NEWS_DISASTER_BIG_UFO                                       :{BIG_FONT}{BLACK}'UFO' landet bei {TOWN}!
STR_NEWS_DISASTER_COAL_MINE_SUBSIDENCE                          :{BIG_FONT}{BLACK}Stolleneinbruch bei {TOWN} hinterlässt Pfad der Zerstörung!
STR_NEWS_DISASTER_FLOOD_VEHICLE                                 :{BIG_FONT}{BLACK}Hochwasser!{}Mindestens {COMMA} Mensch{P "" en} vermisst oder tot nach schwerer Flut!

STR_NEWS_COMPANY_IN_TROUBLE_TITLE                               :{BIG_FONT}{BLACK}Transportfirma in der Krise!
STR_NEWS_COMPANY_IN_TROUBLE_DESCRIPTION                         :{BIG_FONT}{BLACK}{STRING} ist von Übernahme oder Insolvenz bedroht, wenn sich das Betriebsergebnis nicht umgehend verbessert.
STR_NEWS_COMPANY_MERGER_TITLE                                   :{BIG_FONT}{BLACK}Transportfirmen fusionieren!
STR_NEWS_COMPANY_MERGER_DESCRIPTION                             :{BIG_FONT}{BLACK}{STRING} ist verkauft worden an {STRING} für {CURRENCY_LONG}!
STR_NEWS_COMPANY_BANKRUPT_TITLE                                 :{BIG_FONT}{BLACK}Insolvenz!
STR_NEWS_COMPANY_BANKRUPT_DESCRIPTION                           :{BIG_FONT}{BLACK}{STRING} ist von den Gläubigern geschlossen worden, alles Vermögen wurde veräussert!
STR_NEWS_COMPANY_LAUNCH_TITLE                                   :{BIG_FONT}{BLACK}Neue Transportfirma gegründet!
STR_NEWS_COMPANY_LAUNCH_DESCRIPTION                             :{BIG_FONT}{BLACK}{STRING} startet bei {TOWN}!
STR_NEWS_MERGER_TAKEOVER_TITLE                                  :{BIG_FONT}{BLACK}{STRING} wurde von {STRING} übernommen!
STR_PRESIDENT_NAME_MANAGER                                      :{BLACK}{PRESIDENT_NAME}{}(Manager)

STR_NEWS_NEW_TOWN                                               :{BLACK}{BIG_FONT}{STRING} finanziert die Gründung der Stadt {TOWN}!

STR_NEWS_INDUSTRY_CONSTRUCTION                                  :{BIG_FONT}{BLACK}Neue{G r "" s ""} {STRING} {G 0 wird wird wird werden} nahe {TOWN} gebaut!
STR_NEWS_INDUSTRY_PLANTED                                       :{BIG_FONT}{BLACK}Neue{G r "" s ""} {STRING} {G 0 wird wird wird werden} nahe {TOWN} angepflanzt!

STR_NEWS_INDUSTRY_CLOSURE_GENERAL                               :{BIG_FONT}{BLACK}{STRING} {G 0 gibt gibt gibt geben} baldige Schließung bekannt!
STR_NEWS_INDUSTRY_CLOSURE_SUPPLY_PROBLEMS                       :{BIG_FONT}{BLACK}Wegen fehlender Rohstoffe {G 0:2 kündigt kündigt kündigt kündigen} {STRING} die baldige Schließung an!
STR_NEWS_INDUSTRY_CLOSURE_LACK_OF_TREES                         :{BIG_FONT}{BLACK}Wegen Holzmangel {G 0:2 gibt gibt gibt geben} {STRING} die baldige Schließung bekannt!

STR_NEWS_EURO_INTRODUCTION                                      :{BIG_FONT}{BLACK}Europäische Währungsunion!{}{}Der Euro wird einzige Währung für alltägliche Zahlungsvorgänge
STR_NEWS_BEGIN_OF_RECESSION                                     :{BLACK}{BIG_FONT}Weltwirtschaftskrise!{}{}Finanzexperten befürchten schlimmsten Zusammenbruch der Wirtschaft!
STR_NEWS_END_OF_RECESSION                                       :{BLACK}{BIG_FONT}Wirtschaftskrise beendet!{}{}Aufschwung des Handels gibt Vertrauen in die Industrie und stärkt die Wirtschaft!

STR_NEWS_INDUSTRY_PRODUCTION_INCREASE_GENERAL                   :{BIG_FONT}{BLACK}{INDUSTRY} {G 0 erhöht erhöht erhöht erhöhen} die Produktion!
STR_NEWS_INDUSTRY_PRODUCTION_INCREASE_COAL                      :{BIG_FONT}{BLACK}Neue Kohlevorkommen bei {INDUSTRY} gefunden!{}Förderung verdoppelt!
STR_NEWS_INDUSTRY_PRODUCTION_INCREASE_OIL                       :{BIG_FONT}{BLACK}Neue Ölfunde bei {INDUSTRY}!{}Förderung wird vermutlich verdoppelt!
STR_NEWS_INDUSTRY_PRODUCTION_INCREASE_FARM                      :{BIG_FONT}{BLACK}Neue Getreideanbaumethoden bei {INDUSTRY} werden Erträge verdoppeln!
STR_NEWS_INDUSTRY_PRODUCTION_INCREASE_SMOOTH                    :{BIG_FONT}{BLACK}{STRING}produktion von {INDUSTRY} erhöht sich um {COMMA}%!
STR_NEWS_INDUSTRY_PRODUCTION_DECREASE_GENERAL                   :{BIG_FONT}{BLACK}Produktion bei {INDUSTRY} sinkt um 50%
STR_NEWS_INDUSTRY_PRODUCTION_DECREASE_FARM                      :{BIG_FONT}{BLACK}Insektenplage bei {INDUSTRY} verursacht Schaden!{}Produktion sinkt um 50%
STR_NEWS_INDUSTRY_PRODUCTION_DECREASE_SMOOTH                    :{BIG_FONT}{BLACK}{STRING}produktion von {INDUSTRY} verringert sich um {COMMA}%!

STR_NEWS_TRAIN_IS_WAITING                                       :{WHITE}{VEHICLE} wartet im Depot
STR_NEWS_ROAD_VEHICLE_IS_WAITING                                :{WHITE}{VEHICLE} wartet im Depot
STR_NEWS_SHIP_IS_WAITING                                        :{WHITE}{VEHICLE} wartet im Depot
STR_NEWS_AIRCRAFT_IS_WAITING                                    :{WHITE}{VEHICLE} wartet im Hangar

# Order review system / warnings
STR_NEWS_VEHICLE_HAS_TOO_FEW_ORDERS                             :{WHITE}{VEHICLE} hat zu wenige Aufträge
STR_NEWS_VEHICLE_HAS_VOID_ORDER                                 :{WHITE}{VEHICLE} hat einen ungültigen Auftrag
STR_NEWS_VEHICLE_HAS_DUPLICATE_ENTRY                            :{WHITE}{VEHICLE} hat Ziele mehrfach im Fahrplan
STR_NEWS_VEHICLE_HAS_INVALID_ENTRY                              :{WHITE}{VEHICLE} hat eine ungültige Station im Fahrplan
STR_NEWS_PLANE_USES_TOO_SHORT_RUNWAY                            :{WHITE}{VEHICLE} hat in den Aufträgen einen Flughafen mit zu kurzer Landebahn

STR_NEWS_VEHICLE_IS_GETTING_OLD                                 :{WHITE}{VEHICLE} wird alt
STR_NEWS_VEHICLE_IS_GETTING_VERY_OLD                            :{WHITE}{VEHICLE} wird sehr alt
STR_NEWS_VEHICLE_IS_GETTING_VERY_OLD_AND                        :{WHITE}{VEHICLE} wird sehr alt und sollte dringend ersetzt werden
STR_NEWS_TRAIN_IS_STUCK                                         :{WHITE}{VEHICLE} findet keinen Weg zum Vorankommen
STR_NEWS_VEHICLE_IS_LOST                                        :{WHITE}{VEHICLE} hat sich verirrt
STR_NEWS_VEHICLE_IS_UNPROFITABLE                                :{WHITE}Der Ertrag von {VEHICLE} lag im letzten Jahr bei {CURRENCY_LONG}
STR_NEWS_AIRCRAFT_DEST_TOO_FAR                                  :{WHITE}{VEHICLE} kann sein Ziel nicht erreichen, da es außer Reichweite liegt

STR_NEWS_ORDER_REFIT_FAILED                                     :{WHITE}Umrüstung fehlgeschlagen bei {VEHICLE}
STR_NEWS_VEHICLE_AUTORENEW_FAILED                               :{WHITE}Automatisches Ersetzen für {VEHICLE} fehlgeschlagen{}{STRING}

STR_NEWS_NEW_VEHICLE_NOW_AVAILABLE                              :{BIG_FONT}{BLACK}Neue{G r "" s ""} {STRING} jetzt erhältlich!
STR_NEWS_NEW_VEHICLE_TYPE                                       :{BIG_FONT}{BLACK}{ENGINE}
STR_NEWS_NEW_VEHICLE_NOW_AVAILABLE_WITH_TYPE                    :{BLACK}Neue{G r "" s ""} {STRING} jetzt erhältlich!  -  {ENGINE}

STR_NEWS_STATION_NO_LONGER_ACCEPTS_CARGO                        :{WHITE}{STATION} nimmt kein{G "en" "e" "" "e"} {STRING} mehr an
STR_NEWS_STATION_NO_LONGER_ACCEPTS_CARGO_OR_CARGO               :{WHITE}{STATION} nimmt kein{G "en" "e" "" "e"} {STRING} und kein{G "en" "e" "" "e"} {STRING} mehr an
STR_NEWS_STATION_NOW_ACCEPTS_CARGO                              :{WHITE}{STATION} nimmt jetzt auch {STRING} an
STR_NEWS_STATION_NOW_ACCEPTS_CARGO_AND_CARGO                    :{WHITE}{STATION} nimmt jetzt auch {STRING} und {STRING} an

STR_NEWS_OFFER_OF_SUBSIDY_EXPIRED                               :{BIG_FONT}{BLACK}Subventionsangebot abgelaufen:{}{}{STRING}transport von {STRING} nach {STRING} wird nicht mehr subventioniert
STR_NEWS_SUBSIDY_WITHDRAWN_SERVICE                              :{BIG_FONT}{BLACK}Subventionsende:{}{}{STRING}transport von {STRING} nach {STRING} wird nicht mehr subventioniert
STR_NEWS_SERVICE_SUBSIDY_OFFERED                                :{BIG_FONT}{BLACK}Subventionsangebot:{}{}Erster {STRING}transport von {STRING} nach {STRING} wird ein Jahr von den örtlichen Behörden subventioniert!
STR_NEWS_SERVICE_SUBSIDY_AWARDED_HALF                           :{BIG_FONT}{BLACK}Subvention vergeben an {STRING}!{}{}{STRING}transport von {STRING} nach {STRING} erhält im nächsten Jahr einen 50% höheren Preis!
STR_NEWS_SERVICE_SUBSIDY_AWARDED_DOUBLE                         :{BIG_FONT}{BLACK}Subvention vergeben an {STRING}!{}{}{STRING}transport von {STRING} nach {STRING} erhält im nächsten Jahr den doppelten Preis!
STR_NEWS_SERVICE_SUBSIDY_AWARDED_TRIPLE                         :{BIG_FONT}{BLACK}Subvention vergeben an {STRING}!{}{}{STRING}transport von {STRING} nach {STRING} erhält im nächsten Jahr den dreifachen Preis!
STR_NEWS_SERVICE_SUBSIDY_AWARDED_QUADRUPLE                      :{BIG_FONT}{BLACK}Subvention vergeben an {STRING}!{}{}{STRING}transport von {STRING} nach {STRING} erhält im nächsten Jahr den vierfachen Preis!

STR_NEWS_ROAD_REBUILDING                                        :{BIG_FONT}{BLACK}Verkehrschaos in {TOWN}!{}{}Straßensanierungsprogramm finanziert durch {STRING} wird 6 Monate lang Verzögerungen im Verkehr bewirken!
STR_NEWS_EXCLUSIVE_RIGHTS_TITLE                                 :{BIG_FONT}{BLACK}Transportmonopol!
STR_NEWS_EXCLUSIVE_RIGHTS_DESCRIPTION                           :{BIG_FONT}{BLACK}Stadtverwaltung von {TOWN} unterzeichnet Vertrag mit {STRING} über ein Jahr währende exklusive Transportrechte!

# Extra view window
STR_EXTRA_VIEW_PORT_TITLE                                       :{WHITE}Ansicht {COMMA}
STR_EXTRA_VIEW_MOVE_VIEW_TO_MAIN                                :{BLACK}In Zusatzansicht kopieren
STR_EXTRA_VIEW_MOVE_VIEW_TO_MAIN_TT                             :{BLACK}Aktuelle Position der Hauptansicht in diese Zusatzansicht kopieren
STR_EXTRA_VIEW_MOVE_MAIN_TO_VIEW                                :{BLACK}Aus Zusatzansicht einfügen
STR_EXTRA_VIEW_MOVE_MAIN_TO_VIEW_TT                             :{BLACK}Hauptansicht zur Position dieser Zusatzansicht scrollen

# Game options window
STR_GAME_OPTIONS_CAPTION                                        :{WHITE}Spieleinstellungen
STR_GAME_OPTIONS_CURRENCY_UNITS_FRAME                           :{BLACK}Währung
STR_GAME_OPTIONS_CURRENCY_UNITS_DROPDOWN_TOOLTIP                :{BLACK}Währung auswählen

############ start of currency region
STR_GAME_OPTIONS_CURRENCY_GBP                                   :Englische Pfund (GBP)
STR_GAME_OPTIONS_CURRENCY_USD                                   :US-Dollar (USD)
STR_GAME_OPTIONS_CURRENCY_EUR                                   :Euro (EUR)
STR_GAME_OPTIONS_CURRENCY_JPY                                   :Japanische Yen (JPY)
STR_GAME_OPTIONS_CURRENCY_ATS                                   :Österreichische Schilling (ATS)
STR_GAME_OPTIONS_CURRENCY_BEF                                   :Belgische Francs (BEF)
STR_GAME_OPTIONS_CURRENCY_CHF                                   :Schweizer Franken (CHF)
STR_GAME_OPTIONS_CURRENCY_CZK                                   :Tschechische Kronen (CZK)
STR_GAME_OPTIONS_CURRENCY_DEM                                   :Deutsche Mark (DEM)
STR_GAME_OPTIONS_CURRENCY_DKK                                   :Dänische Kronen (DKK)
STR_GAME_OPTIONS_CURRENCY_ESP                                   :Spanische Peseten (ESP)
STR_GAME_OPTIONS_CURRENCY_FIM                                   :Finnische Mark(FIM)
STR_GAME_OPTIONS_CURRENCY_FRF                                   :Französische Francs (FRF)
STR_GAME_OPTIONS_CURRENCY_GRD                                   :Griechische Drachmen (GRD)
STR_GAME_OPTIONS_CURRENCY_HUF                                   :Ungarische Forint (HUF)
STR_GAME_OPTIONS_CURRENCY_ISK                                   :Isländische Kronen (ISK)
STR_GAME_OPTIONS_CURRENCY_ITL                                   :Italienische Lire (ITL)
STR_GAME_OPTIONS_CURRENCY_NLG                                   :Niederländische Gulden (NLG)
STR_GAME_OPTIONS_CURRENCY_NOK                                   :Norwegische Kronen (NOK)
STR_GAME_OPTIONS_CURRENCY_PLN                                   :Polnische Zloty (PLN)
STR_GAME_OPTIONS_CURRENCY_RON                                   :Rumänische Lei (RON)
STR_GAME_OPTIONS_CURRENCY_RUR                                   :Russische Rubel (RUR)
STR_GAME_OPTIONS_CURRENCY_SIT                                   :Slovenische Taler (SIT)
STR_GAME_OPTIONS_CURRENCY_SEK                                   :Schwedische Kronen (SEK)
STR_GAME_OPTIONS_CURRENCY_TRY                                   :Türkische Lire (TRY)
STR_GAME_OPTIONS_CURRENCY_SKK                                   :Slowakische Kronen (SKK)
STR_GAME_OPTIONS_CURRENCY_BRL                                   :Brasilianische Reais (BRL)
STR_GAME_OPTIONS_CURRENCY_EEK                                   :Estnische Kronen (EEK)
STR_GAME_OPTIONS_CURRENCY_LTL                                   :Litauische Litas (LTL)
STR_GAME_OPTIONS_CURRENCY_KRW                                   :Südkoreanischer Won (KRW)
STR_GAME_OPTIONS_CURRENCY_ZAR                                   :Südafrikanischer Rand (ZAR)
STR_GAME_OPTIONS_CURRENCY_CUSTOM                                :Eigene...
STR_GAME_OPTIONS_CURRENCY_GEL                                   :Georgischer Lari (GEL)
STR_GAME_OPTIONS_CURRENCY_IRR                                   :Iranischer Rial (IRR)
############ end of currency region

STR_GAME_OPTIONS_ROAD_VEHICLES_FRAME                            :{BLACK}Fahrzeuge
STR_GAME_OPTIONS_ROAD_VEHICLES_DROPDOWN_TOOLTIP                 :{BLACK}Wähle, auf welcher Straßenseite der Verkehr fahren soll
STR_GAME_OPTIONS_ROAD_VEHICLES_DROPDOWN_LEFT                    :Linksverkehr
STR_GAME_OPTIONS_ROAD_VEHICLES_DROPDOWN_RIGHT                   :Rechtsverkehr

STR_GAME_OPTIONS_TOWN_NAMES_FRAME                               :{BLACK}Städtenamen
STR_GAME_OPTIONS_TOWN_NAMES_DROPDOWN_TOOLTIP                    :{BLACK}Wähle die Sprache für die Städtenamen aus

############ start of townname region
STR_GAME_OPTIONS_TOWN_NAME_ORIGINAL_ENGLISH                     :Englisch
STR_GAME_OPTIONS_TOWN_NAME_FRENCH                               :Französisch
STR_GAME_OPTIONS_TOWN_NAME_GERMAN                               :Deutsch
STR_GAME_OPTIONS_TOWN_NAME_ADDITIONAL_ENGLISH                   :Englisch (Zusätzlich)
STR_GAME_OPTIONS_TOWN_NAME_LATIN_AMERICAN                       :Lateinamerikanisch
STR_GAME_OPTIONS_TOWN_NAME_SILLY                                :Verrückt
STR_GAME_OPTIONS_TOWN_NAME_SWEDISH                              :Schwedisch
STR_GAME_OPTIONS_TOWN_NAME_DUTCH                                :Niederländisch
STR_GAME_OPTIONS_TOWN_NAME_FINNISH                              :Finnisch
STR_GAME_OPTIONS_TOWN_NAME_POLISH                               :Polnisch
STR_GAME_OPTIONS_TOWN_NAME_SLOVAK                               :Slowakisch
STR_GAME_OPTIONS_TOWN_NAME_NORWEGIAN                            :Norwegisch
STR_GAME_OPTIONS_TOWN_NAME_HUNGARIAN                            :Ungarisch
STR_GAME_OPTIONS_TOWN_NAME_AUSTRIAN                             :Österreichisch
STR_GAME_OPTIONS_TOWN_NAME_ROMANIAN                             :Rumänisch
STR_GAME_OPTIONS_TOWN_NAME_CZECH                                :Tschechisch
STR_GAME_OPTIONS_TOWN_NAME_SWISS                                :Schweizerisch
STR_GAME_OPTIONS_TOWN_NAME_DANISH                               :Dänisch
STR_GAME_OPTIONS_TOWN_NAME_TURKISH                              :Türkisch
STR_GAME_OPTIONS_TOWN_NAME_ITALIAN                              :Italienisch
STR_GAME_OPTIONS_TOWN_NAME_CATALAN                              :Katalanisch
############ end of townname region

STR_GAME_OPTIONS_AUTOSAVE_FRAME                                 :{BLACK}Autosicherung
STR_GAME_OPTIONS_AUTOSAVE_DROPDOWN_TOOLTIP                      :{BLACK}Abstand zwischen den automatischen Spielesicherungen wählen

############ start of autosave dropdown
STR_GAME_OPTIONS_AUTOSAVE_DROPDOWN_OFF                          :Aus
STR_GAME_OPTIONS_AUTOSAVE_DROPDOWN_EVERY_1_MONTH                :Jeden Monat
STR_GAME_OPTIONS_AUTOSAVE_DROPDOWN_EVERY_3_MONTHS               :Alle 3 Monate
STR_GAME_OPTIONS_AUTOSAVE_DROPDOWN_EVERY_6_MONTHS               :Alle 6 Monate
STR_GAME_OPTIONS_AUTOSAVE_DROPDOWN_EVERY_12_MONTHS              :Alle 12 Monate
############ end of autosave dropdown

STR_GAME_OPTIONS_LANGUAGE                                       :{BLACK}Sprache
STR_GAME_OPTIONS_LANGUAGE_TOOLTIP                               :{BLACK}Sprache für die Spieloberfläche auswählen

STR_GAME_OPTIONS_FULLSCREEN                                     :{BLACK}Vollbild
STR_GAME_OPTIONS_FULLSCREEN_TOOLTIP                             :{BLACK}OpenTTD im Vollbildmodus spielen

STR_GAME_OPTIONS_RESOLUTION                                     :{BLACK}Bildschirmauflösung
STR_GAME_OPTIONS_RESOLUTION_TOOLTIP                             :{BLACK}Bildschirmauflösung auswählen
STR_GAME_OPTIONS_RESOLUTION_OTHER                               :Andere

STR_GAME_OPTIONS_GUI_ZOOM_FRAME                                 :{BLACK}Größe der Bedienelemente
STR_GAME_OPTIONS_GUI_ZOOM_DROPDOWN_TOOLTIP                      :{BLACK}Wähle die Größe der Bedienelemente

STR_GAME_OPTIONS_GUI_ZOOM_DROPDOWN_NORMAL                       :Normal
STR_GAME_OPTIONS_GUI_ZOOM_DROPDOWN_2X_ZOOM                      :Doppelt
STR_GAME_OPTIONS_GUI_ZOOM_DROPDOWN_4X_ZOOM                      :Vierfach

STR_GAME_OPTIONS_BASE_GRF                                       :{BLACK}Basisgrafiken
STR_GAME_OPTIONS_BASE_GRF_TOOLTIP                               :{BLACK}Zu benutzendes Set an Basisgrafiken auswählen
STR_GAME_OPTIONS_BASE_GRF_STATUS                                :{RED}{NUM} fehlende/fehlerhafte Datei{P "" en}
STR_GAME_OPTIONS_BASE_GRF_DESCRIPTION_TOOLTIP                   :{BLACK}Zusatzinformationen zu den Basisgrafiken

STR_GAME_OPTIONS_BASE_SFX                                       :{BLACK}Basissounds
STR_GAME_OPTIONS_BASE_SFX_TOOLTIP                               :{BLACK}Basissounds auswählen
STR_GAME_OPTIONS_BASE_SFX_DESCRIPTION_TOOLTIP                   :{BLACK}Zusatzinformationen zu den Basissounds

STR_GAME_OPTIONS_BASE_MUSIC                                     :{BLACK}Musikset
STR_GAME_OPTIONS_BASE_MUSIC_TOOLTIP                             :{BLACK}Ein Musikset auswählen
STR_GAME_OPTIONS_BASE_MUSIC_STATUS                              :{RED}{NUM} fehlerhafte Datei{P "" en}
STR_GAME_OPTIONS_BASE_MUSIC_DESCRIPTION_TOOLTIP                 :{BLACK}Zusätzliche Informationen über das Musikset

STR_ERROR_RESOLUTION_LIST_FAILED                                :{WHITE}Eine Liste unterstützter Auflösungen konnte nicht ermittelt werden
STR_ERROR_FULLSCREEN_FAILED                                     :{WHITE}Vollbildmodus nicht möglich

# Custom currency window

STR_CURRENCY_WINDOW                                             :{WHITE}Eigene Währung
STR_CURRENCY_EXCHANGE_RATE                                      :{LTBLUE}Wechselkurs: {ORANGE}{CURRENCY_LONG} = £ {COMMA}
STR_CURRENCY_DECREASE_EXCHANGE_RATE_TOOLTIP                     :{BLACK}Eigene Währung gegenüber dem Pfund (£) verteuern
STR_CURRENCY_INCREASE_EXCHANGE_RATE_TOOLTIP                     :{BLACK}Eigene Währung gegenüber dem Pfund (£) verbilligen
STR_CURRENCY_SET_EXCHANGE_RATE_TOOLTIP                          :{BLACK}Umrechnungskurs der eigenen Währung gegenüber dem Pfund (£) festlegen

STR_CURRENCY_SEPARATOR                                          :{LTBLUE}Trennsymbol: {ORANGE}{STRING}
STR_CURRENCY_SET_CUSTOM_CURRENCY_SEPARATOR_TOOLTIP              :{BLACK}Das Tausender-Trennzeichen für die eigene Währung festlegen

STR_CURRENCY_PREFIX                                             :{LTBLUE}Präfix: {ORANGE}{STRING}
STR_CURRENCY_SET_CUSTOM_CURRENCY_PREFIX_TOOLTIP                 :{BLACK}Das Zeichen für die eigene Währung festlegen (Prefix)
STR_CURRENCY_SUFFIX                                             :{LTBLUE}Suffix: {ORANGE}{STRING}
STR_CURRENCY_SET_CUSTOM_CURRENCY_SUFFIX_TOOLTIP                 :{BLACK}Das Zeichen für die Eigene Währung setzen (Suffix)

STR_CURRENCY_SWITCH_TO_EURO                                     :{LTBLUE}Umstellung auf Euro: {ORANGE}{NUM}
STR_CURRENCY_SWITCH_TO_EURO_NEVER                               :{LTBLUE}Umstellung auf Euro: {ORANGE}nie
STR_CURRENCY_SET_CUSTOM_CURRENCY_TO_EURO_TOOLTIP                :{BLACK}Einführungsjahr des Euros festlegen
STR_CURRENCY_DECREASE_CUSTOM_CURRENCY_TO_EURO_TOOLTIP           :{BLACK}Früher den Euro einführen
STR_CURRENCY_INCREASE_CUSTOM_CURRENCY_TO_EURO_TOOLTIP           :{BLACK}Später den Euro einführen

STR_CURRENCY_PREVIEW                                            :{LTBLUE}Vorschau: {ORANGE}{CURRENCY_LONG}
STR_CURRENCY_CUSTOM_CURRENCY_PREVIEW_TOOLTIP                    :{BLACK}10000 Pfund (£) in der eigenen Währung
STR_CURRENCY_CHANGE_PARAMETER                                   :{BLACK}Parameter für eigene Währung ändern

STR_DIFFICULTY_LEVEL_SETTING_MAXIMUM_NO_COMPETITORS             :{LTBLUE}Max. Mitbewerber-Zahl: {ORANGE}{COMMA}

STR_NONE                                                        :Keine
STR_FUNDING_ONLY                                                :Nur durch Spieler
STR_MINIMAL                                                     :Minimal
STR_NUM_VERY_LOW                                                :Sehr niedrig
STR_NUM_LOW                                                     :Niedrig
STR_NUM_NORMAL                                                  :Normal
STR_NUM_HIGH                                                    :Hoch
STR_NUM_CUSTOM                                                  :Eigene
STR_NUM_CUSTOM_NUMBER                                           :Individuell ({NUM})

STR_VARIETY_NONE                                                :Minimal
STR_VARIETY_VERY_LOW                                            :Sehr klein
STR_VARIETY_LOW                                                 :Klein
STR_VARIETY_MEDIUM                                              :Mittel
STR_VARIETY_HIGH                                                :Groß
STR_VARIETY_VERY_HIGH                                           :Sehr groß

STR_AI_SPEED_VERY_SLOW                                          :Sehr langsam
STR_AI_SPEED_SLOW                                               :Langsam
STR_AI_SPEED_MEDIUM                                             :Mittel
STR_AI_SPEED_FAST                                               :Schnell
STR_AI_SPEED_VERY_FAST                                          :Sehr schnell

STR_SEA_LEVEL_VERY_LOW                                          :Sehr niedrig
STR_SEA_LEVEL_LOW                                               :Niedrig
STR_SEA_LEVEL_MEDIUM                                            :Mittel
STR_SEA_LEVEL_HIGH                                              :Hoch
STR_SEA_LEVEL_CUSTOM                                            :Individuell
STR_SEA_LEVEL_CUSTOM_PERCENTAGE                                 :Individuell ({NUM}%)

STR_RIVERS_NONE                                                 :Keine
STR_RIVERS_FEW                                                  :Wenige
STR_RIVERS_MODERATE                                             :einige
STR_RIVERS_LOT                                                  :Viele

STR_DISASTER_NONE                                               :Keine
STR_DISASTER_REDUCED                                            :Verringert
STR_DISASTER_NORMAL                                             :Normal

STR_SUBSIDY_X1_5                                                :x1,5
STR_SUBSIDY_X2                                                  :x2
STR_SUBSIDY_X3                                                  :x3
STR_SUBSIDY_X4                                                  :x4

STR_TERRAIN_TYPE_VERY_FLAT                                      :Sehr flach
STR_TERRAIN_TYPE_FLAT                                           :Flach
STR_TERRAIN_TYPE_HILLY                                          :Hügelig
STR_TERRAIN_TYPE_MOUNTAINOUS                                    :Bergig
STR_TERRAIN_TYPE_ALPINIST                                       :Alpin

STR_CITY_APPROVAL_PERMISSIVE                                    :Hoch
STR_CITY_APPROVAL_TOLERANT                                      :Mäßig
STR_CITY_APPROVAL_HOSTILE                                       :Gering

STR_WARNING_NO_SUITABLE_AI                                      :{WHITE}Keine KI gefunden...{}Verschiedene KI sind via 'Erweiterungen herunterladen' verfügbar

# Settings tree window
STR_CONFIG_SETTING_TREE_CAPTION                                 :{WHITE}Einstellungen
STR_CONFIG_SETTING_FILTER_TITLE                                 :{BLACK}Suchtext:
STR_CONFIG_SETTING_EXPAND_ALL                                   :{BLACK}Alles ausklappen
STR_CONFIG_SETTING_COLLAPSE_ALL                                 :{BLACK}Alles einklappen
STR_CONFIG_SETTING_NO_EXPLANATION_AVAILABLE_HELPTEXT            :(keine Erklärung verfügbar)
STR_CONFIG_SETTING_DEFAULT_VALUE                                :{LTBLUE}Standardwert: {ORANGE}{STRING}
STR_CONFIG_SETTING_TYPE                                         :{LTBLUE}Art der Einstellung: {ORANGE}{STRING}
STR_CONFIG_SETTING_TYPE_CLIENT                                  :Nutzer-Einstellung (nicht in Spielständen gespeichert; beeinflußt alle Spiele)
STR_CONFIG_SETTING_TYPE_GAME_MENU                               :Karten-Einstellung (in Spielständen gespeichert; beeinflußt nur neue Spiele)
STR_CONFIG_SETTING_TYPE_GAME_INGAME                             :Karten-Einstellung (im Spielstand gespeichert; beeinflußt nur aktuelles Spiel)
STR_CONFIG_SETTING_TYPE_COMPANY_MENU                            :Firmen-Einstellung (in Spielständen gespeichert; beeinflußt nur neue Spiele)
STR_CONFIG_SETTING_TYPE_COMPANY_INGAME                          :Firmen-Einstellung (im Spielstand gespeichert; beeinflußt nur aktuelle Firma)

STR_CONFIG_SETTING_RESTRICT_CATEGORY                            :{BLACK}Kategorie:
STR_CONFIG_SETTING_RESTRICT_TYPE                                :{BLACK}Art:
STR_CONFIG_SETTING_RESTRICT_DROPDOWN_HELPTEXT                   :{BLACK}Vordefinierte Filter auf die untenstehende Liste anwenden
STR_CONFIG_SETTING_RESTRICT_BASIC                               :Grundlegend (Zeigt nur die wichtigsten Einstellungen)
STR_CONFIG_SETTING_RESTRICT_ADVANCED                            :Erweitert (Zeigt die meisten Einstellungen)
STR_CONFIG_SETTING_RESTRICT_ALL                                 :Alle (Zeigt alle Einstellungen, auch die abwegigen)
STR_CONFIG_SETTING_RESTRICT_CHANGED_AGAINST_DEFAULT             :Einstellungen mit Werten verschieden von OpenTTDs Standardwerten
STR_CONFIG_SETTING_RESTRICT_CHANGED_AGAINST_NEW                 :Einstellungen mit einem Wert verschieden von den eigenen Einstellungen für neue Spiele

STR_CONFIG_SETTING_TYPE_DROPDOWN_HELPTEXT                       :{BLACK}Schränkt die Liste auf bestimme Einstellungs-Typen ein
STR_CONFIG_SETTING_TYPE_DROPDOWN_ALL                            :Alle Einstellungen
STR_CONFIG_SETTING_TYPE_DROPDOWN_CLIENT                         :Nutzer-Einstellungen (nicht in Spielständen gespeichert; beeinflußt alle Spiele)
STR_CONFIG_SETTING_TYPE_DROPDOWN_GAME_MENU                      :Spiel-spezifische Einstellungen (im Spielstand gespeichert; beeinflußt nur neue Spiele)
STR_CONFIG_SETTING_TYPE_DROPDOWN_GAME_INGAME                    :Spiel-spezifische Einstellungen (im Spielstand gespeichert; beeinflußt nur aktuelles Spiel)
STR_CONFIG_SETTING_TYPE_DROPDOWN_COMPANY_MENU                   :Firmeneinstellungen (im Spielstand gesichert; beeinflußt nur neue Spiele)
STR_CONFIG_SETTING_TYPE_DROPDOWN_COMPANY_INGAME                 :Firmeneinstellungen (im Spielstand gesichert; beeinflußt nur die aktuelle Firma)
STR_CONFIG_SETTING_CATEGORY_HIDES                               :{BLACK}Um alle Suchergebnisse anzuzeigen, setze{}{SILVER}Kategorie {BLACK}auf {WHITE}{STRING}
STR_CONFIG_SETTING_TYPE_HIDES                                   :{BLACK}Um alle Suchergebnisse anzuzeigen, setze{}{SILVER}Typ {BLACK}auf {WHITE}Alle Arten von Einstellungen
STR_CONFIG_SETTING_CATEGORY_AND_TYPE_HIDES                      :{BLACK}Zeige alle Suchergebnisse an indem{}{SILVER}Kategorie {BLACK}auf {WHITE}{STRING} {BLACK}und {SILVER}Art {BLACK}auf {WHITE}Alle Arten von Einstellungen
STR_CONFIG_SETTINGS_NONE                                        :{WHITE}- Keine -

STR_CONFIG_SETTING_OFF                                          :Aus
STR_CONFIG_SETTING_ON                                           :An
STR_CONFIG_SETTING_DISABLED                                     :ausgeschaltet

STR_CONFIG_SETTING_COMPANIES_OFF                                :Aus
STR_CONFIG_SETTING_COMPANIES_OWN                                :Eigene Firma
STR_CONFIG_SETTING_COMPANIES_ALL                                :Alle Firmen

STR_CONFIG_SETTING_NONE                                         :Keine
STR_CONFIG_SETTING_ORIGINAL                                     :Original
STR_CONFIG_SETTING_REALISTIC                                    :Realistisch

STR_CONFIG_SETTING_HORIZONTAL_POS_LEFT                          :Links
STR_CONFIG_SETTING_HORIZONTAL_POS_CENTER                        :Mitte
STR_CONFIG_SETTING_HORIZONTAL_POS_RIGHT                         :Rechts

STR_CONFIG_SETTING_MAXIMUM_INITIAL_LOAN                         :Kreditlimit bei Spielbeginn: {STRING}
STR_CONFIG_SETTING_MAXIMUM_INITIAL_LOAN_HELPTEXT                :Maximaler Kredit für eine Firma (ohne Berücksichtigung der Inflation)
STR_CONFIG_SETTING_INTEREST_RATE                                :Zinssatz: {STRING}
STR_CONFIG_SETTING_INTEREST_RATE_HELPTEXT                       :Zinssatz für Kredite; beeinflußt auch die Inflation, falls aktiv
STR_CONFIG_SETTING_RUNNING_COSTS                                :Betriebskosten: {STRING}
STR_CONFIG_SETTING_RUNNING_COSTS_HELPTEXT                       :Stellt die Höhe der Unterhalts- und Betriebskosten für Fahrzeuge und Infrastruktur ein
STR_CONFIG_SETTING_CONSTRUCTION_SPEED                           :Baugeschwindigkeit: {STRING}
STR_CONFIG_SETTING_CONSTRUCTION_SPEED_HELPTEXT                  :Begrenzt der eingestellten Baugeschwindigkeit entsprechend die Anzahl der Bau-Aktionen der KIs
STR_CONFIG_SETTING_VEHICLE_BREAKDOWNS                           :Fahrzeugpannen: {STRING}
STR_CONFIG_SETTING_VEHICLE_BREAKDOWNS_HELPTEXT                  :Einstellen wie oft unzureichend gewartete Fahrzeuge Pannen haben können
STR_CONFIG_SETTING_SUBSIDY_MULTIPLIER                           :Subventions-Multiplikator: {STRING}
STR_CONFIG_SETTING_SUBSIDY_MULTIPLIER_HELPTEXT                  :Einstellen, wieviel für subventionierte Verbindungen gezahlt wird
STR_CONFIG_SETTING_CONSTRUCTION_COSTS                           :Baukosten: {STRING}
STR_CONFIG_SETTING_CONSTRUCTION_COSTS_HELPTEXT                  :Höhe der Bau- und Einkaufskosten festlegen
STR_CONFIG_SETTING_RECESSIONS                                   :Rezessionen: {STRING}
STR_CONFIG_SETTING_RECESSIONS_HELPTEXT                          :Falls aktiv, können Rezessionen im Abstand von einigen Jahre auftreten. Während einer Rezession ist die Produktion aller Industrien viel niedriger (und kehrt zum Ende der Rezession zum gleichen Level zurück wie vor der Rezession)
STR_CONFIG_SETTING_TRAIN_REVERSING                              :Zügen das Umdrehen in Bahnhöfen verbieten: {STRING}
STR_CONFIG_SETTING_TRAIN_REVERSING_HELPTEXT                     :Falls aktiv, werden Züge in Durchgangsbahnhöfen nicht umdrehen, auch wenn ein kürzerer Pfad zum nächsten Zielbahnhof mittels Umdrehen verfügbar ist
STR_CONFIG_SETTING_DISASTERS                                    :Katastrophen: {STRING}
STR_CONFIG_SETTING_DISASTERS_HELPTEXT                           :Ein- oder Ausschalten von Katastrophen, durch die gelegentlich Fahrzeuge oder Infrastruktur blockiert oder zerstört werden können
STR_CONFIG_SETTING_CITY_APPROVAL                                :Toleranz der Stadtverwaltung gegenüber Landschaftsumgestaltungen: {STRING}
STR_CONFIG_SETTING_CITY_APPROVAL_HELPTEXT                       :Auswählen, wie stark Lärm und Umweltschäden die Stadtbewertung einer Firma sinken lassen. Bei einer zu schlechten Bewertung werden dann in dieser Stadt keine Bauvorhaben mehr genehmigt

STR_CONFIG_SETTING_MAX_HEIGHTLEVEL                              :Maximale Höhe auf der Karte: {STRING}
STR_CONFIG_SETTING_MAX_HEIGHTLEVEL_HELPTEXT                     :Setze die maximal erlaubte Höhe für Berge auf der Karte
STR_CONFIG_SETTING_TOO_HIGH_MOUNTAIN                            :{WHITE}Die maximale Höhe der Karte kann nicht auf diesen Wert gesetzt werden. Mindestens ein Berg auf der Karte ist höher.
STR_CONFIG_SETTING_AUTOSLOPE                                    :Landschaftsbau unter Gebäuden, Gleisen, usw. erlauben: {STRING}
STR_CONFIG_SETTING_AUTOSLOPE_HELPTEXT                           :Erlaube Erdbauarbeiten unter Gebäuden oder Infrastruktur ohne sie zu entfernen
STR_CONFIG_SETTING_CATCHMENT                                    :Verschiedene Stationstypen haben unterschiedlich große Einzugsgebiete: {STRING}
STR_CONFIG_SETTING_CATCHMENT_HELPTEXT                           :Wird diese Option eingeschaltet, besitzen unterschiedliche Stationsarten bzw. Flughäfen unterschiedlich große Einzugsgebiete
STR_CONFIG_SETTING_EXTRADYNAMITE                                :Entfernung von weiteren Straßen, Brücken usw. erlauben: {STRING}
STR_CONFIG_SETTING_EXTRADYNAMITE_HELPTEXT                       :Erlaubt einfacheres Entfernen von städtischer Infrastruktur und Gebäuden
STR_CONFIG_SETTING_TRAIN_LENGTH                                 :Maximale Zuglänge: {STRING}
STR_CONFIG_SETTING_TRAIN_LENGTH_HELPTEXT                        :Festlegen der maximalen Zuglänge
STR_CONFIG_SETTING_TILE_LENGTH                                  :{COMMA} Feld{P 0 "" er}
STR_CONFIG_SETTING_SMOKE_AMOUNT                                 :Menge an Rauch/Funken von Fahrzeugen: {STRING}
STR_CONFIG_SETTING_SMOKE_AMOUNT_HELPTEXT                        :Lege fest, wieviel Rauch und wieviele Funken von Fahrzeugen erzeugt werden
STR_CONFIG_SETTING_TRAIN_ACCELERATION_MODEL                     :Beschleunigungsmodell für Züge: {STRING}
STR_CONFIG_SETTING_TRAIN_ACCELERATION_MODEL_HELPTEXT            :Wähle das physikalische Modell für die Beschleunigung von Zügen. Im Modell 'Original' hat die Fahrzeugart keinen Einfluss auf das Verhalten bei Steigungen. Im Modell 'Realistisch' wirken sich dagegen bestimmte Fahrzeugwerte (z.B. Länge des Zuges, Zugkraft) auf das Verhalten des Zuges bei Steigungen aus
STR_CONFIG_SETTING_ROAD_VEHICLE_ACCELERATION_MODEL              :Beschleunigungsmodell für Straßenfahrzeuge: {STRING}
STR_CONFIG_SETTING_ROAD_VEHICLE_ACCELERATION_MODEL_HELPTEXT     :Wähle das physikalische Modell für die Beschleunigung von Straßenfahrzeugen. Im Modell 'Original' hat die Fahrzeugart keinen Einfluss auf das Verhalten bei Steigungen. Im Modell 'Realistisch' wirken sich dagegen bestimmte Leistungswerte (z.B. Zugkraft) auf das Verhalten des Fahrzeuges bei Steigungen aus
STR_CONFIG_SETTING_TRAIN_SLOPE_STEEPNESS                        :Steigung für Züge: {STRING}
STR_CONFIG_SETTING_TRAIN_SLOPE_STEEPNESS_HELPTEXT               :Der Steigungsgrad, der für eine bergauf bzw. bergab verlaufende Gleisstrecke simuliert wird. Höhere Werte machen es für Züge schwieriger, die Steigung zu überwinden
STR_CONFIG_SETTING_PERCENTAGE                                   :{COMMA}%
STR_CONFIG_SETTING_ROAD_VEHICLE_SLOPE_STEEPNESS                 :Steigung für Straßenfahrzeuge: {STRING}
STR_CONFIG_SETTING_ROAD_VEHICLE_SLOPE_STEEPNESS_HELPTEXT        :Der Steigungsgrad, der für einen bergauf bzw. bergab verlaufenden Straßenabschnitt simuliert wird. Höhere Werte machen es für Straßenfahrzeuge schwieriger, die Steigung zu überwinden
STR_CONFIG_SETTING_FORBID_90_DEG                                :Zügen und Schiffen 90°-Kurven verbieten: {STRING}
STR_CONFIG_SETTING_FORBID_90_DEG_HELPTEXT                       :90-Grad-Kurven entstehen, wenn horizontale Streckenabschnitte unmittelbar auf vertikale Strecken im angrenzenden Feld folgen, so dass der Zug an Stelle der üblichen 45° um eine 90°-Kurve fahren muss. Dies bezieht sich auch auf den Wenderadius von Schiffen
STR_CONFIG_SETTING_DISTANT_JOIN_STATIONS                        :Erlaube, nicht direkt benachbarte Stationen zu verbinden: {STRING}
STR_CONFIG_SETTING_DISTANT_JOIN_STATIONS_HELPTEXT               :Erlaube den Bau von Stationsteilen, die nicht unmittelbar an andere Stationsfelder angrenzen. Nutze Strg+Klick, um diese mit einer existierenden Station zu verbinden.
STR_CONFIG_SETTING_INFLATION                                    :Inflation: {STRING}
STR_CONFIG_SETTING_INFLATION_HELPTEXT                           :Inflation einschalten. Beim Spielen mit Inflation steigen die Kosten geringfügig schneller als die Transporteinnahmen
STR_CONFIG_SETTING_MAX_BRIDGE_LENGTH                            :Maximallänge für Brücken: {STRING}
STR_CONFIG_SETTING_MAX_BRIDGE_LENGTH_HELPTEXT                   :Maximale Länge für Brücken
STR_CONFIG_SETTING_MAX_BRIDGE_HEIGHT                            :Maximale Brückenhöhe: {STRING}
STR_CONFIG_SETTING_MAX_BRIDGE_HEIGHT_HELPTEXT                   :Maximale Brückenhöhe
STR_CONFIG_SETTING_MAX_TUNNEL_LENGTH                            :Maximallänge für Tunnel: {STRING}
STR_CONFIG_SETTING_MAX_TUNNEL_LENGTH_HELPTEXT                   :Maximale Länge für Tunnel
STR_CONFIG_SETTING_RAW_INDUSTRY_CONSTRUCTION_METHOD             :Manueller Bau von Rohstoffindustrien: {STRING}
STR_CONFIG_SETTING_RAW_INDUSTRY_CONSTRUCTION_METHOD_HELPTEXT    :Methode, um Primärindustrien zu gründen. 'Nicht erlaubt' meint, dass es gar nicht möglich ist, sie zu finanzieren, 'Durch Prospektieren', dass der Ort der gewünschten Industrie zufällig gewählt wird und auch scheitern kann und 'Wie andere Industrien', dass sie wie produzierende Industrien an jeder gewünschten und für die Industrie zulässigen Stelle gegründet werden können
STR_CONFIG_SETTING_RAW_INDUSTRY_CONSTRUCTION_METHOD_NONE        :Nicht erlaubt
STR_CONFIG_SETTING_RAW_INDUSTRY_CONSTRUCTION_METHOD_NORMAL      :Wie andere Industrien
STR_CONFIG_SETTING_RAW_INDUSTRY_CONSTRUCTION_METHOD_PROSPECTING :Durch Prospektion
STR_CONFIG_SETTING_INDUSTRY_PLATFORM                            :Flaches Gelände um Industrien: {STRING}
STR_CONFIG_SETTING_INDUSTRY_PLATFORM_HELPTEXT                   :Anzahl ebener Felder um eine Industrie herum. Diese Einstellung stellt sicher, dass dieser Platz verfügbar bleibt, um um die Industrie Straßen, Haltestellen, o.Ä. bauen zu können.
STR_CONFIG_SETTING_MULTIPINDTOWN                                :Mehrere gleichartige Industrien pro Stadt erlauben: {STRING}
STR_CONFIG_SETTING_MULTIPINDTOWN_HELPTEXT                       :Erlaube den Bau mehrerer gleichartiger Industrien pro Stadt. Normalerweise erlauben Städte nur den Bau einer Industrie pro Industrietyp in ihrem Einflussbereich
STR_CONFIG_SETTING_SIGNALSIDE                                   :Zeige Signale: {STRING}
STR_CONFIG_SETTING_SIGNALSIDE_HELPTEXT                          :Lege die Gleisseite fest, auf der Signale angezeigt werden
STR_CONFIG_SETTING_SIGNALSIDE_LEFT                              :Auf der linken Seite
STR_CONFIG_SETTING_SIGNALSIDE_DRIVING_SIDE                      :Auf der Straßenverkehrsseite
STR_CONFIG_SETTING_SIGNALSIDE_RIGHT                             :Auf der rechten Seite
STR_CONFIG_SETTING_SHOWFINANCES                                 :Zeige Firmenfinanzen am Ende des Jahres: {STRING}
STR_CONFIG_SETTING_SHOWFINANCES_HELPTEXT                        :Blende am Ende jedes Jahres automatisch die Einkommensübersicht des Unternehmes ein, um eine schnelle Übersicht über den finanziellen Status zu bekommen
STR_CONFIG_SETTING_NONSTOP_BY_DEFAULT                           :Aufträge standardmäßig ohne Zwischenhalt anfahren: {STRING}
STR_CONFIG_SETTING_NONSTOP_BY_DEFAULT_HELPTEXT                  :Normalerweise hält ein Fahrzeug an jeder Station, die es passiert. Wird diese Einstellung aktiviert, hält das Fahrzeug nur an den Stationen, die explizit in den Aufträgen angeführt sind. Bedenke, dass dieses nur das Standard-Verhalten für neue Aufträge beschreibt. Einzelne Aufträge können explizit auf jedes gewünschte Verhalten geändert werden
STR_CONFIG_SETTING_STOP_LOCATION                                :Neue Aufträge: Zug hält standardmäßig {STRING} des Bahnsteigs
STR_CONFIG_SETTING_STOP_LOCATION_HELPTEXT                       :Die Position, an der Züge standardmäßig am Bahnsteig anhalten. Bei 'am Anfang' hält der Zug an, sobald er mit allen Waggons in den Bahnhof eingefahren ist. Bei 'in der Mitte' hält er zentral in der Mitte des Bahnsteigs und bei 'am Ende' durchfährt der Zug den Bahnhof soweit wie möglich. Die hier gewählte Einstellung wird bei allen neu erstellten Aufträgen verwendet. Bei bestehenden Aufträgen kann der Haltepunkt jederzeit im Auftragsfenster verändert werden.
STR_CONFIG_SETTING_STOP_LOCATION_NEAR_END                       :am Anfang
STR_CONFIG_SETTING_STOP_LOCATION_MIDDLE                         :in der Mitte
STR_CONFIG_SETTING_STOP_LOCATION_FAR_END                        :am Ende
STR_CONFIG_SETTING_IMPROVED_BREAKDOWNS                          :aktiviere verbesserte Pannen: {STRING}
STR_CONFIG_SETTING_AUTOSCROLL                                   :Spielfeld scrollen, wenn die Maus am Bildrand anstößt: {STRING}
STR_CONFIG_SETTING_AUTOSCROLL_HELPTEXT                          :Falls aktiv wird der Kartenausschnit scrollen, wenn die Maus nahe dem Fensterrand ist
STR_CONFIG_SETTING_AUTOSCROLL_DISABLED                          :Ausgeschaltet
STR_CONFIG_SETTING_AUTOSCROLL_MAIN_VIEWPORT_FULLSCREEN          :Hauptfenster, nur bei Vollbildschirm
STR_CONFIG_SETTING_AUTOSCROLL_MAIN_VIEWPORT                     :Hauptfenster
STR_CONFIG_SETTING_AUTOSCROLL_EVERY_VIEWPORT                    :Jede Ansicht
STR_CONFIG_SETTING_BRIBE                                        :Bestechen der Stadtverwaltung erlauben: {STRING}
STR_CONFIG_SETTING_BRIBE_HELPTEXT                               :Firmen das Bestechen von lokalen Behörden erlauben. Wenn die Bestechung von einem Staatsanwalt bemerkt wird, wird die Firma für die nächsten sechs Monate in der Stadt keine weiteren Aktionen starten können.
STR_CONFIG_SETTING_ALLOW_EXCLUSIVE                              :Den Erwerb exklusiver Transportrechte erlauben: {STRING}
STR_CONFIG_SETTING_ALLOW_EXCLUSIVE_HELPTEXT                     :Wenn eine Firma exklusive Transportrechte in einer Stadt kauft, wird ein Jahr lang keine Fracht an Stationen von Mitbewerbern im Stadtgebiet geliefert
STR_CONFIG_SETTING_ALLOW_FUND_BUILDINGS                         :Finanzieren von Gebäuden erlauben: {STRING}
STR_CONFIG_SETTING_ALLOW_FUND_BUILDINGS_HELPTEXT                :Erlaubt Firmen, der Stadtverwaltung Geld für das Errichten neuer Häuser zur Verfügung zu stellen
STR_CONFIG_SETTING_ALLOW_FUND_ROAD                              :Finanzierung von Straßenbauarbeiten erlauben: {STRING}
STR_CONFIG_SETTING_ALLOW_FUND_ROAD_HELPTEXT                     :Erlaube Firmen, der Stadtverwaltung Geld für den Straßenbau zur Verfügung zu stellen und so insbesondere gegnerische Straßenfahrzeuge durch Staus zu blockieren
STR_CONFIG_SETTING_ALLOW_GIVE_MONEY                             :Schenken von Geld an andere Firmen erlauben: {STRING}
STR_CONFIG_SETTING_ALLOW_GIVE_MONEY_HELPTEXT                    :Erlaube, im Mehrspielermodus Geld zwischen Firmen zu transferieren
STR_CONFIG_SETTING_FREIGHT_TRAINS                               :Frachtgewicht erhöhen, um schwere Züge zu simulieren: {STRING}
STR_CONFIG_SETTING_FREIGHT_TRAINS_HELPTEXT                      :Setze den Einfluss von Güterladungen auf Züge. Höhere Werte machen Frachttransport für Züge anspruchsvoller, insbesondere auf Steigungen
STR_CONFIG_SETTING_PLANE_SPEED                                  :Geschwindigkeitsfaktor für Flugzeuge: {STRING}
STR_CONFIG_SETTING_PLANE_SPEED_HELPTEXT                         :Setze die Geschwindigkeit von Luftfahrzeugen relativ zu anderen Fahrzeugtypen, um das Einkommen von Luftfahrzeugen zu reduzieren
STR_CONFIG_SETTING_PLANE_SPEED_VALUE                            :1/{COMMA}
STR_CONFIG_SETTING_PLANE_CRASHES                                :Anzahl Flugzeugabstürze: {STRING}
STR_CONFIG_SETTING_PLANE_CRASHES_HELPTEXT                       :Stellt die Wahrscheinlichkeit für Flugzeugunglücke ein
STR_CONFIG_SETTING_PLANE_CRASHES_NONE                           :Keine
STR_CONFIG_SETTING_PLANE_CRASHES_REDUCED                        :Verringert
STR_CONFIG_SETTING_PLANE_CRASHES_NORMAL                         :Normal
STR_CONFIG_SETTING_STOP_ON_TOWN_ROAD                            :Bus- und Lkw-Haltestellen auf städtischen Straßen erlauben: {STRING}
STR_CONFIG_SETTING_STOP_ON_TOWN_ROAD_HELPTEXT                   :Erlaubt die Errichtung von Bus- und Lkw-Haltestellen auf städtischen Straßen
STR_CONFIG_SETTING_STOP_ON_COMPETITOR_ROAD                      :Bus- und Lkw-Haltestellen auf Straßen von Mitbewerbern erlauben: {STRING}
STR_CONFIG_SETTING_STOP_ON_COMPETITOR_ROAD_HELPTEXT             :Erlaube die Errichtung von Bus- und Lkw-Haltestellen auf Straßen, die Mitbewerbern gehören
STR_CONFIG_SETTING_DYNAMIC_ENGINES_EXISTING_VEHICLES            :{WHITE}Diese Einstellung kann nicht geändert werden solange Fahrzeuge im Spiel sind
STR_CONFIG_SETTING_INFRASTRUCTURE_MAINTENANCE                   :Instandhaltung der Infrastruktur: {STRING}
STR_CONFIG_SETTING_INFRASTRUCTURE_MAINTENANCE_HELPTEXT          :Unterhaltskosten für Infrastruktur einschalten. Die Unterhaltskosten wachsen mit zunehmender Netzwerkgröße überproportional an, so dass sie größere Firmen stärker belasten als kleinere
STR_CONFIG_SETTING_SHIP_COLLISION_AVOIDANCE                     :Schiffe vermeiden Kollisionen: {STRING}
STR_CONFIG_SETTING_SHIP_COLLISION_AVOIDANCE_HELPTEXT            :Falls aktiviert, versuchen Schiffe, das durcheinander hindurch fahren zu vermeiden. Schiffen müssen dazu 90°-Kurven verboten sein.

STR_CONFIG_SETTING_NEVER_EXPIRE_AIRPORTS                        :Flughäfen veralten nie: {STRING}
STR_CONFIG_SETTING_NEVER_EXPIRE_AIRPORTS_HELPTEXT               :Wird diese Option aktiviert, können Flughäfen, die einmal eingeführt wurden, das ganze Spiel über gebaut werden und veralten nie

STR_CONFIG_SETTING_WARN_LOST_VEHICLE                            :Warnen, wenn Fahrzeug sich verirrt hat: {STRING}
STR_CONFIG_SETTING_WARN_LOST_VEHICLE_HELPTEXT                   :Eine Nachricht einblenden, wenn Fahrzeuge ihr Ziel nicht erreichen können oder keinen Weg dorthin finden
STR_CONFIG_SETTING_ORDER_REVIEW                                 :Fahrpläne prüfen: {STRING}
STR_CONFIG_SETTING_ORDER_REVIEW_HELPTEXT                        :Überprüfe die Aufträge von Fahrzeugen regelmäßig und zeige Nachrichten, wenn Probleme entdeckt werden
STR_CONFIG_SETTING_ORDER_REVIEW_OFF                             :Nein
STR_CONFIG_SETTING_ORDER_REVIEW_EXDEPOT                         :Ja, außer gestoppte Fahrzeuge
STR_CONFIG_SETTING_ORDER_REVIEW_ON                              :Für alle Fahrzeuge
STR_CONFIG_SETTING_WARN_INCOME_LESS                             :Warnen, wenn Einnahmen eines Fahrzeuges negativ sind: {STRING}
STR_CONFIG_SETTING_WARN_INCOME_LESS_HELPTEXT                    :Zeige Nachrichten, wenn ein Fahrzeug im letzten Kalenderjahr keinen Gewinn erwirtschaftet hat
STR_CONFIG_SETTING_NEVER_EXPIRE_VEHICLES                        :Fahrzeuge veralten nie: {STRING}
STR_CONFIG_SETTING_NEVER_EXPIRE_VEHICLES_HELPTEXT               :Erlaube, dass Fahrzeuge nach ihrem Einführungsdatum ewig verfügbar bleiben
STR_CONFIG_SETTING_AUTORENEW_VEHICLE                            :Fahrzeuge automatisch erneuern, wenn sie alt werden: {STRING}
STR_CONFIG_SETTING_AUTORENEW_VEHICLE_HELPTEXT                   :Erneuere Fahrzeuge automatisch gemäß der Regeln für Erneuerung, wenn sie ihr Maximalalter erreicht haben.
STR_CONFIG_SETTING_AUTORENEW_MONTHS                             :Automatisches Erneuern, wenn das Fahrzeug {STRING} dem Maximalalter
STR_CONFIG_SETTING_AUTORENEW_MONTHS_HELPTEXT                    :Berücksichtige das relative Alter für automatisches Erneuern von Fahrzeugen
STR_CONFIG_SETTING_AUTORENEW_MONTHS_VALUE_BEFORE                :{COMMA} Monat{P 0 "" e} vor
STR_CONFIG_SETTING_AUTORENEW_MONTHS_VALUE_AFTER                 :{COMMA} Monat{P 0 "" e} über
STR_CONFIG_SETTING_AUTORENEW_MONEY                              :Minimaler Kontostand für automatisches Erneuern: {STRING}
STR_CONFIG_SETTING_AUTORENEW_MONEY_HELPTEXT                     :Geldbetrag, der nach der automatischen Ersetzung eines Fahrzeuges mindestens noch übrig bleiben muss. Ansonsten findet keine automatische Ersetzung statt
STR_CONFIG_SETTING_ERRMSG_DURATION                              :Anzeigedauer für Fehlermeldungen: {STRING}
STR_CONFIG_SETTING_ERRMSG_DURATION_HELPTEXT                     :Anzeigedauer für Fehlermeldungen in einem roten Fenster. Bedenke, dass einige (kritische) Fehlermeldungen nicht automatisch nach dieser Dauer geschlossen werden sondern manuell geschlossen werden müssen
STR_CONFIG_SETTING_ERRMSG_DURATION_VALUE                        :{COMMA} Sekunde{P 0 "" n}
STR_CONFIG_SETTING_HOVER_DELAY                                  :Zeige kurzen Hilfetext: {STRING}
STR_CONFIG_SETTING_HOVER_DELAY_HELPTEXT                         :Einstellen, wie lange man zum Aufruf von Hilfetexten zur Erklärung der Funktionen im Spiel mit dem Mauszeiger über der gewünschten Stelle stehenbleiben muss. Alternativ werden die Hilfetexte bei einem Rechtsklick sofort angezeigt, wenn dieser Wert auf 0 gesetzt wird.
STR_CONFIG_SETTING_HOVER_DELAY_VALUE                            :Nach {COMMA} Millisekunde{P 0 "" n}
STR_CONFIG_SETTING_HOVER_DELAY_DISABLED                         :Rechtsklick
STR_CONFIG_SETTING_POPULATION_IN_LABEL                          :Zeige die Einwohnerzahl von Städten neben ihrem Namen: {STRING}
STR_CONFIG_SETTING_POPULATION_IN_LABEL_HELPTEXT                 :Zeige die Einwohneranzahl neben den Städtenamen auf der Karte an
STR_CONFIG_SETTING_GRAPH_LINE_THICKNESS                         :Linienstärke in Diagrammen: {STRING}
STR_CONFIG_SETTING_GRAPH_LINE_THICKNESS_HELPTEXT                :Strichdicke der Linien in Diagrammen. Dünnere Linien sind genauer ablesbar, dickere Linien sind besser sichtbar und erlauben es, Farben leichter zu unterscheiden
STR_CONFIG_SETTING_SHOW_TRAIN_LENGTH_IN_DETAILS                 :Zuglänge in den Fahrzeugdetails anzeigen: {STRING}
STR_CONFIG_SETTING_SHOW_TRAIN_LENGTH_IN_DETAILS_HELPTEXT        :Zeige die Zuglänge im Fenster für die Fahrzeugdetails an
STR_CONFIG_SETTING_SHOW_VEHICLE_GROUP_IN_DETAILS                :Gruppe in den Fahrzeugdetails anzeigen: {STRING}
STR_CONFIG_SETTING_SHOW_VEHICLE_GROUP_IN_DETAILS_HELPTEXT       :Zeige die Fahrzeuggruppe im Fenster für die Fahrzeugdetails an

STR_CONFIG_SETTING_LANDSCAPE                                    :Landschaftstyp: {STRING}
STR_CONFIG_SETTING_LANDSCAPE_HELPTEXT                           :Landschaftstype definiert grundlegende Spielscenarien in Bezug auf verfügbare Fracht und Wachstumsvoraussetzungen für Städte. NewGRFs und Spielskripte erlauben weitgehendere Kontrolle dieser Parameter
STR_CONFIG_SETTING_LAND_GENERATOR                               :Algorithmus zur Landschaftserzeugung: {STRING}
STR_CONFIG_SETTING_LAND_GENERATOR_HELPTEXT                      :Der orginale Generator hängt von den verwendeten Basisgrafiken ab und setzt vorgefertigte Landschaftsformen zusammen. terraGenesis ist ein auf Perlinrauschen basierter Generator mit erweiterten Einstellmöglichkeiten
STR_CONFIG_SETTING_LAND_GENERATOR_ORIGINAL                      :Original
STR_CONFIG_SETTING_LAND_GENERATOR_TERRA_GENESIS                 :TerraGenesis
STR_CONFIG_SETTING_TERRAIN_TYPE                                 :Landschaftstyp: {STRING}
STR_CONFIG_SETTING_TERRAIN_TYPE_HELPTEXT                        :(nur TerraGenesis) Hügeligkeit der Landschaft
STR_CONFIG_SETTING_INDUSTRY_DENSITY                             :Industriedichte: {STRING}
STR_CONFIG_SETTING_INDUSTRY_DENSITY_HELPTEXT                    :Wähle wieviele Industrien generiert werden sollen und welche Anzahl während des Spiels angestrebt wird zu erhalten
STR_CONFIG_SETTING_OIL_REF_EDGE_DISTANCE                        :Maximalabstand vom Kartenrand für Ölraffinerien: {STRING}
STR_CONFIG_SETTING_OIL_REF_EDGE_DISTANCE_HELPTEXT               :Ölraffinerien werden nur in der Nähe des Kartenrands gebaut, bei inselreichen Karten nahe der Küste
STR_CONFIG_SETTING_SNOWLINE_HEIGHT                              :Schneegrenze auf: {STRING}
STR_CONFIG_SETTING_SNOWLINE_HEIGHT_HELPTEXT                     :Wähle die Höhe der Schneefallgrenze im subarktischen Klima. Schnee beeinflusst auch die Platzierung von Industrien und Voraussetzungen für Städtewachstum
STR_CONFIG_SETTING_ROUGHNESS_OF_TERRAIN                         :Rauheit des Geländes: {STRING}
STR_CONFIG_SETTING_ROUGHNESS_OF_TERRAIN_HELPTEXT                :(nur TerraGenesis) Wähle die Häufigkeit von Hügeln: Rollende Landschaften haben wenige, weit verteilte Hügel. Zerklüftete Landschaften haben viele Hügel, was wiederum sich wiederholend aussehen kann
STR_CONFIG_SETTING_ROUGHNESS_OF_TERRAIN_VERY_SMOOTH             :Sehr eben
STR_CONFIG_SETTING_ROUGHNESS_OF_TERRAIN_SMOOTH                  :Eben
STR_CONFIG_SETTING_ROUGHNESS_OF_TERRAIN_ROUGH                   :zerklüftet
STR_CONFIG_SETTING_ROUGHNESS_OF_TERRAIN_VERY_ROUGH              :Sehr zerklüftet
STR_CONFIG_SETTING_VARIETY                                      :Größe der Geländeformen: {STRING}
STR_CONFIG_SETTING_VARIETY_HELPTEXT                             :(nur TerraGenesis) Beinflusst, ob die Karte sowohl bergige als auch ebene Gegenden enthält. Weil dieses die Karte nur ebener macht, sollten andere Einstellungen auf bergig gesetzt werden
STR_CONFIG_SETTING_RIVER_AMOUNT                                 :Anzahl Flüsse: {STRING}
STR_CONFIG_SETTING_RIVER_AMOUNT_HELPTEXT                        :Wähle die Anzahl zu erzeugender Flüsse
STR_CONFIG_SETTING_TREE_PLACER                                  :Algorithmus zur Baumplatzierung: {STRING}
STR_CONFIG_SETTING_TREE_PLACER_HELPTEXT                         :Wähle die Verteilung der Bäume auf der Karte: 'Original' pflanzt die Bäume gleichmäßig verteilt, 'Verbessert' pflanzt sie in Gruppen
STR_CONFIG_SETTING_TREE_PLACER_NONE                             :Keiner
STR_CONFIG_SETTING_TREE_PLACER_ORIGINAL                         :Original
STR_CONFIG_SETTING_TREE_PLACER_IMPROVED                         :Verbessert
STR_CONFIG_SETTING_ROAD_SIDE                                    :Straßenfahrzeuge: {STRING}
STR_CONFIG_SETTING_ROAD_SIDE_HELPTEXT                           :Die Seite des Straßenverkehrs auswählen
STR_CONFIG_SETTING_HEIGHTMAP_ROTATION                           :Drehung der Reliefkarte: {STRING}
STR_CONFIG_SETTING_HEIGHTMAP_ROTATION_COUNTER_CLOCKWISE         :Nach links
STR_CONFIG_SETTING_HEIGHTMAP_ROTATION_CLOCKWISE                 :Nach rechts
STR_CONFIG_SETTING_SE_FLAT_WORLD_HEIGHT                         :Höhenstufe des Spielfeldes in einem flachen Szenario: {STRING}
STR_CONFIG_SETTING_EDGES_NOT_EMPTY                              :{WHITE}Ein oder mehrere Felder am nördlichen Spielfeldrand sind nicht leer
STR_CONFIG_SETTING_EDGES_NOT_WATER                              :{WHITE}Eines oder mehrere Felder am Spielfeldrand sind nicht Wasser

STR_CONFIG_SETTING_STATION_SPREAD                               :Maximale Stationsgröße: {STRING}
STR_CONFIG_SETTING_STATION_SPREAD_HELPTEXT                      :Der maximale Bereich, über den sich eine einzelne Station erstrecken darf. Hohe Werte könnten das Spiel verlangsamen.
STR_CONFIG_SETTING_SERVICEATHELIPAD                             :Hubschrauber auf Landeplatz automatisch warten: {STRING}
STR_CONFIG_SETTING_SERVICEATHELIPAD_HELPTEXT                    :Warte Helikopter nach jeder Landung, auch wenn es am Landeplatz keinen Hangar gibt
STR_CONFIG_SETTING_LINK_TERRAFORM_TOOLBAR                       :Werkzeugleiste für Landschaftsbau an die Bauwerkzeuge binden: {STRING}
STR_CONFIG_SETTING_LINK_TERRAFORM_TOOLBAR_HELPTEXT              :Öffne gemeinsam mit der Bauleiste für eine Transportart auch die Bauleiste für Landschaftsgestaltung
STR_CONFIG_SETTING_SMALLMAP_LAND_COLOUR                         :Farbe für Land auf der Weltkarte: {STRING}
STR_CONFIG_SETTING_SMALLMAP_LAND_COLOUR_HELPTEXT                :Farbe von Landflächen auf der Weltkarte
STR_CONFIG_SETTING_SMALLMAP_LAND_COLOUR_GREEN                   :Grün
STR_CONFIG_SETTING_SMALLMAP_LAND_COLOUR_DARK_GREEN              :Dunkelgrün
STR_CONFIG_SETTING_SMALLMAP_LAND_COLOUR_VIOLET                  :Lila
STR_CONFIG_SETTING_REVERSE_SCROLLING                            :Scrollrichtung invertieren: {STRING}
STR_CONFIG_SETTING_REVERSE_SCROLLING_HELPTEXT                   :Legt das Verhalten beim Scrollen der Karte mit der rechten Maustaste fest. Ist diese Option aktiviert, bewegt sich der sichtbare Kartenausschnitt in Mausrichtung. Ist sie deaktiviert, bewegt sich die Karte entgegen der Mausrichtung
STR_CONFIG_SETTING_SMOOTH_SCROLLING                             :Weicher Bildlauf beim Springen zu einer Position: {STRING}
STR_CONFIG_SETTING_SMOOTH_SCROLLING_HELPTEXT                    :Lege fest, auf welche Weise die Hauptansicht an eine bestimmte Position wechselt (z.B. wenn ein Punkt auf der Weltkarte angeklickt wird oder der Standort eines Bahnhofs angezeigt werden soll). Ist diese Option eingeschaltet, schwenkt die Ansicht über die Karte, bis sie am gewünschten Punkt angekommen ist. Ist sie ausgeschaltet, springt die Ansicht sofort an die gewünschte Position
STR_CONFIG_SETTING_MEASURE_TOOLTIP                              :Beim Bauen Tooltip mit Abmessungen anzeigen: {STRING}
STR_CONFIG_SETTING_MEASURE_TOOLTIP_HELPTEXT                     :Zeige Distanzen und Höhendifferenzen an, wenn mit der Maus während eines Bauvorgangs gezogen wird
STR_CONFIG_SETTING_LIVERIES                                     :Anzeigen der Firmenlackierungen: {STRING}
STR_CONFIG_SETTING_LIVERIES_HELPTEXT                            :Lege fahrzeugspezifische Farbgebung fest (im Gegensatz zu firmenspezifischen Farbgebungen)
STR_CONFIG_SETTING_LIVERIES_NONE                                :Keine
STR_CONFIG_SETTING_LIVERIES_OWN                                 :Eigene Firma
STR_CONFIG_SETTING_LIVERIES_ALL                                 :Alle Firmen
STR_CONFIG_SETTING_PREFER_TEAMCHAT                              :Bevorzuge Teamchat mit <ENTER>: {STRING}
STR_CONFIG_SETTING_PREFER_TEAMCHAT_HELPTEXT                     :Mit <ENTER> oder mit <Strg+ENTER> zwischen firmeninternem und öffentlichem Chat umschalten
STR_CONFIG_SETTING_SCROLLWHEEL_SCROLLING                        :Funktion des Mausrads: {STRING}
STR_CONFIG_SETTING_SCROLLWHEEL_SCROLLING_HELPTEXT               :Erlaube Scrollen mit zweidimensionalem Mausrad
STR_CONFIG_SETTING_SCROLLWHEEL_ZOOM                             :Spielfeld vergrößern
STR_CONFIG_SETTING_SCROLLWHEEL_SCROLL                           :Hauptansicht verschieben
STR_CONFIG_SETTING_SCROLLWHEEL_OFF                              :Aus
STR_CONFIG_SETTING_SCROLLWHEEL_MULTIPLIER                       :Mausradgeschwindigkeit auf dem Spielfeld: {STRING}
STR_CONFIG_SETTING_SCROLLWHEEL_MULTIPLIER_HELPTEXT              :Lege die Empfindlichkeit des Mausrads beim Scrollen fest
STR_CONFIG_SETTING_OSK_ACTIVATION                               :On-screen Tastatur: {STRING}
STR_CONFIG_SETTING_OSK_ACTIVATION_HELPTEXT                      :Wählen der Methode, um die On-Screen-Tastatur für die Texteingabe in Eingabefeldern bei der Verwendung von Zeigegeräten zu aktivieren. Dieses ist für kleine Geräte ohne tatsächliche Tastatur gedacht
STR_CONFIG_SETTING_OSK_ACTIVATION_DISABLED                      :Deaktiviert
STR_CONFIG_SETTING_OSK_ACTIVATION_DOUBLE_CLICK                  :Doppel-Klick
STR_CONFIG_SETTING_OSK_ACTIVATION_SINGLE_CLICK_FOCUS            :Einfach-Klick (wenn hervorgehoben)
STR_CONFIG_SETTING_OSK_ACTIVATION_SINGLE_CLICK                  :Einfach-Klick (sofort)

STR_CONFIG_SETTING_RIGHT_MOUSE_BTN_EMU                          :Rechtsklick-Emulation: {STRING}
STR_CONFIG_SETTING_RIGHT_MOUSE_BTN_EMU_HELPTEXT                 :Lege die Methode, die rechte Maustaste zu emulieren, fest
STR_CONFIG_SETTING_RIGHT_MOUSE_BTN_EMU_COMMAND                  :Kommando+Klick
STR_CONFIG_SETTING_RIGHT_MOUSE_BTN_EMU_CONTROL                  :Strg+Klick
STR_CONFIG_SETTING_RIGHT_MOUSE_BTN_EMU_OFF                      :Aus

STR_CONFIG_SETTING_LEFT_MOUSE_BTN_SCROLLING                     :Scrollen mit linker Maustaste: {STRING}
STR_CONFIG_SETTING_LEFT_MOUSE_BTN_SCROLLING_HELPTEXT            :Scrolle die Karte, indem mit der linken Maustaste gezogen wird. Dies ist besonders sinnvoll, wenn ein Touchscreen zum Scrollen genutzt wird
STR_CONFIG_SETTING_RIGHT_MOUSE_WND_CLOSE                        :Fenster mit Rechtsklick schließen: {STRING}
STR_CONFIG_SETTING_RIGHT_MOUSE_WND_CLOSE_HELPTEXT               :Schließt ein Fenster mittels Rechts-Klick. Schaltet Tooltip mit Rechts-Klick ab!

STR_CONFIG_SETTING_AUTOSAVE                                     :Autosave: {STRING}
STR_CONFIG_SETTING_AUTOSAVE_HELPTEXT                            :Wähle das Interval zwischen automatischen Speicherungen

STR_CONFIG_SETTING_DATE_FORMAT_IN_SAVE_NAMES                    :Verwende {STRING} Datumsformat beim Benennen der Spielstände
STR_CONFIG_SETTING_DATE_FORMAT_IN_SAVE_NAMES_HELPTEXT           :Lege das Datumsformat für Spielstandsdateien fest
STR_CONFIG_SETTING_DATE_FORMAT_IN_SAVE_NAMES_LONG               :langes (25. Dez 2008)
STR_CONFIG_SETTING_DATE_FORMAT_IN_SAVE_NAMES_SHORT              :kurzes (25-12-2008)
STR_CONFIG_SETTING_DATE_FORMAT_IN_SAVE_NAMES_ISO                :ISO (2008-12-25)

STR_CONFIG_SETTING_PAUSE_ON_NEW_GAME                            :Automatische Pause bei Spielstart: {STRING}
STR_CONFIG_SETTING_PAUSE_ON_NEW_GAME_HELPTEXT                   :Starte ein Spiel im Pausenmodus; dies erlaubt vor Spielstart, die Karte ausführlich zu betrachten.
STR_CONFIG_SETTING_COMMAND_PAUSE_LEVEL                          :Erlauben während angehaltenen Spiels: {STRING}
STR_CONFIG_SETTING_COMMAND_PAUSE_LEVEL_HELPTEXT                 :Lege fest, welche Tätigkeiten im Pausenmodus durchgeführt werden dürfen
STR_CONFIG_SETTING_COMMAND_PAUSE_LEVEL_NO_ACTIONS               :Keine Tätigkeiten
STR_CONFIG_SETTING_COMMAND_PAUSE_LEVEL_ALL_NON_CONSTRUCTION     :Alle Tätigkeiten, die keine Bautätigkeiten sind
STR_CONFIG_SETTING_COMMAND_PAUSE_LEVEL_ALL_NON_LANDSCAPING      :Alle Tätigkeiten außer Landschaftsbau
STR_CONFIG_SETTING_COMMAND_PAUSE_LEVEL_ALL_ACTIONS              :Alle Tätigkeiten
STR_CONFIG_SETTING_ADVANCED_VEHICLE_LISTS                       :Erweiterte Fahrzeugliste benutzen: {STRING}
STR_CONFIG_SETTING_ADVANCED_VEHICLE_LISTS_HELPTEXT              :Nutze erweiterte Fahrzeuglisten für die Gruppierung von Fahrzeugen
STR_CONFIG_SETTING_LOADING_INDICATORS                           :Ladestandanzeiger verwenden: {STRING}
STR_CONFIG_SETTING_LOADING_INDICATORS_HELPTEXT                  :Auswählen, ob beim Be- oder Entladen der Ladestand in Prozent über dem Fahrzeug angezeigt werden soll
STR_CONFIG_SETTING_TIMETABLE_IN_TICKS                           :Fahrpläne in Ticks anstatt in Tagen anzeigen: {STRING}
STR_CONFIG_SETTING_TIMETABLE_IN_TICKS_HELPTEXT                  :Zeige Fahrtzeiten in Fahrplänen in Ticks statt Tagen
STR_CONFIG_SETTING_TIMETABLE_SHOW_ARRIVAL_DEPARTURE             :Zeige Ankunft und Abfahrt im Fahrplan: {STRING}
STR_CONFIG_SETTING_TIMETABLE_SHOW_ARRIVAL_DEPARTURE_HELPTEXT    :Zeige geschätzte Ankunfts- und Abfahrtzeiten in Fahrplänen
STR_CONFIG_SETTING_QUICKGOTO                                    :Schnelle Erzeugung von Aufträgen für Fahrzeuge: {STRING}
STR_CONFIG_SETTING_QUICKGOTO_HELPTEXT                           :Setze die Vorauswahl des Mauszeigers auf 'Fahre zu', wenn ein Auftragsfenster mit weniger als zwei Einträgen geöffnet wird.
STR_CONFIG_SETTING_DEFAULT_RAIL_TYPE                            :Gleistyp bei Spielbeginn/geladenem Spiel: {STRING}
STR_CONFIG_SETTING_DEFAULT_RAIL_TYPE_HELPTEXT                   :Vorausgewählter Schienentyp nach Spielstart. 'Erster verfügbarer' wählt den ältesten Schienentyp, 'Letzter verfügbarer' den neuesten Schienentyp und 'Meistbenutzter' denjenigen, der am meisten verbaut ist.
STR_CONFIG_SETTING_DEFAULT_RAIL_TYPE_FIRST                      :Erster verfügbarer
STR_CONFIG_SETTING_DEFAULT_RAIL_TYPE_LAST                       :Letzter verfügbarer
STR_CONFIG_SETTING_DEFAULT_RAIL_TYPE_MOST_USED                  :Meistbenutzter
STR_CONFIG_SETTING_SHOW_TRACK_RESERVATION                       :Reservierte Gleise hervorheben: {STRING}
STR_CONFIG_SETTING_SHOW_TRACK_RESERVATION_HELPTEXT              :Hebt reservierte Fahrabschnitte hervor, um bei der Problemanalyse zu helfen, wenn Züge die Einfahrt in Pfad-basierte Streckenabschnitte verweigern
STR_CONFIG_SETTING_PERSISTENT_BUILDINGTOOLS                     :Belasse Bauwerkzeuge aktiv nach Benutzung: {STRING}
STR_CONFIG_SETTING_PERSISTENT_BUILDINGTOOLS_HELPTEXT            :Die Bauwerkzeuge für Brücken, Tunnel, etc. nach Benutzung weiter aktiviert lassen
STR_CONFIG_SETTING_EXPENSES_LAYOUT                              :Zwischensummen für Kategorien bei Firmenausgaben:{STRING}
STR_CONFIG_SETTING_EXPENSES_LAYOUT_HELPTEXT                     :Lege das Layout für das Fenster mit den Firmenausgaben fest

STR_CONFIG_SETTING_ENABLE_BUILD_RIVER                           :Aktiviere das Bauen von Flüssen: {STRING}
STR_CONFIG_SETTING_ENABLE_BUILD_RIVER_HELPTEXT                  :Aktiviere das Bauen von Flüssen außerhalb des Szenarioeditors

STR_CONFIG_SETTING_SOUND_TICKER                                 :Nachrichtenticker: {STRING}
STR_CONFIG_SETTING_SOUND_TICKER_HELPTEXT                        :Soundeffekte für Kurzfassungen von Nachrichten abspielen (Ticker)
STR_CONFIG_SETTING_SOUND_NEWS                                   :Zeitung: {STRING}
STR_CONFIG_SETTING_SOUND_NEWS_HELPTEXT                          :Soundeffekte bei der Anzeige der Zeitung abspielen
STR_CONFIG_SETTING_SOUND_NEW_YEAR                               :Bericht am Jahresende: {STRING}
STR_CONFIG_SETTING_SOUND_NEW_YEAR_HELPTEXT                      :Soundeffekte beim Jahresrückblick auf die Bilanzen der vergangenen Jahre abspielen
STR_CONFIG_SETTING_SOUND_CONFIRM                                :Baumaßnahmen: {STRING}
STR_CONFIG_SETTING_SOUND_CONFIRM_HELPTEXT                       :Soundeffekte bei Baumaßnahmen oder anderen Aktionen abspielen
STR_CONFIG_SETTING_SOUND_CLICK                                  :Klick auf Knöpfe: {STRING}
STR_CONFIG_SETTING_SOUND_CLICK_HELPTEXT                         :Piepton bei Klick auf Knöpfe
STR_CONFIG_SETTING_SOUND_DISASTER                               :Unfälle und Katastrophen: {STRING}
STR_CONFIG_SETTING_SOUND_DISASTER_HELPTEXT                      :Soundeffekte von Unfällen und Katastrophen abspielen
STR_CONFIG_SETTING_SOUND_VEHICLE                                :Fahrzeuge: {STRING}
STR_CONFIG_SETTING_SOUND_VEHICLE_HELPTEXT                       :Soundeffekte von Fahrzeugen abspielen
STR_CONFIG_SETTING_SOUND_AMBIENT                                :Umgebungsgeräusche: {STRING}
STR_CONFIG_SETTING_SOUND_AMBIENT_HELPTEXT                       :Soundeffekte für Landschaft, Industrien und Städte abspielen

STR_CONFIG_SETTING_DISABLE_UNSUITABLE_BUILDING                  :Bau von Infrastruktur verbieten, wenn dafür keine Fahrzeuge verfügbar sind: {STRING}
STR_CONFIG_SETTING_DISABLE_UNSUITABLE_BUILDING_HELPTEXT         :Zeige Infrastruktur nur, wenn sie auch von Fahrzeugen genutzt werden kann, um Verschwendung von Zeit und Geld auf den Bau von unnützer Infrastruktur zu vermeiden
STR_CONFIG_SETTING_MAX_TRAINS                                   :Maximale Anzahl der Züge pro Firma: {STRING}
STR_CONFIG_SETTING_MAX_TRAINS_HELPTEXT                          :Maximale Anzahl Züge pro Firma
STR_CONFIG_SETTING_MAX_ROAD_VEHICLES                            :Maximale Anzahl der Straßenfahrzeuge pro Firma: {STRING}
STR_CONFIG_SETTING_MAX_ROAD_VEHICLES_HELPTEXT                   :Maximale Anzahl Straßenfahrzeuge pro Firma
STR_CONFIG_SETTING_MAX_AIRCRAFT                                 :Maximale Anzahl der Flugzeuge pro Firma: {STRING}
STR_CONFIG_SETTING_MAX_AIRCRAFT_HELPTEXT                        :Maximale Anzahl Luftfahrzeuge pro Firma
STR_CONFIG_SETTING_MAX_SHIPS                                    :Maximale Anzahl der Schiffe pro Firma: {STRING}
STR_CONFIG_SETTING_MAX_SHIPS_HELPTEXT                           :Maximale Anzahl Schiffe pro Firma

STR_CONFIG_SETTING_AI_BUILDS_TRAINS                             :Züge für den Computer abschalten: {STRING}
STR_CONFIG_SETTING_AI_BUILDS_TRAINS_HELPTEXT                    :Verbiete Computerspielern, Züge zu kaufen
STR_CONFIG_SETTING_AI_BUILDS_ROAD_VEHICLES                      :Straßenfahrzeuge für den Computer abschalten: {STRING}
STR_CONFIG_SETTING_AI_BUILDS_ROAD_VEHICLES_HELPTEXT             :Verbiete Computerspielern, Straßenfahrzeuge zu kaufen
STR_CONFIG_SETTING_AI_BUILDS_AIRCRAFT                           :Flugzeuge für den Computer abschalten: {STRING}
STR_CONFIG_SETTING_AI_BUILDS_AIRCRAFT_HELPTEXT                  :Verbiete Computerspielern, Luftfahrzeuge zu kaufen
STR_CONFIG_SETTING_AI_BUILDS_SHIPS                              :Schiffe für den Computer abschalten: {STRING}
STR_CONFIG_SETTING_AI_BUILDS_SHIPS_HELPTEXT                     :Verbiete Computerspielern, Schiffe zu kaufen

STR_CONFIG_SETTING_AI_PROFILE                                   :Standardeinstellungen: {STRING}
STR_CONFIG_SETTING_AI_PROFILE_HELPTEXT                          :Auswählen, welcher Schwierigkeitsgrad in den KI-Optionen von zufällig startenden Computerspielern eingestellt werden soll. Wird auch als Standardwert für einzeln ausgewählte KIs oder für Spielskripte verwendet
STR_CONFIG_SETTING_AI_PROFILE_EASY                              :Leicht
STR_CONFIG_SETTING_AI_PROFILE_MEDIUM                            :Mittel
STR_CONFIG_SETTING_AI_PROFILE_HARD                              :Schwierig

STR_CONFIG_SETTING_AI_IN_MULTIPLAYER                            :KI im Mehrspielermodus erlauben: {STRING}
STR_CONFIG_SETTING_AI_IN_MULTIPLAYER_HELPTEXT                   :Erlaube die Teilnahme von Computerspielern im Mehrspielermodus
STR_CONFIG_SETTING_SCRIPT_MAX_OPCODES                           :Rechenoperationen, bevor das Skript angehalten wird: {STRING}
STR_CONFIG_SETTING_SCRIPT_MAX_OPCODES_HELPTEXT                  :Maximale Anzahl Rechenschritte, die ein Skript in einer Runde zur Verfügung hat

STR_CONFIG_SETTING_SERVINT_ISPERCENT                            :Wartungsintervalle in Prozent: {STRING}
STR_CONFIG_SETTING_SERVINT_ISPERCENT_HELPTEXT                   :Lege fest, ob Fahrzeuge zur Wartung geschickt werden basierend auf der verstrichenen Zeit seit der letzten Wartung oder dem Absinken der Zuverlässigkeit auf einen gewissen Prozentsatz der maximalen Zuverlässigkeit des Fahrzeugtyps
STR_CONFIG_SETTING_SERVINT_TRAINS                               :Standard-Wartungsintervall für Züge: {STRING}
STR_CONFIG_SETTING_SERVINT_TRAINS_HELPTEXT                      :Setze das Standardwartungsintervall für Schienenfahrzeuge. Dieses Wartungsintervall wird von allen Zügen eingehalten, denen kein individuelles Wartungsintervall zugewiesen worden ist
STR_CONFIG_SETTING_SERVINT_VALUE                                :{COMMA}{NBSP}Tag{P 0 "" e}/%
STR_CONFIG_SETTING_SERVINT_DISABLED                             :Deaktiviert
STR_CONFIG_SETTING_SERVINT_ROAD_VEHICLES                        :Standard-Wartungsintervall für Straßenfahrzeuge: {STRING}
STR_CONFIG_SETTING_SERVINT_ROAD_VEHICLES_HELPTEXT               :Setze das Standardwartungsintervall für Straßenfahrzeuge. Dieses Wartungsintervall wird von allen Fahrzeugen eingehalten, denen kein individuelles Wartungsintervall zugewiesen worden ist
STR_CONFIG_SETTING_SERVINT_AIRCRAFT                             :Standard-Wartungsintervall für Luftfahrzeuge: {STRING}
STR_CONFIG_SETTING_SERVINT_AIRCRAFT_HELPTEXT                    :Setze das Standardwartungsintervall für Luftfahrzeuge. Dieses Wartungsintervall wird von allen Luftfahrzeugen eingehalten, denen kein individuelles Wartungsintervall zugewiesen worden ist
STR_CONFIG_SETTING_SERVINT_SHIPS                                :Standard-Wartungsintervall für Schiffe: {STRING}
STR_CONFIG_SETTING_SERVINT_SHIPS_HELPTEXT                       :Setze das Standardwartungsintervall für Schiffe. Dieses Wartungsintervall wird von allen Schiffen eingehalten, denen kein individuelles Wartungsintervall zugewiesen worden ist
STR_CONFIG_SETTING_NOSERVICE                                    :Wartung deaktivieren, wenn Pannen abgeschaltet: {STRING}
STR_CONFIG_SETTING_NOSERVICE_HELPTEXT                           :Schicke Fahrzeuge nicht zur Wartung, wenn Pannen ausgeschaltet sind
STR_CONFIG_SETTING_WAGONSPEEDLIMITS                             :Berücksichtige Waggonhöchstgeschwindigkeit: {STRING}
STR_CONFIG_SETTING_WAGONSPEEDLIMITS_HELPTEXT                    :Begrenze die Höchstgeschwindigkeit eines Zuges durch die jeweiligen Höchstgeschwindigkeiten der mitgeführten Waggons
STR_CONFIG_SETTING_DISABLE_ELRAILS                              :Deaktiviere elektrifizierte Strecken: {STRING}
STR_CONFIG_SETTING_DISABLE_ELRAILS_HELPTEXT                     :Erlaube Elektrolokomotiven das Fahren auf nicht elektrifizierten Gleisen

STR_CONFIG_SETTING_NEWS_ARRIVAL_FIRST_VEHICLE_OWN               :Ankunft des ersten Fahrzeugs an Station des Spielers: {STRING}
STR_CONFIG_SETTING_NEWS_ARRIVAL_FIRST_VEHICLE_OWN_HELPTEXT      :Zeitung anzeigen, wenn das erste Fahrzeug an einem eigenen Bahnhof eintrifft
STR_CONFIG_SETTING_NEWS_ARRIVAL_FIRST_VEHICLE_OTHER             :Ankunft des ersten Fahrzeugs an Station eines Mitbewerbers: {STRING}
STR_CONFIG_SETTING_NEWS_ARRIVAL_FIRST_VEHICLE_OTHER_HELPTEXT    :Zeitung anzeigen, wenn das erste Fahrzeug am Bahnhof eines Wettbewerbers eintrifft
STR_CONFIG_SETTING_NEWS_ACCIDENTS_DISASTERS                     :Unfälle und Katastrophen: {STRING}
STR_CONFIG_SETTING_NEWS_ACCIDENTS_DISASTERS_HELPTEXT            :Zeitung anzeigen, wenn Unfälle oder Katastrophen auftreten
STR_CONFIG_SETTING_NEWS_COMPANY_INFORMATION                     :Firmenmitteilungen: {STRING}
STR_CONFIG_SETTING_NEWS_COMPANY_INFORMATION_HELPTEXT            :Zeitung anzeigen, wenn neue Firmen gegründet werden oder kurz vor dem Bankrott stehen
STR_CONFIG_SETTING_NEWS_INDUSTRY_OPEN                           :Eröffnung von Industrien: {STRING}
STR_CONFIG_SETTING_NEWS_INDUSTRY_OPEN_HELPTEXT                  :Zeitung anzeigen, wenn Industrien eröffnen
STR_CONFIG_SETTING_NEWS_INDUSTRY_CLOSE                          :Schließung von Industrien: {STRING}
STR_CONFIG_SETTING_NEWS_INDUSTRY_CLOSE_HELPTEXT                 :Zeitung anzeigen, wenn Industrien schließen
STR_CONFIG_SETTING_NEWS_ECONOMY_CHANGES                         :Änderungen der Wirtschaftslage: {STRING}
STR_CONFIG_SETTING_NEWS_ECONOMY_CHANGES_HELPTEXT                :Zeitung bei Änderungen der globalen Konjunktur anzeigen
STR_CONFIG_SETTING_NEWS_INDUSTRY_CHANGES_COMPANY                :Produktionsänderung von Industrien, die der Spieler bedient: {STRING}
STR_CONFIG_SETTING_NEWS_INDUSTRY_CHANGES_COMPANY_HELPTEXT       :Zeitung anzeigen, wenn die Produktion von Industrien sich ändert, die von der eigenen Firma bedient werden
STR_CONFIG_SETTING_NEWS_INDUSTRY_CHANGES_OTHER                  :Produktionsänderung von Industrien, die ein Mitbewerber bedient: {STRING}
STR_CONFIG_SETTING_NEWS_INDUSTRY_CHANGES_OTHER_HELPTEXT         :Zeitung anzeigen, wenn die Produktion von Industrien sich ändert, die von Wettbewerbern bedient werden
STR_CONFIG_SETTING_NEWS_INDUSTRY_CHANGES_UNSERVED               :Produktionsänderungen anderer Industrien: {STRING}
STR_CONFIG_SETTING_NEWS_INDUSTRY_CHANGES_UNSERVED_HELPTEXT      :Zeitung anzeigen, wenn die Produktion von Industrien sich ändert, die von keiner Firma bedient werden
STR_CONFIG_SETTING_NEWS_ADVICE                                  :Rat / Informationen zu Fahrzeugen der Firma: {STRING}
STR_CONFIG_SETTING_NEWS_ADVICE_HELPTEXT                         :Nachrichten anzeigen, wenn Fahrzeuge Aufmerksamkeit benötigen (wie fehlerhafte Aufträge, mangelnde Wartung,...)
STR_CONFIG_SETTING_NEWS_NEW_VEHICLES                            :Neue Fahrzeuge: {STRING}
STR_CONFIG_SETTING_NEWS_NEW_VEHICLES_HELPTEXT                   :Zeitung anzeigen, wenn neue Fahrzeugtypen verfügbar werden
STR_CONFIG_SETTING_NEWS_CHANGES_ACCEPTANCE                      :Änderungen angenommener Fracht: {STRING}
STR_CONFIG_SETTING_NEWS_CHANGES_ACCEPTANCE_HELPTEXT             :Nachrichten anzeigen, die Änderungen der akzeptierten Fracht von Bahnhöfen betreffen
STR_CONFIG_SETTING_NEWS_SUBSIDIES                               :Subventionen: {STRING}
STR_CONFIG_SETTING_NEWS_SUBSIDIES_HELPTEXT                      :Zeitung anzeigen bei Ereignissen, die Subventionen betreffen
STR_CONFIG_SETTING_NEWS_GENERAL_INFORMATION                     :Allgemeine Nachrichten: {STRING}
STR_CONFIG_SETTING_NEWS_GENERAL_INFORMATION_HELPTEXT            :Zeitung anzeigen bei allgemeinen Ereignissen wie Erwerb exklusiver Transportrechte oder der Finanzierung von Straßenbauarbeiten

STR_CONFIG_SETTING_NEWS_MESSAGES_OFF                            :Aus
STR_CONFIG_SETTING_NEWS_MESSAGES_SUMMARY                        :Ticker
STR_CONFIG_SETTING_NEWS_MESSAGES_FULL                           :Zeitung

STR_CONFIG_SETTING_COLOURED_NEWS_YEAR                           :Farbige Nachrichten erscheinen ab: {STRING}
STR_CONFIG_SETTING_COLOURED_NEWS_YEAR_HELPTEXT                  :Jahr in dem die Zeitung in Farbe herausgebracht wird. Vor diesem Jahr erscheint sie in Schwarz-Weiß-Druck
STR_CONFIG_SETTING_STARTING_YEAR                                :Startdatum: {STRING}
STR_CONFIG_SETTING_SMOOTH_ECONOMY                               :Feinere Wirtschaft aktivieren (mehrere, kleinere Veränderungen): {STRING}
STR_CONFIG_SETTING_SMOOTH_ECONOMY_HELPTEXT                      :Wird diese Option ausgewählt, ändert sich die Produktionsmenge der Industrien häufiger, aber dafür in kleineren Schritten. Diese Einstellung hat gewöhnlicherweise KEINEN Effekt, wenn die Industrien von NewGRFs bereitgestellt werden
STR_CONFIG_SETTING_ALLOW_SHARES                                 :Handel mit Firmenanteilen erlauben: {STRING}
STR_CONFIG_SETTING_ALLOW_SHARES_HELPTEXT                        :Erlaube das Kaufen und Verkaufen von Firmenanteilen. Firmenanteile sind nur verfügbar für Firmen, die hinreichend lange existieren
STR_CONFIG_SETTING_FEEDER_PAYMENT_SHARE                         :Prozentsatz des Profits für Teilstrecken: {STRING}
STR_CONFIG_SETTING_FEEDER_PAYMENT_SHARE_HELPTEXT                :Um das Einkommen der einzelnen Fahrzeuge einer Lieferkette ungefähr abschätzen zu können, wird vom Transporterlös bei Ablieferung einer Fracht der gewählte Prozentsatz den Zulieferfahrzeugen zugeschlagen
STR_CONFIG_SETTING_DRAG_SIGNALS_DENSITY                         :Signalabstand beim Ziehen: {STRING}
STR_CONFIG_SETTING_DRAG_SIGNALS_DENSITY_HELPTEXT                :Lege den Abstand fest, in dem Signale auf Gleisen bis zum nächsten Hindernis (Signal, Weiche) gebaut werden, wenn sie gezogen werden
STR_CONFIG_SETTING_DRAG_SIGNALS_DENSITY_VALUE                   :{COMMA} Feld{P 0 "" er}
STR_CONFIG_SETTING_DRAG_SIGNALS_FIXED_DISTANCE                  :Signalabstand nach Lücken (durch Tunnel, Brücken) nicht verkürzen : {STRING}
STR_CONFIG_SETTING_DRAG_SIGNALS_FIXED_DISTANCE_HELPTEXT         :Lege das Verhalten beim Bau von Signalen mit Strg+Ziehen fest. Wenn eingeschaltet, werden Signale immer im ausgewählten Signalabstand gebaut. Kann ein Signal wegen einer Brücke oder eines Tunnels nicht gebaut werden, wird es ausgelassen. Ist diese Option ausgeschaltet, wird das Signal in diesem Fall nicht ausgelassen, sondern vor die Brücke bzw. den Tunnel gesetzt. Allerdings verschiebt sich dadurch die Position der folgenden Signale, was bei zweigleisigen Strecken dazu führen kann, dass die Signale nicht auf gleicher Höhe gesetzt werden.
STR_CONFIG_SETTING_SEMAPHORE_BUILD_BEFORE_DATE                  :Automatischer Bau von Formsignalen bis: {STRING}
STR_CONFIG_SETTING_SEMAPHORE_BUILD_BEFORE_DATE_HELPTEXT         :Lege das Jahr für die Einführung von Lichtzeichen-Signalen fest. Vor diesem Jahr werden Formsignale gebaut. Die haben die gleiche Funktion, sehen aber anders aus
STR_CONFIG_SETTING_ENABLE_SIGNAL_GUI                            :Aktiviere Signal-Menü: {STRING}
STR_CONFIG_SETTING_ENABLE_SIGNAL_GUI_HELPTEXT                   :Zeige das Signalbaufenster zur Auswahl statt nur durch die Signaltypen mittels Strg+Klick auf gebaute Signale zu rotieren
STR_CONFIG_SETTING_DEFAULT_SIGNAL_TYPE                          :Standardsignaltyp: {STRING}
STR_CONFIG_SETTING_DEFAULT_SIGNAL_TYPE_HELPTEXT                 :Standard-Signaltyp
STR_CONFIG_SETTING_DEFAULT_SIGNAL_NORMAL                        :Blocksignal
STR_CONFIG_SETTING_DEFAULT_SIGNAL_PBS                           :Pfadsignal
STR_CONFIG_SETTING_DEFAULT_SIGNAL_PBSOWAY                       :Einseitiges Pfadsignal
STR_CONFIG_SETTING_CYCLE_SIGNAL_TYPES                           :Durchlaufen der Signalarten: {STRING}
STR_CONFIG_SETTING_CYCLE_SIGNAL_TYPES_HELPTEXT                  :Lege fest, durch welche Signaltypen mittels Strg-Klick auf vorhandene Signale rotiert wird
STR_CONFIG_SETTING_CYCLE_SIGNAL_NORMAL                          :Nur Blocksignale
STR_CONFIG_SETTING_CYCLE_SIGNAL_PBS                             :Nur Pfadsignale
STR_CONFIG_SETTING_CYCLE_SIGNAL_ALL                             :Alle

STR_CONFIG_SETTING_TOWN_LAYOUT                                  :Straßenanordnung für neue Städte: {STRING}
STR_CONFIG_SETTING_TOWN_LAYOUT_HELPTEXT                         :Art des Straßennetzwerks für Städte
STR_CONFIG_SETTING_TOWN_LAYOUT_DEFAULT                          :Original
STR_CONFIG_SETTING_TOWN_LAYOUT_BETTER_ROADS                     :Bessere Straßen
STR_CONFIG_SETTING_TOWN_LAYOUT_2X2_GRID                         :2×2-Gitter
STR_CONFIG_SETTING_TOWN_LAYOUT_3X3_GRID                         :3×3-Gitter
STR_CONFIG_SETTING_TOWN_LAYOUT_RANDOM                           :Zufällig
STR_CONFIG_SETTING_ALLOW_TOWN_ROADS                             :Städten das Bauen von Straßen erlauben: {STRING}
STR_CONFIG_SETTING_ALLOW_TOWN_ROADS_HELPTEXT                    :Erlaube Städten, Straßen zu bauen. Deaktiviere dieses, um Städten zu verbieten, Straßen eigenständig zu bauen
STR_CONFIG_SETTING_ALLOW_TOWN_LEVEL_CROSSINGS                   :Städte dürfen Bahnübergänge bauen: {STRING}
STR_CONFIG_SETTING_ALLOW_TOWN_LEVEL_CROSSINGS_HELPTEXT          :Erlaube Städten, Bahnübergänge zu bauen
STR_CONFIG_SETTING_NOISE_LEVEL                                  :Stadt kontrolliert Lärmbelastung durch Flughäfen: {STRING}
STR_CONFIG_SETTING_NOISE_LEVEL_HELPTEXT                         :Wird diese Option deaktiviert, erlaubt jede Stadt den Bau von maximal zwei Flughäfen (nicht pro Spieler, sondern insgesamt). Wenn aktiviert, ist der Bau von Flughäfen durch die Lärmbelastung begrenzt. Die maximal zumutbare Lärmbelastung hängt von der Stadtgröße, der Flughafengröße und dem Abstand des Flughafens von der Stadtmitte ab
STR_CONFIG_SETTING_TOWN_FOUNDING                                :Städte im Spiel gründen: {STRING}
STR_CONFIG_SETTING_TOWN_FOUNDING_HELPTEXT                       :Erlaube Spielern die Gründung neuer Städte während des Spiels
STR_CONFIG_SETTING_TOWN_FOUNDING_FORBIDDEN                      :Verboten
STR_CONFIG_SETTING_TOWN_FOUNDING_ALLOWED                        :Erlaubt
STR_CONFIG_SETTING_TOWN_FOUNDING_ALLOWED_CUSTOM_LAYOUT          :Erlaubt, mit wählbarem Straßenbauplan

STR_CONFIG_SETTING_EXTRA_TREE_PLACEMENT                         :Platzierung von Bäumen während des Spiels: {STRING}
STR_CONFIG_SETTING_EXTRA_TREE_PLACEMENT_HELPTEXT                :Lege das Ausmaß des zufälligen Baumwachstums während des Spiels fest. Dies kann Industrien wie die Sägemühle beeinflussen, welche auf nachwachsende Bäume angewiesen sind
STR_CONFIG_SETTING_EXTRA_TREE_PLACEMENT_NONE                    :Nirgends {RED}(macht Sägemühle nutzlos)
STR_CONFIG_SETTING_EXTRA_TREE_PLACEMENT_RAINFOREST              :Nur im Regenwald
STR_CONFIG_SETTING_EXTRA_TREE_PLACEMENT_ALL                     :überall

STR_CONFIG_SETTING_TOOLBAR_POS                                  :Position der Werkzeugleiste: {STRING}
STR_CONFIG_SETTING_TOOLBAR_POS_HELPTEXT                         :Horizontale Position der Bauleiste am oberen Bildschirmrand
STR_CONFIG_SETTING_STATUSBAR_POS                                :Position der Statuszeile: {STRING}
STR_CONFIG_SETTING_STATUSBAR_POS_HELPTEXT                       :Horizontale Position der Statusleiste am unteren Bildschirmrand
STR_CONFIG_SETTING_SNAP_RADIUS                                  :Einfangradius für Fenster: {STRING}
STR_CONFIG_SETTING_SNAP_RADIUS_HELPTEXT                         :Abstand zwischen Fenstern, bevor sie automatisch aneinander ausgerichtet werden
STR_CONFIG_SETTING_SNAP_RADIUS_VALUE                            :{COMMA} Pixel
STR_CONFIG_SETTING_SNAP_RADIUS_DISABLED                         :deaktiviert
STR_CONFIG_SETTING_SOFT_LIMIT                                   :Maximale Fensteranzahl (nicht angepinnte): {STRING}
STR_CONFIG_SETTING_SOFT_LIMIT_HELPTEXT                          :Anzahl nicht angehefteter, offener Fenster, bevor alte Fenster automatisch geschlossen werden, um Platz für neue Fenster zu schaffen
STR_CONFIG_SETTING_SOFT_LIMIT_VALUE                             :{COMMA}
STR_CONFIG_SETTING_SOFT_LIMIT_DISABLED                          :deaktiviert
STR_CONFIG_SETTING_ZOOM_MIN                                     :Maximale Hineinzoomstufe: {STRING}
STR_CONFIG_SETTING_ZOOM_MIN_HELPTEXT                            :Maximale Vergrößerung für Kartenansichten. Bedenke, dass höhere Vergrößerungsstufen mehr Arbeitsspeicher benötigen
STR_CONFIG_SETTING_ZOOM_MAX                                     :Maximale Herauszoomstufe: {STRING}
STR_CONFIG_SETTING_ZOOM_MAX_HELPTEXT                            :Maximale Verkleinerungsstufe für Kartenansichten. Höhere Verkleinerungsstufen können Ruckeln verursachen
STR_CONFIG_SETTING_ZOOM_LVL_MIN                                 :4x
STR_CONFIG_SETTING_ZOOM_LVL_IN_2X                               :2x
STR_CONFIG_SETTING_ZOOM_LVL_NORMAL                              :Normal
STR_CONFIG_SETTING_ZOOM_LVL_OUT_2X                              :2x
STR_CONFIG_SETTING_ZOOM_LVL_OUT_4X                              :4x
STR_CONFIG_SETTING_ZOOM_LVL_OUT_8X                              :8x
STR_CONFIG_SETTING_TOWN_GROWTH                                  :Wachstumsgeschwindigkeit von Städten: {STRING}
STR_CONFIG_SETTING_TOWN_GROWTH_HELPTEXT                         :Geschwindigkeit des Städtewachstums
STR_CONFIG_SETTING_TOWN_GROWTH_NONE                             :Keine
STR_CONFIG_SETTING_TOWN_GROWTH_SLOW                             :Langsam
STR_CONFIG_SETTING_TOWN_GROWTH_NORMAL                           :Mittel
STR_CONFIG_SETTING_TOWN_GROWTH_FAST                             :Schnell
STR_CONFIG_SETTING_TOWN_GROWTH_VERY_FAST                        :Sehr schnell
STR_CONFIG_SETTING_LARGER_TOWNS                                 :Anteil der Städte, die Großstädte werden: {STRING}
STR_CONFIG_SETTING_LARGER_TOWNS_HELPTEXT                        :Anzahl Städte, die eine Großstadt werden, d.h. derjenigen Städte, die schon zu Beginn des Spiels größer sind und auch schneller wachsen werden
STR_CONFIG_SETTING_LARGER_TOWNS_VALUE                           :1 von {COMMA}
STR_CONFIG_SETTING_LARGER_TOWNS_DISABLED                        :keine
STR_CONFIG_SETTING_CITY_SIZE_MULTIPLIER                         :Größe von Großstädten bei Spielbeginn: {STRING}x
STR_CONFIG_SETTING_CITY_SIZE_MULTIPLIER_HELPTEXT                :Durchschnittliche Größe von Großstädten relativ zu normalen Städten bei Spielbeginn

STR_CONFIG_SETTING_LINKGRAPH_INTERVAL                           :Neuberechnung der Warenverteilung alle: {STRING}{NBSP}Tag{P 0:2 "" e}
STR_CONFIG_SETTING_LINKGRAPH_INTERVAL_HELPTEXT                  :Zeit zwischen zwei Neuberechnungen des Verteilungsgraphen. Jede Neuberechnung berechnet die Verteilungspläne für eine Komponente des Graphen. Das heißt dass ein Wert X für diese Einstellung nicht zu einer Neuberechnung der gesamten Verteilung alle X Tage führt, sofern es mehrere getrennte Komponenten gibt. Je kleiner der Wert, desto rechenaufwändiger ist die Berechnung. Je größer er ist, desto länger dauert es bis Änderungen an den Fahrplänen sich auf die Verteilung auswirken.
STR_CONFIG_SETTING_LINKGRAPH_TIME                               :Laufzeit für jede Neuberechnung der Warenverteilung: {STRING}{NBSP}Tag{P 0:2 "" e}
STR_CONFIG_SETTING_LINKGRAPH_TIME_HELPTEXT                      :Laufzeit für jede Neuberechnung des Verteilungsgraphen. Für jede Neuberechnung wird ein Thread gestartet, der diese Zeit bekommt, um fertig zu werden. Wenn die Zeit gering ist, ist die Wahrscheinlichkeit hoch, dass er zum gegebenen Zeitpunkt noch nicht fertig ist. Das manifestiert sich darin, dass das Spiel "stehen bleibt", bis der Thread fertig wird. Wenn die Zeit sehr lang ist, dauert es länger bis Änderungen an den Fahrplänen sich auf die Verteilung auswirken.
STR_CONFIG_SETTING_DISTRIBUTION_MANUAL                          :manuell
STR_CONFIG_SETTING_DISTRIBUTION_ASYMMETRIC                      :asymmetrisch
STR_CONFIG_SETTING_DISTRIBUTION_SYMMETRIC                       :symmetrisch
STR_CONFIG_SETTING_DISTRIBUTION_PAX                             :Verteilungsschema für Passagiere: {STRING}
STR_CONFIG_SETTING_DISTRIBUTION_PAX_HELPTEXT                    :"Symmetrisch" heißt, dass etwa die selbe Zahl von Passagieren von einer Station A zu einer anderen Station B reisen, wie von B nach A. "Asymmetrisch" heißt, dass Passagiere in beliebigen Zahlen hin- und her fahren können. "Manuell" heißt, dass keine automatische Verteilung der Passagiere stattfindet.
STR_CONFIG_SETTING_DISTRIBUTION_MAIL                            :Verteilungsschema für Post: {STRING}
STR_CONFIG_SETTING_DISTRIBUTION_MAIL_HELPTEXT                   :"Symmetrisch" heißt, dass etwa die selbe Menge Post von einer Station A zu einer anderen Station B geschickt wird, wie von B nach A. "Asymmetrisch" heißt, dass Post in beliebigen Mengen hin- und her geschickt werden kann. "Manuell" heißt, dass keine automatische Verteilung der Post stattfindet.
STR_CONFIG_SETTING_DISTRIBUTION_ARMOURED                        :Verteilungsschema für Wertsachen: {STRING}
STR_CONFIG_SETTING_DISTRIBUTION_ARMOURED_HELPTEXT               :Werttransporte umfassen Wertsachen im gemäßigten, Diamanten im subtropischen und Gold im subarktischen Klima. NewGRFs könnte dies ändern. „Symmetrisch“ bedeutet, dass etwa dieselbe Anzahl von Station A nach Station B transportiert wird wie umgekehrt von B nach A. „Asymmetrisch“ bedeutet, dass eine unteschiedliche Menge in die jeweiligen Richtungen gesendet wird. „Manuell“ bedeudeutet, dass keine automatische Verteilung stattfindet. Es wird die Einstellung „asymmetrisch“ oder „manuell“ im subarktischen Gebiet empfohlen, da Banken kein Gold bzw. Diamanten zu den Minen senden. Für das gemäßigte und subtropische Klima kann die Einstellung „symmetrisch“ genommen werden, da Banken Wertsachen untereinander versenden.
STR_CONFIG_SETTING_DISTRIBUTION_DEFAULT                         :Verteilungsschema für sonstige Frachtarten: {STRING}
STR_CONFIG_SETTING_DISTRIBUTION_DEFAULT_HELPTEXT                :"Symmetrisch" heißt, dass etwa die selbe Menge Waren von einer Station A zu einer anderen Station B geschickt wird, wie von B nach A. "Asymmetrisch" heißt, dass Waren in beliebigen Mengen hin- und her geschickt werden können. "Manuell" heißt, dass keine automatische Verteilung der Waren stattfindet. Hier sollte fast immer "asymmetrisch" oder "manuell" gewählt werden.
STR_CONFIG_SETTING_LINKGRAPH_ACCURACY                           :Genauigkeit für die Berechnung der Warenverteilung: {STRING}
STR_CONFIG_SETTING_LINKGRAPH_ACCURACY_HELPTEXT                  :Je höher dieser Wert ist, desto genauer und rechenintensiver ist die Berechnung der Warenverteilung. Wird ein zu hoher Wert gewählt, kann das Spiel bei der Berechnung "hängen". Wird ein zu niedriger Wert gewählt, kann es vorkommen, dass Waren nicht dorthin geschickt werden, wo man erwarten würde dass sie hin sollen.
STR_CONFIG_SETTING_DEMAND_DISTANCE                              :Einfluss der Entfernung auf die Transportnachfrage: {STRING}
STR_CONFIG_SETTING_DEMAND_DISTANCE_HELPTEXT                     :Wenn hier ein Wert größer als 0 gewählt wird, so spielt die Entfernung zwischen dem Ursprung und den möglichen Zielen eine Rolle bei der Verteilung von Waren. Je größer die Entfernung und je höher der Wert, desto geringer der Anteil der Waren, die zu der entsprechenden Station geschickt werden.
STR_CONFIG_SETTING_DEMAND_SIZE                                  :Einfluss der Beliebtheit der Zielhaltestelle auf die Transportnachfrage bei symmetrischen Verbindungen: {STRING}
STR_CONFIG_SETTING_DEMAND_SIZE_HELPTEXT                         :Wenn hier weniger als 100% gesetzt wird, so verhält sich die symmetrische Verteilung mehr wie die asymmetrische. Das heißt weniger Waren werden für eine gegebene Menge in einer Richtung reisender Waren zurück geschickt. Wenn hier 0 angegeben wird, verhält sich die symmetrische wie die asymmetrische Verteilung.
STR_CONFIG_SETTING_SHORT_PATH_SATURATION                        :Auslastung der kürzeren Verbindungen bevor längere Verbindungen gewählt werden: {STRING}
STR_CONFIG_SETTING_SHORT_PATH_SATURATION_HELPTEXT               :Häufig gibt es mehrere Verbindungen um von einer Station zu einer anderen zu kommen. Zuerst wird der Algorithmus die kürzesten Verbindungen auslasten, dann die längeren usw. Wenn alle Verbindungen ausgelastet sind, verteilt er die verbliebene Nachfrage gleichmäßig. Diese Einstellung besagt, ab welcher Auslastung eine Verbinudng als "voll" gilt und der Algorithmus in der ersten Runde die nächst längere wählt. Da die Kapazität der Verbindungen geschätzt wird, ist es sinnvoll, hier weniger als 100% anzugeben, um etwas "Luft" für Fehlschätzungen zu lassen.

STR_CONFIG_SETTING_LOCALISATION_UNITS_VELOCITY                  :Geschwindigkeitseinheit: {STRING}
STR_CONFIG_SETTING_LOCALISATION_UNITS_VELOCITY_HELPTEXT         :Immer wenn die Geschwindigkeit angezeigt wird, zeige sie in den gewählten Einheiten
STR_CONFIG_SETTING_LOCALISATION_UNITS_VELOCITY_IMPERIAL         :Imperial (mph)
STR_CONFIG_SETTING_LOCALISATION_UNITS_VELOCITY_METRIC           :Metrisch (km/h)
STR_CONFIG_SETTING_LOCALISATION_UNITS_VELOCITY_SI               :SI (m/s)

STR_CONFIG_SETTING_LOCALISATION_UNITS_POWER                     :Leistungseinheit von Fahrzeugen: {STRING}
STR_CONFIG_SETTING_LOCALISATION_UNITS_POWER_HELPTEXT            :Immer wenn die Leistung eins Fahrzeugs angezeigt wird, zeige es in den gewählten Einheiten
STR_CONFIG_SETTING_LOCALISATION_UNITS_POWER_IMPERIAL            :Imperial (hp)
STR_CONFIG_SETTING_LOCALISATION_UNITS_POWER_METRIC              :Metrisch (PS)
STR_CONFIG_SETTING_LOCALISATION_UNITS_POWER_SI                  :SI (kW)

STR_CONFIG_SETTING_LOCALISATION_UNITS_WEIGHT                    :Gewichtseinheit: {STRING}
STR_CONFIG_SETTING_LOCALISATION_UNITS_WEIGHT_HELPTEXT           :Immer wenn Gewichte angezeigt werden, zeige sie in den gewählten Einheiten
STR_CONFIG_SETTING_LOCALISATION_UNITS_WEIGHT_IMPERIAL           :Imperial (short t/ton)
STR_CONFIG_SETTING_LOCALISATION_UNITS_WEIGHT_METRIC             :Metrisch (t/Tonne)
STR_CONFIG_SETTING_LOCALISATION_UNITS_WEIGHT_SI                 :SI (kg)

STR_CONFIG_SETTING_LOCALISATION_UNITS_VOLUME                    :Volumeneinheit: {STRING}
STR_CONFIG_SETTING_LOCALISATION_UNITS_VOLUME_HELPTEXT           :Immer wenn Volumina angezeigt werden, zeige sie in den gewählten Einheiten
STR_CONFIG_SETTING_LOCALISATION_UNITS_VOLUME_IMPERIAL           :Imperial (gal)
STR_CONFIG_SETTING_LOCALISATION_UNITS_VOLUME_METRIC             :Metrisch (l)
STR_CONFIG_SETTING_LOCALISATION_UNITS_VOLUME_SI                 :SI (m³)

STR_CONFIG_SETTING_LOCALISATION_UNITS_FORCE                     :Einheit für Zugkraft: {STRING}
STR_CONFIG_SETTING_LOCALISATION_UNITS_FORCE_HELPTEXT            :Immer wenn die Zugkraft angezeigt wird, zeige sie in den gewählten Einheiten an
STR_CONFIG_SETTING_LOCALISATION_UNITS_FORCE_IMPERIAL            :Imperial (lbf)
STR_CONFIG_SETTING_LOCALISATION_UNITS_FORCE_METRIC              :Metrisch (kp)
STR_CONFIG_SETTING_LOCALISATION_UNITS_FORCE_SI                  :SI (kN)

STR_CONFIG_SETTING_LOCALISATION_UNITS_HEIGHT                    :Höheneinheiten: {STRING}
STR_CONFIG_SETTING_LOCALISATION_UNITS_HEIGHT_HELPTEXT           :Immer wenn Höhen angezeigt werden, zeige sie in den gewählten Einheiten an
STR_CONFIG_SETTING_LOCALISATION_UNITS_HEIGHT_IMPERIAL           :Imperial (ft)
STR_CONFIG_SETTING_LOCALISATION_UNITS_HEIGHT_METRIC             :Metrisch (m)
STR_CONFIG_SETTING_LOCALISATION_UNITS_HEIGHT_SI                 :SI (m)

STR_CONFIG_SETTING_LOCALISATION                                 :{ORANGE}Lokalisierung
STR_CONFIG_SETTING_GRAPHICS                                     :{ORANGE}Grafik
STR_CONFIG_SETTING_SOUND                                        :{ORANGE}Sound
STR_CONFIG_SETTING_INTERFACE                                    :{ORANGE}Oberfläche
STR_CONFIG_SETTING_INTERFACE_GENERAL                            :{ORANGE}Allgemein
STR_CONFIG_SETTING_INTERFACE_VIEWPORTS                          :{ORANGE}Kartenansichten
STR_CONFIG_SETTING_INTERFACE_CONSTRUCTION                       :{ORANGE}Konstruktion
STR_CONFIG_SETTING_ADVISORS                                     :{ORANGE}Nachrichten und Hinweise
STR_CONFIG_SETTING_COMPANY                                      :{ORANGE}Firma
STR_CONFIG_SETTING_ACCOUNTING                                   :{ORANGE}Finanzen
STR_CONFIG_SETTING_VEHICLES                                     :{ORANGE}Fahrzeuge
STR_CONFIG_SETTING_VEHICLES_PHYSICS                             :{ORANGE}Physik
STR_CONFIG_SETTING_VEHICLES_ROUTING                             :{ORANGE}Wegsuche
STR_CONFIG_SETTING_LIMITATIONS                                  :{ORANGE}Beschränkungen
STR_CONFIG_SETTING_ACCIDENTS                                    :{ORANGE}Unfälle und Katastrophen
STR_CONFIG_SETTING_GENWORLD                                     :{ORANGE}Spielfeld-Erzeugung
STR_CONFIG_SETTING_ENVIRONMENT                                  :{ORANGE}Umgebung
STR_CONFIG_SETTING_ENVIRONMENT_AUTHORITIES                      :{ORANGE}Öffentliche Verwaltungen
STR_CONFIG_SETTING_ENVIRONMENT_TOWNS                            :{ORANGE}Städte
STR_CONFIG_SETTING_ENVIRONMENT_INDUSTRIES                       :{ORANGE}Industrien
STR_CONFIG_SETTING_ENVIRONMENT_CARGODIST                        :{ORANGE}Warenverteilung
STR_CONFIG_SETTING_AI                                           :{ORANGE}Mitbewerber
STR_CONFIG_SETTING_AI_NPC                                       :{ORANGE}Computerspieler

STR_CONFIG_SETTING_PATHFINDER_OPF                               :Original
STR_CONFIG_SETTING_PATHFINDER_NPF                               :NPF
STR_CONFIG_SETTING_PATHFINDER_YAPF_RECOMMENDED                  :YAPF {BLUE}(empfohlen)

STR_CONFIG_SETTING_PATHFINDER_FOR_TRAINS                        :Pathfinder für Züge: {STRING}
STR_CONFIG_SETTING_PATHFINDER_FOR_TRAINS_HELPTEXT               :Pfadsuch-Algorithmus für Züge
STR_CONFIG_SETTING_PATHFINDER_FOR_ROAD_VEHICLES                 :Pathfinder für Straßenfahrzeuge: {STRING}
STR_CONFIG_SETTING_PATHFINDER_FOR_ROAD_VEHICLES_HELPTEXT        :Pfadsuch-Algorithmus für Straßenfahrzeuge
STR_CONFIG_SETTING_PATHFINDER_FOR_SHIPS                         :Pathfinder für Schiffe: {STRING}
STR_CONFIG_SETTING_PATHFINDER_FOR_SHIPS_HELPTEXT                :Pfadsuch-Algorithmus für Schiffe
STR_CONFIG_SETTING_REVERSE_AT_SIGNALS                           :Automatisches Umdrehen an Signalen: {STRING}
STR_CONFIG_SETTING_REVERSE_AT_SIGNALS_HELPTEXT                  :Erlaube Zügen, an Signalen umzudrehen, wenn sie dort zu lange gewartet haben

STR_CONFIG_SETTING_QUERY_CAPTION                                :{WHITE}Wert der Einstellung ändern

STR_CONFIG_SETTING_ADJACENT_CROSSINGS                           :Schließe benachbarte Bahnübergänge: {STRING}
STR_CONFIG_SETTING_ADJACENT_CROSSINGS_HELPTEXT                  :Schließt alle Bahnübergänge benachbarter paralleler Gleise wenn eines oder mehrere der Gleise befahren werden

STR_CONFIG_SETTING_PAY_FOR_REPAIR_VEHICLE                       :Zahle für Reparaturen: {STRING}
STR_CONFIG_SETTING_PAY_FOR_REPAIR_VEHICLE_HELPTEXT              :Zahle für die Reparatur der Fahrzeuge nach Pannen.
STR_CONFIG_SETTING_REPAIR_COST                                  :Reparaturkosten: 1/{STRING} der Beschaffungskosten
STR_CONFIG_SETTING_REPAIR_COST_HELPTEXT                         :Kosten der Reparatur nach Pannen.

# Config errors
STR_CONFIG_ERROR                                                :{WHITE}Fehler in der Konfigurations-Datei...
STR_CONFIG_ERROR_ARRAY                                          :{WHITE}... Fehler im Array '{STRING}'
STR_CONFIG_ERROR_INVALID_VALUE                                  :{WHITE}... ungültiger Wert '{STRING}' für '{STRING}'
STR_CONFIG_ERROR_TRAILING_CHARACTERS                            :{WHITE}... angehängte Zeichen an der Einstellung '{STRING}'
STR_CONFIG_ERROR_DUPLICATE_GRFID                                :{WHITE}... ignoriere NewGRF '{STRING}': identische GRF ID wie '{STRING}'
STR_CONFIG_ERROR_INVALID_GRF                                    :{WHITE}... ignoriere ungültiges NewGRF '{STRING}': {STRING}
STR_CONFIG_ERROR_INVALID_GRF_NOT_FOUND                          :nicht gefunden
STR_CONFIG_ERROR_INVALID_GRF_UNSAFE                             :ungeignet für statischen Gebrauch
STR_CONFIG_ERROR_INVALID_GRF_SYSTEM                             :System - NewGRF
STR_CONFIG_ERROR_INVALID_GRF_INCOMPATIBLE                       :inkompatibel zu dieser OpenTTD - Version
STR_CONFIG_ERROR_INVALID_GRF_UNKNOWN                            :unbekannt
STR_CONFIG_ERROR_INVALID_SAVEGAME_COMPRESSION_LEVEL             :{WHITE}... Kompressionsgrad '{STRING}' ist ungültig
STR_CONFIG_ERROR_INVALID_SAVEGAME_COMPRESSION_ALGORITHM         :{WHITE}... '{STRING}' nicht als Format für Spielstände verfügbar. Nutze stattdessen '{STRING}'
STR_CONFIG_ERROR_INVALID_BASE_GRAPHICS_NOT_FOUND                :{WHITE}... ignoriere Basisgrafiken '{STRING}': nicht gefunden
STR_CONFIG_ERROR_INVALID_BASE_SOUNDS_NOT_FOUND                  :{WHITE}... ignoriere Basissounds '{STRING}': nicht gefunden
STR_CONFIG_ERROR_INVALID_BASE_MUSIC_NOT_FOUND                   :{WHITE}... ignoriere Musikset '{STRING}': nicht gefunden
STR_CONFIG_ERROR_OUT_OF_MEMORY                                  :{WHITE}Zu wenig Arbeitsspeicher
STR_CONFIG_ERROR_SPRITECACHE_TOO_BIG                            :{WHITE}Reservieren von {BYTES} des Spritecaches fehlgeschlagen. Der Spritecache wurde auf {BYTES} verkleinert. Dies wird die Performance von OpenTTD verschlechtern. Um den Speicherbedarf zu verringern, kann man versuchen, 32bpp - Grafiken auszuschalten und/oder den Zoom-Level zu begrenzen

# Intro window
STR_INTRO_CAPTION                                               :{WHITE}OpenTTD {REV}

STR_INTRO_NEW_GAME                                              :{BLACK}Neues Spiel
STR_INTRO_LOAD_GAME                                             :{BLACK}Spiel laden
STR_INTRO_PLAY_SCENARIO                                         :{BLACK}Szenario spielen
STR_INTRO_PLAY_HEIGHTMAP                                        :{BLACK}Reliefkarte spielen
STR_INTRO_SCENARIO_EDITOR                                       :{BLACK}Szenarieneditor
STR_INTRO_MULTIPLAYER                                           :{BLACK}Mehrspieler

STR_INTRO_GAME_OPTIONS                                          :{BLACK}Spieleinstellungen
STR_INTRO_HIGHSCORE                                             :{BLACK}Bestenliste
STR_INTRO_CONFIG_SETTINGS_TREE                                  :{BLACK}Einstellungen
STR_INTRO_NEWGRF_SETTINGS                                       :{BLACK}NewGRF-Einstellungen
STR_INTRO_ONLINE_CONTENT                                        :{BLACK}Erweiterungen herunterladen
STR_INTRO_SCRIPT_SETTINGS                                       :{BLACK}KI- / Skripteinstellungen
STR_INTRO_QUIT                                                  :{BLACK}Beenden

STR_INTRO_TOOLTIP_NEW_GAME                                      :{BLACK}Ein neues Spiel beginnen. Strg+Klick überspringt Karteneinstellungen
STR_INTRO_TOOLTIP_LOAD_GAME                                     :{BLACK}Ein gespeichertes Spiel laden
STR_INTRO_TOOLTIP_PLAY_HEIGHTMAP                                :{BLACK}Ein neues Spiel mit Reliefkarte als Landschaft starten
STR_INTRO_TOOLTIP_PLAY_SCENARIO                                 :{BLACK}Starte ein neues Spiel basierend auf einem Szenario
STR_INTRO_TOOLTIP_SCENARIO_EDITOR                               :{BLACK}Eine eigene Karte oder Szenario erstellen
STR_INTRO_TOOLTIP_MULTIPLAYER                                   :{BLACK}Mehrspieler-Spiel beginnen

STR_INTRO_TOOLTIP_TEMPERATE                                     :{BLACK}Landschaft mit gemäßigtem Klima auswählen
STR_INTRO_TOOLTIP_SUB_ARCTIC_LANDSCAPE                          :{BLACK}Landschaft mit subarktischem Klima auswählen
STR_INTRO_TOOLTIP_SUB_TROPICAL_LANDSCAPE                        :{BLACK}Landschaft mit subtropischem Klima auswählen
STR_INTRO_TOOLTIP_TOYLAND_LANDSCAPE                             :{BLACK}Spielzeugland auswählen

STR_INTRO_TOOLTIP_GAME_OPTIONS                                  :{BLACK}Spieleinstellungen anzeigen und/oder ändern
STR_INTRO_TOOLTIP_HIGHSCORE                                     :{BLACK}Zeige die Bestenliste
STR_INTRO_TOOLTIP_CONFIG_SETTINGS_TREE                          :{BLACK}Einstellungen anzeigen
STR_INTRO_TOOLTIP_NEWGRF_SETTINGS                               :{BLACK}NewGRF-Einstellungen anzeigen und/oder ändern
STR_INTRO_TOOLTIP_ONLINE_CONTENT                                :{BLACK}Prüfe, ob neue oder aktualisierte Erweiterungen zum Herunterladen bereitstehen
STR_INTRO_TOOLTIP_SCRIPT_SETTINGS                               :{BLACK}Zeige KI- und Skripteinstellungen
STR_INTRO_TOOLTIP_QUIT                                          :{BLACK}OpenTTD beenden

STR_INTRO_BASESET                                               :{BLACK}Dem momentan ausgewählten Basisgrafiken fehl{P 0 "t" "en"} {NUM} Sprite{P 0 "" s}. Bitte überprüfe, ob es Updates für die Basisgrafiken gibt.
STR_INTRO_TRANSLATION                                           :{BLACK}Dieser Übersetzung fehl{P 0 t en} {NUM} String{P "" s}. Bitte hilf, OpenTTD zu verbessern und melde Dich als Übersetzer an. Siehe readme.txt für weitere Details.

# Quit window
STR_QUIT_CAPTION                                                :{WHITE}Verlassen
STR_QUIT_ARE_YOU_SURE_YOU_WANT_TO_EXIT_OPENTTD                  :{YELLOW}OpenTTD wirklich beenden und zu{}{STRING} zurückkehren?
STR_QUIT_YES                                                    :{BLACK}Ja
STR_QUIT_NO                                                     :{BLACK}Nein

# Supported OSes
STR_OSNAME_WINDOWS                                              :Windows
STR_OSNAME_DOS                                                  :DOS
STR_OSNAME_UNIX                                                 :Unix
STR_OSNAME_OSX                                                  :OS{NBSP}X
STR_OSNAME_BEOS                                                 :BeOS
STR_OSNAME_HAIKU                                                :Haiku
STR_OSNAME_MORPHOS                                              :MorphOS
STR_OSNAME_AMIGAOS                                              :AmigaOS
STR_OSNAME_OS2                                                  :OS/2
STR_OSNAME_SUNOS                                                :SunOS

# Abandon game
STR_ABANDON_GAME_CAPTION                                        :{WHITE}Spiel beenden
STR_ABANDON_GAME_QUERY                                          :{YELLOW}Das Spiel wirklich beenden?
STR_ABANDON_SCENARIO_QUERY                                      :{YELLOW}Soll das Szenario wirklich verlassen werden?

# Cheat window
STR_CHEATS                                                      :{WHITE}Cheats
STR_CHEATS_TOOLTIP                                              :{BLACK}Die Kontrollkästchen zeigen an, ob dieser Cheat schonmal verwendet worden ist
STR_CHEATS_WARNING                                              :{BLACK}Achtung! Hiermit betrügt man seine Mitbewerber. Man sollte bedenken, dass sie das niemals verzeihen werden
STR_CHEAT_MONEY                                                 :{LTBLUE}Kontostand um {CURRENCY_LONG} erhöhen
STR_CHEAT_CHANGE_COMPANY                                        :{LTBLUE}Spiele die Firma: {ORANGE}{COMMA}
STR_CHEAT_EXTRA_DYNAMITE                                        :{LTBLUE}Mächtigeres Abrisswerkzeug (entfernt Industrien und unbewegliche Objekte): {ORANGE}{STRING}
STR_CHEAT_CROSSINGTUNNELS                                       :{LTBLUE}Tunnel dürfen sich kreuzen: {ORANGE}{STRING}
STR_CHEAT_NO_JETCRASH                                           :{LTBLUE}Düsenflugzeuge stürzen auf kleinen Flughäfen nicht häufiger ab: {ORANGE}{STRING}
STR_CHEAT_EDIT_MAX_HL                                           :{LTBLUE}Ändere die maximale Höhe auf der Karte: {ORANGE}{NUM}
STR_CHEAT_EDIT_MAX_HL_QUERY_CAPT                                :{WHITE}Die Maximalhöhe von Bergen auf der Karte ändern
STR_CHEAT_SWITCH_CLIMATE_TEMPERATE_LANDSCAPE                    :Gemäßigt
STR_CHEAT_SWITCH_CLIMATE_SUB_ARCTIC_LANDSCAPE                   :Subarktisch
STR_CHEAT_SWITCH_CLIMATE_SUB_TROPICAL_LANDSCAPE                 :Subtropisch
STR_CHEAT_SWITCH_CLIMATE_TOYLAND_LANDSCAPE                      :Spielzeugland
STR_CHEAT_CHANGE_DATE                                           :{LTBLUE}Ändere Datum: {ORANGE}{DATE_SHORT}
STR_CHEAT_CHANGE_DATE_QUERY_CAPT                                :{WHITE}Ändert das Spieljahr
STR_CHEAT_SETUP_PROD                                            :{LTBLUE}Erlaube manuelles Ändern der Produktionsleistungen: {ORANGE}{STRING}

# Livery window
STR_LIVERY_CAPTION                                              :{WHITE}Neues Farbschema

STR_LIVERY_GENERAL_TOOLTIP                                      :{BLACK}Allgemeines Farbschema anzeigen
STR_LIVERY_TRAIN_TOOLTIP                                        :{BLACK}Zugfarbschema anzeigen
STR_LIVERY_ROAD_VEHICLE_TOOLTIP                                 :{BLACK}Fahrzeugfarbschema anzeigen
STR_LIVERY_SHIP_TOOLTIP                                         :{BLACK}Schiffsfarbschema anzeigen
STR_LIVERY_AIRCRAFT_TOOLTIP                                     :{BLACK}Flugzeugfarbschema anzeigen
STR_LIVERY_PRIMARY_TOOLTIP                                      :{BLACK}Wähle die Hauptfarbe für das gewählte Schema aus. Strg+Klick wählt diese Farbe für jedes Schema
STR_LIVERY_SECONDARY_TOOLTIP                                    :{BLACK}Wähle die Nebenfarbe für das ausgewählte Schema. Strg+Klick wählt diese Farbe für jedes Schema.
STR_LIVERY_PANEL_TOOLTIP                                        :{BLACK}Wähle ein Farbschema oder mehrere Farbschemata mittels Strg+Klick aus, um diese zu ändern. Klicke in das Kästchen, um ein Schema zu aktivieren

STR_LIVERY_DEFAULT                                              :Standardlackierung
STR_LIVERY_STEAM                                                :Dampflok
STR_LIVERY_DIESEL                                               :Diesellok
STR_LIVERY_ELECTRIC                                             :E-Lok
STR_LIVERY_MONORAIL                                             :Einschienenbahn
STR_LIVERY_MAGLEV                                               :Magnetschwebebahn
STR_LIVERY_DMU                                                  :VT
STR_LIVERY_EMU                                                  :ET
STR_LIVERY_PASSENGER_WAGON_STEAM                                :Passagierwaggon (Dampf)
STR_LIVERY_PASSENGER_WAGON_DIESEL                               :Passagierwaggon (Diesel)
STR_LIVERY_PASSENGER_WAGON_ELECTRIC                             :Passagierwaggon (elektrisch)
STR_LIVERY_PASSENGER_WAGON_MONORAIL                             :Passagierwaggon (Einschienenbahn)
STR_LIVERY_PASSENGER_WAGON_MAGLEV                               :Passagierwaggon (Magnetschwebebahn)
STR_LIVERY_FREIGHT_WAGON                                        :Güterwaggon
STR_LIVERY_BUS                                                  :Bus
STR_LIVERY_TRUCK                                                :Lastwagen
STR_LIVERY_PASSENGER_SHIP                                       :Passagierschiff
STR_LIVERY_FREIGHT_SHIP                                         :Frachter
STR_LIVERY_HELICOPTER                                           :Hubschrauber
STR_LIVERY_SMALL_PLANE                                          :Kleines Flugzeug
STR_LIVERY_LARGE_PLANE                                          :Großraumflugzeug
STR_LIVERY_PASSENGER_TRAM                                       :Straßenbahn
STR_LIVERY_FREIGHT_TRAM                                         :Frachtstraßenbahn

# Face selection window
STR_FACE_CAPTION                                                :{WHITE}Gesicht auswählen
STR_FACE_CANCEL_TOOLTIP                                         :{BLACK}Gesichtswahl abbrechen
STR_FACE_OK_TOOLTIP                                             :{BLACK}Gesichtswahl übernehmen
STR_FACE_RANDOM                                                 :{BLACK}Zufällig

STR_FACE_MALE_BUTTON                                            :{BLACK}Männlich
STR_FACE_MALE_TOOLTIP                                           :{BLACK}Wähle männliches Gesicht aus
STR_FACE_FEMALE_BUTTON                                          :{BLACK}Weiblich
STR_FACE_FEMALE_TOOLTIP                                         :{BLACK}Wähle weibliches Gesicht aus
STR_FACE_NEW_FACE_BUTTON                                        :{BLACK}Neues Gesicht
STR_FACE_NEW_FACE_TOOLTIP                                       :{BLACK}Wähle zufälliges neues Gesicht
STR_FACE_ADVANCED                                               :{BLACK}Detailliert
STR_FACE_ADVANCED_TOOLTIP                                       :{BLACK}Umfangreichere Wahl des Gesichts
STR_FACE_SIMPLE                                                 :{BLACK}Einfach
STR_FACE_SIMPLE_TOOLTIP                                         :{BLACK}Einfache Wahl des Gesichts
STR_FACE_LOAD                                                   :{BLACK}Laden
STR_FACE_LOAD_TOOLTIP                                           :{BLACK}Lade bevorzugtes Gesicht
STR_FACE_LOAD_DONE                                              :{WHITE}Das bevorzugte Gesicht wurde aus der OpenTTD-Konfigurationsdatei geladen
STR_FACE_FACECODE                                               :{BLACK}Gesichtsnummer
STR_FACE_FACECODE_TOOLTIP                                       :{BLACK}Nummer des Managergesichts betrachten und/oder setzen
STR_FACE_FACECODE_CAPTION                                       :{WHITE}Nummer des Gesichts betrachten / festlegen
STR_FACE_FACECODE_SET                                           :{WHITE}Neue Nummer wurde für das Gesicht registriert
STR_FACE_FACECODE_ERR                                           :{WHITE}Konnte keine Nummer für das Gesicht setzen, sie muss zwischen 0 und 4.294.967.295 liegen!
STR_FACE_SAVE                                                   :{BLACK}Speichern
STR_FACE_SAVE_TOOLTIP                                           :{BLACK}Speichere bevorzugtes Gesicht
STR_FACE_SAVE_DONE                                              :{WHITE}Dieses Gesicht wird als bevorzugtes Gesicht in der OpenTTD-Konfigurationsdatei gespeichert
STR_FACE_EUROPEAN                                               :{BLACK}Europäisch
STR_FACE_SELECT_EUROPEAN                                        :{BLACK}Auswahl europäischer Gesichter
STR_FACE_AFRICAN                                                :{BLACK}Afrikanisch
STR_FACE_SELECT_AFRICAN                                         :{BLACK}Auswahl afrikanischer Gesichter
STR_FACE_YES                                                    :Ja
STR_FACE_NO                                                     :Nein
STR_FACE_MOUSTACHE_EARRING_TOOLTIP                              :{BLACK}Schnauzbart oder Ohrring erlauben
STR_FACE_HAIR                                                   :Frisur:
STR_FACE_HAIR_TOOLTIP                                           :{BLACK}Frisur ändern
STR_FACE_EYEBROWS                                               :Augenbrauen:
STR_FACE_EYEBROWS_TOOLTIP                                       :{BLACK}Augenbrauen ändern
STR_FACE_EYECOLOUR                                              :Augenfarbe:
STR_FACE_EYECOLOUR_TOOLTIP                                      :{BLACK}Augenfarbe ändern
STR_FACE_GLASSES                                                :Brille:
STR_FACE_GLASSES_TOOLTIP                                        :{BLACK}Brille aufsetzen
STR_FACE_GLASSES_TOOLTIP_2                                      :{BLACK}Brille ändern
STR_FACE_NOSE                                                   :Nase:
STR_FACE_NOSE_TOOLTIP                                           :{BLACK}Nase ändern
STR_FACE_LIPS                                                   :Lippen:
STR_FACE_MOUSTACHE                                              :Schnauzbart:
STR_FACE_LIPS_MOUSTACHE_TOOLTIP                                 :{BLACK}Lippen oder Schnauzbart ändern
STR_FACE_CHIN                                                   :Kinn:
STR_FACE_CHIN_TOOLTIP                                           :{BLACK}Kinn ändern
STR_FACE_JACKET                                                 :Jackett:
STR_FACE_JACKET_TOOLTIP                                         :{BLACK}Jackett ändern
STR_FACE_COLLAR                                                 :Kragen:
STR_FACE_COLLAR_TOOLTIP                                         :{BLACK}Kragen ändern
STR_FACE_TIE                                                    :Krawatte:
STR_FACE_EARRING                                                :Ohrring:
STR_FACE_TIE_EARRING_TOOLTIP                                    :{BLACK}Krawatte oder Ohrring ändern

# Network server list
STR_NETWORK_SERVER_LIST_CAPTION                                 :{WHITE}Mehrspieler
STR_NETWORK_SERVER_LIST_ADVERTISED                              :{BLACK}Angekündigt
STR_NETWORK_SERVER_LIST_ADVERTISED_TOOLTIP                      :{BLACK}Zwischen öffentlich angekündigtem (Internet) und nicht angekündigtem (Local Area Network, LAN) Spiel wählen
STR_NETWORK_SERVER_LIST_ADVERTISED_NO                           :Nein
STR_NETWORK_SERVER_LIST_ADVERTISED_YES                          :Ja
STR_NETWORK_SERVER_LIST_PLAYER_NAME                             :{BLACK}Spielername:
STR_NETWORK_SERVER_LIST_ENTER_NAME_TOOLTIP                      :{BLACK}Dieser Name dient zur Identifizierung anderen Spielern gegenüber

STR_NETWORK_SERVER_LIST_GAME_NAME                               :{BLACK}Name
STR_NETWORK_SERVER_LIST_GAME_NAME_TOOLTIP                       :{BLACK}Name des Spiels
STR_NETWORK_SERVER_LIST_GENERAL_ONLINE                          :{BLACK}{COMMA}/{COMMA} - {COMMA}/{COMMA}
STR_NETWORK_SERVER_LIST_CLIENTS_CAPTION                         :{BLACK}Teilnehmer
STR_NETWORK_SERVER_LIST_CLIENTS_CAPTION_TOOLTIP                 :{BLACK}Teilnehmer anwesend/max.{}Firmen anwesend/max.
STR_NETWORK_SERVER_LIST_MAP_SIZE_SHORT                          :{BLACK}{COMMA}x{COMMA}
STR_NETWORK_SERVER_LIST_MAP_SIZE_CAPTION                        :{BLACK}Spielfeldgröße
STR_NETWORK_SERVER_LIST_MAP_SIZE_CAPTION_TOOLTIP                :{BLACK}Spielfeldgröße{}Klick sortiert nach Fläche
STR_NETWORK_SERVER_LIST_DATE_CAPTION                            :{BLACK}Datum
STR_NETWORK_SERVER_LIST_DATE_CAPTION_TOOLTIP                    :{BLACK}Momentanes Spieljahr
STR_NETWORK_SERVER_LIST_YEARS_CAPTION                           :{BLACK}Jahre
STR_NETWORK_SERVER_LIST_YEARS_CAPTION_TOOLTIP                   :{BLACK}Jahre seit Spielbeginn
STR_NETWORK_SERVER_LIST_INFO_ICONS_TOOLTIP                      :{BLACK}Sprache, Server-Version, etc.

STR_NETWORK_SERVER_LIST_CLICK_GAME_TO_SELECT                    :{BLACK}Ein Spiel der Liste durch Anklicken wählen
STR_NETWORK_SERVER_LIST_LAST_JOINED_SERVER                      :{BLACK}Zuletzt besuchtes Spiel:
STR_NETWORK_SERVER_LIST_CLICK_TO_SELECT_LAST                    :{BLACK}Zuletzt besuchten Server auswählen

STR_NETWORK_SERVER_LIST_GAME_INFO                               :{SILVER}SPIEL-INFO
STR_NETWORK_SERVER_LIST_CLIENTS                                 :{SILVER}Teilnehmer: {WHITE}{COMMA} / {COMMA} - {COMMA} / {COMMA}
STR_NETWORK_SERVER_LIST_LANGUAGE                                :{SILVER}Sprache: {WHITE}{STRING}
STR_NETWORK_SERVER_LIST_LANDSCAPE                               :{SILVER}Landschaft: {WHITE}{STRING}
STR_NETWORK_SERVER_LIST_MAP_SIZE                                :{SILVER}Spielfeldgröße: {WHITE}{COMMA}x{COMMA}
STR_NETWORK_SERVER_LIST_SERVER_VERSION                          :{SILVER}Serverversion: {WHITE}{STRING}
STR_NETWORK_SERVER_LIST_SERVER_ADDRESS                          :{SILVER}Serveradresse: {WHITE}{STRING}
STR_NETWORK_SERVER_LIST_START_DATE                              :{SILVER}Startdatum: {WHITE}{DATE_SHORT}
STR_NETWORK_SERVER_LIST_CURRENT_DATE                            :{SILVER}Aktuelles Datum: {WHITE}{DATE_SHORT}
STR_NETWORK_SERVER_LIST_PASSWORD                                :{SILVER}Passwortgeschützt!
STR_NETWORK_SERVER_LIST_SERVER_OFFLINE                          :{SILVER}SERVER OFFLINE
STR_NETWORK_SERVER_LIST_SERVER_FULL                             :{SILVER}SERVER VOLL
STR_NETWORK_SERVER_LIST_VERSION_MISMATCH                        :{SILVER}VERSIONSKONFLIKT
STR_NETWORK_SERVER_LIST_GRF_MISMATCH                            :{SILVER}NEWGRF-KONFLIKT

STR_NETWORK_SERVER_LIST_JOIN_GAME                               :{BLACK}Spiel betreten
STR_NETWORK_SERVER_LIST_REFRESH                                 :{BLACK}Aktualisieren
STR_NETWORK_SERVER_LIST_REFRESH_TOOLTIP                         :{BLACK}Aktualisiert die Serverinformationen

STR_NETWORK_SERVER_LIST_FIND_SERVER                             :{BLACK}Server suchen
STR_NETWORK_SERVER_LIST_FIND_SERVER_TOOLTIP                     :{BLACK}Netzwerk nach einem Server durchsuchen
STR_NETWORK_SERVER_LIST_ADD_SERVER                              :{BLACK}Server hinzufügen
STR_NETWORK_SERVER_LIST_ADD_SERVER_TOOLTIP                      :{BLACK}Fügt einen Server zu der Liste von Servern hinzu, die immer nach laufenden Spielen kontrolliert werden
STR_NETWORK_SERVER_LIST_START_SERVER                            :{BLACK}Server starten
STR_NETWORK_SERVER_LIST_START_SERVER_TOOLTIP                    :{BLACK}Einen eigenen Server starten

STR_NETWORK_SERVER_LIST_PLAYER_NAME_OSKTITLE                    :{BLACK}Bitte eigenen Namen eingeben
STR_NETWORK_SERVER_LIST_ENTER_IP                                :{BLACK}IP-Adresse des Servers eingeben

# Start new multiplayer server
STR_NETWORK_START_SERVER_CAPTION                                :{WHITE}Neues Mehrspieler-Spiel beginnen

STR_NETWORK_START_SERVER_NEW_GAME_NAME                          :{BLACK}Spielname:
STR_NETWORK_START_SERVER_NEW_GAME_NAME_TOOLTIP                  :{BLACK}Der Name des Spieles wird anderen Spielern im Mehrspielerdialog angezeigt
STR_NETWORK_START_SERVER_SET_PASSWORD                           :{BLACK}Passwort setzen
STR_NETWORK_START_SERVER_PASSWORD_TOOLTIP                       :{BLACK}Ein Passwort verhindert, dass unbefugte Leute beitreten

STR_NETWORK_START_SERVER_UNADVERTISED                           :Nein
STR_NETWORK_START_SERVER_ADVERTISED                             :Ja
STR_NETWORK_START_SERVER_CLIENTS_SELECT                         :{BLACK}{NUM} Teilnehmer
STR_NETWORK_START_SERVER_NUMBER_OF_CLIENTS                      :{BLACK}Maximale Teilnehmeranzahl:
STR_NETWORK_START_SERVER_NUMBER_OF_CLIENTS_TOOLTIP              :{BLACK}Auswahl der maximal erlaubten Anzahl von Teilnehmern. Nicht alle Slots müssen belegt werden
STR_NETWORK_START_SERVER_COMPANIES_SELECT                       :{BLACK}{NUM} Firm{P a en}
STR_NETWORK_START_SERVER_NUMBER_OF_COMPANIES                    :{BLACK}Maximale Firmenanzahl:
STR_NETWORK_START_SERVER_NUMBER_OF_COMPANIES_TOOLTIP            :{BLACK}Begrenzt den Server auf eine bestimmte Anzahl an Firmen
STR_NETWORK_START_SERVER_SPECTATORS_SELECT                      :{BLACK}{NUM} Zuschauer
STR_NETWORK_START_SERVER_NUMBER_OF_SPECTATORS                   :{BLACK}Maximale Zuschaueranzahl:
STR_NETWORK_START_SERVER_NUMBER_OF_SPECTATORS_TOOLTIP           :{BLACK}Begrenzt den Server auf eine gewisse Anzahl an Zuschauern
STR_NETWORK_START_SERVER_LANGUAGE_SPOKEN                        :{BLACK}Gesprochene Sprache:
STR_NETWORK_START_SERVER_LANGUAGE_TOOLTIP                       :{BLACK}Damit andere Spieler wissen, welche Sprache auf diesem Server gesprochen wird

STR_NETWORK_START_SERVER_NEW_GAME_NAME_OSKTITLE                 :{BLACK}Namen für das Netzwerkspiel eingeben

# Network game languages
############ Leave those lines in this order!!
STR_NETWORK_LANG_ANY                                            :Egal
STR_NETWORK_LANG_ENGLISH                                        :Englisch
STR_NETWORK_LANG_GERMAN                                         :Deutsch
STR_NETWORK_LANG_FRENCH                                         :Französisch
STR_NETWORK_LANG_BRAZILIAN                                      :Brasilianisch
STR_NETWORK_LANG_BULGARIAN                                      :Bulgarisch
STR_NETWORK_LANG_CHINESE                                        :Chinesisch
STR_NETWORK_LANG_CZECH                                          :Tschechisch
STR_NETWORK_LANG_DANISH                                         :Dänisch
STR_NETWORK_LANG_DUTCH                                          :Niederländisch
STR_NETWORK_LANG_ESPERANTO                                      :Esperanto
STR_NETWORK_LANG_FINNISH                                        :Finnisch
STR_NETWORK_LANG_HUNGARIAN                                      :Ungarisch
STR_NETWORK_LANG_ICELANDIC                                      :Isländisch
STR_NETWORK_LANG_ITALIAN                                        :Italienisch
STR_NETWORK_LANG_JAPANESE                                       :Japanisch
STR_NETWORK_LANG_KOREAN                                         :Koreanisch
STR_NETWORK_LANG_LITHUANIAN                                     :Litauisch
STR_NETWORK_LANG_NORWEGIAN                                      :Norwegisch
STR_NETWORK_LANG_POLISH                                         :Polnisch
STR_NETWORK_LANG_PORTUGUESE                                     :Portugiesisch
STR_NETWORK_LANG_ROMANIAN                                       :Rumänisch
STR_NETWORK_LANG_RUSSIAN                                        :Russisch
STR_NETWORK_LANG_SLOVAK                                         :Slowakisch
STR_NETWORK_LANG_SLOVENIAN                                      :Slowenisch
STR_NETWORK_LANG_SPANISH                                        :Spanisch
STR_NETWORK_LANG_SWEDISH                                        :Schwedisch
STR_NETWORK_LANG_TURKISH                                        :Türkisch
STR_NETWORK_LANG_UKRAINIAN                                      :Ukrainisch
STR_NETWORK_LANG_AFRIKAANS                                      :Afrikaans
STR_NETWORK_LANG_CROATIAN                                       :Kroatisch
STR_NETWORK_LANG_CATALAN                                        :Katalanisch
STR_NETWORK_LANG_ESTONIAN                                       :Estnisch
STR_NETWORK_LANG_GALICIAN                                       :Galizisch
STR_NETWORK_LANG_GREEK                                          :Griechisch
STR_NETWORK_LANG_LATVIAN                                        :Lettisch
############ End of leave-in-this-order

# Network game lobby
STR_NETWORK_GAME_LOBBY_CAPTION                                  :{WHITE}Mehrspielerlobby

STR_NETWORK_GAME_LOBBY_PREPARE_TO_JOIN                          :{BLACK}Spieleintritt vorbereiten: {ORANGE}{STRING}
STR_NETWORK_GAME_LOBBY_COMPANY_LIST_TOOLTIP                     :{BLACK}Eine Liste aller Firmen, die sich im Spiel befinden. Man kann einer Firma beitreten oder eine eigene Firma gründen, sofern ein Platz frei ist

STR_NETWORK_GAME_LOBBY_COMPANY_INFO                             :{SILVER}Firmenprofil
STR_NETWORK_GAME_LOBBY_COMPANY_NAME                             :{SILVER}Firmenname: {WHITE}{STRING}
STR_NETWORK_GAME_LOBBY_INAUGURATION_YEAR                        :{SILVER}Gründung: {WHITE}{NUM}
STR_NETWORK_GAME_LOBBY_VALUE                                    :{SILVER}Firmenwert: {WHITE}{CURRENCY_LONG}
STR_NETWORK_GAME_LOBBY_CURRENT_BALANCE                          :{SILVER}Kontostand: {WHITE}{CURRENCY_LONG}
STR_NETWORK_GAME_LOBBY_LAST_YEARS_INCOME                        :{SILVER}Einkommen (letzes Jahr): {WHITE}{CURRENCY_LONG}
STR_NETWORK_GAME_LOBBY_PERFORMANCE                              :{SILVER}Leistung: {WHITE}{NUM}

STR_NETWORK_GAME_LOBBY_VEHICLES                                 :{SILVER}Fahrzeuge: {WHITE}{NUM} {TRAIN}, {NUM} {LORRY}, {NUM} {BUS}, {NUM} {SHIP}, {NUM} {PLANE}
STR_NETWORK_GAME_LOBBY_STATIONS                                 :{SILVER}Stationen: {WHITE}{NUM} {TRAIN}, {NUM} {LORRY}, {NUM} {BUS}, {NUM} {SHIP}, {NUM} {PLANE}
STR_NETWORK_GAME_LOBBY_PLAYERS                                  :{SILVER}Spieler: {WHITE}{STRING}

STR_NETWORK_GAME_LOBBY_NEW_COMPANY                              :{BLACK}Neue Firma
STR_NETWORK_GAME_LOBBY_NEW_COMPANY_TOOLTIP                      :{BLACK}Eine neue Firma gründen
STR_NETWORK_GAME_LOBBY_SPECTATE_GAME                            :{BLACK}Beim Spiel zusehen
STR_NETWORK_GAME_LOBBY_SPECTATE_GAME_TOOLTIP                    :{BLACK}Als Zuschauer dem Spiel zusehen
STR_NETWORK_GAME_LOBBY_JOIN_COMPANY                             :{BLACK}Firma beitreten
STR_NETWORK_GAME_LOBBY_JOIN_COMPANY_TOOLTIP                     :{BLACK}Beim Verwalten der ausgewählten Firma helfen

# Network connecting window
STR_NETWORK_CONNECTING_CAPTION                                  :{WHITE}Verbinden...

############ Leave those lines in this order!!
STR_NETWORK_CONNECTING_1                                        :{BLACK}(1/6) Verbinden...
STR_NETWORK_CONNECTING_2                                        :{BLACK}(2/6) Autorisieren...
STR_NETWORK_CONNECTING_3                                        :{BLACK}(3/6) Warten...
STR_NETWORK_CONNECTING_4                                        :{BLACK}(4/6) Herunterladen des Spielfeldes...
STR_NETWORK_CONNECTING_5                                        :{BLACK}(5/6) Spieldaten verarbeiten...
STR_NETWORK_CONNECTING_6                                        :{BLACK}(6/6) Registrieren...

STR_NETWORK_CONNECTING_SPECIAL_1                                :{BLACK}Spielinformationen holen...
STR_NETWORK_CONNECTING_SPECIAL_2                                :{BLACK}Firmeninformationen holen...
############ End of leave-in-this-order
STR_NETWORK_CONNECTING_WAITING                                  :{BLACK}{NUM} Teilnehmer vor Ihnen
STR_NETWORK_CONNECTING_DOWNLOADING_1                            :{BLACK}{BYTES} bis jetzt heruntergeladen
STR_NETWORK_CONNECTING_DOWNLOADING_2                            :{BLACK}{BYTES}/{BYTES} bisher heruntergeladen

STR_NETWORK_CONNECTION_DISCONNECT                               :{BLACK}Trennen

STR_NETWORK_NEED_GAME_PASSWORD_CAPTION                          :{WHITE}Server ist geschützt. Passwort eingeben:
STR_NETWORK_NEED_COMPANY_PASSWORD_CAPTION                       :{WHITE}Firma ist geschützt. Passwort eingeben:

# Network company list added strings
STR_NETWORK_COMPANY_LIST_CLIENT_LIST                            :{WHITE}Teilnehmerliste
STR_NETWORK_COMPANY_LIST_SPECTATE                               :{WHITE}Zuschauen
STR_NETWORK_COMPANY_LIST_NEW_COMPANY                            :{WHITE}Neue Firma

# Network client list
STR_NETWORK_CLIENTLIST_KICK                                     :Hinauswerfen
STR_NETWORK_CLIENTLIST_BAN                                      :Sperren
STR_NETWORK_CLIENTLIST_SPEAK_TO_ALL                             :Mit allen sprechen
STR_NETWORK_CLIENTLIST_SPEAK_TO_COMPANY                         :Mit Firma sprechen
STR_NETWORK_CLIENTLIST_SPEAK_TO_CLIENT                          :Private Nachricht

STR_NETWORK_SERVER                                              :Server
STR_NETWORK_CLIENT                                              :Teilnehmer
STR_NETWORK_SPECTATORS                                          :Zuschauer

STR_NETWORK_TOOLBAR_LIST_SPECTATOR                              :{BLACK}Zuschauer

# Network set password
STR_COMPANY_PASSWORD_CANCEL                                     :{BLACK}Eingegebenes Passwort nicht speichern
STR_COMPANY_PASSWORD_OK                                         :{BLACK}Der Firma ein Passwort zuweisen
STR_COMPANY_PASSWORD_CAPTION                                    :{WHITE}Firmenpasswort
STR_COMPANY_PASSWORD_MAKE_DEFAULT                               :{BLACK}Standard-Firmenpasswort
STR_COMPANY_PASSWORD_MAKE_DEFAULT_TOOLTIP                       :{BLACK}Benutze dieses Firmenpasswort als Standard für neue Firmen

# Network company info join/password
STR_COMPANY_VIEW_JOIN                                           :{BLACK}Beitreten
STR_COMPANY_VIEW_JOIN_TOOLTIP                                   :{BLACK}Beitreten und mit der ausgewählten Firma spielen
STR_COMPANY_VIEW_PASSWORD                                       :{BLACK}Passwort
STR_COMPANY_VIEW_PASSWORD_TOOLTIP                               :{BLACK}Die Firma durch ein Passwort schützen, sodass nur ausgewählte Spieler beitreten können
STR_COMPANY_VIEW_SET_PASSWORD                                   :{BLACK}Firmenpasswort setzen

# Network chat
STR_NETWORK_CHAT_SEND                                           :{BLACK}Abschicken
STR_NETWORK_CHAT_COMPANY_CAPTION                                :[Team] :
STR_NETWORK_CHAT_CLIENT_CAPTION                                 :[Privat] {STRING}:
STR_NETWORK_CHAT_ALL_CAPTION                                    :[Alle] :

STR_NETWORK_CHAT_COMPANY                                        :[Team] {STRING}: {WHITE}{STRING}
STR_NETWORK_CHAT_TO_COMPANY                                     :[Team] an {STRING}: {WHITE}{STRING}
STR_NETWORK_CHAT_CLIENT                                         :[Privat] {STRING}: {WHITE}{STRING}
STR_NETWORK_CHAT_TO_CLIENT                                      :[Privat] an {STRING}: {WHITE}{STRING}
STR_NETWORK_CHAT_ALL                                            :[Alle] {STRING}: {WHITE}{STRING}
STR_NETWORK_CHAT_OSKTITLE                                       :{BLACK}Chattext eingeben

# Network messages
STR_NETWORK_ERROR_NOTAVAILABLE                                  :{WHITE}Keine Netzwerkschnittstellen gefunden oder ohne ENABLE_NETWORK kompiliert
STR_NETWORK_ERROR_NOSERVER                                      :{WHITE}Keine Netzwerkspiele gefunden
STR_NETWORK_ERROR_NOCONNECTION                                  :{WHITE}Der Server antwortet nicht
STR_NETWORK_ERROR_NEWGRF_MISMATCH                               :{WHITE}Verbindung konnte nicht hergestellt werden, da die NewGRF-Versionen nicht übereinstimmen
STR_NETWORK_ERROR_DESYNC                                        :{WHITE}Synchronisation des Netzwerkspiels fehlgeschlagen
STR_NETWORK_ERROR_LOSTCONNECTION                                :{WHITE}Verbindung zum Netzwerkspiel verloren
STR_NETWORK_ERROR_SAVEGAMEERROR                                 :{WHITE}Spielstand konnte nicht vom Server geladen werden
STR_NETWORK_ERROR_SERVER_START                                  :{WHITE}Server konnte nicht gestartet werden
STR_NETWORK_ERROR_CLIENT_START                                  :{WHITE}Verbindung konnte nicht hergestellt werden
STR_NETWORK_ERROR_TIMEOUT                                       :{WHITE}Verbindung #{NUM} hat das Zeitlimit überschritten
STR_NETWORK_ERROR_SERVER_ERROR                                  :{WHITE}Protokollfehler: Die Verbindung musste getrennt werden
STR_NETWORK_ERROR_WRONG_REVISION                                :{WHITE}Diese Version des Spiels entspricht nicht der des Servers
STR_NETWORK_ERROR_WRONG_PASSWORD                                :{WHITE}Falsches Passwort
STR_NETWORK_ERROR_SERVER_FULL                                   :{WHITE}Der Server ist voll
STR_NETWORK_ERROR_SERVER_BANNED                                 :{WHITE}Sie sind auf diesem Server gesperrt
STR_NETWORK_ERROR_KICKED                                        :{WHITE}Sie wurden vom Server hinausgeworfen
STR_NETWORK_ERROR_CHEATER                                       :{WHITE}Mogeln ist auf diesem Server nicht erlaubt
STR_NETWORK_ERROR_TOO_MANY_COMMANDS                             :{WHITE}Es wurden zu viele Kommandos an den Server gesendet
STR_NETWORK_ERROR_TIMEOUT_PASSWORD                              :{WHITE}Zeit für die Eingabe des Passwortes wurde überschritten
STR_NETWORK_ERROR_TIMEOUT_COMPUTER                              :{WHITE}Dieser Computer ist sehr langsam, sodass er nicht mit dem Server mithalten kann
STR_NETWORK_ERROR_TIMEOUT_MAP                                   :{WHITE}Das Herunterladen der Karte dauerte zu lange
STR_NETWORK_ERROR_TIMEOUT_JOIN                                  :{WHITE}Der Beitritt zum Server dauerte zu lange

############ Leave those lines in this order!!
STR_NETWORK_ERROR_CLIENT_GENERAL                                :Allgemeiner Fehler
STR_NETWORK_ERROR_CLIENT_DESYNC                                 :Synchronisationsfehler
STR_NETWORK_ERROR_CLIENT_SAVEGAME                               :Spielfeld konnte nicht geladen werden
STR_NETWORK_ERROR_CLIENT_CONNECTION_LOST                        :Verbindung verloren
STR_NETWORK_ERROR_CLIENT_PROTOCOL_ERROR                         :Protokollfehler
STR_NETWORK_ERROR_CLIENT_NEWGRF_MISMATCH                        :NewGRF-Versionen stimmen nicht überein
STR_NETWORK_ERROR_CLIENT_NOT_AUTHORIZED                         :nicht autorisiert
STR_NETWORK_ERROR_CLIENT_NOT_EXPECTED                           :Ungültiges oder unerwartetes Datenpaket empfangen
STR_NETWORK_ERROR_CLIENT_WRONG_REVISION                         :Falsche Version
STR_NETWORK_ERROR_CLIENT_NAME_IN_USE                            :Name wird bereits verwendet
STR_NETWORK_ERROR_CLIENT_WRONG_PASSWORD                         :Falsches Spielpasswort
STR_NETWORK_ERROR_CLIENT_COMPANY_MISMATCH                       :Falsche Firmen-ID in DoCommand
STR_NETWORK_ERROR_CLIENT_KICKED                                 :vom Server hinausgeworfen
STR_NETWORK_ERROR_CLIENT_CHEATER                                :hat versucht zu mogeln
STR_NETWORK_ERROR_CLIENT_SERVER_FULL                            :Server voll
STR_NETWORK_ERROR_CLIENT_TOO_MANY_COMMANDS                      :sendete zu viele Kommandos
STR_NETWORK_ERROR_CLIENT_TIMEOUT_PASSWORD                       :Zeitüberschreitung beim Senden des Passworts
STR_NETWORK_ERROR_CLIENT_TIMEOUT_COMPUTER                       :Allgemeine Zeitüberschreitung
STR_NETWORK_ERROR_CLIENT_TIMEOUT_MAP                            :das Herunterladen der Karte dauerte zu lange
STR_NETWORK_ERROR_CLIENT_TIMEOUT_JOIN                           :Verarbeitung der Karte dauerte zu lange
############ End of leave-in-this-order

STR_NETWORK_ERROR_CLIENT_GUI_LOST_CONNECTION_CAPTION            :{WHITE}Möglicher Verbindungsabbruch
STR_NETWORK_ERROR_CLIENT_GUI_LOST_CONNECTION                    :{WHITE}Die letzte{P 0 "" n} {NUM} Sekunde{P "" n} wurden keine Daten vom Server empfangen

# Network related errors
STR_NETWORK_SERVER_MESSAGE                                      :*** {1:STRING}
############ Leave those lines in this order!!
STR_NETWORK_SERVER_MESSAGE_GAME_PAUSED                          :Spiel angehalten ({STRING})
STR_NETWORK_SERVER_MESSAGE_GAME_STILL_PAUSED_1                  :Spiel weiterhin angehalten ({STRING})
STR_NETWORK_SERVER_MESSAGE_GAME_STILL_PAUSED_2                  :Spiel weiterhin angehalten ({STRING}, {STRING})
STR_NETWORK_SERVER_MESSAGE_GAME_STILL_PAUSED_3                  :Spiel weiterhin angehalten ({STRING}, {STRING}, {STRING})
STR_NETWORK_SERVER_MESSAGE_GAME_STILL_PAUSED_4                  :Spiel immer noch angehalten ({STRING}, {STRING}, {STRING}, {STRING})
STR_NETWORK_SERVER_MESSAGE_GAME_UNPAUSED                        :Spiel fortgesetzt ({STRING})
STR_NETWORK_SERVER_MESSAGE_GAME_REASON_NOT_ENOUGH_PLAYERS       :Spieleranzahl
STR_NETWORK_SERVER_MESSAGE_GAME_REASON_CONNECTING_CLIENTS       :Teilnehmer meldet sich an
STR_NETWORK_SERVER_MESSAGE_GAME_REASON_MANUAL                   :manuell
STR_NETWORK_SERVER_MESSAGE_GAME_REASON_GAME_SCRIPT              :Skript
############ End of leave-in-this-order
STR_NETWORK_MESSAGE_CLIENT_LEAVING                              :geht
STR_NETWORK_MESSAGE_CLIENT_JOINED                               :*** {STRING} ist dem Spiel beigetreten
STR_NETWORK_MESSAGE_CLIENT_JOINED_ID                            :*** {STRING} ist dem Spiel beigetreten (Teilnehmer #{2:NUM})
STR_NETWORK_MESSAGE_CLIENT_COMPANY_JOIN                         :*** {STRING} ist der Firma #{2:NUM} beigetreten
STR_NETWORK_MESSAGE_CLIENT_COMPANY_SPECTATE                     :*** {STRING} ist den Zuschauern beigetreten
STR_NETWORK_MESSAGE_CLIENT_COMPANY_NEW                          :*** {STRING} hat eine neue Firma gegründet (#{2:NUM})
STR_NETWORK_MESSAGE_CLIENT_LEFT                                 :*** {STRING} hat das Spiel verlassen ({2:STRING})
STR_NETWORK_MESSAGE_NAME_CHANGE                                 :*** {STRING} hat seinen/ihren Namen in {STRING} geändert
STR_NETWORK_MESSAGE_GIVE_MONEY                                  :*** {STRING} gab der eigenen Firma {2:CURRENCY_LONG}
STR_NETWORK_MESSAGE_GAVE_MONEY_AWAY                             :*** Die eigene Firma übergab {1:STRING} {2:CURRENCY_LONG}
STR_NETWORK_MESSAGE_SERVER_SHUTDOWN                             :{WHITE}Der Server hat das Spiel beendet
STR_NETWORK_MESSAGE_SERVER_REBOOT                               :{WHITE}Der Server startet neu...{}Bitte warten...

# Content downloading window
STR_CONTENT_TITLE                                               :{WHITE}Herunterladen von Erweiterungen
STR_CONTENT_TYPE_CAPTION                                        :{BLACK}Art
STR_CONTENT_TYPE_CAPTION_TOOLTIP                                :{BLACK}Art der Erweiterung
STR_CONTENT_NAME_CAPTION                                        :{BLACK}Name
STR_CONTENT_NAME_CAPTION_TOOLTIP                                :{BLACK}Name der Erweiterung
STR_CONTENT_MATRIX_TOOLTIP                                      :{BLACK}Auf eine Zeile klicken, um Details zu sehen{}Kontrollkästchen anklicken, um zum Herunterladen auszuwählen
STR_CONTENT_SELECT_ALL_CAPTION                                  :{BLACK}Alles wählen
STR_CONTENT_SELECT_ALL_CAPTION_TOOLTIP                          :{BLACK}Alle Erweiterungen zum Herunterladen auswählen
STR_CONTENT_SELECT_UPDATES_CAPTION                              :{BLACK}Upgrades auswählen
STR_CONTENT_SELECT_UPDATES_CAPTION_TOOLTIP                      :{BLACK}Wähle bei allen vorhandenen Erweiterungen, von denen eine neuere Version verfügbar ist, diese zum Herunterladen aus
STR_CONTENT_UNSELECT_ALL_CAPTION                                :{BLACK}Alles abwählen
STR_CONTENT_UNSELECT_ALL_CAPTION_TOOLTIP                        :{BLACK}Keine Erweiterung zum Herunterladen auswählen
STR_CONTENT_SEARCH_EXTERNAL                                     :{BLACK}Externe Webseiten durchsuchen
STR_CONTENT_SEARCH_EXTERNAL_TOOLTIP                             :{BLACK}Inhalte, die nicht auf OpenTTD's Server für Online-Erweiterungen vorhanden sind, auf Webseiten suchen, die nicht mit OpenTTD in Verbindung stehen.
STR_CONTENT_SEARCH_EXTERNAL_DISCLAIMER_CAPTION                  :{WHITE}OpenTTD wird hiermit verlassen!
STR_CONTENT_SEARCH_EXTERNAL_DISCLAIMER                          :{WHITE}Die Bedingungen für den Download von Erweiterungen von fremden Webseiten variieren.{}Bei Problemen mit der Installation der Erweiterung in OpenTTD bitte auf der externen Webseite nach Anleitungen suchen.{}Fortfahren?
STR_CONTENT_FILTER_TITLE                                        :{BLACK}Filter für Stichworte oder Namen:
STR_CONTENT_OPEN_URL                                            :{BLACK}Webseite anzeigen
STR_CONTENT_OPEN_URL_TOOLTIP                                    :{BLACK}Webseite für diesen Eintrag anzeigen
STR_CONTENT_DOWNLOAD_CAPTION                                    :{BLACK}Herunterladen
STR_CONTENT_DOWNLOAD_CAPTION_TOOLTIP                            :{BLACK}Beginne die ausgewählten Erweiterung(en) herunterzuladen
STR_CONTENT_TOTAL_DOWNLOAD_SIZE                                 :{SILVER}Gesamtgröße der ausgewählten Erweiterungen: {WHITE}{BYTES}
STR_CONTENT_DETAIL_TITLE                                        :{SILVER}Beschreibung der Erweiterung
STR_CONTENT_DETAIL_SUBTITLE_UNSELECTED                          :{SILVER}Diese Erweiterung ist nicht zum Herunterladen ausgewählt
STR_CONTENT_DETAIL_SUBTITLE_SELECTED                            :{SILVER}Diese Erweiterung ist zum Herunterladen ausgewählt
STR_CONTENT_DETAIL_SUBTITLE_AUTOSELECTED                        :{SILVER}Diese Erweiterung wird für eine andere Erweiterung benötigt
STR_CONTENT_DETAIL_SUBTITLE_ALREADY_HERE                        :{SILVER}Diese Erweiterung ist schon vorhanden
STR_CONTENT_DETAIL_SUBTITLE_DOES_NOT_EXIST                      :{SILVER}Diese Erweiterung stammt aus einer unbekannten Quelle und kann von OpenTTD nicht heruntergeladen werden
STR_CONTENT_DETAIL_UPDATE                                       :{SILVER}Das ist ein Ersatz für {G einen eine ein ""} existierend{G en e es e} {STRING}
STR_CONTENT_DETAIL_NAME                                         :{SILVER}Name: {WHITE}{STRING}
STR_CONTENT_DETAIL_VERSION                                      :{SILVER}Version: {WHITE}{STRING}
STR_CONTENT_DETAIL_DESCRIPTION                                  :{SILVER}Beschreibung: {WHITE}{STRING}
STR_CONTENT_DETAIL_URL                                          :{SILVER}URL: {WHITE}{STRING}
STR_CONTENT_DETAIL_TYPE                                         :{SILVER}Typ: {WHITE}{STRING}
STR_CONTENT_DETAIL_FILESIZE                                     :{SILVER}Gesamtgröße der Erweiterung: {WHITE}{BYTES}
STR_CONTENT_DETAIL_SELECTED_BECAUSE_OF                          :{SILVER}Ausgewählt wegen: {WHITE}{STRING}
STR_CONTENT_DETAIL_DEPENDENCIES                                 :{SILVER}Abhängigkeiten: {WHITE}{STRING}
STR_CONTENT_DETAIL_TAGS                                         :{SILVER}Stichworte: {WHITE}{STRING}
STR_CONTENT_NO_ZLIB                                             :{WHITE}OpenTTD wurde ohne "zlib" erstellt...
STR_CONTENT_NO_ZLIB_SUB                                         :{WHITE}... Herunterladen von Erweiterungen nicht möglich!

# Order of these is important!
STR_CONTENT_TYPE_BASE_GRAPHICS                                  :{G=p}Basisgrafiken
STR_CONTENT_TYPE_NEWGRF                                         :{G=n}NewGRF
STR_CONTENT_TYPE_AI                                             :{G=w}KI
STR_CONTENT_TYPE_AI_LIBRARY                                     :{G=w}KI-Bibliothek
STR_CONTENT_TYPE_SCENARIO                                       :{G=n}Szenario
STR_CONTENT_TYPE_HEIGHTMAP                                      :{G=w}Reliefkarte
STR_CONTENT_TYPE_BASE_SOUNDS                                    :Basissound
STR_CONTENT_TYPE_BASE_MUSIC                                     :Musikset
STR_CONTENT_TYPE_GAME_SCRIPT                                    :Skript
STR_CONTENT_TYPE_GS_LIBRARY                                     :Skript - Bibliothek

# Content downloading progress window
STR_CONTENT_DOWNLOAD_TITLE                                      :{WHITE}Lade Erweiterungen herunter...
STR_CONTENT_DOWNLOAD_INITIALISE                                 :{WHITE}Fordere Dateien an...
STR_CONTENT_DOWNLOAD_FILE                                       :{WHITE}Lade momentan herunter: {STRING} ({NUM} von {NUM})
STR_CONTENT_DOWNLOAD_COMPLETE                                   :{WHITE}Alle Dateien heruntergeladen
STR_CONTENT_DOWNLOAD_PROGRESS_SIZE                              :{WHITE}{BYTES} von {BYTES} heruntergeladen ({NUM} %)

# Content downloading error messages
STR_CONTENT_ERROR_COULD_NOT_CONNECT                             :{WHITE}Kann keine Verbindung mit dem Server für Online-Erweiterungen herstellen...
STR_CONTENT_ERROR_COULD_NOT_DOWNLOAD                            :{WHITE}Herunterladen fehlgeschlagen...
STR_CONTENT_ERROR_COULD_NOT_DOWNLOAD_CONNECTION_LOST            :{WHITE}... Verbindung verloren
STR_CONTENT_ERROR_COULD_NOT_DOWNLOAD_FILE_NOT_WRITABLE          :{WHITE}... kann Datei nicht schreiben
STR_CONTENT_ERROR_COULD_NOT_EXTRACT                             :{WHITE}Kann heruntergeladene Datei nicht entpacken

STR_MISSING_GRAPHICS_SET_CAPTION                                :{WHITE}Fehlende Grafiken
STR_MISSING_GRAPHICS_SET_MESSAGE                                :{BLACK}OpenTTD benötigt Basisgrafiken, um zu funktionieren. Es konnten aber keine gefunden werden. Darf OpenTTD diese herunterladen und installieren?
STR_MISSING_GRAPHICS_YES_DOWNLOAD                               :{BLACK}Ja, Grafiken herunterladen
STR_MISSING_GRAPHICS_NO_QUIT                                    :{BLACK}Nein, OpenTTD beenden

# Transparency settings window
STR_TRANSPARENCY_CAPTION                                        :{WHITE}Transparenzeinstellungen
STR_TRANSPARENT_SIGNS_TOOLTIP                                   :{BLACK}Transparenz für Schilder einstellen. Strg+Klick, um Umschalten zu verhindern bzw. wieder zu erlauben
STR_TRANSPARENT_TREES_TOOLTIP                                   :{BLACK}Transparenz für Bäume einstellen. Strg+Klick, um Umschalten zu verhindern bzw. wieder zu erlauben
STR_TRANSPARENT_HOUSES_TOOLTIP                                  :{BLACK}Transparenz für Häuser einstellen. Strg+Klick, um Umschalten zu verhindern bzw. wieder zu erlauben
STR_TRANSPARENT_INDUSTRIES_TOOLTIP                              :{BLACK}Transparenz für Industrien einstellen. Strg+Klick, um Umschalten zu verhindern bzw. wieder zu erlauben
STR_TRANSPARENT_BUILDINGS_TOOLTIP                               :{BLACK}Transparenz für Bauten wie Stationen, Depots und Wegpunkte einstellen. Strg+Klick, um Umschalten zu verhindern bzw. wieder zu erlauben
STR_TRANSPARENT_BRIDGES_TOOLTIP                                 :{BLACK}Transparenz für Brücken einstellen. Strg+Klick, um Umschalten zu verhindern bzw. wieder zu erlauben
STR_TRANSPARENT_STRUCTURES_TOOLTIP                              :{BLACK}Transparenz für Bauten wie Leuchttürme und Sendemasten einstellen. Strg+Klick, um Umschalten zu verhindern bzw. wieder zu erlauben
STR_TRANSPARENT_CATENARY_TOOLTIP                                :{BLACK}Transparenz für Oberleitungen einstellen. Strg+Klick, um Umschalten zu verhindern bzw. wieder zu erlauben
STR_TRANSPARENT_LOADING_TOOLTIP                                 :{BLACK}Transparenz für Ladestandsanzeige einstellen. Strg+Klick, um Umschalten zu verhindern bzw. wieder zu erlauben
STR_TRANSPARENT_INVISIBLE_TOOLTIP                               :{BLACK}Objekte unsichtbar statt transparent machen

# Linkgraph legend window
STR_LINKGRAPH_LEGEND_CAPTION                                    :{BLACK}Legende der Frachtverbindungen
STR_LINKGRAPH_LEGEND_ALL                                        :{BLACK}Alle
STR_LINKGRAPH_LEGEND_NONE                                       :{BLACK}Keine
STR_LINKGRAPH_LEGEND_SELECT_COMPANIES                           :{BLACK}Anzuzeigende Firmen auswählen

# Linkgraph legend window and linkgraph legend in smallmap
STR_LINKGRAPH_LEGEND_UNUSED                                     :{TINY_FONT}{BLACK}unbenutzt
STR_LINKGRAPH_LEGEND_SATURATED                                  :{TINY_FONT}{BLACK}ausgeglichen
STR_LINKGRAPH_LEGEND_OVERLOADED                                 :{TINY_FONT}{BLACK}überlastet

# Base for station construction window(s)
STR_STATION_BUILD_COVERAGE_AREA_TITLE                           :{BLACK}Einzugsgebiet anzeigen
STR_STATION_BUILD_COVERAGE_OFF                                  :{BLACK}aus
STR_STATION_BUILD_COVERAGE_ON                                   :{BLACK}an
STR_STATION_BUILD_COVERAGE_AREA_OFF_TOOLTIP                     :{BLACK}Einzugsgebiet nicht anzeigen
STR_STATION_BUILD_COVERAGE_AREA_ON_TOOLTIP                      :{BLACK}Einzugsgebiet anzeigen
STR_STATION_BUILD_ACCEPTS_CARGO                                 :{BLACK}Nimmt an: {GOLD}{CARGO_LIST}
STR_STATION_BUILD_SUPPLIES_CARGO                                :{BLACK}Liefert: {GOLD}{CARGO_LIST}

# Join station window
STR_JOIN_STATION_CAPTION                                        :{WHITE}Verbinde mit Station
STR_JOIN_STATION_CREATE_SPLITTED_STATION                        :{YELLOW}Errichte eine getrennte Station

STR_JOIN_WAYPOINT_CAPTION                                       :{WHITE}Verbinde mit Wegpunkt
STR_JOIN_WAYPOINT_CREATE_SPLITTED_WAYPOINT                      :{YELLOW}Errichte einen getrennten Wegpunkt

# Rail construction toolbar
STR_RAIL_TOOLBAR_RAILROAD_CONSTRUCTION_CAPTION                  :Eisenbahnbau
STR_RAIL_TOOLBAR_ELRAIL_CONSTRUCTION_CAPTION                    :Bau elektrifizierter Strecken
STR_RAIL_TOOLBAR_MONORAIL_CONSTRUCTION_CAPTION                  :Einschienenbahnbau
STR_RAIL_TOOLBAR_MAGLEV_CONSTRUCTION_CAPTION                    :Magnetschwebebahnbau

STR_RAIL_TOOLBAR_TOOLTIP_BUILD_RAILROAD_TRACK                   :{BLACK}Gleise legen. Strg halten, um zwischen Bauen und Entfernen umzuschalten. Shift schaltet zwischen Bauen und Kostenvoranschlag um
STR_RAIL_TOOLBAR_TOOLTIP_BUILD_AUTORAIL                         :{BLACK}Gleise legen mit automatischer Wahl der Ausrichtung. Strg halten, um zwischen Bauen und Entfernen umzuschalten. Shift schaltet zwischen Bauen und Kostenvoranschlag um
STR_RAIL_TOOLBAR_TOOLTIP_BUILD_TRAIN_DEPOT_FOR_BUILDING         :{BLACK}Zugdepot bauen (zum Kauf und zur Wartung von Zügen). Shift schaltet zwischen Bauen und Kostenvoranschlag um
STR_RAIL_TOOLBAR_TOOLTIP_CONVERT_RAIL_TO_WAYPOINT               :{BLACK}Wegpunkt (auf vorhandenem Gleis) bauen. Strg+Klick, um Wegpunkte zu verbinden. Shift schaltet zwischen Bauen und Kostenvoranschlag um
STR_RAIL_TOOLBAR_TOOLTIP_BUILD_RAILROAD_STATION                 :{BLACK}Bahnhof bauen. Strg+Klick, um Stationen zu verbinden. Shift schaltet zwischen Bauen und Kostenvoranschlag um
STR_RAIL_TOOLBAR_TOOLTIP_BUILD_RAILROAD_SIGNALS                 :{BLACK}Signale errichten. Strg+Klick wechselt zwischen Formsignal-/Signaltypen{}Klicken und Ziehen, um mehrere Signale entlang einer geraden Strecke zu bauen. Strg halten, um bis zur nächsten Kreuzung zu bauen{}Strg+Klick auf die Schaltfläche zeigt das Signal-Menü. Shift schaltet zwischen Bauen und Kostenvoranschlag um
STR_RAIL_TOOLBAR_TOOLTIP_BUILD_RAILROAD_BRIDGE                  :{BLACK}Eisenbahnbrücke bauen. Shift schaltet zwischen Bauen und Kostenvoranschlag um
STR_RAIL_TOOLBAR_TOOLTIP_BUILD_RAILROAD_TUNNEL                  :{BLACK}Eisenbahntunnel bauen. Shift schaltet zwischen Bauen und Kostenvoranschlag um
STR_RAIL_TOOLBAR_TOOLTIP_TOGGLE_BUILD_REMOVE_FOR                :{BLACK}Umschalter für Bau/Abriss mit aktuellem Bauwerkzeug. Strg+Klick um die Gleise von Wegpunkten und Bahnhöfen ebenfalls zu entfernen
STR_RAIL_TOOLBAR_TOOLTIP_CONVERT_RAIL                           :{BLACK}Gleistyp in den ausgewählten umwandeln. Shift schaltet zwischen Bauen und Kostenvoranschlag um

STR_RAIL_NAME_RAILROAD                                          :Schienen
STR_RAIL_NAME_ELRAIL                                            :Elektrifizierte Schienen
STR_RAIL_NAME_MONORAIL                                          :Einschienenbahn
STR_RAIL_NAME_MAGLEV                                            :Magnetschwebebahn

# Rail depot construction window
STR_BUILD_DEPOT_TRAIN_ORIENTATION_CAPTION                       :{WHITE}Ausrichtung Zugdepot
STR_BUILD_DEPOT_TRAIN_ORIENTATION_TOOLTIP                       :{BLACK}Ausrichtung des Zugdepots auswählen

# Rail waypoint construction window
STR_WAYPOINT_CAPTION                                            :{WHITE}Wegpunkt
STR_WAYPOINT_GRAPHICS_TOOLTIP                                   :{BLACK}Wegpunktbauform auswählen

# Rail station construction window
STR_STATION_BUILD_RAIL_CAPTION                                  :{WHITE}Bahnhof bauen
STR_STATION_BUILD_ORIENTATION                                   :{BLACK}Ausrichtung
STR_STATION_BUILD_RAILROAD_ORIENTATION_TOOLTIP                  :{BLACK}Ausrichtung des Bahnhofs auswählen
STR_STATION_BUILD_NUMBER_OF_TRACKS                              :{BLACK}Anzahl der Gleise
STR_STATION_BUILD_NUMBER_OF_TRACKS_TOOLTIP                      :{BLACK}Anzahl der Bahnsteige wählen
STR_STATION_BUILD_PLATFORM_LENGTH                               :{BLACK}Bahnsteiglänge
STR_STATION_BUILD_PLATFORM_LENGTH_TOOLTIP                       :{BLACK}Bahnsteiglänge wählen
STR_STATION_BUILD_DRAG_DROP                                     :{BLACK}Klicken und Ziehen
STR_STATION_BUILD_DRAG_DROP_TOOLTIP                             :{BLACK}Stationsgröße durch Klicken und Ziehen frei wählbar

STR_STATION_BUILD_STATION_CLASS_TOOLTIP                         :{BLACK}Eine Stationsart zum Anzeigen auswählen
STR_STATION_BUILD_STATION_TYPE_TOOLTIP                          :{BLACK}Die Stationsart auswählen, die gebaut werden soll

STR_STATION_CLASS_DFLT                                          :Standardstation
STR_STATION_CLASS_WAYP                                          :Wegpunkte

# Signal window
STR_BUILD_SIGNAL_CAPTION                                        :{WHITE}Signalauswahl
STR_BUILD_SIGNAL_SEMAPHORE_NORM_TOOLTIP                         :{BLACK}Blocksignal (Formsignal){}Dies ist der einfachste Signaltyp. Bei Verwendung dieses Signaltyps darf sich immer nur ein Zug im Signalabschnitt aufhalten
STR_BUILD_SIGNAL_SEMAPHORE_ENTRY_TOOLTIP                        :{BLACK}Einfahrsignal (Formsignal){}Zeigt grün, wenn im nächsten Block mindestens ein Ausfahrsignal grün zeigt. Andernfalls zeigt es rot
STR_BUILD_SIGNAL_SEMAPHORE_EXIT_TOOLTIP                         :{BLACK}Ausfahrsignal (Formsignal){}Verhält sich wie ein Blocksignal, wird jedoch benötigt, um den Einfahr- oder Kombinationssignalen des Blockes "frei" zu melden
STR_BUILD_SIGNAL_SEMAPHORE_COMBO_TOOLTIP                        :{BLACK}Kombinationssignal (Formsignal){}Das Kombinationssignal ist gleichzeitig Aus- und Einfahrsignal. Somit werden umfangreiche Signalverschaltungen möglich
STR_BUILD_SIGNAL_SEMAPHORE_PBS_TOOLTIP                          :{BLACK}Pfadsignal (Formsignal){}Erlaubt mehreren Zügen gleichzeitig, einen Signalabschnitt zu befahren, sofern sie separate Gleisabschnitte belegen können. Pfadsignale können von hinten durchfahren werden
STR_BUILD_SIGNAL_SEMAPHORE_PBS_OWAY_TOOLTIP                     :{BLACK}Einseitiges Pfadsignal (Formsignal):{}Erlaubt mehreren Zügen, einen Signalabschnitt zu befahren, sofern sie separate Gleisabschnitte belegen können. Einseitige Pfadsignale können nicht von hinten durchfahren werden
STR_BUILD_SIGNAL_ELECTRIC_NORM_TOOLTIP                          :{BLACK}Blocksignal (Lichtsignal){}Dies ist der einfachste Signaltyp. Bei Verwendung dieses Signaltyps darf sich immer nur ein Zug im Signalabschnitt aufhalten
STR_BUILD_SIGNAL_ELECTRIC_ENTRY_TOOLTIP                         :{BLACK}Einfahrsignal (Lichtsignal){}Zeigt grün, wenn im folgenden Block mindestens ein Ausfahrsignal grün zeigt. Andernfalls zeigt es rot
STR_BUILD_SIGNAL_ELECTRIC_EXIT_TOOLTIP                          :{BLACK}Ausfahrsignal (Lichtsignal){}Verhält sich wie ein Blocksignal, gibt jedoch das Signal an Einfahr- und Kombinationssignale im vorherliegenden Block weiter
STR_BUILD_SIGNAL_ELECTRIC_COMBO_TOOLTIP                         :{BLACK}Kombinationssignal (Lichtsignal){}Das Kombinationssignal ist gleichzeitig Aus- und Einfahrsignal. Somit werden umfangreiche Signalverschaltungen möglich
STR_BUILD_SIGNAL_ELECTRIC_PBS_TOOLTIP                           :{BLACK}Pfadsignal (Lichtsignal){}Erlaubt mehreren Zügen gleichzeitig, einen Signalbereich zu befahren, sofern sie separate Gleisabschnitte belegen können. Normale Pfadsignale können von hinten durchfahren werden
STR_BUILD_SIGNAL_ELECTRIC_PBS_OWAY_TOOLTIP                      :{BLACK}Einseitiges Pfadsignal (Lichtsignal):{}Erlaubt mehreren Zügen, einen Signalbereich zu befahren, sofern sie separate Gleisabschnitte belegen können. Einseitige Pfadsignale können nicht von hinten durchfahren werden
STR_BUILD_SIGNAL_CONVERT_TOOLTIP                                :{BLACK}Signalumbau{}Wenn ausgewählt, werden bestehende Signale durch Anklicken zum ausgewählten Signaltyp umgebaut. Strg+Klick ändert die bestehende Bauform. Shift+Klick zeigt Kostenvoranschlag
STR_BUILD_SIGNAL_DRAG_SIGNALS_DENSITY_TOOLTIP                   :{BLACK}Signalabstand beim automatischen Bau durch Ziehen
STR_BUILD_SIGNAL_DRAG_SIGNALS_DENSITY_DECREASE_TOOLTIP          :{BLACK}Signalabstand verringern
STR_BUILD_SIGNAL_DRAG_SIGNALS_DENSITY_INCREASE_TOOLTIP          :{BLACK}Signalabstand erhöhen

# Tracerestrict GUI
STR_TRACE_RESTRICT_CONDITIONAL_COMPARATOR_EQUALS                :ist
STR_TRACE_RESTRICT_CONDITIONAL_COMPARATOR_NOT_EQUALS            :ist nicht
STR_TRACE_RESTRICT_CONDITIONAL_COMPARATOR_LESS_THAN             :<
STR_TRACE_RESTRICT_CONDITIONAL_COMPARATOR_LESS_EQUALS           :<=
STR_TRACE_RESTRICT_CONDITIONAL_COMPARATOR_MORE_THAN             :>
STR_TRACE_RESTRICT_CONDITIONAL_COMPARATOR_MORE_EQUALS           :>=
STR_TRACE_RESTRICT_CONDITIONAL_COMPARATOR_CARGO_EQUALS          :kann befördern
STR_TRACE_RESTRICT_CONDITIONAL_COMPARATOR_CARGO_NOT_EQUALS      :kann nicht befördern
STR_TRACE_RESTRICT_CONDITIONAL_IF                               :Wenn
STR_TRACE_RESTRICT_CONDITIONAL_ELIF                             :Sonst Wenn
STR_TRACE_RESTRICT_CONDITIONAL_ORIF                             :Oder Wenn
STR_TRACE_RESTRICT_CONDITIONAL_ELSE                             :Sonst
STR_TRACE_RESTRICT_CONDITIONAL_ENDIF                            :Ende Wenn
STR_TRACE_RESTRICT_VARIABLE_TRAIN_LENGTH                        :Fahrzeuglänge
STR_TRACE_RESTRICT_VARIABLE_MAX_SPEED                           :Höchstgeschwindigkeit
STR_TRACE_RESTRICT_VARIABLE_CURRENT_ORDER                       :momentaner Auftrag
STR_TRACE_RESTRICT_VARIABLE_NEXT_ORDER                          :nächster Auftrag
STR_TRACE_RESTRICT_VARIABLE_LAST_VISITED_STATION                :zuletzt besuchte Station
STR_TRACE_RESTRICT_VARIABLE_CARGO                               :Fracht
STR_TRACE_RESTRICT_VARIABLE_ENTRY_DIRECTION                     :Einfahrtrichtung

STR_TRACE_RESTRICT_VARIABLE_UNDEFINED                           :undefiniert

STR_TRACE_RESTRICT_START                                        :Start
STR_TRACE_RESTRICT_END                                          :Ende
STR_TRACE_RESTRICT_PF_DENY                                      :Verbiete
STR_TRACE_RESTRICT_PF_ALLOW                                     :Erlaube
STR_TRACE_RESTRICT_PF_ALLOW_LONG                                :Erlaube (übergehe vorheriges Verbot)
STR_TRACE_RESTRICT_RESERVE_THROUGH                              :Reserviere durch
STR_TRACE_RESTRICT_RESERVE_THROUGH_CANCEL                       :Übergehe Reservierung durch
STR_TRACE_RESTRICT_PF_PENALTY                                   :Strafe
STR_TRACE_RESTRICT_PF_VALUE_SMALL                               :klein
STR_TRACE_RESTRICT_PF_VALUE_MEDIUM                              :mittel
STR_TRACE_RESTRICT_PF_VALUE_LARGE                               :groß
STR_TRACE_RESTRICT_PF_VALUE_CUSTOM                              :selbstdefiniert
STR_TRACE_RESTRICT_DIRECTION_FRONT                              :Vorderseite
STR_TRACE_RESTRICT_DIRECTION_BACK                               :Rückseite
STR_TRACE_RESTRICT_DIRECTION_NE                                 :nord-ost
STR_TRACE_RESTRICT_DIRECTION_SE                                 :süd-ost
STR_TRACE_RESTRICT_DIRECTION_SW                                 :süd-west
STR_TRACE_RESTRICT_DIRECTION_NW                                 :nord-west

STR_TRACE_RESTRICT_TYPE_TOOLTIP                                 :{BLACK}Typ
STR_TRACE_RESTRICT_COND_COMPARATOR_TOOLTIP                      :{BLACK}Vergleichsoperator
STR_TRACE_RESTRICT_COND_VALUE_TOOLTIP                           :{BLACK}Wert
STR_TRACE_RESTRICT_CONDFLAGS_TOOLTIP                            :{BLACK}Bedingungstyp

STR_TRACE_RESTRICT_INSERT                                       :{BLACK}Einfügen
STR_TRACE_RESTRICT_REMOVE                                       :{BLACK}Entfernen
STR_TRACE_RESTRICT_RESET                                        :{BLACK}Zurücksetzen
STR_TRACE_RESTRICT_COPY                                         :{BLACK}Kopieren
STR_TRACE_RESTRICT_SHARE                                        :{BLACK}Teilen
STR_TRACE_RESTRICT_UNSHARE                                      :{BLACK}Teilen zurücknehmen
STR_TRACE_RESTRICT_SELECT_TARGET                                :{BLACK}Wähle Ziel
STR_TRACE_RESTRICT_SELECT_SIGNAL                                :{BLACK}Wähle Signal
STR_TRACE_RESTRICT_INSERT_TOOLTIP                               :{BLACK}Füge eine Anweisung ein
STR_TRACE_RESTRICT_REMOVE_TOOLTIP                               :{BLACK}Entferne die ausgewählte Anweisung

STR_TRACE_RESTRICT_COPY_TOOLTIP                                 :{BLACK}Kopiere die Anweisungen von einem anderen Signal
STR_TRACE_RESTRICT_SHARE_TOOLTIP                                :{BLACK}Teile die Anweisungen mit einem anderen Signal
STR_TRACE_RESTRICT_UNSHARE_TOOLTIP                              :{BLACK}Beende das Teilen der Anweisungen mit einem anderen Signal und erstelle stattdessen eine Kopie der Anweisungen

STR_TRACE_RESTRICT_ERROR_CAN_T_INSERT_ITEM                      :{WHITE}Kann die Anweisung nicht einfügen
STR_TRACE_RESTRICT_ERROR_CAN_T_MODIFY_ITEM                      :{WHITE}Kann die Anweisung nicht ändern
STR_TRACE_RESTRICT_ERROR_CAN_T_REMOVE_ITEM                      :{WHITE}Kann die Anweisung nicht entfernen
STR_TRACE_RESTRICT_ERROR_VALUE_TOO_LARGE                        :{WHITE}Wert zu groß, der größtmögiche Wert ist {DECIMAL}

STR_TRACE_RESTRICT_ERROR_CAN_T_REMOVE_ENDIF                     :Ein 'Ende Wenn' kann nicht entfernt werden

STR_TRACE_RESTRICT_ERROR_CAN_T_RESET_SIGNAL                     :{WHITE}Kann das Signal nicht zurücksetzen
STR_TRACE_RESTRICT_ERROR_CAN_T_COPY_PROGRAM                     :{WHITE}Kann die Anweisungen nicht kopieren
STR_TRACE_RESTRICT_ERROR_CAN_T_SHARE_PROGRAM                    :{WHITE}Kann die Anweisungen nicht teilen
STR_TRACE_RESTRICT_ERROR_CAN_T_UNSHARE_PROGRAM                  :{WHITE}Kann ddas Teilen der Anweisungen nicht aufheben

# Bridge selection window
STR_SELECT_RAIL_BRIDGE_CAPTION                                  :{WHITE}Eisenbahnbrücke auswählen
STR_SELECT_ROAD_BRIDGE_CAPTION                                  :{WHITE}Straßenbrücke wählen
STR_SELECT_BRIDGE_SELECTION_TOOLTIP                             :{BLACK}Brückenauswahl - Auf die gewünschte Brücke klicken, um sie zu bauen
STR_SELECT_BRIDGE_INFO                                          :{GOLD}{STRING},{} {VELOCITY} {WHITE}{CURRENCY_LONG}
STR_SELECT_BRIDGE_SCENEDIT_INFO                                 :{GOLD}{STRING},{} {VELOCITY}
STR_BRIDGE_NAME_SUSPENSION_STEEL                                :Stahlhängebrücke
STR_BRIDGE_NAME_GIRDER_STEEL                                    :Stahlträgerbrücke
STR_BRIDGE_NAME_CANTILEVER_STEEL                                :Auslegerbrücke (Stahl)
STR_BRIDGE_NAME_SUSPENSION_CONCRETE                             :Betonhängebrücke
STR_BRIDGE_NAME_WOODEN                                          :Holzbrücke
STR_BRIDGE_NAME_CONCRETE                                        :Betonbrücke
STR_BRIDGE_NAME_TUBULAR_STEEL                                   :Stahlrundbrücke
STR_BRIDGE_TUBULAR_SILICON                                      :Siliziumrundbrücke


# Road construction toolbar
STR_ROAD_TOOLBAR_ROAD_CONSTRUCTION_CAPTION                      :{WHITE}Straßenbau
STR_ROAD_TOOLBAR_TRAM_CONSTRUCTION_CAPTION                      :{WHITE}Straßenbahnbau
STR_ROAD_TOOLBAR_TOOLTIP_BUILD_ROAD_SECTION                     :{BLACK}Straße bauen. Strg halten, um zwischen Bauen und Entfernen umzuschalten. Shift schaltet zwischen Bauen und Kostenvoranschlag um
STR_ROAD_TOOLBAR_TOOLTIP_BUILD_TRAMWAY_SECTION                  :{BLACK}Straßenbahngleis bauen. Strg halten, um zwischen Bauen und Entfernen umzuschalten. Shift schaltet zwischen Bauen und Kostenvoranschlag um
STR_ROAD_TOOLBAR_TOOLTIP_BUILD_AUTOROAD                         :{BLACK}Straße mit automatischer Wahl der Ausrichtung bauen. Strg halten, um zwischen Bauen und Entfernen umzuschalten. Shift schaltet zwischen Bauen und Kostenvoranschlag um
STR_ROAD_TOOLBAR_TOOLTIP_BUILD_AUTOTRAM                         :{BLACK}Straßenbahngleis mit automatischer Wahl der Ausrichtung bauen. Strg halten, um zwischen Bauen und Entfernen umzuschalten. Shift schaltet zwischen Bauen und Kostenvoranschlag um
STR_ROAD_TOOLBAR_TOOLTIP_BUILD_ROAD_VEHICLE_DEPOT               :{BLACK}Fahrzeugdepot bauen (zum Kauf und zur Wartung von Fahrzeugen benötigt). Shift schaltet zwischen Bauen und Kostenvoranschlag um
STR_ROAD_TOOLBAR_TOOLTIP_BUILD_TRAM_VEHICLE_DEPOT               :{BLACK}Straßenbahndepot bauen (zum Kauf und zur Wartung von Straßenbahnen benötigt). Shift schaltet zwischen Bauen und Kostenvoranschlag um
STR_ROAD_TOOLBAR_TOOLTIP_BUILD_BUS_STATION                      :{BLACK}Bushaltestelle bauen. Strg+Klick, um Stationen zu verbinden. Shift schaltet zwischen Bauen und Kostenvoranschlag um
STR_ROAD_TOOLBAR_TOOLTIP_BUILD_PASSENGER_TRAM_STATION           :{BLACK}Straßenbahnhaltestelle bauen. Strg+Klick, um Stationen zu verbinden. Shift schaltet zwischen Bauen und Kostenvoranschlag um
STR_ROAD_TOOLBAR_TOOLTIP_BUILD_TRUCK_LOADING_BAY                :{BLACK}Lkw-Ladeplatz bauen. Strg+Klick, um Stationen zu verbinden. Shift schaltet zwischen Bauen und Kostenvoranschlag um
STR_ROAD_TOOLBAR_TOOLTIP_BUILD_CARGO_TRAM_STATION               :{BLACK}Güterstraßenbahnhaltestelle bauen. Strg+Klick, um Stationen zu verbinden. Shift schaltet zwischen Bauen und Kostenvoranschlag um
STR_ROAD_TOOLBAR_TOOLTIP_TOGGLE_ONE_WAY_ROAD                    :{BLACK}Einbahnstraßenbau ein/aus
STR_ROAD_TOOLBAR_TOOLTIP_BUILD_ROAD_BRIDGE                      :{BLACK}Straßenbrücke bauen. Shift schaltet zwischen Bauen und Kostenvoranschlag um
STR_ROAD_TOOLBAR_TOOLTIP_BUILD_TRAMWAY_BRIDGE                   :{BLACK}Straßenbahnbrücke bauen. Shift schaltet zwischen Bauen und Kostenvoranschlag um
STR_ROAD_TOOLBAR_TOOLTIP_BUILD_ROAD_TUNNEL                      :{BLACK}Straßentunnel bauen. Shift schaltet zwischen Bauen und Kostenvoranschlag um
STR_ROAD_TOOLBAR_TOOLTIP_BUILD_TRAMWAY_TUNNEL                   :{BLACK}Straßenbahntunnel bauen. Shift schaltet zwischen Bauen und Kostenvoranschlag um
STR_ROAD_TOOLBAR_TOOLTIP_TOGGLE_BUILD_REMOVE_FOR_ROAD           :{BLACK}Zwischen Bau und Abriss der Straße umschalten
STR_ROAD_TOOLBAR_TOOLTIP_TOGGLE_BUILD_REMOVE_FOR_TRAMWAYS       :{BLACK}Zwischen Bau und Abriss von Straßenbahngleisen umschalten

# Road depot construction window
STR_BUILD_DEPOT_ROAD_ORIENTATION_CAPTION                        :{WHITE}Ausrichtung Depot
STR_BUILD_DEPOT_ROAD_ORIENTATION_SELECT_TOOLTIP                 :{BLACK}Ausrichtung des Fahrzeugdepots wählen
STR_BUILD_DEPOT_TRAM_ORIENTATION_CAPTION                        :{WHITE}Ausrichtung Depot
STR_BUILD_DEPOT_TRAM_ORIENTATION_SELECT_TOOLTIP                 :{BLACK}Ausrichtung des Straßenbahndepots auswählen

# Road vehicle station construction window
STR_STATION_BUILD_BUS_ORIENTATION                               :{WHITE}Ausrichtung Bushaltestelle
STR_STATION_BUILD_BUS_ORIENTATION_TOOLTIP                       :{BLACK}Ausrichtung der Bushaltestelle auswählen
STR_STATION_BUILD_TRUCK_ORIENTATION                             :{WHITE}Ausrichtung Lkw-Ladeplatz
STR_STATION_BUILD_TRUCK_ORIENTATION_TOOLTIP                     :{BLACK}Ausrichtung des Lkw-Ladeplatzes auswählen
STR_STATION_BUILD_PASSENGER_TRAM_ORIENTATION                    :{WHITE}Ausrichtung der Straßenbahnhaltestelle
STR_STATION_BUILD_PASSENGER_TRAM_ORIENTATION_TOOLTIP            :{BLACK}Ausrichtung für die Straßenbahnhaltestelle wählen
STR_STATION_BUILD_CARGO_TRAM_ORIENTATION                        :{WHITE}Ausrichtung der Güterstraßenbahnhaltestelle
STR_STATION_BUILD_CARGO_TRAM_ORIENTATION_TOOLTIP                :{BLACK}Ausrichtung der Güterstraßenbahnhaltestelle auswählen

# Waterways toolbar (last two for SE only)
STR_WATERWAYS_TOOLBAR_CAPTION                                   :{WHITE}Wasserstraßenbau
STR_WATERWAYS_TOOLBAR_CAPTION_SE                                :{WHITE}Wasserstraßen
STR_WATERWAYS_TOOLBAR_BUILD_CANALS_TOOLTIP                      :{BLACK}Kanal bauen. Shift schaltet zwischen Bauen und Kostenvoranschlag um
STR_WATERWAYS_TOOLBAR_BUILD_LOCKS_TOOLTIP                       :{BLACK}Schleuse bauen. Shift schaltet zwischen Bauen und Kostenvoranschlag um
STR_WATERWAYS_TOOLBAR_BUILD_DEPOT_TOOLTIP                       :{BLACK}Werft bauen (für den Kauf und die Wartung von Schiffen benötigt). Shift schaltet zwischen Bauen und Kostenvoranschlag um
STR_WATERWAYS_TOOLBAR_BUILD_DOCK_TOOLTIP                        :{BLACK}Hafen bauen. Strg+Klick, um Stationen zu verbinden. Shift schaltet zwischen Bauen und Kostenvoranschlag um
STR_WATERWAYS_TOOLBAR_BUOY_TOOLTIP                              :{BLACK}Positionsboje, wird als Wegpunkt benötigt. Shift schaltet zwischen Bauen und Kostenvoranschlag um
STR_WATERWAYS_TOOLBAR_BUILD_AQUEDUCT_TOOLTIP                    :{BLACK}Aquädukt bauen. Shift schaltet zwischen Bauen und Kostenvoranschlag um
STR_WATERWAYS_TOOLBAR_CREATE_LAKE_TOOLTIP                       :{BLACK}Wasser erzeugen.{}Baut einen Kanal. Auf Meereshöhe wird bei gedrückter Strg-Taste ein Wasserfeld erzeugt, welches umliegendes Land flutet
STR_WATERWAYS_TOOLBAR_CREATE_RIVER_TOOLTIP                      :{BLACK}Flüsse platzieren

# Ship depot construction window
STR_DEPOT_BUILD_SHIP_CAPTION                                    :{WHITE}Ausrichtung der Werft
STR_DEPOT_BUILD_SHIP_ORIENTATION_TOOLTIP                        :{BLACK}Ausrichtung der Werft auswählen

# Dock construction window
STR_STATION_BUILD_DOCK_CAPTION                                  :{WHITE}Hafen

# Airport toolbar
STR_TOOLBAR_AIRCRAFT_CAPTION                                    :{WHITE}Flughäfen
STR_TOOLBAR_AIRCRAFT_BUILD_AIRPORT_TOOLTIP                      :{BLACK}Flughafen bauen. Strg+Klick, um Stationen zu verbinden. Shift schaltet zwischen Bauen und Kostenvoranschlag um

# Airport construction window
STR_STATION_BUILD_AIRPORT_CAPTION                               :{WHITE}Flughafen bauen
STR_STATION_BUILD_AIRPORT_TOOLTIP                               :{BLACK}Wähle die Größe/den Typ des Flughafens
STR_STATION_BUILD_AIRPORT_CLASS_LABEL                           :{BLACK}Flughafentyp
STR_STATION_BUILD_AIRPORT_LAYOUT_NAME                           :{BLACK}Layout {NUM}

STR_AIRPORT_SMALL                                               :Klein
STR_AIRPORT_CITY                                                :Stadt
STR_AIRPORT_METRO                                               :Großraum
STR_AIRPORT_INTERNATIONAL                                       :International
STR_AIRPORT_COMMUTER                                            :Nahverkehr
STR_AIRPORT_INTERCONTINENTAL                                    :Interkontinental
STR_AIRPORT_HELIPORT                                            :Heliport
STR_AIRPORT_HELIDEPOT                                           :Heliport mit Hangar
STR_AIRPORT_HELISTATION                                         :Flughafen mit Heliport

STR_AIRPORT_CLASS_SMALL                                         :Kleine Flughäfen
STR_AIRPORT_CLASS_LARGE                                         :Große Flughäfen
STR_AIRPORT_CLASS_HUB                                           :Luftfahrt-Drehkreuze
STR_AIRPORT_CLASS_HELIPORTS                                     :Flughäfen für Hubschrauber

STR_STATION_BUILD_NOISE                                         :{BLACK}Lärmbelastung: {GOLD}{COMMA}

# Landscaping toolbar
STR_LANDSCAPING_TOOLBAR                                         :{WHITE}Landschaftsbau
STR_LANDSCAPING_TOOLTIP_LOWER_A_CORNER_OF_LAND                  :{BLACK}Land absenken. Shift schaltet zwischen Bauen und Kostenvoranschlag um
STR_LANDSCAPING_TOOLTIP_RAISE_A_CORNER_OF_LAND                  :{BLACK}Land anheben. Shift schaltet zwischen Bauen und Kostenvoranschlag um
STR_LANDSCAPING_LEVEL_LAND_TOOLTIP                              :{BLACK}Höhe ausgleichen. Shift schaltet zwischen Bauen und Kostenvoranschlag um
STR_LANDSCAPING_TOOLTIP_PURCHASE_LAND                           :{BLACK}Land für künftige Nutzung kaufen. Shift schaltet zwischen Bauen und Kostenvoranschlag um

# Object construction window
STR_OBJECT_BUILD_CAPTION                                        :{WHITE}Objektauswahl
STR_OBJECT_BUILD_TOOLTIP                                        :{BLACK}Objektauswahl - Auf das gewünschte Objekt klicken, um es zu bauen. Shift schaltet zwischen Bauen und Kostenvoranschlag um
STR_OBJECT_BUILD_CLASS_TOOLTIP                                  :{BLACK}Objektklasse auswählen
STR_OBJECT_BUILD_PREVIEW_TOOLTIP                                :{BLACK}Vorschau des Objekts
STR_OBJECT_BUILD_SIZE                                           :{BLACK}Größe: {GOLD}{NUM} x {NUM} Felder

STR_OBJECT_CLASS_LTHS                                           :Leuchttürme
STR_OBJECT_CLASS_TRNS                                           :Sendemasten

# Tree planting window (last two for SE only)
STR_PLANT_TREE_CAPTION                                          :{WHITE}Bäume
STR_PLANT_TREE_TOOLTIP                                          :{BLACK}Wähle die zu pflanzende Baumart. Wenn auf dem Feld schon ein Baum steht, wird eine zufällige Baumart gepflanzt
STR_TREES_RANDOM_TYPE                                           :{BLACK}Zufällige Baumart
STR_TREES_RANDOM_TYPE_TOOLTIP                                   :{BLACK}Zufällige Baumart pflanzen. Shift schaltet zwischen Bauen und Kostenvoranschlag um
STR_TREES_RANDOM_TREES_BUTTON                                   :{BLACK}Zufällige Bäume
STR_TREES_RANDOM_TREES_TOOLTIP                                  :{BLACK}Bäume zufällig über die Landschaft verteilen

# Land generation window (SE)
STR_TERRAFORM_TOOLBAR_LAND_GENERATION_CAPTION                   :{WHITE}Land erstellen
STR_TERRAFORM_TOOLTIP_PLACE_ROCKY_AREAS_ON_LANDSCAPE            :{BLACK}Felsige Gebiete in der Landschaft platzieren
STR_TERRAFORM_TOOLTIP_DEFINE_DESERT_AREA                        :{BLACK}Wüstengebiet platzieren{}Zum Entfernen Strg-Taste drücken
STR_TERRAFORM_TOOLTIP_INCREASE_SIZE_OF_LAND_AREA                :{BLACK}Landfläche zum Anheben/Absenken vergrößern
STR_TERRAFORM_TOOLTIP_DECREASE_SIZE_OF_LAND_AREA                :{BLACK}Landfläche zum Anheben/Absenken verkleinern
STR_TERRAFORM_TOOLTIP_GENERATE_RANDOM_LAND                      :{BLACK}Erzeuge zufällige Landfläche
STR_TERRAFORM_SE_NEW_WORLD                                      :{BLACK}Neues Szenario erzeugen
STR_TERRAFORM_RESET_LANDSCAPE                                   :{BLACK}Landfläche zurücksetzen
STR_TERRAFORM_RESET_LANDSCAPE_TOOLTIP                           :{BLACK}Das gesamte Firmeneigentum vom Spielfeld entfernen

STR_QUERY_RESET_LANDSCAPE_CAPTION                               :{WHITE}Landfläche zurücksetzen
STR_RESET_LANDSCAPE_CONFIRMATION_TEXT                           :{WHITE}Soll wirklich das gesamte Firmeneigentum entfernt werden?

# Town generation window (SE)
STR_FOUND_TOWN_CAPTION                                          :{WHITE}Stadt gründen
STR_FOUND_TOWN_NEW_TOWN_BUTTON                                  :{BLACK}Neue Stadt
STR_FOUND_TOWN_NEW_TOWN_TOOLTIP                                 :{BLACK}Neue Stadt gründen. Shift+Klick zeigt einen Kostenvoranschlag
STR_FOUND_TOWN_RANDOM_TOWN_BUTTON                               :{BLACK}Zufällige Stadt
STR_FOUND_TOWN_RANDOM_TOWN_TOOLTIP                              :{BLACK}Stadt an zufälligem Ort gründen
STR_FOUND_TOWN_MANY_RANDOM_TOWNS                                :{BLACK}Viele zufällige Städte
STR_FOUND_TOWN_RANDOM_TOWNS_TOOLTIP                             :{BLACK}Das Spielfeld mit zufällig platzierten Städten füllen

STR_FOUND_TOWN_NAME_TITLE                                       :{YELLOW}Stadtname
STR_FOUND_TOWN_NAME_EDITOR_TITLE                                :{BLACK}Stadtnamen eingeben
STR_FOUND_TOWN_NAME_EDITOR_HELP                                 :{BLACK}Klicken, um einen Stadtnamen einzugeben
STR_FOUND_TOWN_NAME_RANDOM_BUTTON                               :{BLACK}Zufälliger Name
STR_FOUND_TOWN_NAME_RANDOM_TOOLTIP                              :{BLACK}Zufälligen neuen Namen erzeugen

STR_FOUND_TOWN_INITIAL_SIZE_TITLE                               :{YELLOW}Stadtgröße:
STR_FOUND_TOWN_INITIAL_SIZE_SMALL_BUTTON                        :{BLACK}Klein
STR_FOUND_TOWN_INITIAL_SIZE_MEDIUM_BUTTON                       :{BLACK}Mittel
STR_FOUND_TOWN_INITIAL_SIZE_LARGE_BUTTON                        :{BLACK}Groß
STR_FOUND_TOWN_SIZE_RANDOM                                      :{BLACK}Zufällig
STR_FOUND_TOWN_INITIAL_SIZE_TOOLTIP                             :{BLACK}Stadtgröße festlegen
STR_FOUND_TOWN_CITY                                             :{BLACK}Großstadt
STR_FOUND_TOWN_CITY_TOOLTIP                                     :{BLACK}Großstädte wachsen schneller als normale Städte und sind (abhängig von den Einstellungen) bereits bei der Gründung größer

STR_FOUND_TOWN_ROAD_LAYOUT                                      :{YELLOW}Städtischer Straßenbauplan:
STR_FOUND_TOWN_SELECT_TOWN_ROAD_LAYOUT                          :{BLACK}Straßenbauplan für diese Stadt auswählen
STR_FOUND_TOWN_SELECT_LAYOUT_ORIGINAL                           :{BLACK}Original
STR_FOUND_TOWN_SELECT_LAYOUT_BETTER_ROADS                       :{BLACK}Bessere Straßen
STR_FOUND_TOWN_SELECT_LAYOUT_2X2_GRID                           :{BLACK}2x2 Muster
STR_FOUND_TOWN_SELECT_LAYOUT_3X3_GRID                           :{BLACK}3x3 Muster
STR_FOUND_TOWN_SELECT_LAYOUT_RANDOM                             :{BLACK}Zufall

# Fund new industry window
STR_FUND_INDUSTRY_CAPTION                                       :{WHITE}Neue Industrie finanzieren
STR_FUND_INDUSTRY_SELECTION_TOOLTIP                             :{BLACK}Gewünschte Industrie aus der Liste auswählen
STR_FUND_INDUSTRY_MANY_RANDOM_INDUSTRIES                        :Viele zufällige Industrien
STR_FUND_INDUSTRY_MANY_RANDOM_INDUSTRIES_TOOLTIP                :{BLACK}Das Spielfeld mit zufällig platzierten Industrien füllen
STR_FUND_INDUSTRY_INDUSTRY_BUILD_COST                           :{BLACK}Kosten: {YELLOW}{CURRENCY_LONG}
STR_FUND_INDUSTRY_PROSPECT_NEW_INDUSTRY                         :{BLACK}Prospektieren
STR_FUND_INDUSTRY_BUILD_NEW_INDUSTRY                            :{BLACK}Bauen
STR_FUND_INDUSTRY_FUND_NEW_INDUSTRY                             :{BLACK}Finanzieren

# Industry cargoes window
STR_INDUSTRY_CARGOES_INDUSTRY_CAPTION                           :{WHITE}Produktionskette für {STRING}
STR_INDUSTRY_CARGOES_CARGO_CAPTION                              :{WHITE}Produktionskette für {STRING}
STR_INDUSTRY_CARGOES_PRODUCERS                                  :{WHITE}Zulieferer
STR_INDUSTRY_CARGOES_CUSTOMERS                                  :{WHITE}Abnehmer
STR_INDUSTRY_CARGOES_HOUSES                                     :{WHITE}Häuser
STR_INDUSTRY_CARGOES_INDUSTRY_TOOLTIP                           :{BLACK}Auf Industrie klicken, um ihre Lieferanten und Abnehmer anzuzeigen
STR_INDUSTRY_CARGOES_CARGO_TOOLTIP                              :{BLACK}{STRING}{}Auf Frachttyp klicken, um dessen Anbieter und Abnehmer anzuzeigen
STR_INDUSTRY_DISPLAY_CHAIN                                      :{BLACK}Produktionskette
STR_INDUSTRY_DISPLAY_CHAIN_TOOLTIP                              :{BLACK}Zeige Industrien, die Fracht liefern oder akzeptieren
STR_INDUSTRY_CARGOES_NOTIFY_SMALLMAP                            :{BLACK}Verweis auf Übersichtskarte
STR_INDUSTRY_CARGOES_NOTIFY_SMALLMAP_TOOLTIP                    :{BLACK}Wähle auch die angezeigte Industrie auf der Übersichtskarte
STR_INDUSTRY_CARGOES_SELECT_CARGO                               :{BLACK}Fracht wählen
STR_INDUSTRY_CARGOES_SELECT_CARGO_TOOLTIP                       :{BLACK}Fracht wählen, die angezeigt werden soll
STR_INDUSTRY_CARGOES_SELECT_INDUSTRY                            :{BLACK}Industrie wählen
STR_INDUSTRY_CARGOES_SELECT_INDUSTRY_TOOLTIP                    :{BLACK}Industrie wählen, die angezeigt werden soll

# Land area window
STR_LAND_AREA_INFORMATION_CAPTION                               :{WHITE}Gebietsinformation
STR_LAND_AREA_INFORMATION_COST_TO_CLEAR_N_A                     :{BLACK}Räumungskosten: {LTBLUE}Keine
STR_LAND_AREA_INFORMATION_COST_TO_CLEAR                         :{BLACK}Räumungskosten: {RED}{CURRENCY_LONG}
STR_LAND_AREA_INFORMATION_REVENUE_WHEN_CLEARED                  :{BLACK}Einnahmen beim Abriss: {LTBLUE}{CURRENCY_LONG}
STR_LAND_AREA_INFORMATION_OWNER_N_A                             :Niemand
STR_LAND_AREA_INFORMATION_OWNER                                 :{BLACK}Eigentümer: {LTBLUE}{STRING}
STR_LAND_AREA_INFORMATION_ROAD_OWNER                            :{BLACK}Straßenbesitzer: {LTBLUE}{STRING}
STR_LAND_AREA_INFORMATION_TRAM_OWNER                            :{BLACK}Straßenbahnbesitzer: {LTBLUE}{STRING}
STR_LAND_AREA_INFORMATION_RAIL_OWNER                            :{BLACK}Gleiseigentümer: {LTBLUE}{STRING}
STR_LAND_AREA_INFORMATION_LOCAL_AUTHORITY                       :{BLACK}Gehört zur Gemeinde: {LTBLUE}{STRING}
STR_LAND_AREA_INFORMATION_LOCAL_AUTHORITY_NONE                  :Keine
STR_LAND_AREA_INFORMATION_LANDINFO_COORDS                       :{BLACK}Koordinaten: {LTBLUE}{NUM} x {NUM} x {NUM} ({STRING})
STR_LAND_AREA_INFORMATION_BUILD_DATE                            :{BLACK}Errichtet am: {LTBLUE}{DATE_LONG}
STR_LAND_AREA_INFORMATION_STATION_CLASS                         :{BLACK}Stationsklasse: {LTBLUE}{STRING}
STR_LAND_AREA_INFORMATION_STATION_TYPE                          :{BLACK}Stationstyp: {LTBLUE}{STRING}
STR_LAND_AREA_INFORMATION_AIRPORT_CLASS                         :{BLACK}Flughafen-Kategorie: {LTBLUE}{STRING}
STR_LAND_AREA_INFORMATION_AIRPORT_NAME                          :{BLACK}Name des Flughafen: {LTBLUE}{STRING}
STR_LAND_AREA_INFORMATION_AIRPORTTILE_NAME                      :{BLACK}Name des Flughafenfeldes: {LTBLUE}{STRING}
STR_LAND_AREA_INFORMATION_NEWGRF_NAME                           :{BLACK}NewGRF: {LTBLUE}{STRING}
STR_LAND_AREA_INFORMATION_CARGO_ACCEPTED                        :{BLACK}Angenommene Frachtarten: {LTBLUE}
STR_LAND_AREA_INFORMATION_CARGO_EIGHTS                          :({COMMA}/8 {STRING})
STR_LANG_AREA_INFORMATION_RAIL_TYPE                             :{BLACK}Gleistyp: {LTBLUE}{STRING}
STR_LANG_AREA_INFORMATION_RAIL_SPEED_LIMIT                      :{BLACK}Höchstgeschwindigkeit Schiene: {LTBLUE}{VELOCITY}
STR_LANG_AREA_INFORMATION_ROAD_SPEED_LIMIT                      :{BLACK}Höchstgeschwindigkeit Straße: {LTBLUE}{VELOCITY}

# Description of land area of different tiles
STR_LAI_CLEAR_DESCRIPTION_ROCKS                                 :Felsen
STR_LAI_CLEAR_DESCRIPTION_ROUGH_LAND                            :Unebenes Land
STR_LAI_CLEAR_DESCRIPTION_BARE_LAND                             :Kahles Land
STR_LAI_CLEAR_DESCRIPTION_GRASS                                 :Gras
STR_LAI_CLEAR_DESCRIPTION_FIELDS                                :Ackerland
STR_LAI_CLEAR_DESCRIPTION_SNOW_COVERED_LAND                     :Schneebedecktes Land
STR_LAI_CLEAR_DESCRIPTION_DESERT                                :Wüste

STR_LAI_RAIL_DESCRIPTION_TRACK                                  :Schienen
STR_LAI_RAIL_DESCRIPTION_TRACK_WITH_NORMAL_SIGNALS              :Schienen: Gleise mit Blocksignal
STR_LAI_RAIL_DESCRIPTION_TRACK_WITH_PRESIGNALS                  :Schienen: Gleise mit Vorsignal
STR_LAI_RAIL_DESCRIPTION_TRACK_WITH_EXITSIGNALS                 :Schienen: Gleise mit Ausfahrtsignal
STR_LAI_RAIL_DESCRIPTION_TRACK_WITH_COMBOSIGNALS                :Schienen: Gleise mit Kombinationssignal
STR_LAI_RAIL_DESCRIPTION_TRACK_WITH_PBSSIGNALS                  :Schienen: Gleise mit Pfadsignal
STR_LAI_RAIL_DESCRIPTION_TRACK_WITH_NOENTRYSIGNALS              :Schienen: Gleise mit einseitigem Pfadsignal
STR_LAI_RAIL_DESCRIPTION_TRACK_WITH_NORMAL_PRESIGNALS           :Schienen: Gleise mit Block- und Vorsignal
STR_LAI_RAIL_DESCRIPTION_TRACK_WITH_NORMAL_EXITSIGNALS          :Schienen: Gleise mit Block- und Ausfahrtsignal
STR_LAI_RAIL_DESCRIPTION_TRACK_WITH_NORMAL_COMBOSIGNALS         :Schienen: Gleise mit Block- und Kombinationssignal
STR_LAI_RAIL_DESCRIPTION_TRACK_WITH_NORMAL_PBSSIGNALS           :Schienen: Gleise mit Block- und Pfadsignal
STR_LAI_RAIL_DESCRIPTION_TRACK_WITH_NORMAL_NOENTRYSIGNALS       :Schienen: Gleise mit Blocksignal und einseitigem Pfadsignal
STR_LAI_RAIL_DESCRIPTION_TRACK_WITH_PRE_EXITSIGNALS             :Schienen: Gleise mit Vor- und Ausfahrtsignal
STR_LAI_RAIL_DESCRIPTION_TRACK_WITH_PRE_COMBOSIGNALS            :Schienen mit Vor- und Kombinationssignalen
STR_LAI_RAIL_DESCRIPTION_TRACK_WITH_PRE_PBSSIGNALS              :Schienen: Gleise mit Vor- und Pfadsignal
STR_LAI_RAIL_DESCRIPTION_TRACK_WITH_PRE_NOENTRYSIGNALS          :Schienen: Gleise mit Vorsignal und einseitigem Pfadsignal
STR_LAI_RAIL_DESCRIPTION_TRACK_WITH_EXIT_COMBOSIGNALS           :Schienen: Gleise mit Ausfahrts- und Kombinationssignal
STR_LAI_RAIL_DESCRIPTION_TRACK_WITH_EXIT_PBSSIGNALS             :Schienen: Gleise mit Ausfahrts- und Pfadsignal
STR_LAI_RAIL_DESCRIPTION_TRACK_WITH_EXIT_NOENTRYSIGNALS         :Schienen: Gleise mit Ausfahrtssignal und einseitigem Pfadsignal
STR_LAI_RAIL_DESCRIPTION_TRACK_WITH_COMBO_PBSSIGNALS            :Schienen: Gleise mit Kombinations- und Pfadsignal
STR_LAI_RAIL_DESCRIPTION_TRACK_WITH_COMBO_NOENTRYSIGNALS        :Schienen: Gleise mit Kombinationssignal und einseitigem Pfadsignal
STR_LAI_RAIL_DESCRIPTION_TRACK_WITH_PBS_NOENTRYSIGNALS          :Schienen: Gleise mit Pfadsignal und einseitigem Pfadsignal
STR_LAI_RAIL_DESCRIPTION_TRAIN_DEPOT                            :Schienen: Zugdepot

STR_LAI_ROAD_DESCRIPTION_ROAD                                   :Straße
STR_LAI_ROAD_DESCRIPTION_ROAD_WITH_STREETLIGHTS                 :Straße mit Laternen
STR_LAI_ROAD_DESCRIPTION_TREE_LINED_ROAD                        :Straße mit Bäumen
STR_LAI_ROAD_DESCRIPTION_ROAD_VEHICLE_DEPOT                     :Fahrzeugdepot
STR_LAI_ROAD_DESCRIPTION_ROAD_RAIL_LEVEL_CROSSING               :Bahnübergang
STR_LAI_ROAD_DESCRIPTION_TRAMWAY                                :Straßenbahn

# Houses come directly from their building names
STR_LAI_TOWN_INDUSTRY_DESCRIPTION_UNDER_CONSTRUCTION            :{STRING} (im Bau)

STR_LAI_TREE_NAME_TREES                                         :Bäume
STR_LAI_TREE_NAME_RAINFOREST                                    :Regenwald
STR_LAI_TREE_NAME_CACTUS_PLANTS                                 :Kakteen

STR_LAI_STATION_DESCRIPTION_RAILROAD_STATION                    :Bahnhof
STR_LAI_STATION_DESCRIPTION_AIRCRAFT_HANGAR                     :Flugzeughangar
STR_LAI_STATION_DESCRIPTION_AIRPORT                             :Flughafen
STR_LAI_STATION_DESCRIPTION_TRUCK_LOADING_AREA                  :Lkw-Ladeplatz
STR_LAI_STATION_DESCRIPTION_BUS_STATION                         :Bushaltestelle
STR_LAI_STATION_DESCRIPTION_SHIP_DOCK                           :Hafen
STR_LAI_STATION_DESCRIPTION_BUOY                                :Boje
STR_LAI_STATION_DESCRIPTION_WAYPOINT                            :Wegpunkt

STR_LAI_WATER_DESCRIPTION_WATER                                 :Wasser
STR_LAI_WATER_DESCRIPTION_CANAL                                 :Kanal
STR_LAI_WATER_DESCRIPTION_LOCK                                  :Schleuse
STR_LAI_WATER_DESCRIPTION_RIVER                                 :Fluss
STR_LAI_WATER_DESCRIPTION_COAST_OR_RIVERBANK                    :Küste oder Flussufer
STR_LAI_WATER_DESCRIPTION_SHIP_DEPOT                            :Werft

# Industries come directly from their industry names

STR_LAI_TUNNEL_DESCRIPTION_RAILROAD                             :Eisenbahntunnel
STR_LAI_TUNNEL_DESCRIPTION_ROAD                                 :Straßentunnel

STR_LAI_BRIDGE_DESCRIPTION_RAIL_SUSPENSION_STEEL                :Stahlhängebrücke
STR_LAI_BRIDGE_DESCRIPTION_RAIL_GIRDER_STEEL                    :Stahlträgerbrücke
STR_LAI_BRIDGE_DESCRIPTION_RAIL_CANTILEVER_STEEL                :Auslegerbrücke (Stahl)
STR_LAI_BRIDGE_DESCRIPTION_RAIL_SUSPENSION_CONCRETE             :Stahlbetonbrücke
STR_LAI_BRIDGE_DESCRIPTION_RAIL_WOODEN                          :Holzbrücke
STR_LAI_BRIDGE_DESCRIPTION_RAIL_CONCRETE                        :Betonbrücke
STR_LAI_BRIDGE_DESCRIPTION_RAIL_TUBULAR_STEEL                   :Stahlrundbrücke

STR_LAI_BRIDGE_DESCRIPTION_ROAD_SUSPENSION_STEEL                :Stahlhängebrücke
STR_LAI_BRIDGE_DESCRIPTION_ROAD_GIRDER_STEEL                    :Stahlträgerbrücke
STR_LAI_BRIDGE_DESCRIPTION_ROAD_CANTILEVER_STEEL                :Auslegerbrücke (Stahl)
STR_LAI_BRIDGE_DESCRIPTION_ROAD_SUSPENSION_CONCRETE             :Stahlbetonbrücke
STR_LAI_BRIDGE_DESCRIPTION_ROAD_WOODEN                          :Holzbrücke
STR_LAI_BRIDGE_DESCRIPTION_ROAD_CONCRETE                        :Betonbrücke
STR_LAI_BRIDGE_DESCRIPTION_ROAD_TUBULAR_STEEL                   :Stahlrundbrücke

STR_LAI_BRIDGE_DESCRIPTION_AQUEDUCT                             :Aquädukt

STR_LAI_OBJECT_DESCRIPTION_TRANSMITTER                          :Sendemast
STR_LAI_OBJECT_DESCRIPTION_LIGHTHOUSE                           :Leuchtturm
STR_LAI_OBJECT_DESCRIPTION_COMPANY_HEADQUARTERS                 :Firmensitz
STR_LAI_OBJECT_DESCRIPTION_COMPANY_OWNED_LAND                   :Firmeneigenes Gelände

# About OpenTTD window
STR_ABOUT_OPENTTD                                               :{WHITE}OpenTTD
STR_ABOUT_ORIGINAL_COPYRIGHT                                    :{BLACK}Transport Tycoon-Urheberrecht {COPYRIGHT} 1995 Chris Sawyer, alle Rechte vorbehalten
STR_ABOUT_VERSION                                               :{BLACK}OpenTTD-Version {REV}
STR_ABOUT_COPYRIGHT_OPENTTD                                     :{BLACK}OpenTTD {COPYRIGHT} 2002-2017 OpenTTD-Team

# Save/load game/scenario
STR_SAVELOAD_SAVE_CAPTION                                       :{WHITE}Spiel speichern
STR_SAVELOAD_LOAD_CAPTION                                       :{WHITE}Spiel laden
STR_SAVELOAD_SAVE_SCENARIO                                      :{WHITE}Szenario speichern
STR_SAVELOAD_LOAD_SCENARIO                                      :{WHITE}Szenario laden
STR_SAVELOAD_LOAD_HEIGHTMAP                                     :{WHITE}Reliefkarte laden
STR_SAVELOAD_SAVE_HEIGHTMAP                                     :{WHITE}Reliefkarte speichern
STR_SAVELOAD_HOME_BUTTON                                        :{BLACK}Hier klicken, um zum Standardverzeichnis für Spielstände zu gehen
STR_SAVELOAD_BYTES_FREE                                         :{BLACK}{BYTES} frei
STR_SAVELOAD_LIST_TOOLTIP                                       :{BLACK}Liste der Laufwerke, Verzeichnisse und gespeicherten Spiele
STR_SAVELOAD_EDITBOX_TOOLTIP                                    :{BLACK}Ausgewählter Spielstandsname
STR_SAVELOAD_DELETE_BUTTON                                      :{BLACK}Löschen
STR_SAVELOAD_DELETE_TOOLTIP                                     :{BLACK}Lösche gewählten Spielstand
STR_SAVELOAD_SAVE_BUTTON                                        :{BLACK}Speichern
STR_SAVELOAD_SAVE_TOOLTIP                                       :{BLACK}Speichere das Spiel unter dem gewählten Namen
STR_SAVELOAD_LOAD_BUTTON                                        :{BLACK}Laden
STR_SAVELOAD_LOAD_TOOLTIP                                       :{BLACK}Ausgewählten Spielstand laden
STR_SAVELOAD_LOAD_HEIGHTMAP_TOOLTIP                             :{BLACK}Ausgewähltes Höhenrelief laden
STR_SAVELOAD_DETAIL_CAPTION                                     :{BLACK}Spielstand-Details
STR_SAVELOAD_DETAIL_NOT_AVAILABLE                               :{BLACK}Keine Informationen verfügbar
STR_SAVELOAD_DETAIL_COMPANY_INDEX                               :{SILVER}{COMMA}: {WHITE}{STRING}
STR_SAVELOAD_DETAIL_GRFSTATUS                                   :{SILVER}NewGRF: {WHITE}{STRING}

STR_SAVELOAD_OSKTITLE                                           :{BLACK}Namen für den Spielstand eingeben

# World generation
STR_MAPGEN_WORLD_GENERATION_CAPTION                             :{WHITE}Welterstellung
STR_MAPGEN_MAPSIZE                                              :{BLACK}Spielfeldgröße:
STR_MAPGEN_MAPSIZE_TOOLTIP                                      :{BLACK}Die Größe des Spielfelds auswählen. Die tatsächlich verfügbare Anzahl Felder wird geringfügig kleiner sein
STR_MAPGEN_BY                                                   :{BLACK}*
STR_MAPGEN_NUMBER_OF_TOWNS                                      :{BLACK}Städteanzahl:
STR_MAPGEN_DATE                                                 :{BLACK}Datum:
STR_MAPGEN_NUMBER_OF_INDUSTRIES                                 :{BLACK}Industriedichte:
STR_MAPGEN_MAX_HEIGHTLEVEL                                      :{BLACK}Maximalhöhe der Karte:
STR_MAPGEN_MAX_HEIGHTLEVEL_UP                                   :{BLACK}Die Maximalhöhe von Bergen auf der Karte um eins erhöhen
STR_MAPGEN_MAX_HEIGHTLEVEL_DOWN                                 :{BLACK}Die Maximalhöhe von Bergen auf der Karte um eins verringern
STR_MAPGEN_SNOW_LINE_HEIGHT                                     :{BLACK}Schneegrenze:
STR_MAPGEN_SNOW_LINE_UP                                         :{BLACK}Schneegrenze um eine Stufe erhöhen
STR_MAPGEN_SNOW_LINE_DOWN                                       :{BLACK}Schneegrenze um eine Stufe senken
STR_MAPGEN_LAND_GENERATOR                                       :{BLACK}Landgenerator:
STR_MAPGEN_TREE_PLACER                                          :{BLACK}Baumalgorithmus:
STR_MAPGEN_TERRAIN_TYPE                                         :{BLACK}Landschaftstyp:
STR_MAPGEN_QUANTITY_OF_SEA_LAKES                                :{BLACK}Gewässermenge:
STR_MAPGEN_QUANTITY_OF_RIVERS                                   :{BLACK}Flüsse:
STR_MAPGEN_SMOOTHNESS                                           :{BLACK}Gleichmäßigkeit:
STR_MAPGEN_VARIETY                                              :{BLACK}Größe der Geländeformen:
STR_MAPGEN_GENERATE                                             :{WHITE}Erzeugen

# Strings for map borders at game generation
STR_MAPGEN_BORDER_TYPE                                          :{BLACK}Spielfeldränder:
STR_MAPGEN_NORTHWEST                                            :{BLACK}Nordwesten
STR_MAPGEN_NORTHEAST                                            :{BLACK}Nordosten
STR_MAPGEN_SOUTHEAST                                            :{BLACK}Südosten
STR_MAPGEN_SOUTHWEST                                            :{BLACK}Südwesten
STR_MAPGEN_BORDER_FREEFORM                                      :{BLACK}Beliebig
STR_MAPGEN_BORDER_WATER                                         :{BLACK}Wasser
STR_MAPGEN_BORDER_RANDOM                                        :{BLACK}Zufällig
STR_MAPGEN_BORDER_RANDOMIZE                                     :{BLACK}Zufällig
STR_MAPGEN_BORDER_MANUAL                                        :{BLACK}Manuell

STR_MAPGEN_HEIGHTMAP_ROTATION                                   :{BLACK}Reliefkarte drehen:
STR_MAPGEN_HEIGHTMAP_NAME                                       :{BLACK}Reliefkartenname:
STR_MAPGEN_HEIGHTMAP_SIZE_LABEL                                 :{BLACK}Größe:
STR_MAPGEN_HEIGHTMAP_SIZE                                       :{ORANGE}{NUM} x {NUM}

STR_MAPGEN_MAX_HEIGHTLEVEL_QUERY_CAPT                           :{WHITE}Maximalhöhe der Karte ändern
STR_MAPGEN_SNOW_LINE_QUERY_CAPT                                 :{WHITE}Höhe der Schneegrenze ändern
STR_MAPGEN_START_DATE_QUERY_CAPT                                :{WHITE}Startjahr ändern

# SE Map generation
STR_SE_MAPGEN_CAPTION                                           :{WHITE}Szenariotyp
STR_SE_MAPGEN_FLAT_WORLD                                        :{WHITE}Flache Landschaft
STR_SE_MAPGEN_FLAT_WORLD_TOOLTIP                                :{BLACK}Flache Landschaft erzeugen
STR_SE_MAPGEN_RANDOM_LAND                                       :{WHITE}Zufällige Landschaft
STR_SE_MAPGEN_FLAT_WORLD_HEIGHT                                 :{BLACK}Höhe des Flachlands:
STR_SE_MAPGEN_FLAT_WORLD_HEIGHT_DOWN                            :{BLACK}Flachland um eine Stufe senken
STR_SE_MAPGEN_FLAT_WORLD_HEIGHT_UP                              :{BLACK}Flachland um eine Stufe erhöhen

STR_SE_MAPGEN_FLAT_WORLD_HEIGHT_QUERY_CAPT                      :{WHITE}Flachlandhöhe ändern

# Map generation progress
STR_GENERATION_WORLD                                            :{WHITE}Spielfeld wird generiert...
STR_GENERATION_ABORT                                            :{BLACK}Abbrechen
STR_GENERATION_ABORT_CAPTION                                    :{WHITE}Spielfeldgenerierung abbrechen
STR_GENERATION_ABORT_MESSAGE                                    :{YELLOW}Soll die Spielfeldgenerierung wirklich abgebrochen werden?
STR_GENERATION_PROGRESS                                         :{WHITE}{NUM}% abgeschlossen
STR_GENERATION_PROGRESS_NUM                                     :{BLACK}{NUM} / {NUM}
STR_GENERATION_WORLD_GENERATION                                 :{BLACK}Spielfeld wird erzeugt
STR_GENERATION_RIVER_GENERATION                                 :{BLACK}Flussgenerierung
STR_GENERATION_TREE_GENERATION                                  :{BLACK}Bäume werden erzeugt
STR_GENERATION_OBJECT_GENERATION                                :{BLACK}Unbewegliche Objekte werden erzeugt
STR_GENERATION_CLEARING_TILES                                   :{BLACK}Raue, felsige Landschaft wird erzeugt
STR_GENERATION_SETTINGUP_GAME                                   :{BLACK}Spiel wird vorbereitet
STR_GENERATION_PREPARING_TILELOOP                               :{BLACK}Spielfeld wird belebt
STR_GENERATION_PREPARING_SCRIPT                                 :{BLACK}Führe Skript aus
STR_GENERATION_PREPARING_GAME                                   :{BLACK}Spiel wird vorbereitet

# NewGRF settings
STR_NEWGRF_SETTINGS_CAPTION                                     :{WHITE}NewGRF-Einstellungen
STR_NEWGRF_SETTINGS_INFO_TITLE                                  :{WHITE}Detailierte NewGRF - Informationen
STR_NEWGRF_SETTINGS_ACTIVE_LIST                                 :{WHITE}Aktivierte NewGRF - Dateien
STR_NEWGRF_SETTINGS_INACTIVE_LIST                               :{WHITE}Inaktive NewGRF - Dateien
STR_NEWGRF_SETTINGS_SELECT_PRESET                               :{ORANGE}Wähle Voreinstellung
STR_NEWGRF_FILTER_TITLE                                         :{ORANGE}Filter:
STR_NEWGRF_SETTINGS_PRESET_LIST_TOOLTIP                         :{BLACK}Ausgewählte Voreinstellung laden
STR_NEWGRF_SETTINGS_PRESET_SAVE                                 :{BLACK}Voreinstellung speichern
STR_NEWGRF_SETTINGS_PRESET_SAVE_TOOLTIP                         :{BLACK}Aktuelle Liste als Voreinstellung speichern
STR_NEWGRF_SETTINGS_PRESET_SAVE_QUERY                           :{BLACK}Name der Voreinstellung
STR_NEWGRF_SETTINGS_PRESET_DELETE                               :{BLACK}Voreinstellung löschen
STR_NEWGRF_SETTINGS_PRESET_DELETE_TOOLTIP                       :{BLACK}Ausgewählte Voreinstellung löschen
STR_NEWGRF_SETTINGS_ADD                                         :{BLACK}Hinzufügen
STR_NEWGRF_SETTINGS_ADD_FILE_TOOLTIP                            :{BLACK}Ausgewählte NewGRF-Datei zur Konfiguration hinzufügen
STR_NEWGRF_SETTINGS_RESCAN_FILES                                :{BLACK}Dateiliste aktualisieren
STR_NEWGRF_SETTINGS_RESCAN_FILES_TOOLTIP                        :{BLACK}Liste der verfügbaren NewGRF-Dateien aktualisieren
STR_NEWGRF_SETTINGS_REMOVE                                      :{BLACK}Entfernen
STR_NEWGRF_SETTINGS_REMOVE_TOOLTIP                              :{BLACK}Die ausgewählte NewGRF-Datei von der Liste entfernen
STR_NEWGRF_SETTINGS_MOVEUP                                      :{BLACK}Nach oben
STR_NEWGRF_SETTINGS_MOVEUP_TOOLTIP                              :{BLACK}Die ausgewählte NewGRF-Datei in der Liste nach oben verschieben
STR_NEWGRF_SETTINGS_MOVEDOWN                                    :{BLACK}Nach unten
STR_NEWGRF_SETTINGS_MOVEDOWN_TOOLTIP                            :{BLACK}Die ausgewählte NewGRF-Datei in der Liste nach unten verschieben
STR_NEWGRF_SETTINGS_UPGRADE                                     :{BLACK}Update
STR_NEWGRF_SETTINGS_UPGRADE_TOOLTIP                             :{BLACK}NewGRF-Dateien updaten für die eine neuere Version installiert ist
STR_NEWGRF_SETTINGS_FILE_TOOLTIP                                :{BLACK}Eine Liste der installierten NewGRF-Dateien

STR_NEWGRF_SETTINGS_SET_PARAMETERS                              :{BLACK}Parameter setzen
STR_NEWGRF_SETTINGS_SHOW_PARAMETERS                             :{BLACK}Zeige Parameter
STR_NEWGRF_SETTINGS_TOGGLE_PALETTE                              :{BLACK}Farbpalette ändern
STR_NEWGRF_SETTINGS_TOGGLE_PALETTE_TOOLTIP                      :{BLACK}Farbpalette des ausgewählten NewGRF ändern.{}Nutze dieses, wenn die Grafiken des NewGRF im Spiel pink dargestellt werden
STR_NEWGRF_SETTINGS_APPLY_CHANGES                               :{BLACK}Übernehmen

STR_NEWGRF_SETTINGS_FIND_MISSING_CONTENT_BUTTON                 :{BLACK}Fehlende Erweiterungen online suchen
STR_NEWGRF_SETTINGS_FIND_MISSING_CONTENT_TOOLTIP                :{BLACK}Versuchen, fehlende Erweiterungen online zu finden

STR_NEWGRF_SETTINGS_FILENAME                                    :{BLACK}Dateiname: {SILVER}{STRING}
STR_NEWGRF_SETTINGS_GRF_ID                                      :{BLACK}NewGRF-ID: {SILVER}{STRING}
STR_NEWGRF_SETTINGS_VERSION                                     :{BLACK}Version: {SILVER}{NUM}
STR_NEWGRF_SETTINGS_MIN_VERSION                                 :{BLACK}Min. kompatible Version: {SILVER}{NUM}
STR_NEWGRF_SETTINGS_MD5SUM                                      :{BLACK}MD5-Summe: {SILVER}{STRING}
STR_NEWGRF_SETTINGS_PALETTE                                     :{BLACK}Farbpalette: {SILVER}{STRING}
STR_NEWGRF_SETTINGS_PARAMETER                                   :{BLACK}Parameter: {SILVER}{STRING}

STR_NEWGRF_SETTINGS_NO_INFO                                     :{BLACK}Keine Informationen verfügbar
STR_NEWGRF_SETTINGS_NOT_FOUND                                   :{RED}Zugehörige Datei nicht gefunden
STR_NEWGRF_SETTINGS_DISABLED                                    :{RED}Deaktiviert
STR_NEWGRF_SETTINGS_INCOMPATIBLE                                :{RED}Nicht mit dieser Version von OpenTTD kompatibel

# NewGRF save preset window
STR_SAVE_PRESET_CAPTION                                         :{WHITE}Voreinstellung speichern
STR_SAVE_PRESET_LIST_TOOLTIP                                    :{BLACK}Liste der verfügbaren Voreinstellungen. Eine wählen, um deren Namen zum Speichern auszuwählen
STR_SAVE_PRESET_TITLE                                           :{BLACK}Namen der Voreinstellung eingeben
STR_SAVE_PRESET_EDITBOX_TOOLTIP                                 :{BLACK}Name, der zum Speichern der Voreinstellung verwendet wird
STR_SAVE_PRESET_CANCEL                                          :{BLACK}Abbrechen
STR_SAVE_PRESET_CANCEL_TOOLTIP                                  :{BLACK}Voreinstellung nicht ändern
STR_SAVE_PRESET_SAVE                                            :{BLACK}Speichern
STR_SAVE_PRESET_SAVE_TOOLTIP                                    :{BLACK}Voreinstellung unter dem ausgewählten Namen speichern

# NewGRF parameters window
STR_NEWGRF_PARAMETERS_CAPTION                                   :{WHITE}NewGRF Parameter ändern
STR_NEWGRF_PARAMETERS_CLOSE                                     :{BLACK}Schließen
STR_NEWGRF_PARAMETERS_RESET                                     :{BLACK}Zurücksetzen
STR_NEWGRF_PARAMETERS_RESET_TOOLTIP                             :{BLACK}Alle Parameter auf ihre Vorgabewerte zurücksetzen
STR_NEWGRF_PARAMETERS_DEFAULT_NAME                              :Parameter {NUM}
STR_NEWGRF_PARAMETERS_SETTING                                   :{STRING}: {ORANGE}{STRING}
STR_NEWGRF_PARAMETERS_NUM_PARAM                                 :{LTBLUE}Anzahl Parameter: {ORANGE}{NUM}

# NewGRF inspect window
STR_NEWGRF_INSPECT_CAPTION                                      :{WHITE}Inspiziere - {STRING}
STR_NEWGRF_INSPECT_PARENT_BUTTON                                :{BLACK}übergeordnetes Objekt
STR_NEWGRF_INSPECT_PARENT_TOOLTIP                               :{BLACK}Inspiziere das Objekt im übergeordneten Geltungsbereich

STR_NEWGRF_INSPECT_CAPTION_OBJECT_AT                            :{STRING} bei {HEX}
STR_NEWGRF_INSPECT_CAPTION_OBJECT_AT_OBJECT                     :Objekt
STR_NEWGRF_INSPECT_CAPTION_OBJECT_AT_RAIL_TYPE                  :Gleisart

STR_NEWGRF_INSPECT_QUERY_CAPTION                                :{WHITE}NewGRF-Variable 60+x Parameter (hexadecimal)

# Sprite aligner window
STR_SPRITE_ALIGNER_CAPTION                                      :{WHITE}Ausrichtung von Sprite {COMMA} ({STRING})
STR_SPRITE_ALIGNER_NEXT_BUTTON                                  :{BLACK}Nächstes Sprite
STR_SPRITE_ALIGNER_NEXT_TOOLTIP                                 :{BLACK}Gehe zum nächsten normalen Sprite und überspringe alle Pseudo-, Recolour- und Schriftsprites (springt ggf. vom ersten bis zum letzten Sprite)
STR_SPRITE_ALIGNER_GOTO_BUTTON                                  :{BLACK}Gehe zu Sprite
STR_SPRITE_ALIGNER_GOTO_TOOLTIP                                 :{BLACK}Gehe zum ausgewählten Sprite. Wenn dieses kein normales Sprite ist, gehe zum nächsten normalen Sprite
STR_SPRITE_ALIGNER_PREVIOUS_BUTTON                              :{BLACK}Vorheriges Sprite
STR_SPRITE_ALIGNER_PREVIOUS_TOOLTIP                             :{BLACK}Gehe zum vorherigen normalen Sprite und überspringe alle Pseudo-, Recolour- und Schriftsprites (springt ggf. vom letzten bis zum ersten Sprite)
STR_SPRITE_ALIGNER_SPRITE_TOOLTIP                               :{BLACK}Darstellung des aktuellen Sprites. Die Ausrichtung wird beim Zeichnen des Sprites ignoriert
STR_SPRITE_ALIGNER_MOVE_TOOLTIP                                 :{BLACK}Bewege die Sprites und ändere dadurch die X- und Y-Offsets. Drücke Strg+Click um die Sprites 8 Blöcke weit zu bewegen.
STR_SPRITE_ALIGNER_RESET_BUTTON                                 :{BLACK}Setze zurück
STR_SPRITE_ALIGNER_RESET_TOOLTIP                                :{BLACK}Setze die aktuelle Verschiebung zurück.
STR_SPRITE_ALIGNER_OFFSETS_ABS                                  :{BLACK}X offset: {NUM}, Y offset: {NUM} (Absolut)
STR_SPRITE_ALIGNER_OFFSETS_REL                                  :{BLACK}X offset: {NUM}, Y offset: {NUM} (Relativ)
STR_SPRITE_ALIGNER_PICKER_BUTTON                                :{BLACK}Sprite auswählen
STR_SPRITE_ALIGNER_PICKER_TOOLTIP                               :{BLACK}Wähle ein Sprite vom Bildschirm aus

STR_SPRITE_ALIGNER_GOTO_CAPTION                                 :{WHITE}Gehe zu Sprite

# NewGRF (self) generated warnings/errors
STR_NEWGRF_ERROR_MSG_INFO                                       :{SILVER}{STRING}
STR_NEWGRF_ERROR_MSG_WARNING                                    :{RED}Warnung: {SILVER}{STRING}
STR_NEWGRF_ERROR_MSG_ERROR                                      :{RED}Fehler: {SILVER}{STRING}
STR_NEWGRF_ERROR_MSG_FATAL                                      :{RED}Schwerer Fehler: {SILVER}{STRING}
STR_NEWGRF_ERROR_FATAL_POPUP                                    :{WHITE}Ein schwerer NewGRF-Fehler ist aufgetreten:{}{STRING}
STR_NEWGRF_ERROR_VERSION_NUMBER                                 :{1:STRING} funktioniert nicht im Zusammenhang mit der von OpenTTD ermittelten TTDPatch-Version
STR_NEWGRF_ERROR_DOS_OR_WINDOWS                                 :{1:STRING} ist für die {STRING}-Version von TTD
STR_NEWGRF_ERROR_UNSET_SWITCH                                   :{1:STRING} ist für die Nutzung mit {STRING} vorgesehen
STR_NEWGRF_ERROR_INVALID_PARAMETER                              :Falscher Parameter für {1:STRING}: Parameter {STRING} ({NUM})
STR_NEWGRF_ERROR_LOAD_BEFORE                                    :{1:STRING} muss vor {STRING} geladen werden
STR_NEWGRF_ERROR_LOAD_AFTER                                     :{1:STRING} muss nach {STRING} geladen werden
STR_NEWGRF_ERROR_OTTD_VERSION_NUMBER                            :{1:STRING} Benötigt OpenTTD-Version {STRING} oder höher
STR_NEWGRF_ERROR_AFTER_TRANSLATED_FILE                          :der NewGRF-Datei, die es übersetzen soll,
STR_NEWGRF_ERROR_TOO_MANY_NEWGRFS_LOADED                        :Zu viele NewGRFs geladen
STR_NEWGRF_ERROR_STATIC_GRF_CAUSES_DESYNC                       :Das Laden von {1:STRING} als statisches NewGRF mit {STRING} könnte Synchronisationsfehler hervorrufen
STR_NEWGRF_ERROR_UNEXPECTED_SPRITE                              :Unerwartetes Sprite (Sprite {3:NUM})
STR_NEWGRF_ERROR_UNKNOWN_PROPERTY                               :Unbekannte Action 0 - Property {4:HEX} (Sprite {3:NUM})
STR_NEWGRF_ERROR_INVALID_ID                                     :Zugriff auf eine ungültige ID (Sprite {3:NUM})
STR_NEWGRF_ERROR_CORRUPT_SPRITE                                 :{YELLOW}{STRING} enthält fehlerhafte Grafiken. Diese werden als Fragezeichen (?) dargestellt
STR_NEWGRF_ERROR_MULTIPLE_ACTION_8                              :Enthält mehrere Action 8 - Einträge (Sprite {3:NUM})
STR_NEWGRF_ERROR_READ_BOUNDS                                    :Lesezugriff über das Ende des Pseudosprites hinaus (Sprite {3:NUM})
STR_NEWGRF_ERROR_GRM_FAILED                                     :Die angeforderte GRF-Ressource ist nicht verfügbar (Sprite {3:NUM})
STR_NEWGRF_ERROR_FORCEFULLY_DISABLED                            :{1:STRING} wurde von {STRING} deaktiviert
STR_NEWGRF_ERROR_INVALID_SPRITE_LAYOUT                          :Ungültiges oder unbekanntes Format für Spritelayout (Sprite {3:NUM})

# NewGRF related 'general' warnings
STR_NEWGRF_POPUP_CAUTION_CAPTION                                :{WHITE}Achtung!
STR_NEWGRF_CONFIRMATION_TEXT                                    :{YELLOW}Änderungen während eines laufenden Spiels können zum Absturz von OpenTTD oder sonstigem unerwünschten Verhalten führen. Bitte diesbezüglich keine Fehlerberichte verfassen.{}Trotzdem fortfahren?

STR_NEWGRF_DUPLICATE_GRFID                                      :{WHITE}Datei kann nicht hinzugefügt werden: NewGRF-ID bereits vergeben
STR_NEWGRF_COMPATIBLE_LOADED                                    :{ORANGE}Passende Datei nicht gefunden (kompatible NewGRF geladen)
STR_NEWGRF_TOO_MANY_NEWGRFS                                     :{WHITE}Datei kann nicht hinzugefügt werden: Maximale Anzahl von NewGRF-Dateien erreicht

STR_NEWGRF_COMPATIBLE_LOAD_WARNING                              :{WHITE}Kompatible NewGRF(s) für fehlende Dateien geladen
STR_NEWGRF_DISABLED_WARNING                                     :{WHITE}Fehlende NewGRF-Dateien wurden deaktiviert
STR_NEWGRF_UNPAUSE_WARNING_TITLE                                :{YELLOW}NewGRF-Datei(en) fehlen
STR_NEWGRF_UNPAUSE_WARNING                                      :{WHITE}Das Beenden der Pause kann OpenTTD zum Absturz bringen. Bitte keine Fehlerberichte bei auftretenden Fehlern senden.{}Pause wirklich beenden?

# NewGRF status
STR_NEWGRF_LIST_NONE                                            :Keine
STR_NEWGRF_LIST_ALL_FOUND                                       :Alle Dateien vorhanden
STR_NEWGRF_LIST_COMPATIBLE                                      :{YELLOW}Kompatible Dateien gefunden
STR_NEWGRF_LIST_MISSING                                         :{RED}Fehlende Dateien

# NewGRF 'it's broken' warnings
STR_NEWGRF_BROKEN                                               :{WHITE}Verhalten des NewGRFs '{STRING}' wird voraussichtlich zu Synchronisationsfehlern und/oder Absturz des Spiels führen
STR_NEWGRF_BROKEN_POWERED_WAGON                                 :{WHITE}Ändert die Antriebseigenschaften für '{1:ENGINE}' außerhalb von Depots
STR_NEWGRF_BROKEN_VEHICLE_LENGTH                                :{WHITE}Verändert die Fahrzeuglänge von '{1:ENGINE}' außerhalb eines Depots
STR_NEWGRF_BROKEN_CAPACITY                                      :{WHITE}Ändert die Ladekapazität für '{1:ENGINE}' ohne Umrüst-Auftrag außerhalb von Depots
STR_BROKEN_VEHICLE_LENGTH                                       :{WHITE}Zug '{VEHICLE}' der Firma '{COMPANY}' hat eine ungültige Länge. Vermutlich ein NewGRF Problem. Spiel kann desynchronisieren oder abstürzen

STR_NEWGRF_BUGGY                                                :{WHITE}NewGRF '{0:STRING}' liefert falsche Informationen
STR_NEWGRF_BUGGY_ARTICULATED_CARGO                              :{WHITE}Fracht / Ersetzungs - Informationen für '{1:ENGINE}' weichen von der Einkaufsliste nach dem Kauf ab. Das kann dazu führen, dass das Umrüsten beim autmatisches Ersetzen oder Erneuern nicht korrekt funktioniert
STR_NEWGRF_BUGGY_ENDLESS_PRODUCTION_CALLBACK                    :{WHITE}'{1:STRING}' verursachte eine Endlosschleife im 'Production callback'
STR_NEWGRF_BUGGY_UNKNOWN_CALLBACK_RESULT                        :{WHITE}Callback {1:HEX} lieferte des unbekannte und ungülte Resultat {2:HEX}

# 'User removed essential NewGRFs'-placeholders for stuff without specs
STR_NEWGRF_INVALID_CARGO                                        :<ungültige Frachtart>
STR_NEWGRF_INVALID_CARGO_ABBREV                                 :??
STR_NEWGRF_INVALID_CARGO_QUANTITY                               :{COMMA} of <ungültige Frachtart>
STR_NEWGRF_INVALID_ENGINE                                       :<ungültiger Fahrzeugtyp>
STR_NEWGRF_INVALID_INDUSTRYTYPE                                 :<ungültige Industrie>

# Placeholders for other invalid stuff, e.g. vehicles that have gone (Game Script).
STR_INVALID_VEHICLE                                             :<ungültiges Fahrzeug>

# NewGRF scanning window
STR_NEWGRF_SCAN_CAPTION                                         :{WHITE}NewGRFs werden eingelesen
STR_NEWGRF_SCAN_MESSAGE                                         :{BLACK}NewGRFs werden eingelesen. Je nach deren Anzahl könnte dies eine Weile dauern...
STR_NEWGRF_SCAN_STATUS                                          :{BLACK}{NUM} NewGRF{P "" s} von geschätzten {NUM} NewGRF{P "" s} eingelesen
STR_NEWGRF_SCAN_ARCHIVES                                        :Archivdateien werden eingelesen

# Sign list window
STR_SIGN_LIST_CAPTION                                           :{WHITE}Schilderliste ({COMMA} Schild{P "" er})
STR_SIGN_LIST_MATCH_CASE                                        :{BLACK}Groß-/Kleinschreibung beachten
STR_SIGN_LIST_MATCH_CASE_TOOLTIP                                :{BLACK}Umschalten zwischen Beachtung und Nichtbeachtung der Groß- und Kleinschreibung beim Vergleich von Schildern mit dem Suchbegriff

# Sign window
STR_EDIT_SIGN_CAPTION                                           :{WHITE}Schildtext ändern
STR_EDIT_SIGN_NEXT_SIGN_TOOLTIP                                 :{BLACK}Zum nächsten Schild wechseln
STR_EDIT_SIGN_PREVIOUS_SIGN_TOOLTIP                             :{BLACK}Zum vorherigen Schild wechseln

STR_EDIT_SIGN_SIGN_OSKTITLE                                     :{BLACK}Text für dieses Schild eingeben

# Town directory window
STR_TOWN_DIRECTORY_CAPTION                                      :{WHITE}Städte
STR_TOWN_DIRECTORY_NONE                                         :{ORANGE}- Keine -
STR_TOWN_DIRECTORY_TOWN                                         :{ORANGE}{TOWN}{BLACK} ({COMMA})
STR_TOWN_DIRECTORY_LIST_TOOLTIP                                 :{BLACK}Städtenamen - Klick auf den Namen zentriert Hauptansicht auf die Stadt. Strg+Klick öffnet neue Zusatzansicht zentriert auf die Stadt
STR_TOWN_POPULATION                                             :{BLACK}Weltbevölkerung: {COMMA}

# Town view window
STR_TOWN_VIEW_TOWN_CAPTION                                      :{WHITE}{TOWN}
STR_TOWN_VIEW_CITY_CAPTION                                      :{WHITE}{TOWN} (Großstadt)
STR_TOWN_VIEW_POPULATION_HOUSES                                 :{BLACK}Einwohner: {ORANGE}{COMMA}{BLACK}  Häuser: {ORANGE}{COMMA}
STR_TOWN_VIEW_PASSENGERS_LAST_MONTH_MAX                         :{BLACK}Passagiere im letzten Monat: {ORANGE}{COMMA}{BLACK}  max: {ORANGE}{COMMA}
STR_TOWN_VIEW_MAIL_LAST_MONTH_MAX                               :{BLACK}Postsäcke im letzten Monat: {ORANGE}{COMMA}{BLACK}  max: {ORANGE}{COMMA}
STR_TOWN_VIEW_CARGO_FOR_TOWNGROWTH                              :{BLACK}Für Stadtwachstum benötigte Fracht:
STR_TOWN_VIEW_CARGO_FOR_TOWNGROWTH_REQUIRED_GENERAL             :{ORANGE}{STRING}{RED} benötigt
STR_TOWN_VIEW_CARGO_FOR_TOWNGROWTH_REQUIRED_WINTER              :{ORANGE}{STRING}{BLACK} im Winter benötigt
STR_TOWN_VIEW_CARGO_FOR_TOWNGROWTH_DELIVERED_GENERAL            :{ORANGE}{STRING}{GREEN} geliefert
STR_TOWN_VIEW_CARGO_FOR_TOWNGROWTH_REQUIRED                     :{ORANGE}{CARGO_TINY} / {CARGO_LONG}{RED} (noch benötigt)
STR_TOWN_VIEW_CARGO_FOR_TOWNGROWTH_DELIVERED                    :{ORANGE}{CARGO_TINY} / {CARGO_LONG}{GREEN} (geliefert)
STR_TOWN_VIEW_TOWN_GROWS_EVERY                                  :{BLACK}Die Stadt wächst jeden {ORANGE}{COMMA}{BLACK}-ten{NBSP}Tag
STR_TOWN_VIEW_TOWN_GROWS_EVERY_FUNDED                           :{BLACK}Die Stadt wächst jeden {ORANGE}{COMMA}{BLACK}-ten{NBSP}Tag (finanziert)
STR_TOWN_VIEW_TOWN_GROW_STOPPED                                 :{BLACK}Die Stadt wächst {RED}nicht{BLACK}
STR_TOWN_VIEW_NOISE_IN_TOWN                                     :{BLACK}Lärmbelastung in der Stadt: {ORANGE}{COMMA}{BLACK}  Grenzwert: {ORANGE}{COMMA}
STR_TOWN_VIEW_CENTER_TOOLTIP                                    :{BLACK}Hauptansicht zur Stadt scrollen. Strg+Klick öffnet neue Zusatzansicht bei der Stadt
STR_TOWN_VIEW_LOCAL_AUTHORITY_BUTTON                            :{BLACK}Stadtverwaltung
STR_TOWN_VIEW_LOCAL_AUTHORITY_TOOLTIP                           :{BLACK}Öffnet Fenster zur Interaktion mit der Stadtverwaltung
STR_TOWN_VIEW_RENAME_TOOLTIP                                    :{BLACK}Stadt umbenennen

STR_TOWN_VIEW_EXPAND_BUTTON                                     :{BLACK}Ausdehnen
STR_TOWN_VIEW_EXPAND_TOOLTIP                                    :{BLACK}Stadt vergrößern
STR_TOWN_VIEW_DELETE_BUTTON                                     :{BLACK}Löschen
STR_TOWN_VIEW_DELETE_TOOLTIP                                    :{BLACK}Diese Stadt vollständig löschen

STR_TOWN_VIEW_RENAME_TOWN_BUTTON                                :Stadt umbenennen

# Town local authority window
STR_LOCAL_AUTHORITY_CAPTION                                     :{WHITE}Stadtverwaltung {TOWN}
STR_LOCAL_AUTHORITY_COMPANY_RATINGS                             :{BLACK}Bewertung der Transportfirma:
STR_LOCAL_AUTHORITY_COMPANY_RATING                              :{YELLOW}{COMPANY} {COMPANY_NUM}: {ORANGE}{STRING}
STR_LOCAL_AUTHORITY_ACTIONS_TITLE                               :{BLACK}Verfügbare Maßnahmen:
STR_LOCAL_AUTHORITY_ACTIONS_TOOLTIP                             :{BLACK}Liste der verfügbaren Maßnahmen in dieser Stadt - Klick zeigt Einzelheiten an
STR_LOCAL_AUTHORITY_DO_IT_BUTTON                                :{BLACK}Ausführen
STR_LOCAL_AUTHORITY_DO_IT_TOOLTIP                               :{BLACK}Ausgewählte Maßnahme durchführen

STR_LOCAL_AUTHORITY_ACTION_SMALL_ADVERTISING_CAMPAIGN           :Kleine Werbekampagne
STR_LOCAL_AUTHORITY_ACTION_MEDIUM_ADVERTISING_CAMPAIGN          :Mittlere Werbekampagne
STR_LOCAL_AUTHORITY_ACTION_LARGE_ADVERTISING_CAMPAIGN           :Große Werbekampagne
STR_LOCAL_AUTHORITY_ACTION_ROAD_RECONSTRUCTION                  :Straßenreparaturen des Ortes finanzieren
STR_LOCAL_AUTHORITY_ACTION_STATUE_OF_COMPANY                    :Statue des Firmeneigentümers finanzieren
STR_LOCAL_AUTHORITY_ACTION_NEW_BUILDINGS                        :Neue Gebäude finanzieren
STR_LOCAL_AUTHORITY_ACTION_EXCLUSIVE_TRANSPORT                  :Exklusive Transportrechte kaufen
STR_LOCAL_AUTHORITY_ACTION_BRIBE                                :Die Stadtverwaltung bestechen

STR_LOCAL_AUTHORITY_ACTION_TOOLTIP_SMALL_ADVERTISING            :{YELLOW}Im Ort eine kleine Werbekampagne starten, um mehr Passagier- und Frachtaufträge für die eigene Firma zu gewinnen.{}Kosten: {CURRENCY_LONG}
STR_LOCAL_AUTHORITY_ACTION_TOOLTIP_MEDIUM_ADVERTISING           :{YELLOW}Im Ort eine mittlere Werbekampagne starten, um mehr Passagier- und Frachtaufträge für die eigene Firma zu gewinnen.{}Kosten: {CURRENCY_LONG}
STR_LOCAL_AUTHORITY_ACTION_TOOLTIP_LARGE_ADVERTISING            :{YELLOW}Im Ort eine große Werbekampagne starten, um mehr Passagier- und Frachtaufträge für die eigene Firma zu gewinnen.{}Kosten: {CURRENCY_LONG}
STR_LOCAL_AUTHORITY_ACTION_TOOLTIP_ROAD_RECONSTRUCTION          :{YELLOW}Die örtlichen Straßenreparaturen finanzieren. Der Straßenverkehr wird bis zu 6 Monate beeinträchtigt.{}Kosten: {CURRENCY_LONG}
STR_LOCAL_AUTHORITY_ACTION_TOOLTIP_STATUE_OF_COMPANY            :{YELLOW}Eine Statue zu Ehren der eigenen Firma errichten.{}Kosten: {CURRENCY_LONG}
STR_LOCAL_AUTHORITY_ACTION_TOOLTIP_NEW_BUILDINGS                :{YELLOW}Bau von Geschäftsgebäuden im Ort finanzieren.{}Kosten: {CURRENCY_LONG}
STR_LOCAL_AUTHORITY_ACTION_TOOLTIP_EXCLUSIVE_TRANSPORT          :{YELLOW}Für ein Jahr die exklusiven Transportrechte in der Stadt kaufen. Die Stadtverwaltung erlaubt dann nur Passagier- und Frachttransporte der eigenen Firma.{}Kosten: {CURRENCY_LONG}
STR_LOCAL_AUTHORITY_ACTION_TOOLTIP_BRIBE                        :{YELLOW}Die Stadtverwaltung bestechen, um die eigene Bewertung zu verbessern. Dabei riskiert man allerdings eine harte Strafe, falls man ertappt wird.{}Kosten: {CURRENCY_LONG}

# Goal window
STR_GOALS_CAPTION                                               :{WHITE}{COMPANY} Ziele
STR_GOALS_SPECTATOR_CAPTION                                     :{WHITE}Allgemeine Spielziele
STR_GOALS_GLOBAL_TITLE                                          :{BLACK}Allgemeine Spielziele:
STR_GOALS_TEXT                                                  :{ORANGE}{STRING}
STR_GOALS_NONE                                                  :{ORANGE}- Keine -
STR_GOALS_SPECTATOR_NONE                                        :{ORANGE}- n.v. -
STR_GOALS_PROGRESS                                              :{ORANGE}{STRING}
STR_GOALS_PROGRESS_COMPLETE                                     :{GREEN}{STRING}
STR_GOALS_COMPANY_TITLE                                         :{BLACK}Firmenspezifische Ziele:
STR_GOALS_TOOLTIP_CLICK_ON_SERVICE_TO_CENTER                    :{BLACK}Klick auf Ziel zentriert Hauptansicht auf Industrie/Stadt/Feld. Strg+Klick öffnet eine darauf zentrierte Zusatzansicht

# Goal question window
STR_GOAL_QUESTION_CAPTION_QUESTION                              :Frage
STR_GOAL_QUESTION_CAPTION_INFORMATION                           :Hinweis
STR_GOAL_QUESTION_CAPTION_WARNING                               :Warnung
STR_GOAL_QUESTION_CAPTION_ERROR                                 :Fehler

############ Start of Goal Question button list
STR_GOAL_QUESTION_BUTTON_CANCEL                                 :Abbruch
STR_GOAL_QUESTION_BUTTON_OK                                     :OK
STR_GOAL_QUESTION_BUTTON_NO                                     :Nein
STR_GOAL_QUESTION_BUTTON_YES                                    :Ja
STR_GOAL_QUESTION_BUTTON_DECLINE                                :Ablehnen
STR_GOAL_QUESTION_BUTTON_ACCEPT                                 :Akzeptieren
STR_GOAL_QUESTION_BUTTON_IGNORE                                 :Ignorieren
STR_GOAL_QUESTION_BUTTON_RETRY                                  :Wiederholen
STR_GOAL_QUESTION_BUTTON_PREVIOUS                               :Vorhergehendes
STR_GOAL_QUESTION_BUTTON_NEXT                                   :Nächstes
STR_GOAL_QUESTION_BUTTON_STOP                                   :Aufhören
STR_GOAL_QUESTION_BUTTON_START                                  :Start
STR_GOAL_QUESTION_BUTTON_GO                                     :Weiter
STR_GOAL_QUESTION_BUTTON_CONTINUE                               :Fortfahren
STR_GOAL_QUESTION_BUTTON_RESTART                                :Neustart
STR_GOAL_QUESTION_BUTTON_POSTPONE                               :Verschieben
STR_GOAL_QUESTION_BUTTON_SURRENDER                              :Aufgeben
STR_GOAL_QUESTION_BUTTON_CLOSE                                  :Schließen
############ End of Goal Question button list

# Subsidies window
STR_SUBSIDIES_CAPTION                                           :{WHITE}Subventionen
STR_SUBSIDIES_OFFERED_TITLE                                     :{BLACK}Subventionsangebot für:
STR_SUBSIDIES_OFFERED_FROM_TO                                   :{ORANGE}{STRING} von {STRING} nach {STRING}{YELLOW} (bis {DATE_SHORT})
STR_SUBSIDIES_NONE                                              :{ORANGE}- Keine -
STR_SUBSIDIES_SUBSIDISED_TITLE                                  :{BLACK}Bereits vergebene Subventionen:
STR_SUBSIDIES_SUBSIDISED_FROM_TO                                :{ORANGE}{STRING} von {STRING} nach {STRING}{YELLOW} ({COMPANY}{YELLOW}, bis {DATE_SHORT})
STR_SUBSIDIES_TOOLTIP_CLICK_ON_SERVICE_TO_CENTER                :{BLACK}Klick auf subventionierte Dienstleistung zentriert Hauptansicht auf die Industrie/Stadt. Strg+Klick öffnet neue Zusatzansicht zentriert auf die Industrie/Stadt

# Story book window
STR_STORY_BOOK_CAPTION                                          :{WHITE}Chronik für {COMPANY}
STR_STORY_BOOK_SPECTATOR_CAPTION                                :{WHITE}Allgemeine Chronik
STR_STORY_BOOK_TITLE                                            :{YELLOW}{STRING}
STR_STORY_BOOK_GENERIC_PAGE_ITEM                                :Seite {NUM}
STR_STORY_BOOK_SEL_PAGE_TOOLTIP                                 :{BLACK}Springt zur gewünschten Seite, wenn diese im Auswahlmenü angeklickt wird
STR_STORY_BOOK_PREV_PAGE                                        :{BLACK}Zurück
STR_STORY_BOOK_PREV_PAGE_TOOLTIP                                :{BLACK}Die vorherige Seite anzeigen
STR_STORY_BOOK_NEXT_PAGE                                        :{BLACK}Vor
STR_STORY_BOOK_NEXT_PAGE_TOOLTIP                                :{BLACK}Die nächste Seite anzeigen
STR_STORY_BOOK_INVALID_GOAL_REF                                 :{RED}Ungültiger Verweis auf ein Spielziel

# Station list window
STR_STATION_LIST_TOOLTIP                                        :{BLACK}Stationsnamen - Klick auf den Namen zentriert Hauptansicht auf die Station. Strg+Klick öffnet neue Zusatzansicht zentriert auf die Station
STR_STATION_LIST_USE_CTRL_TO_SELECT_MORE                        :{BLACK}Strg gedrückt halten, um mehrere Einträge auszuwählen
STR_STATION_LIST_CAPTION                                        :{WHITE}{COMPANY} - {COMMA} Haltestelle{P "" n}
STR_STATION_LIST_STATION                                        :{YELLOW}{STATION} {STATION_FEATURES}
STR_STATION_LIST_WAYPOINT                                       :{YELLOW}{WAYPOINT}
STR_STATION_LIST_NONE                                           :{YELLOW}- Keine -
STR_STATION_LIST_SELECT_ALL_FACILITIES                          :{BLACK}Alle Stationstypen auswählen
STR_STATION_LIST_SELECT_ALL_TYPES                               :{BLACK}Alle Frachtarten auswählen (einschließlich keiner Fracht)
STR_STATION_LIST_NO_WAITING_CARGO                               :{BLACK}Keine Fracht jeglicher Art wartend

# Station view window
STR_STATION_VIEW_CAPTION                                        :{WHITE}{STATION} {STATION_FEATURES}
STR_STATION_VIEW_WAITING_CARGO                                  :{WHITE}{CARGO_LONG}
STR_STATION_VIEW_EN_ROUTE_FROM                                  :{YELLOW}({CARGO_SHORT} von {STATION})
STR_STATION_VIEW_RESERVED                                       :{YELLOW}({CARGO_SHORT} reserviert zum Beladen)

STR_STATION_VIEW_ACCEPTS_BUTTON                                 :{BLACK}Angenommen
STR_STATION_VIEW_ACCEPTS_TOOLTIP                                :{BLACK}Zeige Liste der angenommenen Frachtarten
STR_STATION_VIEW_ACCEPTS_CARGO                                  :{BLACK}Nimmt an: {WHITE}{CARGO_LIST}

STR_STATIOV_VIEW_EXCLUSIVE_RIGHTS_SELF                          :{BLACK}Diese Station hat in der zugehörigen Stadt exklusive Transportrechte .
STR_STATIOV_VIEW_EXCLUSIVE_RIGHTS_COMPANY                       :{YELLOW}{COMPANY}{BLACK} hat die exklusiven Transportrechte in dieser Stadt erworben.

STR_STATION_VIEW_RATINGS_BUTTON                                 :{BLACK}Bewertung
STR_STATION_VIEW_RATINGS_TOOLTIP                                :{BLACK}Stationsbewertung anzeigen
STR_STATION_VIEW_SUPPLY_RATINGS_TITLE                           :{BLACK}Monatliche Lieferung und lokale Bewertung:
STR_STATION_VIEW_CARGO_SUPPLY_RATING                            :{WHITE}{STRING}: {YELLOW}{COMMA} / {STRING} ({COMMA}%)

STR_STATION_VIEW_GROUP                                          :{BLACK}Gruppieren nach
STR_STATION_VIEW_WAITING_STATION                                :Station: Wartend
STR_STATION_VIEW_WAITING_AMOUNT                                 :Menge: Wartend
STR_STATION_VIEW_PLANNED_STATION                                :Station: Voraussichtlich
STR_STATION_VIEW_PLANNED_AMOUNT                                 :Menge: Voraussichtlich
STR_STATION_VIEW_FROM                                           :{YELLOW}{CARGO_SHORT} von {STATION}
STR_STATION_VIEW_VIA                                            :{YELLOW}{CARGO_SHORT} via {STATION}
STR_STATION_VIEW_TO                                             :{YELLOW}{CARGO_SHORT} nach {STATION}
STR_STATION_VIEW_FROM_ANY                                       :{RED}{CARGO_SHORT} von unbekannter Haltestelle
STR_STATION_VIEW_TO_ANY                                         :{RED}{CARGO_SHORT} zu beliebiger Haltestelle
STR_STATION_VIEW_VIA_ANY                                        :{RED}{CARGO_SHORT} via beliebiger Haltestelle
STR_STATION_VIEW_FROM_HERE                                      :{GREEN}{CARGO_SHORT} von hier
STR_STATION_VIEW_VIA_HERE                                       :{GREEN}{CARGO_SHORT} hier anhaltend
STR_STATION_VIEW_TO_HERE                                        :{GREEN}{CARGO_SHORT} nach hier
STR_STATION_VIEW_NONSTOP                                        :{YELLOW}{CARGO_SHORT} direkt

STR_STATION_VIEW_GROUP_S_V_D                                    :Start-Via-Ziel
STR_STATION_VIEW_GROUP_S_D_V                                    :Start-Ziel-Via
STR_STATION_VIEW_GROUP_V_S_D                                    :Via-Start-Ziel
STR_STATION_VIEW_GROUP_V_D_S                                    :Via-Ziel-Start
STR_STATION_VIEW_GROUP_D_S_V                                    :Ziel-Start-Via
STR_STATION_VIEW_GROUP_D_V_S                                    :Ziel-Via-Start

############ range for rating starts
STR_CARGO_RATING_APPALLING                                      :Furchtbar
STR_CARGO_RATING_VERY_POOR                                      :Sehr schlecht
STR_CARGO_RATING_POOR                                           :Schlecht
STR_CARGO_RATING_MEDIOCRE                                       :Mittelmäßig
STR_CARGO_RATING_GOOD                                           :Gut
STR_CARGO_RATING_VERY_GOOD                                      :Sehr gut
STR_CARGO_RATING_EXCELLENT                                      :Ausgezeichnet
STR_CARGO_RATING_OUTSTANDING                                    :Hervorragend
############ range for rating ends

STR_STATION_VIEW_CENTER_TOOLTIP                                 :{BLACK}Hauptansicht zur Station scrollen. Strg+Klick öffnet neue Zusatzansicht bei der Station
STR_STATION_VIEW_RENAME_TOOLTIP                                 :{BLACK}Namen der Station ändern

STR_STATION_VIEW_SCHEDULED_TRAINS_TOOLTIP                       :{BLACK}Alle Züge, die diesen Bahnhof anfahren, anzeigen
STR_STATION_VIEW_SCHEDULED_ROAD_VEHICLES_TOOLTIP                :{BLACK}Alle Straßenfahrzeuge, die diese Station anfahren, anzeigen
STR_STATION_VIEW_SCHEDULED_AIRCRAFT_TOOLTIP                     :{BLACK}Alle Flugzeuge, die diesen Flughafen anfliegen, anzeigen
STR_STATION_VIEW_SCHEDULED_SHIPS_TOOLTIP                        :{BLACK}Alle Schiffe, die diesen Hafen ansteuern, anzeigen

STR_STATION_VIEW_RENAME_STATION_CAPTION                         :Station/Ladeplatz umbenennen

STR_STATION_VIEW_CLOSE_AIRPORT                                  :{BLACK}Flughafen schließen
STR_STATION_VIEW_CLOSE_AIRPORT_TOOLTIP                          :{BLACK}Luftfahrzeugen die Landeerlaubnis verweigern

# Waypoint/buoy view window
STR_WAYPOINT_VIEW_CAPTION                                       :{WHITE}{WAYPOINT}
STR_WAYPOINT_VIEW_CENTER_TOOLTIP                                :{BLACK}Hauptansicht auf den Wegpunkt zentrieren. Strg+Klick öffnet neue Zusatzansicht beim Wegpunkt
STR_WAYPOINT_VIEW_CHANGE_WAYPOINT_NAME                          :{BLACK}Namen der Wegpunkte ändern
STR_BUOY_VIEW_CENTER_TOOLTIP                                    :{BLACK}Hauptansicht zur Boje scrollen. Strg+Klick öffnet neue Zusatzansicht bei der Boje
STR_BUOY_VIEW_CHANGE_BUOY_NAME                                  :{BLACK}Namen der Boje ändern

STR_EDIT_WAYPOINT_NAME                                          :{WHITE}Namen des Wegpunkts ändern

# Finances window
STR_FINANCES_CAPTION                                            :{WHITE}{COMPANY} Finanzen {BLACK}{COMPANY_NUM}
STR_FINANCES_EXPENDITURE_INCOME_TITLE                           :{WHITE}Ausgaben / Einnahmen
STR_FINANCES_YEAR                                               :{WHITE}{NUM}
STR_FINANCES_SECTION_CONSTRUCTION                               :{GOLD}Baukosten
STR_FINANCES_SECTION_NEW_VEHICLES                               :{GOLD}Neue Fahrzeuge
STR_FINANCES_SECTION_TRAIN_RUNNING_COSTS                        :{GOLD}Zugbetriebskosten
STR_FINANCES_SECTION_ROAD_VEHICLE_RUNNING_COSTS                 :{GOLD}Fahrzeugbetriebskosten
STR_FINANCES_SECTION_AIRCRAFT_RUNNING_COSTS                     :{GOLD}Flugzeugbetriebskosten
STR_FINANCES_SECTION_SHIP_RUNNING_COSTS                         :{GOLD}Schiffbetriebskosten
STR_FINANCES_SECTION_PROPERTY_MAINTENANCE                       :{GOLD}Betriebskosten Gebäude
STR_FINANCES_SECTION_TRAIN_INCOME                               :{GOLD}Einnahmen Züge
STR_FINANCES_SECTION_ROAD_VEHICLE_INCOME                        :{GOLD}Einnahmen Straßenfahrzeuge
STR_FINANCES_SECTION_AIRCRAFT_INCOME                            :{GOLD}Einnahmen Flugzeuge
STR_FINANCES_SECTION_SHIP_INCOME                                :{GOLD}Einnahmen Schiffe
STR_FINANCES_SECTION_LOAN_INTEREST                              :{GOLD}Kreditzinsen
STR_FINANCES_SECTION_OTHER                                      :{GOLD}Sonstiges
STR_FINANCES_NEGATIVE_INCOME                                    :{BLACK}-{CURRENCY_LONG}
STR_FINANCES_POSITIVE_INCOME                                    :{BLACK}+{CURRENCY_LONG}
STR_FINANCES_TOTAL_CAPTION                                      :{WHITE}Gesamt:
STR_FINANCES_BANK_BALANCE_TITLE                                 :{WHITE}Kontostand
STR_FINANCES_LOAN_TITLE                                         :{WHITE}Kredit
STR_FINANCES_MAX_LOAN                                           :{WHITE}Maximaler Kredit: {BLACK}{CURRENCY_LONG}
STR_FINANCES_TOTAL_CURRENCY                                     :{BLACK}{CURRENCY_LONG}
STR_FINANCES_BORROW_BUTTON                                      :{BLACK}{CURRENCY_LONG} leihen
STR_FINANCES_BORROW_TOOLTIP                                     :{BLACK}Kredit aufnehmen. Strg+Klick, um maximalen Kredit aufzunehmen
STR_FINANCES_REPAY_BUTTON                                       :{BLACK}{CURRENCY_LONG} zurückzahlen
STR_FINANCES_REPAY_TOOLTIP                                      :{BLACK}Kredit tilgen. Strg+Klick, um die größtmögliche Summe zurückzuzahlen
STR_FINANCES_INFRASTRUCTURE_BUTTON                              :{BLACK}Infrastruktur

# Company view
STR_COMPANY_VIEW_CAPTION                                        :{WHITE}{COMPANY} {BLACK}{COMPANY_NUM}
STR_COMPANY_VIEW_PRESIDENT_MANAGER_TITLE                        :{WHITE}{PRESIDENT_NAME}{}{GOLD}(Manager)

STR_COMPANY_VIEW_INAUGURATED_TITLE                              :{GOLD}Gegründet: {WHITE}{NUM}
STR_COMPANY_VIEW_COLOUR_SCHEME_TITLE                            :{GOLD}Farbschema
STR_COMPANY_VIEW_VEHICLES_TITLE                                 :{GOLD}Fahrzeuge:
STR_COMPANY_VIEW_TRAINS                                         :{WHITE}{COMMA} Z{P ug üge}
STR_COMPANY_VIEW_ROAD_VEHICLES                                  :{WHITE}{COMMA} Fahrzeug{P "" e}
STR_COMPANY_VIEW_AIRCRAFT                                       :{WHITE}{COMMA} Flugzeug{P "" e}
STR_COMPANY_VIEW_SHIPS                                          :{WHITE}{COMMA} Schiff{P "" e}
STR_COMPANY_VIEW_VEHICLES_NONE                                  :{WHITE}Keine
STR_COMPANY_VIEW_COMPANY_VALUE                                  :{GOLD}Firmenwert: {WHITE}{CURRENCY_LONG}
STR_COMPANY_VIEW_SHARES_OWNED_BY                                :{WHITE}({COMMA}% Eigentum von {COMPANY})
STR_COMPANY_VIEW_INFRASTRUCTURE                                 :{GOLD}Infrastruktur:
STR_COMPANY_VIEW_INFRASTRUCTURE_RAIL                            :{WHITE}{COMMA} Schienenstück{P "" e}
STR_COMPANY_VIEW_INFRASTRUCTURE_ROAD                            :{WHITE}{COMMA} Straßenfeld{P "" er}
STR_COMPANY_VIEW_INFRASTRUCTURE_WATER                           :{WHITE}{COMMA} Wasserfeld{P "" er}
STR_COMPANY_VIEW_INFRASTRUCTURE_STATION                         :{WHITE}{COMMA} Stationsfeld{P "" er}
STR_COMPANY_VIEW_INFRASTRUCTURE_AIRPORT                         :{WHITE}{COMMA} Flugh{P afen äfen}
STR_COMPANY_VIEW_INFRASTRUCTURE_NONE                            :{WHITE}Keine

STR_COMPANY_VIEW_BUILD_HQ_BUTTON                                :{BLACK}Firmensitz bauen
STR_COMPANY_VIEW_BUILD_HQ_TOOLTIP                               :{BLACK}Firmensitz an einer freien Stelle errichten
STR_COMPANY_VIEW_VIEW_HQ_BUTTON                                 :{BLACK}Firmensitz
STR_COMPANY_VIEW_VIEW_HQ_TOOLTIP                                :{BLACK}Firmensitz anzeigen
STR_COMPANY_VIEW_RELOCATE_HQ                                    :{BLACK}Verlegen
STR_COMPANY_VIEW_RELOCATE_COMPANY_HEADQUARTERS                  :{BLACK}Errichte Firmensitz für 1% des Firmenwertes an anderer Stelle neu. Shift+Klick zeigt einen Kostenvoranschlag
STR_COMPANY_VIEW_INFRASTRUCTURE_BUTTON                          :{BLACK}Details
STR_COMPANY_VIEW_INFRASTRUCTURE_TOOLTIP                         :{BLACK}Detaillierte Informationen zur Infrastruktur dieser Firma anzeigen
STR_COMPANY_VIEW_GIVE_MONEY_BUTTON                              :{BLACK}Geld schenken

STR_COMPANY_VIEW_NEW_FACE_BUTTON                                :{BLACK}Neues Gesicht
STR_COMPANY_VIEW_NEW_FACE_TOOLTIP                               :{BLACK}Neues Gesicht für Manager aussuchen
STR_COMPANY_VIEW_COLOUR_SCHEME_BUTTON                           :{BLACK}Farbschema
STR_COMPANY_VIEW_COLOUR_SCHEME_TOOLTIP                          :{BLACK}Firmenfarbe ändern
STR_COMPANY_VIEW_COMPANY_NAME_BUTTON                            :{BLACK}Firmenname
STR_COMPANY_VIEW_COMPANY_NAME_TOOLTIP                           :{BLACK}Firmenname ändern
STR_COMPANY_VIEW_PRESIDENT_NAME_BUTTON                          :{BLACK}Managername
STR_COMPANY_VIEW_PRESIDENT_NAME_TOOLTIP                         :{BLACK}Managername ändern

STR_COMPANY_VIEW_BUY_SHARE_BUTTON                               :{BLACK}25% der Aktien der Firma kaufen
STR_COMPANY_VIEW_SELL_SHARE_BUTTON                              :{BLACK}25% der Aktien der Firma verkaufen
STR_COMPANY_VIEW_BUY_SHARE_TOOLTIP                              :{BLACK}25% der Aktien dieser Firma kaufen. Shift+Klick zeigt einen Kostenvoranschlag
STR_COMPANY_VIEW_SELL_SHARE_TOOLTIP                             :{BLACK}25% der Aktien dieser Firma verkaufen. Shift+Klick zeigt eine Gewinnschätzung

STR_COMPANY_VIEW_COMPANY_NAME_QUERY_CAPTION                     :Firmenname
STR_COMPANY_VIEW_PRESIDENT_S_NAME_QUERY_CAPTION                 :Name des Managers
STR_COMPANY_VIEW_GIVE_MONEY_QUERY_CAPTION                       :Wieviel Geld soll übergeben werden?

STR_BUY_COMPANY_MESSAGE                                         :{WHITE}Wir suchen eine Transportfirma, die unsere Firma übernimmt.{}{}Besteht Interesse daran, {COMPANY} für {CURRENCY_LONG} zu übernehmen?

# Company infrastructure window
STR_COMPANY_INFRASTRUCTURE_VIEW_CAPTION                         :{WHITE}Infrastruktur von {COMPANY}
STR_COMPANY_INFRASTRUCTURE_VIEW_RAIL_SECT                       :{GOLD}Schienenfelder:
STR_COMPANY_INFRASTRUCTURE_VIEW_SIGNALS                         :{WHITE}Signale
STR_COMPANY_INFRASTRUCTURE_VIEW_ROAD_SECT                       :{GOLD}Straßenfelder:
STR_COMPANY_INFRASTRUCTURE_VIEW_ROAD                            :{WHITE}Straße
STR_COMPANY_INFRASTRUCTURE_VIEW_TRAMWAY                         :{WHITE}Straßenbahnfelder
STR_COMPANY_INFRASTRUCTURE_VIEW_WATER_SECT                      :{GOLD}Wasserfelder:
STR_COMPANY_INFRASTRUCTURE_VIEW_CANALS                          :{WHITE}Kanäle
STR_COMPANY_INFRASTRUCTURE_VIEW_STATION_SECT                    :{GOLD}Stationen:
STR_COMPANY_INFRASTRUCTURE_VIEW_STATIONS                        :{WHITE}Stationsfelder
STR_COMPANY_INFRASTRUCTURE_VIEW_AIRPORTS                        :{WHITE}Flughäfen
STR_COMPANY_INFRASTRUCTURE_VIEW_TOTAL                           :{WHITE}{CURRENCY_LONG}/a

# Industry directory
STR_INDUSTRY_DIRECTORY_CAPTION                                  :{WHITE}Industrien
STR_INDUSTRY_DIRECTORY_NONE                                     :{ORANGE}- Keine -
STR_INDUSTRY_DIRECTORY_ITEM                                     :{ORANGE}{INDUSTRY}{BLACK} ({CARGO_LONG}{STRING}){YELLOW} ({COMMA}% transportiert)
STR_INDUSTRY_DIRECTORY_ITEM_TWO                                 :{ORANGE}{INDUSTRY}{BLACK} ({CARGO_LONG}{STRING}/{CARGO_LONG}{STRING}){YELLOW} ({COMMA}%/{COMMA}% transportiert)
STR_INDUSTRY_DIRECTORY_ITEM_NOPROD                              :{ORANGE}{INDUSTRY}
STR_INDUSTRY_DIRECTORY_LIST_CAPTION                             :{BLACK}Industrienamen - Klick auf den Namen zentriert Hauptansicht auf die Industrie. Strg+Klick öffnet neue Zusatzansicht zentriert auf die Industrie

# Industry view
STR_INDUSTRY_VIEW_CAPTION                                       :{WHITE}{INDUSTRY}
STR_INDUSTRY_VIEW_PRODUCTION_LAST_MONTH_TITLE                   :{BLACK}Produktion im letzten Monat:
STR_INDUSTRY_VIEW_TRANSPORTED                                   :{YELLOW}{CARGO_LONG}{STRING}{BLACK} ({COMMA}% befördert)
STR_INDUSTRY_VIEW_LOCATION_TOOLTIP                              :{BLACK}Hauptansicht zur Industrie scrollen. Strg+Klick öffnet neue Zusatzansicht zentriert auf die Industrie
STR_INDUSTRY_VIEW_PRODUCTION_LEVEL                              :{BLACK}Produktionsrate: {YELLOW}{COMMA}%
STR_INDUSTRY_VIEW_INDUSTRY_ANNOUNCED_CLOSURE                    :{YELLOW}Diese Industrie wird in Kürze schließen!

############ range for requires starts
STR_INDUSTRY_VIEW_REQUIRES_CARGO                                :{BLACK}Benötigt: {YELLOW}{STRING}{STRING}
STR_INDUSTRY_VIEW_REQUIRES_CARGO_CARGO                          :{BLACK}Benötigt: {YELLOW}{STRING}{STRING}, {STRING}{STRING}
STR_INDUSTRY_VIEW_REQUIRES_CARGO_CARGO_CARGO                    :{BLACK}Benötigt: {YELLOW}{STRING}{STRING}, {STRING}{STRING}, {STRING}{STRING}
############ range for requires ends

STR_INDUSTRY_VIEW_REQUIRES                                      :{BLACK}benötigt
STR_INDUSTRY_VIEW_ACCEPT_CARGO                                  :{YELLOW}{STRING}
STR_INDUSTRY_VIEW_ACCEPT_CARGO_AMOUNT                           :{YELLOW}{CARGO_LONG} {BLACK}wartend
STR_INDUSTRY_VIEW_ACCEPT_CARGO_TEXT                             :{YELLOW}{STRING}{STRING}
STR_INDUSTRY_VIEW_ACCEPT_CARGO_AMOUNT_TEXT                      :{YELLOW}{CARGO_LONG}{STRING}

############ range for produces starts
STR_INDUSTRY_VIEW_PRODUCES_CARGO                                :{BLACK}Produziert: {YELLOW}{STRING}{STRING}
STR_INDUSTRY_VIEW_PRODUCES_CARGO_CARGO                          :{BLACK}Produziert: {YELLOW}{STRING}{STRING}, {STRING}{STRING}
############ range for produces ends

STR_CONFIG_GAME_PRODUCTION                                      :{WHITE}Produktion ändern (Vielfache von 8, maximal 2040)
STR_CONFIG_GAME_PRODUCTION_LEVEL                                :{WHITE}Produktionsrate ändern (prozentual, bis zu 800%)

# Vehicle lists
STR_VEHICLE_LIST_TRAIN_CAPTION                                  :{WHITE}{STRING} - {COMMA} Z{P ug üge}
STR_VEHICLE_LIST_ROAD_VEHICLE_CAPTION                           :{WHITE}{STRING} - {COMMA} Straßenfahrzeug{P "" e}
STR_VEHICLE_LIST_SHIP_CAPTION                                   :{WHITE}{STRING} - {COMMA} Schiff{P "" e}
STR_VEHICLE_LIST_AIRCRAFT_CAPTION                               :{WHITE}{STRING} - {COMMA} Flugzeug{P "" e}

STR_VEHICLE_LIST_TRAIN_LIST_TOOLTIP                             :{BLACK}Züge - für Einzelheiten auf den Zug klicken
STR_VEHICLE_LIST_ROAD_VEHICLE_TOOLTIP                           :{BLACK}Straßenfahrzeuge - für Einzelheiten auf das Fahrzeug klicken
STR_VEHICLE_LIST_SHIP_TOOLTIP                                   :{BLACK}Schiffe - für Einzelheiten auf das Schiff klicken
STR_VEHICLE_LIST_AIRCRAFT_TOOLTIP                               :{BLACK}Flugzeuge - für Einzelheiten auf das Flugzeug klicken

STR_VEHICLE_LIST_PROFIT_THIS_YEAR_LAST_YEAR                     :{TINY_FONT}{BLACK}Gewinn im laufenden Jahr: {CURRENCY_LONG} (vergangenes Jahr: {CURRENCY_LONG})

STR_VEHICLE_LIST_AVAILABLE_TRAINS                               :Verfügbare Züge
STR_VEHICLE_LIST_AVAILABLE_ROAD_VEHICLES                        :Verfügbare Fahrzeuge
STR_VEHICLE_LIST_AVAILABLE_SHIPS                                :Verfügbare Schiffe
STR_VEHICLE_LIST_AVAILABLE_AIRCRAFT                             :Verfügbare Flugzeuge
STR_VEHICLE_LIST_AVAILABLE_ENGINES_TOOLTIP                      :{BLACK}Verfügbare Fahrzeuge für diesen Fahrzeugtyp auflisten

STR_VEHICLE_LIST_MANAGE_LIST                                    :{BLACK}Liste verwalten
STR_VEHICLE_LIST_MANAGE_LIST_TOOLTIP                            :{BLACK}Aufträge an alle Fahrzeuge in der Liste verschicken
STR_VEHICLE_LIST_REPLACE_VEHICLES                               :Fahrzeuge ersetzen
STR_VEHICLE_LIST_SEND_FOR_SERVICING                             :Zur Wartung schicken

STR_VEHICLE_LIST_SEND_TRAIN_TO_DEPOT                            :Ins Depot schicken
STR_VEHICLE_LIST_SEND_ROAD_VEHICLE_TO_DEPOT                     :Ins Depot schicken
STR_VEHICLE_LIST_SEND_SHIP_TO_DEPOT                             :In die Werft schicken
STR_VEHICLE_LIST_SEND_AIRCRAFT_TO_HANGAR                        :In den Hangar schicken

STR_VEHICLE_LIST_MASS_STOP_LIST_TOOLTIP                         :{BLACK}Alle Fahrzeuge in der Liste anhalten
STR_VEHICLE_LIST_MASS_START_LIST_TOOLTIP                        :{BLACK}Alle Fahrzeuge in der Liste losschicken

STR_VEHICLE_LIST_SHARED_ORDERS_LIST_CAPTION                     :{WHITE}Gemeinsamer Fahrplan von {COMMA} Fahrzeug{P "" en}

# Group window
STR_GROUP_ALL_TRAINS                                            :Alle Züge
STR_GROUP_ALL_ROAD_VEHICLES                                     :Alle Straßenfahrzeuge
STR_GROUP_ALL_SHIPS                                             :Alle Schiffe
STR_GROUP_ALL_AIRCRAFTS                                         :Alle Flugzeuge

STR_GROUP_DEFAULT_TRAINS                                        :Ungruppierte Züge
STR_GROUP_DEFAULT_ROAD_VEHICLES                                 :Ungruppierte Straßenfahrzeuge
STR_GROUP_DEFAULT_SHIPS                                         :Ungruppierte Schiffe
STR_GROUP_DEFAULT_AIRCRAFTS                                     :Ungruppierte Flugzeuge

STR_GROUPS_CLICK_ON_GROUP_FOR_TOOLTIP                           :{BLACK}Gruppen - Klick auf eine Gruppe zeigt Liste aller Fahrzeuge der Gruppe an
STR_GROUP_CREATE_TOOLTIP                                        :{BLACK}Neue Gruppe erstellen
STR_GROUP_DELETE_TOOLTIP                                        :{BLACK}Ausgewählte Gruppe löschen
STR_GROUP_RENAME_TOOLTIP                                        :{BLACK}Ausgewählte Gruppe umbenennen
STR_GROUP_REPLACE_PROTECTION_TOOLTIP                            :{BLACK}Diese Gruppe von der automatischen Fahrzeugersetzung ausschließen

STR_QUERY_GROUP_DELETE_CAPTION                                  :{WHITE}Gruppe löschen
STR_GROUP_DELETE_QUERY_TEXT                                     :{WHITE}Sicher, dass diese Gruppe inklusive aller Untergruppen gelöscht werden soll?

STR_GROUP_ADD_SHARED_VEHICLE                                    :Gemeinsame Fahrzeuge hinzufügen
STR_GROUP_REMOVE_ALL_VEHICLES                                   :Liste leeren

STR_GROUP_RENAME_CAPTION                                        :{BLACK}Gruppe umbenennen

STR_GROUP_PROFIT_THIS_YEAR                                      :Gewinn in diesem Jahr:
STR_GROUP_PROFIT_LAST_YEAR                                      :Gewinn im letzten Jahr:
<<<<<<< HEAD
STR_GROUP_OCCUPANCY                                             :Momentane Auslastung:
=======
STR_GROUP_OCCUPANCY                                             :Aktuelle Nutzung:
>>>>>>> 843343fc
STR_GROUP_OCCUPANCY_VALUE                                       :{NUM}%

# Build vehicle window
STR_BUY_VEHICLE_TRAIN_RAIL_CAPTION                              :Neue Schienenfahrzeuge
STR_BUY_VEHICLE_TRAIN_ELRAIL_CAPTION                            :Neue elektrische Schienenfahrzeuge
STR_BUY_VEHICLE_TRAIN_MONORAIL_CAPTION                          :Neue Einschienenbahnfahrzeuge
STR_BUY_VEHICLE_TRAIN_MAGLEV_CAPTION                            :Neue Magnetbahnfahrzeuge

STR_BUY_VEHICLE_TRAIN_ALL_CAPTION                               :Neue Schienenfahrzeuge
STR_BUY_VEHICLE_ROAD_VEHICLE_CAPTION                            :Neue Fahrzeuge
STR_BUY_VEHICLE_SHIP_CAPTION                                    :Neue Schiffe
STR_BUY_VEHICLE_AIRCRAFT_CAPTION                                :Neue Flugzeuge

STR_PURCHASE_INFO_COST_WEIGHT                                   :{BLACK}Kosten: {GOLD}{CURRENCY_LONG}{BLACK} Gewicht: {GOLD}{WEIGHT_SHORT}
STR_PURCHASE_INFO_SPEED_POWER                                   :{BLACK}Geschw.: {GOLD}{VELOCITY}{BLACK} Leistung: {GOLD}{POWER}
STR_PURCHASE_INFO_SPEED                                         :{BLACK}Geschwindigkeit: {GOLD}{VELOCITY}
STR_PURCHASE_INFO_SPEED_OCEAN                                   :{BLACK}Geschwindigkeit auf dem Meer: {GOLD}{VELOCITY}
STR_PURCHASE_INFO_SPEED_CANAL                                   :{BLACK}Geschwindigkeit auf Kanälen und Flüssen: {GOLD}{VELOCITY}
STR_PURCHASE_INFO_RUNNINGCOST                                   :{BLACK}Betriebskosten: {GOLD}{CURRENCY_LONG} pro Jahr
STR_PURCHASE_INFO_CAPACITY                                      :{BLACK}Kapazität: {GOLD}{CARGO_LONG} {STRING}
STR_PURCHASE_INFO_REFITTABLE                                    :(umrüstbar)
STR_PURCHASE_INFO_DESIGNED_LIFE                                 :{BLACK}Entworfen: {GOLD}{NUM}{BLACK} Betriebsdauer: {GOLD}{COMMA} Jahr{P "" e}
STR_PURCHASE_INFO_RELIABILITY                                   :{BLACK}Max. Zuverlässigkeit: {GOLD}{COMMA}%
STR_PURCHASE_INFO_COST                                          :{BLACK}Kosten: {GOLD}{CURRENCY_LONG}
STR_PURCHASE_INFO_WEIGHT_CWEIGHT                                :{BLACK}Gewicht: {GOLD}{WEIGHT_SHORT} ({WEIGHT_SHORT})
STR_PURCHASE_INFO_COST_SPEED                                    :{BLACK}Kosten: {GOLD}{CURRENCY_LONG}{BLACK} Geschw.: {GOLD}{VELOCITY}
STR_PURCHASE_INFO_AIRCRAFT_CAPACITY                             :{BLACK}Kapazität: {GOLD}{CARGO_LONG}, {CARGO_LONG}
STR_PURCHASE_INFO_PWAGPOWER_PWAGWEIGHT                          :{BLACK}Angetriebene Waggons: {GOLD}+{POWER}{BLACK} Gewicht: {GOLD}+{WEIGHT_SHORT}
STR_PURCHASE_INFO_REFITTABLE_TO                                 :{BLACK}Umrüstbar auf: {GOLD}{STRING}
STR_PURCHASE_INFO_ALL_TYPES                                     :Alle Frachtarten
STR_PURCHASE_INFO_ALL_BUT                                       :Alles außer {CARGO_LIST}
STR_PURCHASE_INFO_MAX_TE                                        :{BLACK}Max. Zugkraft: {GOLD}{FORCE}
STR_PURCHASE_INFO_AIRCRAFT_RANGE                                :{BLACK}Reichweite: {GOLD}{COMMA} Felder
STR_PURCHASE_INFO_AIRCRAFT_TYPE                                 :{BLACK}Flugzeugtyp: {GOLD}{STRING}

STR_BUY_VEHICLE_TRAIN_LIST_TOOLTIP                              :{BLACK}Schienenfahrzeugsliste - Einzelheiten durch Anklicken des Fahrzeuges. Strg+Klick schaltet um zwischen Verstecken und Zeigen des Fahrzeugtyps
STR_BUY_VEHICLE_ROAD_VEHICLE_LIST_TOOLTIP                       :{BLACK}Straßenfahrzeugsliste - Klicke auf ein Fahrzeug für Einzelheiten. Strg+Klick schaltet um zwischen Verstecken und Zeigen des Fahrzeugtyps
STR_BUY_VEHICLE_SHIP_LIST_TOOLTIP                               :{BLACK}Schiffsliste - für Einzelheiten auf das Schiff klicken. Strg+Klick schaltet um zwischen Verstecken und Zeigen des Schiffstyps
STR_BUY_VEHICLE_AIRCRAFT_LIST_TOOLTIP                           :{BLACK}Flugzeugliste - Klick auf das Flugzeug zeigt weitere Einzelheiten an. Strg+Klick schaltet um zwischen Verstecken und Zeigen des Fahrzeugtyps

STR_BUY_VEHICLE_TRAIN_BUY_VEHICLE_BUTTON                        :{BLACK}Fahrzeug kaufen
STR_BUY_VEHICLE_ROAD_VEHICLE_BUY_VEHICLE_BUTTON                 :{BLACK}Fahrzeug kaufen
STR_BUY_VEHICLE_SHIP_BUY_VEHICLE_BUTTON                         :{BLACK}Schiff kaufen
STR_BUY_VEHICLE_AIRCRAFT_BUY_VEHICLE_BUTTON                     :{BLACK}Flugzeug kaufen

STR_BUY_VEHICLE_TRAIN_BUY_VEHICLE_TOOLTIP                       :{BLACK}Angewähltes Fahrzeug kaufen. Shift+Klick zeigt einen Kostenvoranschlag
STR_BUY_VEHICLE_ROAD_VEHICLE_BUY_VEHICLE_TOOLTIP                :{BLACK}Ausgewähltes Fahrzeug kaufen. Shift+Klick zeigt einen Kostenvoranschlag
STR_BUY_VEHICLE_SHIP_BUY_VEHICLE_TOOLTIP                        :{BLACK}Ausgewähltes Schiff kaufen. Shift+Klick zeigt einen Kostenvoranschlag
STR_BUY_VEHICLE_AIRCRAFT_BUY_VEHICLE_TOOLTIP                    :{BLACK}Augewähltes Flugzeug kaufen. Shift schaltet zwischen Bauen und Kostenvoranschlag um

STR_BUY_VEHICLE_TRAIN_RENAME_BUTTON                             :{BLACK}Umbenennen
STR_BUY_VEHICLE_ROAD_VEHICLE_RENAME_BUTTON                      :{BLACK}Umbenennen
STR_BUY_VEHICLE_SHIP_RENAME_BUTTON                              :{BLACK}Umbenennen
STR_BUY_VEHICLE_AIRCRAFT_RENAME_BUTTON                          :{BLACK}Umbenennen

STR_BUY_VEHICLE_TRAIN_RENAME_TOOLTIP                            :{BLACK}Umbenennen der Waggontypen
STR_BUY_VEHICLE_ROAD_VEHICLE_RENAME_TOOLTIP                     :{BLACK}Fahrzeug umbenennen
STR_BUY_VEHICLE_SHIP_RENAME_TOOLTIP                             :{BLACK}Schiff umbenennen
STR_BUY_VEHICLE_AIRCRAFT_RENAME_TOOLTIP                         :{BLACK}Flugzeug umbenennen

STR_BUY_VEHICLE_TRAIN_HIDE_TOGGLE_BUTTON                        :{BLACK}Ausblenden
STR_BUY_VEHICLE_ROAD_VEHICLE_HIDE_TOGGLE_BUTTON                 :{BLACK}Ausblenden
STR_BUY_VEHICLE_SHIP_HIDE_TOGGLE_BUTTON                         :{BLACK}Ausblenden
STR_BUY_VEHICLE_AIRCRAFT_HIDE_TOGGLE_BUTTON                     :{BLACK}Ausblenden

STR_BUY_VEHICLE_TRAIN_SHOW_TOGGLE_BUTTON                        :{BLACK}Einblenden
STR_BUY_VEHICLE_ROAD_VEHICLE_SHOW_TOGGLE_BUTTON                 :{BLACK}Einblenden
STR_BUY_VEHICLE_SHIP_SHOW_TOGGLE_BUTTON                         :{BLACK}Einblenden
STR_BUY_VEHICLE_AIRCRAFT_SHOW_TOGGLE_BUTTON                     :{BLACK}Ausblenden

STR_BUY_VEHICLE_TRAIN_HIDE_SHOW_TOGGLE_TOOLTIP                  :{BLACK}Blende das Schienenfahrzeug aus / ein
STR_BUY_VEHICLE_ROAD_VEHICLE_HIDE_SHOW_TOGGLE_TOOLTIP           :{BLACK}Blende das Straßenfahrzeug aus / ein
STR_BUY_VEHICLE_SHIP_HIDE_SHOW_TOGGLE_TOOLTIP                   :{BLACK}Blende das Schiff aus / ein
STR_BUY_VEHICLE_AIRCRAFT_HIDE_SHOW_TOGGLE_TOOLTIP               :{BLACK}Blende das Flugzeug aus / ein

STR_QUERY_RENAME_TRAIN_TYPE_CAPTION                             :{WHITE}Zugtyp umbenennen
STR_QUERY_RENAME_ROAD_VEHICLE_TYPE_CAPTION                      :{WHITE}Fahrzeug umbenennen
STR_QUERY_RENAME_SHIP_TYPE_CAPTION                              :{WHITE}Schiff umbenennen
STR_QUERY_RENAME_AIRCRAFT_TYPE_CAPTION                          :{WHITE}Flugzeug umbenennen

# Depot window
STR_DEPOT_CAPTION                                               :{WHITE}{DEPOT}

STR_DEPOT_RENAME_TOOLTIP                                        :{BLACK}Namen des Depots ändern
STR_DEPOT_RENAME_DEPOT_CAPTION                                  :Depot umbenennen

STR_DEPOT_NO_ENGINE                                             :{BLACK}-
STR_DEPOT_VEHICLE_TOOLTIP                                       :{BLACK}{ENGINE}{STRING}
STR_DEPOT_VEHICLE_TOOLTIP_CHAIN                                 :{BLACK}{NUM} Fahrzeug{P "" e}{STRING}
STR_DEPOT_VEHICLE_TOOLTIP_CARGO                                 :{}{CARGO_LONG} ({CARGO_SHORT})

STR_DEPOT_TRAIN_LIST_TOOLTIP                                    :{BLACK}Züge - Fahrzeug ziehen, um es an-/abzukoppeln. Rechts-Klick für Fahrzeuginformationen, Rechts-Klick für Einzelheiten. Strg, um die jeweilige Funktion für das gesamte Gespann auszuführen
STR_DEPOT_ROAD_VEHICLE_LIST_TOOLTIP                             :{BLACK}Straßenfahrzeuge - Rechts-Klick für Einzelheiten
STR_DEPOT_SHIP_LIST_TOOLTIP                                     :{BLACK}Schiffe - Rechts-Klick für Einzelheiten
STR_DEPOT_AIRCRAFT_LIST_TOOLTIP                                 :{BLACK}Flugzeuge - Rechts-Klick für Einzelheiten

STR_DEPOT_TRAIN_SELL_TOOLTIP                                    :{BLACK}Schienenfahrzeug hierher ziehen, um es zu verkaufen
STR_DEPOT_ROAD_VEHICLE_SELL_TOOLTIP                             :{BLACK}Ziehe Straßenfahrzeug hierher, um es zu verkaufen
STR_DEPOT_SHIP_SELL_TOOLTIP                                     :{BLACK}Ziehe Schiff hierher, um es zu verkaufen
STR_DEPOT_AIRCRAFT_SELL_TOOLTIP                                 :{BLACK}Zum Verkauf des Flugzeuges hierher ziehen

STR_DEPOT_DRAG_WHOLE_TRAIN_TO_SELL_TOOLTIP                      :{BLACK}Lok hierher ziehen, um den ganzen Zug zu verkaufen

STR_DEPOT_SELL_ALL_BUTTON_TRAIN_TOOLTIP                         :{BLACK}Alle Züge im Depot verkaufen
STR_DEPOT_SELL_ALL_BUTTON_ROAD_VEHICLE_TOOLTIP                  :{BLACK}Alle Fahrzeuge im Depot verkaufen
STR_DEPOT_SELL_ALL_BUTTON_SHIP_TOOLTIP                          :{BLACK}Alle Schiffe in der Werft verkaufen
STR_DEPOT_SELL_ALL_BUTTON_AIRCRAFT_TOOLTIP                      :{BLACK}Alle Flugzeuge im Hangar verkaufen

STR_DEPOT_AUTOREPLACE_TRAIN_TOOLTIP                             :{BLACK}Alle Züge im Depot automatisch ersetzen
STR_DEPOT_AUTOREPLACE_ROAD_VEHICLE_TOOLTIP                      :{BLACK}Alle Fahrzeuge im Depot automatisch ersetzen
STR_DEPOT_AUTOREPLACE_SHIP_TOOLTIP                              :{BLACK}Alle Schiffe in der Werft automatisch ersetzen
STR_DEPOT_AUTOREPLACE_AIRCRAFT_TOOLTIP                          :{BLACK}Alle Flugzeuge im Hangar automatisch ersetzen

STR_DEPOT_TRAIN_NEW_VEHICLES_BUTTON                             :{BLACK}Neue Fahrzeuge
STR_DEPOT_ROAD_VEHICLE_NEW_VEHICLES_BUTTON                      :{BLACK}Neue Straßenfahrzeuge
STR_DEPOT_SHIP_NEW_VEHICLES_BUTTON                              :{BLACK}Neue Schiffe
STR_DEPOT_AIRCRAFT_NEW_VEHICLES_BUTTON                          :{BLACK}Neue Flugzeuge

STR_DEPOT_TRAIN_NEW_VEHICLES_TOOLTIP                            :{BLACK}Neues Schienenfahrzeug kaufen
STR_DEPOT_ROAD_VEHICLE_NEW_VEHICLES_TOOLTIP                     :{BLACK}Neues Straßenfahrzeug kaufen
STR_DEPOT_SHIP_NEW_VEHICLES_TOOLTIP                             :{BLACK}Neues Schiff kaufen
STR_DEPOT_AIRCRAFT_NEW_VEHICLES_TOOLTIP                         :{BLACK}Neues Flugzeug kaufen

STR_DEPOT_CLONE_TRAIN                                           :{BLACK}Zug kopieren
STR_DEPOT_CLONE_ROAD_VEHICLE                                    :{BLACK}Fahrzeug kopieren
STR_DEPOT_CLONE_SHIP                                            :{BLACK}Schiff kopieren
STR_DEPOT_CLONE_AIRCRAFT                                        :{BLACK}Flugzeug kopieren

STR_DEPOT_CLONE_TRAIN_DEPOT_INFO                                :{BLACK}Kauft eine Kopie des Zuges mit allen Wagons. Klicke diese Schaltfläche und dann auf einen Zug innerhalb oder außerhalb des Depots. Strg+Klick erzeugt gemeinsamen Fahrplan. Shift schaltet zwischen Bauen und Kostenvoranschlag um
STR_DEPOT_CLONE_ROAD_VEHICLE_DEPOT_INFO                         :{BLACK}Kauft eine Kopie des Fahrzeuges. Klicke auf diese Schaltfläche und dann auf ein Fahrzeug innerhalb oder außerhalb des Depots. Strg+Klick erzeugt gemeinsamen Fahrplan. Shift schaltet zwischen Bauen und Kostenvoranschlag um
STR_DEPOT_CLONE_SHIP_DEPOT_INFO                                 :{BLACK}Kauft eine Kopie des Schiffes. Klicke diese Schaltfläche und dann auf eine Schiff innerhalb oder außerhalb der Werft. Strg+Klick erzeugt gemeinsamen Fahrplan. Shift schaltet zwischen Bauen und Kostenvoranschlag um
STR_DEPOT_CLONE_AIRCRAFT_INFO_HANGAR_WINDOW                     :{BLACK}Kauft eine Kopie des Flugzeuges. Klicke auf diese Schaltfläche und dann auf ein Flugzeug innerhalb oder außerhalb des Hangars. Strg+Klick erzeugt gemeinsamen Fahrplan. Shift schaltet zwischen Bauen und Kostenvoranschlag um

STR_DEPOT_TRAIN_LOCATION_TOOLTIP                                :{BLACK}Hauptansicht zum Zugdepot scrollen. Strg+Klick öffnet neue Zusatzansicht beim Zugdepot
STR_DEPOT_ROAD_VEHICLE_LOCATION_TOOLTIP                         :{BLACK}Hauptansicht zum Fahrzeugdepot scrollen. Strg+Klick öffnet neue Zusatzansicht beim Fahrzeugdepot
STR_DEPOT_SHIP_LOCATION_TOOLTIP                                 :{BLACK}Hauptansicht zur Werft scrollen. Strg+Klick öffnet neue Zusatzansicht bei der Werft
STR_DEPOT_AIRCRAFT_LOCATION_TOOLTIP                             :{BLACK}Hauptansicht zum Hangar scrollen. Strg+Klick öffnet neue Zusatzansicht beim Hangar

STR_DEPOT_VEHICLE_ORDER_LIST_TRAIN_TOOLTIP                      :{BLACK}Alle Züge, die dieses Depot anfahren, auflisten
STR_DEPOT_VEHICLE_ORDER_LIST_ROAD_VEHICLE_TOOLTIP               :{BLACK}Alle Fahrzeuge, die dieses Depot anfahren, auflisten
STR_DEPOT_VEHICLE_ORDER_LIST_SHIP_TOOLTIP                       :{BLACK}Alle Schiffe, die diese Werft anfahren, auflisten
STR_DEPOT_VEHICLE_ORDER_LIST_AIRCRAFT_TOOLTIP                   :{BLACK}Alle Flugzeuge, die einen Hangar dieses Flughafens ansteuern, auflisten

STR_DEPOT_MASS_STOP_DEPOT_TRAIN_TOOLTIP                         :{BLACK}Alle Züge im Depot anhalten
STR_DEPOT_MASS_STOP_DEPOT_ROAD_VEHICLE_TOOLTIP                  :{BLACK}Alle Fahrzeuge im Depot anhalten
STR_DEPOT_MASS_STOP_DEPOT_SHIP_TOOLTIP                          :{BLACK}Alle Schiffe in der Werft anhalten
STR_DEPOT_MASS_STOP_HANGAR_TOOLTIP                              :{BLACK}Alle Flugzeuge im Hangar anhalten

STR_DEPOT_MASS_START_DEPOT_TRAIN_TOOLTIP                        :{BLACK}Alle Züge im Depot losschicken
STR_DEPOT_MASS_START_DEPOT_ROAD_VEHICLE_TOOLTIP                 :{BLACK}Alle Fahrzeuge im Depot losschicken
STR_DEPOT_MASS_START_DEPOT_SHIP_TOOLTIP                         :{BLACK}Alle Schiffe in der Werft losschicken
STR_DEPOT_MASS_START_HANGAR_TOOLTIP                             :{BLACK}Alle Flugzeuge im Hangar losschicken

STR_DEPOT_SELL_CONFIRMATION_TEXT                                :{YELLOW}Sollen alle Fahrzeuge in diesem Depot verkauft werden?

# Engine preview window
STR_ENGINE_PREVIEW_CAPTION                                      :{WHITE}Nachricht vom Fahrzeughersteller
STR_ENGINE_PREVIEW_MESSAGE                                      :{GOLD}Wir haben {G "einen" "eine" "ein" ""} neue{G n "" s ""} {0:STRING} entwickelt.{}Besteht Interesse, {G 0 den die das die} {0:STRING} ein Jahr lang exklusiv zu nutzen, so dass wir die Funktionen testen können, bevor {G 0 er sie es sie} allgemein zur Verfügung gestellt {G 0 wird wird wird werden}?
STR_ENGINE_PREVIEW_RAILROAD_LOCOMOTIVE                          :{G=w}Lokomotive
STR_ENGINE_PREVIEW_ROAD_VEHICLE                                 :{G=n}Straßenfahrzeug
STR_ENGINE_PREVIEW_AIRCRAFT                                     :{G=n}Flugzeug
STR_ENGINE_PREVIEW_SHIP                                         :{G=n}Schiff
STR_ENGINE_PREVIEW_MONORAIL_LOCOMOTIVE                          :{G=w}Einschienenbahn
STR_ENGINE_PREVIEW_MAGLEV_LOCOMOTIVE                            :{G=w}Magnetschwebebahn

STR_ENGINE_PREVIEW_COST_WEIGHT_SPEED_POWER                      :{BLACK}Kosten: {CURRENCY_LONG}   Gewicht: {WEIGHT_SHORT}{}Geschwindigk.: {VELOCITY} Leistung: {POWER}{}Betriebskosten: {CURRENCY_LONG} pro Jahr{}Kapazität: {CARGO_LONG}
STR_ENGINE_PREVIEW_COST_WEIGHT_SPEED_POWER_MAX_TE               :{BLACK}Preis: {CURRENCY_LONG} Gewicht: {WEIGHT_SHORT}{}Max. Geschwindigkeit: {VELOCITY}  Leistung: {POWER}  Max. Zugkraft: {6:FORCE}{}Betriebskosten: {4:CURRENCY_LONG}/yr{}Kapazität: {5:CARGO_LONG}
STR_ENGINE_PREVIEW_COST_MAX_SPEED_CAP_RUNCOST                   :{BLACK}Preis: {CURRENCY_LONG} Höchstgeschw.: {VELOCITY}{}Kapazität: {CARGO_LONG}{}Betriebskosten: {CURRENCY_LONG}/Jahr
STR_ENGINE_PREVIEW_COST_MAX_SPEED_TYPE_CAP_CAP_RUNCOST          :{BLACK}Kosten: {CURRENCY_LONG} Max. Geschw.: {VELOCITY}{}Flugzeugtyp: {STRING}{}Kapazität: {CARGO_LONG}, {CARGO_LONG}{}Betriebskosten: {CURRENCY_LONG}/Jahr
STR_ENGINE_PREVIEW_COST_MAX_SPEED_TYPE_CAP_RUNCOST              :{BLACK}Kosten: {CURRENCY_LONG} Max. Geschw.: {VELOCITY}{}Flugzeugtyp: {STRING}{}Kapazität: {CARGO_LONG}{}Betriebskosten: {CURRENCY_LONG}/Jahr
STR_ENGINE_PREVIEW_COST_MAX_SPEED_TYPE_RANGE_CAP_CAP_RUNCOST    :{BLACK}Kosten: {CURRENCY_LONG} Max. Geschw.: {VELOCITY}{}Flugzeugtyp: {STRING} Reichweite: {COMMA} Felder{}Capacity: {CARGO_LONG}, {CARGO_LONG}{}Betriebskosten: {CURRENCY_LONG}/Jahr
STR_ENGINE_PREVIEW_COST_MAX_SPEED_TYPE_RANGE_CAP_RUNCOST        :{BLACK}Kosten: {CURRENCY_LONG} Max. Geschw.: {VELOCITY}{}Flugzeugtyp: {STRING} Reichweite: {COMMA} tiles{}Kapazität: {CARGO_LONG}{}Laufende Kosten: {CURRENCY_LONG}/yr

# Autoreplace window
STR_REPLACE_VEHICLES_WHITE                                      :{WHITE}{STRING} ersetzen - {STRING}
STR_REPLACE_VEHICLE_TRAIN                                       :Zug
STR_REPLACE_VEHICLE_ROAD_VEHICLE                                :Straßenfahrzeug
STR_REPLACE_VEHICLE_SHIP                                        :Schiff
STR_REPLACE_VEHICLE_AIRCRAFT                                    :Flugzeug

STR_REPLACE_VEHICLE_VEHICLES_IN_USE                             :{YELLOW}Verwendete Fahrzeuge
STR_REPLACE_VEHICLE_VEHICLES_IN_USE_TOOLTIP                     :{BLACK}Spalte mit Fahrzeugen aus dem eigenen Besitz
STR_REPLACE_VEHICLE_AVAILABLE_VEHICLES                          :{YELLOW}Verfügbare Fahrzeuge
STR_REPLACE_VEHICLE_AVAILABLE_VEHICLES_TOOLTIP                  :{BLACK}Spalte mit verfügbaren Ersatzfahrzeugen

STR_REPLACE_HELP_LEFT_ARRAY                                     :{BLACK}Zu ersetzenden Fahrzeugtyp auswählen
STR_REPLACE_HELP_RIGHT_ARRAY                                    :{BLACK}Fahrzeugtyp auswählen, der anstelle des links gewählten Typs verwendet werden soll

STR_REPLACE_VEHICLES_START                                      :{BLACK}Fahrzeugersetzung an
STR_REPLACE_VEHICLES_NOW                                        :Alle Fahrzeuge jetzt ersetzen
STR_REPLACE_VEHICLES_WHEN_OLD                                   :Ersetze nur alte Fahrzeuge
STR_REPLACE_HELP_START_BUTTON                                   :{BLACK}Klick zum Ersetzen des Fahrzeugtyps auf der linken Seite mit dem auf der rechten Seite
STR_REPLACE_NOT_REPLACING                                       :{BLACK}Keine Ersetzung
STR_REPLACE_NOT_REPLACING_VEHICLE_SELECTED                      :{BLACK}Kein Fahrzeug gewählt
STR_REPLACE_REPLACING_WHEN_OLD                                  :{ENGINE} wenn alt
STR_REPLACE_VEHICLES_STOP                                       :{BLACK}Fahrzeugersetzung aus
STR_REPLACE_HELP_STOP_BUTTON                                    :{BLACK}Klick zum Abbrechen der Ersetzung des Fahrzeugtyps auf der linken Seite

STR_REPLACE_ENGINE_WAGON_SELECT_HELP                            :{BLACK}Umschalter für Lok- oder Waggonersetzung
STR_REPLACE_ENGINES                                             :Schienenfahrzeuge
STR_REPLACE_WAGONS                                              :Waggons
STR_REPLACE_ALL_RAILTYPE                                        :Alle Schienenfahrzeuge

STR_REPLACE_HELP_RAILTYPE                                       :{BLACK}Gleistyp auswählen, für den Loks ersetzt werden sollen
STR_REPLACE_HELP_REPLACE_INFO_TAB                               :{BLACK}Hier wird angezeigt, gegen welches Fahrzeug das auf der linken Seite gewählte ersetzt wird
STR_REPLACE_RAIL_VEHICLES                                       :Schienenfahrzeuge
STR_REPLACE_ELRAIL_VEHICLES                                     :elektrische Schienenfahrzeuge
STR_REPLACE_MONORAIL_VEHICLES                                   :Einschienenbahn
STR_REPLACE_MAGLEV_VEHICLES                                     :Magnetschwebebahn

STR_REPLACE_REMOVE_WAGON                                        :{BLACK}Waggon-Entfernung: {ORANGE}{STRING}
STR_REPLACE_REMOVE_WAGON_HELP                                   :{BLACK}Ursprüngliche Länge des Zugs beibehalten, indem (vorne beginnend) Waggons entfernt werden, falls das Ersetzen der Lokomotive den Zug verlängern würde

# Vehicle view
STR_VEHICLE_VIEW_CAPTION                                        :{WHITE}{VEHICLE}

STR_VEHICLE_VIEW_TRAIN_LOCATION_TOOLTIP                         :{BLACK}Hauptansicht zum Zug scrollen. Strg+Klick, um dem Zug zu folgen
STR_VEHICLE_VIEW_ROAD_VEHICLE_LOCATION_TOOLTIP                  :{BLACK}Hauptansicht zum Fahrzeug scrollen. Strg+Klick, um dem Fahrzeug zu folgen
STR_VEHICLE_VIEW_SHIP_LOCATION_TOOLTIP                          :{BLACK}Hauptansicht zum Schiff scrollen. Strg+Klick, um dem Schiff zu folgen
STR_VEHICLE_VIEW_AIRCRAFT_LOCATION_TOOLTIP                      :{BLACK}Hauptansicht zum Flugzeug scrollen. Strg+Klick, um dem Flugzeug zu folgen

STR_VEHICLE_VIEW_TRAIN_SEND_TO_DEPOT_TOOLTIP                    :{BLACK}Zug ins Depot schicken. Strg+Klick, um dort nur Wartung durchzuführen
STR_VEHICLE_VIEW_ROAD_VEHICLE_SEND_TO_DEPOT_TOOLTIP             :{BLACK}Das Fahrzeug ins Depot schicken. Strg+Klick, um dort nur Wartung durchzuführen
STR_VEHICLE_VIEW_SHIP_SEND_TO_DEPOT_TOOLTIP                     :{BLACK}Das Schiff zur Werft schicken. Strg+Klick, um dort nur Wartung durchzuführen
STR_VEHICLE_VIEW_AIRCRAFT_SEND_TO_DEPOT_TOOLTIP                 :{BLACK}Das Flugzeug in den Hangar schicken. Strg+Klick, um dort nur Wartung durchzuführen

STR_VEHICLE_VIEW_CLONE_TRAIN_INFO                               :{BLACK}Kauft eine Kopie des Zuges mit allen Waggons. Strg+Klick erzeugt gemeinsamen Fahrplan. Shift schaltet zwischen Bauen und Kostenvoranschlag um
STR_VEHICLE_VIEW_CLONE_ROAD_VEHICLE_INFO                        :{BLACK}Kauft eine Kopie des Fahrzeuges. Strg+Klick erzeugt gemeinsamen Fahrplan. Shift schaltet zwischen Bauen und Kostenvoranschlag um
STR_VEHICLE_VIEW_CLONE_SHIP_INFO                                :{BLACK}Kauft eine Kopie des Schiffes. Strg+Klick erzeugt gemeinsamen Fahrplan. Shift schaltet zwischen Bauen und Kostenvoranschlag um
STR_VEHICLE_VIEW_CLONE_AIRCRAFT_INFO                            :{BLACK}Kauft eine Kopie des Flugzeuges. Strg+Klick erzeugt gemeinsamen Fahrplan. Shift schaltet zwischen Bauen und Kostenvoranschlag um

STR_VEHICLE_VIEW_TRAIN_IGNORE_SIGNAL_TOOLTIP                    :{BLACK}Zug zur Weiterfahrt zwingen, ohne das Signal zu beachten

STR_VEHICLE_VIEW_TRAIN_REFIT_TOOLTIP                            :{BLACK}Zug auf eine andere Fracht umrüsten
STR_VEHICLE_VIEW_ROAD_VEHICLE_REFIT_TOOLTIP                     :{BLACK}Straßenfahrzeug auf eine andere Fracht umrüsten
STR_VEHICLE_VIEW_SHIP_REFIT_TOOLTIP                             :{BLACK}Schiff auf eine andere Fracht umrüsten
STR_VEHICLE_VIEW_AIRCRAFT_REFIT_TOOLTIP                         :{BLACK}Flugzeug auf eine andere Fracht umrüsten

STR_VEHICLE_VIEW_TRAIN_REVERSE_TOOLTIP                          :{BLACK}Fahrtrichtung umkehren
STR_VEHICLE_VIEW_ROAD_VEHICLE_REVERSE_TOOLTIP                   :{BLACK}Das Straßenfahrzeug zur Umkehr zwingen

STR_VEHICLE_VIEW_TRAIN_ORDERS_TOOLTIP                           :{BLACK}Aufträge des Zuges anzeigen. Strg+Klick öffnet den Fahrplan
STR_VEHICLE_VIEW_ROAD_VEHICLE_ORDERS_TOOLTIP                    :{BLACK}Aufträge des Fahrzeugs anzeigen. Strg+Klick öffnet den Fahrplan
STR_VEHICLE_VIEW_SHIP_ORDERS_TOOLTIP                            :{BLACK}Aufträge des Schiffes anzeigen. Strg+Klick öffnet den Fahrplan
STR_VEHICLE_VIEW_AIRCRAFT_ORDERS_TOOLTIP                        :{BLACK}Aufträge des Flugzeugs anzeigen. Strg+Klick öffnet den Fahrplan

STR_VEHICLE_VIEW_TRAIN_SHOW_DETAILS_TOOLTIP                     :{BLACK}Zeige Einzelheiten des Zuges
STR_VEHICLE_VIEW_ROAD_VEHICLE_SHOW_DETAILS_TOOLTIP              :{BLACK}Einzelheiten des Straßenfahrzeuges anzeigen
STR_VEHICLE_VIEW_SHIP_SHOW_DETAILS_TOOLTIP                      :{BLACK}Zeige Einzelheiten des Schiffes
STR_VEHICLE_VIEW_AIRCRAFT_SHOW_DETAILS_TOOLTIP                  :{BLACK}Zeige Einzelheiten des Flugzeuges

STR_VEHICLE_VIEW_TRAIN_STATE_START_STOP_TOOLTIP                 :{BLACK}Laufende Zugbewegung - Klicke hier, um den Zug anzuhalten / zu starten. Strg + Klick scrollt zum Bestimmungsort
STR_VEHICLE_VIEW_ROAD_VEHICLE_STATE_START_STOP_TOOLTIP          :{BLACK}Laufende Fahrzeugbewegung - Klick zum Anhalten bzw. Losschicken. Strg + Klick scrollt zum Bestimmungsort
STR_VEHICLE_VIEW_SHIP_STATE_START_STOP_TOOLTIP                  :{BLACK}Laufende Schiffsbewegung - Klicke hier, um das Schiff anzuhalten / zu starten. Strg + Klick scrollt zum Bestimmungsort
STR_VEHICLE_VIEW_AIRCRAFT_STATE_START_STOP_TOOLTIP              :{BLACK}Laufende Flugzeugbewegung - Klick zum Anhalten bzw. Losschicken. Strg + Klick scrollt zum Bestimmungsort

# Messages in the start stop button in the vehicle view
STR_VEHICLE_STATUS_LOADING_UNLOADING                            :{LTBLUE}Laden / Entladen
STR_VEHICLE_STATUS_LEAVING                                      :{LTBLUE}Abfahrt
STR_VEHICLE_STATUS_CRASHED                                      :{RED}Unfall!
STR_VEHICLE_STATUS_BROKEN_DOWN                                  :{RED}Panne
STR_VEHICLE_STATUS_STOPPED                                      :{RED}Angehalten
STR_VEHICLE_STATUS_BROKEN_DOWN_VEL                              :{RED}Panne - {STRING}, {LTBLUE} {VELOCITY}
STR_VEHICLE_STATUS_TRAIN_STOPPING_VEL                           :{RED}Halte an, {VELOCITY}
STR_VEHICLE_STATUS_TRAIN_NO_POWER                               :{RED}Keine Energie
STR_VEHICLE_STATUS_TRAIN_STUCK                                  :{ORANGE}Warte auf freie Wege
STR_VEHICLE_STATUS_AIRCRAFT_TOO_FAR                             :{ORANGE}Zu weit zum nächsten Ziel

STR_BREAKDOWN_TYPE_CRITICAL                                     :Mechanische Störung
STR_BREAKDOWN_TYPE_EM_STOP                                      :Nothalt
STR_BREAKDOWN_TYPE_LOW_SPEED                                    :Auf {VELOCITY} beschränkte Geschwindigkeit
STR_BREAKDOWN_TYPE_LOW_POWER                                    :{COMMA}% Leistung
STR_BREAKDOWN_TYPE_DEPOT                                        :Unterwegs nach {STATION} Hangar für Reparaturen
STR_BREAKDOWN_TYPE_LANDING                                      :Unterwegs nach {STATION} zur Notlandung
STR_ERROR_TRAIN_TOO_HEAVY                                       :{WHITE}{VEHICLE} ist zu schwer

STR_VEHICLE_STATUS_HEADING_FOR_STATION_VEL                      :{LTBLUE}Unterwegs nach {STATION}, {VELOCITY}
STR_VEHICLE_STATUS_NO_ORDERS_VEL                                :{LTBLUE}Keine Aufträge, {VELOCITY}
STR_VEHICLE_STATUS_HEADING_FOR_WAYPOINT_VEL                     :{LTBLUE}Fahre zu {WAYPOINT}, {VELOCITY}
STR_VEHICLE_STATUS_HEADING_FOR_DEPOT_VEL                        :{ORANGE}Fährt zu {DEPOT}, {VELOCITY}
STR_VEHICLE_STATUS_HEADING_FOR_DEPOT_SERVICE_VEL                :{LTBLUE}Wartung in {DEPOT}, {VELOCITY}

# Vehicle stopped/started animations
STR_VEHICLE_COMMAND_STOPPED_SMALL                               :{TINY_FONT}{RED}Angehalten
STR_VEHICLE_COMMAND_STOPPED                                     :{RED}Angehalten
STR_VEHICLE_COMMAND_STARTED_SMALL                               :{TINY_FONT}{GREEN}Losgeschickt
STR_VEHICLE_COMMAND_STARTED                                     :{GREEN}Losgeschickt

# Vehicle details
STR_VEHICLE_DETAILS_CAPTION                                     :{WHITE}{VEHICLE} (Details)
STR_VEHICLE_NAME_BUTTON                                         :{BLACK}Name

STR_VEHICLE_DETAILS_TRAIN_RENAME                                :{BLACK}Name des Zuges
STR_VEHICLE_DETAILS_ROAD_VEHICLE_RENAME                         :{BLACK}Name des Fahrzeuges
STR_VEHICLE_DETAILS_SHIP_RENAME                                 :{BLACK}Schiffsname
STR_VEHICLE_DETAILS_AIRCRAFT_RENAME                             :{BLACK}Flugzeugname

STR_VEHICLE_INFO_AGE_RUNNING_COST_YR                            :{BLACK}Alter: {LTBLUE}{STRING}{BLACK}   Betriebskosten: {LTBLUE}{CURRENCY_LONG}/Jahr

STR_RUNNING                                                     :{LTBLUE}Funktionierend
STR_NEED_REPAIR                                                 :{ORANGE}Der Zug ist reparaturbedürftig - die Höchstgeschwindigkeit ist auf {VELOCITY} reduziert
STR_CURRENT_STATUS                                              :{BLACK}Momentaner Status: {STRING}

# The next two need to stay in this order
STR_VEHICLE_INFO_AGE                                            :{COMMA} Jahr{P "" e} ({COMMA})
STR_VEHICLE_INFO_AGE_RED                                        :{RED}{COMMA} Jahr{P "" e} ({COMMA})

STR_VEHICLE_INFO_MAX_SPEED                                      :{BLACK}Max. Geschw.: {LTBLUE}{VELOCITY}
STR_VEHICLE_INFO_MAX_SPEED_TYPE                                 :{BLACK}Max. Geschw.: {LTBLUE}{VELOCITY} {BLACK}Flugzeugtyp: {LTBLUE}{STRING}
STR_VEHICLE_INFO_MAX_SPEED_TYPE_RANGE                           :{BLACK}Max. Geschw.: {LTBLUE}{VELOCITY} {BLACK}Flugzeugtyp: {LTBLUE}{STRING} {BLACK}Reichweite: {LTBLUE}{COMMA} Felder
STR_VEHICLE_INFO_WEIGHT_POWER_MAX_SPEED                         :{BLACK}Gewicht: {LTBLUE}{WEIGHT_SHORT} {BLACK}Leistung: {LTBLUE}{POWER}{BLACK} Max. Geschw.: {LTBLUE}{VELOCITY}
STR_VEHICLE_INFO_WEIGHT_POWER_MAX_SPEED_MAX_TE                  :{BLACK}Gewicht: {LTBLUE}{WEIGHT_SHORT} {BLACK}Leistung: {LTBLUE}{POWER}{BLACK} Max. Geschw.: {LTBLUE}{VELOCITY} {BLACK}Max. Zugkraft: {LTBLUE}{FORCE}

STR_VEHICLE_INFO_TRAIN_LENGTH                                   :{BLACK}Zuglänge: {LTBLUE}{DECIMAL} Kachel{P "" n} {STRING}

STR_VEHICLE_INFO_PROFIT_THIS_YEAR_LAST_YEAR                     :{BLACK}Gewinn dieses Jahr: {LTBLUE}{CURRENCY_LONG} (letztes Jahr: {CURRENCY_LONG})
STR_VEHICLE_INFO_PROFIT_THIS_YEAR_LAST_YEAR_LIFETIME            :{STRING} (seit Inbetriebnahme: {CURRENCY_LONG})
STR_VEHICLE_INFO_RELIABILITY_BREAKDOWNS                         :{BLACK}Zuverlässigkeit: {LTBLUE}{COMMA}%  {BLACK}Pannen seit der letzten Wartung: {LTBLUE}{COMMA}

STR_VEHICLE_INFO_GROUP                                          :{BLACK}Gruppe: {LTBLUE}{GROUP}

STR_VEHICLE_INFO_BUILT_VALUE                                    :{LTBLUE}{ENGINE} {BLACK}Gebaut: {LTBLUE}{NUM}{BLACK} Wert: {LTBLUE}{CURRENCY_LONG}
STR_VEHICLE_INFO_NO_CAPACITY                                    :{BLACK}Kapazität: {LTBLUE}Keine{STRING}
STR_VEHICLE_INFO_CAPACITY                                       :{BLACK}Kapazität: {LTBLUE}{CARGO_LONG}{3:STRING}
STR_VEHICLE_INFO_CAPACITY_MULT                                  :{BLACK}Kapazität: {LTBLUE}{CARGO_LONG}{3:STRING} (x{4:NUM})
STR_VEHICLE_INFO_CAPACITY_CAPACITY                              :{BLACK}Kapazität: {LTBLUE}{CARGO_LONG}, {CARGO_LONG}{STRING}

STR_VEHICLE_INFO_FEEDER_CARGO_VALUE                             :{BLACK}Transfer-Einnahmen: {LTBLUE}{CURRENCY_LONG}

STR_VEHICLE_DETAILS_SERVICING_INTERVAL_DAYS                     :{BLACK}Wartungsintervall: {LTBLUE}{COMMA}{NBSP}Tag{P "" e} {BLACK} Letzte Wartung: {LTBLUE}{DATE_LONG}
STR_VEHICLE_DETAILS_SERVICING_INTERVAL_PERCENT                  :{BLACK}Wartungsintervall: {LTBLUE}{COMMA}%{BLACK}   Letzte Wartung: {LTBLUE}{DATE_LONG}
STR_VEHICLE_DETAILS_INCREASE_SERVICING_INTERVAL_TOOLTIP         :{BLACK}Wartungsintervall um 10 erhöhen. Strg+Klick erhöht um 5
STR_VEHICLE_DETAILS_DECREASE_SERVICING_INTERVAL_TOOLTIP         :{BLACK}Wartungsintervall um 10 verringern. Strg+Klick verringert um 5

STR_SERVICE_INTERVAL_DROPDOWN_TOOLTIP                           :{BLACK}Art des Service-Intervalls ändern
STR_VEHICLE_DETAILS_DEFAULT                                     :Standard
STR_VEHICLE_DETAILS_DAYS                                        :Tage
STR_VEHICLE_DETAILS_PERCENT                                     :Prozent

STR_QUERY_RENAME_TRAIN_CAPTION                                  :{WHITE}Name des Zuges
STR_QUERY_RENAME_ROAD_VEHICLE_CAPTION                           :{WHITE}Name des Fahrzeuges
STR_QUERY_RENAME_SHIP_CAPTION                                   :{WHITE}Schiffsname
STR_QUERY_RENAME_AIRCRAFT_CAPTION                               :{WHITE}Flugzeugname

# Extra buttons for train details windows
STR_VEHICLE_DETAILS_TRAIN_ENGINE_BUILT_AND_VALUE                :{LTBLUE}{ENGINE}{BLACK}   Gebaut: {LTBLUE}{NUM}{BLACK}  Wert: {LTBLUE}{CURRENCY_LONG}
STR_VEHICLE_DETAILS_TRAIN_WAGON_VALUE                           :{LTBLUE}{ENGINE}{BLACK} Wert: {LTBLUE}{CURRENCY_LONG}

STR_VEHICLE_DETAILS_TRAIN_TOTAL_CAPACITY_TEXT                   :{BLACK}Frachtkapazität dieses Zuges:
STR_VEHICLE_DETAILS_TRAIN_TOTAL_CAPACITY                        :{LTBLUE}{CARGO_LONG} ({CARGO_SHORT})
STR_VEHICLE_DETAILS_TRAIN_TOTAL_CAPACITY_MULT                   :{LTBLUE}- {CARGO_LONG} ({CARGO_SHORT}) (x{NUM})

STR_VEHICLE_DETAILS_CARGO_EMPTY                                 :{LTBLUE}Leer
STR_VEHICLE_DETAILS_CARGO_FROM                                  :{LTBLUE}{CARGO_LONG} von {STATION}
STR_VEHICLE_DETAILS_CARGO_FROM_MULT                             :{LTBLUE}{CARGO_LONG} von {STATION} (x{NUM})

STR_VEHICLE_DETAIL_TAB_CARGO                                    :{BLACK}Fracht
STR_VEHICLE_DETAILS_TRAIN_CARGO_TOOLTIP                         :{BLACK}Zeige Einzelheiten zur geladenen Fracht
STR_VEHICLE_DETAIL_TAB_INFORMATION                              :{BLACK}Information
STR_VEHICLE_DETAILS_TRAIN_INFORMATION_TOOLTIP                   :{BLACK}Zeige Einzelheiten zu den Schienenfahrzeugen
STR_VEHICLE_DETAIL_TAB_CAPACITIES                               :{BLACK}Kapazitäten
STR_VEHICLE_DETAILS_TRAIN_CAPACITIES_TOOLTIP                    :{BLACK}Zeige Kapazität jedes Fahrzeugs
STR_VEHICLE_DETAIL_TAB_TOTAL_CARGO                              :{BLACK}Frachtübersicht
STR_VEHICLE_DETAILS_TRAIN_TOTAL_CARGO_TOOLTIP                   :{BLACK}Frachtübersicht des Zuges anzeigen, aufgeteilt nach Frachttyp

STR_VEHICLE_DETAILS_TRAIN_ARTICULATED_RV_CAPACITY               :{BLACK}Kapazität: {LTBLUE}

# Vehicle refit
STR_REFIT_CAPTION                                               :{WHITE}{VEHICLE} (Umrüsten)
STR_REFIT_TITLE                                                 :{GOLD}Neue Fracht wählen:
STR_REFIT_NEW_CAPACITY_COST_OF_REFIT                            :{BLACK}Neue Kapazität: {GOLD}{CARGO_LONG}{}{BLACK}Kosten der Umrüstung: {RED}{CURRENCY_LONG}
STR_REFIT_NEW_CAPACITY_INCOME_FROM_REFIT                        :{BLACK}Neue Kapazität: {GOLD}{CARGO_LONG}{}{BLACK}Einkommen aus Umrüstung: {GREEN}{CURRENCY_LONG}
STR_REFIT_NEW_CAPACITY_COST_OF_AIRCRAFT_REFIT                   :{BLACK}Neue Kapazität: {GOLD}{CARGO_LONG}, {GOLD}{CARGO_LONG}{}{BLACK}Kosten für Umrüstung: {RED}{CURRENCY_LONG}
STR_REFIT_NEW_CAPACITY_INCOME_FROM_AIRCRAFT_REFIT               :{BLACK}Neue Kapazität: {GOLD}{CARGO_LONG}, {GOLD}{CARGO_LONG}{}{BLACK}Einnahmen aus Umrüstung: {GREEN}{CURRENCY_LONG}
STR_REFIT_SELECT_VEHICLES_TOOLTIP                               :{BLACK}Umzurüstendes Fahrzeug auswählen. Ziehen mit der Maus erlaubt das Auswählen mehrerer Fahrzeuge gleichzeitig. Freifläche anklicken wählt das gesamte Fahrzeug aus. Strg+Klick wählt das Fahrzeug und alle nachfolgenden aus.

STR_REFIT_TRAIN_LIST_TOOLTIP                                    :{BLACK}Die Fracht auswählen, die der Zug befördern soll
STR_REFIT_ROAD_VEHICLE_LIST_TOOLTIP                             :{BLACK}Die Fracht auswählen, die das Straßenfahrzeug befördern soll
STR_REFIT_SHIP_LIST_TOOLTIP                                     :{BLACK}Die Fracht auswählen, die das Schiff befördern soll
STR_REFIT_AIRCRAFT_LIST_TOOLTIP                                 :{BLACK}Die Fracht auswählen, die das Flugzeug befördern soll

STR_REFIT_TRAIN_REFIT_BUTTON                                    :{BLACK}Zug umrüsten
STR_REFIT_ROAD_VEHICLE_REFIT_BUTTON                             :{BLACK}Straßenfahrzeug umrüsten
STR_REFIT_SHIP_REFIT_BUTTON                                     :{BLACK}Schiff umrüsten
STR_REFIT_AIRCRAFT_REFIT_BUTTON                                 :{BLACK}Flugzeug umrüsten

STR_REFIT_TRAIN_REFIT_TOOLTIP                                   :{BLACK}Zug auf die ausgewählte Fracht umrüsten
STR_REFIT_ROAD_VEHICLE_REFIT_TOOLTIP                            :{BLACK}Straßenfahrzeug auf die ausgewählte Fracht umrüsten
STR_REFIT_SHIP_REFIT_TOOLTIP                                    :{BLACK}Schiff auf die markierte Fracht umrüsten
STR_REFIT_AIRCRAFT_REFIT_TOOLTIP                                :{BLACK}Flugzeug auf die ausgewählte Fracht umrüsten

# Order view
STR_ORDERS_CAPTION                                              :{WHITE}{VEHICLE} (Aufträge)
STR_ORDERS_TIMETABLE_VIEW                                       :{BLACK}Fahrplan
STR_ORDERS_TIMETABLE_VIEW_TOOLTIP                               :{BLACK}Zur Fahrplanansicht wechseln

STR_ORDERS_LIST_TOOLTIP                                         :{BLACK}Auftragsliste - Auftrag anklicken, um ihn zu markieren. Strg+Klick springt zum Auftragsziel
STR_ORDER_INDEX                                                 :{COMMA}:{NBSP}
STR_ORDER_TEXT                                                  :{STRING} {STRING} {STRING}

STR_ORDERS_END_OF_ORDERS                                        :- - Ende der Aufträge - -
STR_ORDERS_END_OF_SHARED_ORDERS                                 :- - Ende des gemeinsam genutzten Fahrplans - -

# Order bottom buttons
STR_ORDER_NON_STOP                                              :{BLACK}ohne Zwischenhalt
STR_ORDER_GO_TO                                                 :Fahre zu
STR_ORDER_GO_NON_STOP_TO                                        :Fahre ohne Zwischenhalt zu
STR_ORDER_GO_VIA                                                :Fahre über
STR_ORDER_GO_NON_STOP_VIA                                       :Fahre ohne Zwischenhalt über
STR_ORDER_TOOLTIP_NON_STOP                                      :{BLACK}Ändert Stoppverhalten des ausgewählten Auftrags

STR_ORDER_TOGGLE_FULL_LOAD                                      :{BLACK}Vollladen einer Fracht
STR_ORDER_DROP_LOAD_IF_POSSIBLE                                 :Lade, wenn verfügbar
STR_ORDER_DROP_FULL_LOAD_ALL                                    :Vollladen jeder Fracht
STR_ORDER_DROP_FULL_LOAD_ANY                                    :Vollladen einer Fracht
STR_ORDER_DROP_NO_LOADING                                       :Nicht beladen
STR_ORDER_TOOLTIP_FULL_LOAD                                     :{BLACK}Ändert Ladeverhalten des ausgewählten Auftrags

STR_ORDER_TOGGLE_UNLOAD                                         :{BLACK}Alles entladen
STR_ORDER_DROP_UNLOAD_IF_ACCEPTED                               :Entladen, falls angenommen
STR_ORDER_DROP_UNLOAD                                           :Alles entladen
STR_ORDER_DROP_TRANSFER                                         :Umladen
STR_ORDER_DROP_NO_UNLOADING                                     :Nicht entladen
STR_ORDER_TOOLTIP_UNLOAD                                        :{BLACK}Ändert Entladeverhalten des ausgewählten Auftrags

STR_ORDER_REFIT                                                 :{BLACK}Umrüsten
STR_ORDER_REFIT_TOOLTIP                                         :{BLACK}Frachtart auswählen, auf die umgerüstet werden soll. Strg+Klick, um einen Umrüstungsauftrag wieder zu entfernen
STR_ORDER_REFIT_AUTO                                            :{BLACK}Umrüstung im Bahnhof
STR_ORDER_REFIT_AUTO_TOOLTIP                                    :{BLACK}Auswählen, auf welche Frachtart umgerüstet wird. Strg+Klick um Auftrag zum Umrüsten zu entfernen. Umrüsten wird vorgenommen, wenn das Fahrzeug es zuläßt.
STR_ORDER_DROP_REFIT_AUTO                                       :Vorgegebene Fracht
STR_ORDER_DROP_REFIT_AUTO_ANY                                   :Verfügbare Fracht

STR_ORDER_SERVICE                                               :{BLACK}Wartung
STR_ORDER_DROP_GO_ALWAYS_DEPOT                                  :Fahre immer
STR_ORDER_DROP_SERVICE_DEPOT                                    :Wartung, wenn nötig
STR_ORDER_DROP_HALT_DEPOT                                       :Stopp
STR_ORDER_SERVICE_TOOLTIP                                       :{BLACK}Überspringe diesen Auftrag, sofern keine Wartung benötigt wird

STR_ORDER_CONDITIONAL_VARIABLE_TOOLTIP                          :{BLACK}Fahrzeuginformation, welche für den Sprung ausgewertet wird

# Conditional order variables, must follow order of OrderConditionVariable enum
STR_ORDER_CONDITIONAL_LOAD_PERCENTAGE                           :Ladezustand (Prozent)
STR_ORDER_CONDITIONAL_RELIABILITY                               :Zuverlässigkeit
STR_ORDER_CONDITIONAL_MAX_SPEED                                 :Höchstgeschwindigkeit
STR_ORDER_CONDITIONAL_AGE                                       :Fahrzeugalter (Jahre)
STR_ORDER_CONDITIONAL_REQUIRES_SERVICE                          :Wartung erforderlich
STR_ORDER_CONDITIONAL_UNCONDITIONALLY                           :Immer
STR_ORDER_CONDITIONAL_REMAINING_LIFETIME                        :Verbleibende Laufzeit (Jahre)

STR_ORDER_CONDITIONAL_COMPARATOR_TOOLTIP                        :{BLACK}Die Bedingung, die erfüllt werden muss
STR_ORDER_CONDITIONAL_COMPARATOR_EQUALS                         :gleich
STR_ORDER_CONDITIONAL_COMPARATOR_NOT_EQUALS                     :ungleich
STR_ORDER_CONDITIONAL_COMPARATOR_LESS_THAN                      :kleiner als
STR_ORDER_CONDITIONAL_COMPARATOR_LESS_EQUALS                    :kleiner gleich
STR_ORDER_CONDITIONAL_COMPARATOR_MORE_THAN                      :größer als
STR_ORDER_CONDITIONAL_COMPARATOR_MORE_EQUALS                    :größer gleich
STR_ORDER_CONDITIONAL_COMPARATOR_IS_TRUE                        :wahr
STR_ORDER_CONDITIONAL_COMPARATOR_IS_FALSE                       :falsch

STR_ORDER_CONDITIONAL_VALUE_TOOLTIP                             :{BLACK}Wert, der mit Fahrzeuginformation verglichen wird
STR_ORDER_CONDITIONAL_VALUE_CAPT                                :{WHITE}Wert für den Vergleich eingeben

STR_ORDERS_SKIP_BUTTON                                          :{BLACK}Überspringen
STR_ORDERS_SKIP_TOOLTIP                                         :{BLACK}Den aktuellen Auftrag überspringen und den nächsten ausführen. Strg+Klick springt zum ausgewählten Auftrag

STR_ORDERS_DELETE_BUTTON                                        :{BLACK}Löschen
STR_ORDERS_DELETE_TOOLTIP                                       :{BLACK}Lösche den markierten Auftrag
STR_ORDERS_DELETE_ALL_TOOLTIP                                   :{BLACK}Lösche alle Aufträge
STR_ORDERS_STOP_SHARING_BUTTON                                  :{BLACK}Gemeinsame Aufträge aufheben
STR_ORDERS_STOP_SHARING_TOOLTIP                                 :{BLACK}Gemeinsame Auftragliste aufheben. Ctrl+Klick löscht zusätzlich die Auftragliste für dieses Fahrzeug

STR_ORDERS_GO_TO_BUTTON                                         :{BLACK}Fahre zu
STR_ORDER_GO_TO_NEAREST_DEPOT                                   :Nächstes Depot
STR_ORDER_GO_TO_NEAREST_HANGAR                                  :Nächster Hangar
STR_ORDER_CONDITIONAL                                           :Bedingter Sprung zu Auftrag
STR_ORDER_SHARE                                                 :Gemeinsame Aufträge
STR_ORDERS_GO_TO_TOOLTIP                                        :{BLACK}Einen neuen Auftrag vor dem markierten Auftrag oder am Ende der Liste einfügen. Strg halten, um für Stationen 'Vollladen einer Fracht', für Wegpunkte 'ohne Zwischenhalt' und für Depots 'Wartung' auszuwählen. 'Gemeinsame Aufträge' erlauben es, für mehrere Fahrzeuge nur einen Fahrplan und eine Auftragsliste zu verwenden. Durch Klicken auf ein Fahrzeug werden die Aufträge durch die des ausgewählten Fahrzeugs ersetzt. Wartungs- und Depotaufträge schalten die automatische Wartung aus.

STR_ORDERS_VEH_WITH_SHARED_ORDERS_LIST_TOOLTIP                  :{BLACK}Alle Fahrzeuge mit demselben Fahrplan anzeigen

# String parts to build the order string
STR_ORDER_GO_TO_WAYPOINT                                        :Fahre über {WAYPOINT}
STR_ORDER_GO_NON_STOP_TO_WAYPOINT                               :Fahre ohne Zwischenhalt über {WAYPOINT}

STR_ORDER_SERVICE_AT                                            :Falls nötig, fahre zwecks Wartung zu
STR_ORDER_SERVICE_NON_STOP_AT                                   :Fahre ohne Zwischenhalt zwecks Wartung zu

STR_ORDER_NEAREST_DEPOT                                         :nächsten
STR_ORDER_NEAREST_HANGAR                                        :dem nächsten Hangar
STR_ORDER_TRAIN_DEPOT                                           :{G=n}Zugdepot
STR_ORDER_ROAD_VEHICLE_DEPOT                                    :{G=n}Straßenfahrzeugdepot
STR_ORDER_SHIP_DEPOT                                            :{G=w}Werft
STR_ORDER_GO_TO_NEAREST_DEPOT_FORMAT                            :{STRING}{G 2 m r m " den"} {STRING} {STRING}
STR_ORDER_GO_TO_DEPOT_FORMAT                                    :{STRING} {DEPOT}

STR_ORDER_REFIT_ORDER                                           :(auf {STRING} umrüsten)
STR_ORDER_REFIT_STOP_ORDER                                      :(auf {STRING} umrüsten und stoppen)
STR_ORDER_STOP_ORDER                                            :(Stopp)

STR_ORDER_GO_TO_STATION                                         :{STRING} {STATION} {STRING}

STR_ORDER_IMPLICIT                                              :(Implizit)

STR_ORDER_FULL_LOAD                                             :(Voll beladen)
STR_ORDER_FULL_LOAD_ANY                                         :(Mit einer Fracht voll beladen)
STR_ORDER_NO_LOAD                                               :(Nicht beladen)
STR_ORDER_UNLOAD                                                :(Entladen und laden)
STR_ORDER_UNLOAD_FULL_LOAD                                      :(Entladen und auf volle Ladung warten)
STR_ORDER_UNLOAD_FULL_LOAD_ANY                                  :(Entladen und voll beladen mit beliebiger Fracht)
STR_ORDER_UNLOAD_NO_LOAD                                        :(Entladen und leer verlassen)
STR_ORDER_TRANSFER                                              :(Umladen und laden)
STR_ORDER_TRANSFER_FULL_LOAD                                    :(Umladen und auf volle Ladung warten)
STR_ORDER_TRANSFER_FULL_LOAD_ANY                                :(Umladen und voll beladen mit beliebiger Fracht)
STR_ORDER_TRANSFER_NO_LOAD                                      :(Umladen und leer verlassen)
STR_ORDER_NO_UNLOAD                                             :(Nicht entladen, aber laden)
STR_ORDER_NO_UNLOAD_FULL_LOAD                                   :(Nicht entladen, aber auf volle Ladung warten)
STR_ORDER_NO_UNLOAD_FULL_LOAD_ANY                               :(Nicht entladen, aber voll beladen mit beliebiger Fracht)
STR_ORDER_NO_UNLOAD_NO_LOAD                                     :(Weder entladen noch beladen)

STR_ORDER_AUTO_REFIT                                            :(Umrüstung auf {STRING})
STR_ORDER_FULL_LOAD_REFIT                                       :(Volladen mit Umrüstung auf {STRING})
STR_ORDER_FULL_LOAD_ANY_REFIT                                   :(Volladen einer Frachtart und Umrüstung auf {STRING})
STR_ORDER_UNLOAD_REFIT                                          :(Entladen und laden mit Umrüstung auf {STRING})
STR_ORDER_UNLOAD_FULL_LOAD_REFIT                                :(Umladen und warten auf volle Zuladung mit Umrüstung auf {STRING})
STR_ORDER_UNLOAD_FULL_LOAD_ANY_REFIT                            :(Entladen und warten auf volle Zuladung einer Frachtart mit Umrüstung auf {STRING})
STR_ORDER_TRANSFER_REFIT                                        :(Umladen und laden mit Umrüstung auf {STRING})
STR_ORDER_TRANSFER_FULL_LOAD_REFIT                              :(Umladen und warten auf volle Zuladung mit Umrüstung auf {STRING})
STR_ORDER_TRANSFER_FULL_LOAD_ANY_REFIT                          :(Umladen und warten auf volle Zuladung einer Frachtart mit Umrüstung auf {STRING})
STR_ORDER_NO_UNLOAD_REFIT                                       :(Nicht entladen und laden mit Umrüstung auf {STRING})
STR_ORDER_NO_UNLOAD_FULL_LOAD_REFIT                             :(Nicht entladen und warten auf volle Zuladung mit Umrüstung auf {STRING})
STR_ORDER_NO_UNLOAD_FULL_LOAD_ANY_REFIT                         :(Nicht entladen und warten auf volle Zuladung einer Fracht mit Umrüstung auf {STRING})

STR_ORDER_AUTO_REFIT_ANY                                        :verfügbare Fracht

STR_ORDER_STOP_LOCATION_NEAR_END                                :[am Anfang]
STR_ORDER_STOP_LOCATION_MIDDLE                                  :[in der Mitte]
STR_ORDER_STOP_LOCATION_FAR_END                                 :[am Ende]

STR_ORDER_OUT_OF_RANGE                                          :{RED} (Nächster Auftrag ist außer Reichweite)

STR_ORDER_CONDITIONAL_UNCONDITIONAL                             :Springe zu Auftrag {COMMA}
STR_ORDER_CONDITIONAL_NUM                                       :Springe zu Auftrag {COMMA}, wenn {STRING} {STRING} {COMMA} ist
STR_ORDER_CONDITIONAL_TRUE_FALSE                                :Springe zu Auftrag {COMMA}, wenn {STRING} {STRING} ist

STR_INVALID_ORDER                                               :{RED} (Ungültiger Auftrag)

# Time table window
STR_TIMETABLE_TITLE                                             :{WHITE}{VEHICLE} (Fahrplan)
STR_TIMETABLE_ORDER_VIEW                                        :{BLACK}Aufträge
STR_TIMETABLE_ORDER_VIEW_TOOLTIP                                :{BLACK}Zur Auftragsanzeige wechseln

STR_TIMETABLE_TOOLTIP                                           :{BLACK}Fahrplan - Einträge anklicken, um sie zu markieren

STR_TIMETABLE_NO_TRAVEL                                         :Nicht unterwegs
STR_TIMETABLE_NOT_TIMETABLEABLE                                 :Unterwegs (automatisch; Fahrplan abhängig vom nächsten manuellen Auftrag)
STR_TIMETABLE_TRAVEL_NOT_TIMETABLED                             :Unterwegs (ohne Fahrplan)
STR_TIMETABLE_TRAVEL_NOT_TIMETABLED_SPEED                       :Fahrt (ohne Fahrplan) mit höchstens {2:VELOCITY}
STR_TIMETABLE_TRAVEL_FOR                                        :{STRING} unterwegs
STR_TIMETABLE_TRAVEL_FOR_SPEED                                  :Fahrt zu {STRING} mit höchstens {VELOCITY}
STR_TIMETABLE_TRAVEL_FOR_ESTIMATED                              :Fahre ({STRING}, ohne Fahrplan)
STR_TIMETABLE_TRAVEL_FOR_SPEED_ESTIMATED                        :Fahre ({STRING}, ohne Fahrplan) mit höchstens {VELOCITY}
STR_TIMETABLE_STAY_FOR_ESTIMATED                                :(warte {STRING}, ohne Fahrplan)
STR_TIMETABLE_AND_TRAVEL_FOR_ESTIMATED                          :(fahre {STRING}, ohne Fahrplan)
STR_TIMETABLE_STAY_FOR                                          :und {STRING} lang bleiben
STR_TIMETABLE_AND_TRAVEL_FOR                                    :und {STRING} lang unterwegs
STR_TIMETABLE_DAYS                                              :{COMMA}{NBSP}Tag{P "" e}
STR_TIMETABLE_TICKS                                             :{COMMA}{NBSP}Tick{P "" s}

STR_TIMETABLE_TOTAL_TIME                                        :{BLACK}Dieser Fahrplan benötigt {STRING}
STR_TIMETABLE_TOTAL_TIME_INCOMPLETE                             :{BLACK}Dieser Fahrplan benötigt mindestens {STRING} (nicht alle geplant)

STR_TIMETABLE_STATUS_ON_TIME                                    :{BLACK}Das Fahrzeug ist derzeit pünktlich
STR_TIMETABLE_STATUS_LATE                                       :{BLACK}Dieses Fahrzeug hat {STRING} Verspätung
STR_TIMETABLE_STATUS_EARLY                                      :{BLACK}Dieses Fahrzeug ist {STRING} zu früh
STR_TIMETABLE_STATUS_NOT_STARTED                                :{BLACK}Dieser Fahrplan ist noch nicht gültig
STR_TIMETABLE_STATUS_START_AT                                   :{BLACK}Dieser Fahrplan wird ab {STRING} in Kraft sein

STR_TIMETABLE_STARTING_DATE                                     :{BLACK}Anfangsdatum
STR_TIMETABLE_STARTING_DATE_TOOLTIP                             :{BLACK}Wähle ein Anfangsdatum für diesen Fahrplan aus. Mit Strg+Klick wird das Anfangsdatum dieses Fahrplans festgelegt und bei allen anderen Fahrzeugen, die nach demselben Fahrplan unterwegs sind, wird ein zeitlich versetztes Anfangsdatum gesetzt, so dass die Abstände zwischen den einzelnen Fahrzeugen immer gleich sind. Dazu muss der Fahrplan erst komplett erfasst worden sein.

STR_TIMETABLE_CHANGE_TIME                                       :{BLACK}Zeit ändern
STR_TIMETABLE_WAIT_TIME_TOOLTIP                                 :{BLACK}Zeitrahmen für den markierten Auftrag ändern

STR_TIMETABLE_CLEAR_TIME                                        :{BLACK}Zeit löschen
STR_TIMETABLE_CLEAR_TIME_TOOLTIP                                :{BLACK}Zeitrahmen für den markierten Auftrag löschen

STR_TIMETABLE_CHANGE_SPEED                                      :{BLACK}Tempolimit ändern
STR_TIMETABLE_CHANGE_SPEED_TOOLTIP                              :{BLACK}Tempolimit beim Ausführen des ausgewählten Auftrags ändern

STR_TIMETABLE_CLEAR_SPEED                                       :{BLACK}Tempolimit löschen
STR_TIMETABLE_CLEAR_SPEED_TOOLTIP                               :{BLACK}Tempolimit für das Ausführen des ausgewählten Auftrags löschen

STR_TIMETABLE_RESET_LATENESS                                    :{BLACK}Verspätung löschen
STR_TIMETABLE_RESET_LATENESS_TOOLTIP                            :{BLACK}Verspätungsmelder zurücksetzen (das Fahrzeug gilt dann als pünktlich).

STR_TIMETABLE_AUTOFILL                                          :{BLACK}Erfassen
STR_TIMETABLE_AUTOFILL_TOOLTIP                                  :{BLACK}Zeiten automatisch bei der nächsten Fahrt eintragen (Mit Strg+Klick wird versucht, die aktuellen Wartezeiten beizubehalten)

STR_TIMETABLE_EXPECTED                                          :{BLACK}Voraussichtlich
STR_TIMETABLE_SCHEDULED                                         :{BLACK}Fahrplanmäßig
STR_TIMETABLE_EXPECTED_TOOLTIP                                  :{BLACK}Umschalten zwischen Anzeige der erwarteten Ankunftszeit und des Fahrplans

STR_TIMETABLE_ARRIVAL_ABBREVIATION                              :an
STR_TIMETABLE_DEPARTURE_ABBREVIATION                            :ab


# Date window (for timetable)
STR_DATE_CAPTION                                                :{WHITE}Datum auswählen
STR_DATE_SET_DATE                                               :{BLACK}Datum auswählen
STR_DATE_SET_DATE_TOOLTIP                                       :{BLACK}Setze den Fahrplan ab dem gewählten Datum in Kraft
STR_DATE_DAY_TOOLTIP                                            :{BLACK}Tag auswählen
STR_DATE_MONTH_TOOLTIP                                          :{BLACK}Monat auswählen
STR_DATE_YEAR_TOOLTIP                                           :{BLACK}Jahr auswählen


# AI debug window
STR_AI_DEBUG                                                    :{WHITE}KI- und Skript-Debug
STR_AI_DEBUG_NAME_AND_VERSION                                   :{BLACK}{STRING} (v{NUM})
STR_AI_DEBUG_NAME_TOOLTIP                                       :{BLACK}Name des Skripts
STR_AI_DEBUG_SETTINGS                                           :{BLACK}Einstellungen
STR_AI_DEBUG_SETTINGS_TOOLTIP                                   :{BLACK}Einstellungen des Skripts ändern
STR_AI_DEBUG_RELOAD                                             :{BLACK}KI erneut laden
STR_AI_DEBUG_RELOAD_TOOLTIP                                     :{BLACK}KI stoppen, neu laden und erneut starten
STR_AI_DEBUG_BREAK_STR_ON_OFF_TOOLTIP                           :{BLACK}Festlegen, ob die KI beim Auftauchen des Suchtextes in der KI-Log-Ausgabe angehalten wird
STR_AI_DEBUG_BREAK_ON_LABEL                                     :{BLACK}Anhalten bei:
STR_AI_DEBUG_BREAK_STR_OSKTITLE                                 :{BLACK}Anhalten bei
STR_AI_DEBUG_BREAK_STR_TOOLTIP                                  :{BLACK}Erscheint dieser Suchtext in der KI-Log-Ausgabe, werden KI und Spiel angehalten
STR_AI_DEBUG_MATCH_CASE                                         :{BLACK}Groß/Klein beachten
STR_AI_DEBUG_MATCH_CASE_TOOLTIP                                 :{BLACK}Festlegen, ob bei der Suche auf Groß- und Kleinschreibung geachtet werden soll
STR_AI_DEBUG_CONTINUE                                           :{BLACK}Fortfahren
STR_AI_DEBUG_CONTINUE_TOOLTIP                                   :{BLACK}Pause aufheben und die KI weiter ausführen
STR_AI_DEBUG_SELECT_AI_TOOLTIP                                  :{BLACK}Debug-Ausgabe dieser KI anzeigen
STR_AI_GAME_SCRIPT                                              :{BLACK}Skript
STR_AI_GAME_SCRIPT_TOOLTIP                                      :{BLACK}Überprüfe die Aufzeichnungen des Skripts

STR_ERROR_AI_NO_AI_FOUND                                        :Keine passende KI gefunden.{}Diese KI ist ein Platzhalter und wird nichts tun.{}KIs können im Hauptmenü als Erweiterung heruntergeladen werden
STR_ERROR_AI_PLEASE_REPORT_CRASH                                :{WHITE}Eine der laufenden KIs oder ein Skript ist abgestürzt. Der Fehler sollte dem Autor der KI oder des Skripts mittels eines Screenshots vom Debug-Fenster unter Angabe der OpenTTD- Version und der KI- bzw. Skript-Versionsnummer gemeldet werden.
STR_ERROR_AI_DEBUG_SERVER_ONLY                                  :{YELLOW}Debugfenster für KI oder Skripte ist nur auf dem Server verfügbar

# AI configuration window
STR_AI_CONFIG_CAPTION                                           :{WHITE}KI / Skripte einstellen
STR_AI_CONFIG_GAMELIST_TOOLTIP                                  :{BLACK}Das Skript, das im nächsten Spiel geladen wird
STR_AI_CONFIG_AILIST_TOOLTIP                                    :{BLACK}Die KIs, die im nächsten Spiel geladen werden
STR_AI_CONFIG_HUMAN_PLAYER                                      :menschlicher Spieler
STR_AI_CONFIG_RANDOM_AI                                         :Zufällige KI
STR_AI_CONFIG_NONE                                              :-

STR_AI_CONFIG_MOVE_UP                                           :{BLACK}Nach oben bewegen
STR_AI_CONFIG_MOVE_UP_TOOLTIP                                   :{BLACK}Die ausgewählte KI in der Liste nach oben bewegen
STR_AI_CONFIG_MOVE_DOWN                                         :{BLACK}Nach unten bewegen
STR_AI_CONFIG_MOVE_DOWN_TOOLTIP                                 :{BLACK}Die ausgewählte KI in der Liste nach unten bewegen

STR_AI_CONFIG_GAMESCRIPT                                        :{SILVER}Skript
STR_AI_CONFIG_AI                                                :{SILVER}KIs

STR_AI_CONFIG_CHANGE                                            :{BLACK}Wähle {STRING} aus
STR_AI_CONFIG_CHANGE_NONE                                       :
STR_AI_CONFIG_CHANGE_AI                                         :KI
STR_AI_CONFIG_CHANGE_GAMESCRIPT                                 :Skript
STR_AI_CONFIG_CHANGE_TOOLTIP                                    :{BLACK}Lade ein anderes Skript
STR_AI_CONFIG_CONFIGURE                                         :{BLACK}Einstellungen
STR_AI_CONFIG_CONFIGURE_TOOLTIP                                 :{BLACK}Einstellungen des Skripts anzeigen oder ändern

# Available AIs window
STR_AI_LIST_CAPTION                                             :{WHITE}Verfügbare {STRING}
STR_AI_LIST_CAPTION_AI                                          :KIs
STR_AI_LIST_CAPTION_GAMESCRIPT                                  :Skripte
STR_AI_LIST_TOOLTIP                                             :{BLACK}Klicken, um ein Skript auszuwählen

STR_AI_LIST_AUTHOR                                              :{LTBLUE}Autor: {ORANGE}{STRING}
STR_AI_LIST_VERSION                                             :{LTBLUE}Version: {ORANGE}{NUM}
STR_AI_LIST_URL                                                 :{LTBLUE}URL: {ORANGE}{STRING}

STR_AI_LIST_ACCEPT                                              :{BLACK}Anwenden
STR_AI_LIST_ACCEPT_TOOLTIP                                      :{BLACK}Ausgewähltes Skript verwenden
STR_AI_LIST_CANCEL                                              :{BLACK}Abbrechen
STR_AI_LIST_CANCEL_TOOLTIP                                      :{BLACK}Skript nicht wechseln

# AI Parameters
STR_AI_SETTINGS_CAPTION                                         :{WHITE}{STRING} Parameter
STR_AI_SETTINGS_CAPTION_AI                                      :KI
STR_AI_SETTINGS_CAPTION_GAMESCRIPT                              :Skript
STR_AI_SETTINGS_CLOSE                                           :{BLACK}Schließen
STR_AI_SETTINGS_RESET                                           :{BLACK}Zurücksetzen
STR_AI_SETTINGS_SETTING                                         :{STRING}: {ORANGE}{STRING}
STR_AI_SETTINGS_START_DELAY                                     :Wartezeit in Tagen zwischen dem Starten dieser KI und dem der vorherigen : {ORANGE}{STRING}


# Textfile window
STR_TEXTFILE_README_CAPTION                                     :{WHITE}{STRING}-Liesmich von {STRING}
STR_TEXTFILE_CHANGELOG_CAPTION                                  :{WHITE}{STRING} Änderungen von {STRING}
STR_TEXTFILE_LICENCE_CAPTION                                    :{WHITE}{STRING}-Lizenz von {STRING}
STR_TEXTFILE_WRAP_TEXT                                          :{WHITE}Text umbrechen
STR_TEXTFILE_WRAP_TEXT_TOOLTIP                                  :{BLACK}Text des Fensters so umbrechen, dass es ohne Scrollen hineinpasst
STR_TEXTFILE_VIEW_README                                        :{BLACK}Liesmich anzeigen
STR_TEXTFILE_VIEW_CHANGELOG                                     :{BLACK}Änderungen
STR_TEXTFILE_VIEW_LICENCE                                       :{BLACK}Lizenz


# Vehicle loading indicators
STR_PERCENT_UP_SMALL                                            :{TINY_FONT}{WHITE}{NUM}%{UP_ARROW}
STR_PERCENT_UP                                                  :{WHITE}{NUM}%{UP_ARROW}
STR_PERCENT_DOWN_SMALL                                          :{TINY_FONT}{WHITE}{NUM}%{DOWN_ARROW}
STR_PERCENT_DOWN                                                :{WHITE}{NUM}%{DOWN_ARROW}
STR_PERCENT_UP_DOWN_SMALL                                       :{TINY_FONT}{WHITE}{NUM}%{UP_ARROW}{DOWN_ARROW}
STR_PERCENT_UP_DOWN                                             :{WHITE}{NUM}%{UP_ARROW}{DOWN_ARROW}
STR_PERCENT_NONE_SMALL                                          :{TINY_FONT}{WHITE}{NUM}%
STR_PERCENT_NONE                                                :{WHITE}{NUM}%

# Income 'floats'
STR_INCOME_FLOAT_COST_SMALL                                     :{TINY_FONT}{RED}Kosten: {CURRENCY_LONG}
STR_INCOME_FLOAT_COST                                           :{RED}Kosten: {CURRENCY_LONG}
STR_INCOME_FLOAT_INCOME_SMALL                                   :{TINY_FONT}{GREEN}Einnahmen: {CURRENCY_LONG}
STR_INCOME_FLOAT_INCOME                                         :{GREEN}Einnahmen: {CURRENCY_LONG}
STR_FEEDER_TINY                                                 :{TINY_FONT}{YELLOW}Umladen: {CURRENCY_LONG}
STR_FEEDER                                                      :{YELLOW}Umladen: {CURRENCY_LONG}
STR_FEEDER_INCOME_TINY                                          :{TINY_FONT}{YELLOW}Transfer: {CURRENCY_LONG}{WHITE} / {GREEN}Einnahmen: {CURRENCY_LONG}
STR_FEEDER_INCOME                                               :{YELLOW}Transfer: {CURRENCY_LONG}{WHITE} / {GREEN}Einnahmen: {CURRENCY_LONG}
STR_FEEDER_COST_TINY                                            :{TINY_FONT}{YELLOW}Transfer: {CURRENCY_LONG}{WHITE} / {RED}Kosten: {CURRENCY_LONG}
STR_FEEDER_COST                                                 :{YELLOW}Transfer: {CURRENCY_LONG}{WHITE} / {RED}Kosten: {CURRENCY_LONG}
STR_MESSAGE_ESTIMATED_COST                                      :{WHITE}Geschätzte Kosten: {CURRENCY_LONG}
STR_MESSAGE_ESTIMATED_INCOME                                    :{WHITE}Geschätzte Einnahmen: {CURRENCY_LONG}

# Saveload messages
STR_ERROR_SAVE_STILL_IN_PROGRESS                                :{WHITE}Speichern läuft,{}bitte warten, bis es beendet ist!
STR_ERROR_AUTOSAVE_FAILED                                       :{WHITE}Autosicherung fehlgeschlagen
STR_ERROR_UNABLE_TO_READ_DRIVE                                  :{BLACK}Laufwerk nicht betriebsbereit
STR_ERROR_GAME_SAVE_FAILED                                      :{WHITE}Spielspeicherung fehlgeschlagen{}{STRING}
STR_ERROR_UNABLE_TO_DELETE_FILE                                 :{WHITE}Datei kann nicht gelöscht werden
STR_ERROR_GAME_LOAD_FAILED                                      :{WHITE}Laden des Spieles fehlgeschlagen{}{STRING}
STR_GAME_SAVELOAD_ERROR_BROKEN_INTERNAL_ERROR                   :Interner Fehler: {STRING}
STR_GAME_SAVELOAD_ERROR_BROKEN_SAVEGAME                         :Spielstandsdatei defekt - {STRING}
STR_GAME_SAVELOAD_ERROR_TOO_NEW_SAVEGAME                        :Spielstand wurde mit neuerer Version erstellt
STR_GAME_SAVELOAD_ERROR_FILE_NOT_READABLE                       :Datei kann nicht gelesen werden
STR_GAME_SAVELOAD_ERROR_FILE_NOT_WRITEABLE                      :Datei kann nicht geschrieben werden
STR_GAME_SAVELOAD_ERROR_DATA_INTEGRITY_CHECK_FAILED             :Prüfung der Datenintegrität fehlgeschlagen
STR_GAME_SAVELOAD_NOT_AVAILABLE                                 :<nicht verfügbar>
STR_WARNING_LOADGAME_REMOVED_TRAMS                              :{WHITE}Spiel wurde in einer Version ohne Straßenbahnunterstützung gespeichert. Alle Straßenbahnen wurden entfernt

# Map generation messages
STR_ERROR_COULD_NOT_CREATE_TOWN                                 :{WHITE}Spielfeldgenerierung wurde abgebrochen...{}... kein geeigneter Platz für eine Stadt gefunden
STR_ERROR_NO_TOWN_IN_SCENARIO                                   :{WHITE}... in diesem Szenario gibt es keine Stadt

STR_ERROR_PNGMAP                                                :{WHITE}Landschaft kann nicht aus PNG-Datei geladen werden...
STR_ERROR_PNGMAP_FILE_NOT_FOUND                                 :{WHITE}... Datei nicht gefunden
STR_ERROR_PNGMAP_IMAGE_TYPE                                     :{WHITE}... Bildtyp kann nicht umgewandelt werden. 8- oder 24-bit-PNG-Datei erforderlich
STR_ERROR_PNGMAP_MISC                                           :{WHITE}... irgendetwas ging schief. (Vielleicht eine kaputte Datei?)

STR_ERROR_BMPMAP                                                :{WHITE}Landschaft kann nicht aus BMP-Datei geladen werden...
STR_ERROR_BMPMAP_IMAGE_TYPE                                     :{WHITE}... Bildtyp kann nicht umgewandelt werden

STR_ERROR_HEIGHTMAP_TOO_LARGE                                   :{WHITE}... Bild ist zu groß

STR_WARNING_HEIGHTMAP_SCALE_CAPTION                             :{WHITE}Skalierungswarnung
STR_WARNING_HEIGHTMAP_SCALE_MESSAGE                             :{YELLOW}Zu starke Skalierung der Karte wird nicht empfohlen. Generierung dennoch fortsetzen?

# Soundset messages
STR_WARNING_FALLBACK_SOUNDSET                                   :{WHITE}Nur ein leeres Platzhalter-Soundset wurde gefunden. Soundsets können bei Bedarf als Erweiterung heruntergeladen werden (siehe Hauptmenü)

# Screenshot related messages
STR_WARNING_SCREENSHOT_SIZE_CAPTION                             :{WHITE}Riesiger Screenshot
STR_WARNING_SCREENSHOT_SIZE_MESSAGE                             :{YELLOW}Der Screenshot wird die Auflösung von {COMMA} x {COMMA} Pixeln haben. Das kann einige Zeit dauern. Soll fortgefahren werden?

STR_MESSAGE_SCREENSHOT_SUCCESSFULLY                             :{WHITE}Screenshot gespeichert als '{STRING}'
STR_ERROR_SCREENSHOT_FAILED                                     :{WHITE}Screenshot fehlgeschlagen

# Error message titles
STR_ERROR_MESSAGE_CAPTION                                       :{YELLOW}Nachricht
STR_ERROR_MESSAGE_CAPTION_OTHER_COMPANY                         :{YELLOW}Nachricht von {STRING}

# Generic construction errors
STR_ERROR_OFF_EDGE_OF_MAP                                       :{WHITE}Zu weit vom Spielfeldrand entfernt
STR_ERROR_TOO_CLOSE_TO_EDGE_OF_MAP                              :{WHITE}Zu nahe am Spielfeldrand
STR_ERROR_NOT_ENOUGH_CASH_REQUIRES_CURRENCY                     :{WHITE}Nicht genug Geld - Es werden {CURRENCY_LONG} benötigt
STR_ERROR_FLAT_LAND_REQUIRED                                    :{WHITE}Ebenes Land erforderlich
STR_ERROR_LAND_SLOPED_IN_WRONG_DIRECTION                        :{WHITE}Das Land neigt sich in die falsche Richtung
STR_ERROR_CAN_T_DO_THIS                                         :{WHITE}Befehl nicht ausführbar...
STR_ERROR_BUILDING_MUST_BE_DEMOLISHED                           :{WHITE}Gebäude muss erst abgerissen werden
STR_ERROR_CAN_T_CLEAR_THIS_AREA                                 :{WHITE}Gebiet kann nicht geräumt werden...
STR_ERROR_SITE_UNSUITABLE                                       :{WHITE}... ungeeigneter Standort
STR_ERROR_ALREADY_BUILT                                         :{WHITE}... ist bereits gebaut
STR_ERROR_OWNED_BY                                              :{WHITE}... Eigentum von {STRING}
STR_ERROR_AREA_IS_OWNED_BY_ANOTHER                              :{WHITE}... das Gebiet gehört einer anderen Firma
STR_ERROR_TERRAFORM_LIMIT_REACHED                               :{WHITE}... Obergrenze für Landschaftsbau erreicht
STR_ERROR_CLEARING_LIMIT_REACHED                                :{WHITE}... Obergrenze für Abrissarbeiten erreicht
STR_ERROR_TREE_PLANT_LIMIT_REACHED                              :{WHITE}... Obergrenze für Baumpflanzungen erreicht
STR_ERROR_NAME_MUST_BE_UNIQUE                                   :{WHITE}Name bereits vergeben
STR_ERROR_GENERIC_OBJECT_IN_THE_WAY                             :{WHITE}{1:STRING} im Weg
STR_ERROR_NOT_ALLOWED_WHILE_PAUSED                              :{WHITE}Nicht erlaubt, während das Spiel angehalten ist

# Local authority errors
STR_ERROR_LOCAL_AUTHORITY_REFUSES_TO_ALLOW_THIS                 :{WHITE}Die Stadtverwaltung von {TOWN} verweigert die Genehmigung
STR_ERROR_LOCAL_AUTHORITY_REFUSES_AIRPORT                       :{WHITE}Die Stadtverwaltung von {TOWN} verweigert die Genehmigung für den Bau eines weiteren Flughafens in der Stadt
STR_ERROR_LOCAL_AUTHORITY_REFUSES_NOISE                         :{WHITE}Die Stadtverwaltung von {TOWN} verweigert aus Lärmschutzgründen den Bau des Flughafens
STR_ERROR_BRIBE_FAILED                                          :{WHITE}Der Bestechungsversuch wurde von einem Ermittler entdeckt.

# Levelling errors
STR_ERROR_CAN_T_RAISE_LAND_HERE                                 :{WHITE}Land kann nicht angehoben werden...
STR_ERROR_CAN_T_LOWER_LAND_HERE                                 :{WHITE}Land kann nicht abgesenkt werden...
STR_ERROR_CAN_T_LEVEL_LAND_HERE                                 :{WHITE}Land kann nicht eingeebnet werden...
STR_ERROR_EXCAVATION_WOULD_DAMAGE                               :{WHITE}Die Ausschachtung würde den Tunnel zerstören
STR_ERROR_ALREADY_AT_SEA_LEVEL                                  :{WHITE}... ist bereits auf Meereshöhe
STR_ERROR_TOO_HIGH                                              :{WHITE}... zu hoch
STR_ERROR_ALREADY_LEVELLED                                      :{WHITE}... ist schon flach
STR_ERROR_BRIDGE_TOO_HIGH_AFTER_LOWER_LAND                      :{WHITE}Anschließend wäre die Brücke darüber zu hoch.

# Company related errors
STR_ERROR_CAN_T_CHANGE_COMPANY_NAME                             :{WHITE}Firmenname kann nicht geändert werden...
STR_ERROR_CAN_T_CHANGE_PRESIDENT                                :{WHITE}Managername kann nicht geändert werden...

STR_ERROR_MAXIMUM_PERMITTED_LOAN                                :{WHITE}... maximale Kredithöhe beträgt {CURRENCY_LONG}
STR_ERROR_CAN_T_BORROW_ANY_MORE_MONEY                           :{WHITE}Weitere Kreditaufnahme nicht möglich ...
STR_ERROR_LOAN_ALREADY_REPAYED                                  :{WHITE}... Kredit bereits getilgt
STR_ERROR_CURRENCY_REQUIRED                                     :{WHITE}... erfordert {CURRENCY_LONG}
STR_ERROR_CAN_T_REPAY_LOAN                                      :{WHITE}Kredit kann nicht getilgt werden...
STR_ERROR_INSUFFICIENT_FUNDS                                    :{WHITE}Von der Bank geliehenes Geld kann nicht abgegeben werden...
STR_ERROR_CAN_T_BUY_COMPANY                                     :{WHITE}Firmenkauf nicht möglich...
STR_ERROR_CAN_T_BUILD_COMPANY_HEADQUARTERS                      :{WHITE}Firmensitz kann nicht gebaut werden ...
STR_ERROR_CAN_T_BUY_25_SHARE_IN_THIS                            :{WHITE}Kauf von 25% der Aktien dieser Firma nicht möglich...
STR_ERROR_CAN_T_SELL_25_SHARE_IN                                :{WHITE}Verkauf von 25% der Aktien dieser Firma nicht möglich...
STR_ERROR_PROTECTED                                             :{WHITE}Diese Firma ist noch nicht alt genug, um an der Börse gehandelt zu werden...

# Town related errors
STR_ERROR_CAN_T_GENERATE_TOWN                                   :{WHITE}Bau von Städten unmöglich
STR_ERROR_CAN_T_RENAME_TOWN                                     :{WHITE}Die Stadt kann nicht umbenannt werden...
STR_ERROR_CAN_T_FOUND_TOWN_HERE                                 :{WHITE}Stadt kann hier nicht gegründet werden...
STR_ERROR_CAN_T_EXPAND_TOWN                                     :{WHITE}Stadt kann nicht vergrößert werden...
STR_ERROR_TOO_CLOSE_TO_EDGE_OF_MAP_SUB                          :{WHITE}... zu dicht am Spielfeldrand
STR_ERROR_TOO_CLOSE_TO_ANOTHER_TOWN                             :{WHITE}... zu dicht an einer anderen Stadt
STR_ERROR_TOO_MANY_TOWNS                                        :{WHITE}... zu viele Städte
STR_ERROR_NO_SPACE_FOR_TOWN                                     :{WHITE}... es ist kein Platz mehr auf dem Spielfeld
STR_ERROR_TOWN_EXPAND_WARN_NO_ROADS                             :{WHITE}Städte bauen im Moment keine Straßen. Städtischer Straßenbau kann mittels Einstellungen->Umgebung->Städte eingestellt werden
STR_ERROR_ROAD_WORKS_IN_PROGRESS                                :{WHITE}Straßenarbeiten sind im Gange
STR_ERROR_TOWN_CAN_T_DELETE                                     :{WHITE}Stadt kann nicht gelöscht werden...{}Eine Station oder ein Depot bezieht sich auf diese Stadt oder ein Feld im städtischen Besitz kann nicht entfernt werden.
STR_ERROR_STATUE_NO_SUITABLE_PLACE                              :{WHITE}... es gibt keinen geeigneten Standort für die Statue im Zentrum dieser Stadt

# Industry related errors
STR_ERROR_TOO_MANY_INDUSTRIES                                   :{WHITE}... zu viele Industrien
STR_ERROR_CAN_T_GENERATE_INDUSTRIES                             :{WHITE}Industrie kann nicht erzeugt werden...
STR_ERROR_CAN_T_BUILD_HERE                                      :{WHITE}{STRING} kann hier nicht gebaut werden...
STR_ERROR_CAN_T_CONSTRUCT_THIS_INDUSTRY                         :{WHITE}Industrie kann hier nicht gebaut werden...
STR_ERROR_INDUSTRY_TOO_CLOSE                                    :{WHITE}... zu nah an einer anderen Industrie
STR_ERROR_MUST_FOUND_TOWN_FIRST                                 :{WHITE}... erst muss eine Stadt gegründet werden
STR_ERROR_ONLY_ONE_ALLOWED_PER_TOWN                             :{WHITE}... pro Stadt nur einmal erlaubt
STR_ERROR_CAN_ONLY_BE_BUILT_IN_TOWNS_WITH_POPULATION_OF_1200    :{WHITE}... kann nur in Städten mit mehr als 1200 Einwohnern gebaut werden
STR_ERROR_CAN_ONLY_BE_BUILT_IN_RAINFOREST                       :{WHITE}... kann nur in Regenwaldgebieten errichtet werden
STR_ERROR_CAN_ONLY_BE_BUILT_IN_DESERT                           :{WHITE}... kann nur in Wüstengebieten errichtet werden
STR_ERROR_CAN_ONLY_BE_BUILT_IN_TOWNS                            :{WHITE}... kann nur in Städten gebaut werden (muss Häuser ersetzen)
STR_ERROR_CAN_ONLY_BE_BUILT_NEAR_TOWN_CENTER                    :{WHITE}... kann nur in der Nähe des Stadtzentrums gebaut werden
STR_ERROR_CAN_ONLY_BE_BUILT_IN_LOW_AREAS                        :{WHITE}... kann nur im Tiefland gebaut werden
STR_ERROR_CAN_ONLY_BE_POSITIONED                                :{WHITE}... kann nur in der Nähe des Spielfeldrandes errichtet werden
STR_ERROR_FOREST_CAN_ONLY_BE_PLANTED                            :{WHITE}... Wald kann nur oberhalb der Schneegrenze gepflanzt werden
STR_ERROR_CAN_ONLY_BE_BUILT_ABOVE_SNOW_LINE                     :{WHITE}... kann nur oberhalb der Schneegrenze errichtet werden
STR_ERROR_CAN_ONLY_BE_BUILT_BELOW_SNOW_LINE                     :{WHITE}... kann nur unterhalb der Schneegrenze errichtet werden

STR_ERROR_NO_SUITABLE_PLACES_FOR_INDUSTRIES                     :{WHITE}Es konnten für die Industrie '{STRING}' keine geeigneten Standorte gefunden werden
STR_ERROR_NO_SUITABLE_PLACES_FOR_INDUSTRIES_EXPLANATION         :{WHITE}Ändere die Karteneinstellungen, um eine bessere Karte zu erzeugen

# Station construction related errors
STR_ERROR_CAN_T_BUILD_RAILROAD_STATION                          :{WHITE}Bahnhof kann hier nicht gebaut werden...
STR_ERROR_CAN_T_BUILD_BUS_STATION                               :{WHITE}Bushaltestelle kann nicht gebaut werden...
STR_ERROR_CAN_T_BUILD_TRUCK_STATION                             :{WHITE}Lkw-Ladeplatz kann nicht gebaut werden...
STR_ERROR_CAN_T_BUILD_PASSENGER_TRAM_STATION                    :{WHITE}Straßenbahnhaltestelle kann hier nicht gebaut werden...
STR_ERROR_CAN_T_BUILD_CARGO_TRAM_STATION                        :{WHITE}Güterverladestelle kann hier nicht gebaut werden...
STR_ERROR_CAN_T_BUILD_DOCK_HERE                                 :{WHITE}Hafen kann hier nicht gebaut werden...
STR_ERROR_CAN_T_BUILD_AIRPORT_HERE                              :{WHITE}Flughafen kann hier nicht gebaut werden...

STR_ERROR_ADJOINS_MORE_THAN_ONE_EXISTING                        :{WHITE}Grenzt an mehr als eine vorhandene Station
STR_ERROR_STATION_TOO_SPREAD_OUT                                :{WHITE}...Station ist zu groß
STR_ERROR_TOO_MANY_STATIONS_LOADING                             :{WHITE}Zu viele Stationen im Umkreis
STR_ERROR_TOO_MANY_STATION_SPECS                                :{WHITE}Zu viele Bahnsteigteile
STR_ERROR_TOO_MANY_BUS_STOPS                                    :{WHITE}Zu viele Bushaltestellen
STR_ERROR_TOO_MANY_TRUCK_STOPS                                  :{WHITE}Zu viele Lkw-Ladeplätze
STR_ERROR_TOO_CLOSE_TO_ANOTHER_STATION                          :{WHITE}Stationen liegen zu dicht beisammen
STR_ERROR_TOO_CLOSE_TO_ANOTHER_DOCK                             :{WHITE}Zu dicht an einem anderen Hafen
STR_ERROR_TOO_CLOSE_TO_ANOTHER_AIRPORT                          :{WHITE}Zu dicht an einem anderen Flughafen
STR_ERROR_CAN_T_RENAME_STATION                                  :{WHITE}Station kann nicht umbenannt werden...
STR_ERROR_DRIVE_THROUGH_ON_TOWN_ROAD                            :{WHITE}... diese Straße ist in kommunaler Trägerschaft
STR_ERROR_DRIVE_THROUGH_DIRECTION                               :{WHITE}... Straße verläuft in die falsche Richtung
STR_ERROR_DRIVE_THROUGH_CORNER                                  :{WHITE}... Bus- und Lkw-Haltestellen können nicht um die Kurve gehen
STR_ERROR_DRIVE_THROUGH_JUNCTION                                :{WHITE}... Bus- und Lkw-Haltestellen können keine Abzweigung haben

# Station destruction related errors
STR_ERROR_CAN_T_REMOVE_PART_OF_STATION                          :{WHITE}Dieser Teil der Station kann nicht entfernt werden...
STR_ERROR_MUST_REMOVE_RAILWAY_STATION_FIRST                     :{WHITE}Bahnhof muss erst abgerissen werden
STR_ERROR_CAN_T_REMOVE_BUS_STATION                              :{WHITE}Bushaltestelle kann nicht entfernt werden...
STR_ERROR_CAN_T_REMOVE_TRUCK_STATION                            :{WHITE}LKW-Ladestelle kann nicht entfernt werden...
STR_ERROR_CAN_T_REMOVE_PASSENGER_TRAM_STATION                   :{WHITE}Straßenbahnhaltestelle kann nicht entfernt werden...
STR_ERROR_CAN_T_REMOVE_CARGO_TRAM_STATION                       :{WHITE}Güterverladestelle kann nicht entfernt werden...
STR_ERROR_MUST_REMOVE_ROAD_STOP_FIRST                           :{WHITE}Haltestelle muss erst entfernt werden
STR_ERROR_THERE_IS_NO_STATION                                   :{WHITE}...hier ist keine Station

STR_ERROR_MUST_DEMOLISH_RAILROAD                                :{WHITE}Bahnhof muss erst abgerissen werden
STR_ERROR_MUST_DEMOLISH_BUS_STATION_FIRST                       :{WHITE}Bushaltestelle muss erst abgerissen werden
STR_ERROR_MUST_DEMOLISH_TRUCK_STATION_FIRST                     :{WHITE}Lkw-Ladeplatz muss erst abgerissen werden
STR_ERROR_MUST_DEMOLISH_PASSENGER_TRAM_STATION_FIRST            :{WHITE}Straßenbahnhaltestelle muss vorher abgerissen werden
STR_ERROR_MUST_DEMOLISH_CARGO_TRAM_STATION_FIRST                :{WHITE}Güterverladestelle muss vorher abgerissen werden
STR_ERROR_MUST_DEMOLISH_DOCK_FIRST                              :{WHITE}Hafen muss erst entfernt werden
STR_ERROR_MUST_DEMOLISH_AIRPORT_FIRST                           :{WHITE}Flughafen muss erst abgerissen werden

# Waypoint related errors
STR_ERROR_WAYPOINT_ADJOINS_MORE_THAN_ONE_EXISTING               :{WHITE}Grenzt an mehr als einen vorhandenen Wegpunkt
STR_ERROR_TOO_CLOSE_TO_ANOTHER_WAYPOINT                         :{WHITE}Zu nahe an einem anderen Wegpunkt

STR_ERROR_CAN_T_BUILD_TRAIN_WAYPOINT                            :{WHITE}Wegpunkt kann hier nicht gebaut werden...
STR_ERROR_CAN_T_POSITION_BUOY_HERE                              :{WHITE}Boje kann hier nicht platziert werden...
STR_ERROR_CAN_T_CHANGE_WAYPOINT_NAME                            :{WHITE}Wegpunktname kann nicht geändert werden...

STR_ERROR_CAN_T_REMOVE_TRAIN_WAYPOINT                           :{WHITE}Wegpunkt kann hier nicht entfernt werden...
STR_ERROR_MUST_REMOVE_RAILWAYPOINT_FIRST                        :{WHITE}Wegpunkt muss erst abgerissen werden
STR_ERROR_BUOY_IN_THE_WAY                                       :{WHITE}... Boje ist im Weg
STR_ERROR_BUOY_IS_IN_USE                                        :{WHITE}... Boje wird von einer anderen Firma benutzt!

# Depot related errors
STR_ERROR_CAN_T_BUILD_TRAIN_DEPOT                               :{WHITE}Zugdepot kann hier nicht gebaut werden...
STR_ERROR_CAN_T_BUILD_ROAD_DEPOT                                :{WHITE}Fahrzeugdepot kann hier nicht gebaut werden...
STR_ERROR_CAN_T_BUILD_TRAM_DEPOT                                :{WHITE}Straßenbahndepot kann hier nicht gebaut werden...
STR_ERROR_CAN_T_BUILD_SHIP_DEPOT                                :{WHITE}Werft kann hier nicht gebaut werden...

STR_ERROR_CAN_T_RENAME_DEPOT                                    :{WHITE}Depot kann nicht umbenannt werden...

STR_ERROR_TRAIN_MUST_BE_STOPPED_INSIDE_DEPOT                    :{WHITE}...der Zug muss dazu im Depot halten
STR_ERROR_ROAD_VEHICLE_MUST_BE_STOPPED_INSIDE_DEPOT             :{WHITE}...das Straßenfahrzeug muss dazu in einem Depot halten
STR_ERROR_SHIP_MUST_BE_STOPPED_INSIDE_DEPOT                     :{WHITE}...das Schiff muss dazu in der Werft halten
STR_ERROR_AIRCRAFT_MUST_BE_STOPPED_INSIDE_HANGAR                :{WHITE}...das Flugzeug muss dazu im Hangar halten

STR_ERROR_TRAINS_CAN_ONLY_BE_ALTERED_INSIDE_A_DEPOT             :{WHITE}Züge können nur verändert werden, wenn sie im Depot halten
STR_ERROR_TRAIN_TOO_LONG                                        :{WHITE}Zug zu lang
STR_ERROR_CAN_T_REVERSE_DIRECTION_RAIL_VEHICLE                  :{WHITE}Fahrzeug kann nicht umgedreht werden...
STR_ERROR_CAN_T_REVERSE_DIRECTION_RAIL_VEHICLE_MULTIPLE_UNITS   :{WHITE}Fahrzeuge, die aus mehreren Einheiten bestehen, können nicht umgedreht werden
STR_ERROR_INCOMPATIBLE_RAIL_TYPES                               :inkompatible Gleistypen

STR_ERROR_CAN_T_MOVE_VEHICLE                                    :{WHITE}Fahrzeug kann nicht bewegt werden...
STR_ERROR_REAR_ENGINE_FOLLOW_FRONT                              :{WHITE}Hintere Lok folgt immer der vorderen Lok
STR_ERROR_UNABLE_TO_FIND_ROUTE_TO                               :{WHITE}Weg zum Depot kann nicht gefunden werden
STR_ERROR_UNABLE_TO_FIND_LOCAL_DEPOT                            :{WHITE}Fahrzeugdepot unauffindbar

STR_ERROR_DEPOT_WRONG_DEPOT_TYPE                                :Falscher Depottyp

# Autoreplace related errors
STR_ERROR_TRAIN_TOO_LONG_AFTER_REPLACEMENT                      :{WHITE}{VEHICLE} ist nach Ersetzung zu lang
STR_ERROR_AUTOREPLACE_NOTHING_TO_DO                             :{WHITE}Es treffen keine Ersetzungs-/Erneuerungsregeln zu
STR_ERROR_AUTOREPLACE_MONEY_LIMIT                               :(Geld fehlt)

# Rail construction errors
STR_ERROR_IMPOSSIBLE_TRACK_COMBINATION                          :{WHITE}Unmögliche Gleisverbindung
STR_ERROR_MUST_REMOVE_SIGNALS_FIRST                             :{WHITE}Signal muß zuerst entfernt werden
STR_ERROR_NO_SUITABLE_RAILROAD_TRACK                            :{WHITE}Keine geeigneten Gleise
STR_ERROR_MUST_REMOVE_RAILROAD_TRACK                            :{WHITE}Gleise müssen erst abgerissen werden
STR_ERROR_CROSSING_ON_ONEWAY_ROAD                               :{WHITE}Einbahnstraße oder blockierter Weg
STR_ERROR_CROSSING_DISALLOWED                                   :{WHITE}Bahnübergänge sind für diesen Schienentyp nicht erlaubt
STR_ERROR_CAN_T_BUILD_SIGNALS_HERE                              :{WHITE}Signal kann hier nicht aufgestellt werden...
STR_ERROR_CAN_T_BUILD_RAILROAD_TRACK                            :{WHITE}Gleise können hier nicht verlegt werden...
STR_ERROR_CAN_T_REMOVE_RAILROAD_TRACK                           :{WHITE}Gleise können nicht abgerissen werden...
STR_ERROR_CAN_T_REMOVE_SIGNALS_FROM                             :{WHITE}Signale können hier nicht entfernt werden...
STR_ERROR_SIGNAL_CAN_T_CONVERT_SIGNALS_HERE                     :{WHITE}Kann Signaltyp hier nicht ändern...
STR_ERROR_THERE_IS_NO_RAILROAD_TRACK                            :{WHITE}... hier ist kein Gleis
STR_ERROR_THERE_ARE_NO_SIGNALS                                  :{WHITE}... hier sind keine Signale

STR_ERROR_CAN_T_CONVERT_RAIL                                    :{WHITE}Gleistyp kann hier nicht geändert werden...

# Road construction errors
STR_ERROR_MUST_REMOVE_ROAD_FIRST                                :{WHITE}Straße muss erst entfernt werden
STR_ERROR_ONEWAY_ROADS_CAN_T_HAVE_JUNCTION                      :{WHITE}... Einbahnstraßen können keine Abzweigung haben
STR_ERROR_CAN_T_BUILD_ROAD_HERE                                 :{WHITE}Straße kann hier nicht gebaut werden...
STR_ERROR_CAN_T_BUILD_TRAMWAY_HERE                              :{WHITE}Straßenbahngleise können hier nicht gebaut werden...
STR_ERROR_CAN_T_REMOVE_ROAD_FROM                                :{WHITE}Diese Straße kann nicht entfernt werden...
STR_ERROR_CAN_T_REMOVE_TRAMWAY_FROM                             :{WHITE}Straßenbahngleise können hier nicht entfernt werden...
STR_ERROR_THERE_IS_NO_ROAD                                      :{WHITE}...hier ist keine Straße
STR_ERROR_THERE_IS_NO_TRAMWAY                                   :{WHITE}...hier ist kein Straßenbahngleis

# Waterway construction errors
STR_ERROR_CAN_T_BUILD_CANALS                                    :{WHITE}Kanal kann hier nicht gebaut werden...
STR_ERROR_CAN_T_BUILD_LOCKS                                     :{WHITE}Schleuse kann hier nicht gebaut werden...
STR_ERROR_CAN_T_PLACE_RIVERS                                    :{WHITE}Flüsse können hier nicht platziert werden...
STR_ERROR_MUST_BE_BUILT_ON_WATER                                :{WHITE}... muss auf Wasser gebaut werden
STR_ERROR_CAN_T_BUILD_ON_WATER                                  :{WHITE}... kann nicht auf Wasser gebaut werden
STR_ERROR_CAN_T_BUILD_ON_SEA                                    :{WHITE}... kann nicht auf offener See errichtet werden
STR_ERROR_CAN_T_BUILD_ON_CANAL                                  :{WHITE}... kann nicht auf Kanal errichtet werden
STR_ERROR_CAN_T_BUILD_ON_RIVER                                  :{WHITE}... kann nicht auf Fluß errichtet werden
STR_ERROR_MUST_DEMOLISH_CANAL_FIRST                             :{WHITE}Kanal muss erst abgerissen werden
STR_ERROR_CAN_T_BUILD_AQUEDUCT_HERE                             :{WHITE}Aquädukt kann hier nicht gebaut werden...

# Tree related errors
STR_ERROR_TREE_ALREADY_HERE                                     :{WHITE}... hier sind bereits Bäume
STR_ERROR_TREE_WRONG_TERRAIN_FOR_TREE_TYPE                      :{WHITE}... falsches Gelände für die Baumart
STR_ERROR_CAN_T_PLANT_TREE_HERE                                 :{WHITE}Baum kann hier nicht gepflanzt werden...

# Bridge related errors
STR_ERROR_CAN_T_BUILD_BRIDGE_HERE                               :{WHITE}Brücke kann hier nicht gebaut werden...
STR_ERROR_MUST_DEMOLISH_BRIDGE_FIRST                            :{WHITE}Die Brücke muss erst abgerissen werden
STR_ERROR_CAN_T_START_AND_END_ON                                :{WHITE}Anfang und Ende können nicht im selben Feld liegen
STR_ERROR_BRIDGEHEADS_NOT_SAME_HEIGHT                           :{WHITE}Brückenköpfe nicht auf der selben Höhe
STR_ERROR_BRIDGE_TOO_LOW_FOR_TERRAIN                            :{WHITE}Die Brücke ist zu niedrig für diese Umgebung
STR_ERROR_BRIDGE_TOO_HIGH_FOR_TERRAIN                           :{WHITE}Brücke ist zu hoch für dieses Terrain.
STR_ERROR_START_AND_END_MUST_BE_IN                              :{WHITE}Anfang und Ende müssen auf einer Linie liegen
STR_ERROR_ENDS_OF_BRIDGE_MUST_BOTH                              :{WHITE}... Brücke muss an beiden Seiten auf Land enden
STR_ERROR_BRIDGE_TOO_LONG                                       :{WHITE}... Brücke zu lang
STR_ERROR_BRIDGE_THROUGH_MAP_BORDER                             :{WHITE}Die Brücke würde außerhalb der Karte enden

# Tunnel related errors
STR_ERROR_CAN_T_BUILD_TUNNEL_HERE                               :{WHITE}Tunnel kann hier nicht gebaut werden...
STR_ERROR_SITE_UNSUITABLE_FOR_TUNNEL                            :{WHITE}Platz ist nicht für einen Tunnel geeignet
STR_ERROR_MUST_DEMOLISH_TUNNEL_FIRST                            :{WHITE}Der Tunnel muss zuerst abgerissen werden
STR_ERROR_ANOTHER_TUNNEL_IN_THE_WAY                             :{WHITE}Ein anderer Tunnel ist im Weg
STR_ERROR_TUNNEL_THROUGH_MAP_BORDER                             :{WHITE}Tunnel würde außerhalb des Spielfelds enden
STR_ERROR_UNABLE_TO_EXCAVATE_LAND                               :{WHITE}Gebiet am anderen Ende des Tunnels kann nicht geebnet werden
STR_ERROR_TUNNEL_TOO_LONG                                       :{WHITE}... Tunnel zu lang

# Object related errors
STR_ERROR_TOO_MANY_OBJECTS                                      :{WHITE}... zu viele Objekte
STR_ERROR_CAN_T_BUILD_OBJECT                                    :{WHITE}Objekt kann nicht gebaut werden...
STR_ERROR_OBJECT_IN_THE_WAY                                     :{WHITE}Gegenstand im Weg
STR_ERROR_COMPANY_HEADQUARTERS_IN                               :{WHITE}... Firmensitz ist im Weg
STR_ERROR_CAN_T_PURCHASE_THIS_LAND                              :{WHITE}Das Land kann nicht erworben werden...
STR_ERROR_YOU_ALREADY_OWN_IT                                    :{WHITE}... ist bereits im Besitz der eigenen Firma!

# Group related errors
STR_ERROR_GROUP_CAN_T_CREATE                                    :{WHITE}Gruppe kann nicht erstellt werden...
STR_ERROR_GROUP_CAN_T_DELETE                                    :{WHITE}Gruppe kann nicht gelöscht werden...
STR_ERROR_GROUP_CAN_T_RENAME                                    :{WHITE}Gruppe kann nicht umbenannt werden...
STR_ERROR_GROUP_CAN_T_SET_PARENT                                :{WHITE}Übergeordnete Gruppe kann nicht gesetzt werden...
STR_ERROR_GROUP_CAN_T_REMOVE_ALL_VEHICLES                       :{WHITE}Entfernen aller Fahrzeuge dieser Gruppe nicht möglich...
STR_ERROR_GROUP_CAN_T_ADD_VEHICLE                               :{WHITE}Fahrzeug kann nicht zu dieser Gruppe hinzugefügt werden...
STR_ERROR_GROUP_CAN_T_ADD_SHARED_VEHICLE                        :{WHITE}Fahrzeuge mit gemeinsamen Fahrplan können nicht zur Gruppe hinzugefügt werden...

# Generic vehicle errors
STR_ERROR_TRAIN_IN_THE_WAY                                      :{WHITE}Zug ist im Weg
STR_ERROR_ROAD_VEHICLE_IN_THE_WAY                               :{WHITE}Fahrzeug ist im Weg
STR_ERROR_SHIP_IN_THE_WAY                                       :{WHITE}Schiff ist im Weg
STR_ERROR_AIRCRAFT_IN_THE_WAY                                   :{WHITE}Flugzeug ist auf dem Weg

STR_ERROR_CAN_T_REFIT_TRAIN                                     :{WHITE}Zug kann nicht umgerüstet werden...
STR_ERROR_CAN_T_REFIT_ROAD_VEHICLE                              :{WHITE}Straßenfahrzeug kann nicht umgerüstet werden...
STR_ERROR_CAN_T_REFIT_SHIP                                      :{WHITE}Schiff kann nicht umgerüstet werden...
STR_ERROR_CAN_T_REFIT_AIRCRAFT                                  :{WHITE}Flugzeug kann nicht umgerüstet werden...

STR_ERROR_CAN_T_RENAME_TRAIN                                    :{WHITE}Zug kann nicht benannt werden...
STR_ERROR_CAN_T_RENAME_ROAD_VEHICLE                             :{WHITE}Fahrzeug kann nicht benannt werden...
STR_ERROR_CAN_T_RENAME_SHIP                                     :{WHITE}Schiff kann nicht benannt werden...
STR_ERROR_CAN_T_RENAME_AIRCRAFT                                 :{WHITE}Flugzeug kann nicht benannt werden...

STR_ERROR_CAN_T_STOP_START_TRAIN                                :{WHITE}Zug kann nicht angehalten{} oder losgeschickt werden ...
STR_ERROR_CAN_T_STOP_START_ROAD_VEHICLE                         :{WHITE}Fahrzeug kann nicht angehalten{} oder losgeschickt werden...
STR_ERROR_CAN_T_STOP_START_SHIP                                 :{WHITE}Schiff kann nicht angehalten{} oder losgeschickt werden...
STR_ERROR_CAN_T_STOP_START_AIRCRAFT                             :{WHITE}Flugzeug kann nicht angehalten{} oder losgeschickt werden...

STR_ERROR_CAN_T_SEND_TRAIN_TO_DEPOT                             :{WHITE}Zug kann nicht ins Depot geschickt werden...
STR_ERROR_CAN_T_SEND_ROAD_VEHICLE_TO_DEPOT                      :{WHITE}Fahrzeug kann nicht ins Depot geschickt werden...
STR_ERROR_CAN_T_SEND_SHIP_TO_DEPOT                              :{WHITE}Schiff kann nicht in die Werft geschickt werden...
STR_ERROR_CAN_T_SEND_AIRCRAFT_TO_HANGAR                         :{WHITE}Flugzeug kann nicht in den Hangar geschickt werden...

STR_ERROR_CAN_T_BUY_TRAIN                                       :{WHITE}Schienenfahrzeug kann nicht gekauft werden...
STR_ERROR_CAN_T_BUY_ROAD_VEHICLE                                :{WHITE}Fahrzeug kann nicht gekauft werden...
STR_ERROR_CAN_T_BUY_SHIP                                        :{WHITE}Schiff kann nicht gekauft werden...
STR_ERROR_CAN_T_BUY_AIRCRAFT                                    :{WHITE}Flugzeug kann nicht gekauft werden...

STR_ERROR_CAN_T_RENAME_TRAIN_TYPE                               :{WHITE}Zugtyp kann nicht umbenannt werden...
STR_ERROR_CAN_T_RENAME_ROAD_VEHICLE_TYPE                        :{WHITE}Fahrzeug kann nicht umbenannt werden...
STR_ERROR_CAN_T_RENAME_SHIP_TYPE                                :{WHITE}Schiffstyp kann nicht umbenannt werden...
STR_ERROR_CAN_T_RENAME_AIRCRAFT_TYPE                            :{WHITE}Flugzeug kann nicht umbenannt werden...

STR_ERROR_CAN_T_SELL_TRAIN                                      :{WHITE}Schienenfahrzeug kann nicht verkauft werden...
STR_ERROR_CAN_T_SELL_ROAD_VEHICLE                               :{WHITE}Fahrzeug kann nicht verkauft werden...
STR_ERROR_CAN_T_SELL_SHIP                                       :{WHITE}Schiff kann nicht verkauft werden...
STR_ERROR_CAN_T_SELL_AIRCRAFT                                   :{WHITE}Flugzeug kann nicht verkauft werden...

STR_ERROR_RAIL_VEHICLE_NOT_AVAILABLE                            :{WHITE}Fahrzeug nicht verfügbar
STR_ERROR_ROAD_VEHICLE_NOT_AVAILABLE                            :{WHITE}Fahrzeug nicht verfügbar
STR_ERROR_SHIP_NOT_AVAILABLE                                    :{WHITE}Schiff nicht verfügbar
STR_ERROR_AIRCRAFT_NOT_AVAILABLE                                :{WHITE}Flugzeug nicht verfügbar

STR_ERROR_TOO_MANY_VEHICLES_IN_GAME                             :{WHITE}Zu viele Fahrzeuge im Spiel
STR_ERROR_CAN_T_CHANGE_SERVICING                                :{WHITE}Das Wartungsintervall kann nicht geändert werden...

STR_ERROR_VEHICLE_IS_DESTROYED                                  :{WHITE}... Fahrzeug ist zerstört

STR_ERROR_NO_VEHICLES_AVAILABLE_AT_ALL                          :{WHITE}Es sind keine Fahrzeuge verfügbar!
STR_ERROR_NO_VEHICLES_AVAILABLE_AT_ALL_EXPLANATION              :{WHITE}Bitte die NewGRF-Einstellungen ändern, damit Fahrzeuge früher verfügbar sind
STR_ERROR_NO_VEHICLES_AVAILABLE_YET                             :{WHITE}Noch keine Fahrzeuge verfügbar
STR_ERROR_NO_VEHICLES_AVAILABLE_YET_EXPLANATION                 :{WHITE}Ein neues Spiel nach {DATE_SHORT} beginnen oder ein NewGRF-Fahrzeugset mit früher verfügbaren Fahrzeugen verwenden

# Specific vehicle errors
STR_ERROR_CAN_T_MAKE_TRAIN_PASS_SIGNAL                          :{WHITE}Der Zug kann das Signal nicht gefahrlos passieren...
STR_ERROR_CAN_T_REVERSE_DIRECTION_TRAIN                         :{WHITE}Die Zugbewegung kann nicht umgekehrt werden...
STR_ERROR_TRAIN_START_NO_POWER                                  :Der Zug hat keine Antriebsenergie

STR_ERROR_CAN_T_MAKE_ROAD_VEHICLE_TURN                          :{WHITE}Das Fahrzeug kann nicht wenden...

STR_ERROR_AIRCRAFT_IS_IN_FLIGHT                                 :{WHITE}Das Flugzeug ist in der Luft

# Order related errors
STR_ERROR_NO_MORE_SPACE_FOR_ORDERS                              :{WHITE}Kein Platz für weitere Aufträge
STR_ERROR_TOO_MANY_ORDERS                                       :{WHITE}Zu viele Aufträge
STR_ERROR_CAN_T_INSERT_NEW_ORDER                                :{WHITE}Neuer Auftrag kann nicht hinzugefügt werden...
STR_ERROR_CAN_T_DELETE_THIS_ORDER                               :{WHITE}Auftrag kann nicht gelöscht werden...
STR_ERROR_CAN_T_MODIFY_THIS_ORDER                               :{WHITE}Auftrag kann nicht bearbeitet werden...
STR_ERROR_CAN_T_MOVE_THIS_ORDER                                 :{WHITE}Auftrag kann nicht verschoben werden...
STR_ERROR_CAN_T_SKIP_ORDER                                      :{WHITE}Auftrag kann nicht ausgelassen werden...
STR_ERROR_CAN_T_SKIP_TO_ORDER                                   :{WHITE}Springen zum ausgewählten Auftrag nicht möglich...
STR_ERROR_CAN_T_COPY_SHARE_ORDER                                :{WHITE}... Fahrzeug kann nicht alle Stationen erreichen
STR_ERROR_CAN_T_ADD_ORDER                                       :{WHITE}... Fahrzeug kann diese Station nicht erreichen
STR_ERROR_CAN_T_ADD_ORDER_SHARED                                :{WHITE}... ein Fahrzeug, welches diesen gemeinsamen Fahrplan nutzt, kann die Station nicht erreichen

STR_ERROR_CAN_T_SHARE_ORDER_LIST                                :{WHITE}Fehler beim Erstellen eines gemeinsam genutzten Fahrplans...
STR_ERROR_CAN_T_STOP_SHARING_ORDER_LIST                         :{WHITE}Gemeinsame Aufträge können nicht aufgehoben werden...
STR_ERROR_CAN_T_COPY_ORDER_LIST                                 :{WHITE}Fahrplan kann nicht kopiert werden...
STR_ERROR_TOO_FAR_FROM_PREVIOUS_DESTINATION                     :{WHITE}... zu weit vom vorherigen Bestimmungsort entfernt
STR_ERROR_AIRCRAFT_NOT_ENOUGH_RANGE                             :{WHITE}... Luftfahrzeug hat zu geringe Reichweite

# Timetable related errors
STR_ERROR_CAN_T_TIMETABLE_VEHICLE                               :{WHITE}Fahrplan kann nicht erstellt werden...
STR_ERROR_TIMETABLE_ONLY_WAIT_AT_STATIONS                       :{WHITE}Fahrzeuge halten nur an Stationen
STR_ERROR_TIMETABLE_NOT_STOPPING_HERE                           :{WHITE}Das Fahrzeug hält nicht an dieser Station

# Sign related errors
STR_ERROR_TOO_MANY_SIGNS                                        :{WHITE}... zu viele Schilder
STR_ERROR_CAN_T_PLACE_SIGN_HERE                                 :{WHITE}Schild kann hier nicht aufgestellt werden...
STR_ERROR_CAN_T_CHANGE_SIGN_NAME                                :{WHITE}Schildtext kann nicht geändert werden...
STR_ERROR_CAN_T_DELETE_SIGN                                     :{WHITE}Kann Schild nicht löschen...

# Translatable comment for OpenTTD's desktop shortcut
STR_DESKTOP_SHORTCUT_COMMENT                                    :Ein auf der Idee von Transport Tycoon Deluxe basierendes Spiel

# Translatable descriptions in media/baseset/*.ob* files
STR_BASEGRAPHICS_DOS_DESCRIPTION                                :Original Transport Tycoon Deluxe DOS Basisgrafiken.
STR_BASEGRAPHICS_DOS_DE_DESCRIPTION                             :Original Transport Tycoon Deluxe DOS (Deutsch) Basisgrafiken.
STR_BASEGRAPHICS_WIN_DESCRIPTION                                :Original Transport Tycoon Deluxe Windows Basisgrafiken.
STR_BASESOUNDS_DOS_DESCRIPTION                                  :Original Transport Tycoon Deluxe DOS Basissounds.
STR_BASESOUNDS_WIN_DESCRIPTION                                  :Original Transport Tycoon Deluxe Windows Basissounds.
STR_BASESOUNDS_NONE_DESCRIPTION                                 :Basissounds ohne Sound.
STR_BASEMUSIC_WIN_DESCRIPTION                                   :Original Transport Tycoon Deluxe Windows Musikset.
STR_BASEMUSIC_NONE_DESCRIPTION                                  :Ein Musikset ohne Musik.

##id 0x2000
# Town building names
STR_TOWN_BUILDING_NAME_TALL_OFFICE_BLOCK_1                      :Hohes Geschäftshaus
STR_TOWN_BUILDING_NAME_OFFICE_BLOCK_1                           :Geschäftshaus
STR_TOWN_BUILDING_NAME_SMALL_BLOCK_OF_FLATS_1                   :Kleines Wohnhaus
STR_TOWN_BUILDING_NAME_CHURCH_1                                 :Kirche
STR_TOWN_BUILDING_NAME_LARGE_OFFICE_BLOCK_1                     :Großes Geschäftshaus
STR_TOWN_BUILDING_NAME_TOWN_HOUSES_1                            :Stadthaus
STR_TOWN_BUILDING_NAME_HOTEL_1                                  :Hotel
STR_TOWN_BUILDING_NAME_STATUE_1                                 :Statue
STR_TOWN_BUILDING_NAME_FOUNTAIN_1                               :Springbrunnen
STR_TOWN_BUILDING_NAME_PARK_1                                   :Park
STR_TOWN_BUILDING_NAME_OFFICE_BLOCK_2                           :Geschäftshaus
STR_TOWN_BUILDING_NAME_SHOPS_AND_OFFICES_1                      :Läden und Büros
STR_TOWN_BUILDING_NAME_MODERN_OFFICE_BUILDING_1                 :Modernes Geschäftshaus
STR_TOWN_BUILDING_NAME_WAREHOUSE_1                              :Kaufhaus
STR_TOWN_BUILDING_NAME_OFFICE_BLOCK_3                           :Geschäftshaus
STR_TOWN_BUILDING_NAME_STADIUM_1                                :Stadion
STR_TOWN_BUILDING_NAME_OLD_HOUSES_1                             :Alte Häuser
STR_TOWN_BUILDING_NAME_COTTAGES_1                               :Landhaus
STR_TOWN_BUILDING_NAME_HOUSES_1                                 :Haus
STR_TOWN_BUILDING_NAME_FLATS_1                                  :Wohnhaus
STR_TOWN_BUILDING_NAME_TALL_OFFICE_BLOCK_2                      :Geschäftshochhaus
STR_TOWN_BUILDING_NAME_SHOPS_AND_OFFICES_2                      :Läden und Büros
STR_TOWN_BUILDING_NAME_SHOPS_AND_OFFICES_3                      :Läden und Büros
STR_TOWN_BUILDING_NAME_THEATER_1                                :Theater
STR_TOWN_BUILDING_NAME_STADIUM_2                                :Stadion
STR_TOWN_BUILDING_NAME_OFFICES_1                                :Büros
STR_TOWN_BUILDING_NAME_HOUSES_2                                 :Häuser
STR_TOWN_BUILDING_NAME_CINEMA_1                                 :Kino
STR_TOWN_BUILDING_NAME_SHOPPING_MALL_1                          :Einkaufszentrum
STR_TOWN_BUILDING_NAME_IGLOO_1                                  :Iglu
STR_TOWN_BUILDING_NAME_TEPEES_1                                 :Zelt
STR_TOWN_BUILDING_NAME_TEAPOT_HOUSE_1                           :Teekannenhaus
STR_TOWN_BUILDING_NAME_PIGGY_BANK_1                             :Sparschwein

##id 0x4800
# industry names
STR_INDUSTRY_NAME_COAL_MINE                                     :{G=n}Kohlebergwerk
STR_INDUSTRY_NAME_POWER_STATION                                 :{G=n}Kraftwerk
STR_INDUSTRY_NAME_SAWMILL                                       :{G=n}Sägewerk
STR_INDUSTRY_NAME_FOREST                                        :{G=m}Wald
STR_INDUSTRY_NAME_OIL_REFINERY                                  :{G=w}Ölraffinerie
STR_INDUSTRY_NAME_OIL_RIG                                       :{G=w}Ölbohrinsel
STR_INDUSTRY_NAME_FACTORY                                       :{G=w}Fabrik
STR_INDUSTRY_NAME_PRINTING_WORKS                                :{G=w}Druckerei
STR_INDUSTRY_NAME_STEEL_MILL                                    :{G=n}Stahlwalzwerk
STR_INDUSTRY_NAME_FARM                                          :{G=m}Bauernhof
STR_INDUSTRY_NAME_COPPER_ORE_MINE                               :{G=n}Kupfererzbergwerk
STR_INDUSTRY_NAME_OIL_WELLS                                     :{G=p}Ölquellen
STR_INDUSTRY_NAME_BANK                                          :{G=w}Bank
STR_INDUSTRY_NAME_FOOD_PROCESSING_PLANT                         :{G=w}Nahrungsmittelfabrik
STR_INDUSTRY_NAME_PAPER_MILL                                    :{G=w}Papiermühle
STR_INDUSTRY_NAME_GOLD_MINE                                     :{G=w}Goldmine
STR_INDUSTRY_NAME_BANK_TROPIC_ARCTIC                            :{G=w}Bank
STR_INDUSTRY_NAME_DIAMOND_MINE                                  :{G=w}Diamantenmine
STR_INDUSTRY_NAME_IRON_ORE_MINE                                 :{G=n}Eisenerzbergwerk
STR_INDUSTRY_NAME_FRUIT_PLANTATION                              :{G=w}Fruchtplantage
STR_INDUSTRY_NAME_RUBBER_PLANTATION                             :{G=w}Kautschukplantage
STR_INDUSTRY_NAME_WATER_SUPPLY                                  :{G=w}Wasserquelle
STR_INDUSTRY_NAME_WATER_TOWER                                   :{G=m}Wasserturm
STR_INDUSTRY_NAME_FACTORY_2                                     :{G=w}Fabrik
STR_INDUSTRY_NAME_FARM_2                                        :{G=m}Bauernhof
STR_INDUSTRY_NAME_LUMBER_MILL                                   :{G=w}Sägemühle
STR_INDUSTRY_NAME_COTTON_CANDY_FOREST                           :{G=m}Zuckerwattewald
STR_INDUSTRY_NAME_CANDY_FACTORY                                 :{G=w}Bonbonfabrik
STR_INDUSTRY_NAME_BATTERY_FARM                                  :{G=w}Batterieplantage
STR_INDUSTRY_NAME_COLA_WELLS                                    :{G=p}Colaquellen
STR_INDUSTRY_NAME_TOY_SHOP                                      :{G=n}Spielwarengeschäft
STR_INDUSTRY_NAME_TOY_FACTORY                                   :{G=w}Spielwarenfabrik
STR_INDUSTRY_NAME_PLASTIC_FOUNTAINS                             :{G=m}Plastikbrunnen
STR_INDUSTRY_NAME_FIZZY_DRINK_FACTORY                           :{G=w}Limonadenfabrik
STR_INDUSTRY_NAME_BUBBLE_GENERATOR                              :{G=m}Luftblasengenerator
STR_INDUSTRY_NAME_TOFFEE_QUARRY                                 :{G=w}Karamellgrube
STR_INDUSTRY_NAME_SUGAR_MINE                                    :{G=w}Zuckermine

############ WARNING, using range 0x6000 for strings that are stored in the savegame
############ These strings may never get a new id, or savegames will break!
##id 0x6000
STR_SV_EMPTY                                                    :
STR_SV_UNNAMED                                                  :Unbenannt
STR_SV_TRAIN_NAME                                               :Zug {COMMA}
STR_SV_ROAD_VEHICLE_NAME                                        :Straßenfahrzeug {COMMA}
STR_SV_SHIP_NAME                                                :Schiff {COMMA}
STR_SV_AIRCRAFT_NAME                                            :Flugzeug {COMMA}

STR_SV_STNAME                                                   :{STRING}
STR_SV_STNAME_NORTH                                             :{STRING} Nord
STR_SV_STNAME_SOUTH                                             :{STRING} Süd
STR_SV_STNAME_EAST                                              :{STRING} Ost
STR_SV_STNAME_WEST                                              :{STRING} West
STR_SV_STNAME_CENTRAL                                           :{STRING} Zentrum
STR_SV_STNAME_TRANSFER                                          :{STRING} Transfer
STR_SV_STNAME_HALT                                              :{STRING} Haltepunkt
STR_SV_STNAME_VALLEY                                            :{STRING} Tal
STR_SV_STNAME_HEIGHTS                                           :{STRING} Höhe
STR_SV_STNAME_WOODS                                             :{STRING} Waldrand
STR_SV_STNAME_LAKESIDE                                          :{STRING} Seeblick
STR_SV_STNAME_EXCHANGE                                          :{STRING} Abzweigung
STR_SV_STNAME_AIRPORT                                           :{STRING} Flughafen
STR_SV_STNAME_OILFIELD                                          :{STRING} Ölfeld
STR_SV_STNAME_MINES                                             :{STRING} Mine
STR_SV_STNAME_DOCKS                                             :{STRING} Hafen
STR_SV_STNAME_BUOY                                              :{STRING}
STR_SV_STNAME_WAYPOINT                                          :{STRING}
##id 0x6020
STR_SV_STNAME_ANNEXE                                            :{STRING} Anbau
STR_SV_STNAME_SIDINGS                                           :{STRING} Nebengleis
STR_SV_STNAME_BRANCH                                            :{STRING} Abzweig
STR_SV_STNAME_UPPER                                             :Ober-{STRING}
STR_SV_STNAME_LOWER                                             :Unter-{STRING}
STR_SV_STNAME_HELIPORT                                          :{STRING} Landeplatz
STR_SV_STNAME_FOREST                                            :{STRING} Wald
STR_SV_STNAME_FALLBACK                                          :{STRING} Station #{NUM}
############ end of savegame specific region!

##id 0x8000
# Vehicle names
STR_VEHICLE_NAME_TRAIN_ENGINE_RAIL_KIRBY_PAUL_TANK_STEAM        :Kirby Paul Tank (Dampf)
STR_VEHICLE_NAME_TRAIN_ENGINE_RAIL_MJS_250_DIESEL               :MJS 250 (Diesel)
STR_VEHICLE_NAME_TRAIN_ENGINE_RAIL_PLODDYPHUT_CHOO_CHOO         :Ploddyphut Choo-Choo
STR_VEHICLE_NAME_TRAIN_ENGINE_RAIL_POWERNAUT_CHOO_CHOO          :Powernaut Choo-Choo
STR_VEHICLE_NAME_TRAIN_ENGINE_RAIL_MIGHTYMOVER_CHOO_CHOO        :MightyMover Choo-Choo
STR_VEHICLE_NAME_TRAIN_ENGINE_RAIL_PLODDYPHUT_DIESEL            :Ploddyphut Diesel
STR_VEHICLE_NAME_TRAIN_ENGINE_RAIL_POWERNAUT_DIESEL             :Powernaut Diesel
STR_VEHICLE_NAME_TRAIN_ENGINE_RAIL_WILLS_2_8_0_STEAM            :Wills 2-8-0 (Dampf)
STR_VEHICLE_NAME_TRAIN_ENGINE_RAIL_CHANEY_JUBILEE_STEAM         :Chaney 'Jubilee' (Dampf)
STR_VEHICLE_NAME_TRAIN_ENGINE_RAIL_GINZU_A4_STEAM               :Ginzu 'A4' (Dampf)
STR_VEHICLE_NAME_TRAIN_ENGINE_RAIL_SH_8P_STEAM                  :SH '8P' (Dampf)
STR_VEHICLE_NAME_TRAIN_ENGINE_RAIL_MANLEY_MOREL_DMU_DIESEL      :Manley-Morel VT (Diesel)
STR_VEHICLE_NAME_TRAIN_ENGINE_RAIL_DASH_DIESEL                  :'Dash' (Diesel)
STR_VEHICLE_NAME_TRAIN_ENGINE_RAIL_SH_HENDRY_25_DIESEL          :SH/Hendry '25' (Diesel)
STR_VEHICLE_NAME_TRAIN_ENGINE_RAIL_UU_37_DIESEL                 :UU '37' (Diesel)
STR_VEHICLE_NAME_TRAIN_ENGINE_RAIL_FLOSS_47_DIESEL              :Floss '47' (Diesel)
STR_VEHICLE_NAME_TRAIN_ENGINE_RAIL_CS_4000_DIESEL               :CS 4000 (Diesel)
STR_VEHICLE_NAME_TRAIN_ENGINE_RAIL_CS_2400_DIESEL               :CS 2400 (Diesel)
STR_VEHICLE_NAME_TRAIN_ENGINE_RAIL_CENTENNIAL_DIESEL            :Centennial (Diesel)
STR_VEHICLE_NAME_TRAIN_ENGINE_RAIL_KELLING_3100_DIESEL          :Kelling 3100 (Diesel)
STR_VEHICLE_NAME_TRAIN_ENGINE_RAIL_TURNER_TURBO_DIESEL          :Turner Turbo (Diesel)
STR_VEHICLE_NAME_TRAIN_ENGINE_RAIL_MJS_1000_DIESEL              :MJS 1000 (Diesel)
STR_VEHICLE_NAME_TRAIN_ENGINE_RAIL_SH_125_DIESEL                :SH '125' (Diesel)
STR_VEHICLE_NAME_TRAIN_ENGINE_RAIL_SH_30_ELECTRIC               :SH '30' (Elektrisch)
STR_VEHICLE_NAME_TRAIN_ENGINE_RAIL_SH_40_ELECTRIC               :SH '40' (Elektrisch)
STR_VEHICLE_NAME_TRAIN_ENGINE_RAIL_T_I_M_ELECTRIC               :'T.I.M.' (Elektrisch)
STR_VEHICLE_NAME_TRAIN_ENGINE_RAIL_ASIASTAR_ELECTRIC            :'AsiaStar' (Elektrisch)
STR_VEHICLE_NAME_TRAIN_WAGON_RAIL_PASSENGER_CAR                 :Passagierwaggon
STR_VEHICLE_NAME_TRAIN_WAGON_RAIL_MAIL_VAN                      :Postwaggon
STR_VEHICLE_NAME_TRAIN_WAGON_RAIL_COAL_CAR                      :Kohlenwaggon
STR_VEHICLE_NAME_TRAIN_WAGON_RAIL_OIL_TANKER                    :Öltanker
STR_VEHICLE_NAME_TRAIN_WAGON_RAIL_LIVESTOCK_VAN                 :Viehtransporter
STR_VEHICLE_NAME_TRAIN_WAGON_RAIL_GOODS_VAN                     :Güterwaggon
STR_VEHICLE_NAME_TRAIN_WAGON_RAIL_GRAIN_HOPPER                  :Getreidetransporter
STR_VEHICLE_NAME_TRAIN_WAGON_RAIL_WOOD_TRUCK                    :Holzwaggon
STR_VEHICLE_NAME_TRAIN_WAGON_RAIL_IRON_ORE_HOPPER               :Eisenerzwaggon
STR_VEHICLE_NAME_TRAIN_WAGON_RAIL_STEEL_TRUCK                   :Stahltransporter
STR_VEHICLE_NAME_TRAIN_WAGON_RAIL_ARMORED_VAN                   :Sicherheitstransporter
STR_VEHICLE_NAME_TRAIN_WAGON_RAIL_FOOD_VAN                      :Nahrungstransporter
STR_VEHICLE_NAME_TRAIN_WAGON_RAIL_PAPER_TRUCK                   :Papiertransporter
STR_VEHICLE_NAME_TRAIN_WAGON_RAIL_COPPER_ORE_HOPPER             :Kupfererzwaggon
STR_VEHICLE_NAME_TRAIN_WAGON_RAIL_WATER_TANKER                  :Wassertanker
STR_VEHICLE_NAME_TRAIN_WAGON_RAIL_FRUIT_TRUCK                   :Fruchttransporter
STR_VEHICLE_NAME_TRAIN_WAGON_RAIL_RUBBER_TRUCK                  :Kautschukwaggon
STR_VEHICLE_NAME_TRAIN_WAGON_RAIL_SUGAR_TRUCK                   :Zuckertransporter
STR_VEHICLE_NAME_TRAIN_WAGON_RAIL_COTTON_CANDY_HOPPER           :Zuckerwattewaggon
STR_VEHICLE_NAME_TRAIN_WAGON_RAIL_TOFFEE_HOPPER                 :Karamellwaggon
STR_VEHICLE_NAME_TRAIN_WAGON_RAIL_BUBBLE_VAN                    :Luftblasentransporter
STR_VEHICLE_NAME_TRAIN_WAGON_RAIL_COLA_TANKER                   :Colatanker
STR_VEHICLE_NAME_TRAIN_WAGON_RAIL_CANDY_VAN                     :Bonbontransporter
STR_VEHICLE_NAME_TRAIN_WAGON_RAIL_TOY_VAN                       :Spielzeugtransporter
STR_VEHICLE_NAME_TRAIN_WAGON_RAIL_BATTERY_TRUCK                 :Batterietransporter
STR_VEHICLE_NAME_TRAIN_WAGON_RAIL_FIZZY_DRINK_TRUCK             :Limonadentransporter
STR_VEHICLE_NAME_TRAIN_WAGON_RAIL_PLASTIC_TRUCK                 :Plastiktransporter
STR_VEHICLE_NAME_TRAIN_ENGINE_MONORAIL_X2001_ELECTRIC           :'X2001' (Elektrisch)
STR_VEHICLE_NAME_TRAIN_ENGINE_MONORAIL_MILLENNIUM_Z1_ELECTRIC   :'Millennium Z1' (Elektrisch)
STR_VEHICLE_NAME_TRAIN_ENGINE_MONORAIL_WIZZOWOW_Z99             :Wizzowow Z99
STR_VEHICLE_NAME_TRAIN_WAGON_MONORAIL_PASSENGER_CAR             :Passagierwaggon
STR_VEHICLE_NAME_TRAIN_WAGON_MONORAIL_MAIL_VAN                  :Postwaggon
STR_VEHICLE_NAME_TRAIN_WAGON_MONORAIL_COAL_CAR                  :Kohlewaggon
STR_VEHICLE_NAME_TRAIN_WAGON_MONORAIL_OIL_TANKER                :Öltanker
STR_VEHICLE_NAME_TRAIN_WAGON_MONORAIL_LIVESTOCK_VAN             :Viehtransporter
STR_VEHICLE_NAME_TRAIN_WAGON_MONORAIL_GOODS_VAN                 :Güterwaggon
STR_VEHICLE_NAME_TRAIN_WAGON_MONORAIL_GRAIN_HOPPER              :Getreidewaggon
STR_VEHICLE_NAME_TRAIN_WAGON_MONORAIL_WOOD_TRUCK                :Holzwaggon
STR_VEHICLE_NAME_TRAIN_WAGON_MONORAIL_IRON_ORE_HOPPER           :Eisenerzwaggon
STR_VEHICLE_NAME_TRAIN_WAGON_MONORAIL_STEEL_TRUCK               :Stahltransporter
STR_VEHICLE_NAME_TRAIN_WAGON_MONORAIL_ARMORED_VAN               :Sicherheitstransporter
STR_VEHICLE_NAME_TRAIN_WAGON_MONORAIL_FOOD_VAN                  :Nahrungstransporter
STR_VEHICLE_NAME_TRAIN_WAGON_MONORAIL_PAPER_TRUCK               :Papiertransporter
STR_VEHICLE_NAME_TRAIN_WAGON_MONORAIL_COPPER_ORE_HOPPER         :Kupfererzwaggon
STR_VEHICLE_NAME_TRAIN_WAGON_MONORAIL_WATER_TANKER              :Wassertanker
STR_VEHICLE_NAME_TRAIN_WAGON_MONORAIL_FRUIT_TRUCK               :Fruchttransporter
STR_VEHICLE_NAME_TRAIN_WAGON_MONORAIL_RUBBER_TRUCK              :Kautschuktransporter
STR_VEHICLE_NAME_TRAIN_WAGON_MONORAIL_SUGAR_TRUCK               :Zuckertransporter
STR_VEHICLE_NAME_TRAIN_WAGON_MONORAIL_COTTON_CANDY_HOPPER       :Zuckerwattewaggon
STR_VEHICLE_NAME_TRAIN_WAGON_MONORAIL_TOFFEE_HOPPER             :Karamelltransporter
STR_VEHICLE_NAME_TRAIN_WAGON_MONORAIL_BUBBLE_VAN                :Luftblasentransporter
STR_VEHICLE_NAME_TRAIN_WAGON_MONORAIL_COLA_TANKER               :Colatransporter
STR_VEHICLE_NAME_TRAIN_WAGON_MONORAIL_CANDY_VAN                 :Bonbontransporter
STR_VEHICLE_NAME_TRAIN_WAGON_MONORAIL_TOY_VAN                   :Spielwarentransporter
STR_VEHICLE_NAME_TRAIN_WAGON_MONORAIL_BATTERY_TRUCK             :Batterietransporter
STR_VEHICLE_NAME_TRAIN_WAGON_MONORAIL_FIZZY_DRINK_TRUCK         :Limonadetransporter
STR_VEHICLE_NAME_TRAIN_WAGON_MONORAIL_PLASTIC_TRUCK             :Plastikwaggon
STR_VEHICLE_NAME_TRAIN_ENGINE_MAGLEV_LEV1_LEVIATHAN_ELECTRIC    :Lev1 'Leviathan' (elektrisch)
STR_VEHICLE_NAME_TRAIN_ENGINE_MAGLEV_LEV2_CYCLOPS_ELECTRIC      :Lev2 'Cyclops' (elektrisch)
STR_VEHICLE_NAME_TRAIN_ENGINE_MAGLEV_LEV3_PEGASUS_ELECTRIC      :Lev3 'Pegasus' (elektrisch)
STR_VEHICLE_NAME_TRAIN_ENGINE_MAGLEV_LEV4_CHIMAERA_ELECTRIC     :Lev4 'Chimaera' (elektrisch)
STR_VEHICLE_NAME_TRAIN_ENGINE_MAGLEV_WIZZOWOW_ROCKETEER         :Wizzowow Rocketeer
STR_VEHICLE_NAME_TRAIN_WAGON_MAGLEV_PASSENGER_CAR               :Passagierwaggon (Magnetschwebebahn)
STR_VEHICLE_NAME_TRAIN_WAGON_MAGLEV_MAIL_VAN                    :Postwaggon
STR_VEHICLE_NAME_TRAIN_WAGON_MAGLEV_COAL_CAR                    :Kohlewaggon
STR_VEHICLE_NAME_TRAIN_WAGON_MAGLEV_OIL_TANKER                  :Öltanker
STR_VEHICLE_NAME_TRAIN_WAGON_MAGLEV_LIVESTOCK_VAN               :Viehtransporter
STR_VEHICLE_NAME_TRAIN_WAGON_MAGLEV_GOODS_VAN                   :Güterwaggon
STR_VEHICLE_NAME_TRAIN_WAGON_MAGLEV_GRAIN_HOPPER                :Getreidetransporter
STR_VEHICLE_NAME_TRAIN_WAGON_MAGLEV_WOOD_TRUCK                  :Holzwaggon
STR_VEHICLE_NAME_TRAIN_WAGON_MAGLEV_IRON_ORE_HOPPER             :Eisenerzwaggon
STR_VEHICLE_NAME_TRAIN_WAGON_MAGLEV_STEEL_TRUCK                 :Stahltransporter
STR_VEHICLE_NAME_TRAIN_WAGON_MAGLEV_ARMORED_VAN                 :Sicherheitstransporter
STR_VEHICLE_NAME_TRAIN_WAGON_MAGLEV_FOOD_VAN                    :Nahrungstransporter
STR_VEHICLE_NAME_TRAIN_WAGON_MAGLEV_PAPER_TRUCK                 :Papiertransporter
STR_VEHICLE_NAME_TRAIN_WAGON_MAGLEV_COPPER_ORE_HOPPER           :Kupfererzwaggon
STR_VEHICLE_NAME_TRAIN_WAGON_MAGLEV_WATER_TANKER                :Wassertanker
STR_VEHICLE_NAME_TRAIN_WAGON_MAGLEV_FRUIT_TRUCK                 :Fruchttransporter
STR_VEHICLE_NAME_TRAIN_WAGON_MAGLEV_RUBBER_TRUCK                :Kautschukwaggon
STR_VEHICLE_NAME_TRAIN_WAGON_MAGLEV_SUGAR_TRUCK                 :Zuckertransporter
STR_VEHICLE_NAME_TRAIN_WAGON_MAGLEV_COTTON_CANDY_HOPPER         :Zuckerwattewaggon
STR_VEHICLE_NAME_TRAIN_WAGON_MAGLEV_TOFFEE_HOPPER               :Karamelltransporter
STR_VEHICLE_NAME_TRAIN_WAGON_MAGLEV_BUBBLE_VAN                  :Luftblasentransporter
STR_VEHICLE_NAME_TRAIN_WAGON_MAGLEV_COLA_TANKER                 :Colatransporter
STR_VEHICLE_NAME_TRAIN_WAGON_MAGLEV_CANDY_VAN                   :Bonbontransporter
STR_VEHICLE_NAME_TRAIN_WAGON_MAGLEV_TOY_VAN                     :Spielwarentransporter
STR_VEHICLE_NAME_TRAIN_WAGON_MAGLEV_BATTERY_TRUCK               :Batterielaster
STR_VEHICLE_NAME_TRAIN_WAGON_MAGLEV_FIZZY_DRINK_TRUCK           :Limonadetransporter
STR_VEHICLE_NAME_TRAIN_WAGON_MAGLEV_PLASTIC_TRUCK               :Plastikwaggon
STR_VEHICLE_NAME_ROAD_VEHICLE_MPS_REGAL_BUS                     :MPS Regal Bus
STR_VEHICLE_NAME_ROAD_VEHICLE_HEREFORD_LEOPARD_BUS              :Hereford Leopard Bus
STR_VEHICLE_NAME_ROAD_VEHICLE_FOSTER_BUS                        :Foster Bus
STR_VEHICLE_NAME_ROAD_VEHICLE_FOSTER_MKII_SUPERBUS              :Foster MkII Superbus
STR_VEHICLE_NAME_ROAD_VEHICLE_PLODDYPHUT_MKI_BUS                :Ploddyphut MkI Bus
STR_VEHICLE_NAME_ROAD_VEHICLE_PLODDYPHUT_MKII_BUS               :Ploddyphut MkII Bus
STR_VEHICLE_NAME_ROAD_VEHICLE_PLODDYPHUT_MKIII_BUS              :Ploddyphut MkIII Bus
STR_VEHICLE_NAME_ROAD_VEHICLE_BALOGH_COAL_TRUCK                 :Balogh Kohlelaster
STR_VEHICLE_NAME_ROAD_VEHICLE_UHL_COAL_TRUCK                    :Uhl Kohlelaster
STR_VEHICLE_NAME_ROAD_VEHICLE_DW_COAL_TRUCK                     :DW Kohlelaster
STR_VEHICLE_NAME_ROAD_VEHICLE_MPS_MAIL_TRUCK                    :MPS Postwagen
STR_VEHICLE_NAME_ROAD_VEHICLE_REYNARD_MAIL_TRUCK                :Reynard Postwagen
STR_VEHICLE_NAME_ROAD_VEHICLE_PERRY_MAIL_TRUCK                  :Perry Postwagen
STR_VEHICLE_NAME_ROAD_VEHICLE_MIGHTYMOVER_MAIL_TRUCK            :MightyMover Postwagen
STR_VEHICLE_NAME_ROAD_VEHICLE_POWERNAUGHT_MAIL_TRUCK            :Powernaught Postwagen
STR_VEHICLE_NAME_ROAD_VEHICLE_WIZZOWOW_MAIL_TRUCK               :Wizzowow Postwagen
STR_VEHICLE_NAME_ROAD_VEHICLE_WITCOMBE_OIL_TANKER               :Witcombe Öltanker
STR_VEHICLE_NAME_ROAD_VEHICLE_FOSTER_OIL_TANKER                 :Foster Öltanker
STR_VEHICLE_NAME_ROAD_VEHICLE_PERRY_OIL_TANKER                  :Perry Öltanker
STR_VEHICLE_NAME_ROAD_VEHICLE_TALBOTT_LIVESTOCK_VAN             :Talbott Viehtransporter
STR_VEHICLE_NAME_ROAD_VEHICLE_UHL_LIVESTOCK_VAN                 :Uhl Viehtransporter
STR_VEHICLE_NAME_ROAD_VEHICLE_FOSTER_LIVESTOCK_VAN              :Foster Viehtransporter
STR_VEHICLE_NAME_ROAD_VEHICLE_BALOGH_GOODS_TRUCK                :Balogh Gütertransporter
STR_VEHICLE_NAME_ROAD_VEHICLE_CRAIGHEAD_GOODS_TRUCK             :Craighead Gütertransporter
STR_VEHICLE_NAME_ROAD_VEHICLE_GOSS_GOODS_TRUCK                  :Goss Gütertransporter
STR_VEHICLE_NAME_ROAD_VEHICLE_HEREFORD_GRAIN_TRUCK              :Hereford Getreidetransporter
STR_VEHICLE_NAME_ROAD_VEHICLE_THOMAS_GRAIN_TRUCK                :Thomas Getreidetransporter
STR_VEHICLE_NAME_ROAD_VEHICLE_GOSS_GRAIN_TRUCK                  :Goss Getreidetransporter
STR_VEHICLE_NAME_ROAD_VEHICLE_WITCOMBE_WOOD_TRUCK               :Witcombe Holzlaster
STR_VEHICLE_NAME_ROAD_VEHICLE_FOSTER_WOOD_TRUCK                 :Foster Holzlaster
STR_VEHICLE_NAME_ROAD_VEHICLE_MORELAND_WOOD_TRUCK               :Moreland Holzlaster
STR_VEHICLE_NAME_ROAD_VEHICLE_MPS_IRON_ORE_TRUCK                :MPS Eisenerzlaster
STR_VEHICLE_NAME_ROAD_VEHICLE_UHL_IRON_ORE_TRUCK                :Uhl Eisenerzlaster
STR_VEHICLE_NAME_ROAD_VEHICLE_CHIPPY_IRON_ORE_TRUCK             :Chippy Eisenerzlaster
STR_VEHICLE_NAME_ROAD_VEHICLE_BALOGH_STEEL_TRUCK                :Balogh Stahltransporter
STR_VEHICLE_NAME_ROAD_VEHICLE_UHL_STEEL_TRUCK                   :Uhl Stahltransporter
STR_VEHICLE_NAME_ROAD_VEHICLE_KELLING_STEEL_TRUCK               :Kelling Stahltransporter
STR_VEHICLE_NAME_ROAD_VEHICLE_BALOGH_ARMORED_TRUCK              :Balogh Sicherheitstransporter
STR_VEHICLE_NAME_ROAD_VEHICLE_UHL_ARMORED_TRUCK                 :Uhl Sicherheitstransporter
STR_VEHICLE_NAME_ROAD_VEHICLE_FOSTER_ARMORED_TRUCK              :Foster Sicherheitstransporter
STR_VEHICLE_NAME_ROAD_VEHICLE_FOSTER_FOOD_VAN                   :Foster Nahrungstransporter
STR_VEHICLE_NAME_ROAD_VEHICLE_PERRY_FOOD_VAN                    :Perry Nahrungstransporter
STR_VEHICLE_NAME_ROAD_VEHICLE_CHIPPY_FOOD_VAN                   :Chippy Nahrungstransporter
STR_VEHICLE_NAME_ROAD_VEHICLE_UHL_PAPER_TRUCK                   :Uhl Papierlaster
STR_VEHICLE_NAME_ROAD_VEHICLE_BALOGH_PAPER_TRUCK                :Balogh Papierlaster
STR_VEHICLE_NAME_ROAD_VEHICLE_MPS_PAPER_TRUCK                   :MPS Papierlaster
STR_VEHICLE_NAME_ROAD_VEHICLE_MPS_COPPER_ORE_TRUCK              :MPS Kupfererzlaster
STR_VEHICLE_NAME_ROAD_VEHICLE_UHL_COPPER_ORE_TRUCK              :Uhl Kupfererzlaster
STR_VEHICLE_NAME_ROAD_VEHICLE_GOSS_COPPER_ORE_TRUCK             :Goss Kupfererzlaster
STR_VEHICLE_NAME_ROAD_VEHICLE_UHL_WATER_TANKER                  :Uhl Wassertankwagen
STR_VEHICLE_NAME_ROAD_VEHICLE_BALOGH_WATER_TANKER               :Balogh Wassertankwagen
STR_VEHICLE_NAME_ROAD_VEHICLE_MPS_WATER_TANKER                  :MPS Wassertankwagen
STR_VEHICLE_NAME_ROAD_VEHICLE_BALOGH_FRUIT_TRUCK                :Balogh Früchtetransporter
STR_VEHICLE_NAME_ROAD_VEHICLE_UHL_FRUIT_TRUCK                   :Uhl Früchtetransporter
STR_VEHICLE_NAME_ROAD_VEHICLE_KELLING_FRUIT_TRUCK               :Kelling Früchtetransporter
STR_VEHICLE_NAME_ROAD_VEHICLE_BALOGH_RUBBER_TRUCK               :Balogh Kautschuklaster
STR_VEHICLE_NAME_ROAD_VEHICLE_UHL_RUBBER_TRUCK                  :Uhl Kautschuklaster
STR_VEHICLE_NAME_ROAD_VEHICLE_RMT_RUBBER_TRUCK                  :RMT Kautschuklaster
STR_VEHICLE_NAME_ROAD_VEHICLE_MIGHTYMOVER_SUGAR_TRUCK           :MightyMover Zuckertransporter
STR_VEHICLE_NAME_ROAD_VEHICLE_POWERNAUGHT_SUGAR_TRUCK           :Powernaught Zuckertransporter
STR_VEHICLE_NAME_ROAD_VEHICLE_WIZZOWOW_SUGAR_TRUCK              :Wizzowow Zuckertransporter
STR_VEHICLE_NAME_ROAD_VEHICLE_MIGHTYMOVER_COLA_TRUCK            :MightyMover Cola-Tankwagen
STR_VEHICLE_NAME_ROAD_VEHICLE_POWERNAUGHT_COLA_TRUCK            :Powernaught Cola-Tankwagen
STR_VEHICLE_NAME_ROAD_VEHICLE_WIZZOWOW_COLA_TRUCK               :Wizzowow Cola-Tankwagen
STR_VEHICLE_NAME_ROAD_VEHICLE_MIGHTYMOVER_COTTON_CANDY          :MightyMover Zuckerwattelaster
STR_VEHICLE_NAME_ROAD_VEHICLE_POWERNAUGHT_COTTON_CANDY          :Powernaught Zuckerwattelaster
STR_VEHICLE_NAME_ROAD_VEHICLE_WIZZOWOW_COTTON_CANDY_TRUCK       :Wizzowow Zuckerwattelaster
STR_VEHICLE_NAME_ROAD_VEHICLE_MIGHTYMOVER_TOFFEE_TRUCK          :MightyMover Karamelllaster
STR_VEHICLE_NAME_ROAD_VEHICLE_POWERNAUGHT_TOFFEE_TRUCK          :Powernaught Karamelllaster
STR_VEHICLE_NAME_ROAD_VEHICLE_WIZZOWOW_TOFFEE_TRUCK             :Wizzowow Karamelllaster
STR_VEHICLE_NAME_ROAD_VEHICLE_MIGHTYMOVER_TOY_VAN               :MightyMover Spielwarentransporter
STR_VEHICLE_NAME_ROAD_VEHICLE_POWERNAUGHT_TOY_VAN               :Powernaught Spielwarentransporter
STR_VEHICLE_NAME_ROAD_VEHICLE_WIZZOWOW_TOY_VAN                  :Wizzowow Spielwarentransporter
STR_VEHICLE_NAME_ROAD_VEHICLE_MIGHTYMOVER_CANDY_TRUCK           :MightyMover Bonbontransporter
STR_VEHICLE_NAME_ROAD_VEHICLE_POWERNAUGHT_CANDY_TRUCK           :Powernaught Bonbontransporter
STR_VEHICLE_NAME_ROAD_VEHICLE_WIZZOWOW_CANDY_TRUCK              :Wizzowow Bonbontransporter
STR_VEHICLE_NAME_ROAD_VEHICLE_MIGHTYMOVER_BATTERY_TRUCK         :MightyMover Batterielaster
STR_VEHICLE_NAME_ROAD_VEHICLE_POWERNAUGHT_BATTERY_TRUCK         :Powernaught Batterielaster
STR_VEHICLE_NAME_ROAD_VEHICLE_WIZZOWOW_BATTERY_TRUCK            :Wizzowow Batterielaster
STR_VEHICLE_NAME_ROAD_VEHICLE_MIGHTYMOVER_FIZZY_DRINK           :MightyMover Limonadentanker
STR_VEHICLE_NAME_ROAD_VEHICLE_POWERNAUGHT_FIZZY_DRINK           :Powernaught Limonadentanker
STR_VEHICLE_NAME_ROAD_VEHICLE_WIZZOWOW_FIZZY_DRINK_TRUCK        :Wizzowow Limonadentanker
STR_VEHICLE_NAME_ROAD_VEHICLE_MIGHTYMOVER_PLASTIC_TRUCK         :MightyMover Plastiktransporter
STR_VEHICLE_NAME_ROAD_VEHICLE_POWERNAUGHT_PLASTIC_TRUCK         :Powernaught Plastiktransporter
STR_VEHICLE_NAME_ROAD_VEHICLE_WIZZOWOW_PLASTIC_TRUCK            :Wizzowow Plastiktransporter
STR_VEHICLE_NAME_ROAD_VEHICLE_MIGHTYMOVER_BUBBLE_TRUCK          :MightyMover Luftblasenlaster
STR_VEHICLE_NAME_ROAD_VEHICLE_POWERNAUGHT_BUBBLE_TRUCK          :Powernaught Luftblasenlaster
STR_VEHICLE_NAME_ROAD_VEHICLE_WIZZOWOW_BUBBLE_TRUCK             :Wizzowow Luftblasenlaster
STR_VEHICLE_NAME_SHIP_MPS_OIL_TANKER                            :MPS Öltanker
STR_VEHICLE_NAME_SHIP_CS_INC_OIL_TANKER                         :CS-Inc. Öltanker
STR_VEHICLE_NAME_SHIP_MPS_PASSENGER_FERRY                       :MPS Passagierschiff
STR_VEHICLE_NAME_SHIP_FFP_PASSENGER_FERRY                       :FFP Passagierschiff
STR_VEHICLE_NAME_SHIP_BAKEWELL_300_HOVERCRAFT                   :Bakewell 300 Luftkissenboot
STR_VEHICLE_NAME_SHIP_CHUGGER_CHUG_PASSENGER                    :Chugger-Chug Passagierschiff
STR_VEHICLE_NAME_SHIP_SHIVERSHAKE_PASSENGER_FERRY               :Shivershake Passagierschiff
STR_VEHICLE_NAME_SHIP_YATE_CARGO_SHIP                           :Yate Frachter
STR_VEHICLE_NAME_SHIP_BAKEWELL_CARGO_SHIP                       :Bakewell Frachter
STR_VEHICLE_NAME_SHIP_MIGHTYMOVER_CARGO_SHIP                    :MightyMover Frachter
STR_VEHICLE_NAME_SHIP_POWERNAUT_CARGO_SHIP                      :Powernaut Frachter
STR_VEHICLE_NAME_AIRCRAFT_SAMPSON_U52                           :Sampson U52
STR_VEHICLE_NAME_AIRCRAFT_COLEMAN_COUNT                         :Coleman Count
STR_VEHICLE_NAME_AIRCRAFT_FFP_DART                              :FFP Dart
STR_VEHICLE_NAME_AIRCRAFT_YATE_HAUGAN                           :Yate Haugan
STR_VEHICLE_NAME_AIRCRAFT_BAKEWELL_COTSWALD_LB_3                :Bakewell Cotswald LB-3
STR_VEHICLE_NAME_AIRCRAFT_BAKEWELL_LUCKETT_LB_8                 :Bakewell Luckett LB-8
STR_VEHICLE_NAME_AIRCRAFT_BAKEWELL_LUCKETT_LB_9                 :Bakewell Luckett LB-9
STR_VEHICLE_NAME_AIRCRAFT_BAKEWELL_LUCKETT_LB80                 :Bakewell Luckett LB80
STR_VEHICLE_NAME_AIRCRAFT_BAKEWELL_LUCKETT_LB_10                :Bakewell Luckett LB-10
STR_VEHICLE_NAME_AIRCRAFT_BAKEWELL_LUCKETT_LB_11                :Bakewell Luckett LB-11
STR_VEHICLE_NAME_AIRCRAFT_YATE_AEROSPACE_YAC_1_11               :Yate Aerospace YAC 1-11
STR_VEHICLE_NAME_AIRCRAFT_DARWIN_100                            :Darwin 100
STR_VEHICLE_NAME_AIRCRAFT_DARWIN_200                            :Darwin 200
STR_VEHICLE_NAME_AIRCRAFT_DARWIN_300                            :Darwin 300
STR_VEHICLE_NAME_AIRCRAFT_DARWIN_400                            :Darwin 400
STR_VEHICLE_NAME_AIRCRAFT_DARWIN_500                            :Darwin 500
STR_VEHICLE_NAME_AIRCRAFT_DARWIN_600                            :Darwin 600
STR_VEHICLE_NAME_AIRCRAFT_GURU_GALAXY                           :Guru Galaxy
STR_VEHICLE_NAME_AIRCRAFT_AIRTAXI_A21                           :Airtaxi A21
STR_VEHICLE_NAME_AIRCRAFT_AIRTAXI_A31                           :Airtaxi A31
STR_VEHICLE_NAME_AIRCRAFT_AIRTAXI_A32                           :Airtaxi A32
STR_VEHICLE_NAME_AIRCRAFT_AIRTAXI_A33                           :Airtaxi A33
STR_VEHICLE_NAME_AIRCRAFT_YATE_AEROSPACE_YAE46                  :Yate Aerospace YAe46
STR_VEHICLE_NAME_AIRCRAFT_DINGER_100                            :Dinger 100
STR_VEHICLE_NAME_AIRCRAFT_AIRTAXI_A34_1000                      :AirTaxi A34-1000
STR_VEHICLE_NAME_AIRCRAFT_YATE_Z_SHUTTLE                        :Yate Z-Shuttle
STR_VEHICLE_NAME_AIRCRAFT_KELLING_K1                            :Kelling K1
STR_VEHICLE_NAME_AIRCRAFT_KELLING_K6                            :Kelling K6
STR_VEHICLE_NAME_AIRCRAFT_KELLING_K7                            :Kelling K7
STR_VEHICLE_NAME_AIRCRAFT_DARWIN_700                            :Darwin 700
STR_VEHICLE_NAME_AIRCRAFT_FFP_HYPERDART_2                       :FFP Hyperdart 2
STR_VEHICLE_NAME_AIRCRAFT_DINGER_200                            :Dinger 200
STR_VEHICLE_NAME_AIRCRAFT_DINGER_1000                           :Dinger 1000
STR_VEHICLE_NAME_AIRCRAFT_PLODDYPHUT_100                        :Ploddyphut 100
STR_VEHICLE_NAME_AIRCRAFT_PLODDYPHUT_500                        :Ploddyphut 500
STR_VEHICLE_NAME_AIRCRAFT_FLASHBANG_X1                          :Flashbang X1
STR_VEHICLE_NAME_AIRCRAFT_JUGGERPLANE_M1                        :Juggerplane M1
STR_VEHICLE_NAME_AIRCRAFT_FLASHBANG_WIZZER                      :Flashbang Wizzer
STR_VEHICLE_NAME_AIRCRAFT_TRICARIO_HELICOPTER                   :Tricario Hubschrauber
STR_VEHICLE_NAME_AIRCRAFT_GURU_X2_HELICOPTER                    :Guru X2 Hubschrauber
STR_VEHICLE_NAME_AIRCRAFT_POWERNAUT_HELICOPTER                  :Powernaut Hubschrauber

##id 0x8800
# Formatting of some strings
STR_FORMAT_DATE_TINY                                            :{STRING}-{STRING}-{NUM}
STR_FORMAT_DATE_SHORT                                           :{STRING} {NUM}
STR_FORMAT_DATE_LONG                                            :{STRING} {STRING} {NUM}
STR_FORMAT_DATE_ISO                                             :{2:NUM}-{1:STRING}-{0:STRING}

STR_FORMAT_BUOY_NAME                                            :{TOWN} Boje
STR_FORMAT_BUOY_NAME_SERIAL                                     :{TOWN} Boje #{COMMA}
STR_FORMAT_COMPANY_NUM                                          :(Firma {COMMA})
STR_FORMAT_GROUP_NAME                                           :Gruppe {COMMA}
STR_FORMAT_INDUSTRY_NAME                                        :{TOWN} {STRING}
STR_FORMAT_WAYPOINT_NAME                                        :Wegpunkt {TOWN}
STR_FORMAT_WAYPOINT_NAME_SERIAL                                 :Wegpunkt {TOWN} #{COMMA}

STR_FORMAT_DEPOT_NAME_TRAIN                                     :{TOWN} Zugdepot
STR_FORMAT_DEPOT_NAME_TRAIN_SERIAL                              :{TOWN} Zugdepot #{COMMA}
STR_FORMAT_DEPOT_NAME_ROAD_VEHICLE                              :{TOWN} Straßenfahrzeug - Depot
STR_FORMAT_DEPOT_NAME_ROAD_VEHICLE_SERIAL                       :{TOWN} Straßenfahrzeug - Depot #{COMMA}
STR_FORMAT_DEPOT_NAME_SHIP                                      :{TOWN} Werft
STR_FORMAT_DEPOT_NAME_SHIP_SERIAL                               :{TOWN} Werft #{COMMA}
STR_FORMAT_DEPOT_NAME_AIRCRAFT                                  :{STATION} Hangar

STR_UNKNOWN_STATION                                             :unbekannte Station
STR_DEFAULT_SIGN_NAME                                           :Schild
STR_COMPANY_SOMEONE                                             :Jemand

STR_SAVEGAME_NAME_DEFAULT                                       :{COMPANY}, {STRING}
STR_SAVEGAME_NAME_SPECTATOR                                     :Zuschauer, {1:STRING}

# Viewport strings
STR_VIEWPORT_TOWN_POP                                           :{WHITE}{TOWN} ({COMMA})
STR_VIEWPORT_TOWN                                               :{WHITE}{TOWN}
STR_VIEWPORT_TOWN_TINY_BLACK                                    :{TINY_FONT}{BLACK}{TOWN}
STR_VIEWPORT_TOWN_TINY_WHITE                                    :{TINY_FONT}{WHITE}{TOWN}

STR_VIEWPORT_SIGN_SMALL_BLACK                                   :{TINY_FONT}{BLACK}{SIGN}
STR_VIEWPORT_SIGN_SMALL_WHITE                                   :{TINY_FONT}{WHITE}{SIGN}

STR_VIEWPORT_STATION                                            :{STATION} {STATION_FEATURES}
STR_VIEWPORT_STATION_TINY                                       :{TINY_FONT}{STATION}

STR_VIEWPORT_WAYPOINT                                           :{WAYPOINT}
STR_VIEWPORT_WAYPOINT_TINY                                      :{TINY_FONT}{WAYPOINT}

# Simple strings to get specific types of data
STR_COMPANY_NAME                                                :{COMPANY}
STR_COMPANY_NAME_COMPANY_NUM                                    :{COMPANY} {COMPANY_NUM}
STR_DEPOT_NAME                                                  :{DEPOT}
STR_ENGINE_NAME                                                 :{ENGINE}
STR_HIDDEN_ENGINE_NAME                                          :{ENGINE} (ausgeblendet)
STR_GROUP_NAME                                                  :{GROUP}
STR_INDUSTRY_NAME                                               :{INDUSTRY}
STR_PRESIDENT_NAME                                              :{PRESIDENT_NAME}
STR_SIGN_NAME                                                   :{SIGN}
STR_STATION_NAME                                                :{STATION}
STR_TOWN_NAME                                                   :{TOWN}
STR_VEHICLE_NAME                                                :{VEHICLE}
STR_WAYPOINT_NAME                                               :{WAYPOINT}

STR_JUST_CARGO                                                  :{CARGO_LONG}
STR_JUST_CHECKMARK                                              :{CHECKMARK}
STR_JUST_COMMA                                                  :{COMMA}
STR_JUST_CURRENCY_SHORT                                         :{CURRENCY_SHORT}
STR_JUST_CURRENCY_LONG                                          :{CURRENCY_LONG}
STR_JUST_CARGO_LIST                                             :{CARGO_LIST}
STR_JUST_INT                                                    :{NUM}
STR_JUST_DATE_TINY                                              :{DATE_TINY}
STR_JUST_DATE_SHORT                                             :{DATE_SHORT}
STR_JUST_DATE_LONG                                              :{DATE_LONG}
STR_JUST_DATE_ISO                                               :{DATE_ISO}
STR_JUST_STRING                                                 :{STRING}
STR_JUST_STRING_STRING                                          :{STRING}{STRING}
STR_JUST_RAW_STRING                                             :{STRING}
STR_JUST_BIG_RAW_STRING                                         :{BIG_FONT}{STRING}

# Slightly 'raw' stringcodes with colour or size
STR_BLACK_COMMA                                                 :{BLACK}{COMMA}
STR_TINY_BLACK_COMA                                             :{TINY_FONT}{BLACK}{COMMA}
STR_TINY_COMMA                                                  :{TINY_FONT}{COMMA}
STR_BLUE_COMMA                                                  :{BLUE}{COMMA}
STR_RED_COMMA                                                   :{RED}{COMMA}
STR_WHITE_COMMA                                                 :{WHITE}{COMMA}
STR_TINY_BLACK_DECIMAL                                          :{TINY_FONT}{BLACK}{DECIMAL}
STR_COMPANY_MONEY                                               :{WHITE}{CURRENCY_LONG}
STR_BLACK_DATE_LONG                                             :{BLACK}{DATE_LONG}
STR_WHITE_DATE_LONG                                             :{WHITE}{DATE_LONG}
STR_SHORT_DATE                                                  :{WHITE}{DATE_TINY}
STR_DATE_LONG_SMALL                                             :{TINY_FONT}{BLACK}{DATE_LONG}
STR_TINY_GROUP                                                  :{TINY_FONT}{GROUP}
STR_BLACK_INT                                                   :{BLACK}{NUM}
STR_ORANGE_INT                                                  :{ORANGE}{NUM}
STR_WHITE_SIGN                                                  :{WHITE}{SIGN}
STR_TINY_BLACK_STATION                                          :{TINY_FONT}{BLACK}{STATION}
STR_BLACK_STRING                                                :{BLACK}{STRING}
STR_BLACK_RAW_STRING                                            :{BLACK}{STRING}
STR_ORANGE_STRING                                               :{ORANGE}{STRING}
STR_LTBLUE_STRING                                               :{LTBLUE}{STRING}
STR_WHITE_STRING                                                :{WHITE}{STRING}
STR_ORANGE_STRING1_WHITE                                        :{ORANGE}{STRING}{WHITE}
STR_ORANGE_STRING1_LTBLUE                                       :{ORANGE}{STRING}{LTBLUE}
STR_TINY_BLACK_HEIGHT                                           :{TINY_FONT}{BLACK}{HEIGHT}
STR_TINY_BLACK_VEHICLE                                          :{TINY_FONT}{BLACK}{VEHICLE}
STR_TINY_RIGHT_ARROW                                            :{TINY_FONT}{RIGHT_ARROW}

STR_BLACK_1                                                     :{BLACK}1
STR_BLACK_2                                                     :{BLACK}2
STR_BLACK_3                                                     :{BLACK}3
STR_BLACK_4                                                     :{BLACK}4
STR_BLACK_5                                                     :{BLACK}5
STR_BLACK_6                                                     :{BLACK}6
STR_BLACK_7                                                     :{BLACK}7

STR_TRAIN                                                       :{BLACK}{TRAIN}
STR_BUS                                                         :{BLACK}{BUS}
STR_LORRY                                                       :{BLACK}{LORRY}
STR_PLANE                                                       :{BLACK}{PLANE}
STR_SHIP                                                        :{BLACK}{SHIP}

STR_TOOLBAR_RAILTYPE_VELOCITY                                   :{STRING} ({VELOCITY})

######## Zoning toolbar

STR_ZONING_TOOLBAR                                              :{WHITE}Bereiche anzeigen
STR_ZONING_OUTER                                                :{BLACK}Außenkante der Kachel:
STR_ZONING_INNER                                                :{BLACK}Innenkante der Kachel:
STR_ZONING_OUTER_INFO                                           :{BLACK}Wähle die Art des Bereichs, der auf der Außenkante der Kachel angezeigt wird.
STR_ZONING_INNER_INFO                                           :{BLACK}Wähle die Art des Bereichs, der auf der Innenkante der Kachel angezeigt wird.

STR_ZONING_NO_ZONING                                            :Nichts
STR_ZONING_AUTHORITY                                            :Einflussbereich der Verwaltungen
STR_ZONING_CAN_BUILD                                            :Bereiche, die nicht bebaut werden können
STR_ZONING_STA_CATCH                                            :Einzugsgebiete der Stationen
STR_ZONING_BUL_UNSER                                            :Nicht bediente Gebäude
STR_ZONING_IND_UNSER                                            :Nicht bediente Industrien
STR_ZONING_TRACERESTRICT                                        :Restriktierende Signale<|MERGE_RESOLUTION|>--- conflicted
+++ resolved
@@ -3467,11 +3467,7 @@
 
 STR_GROUP_PROFIT_THIS_YEAR                                      :Gewinn in diesem Jahr:
 STR_GROUP_PROFIT_LAST_YEAR                                      :Gewinn im letzten Jahr:
-<<<<<<< HEAD
-STR_GROUP_OCCUPANCY                                             :Momentane Auslastung:
-=======
 STR_GROUP_OCCUPANCY                                             :Aktuelle Nutzung:
->>>>>>> 843343fc
 STR_GROUP_OCCUPANCY_VALUE                                       :{NUM}%
 
 # Build vehicle window
