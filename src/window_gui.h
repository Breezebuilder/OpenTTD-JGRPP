/*
 * This file is part of OpenTTD.
 * OpenTTD is free software; you can redistribute it and/or modify it under the terms of the GNU General Public License as published by the Free Software Foundation, version 2.
 * OpenTTD is distributed in the hope that it will be useful, but WITHOUT ANY WARRANTY; without even the implied warranty of MERCHANTABILITY or FITNESS FOR A PARTICULAR PURPOSE.
 * See the GNU General Public License for more details. You should have received a copy of the GNU General Public License along with OpenTTD. If not, see <http://www.gnu.org/licenses/>.
 */

/** @file window_gui.h Functions, definitions and such used only by the GUI. */

#ifndef WINDOW_GUI_H
#define WINDOW_GUI_H

#include "vehicle_type.h"
#include "viewport_type.h"
#include "company_type.h"
#include "tile_type.h"
#include "widget_type.h"
#include "string_type.h"
#include "3rdparty/cpp-btree/btree_map.h"

#include <algorithm>
#include <functional>
#include <vector>

/**
 * Flags to describe the look of the frame
 */
enum FrameFlags {
	FR_NONE         =  0,
	FR_TRANSPARENT  =  1 << 0,  ///< Makes the background transparent if set
	FR_BORDERONLY   =  1 << 4,  ///< Draw border only, no background
	FR_LOWERED      =  1 << 5,  ///< If set the frame is lowered and the background colour brighter (ie. buttons when pressed)
	FR_DARKENED     =  1 << 6,  ///< If set the background is darker, allows for lowered frames with normal background colour when used with FR_LOWERED (ie. dropdown boxes)
};

DECLARE_ENUM_AS_BIT_SET(FrameFlags)

struct WidgetDimensions {
	RectPadding imgbtn;
	RectPadding inset;
	RectPadding vscrollbar;
	RectPadding hscrollbar;
	RectPadding bevel;        ///< Widths of bevel border.
	RectPadding fullbevel;    ///< Always-scaled bevel border.
	RectPadding framerect;    ///< Offsets within frame area.
	RectPadding frametext;    ///< Offsets within a text frame area.
	RectPadding matrix;       ///< Offsets within a matrix cell.
	RectPadding shadebox;
	RectPadding stickybox;
	RectPadding debugbox;
	RectPadding defsizebox;
	RectPadding resizebox;
	RectPadding closebox;
	RectPadding captiontext;  ///< Offsets of text within a caption.
	RectPadding dropdowntext; ///< Offsets of text within a dropdown widget.
	RectPadding modalpopup;   ///< Padding for a modal popup.

	int pressed;              ///< Offset for contents of depressed widget.
	int vsep_normal;          ///< Normal vertical spacing.
	int vsep_wide;            ///< Wide vertical spacing.
	int hsep_normal;          ///< Normal horizontal spacing.
	int hsep_wide;            ///< Wide horizontal spacing.
	int hsep_indent;          ///< Width of identation for tree layouts.

	static const WidgetDimensions unscaled; ///< Unscaled widget dimensions.
	static WidgetDimensions scaled;         ///< Widget dimensions scaled for current zoom level.
};

/* widget.cpp */
void DrawFrameRect(int left, int top, int right, int bottom, Colours colour, FrameFlags flags);

static inline void DrawFrameRect(const Rect &r, Colours colour, FrameFlags flags)
{
	DrawFrameRect(r.left, r.top, r.right, r.bottom, colour, flags);
}

void DrawCaption(const Rect &r, Colours colour, Owner owner, TextColour text_colour, StringID str, StringAlignment align, FontSize fs);

/* window.cpp */
extern WindowBase *_z_front_window;
extern WindowBase *_z_back_window;
extern WindowBase *_first_window;
extern Window *_focused_window;

inline uint64 GetWindowUpdateNumber()
{
	extern uint64 _window_update_number;
	return _window_update_number;
}

inline void IncrementWindowUpdateNumber()
{
	extern uint64 _window_update_number;
	_window_update_number++;
}


/** How do we the window to be placed? */
enum WindowPosition {
	WDP_MANUAL,        ///< Manually align the window (so no automatic location finding)
	WDP_AUTO,          ///< Find a place automatically
	WDP_CENTER,        ///< Center the window
	WDP_ALIGN_TOOLBAR, ///< Align toward the toolbar
};

Point GetToolbarAlignedWindowPosition(int window_width);

struct HotkeyList;

struct WindowDescPreferences {
	bool pref_sticky;              ///< Preferred stickyness.
	int16 pref_width;              ///< User-preferred width of the window. Zero if unset.
	int16 pref_height;             ///< User-preferred height of the window. Zero if unset.
};

/**
 * High level window description
 */
struct WindowDesc {

	WindowDesc(WindowPosition default_pos, const char *ini_key, int16 def_width_trad, int16 def_height_trad,
			WindowClass window_class, WindowClass parent_class, uint32 flags,
			const NWidgetPart *nwid_parts, int16 nwid_length, HotkeyList *hotkeys = nullptr, WindowDesc *ini_parent = nullptr);

	~WindowDesc();

	WindowPosition default_pos;    ///< Preferred position of the window. @see WindowPosition()
	WindowClass cls;               ///< Class of the window, @see WindowClass.
	WindowClass parent_cls;        ///< Class of the parent window. @see WindowClass
	const char *ini_key;           ///< Key to store window defaults in openttd.cfg. \c nullptr if nothing shall be stored.
	uint32 flags;                  ///< Flags. @see WindowDefaultFlag
	const NWidgetPart *nwid_parts; ///< Nested widget parts describing the window.
	int16 nwid_length;             ///< Length of the #nwid_parts array.
	HotkeyList *hotkeys;           ///< Hotkeys for the window.
	WindowDesc *ini_parent;        ///< Other window desc to use for WindowDescPreferences.

	WindowDescPreferences prefs;   ///< Preferences for this window

	const WindowDescPreferences &GetPreferences() const;
	WindowDescPreferences &GetPreferences() { return const_cast<WindowDescPreferences &>(const_cast<const WindowDesc*>(this)->GetPreferences()); }

	int16 GetDefaultWidth() const;
	int16 GetDefaultHeight() const;

	static void LoadFromConfig();
	static void SaveToConfig();

private:
	int16 default_width_trad;      ///< Preferred initial width of the window (pixels at 1x zoom).
	int16 default_height_trad;     ///< Preferred initial height of the window (pixels at 1x zoom).

	/**
	 * Dummy private copy constructor to prevent compilers from
	 * copying the structure, which fails due to _window_descs.
	 */
	WindowDesc(const WindowDesc &other);
};

/**
 * Window default widget/window handling flags
 */
enum WindowDefaultFlag {
	WDF_CONSTRUCTION    =   1 << 0, ///< This window is used for construction; close it whenever changing company.
	WDF_MODAL           =   1 << 1, ///< The window is a modal child of some other window, meaning the parent is 'inactive'
	WDF_NO_FOCUS        =   1 << 2, ///< This window won't get focus/make any other window lose focus when click
<<<<<<< HEAD
	WDF_NETWORK         =   1 << 3, ///< This window is used for network client functionality
=======
	WDF_NO_CLOSE        =   1 << 3, ///< This window can't be interactively closed
>>>>>>> 5db4473a
};

/**
 * Data structure for resizing a window
 */
struct ResizeInfo {
	uint step_width;  ///< Step-size of width resize changes
	uint step_height; ///< Step-size of height resize changes
};

/** State of a sort direction button. */
enum SortButtonState {
	SBS_OFF,  ///< Do not sort (with this button).
	SBS_DOWN, ///< Sort ascending.
	SBS_UP,   ///< Sort descending.
};

/**
 * Window flags.
 */
enum WindowFlags : uint16 {
	WF_TIMEOUT           = 1 <<  0, ///< Window timeout counter.

	WF_DRAGGING          = 1 <<  3, ///< Window is being dragged.
	WF_SIZING_RIGHT      = 1 <<  4, ///< Window is being resized towards the right.
	WF_SIZING_LEFT       = 1 <<  5, ///< Window is being resized towards the left.
	WF_SIZING            = WF_SIZING_RIGHT | WF_SIZING_LEFT, ///< Window is being resized.
	WF_STICKY            = 1 <<  6, ///< Window is made sticky by user
	WF_DISABLE_VP_SCROLL = 1 <<  7, ///< Window does not do autoscroll, @see HandleAutoscroll().
	WF_WHITE_BORDER      = 1 <<  8, ///< Window white border counter bit mask.
	WF_HIGHLIGHTED       = 1 <<  9, ///< Window has a widget that has a highlight.
	WF_CENTERED          = 1 << 10, ///< Window is centered and shall stay centered after ReInit.
	WF_DIRTY             = 1 << 11, ///< Whole window is dirty, and requires repainting.
	WF_WIDGETS_DIRTY     = 1 << 12, ///< One or more widgets are dirty, and require repainting.
	WF_DRAG_DIRTIED      = 1 << 13, ///< The window has already been marked dirty as blocks as part of the current drag operation
};
DECLARE_ENUM_AS_BIT_SET(WindowFlags)

static const int TIMEOUT_DURATION = 7; ///< The initial timeout value for WF_TIMEOUT.
static const int WHITE_BORDER_DURATION = 3; ///< The initial timeout value for WF_WHITE_BORDER.

/**
 * Data structure for a window viewport.
 * A viewport is either following a vehicle (its id in then in #follow_vehicle), or it aims to display a specific
 * location #dest_scrollpos_x, #dest_scrollpos_y (#follow_vehicle is then #INVALID_VEHICLE).
 * The actual location being shown is #scrollpos_x, #scrollpos_y.
 * @see InitializeViewport(), UpdateViewportPosition(), UpdateViewportCoordinates().
 */
struct ViewportData : Viewport {
	VehicleID follow_vehicle; ///< VehicleID to follow if following a vehicle, #INVALID_VEHICLE otherwise.
	int32 scrollpos_x;        ///< Currently shown x coordinate (virtual screen coordinate of topleft corner of the viewport).
	int32 scrollpos_y;        ///< Currently shown y coordinate (virtual screen coordinate of topleft corner of the viewport).
	int32 dest_scrollpos_x;   ///< Current destination x coordinate to display (virtual screen coordinate of topleft corner of the viewport).
	int32 dest_scrollpos_y;   ///< Current destination y coordinate to display (virtual screen coordinate of topleft corner of the viewport).
};

struct QueryString;

/* misc_gui.cpp */
enum TooltipCloseCondition {
	TCC_RIGHT_CLICK,
	TCC_HOVER,
	TCC_NONE,
	TCC_HOVER_VIEWPORT,
	TCC_NEXT_LOOP,
	TCC_EXIT_VIEWPORT,
};

struct WindowBase {
	WindowBase *z_front;             ///< The window in front of us in z-order.
	WindowBase *z_back;              ///< The window behind us in z-order.
	WindowBase *next_window;         ///< The next window in arbitrary iteration order.
	WindowClass window_class;        ///< Window class

	virtual ~WindowBase() {}

	/**
	 * Memory allocator for a single class instance.
	 * @param size the amount of bytes to allocate.
	 * @return the given amounts of bytes zeroed.
	 */
	inline void *operator new(size_t size) { return CallocT<byte>(size); }

protected:
	WindowBase() {}

private:
	/**
	 * Memory allocator for an array of class instances.
	 * @param size the amount of bytes to allocate.
	 * @return the given amounts of bytes zeroed.
	 */
	inline void *operator new[](size_t size) { NOT_REACHED(); }

	/**
	 * Memory release for a single class instance.
	 * @param ptr  the memory to free.
	 */
	inline void operator delete(void *ptr) { NOT_REACHED(); }

	/**
	 * Memory release for an array of class instances.
	 * @param ptr  the memory to free.
	 */
	inline void operator delete[](void *ptr) { NOT_REACHED(); }
};

typedef std::vector<const Vehicle *> VehicleList;

/**
 * Data structure for an opened window
 */
struct Window : WindowBase {
protected:
	void InitializeData(WindowNumber window_number);
	void InitializePositionSize(int x, int y, int min_width, int min_height);
	virtual void FindWindowPlacementAndResize(int def_width, int def_height);

	std::vector<int> scheduled_invalidation_data;  ///< Data of scheduled OnInvalidateData() calls.

public:
	Window(WindowDesc *desc);

	virtual ~Window();

	virtual void Close();

	/**
	 * Helper allocation function to disallow something.
	 * Don't allow arrays; arrays of Windows are pointless as you need
	 * to destruct them all at the same time too, which is kinda hard.
	 * @param size the amount of space not to allocate
	 */
	inline void *operator new[](size_t size)
	{
		NOT_REACHED();
	}

	/**
	 * Helper allocation function to disallow something.
	 * Don't free the window directly; it corrupts the linked list when iterating
	 * @param ptr the pointer not to free
	 */
	inline void operator delete(void *ptr)
	{
	}

	WindowDesc *window_desc;    ///< Window description
	WindowFlags flags;          ///< Window flags
	WindowNumber window_number; ///< Window number within the window class

	uint8 timeout_timer;      ///< Timer value of the WF_TIMEOUT for flags.
	uint8 white_border_timer; ///< Timer value of the WF_WHITE_BORDER for flags.

	int left;   ///< x position of left edge of the window
	int top;    ///< y position of top edge of the window
	int width;  ///< width of the window (number of pixels to the right in x direction)
	int height; ///< Height of the window (number of pixels down in y direction)

	ResizeInfo resize;  ///< Resize information

	Owner owner;        ///< The owner of the content shown in this window. Company colour is acquired from this variable.

	ViewportData *viewport;          ///< Pointer to viewport data, if present.
	NWidgetViewport *viewport_widget; ///< Pointer to viewport widget, if present.
	NWidgetCore *nested_focus;       ///< Currently focused nested widget, or \c nullptr if no nested widget has focus.
	btree::btree_map<int, QueryString*> querystrings; ///< QueryString associated to WWT_EDITBOX widgets.
	NWidgetBase *nested_root;        ///< Root of the nested tree.
	NWidgetBase **nested_array;      ///< Array of pointers into the tree. Do not access directly, use #Window::GetWidget() instead.
	uint nested_array_size;          ///< Size of the nested array.
	NWidgetStacked *shade_select;    ///< Selection widget (#NWID_SELECTION) to use for shading the window. If \c nullptr, window cannot shade.
	Dimension unshaded_size;         ///< Last known unshaded size (only valid while shaded).

	int mouse_capture_widget;        ///< Widgetindex of current mouse capture widget (e.g. dragged scrollbar). -1 if no widget has mouse capture.

	Window *parent;                  ///< Parent window.

	template <class NWID>
	inline const NWID *GetWidget(uint widnum) const;
	template <class NWID>
	inline NWID *GetWidget(uint widnum);

	const Scrollbar *GetScrollbar(uint widnum) const;
	Scrollbar *GetScrollbar(uint widnum);

	const QueryString *GetQueryString(uint widnum) const;
	QueryString *GetQueryString(uint widnum);
	void UpdateQueryStringSize();

	virtual const char *GetFocusedText() const;
	virtual const char *GetCaret() const;
	virtual const char *GetMarkedText(size_t *length) const;
	virtual Point GetCaretPosition() const;
	virtual Rect GetTextBoundingRect(const char *from, const char *to) const;
	virtual ptrdiff_t GetTextCharacterAtPosition(const Point &pt) const;

	void InitNested(WindowNumber number = 0);
	void CreateNestedTree(bool fill_nested = true);
	void FinishInitNested(WindowNumber window_number = 0);

	void ChangeWindowClass(WindowClass cls);

	/**
	 * Set the timeout flag of the window and initiate the timer.
	 */
	inline void SetTimeout()
	{
		this->flags |= WF_TIMEOUT;
		this->timeout_timer = TIMEOUT_DURATION;
	}

	/**
	 * Set the timeout flag of the window and initiate the timer.
	 */
	inline void SetWhiteBorder()
	{
		this->flags |= WF_WHITE_BORDER;
		this->white_border_timer = WHITE_BORDER_DURATION;
	}

	void DisableAllWidgetHighlight();
	void SetWidgetHighlight(byte widget_index, TextColour highlighted_colour);
	bool IsWidgetHighlighted(byte widget_index) const;

	/**
	 * Sets the enabled/disabled status of a widget.
	 * By default, widgets are enabled.
	 * On certain conditions, they have to be disabled.
	 * @param widget_index index of this widget in the window
	 * @param disab_stat status to use ie: disabled = true, enabled = false
	 */
	inline void SetWidgetDisabledState(byte widget_index, bool disab_stat)
	{
		assert(widget_index < this->nested_array_size);
		if (this->nested_array[widget_index] != nullptr) this->GetWidget<NWidgetCore>(widget_index)->SetDisabled(disab_stat);
	}

	/**
	 * Sets a widget to disabled.
	 * @param widget_index index of this widget in the window
	 */
	inline void DisableWidget(byte widget_index)
	{
		SetWidgetDisabledState(widget_index, true);
	}

	/**
	 * Sets a widget to Enabled.
	 * @param widget_index index of this widget in the window
	 */
	inline void EnableWidget(byte widget_index)
	{
		SetWidgetDisabledState(widget_index, false);
	}

	/**
	 * Gets the enabled/disabled status of a widget.
	 * @param widget_index index of this widget in the window
	 * @return status of the widget ie: disabled = true, enabled = false
	 */
	inline bool IsWidgetDisabled(byte widget_index) const
	{
		assert(widget_index < this->nested_array_size);
		return this->GetWidget<NWidgetCore>(widget_index)->IsDisabled();
	}

	/**
	 * Check if given widget is focused within this window
	 * @param widget_index : index of the widget in the window to check
	 * @return true if given widget is the focused window in this window
	 */
	inline bool IsWidgetFocused(byte widget_index) const
	{
		return this->nested_focus != nullptr && this->nested_focus->index == widget_index;
	}

	/**
	 * Check if given widget has user input focus. This means that both the window
	 * has focus and that the given widget has focus within the window.
	 * @param widget_index : index of the widget in the window to check
	 * @return true if given widget is the focused window in this window and this window has focus
	 */
	inline bool IsWidgetGloballyFocused(byte widget_index) const
	{
		return _focused_window == this && IsWidgetFocused(widget_index);
	}

	/**
	 * Sets the lowered/raised status of a widget.
	 * @param widget_index index of this widget in the window
	 * @param lowered_stat status to use ie: lowered = true, raised = false
	 */
	inline void SetWidgetLoweredState(byte widget_index, bool lowered_stat)
	{
		assert(widget_index < this->nested_array_size);
		this->GetWidget<NWidgetCore>(widget_index)->SetLowered(lowered_stat);
	}

	/**
	 * Invert the lowered/raised  status of a widget.
	 * @param widget_index index of this widget in the window
	 */
	inline void ToggleWidgetLoweredState(byte widget_index)
	{
		assert(widget_index < this->nested_array_size);
		bool lowered_state = this->GetWidget<NWidgetCore>(widget_index)->IsLowered();
		this->GetWidget<NWidgetCore>(widget_index)->SetLowered(!lowered_state);
	}

	/**
	 * Marks a widget as lowered.
	 * @param widget_index index of this widget in the window
	 */
	inline void LowerWidget(byte widget_index)
	{
		SetWidgetLoweredState(widget_index, true);
	}

	/**
	 * Marks a widget as raised.
	 * @param widget_index index of this widget in the window
	 */
	inline void RaiseWidget(byte widget_index)
	{
		SetWidgetLoweredState(widget_index, false);
	}

	/**
	 * Gets the lowered state of a widget.
	 * @param widget_index index of this widget in the window
	 * @return status of the widget ie: lowered = true, raised= false
	 */
	inline bool IsWidgetLowered(byte widget_index) const
	{
		assert(widget_index < this->nested_array_size);
		return this->GetWidget<NWidgetCore>(widget_index)->IsLowered();
	}

	void UnfocusFocusedWidget();
	bool SetFocusedWidget(int widget_index);

	EventState HandleEditBoxKey(int wid, WChar key, uint16 keycode);
	bool ClearEditBox(int wid);
	virtual void InsertTextString(int wid, const char *str, bool marked, const char *caret, const char *insert_location, const char *replacement_end);

	void HandleButtonClick(byte widget);
	int GetRowFromWidget(int clickpos, int widget, int padding, int line_height = -1) const;

	void RaiseButtons(bool autoraise = false);
	void CDECL SetWidgetsDisabledState(bool disab_stat, int widgets, ...);
	void CDECL SetWidgetsLoweredState(bool lowered_stat, int widgets, ...);
	void SetWidgetDirty(byte widget_index);

	void DrawWidgets() const;
	void DrawViewport(uint8 display_flags) const;
	void DrawSortButtonState(int widget, SortButtonState state) const;
	static int SortButtonWidth();

	void DeleteChildWindows(WindowClass wc = WC_INVALID) const;
	inline void CloseChildWindows(WindowClass wc = WC_INVALID) const { this->DeleteChildWindows(wc); }

	void SetDirty();
	void SetDirtyAsBlocks();
	void ReInit(int rx = 0, int ry = 0, bool reposition = false);

	/** Is window shaded currently? */
	inline bool IsShaded() const
	{
		return this->shade_select != nullptr && this->shade_select->shown_plane == SZSP_HORIZONTAL;
	}

	void SetShaded(bool make_shaded);

	void InvalidateData(int data = 0, bool gui_scope = true);
	void ProcessScheduledInvalidations();
	void ProcessHighlightedInvalidations();

	/*** Event handling ***/

	/**
	 * Notification that the nested widget tree gets initialized. The event can be used to perform general computations.
	 * @note #nested_root and/or #nested_array (normally accessed via #GetWidget()) may not exist during this call.
	 */
	virtual void OnInit() { }

	virtual void ApplyDefaults();

	/**
	 * Compute the initial position of the window.
	 * @param sm_width      Smallest width of the window.
	 * @param sm_height     Smallest height of the window.
	 * @param window_number The window number of the new window.
	 * @return Initial position of the top-left corner of the window.
	 */
	virtual Point OnInitialPosition(int16 sm_width, int16 sm_height, int window_number);

	/**
	 * The window must be repainted.
	 * @note This method should not change any state, it should only use drawing functions.
	 */
	virtual void OnPaint()
	{
		this->DrawWidgets();
	}

	/**
	 * Draw the contents of a nested widget.
	 * @param r      Rectangle occupied by the widget.
	 * @param widget Number of the widget to draw.
	 * @note This method may not change any state, it may only use drawing functions.
	 */
	virtual void DrawWidget(const Rect &r, int widget) const {}

	/**
	 * Update size and resize step of a widget in the window.
	 * After retrieval of the minimal size and the resize-steps of a widget, this function is called to allow further refinement,
	 * typically by computing the real maximal size of the content. Afterwards, \a size is taken to be the minimal size of the widget
	 * and \a resize is taken to contain the resize steps. For the convenience of the callee, \a padding contains the amount of
	 * padding between the content and the edge of the widget. This should be added to the returned size.
	 * @param widget  Widget number.
	 * @param size    Size of the widget.
	 * @param padding Recommended amount of space between the widget content and the widget edge.
	 * @param fill    Fill step of the widget.
	 * @param resize  Resize step of the widget.
	 */
	virtual void UpdateWidgetSize(int widget, Dimension *size, const Dimension &padding, Dimension *fill, Dimension *resize) {}

	/**
	 * Initialize string parameters for a widget.
	 * Calls to this function are made during initialization to measure the size (that is as part of #InitNested()), during drawing,
	 * and while re-initializing the window. Only for widgets that render text initializing is requested.
	 * @param widget  Widget number.
	 */
	virtual void SetStringParameters(int widget) const {}

<<<<<<< HEAD
	virtual void OnFocus(Window *previously_focused_window);

	virtual void OnFocusLost(Window *newly_focused_window);
=======
	/**
	 * The window has gained focus.
	 */
	virtual void OnFocus();

	/**
	 * The window has lost focus.
	 * @param closing True iff the window has lost focus in the process of closing.
	 */
	virtual void OnFocusLost(bool closing);
>>>>>>> 5db4473a

	/**
	 * A key has been pressed.
	 * @param key     the Unicode value of the key.
	 * @param keycode the untranslated key code including shift state.
	 * @return #ES_HANDLED if the key press has been handled and no other
	 *         window should receive the event.
	 */
	virtual EventState OnKeyPress(WChar key, uint16 keycode) { return ES_NOT_HANDLED; }

	virtual EventState OnHotkey(int hotkey);

	/**
	 * The state of the control key has changed
	 * @return #ES_HANDLED if the change has been handled and no other
	 *         window should receive the event.
	 */
	virtual EventState OnCTRLStateChange() { return ES_NOT_HANDLED; }

	/**
	 * The state of the control key has changed, this is sent even if an OnCTRLStateChange handler has return ES_HANDLED
	 */
	virtual void OnCTRLStateChangeAlways() {}

	/**
	 * The state of the shift key has changed
	 */
	virtual void OnShiftStateChange() {}

	/**
	 * A click with the left mouse button has been made on the window.
	 * @param pt     the point inside the window that has been clicked.
	 * @param widget the clicked widget.
	 * @param click_count Number of fast consecutive clicks at same position
	 */
	virtual void OnClick(Point pt, int widget, int click_count) {}

	/**
	 * A click with the right mouse button has been made on the window.
	 * @param pt     the point inside the window that has been clicked.
	 * @param widget the clicked widget.
	 * @return true if the click was actually handled, i.e. do not show a
	 *         tooltip if tooltip-on-right-click is enabled.
	 */
	virtual bool OnRightClick(Point pt, int widget) { return false; }

	/**
	 * The mouse is hovering over a widget in the window, perform an action for it.
	 * @param pt     The point where the mouse is hovering.
	 * @param widget The widget where the mouse is hovering.
	 */
	virtual void OnHover(Point pt, int widget) {}

	/**
	 * Event to display a custom tooltip.
	 * @param pt     The point where the mouse is located.
	 * @param widget The widget where the mouse is located.
	 * @return True if the event is handled, false if it is ignored.
	 */
	virtual bool OnTooltip(Point pt, int widget, TooltipCloseCondition close_cond) { return false; }

	/**
	 * An 'object' is being dragged at the provided position, highlight the target if possible.
	 * @param pt     The point inside the window that the mouse hovers over.
	 * @param widget The widget the mouse hovers over.
	 */
	virtual void OnMouseDrag(Point pt, int widget) {}

	/**
	 * A dragged 'object' has been released.
	 * @param pt     the point inside the window where the release took place.
	 * @param widget the widget where the release took place.
	 */
	virtual void OnDragDrop(Point pt, int widget) {}

	/**
	 * Handle the request for (viewport) scrolling.
	 * @param delta the amount the viewport must be scrolled.
	 */
	virtual void OnScroll(Point delta) {}

	/**
	 * The mouse is currently moving over the window or has just moved outside
	 * of the window. In the latter case pt is (-1, -1).
	 * @param pt     the point inside the window that the mouse hovers over.
	 * @param widget the widget the mouse hovers over.
	 */
	virtual void OnMouseOver(Point pt, int widget) {}

	/**
	 * The mouse wheel has been turned.
	 * @param wheel the amount of movement of the mouse wheel.
	 */
	virtual void OnMouseWheel(int wheel) {}


	/**
	 * Called for every mouse loop run, which is at least once per (game) tick.
	 */
	virtual void OnMouseLoop() {}

	/**
	 * Called once per (game) tick.
	 */
	virtual void OnGameTick() {}

	/**
	 * Called once every 100 (game) ticks, or once every 3s, whichever comes last.
	 * In normal game speed the frequency is 1 call every 100 ticks (can be more than 3s).
	 * In fast-forward the frequency is 1 call every ~3s (can be more than 100 ticks).
	 */
	virtual void OnHundredthTick() {}

	/**
	 * Called periodically.
	 */
	virtual void OnRealtimeTick(uint delta_ms) {}

	/**
	 * Called when this window's timeout has been reached.
	 */
	virtual void OnTimeout() {}


	/**
	 * Called after the window got resized.
	 * For nested windows with a viewport, call NWidgetViewport::UpdateViewportCoordinates.
	 */
	virtual void OnResize() {}

	/**
	 * A dropdown option associated to this window has been selected.
	 * @param widget the widget (button) that the dropdown is associated with.
	 * @param index  the element in the dropdown that is selected.
	 */
	virtual void OnDropdownSelect(int widget, int index) {}

	virtual void OnDropdownClose(Point pt, int widget, int index, bool instant_close);

	/**
	 * The text in an editbox has been edited.
	 * @param widget The widget of the editbox.
	 */
	virtual void OnEditboxChanged(int widget) {}

	/**
	 * The query window opened from this window has closed.
	 * @param str the new value of the string, nullptr if the window
	 *            was cancelled or an empty string when the default
	 *            button was pressed, i.e. StrEmpty(str).
	 */
	virtual void OnQueryTextFinished(char *str) {}

	/**
	 * Some data on this window has become invalid.
	 * @param data information about the changed data.
	 * @param gui_scope Whether the call is done from GUI scope. You may not do everything when not in GUI scope. See #InvalidateWindowData() for details.
	 */
	virtual void OnInvalidateData(int data = 0, bool gui_scope = true) {}

	/**
	 * The user clicked some place on the map when a tile highlight mode
	 * has been set.
	 * @param pt   the exact point on the map that has been clicked.
	 * @param tile the tile on the map that has been clicked.
	 */
	virtual void OnPlaceObject(Point pt, TileIndex tile) {}

	/**
	 * The user clicked on a vehicle while HT_VEHICLE has been set.
	 * @param v clicked vehicle
	 * @return true if the click is handled, false if it is ignored
	 * @pre v->IsPrimaryVehicle() == true
	 */
	virtual bool OnVehicleSelect(const struct Vehicle *v) { return false; }

	/**
	 * The user clicked on a vehicle while HT_VEHICLE has been set.
	 * @param v clicked vehicle
	 * @return True if the click is handled, false if it is ignored
	 * @pre v->IsPrimaryVehicle() == true
	 */
	virtual bool OnVehicleSelect(VehicleList::const_iterator begin, VehicleList::const_iterator end) { return false; }

	/**
	 * The user clicked on a template vehicle while HT_VEHICLE has been set.
	 * @param v clicked vehicle. It is guaranteed to be v->IsPrimaryVehicle() == true
	 * @return True if the click is handled, false if it is ignored.
	 */
	virtual bool OnTemplateVehicleSelect(const struct TemplateVehicle *v) { return false; }

	/**
	 * The user cancelled a tile highlight mode that has been set.
	 */
	virtual void OnPlaceObjectAbort() {}


	/**
	 * The user is dragging over the map when the tile highlight mode
	 * has been set.
	 * @param select_method the method of selection (allowed directions)
	 * @param select_proc   what will be created when the drag is over.
	 * @param pt            the exact point on the map where the mouse is.
	 */
	virtual void OnPlaceDrag(ViewportPlaceMethod select_method, ViewportDragDropSelectionProcess select_proc, Point pt) {}

	/**
	 * The user has dragged over the map when the tile highlight mode
	 * has been set.
	 * @param select_method the method of selection (allowed directions)
	 * @param select_proc   what should be created.
	 * @param pt            the exact point on the map where the mouse was released.
	 * @param start_tile    the begin tile of the drag.
	 * @param end_tile      the end tile of the drag.
	 */
	virtual void OnPlaceMouseUp(ViewportPlaceMethod select_method, ViewportDragDropSelectionProcess select_proc, Point pt, TileIndex start_tile, TileIndex end_tile) {}

	/**
	 * The user moves over the map when a tile highlight mode has been set
	 * when the special mouse mode has been set to 'PRESIZE' mode. An
	 * example of this is the tile highlight for dock building.
	 * @param pt   the exact point on the map where the mouse is.
	 * @param tile the tile on the map where the mouse is.
	 */
	virtual void OnPlacePresize(Point pt, TileIndex tile) {}

	/*** End of the event handling ***/

	/**
	 * Is the data related to this window NewGRF inspectable?
	 * @return true iff it is inspectable.
	 */
	virtual bool IsNewGRFInspectable() const { return false; }

	/**
	 * Show the NewGRF inspection window. When this function is called it is
	 * up to the window to call and pass the right parameters to the
	 * ShowInspectWindow function.
	 * @pre this->IsNewGRFInspectable()
	 */
	virtual void ShowNewGRFInspectWindow() const { NOT_REACHED(); }

	template<class T>
	using window_base_t = std::conditional_t<std::is_const<T>{}, WindowBase const, WindowBase>;

	enum IterationMode {
		IM_FROM_FRONT,
		IM_FROM_BACK,
		IM_ARBITRARY,
	};

	/**
	 * Iterator to iterate all valid Windows
	 * @tparam T Type of the class/struct that is going to be iterated
	 * @tparam Tmode Iteration mode
	 */
	template <class T, IterationMode Tmode>
	struct WindowIterator {
		typedef T value_type;
		typedef T *pointer;
		typedef T &reference;
		typedef size_t difference_type;
		typedef std::forward_iterator_tag iterator_category;

		explicit WindowIterator(window_base_t<T> *start) : w(start)
		{
			this->Validate();
		}

		bool operator==(const WindowIterator &other) const { return this->w == other.w; }
		bool operator!=(const WindowIterator &other) const { return !(*this == other); }
		T * operator*() const { return static_cast<T *>(this->w); }
		WindowIterator & operator++() { this->Next(); this->Validate(); return *this; }

	private:
		window_base_t<T> *w;
		void Validate() { while (this->w != nullptr && this->w->window_class == WC_INVALID) this->Next(); }

		void Next()
		{
			if (this->w != nullptr) {
				switch (Tmode) {
					case IM_FROM_FRONT:
						this->w = this->w->z_back;
						break;
					case IM_FROM_BACK:
						this->w = this->w->z_front;
						break;
					case IM_ARBITRARY:
						this->w = this->w->next_window;
						break;
				}
			}
		}
	};

	/**
	 * Iterable ensemble of all valid Windows
	 * @tparam T Type of the class/struct that is going to be iterated
	 * @tparam Tfront Wether we iterate from front
	 */
	template <class T, IterationMode Tmode>
	struct Iterate {
		Iterate(window_base_t<T> *from) : from(from) {}
		WindowIterator<T, Tmode> begin() { return WindowIterator<T, Tmode>(this->from); }
		WindowIterator<T, Tmode> end() { return WindowIterator<T, Tmode>(nullptr); }
		bool empty() { return this->begin() == this->end(); }
	private:
		window_base_t<T> *from;
	};

	/**
	 * Returns an iterable ensemble of all valid Window from back to front
	 * @tparam T Type of the class/struct that is going to be iterated
	 * @param from index of the first Window to consider
	 * @return an iterable ensemble of all valid Window
	 */
	template <class T = Window>
	static Iterate<T, IM_FROM_BACK> IterateFromBack(window_base_t<T> *from = _z_back_window) { return Iterate<T, IM_FROM_BACK>(from); }

	/**
	 * Returns an iterable ensemble of all valid Window from front to back
	 * @tparam T Type of the class/struct that is going to be iterated
	 * @param from index of the first Window to consider
	 * @return an iterable ensemble of all valid Window
	 */
	template <class T = Window>
	static Iterate<T, IM_FROM_FRONT> IterateFromFront(window_base_t<T> *from = _z_front_window) { return Iterate<T, IM_FROM_FRONT>(from); }

	/**
	 * Returns an iterable ensemble of all valid Window in an arbitrary order which is safe to use when deleting
	 * @tparam T Type of the class/struct that is going to be iterated
	 * @param from index of the first Window to consider
	 * @return an iterable ensemble of all valid Window
	 */
	template <class T = Window>
	static Iterate<T, IM_ARBITRARY> IterateUnordered(window_base_t<T> *from = _first_window) { return Iterate<T, IM_ARBITRARY>(from); }
};

/**
 * Generic helper function that checks if all elements of the range are equal with respect to the given predicate.
 * @param begin The start of the range.
 * @param end The end of the range.
 * @param pred The predicate to use.
 * @return True if all elements are equal, false otherwise.
 */
template <class It, class Pred>
inline bool AllEqual(It begin, It end, Pred pred)
{
	return std::adjacent_find(begin, end, std::not_fn(pred)) == end;
}

/**
 * Get the nested widget with number \a widnum from the nested widget tree.
 * @tparam NWID Type of the nested widget.
 * @param widnum Widget number of the widget to retrieve.
 * @return The requested widget if it is instantiated, \c nullptr otherwise.
 */
template <class NWID>
inline NWID *Window::GetWidget(uint widnum)
{
	if (widnum >= this->nested_array_size || this->nested_array[widnum] == nullptr) return nullptr;
	NWID *nwid = dynamic_cast<NWID *>(this->nested_array[widnum]);
	assert(nwid != nullptr);
	return nwid;
}

/** Specialized case of #Window::GetWidget for the nested widget base class. */
template <>
inline const NWidgetBase *Window::GetWidget<NWidgetBase>(uint widnum) const
{
	if (widnum >= this->nested_array_size) return nullptr;
	return this->nested_array[widnum];
}

/**
 * Get the nested widget with number \a widnum from the nested widget tree.
 * @tparam NWID Type of the nested widget.
 * @param widnum Widget number of the widget to retrieve.
 * @return The requested widget if it is instantiated, \c nullptr otherwise.
 */
template <class NWID>
inline const NWID *Window::GetWidget(uint widnum) const
{
	return const_cast<Window *>(this)->GetWidget<NWID>(widnum);
}


/**
 * Base class for windows opened from a toolbar.
 */
class PickerWindowBase : public Window {

public:
	PickerWindowBase(WindowDesc *desc, Window *parent) : Window(desc)
	{
		this->parent = parent;
	}

	virtual ~PickerWindowBase();
};

Window *BringWindowToFrontById(WindowClass cls, WindowNumber number);
Window *FindWindowFromPt(int x, int y);

/**
 * Open a new window.
 * @tparam Wcls %Window class to use if the window does not exist.
 * @param desc The pointer to the WindowDesc to be created
 * @param window_number the window number of the new window
 * @param return_existing If set, also return the window if it already existed.
 * @return %Window pointer of the newly created window, or the existing one if \a return_existing is set, or \c nullptr.
 */
template <typename Wcls>
Wcls *AllocateWindowDescFront(WindowDesc *desc, int window_number, bool return_existing = false)
{
	Wcls *w = static_cast<Wcls *>(BringWindowToFrontById(desc->cls, window_number));
	if (w != nullptr) return return_existing ? w : nullptr;
	return new Wcls(desc, window_number);
}

void RelocateAllWindows(int neww, int newh);

void GuiShowTooltips(Window *parent, StringID str, TooltipCloseCondition close_tooltip, uint paramcount = 0);

/* widget.cpp */
int GetWidgetFromPos(const Window *w, int x, int y);

extern Point _cursorpos_drag_start;

extern int _scrollbar_start_pos;
extern int _scrollbar_size;
extern byte _scroller_click_timeout;

extern Window *_scrolling_viewport;
extern Rect _scrolling_viewport_bound;
extern bool _mouse_hovering;

/** Mouse modes. */
enum SpecialMouseMode {
	WSM_NONE,     ///< No special mouse mode.
	WSM_DRAGDROP, ///< Drag&drop an object.
	WSM_SIZING,   ///< Sizing mode.
	WSM_PRESIZE,  ///< Presizing mode (docks, tunnels).
	WSM_DRAGGING, ///< Dragging mode (trees).
};
extern SpecialMouseMode _special_mouse_mode;

void SetFocusedWindow(Window *w);

void ScrollbarClickHandler(Window *w, NWidgetCore *nw, int x, int y);

/**
 * Returns whether a window may be shown or not.
 * @param w The window to consider.
 * @return True iff it may be shown, otherwise false.
 */
inline bool MayBeShown(const Window *w)
{
	/* If we're not modal, everything is okay. */
	extern bool _in_modal_progress;
	if (likely(!_in_modal_progress)) return true;

	switch (w->window_class) {
		case WC_MAIN_WINDOW:    ///< The background, i.e. the game.
		case WC_MODAL_PROGRESS: ///< The actual progress window.
		case WC_CONFIRM_POPUP_QUERY: ///< The abort window.
			return true;

		default:
			return false;
	}
}

struct GeneralVehicleWindow : public Window {
	const Vehicle *vehicle;

	GeneralVehicleWindow(WindowDesc *desc, const Vehicle *v) : Window(desc), vehicle(v) {}
};

#endif /* WINDOW_GUI_H */<|MERGE_RESOLUTION|>--- conflicted
+++ resolved
@@ -163,11 +163,8 @@
 	WDF_CONSTRUCTION    =   1 << 0, ///< This window is used for construction; close it whenever changing company.
 	WDF_MODAL           =   1 << 1, ///< The window is a modal child of some other window, meaning the parent is 'inactive'
 	WDF_NO_FOCUS        =   1 << 2, ///< This window won't get focus/make any other window lose focus when click
-<<<<<<< HEAD
-	WDF_NETWORK         =   1 << 3, ///< This window is used for network client functionality
-=======
 	WDF_NO_CLOSE        =   1 << 3, ///< This window can't be interactively closed
->>>>>>> 5db4473a
+	WDF_NETWORK         =   1 << 4, ///< This window is used for network client functionality
 };
 
 /**
@@ -603,22 +600,9 @@
 	 */
 	virtual void SetStringParameters(int widget) const {}
 
-<<<<<<< HEAD
 	virtual void OnFocus(Window *previously_focused_window);
 
 	virtual void OnFocusLost(Window *newly_focused_window);
-=======
-	/**
-	 * The window has gained focus.
-	 */
-	virtual void OnFocus();
-
-	/**
-	 * The window has lost focus.
-	 * @param closing True iff the window has lost focus in the process of closing.
-	 */
-	virtual void OnFocusLost(bool closing);
->>>>>>> 5db4473a
 
 	/**
 	 * A key has been pressed.
@@ -1042,7 +1026,7 @@
 
 void RelocateAllWindows(int neww, int newh);
 
-void GuiShowTooltips(Window *parent, StringID str, TooltipCloseCondition close_tooltip, uint paramcount = 0);
+void GuiShowTooltips(Window *parent, StringID str, uint paramcount = 0, const uint64 params[] = nullptr, TooltipCloseCondition close_tooltip = TCC_HOVER);
 
 /* widget.cpp */
 int GetWidgetFromPos(const Window *w, int x, int y);
