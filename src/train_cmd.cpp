--- conflicted
+++ resolved
@@ -86,13 +86,8 @@
 {
 	bool first = true;
 
-<<<<<<< HEAD
-	FOR_ALL_TRAINS(v) {
+	for (const Train *v : Train::Iterate()) {
 		if (v->First() == v && !(v->vehstatus & VS_CRASHED) && !v->IsVirtual()) {
-=======
-	for (const Train *v : Train::Iterate()) {
-		if (v->First() == v && !(v->vehstatus & VS_CRASHED)) {
->>>>>>> 5b52f259
 			for (const Train *u = v, *w = v->Next(); w != nullptr; u = w, w = w->Next()) {
 				if (u->track != TRACK_BIT_DEPOT) {
 					if ((w->track != TRACK_BIT_DEPOT &&
@@ -1031,14 +1026,8 @@
 	EngineID eng = src->engine_type;
 	TileIndex tile = src->tile;
 
-<<<<<<< HEAD
-	Train *dst;
-	FOR_ALL_TRAINS(dst) {
+	for (Train *dst : Train::Iterate()) {
 		if (dst->IsFreeWagon() && dst->tile == tile && !(dst->vehstatus & VS_CRASHED) && dst->owner == src->owner && !dst->IsVirtual()) {
-=======
-	for (Train *dst : Train::Iterate()) {
-		if (dst->IsFreeWagon() && dst->tile == tile && !(dst->vehstatus & VS_CRASHED)) {
->>>>>>> 5b52f259
 			/* check so all vehicles in the line have the same engine. */
 			Train *t = dst;
 			while (t->engine_type == eng) {
