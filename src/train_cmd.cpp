/* $Id$ */

/*
 * This file is part of OpenTTD.
 * OpenTTD is free software; you can redistribute it and/or modify it under the terms of the GNU General Public License as published by the Free Software Foundation, version 2.
 * OpenTTD is distributed in the hope that it will be useful, but WITHOUT ANY WARRANTY; without even the implied warranty of MERCHANTABILITY or FITNESS FOR A PARTICULAR PURPOSE.
 * See the GNU General Public License for more details. You should have received a copy of the GNU General Public License along with OpenTTD. If not, see <http://www.gnu.org/licenses/>.
 */

/** @file train_cmd.cpp Handling of trains. */

#include "stdafx.h"
#include "error.h"
#include "articulated_vehicles.h"
#include "command_func.h"
#include "pathfinder/npf/npf_func.h"
#include "pathfinder/yapf/yapf.hpp"
#include "news_func.h"
#include "company_func.h"
#include "newgrf_sound.h"
#include "newgrf_text.h"
#include "strings_func.h"
#include "viewport_func.h"
#include "vehicle_func.h"
#include "sound_func.h"
#include "ai/ai.hpp"
#include "game/game.hpp"
#include "newgrf_station.h"
#include "effectvehicle_func.h"
#include "network/network.h"
#include "spritecache.h"
#include "core/random_func.hpp"
#include "company_base.h"
#include "newgrf.h"
#include "infrastructure_func.h"
#include "order_backup.h"
#include "zoom_func.h"
#include "newgrf_debug.h"
#include "tracerestrict.h"
#include "tbtr_template_vehicle_func.h"
#include "autoreplace_func.h"
#include "engine_func.h"
#include "bridge_signal_map.h"
#include "scope_info.h"

#include "table/strings.h"
#include "table/train_cmd.h"

#include "safeguards.h"

static Track ChooseTrainTrack(Train *v, TileIndex tile, DiagDirection enterdir, TrackBits tracks, bool force_res, bool *p_got_reservation, bool mark_stuck);
static bool TrainApproachingLineEnd(Train *v, bool signal, bool reverse);
static bool TrainCheckIfLineEnds(Train *v, bool reverse = true);
static bool TrainCanLeaveTile(const Train *v);
static inline bool CheckCompatibleRail(const Train *v, TileIndex tile);
bool TrainController(Train *v, Vehicle *nomove, bool reverse = true); // Also used in vehicle_sl.cpp.
static TileIndex TrainApproachingCrossingTile(const Train *v);
static void CheckIfTrainNeedsService(Train *v);
static void CheckNextTrainTile(Train *v);
TileIndex VehiclePosTraceRestrictPreviousSignalCallback(const Train *v, const void *);
static void TrainEnterStation(Train *v, StationID station);

static const byte _vehicle_initial_x_fract[4] = {10, 8, 4,  8};
static const byte _vehicle_initial_y_fract[4] = { 8, 4, 8, 10};

template <>
bool IsValidImageIndex<VEH_TRAIN>(uint8 image_index)
{
	return image_index < lengthof(_engine_sprite_base);
}


/**
 * Return the cargo weight multiplier to use for a rail vehicle
 * @param cargo Cargo type to get multiplier for
 * @return Cargo weight multiplier
 */
byte FreightWagonMult(CargoID cargo)
{
	if (!CargoSpec::Get(cargo)->is_freight) return 1;
	return _settings_game.vehicle.freight_trains;
}

/** Checks if lengths of all rail vehicles are valid. If not, shows an error message. */
void CheckTrainsLengths()
{
	const Train *v;
	bool first = true;

	FOR_ALL_TRAINS(v) {
		if (v->First() == v && !(v->vehstatus & VS_CRASHED)) {
			for (const Train *u = v, *w = v->Next(); w != NULL; u = w, w = w->Next()) {
				if (u->track != TRACK_BIT_DEPOT) {
					if ((w->track != TRACK_BIT_DEPOT &&
							max(abs(u->x_pos - w->x_pos), abs(u->y_pos - w->y_pos)) != u->CalcNextVehicleOffset()) ||
							(w->track == TRACK_BIT_DEPOT && TicksToLeaveDepot(u) <= 0)) {
						SetDParam(0, v->index);
						SetDParam(1, v->owner);
						ShowErrorMessage(STR_BROKEN_VEHICLE_LENGTH, INVALID_STRING_ID, WL_CRITICAL);

						if (!_networking && first) {
							first = false;
							DoCommandP(0, PM_PAUSED_ERROR, 1, CMD_PAUSE);
						}
						/* Break so we warn only once for each train. */
						break;
					}
				}
			}
		}
	}
}

/**
 * Checks the breakdown flags (VehicleRailFlags 9-12) and sets the correct value in the first vehicle of the consist.
 * This function is generally only called to check if a flag may be cleared.
 * @param v the front engine
 * @param flags bitmask of the flags to check.
 */
void CheckBreakdownFlags(Train *v)
{
	assert(v->IsFrontEngine());
	/* clear the flags we're gonna check first, we'll set them again later (if applicable) */
	CLRBITS(v->flags, (1 << VRF_BREAKDOWN_BRAKING) | VRF_IS_BROKEN);

	for (const Train *w = v; w != NULL; w = w->Next()) {
		if (v->IsEngine() || w->IsMultiheaded()) {
			if (w->breakdown_ctr == 2) {
				SetBit(v->flags, VRF_BREAKDOWN_BRAKING);
			} else if (w->breakdown_ctr == 1) {
				switch (w->breakdown_type) {
					case BREAKDOWN_CRITICAL:
					case BREAKDOWN_RV_CRASH:
					case BREAKDOWN_EM_STOP:   SetBit(v->flags, VRF_BREAKDOWN_STOPPED); break;
					case BREAKDOWN_LOW_SPEED: SetBit(v->flags, VRF_BREAKDOWN_SPEED);   break;
					case BREAKDOWN_LOW_POWER: SetBit(v->flags, VRF_BREAKDOWN_POWER);   break;
				}
			}
		}
	}
}

uint16 GetTrainVehicleMaxSpeed(const Train *u, const RailVehicleInfo *rvi_u, const Train *front)
{
	const uint16 base_speed = GetVehicleProperty(u, PROP_TRAIN_SPEED, rvi_u->max_speed);
	uint16 speed = base_speed;
	if (HasBit(u->flags, VRF_NEED_REPAIR) && front->IsFrontEngine()) {
		for (uint i = 0; i < u->critical_breakdown_count; i++) {
			speed = min(speed - (speed / (front->tcache.cached_num_engines + 2)) + 1, speed);
		}
	}

	/* clamp speed to be no less than lower of 5mph and 1/8 of base speed */
	speed = max<uint16>(speed, min<uint16>(5, (base_speed + 7) >> 3));

	if (HasBit(u->flags, VRF_HAS_HIT_RV) && front->IsFrontEngine()) {
		speed = min(speed, 30);
	}
	return speed;
}

/**
 * Recalculates the cached stuff of a train. Should be called each time a vehicle is added
 * to/removed from the chain, and when the game is loaded.
 * Note: this needs to be called too for 'wagon chains' (in the depot, without an engine)
 * @param allowed_changes Stuff that is allowed to change.
 */
void Train::ConsistChanged(ConsistChangeFlags allowed_changes)
{
	uint16 max_speed = UINT16_MAX;

	assert(this->IsFrontEngine() || this->IsFreeWagon());

	const RailVehicleInfo *rvi_v = RailVehInfo(this->engine_type);
	EngineID first_engine = this->IsFrontEngine() ? this->engine_type : INVALID_ENGINE;
	this->gcache.cached_total_length = 0;
	this->compatible_railtypes = RAILTYPES_NONE;
	this->tcache.cached_num_engines = 0;

	bool train_can_tilt = true;

	for (Train *u = this; u != NULL; u = u->Next()) {
		const RailVehicleInfo *rvi_u = RailVehInfo(u->engine_type);

		/* Check the this->first cache. */
		assert_msg(u->First() == this, "u: %s, this: %s",
				scope_dumper().VehicleInfo(u), scope_dumper().VehicleInfo(this));

		/* update the 'first engine' */
		u->gcache.first_engine = this == u ? INVALID_ENGINE : first_engine;
		u->railtype = rvi_u->railtype;

		if (u->IsEngine()) first_engine = u->engine_type;

		/* Set user defined data to its default value */
		u->tcache.user_def_data = rvi_u->user_def_data;
		this->InvalidateNewGRFCache();
		u->InvalidateNewGRFCache();
	}

	for (Train *u = this; u != NULL; u = u->Next()) {
		/* Update user defined data (must be done before other properties) */
		u->tcache.user_def_data = GetVehicleProperty(u, PROP_TRAIN_USER_DATA, u->tcache.user_def_data);
		this->InvalidateNewGRFCache();
		u->InvalidateNewGRFCache();

		if (!u->IsArticulatedPart()) {
			if (u->IsEngine() || u->IsMultiheaded()) {
				this->tcache.cached_num_engines++;
			}
		}
	}

	for (Train *u = this; u != NULL; u = u->Next()) {
		const Engine *e_u = u->GetEngine();
		const RailVehicleInfo *rvi_u = &e_u->u.rail;

		if (!HasBit(e_u->info.misc_flags, EF_RAIL_TILTS)) train_can_tilt = false;

		/* Cache wagon override sprite group. NULL is returned if there is none */
		u->tcache.cached_override = GetWagonOverrideSpriteSet(u->engine_type, u->cargo_type, u->gcache.first_engine);

		/* Reset colour map */
		u->colourmap = PAL_NONE;

		/* Update powered-wagon-status and visual effect */
		u->UpdateVisualEffect(true);

		if (rvi_v->pow_wag_power != 0 && rvi_u->railveh_type == RAILVEH_WAGON &&
				UsesWagonOverride(u) && !HasBit(u->vcache.cached_vis_effect, VE_DISABLE_WAGON_POWER)) {
			/* wagon is powered */
			SetBit(u->flags, VRF_POWEREDWAGON); // cache 'powered' status
		} else {
			ClrBit(u->flags, VRF_POWEREDWAGON);
		}

		if (!u->IsArticulatedPart()) {
			/* Do not count powered wagons for the compatible railtypes, as wagons always
			   have railtype normal */
			if (rvi_u->power > 0) {
				this->compatible_railtypes |= GetRailTypeInfo(u->railtype)->powered_railtypes;
			}

			/* Some electric engines can be allowed to run on normal rail. It happens to all
			 * existing electric engines when elrails are disabled and then re-enabled */
			if (HasBit(u->flags, VRF_EL_ENGINE_ALLOWED_NORMAL_RAIL)) {
				u->railtype = RAILTYPE_RAIL;
				u->compatible_railtypes |= RAILTYPES_RAIL;
			}

			/* max speed is the minimum of the speed limits of all vehicles in the consist */
			if ((rvi_u->railveh_type != RAILVEH_WAGON || _settings_game.vehicle.wagon_speed_limits) && !UsesWagonOverride(u)) {
				uint16 speed = GetTrainVehicleMaxSpeed(u, rvi_u, this);
				if (speed != 0) max_speed = min(speed, max_speed);
			}
		}

		uint16 new_cap = e_u->DetermineCapacity(u);
		if (allowed_changes & CCF_CAPACITY) {
			/* Update vehicle capacity. */
			if (u->cargo_cap > new_cap) u->cargo.Truncate(new_cap);
			u->refit_cap = min(new_cap, u->refit_cap);
			u->cargo_cap = new_cap;
		} else {
			/* Verify capacity hasn't changed. */
			if (new_cap != u->cargo_cap) ShowNewGrfVehicleError(u->engine_type, STR_NEWGRF_BROKEN, STR_NEWGRF_BROKEN_CAPACITY, GBUG_VEH_CAPACITY, true);
		}
		u->vcache.cached_cargo_age_period = GetVehicleProperty(u, PROP_TRAIN_CARGO_AGE_PERIOD, e_u->info.cargo_age_period);

		/* check the vehicle length (callback) */
		uint16 veh_len = CALLBACK_FAILED;
		if (e_u->GetGRF() != NULL && e_u->GetGRF()->grf_version >= 8) {
			/* Use callback 36 */
			veh_len = GetVehicleProperty(u, PROP_TRAIN_SHORTEN_FACTOR, CALLBACK_FAILED);

			if (veh_len != CALLBACK_FAILED && veh_len >= VEHICLE_LENGTH) {
				ErrorUnknownCallbackResult(e_u->GetGRFID(), CBID_VEHICLE_LENGTH, veh_len);
			}
		} else if (HasBit(e_u->info.callback_mask, CBM_VEHICLE_LENGTH)) {
			/* Use callback 11 */
			veh_len = GetVehicleCallback(CBID_VEHICLE_LENGTH, 0, 0, u->engine_type, u);
		}
		if (veh_len == CALLBACK_FAILED) veh_len = rvi_u->shorten_factor;
		veh_len = VEHICLE_LENGTH - Clamp(veh_len, 0, VEHICLE_LENGTH - 1);

		if (allowed_changes & CCF_LENGTH) {
			/* Update vehicle length. */
			u->gcache.cached_veh_length = veh_len;
		} else {
			/* Verify length hasn't changed. */
			if (veh_len != u->gcache.cached_veh_length) VehicleLengthChanged(u);
		}

		this->gcache.cached_total_length += u->gcache.cached_veh_length;
		this->InvalidateNewGRFCache();
		u->InvalidateNewGRFCache();
	}

	/* store consist weight/max speed in cache */
	this->vcache.cached_max_speed = max_speed;
	this->tcache.cached_tilt = train_can_tilt;
	this->tcache.cached_max_curve_speed = this->GetCurveSpeedLimit();

	/* recalculate cached weights and power too (we do this *after* the rest, so it is known which wagons are powered and need extra weight added) */
	this->CargoChanged();

	if (this->IsFrontEngine()) {
		this->UpdateAcceleration();
		if (!HasBit(this->subtype, GVSF_VIRTUAL)) SetWindowDirty(WC_VEHICLE_DETAILS, this->index);
		InvalidateWindowData(WC_VEHICLE_REFIT, this->index, VIWD_CONSIST_CHANGED);
		InvalidateWindowData(WC_VEHICLE_ORDERS, this->index, VIWD_CONSIST_CHANGED);
		InvalidateNewGRFInspectWindow(GSF_TRAINS, this->index);
	}
}

/**
 * Get the fraction of the vehicle's current tile which is in front of it.
 * This is equal to how many more steps it could travel without having to stop/reverse if it was an end of line.
 *
 * See also wrapper without x_pos, y_pos in train.h
 *
 * @param v              the vehicle to use (not required to be the front)
 * @param x_pos          vehicle x position
 * @param y_pos          vehicle y position
 * @return the fraction of the current tile in front of the vehicle
 */
int GetTileMarginInFrontOfTrain(const Train *v, int x_pos, int y_pos)
{
	if (IsDiagonalDirection(v->direction)) {
		DiagDirection dir = DirToDiagDir(v->direction);
		int offset = ((DiagDirToAxis(dir) == AXIS_X) ? x_pos : y_pos) & 0xF;
		return ((dir == DIAGDIR_SE || dir == DIAGDIR_SW) ? TILE_SIZE - 1 - offset : offset) - ((v->gcache.cached_veh_length + 1) / 2);
	} else {
		/* Calc position within the current tile */
		uint x = x_pos & 0xF;
		uint y = y_pos & 0xF;

		/* for non-diagonal directions, x will be 1, 3, 5, ..., 15 */
		switch (v->direction) {
			case DIR_N : x = ~x + ~y + 25; break;
			case DIR_E : x = ~x + y + 9;   break;
			case DIR_S : x = x + y - 7;    break;
			case DIR_W : x = ~y + x + 9;   break;
			default: break;
		}
		x >>= 1; // x is now in range 0 ... 7
		return (TILE_SIZE / 2) - 1 - x - (v->gcache.cached_veh_length + 1) / 2;
	}
}

/**
 * Get the stop location of (the center) of the front vehicle of a train at
 * a platform of a station.
 *
 * See also wrapper without x_pos, y_pos in train.h
 *
 * @param station_id     the ID of the station where we're stopping
 * @param tile           the tile where the vehicle currently is
 * @param v              the vehicle to get the stop location of
 * @param station_ahead  'return' the amount of 1/16th tiles in front of the train
 * @param station_length 'return' the station length in 1/16th tiles
 * @param x_pos          vehicle x position
 * @param y_pos          vehicle y position
 * @return the location, calculated from the begin of the station to stop at.
 */
int GetTrainStopLocation(StationID station_id, TileIndex tile, Train *v, int *station_ahead, int *station_length, int x_pos, int y_pos)
{
	Train *front = v->First();
	const Station *st = Station::Get(station_id);
	*station_ahead  = st->GetPlatformLength(tile, DirToDiagDir(v->direction)) * TILE_SIZE;
	*station_length = st->GetPlatformLength(tile) * TILE_SIZE;

	/* Default to the middle of the station for stations stops that are not in
	 * the order list like intermediate stations when non-stop is disabled */
	OrderStopLocation osl = OSL_PLATFORM_MIDDLE;
	if (front->current_order.IsType(OT_GOTO_STATION) && front->current_order.GetDestination() == station_id) {
		osl = front->current_order.GetStopLocation();
	} else if (front->current_order.IsType(OT_LOADING_ADVANCE) && front->current_order.GetDestination() == station_id) {
		osl = OSL_PLATFORM_THROUGH;
	}
	int overhang = front->gcache.cached_total_length - *station_length;
	int adjust = 0;
	if (osl == OSL_PLATFORM_THROUGH && overhang > 0) {
		for (Train *u = front; u != NULL; u = u->Next()) {
			/* Passengers may not be through-loaded */
			if (u->cargo_cap > 0 && IsCargoInClass(u->cargo_type, CC_PASSENGERS)) {
				osl = OSL_PLATFORM_FAR_END;
				break;
			}
		}
	}
	if (osl == OSL_PLATFORM_THROUGH && overhang > 0) {
		/* The train is longer than the station, and we can run through the station to load/unload */
		for (Train *u = v; u != nullptr; u = u->Next()) {
			if (overhang > 0 && !HasBit(u->flags, VRF_BEYOND_PLATFORM_END) && !u->IsArticulatedPart()) {
				bool skip = true;
				for (const Train *part = u; part != nullptr; part = part->HasArticulatedPart() ? part->GetNextArticulatedPart() : nullptr) {
					if (part->cargo_cap != 0) {
						skip = false;
						break;
					}
				}
				if (skip) {
					for (Train *part = u; part != nullptr; part = part->HasArticulatedPart() ? part->GetNextArticulatedPart() : nullptr) {
						SetBit(part->flags, VRF_BEYOND_PLATFORM_END);
					}
				}
			}
			if (HasBit(u->flags, VRF_BEYOND_PLATFORM_END)) {
				overhang -= u->gcache.cached_veh_length;
				adjust += u->gcache.cached_veh_length;
			} else {
				break;
			}
		}
		for (Train *u = front; u != v; u = u->Next()) overhang -= u->gcache.cached_veh_length; // only advance until rear of train is in platform
		if (overhang < 0) adjust += overhang;
	} else if (overhang >= 0) {
		/* The train is longer than the station, make it stop at the far end of the platform */
		osl = OSL_PLATFORM_FAR_END;
	}

	/* The stop location of the FRONT! of the train */
	int stop;
	switch (osl) {
		default: NOT_REACHED();

		case OSL_PLATFORM_NEAR_END:
			stop = front->gcache.cached_total_length;
			break;

		case OSL_PLATFORM_MIDDLE:
			stop = *station_length - (*station_length -front->gcache.cached_total_length) / 2;
			break;

		case OSL_PLATFORM_FAR_END:
		case OSL_PLATFORM_THROUGH:
			stop = *station_length;
			break;
	}

	/* Subtract half the front vehicle length of the train so we get the real
	 * stop location of the train. */
	int result = stop - ((v->gcache.cached_veh_length + 1) / 2) + adjust;

	if (osl == OSL_PLATFORM_THROUGH && v != front) {
		/* Check front of train for obstructions */

		if (TrainCanLeaveTile(front)) {
			/* Determine the non-diagonal direction in which we will exit this tile */
			DiagDirection dir = TrainExitDir(front->direction, front->track);
			/* Calculate next tile */
			TileIndex tile = front->tile + TileOffsByDiagDir(dir);

			/* Determine the track status on the next tile */
			TrackStatus ts = GetTileTrackStatus(tile, TRANSPORT_RAIL, 0, ReverseDiagDir(dir));
			TrackdirBits trackdirbits = TrackStatusToTrackdirBits(ts) & DiagdirReachesTrackdirs(dir);

			/* mask unreachable track bits if we are forbidden to do 90deg turns */
			TrackBits bits = TrackdirBitsToTrackBits(trackdirbits);
			if (_settings_game.pf.forbid_90_deg) {
				bits &= ~TrackCrossesTracks(FindFirstTrack(front->track));
			}

			if (bits == TRACK_BIT_NONE || !CheckCompatibleRail(front, tile) || IsRailDepotTile(tile) ||
					(KillFirstBit(trackdirbits) == TRACKDIR_BIT_NONE && HasOnewaySignalBlockingTrackdir(tile, FindFirstTrackdir(trackdirbits)))) {
				/* next tile is an effective dead end */
				int current_platform_remaining = *station_ahead - TILE_SIZE + GetTileMarginInFrontOfTrain(v);
				int limit = GetTileMarginInFrontOfTrain(front) + (*station_length - current_platform_remaining) - ((v->gcache.cached_veh_length + 1) / 2);
				result = min(limit, result);
			}
		}
	}

	return result;
}


/**
 * Computes train speed limit caused by curves
 * @return imposed speed limit
 */
int Train::GetCurveSpeedLimit() const
{
	assert(this->First() == this);

	static const int absolute_max_speed = UINT16_MAX;
	int max_speed = absolute_max_speed;

	if (_settings_game.vehicle.train_acceleration_model == AM_ORIGINAL) return max_speed;

	int curvecount[2] = {0, 0};

	/* first find the curve speed limit */
	int numcurve = 0;
	int sum = 0;
	int pos = 0;
	int lastpos = -1;
	for (const Vehicle *u = this; u->Next() != NULL; u = u->Next(), pos++) {
		Direction this_dir = u->direction;
		Direction next_dir = u->Next()->direction;

		DirDiff dirdiff = DirDifference(this_dir, next_dir);
		if (dirdiff == DIRDIFF_SAME) continue;

		if (dirdiff == DIRDIFF_45LEFT) curvecount[0]++;
		if (dirdiff == DIRDIFF_45RIGHT) curvecount[1]++;
		if (dirdiff == DIRDIFF_45LEFT || dirdiff == DIRDIFF_45RIGHT) {
			if (lastpos != -1) {
				numcurve++;
				sum += pos - lastpos;
				if (pos - lastpos == 1 && max_speed > 88) {
					max_speed = 88;
				}
			}
			lastpos = pos;
		}

		/* if we have a 90 degree turn, fix the speed limit to 60 */
		if (dirdiff == DIRDIFF_90LEFT || dirdiff == DIRDIFF_90RIGHT) {
			max_speed = 61;
		}
	}

	if (numcurve > 0 && max_speed > 88) {
		if (curvecount[0] == 1 && curvecount[1] == 1) {
			max_speed = absolute_max_speed;
		} else {
			sum /= numcurve;
			max_speed = 232 - (13 - Clamp(sum, 1, 12)) * (13 - Clamp(sum, 1, 12));
		}
	}

	if (max_speed != absolute_max_speed) {
		/* Apply the engine's rail type curve speed advantage, if it slowed by curves */
		const RailtypeInfo *rti = GetRailTypeInfo(this->railtype);
		max_speed += (max_speed / 2) * rti->curve_speed;

		if (this->tcache.cached_tilt) {
			/* Apply max_speed bonus of 20% for a tilting train */
			max_speed += max_speed / 5;
		}
	}

	return max_speed;
}

/**
 * Calculates the maximum speed of the vehicle under its current conditions.
 * @return Maximum speed of the vehicle.
 */
int Train::GetCurrentMaxSpeed() const
{
	int max_speed = _settings_game.vehicle.train_acceleration_model == AM_ORIGINAL ?
			this->gcache.cached_max_track_speed :
			this->tcache.cached_max_curve_speed;

	if (_settings_game.vehicle.train_acceleration_model == AM_REALISTIC) {
		Train *v_platform = const_cast<Train *>(this->GetStationLoadingVehicle());
		TileIndex platform_tile = v_platform->tile;
		if (IsRailStationTile(platform_tile)) {
			StationID sid = GetStationIndex(platform_tile);
			if (this->current_order.ShouldStopAtStation(this, sid)) {
				int station_ahead;
				int station_length;
				int stop_at = GetTrainStopLocation(sid, platform_tile, v_platform, &station_ahead, &station_length);

				/* The distance to go is whatever is still ahead of the train minus the
				 * distance from the train's stop location to the end of the platform */
				int distance_to_go = station_ahead / TILE_SIZE - (station_length - stop_at) / TILE_SIZE;

				if (distance_to_go > 0) {
					int st_max_speed = 120;

					int delta_v = this->cur_speed / (distance_to_go + 1);
					if (max_speed > (this->cur_speed - delta_v)) {
						st_max_speed = this->cur_speed - (delta_v / 10);
					}

					st_max_speed = max(st_max_speed, 25 * distance_to_go);
					max_speed = min(max_speed, st_max_speed);
				}
			}
		}
	}

	for (const Train *u = this; u != NULL; u = u->Next()) {
		if (_settings_game.vehicle.train_acceleration_model == AM_REALISTIC && u->track == TRACK_BIT_DEPOT) {
			max_speed = min(max_speed, 61);
			break;
		}

		/* Vehicle is on the middle part of a bridge. */
		if (u->track == TRACK_BIT_WORMHOLE && !(u->vehstatus & VS_HIDDEN)) {
			max_speed = min(max_speed, GetBridgeSpec(GetBridgeType(u->tile))->speed);
		}
	}

	max_speed = min(max_speed, this->current_order.GetMaxSpeed());
	if (HasBit(this->flags, VRF_BREAKDOWN_SPEED)) {
		max_speed = min(max_speed, this->GetBreakdownSpeed());
	}

	if (this->current_order.IsType(OT_LOADING_ADVANCE)) max_speed = min(max_speed, 15);

	return min(max_speed, this->gcache.cached_max_track_speed);
}

/** Update acceleration of the train from the cached power and weight. */
void Train::UpdateAcceleration()
{
	assert(this->IsFrontEngine() || this->IsFreeWagon());

	uint power = this->gcache.cached_power;
	uint weight = this->gcache.cached_weight;
	assert(weight != 0);
	this->acceleration = Clamp(power / weight * 4, 1, 255);

	if (_settings_game.vehicle.improved_breakdowns) {
		if (_settings_game.vehicle.train_acceleration_model == AM_ORIGINAL) {
			this->breakdown_chance_factor = max(128 * 3 / (this->tcache.cached_num_engines + 2), 5);
		}
	}
}

/**
 * Get the width of a train vehicle image in the GUI.
 * @param offset Additional offset for positioning the sprite; set to NULL if not needed
 * @return Width in pixels
 */
int Train::GetDisplayImageWidth(Point *offset) const
{
	int reference_width = TRAININFO_DEFAULT_VEHICLE_WIDTH;
	int vehicle_pitch = 0;

	const Engine *e = this->GetEngine();
	if (e->GetGRF() != NULL && is_custom_sprite(e->u.rail.image_index)) {
		reference_width = e->GetGRF()->traininfo_vehicle_width;
		vehicle_pitch = e->GetGRF()->traininfo_vehicle_pitch;
	}

	if (offset != NULL) {
		offset->x = ScaleGUITrad(reference_width) / 2;
		offset->y = ScaleGUITrad(vehicle_pitch);
	}
	return ScaleGUITrad(this->gcache.cached_veh_length * reference_width / VEHICLE_LENGTH);
}

static SpriteID GetDefaultTrainSprite(uint8 spritenum, Direction direction)
{
	assert(IsValidImageIndex<VEH_TRAIN>(spritenum));
	return ((direction + _engine_sprite_add[spritenum]) & _engine_sprite_and[spritenum]) + _engine_sprite_base[spritenum];
}

/**
 * Get the sprite to display the train.
 * @param direction Direction of view/travel.
 * @param image_type Visualisation context.
 * @return Sprite to display.
 */
void Train::GetImage(Direction direction, EngineImageType image_type, VehicleSpriteSeq *result) const
{
	uint8 spritenum = this->spritenum;

	if (HasBit(this->flags, VRF_REVERSE_DIRECTION)) direction = ReverseDir(direction);

	if (is_custom_sprite(spritenum)) {
		GetCustomVehicleSprite(this, (Direction)(direction + 4 * IS_CUSTOM_SECONDHEAD_SPRITE(spritenum)), image_type, result);
		if (result->IsValid()) return;

		spritenum = this->GetEngine()->original_image_index;
	}

	assert(IsValidImageIndex<VEH_TRAIN>(spritenum));
	SpriteID sprite = GetDefaultTrainSprite(spritenum, direction);

	if (this->cargo.StoredCount() >= this->cargo_cap / 2U) sprite += _wagon_full_adder[spritenum];

	result->Set(sprite);
}

static void GetRailIcon(EngineID engine, bool rear_head, int &y, EngineImageType image_type, VehicleSpriteSeq *result)
{
	const Engine *e = Engine::Get(engine);
	Direction dir = rear_head ? DIR_E : DIR_W;
	uint8 spritenum = e->u.rail.image_index;

	if (is_custom_sprite(spritenum)) {
		GetCustomVehicleIcon(engine, dir, image_type, result);
		if (result->IsValid()) {
			if (e->GetGRF() != NULL) {
				y += ScaleGUITrad(e->GetGRF()->traininfo_vehicle_pitch);
			}
			return;
		}

		spritenum = Engine::Get(engine)->original_image_index;
	}

	if (rear_head) spritenum++;

	result->Set(GetDefaultTrainSprite(spritenum, DIR_W));
}

void DrawTrainEngine(int left, int right, int preferred_x, int y, EngineID engine, PaletteID pal, EngineImageType image_type)
{
	if (RailVehInfo(engine)->railveh_type == RAILVEH_MULTIHEAD) {
		int yf = y;
		int yr = y;

		VehicleSpriteSeq seqf, seqr;
		GetRailIcon(engine, false, yf, image_type, &seqf);
		GetRailIcon(engine, true, yr, image_type, &seqr);

		Rect16 rectf = seqf.GetBounds();
		Rect16 rectr = seqr.GetBounds();

		preferred_x = SoftClamp(preferred_x,
				left - UnScaleGUI(rectf.left) + ScaleGUITrad(14),
				right - UnScaleGUI(rectr.right) - ScaleGUITrad(15));

		seqf.Draw(preferred_x - ScaleGUITrad(14), yf, pal, pal == PALETTE_CRASH);
		seqr.Draw(preferred_x + ScaleGUITrad(15), yr, pal, pal == PALETTE_CRASH);
	} else {
		VehicleSpriteSeq seq;
		GetRailIcon(engine, false, y, image_type, &seq);

		Rect16 rect = seq.GetBounds();
		preferred_x = Clamp(preferred_x,
				left - UnScaleGUI(rect.left),
				right - UnScaleGUI(rect.right));

		seq.Draw(preferred_x, y, pal, pal == PALETTE_CRASH);
	}
}

/**
 * Get the size of the sprite of a train sprite heading west, or both heads (used for lists).
 * @param engine The engine to get the sprite from.
 * @param[out] width The width of the sprite.
 * @param[out] height The height of the sprite.
 * @param[out] xoffs Number of pixels to shift the sprite to the right.
 * @param[out] yoffs Number of pixels to shift the sprite downwards.
 * @param image_type Context the sprite is used in.
 */
void GetTrainSpriteSize(EngineID engine, uint &width, uint &height, int &xoffs, int &yoffs, EngineImageType image_type)
{
	int y = 0;

	VehicleSpriteSeq seq;
	GetRailIcon(engine, false, y, image_type, &seq);

	Rect16 rect = seq.GetBounds();

	width  = UnScaleGUI(rect.right - rect.left + 1);
	height = UnScaleGUI(rect.bottom - rect.top + 1);
	xoffs  = UnScaleGUI(rect.left);
	yoffs  = UnScaleGUI(rect.top);

	if (RailVehInfo(engine)->railveh_type == RAILVEH_MULTIHEAD) {
		GetRailIcon(engine, true, y, image_type, &seq);
		rect = seq.GetBounds();

		/* Calculate values relative to an imaginary center between the two sprites. */
		width = ScaleGUITrad(TRAININFO_DEFAULT_VEHICLE_WIDTH) + UnScaleGUI(rect.right) - xoffs;
		height = max<uint>(height, UnScaleGUI(rect.bottom - rect.top + 1));
		xoffs  = xoffs - ScaleGUITrad(TRAININFO_DEFAULT_VEHICLE_WIDTH) / 2;
		yoffs  = min(yoffs, UnScaleGUI(rect.top));
	}
}

/**
 * Build a railroad wagon.
 * @param tile     tile of the depot where rail-vehicle is built.
 * @param flags    type of operation.
 * @param e        the engine to build.
 * @param ret[out] the vehicle that has been built.
 * @return the cost of this operation or an error.
 */
static CommandCost CmdBuildRailWagon(TileIndex tile, DoCommandFlag flags, const Engine *e, Vehicle **ret)
{
	const RailVehicleInfo *rvi = &e->u.rail;

	/* Check that the wagon can drive on the track in question */
	if (!IsCompatibleRail(rvi->railtype, GetRailType(tile))) return CMD_ERROR;

	if (flags & DC_EXEC) {
		Train *v = new Train();
		*ret = v;
		v->spritenum = rvi->image_index;

		v->engine_type = e->index;
		v->gcache.first_engine = INVALID_ENGINE; // needs to be set before first callback

		DiagDirection dir = GetRailDepotDirection(tile);

		v->direction = DiagDirToDir(dir);
		v->tile = tile;

		int x = TileX(tile) * TILE_SIZE | _vehicle_initial_x_fract[dir];
		int y = TileY(tile) * TILE_SIZE | _vehicle_initial_y_fract[dir];

		v->x_pos = x;
		v->y_pos = y;
		v->z_pos = GetSlopePixelZ(x, y);
		v->owner = _current_company;
		v->track = TRACK_BIT_DEPOT;
		v->vehstatus = VS_HIDDEN | VS_DEFPAL;
		v->reverse_distance = 0;

		v->SetWagon();

		v->SetFreeWagon();
		InvalidateWindowData(WC_VEHICLE_DEPOT, v->tile);

		v->cargo_type = e->GetDefaultCargoType();
		v->cargo_cap = rvi->capacity;
		v->refit_cap = 0;

		v->railtype = rvi->railtype;

		v->date_of_last_service = _date;
		v->build_year = _cur_year;
		v->sprite_seq.Set(SPR_IMG_QUERY);
		v->random_bits = VehicleRandomBits();

		v->group_id = DEFAULT_GROUP;

		AddArticulatedParts(v);

		_new_vehicle_id = v->index;

		v->UpdatePosition();
		v->First()->ConsistChanged(CCF_ARRANGE);
		UpdateTrainGroupID(v->First());

		CheckConsistencyOfArticulatedVehicle(v);

		/* Try to connect the vehicle to one of free chains of wagons. */
		Train *w;
		FOR_ALL_TRAINS(w) {
			if (w->tile == tile &&              ///< Same depot
					w->IsFreeWagon() &&             ///< A free wagon chain
					w->engine_type == e->index &&   ///< Same type
					w->First() != v &&              ///< Don't connect to ourself
					!(w->vehstatus & VS_CRASHED) && ///< Not crashed/flooded
					w->owner == v->owner) {         ///< Same owner
				DoCommand(0, v->index | 1 << 20, w->Last()->index, DC_EXEC, CMD_MOVE_RAIL_VEHICLE);
				break;
			}
		}
	}

	return CommandCost();
}

/** Move all free vehicles in the depot to the train */
static void NormalizeTrainVehInDepot(const Train *u)
{
	const Train *v;
	FOR_ALL_TRAINS(v) {
		if (v->IsFreeWagon() && v->tile == u->tile &&
				v->track == TRACK_BIT_DEPOT &&
				v->owner == u->owner) {
			if (DoCommand(0, v->index | 1 << 20, u->index, DC_EXEC,
					CMD_MOVE_RAIL_VEHICLE).Failed())
				break;
		}
	}
}

static void AddRearEngineToMultiheadedTrain(Train *v)
{
	Train *u = new Train();
	v->value >>= 1;
	u->value = v->value;
	u->direction = v->direction;
	u->owner = v->owner;
	u->tile = v->tile;
	u->x_pos = v->x_pos;
	u->y_pos = v->y_pos;
	u->z_pos = v->z_pos;
	u->track = TRACK_BIT_DEPOT;
	u->vehstatus = v->vehstatus & ~VS_STOPPED;
	u->spritenum = v->spritenum + 1;
	u->cargo_type = v->cargo_type;
	u->cargo_subtype = v->cargo_subtype;
	u->cargo_cap = v->cargo_cap;
	u->refit_cap = v->refit_cap;
	u->railtype = v->railtype;
	u->engine_type = v->engine_type;
	u->reliability = v->reliability;
	u->reliability_spd_dec = v->reliability_spd_dec;
	u->date_of_last_service = v->date_of_last_service;
	u->build_year = v->build_year;
	u->sprite_seq.Set(SPR_IMG_QUERY);
	u->random_bits = VehicleRandomBits();
	v->SetMultiheaded();
	u->SetMultiheaded();
	v->SetNext(u);
	u->UpdatePosition();

	/* Now we need to link the front and rear engines together */
	v->other_multiheaded_part = u;
	u->other_multiheaded_part = v;
}

/**
 * Build a railroad vehicle.
 * @param tile     tile of the depot where rail-vehicle is built.
 * @param flags    type of operation.
 * @param e        the engine to build.
 * @param data     bit 0 prevents any free cars from being added to the train.
 * @param ret[out] the vehicle that has been built.
 * @return the cost of this operation or an error.
 */
CommandCost CmdBuildRailVehicle(TileIndex tile, DoCommandFlag flags, const Engine *e, uint16 data, Vehicle **ret)
{
	const RailVehicleInfo *rvi = &e->u.rail;

	if (rvi->railveh_type == RAILVEH_WAGON) return CmdBuildRailWagon(tile, flags, e, ret);

	/* Check if depot and new engine uses the same kind of tracks *
	 * We need to see if the engine got power on the tile to avoid electric engines in non-electric depots */
	if (!HasPowerOnRail(rvi->railtype, GetRailType(tile))) return CMD_ERROR;

	if (flags & DC_EXEC) {
		DiagDirection dir = GetRailDepotDirection(tile);
		int x = TileX(tile) * TILE_SIZE + _vehicle_initial_x_fract[dir];
		int y = TileY(tile) * TILE_SIZE + _vehicle_initial_y_fract[dir];

		Train *v = new Train();
		*ret = v;
		v->direction = DiagDirToDir(dir);
		v->tile = tile;
		v->owner = _current_company;
		v->x_pos = x;
		v->y_pos = y;
		v->z_pos = GetSlopePixelZ(x, y);
		v->track = TRACK_BIT_DEPOT;
		v->vehstatus = VS_HIDDEN | VS_STOPPED | VS_DEFPAL;
		v->spritenum = rvi->image_index;
		v->cargo_type = e->GetDefaultCargoType();
		v->cargo_cap = rvi->capacity;
		v->refit_cap = 0;
		v->last_station_visited = INVALID_STATION;
		v->last_loading_station = INVALID_STATION;
		v->reverse_distance = 0;

		v->engine_type = e->index;
		v->gcache.first_engine = INVALID_ENGINE; // needs to be set before first callback

		v->reliability = e->reliability;
		v->reliability_spd_dec = e->reliability_spd_dec;
		v->max_age = e->GetLifeLengthInDays();

		v->railtype = rvi->railtype;
		_new_vehicle_id = v->index;

		v->SetServiceInterval(Company::Get(_current_company)->settings.vehicle.servint_trains);
		v->date_of_last_service = _date;
		v->build_year = _cur_year;
		v->sprite_seq.Set(SPR_IMG_QUERY);
		v->random_bits = VehicleRandomBits();

		if (e->flags & ENGINE_EXCLUSIVE_PREVIEW) SetBit(v->vehicle_flags, VF_BUILT_AS_PROTOTYPE);
		v->SetServiceIntervalIsPercent(Company::Get(_current_company)->settings.vehicle.servint_ispercent);
		SB(v->vehicle_flags, VF_AUTOMATE_TIMETABLE, 1, Company::Get(_current_company)->settings.vehicle.auto_timetable_by_default);
		SB(v->vehicle_flags, VF_TIMETABLE_SEPARATION, 1, Company::Get(_current_company)->settings.vehicle.auto_separation_by_default);

		v->group_id = DEFAULT_GROUP;

		v->SetFrontEngine();
		v->SetEngine();

		v->UpdatePosition();

		if (rvi->railveh_type == RAILVEH_MULTIHEAD) {
			AddRearEngineToMultiheadedTrain(v);
		} else {
			AddArticulatedParts(v);
		}

		v->ConsistChanged(CCF_ARRANGE);
		UpdateTrainGroupID(v);

		if (!HasBit(data, 0) && !(flags & DC_AUTOREPLACE)) { // check if the cars should be added to the new vehicle
			NormalizeTrainVehInDepot(v);
		}

		CheckConsistencyOfArticulatedVehicle(v);
	}

	return CommandCost();
}

static Train *FindGoodVehiclePos(const Train *src)
{
	EngineID eng = src->engine_type;
	TileIndex tile = src->tile;

	Train *dst;
	FOR_ALL_TRAINS(dst) {
		if (dst->IsFreeWagon() && dst->tile == tile && !(dst->vehstatus & VS_CRASHED) && dst->owner == src->owner) {
			/* check so all vehicles in the line have the same engine. */
			Train *t = dst;
			while (t->engine_type == eng) {
				t = t->Next();
				if (t == NULL) return dst;
			}
		}
	}

	return NULL;
}

/** Helper type for lists/vectors of trains */
typedef SmallVector<Train *, 16> TrainList;

/**
 * Make a backup of a train into a train list.
 * @param list to make the backup in
 * @param t    the train to make the backup of
 */
static void MakeTrainBackup(TrainList &list, Train *t)
{
	for (; t != NULL; t = t->Next()) *list.Append() = t;
}

/**
 * Restore the train from the backup list.
 * @param list the train to restore.
 */
static void RestoreTrainBackup(TrainList &list)
{
	/* No train, nothing to do. */
	if (list.Length() == 0) return;

	Train *prev = NULL;
	/* Iterate over the list and rebuild it. */
	for (Train **iter = list.Begin(); iter != list.End(); iter++) {
		Train *t = *iter;
		if (prev != NULL) {
			prev->SetNext(t);
		} else if (t->Previous() != NULL) {
			/* Make sure the head of the train is always the first in the chain. */
			t->Previous()->SetNext(NULL);
		}
		prev = t;
	}
}

/**
 * Remove the given wagon from its consist.
 * @param part the part of the train to remove.
 * @param chain whether to remove the whole chain.
 */
static void RemoveFromConsist(Train *part, bool chain = false)
{
	Train *tail = chain ? part->Last() : part->GetLastEnginePart();

	/* Unlink at the front, but make it point to the next
	 * vehicle after the to be remove part. */
	if (part->Previous() != NULL) part->Previous()->SetNext(tail->Next());

	/* Unlink at the back */
	tail->SetNext(NULL);
}

/**
 * Inserts a chain into the train at dst.
 * @param dst   the place where to append after.
 * @param chain the chain to actually add.
 */
static void InsertInConsist(Train *dst, Train *chain)
{
	/* We do not want to add something in the middle of an articulated part. */
	assert(dst->Next() == NULL || !dst->Next()->IsArticulatedPart());

	chain->Last()->SetNext(dst->Next());
	dst->SetNext(chain);
}

/**
 * Normalise the dual heads in the train, i.e. if one is
 * missing move that one to this train.
 * @param t the train to normalise.
 */
static void NormaliseDualHeads(Train *t)
{
	for (; t != NULL; t = t->GetNextVehicle()) {
		if (!t->IsMultiheaded() || !t->IsEngine()) continue;

		/* Make sure that there are no free cars before next engine */
		Train *u;
		for (u = t; u->Next() != NULL && !u->Next()->IsEngine(); u = u->Next()) {}

		if (u == t->other_multiheaded_part) continue;

		/* Remove the part from the 'wrong' train */
		RemoveFromConsist(t->other_multiheaded_part);
		/* And add it to the 'right' train */
		InsertInConsist(u, t->other_multiheaded_part);
	}
}

/**
 * Normalise the sub types of the parts in this chain.
 * @param chain the chain to normalise.
 */
static void NormaliseSubtypes(Train *chain)
{
	/* Nothing to do */
	if (chain == NULL) return;

	/* We must be the first in the chain. */
	assert(chain->Previous() == NULL);

	/* Set the appropriate bits for the first in the chain. */
	if (chain->IsWagon()) {
		chain->SetFreeWagon();
	} else {
		assert(chain->IsEngine());
		chain->SetFrontEngine();
	}

	/* Now clear the bits for the rest of the chain */
	for (Train *t = chain->Next(); t != NULL; t = t->Next()) {
		t->ClearFreeWagon();
		t->ClearFrontEngine();
	}
}

/**
 * Check/validate whether we may actually build a new train.
 * @note All vehicles are/were 'heads' of their chains.
 * @param original_dst The original destination chain.
 * @param dst          The destination chain after constructing the train.
 * @param original_dst The original source chain.
 * @param dst          The source chain after constructing the train.
 * @return possible error of this command.
 */
static CommandCost CheckNewTrain(Train *original_dst, Train *dst, Train *original_src, Train *src)
{
	/* Just add 'new' engines and subtract the original ones.
	 * If that's less than or equal to 0 we can be sure we did
	 * not add any engines (read: trains) along the way. */
	if ((src          != NULL && src->IsEngine()          ? 1 : 0) +
			(dst          != NULL && dst->IsEngine()          ? 1 : 0) -
			(original_src != NULL && original_src->IsEngine() ? 1 : 0) -
			(original_dst != NULL && original_dst->IsEngine() ? 1 : 0) <= 0) {
		return CommandCost();
	}

	/* Get a free unit number and check whether it's within the bounds.
	 * There will always be a maximum of one new train. */
	if (GetFreeUnitNumber(VEH_TRAIN) <= _settings_game.vehicle.max_trains) return CommandCost();

	return_cmd_error(STR_ERROR_TOO_MANY_VEHICLES_IN_GAME);
}

/**
 * Check whether the train parts can be attached.
 * @param t the train to check
 * @return possible error of this command.
 */
static CommandCost CheckTrainAttachment(Train *t)
{
	/* No multi-part train, no need to check. */
	if (t == NULL || t->Next() == NULL || !t->IsEngine()) return CommandCost();

	/* The maximum length for a train. For each part we decrease this by one
	 * and if the result is negative the train is simply too long. */
	int allowed_len = _settings_game.vehicle.max_train_length * TILE_SIZE - t->gcache.cached_veh_length;

	Train *head = t;
	Train *prev = t;

	/* Break the prev -> t link so it always holds within the loop. */
	t = t->Next();
	prev->SetNext(NULL);

	/* Make sure the cache is cleared. */
	head->InvalidateNewGRFCache();

	while (t != NULL) {
		allowed_len -= t->gcache.cached_veh_length;

		Train *next = t->Next();

		/* Unlink the to-be-added piece; it is already unlinked from the previous
		 * part due to the fact that the prev -> t link is broken. */
		t->SetNext(NULL);

		/* Don't check callback for articulated or rear dual headed parts */
		if (!t->IsArticulatedPart() && !t->IsRearDualheaded()) {
			/* Back up and clear the first_engine data to avoid using wagon override group */
			EngineID first_engine = t->gcache.first_engine;
			t->gcache.first_engine = INVALID_ENGINE;

			/* We don't want the cache to interfere. head's cache is cleared before
			 * the loop and after each callback does not need to be cleared here. */
			t->InvalidateNewGRFCache();

			uint16 callback = GetVehicleCallbackParent(CBID_TRAIN_ALLOW_WAGON_ATTACH, 0, 0, head->engine_type, t, head);

			/* Restore original first_engine data */
			t->gcache.first_engine = first_engine;

			/* We do not want to remember any cached variables from the test run */
			t->InvalidateNewGRFCache();
			head->InvalidateNewGRFCache();

			if (callback != CALLBACK_FAILED) {
				/* A failing callback means everything is okay */
				StringID error = STR_NULL;

				if (head->GetGRF()->grf_version < 8) {
					if (callback == 0xFD) error = STR_ERROR_INCOMPATIBLE_RAIL_TYPES;
					if (callback  < 0xFD) error = GetGRFStringID(head->GetGRFID(), 0xD000 + callback);
					if (callback >= 0x100) ErrorUnknownCallbackResult(head->GetGRFID(), CBID_TRAIN_ALLOW_WAGON_ATTACH, callback);
				} else {
					if (callback < 0x400) {
						error = GetGRFStringID(head->GetGRFID(), 0xD000 + callback);
					} else {
						switch (callback) {
							case 0x400: // allow if railtypes match (always the case for OpenTTD)
							case 0x401: // allow
								break;

							default:    // unknown reason -> disallow
							case 0x402: // disallow attaching
								error = STR_ERROR_INCOMPATIBLE_RAIL_TYPES;
								break;
						}
					}
				}

				if (error != STR_NULL) return_cmd_error(error);
			}
		}

		/* And link it to the new part. */
		prev->SetNext(t);
		prev = t;
		t = next;
	}

	if (allowed_len < 0) return_cmd_error(STR_ERROR_TRAIN_TOO_LONG);
	return CommandCost();
}

/**
 * Validate whether we are going to create valid trains.
 * @note All vehicles are/were 'heads' of their chains.
 * @param original_dst The original destination chain.
 * @param dst          The destination chain after constructing the train.
 * @param original_dst The original source chain.
 * @param dst          The source chain after constructing the train.
 * @param check_limit  Whether to check the vehicle limit.
 * @return possible error of this command.
 */
static CommandCost ValidateTrains(Train *original_dst, Train *dst, Train *original_src, Train *src, bool check_limit)
{
	/* Check whether we may actually construct the trains. */
	CommandCost ret = CheckTrainAttachment(src);
	if (ret.Failed()) return ret;
	ret = CheckTrainAttachment(dst);
	if (ret.Failed()) return ret;

	/* Check whether we need to build a new train. */
	return check_limit ? CheckNewTrain(original_dst, dst, original_src, src) : CommandCost();
}

/**
 * Arrange the trains in the wanted way.
 * @param dst_head   The destination chain of the to be moved vehicle.
 * @param dst        The destination for the to be moved vehicle.
 * @param src_head   The source chain of the to be moved vehicle.
 * @param src        The to be moved vehicle.
 * @param move_chain Whether to move all vehicles after src or not.
 */
static void ArrangeTrains(Train **dst_head, Train *dst, Train **src_head, Train *src, bool move_chain)
{
	/* First determine the front of the two resulting trains */
	if (*src_head == *dst_head) {
		/* If we aren't moving part(s) to a new train, we are just moving the
		 * front back and there is not destination head. */
		*dst_head = NULL;
	} else if (*dst_head == NULL) {
		/* If we are moving to a new train the head of the move train would become
		 * the head of the new vehicle. */
		*dst_head = src;
	}

	if (src == *src_head) {
		/* If we are moving the front of a train then we are, in effect, creating
		 * a new head for the train. Point to that. Unless we are moving the whole
		 * train in which case there is not 'source' train anymore.
		 * In case we are a multiheaded part we want the complete thing to come
		 * with us, so src->GetNextUnit(), however... when we are e.g. a wagon
		 * that is followed by a rear multihead we do not want to include that. */
		*src_head = move_chain ? NULL :
				(src->IsMultiheaded() ? src->GetNextUnit() : src->GetNextVehicle());
	}

	/* Now it's just simply removing the part that we are going to move from the
	 * source train and *if* the destination is a not a new train add the chain
	 * at the destination location. */
	RemoveFromConsist(src, move_chain);
	if (*dst_head != src) InsertInConsist(dst, src);

	/* Now normalise the dual heads, that is move the dual heads around in such
	 * a way that the head and rear of a dual head are in the same train */
	NormaliseDualHeads(*src_head);
	NormaliseDualHeads(*dst_head);
}

/**
 * Normalise the head of the train again, i.e. that is tell the world that
 * we have changed and update all kinds of variables.
 * @param head the train to update.
 */
static void NormaliseTrainHead(Train *head)
{
	/* Not much to do! */
	if (head == NULL) return;

	/* Tell the 'world' the train changed. */
	head->ConsistChanged(CCF_ARRANGE);
	UpdateTrainGroupID(head);

	/* Not a front engine, i.e. a free wagon chain. No need to do more. */
	if (!head->IsFrontEngine()) return;

	/* Update the refit button and window */
	InvalidateWindowData(WC_VEHICLE_REFIT, head->index, VIWD_CONSIST_CHANGED);
	SetWindowWidgetDirty(WC_VEHICLE_VIEW, head->index, WID_VV_REFIT);

	/* If we don't have a unit number yet, set one. */
	if (head->unitnumber != 0) return;
	head->unitnumber = GetFreeUnitNumber(VEH_TRAIN);
}

/**
 * Move a rail vehicle around inside the depot.
 * @param tile unused
 * @param flags type of operation
 *              Note: DC_AUTOREPLACE is set when autoreplace tries to undo its modifications or moves vehicles to temporary locations inside the depot.
 * @param p1 various bitstuffed elements
 * - p1 (bit  0 - 19) source vehicle index
 * - p1 (bit      20) move all vehicles following the source vehicle
 * - p1 (bit      21) this is a virtual vehicle (for creating TemplateVehicles)
 * @param p2 what wagon to put the source wagon AFTER, XXX - INVALID_VEHICLE to make a new line
 * @param text unused
 * @return the cost of this operation or an error
 */
CommandCost CmdMoveRailVehicle(TileIndex tile, DoCommandFlag flags, uint32 p1, uint32 p2, const char *text)
{
	VehicleID s = GB(p1, 0, 20);
	VehicleID d = GB(p2, 0, 20);
	bool move_chain = HasBit(p1, 20);

	Train *src = Train::GetIfValid(s);
	if (src == NULL) return CMD_ERROR;

	CommandCost ret = CheckOwnership(src->owner);
	if (ret.Failed()) return ret;

	/* Do not allow moving crashed vehicles inside the depot, it is likely to cause asserts later */
	if (src->vehstatus & VS_CRASHED) return CMD_ERROR;

	/* if nothing is selected as destination, try and find a matching vehicle to drag to. */
	Train *dst;
	if (d == INVALID_VEHICLE) {
		dst = src->IsEngine() ? NULL : FindGoodVehiclePos(src);
	} else {
		dst = Train::GetIfValid(d);
		if (dst == NULL) return CMD_ERROR;

		CommandCost ret = CheckOwnership(dst->owner);
		if (ret.Failed()) return ret;

		/* Do not allow appending to crashed vehicles, too */
		if (dst->vehstatus & VS_CRASHED) return CMD_ERROR;
	}

	/* if an articulated part is being handled, deal with its parent vehicle */
	src = src->GetFirstEnginePart();
	if (dst != NULL) {
		dst = dst->GetFirstEnginePart();
		assert(HasBit(dst->subtype, GVSF_VIRTUAL) == HasBit(src->subtype, GVSF_VIRTUAL));
	}

	/* don't move the same vehicle.. */
	if (src == dst) return CommandCost();

	/* locate the head of the two chains */
	Train *src_head = src->First();
	assert(HasBit(src_head->subtype, GVSF_VIRTUAL) == HasBit(src->subtype, GVSF_VIRTUAL));
	Train *dst_head;
	if (dst != NULL) {
		dst_head = dst->First();
		assert(HasBit(dst_head->subtype, GVSF_VIRTUAL) == HasBit(dst->subtype, GVSF_VIRTUAL));
		if (dst_head->tile != src_head->tile) return CMD_ERROR;
		/* Now deal with articulated part of destination wagon */
		dst = dst->GetLastEnginePart();
	} else {
		dst_head = NULL;
	}

	if (src->IsRearDualheaded()) return_cmd_error(STR_ERROR_REAR_ENGINE_FOLLOW_FRONT);

	/* When moving all wagons, we can't have the same src_head and dst_head */
	if (move_chain && src_head == dst_head) return CommandCost();

	/* When moving a multiheaded part to be place after itself, bail out. */
	if (!move_chain && dst != NULL && dst->IsRearDualheaded() && src == dst->other_multiheaded_part) return CommandCost();

	/* Check if all vehicles in the source train are stopped inside a depot. */
	/* Do this check only if the vehicle to be moved is non-virtual */
	if (!HasBit(p1, 21)) {
		if (!src_head->IsStoppedInDepot()) return_cmd_error(STR_ERROR_TRAINS_CAN_ONLY_BE_ALTERED_INSIDE_A_DEPOT);
	}

	/* Check if all vehicles in the destination train are stopped inside a depot. */
	/* Do this check only if the destination vehicle is non-virtual */
	if (!HasBit(p1, 21)) {
		if (dst_head != NULL && !dst_head->IsStoppedInDepot()) return_cmd_error(STR_ERROR_TRAINS_CAN_ONLY_BE_ALTERED_INSIDE_A_DEPOT);
	}

	/* First make a backup of the order of the trains. That way we can do
	 * whatever we want with the order and later on easily revert. */
	TrainList original_src;
	TrainList original_dst;

	MakeTrainBackup(original_src, src_head);
	MakeTrainBackup(original_dst, dst_head);

	/* Also make backup of the original heads as ArrangeTrains can change them.
	 * For the destination head we do not care if it is the same as the source
	 * head because in that case it's just a copy. */
	Train *original_src_head = src_head;
	Train *original_dst_head = (dst_head == src_head ? NULL : dst_head);

	/* We want this information from before the rearrangement, but execute this after the validation.
	 * original_src_head can't be NULL; src is by definition != NULL, so src_head can't be NULL as
	 * src->GetFirst() always yields non-NULL, so eventually original_src_head != NULL as well. */
	bool original_src_head_front_engine = original_src_head->IsFrontEngine();
	bool original_dst_head_front_engine = original_dst_head != NULL && original_dst_head->IsFrontEngine();

	/* (Re)arrange the trains in the wanted arrangement. */
	ArrangeTrains(&dst_head, dst, &src_head, src, move_chain);

	if ((flags & DC_AUTOREPLACE) == 0) {
		/* If the autoreplace flag is set we do not need to test for the validity
		 * because we are going to revert the train to its original state. As we
		 * assume the original state was correct autoreplace can skip this. */
		CommandCost ret = ValidateTrains(original_dst_head, dst_head, original_src_head, src_head, true);
		if (ret.Failed()) {
			/* Restore the train we had. */
			RestoreTrainBackup(original_src);
			RestoreTrainBackup(original_dst);
			return ret;
		}
	}

	/* do it? */
	if (flags & DC_EXEC) {
		/* Remove old heads from the statistics */
		if (original_src_head_front_engine) GroupStatistics::CountVehicle(original_src_head, -1);
		if (original_dst_head_front_engine) GroupStatistics::CountVehicle(original_dst_head, -1);

		/* First normalise the sub types of the chains. */
		NormaliseSubtypes(src_head);
		NormaliseSubtypes(dst_head);

		/* There are 14 different cases:
		 *  1) front engine gets moved to a new train, it stays a front engine.
		 *     a) the 'next' part is a wagon that becomes a free wagon chain.
		 *     b) the 'next' part is an engine that becomes a front engine.
		 *     c) there is no 'next' part, nothing else happens
		 *  2) front engine gets moved to another train, it is not a front engine anymore
		 *     a) the 'next' part is a wagon that becomes a free wagon chain.
		 *     b) the 'next' part is an engine that becomes a front engine.
		 *     c) there is no 'next' part, nothing else happens
		 *  3) front engine gets moved to later in the current train, it is not a front engine anymore.
		 *     a) the 'next' part is a wagon that becomes a free wagon chain.
		 *     b) the 'next' part is an engine that becomes a front engine.
		 *  4) free wagon gets moved
		 *     a) the 'next' part is a wagon that becomes a free wagon chain.
		 *     b) the 'next' part is an engine that becomes a front engine.
		 *     c) there is no 'next' part, nothing else happens
		 *  5) non front engine gets moved and becomes a new train, nothing else happens
		 *  6) non front engine gets moved within a train / to another train, nothing hapens
		 *  7) wagon gets moved, nothing happens
		 */
		if (src == original_src_head && src->IsEngine() && !src->IsFrontEngine()) {
			/* Cases #2 and #3: the front engine gets trashed. */
			DeleteWindowById(WC_VEHICLE_VIEW, src->index);
			DeleteWindowById(WC_VEHICLE_ORDERS, src->index);
			DeleteWindowById(WC_VEHICLE_REFIT, src->index);
			DeleteWindowById(WC_VEHICLE_DETAILS, src->index);
			DeleteWindowById(WC_VEHICLE_TIMETABLE, src->index);
			DeleteNewGRFInspectWindow(GSF_TRAINS, src->index);
			SetWindowDirty(WC_COMPANY, _current_company);

			/* Delete orders, group stuff and the unit number as we're not the
			 * front of any vehicle anymore. */
			DeleteVehicleOrders(src);
			RemoveVehicleFromGroup(src);
			src->unitnumber = 0;
			if (HasBit(src->flags, VRF_HAVE_SLOT)) {
				TraceRestrictRemoveVehicleFromAllSlots(src->index);
				ClrBit(src->flags, VRF_HAVE_SLOT);
			}
		}

		/* We weren't a front engine but are becoming one. So
		 * we should be put in the default group. */
		if (original_src_head != src && dst_head == src) {
			SetTrainGroupID(src, DEFAULT_GROUP);
			SetWindowDirty(WC_COMPANY, _current_company);
		}

		/* Add new heads to statistics */
		if (src_head != NULL && src_head->IsFrontEngine()) GroupStatistics::CountVehicle(src_head, 1);
		if (dst_head != NULL && dst_head->IsFrontEngine()) GroupStatistics::CountVehicle(dst_head, 1);

		/* Handle 'new engine' part of cases #1b, #2b, #3b, #4b and #5 in NormaliseTrainHead. */
		NormaliseTrainHead(src_head);
		NormaliseTrainHead(dst_head);

		if ((flags & DC_NO_CARGO_CAP_CHECK) == 0) {
			CheckCargoCapacity(src_head);
			CheckCargoCapacity(dst_head);
		}

		if (src_head != NULL) {
			src_head->last_loading_station = INVALID_STATION;
			ClrBit(src_head->vehicle_flags, VF_LAST_LOAD_ST_SEP);
		}
		if (dst_head != NULL) {
			dst_head->last_loading_station = INVALID_STATION;
			ClrBit(dst_head->vehicle_flags, VF_LAST_LOAD_ST_SEP);
		}

		if (src_head != NULL) src_head->First()->MarkDirty();
		if (dst_head != NULL) dst_head->First()->MarkDirty();

		/* We are undoubtedly changing something in the depot and train list. */
		/* But only if the moved vehicle is not virtual */
		if (!HasBit(src->subtype, GVSF_VIRTUAL)) {
			InvalidateWindowData(WC_VEHICLE_DEPOT, src->tile);
			InvalidateWindowClassesData(WC_TRAINS_LIST, 0);
		}
	} else {
		/* We don't want to execute what we're just tried. */
		RestoreTrainBackup(original_src);
		RestoreTrainBackup(original_dst);
	}

	return CommandCost();
}

/**
 * Sell a (single) train wagon/engine.
 * @param flags type of operation
 * @param t     the train wagon to sell
 * @param data  the selling mode
 * - data = 0: only sell the single dragged wagon/engine (and any belonging rear-engines)
 * - data = 1: sell the vehicle and all vehicles following it in the chain
 *             if the wagon is dragged, don't delete the possibly belonging rear-engine to some front
 * @param user  the user for the order backup.
 * @return the cost of this operation or an error
 */
CommandCost CmdSellRailWagon(DoCommandFlag flags, Vehicle *t, uint16 data, uint32 user)
{
	/* Sell a chain of vehicles or not? */
	bool sell_chain = HasBit(data, 0);

	Train *v = Train::From(t)->GetFirstEnginePart();
	Train *first = v->First();

	if (v->IsRearDualheaded()) return_cmd_error(STR_ERROR_REAR_ENGINE_FOLLOW_FRONT);

	/* First make a backup of the order of the train. That way we can do
	 * whatever we want with the order and later on easily revert. */
	TrainList original;
	MakeTrainBackup(original, first);

	/* We need to keep track of the new head and the head of what we're going to sell. */
	Train *new_head = first;
	Train *sell_head = NULL;

	/* Split the train in the wanted way. */
	ArrangeTrains(&sell_head, NULL, &new_head, v, sell_chain);

	/* We don't need to validate the second train; it's going to be sold. */
	CommandCost ret = ValidateTrains(NULL, NULL, first, new_head, (flags & DC_AUTOREPLACE) == 0);
	if (ret.Failed()) {
		/* Restore the train we had. */
		RestoreTrainBackup(original);
		return ret;
	}

	if (first->orders.list == NULL && !OrderList::CanAllocateItem()) {
		/* Restore the train we had. */
		RestoreTrainBackup(original);
		return_cmd_error(STR_ERROR_NO_MORE_SPACE_FOR_ORDERS);
	}

	CommandCost cost(EXPENSES_NEW_VEHICLES);
	for (Train *t = sell_head; t != NULL; t = t->Next()) cost.AddCost(-t->value);

	/* do it? */
	if (flags & DC_EXEC) {
		/* First normalise the sub types of the chain. */
		NormaliseSubtypes(new_head);

		if (v == first && v->IsEngine() && !sell_chain && new_head != NULL && new_head->IsFrontEngine()) {
			/* We are selling the front engine. In this case we want to
			 * 'give' the order, unit number and such to the new head. */
			new_head->orders.list = first->orders.list;
			new_head->AddToShared(first);
			DeleteVehicleOrders(first);

			/* Copy other important data from the front engine */
			new_head->CopyVehicleConfigAndStatistics(first);
			GroupStatistics::CountVehicle(new_head, 1); // after copying over the profit
		} else if (v->IsPrimaryVehicle() && data & (MAKE_ORDER_BACKUP_FLAG >> 20)) {
			OrderBackup::Backup(v, user);
		}

		/* We need to update the information about the train. */
		NormaliseTrainHead(new_head);

		/* We are undoubtedly changing something in the depot and train list. */
		/* Unless its a virtual train */
		if (!HasBit(v->subtype, GVSF_VIRTUAL)) {
			InvalidateWindowData(WC_VEHICLE_DEPOT, v->tile);
			InvalidateWindowClassesData(WC_TRAINS_LIST, 0);
		}

		/* Actually delete the sold 'goods' */
		delete sell_head;
	} else {
		/* We don't want to execute what we're just tried. */
		RestoreTrainBackup(original);
	}

	return cost;
}

void Train::UpdateDeltaXY()
{
	/* Set common defaults. */
	this->x_offs    = -1;
	this->y_offs    = -1;
	this->x_extent  =  3;
	this->y_extent  =  3;
	this->z_extent  =  6;
	this->x_bb_offs =  0;
	this->y_bb_offs =  0;

	if (!IsDiagonalDirection(this->direction)) {
		static const int _sign_table[] =
		{
			/* x, y */
			-1, -1, // DIR_N
			-1,  1, // DIR_E
			 1,  1, // DIR_S
			 1, -1, // DIR_W
		};

		int half_shorten = (VEHICLE_LENGTH - this->gcache.cached_veh_length) / 2;

		/* For all straight directions, move the bound box to the centre of the vehicle, but keep the size. */
		this->x_offs -= half_shorten * _sign_table[this->direction];
		this->y_offs -= half_shorten * _sign_table[this->direction + 1];
		this->x_extent += this->x_bb_offs = half_shorten * _sign_table[direction];
		this->y_extent += this->y_bb_offs = half_shorten * _sign_table[direction + 1];
	} else {
		switch (this->direction) {
				/* Shorten southern corner of the bounding box according the vehicle length
				 * and center the bounding box on the vehicle. */
			case DIR_NE:
				this->x_offs    = 1 - (this->gcache.cached_veh_length + 1) / 2;
				this->x_extent  = this->gcache.cached_veh_length - 1;
				this->x_bb_offs = -1;
				break;

			case DIR_NW:
				this->y_offs    = 1 - (this->gcache.cached_veh_length + 1) / 2;
				this->y_extent  = this->gcache.cached_veh_length - 1;
				this->y_bb_offs = -1;
				break;

				/* Move northern corner of the bounding box down according to vehicle length
				 * and center the bounding box on the vehicle. */
			case DIR_SW:
				this->x_offs    = 1 + (this->gcache.cached_veh_length + 1) / 2 - VEHICLE_LENGTH;
				this->x_extent  = VEHICLE_LENGTH - 1;
				this->x_bb_offs = VEHICLE_LENGTH - this->gcache.cached_veh_length - 1;
				break;

			case DIR_SE:
				this->y_offs    = 1 + (this->gcache.cached_veh_length + 1) / 2 - VEHICLE_LENGTH;
				this->y_extent  = VEHICLE_LENGTH - 1;
				this->y_bb_offs = VEHICLE_LENGTH - this->gcache.cached_veh_length - 1;
				break;

			default:
				NOT_REACHED();
		}
	}
}

/**
 * Mark a train as stuck and stop it if it isn't stopped right now.
 * @param v %Train to mark as being stuck.
 */
static void MarkTrainAsStuck(Train *v, bool waiting_restriction = false)
{
	if (!HasBit(v->flags, VRF_TRAIN_STUCK)) {
		/* It is the first time the problem occurred, set the "train stuck" flag. */
		SetBit(v->flags, VRF_TRAIN_STUCK);
		SB(v->flags, VRF_WAITING_RESTRICTION, 1, waiting_restriction ? 1 : 0);

		v->wait_counter = 0;

		/* Stop train */
		v->cur_speed = 0;
		v->subspeed = 0;
		v->SetLastSpeed();

		SetWindowWidgetDirty(WC_VEHICLE_VIEW, v->index, WID_VV_START_STOP);
	} else if (waiting_restriction != HasBit(v->flags, VRF_WAITING_RESTRICTION)) {
		ToggleBit(v->flags, VRF_WAITING_RESTRICTION);
		SetWindowWidgetDirty(WC_VEHICLE_VIEW, v->index, WID_VV_START_STOP);
	}
}

/**
 * Swap the two up/down flags in two ways:
 * - Swap values of \a swap_flag1 and \a swap_flag2, and
 * - If going up previously (#GVF_GOINGUP_BIT set), the #GVF_GOINGDOWN_BIT is set, and vice versa.
 * @param swap_flag1 [inout] First train flag.
 * @param swap_flag2 [inout] Second train flag.
 */
static void SwapTrainFlags(uint16 *swap_flag1, uint16 *swap_flag2)
{
	uint16 flag1 = *swap_flag1;
	uint16 flag2 = *swap_flag2;

	/* Clear the flags */
	ClrBit(*swap_flag1, GVF_GOINGUP_BIT);
	ClrBit(*swap_flag1, GVF_GOINGDOWN_BIT);
	ClrBit(*swap_flag1, GVF_CHUNNEL_BIT);
	ClrBit(*swap_flag2, GVF_GOINGUP_BIT);
	ClrBit(*swap_flag2, GVF_GOINGDOWN_BIT);
	ClrBit(*swap_flag2, GVF_CHUNNEL_BIT);

	/* Reverse the rail-flags (if needed) */
	if (HasBit(flag1, GVF_GOINGUP_BIT)) {
		SetBit(*swap_flag2, GVF_GOINGDOWN_BIT);
	} else if (HasBit(flag1, GVF_GOINGDOWN_BIT)) {
		SetBit(*swap_flag2, GVF_GOINGUP_BIT);
	}
	if (HasBit(flag2, GVF_GOINGUP_BIT)) {
		SetBit(*swap_flag1, GVF_GOINGDOWN_BIT);
	} else if (HasBit(flag2, GVF_GOINGDOWN_BIT)) {
		SetBit(*swap_flag1, GVF_GOINGUP_BIT);
	}
	if (HasBit(flag1, GVF_CHUNNEL_BIT)) {
		SetBit(*swap_flag2, GVF_CHUNNEL_BIT);
	}
	if (HasBit(flag2, GVF_CHUNNEL_BIT)) {
		SetBit(*swap_flag1, GVF_CHUNNEL_BIT);
	}
}

/**
 * Updates some variables after swapping the vehicle.
 * @param v swapped vehicle
 */
static void UpdateStatusAfterSwap(Train *v)
{
	v->cur_image_valid_dir = INVALID_DIR;

	/* Reverse the direction. */
	if (v->track != TRACK_BIT_DEPOT) v->direction = ReverseDir(v->direction);

	/* Call the proper EnterTile function unless we are in a wormhole. */
	if (v->track != TRACK_BIT_WORMHOLE) {
		VehicleEnterTile(v, v->tile, v->x_pos, v->y_pos);
	} else {
		/* VehicleEnter_TunnelBridge() sets TRACK_BIT_WORMHOLE when the vehicle
		 * is on the last bit of the bridge head (frame == TILE_SIZE - 1).
		 * If we were swapped with such a vehicle, we have set TRACK_BIT_WORMHOLE,
		 * when we shouldn't have. Check if this is the case. */
		TileIndex vt = TileVirtXY(v->x_pos, v->y_pos);
		if (IsTileType(vt, MP_TUNNELBRIDGE)) {
			VehicleEnterTile(v, vt, v->x_pos, v->y_pos);
			if (v->track != TRACK_BIT_WORMHOLE && IsBridgeTile(v->tile)) {
				/* We have just left the wormhole, possibly set the
				 * "goingdown" bit. UpdateInclination() can be used
				 * because we are at the border of the tile. */
				v->UpdatePosition();
				v->UpdateInclination(true, true);
				return;
			}
		}
	}

	v->UpdatePosition();
	if (v->track == TRACK_BIT_WORMHOLE) v->UpdateInclination(false, false, true);
	v->UpdateViewport(true, true);
}

/**
 * Swap vehicles \a l and \a r in consist \a v, and reverse their direction.
 * @param v Consist to change.
 * @param l %Vehicle index in the consist of the first vehicle.
 * @param r %Vehicle index in the consist of the second vehicle.
 */
void ReverseTrainSwapVeh(Train *v, int l, int r)
{
	Train *a, *b;

	/* locate vehicles to swap */
	for (a = v; l != 0; l--) a = a->Next();
	for (b = v; r != 0; r--) b = b->Next();

	if (a != b) {
		/* swap the hidden bits */
		{
			uint16 tmp = (a->vehstatus & ~VS_HIDDEN) | (b->vehstatus & VS_HIDDEN);
			b->vehstatus = (b->vehstatus & ~VS_HIDDEN) | (a->vehstatus & VS_HIDDEN);
			a->vehstatus = tmp;
		}

		Swap(a->track, b->track);
		Swap(a->direction, b->direction);
		Swap(a->x_pos, b->x_pos);
		Swap(a->y_pos, b->y_pos);
		Swap(a->tile,  b->tile);
		Swap(a->z_pos, b->z_pos);

		SwapTrainFlags(&a->gv_flags, &b->gv_flags);

		UpdateStatusAfterSwap(a);
		UpdateStatusAfterSwap(b);
	} else {
		/* Swap GVF_GOINGUP_BIT/GVF_GOINGDOWN_BIT.
		 * This is a little bit redundant way, a->gv_flags will
		 * be (re)set twice, but it reduces code duplication */
		SwapTrainFlags(&a->gv_flags, &a->gv_flags);
		UpdateStatusAfterSwap(a);
	}
}


/**
 * Check if the vehicle is a train
 * @param v vehicle on tile
 * @return v if it is a train, NULL otherwise
 */
static Vehicle *TrainOnTileEnum(Vehicle *v, void *)
{
	return (v->type == VEH_TRAIN) ? v : NULL;
}


/**
 * Checks if a train is approaching a rail-road crossing
 * @param v vehicle on tile
 * @param data tile with crossing we are testing
 * @return v if it is approaching a crossing, NULL otherwise
 */
static Vehicle *TrainApproachingCrossingEnum(Vehicle *v, void *data)
{
	if (v->type != VEH_TRAIN || (v->vehstatus & VS_CRASHED)) return NULL;

	Train *t = Train::From(v);
	if (!t->IsFrontEngine()) return NULL;

	TileIndex tile = *(TileIndex *)data;

	if (TrainApproachingCrossingTile(t) != tile) return NULL;

	return t;
}


/**
 * Finds a vehicle approaching rail-road crossing
 * @param tile tile to test
 * @return true if a vehicle is approaching the crossing
 * @pre tile is a rail-road crossing
 */
static bool TrainApproachingCrossing(TileIndex tile)
{
	assert(IsLevelCrossingTile(tile));

	DiagDirection dir = AxisToDiagDir(GetCrossingRailAxis(tile));
	TileIndex tile_from = tile + TileOffsByDiagDir(dir);

	if (HasVehicleOnPos(tile_from, &tile, &TrainApproachingCrossingEnum)) return true;

	dir = ReverseDiagDir(dir);
	tile_from = tile + TileOffsByDiagDir(dir);

	return HasVehicleOnPos(tile_from, &tile, &TrainApproachingCrossingEnum);
}

/** Check if the crossing should be closed
 *  @return train on crossing || train approaching crossing || reserved
 */
static inline bool CheckLevelCrossing(TileIndex tile)
{
	/* reserved || train on crossing || train approaching crossing */
	return HasCrossingReservation(tile) || HasVehicleOnPos(tile, NULL, &TrainOnTileEnum) || TrainApproachingCrossing(tile);
}

/**
 * Sets correct crossing state
 * @param tile tile to update
 * @param sound should we play sound?
 * @param is_forced force set the crossing state to that of forced_state
 * @param forced_state the crossing state to set when using is_forced
 * @pre tile is a rail-road crossing
 */
static void UpdateLevelCrossingTile(TileIndex tile, bool sound, bool is_forced, bool forced_state)
{
	assert(IsLevelCrossingTile(tile));
	bool new_state;

	if (is_forced) {
		new_state = forced_state;
	} else {
		new_state = CheckLevelCrossing(tile);
	}

	if (new_state != IsCrossingBarred(tile)) {
		if (new_state && sound) {
			if (_settings_client.sound.ambient) SndPlayTileFx(SND_0E_LEVEL_CROSSING, tile);
		}
		SetCrossingBarred(tile, new_state);
		MarkTileDirtyByTile(tile, ZOOM_LVL_DRAW_MAP);
	}
}

/**
 * Cycles the adjacent crossings and sets their state
 * @param tile tile to update
 * @param sound should we play sound?
 * @param force_close force close the crossing
 */
void UpdateLevelCrossing(TileIndex tile, bool sound, bool force_close)
{
	bool forced_state = force_close;
	if (!IsLevelCrossingTile(tile)) return;

	const Axis axis = GetCrossingRoadAxis(tile);
	const DiagDirection dir = AxisToDiagDir(axis);
	const DiagDirection reverse_dir = ReverseDiagDir(dir);

	const bool adjacent_crossings = _settings_game.vehicle.adjacent_crossings;
	if (adjacent_crossings) {
		for (TileIndex t = tile; !forced_state && IsLevelCrossingTile(t) && GetCrossingRoadAxis(t) == axis; t = TileAddByDiagDir(t, dir)) {
			forced_state |= CheckLevelCrossing(t);
		}
		for (TileIndex t = TileAddByDiagDir(tile, reverse_dir); !forced_state && IsLevelCrossingTile(t) && GetCrossingRoadAxis(t) == axis; t = TileAddByDiagDir(t, reverse_dir)) {
			forced_state |= CheckLevelCrossing(t);
		}
	}

	UpdateLevelCrossingTile(tile, sound, adjacent_crossings || force_close, forced_state);
	for (TileIndex t = TileAddByDiagDir(tile, dir); IsLevelCrossingTile(t) && GetCrossingRoadAxis(t) == axis; t = TileAddByDiagDir(t, dir)) {
		UpdateLevelCrossingTile(t, sound, adjacent_crossings, forced_state);
	}
	for (TileIndex t = TileAddByDiagDir(tile, reverse_dir); IsLevelCrossingTile(t) && GetCrossingRoadAxis(t) == axis; t = TileAddByDiagDir(t, reverse_dir)) {
		UpdateLevelCrossingTile(t, sound, adjacent_crossings, forced_state);
	}
}

/**
 * Check if the level crossing is occupied by road vehicle(s).
 * @param t The tile to query.
 * @pre IsLevelCrossing(t)
 * @return True if the level crossing is marked as occupied.
 */
bool IsCrossingOccupiedByRoadVehicle(TileIndex t)
{
	if (!IsCrossingPossiblyOccupiedByRoadVehicle(t)) return false;
	const bool occupied = EnsureNoRoadVehicleOnGround(t).Failed();
	SetCrossingOccupiedByRoadVehicle(t, occupied);
	return occupied;
}


/**
 * Bars crossing and plays ding-ding sound if not barred already
 * @param tile tile with crossing
 * @pre tile is a rail-road crossing
 */
static inline void MaybeBarCrossingWithSound(TileIndex tile)
{
	if (!IsCrossingBarred(tile)) {
		UpdateLevelCrossing(tile, true, true);
	}
}


/**
 * Advances wagons for train reversing, needed for variable length wagons.
 * This one is called before the train is reversed.
 * @param v First vehicle in chain
 */
static void AdvanceWagonsBeforeSwap(Train *v)
{
	Train *base = v;
	Train *first = base; // first vehicle to move
	Train *last = v->Last(); // last vehicle to move
	uint length = CountVehiclesInChain(v);

	while (length > 2) {
		last = last->Previous();
		first = first->Next();

		int differential = base->CalcNextVehicleOffset() - last->CalcNextVehicleOffset();

		/* do not update images now
		 * negative differential will be handled in AdvanceWagonsAfterSwap() */
		for (int i = 0; i < differential; i++) TrainController(first, last->Next());

		base = first; // == base->Next()
		length -= 2;
	}
}


/**
 * Advances wagons for train reversing, needed for variable length wagons.
 * This one is called after the train is reversed.
 * @param v First vehicle in chain
 */
static void AdvanceWagonsAfterSwap(Train *v)
{
	/* first of all, fix the situation when the train was entering a depot */
	Train *dep = v; // last vehicle in front of just left depot
	while (dep->Next() != NULL && (dep->track == TRACK_BIT_DEPOT || dep->Next()->track != TRACK_BIT_DEPOT)) {
		dep = dep->Next(); // find first vehicle outside of a depot, with next vehicle inside a depot
	}

	Train *leave = dep->Next(); // first vehicle in a depot we are leaving now

	if (leave != NULL) {
		/* 'pull' next wagon out of the depot, so we won't miss it (it could stay in depot forever) */
		int d = TicksToLeaveDepot(dep);

		if (d <= 0) {
			leave->vehstatus &= ~VS_HIDDEN; // move it out of the depot
			leave->track = TrackToTrackBits(GetRailDepotTrack(leave->tile));
			for (int i = 0; i >= d; i--) TrainController(leave, NULL); // maybe move it, and maybe let another wagon leave
		}
	} else {
		dep = NULL; // no vehicle in a depot, so no vehicle leaving a depot
	}

	Train *base = v;
	Train *first = base; // first vehicle to move
	Train *last = v->Last(); // last vehicle to move
	uint length = CountVehiclesInChain(v);

	/* We have to make sure all wagons that leave a depot because of train reversing are moved correctly
	 * they have already correct spacing, so we have to make sure they are moved how they should */
	bool nomove = (dep == NULL); // If there is no vehicle leaving a depot, limit the number of wagons moved immediately.

	while (length > 2) {
		/* we reached vehicle (originally) in front of a depot, stop now
		 * (we would move wagons that are already moved with new wagon length). */
		if (base == dep) break;

		/* the last wagon was that one leaving a depot, so do not move it anymore */
		if (last == dep) nomove = true;

		last = last->Previous();
		first = first->Next();

		int differential = last->CalcNextVehicleOffset() - base->CalcNextVehicleOffset();

		/* do not update images now */
		for (int i = 0; i < differential; i++) TrainController(first, (nomove ? last->Next() : NULL));

		base = first; // == base->Next()
		length -= 2;
	}
}

/**
 * Turn a train around.
 * @param v %Train to turn around.
 */
void ReverseTrainDirection(Train *v)
{
	if (IsRailDepotTile(v->tile)) {
		InvalidateWindowData(WC_VEHICLE_DEPOT, v->tile);
	}

	if (_local_company == v->owner && (v->current_order.IsType(OT_LOADING_ADVANCE) || HasBit(v->flags, VRF_BEYOND_PLATFORM_END))) {
		SetDParam(0, v->index);
		SetDParam(1, v->current_order.GetDestination());
		AddNewsItem(STR_VEHICLE_LOAD_THROUGH_ABORTED_INSUFFICIENT_TRACK, NT_ADVICE, NF_INCOLOUR | NF_SMALL | NF_VEHICLE_PARAM0,
				NR_VEHICLE, v->index,
				NR_STATION, v->current_order.GetDestination());
	}
	if (v->current_order.IsType(OT_LOADING_ADVANCE)) {
		v->LeaveStation();

		/* Only advance to next order if we are loading at the current one */
		const Order *order = v->GetOrder(v->cur_implicit_order_index);
		if (order != NULL && order->IsType(OT_GOTO_STATION) && order->GetDestination() == v->last_station_visited) {
			v->IncrementImplicitOrderIndex();
		}
	}

	for (Train *u = v; u != nullptr; u = u->Next()) {
		ClrBit(u->flags, VRF_BEYOND_PLATFORM_END);
		ClrBit(u->flags, VRF_NOT_YET_IN_PLATFORM);
	}

	v->reverse_distance = 0;

	/* Clear path reservation in front if train is not stuck. */
	if (!HasBit(v->flags, VRF_TRAIN_STUCK)) FreeTrainTrackReservation(v);

	/* Check if we were approaching a rail/road-crossing */
	TileIndex crossing = TrainApproachingCrossingTile(v);

	/* count number of vehicles */
	int r = CountVehiclesInChain(v) - 1;  // number of vehicles - 1

	AdvanceWagonsBeforeSwap(v);

	/* swap start<>end, start+1<>end-1, ... */
	int l = 0;
	do {
		ReverseTrainSwapVeh(v, l++, r--);
	} while (l <= r);

	AdvanceWagonsAfterSwap(v);

	if (IsRailDepotTile(v->tile)) {
		InvalidateWindowData(WC_VEHICLE_DEPOT, v->tile);
	}

	ToggleBit(v->flags, VRF_TOGGLE_REVERSE);

	ClrBit(v->flags, VRF_REVERSING);

	/* recalculate cached data */
	v->ConsistChanged(CCF_TRACK);

	/* update all images */
	for (Train *u = v; u != NULL; u = u->Next()) u->UpdateViewport(false, false);

	/* update crossing we were approaching */
	if (crossing != INVALID_TILE) UpdateLevelCrossing(crossing);

	/* maybe we are approaching crossing now, after reversal */
	crossing = TrainApproachingCrossingTile(v);
	if (crossing != INVALID_TILE) MaybeBarCrossingWithSound(crossing);

	/* If we are inside a depot after reversing, don't bother with path reserving. */
	if (v->track == TRACK_BIT_DEPOT) {
		/* Can't be stuck here as inside a depot is always a safe tile. */
		if (HasBit(v->flags, VRF_TRAIN_STUCK)) SetWindowWidgetDirty(WC_VEHICLE_VIEW, v->index, WID_VV_START_STOP);
		ClrBit(v->flags, VRF_TRAIN_STUCK);
		return;
	}

<<<<<<< HEAD
	/* We are inside tunnel/bridge with signals, reversing will close the entrance. */
	if (IsTunnelBridgeWithSignalSimulation(v->tile)) {
		/* Flip signal on tunnel entrance tile red. */
		SetTunnelBridgeEntranceSignalState(v->tile, SIGNAL_STATE_RED);
		MarkTileDirtyByTile(v->tile);
		/* Clear counters. */
		v->wait_counter = 0;
		v->tunnel_bridge_signal_num = 0;
		return;
	}

	/* TrainExitDir does not always produce the desired dir for depots and
=======
	/* VehicleExitDir does not always produce the desired dir for depots and
>>>>>>> 336d6cab
	 * tunnels/bridges that is needed for UpdateSignalsOnSegment. */
	DiagDirection dir = VehicleExitDir(v->direction, v->track);
	if (IsRailDepotTile(v->tile) || IsTileType(v->tile, MP_TUNNELBRIDGE)) dir = INVALID_DIAGDIR;

	if (UpdateSignalsOnSegment(v->tile, dir, v->owner) == SIGSEG_PBS || _settings_game.pf.reserve_paths) {
		/* If we are currently on a tile with conventional signals, we can't treat the
		 * current tile as a safe tile or we would enter a PBS block without a reservation. */
		bool first_tile_okay = !(IsTileType(v->tile, MP_RAILWAY) &&
			HasSignalOnTrackdir(v->tile, v->GetVehicleTrackdir()) &&
			!IsPbsSignal(GetSignalType(v->tile, FindFirstTrack(v->track))));

		/* If we are on a depot tile facing outwards, do not treat the current tile as safe. */
		if (IsRailDepotTile(v->tile) && TrackdirToExitdir(v->GetVehicleTrackdir()) == GetRailDepotDirection(v->tile)) first_tile_okay = false;

		if (IsRailStationTile(v->tile)) SetRailStationPlatformReservation(v->tile, TrackdirToExitdir(v->GetVehicleTrackdir()), true);
		if (TryPathReserve(v, false, first_tile_okay)) {
			/* Do a look-ahead now in case our current tile was already a safe tile. */
			CheckNextTrainTile(v);
		} else if (v->current_order.GetType() != OT_LOADING) {
			/* Do not wait for a way out when we're still loading */
			MarkTrainAsStuck(v);
		}
	} else if (HasBit(v->flags, VRF_TRAIN_STUCK)) {
		/* A train not inside a PBS block can't be stuck. */
		ClrBit(v->flags, VRF_TRAIN_STUCK);
		v->wait_counter = 0;
	}
}

/**
 * Reverse train.
 * @param tile unused
 * @param flags type of operation
 * @param p1 train to reverse
 * @param p2 if true, reverse a unit in a train (needs to be in a depot)
 * @param text unused
 * @return the cost of this operation or an error
 */
CommandCost CmdReverseTrainDirection(TileIndex tile, DoCommandFlag flags, uint32 p1, uint32 p2, const char *text)
{
	Train *v = Train::GetIfValid(p1);
	if (v == NULL) return CMD_ERROR;

	CommandCost ret = CheckOwnership(v->owner);
	if (ret.Failed()) return ret;

	if (p2 != 0) {
		/* turn a single unit around */

		if (v->IsMultiheaded() || HasBit(EngInfo(v->engine_type)->callback_mask, CBM_VEHICLE_ARTIC_ENGINE)) {
			return_cmd_error(STR_ERROR_CAN_T_REVERSE_DIRECTION_RAIL_VEHICLE_MULTIPLE_UNITS);
		}
		if (!HasBit(EngInfo(v->engine_type)->misc_flags, EF_RAIL_FLIPS)) return CMD_ERROR;

		Train *front = v->First();
		/* make sure the vehicle is stopped in the depot */
		if (!front->IsStoppedInDepot()) {
			return_cmd_error(STR_ERROR_TRAINS_CAN_ONLY_BE_ALTERED_INSIDE_A_DEPOT);
		}

		if (flags & DC_EXEC) {
			ToggleBit(v->flags, VRF_REVERSE_DIRECTION);

			front->ConsistChanged(CCF_ARRANGE);
			SetWindowDirty(WC_VEHICLE_DEPOT, front->tile);
			SetWindowDirty(WC_VEHICLE_DETAILS, front->index);
			SetWindowDirty(WC_VEHICLE_VIEW, front->index);
			SetWindowClassesDirty(WC_TRAINS_LIST);
		}
	} else {
		/* turn the whole train around */
		if ((v->vehstatus & VS_CRASHED) || HasBit(v->flags, VRF_BREAKDOWN_STOPPED)) return CMD_ERROR;

		if (flags & DC_EXEC) {
			/* Properly leave the station if we are loading and won't be loading anymore */
			if (v->current_order.IsAnyLoadingType()) {
				const Vehicle *last = v;
				while (last->Next() != NULL) last = last->Next();

				/* not a station || different station --> leave the station */
				if (!IsTileType(last->tile, MP_STATION) || !IsTileType(v->tile, MP_STATION) ||
						GetStationIndex(last->tile) != GetStationIndex(v->tile) ||
						HasBit(v->flags, VRF_BEYOND_PLATFORM_END) ||
						v->current_order.IsType(OT_LOADING_ADVANCE)) {
					v->LeaveStation();
				}
			}

			/* We cancel any 'skip signal at dangers' here */
			v->force_proceed = TFP_NONE;
			SetWindowDirty(WC_VEHICLE_VIEW, v->index);

			if (_settings_game.vehicle.train_acceleration_model != AM_ORIGINAL && v->cur_speed != 0) {
				ToggleBit(v->flags, VRF_REVERSING);
			} else {
				v->cur_speed = 0;
				v->SetLastSpeed();
				HideFillingPercent(&v->fill_percent_te_id);
				ReverseTrainDirection(v);
			}
		}
	}
	return CommandCost();
}

/**
 * Force a train through a red signal
 * @param tile unused
 * @param flags type of operation
 * @param p1 train to ignore the red signal
 * @param p2 unused
 * @param text unused
 * @return the cost of this operation or an error
 */
CommandCost CmdForceTrainProceed(TileIndex tile, DoCommandFlag flags, uint32 p1, uint32 p2, const char *text)
{
	Train *t = Train::GetIfValid(p1);
	if (t == NULL) return CMD_ERROR;

	if (!t->IsPrimaryVehicle()) return CMD_ERROR;

	CommandCost ret = CheckVehicleControlAllowed(t);
	if (ret.Failed()) return ret;


	if (flags & DC_EXEC) {
		/* If we are forced to proceed, cancel that order.
		 * If we are marked stuck we would want to force the train
		 * to proceed to the next signal. In the other cases we
		 * would like to pass the signal at danger and run till the
		 * next signal we encounter. */
		t->force_proceed = t->force_proceed == TFP_SIGNAL ? TFP_NONE : HasBit(t->flags, VRF_TRAIN_STUCK) || t->IsChainInDepot() ? TFP_STUCK : TFP_SIGNAL;
		SetWindowDirty(WC_VEHICLE_VIEW, t->index);
	}

	return CommandCost();
}

/**
 * Try to find a depot nearby.
 * @param v %Train that wants a depot.
 * @param max_distance Maximal search distance.
 * @return Information where the closest train depot is located.
 * @pre The given vehicle must not be crashed!
 */
static FindDepotData FindClosestTrainDepot(Train *v, int max_distance)
{
	assert(!(v->vehstatus & VS_CRASHED));

	if (IsRailDepotTile(v->tile)) return FindDepotData(v->tile, 0);

	PBSTileInfo origin = FollowTrainReservation(v);
	if (IsRailDepotTile(origin.tile)) return FindDepotData(origin.tile, 0);

	switch (_settings_game.pf.pathfinder_for_trains) {
		case VPF_NPF: return NPFTrainFindNearestDepot(v, max_distance);
		case VPF_YAPF: return YapfTrainFindNearestDepot(v, max_distance);

		default: NOT_REACHED();
	}
}

/**
 * Locate the closest depot for this consist, and return the information to the caller.
 * @param location [out]    If not \c NULL and a depot is found, store its location in the given address.
 * @param destination [out] If not \c NULL and a depot is found, store its index in the given address.
 * @param reverse [out]     If not \c NULL and a depot is found, store reversal information in the given address.
 * @return A depot has been found.
 */
bool Train::FindClosestDepot(TileIndex *location, DestinationID *destination, bool *reverse)
{
	FindDepotData tfdd = FindClosestTrainDepot(this, 0);
	if (tfdd.best_length == UINT_MAX) return false;

	if (location    != NULL) *location    = tfdd.tile;
	if (destination != NULL) *destination = GetDepotIndex(tfdd.tile);
	if (reverse     != NULL) *reverse     = tfdd.reverse;

	return true;
}

/** Play a sound for a train leaving the station. */
void Train::PlayLeaveStationSound() const
{
	static const SoundFx sfx[] = {
		SND_04_TRAIN,
		SND_0A_TRAIN_HORN,
		SND_0A_TRAIN_HORN,
		SND_47_MAGLEV_2,
		SND_41_MAGLEV
	};

	if (PlayVehicleSound(this, VSE_START)) return;

	EngineID engtype = this->engine_type;
	SndPlayVehicleFx(sfx[RailVehInfo(engtype)->engclass], this);
}

/**
 * Check if the train is on the last reserved tile and try to extend the path then.
 * @param v %Train that needs its path extended.
 */
static void CheckNextTrainTile(Train *v)
{
	/* Don't do any look-ahead if path_backoff_interval is 255. */
	if (_settings_game.pf.path_backoff_interval == 255) return;

	/* Exit if we are inside a depot. */
	if (v->track == TRACK_BIT_DEPOT) return;

	switch (v->current_order.GetType()) {
		/* Exit if we reached our destination depot. */
		case OT_GOTO_DEPOT:
			if (v->tile == v->dest_tile) return;
			break;

		case OT_GOTO_WAYPOINT:
			/* If we reached our waypoint, make sure we see that. */
			if (IsRailWaypointTile(v->tile) && GetStationIndex(v->tile) == v->current_order.GetDestination()) ProcessOrders(v);
			break;

		case OT_NOTHING:
		case OT_LEAVESTATION:
		case OT_LOADING:
			/* Exit if the current order doesn't have a destination, but the train has orders. */
			if (v->GetNumOrders() > 0) return;
			break;

		default:
			break;
	}
	/* Exit if we are on a station tile and are going to stop. */
	if (IsRailStationTile(v->tile) && v->current_order.ShouldStopAtStation(v, GetStationIndex(v->tile))) return;

	Trackdir td = v->GetVehicleTrackdir();

	/* On a tile with a red non-pbs signal, don't look ahead. */
	if (IsTileType(v->tile, MP_RAILWAY) && HasSignalOnTrackdir(v->tile, td) &&
			!IsPbsSignal(GetSignalType(v->tile, TrackdirToTrack(td))) &&
			GetSignalStateByTrackdir(v->tile, td) == SIGNAL_STATE_RED) return;

	CFollowTrackRail ft(v);
	if (!ft.Follow(v->tile, td)) return;

	if (!HasReservedTracks(ft.m_new_tile, TrackdirBitsToTrackBits(ft.m_new_td_bits))) {
		/* Next tile is not reserved. */
		if (KillFirstBit(ft.m_new_td_bits) == TRACKDIR_BIT_NONE) {
			if (HasPbsSignalOnTrackdir(ft.m_new_tile, FindFirstTrackdir(ft.m_new_td_bits))) {
				/* If the next tile is a PBS signal, try to make a reservation. */
				TrackBits tracks = TrackdirBitsToTrackBits(ft.m_new_td_bits);
				if (_settings_game.pf.forbid_90_deg) {
					tracks &= ~TrackCrossesTracks(TrackdirToTrack(ft.m_old_td));
				}
				ChooseTrainTrack(v, ft.m_new_tile, ft.m_exitdir, tracks, false, NULL, false);
			}
		}
	}
}

/**
 * Will the train stay in the depot the next tick?
 * @param v %Train to check.
 * @return True if it stays in the depot, false otherwise.
 */
static bool CheckTrainStayInDepot(Train *v)
{
	/* bail out if not all wagons are in the same depot or not in a depot at all */
	for (const Train *u = v; u != NULL; u = u->Next()) {
		if (u->track != TRACK_BIT_DEPOT || u->tile != v->tile) return false;
	}

	/* if the train got no power, then keep it in the depot */
	if (v->gcache.cached_power == 0) {
		v->vehstatus |= VS_STOPPED;
		SetWindowDirty(WC_VEHICLE_DEPOT, v->tile);
		return true;
	}

	if (v->current_order.IsWaitTimetabled()) {
		v->HandleWaiting(false);
	}
	if (v->current_order.IsType(OT_WAITING)) {
		return true;
	}

	SigSegState seg_state;

	if (v->force_proceed == TFP_NONE) {
		/* force proceed was not pressed */
		if (++v->wait_counter < 37) {
			SetWindowClassesDirty(WC_TRAINS_LIST);
			return true;
		}

		v->wait_counter = 0;

		seg_state = _settings_game.pf.reserve_paths ? SIGSEG_PBS : UpdateSignalsOnSegment(v->tile, INVALID_DIAGDIR, v->owner);
		if (seg_state == SIGSEG_FULL || HasDepotReservation(v->tile)) {
			/* Full and no PBS signal in block or depot reserved, can't exit. */
			SetWindowClassesDirty(WC_TRAINS_LIST);
			return true;
		}
	} else {
		seg_state = _settings_game.pf.reserve_paths ? SIGSEG_PBS : UpdateSignalsOnSegment(v->tile, INVALID_DIAGDIR, v->owner);
	}

	/* We are leaving a depot, but have to go to the exact same one; re-enter */
	if (v->current_order.IsType(OT_GOTO_DEPOT) && v->tile == v->dest_tile) {
		/* We need to have a reservation for this to work. */
		if (HasDepotReservation(v->tile)) return true;
		SetDepotReservation(v->tile, true);
		VehicleEnterDepot(v);
		return true;
	}

	/* Only leave when we can reserve a path to our destination. */
	if (seg_state == SIGSEG_PBS && !TryPathReserve(v) && v->force_proceed == TFP_NONE) {
		/* No path and no force proceed. */
		SetWindowClassesDirty(WC_TRAINS_LIST);
		MarkTrainAsStuck(v);
		return true;
	}

	SetDepotReservation(v->tile, true);
	if (_settings_client.gui.show_track_reservation) MarkTileDirtyByTile(v->tile, ZOOM_LVL_DRAW_MAP);

	VehicleServiceInDepot(v);
	SetWindowClassesDirty(WC_TRAINS_LIST);
	v->PlayLeaveStationSound();

	v->track = TRACK_BIT_X;
	if (v->direction & 2) v->track = TRACK_BIT_Y;

	v->vehstatus &= ~VS_HIDDEN;
	v->cur_speed = 0;

	v->UpdateViewport(true, true);
	v->UpdatePosition();
	UpdateSignalsOnSegment(v->tile, INVALID_DIAGDIR, v->owner);
	v->UpdateAcceleration();
	InvalidateWindowData(WC_VEHICLE_DEPOT, v->tile);

	return false;
}

static int GetAndClearLastBridgeEntranceSetSignalIndex(TileIndex bridge_entrance)
{
	uint16 m = _m[bridge_entrance].m2;
	if (m & 0x8000) {
		auto it = _long_bridge_signal_sim_map.find(bridge_entrance);
		if (it != _long_bridge_signal_sim_map.end()) {
			LongBridgeSignalStorage &lbss = it->second;
			size_t slot = lbss.signal_red_bits.size();
			while (slot > 0) {
				slot--;
				uint64 &slot_bits = lbss.signal_red_bits[slot];
				if (slot_bits) {
					uint8 i = FindLastBit(slot_bits);
					ClrBit(slot_bits, i);
					return 1 + 15 + (64 * slot) + i;
				}
			}
		}
	}
	if (m & 0x7FFF) {
		uint8 i = FindLastBit(m & 0x7FFF);
		ClrBit(_m[bridge_entrance].m2, i);
		return 1 + i;
	}

	return 0;
}

static void HandleLastTunnelBridgeSignals(TileIndex tile, TileIndex end, DiagDirection dir, bool free)
{
	if (IsBridge(end) && _m[end].m2 != 0) {
		/* Clearing last bridge signal. */
		int signal_offset = GetAndClearLastBridgeEntranceSetSignalIndex(end);
		if (signal_offset) {
			TileIndex last_signal_tile = end + (TileOffsByDiagDir(dir) * _settings_game.construction.simulated_wormhole_signals * signal_offset);
			MarkTileDirtyByTile(last_signal_tile);
		}
		MarkTileDirtyByTile(tile);
	}
	if (free) {
	/* Open up the wormhole and clear m2. */
		if (IsBridge(end)) {
			if (IsTunnelBridgeSignalSimulationEntrance(tile)) SetAllBridgeEntranceSimulatedSignalsGreen(tile);
			if (IsTunnelBridgeSignalSimulationEntrance(end)) SetAllBridgeEntranceSimulatedSignalsGreen(end);
		}

		if (IsTunnelBridgeSignalSimulationEntrance(end) && GetTunnelBridgeEntranceSignalState(end) == SIGNAL_STATE_RED) {
			SetTunnelBridgeEntranceSignalState(end, SIGNAL_STATE_GREEN);
			MarkTileDirtyByTile(end);
		}
		if (IsTunnelBridgeSignalSimulationEntrance(tile) && GetTunnelBridgeEntranceSignalState(tile) == SIGNAL_STATE_RED) {
			SetTunnelBridgeEntranceSignalState(tile, SIGNAL_STATE_GREEN);
			MarkTileDirtyByTile(tile);
		}
	}
}

static void UnreserveBridgeTunnelTile(TileIndex tile)
{
	SetTunnelBridgeReservation(tile, false);
	if (IsTunnelBridgeSignalSimulationExit(tile) && IsTunnelBridgePBS(tile)) SetTunnelBridgeExitSignalState(tile, SIGNAL_STATE_RED);
}

/**
 * Clear the reservation of \a tile that was just left by a wagon on \a track_dir.
 * @param v %Train owning the reservation.
 * @param tile Tile with reservation to clear.
 * @param track_dir Track direction to clear.
 * @param tunbridge_clear_unsignaled_other_end Whether to clear the far end of unsignalled tunnels/bridges.
 */
static void ClearPathReservation(const Train *v, TileIndex tile, Trackdir track_dir, bool tunbridge_clear_unsignaled_other_end = false)
{
	DiagDirection dir = TrackdirToExitdir(track_dir);

	if (IsTileType(tile, MP_TUNNELBRIDGE)) {
		TileIndex end = GetOtherTunnelBridgeEnd(tile);
		UnreserveBridgeTunnelTile(tile);

		if (IsTunnelBridgeWithSignalSimulation(tile)) {
			/* Are we just leaving a tunnel/bridge? */
			if (GetTunnelBridgeDirection(tile) == ReverseDiagDir(dir)) {
				bool free = TunnelBridgeIsFree(tile, end, v).Succeeded();
				HandleLastTunnelBridgeSignals(tile, end, dir, free);
			}
		} else if (tunbridge_clear_unsignaled_other_end) {
			UnreserveBridgeTunnelTile(end);
		}

		if (_settings_client.gui.show_track_reservation) {
			MarkTileDirtyByTile(tile, ZOOM_LVL_DRAW_MAP);
			MarkTileDirtyByTile(end, ZOOM_LVL_DRAW_MAP);
		}
	} else if (IsRailStationTile(tile)) {
		TileIndex new_tile = TileAddByDiagDir(tile, dir);
		/* If the new tile is not a further tile of the same station, we
		 * clear the reservation for the whole platform. */
		if (!IsCompatibleTrainStationTile(new_tile, tile)) {
			SetRailStationPlatformReservation(tile, ReverseDiagDir(dir), false);
		}
	} else {
		/* Any other tile */
		UnreserveRailTrack(tile, TrackdirToTrack(track_dir));
	}
}

/**
 * Free the reserved path in front of a vehicle.
 * @param v %Train owning the reserved path.
 * @param origin %Tile to start clearing (if #INVALID_TILE, use the current tile of \a v).
 * @param orig_td Track direction (if #INVALID_TRACKDIR, use the track direction of \a v).
 */
void FreeTrainTrackReservation(const Train *v, TileIndex origin, Trackdir orig_td)
{
	assert(v->IsFrontEngine());

	TileIndex tile = origin != INVALID_TILE ? origin : v->tile;
	Trackdir  td = orig_td != INVALID_TRACKDIR ? orig_td : v->GetVehicleTrackdir();
	bool      free_tile = tile != v->tile || !(IsRailStationTile(v->tile) || IsTileType(v->tile, MP_TUNNELBRIDGE));
	StationID station_id = IsRailStationTile(v->tile) ? GetStationIndex(v->tile) : INVALID_STATION;

	/* Can't be holding a reservation if we enter a depot. */
	if (IsRailDepotTile(tile) && TrackdirToExitdir(td) != GetRailDepotDirection(tile)) return;
	if (v->track == TRACK_BIT_DEPOT) {
		/* Front engine is in a depot. We enter if some part is not in the depot. */
		for (const Train *u = v; u != NULL; u = u->Next()) {
			if (u->track != TRACK_BIT_DEPOT || u->tile != v->tile) return;
		}
	}
	/* Don't free reservation if it's not ours. */
	if (TracksOverlap(GetReservedTrackbits(tile) | TrackToTrackBits(TrackdirToTrack(td)))) return;

	CFollowTrackRail ft(v, GetRailTypeInfo(v->railtype)->compatible_railtypes);
	while (ft.Follow(tile, td)) {
		tile = ft.m_new_tile;
		TrackdirBits bits = ft.m_new_td_bits & TrackBitsToTrackdirBits(GetReservedTrackbits(tile));
		td = RemoveFirstTrackdir(&bits);
		assert(bits == TRACKDIR_BIT_NONE);

		if (!IsValidTrackdir(td)) break;

		if (IsTileType(tile, MP_RAILWAY)) {
			if (HasSignalOnTrackdir(tile, td) && !IsPbsSignal(GetSignalType(tile, TrackdirToTrack(td)))) {
				/* Conventional signal along trackdir: remove reservation and stop. */
				UnreserveRailTrack(tile, TrackdirToTrack(td));
				break;
			}
			if (HasPbsSignalOnTrackdir(tile, td)) {
				if (GetSignalStateByTrackdir(tile, td) == SIGNAL_STATE_RED) {
					/* Red PBS signal? Can't be our reservation, would be green then. */
					break;
				} else {
					/* Turn the signal back to red. */
					SetSignalStateByTrackdir(tile, td, SIGNAL_STATE_RED);
					MarkTileDirtyByTile(tile, ZOOM_LVL_DRAW_MAP);
				}
			} else if (HasSignalOnTrackdir(tile, ReverseTrackdir(td)) && IsOnewaySignal(tile, TrackdirToTrack(td))) {
				break;
			}
		} else if (IsTunnelBridgeWithSignalSimulation(tile)) {
			TileIndex end = GetOtherTunnelBridgeEnd(tile);
			bool free = TunnelBridgeIsFree(tile, end, v).Succeeded();

			if (!free && GetTunnelBridgeDirection(tile) == ReverseDiagDir(TrackdirToExitdir(td))) break;
		}

		/* Don't free first station/bridge/tunnel if we are on it. */
		if (free_tile || (!(ft.m_is_station && GetStationIndex(ft.m_new_tile) == station_id) && !ft.m_is_tunnel && !ft.m_is_bridge)) ClearPathReservation(v, tile, td);

		free_tile = true;
	}
}

static const byte _initial_tile_subcoord[6][4][3] = {
{{ 15, 8, 1 }, { 0, 0, 0 }, { 0, 8, 5 }, { 0,  0, 0 }},
{{  0, 0, 0 }, { 8, 0, 3 }, { 0, 0, 0 }, { 8, 15, 7 }},
{{  0, 0, 0 }, { 7, 0, 2 }, { 0, 7, 6 }, { 0,  0, 0 }},
{{ 15, 8, 2 }, { 0, 0, 0 }, { 0, 0, 0 }, { 8, 15, 6 }},
{{ 15, 7, 0 }, { 8, 0, 4 }, { 0, 0, 0 }, { 0,  0, 0 }},
{{  0, 0, 0 }, { 0, 0, 0 }, { 0, 8, 4 }, { 7, 15, 0 }},
};

/**
 * Perform pathfinding for a train.
 *
 * @param v The train
 * @param tile The tile the train is about to enter
 * @param enterdir Diagonal direction the train is coming from
 * @param tracks Usable tracks on the new tile
 * @param path_found [out] Whether a path has been found or not.
 * @param do_track_reservation Path reservation is requested
 * @param dest [out] State and destination of the requested path
 * @return The best track the train should follow
 */
static Track DoTrainPathfind(const Train *v, TileIndex tile, DiagDirection enterdir, TrackBits tracks, bool &path_found, bool do_track_reservation, PBSTileInfo *dest)
{
	switch (_settings_game.pf.pathfinder_for_trains) {
		case VPF_NPF: return NPFTrainChooseTrack(v, tile, enterdir, tracks, path_found, do_track_reservation, dest);
		case VPF_YAPF: return YapfTrainChooseTrack(v, tile, enterdir, tracks, path_found, do_track_reservation, dest);

		default: NOT_REACHED();
	}
}

/**
 * Extend a train path as far as possible. Stops on encountering a safe tile,
 * another reservation or a track choice.
 * @param v The train.
 * @param origin The tile from which the reservation have to be extended
 * @param new_tracks [out] Tracks to choose from when encountering a choice
 * @param enterdir [out] The direction from which the choice tile is to be entered
 * @return INVALID_TILE indicates that the reservation failed.
 */
static PBSTileInfo ExtendTrainReservation(const Train *v, const PBSTileInfo &origin, TrackBits *new_tracks, DiagDirection *enterdir)
{
	CFollowTrackRail ft(v);

	TileIndex tile = origin.tile;
	Trackdir  cur_td = origin.trackdir;
	while (ft.Follow(tile, cur_td)) {
		if (KillFirstBit(ft.m_new_td_bits) == TRACKDIR_BIT_NONE) {
			/* Possible signal tile. */
			if (HasOnewaySignalBlockingTrackdir(ft.m_new_tile, FindFirstTrackdir(ft.m_new_td_bits))) break;
		}

		if (_settings_game.pf.forbid_90_deg) {
			ft.m_new_td_bits &= ~TrackdirCrossesTrackdirs(ft.m_old_td);
			if (ft.m_new_td_bits == TRACKDIR_BIT_NONE) break;
		}

		/* Station, depot or waypoint are a possible target. */
		bool target_seen = ft.m_is_station || (IsTileType(ft.m_new_tile, MP_RAILWAY) && !IsPlainRail(ft.m_new_tile));
		if (target_seen || KillFirstBit(ft.m_new_td_bits) != TRACKDIR_BIT_NONE) {
			/* Choice found or possible target encountered.
			 * On finding a possible target, we need to stop and let the pathfinder handle the
			 * remaining path. This is because we don't know if this target is in one of our
			 * orders, so we might cause pathfinding to fail later on if we find a choice.
			 * This failure would cause a bogous call to TryReserveSafePath which might reserve
			 * a wrong path not leading to our next destination. */
			if (HasReservedTracks(ft.m_new_tile, TrackdirBitsToTrackBits(TrackdirReachesTrackdirs(ft.m_old_td)))) break;

			/* If we did skip some tiles, backtrack to the first skipped tile so the pathfinder
			 * actually starts its search at the first unreserved tile. */
			if (ft.m_tiles_skipped != 0) ft.m_new_tile -= TileOffsByDiagDir(ft.m_exitdir) * ft.m_tiles_skipped;

			/* Choice found, path valid but not okay. Save info about the choice tile as well. */
			if (new_tracks != NULL) *new_tracks = TrackdirBitsToTrackBits(ft.m_new_td_bits);
			if (enterdir != NULL) *enterdir = ft.m_exitdir;
			return PBSTileInfo(ft.m_new_tile, ft.m_old_td, false);
		}

		tile = ft.m_new_tile;
		cur_td = FindFirstTrackdir(ft.m_new_td_bits);

		if (IsSafeWaitingPosition(v, tile, cur_td, true, _settings_game.pf.forbid_90_deg)) {
			PBSWaitingPositionRestrictedSignalInfo restricted_signal_info;
			bool wp_free = IsWaitingPositionFree(v, tile, cur_td, _settings_game.pf.forbid_90_deg, &restricted_signal_info);
			if (!(wp_free && TryReserveRailTrack(tile, TrackdirToTrack(cur_td)))) break;
			/* Safe position is all good, path valid and okay. */
			if (restricted_signal_info.tile != INVALID_TILE) {
				const TraceRestrictProgram *prog = GetExistingTraceRestrictProgram(restricted_signal_info.tile, TrackdirToTrack(restricted_signal_info.trackdir));
				if (prog && prog->actions_used_flags & TRPAUF_PBS_RES_END_SLOT) {
					TraceRestrictProgramResult out;
					TraceRestrictProgramInput input(restricted_signal_info.tile, restricted_signal_info.trackdir, &VehiclePosTraceRestrictPreviousSignalCallback, NULL);
					input.permitted_slot_operations = TRPISP_PBS_RES_END_ACQUIRE | TRPISP_PBS_RES_END_RELEASE;
					prog->Execute(v, input, out);
				}
			}
			return PBSTileInfo(tile, cur_td, true);
		}

		if (!TryReserveRailTrackdir(tile, cur_td)) break;
	}

	if (ft.m_err == CFollowTrackRail::EC_OWNER || ft.m_err == CFollowTrackRail::EC_NO_WAY) {
		/* End of line, path valid and okay. */
		return PBSTileInfo(ft.m_old_tile, ft.m_old_td, true);
	}

	/* Sorry, can't reserve path, back out. */
	tile = origin.tile;
	cur_td = origin.trackdir;
	TileIndex stopped = ft.m_old_tile;
	Trackdir  stopped_td = ft.m_old_td;
	while (tile != stopped || cur_td != stopped_td) {
		if (!ft.Follow(tile, cur_td)) break;

		if (_settings_game.pf.forbid_90_deg) {
			ft.m_new_td_bits &= ~TrackdirCrossesTrackdirs(ft.m_old_td);
			assert(ft.m_new_td_bits != TRACKDIR_BIT_NONE);
		}
		assert(KillFirstBit(ft.m_new_td_bits) == TRACKDIR_BIT_NONE);

		tile = ft.m_new_tile;
		cur_td = FindFirstTrackdir(ft.m_new_td_bits);

		UnreserveRailTrackdir(tile, cur_td);
	}

	/* Path invalid. */
	return PBSTileInfo();
}

/**
 * Try to reserve any path to a safe tile, ignoring the vehicle's destination.
 * Safe tiles are tiles in front of a signal, depots and station tiles at end of line.
 *
 * @param v The vehicle.
 * @param tile The tile the search should start from.
 * @param td The trackdir the search should start from.
 * @param override_railtype Whether all physically compatible railtypes should be followed.
 * @return True if a path to a safe stopping tile could be reserved.
 */
static bool TryReserveSafeTrack(const Train *v, TileIndex tile, Trackdir td, bool override_tailtype)
{
	switch (_settings_game.pf.pathfinder_for_trains) {
		case VPF_NPF: return NPFTrainFindNearestSafeTile(v, tile, td, override_tailtype);
		case VPF_YAPF: return YapfTrainFindNearestSafeTile(v, tile, td, override_tailtype);

		default: NOT_REACHED();
	}
}

/** This class will save the current order of a vehicle and restore it on destruction. */
class VehicleOrderSaver {
private:
	Train          *v;
	Order          old_order;
	TileIndex      old_dest_tile;
	StationID      old_last_station_visited;
	VehicleOrderID index;
	bool           suppress_implicit_orders;

public:
	VehicleOrderSaver(Train *_v) :
		v(_v),
		old_order(_v->current_order),
		old_dest_tile(_v->dest_tile),
		old_last_station_visited(_v->last_station_visited),
		index(_v->cur_real_order_index),
		suppress_implicit_orders(HasBit(_v->gv_flags, GVF_SUPPRESS_IMPLICIT_ORDERS))
	{
	}

	~VehicleOrderSaver()
	{
		this->v->current_order = this->old_order;
		this->v->dest_tile = this->old_dest_tile;
		this->v->last_station_visited = this->old_last_station_visited;
		SB(this->v->gv_flags, GVF_SUPPRESS_IMPLICIT_ORDERS, 1, suppress_implicit_orders ? 1: 0);
	}

	/**
	 * Set the current vehicle order to the next order in the order list.
	 * @param skip_first Shall the first (i.e. active) order be skipped?
	 * @return True if a suitable next order could be found.
	 */
	bool SwitchToNextOrder(bool skip_first)
	{
		if (this->v->GetNumOrders() == 0) return false;

		if (skip_first) ++this->index;

		int depth = 0;

		do {
			/* Wrap around. */
			if (this->index >= this->v->GetNumOrders()) this->index = 0;

			Order *order = this->v->GetOrder(this->index);
			assert(order != NULL);

			switch (order->GetType()) {
				case OT_GOTO_DEPOT:
					/* Skip service in depot orders when the train doesn't need service. */
					if ((order->GetDepotOrderType() & ODTFB_SERVICE) && !this->v->NeedsServicing()) break;
					FALLTHROUGH;
				case OT_GOTO_STATION:
				case OT_GOTO_WAYPOINT:
					this->v->current_order = *order;
					return UpdateOrderDest(this->v, order, 0, true);
				case OT_CONDITIONAL: {
					VehicleOrderID next = ProcessConditionalOrder(order, this->v);
					if (next != INVALID_VEH_ORDER_ID) {
						depth++;
						this->index = next;
						/* Don't increment next, so no break here. */
						continue;
					}
					break;
				}
				default:
					break;
			}
			/* Don't increment inside the while because otherwise conditional
			 * orders can lead to an infinite loop. */
			++this->index;
			depth++;
		} while (this->index != this->v->cur_real_order_index && depth < this->v->GetNumOrders());

		return false;
	}
};

static bool HasLongReservePbsSignalOnTrackdir(Train* v, TileIndex tile, Trackdir trackdir)
{
	if (HasPbsSignalOnTrackdir(tile, trackdir)) {
		if (IsRestrictedSignal(tile)) {
			const TraceRestrictProgram *prog = GetExistingTraceRestrictProgram(tile, TrackdirToTrack(trackdir));
			if (prog && prog->actions_used_flags & TRPAUF_LONG_RESERVE) {
				TraceRestrictProgramResult out;
				prog->Execute(v, TraceRestrictProgramInput(tile, trackdir, &VehiclePosTraceRestrictPreviousSignalCallback, NULL), out);
				if (out.flags & TRPRF_LONG_RESERVE) {
					return true;
				}
			}
		}
	}

	return false;
}

/**
 * Choose a track and reserve if necessary
 *
 * @param v The vehicle
 * @param tile The tile from which to start
 * @param enterdir
 * @param tracks
 * @param force_res Force a reservation to be made
 * @param got_reservation [out] If the train has a reservation
 * @param mark_stuck The train has to be marked as stuck when needed
 * @return The track the train should take.
 */
static Track ChooseTrainTrack(Train *v, TileIndex tile, DiagDirection enterdir, TrackBits tracks, bool force_res, bool *p_got_reservation, bool mark_stuck)
{
	Track best_track = INVALID_TRACK;
	bool do_track_reservation = _settings_game.pf.reserve_paths || force_res;
	bool changed_signal = false;

	assert((tracks & ~TRACK_BIT_MASK) == 0);

	bool got_reservation = false;
	if (p_got_reservation != NULL) *p_got_reservation = got_reservation;

	/* Don't use tracks here as the setting to forbid 90 deg turns might have been switched between reservation and now. */
	TrackBits res_tracks = (TrackBits)(GetReservedTrackbits(tile) & DiagdirReachesTracks(enterdir));
	/* Do we have a suitable reserved track? */
	if (res_tracks != TRACK_BIT_NONE) return FindFirstTrack(res_tracks);

	/* Quick return in case only one possible track is available */
	if (KillFirstBit(tracks) == TRACK_BIT_NONE) {
		Track track = FindFirstTrack(tracks);
		/* We need to check for signals only here, as a junction tile can't have signals. */
		if (track != INVALID_TRACK && HasPbsSignalOnTrackdir(tile, TrackEnterdirToTrackdir(track, enterdir))) {
			if (IsRestrictedSignal(tile) && v->force_proceed != TFP_SIGNAL) {
				const TraceRestrictProgram *prog = GetExistingTraceRestrictProgram(tile, track);
				if (prog && prog->actions_used_flags & (TRPAUF_WAIT_AT_PBS | TRPAUF_SLOT_ACQUIRE)) {
					TraceRestrictProgramResult out;
					TraceRestrictProgramInput input(tile, TrackEnterdirToTrackdir(track, enterdir), NULL, NULL);
					input.permitted_slot_operations = TRPISP_ACQUIRE;
					prog->Execute(v, input, out);
					if (out.flags & TRPRF_WAIT_AT_PBS) {
						if (mark_stuck) MarkTrainAsStuck(v, true);
						return track;
					}
				}
			}
			ClrBit(v->flags, VRF_WAITING_RESTRICTION);

			do_track_reservation = true;
			changed_signal = true;
			SetSignalStateByTrackdir(tile, TrackEnterdirToTrackdir(track, enterdir), SIGNAL_STATE_GREEN);
		} else if (!do_track_reservation) {
			return track;
		}
		best_track = track;
	}

	PBSTileInfo   origin = FollowTrainReservation(v);
	PBSTileInfo   res_dest(tile, INVALID_TRACKDIR, false);
	DiagDirection dest_enterdir = enterdir;
	if (do_track_reservation) {
		res_dest = ExtendTrainReservation(v, origin, &tracks, &dest_enterdir);
		if (res_dest.tile == INVALID_TILE) {
			/* Reservation failed? */
			if (mark_stuck) MarkTrainAsStuck(v);
			if (changed_signal) SetSignalStateByTrackdir(tile, TrackEnterdirToTrackdir(best_track, enterdir), SIGNAL_STATE_RED);
			return FindFirstTrack(tracks);
		}
		if (res_dest.okay) {
			CFollowTrackRail ft(v);
			if (ft.Follow(res_dest.tile, res_dest.trackdir)) {
				Trackdir  new_td = FindFirstTrackdir(ft.m_new_td_bits);

				if (!HasLongReservePbsSignalOnTrackdir(v, ft.m_new_tile, new_td)) {
					/* Got a valid reservation that ends at a safe target, quick exit. */
					if (p_got_reservation != NULL) *p_got_reservation = true;
					if (changed_signal) MarkTileDirtyByTile(tile, ZOOM_LVL_DRAW_MAP);
					TryReserveRailTrack(v->tile, TrackdirToTrack(v->GetVehicleTrackdir()));
					return best_track;
				}
			}
		}

		/* Check if the train needs service here, so it has a chance to always find a depot.
		 * Also check if the current order is a service order so we don't reserve a path to
		 * the destination but instead to the next one if service isn't needed. */
		CheckIfTrainNeedsService(v);
		if (v->current_order.IsType(OT_DUMMY) || v->current_order.IsType(OT_CONDITIONAL) || v->current_order.IsType(OT_GOTO_DEPOT)) ProcessOrders(v);
	}

	/* Save the current train order. The destructor will restore the old order on function exit. */
	VehicleOrderSaver orders(v);

	/* If the current tile is the destination of the current order and
	 * a reservation was requested, advance to the next order.
	 * Don't advance on a depot order as depots are always safe end points
	 * for a path and no look-ahead is necessary. This also avoids a
	 * problem with depot orders not part of the order list when the
	 * order list itself is empty. */
	if (v->current_order.IsType(OT_LEAVESTATION)) {
		orders.SwitchToNextOrder(false);
	} else if (v->current_order.IsAnyLoadingType() || (!v->current_order.IsType(OT_GOTO_DEPOT) && (
			v->current_order.IsType(OT_GOTO_STATION) ?
			IsRailStationTile(v->tile) && v->current_order.GetDestination() == GetStationIndex(v->tile) :
			v->tile == v->dest_tile))) {
		orders.SwitchToNextOrder(true);
	}

	if (res_dest.tile != INVALID_TILE && !res_dest.okay) {
		/* Pathfinders are able to tell that route was only 'guessed'. */
		bool      path_found = true;
		TileIndex new_tile = res_dest.tile;

		Track next_track = DoTrainPathfind(v, new_tile, dest_enterdir, tracks, path_found, do_track_reservation, &res_dest);
		if (new_tile == tile) best_track = next_track;
		v->HandlePathfindingResult(path_found);
	}

	/* No track reservation requested -> finished. */
	if (!do_track_reservation) return best_track;

	/* A path was found, but could not be reserved. */
	if (res_dest.tile != INVALID_TILE && !res_dest.okay) {
		if (mark_stuck) MarkTrainAsStuck(v);
		FreeTrainTrackReservation(v, origin.tile, origin.trackdir);
		return best_track;
	}

	/* No possible reservation target found, we are probably lost. */
	if (res_dest.tile == INVALID_TILE) {
		/* Try to find any safe destination. */
		PBSTileInfo path_end = FollowTrainReservation(v);
		if (TryReserveSafeTrack(v, path_end.tile, path_end.trackdir, false)) {
			TrackBits res = GetReservedTrackbits(tile) & DiagdirReachesTracks(enterdir);
			best_track = FindFirstTrack(res);
			TryReserveRailTrack(v->tile, TrackdirToTrack(v->GetVehicleTrackdir()));
			if (p_got_reservation != NULL) *p_got_reservation = true;
			if (changed_signal) MarkTileDirtyByTile(tile);
		} else {
			FreeTrainTrackReservation(v, origin.tile, origin.trackdir);
			if (mark_stuck) MarkTrainAsStuck(v);
		}
		return best_track;
	}

	got_reservation = true;

	/* Reservation target found and free, check if it is safe. */
	while (!IsSafeWaitingPosition(v, res_dest.tile, res_dest.trackdir, true, _settings_game.pf.forbid_90_deg)) {
		/* Extend reservation until we have found a safe position. */
		DiagDirection exitdir = TrackdirToExitdir(res_dest.trackdir);
		TileIndex     next_tile = TileAddByDiagDir(res_dest.tile, exitdir);
		TrackBits     reachable = TrackdirBitsToTrackBits((TrackdirBits)(GetTileTrackStatus(next_tile, TRANSPORT_RAIL, 0))) & DiagdirReachesTracks(exitdir);
		if (_settings_game.pf.forbid_90_deg) {
			reachable &= ~TrackCrossesTracks(TrackdirToTrack(res_dest.trackdir));
		}

		/* Get next order with destination. */
		if (orders.SwitchToNextOrder(true)) {
			PBSTileInfo cur_dest;
			bool path_found;
			DoTrainPathfind(v, next_tile, exitdir, reachable, path_found, true, &cur_dest);
			if (cur_dest.tile != INVALID_TILE) {
				res_dest = cur_dest;
				if (res_dest.okay) continue;
				/* Path found, but could not be reserved. */
				FreeTrainTrackReservation(v, origin.tile, origin.trackdir);
				if (mark_stuck) MarkTrainAsStuck(v);
				got_reservation = false;
				changed_signal = false;
				break;
			}
		}
		/* No order or no safe position found, try any position. */
		if (!TryReserveSafeTrack(v, res_dest.tile, res_dest.trackdir, true)) {
			FreeTrainTrackReservation(v, origin.tile, origin.trackdir);
			if (mark_stuck) MarkTrainAsStuck(v);
			got_reservation = false;
			changed_signal = false;
		}
		break;
	}

	if (got_reservation) {
		CFollowTrackRail ft(v);
		if (ft.Follow(res_dest.tile, res_dest.trackdir)) {
			Trackdir  new_td = FindFirstTrackdir(ft.m_new_td_bits);

			if (HasLongReservePbsSignalOnTrackdir(v, ft.m_new_tile, new_td)) {
				// We reserved up to a LR signal, reserve past it as well. recursion
				ChooseTrainTrack(v, ft.m_new_tile, ft.m_exitdir, TrackdirBitsToTrackBits(ft.m_new_td_bits), force_res, NULL, mark_stuck);
			}
		}
	}

	TryReserveRailTrack(v->tile, TrackdirToTrack(v->GetVehicleTrackdir()));

	if (changed_signal) MarkTileDirtyByTile(tile, ZOOM_LVL_DRAW_MAP);
	if (p_got_reservation != NULL) *p_got_reservation = got_reservation;

	return best_track;
}

/**
 * Try to reserve a path to a safe position.
 *
 * @param v The vehicle
 * @param mark_as_stuck Should the train be marked as stuck on a failed reservation?
 * @param first_tile_okay True if no path should be reserved if the current tile is a safe position.
 * @return True if a path could be reserved.
 */
bool TryPathReserve(Train *v, bool mark_as_stuck, bool first_tile_okay)
{
	assert(v->IsFrontEngine());

	/* We have to handle depots specially as the track follower won't look
	 * at the depot tile itself but starts from the next tile. If we are still
	 * inside the depot, a depot reservation can never be ours. */
	if (v->track == TRACK_BIT_DEPOT) {
		if (HasDepotReservation(v->tile)) {
			if (mark_as_stuck) MarkTrainAsStuck(v);
			return false;
		} else {
			/* Depot not reserved, but the next tile might be. */
			TileIndex next_tile = TileAddByDiagDir(v->tile, GetRailDepotDirection(v->tile));
			if (HasReservedTracks(next_tile, DiagdirReachesTracks(GetRailDepotDirection(v->tile)))) return false;
		}
	}

	if (IsTileType(v->tile, MP_TUNNELBRIDGE) && IsTunnelBridgeSignalSimulationExitOnly(v->tile) &&
			DiagDirToDiagTrackBits(GetTunnelBridgeDirection(v->tile)) == v->track) {
		// prevent any attempt to reserve the wrong way onto a tunnel/bridge exit
		return false;
	}

	Vehicle *other_train = NULL;
	PBSTileInfo origin = FollowTrainReservation(v, &other_train);
	/* The path we are driving on is already blocked by some other train.
	 * This can only happen in certain situations when mixing path and
	 * block signals or when changing tracks and/or signals.
	 * Exit here as doing any further reservations will probably just
	 * make matters worse. */
	if (other_train != NULL && other_train->index != v->index) {
		if (mark_as_stuck) MarkTrainAsStuck(v);
		return false;
	}
	/* If we have a reserved path and the path ends at a safe tile, we are finished already. */
	if (origin.okay && (v->tile != origin.tile || first_tile_okay)) {
		/* Can't be stuck then. */
		if (HasBit(v->flags, VRF_TRAIN_STUCK)) SetWindowWidgetDirty(WC_VEHICLE_VIEW, v->index, WID_VV_START_STOP);
		ClrBit(v->flags, VRF_TRAIN_STUCK);
		return true;
	}

	/* If we are in a depot, tentatively reserve the depot. */
	if (v->track == TRACK_BIT_DEPOT && v->tile == origin.tile) {
		SetDepotReservation(v->tile, true);
		if (_settings_client.gui.show_track_reservation) MarkTileDirtyByTile(v->tile, ZOOM_LVL_DRAW_MAP);
	}

	DiagDirection exitdir = TrackdirToExitdir(origin.trackdir);
	TileIndex     new_tile = TileAddByDiagDir(origin.tile, exitdir);
	TrackBits     reachable = TrackdirBitsToTrackBits(TrackStatusToTrackdirBits(GetTileTrackStatus(new_tile, TRANSPORT_RAIL, 0)) & DiagdirReachesTrackdirs(exitdir));

	if (_settings_game.pf.forbid_90_deg) reachable &= ~TrackCrossesTracks(TrackdirToTrack(origin.trackdir));

	bool res_made = false;
	ChooseTrainTrack(v, new_tile, exitdir, reachable, true, &res_made, mark_as_stuck);

	if (!res_made) {
		/* Free the depot reservation as well. */
		if (v->track == TRACK_BIT_DEPOT && v->tile == origin.tile) SetDepotReservation(v->tile, false);
		return false;
	}

	if (HasBit(v->flags, VRF_TRAIN_STUCK)) {
		v->wait_counter = 0;
		SetWindowWidgetDirty(WC_VEHICLE_VIEW, v->index, WID_VV_START_STOP);
	}
	ClrBit(v->flags, VRF_TRAIN_STUCK);
	return true;
}


static bool CheckReverseTrain(const Train *v)
{
	if (_settings_game.difficulty.line_reverse_mode != 0 ||
			v->track == TRACK_BIT_DEPOT || v->track == TRACK_BIT_WORMHOLE ||
			!(v->direction & 1)) {
		return false;
	}

	assert(v->track != TRACK_BIT_NONE);

	switch (_settings_game.pf.pathfinder_for_trains) {
		case VPF_NPF: return NPFTrainCheckReverse(v);
		case VPF_YAPF: return YapfTrainCheckReverse(v);

		default: NOT_REACHED();
	}
}

/**
 * Get the location of the next station to visit.
 * @param station Next station to visit.
 * @return Location of the new station.
 */
TileIndex Train::GetOrderStationLocation(StationID station)
{
	if (station == this->last_station_visited) this->last_station_visited = INVALID_STATION;

	const Station *st = Station::Get(station);
	if (!(st->facilities & FACIL_TRAIN)) {
		/* The destination station has no trainstation tiles. */
		this->IncrementRealOrderIndex();
		return 0;
	}

	return st->xy;
}

/** Goods at the consist have changed, update the graphics, cargo, and acceleration. */
void Train::MarkDirty()
{
	Train *v = this;
	do {
		v->colourmap = PAL_NONE;
		v->cur_image_valid_dir = INVALID_DIR;
		v->UpdateViewport(true, false);
	} while ((v = v->Next()) != NULL);

	/* need to update acceleration and cached values since the goods on the train changed. */
	this->CargoChanged();
	this->UpdateAcceleration();
}

/**
 * This function looks at the vehicle and updates its speed (cur_speed
 * and subspeed) variables. Furthermore, it returns the distance that
 * the train can drive this tick. #Vehicle::GetAdvanceDistance() determines
 * the distance to drive before moving a step on the map.
 * @return distance to drive.
 */
int Train::UpdateSpeed()
{
	switch (_settings_game.vehicle.train_acceleration_model) {
		default: NOT_REACHED();
		case AM_ORIGINAL:
			return this->DoUpdateSpeed(this->acceleration * (this->GetAccelerationStatus() == AS_BRAKE ? -4 : 2), 0, this->GetCurrentMaxSpeed());

		case AM_REALISTIC:
			return this->DoUpdateSpeed(this->GetAcceleration(), this->GetAccelerationStatus() == AS_BRAKE ? 0 : 2, this->GetCurrentMaxSpeed());
	}
}
/**
 * Handle all breakdown related stuff for a train consist.
 * @param v The front engine.
 */
static bool HandlePossibleBreakdowns(Train *v)
{
	assert(v->IsFrontEngine());
	for (Train *u = v; u != NULL; u = u->Next()) {
		if (u->breakdown_ctr != 0 && (u->IsEngine() || u->IsMultiheaded())) {
			if (u->breakdown_ctr <= 2) {
				if (u->HandleBreakdown()) return true;
				/* We check the order of v (the first vehicle) instead of u here! */
			} else if (!v->current_order.IsType(OT_LOADING)) {
				u->breakdown_ctr--;
			}
		}
	}
	return false;
}

/**
 * Trains enters a station, send out a news item if it is the first train, and start loading.
 * @param v Train that entered the station.
 * @param station Station visited.
 */
static void TrainEnterStation(Train *v, StationID station)
{
	v->last_station_visited = station;

	/* check if a train ever visited this station before */
	Station *st = Station::Get(station);
	if (!(st->had_vehicle_of_type & HVOT_TRAIN)) {
		st->had_vehicle_of_type |= HVOT_TRAIN;
		SetDParam(0, st->index);
		AddVehicleNewsItem(
			STR_NEWS_FIRST_TRAIN_ARRIVAL,
			v->owner == _local_company ? NT_ARRIVAL_COMPANY : NT_ARRIVAL_OTHER,
			v->index,
			st->index
		);
		AI::NewEvent(v->owner, new ScriptEventStationFirstVehicle(st->index, v->index));
		Game::NewEvent(new ScriptEventStationFirstVehicle(st->index, v->index));
	}

	v->force_proceed = TFP_NONE;
	SetWindowDirty(WC_VEHICLE_VIEW, v->index);

	v->BeginLoading();

	TileIndex station_tile = v->GetStationLoadingVehicle()->tile;
	TriggerStationRandomisation(st, station_tile, SRT_TRAIN_ARRIVES);
	TriggerStationAnimation(st, station_tile, SAT_TRAIN_ARRIVES);
}

/* Check if the vehicle is compatible with the specified tile */
static inline bool CheckCompatibleRail(const Train *v, TileIndex tile)
{
	return IsInfraTileUsageAllowed(VEH_TRAIN, v->owner, tile) &&
			(!v->IsFrontEngine() || HasBit(v->compatible_railtypes, GetRailType(tile)));
}

/** Data structure for storing engine speed changes of an acceleration type. */
struct AccelerationSlowdownParams {
	byte small_turn; ///< Speed change due to a small turn.
	byte large_turn; ///< Speed change due to a large turn.
	byte z_up;       ///< Fraction to remove when moving up.
	byte z_down;     ///< Fraction to add when moving down.
};

/** Speed update fractions for each acceleration type. */
static const AccelerationSlowdownParams _accel_slowdown[] = {
	/* normal accel */
	{256 / 4, 256 / 2, 256 / 4, 2}, ///< normal
	{256 / 4, 256 / 2, 256 / 4, 2}, ///< monorail
	{0,       256 / 2, 256 / 4, 2}, ///< maglev
};

/**
 * Modify the speed of the vehicle due to a change in altitude.
 * @param v %Train to update.
 * @param old_z Previous height.
 */
static inline void AffectSpeedByZChange(Train *v, int old_z)
{
	if (old_z == v->z_pos || _settings_game.vehicle.train_acceleration_model != AM_ORIGINAL) return;

	const AccelerationSlowdownParams *asp = &_accel_slowdown[GetRailTypeInfo(v->railtype)->acceleration_type];

	if (old_z < v->z_pos) {
		v->cur_speed -= (v->cur_speed * asp->z_up >> 8);
	} else {
		uint16 spd = v->cur_speed + asp->z_down;
		if (spd <= v->gcache.cached_max_track_speed) v->cur_speed = spd;
	}
}

enum TrainMovedChangeSignalEnum {
	CHANGED_NOTHING, ///< No special signals were changed
	CHANGED_NORMAL_TO_PBS_BLOCK, ///< A PBS block with a non-PBS signal facing us
	CHANGED_LR_PBS ///< A long reserve PBS signal
};

static TrainMovedChangeSignalEnum TrainMovedChangeSignal(Train* v, TileIndex tile, DiagDirection dir)
{
	if (IsTileType(tile, MP_RAILWAY) &&
			GetRailTileType(tile) == RAIL_TILE_SIGNALS) {
		TrackdirBits tracks = TrackBitsToTrackdirBits(GetTrackBits(tile)) & DiagdirReachesTrackdirs(dir);
		Trackdir trackdir = FindFirstTrackdir(tracks);
		if (UpdateSignalsOnSegment(tile,  TrackdirToExitdir(trackdir), GetTileOwner(tile)) == SIGSEG_PBS && HasSignalOnTrackdir(tile, trackdir)) {
			/* A PBS block with a non-PBS signal facing us? */
			if (!IsPbsSignal(GetSignalType(tile, TrackdirToTrack(trackdir)))) return CHANGED_NORMAL_TO_PBS_BLOCK;

			if (HasLongReservePbsSignalOnTrackdir(v, tile, trackdir)) return CHANGED_LR_PBS;
		}
	}
	if (IsTileType(tile, MP_TUNNELBRIDGE) && IsTunnelBridgeSignalSimulationExit(tile) && GetTunnelBridgeDirection(tile) == ReverseDiagDir(dir)) {
		if (UpdateSignalsOnSegment(tile, dir, GetTileOwner(tile)) == SIGSEG_PBS) {
			return CHANGED_NORMAL_TO_PBS_BLOCK;
		}
	}

	return CHANGED_NOTHING;
}

/** Tries to reserve track under whole train consist. */
void Train::ReserveTrackUnderConsist() const
{
	for (const Train *u = this; u != NULL; u = u->Next()) {
		switch (u->track) {
			case TRACK_BIT_WORMHOLE:
				TryReserveRailTrack(u->tile, DiagDirToDiagTrack(GetTunnelBridgeDirection(u->tile)));
				break;
			case TRACK_BIT_DEPOT:
				break;
			default:
				TryReserveRailTrack(u->tile, TrackBitsToTrack(u->track));
				break;
		}
	}
}

/**
 * The train vehicle crashed!
 * Update its status and other parts around it.
 * @param flooded Crash was caused by flooding.
 * @return Number of people killed.
 */
uint Train::Crash(bool flooded)
{
	uint pass = 0;
	if (this->IsFrontEngine()) {
		pass += 2; // driver

		/* Remove the reserved path in front of the train if it is not stuck.
		 * Also clear all reserved tracks the train is currently on. */
		if (!HasBit(this->flags, VRF_TRAIN_STUCK)) FreeTrainTrackReservation(this);
		for (const Train *v = this; v != NULL; v = v->Next()) {
			ClearPathReservation(v, v->tile, v->GetVehicleTrackdir(), true);
		}

		/* we may need to update crossing we were approaching,
		 * but must be updated after the train has been marked crashed */
		TileIndex crossing = TrainApproachingCrossingTile(this);
		if (crossing != INVALID_TILE) UpdateLevelCrossing(crossing);

		/* Remove the loading indicators (if any) */
		HideFillingPercent(&this->fill_percent_te_id);
	}

	pass += this->GroundVehicleBase::Crash(flooded);

	this->crash_anim_pos = flooded ? 4000 : 1; // max 4440, disappear pretty fast when flooded
	return pass;
}

/**
 * Marks train as crashed and creates an AI event.
 * Doesn't do anything if the train is crashed already.
 * @param v first vehicle of chain
 * @return number of victims (including 2 drivers; zero if train was already crashed)
 */
static uint TrainCrashed(Train *v)
{
	uint num = 0;

	/* do not crash train twice */
	if (!(v->vehstatus & VS_CRASHED)) {
		num = v->Crash();
		AI::NewEvent(v->owner, new ScriptEventVehicleCrashed(v->index, v->tile, ScriptEventVehicleCrashed::CRASH_TRAIN));
		Game::NewEvent(new ScriptEventVehicleCrashed(v->index, v->tile, ScriptEventVehicleCrashed::CRASH_TRAIN));
	}

	/* Try to re-reserve track under already crashed train too.
	 * Crash() clears the reservation! */
	v->ReserveTrackUnderConsist();

	return num;
}

/** Temporary data storage for testing collisions. */
struct TrainCollideChecker {
	Train *v; ///< %Vehicle we are testing for collision.
	uint num; ///< Total number of victims if train collided.
};

/**
 * Collision test function.
 * @param v %Train vehicle to test collision with.
 * @param data %Train being examined.
 * @return \c NULL (always continue search)
 */
static Vehicle *FindTrainCollideEnum(Vehicle *v, void *data)
{
	TrainCollideChecker *tcc = (TrainCollideChecker*)data;

	/* not a train or in depot */
	if (v->type != VEH_TRAIN || Train::From(v)->track == TRACK_BIT_DEPOT) return NULL;

	if (_settings_game.vehicle.no_train_crash_other_company) {
		/* do not crash into trains of another company. */
		if (v->owner != tcc->v->owner) return NULL;
	}

	/* get first vehicle now to make most usual checks faster */
	Train *coll = Train::From(v)->First();

	/* can't collide with own wagons */
	if (coll == tcc->v) return NULL;

	int x_diff = v->x_pos - tcc->v->x_pos;
	int y_diff = v->y_pos - tcc->v->y_pos;

	/* Do fast calculation to check whether trains are not in close vicinity
	 * and quickly reject trains distant enough for any collision.
	 * Differences are shifted by 7, mapping range [-7 .. 8] into [0 .. 15]
	 * Differences are then ORed and then we check for any higher bits */
	uint hash = (y_diff + 7) | (x_diff + 7);
	if (hash & ~15) return NULL;

	/* Slower check using multiplication */
	int min_diff = (Train::From(v)->gcache.cached_veh_length + 1) / 2 + (tcc->v->gcache.cached_veh_length + 1) / 2 - 1;
	if (x_diff * x_diff + y_diff * y_diff >= min_diff * min_diff) return NULL;

	/* Happens when there is a train under bridge next to bridge head */
	if (abs(v->z_pos - tcc->v->z_pos) > 5) return NULL;

	/* crash both trains */
	tcc->num += TrainCrashed(tcc->v);
	tcc->num += TrainCrashed(coll);

	return NULL; // continue searching
}

/**
 * Checks whether the specified train has a collision with another vehicle. If
 * so, destroys this vehicle, and the other vehicle if its subtype has TS_Front.
 * Reports the incident in a flashy news item, modifies station ratings and
 * plays a sound.
 * @param v %Train to test.
 */
static bool CheckTrainCollision(Train *v)
{
	/* can't collide in depot */
	if (v->track == TRACK_BIT_DEPOT) return false;

	assert(v->track == TRACK_BIT_WORMHOLE || TileVirtXY(v->x_pos, v->y_pos) == v->tile);

	TrainCollideChecker tcc;
	tcc.v = v;
	tcc.num = 0;

	/* find colliding vehicles */
	if (v->track == TRACK_BIT_WORMHOLE) {
		FindVehicleOnPos(v->tile, &tcc, FindTrainCollideEnum);
		FindVehicleOnPos(GetOtherTunnelBridgeEnd(v->tile), &tcc, FindTrainCollideEnum);
	} else {
		FindVehicleOnPosXY(v->x_pos, v->y_pos, &tcc, FindTrainCollideEnum);
	}

	/* any dead -> no crash */
	if (tcc.num == 0) return false;

	SetDParam(0, tcc.num);
	AddVehicleNewsItem(STR_NEWS_TRAIN_CRASH, NT_ACCIDENT, v->index);

	ModifyStationRatingAround(v->tile, v->owner, -160, 30);
	if (_settings_client.sound.disaster) SndPlayVehicleFx(SND_13_BIG_CRASH, v);
	return true;
}

static Vehicle *CheckTrainAtSignal(Vehicle *v, void *data)
{
	if (v->type != VEH_TRAIN || (v->vehstatus & VS_CRASHED)) return NULL;

	Train *t = Train::From(v);
	DiagDirection exitdir = *(DiagDirection *)data;

	/* not front engine of a train, inside wormhole or depot, crashed */
	if (!t->IsFrontEngine() || !(t->track & TRACK_BIT_MASK)) return NULL;

	if (t->cur_speed > 5 || VehicleExitDir(t->direction, t->track) != exitdir) return NULL;

	return t;
}

struct FindSpaceBetweenTrainsChecker {
	int32 pos;
	uint16 distance;
	DirectionByte direction;
};

/** Find train in front and keep distance between trains in tunnel/bridge. */
static Vehicle *FindSpaceBetweenTrainsEnum(Vehicle *v, void *data)
{
	/* Don't look at wagons between front and back of train. */
	if (v->type != VEH_TRAIN || (v->Previous() != NULL && v->Next() != NULL)) return NULL;

	const FindSpaceBetweenTrainsChecker *checker = (FindSpaceBetweenTrainsChecker*) data;
	int32 a, b = 0;

	switch (checker->direction) {
		default: NOT_REACHED();
		case DIR_NE: a = checker->pos; b = v->x_pos; break;
		case DIR_SE: a = v->y_pos; b = checker->pos; break;
		case DIR_SW: a = v->x_pos; b = checker->pos; break;
		case DIR_NW: a = checker->pos; b = v->y_pos; break;
	}

	if (a > b && a <= (b + (int)(checker->distance)) + (int)(TILE_SIZE) - 1) return v;
	return NULL;
}

static bool IsTooCloseBehindTrain(Vehicle *v, TileIndex tile, uint16 distance, bool check_endtile)
{
	Train *t = Train::From(v);

	if (t->force_proceed != 0) return false;

	FindSpaceBetweenTrainsChecker checker;
	checker.distance = distance;
	checker.direction = t->direction;
	switch (checker.direction) {
		default: NOT_REACHED();
		case DIR_NE: checker.pos = (TileX(tile) * TILE_SIZE) + TILE_UNIT_MASK; break;
		case DIR_SE: checker.pos = (TileY(tile) * TILE_SIZE); break;
		case DIR_SW: checker.pos = (TileX(tile) * TILE_SIZE); break;
		case DIR_NW: checker.pos = (TileY(tile) * TILE_SIZE) + TILE_UNIT_MASK; break;
	}

	if (HasVehicleOnPos(t->tile, &checker, &FindSpaceBetweenTrainsEnum)) {
		/* Revert train if not going with tunnel direction. */
		if (DirToDiagDir(t->direction) != GetTunnelBridgeDirection(t->tile)) {
			SetBit(t->flags, VRF_REVERSING);
		}
		return true;
	}
    /* Cover blind spot at end of tunnel bridge. */
	if (check_endtile){
		if (HasVehicleOnPos(GetOtherTunnelBridgeEnd(t->tile), &checker, &FindSpaceBetweenTrainsEnum)) {
			/* Revert train if not going with tunnel direction. */
			if (DirToDiagDir(t->direction) != GetTunnelBridgeDirection(t->tile)) {
				SetBit(t->flags, VRF_REVERSING);
			}
			return true;
		}
	}

	return false;
}

static bool CheckTrainStayInWormHolePathReserve(Train *t, TileIndex tile)
{
	TileIndex veh_orig = t->tile;
	t->tile = tile;
	CFollowTrackRail ft(GetTileOwner(tile), GetRailTypeInfo(t->railtype)->compatible_railtypes);
	if (ft.Follow(tile, DiagDirToDiagTrackdir(ReverseDiagDir(GetTunnelBridgeDirection(tile))))) {
		TrackdirBits reserved = ft.m_new_td_bits & TrackBitsToTrackdirBits(GetReservedTrackbits(ft.m_new_tile));
		if (reserved == TRACKDIR_BIT_NONE) {
			/* next tile is not reserved, so reserve the exit tile */
			SetTunnelBridgeReservation(tile, true);
			MarkTileDirtyByTile(tile, ZOOM_LVL_DRAW_MAP);
		}
	}
	bool ok = TryPathReserve(t);
	t->tile = veh_orig;
	if (ok && IsTunnelBridgePBS(tile)) SetTunnelBridgeExitSignalState(tile, SIGNAL_STATE_GREEN);
	return ok;
}

/** Simulate signals in tunnel - bridge. */
static bool CheckTrainStayInWormHole(Train *t, TileIndex tile)
{
	if (t->force_proceed != 0) return false;

	/* When not exit reverse train. */
	if (!IsTunnelBridgeSignalSimulationExit(tile)) {
		SetBit(t->flags, VRF_REVERSING);
		return true;
	}
	SigSegState seg_state = (_settings_game.pf.reserve_paths || IsTunnelBridgePBS(tile)) ? SIGSEG_PBS : UpdateSignalsOnSegment(tile, INVALID_DIAGDIR, t->owner);
	if (seg_state != SIGSEG_PBS) {
		CFollowTrackRail ft(GetTileOwner(tile), GetRailTypeInfo(t->railtype)->compatible_railtypes);
		if (ft.Follow(tile, DiagDirToDiagTrackdir(ReverseDiagDir(GetTunnelBridgeDirection(tile))))) {
			if (ft.m_new_td_bits != TRACKDIR_BIT_NONE && KillFirstBit(ft.m_new_td_bits) == TRACKDIR_BIT_NONE) {
				Trackdir td = FindFirstTrackdir(ft.m_new_td_bits);
				if (HasPbsSignalOnTrackdir(ft.m_new_tile, td)) {
					/* immediately after the exit, there is a PBS signal, switch to PBS mode */
					seg_state = SIGSEG_PBS;
				}
			}
		}
	}
	if (seg_state == SIGSEG_FULL || (seg_state == SIGSEG_PBS && !CheckTrainStayInWormHolePathReserve(t, tile))) {
		t->vehstatus |= VS_TRAIN_SLOWING;
		return true;
	}

	return false;
}

static void HandleSignalBehindTrain(Train *v, int signal_number)
{
	TileIndex tile;
	switch (v->direction) {
		default: NOT_REACHED();
		case DIR_NE: tile = TileVirtXY(v->x_pos + (TILE_SIZE * _settings_game.construction.simulated_wormhole_signals), v->y_pos); break;
		case DIR_SE: tile = TileVirtXY(v->x_pos, v->y_pos - (TILE_SIZE * _settings_game.construction.simulated_wormhole_signals) ); break;
		case DIR_SW: tile = TileVirtXY(v->x_pos - (TILE_SIZE * _settings_game.construction.simulated_wormhole_signals), v->y_pos); break;
		case DIR_NW: tile = TileVirtXY(v->x_pos, v->y_pos + (TILE_SIZE * _settings_game.construction.simulated_wormhole_signals)); break;
	}

	if(tile == v->tile) {
		/* Flip signal on ramp. */
		if (IsTunnelBridgeSignalSimulationEntrance(tile) && GetTunnelBridgeEntranceSignalState(tile) == SIGNAL_STATE_RED) {
			SetTunnelBridgeEntranceSignalState(tile, SIGNAL_STATE_GREEN);
			MarkTileDirtyByTile(tile);
		}
	} else if (IsBridge(v->tile) && signal_number >= 0) {
		SetBridgeEntranceSimulatedSignalState(v->tile, signal_number, SIGNAL_STATE_GREEN);
		MarkTileDirtyByTile(tile);
	}
}

uint16 ReversingDistanceTargetSpeed(const Train *v)
{
	int target_speed;
	if (_settings_game.vehicle.train_acceleration_model == AM_REALISTIC) {
		target_speed = ((v->reverse_distance - 1) * 5) / 2;
	} else {
		target_speed = (v->reverse_distance - 1) * 10 - 5;
	}
	return max(0, target_speed);
}

/**
 * Move a vehicle chain one movement stop forwards.
 * @param v First vehicle to move.
 * @param nomove Stop moving this and all following vehicles.
 * @param reverse Set to false to not execute the vehicle reversing. This does not change any other logic.
 * @return True if the vehicle could be moved forward, false otherwise.
 */
bool TrainController(Train *v, Vehicle *nomove, bool reverse)
{
	Train *first = v->First();
	Train *prev;
	bool direction_changed = false; // has direction of any part changed?

	if (reverse && v->reverse_distance == 1) {
		goto reverse_train_direction;
	}

	if (v->reverse_distance > 1) {
		uint16 spd = ReversingDistanceTargetSpeed(v);
		if (spd < v->cur_speed) v->cur_speed = spd;
	}

	/* For every vehicle after and including the given vehicle */
	for (prev = v->Previous(); v != nomove; prev = v, v = v->Next()) {
		DiagDirection enterdir = DIAGDIR_BEGIN;
		bool update_signals_crossing = false; // will we update signals or crossing state?

		GetNewVehiclePosResult gp = GetNewVehiclePos(v);
		if (v->track != TRACK_BIT_WORMHOLE) {
			/* Not inside tunnel */
			if (gp.old_tile == gp.new_tile) {
				/* Staying in the old tile */
				if (v->track == TRACK_BIT_DEPOT) {
					/* Inside depot */
					gp.x = v->x_pos;
					gp.y = v->y_pos;
					v->reverse_distance = 0;
				} else {
					/* Not inside depot */

					/* Reverse when we are at the end of the track already, do not move to the new position */
					if (v->IsFrontEngine() && !TrainCheckIfLineEnds(v, reverse)) return false;

					uint32 r = VehicleEnterTile(v, gp.new_tile, gp.x, gp.y);
					if (HasBit(r, VETS_CANNOT_ENTER)) {
						goto invalid_rail;
					}
					if (HasBit(r, VETS_ENTERED_STATION)) {
						/* The new position is the end of the platform */
						TrainEnterStation(v->First(), r >> VETS_STATION_ID_OFFSET);
					}
				}
			} else {
				/* A new tile is about to be entered. */

				/* Determine what direction we're entering the new tile from */
				enterdir = DiagdirBetweenTiles(gp.old_tile, gp.new_tile);
				assert(IsValidDiagDirection(enterdir));

				/* Get the status of the tracks in the new tile and mask
				 * away the bits that aren't reachable. */
				TrackStatus ts = GetTileTrackStatus(gp.new_tile, TRANSPORT_RAIL, 0, ReverseDiagDir(enterdir));
				TrackdirBits reachable_trackdirs = DiagdirReachesTrackdirs(enterdir);

				TrackdirBits trackdirbits = TrackStatusToTrackdirBits(ts) & reachable_trackdirs;
				TrackBits red_signals = TrackdirBitsToTrackBits(TrackStatusToRedSignals(ts) & reachable_trackdirs);

				TrackBits bits = TrackdirBitsToTrackBits(trackdirbits);
				if (_settings_game.pf.forbid_90_deg && prev == NULL) {
					/* We allow wagons to make 90 deg turns, because forbid_90_deg
					 * can be switched on halfway a turn */
					bits &= ~TrackCrossesTracks(FindFirstTrack(v->track));
				}

				if (bits == TRACK_BIT_NONE) goto invalid_rail;

				/* Check if the new tile constrains tracks that are compatible
				 * with the current train, if not, bail out. */
				if (!CheckCompatibleRail(v, gp.new_tile)) goto invalid_rail;

				TrackBits chosen_track;
				if (prev == NULL) {
					/* Currently the locomotive is active. Determine which one of the
					 * available tracks to choose */
					chosen_track = TrackToTrackBits(ChooseTrainTrack(v, gp.new_tile, enterdir, bits, false, NULL, true));
					assert(chosen_track & (bits | GetReservedTrackbits(gp.new_tile)));

					if (v->force_proceed != TFP_NONE && IsPlainRailTile(gp.new_tile) && HasSignals(gp.new_tile)) {
						/* For each signal we find decrease the counter by one.
						 * We start at two, so the first signal we pass decreases
						 * this to one, then if we reach the next signal it is
						 * decreased to zero and we won't pass that new signal. */
						Trackdir dir = FindFirstTrackdir(trackdirbits);
						if (HasSignalOnTrackdir(gp.new_tile, dir) ||
								(HasSignalOnTrackdir(gp.new_tile, ReverseTrackdir(dir)) &&
								GetSignalType(gp.new_tile, TrackdirToTrack(dir)) != SIGTYPE_PBS)) {
							/* However, we do not want to be stopped by PBS signals
							 * entered via the back. */
							v->force_proceed = (v->force_proceed == TFP_SIGNAL) ? TFP_STUCK : TFP_NONE;
							SetWindowDirty(WC_VEHICLE_VIEW, v->index);
						}
					}

					/* Check if it's a red signal and that force proceed is not clicked. */
					if ((red_signals & chosen_track) && v->force_proceed == TFP_NONE) {
						/* In front of a red signal */
						Trackdir i = FindFirstTrackdir(trackdirbits);

						/* Don't handle stuck trains here. */
						if (HasBit(v->flags, VRF_TRAIN_STUCK)) return false;

						if (!HasSignalOnTrackdir(gp.new_tile, ReverseTrackdir(i))) {
							v->cur_speed = 0;
							v->subspeed = 0;
							v->progress = 255 - 100;
							if (!_settings_game.pf.reverse_at_signals || ++v->wait_counter < _settings_game.pf.wait_oneway_signal * 20) return false;
						} else if (HasSignalOnTrackdir(gp.new_tile, i)) {
							v->cur_speed = 0;
							v->subspeed = 0;
							v->progress = 255 - 10;
							if (!_settings_game.pf.reverse_at_signals || ++v->wait_counter < _settings_game.pf.wait_twoway_signal * 73) {
								DiagDirection exitdir = TrackdirToExitdir(i);
								TileIndex o_tile = TileAddByDiagDir(gp.new_tile, exitdir);

								exitdir = ReverseDiagDir(exitdir);

								/* check if a train is waiting on the other side */
								if (!HasVehicleOnPos(o_tile, &exitdir, &CheckTrainAtSignal)) return false;
							}
						}

						/* If we would reverse but are currently in a PBS block and
						 * reversing of stuck trains is disabled, don't reverse.
						 * This does not apply if the reason for reversing is a one-way
						 * signal blocking us, because a train would then be stuck forever. */
						if (!_settings_game.pf.reverse_at_signals && !HasOnewaySignalBlockingTrackdir(gp.new_tile, i) &&
								UpdateSignalsOnSegment(v->tile, enterdir, v->owner) == SIGSEG_PBS) {
							v->wait_counter = 0;
							return false;
						}
						goto reverse_train_direction;
					} else {
						TryReserveRailTrack(gp.new_tile, TrackBitsToTrack(chosen_track), false);

						if (IsPlainRailTile(gp.new_tile) && HasSignals(gp.new_tile) && IsRestrictedSignal(gp.new_tile)) {
							const Trackdir dir = FindFirstTrackdir(trackdirbits);
							if (HasSignalOnTrack(gp.new_tile, TrackdirToTrack(dir))) {
								const TraceRestrictProgram *prog = GetExistingTraceRestrictProgram(gp.new_tile, TrackdirToTrack(dir));
								if (prog && prog->actions_used_flags & (TRPAUF_SLOT_ACQUIRE | TRPAUF_SLOT_RELEASE_FRONT)) {
									TraceRestrictProgramResult out;
									TraceRestrictProgramInput input(gp.new_tile, dir, NULL, NULL);
									input.permitted_slot_operations = TRPISP_ACQUIRE | TRPISP_RELEASE_FRONT;
									prog->Execute(v, input, out);
								}
							}
						}
					}
				} else {
					/* The wagon is active, simply follow the prev vehicle. */
					if (prev->tile == gp.new_tile) {
						/* Choose the same track as prev */
						if (prev->track == TRACK_BIT_WORMHOLE) {
							/* Vehicles entering tunnels enter the wormhole earlier than for bridges.
							 * However, just choose the track into the wormhole. */
							assert(IsTunnel(prev->tile));
							chosen_track = bits;
						} else {
							chosen_track = prev->track;
						}
					} else {
						/* Choose the track that leads to the tile where prev is.
						 * This case is active if 'prev' is already on the second next tile, when 'v' just enters the next tile.
						 * I.e. when the tile between them has only space for a single vehicle like
						 *  1) horizontal/vertical track tiles and
						 *  2) some orientations of tunnel entries, where the vehicle is already inside the wormhole at 8/16 from the tile edge.
						 *     Is also the train just reversing, the wagon inside the tunnel is 'on' the tile of the opposite tunnel entry.
						 */
						static const TrackBits _connecting_track[DIAGDIR_END][DIAGDIR_END] = {
							{TRACK_BIT_X,     TRACK_BIT_LOWER, TRACK_BIT_NONE,  TRACK_BIT_LEFT },
							{TRACK_BIT_UPPER, TRACK_BIT_Y,     TRACK_BIT_LEFT,  TRACK_BIT_NONE },
							{TRACK_BIT_NONE,  TRACK_BIT_RIGHT, TRACK_BIT_X,     TRACK_BIT_UPPER},
							{TRACK_BIT_RIGHT, TRACK_BIT_NONE,  TRACK_BIT_LOWER, TRACK_BIT_Y    }
						};
						DiagDirection exitdir = DiagdirBetweenTiles(gp.new_tile, prev->tile);
						assert(IsValidDiagDirection(exitdir));
						chosen_track = _connecting_track[enterdir][exitdir];
					}
					chosen_track &= bits;
				}

				/* Make sure chosen track is a valid track */
				assert(
						chosen_track == TRACK_BIT_X     || chosen_track == TRACK_BIT_Y ||
						chosen_track == TRACK_BIT_UPPER || chosen_track == TRACK_BIT_LOWER ||
						chosen_track == TRACK_BIT_LEFT  || chosen_track == TRACK_BIT_RIGHT);

				/* Update XY to reflect the entrance to the new tile, and select the direction to use */
				const byte *b = _initial_tile_subcoord[FIND_FIRST_BIT(chosen_track)][enterdir];
				gp.x = (gp.x & ~0xF) | b[0];
				gp.y = (gp.y & ~0xF) | b[1];
				Direction chosen_dir = (Direction)b[2];

				/* Call the landscape function and tell it that the vehicle entered the tile */
				uint32 r = VehicleEnterTile(v, gp.new_tile, gp.x, gp.y);
				if (HasBit(r, VETS_CANNOT_ENTER)) {
					goto invalid_rail;
				}

				if (IsTunnelBridgeWithSignalSimulation(gp.new_tile)) {
					/* If red signal stop. */
					if (v->IsFrontEngine() && v->force_proceed == 0) {
						if (IsTunnelBridgeSignalSimulationEntrance(gp.new_tile) && GetTunnelBridgeEntranceSignalState(gp.new_tile) == SIGNAL_STATE_RED) {
							v->cur_speed = 0;
							v->vehstatus |= VS_TRAIN_SLOWING;
							return false;
						}
						if (IsTunnelBridgeSignalSimulationExitOnly(gp.new_tile)) {
							v->cur_speed = 0;
							goto invalid_rail;
						}
						/* Flip signal on tunnel entrance tile red. */
						SetTunnelBridgeEntranceSignalState(gp.new_tile, SIGNAL_STATE_RED);
						MarkTileDirtyByTile(gp.new_tile);
						if (IsTunnelBridgeSignalSimulationBidirectional(gp.new_tile)) {
							/* Set incoming signal in other direction to red as well */
							TileIndex other_end = GetOtherTunnelBridgeEnd(gp.new_tile);
							SetTunnelBridgeEntranceSignalState(other_end, SIGNAL_STATE_RED);
							MarkTileDirtyByTile(other_end);
						}
					}
				}

				if (!HasBit(r, VETS_ENTERED_WORMHOLE)) {
					Track track = FindFirstTrack(chosen_track);
					Trackdir tdir = TrackDirectionToTrackdir(track, chosen_dir);
					if (v->IsFrontEngine() && HasPbsSignalOnTrackdir(gp.new_tile, tdir)) {
						SetSignalStateByTrackdir(gp.new_tile, tdir, SIGNAL_STATE_RED);
						MarkTileDirtyByTile(gp.new_tile);
					}

					/* Clear any track reservation when the last vehicle leaves the tile */
					if (v->Next() == NULL) ClearPathReservation(v, v->tile, v->GetVehicleTrackdir(), true);

					v->tile = gp.new_tile;

					if (GetTileRailType(gp.new_tile) != GetTileRailType(gp.old_tile)) {
						v->First()->ConsistChanged(CCF_TRACK);
					}

					v->track = chosen_track;
					assert(v->track);
				}

				/* We need to update signal status, but after the vehicle position hash
				 * has been updated by UpdateInclination() */
				update_signals_crossing = true;

				if (chosen_dir != v->direction) {
					if (prev == NULL && _settings_game.vehicle.train_acceleration_model == AM_ORIGINAL) {
						const AccelerationSlowdownParams *asp = &_accel_slowdown[GetRailTypeInfo(v->railtype)->acceleration_type];
						DirDiff diff = DirDifference(v->direction, chosen_dir);
						v->cur_speed -= (diff == DIRDIFF_45RIGHT || diff == DIRDIFF_45LEFT ? asp->small_turn : asp->large_turn) * v->cur_speed >> 8;
					}
					direction_changed = true;
					v->direction = chosen_dir;
				}

				if (v->IsFrontEngine()) {
					v->wait_counter = 0;

					/* If we are approaching a crossing that is reserved, play the sound now. */
					TileIndex crossing = TrainApproachingCrossingTile(v);
					if (crossing != INVALID_TILE && HasCrossingReservation(crossing) && _settings_client.sound.ambient) SndPlayTileFx(SND_0E_LEVEL_CROSSING, crossing);

					/* Always try to extend the reservation when entering a tile. */
					CheckNextTrainTile(v);
				}

				if (HasBit(r, VETS_ENTERED_STATION)) {
					/* The new position is the location where we want to stop */
					TrainEnterStation(v->First(), r >> VETS_STATION_ID_OFFSET);
				}
			}
		} else {
			/* Handle signal simulation on tunnel/bridge. */
			TileIndex old_tile = TileVirtXY(v->x_pos, v->y_pos);
			if (old_tile != gp.new_tile && IsTunnelBridgeWithSignalSimulation(v->tile) && (v->IsFrontEngine() || v->Next() == NULL)) {
				if (old_tile == v->tile) {
					if (v->IsFrontEngine() && v->force_proceed == 0 && IsTunnelBridgeSignalSimulationExitOnly(v->tile)) goto invalid_rail;
					/* Entered wormhole set counters. */
					v->wait_counter = (TILE_SIZE * _settings_game.construction.simulated_wormhole_signals) - TILE_SIZE;
					v->tunnel_bridge_signal_num = 0;
				}

				uint distance = v->wait_counter;
				bool leaving = false;
				if (distance == 0) v->wait_counter = (TILE_SIZE * _settings_game.construction.simulated_wormhole_signals);

				if (v->IsFrontEngine()) {
					/* Check if track in front is free and see if we can leave wormhole. */
					int z = GetSlopePixelZ(gp.x, gp.y) - v->z_pos;
					if (IsTileType(gp.new_tile, MP_TUNNELBRIDGE) &&	!(abs(z) > 2)) {
						if (CheckTrainStayInWormHole(v, gp.new_tile)) {
							v->cur_speed = 0;
							return false;
						}
						leaving = true;
					} else {
						if (IsTooCloseBehindTrain(v, gp.new_tile, v->wait_counter, distance == 0)) {
							if (distance == 0) v->wait_counter = 0;
							v->cur_speed = 0;
							v->vehstatus |= VS_TRAIN_SLOWING;
							return false;
						}
						/* flip signal in front to red on bridges*/
						if (distance == 0 && IsBridge(v->tile)) {
							SetBridgeEntranceSimulatedSignalState(v->tile, v->tunnel_bridge_signal_num, SIGNAL_STATE_RED);
							MarkTileDirtyByTile(gp.new_tile);
						}
					}
				}
				if (v->Next() == NULL) {
					if (v->tunnel_bridge_signal_num > 0 && distance == (TILE_SIZE * _settings_game.construction.simulated_wormhole_signals) - TILE_SIZE) HandleSignalBehindTrain(v, v->tunnel_bridge_signal_num - 2);
					if (old_tile == v->tile) {
						/* We left ramp into wormhole. */
						v->x_pos = gp.x;
						v->y_pos = gp.y;
						UpdateSignalsOnSegment(old_tile, INVALID_DIAGDIR, v->owner);
						UnreserveBridgeTunnelTile(old_tile);
						if (_settings_client.gui.show_track_reservation) MarkTileDirtyByTile(old_tile, ZOOM_LVL_DRAW_MAP);
					}
				}
				if (distance == 0) v->tunnel_bridge_signal_num++;
				v->wait_counter -= TILE_SIZE;

				if (leaving) { // Reset counters.
					v->force_proceed = 0;
					v->wait_counter = 0;
					v->tunnel_bridge_signal_num = 0;
					v->x_pos = gp.x;
					v->y_pos = gp.y;
					v->UpdatePosition();
					v->UpdateViewport(false, false);
					UpdateSignalsOnSegment(gp.new_tile, INVALID_DIAGDIR, v->owner);
					continue;
				}
			}
			if (old_tile == gp.new_tile && IsTunnelBridgeWithSignalSimulation(v->tile) && v->IsFrontEngine()) {
				TileIndex next_tile = old_tile + TileOffsByDir(v->direction);
				bool is_exit = false;
				if (IsTileType(next_tile, MP_TUNNELBRIDGE) && IsTunnelBridgeWithSignalSimulation(next_tile) &&
						ReverseDiagDir(GetTunnelBridgeDirection(next_tile)) == DirToDiagDir(v->direction)) {
					if (IsBridge(next_tile) && IsBridge(v->tile)) {
						// bridge ramp facing towards us
						is_exit = true;
					} else if (IsTunnel(next_tile) && IsTunnel(v->tile)) {
						// tunnel exit at same height
						is_exit = (GetTileZ(next_tile) == GetTileZ(v->tile));
					}
				}
				if (is_exit) {
					if (CheckTrainStayInWormHole(v, next_tile)) {
						TrainApproachingLineEnd(v, true, false);
					}
				} else if (v->wait_counter == 0) {
					if (IsTooCloseBehindTrain(v, next_tile, TILE_SIZE * _settings_game.construction.simulated_wormhole_signals, true)) {
						TrainApproachingLineEnd(v, true, false);
					}
				}
			}

			if (IsTileType(gp.new_tile, MP_TUNNELBRIDGE) && HasBit(VehicleEnterTile(v, gp.new_tile, gp.x, gp.y), VETS_ENTERED_WORMHOLE)) {
				/* Perform look-ahead on tunnel exit. */
				if (v->IsFrontEngine()) {
					TryReserveRailTrack(gp.new_tile, DiagDirToDiagTrack(GetTunnelBridgeDirection(gp.new_tile)));
					CheckNextTrainTile(v);
				}
				/* Prevent v->UpdateInclination() being called with wrong parameters.
				 * This could happen if the train was reversed inside the tunnel/bridge. */
				if (gp.old_tile == gp.new_tile) {
					gp.old_tile = GetOtherTunnelBridgeEnd(gp.old_tile);
				}
			} else {
				v->x_pos = gp.x;
				v->y_pos = gp.y;
				v->UpdatePosition();
				if (HasBit(v->gv_flags, GVF_CHUNNEL_BIT)) {
					/* update the Z position of the vehicle */
					int old_z = v->UpdateInclination(false, false, true);

					if (prev == NULL) {
						/* This is the first vehicle in the train */
						AffectSpeedByZChange(v, old_z);
					}
				}
				if (v->IsDrawn()) v->Vehicle::UpdateViewport(true);
				continue;
			}
		}

		/* update image of train, as well as delta XY */
		v->UpdateDeltaXY();

		v->x_pos = gp.x;
		v->y_pos = gp.y;
		v->UpdatePosition();
		if (v->reverse_distance > 1) {
			v->reverse_distance--;
		}

		/* update the Z position of the vehicle */
		int old_z = v->UpdateInclination(gp.new_tile != gp.old_tile, false, v->track == TRACK_BIT_WORMHOLE);

		if (prev == NULL) {
			/* This is the first vehicle in the train */
			AffectSpeedByZChange(v, old_z);
		}

		if (update_signals_crossing) {
			if (v->IsFrontEngine()) {
				switch (TrainMovedChangeSignal(v, gp.new_tile, enterdir)) {
					case CHANGED_NORMAL_TO_PBS_BLOCK:
						/* We are entering a block with PBS signals right now, but
						* not through a PBS signal. This means we don't have a
						* reservation right now. As a conventional signal will only
						* ever be green if no other train is in the block, getting
						* a path should always be possible. If the player built
						* such a strange network that it is not possible, the train
						* will be marked as stuck and the player has to deal with
						* the problem. */
						if ((!HasReservedTracks(gp.new_tile, v->track) &&
								!TryReserveRailTrack(gp.new_tile, FindFirstTrack(v->track))) ||
								!TryPathReserve(v)) {
							MarkTrainAsStuck(v);
						}

						break;

					case CHANGED_LR_PBS:
						{
							/* We went past a long reserve PBS signal. Try to extend the
							* reservation if reserving failed at another LR signal. */
							PBSTileInfo origin = FollowTrainReservation(v);
							CFollowTrackRail ft(v);

							if (ft.Follow(origin.tile, origin.trackdir)) {
								Trackdir  new_td = FindFirstTrackdir(ft.m_new_td_bits);

								if (HasLongReservePbsSignalOnTrackdir(v, ft.m_new_tile, new_td)) {
									ChooseTrainTrack(v, ft.m_new_tile, ft.m_exitdir, TrackdirBitsToTrackBits(ft.m_new_td_bits), true, NULL, false);
								}
							}

							break;
						}

					default:
						break;
				}
			}

			/* Signals can only change when the first
			 * (above) or the last vehicle moves. */
			if (v->Next() == NULL) {
				TrainMovedChangeSignal(v, gp.old_tile, ReverseDiagDir(enterdir));
				if (IsLevelCrossingTile(gp.old_tile)) UpdateLevelCrossing(gp.old_tile);

				if (IsTileType(gp.old_tile, MP_RAILWAY) && HasSignals(gp.old_tile) && IsRestrictedSignal(gp.old_tile)) {
					const TrackdirBits rev_tracks = TrackBitsToTrackdirBits(GetTrackBits(gp.old_tile)) & DiagdirReachesTrackdirs(ReverseDiagDir(enterdir));
					const Trackdir rev_trackdir = FindFirstTrackdir(rev_tracks);
					const Track track = TrackdirToTrack(rev_trackdir);
					if (HasSignalOnTrack(gp.old_tile, track)) {
						const TraceRestrictProgram *prog = GetExistingTraceRestrictProgram(gp.old_tile, track);
						if (prog && prog->actions_used_flags & TRPAUF_SLOT_RELEASE_BACK) {
							TraceRestrictProgramResult out;
							TraceRestrictProgramInput input(gp.old_tile, ReverseTrackdir(rev_trackdir), NULL, NULL);
							input.permitted_slot_operations = TRPISP_RELEASE_BACK;
							prog->Execute(first, input, out);
						}
					}
				}
			}
		}

		/* Do not check on every tick to save some computing time. */
		if (v->IsFrontEngine() && v->tick_counter % _settings_game.pf.path_backoff_interval == 0) CheckNextTrainTile(v);
	}

	if (direction_changed) first->tcache.cached_max_curve_speed = first->GetCurveSpeedLimit();

	return true;

invalid_rail:
	/* We've reached end of line?? */
	if (prev != NULL) error("Disconnecting train");

reverse_train_direction:
	if (reverse) {
		v->wait_counter = 0;
		v->cur_speed = 0;
		v->subspeed = 0;
		ReverseTrainDirection(v);
	}

	return false;
}

/**
 * Collect trackbits of all crashed train vehicles on a tile
 * @param v Vehicle passed from Find/HasVehicleOnPos()
 * @param data trackdirbits for the result
 * @return NULL to iterate over all vehicles on the tile.
 */
static Vehicle *CollectTrackbitsFromCrashedVehiclesEnum(Vehicle *v, void *data)
{
	TrackBits *trackbits = (TrackBits *)data;

	if (v->type == VEH_TRAIN && (v->vehstatus & VS_CRASHED) != 0) {
		TrackBits train_tbits = Train::From(v)->track;
		if (train_tbits == TRACK_BIT_WORMHOLE) {
			/* Vehicle is inside a wormhole, v->track contains no useful value then. */
			*trackbits |= DiagDirToDiagTrackBits(GetTunnelBridgeDirection(v->tile));
		} else if (train_tbits != TRACK_BIT_DEPOT) {
			*trackbits |= train_tbits;
		}
	}

	return NULL;
}

/**
 * Deletes/Clears the last wagon of a crashed train. It takes the engine of the
 * train, then goes to the last wagon and deletes that. Each call to this function
 * will remove the last wagon of a crashed train. If this wagon was on a crossing,
 * or inside a tunnel/bridge, recalculate the signals as they might need updating
 * @param v the Vehicle of which last wagon is to be removed
 */
static void DeleteLastWagon(Train *v)
{
	Train *first = v->First();

	/* Go to the last wagon and delete the link pointing there
	 * *u is then the one-before-last wagon, and *v the last
	 * one which will physically be removed */
	Train *u = v;
	for (; v->Next() != NULL; v = v->Next()) u = v;
	u->SetNext(NULL);

	if (first != v) {
		/* Recalculate cached train properties */
		first->ConsistChanged(CCF_ARRANGE);
		/* Update the depot window if the first vehicle is in depot -
		 * if v == first, then it is updated in PreDestructor() */
		if (first->track == TRACK_BIT_DEPOT) {
			SetWindowDirty(WC_VEHICLE_DEPOT, first->tile);
		}
		v->last_station_visited = first->last_station_visited; // for PreDestructor
	}

	/* 'v' shouldn't be accessed after it has been deleted */
	TrackBits trackbits = v->track;
	TileIndex tile = v->tile;
	Owner owner = v->owner;

	delete v;
	v = NULL; // make sure nobody will try to read 'v' anymore

	if (trackbits == TRACK_BIT_WORMHOLE) {
		/* Vehicle is inside a wormhole, v->track contains no useful value then. */
		trackbits = DiagDirToDiagTrackBits(GetTunnelBridgeDirection(tile));
	}

	Track track = TrackBitsToTrack(trackbits);
	if (HasReservedTracks(tile, trackbits)) {
		UnreserveRailTrack(tile, track);

		/* If there are still crashed vehicles on the tile, give the track reservation to them */
		TrackBits remaining_trackbits = TRACK_BIT_NONE;
		FindVehicleOnPos(tile, &remaining_trackbits, CollectTrackbitsFromCrashedVehiclesEnum);

		/* It is important that these two are the first in the loop, as reservation cannot deal with every trackbit combination */
		assert(TRACK_BEGIN == TRACK_X && TRACK_Y == TRACK_BEGIN + 1);
		Track t;
		FOR_EACH_SET_TRACK(t, remaining_trackbits) TryReserveRailTrack(tile, t);
	}

	/* check if the wagon was on a road/rail-crossing */
	if (IsLevelCrossingTile(tile)) UpdateLevelCrossing(tile);

	/* Update signals */
	if (IsTileType(tile, MP_TUNNELBRIDGE)) {
		UpdateSignalsOnSegment(tile, INVALID_DIAGDIR, owner);
		if (IsTunnelBridgeWithSignalSimulation(tile)) {
			TileIndex end = GetOtherTunnelBridgeEnd(tile);
			UpdateSignalsOnSegment(end, INVALID_DIAGDIR, owner);
			if (TunnelBridgeIsFree(tile, end, nullptr).Succeeded()) {
				auto process_tile = [](TileIndex t) {
					if (IsTunnelBridgeSignalSimulationEntrance(t)) {
						if (IsBridge(t)) {
							SetAllBridgeEntranceSimulatedSignalsGreen(t);
							MarkBridgeDirty(t, ZOOM_LVL_DRAW_MAP);
						}
						if (IsTunnelBridgeSignalSimulationEntrance(t) && GetTunnelBridgeEntranceSignalState(t) == SIGNAL_STATE_RED) {
							SetTunnelBridgeEntranceSignalState(t, SIGNAL_STATE_GREEN);
							MarkTileDirtyByTile(t, ZOOM_LVL_DRAW_MAP);
						}
					}
				};
				process_tile(tile);
				process_tile(end);
			}
		}
	} else if (IsRailDepotTile(tile)) {
		UpdateSignalsOnSegment(tile, INVALID_DIAGDIR, owner);
	} else {
		SetSignalsOnBothDir(tile, track, owner);
	}
}

/**
 * Rotate all vehicles of a (crashed) train chain randomly to animate the crash.
 * @param v First crashed vehicle.
 */
static void ChangeTrainDirRandomly(Train *v)
{
	static const DirDiff delta[] = {
		DIRDIFF_45LEFT, DIRDIFF_SAME, DIRDIFF_SAME, DIRDIFF_45RIGHT
	};

	do {
		/* We don't need to twist around vehicles if they're not visible */
		if (!(v->vehstatus & VS_HIDDEN)) {
			v->direction = ChangeDir(v->direction, delta[GB(Random(), 0, 2)]);
			/* Refrain from updating the z position of the vehicle when on
			 * a bridge, because UpdateInclination() will put the vehicle under
			 * the bridge in that case */
			if (v->track != TRACK_BIT_WORMHOLE) {
				v->UpdatePosition();
				v->UpdateInclination(false, true);
			} else {
				v->UpdateViewport(false, true);
			}
		}
	} while ((v = v->Next()) != NULL);
}

/**
 * Handle a crashed train.
 * @param v First train vehicle.
 * @return %Vehicle chain still exists.
 */
static bool HandleCrashedTrain(Train *v)
{
	int state = ++v->crash_anim_pos;

	if (state == 4 && !(v->vehstatus & VS_HIDDEN)) {
		CreateEffectVehicleRel(v, 4, 4, 8, EV_EXPLOSION_LARGE);
	}

	uint32 r;
	if (state <= 200 && Chance16R(1, 7, r)) {
		int index = (r * 10 >> 16);

		Vehicle *u = v;
		do {
			if (--index < 0) {
				r = Random();

				CreateEffectVehicleRel(u,
					GB(r,  8, 3) + 2,
					GB(r, 16, 3) + 2,
					GB(r,  0, 3) + 5,
					EV_EXPLOSION_SMALL);
				break;
			}
		} while ((u = u->Next()) != NULL);
	}

	if (state <= 240 && !(v->tick_counter & 3)) ChangeTrainDirRandomly(v);

	if (state >= 4440 && !(v->tick_counter & 0x1F)) {
		bool ret = v->Next() != NULL;
		DeleteLastWagon(v);
		return ret;
	}

	return true;
}

/** Maximum speeds for train that is broken down or approaching line end */
static const uint16 _breakdown_speeds[16] = {
	225, 210, 195, 180, 165, 150, 135, 120, 105, 90, 75, 60, 45, 30, 15, 15
};


/**
 * Train is approaching line end, slow down and possibly reverse
 *
 * @param v front train engine
 * @param signal not line end, just a red signal
 * @param reverse Set to false to not execute the vehicle reversing. This does not change any other logic.
 * @return true iff we did NOT have to reverse
 */
static bool TrainApproachingLineEnd(Train *v, bool signal, bool reverse)
{
	/* Calc position within the current tile */
	uint x = v->x_pos & 0xF;
	uint y = v->y_pos & 0xF;

	/* for diagonal directions, 'x' will be 0..15 -
	 * for other directions, it will be 1, 3, 5, ..., 15 */
	switch (v->direction) {
		case DIR_N : x = ~x + ~y + 25; break;
		case DIR_NW: x = y;            FALLTHROUGH;
		case DIR_NE: x = ~x + 16;      break;
		case DIR_E : x = ~x + y + 9;   break;
		case DIR_SE: x = y;            break;
		case DIR_S : x = x + y - 7;    break;
		case DIR_W : x = ~y + x + 9;   break;
		default: break;
	}

	/* Do not reverse when approaching red signal. Make sure the vehicle's front
	 * does not cross the tile boundary when we do reverse, but as the vehicle's
	 * location is based on their center, use half a vehicle's length as offset.
	 * Multiply the half-length by two for straight directions to compensate that
	 * we only get odd x offsets there. */
	if (!signal && x + (v->gcache.cached_veh_length + 1) / 2 * (IsDiagonalDirection(v->direction) ? 1 : 2) >= TILE_SIZE) {
		/* we are too near the tile end, reverse now */
		v->cur_speed = 0;
		if (reverse) ReverseTrainDirection(v);
		return false;
	}

	/* slow down */
	v->vehstatus |= VS_TRAIN_SLOWING;
	uint16 break_speed = _breakdown_speeds[x & 0xF];
	if (break_speed < v->cur_speed) v->cur_speed = break_speed;

	return true;
}


/**
 * Determines whether train would like to leave the tile
 * @param v train to test
 * @return true iff vehicle is NOT entering or inside a depot or tunnel/bridge
 */
static bool TrainCanLeaveTile(const Train *v)
{
	/* Exit if inside a tunnel/bridge or a depot */
	if (v->track == TRACK_BIT_WORMHOLE || v->track == TRACK_BIT_DEPOT) return false;

	TileIndex tile = v->tile;

	/* entering a tunnel/bridge? */
	if (IsTileType(tile, MP_TUNNELBRIDGE)) {
		DiagDirection dir = GetTunnelBridgeDirection(tile);
		if (DiagDirToDir(dir) == v->direction) return false;
	}

	/* entering a depot? */
	if (IsRailDepotTile(tile)) {
		DiagDirection dir = ReverseDiagDir(GetRailDepotDirection(tile));
		if (DiagDirToDir(dir) == v->direction) return false;
	}

	return true;
}


/**
 * Determines whether train is approaching a rail-road crossing
 *   (thus making it barred)
 * @param v front engine of train
 * @return TileIndex of crossing the train is approaching, else INVALID_TILE
 * @pre v in non-crashed front engine
 */
static TileIndex TrainApproachingCrossingTile(const Train *v)
{
	assert(v->IsFrontEngine());
	assert(!(v->vehstatus & VS_CRASHED));

	if (!TrainCanLeaveTile(v)) return INVALID_TILE;

	DiagDirection dir = VehicleExitDir(v->direction, v->track);
	TileIndex tile = v->tile + TileOffsByDiagDir(dir);

	/* not a crossing || wrong axis || unusable rail (wrong type or owner) */
	if (!IsLevelCrossingTile(tile) || DiagDirToAxis(dir) == GetCrossingRoadAxis(tile) ||
			!CheckCompatibleRail(v, tile)) {
		return INVALID_TILE;
	}

	return tile;
}


/**
 * Checks for line end. Also, bars crossing at next tile if needed
 *
 * @param v vehicle we are checking
 * @param reverse Set to false to not execute the vehicle reversing. This does not change any other logic.
 * @return true iff we did NOT have to reverse
 */
static bool TrainCheckIfLineEnds(Train *v, bool reverse)
{
	/* First, handle broken down train */

	if (HasBit(v->flags, VRF_BREAKDOWN_BRAKING)) {
		v->vehstatus |= VS_TRAIN_SLOWING;
	} else {
		v->vehstatus &= ~VS_TRAIN_SLOWING;
	}

	if (!TrainCanLeaveTile(v)) return true;

	/* Determine the non-diagonal direction in which we will exit this tile */
	DiagDirection dir = VehicleExitDir(v->direction, v->track);
	/* Calculate next tile */
	TileIndex tile = v->tile + TileOffsByDiagDir(dir);

	/* Determine the track status on the next tile */
	TrackStatus ts = GetTileTrackStatus(tile, TRANSPORT_RAIL, 0, ReverseDiagDir(dir));
	TrackdirBits reachable_trackdirs = DiagdirReachesTrackdirs(dir);

	TrackdirBits trackdirbits = TrackStatusToTrackdirBits(ts) & reachable_trackdirs;
	TrackdirBits red_signals = TrackStatusToRedSignals(ts) & reachable_trackdirs;

	/* We are sure the train is not entering a depot, it is detected above */

	/* mask unreachable track bits if we are forbidden to do 90deg turns */
	TrackBits bits = TrackdirBitsToTrackBits(trackdirbits);
	if (_settings_game.pf.forbid_90_deg) {
		bits &= ~TrackCrossesTracks(FindFirstTrack(v->track));
	}

	/* no suitable trackbits at all || unusable rail (wrong type or owner) */
	if (bits == TRACK_BIT_NONE || !CheckCompatibleRail(v, tile)) {
		return TrainApproachingLineEnd(v, false, reverse);
	}

	/* approaching red signal */
	if ((trackdirbits & red_signals) != 0) return TrainApproachingLineEnd(v, true, reverse);

	/* approaching a rail/road crossing? then make it red */
	if (IsLevelCrossingTile(tile)) MaybeBarCrossingWithSound(tile);

	if (IsTileType(tile, MP_TUNNELBRIDGE) && GetTunnelBridgeTransportType(tile) == TRANSPORT_RAIL &&
			IsTunnelBridgeSignalSimulationEntrance(tile) && GetTunnelBridgeEntranceSignalState(tile) == SIGNAL_STATE_RED) {
		return TrainApproachingLineEnd(v, true, reverse);
	}

	return true;
}

/* Calculate the summed up value of all parts of a train */
Money Train::CalculateCurrentOverallValue() const
{
	Money ovr_value = 0;
	const Train *v = this;
	do {
		ovr_value += v->value;
	} while ((v = v->GetNextVehicle()) != NULL);
	return ovr_value;
}

static bool TrainLocoHandler(Train *v, bool mode)
{
	/* train has crashed? */
	if (v->vehstatus & VS_CRASHED) {
		return mode ? true : HandleCrashedTrain(v); // 'this' can be deleted here
	}

	if (v->force_proceed != TFP_NONE) {
		ClrBit(v->flags, VRF_TRAIN_STUCK);
		SetWindowWidgetDirty(WC_VEHICLE_VIEW, v->index, WID_VV_START_STOP);
	}

	/* train is broken down? */
	if (HandlePossibleBreakdowns(v)) return true;

	if (HasBit(v->flags, VRF_REVERSING) && v->cur_speed == 0) {
		ReverseTrainDirection(v);
	}

	/* exit if train is stopped */
	if ((v->vehstatus & VS_STOPPED) && v->cur_speed == 0) return true;

	bool valid_order = !v->current_order.IsType(OT_NOTHING) && v->current_order.GetType() != OT_CONDITIONAL;
	if (ProcessOrders(v) && CheckReverseTrain(v)) {
		v->wait_counter = 0;
		v->cur_speed = 0;
		v->subspeed = 0;
		ClrBit(v->flags, VRF_LEAVING_STATION);
		ReverseTrainDirection(v);
		return true;
	} else if (HasBit(v->flags, VRF_LEAVING_STATION)) {
		/* Try to reserve a path when leaving the station as we
		 * might not be marked as wanting a reservation, e.g.
		 * when an overlength train gets turned around in a station. */
		DiagDirection dir = VehicleExitDir(v->direction, v->track);
		if (IsRailDepotTile(v->tile) || IsTileType(v->tile, MP_TUNNELBRIDGE)) dir = INVALID_DIAGDIR;

		if (UpdateSignalsOnSegment(v->tile, dir, v->owner) == SIGSEG_PBS || _settings_game.pf.reserve_paths) {
			TryPathReserve(v, true, true);
		}
		ClrBit(v->flags, VRF_LEAVING_STATION);
	}

	v->HandleLoading(mode);

	if (v->current_order.IsType(OT_LOADING)) return true;

	if (CheckTrainStayInDepot(v)) return true;

	if (!mode) v->ShowVisualEffect();

	/* We had no order but have an order now, do look ahead. */
	if (!valid_order && !v->current_order.IsType(OT_NOTHING)) {
		CheckNextTrainTile(v);
	}

	/* Handle stuck trains. */
	if (!mode && HasBit(v->flags, VRF_TRAIN_STUCK)) {
		++v->wait_counter;

		/* Should we try reversing this tick if still stuck? */
		bool turn_around = v->wait_counter % (_settings_game.pf.wait_for_pbs_path * DAY_TICKS) == 0 && _settings_game.pf.reverse_at_signals;

		if (!turn_around && v->wait_counter % _settings_game.pf.path_backoff_interval != 0 && v->force_proceed == TFP_NONE) return true;
		if (!TryPathReserve(v)) {
			/* Still stuck. */
			if (turn_around) ReverseTrainDirection(v);

			if (HasBit(v->flags, VRF_TRAIN_STUCK) && v->wait_counter > 2 * _settings_game.pf.wait_for_pbs_path * DAY_TICKS) {
				/* Show message to player. */
				if (_settings_client.gui.lost_vehicle_warn && v->owner == _local_company) {
					SetDParam(0, v->index);
					AddVehicleAdviceNewsItem(STR_NEWS_TRAIN_IS_STUCK, v->index);
				}
				v->wait_counter = 0;
			}
			/* Exit if force proceed not pressed, else reset stuck flag anyway. */
			if (v->force_proceed == TFP_NONE) return true;
			ClrBit(v->flags, VRF_TRAIN_STUCK);
			v->wait_counter = 0;
			SetWindowWidgetDirty(WC_VEHICLE_VIEW, v->index, WID_VV_START_STOP);
		}
	}

	if (v->current_order.IsType(OT_LEAVESTATION)) {
		v->current_order.Free();
		SetWindowWidgetDirty(WC_VEHICLE_VIEW, v->index, WID_VV_START_STOP);
		return true;
	}

	int j = v->UpdateSpeed();

	/* we need to invalidate the widget if we are stopping from 'Stopping 0 km/h' to 'Stopped' */
	if (v->cur_speed == 0 && (v->vehstatus & VS_STOPPED)) {
		/* If we manually stopped, we're not force-proceeding anymore. */
		v->force_proceed = TFP_NONE;
		SetWindowDirty(WC_VEHICLE_VIEW, v->index);
	}

	int adv_spd = v->GetAdvanceDistance();
	if (j < adv_spd) {
		/* if the vehicle has speed 0, update the last_speed field. */
		if (v->cur_speed == 0) v->SetLastSpeed();
	} else {
		TrainCheckIfLineEnds(v);
		/* Loop until the train has finished moving. */
		for (;;) {
			j -= adv_spd;
			TrainController(v, NULL);
			/* Don't continue to move if the train crashed. */
			if (CheckTrainCollision(v)) break;
			/* Determine distance to next map position */
			adv_spd = v->GetAdvanceDistance();

			/* No more moving this tick */
			if (j < adv_spd || v->cur_speed == 0) break;

			OrderType order_type = v->current_order.GetType();
			/* Do not skip waypoints (incl. 'via' stations) when passing through at full speed. */
			if ((order_type == OT_GOTO_WAYPOINT || order_type == OT_GOTO_STATION) &&
						(v->current_order.GetNonStopType() & ONSF_NO_STOP_AT_DESTINATION_STATION) &&
						IsTileType(v->tile, MP_STATION) &&
						v->current_order.GetDestination() == GetStationIndex(v->tile)) {
				ProcessOrders(v);
			}
		}
		v->SetLastSpeed();
	}

	for (Train *u = v; u != NULL; u = u->Next()) {
		if (!(u->IsDrawn())) continue;

		u->UpdateViewport(false, false);
	}

	if (v->progress == 0) v->progress = j; // Save unused spd for next time, if TrainController didn't set progress

	return true;
}

/**
 * Get running cost for the train consist.
 * @return Yearly running costs.
 */
Money Train::GetRunningCost() const
{
	Money cost = 0;
	const Train *v = this;

	do {
		const Engine *e = v->GetEngine();
		if (e->u.rail.running_cost_class == INVALID_PRICE) continue;

		uint cost_factor = GetVehicleProperty(v, PROP_TRAIN_RUNNING_COST_FACTOR, e->u.rail.running_cost);
		if (cost_factor == 0) continue;

		/* Halve running cost for multiheaded parts */
		if (v->IsMultiheaded()) cost_factor /= 2;

		cost += GetPrice(e->u.rail.running_cost_class, cost_factor, e->GetGRF());
	} while ((v = v->GetNextVehicle()) != NULL);

	return cost;
}

/**
 * Update train vehicle data for a tick.
 * @return True if the vehicle still exists, false if it has ceased to exist (front of consists only).
 */
bool Train::Tick()
{
	this->tick_counter++;

	if (this->IsFrontEngine()) {
		if (!(this->vehstatus & VS_STOPPED) || this->cur_speed > 0) this->running_ticks++;

		this->current_order_time++;

		if (!TrainLocoHandler(this, false)) return false;

		return TrainLocoHandler(this, true);
	} else if (this->IsFreeWagon() && (this->vehstatus & VS_CRASHED)) {
		/* Delete flooded standalone wagon chain */
		if (++this->crash_anim_pos >= 4400) {
			delete this;
			return false;
		}
	}

	return true;
}

/**
 * Check whether a train needs service, and if so, find a depot or service it.
 * @return v %Train to check.
 */
static void CheckIfTrainNeedsService(Train *v)
{
	if (Company::Get(v->owner)->settings.vehicle.servint_trains == 0 || !v->NeedsAutomaticServicing()) return;
	if (v->IsChainInDepot()) {
		VehicleServiceInDepot(v);
		return;
	}

	uint max_penalty;
	switch (_settings_game.pf.pathfinder_for_trains) {
		case VPF_NPF:  max_penalty = _settings_game.pf.npf.maximum_go_to_depot_penalty;  break;
		case VPF_YAPF: max_penalty = _settings_game.pf.yapf.maximum_go_to_depot_penalty; break;
		default: NOT_REACHED();
	}

	FindDepotData tfdd = FindClosestTrainDepot(v, max_penalty);
	/* Only go to the depot if it is not too far out of our way. */
	if (tfdd.best_length == UINT_MAX || tfdd.best_length > max_penalty) {
		if (v->current_order.IsType(OT_GOTO_DEPOT)) {
			/* If we were already heading for a depot but it has
			 * suddenly moved farther away, we continue our normal
			 * schedule? */
			v->current_order.MakeDummy();
			SetWindowWidgetDirty(WC_VEHICLE_VIEW, v->index, WID_VV_START_STOP);
		}
		return;
	}

	DepotID depot = GetDepotIndex(tfdd.tile);

	if (v->current_order.IsType(OT_GOTO_DEPOT) &&
			v->current_order.GetDestination() != depot &&
			!Chance16(3, 16)) {
		return;
	}

	SetBit(v->gv_flags, GVF_SUPPRESS_IMPLICIT_ORDERS);
	v->current_order.MakeGoToDepot(depot, ODTFB_SERVICE);
	v->dest_tile = tfdd.tile;
	SetWindowWidgetDirty(WC_VEHICLE_VIEW, v->index, WID_VV_START_STOP);
}

/** Update day counters of the train vehicle. */
void Train::OnNewDay()
{
	AgeVehicle(this);

	if ((++this->day_counter & 7) == 0) DecreaseVehicleValue(this);

	if (this->IsFrontEngine()) {
		CheckIfTrainNeedsService(this);

		CheckOrders(this);

		/* update destination */
		if (this->current_order.IsType(OT_GOTO_STATION)) {
			TileIndex tile = Station::Get(this->current_order.GetDestination())->train_station.tile;
			if (tile != INVALID_TILE) this->dest_tile = tile;
		}

		if (this->running_ticks != 0) {
			/* running costs */
			CommandCost cost(EXPENSES_TRAIN_RUN, this->GetRunningCost() * this->running_ticks / (DAYS_IN_YEAR  * DAY_TICKS));

			/* sharing fee */
			PayDailyTrackSharingFee(this);

			this->profit_this_year -= cost.GetCost();
			this->running_ticks = 0;

			SubtractMoneyFromCompanyFract(this->owner, cost);

			SetWindowDirty(WC_VEHICLE_DETAILS, this->index);
			SetWindowClassesDirty(WC_TRAINS_LIST);
		}
	}
	if (IsEngine() || IsMultiheaded()) {
		CheckVehicleBreakdown(this);
	}
}

/**
 * Get the tracks of the train vehicle.
 * @return Current tracks of the vehicle.
 */
Trackdir Train::GetVehicleTrackdir() const
{
	if (this->vehstatus & VS_CRASHED) return INVALID_TRACKDIR;

	if (this->track == TRACK_BIT_DEPOT) {
		/* We'll assume the train is facing outwards */
		return DiagDirToDiagTrackdir(GetRailDepotDirection(this->tile)); // Train in depot
	}

	if (this->track == TRACK_BIT_WORMHOLE) {
		/* train in tunnel or on bridge, so just use his direction and assume a diagonal track */
		return DiagDirToDiagTrackdir(DirToDiagDir(this->direction));
	}

	return TrackDirectionToTrackdir(FindFirstTrack(this->track), this->direction);
}

/**
 * Delete a train while it is visible.
 * This happens when a company bankrupts when infrastructure sharing is enabled.
 * @param v The train to delete.
 */
void DeleteVisibleTrain(Train *v)
{
	SCOPE_INFO_FMT([v], "DeleteVisibleTrain: %s", scope_dumper().VehicleInfo(v));

	assert(!v->IsVirtual());

	FreeTrainTrackReservation(v);
	TileIndex crossing = TrainApproachingCrossingTile(v);

	/* delete train from back to front */
	Train *u;
	Train *prev = v->Last();
	do {
		u = prev;
		prev = u->Previous();
		if (prev != NULL) prev->SetNext(NULL);

		/* 'u' shouldn't be accessed after it has been deleted */
		TileIndex tile = u->tile;
		TrackBits trackbits = u->track;

		delete u;

		if (trackbits == TRACK_BIT_WORMHOLE) {
			/* Vehicle is inside a wormhole, u->track contains no useful value then. */
			trackbits = DiagDirToDiagTrackBits(GetTunnelBridgeDirection(tile));
		}

		Track track = TrackBitsToTrack(trackbits);
		if (HasReservedTracks(tile, trackbits)) UnreserveRailTrack(tile, track);
		if (IsLevelCrossingTile(tile)) UpdateLevelCrossing(tile);

		/* Update signals */
		if (IsTileType(tile, MP_TUNNELBRIDGE) || IsRailDepotTile(tile)) {
			AddSideToSignalBuffer(tile, INVALID_DIAGDIR, GetTileOwner(tile));
		} else {
			AddTrackToSignalBuffer(tile, track, GetTileOwner(tile));
		}
	} while (prev != NULL);

	if (crossing != INVALID_TILE) UpdateLevelCrossing(crossing);

	UpdateSignalsInBuffer();
}

/* Get the pixel-width of the image that is used for the train vehicle
 * @return:	the image width number in pixel
 */
int GetDisplayImageWidth(Train *t, Point *offset)
{
	int reference_width = TRAININFO_DEFAULT_VEHICLE_WIDTH;
	int vehicle_pitch = 0;

	const Engine *e = Engine::Get(t->engine_type);
	if (e->grf_prop.grffile != NULL && is_custom_sprite(e->u.rail.image_index)) {
		reference_width = e->grf_prop.grffile->traininfo_vehicle_width;
		vehicle_pitch = e->grf_prop.grffile->traininfo_vehicle_pitch;
	}

	if (offset != NULL) {
		offset->x = reference_width / 2;
		offset->y = vehicle_pitch;
	}
	return t->gcache.cached_veh_length * reference_width / VEHICLE_LENGTH;
}

Train* CmdBuildVirtualRailWagon(const Engine *e)
{
	const RailVehicleInfo *rvi = &e->u.rail;

	Train *v = new Train();

	v->x_pos = 0;
	v->y_pos = 0;

	v->spritenum = rvi->image_index;

	v->engine_type = e->index;
	v->gcache.first_engine = INVALID_ENGINE; // needs to be set before first callback

	v->direction = DIR_W;
	v->tile = 0; // INVALID_TILE;

	v->owner = _current_company;
	v->track = TRACK_BIT_DEPOT;
	v->vehstatus = VS_HIDDEN | VS_DEFPAL;

	v->SetWagon();
	v->SetFreeWagon();

	v->cargo_type = e->GetDefaultCargoType();
	v->cargo_cap = rvi->capacity;

	v->railtype = rvi->railtype;

	v->build_year = _cur_year;
	v->sprite_seq.Set(SPR_IMG_QUERY);
	v->random_bits = VehicleRandomBits();

	v->group_id = DEFAULT_GROUP;

	AddArticulatedParts(v);

	// Make sure we set EVERYTHING to virtual, even articulated parts.
	for (Train* train_part = v; train_part != NULL; train_part = train_part->Next()) {
		train_part->SetVirtual();
	}

	_new_vehicle_id = v->index;

	v->UpdateViewport(true, false);

	v->First()->ConsistChanged(CCF_ARRANGE);

	CheckConsistencyOfArticulatedVehicle(v);

	return v;
}

Train* CmdBuildVirtualRailVehicle(EngineID eid, bool lax_engine_check, StringID &error)
{
	if (lax_engine_check) {
		const Engine *e = Engine::GetIfValid(eid);
		if (e == NULL || e->type != VEH_TRAIN) {
			error = STR_ERROR_RAIL_VEHICLE_NOT_AVAILABLE + VEH_TRAIN;
			return NULL;
		}
	} else {
		if (!IsEngineBuildable(eid, VEH_TRAIN, _current_company)) {
			error = STR_ERROR_RAIL_VEHICLE_NOT_AVAILABLE + VEH_TRAIN;
			return NULL;
		}
	}

	const Engine* e = Engine::Get(eid);
	const RailVehicleInfo *rvi = &e->u.rail;

	int num_vehicles = (e->u.rail.railveh_type == RAILVEH_MULTIHEAD ? 2 : 1) + CountArticulatedParts(eid, false);
	if (!Train::CanAllocateItem(num_vehicles)) {
		error = STR_ERROR_TOO_MANY_VEHICLES_IN_GAME;
		return NULL;
	}

	if (rvi->railveh_type == RAILVEH_WAGON) {
		return CmdBuildVirtualRailWagon(e);
	}

	Train *v = new Train();

	v->x_pos = 0;
	v->y_pos = 0;

	v->direction = DIR_W;
	v->tile = 0; // INVALID_TILE;
	v->owner = _current_company;
	v->track = TRACK_BIT_DEPOT;
	v->vehstatus = VS_HIDDEN | VS_STOPPED | VS_DEFPAL;
	v->spritenum = rvi->image_index;
	v->cargo_type = e->GetDefaultCargoType();
	v->cargo_cap = rvi->capacity;
	v->last_station_visited = INVALID_STATION;

	v->engine_type = e->index;
	v->gcache.first_engine = INVALID_ENGINE; // needs to be set before first callback

	v->reliability = e->reliability;
	v->reliability_spd_dec = e->reliability_spd_dec;
	v->max_age = e->GetLifeLengthInDays();

	v->railtype = rvi->railtype;
	_new_vehicle_id = v->index;

	v->build_year = _cur_year;
	v->sprite_seq.Set(SPR_IMG_QUERY);
	v->random_bits = VehicleRandomBits();

	v->group_id = DEFAULT_GROUP;

	v->SetFrontEngine();
	v->SetEngine();

	if (rvi->railveh_type == RAILVEH_MULTIHEAD) {
		AddRearEngineToMultiheadedTrain(v);
	} else {
		AddArticulatedParts(v);
	}

	// Make sure we set EVERYTHING to virtual, even articulated parts.
	for (Train* train_part = v; train_part != NULL; train_part = train_part->Next()) {
		train_part->SetVirtual();
	}

	v->ConsistChanged(CCF_ARRANGE);

	CheckConsistencyOfArticulatedVehicle(v);

	return v;
}

/**
 * Build a virtual train vehicle.
 * @param tile unused
 * @param flags type of operation
 * @param p1 the engine ID to build
 * @param p2 unused
 * @param text unused
 * @return the cost of this operation or an error
 */
CommandCost CmdBuildVirtualRailVehicle(TileIndex tile, DoCommandFlag flags, uint32 p1, uint32 p2, const char *text)
{
	EngineID eid = p1;

	if (!IsEngineBuildable(eid, VEH_TRAIN, _current_company)) {
		return_cmd_error(STR_ERROR_RAIL_VEHICLE_NOT_AVAILABLE + VEH_TRAIN);
	}

	bool should_execute = (flags & DC_EXEC) != 0;

	if (should_execute) {
		StringID err = INVALID_STRING_ID;
		Train* train = CmdBuildVirtualRailVehicle(eid, false, err);

		if (train == NULL) {
			return_cmd_error(err);
		}

		if (text && text[0] == 'R') {
			CargoID cargo = text[1];
			if (cargo >= NUM_CARGO) return CMD_ERROR;
			CargoID default_cargo = Engine::Get(eid)->GetDefaultCargoType();
			if (default_cargo != cargo) {
				CommandCost refit_res = CmdRefitVehicle(tile, flags, train->index, cargo | (1 << 5), NULL);
				if (!refit_res.Succeeded()) return refit_res;
			}
		}
	}

	return CommandCost();
}

/**
* Replace a vehicle based on a template replacement order.
* @param tile unused
* @param flags type of operation
* @param p1 the ID of the vehicle to replace.
* @param p2 whether the vehicle should stay in the depot.
* @param text unused
* @return the cost of this operation or an error
*/
CommandCost CmdTemplateReplaceVehicle(TileIndex tile, DoCommandFlag flags, uint32 p1, uint32 p2, const char *text)
{
	VehicleID vehicle_id = p1;

	Vehicle* vehicle = Vehicle::GetIfValid(vehicle_id);

	if (vehicle == NULL || vehicle->type != VEH_TRAIN) {
		return CMD_ERROR;
	}

	bool should_execute = (flags & DC_EXEC) != 0;

	if (!should_execute) {
		return CommandCost();
	}

	Train* incoming = Train::From(vehicle);
	bool stayInDepot = p2 != 0;

	Train *new_chain = NULL;
	Train *remainder_chain = NULL;
	Train *tmp_chain = NULL;
	TemplateVehicle *tv = GetTemplateVehicleByGroupID(incoming->group_id);
	if (tv == NULL) {
		return CMD_ERROR;
	}
	EngineID eid = tv->engine_type;

	_new_vehicle_id = p1;

	CommandCost buy(EXPENSES_NEW_VEHICLES);
	CommandCost move_cost(EXPENSES_NEW_VEHICLES);
	CommandCost tmp_result(EXPENSES_NEW_VEHICLES);


	/* first some tests on necessity and sanity */
	if (tv == NULL) return buy;
	bool need_replacement = !TrainMatchesTemplate(incoming, tv);
	bool need_refit = !TrainMatchesTemplateRefit(incoming, tv);
	bool use_refit = tv->refit_as_template;
	CargoID store_refit_ct = CT_INVALID;
	short store_refit_csubt = 0;
	// if a train shall keep its old refit, store the refit setting of its first vehicle
	if (!use_refit) {
		for (Train *getc = incoming; getc != NULL; getc = getc->GetNextUnit()) {
			if (getc->cargo_type != CT_INVALID) {
				store_refit_ct = getc->cargo_type;
				break;
			}
		}
	}

	// TODO: set result status to success/no success before returning
	if (!need_replacement) {
		if (!need_refit || !use_refit) {
			/* before returning, release incoming train first if 2nd param says so */
			if (!stayInDepot) incoming->vehstatus &= ~VS_STOPPED;
			return buy;
		}
	} else {
		CommandCost buyCost = TestBuyAllTemplateVehiclesInChain(tv, tile);
		if (!buyCost.Succeeded() || !CheckCompanyHasMoney(buyCost)) {
			if (!stayInDepot) incoming->vehstatus &= ~VS_STOPPED;

			if (!buyCost.Succeeded() && buyCost.GetErrorMessage() != INVALID_STRING_ID) {
				return buyCost;
			} else {
				return_cmd_error(STR_ERROR_NOT_ENOUGH_CASH_REQUIRES_CURRENCY);
			}
		}
	}

	/* define replacement behavior */
	bool reuseDepot = tv->IsSetReuseDepotVehicles();
	bool keepRemainders = tv->IsSetKeepRemainingVehicles();

	if (need_replacement) {
		// step 1: generate primary for newchain and generate remainder_chain
		// 1. primary of incoming might already fit the template
		//    leave incoming's primary as is and move the rest to a free chain = remainder_chain
		// 2. needed primary might be one of incoming's member vehicles
		// 3. primary might be available as orphan vehicle in the depot
		// 4. we need to buy a new engine for the primary
		// all options other than 1. need to make sure to copy incoming's primary's status
		if (eid == incoming->engine_type) {                                                                       // 1
			new_chain = incoming;
			remainder_chain = incoming->GetNextUnit();
			if (remainder_chain) {
				move_cost.AddCost(CmdMoveRailVehicle(tile, flags, remainder_chain->index | (1 << 20), INVALID_VEHICLE, 0));
			}
		} else if ((tmp_chain = ChainContainsEngine(eid, incoming)) && tmp_chain != NULL) {                       // 2
			// new_chain is the needed engine, move it to an empty spot in the depot
			new_chain = tmp_chain;
			move_cost.AddCost(DoCommand(tile, new_chain->index, INVALID_VEHICLE, flags, CMD_MOVE_RAIL_VEHICLE));
			remainder_chain = incoming;
		} else if (reuseDepot && (tmp_chain = DepotContainsEngine(tile, eid, incoming)) && tmp_chain != NULL) {   // 3
			new_chain = tmp_chain;
			move_cost.AddCost(DoCommand(tile, new_chain->index, INVALID_VEHICLE, flags, CMD_MOVE_RAIL_VEHICLE));
			remainder_chain = incoming;
		} else {                                                                                                  // 4
			tmp_result = DoCommand(tile, eid, 0, flags, CMD_BUILD_VEHICLE);
			/* break up in case buying the vehicle didn't succeed */
			if (!tmp_result.Succeeded()) {
				return tmp_result;
			}
			buy.AddCost(tmp_result);
			new_chain = Train::Get(_new_vehicle_id);
			/* make sure the newly built engine is not attached to any free wagons inside the depot */
			move_cost.AddCost(DoCommand(tile, new_chain->index, INVALID_VEHICLE, flags, CMD_MOVE_RAIL_VEHICLE));
			/* prepare the remainder chain */
			remainder_chain = incoming;
		}
		// If we bought a new engine or reused one from the depot, copy some parameters from the incoming primary engine
		if (incoming != new_chain && flags == DC_EXEC) {
			CopyHeadSpecificThings(incoming, new_chain, flags);
			NeutralizeStatus(incoming);

			// additionally, if we don't want to use the template refit, refit as incoming
			// the template refit will be set further down, if we use it at all
			if (!use_refit) {
				uint32 cb = GetCmdRefitVeh(new_chain);
				DoCommand(new_chain->tile, new_chain->index, store_refit_ct | store_refit_csubt << 8 | 1 << 16 | (1 << 5), flags, cb);
			}
		}

		// step 2: fill up newchain according to the template
		// foreach member of template (after primary):
		// 1. needed engine might be within remainder_chain already
		// 2. needed engine might be orphaned within the depot (copy status)
		// 3. we need to buy (again)                           (copy status)
		TemplateVehicle *cur_tmpl = tv->GetNextUnit();
		Train *last_veh = new_chain;
		while (cur_tmpl) {
			// 1. engine contained in remainder chain
			if ((tmp_chain = ChainContainsEngine(cur_tmpl->engine_type, remainder_chain)) && tmp_chain != NULL)	{
				// advance remainder_chain (if necessary) to not lose track of it
				if (tmp_chain == remainder_chain) {
					remainder_chain = remainder_chain->GetNextUnit();
				}
				move_cost.AddCost(CmdMoveRailVehicle(tile, flags, tmp_chain->index, last_veh->index, 0));
			}
			// 2. engine contained somewhere else in the depot
			else if (reuseDepot && (tmp_chain = DepotContainsEngine(tile, cur_tmpl->engine_type, new_chain)) && tmp_chain != NULL) {
				move_cost.AddCost(CmdMoveRailVehicle(tile, flags, tmp_chain->index, last_veh->index, 0));
			}
			// 3. must buy new engine
			else {
				tmp_result = DoCommand(tile, cur_tmpl->engine_type, 0, flags, CMD_BUILD_VEHICLE);
				if (!tmp_result.Succeeded()) {
					return tmp_result;
				}
				buy.AddCost(tmp_result);
				tmp_chain = Train::Get(_new_vehicle_id);
				move_cost.AddCost(CmdMoveRailVehicle(tile, flags, tmp_chain->index, last_veh->index, 0));
			}
			// TODO: is this enough ? might it be that we bought a new wagon here and it now has std refit ?
			if (need_refit && flags == DC_EXEC) {
				if (use_refit) {
					uint32 cb = GetCmdRefitVeh(tmp_chain);
					DoCommand(tmp_chain->tile, tmp_chain->index, cur_tmpl->cargo_type | (cur_tmpl->cargo_subtype << 8) | (1 << 16) | (1 << 5), flags, cb);
				} else {
					uint32 cb = GetCmdRefitVeh(tmp_chain);
					DoCommand(tmp_chain->tile, tmp_chain->index, store_refit_ct | (store_refit_csubt << 8) | (1 << 16) | (1 << 5), flags, cb);
				}
			}
			cur_tmpl = cur_tmpl->GetNextUnit();
			last_veh = tmp_chain;
		}
	}
	/* no replacement done */
	else {
		new_chain = incoming;
	}
	/// step 3: reorder and neutralize the remaining vehicles from incoming
	// wagons remaining from remainder_chain should be filled up in as few freewagonchains as possible
	// each locos might be left as singular in the depot
	// neutralize each remaining engine's status

	// refit, only if the template option is set so
	if (use_refit && (need_refit || need_replacement)) {
		CmdRefitTrainFromTemplate(new_chain, tv, flags);
	}

	if (new_chain && remainder_chain) {
		for (Train *ct = remainder_chain; ct; ct = ct->GetNextUnit()) {
			TransferCargoForTrain(ct, new_chain);
		}
	}

	// point incoming to the newly created train so that starting/stopping from the calling function can be done
	incoming = new_chain;
	if (!stayInDepot && flags == DC_EXEC) {
		new_chain->vehstatus &= ~VS_STOPPED;
	}

	if (remainder_chain && keepRemainders && flags == DC_EXEC) {
		BreakUpRemainders(remainder_chain);
	} else if (remainder_chain) {
		buy.AddCost(DoCommand(tile, remainder_chain->index | (1 << 20), 0, flags, CMD_SELL_VEHICLE));
	}

	/* Redraw main gui for changed statistics */
	SetWindowClassesDirty(WC_TEMPLATEGUI_MAIN);

	_new_vehicle_id = new_chain->index;

	return buy;
}

void TrainRoadVehicleCrashBreakdown(Vehicle *v)
{
	Train *t = Train::From(v)->First();
	t->breakdown_ctr = 2;
	t->breakdown_delay = 255;
	t->breakdown_type = BREAKDOWN_RV_CRASH;
	t->breakdown_severity = 0;
	t->reliability = 0;
}<|MERGE_RESOLUTION|>--- conflicted
+++ resolved
@@ -448,7 +448,7 @@
 
 		if (TrainCanLeaveTile(front)) {
 			/* Determine the non-diagonal direction in which we will exit this tile */
-			DiagDirection dir = TrainExitDir(front->direction, front->track);
+			DiagDirection dir = VehicleExitDir(front->direction, front->track);
 			/* Calculate next tile */
 			TileIndex tile = front->tile + TileOffsByDiagDir(dir);
 
@@ -2181,7 +2181,6 @@
 		return;
 	}
 
-<<<<<<< HEAD
 	/* We are inside tunnel/bridge with signals, reversing will close the entrance. */
 	if (IsTunnelBridgeWithSignalSimulation(v->tile)) {
 		/* Flip signal on tunnel entrance tile red. */
@@ -2193,10 +2192,7 @@
 		return;
 	}
 
-	/* TrainExitDir does not always produce the desired dir for depots and
-=======
 	/* VehicleExitDir does not always produce the desired dir for depots and
->>>>>>> 336d6cab
 	 * tunnels/bridges that is needed for UpdateSignalsOnSegment. */
 	DiagDirection dir = VehicleExitDir(v->direction, v->track);
 	if (IsRailDepotTile(v->tile) || IsTileType(v->tile, MP_TUNNELBRIDGE)) dir = INVALID_DIAGDIR;
