/*
 * This file is part of OpenTTD.
 * OpenTTD is free software; you can redistribute it and/or modify it under the terms of the GNU General Public License as published by the Free Software Foundation, version 2.
 * OpenTTD is distributed in the hope that it will be useful, but WITHOUT ANY WARRANTY; without even the implied warranty of MERCHANTABILITY or FITNESS FOR A PARTICULAR PURPOSE.
 * See the GNU General Public License for more details. You should have received a copy of the GNU General Public License along with OpenTTD. If not, see <http://www.gnu.org/licenses/>.
 */

/** @file train_cmd.cpp Handling of trains. */

#include "stdafx.h"
#include "error.h"
#include "articulated_vehicles.h"
#include "command_func.h"
#include "pathfinder/npf/npf_func.h"
#include "pathfinder/yapf/yapf.hpp"
#include "news_func.h"
#include "company_func.h"
#include "newgrf_sound.h"
#include "newgrf_text.h"
#include "strings_func.h"
#include "viewport_func.h"
#include "vehicle_func.h"
#include "sound_func.h"
#include "ai/ai.hpp"
#include "game/game.hpp"
#include "newgrf_station.h"
#include "effectvehicle_func.h"
#include "network/network.h"
#include "spritecache.h"
#include "core/random_func.hpp"
#include "company_base.h"
#include "newgrf.h"
#include "infrastructure_func.h"
#include "order_backup.h"
#include "zoom_func.h"
#include "newgrf_debug.h"
#include "framerate_type.h"
#include "tracerestrict.h"
#include "tbtr_template_vehicle_func.h"
#include "autoreplace_func.h"
#include "engine_func.h"
#include "bridge_signal_map.h"
#include "scope_info.h"
#include "scope.h"
#include "core/checksum_func.hpp"
#include "debug_settings.h"
#include "train_speed_adaptation.h"
#include "event_logs.h"

#include "table/strings.h"
#include "table/train_cmd.h"

#include "safeguards.h"

enum {
	REALISTIC_BRAKING_MIN_SPEED = 5,
};

enum ChooseTrainTrackLookAheadStateFlags {
	CTTLASF_STOP_FOUND       = 0,         ///< Stopping destination found
	CTTLASF_REVERSE_FOUND    = 1,         ///< Reverse destination found
	CTTLASF_NO_RES_VEH_TILE  = 2,         ///< Do not reserve the vehicle tile
};

struct ChooseTrainTrackLookAheadState {
	uint          order_items_start = 0;  ///< Order items start for VehicleOrderSaver
	uint16        flags = 0;              ///< Flags
	DestinationID reverse_dest = 0;       ///< Reverse station ID when CTTLASF_REVERSE_FOUND is set
};

/** Flags for ChooseTrainTrack */
enum ChooseTrainTrackFlags {
	CTTF_NONE                   = 0,      ///< No flags
	CTTF_FORCE_RES              = 0x01,   ///< Force a reservation to be made
	CTTF_MARK_STUCK             = 0x02,   ///< The train has to be marked as stuck when needed
	CTTF_NON_LOOKAHEAD          = 0x04,   ///< Any lookahead should not be used, if necessary reset the lookahead state
	CTTF_NO_LOOKAHEAD_VALIDATE  = 0x08,   ///< Don't validate the lookahead state as it has already been done
};
DECLARE_ENUM_AS_BIT_SET(ChooseTrainTrackFlags)

std::unordered_map<SignalSpeedKey, SignalSpeedValue, SignalSpeedKeyHashFunc> _signal_speeds(1 << 16);

static void TryLongReserveChooseTrainTrackFromReservationEnd(Train *v, bool no_reserve_vehicle_tile = false);
static Track ChooseTrainTrack(Train *v, TileIndex tile, DiagDirection enterdir, TrackBits tracks, ChooseTrainTrackFlags flags, bool *p_got_reservation, ChooseTrainTrackLookAheadState lookahead_state = {});
static bool TrainApproachingLineEnd(Train *v, bool signal, bool reverse);
static bool TrainCheckIfLineEnds(Train *v, bool reverse = true);
static bool TrainCanLeaveTile(const Train *v);
static inline bool CheckCompatibleRail(const Train *v, TileIndex tile, DiagDirection enterdir);
int ReversingDistanceTargetSpeed(const Train *v);
bool TrainController(Train *v, Vehicle *nomove, bool reverse = true); // Also used in vehicle_sl.cpp.
static TileIndex TrainApproachingCrossingTile(const Train *v);
static void CheckIfTrainNeedsService(Train *v);
static void CheckNextTrainTile(Train *v);
extern TileIndex VehiclePosTraceRestrictPreviousSignalCallback(const Train *v, const void *, TraceRestrictPBSEntrySignalAuxField mode);
static void TrainEnterStation(Train *v, StationID station);
static void UnreserveBridgeTunnelTile(TileIndex tile);
static bool CheckTrainStayInWormHolePathReserve(Train *t, TileIndex tile);

/** Return the scaled date ticks by which the speed restriction
 *  at the current position of the train is going to be invalid */
static DateTicksScaled GetSpeedRestrictionTimeout(const Train *t)
{
	const int64 velocity = std::max<int64>(25, t->cur_speed);
	const int64 look_ahead_distance = Clamp(t->cur_speed / 8, 4, 16); // In tiles, varying between 4 and 16 depending on current speed

	// This assumes travel along the X or Y map axis, not diagonally. See GetAdvanceDistance, GetAdvanceSpeed.
	const int64 ticks_per_tile = (192 * 16 * 4 / 3) / velocity;

	const int64 ticks = ticks_per_tile * look_ahead_distance;

	return _scaled_date_ticks + ticks;
}

/** Checks if the timeout of the specified signal speed restriction value has passed */
static bool IsOutOfDate(const SignalSpeedValue& value)
{
	return _scaled_date_ticks > value.time_stamp;
}

/** Removes all speed restrictions from all signals */
void ClearAllSignalSpeedRestrictions()
{
	_signal_speeds.clear();
}

void AdjustAllSignalSpeedRestrictionTickValues(DateTicksScaled delta)
{
	for (auto &it : _signal_speeds) {
		it.second.time_stamp += delta;
	}
}

/** Removes all speed restrictions which have passed their timeout from all signals */
void ClearOutOfDateSignalSpeedRestrictions()
{
	for (auto key_value_pair = _signal_speeds.begin(); key_value_pair != _signal_speeds.end(); ) {
		if (IsOutOfDate(key_value_pair->second)) {
			key_value_pair = _signal_speeds.erase(key_value_pair);
		} else {
			++key_value_pair;
		}
	}
}

inline void ClearLookAheadIfInvalid(Train *v)
{
	if (v->lookahead != nullptr && !ValidateLookAhead(v)) v->lookahead.reset();
}

static const byte _vehicle_initial_x_fract[4] = {10, 8, 4,  8};
static const byte _vehicle_initial_y_fract[4] = { 8, 4, 8, 10};

template <>
bool IsValidImageIndex<VEH_TRAIN>(uint8 image_index)
{
	return image_index < lengthof(_engine_sprite_base);
}


/**
 * Return the cargo weight multiplier to use for a rail vehicle
 * @param cargo Cargo type to get multiplier for
 * @return Cargo weight multiplier
 */
byte FreightWagonMult(CargoID cargo)
{
	if (!CargoSpec::Get(cargo)->is_freight) return 1;
	return _settings_game.vehicle.freight_trains;
}

/** Checks if lengths of all rail vehicles are valid. If not, shows an error message. */
void CheckTrainsLengths()
{
	bool first = true;

	for (const Train *v : Train::Iterate()) {
		if (v->First() == v && !(v->vehstatus & VS_CRASHED) && !v->IsVirtual()) {
			for (const Train *u = v, *w = v->Next(); w != nullptr; u = w, w = w->Next()) {
				if (u->track != TRACK_BIT_DEPOT) {
					if ((w->track != TRACK_BIT_DEPOT &&
							std::max(abs(u->x_pos - w->x_pos), abs(u->y_pos - w->y_pos)) != u->CalcNextVehicleOffset()) ||
							(w->track == TRACK_BIT_DEPOT && TicksToLeaveDepot(u) <= 0)) {
						SetDParam(0, v->index);
						SetDParam(1, v->owner);
						ShowErrorMessage(STR_BROKEN_VEHICLE_LENGTH, INVALID_STRING_ID, WL_CRITICAL);

						if (!_networking && first) {
							first = false;
							DoCommandP(0, PM_PAUSED_ERROR, 1, CMD_PAUSE);
						}
						/* Break so we warn only once for each train. */
						break;
					}
				}
			}
		}
	}
}

/**
 * Checks the breakdown flags (VehicleRailFlags 9-12) and sets the correct value in the first vehicle of the consist.
 * This function is generally only called to check if a flag may be cleared.
 * @param v the front engine
 * @param flags bitmask of the flags to check.
 */
void CheckBreakdownFlags(Train *v)
{
	dbg_assert(v->IsFrontEngine());
	/* clear the flags we're gonna check first, we'll set them again later (if applicable) */
	CLRBITS(v->flags, (1 << VRF_BREAKDOWN_BRAKING) | VRF_IS_BROKEN);

	for (const Train *w = v; w != nullptr; w = w->Next()) {
		if (v->IsEngine() || w->IsMultiheaded()) {
			if (w->breakdown_ctr == 2) {
				SetBit(v->flags, VRF_BREAKDOWN_BRAKING);
			} else if (w->breakdown_ctr == 1) {
				switch (w->breakdown_type) {
					case BREAKDOWN_CRITICAL:
					case BREAKDOWN_RV_CRASH:
					case BREAKDOWN_EM_STOP:   SetBit(v->flags, VRF_BREAKDOWN_STOPPED); break;
					case BREAKDOWN_LOW_SPEED: SetBit(v->flags, VRF_BREAKDOWN_SPEED);   break;
					case BREAKDOWN_LOW_POWER: SetBit(v->flags, VRF_BREAKDOWN_POWER);   break;
				}
			}
		}
	}
}

uint16 GetTrainVehicleMaxSpeed(const Train *u, const RailVehicleInfo *rvi_u, const Train *front)
{
	const uint16 base_speed = GetVehicleProperty(u, PROP_TRAIN_SPEED, rvi_u->max_speed);
	uint16 speed = base_speed;
	if (HasBit(u->flags, VRF_NEED_REPAIR) && front->IsFrontEngine()) {
		for (uint i = 0; i < u->critical_breakdown_count; i++) {
			speed = std::min<uint16>(speed - (speed / (front->tcache.cached_num_engines + 2)) + 1, speed);
		}
	}

	/* clamp speed to be no less than lower of 5mph and 1/8 of base speed */
	speed = std::max<uint16>(speed, std::min<uint16>(5, (base_speed + 7) >> 3));

	if (HasBit(u->flags, VRF_HAS_HIT_RV) && front->IsFrontEngine()) {
		speed = std::min<uint16>(speed, 30);
	}
	return speed;
}

/**
 * Recalculates the cached stuff of a train. Should be called each time a vehicle is added
 * to/removed from the chain, and when the game is loaded.
 * Note: this needs to be called too for 'wagon chains' (in the depot, without an engine)
 * @param allowed_changes Stuff that is allowed to change.
 */
void Train::ConsistChanged(ConsistChangeFlags allowed_changes)
{
	uint16 max_speed = UINT16_MAX;

	dbg_assert(this->IsFrontEngine() || this->IsFreeWagon());

	const RailVehicleInfo *rvi_v = RailVehInfo(this->engine_type);
	EngineID first_engine = this->IsFrontEngine() ? this->engine_type : INVALID_ENGINE;
	this->gcache.cached_total_length = 0;
	this->compatible_railtypes = RAILTYPES_NONE;
	this->tcache.cached_num_engines = 0;

	bool train_can_tilt = true;
	bool speed_varies_by_railtype = false;
	int min_curve_speed_mod = INT_MAX;

	for (Train *u = this; u != nullptr; u = u->Next()) {
		const RailVehicleInfo *rvi_u = RailVehInfo(u->engine_type);

		/* Check the this->first cache. */
		dbg_assert_msg(u->First() == this, "u: %s, this: %s",
				scope_dumper().VehicleInfo(u), scope_dumper().VehicleInfo(this));

		/* update the 'first engine' */
		u->gcache.first_engine = this == u ? INVALID_ENGINE : first_engine;
		u->railtype = rvi_u->railtype;

		if (u->IsEngine()) first_engine = u->engine_type;

		/* Set user defined data to its default value */
		u->tcache.user_def_data = rvi_u->user_def_data;
		this->InvalidateNewGRFCache();
		u->InvalidateNewGRFCache();
	}

	for (Train *u = this; u != nullptr; u = u->Next()) {
		/* Update user defined data (must be done before other properties) */
		u->tcache.user_def_data = GetVehicleProperty(u, PROP_TRAIN_USER_DATA, u->tcache.user_def_data);
		this->InvalidateNewGRFCache();
		u->InvalidateNewGRFCache();

		if (!u->IsArticulatedPart()) {
			if (u->IsEngine() || u->IsMultiheaded()) {
				this->tcache.cached_num_engines++;
			}
		}
	}

	Vehicle *last_vis_effect = this;
	for (Train *u = this; u != nullptr; u = u->Next()) {
		const Engine *e_u = u->GetEngine();
		const RailVehicleInfo *rvi_u = &e_u->u.rail;

		if (!HasBit(e_u->info.misc_flags, EF_RAIL_TILTS)) train_can_tilt = false;
		if (e_u->callbacks_used & SGCU_CB36_SPEED_RAILTYPE) speed_varies_by_railtype = true;
		min_curve_speed_mod = std::min(min_curve_speed_mod, u->GetCurveSpeedModifier());

		/* Cache wagon override sprite group. nullptr is returned if there is none */
		u->tcache.cached_override = GetWagonOverrideSpriteSet(u->engine_type, u->cargo_type, u->gcache.first_engine);

		/* Reset colour map */
		u->colourmap = PAL_NONE;

		/* Update powered-wagon-status and visual effect */
		u->UpdateVisualEffect(true);
		ClrBit(u->vcache.cached_veh_flags, VCF_LAST_VISUAL_EFFECT);
		if (!(HasBit(u->vcache.cached_vis_effect, VE_ADVANCED_EFFECT) && GB(u->vcache.cached_vis_effect, 0, VE_ADVANCED_EFFECT) == VESM_NONE)) last_vis_effect = u;

		if (rvi_v->pow_wag_power != 0 && rvi_u->railveh_type == RAILVEH_WAGON &&
				UsesWagonOverride(u) && !HasBit(u->vcache.cached_vis_effect, VE_DISABLE_WAGON_POWER)) {
			/* wagon is powered */
			SetBit(u->flags, VRF_POWEREDWAGON); // cache 'powered' status
		} else {
			ClrBit(u->flags, VRF_POWEREDWAGON);
		}

		if (!u->IsArticulatedPart()) {
			/* Do not count powered wagons for the compatible railtypes, as wagons always
			   have railtype normal */
			if (rvi_u->power > 0) {
				this->compatible_railtypes |= GetRailTypeInfo(u->railtype)->powered_railtypes;
			}

			/* Some electric engines can be allowed to run on normal rail. It happens to all
			 * existing electric engines when elrails are disabled and then re-enabled */
			if (HasBit(u->flags, VRF_EL_ENGINE_ALLOWED_NORMAL_RAIL)) {
				u->railtype = RAILTYPE_RAIL;
				u->compatible_railtypes |= RAILTYPES_RAIL;
			}

			/* max speed is the minimum of the speed limits of all vehicles in the consist */
			if ((rvi_u->railveh_type != RAILVEH_WAGON || _settings_game.vehicle.wagon_speed_limits) && !UsesWagonOverride(u)) {
				uint16 speed = GetTrainVehicleMaxSpeed(u, rvi_u, this);
				if (speed != 0) max_speed = std::min(speed, max_speed);
			}
		}

		uint16 new_cap = e_u->DetermineCapacity(u);
		if (allowed_changes & CCF_CAPACITY) {
			/* Update vehicle capacity. */
			if (u->cargo_cap > new_cap) u->cargo.Truncate(new_cap);
			u->refit_cap = std::min(new_cap, u->refit_cap);
			u->cargo_cap = new_cap;
		} else {
			/* Verify capacity hasn't changed. */
			if (new_cap != u->cargo_cap) ShowNewGrfVehicleError(u->engine_type, STR_NEWGRF_BROKEN, STR_NEWGRF_BROKEN_CAPACITY, GBUG_VEH_CAPACITY, true);
		}
		u->vcache.cached_cargo_age_period = GetVehicleProperty(u, PROP_TRAIN_CARGO_AGE_PERIOD, e_u->info.cargo_age_period);

		/* check the vehicle length (callback) */
		uint16 veh_len = CALLBACK_FAILED;
		if (e_u->GetGRF() != nullptr && e_u->GetGRF()->grf_version >= 8) {
			/* Use callback 36 */
			veh_len = GetVehicleProperty(u, PROP_TRAIN_SHORTEN_FACTOR, CALLBACK_FAILED);

			if (veh_len != CALLBACK_FAILED && veh_len >= VEHICLE_LENGTH) {
				ErrorUnknownCallbackResult(e_u->GetGRFID(), CBID_VEHICLE_LENGTH, veh_len);
			}
		} else if (HasBit(e_u->info.callback_mask, CBM_VEHICLE_LENGTH)) {
			/* Use callback 11 */
			veh_len = GetVehicleCallback(CBID_VEHICLE_LENGTH, 0, 0, u->engine_type, u);
		}
		if (veh_len == CALLBACK_FAILED) veh_len = rvi_u->shorten_factor;
		veh_len = VEHICLE_LENGTH - Clamp(veh_len, 0, VEHICLE_LENGTH - 1);

		if (allowed_changes & CCF_LENGTH) {
			/* Update vehicle length. */
			u->gcache.cached_veh_length = veh_len;
		} else {
			/* Verify length hasn't changed. */
			if (veh_len != u->gcache.cached_veh_length) VehicleLengthChanged(u);
		}

		this->gcache.cached_total_length += u->gcache.cached_veh_length;
		this->InvalidateNewGRFCache();
		u->InvalidateNewGRFCache();
	}
	SetBit(last_vis_effect->vcache.cached_veh_flags, VCF_LAST_VISUAL_EFFECT);

	/* store consist weight/max speed in cache */
	this->vcache.cached_max_speed = max_speed;
	this->tcache.cached_tflags = (train_can_tilt ? TCF_TILT : TCF_NONE) | (speed_varies_by_railtype ? TCF_SPD_RAILTYPE : TCF_NONE);
	this->tcache.cached_curve_speed_mod = min_curve_speed_mod;
	this->tcache.cached_max_curve_speed = this->GetCurveSpeedLimit();

	/* recalculate cached weights and power too (we do this *after* the rest, so it is known which wagons are powered and need extra weight added) */
	this->CargoChanged();

	this->UpdateAcceleration();
	if (this->IsFrontEngine()) {
		if (!HasBit(this->subtype, GVSF_VIRTUAL)) SetWindowDirty(WC_VEHICLE_DETAILS, this->index);
		InvalidateWindowData(WC_VEHICLE_REFIT, this->index, VIWD_CONSIST_CHANGED);
		InvalidateWindowData(WC_VEHICLE_ORDERS, this->index, VIWD_CONSIST_CHANGED);
		InvalidateNewGRFInspectWindow(GSF_TRAINS, this->index);
	}
	if (allowed_changes & CCF_LENGTH) {
		for (Train *u = this->Next(); u != nullptr; u = u->Next()) {
			u->vcache.cached_max_speed = 0;
			u->gcache.cached_weight = 0;
			u->gcache.cached_max_te = 0;
			u->gcache.cached_axle_resistance = 0;
			u->gcache.cached_max_track_speed = 0;
			u->gcache.cached_power = 0;
			u->gcache.cached_air_drag = 0;
			u->gcache.cached_total_length = 0;
			u->tcache.cached_num_engines = 0;
			u->tcache.cached_centre_mass = 0;
			u->tcache.cached_braking_length = 0;
			u->tcache.cached_deceleration = 0;
			u->tcache.cached_uncapped_decel = 0;
			u->tcache.cached_tflags = TCF_NONE;
			u->tcache.cached_curve_speed_mod = 0;
			u->tcache.cached_max_curve_speed = 0;
		}
	}
}

/**
 * Get the fraction of the vehicle's current tile which is in front of it.
 * This is equal to how many more steps it could travel without having to stop/reverse if it was an end of line.
 *
 * See also wrapper without x_pos, y_pos in train.h
 *
 * @param v              the vehicle to use (not required to be the front)
 * @param x_pos          vehicle x position
 * @param y_pos          vehicle y position
 * @return the fraction of the current tile in front of the vehicle
 */
int GetTileMarginInFrontOfTrain(const Train *v, int x_pos, int y_pos)
{
	if (IsDiagonalDirection(v->direction)) {
		DiagDirection dir = DirToDiagDir(v->direction);
		int offset = ((DiagDirToAxis(dir) == AXIS_X) ? x_pos : y_pos) & 0xF;
		return ((dir == DIAGDIR_SE || dir == DIAGDIR_SW) ? TILE_SIZE - 1 - offset : offset) - ((v->gcache.cached_veh_length + 1) / 2);
	} else {
		/* Calc position within the current tile */
		uint x = x_pos & 0xF;
		uint y = y_pos & 0xF;

		/* for non-diagonal directions, x will be 1, 3, 5, ..., 15 */
		switch (v->direction) {
			case DIR_N : x = ~x + ~y + 25; break;
			case DIR_E : x = ~x + y + 9;   break;
			case DIR_S : x = x + y - 7;    break;
			case DIR_W : x = ~y + x + 9;   break;
			default: break;
		}
		x >>= 1; // x is now in range 0 ... 7
		return (TILE_SIZE / 2) - 1 - x - (v->gcache.cached_veh_length + 1) / 2;
	}
}

/**
 * Get the stop location of (the center) of the front vehicle of a train at
 * a platform of a station.
 *
 * See also wrapper without x_pos, y_pos in train.h
 *
 * @param station_id     the ID of the station where we're stopping
 * @param tile           the tile where the vehicle currently is
 * @param v              the vehicle to get the stop location of
 * @param update_train_state whether the state of the train v may be changed
 * @param station_ahead  'return' the amount of 1/16th tiles in front of the train
 * @param station_length 'return' the station length in 1/16th tiles
 * @return the location, calculated from the begin of the station to stop at.
 */
int GetTrainStopLocation(StationID station_id, TileIndex tile, Train *v, bool update_train_state, int *station_ahead, int *station_length)
{
	Train *front = v->First();
	if (IsRailWaypoint(tile)) {
		*station_ahead = *station_length = TILE_SIZE;
	} else {
		const Station *st = Station::Get(station_id);
		*station_ahead  = st->GetPlatformLength(tile, DirToDiagDir(v->direction)) * TILE_SIZE;
		*station_length = st->GetPlatformLength(tile) * TILE_SIZE;
	}

	/* Default to the middle of the station for stations stops that are not in
	 * the order list like intermediate stations when non-stop is disabled */
	OrderStopLocation osl = OSL_PLATFORM_MIDDLE;
	if (front->current_order.IsType(OT_GOTO_STATION) && front->current_order.GetDestination() == station_id) {
		osl = front->current_order.GetStopLocation();
	} else if (front->current_order.IsType(OT_LOADING_ADVANCE) && front->current_order.GetDestination() == station_id) {
		osl = OSL_PLATFORM_THROUGH;
	} else if (front->current_order.IsType(OT_GOTO_WAYPOINT) && front->current_order.GetDestination() == station_id) {
		osl = OSL_PLATFORM_FAR_END;
	}
	int overhang = front->gcache.cached_total_length - *station_length;
	int adjust = 0;
	if (osl == OSL_PLATFORM_THROUGH && overhang > 0) {
		for (Train *u = front; u != nullptr; u = u->Next()) {
			/* Passengers may not be through-loaded */
			if (u->cargo_cap > 0 && IsCargoInClass(u->cargo_type, CC_PASSENGERS)) {
				osl = OSL_PLATFORM_FAR_END;
				break;
			}
		}
	}
	if (osl == OSL_PLATFORM_THROUGH && overhang > 0) {
		/* The train is longer than the station, and we can run through the station to load/unload */
		bool advance_beyond_platform_end = false;
		if (update_train_state) {
			/* Only advance beyond platform end if there is at least one vehicle with capacity in the active part of the train.
			 * This avoids the entire train being beyond the platform end. */
			for (Train *u = v; u != nullptr; u = u->Next()) {
				if (u->cargo_cap != 0) {
					advance_beyond_platform_end = true;
					break;
				}
			}
		}
		for (Train *u = v; u != nullptr; u = u->Next()) {
			if (advance_beyond_platform_end && overhang > 0 && !HasBit(u->flags, VRF_BEYOND_PLATFORM_END) && !u->IsArticulatedPart()) {
				bool skip = true;
				for (const Train *part = u; part != nullptr; part = part->HasArticulatedPart() ? part->GetNextArticulatedPart() : nullptr) {
					if (part->cargo_cap != 0) {
						skip = false;
						break;
					}
				}
				if (skip) {
					for (Train *part = u; part != nullptr; part = part->HasArticulatedPart() ? part->GetNextArticulatedPart() : nullptr) {
						SetBit(part->flags, VRF_BEYOND_PLATFORM_END);
					}
				}
			}
			if (HasBit(u->flags, VRF_BEYOND_PLATFORM_END)) {
				overhang -= u->gcache.cached_veh_length;
				adjust += u->gcache.cached_veh_length;
			} else {
				break;
			}
		}
		for (Train *u = front; u != v; u = u->Next()) overhang -= u->gcache.cached_veh_length; // only advance until rear of train is in platform
		if (overhang < 0) adjust += overhang;
	} else if (overhang >= 0) {
		/* The train is longer than the station, make it stop at the far end of the platform */
		osl = OSL_PLATFORM_FAR_END;
	}

	/* The stop location of the FRONT! of the train */
	int stop;
	switch (osl) {
		default: NOT_REACHED();

		case OSL_PLATFORM_NEAR_END:
			stop = front->gcache.cached_total_length;
			break;

		case OSL_PLATFORM_MIDDLE:
			stop = *station_length - (*station_length -front->gcache.cached_total_length) / 2;
			break;

		case OSL_PLATFORM_FAR_END:
		case OSL_PLATFORM_THROUGH:
			stop = *station_length;
			break;
	}

	/* Subtract half the front vehicle length of the train so we get the real
	 * stop location of the train. */
	int result = stop - ((v->gcache.cached_veh_length + 1) / 2) + adjust;

	if (osl == OSL_PLATFORM_THROUGH && v != front) {
		/* Check front of train for obstructions */

		if (TrainCanLeaveTile(front)) {
			/* Determine the non-diagonal direction in which we will exit this tile */
			DiagDirection dir = VehicleExitDir(front->direction, front->track);
			/* Calculate next tile */
			TileIndex tile = front->tile + TileOffsByDiagDir(dir);

			/* Determine the track status on the next tile */
			TrackStatus ts = GetTileTrackStatus(tile, TRANSPORT_RAIL, 0, ReverseDiagDir(dir));
			TrackdirBits trackdirbits = TrackStatusToTrackdirBits(ts) & DiagdirReachesTrackdirs(dir);

			/* mask unreachable track bits if we are forbidden to do 90deg turns */
			TrackBits bits = TrackdirBitsToTrackBits(trackdirbits);
			if (_settings_game.pf.forbid_90_deg) {
				bits &= ~TrackCrossesTracks(FindFirstTrack(front->track));
			}

			if (bits == TRACK_BIT_NONE || !CheckCompatibleRail(front, tile, dir) || IsRailDepotTile(tile) ||
					(KillFirstBit(trackdirbits) == TRACKDIR_BIT_NONE && HasOnewaySignalBlockingTrackdir(tile, FindFirstTrackdir(trackdirbits)))) {
				/* next tile is an effective dead end */
				int current_platform_remaining = *station_ahead - TILE_SIZE + GetTileMarginInFrontOfTrain(v);
				int limit = GetTileMarginInFrontOfTrain(front) + (*station_length - current_platform_remaining) - ((v->gcache.cached_veh_length + 1) / 2);
				result = std::min(limit, result);
			}
		}
	}

	return result;
}


/**
 * Computes train speed limit caused by curves
 * @return imposed speed limit
 */
int Train::GetCurveSpeedLimit() const
{
	dbg_assert(this->First() == this);

	static const int absolute_max_speed = UINT16_MAX;
	int max_speed = absolute_max_speed;

	if (_settings_game.vehicle.train_acceleration_model == AM_ORIGINAL) return max_speed;

	int curvecount[2] = {0, 0};

	/* first find the curve speed limit */
	int numcurve = 0;
	int sum = 0;
	int pos = 0;
	int lastpos = -1;
	for (const Vehicle *u = this; u->Next() != nullptr; u = u->Next(), pos++) {
		Direction this_dir = u->direction;
		Direction next_dir = u->Next()->direction;

		DirDiff dirdiff = DirDifference(this_dir, next_dir);
		if (dirdiff == DIRDIFF_SAME) continue;

		if (dirdiff == DIRDIFF_45LEFT) curvecount[0]++;
		if (dirdiff == DIRDIFF_45RIGHT) curvecount[1]++;
		if (dirdiff == DIRDIFF_45LEFT || dirdiff == DIRDIFF_45RIGHT) {
			if (lastpos != -1) {
				numcurve++;
				sum += pos - lastpos;
				if (pos - lastpos == 1 && max_speed > 88) {
					max_speed = 88;
				}
			}
			lastpos = pos;
		}

		/* if we have a 90 degree turn, fix the speed limit to 60 */
		if (dirdiff == DIRDIFF_90LEFT || dirdiff == DIRDIFF_90RIGHT) {
			max_speed = 61;
		}
	}

	if (numcurve > 0 && max_speed > 88) {
		if (curvecount[0] == 1 && curvecount[1] == 1) {
			max_speed = absolute_max_speed;
		} else {
			sum /= numcurve;
			max_speed = 232 - (13 - Clamp(sum, 1, 12)) * (13 - Clamp(sum, 1, 12));
		}
	}

	if (max_speed != absolute_max_speed) {
		/* Apply the current railtype's curve speed advantage */
		const RailtypeInfo *rti = GetRailTypeInfo(GetRailTypeByTrackBit(this->tile, this->track));
		max_speed += (max_speed / 2) * rti->curve_speed;

		if (this->tcache.cached_tflags & TCF_TILT) {
			/* Apply max_speed bonus of 20% for a tilting train */
			max_speed += max_speed / 5;
		}

		/* Apply max_speed modifier (cached value is fixed-point binary with 8 fractional bits)
		 * and clamp the result to an acceptable range. */
		max_speed += (max_speed * this->tcache.cached_curve_speed_mod) / 256;
		max_speed = Clamp(max_speed, 2, absolute_max_speed);
	}

	return max_speed;
}

void AdvanceOrderIndex(const Vehicle *v, VehicleOrderID &index)
{
	int depth = 0;

	do {
		/* Wrap around. */
		if (index >= v->GetNumOrders()) index = 0;

		Order *order = v->GetOrder(index);
		dbg_assert(order != nullptr);

		switch (order->GetType()) {
			case OT_GOTO_DEPOT:
				/* Skip service in depot orders when the train doesn't need service. */
				if ((order->GetDepotOrderType() & ODTFB_SERVICE) && !v->NeedsServicing()) break;
				FALLTHROUGH;
			case OT_GOTO_STATION:
			case OT_GOTO_WAYPOINT:
				return;
			case OT_CONDITIONAL: {
				VehicleOrderID next = ProcessConditionalOrder(order, v, PCO_DRY_RUN);
				if (next != INVALID_VEH_ORDER_ID) {
					depth++;
					index = next;
					/* Don't increment next, so no break here. */
					continue;
				}
				break;
			}
			default:
				break;
		}
		/* Don't increment inside the while because otherwise conditional
		 * orders can lead to an infinite loop. */
		++index;
		depth++;
	} while (depth < v->GetNumOrders());

	/* Wrap around. */
	if (index >= v->GetNumOrders()) index = 0;
}

int PredictStationStoppingLocation(const Train *v, const Order *order, int station_length, DestinationID dest)
{
	/* Default to the middle of the station for stations stops that are not in
	 * the order list like intermediate stations when non-stop is disabled */
	OrderStopLocation osl = OSL_PLATFORM_MIDDLE;
	if (order->IsType(OT_GOTO_STATION) && order->GetDestination() == dest) {
		osl = order->GetStopLocation();
	} else if (order->IsType(OT_LOADING_ADVANCE) && order->GetDestination() == dest) {
		osl = OSL_PLATFORM_THROUGH;
	} else if (order->IsType(OT_GOTO_WAYPOINT) && order->GetDestination() == dest) {
		osl = OSL_PLATFORM_FAR_END;
	}

	int overhang = v->gcache.cached_total_length - station_length;
	int adjust = 0;
	if (osl == OSL_PLATFORM_THROUGH && overhang > 0) {
		for (const Train *u = v; u != nullptr; u = u->Next()) {
			/* Passengers may not be through-loaded */
			if (u->cargo_cap > 0 && IsCargoInClass(u->cargo_type, CC_PASSENGERS)) {
				osl = OSL_PLATFORM_FAR_END;
				break;
			}
		}
	}
	if (osl == OSL_PLATFORM_THROUGH && overhang > 0) {
		/* The train is longer than the station, and we can run through the station to load/unload */

		/* Check whether the train has already reached the platform and set VRF_BEYOND_PLATFORM_END on the front part */
		if (HasBit(v->flags, VRF_BEYOND_PLATFORM_END)) {
			/* Compute how much of the train should stop beyond the station, using already set flags */
			int beyond = 0;
			for (const Train *u = v; u != nullptr && HasBit(u->flags, VRF_BEYOND_PLATFORM_END); u = u->Next()) {
				beyond += u->gcache.cached_veh_length;
			}
			/* Adjust for the remaining amount of train being less than the station length */
			int overshoot = station_length - std::min(v->gcache.cached_total_length - beyond, station_length);
			adjust = beyond - overshoot;
		} else {
			/* Train hasn't reached the platform yet, or no advancing has occured, use predictive mode */
			for (const Train *u = v; u != nullptr; u = u->Next()) {
				if (overhang > 0 && !u->IsArticulatedPart()) {
					bool skip = true;
					for (const Train *part = u; part != nullptr; part = part->HasArticulatedPart() ? part->GetNextArticulatedPart() : nullptr) {
						if (part->cargo_cap != 0) {
							skip = false;
							break;
						}
					}
					if (skip) {
						for (const Train *part = u; part != nullptr; part = part->HasArticulatedPart() ? part->GetNextArticulatedPart() : nullptr) {
							overhang -= part->gcache.cached_veh_length;
							adjust += part->gcache.cached_veh_length;
						}
						continue;
					}
				}
				break;
			}
			if (overhang < 0) adjust += overhang;
		}
	} else if (overhang >= 0) {
		/* The train is longer than the station, make it stop at the far end of the platform */
		osl = OSL_PLATFORM_FAR_END;
	}

	int stop;
	switch (osl) {
		default: NOT_REACHED();

		case OSL_PLATFORM_NEAR_END:
			stop = v->gcache.cached_total_length;
			break;

		case OSL_PLATFORM_MIDDLE:
			stop = station_length - (station_length - v->gcache.cached_total_length) / 2;
			break;

		case OSL_PLATFORM_FAR_END:
		case OSL_PLATFORM_THROUGH:
			stop = station_length;
			break;
	}
	return stop + adjust;
}

TrainDecelerationStats::TrainDecelerationStats(const Train *t, int z_pos)
{
	this->deceleration_x2 = 2 * t->tcache.cached_deceleration;
	this->uncapped_deceleration_x2 = 2 * t->tcache.cached_uncapped_decel;
	this->z_pos = z_pos;
	this->t = t;
}

static int64 GetRealisticBrakingDistanceForSpeed(const TrainDecelerationStats &stats, int start_speed, int end_speed, int z_delta)
{
	/* v^2 = u^2 + 2as */

	auto sqr = [](int64 speed) -> int64 { return speed * speed; };

	int64 ke_delta = sqr(start_speed) - sqr(end_speed);

	int64 dist = ke_delta / stats.deceleration_x2;

	if (z_delta < 0 && _settings_game.vehicle.train_acceleration_model != AM_ORIGINAL) {
		/* descending */
		/* (5/18) is due to KE being in km/h derived units instead of m/s */
		int64 slope_dist = (ke_delta - (z_delta * ((400 * 5) / 18) * _settings_game.vehicle.train_slope_steepness)) / stats.uncapped_deceleration_x2;
		dist = std::max<int64>(dist, slope_dist);
	}
	return dist;
}

static int GetRealisticBrakingSpeedForDistance(const TrainDecelerationStats &stats, int distance, int end_speed, int z_delta)
{
	/* v^2 = u^2 + 2as */

	auto sqr = [](int64 speed) -> int64 { return speed * speed; };

	int64 target_ke = sqr(end_speed);
	int64 speed_sqr = target_ke + ((int64)stats.deceleration_x2 * (int64)distance);

	if (speed_sqr <= REALISTIC_BRAKING_MIN_SPEED * REALISTIC_BRAKING_MIN_SPEED) return REALISTIC_BRAKING_MIN_SPEED;

	if (z_delta < 0 && _settings_game.vehicle.train_acceleration_model != AM_ORIGINAL) {
		/* descending */
		/* (5/18) is due to KE being in km/h derived units instead of m/s */
		int64 sloped_ke = target_ke + (z_delta * ((400 * 5) / 18) * _settings_game.vehicle.train_slope_steepness);
		int64 slope_speed_sqr = sloped_ke + ((int64)stats.uncapped_deceleration_x2 * (int64)distance);
		if (slope_speed_sqr < speed_sqr &&
				_settings_game.vehicle.train_acceleration_model == AM_REALISTIC && GetRailTypeInfo(stats.t->railtype)->acceleration_type != 2) {
			/* calculate speed at which braking would be sufficient */

			uint weight = stats.t->gcache.cached_weight;
			int64 power_w = (stats.t->gcache.cached_power * 746ll) + (stats.t->tcache.cached_braking_length * (int64)RBC_BRAKE_POWER_PER_LENGTH);
			int64 min_braking_force = (stats.t->tcache.cached_braking_length * (int64)RBC_BRAKE_FORCE_PER_LENGTH) + stats.t->gcache.cached_axle_resistance + (weight * 16);

			/* F = (7/8) * (F_min + ((power_w * 18) / (5 * v)))
			 * v^2 = sloped_ke + F * s / (4 * m)
			 * let k = sloped_ke + ((7 * F_min * s) / (8 * 4 * m))
			 * v^3 - k * v - (7 * 18 * power_w * s) / (5 * 8 * 4 * m) = 0
			 * v^3 + p * v + q = 0
			 *   where: p = -k
			 *          q = -(7 * 18 * power_w * s) / (5 * 8 * 4 * m)
			 *
			 * v = cbrt(-q / 2 + sqrt((q^2 / 4) - (k^3 / 27))) + cbrt(-q / 2 - sqrt((q^2 / 4) - (k^3 / 27)))
			 * let r = - q / 2 = (7 * 9 * power_w * s) / (5 * 8 * 4 * m)
			 * let l = k / 3
			 * v = cbrt(r + sqrt(r^2 - l^3)) + cbrt(r - sqrt(r^2 - l^3))
			 */
			int64 l = (sloped_ke + ((7 * min_braking_force * (int64)distance) / (8 * weight))) / 3;
			int64 r = (7 * 9 * power_w * (int64)distance) / (160 * weight);
			int64 sqrt_factor = (r * r) - (l * l * l);
			if (sqrt_factor >= 0) {
				int64 part = IntSqrt64(sqrt_factor);
				int32 v_calc = IntCbrt(r + part);
				int cb2 = r - part;
				if (cb2 > 0) {
					v_calc += IntCbrt(cb2);
				} else if (cb2 < 0) {
					v_calc -= IntCbrt(-cb2);
				}
				int64 v_calc_sq = sqr(v_calc);
				if (v_calc_sq < speed_sqr && v_calc_sq > slope_speed_sqr) {
					return std::max((int)REALISTIC_BRAKING_MIN_SPEED, v_calc);
				}
			}
		}
		speed_sqr = std::min<int64>(speed_sqr, slope_speed_sqr);
	}
	if (speed_sqr <= REALISTIC_BRAKING_MIN_SPEED * REALISTIC_BRAKING_MIN_SPEED) return REALISTIC_BRAKING_MIN_SPEED;
	if (speed_sqr > UINT_MAX) speed_sqr = UINT_MAX;

	return IntSqrt((uint) speed_sqr);
}

void LimitSpeedFromLookAhead(int &max_speed, const TrainDecelerationStats &stats, int current_position, int position, int end_speed, int z_delta)
{
	if (position <= current_position) {
		max_speed = std::min(max_speed, std::max(15, end_speed));
	} else if (end_speed < max_speed) {
		int64 distance = GetRealisticBrakingDistanceForSpeed(stats, max_speed, end_speed, z_delta);
		if (distance + current_position > position) {
			/* Speed is too fast, we would overshoot */
			if (z_delta < 0 && (position - current_position) < stats.t->gcache.cached_total_length) {
				int effective_length = std::min<int>(stats.t->gcache.cached_total_length, stats.t->tcache.cached_centre_mass * 2);
				if ((position - current_position) < effective_length) {
					/* Reduce z delta near target to compensate for target z not taking into account that z varies across the whole train */
					z_delta = (z_delta * (position - current_position)) / effective_length;
				}
			}
			max_speed = std::min(max_speed, GetRealisticBrakingSpeedForDistance(stats, position - current_position, end_speed, z_delta));
		}
	}
}

static void ApplyLookAheadItem(const Train *v, const TrainReservationLookAheadItem &item, int &max_speed, int &advisory_max_speed,
		VehicleOrderID &current_order_index, const Order *&order, StationID &last_station_visited, const TrainDecelerationStats &stats, int current_position)
{
	auto limit_speed = [&](int position, int end_speed, int z) {
		LimitSpeedFromLookAhead(max_speed, stats, current_position, position, end_speed, z - stats.z_pos);
		advisory_max_speed = std::min(advisory_max_speed, max_speed);
	};
	auto limit_advisory_speed = [&](int position, int end_speed, int z) {
		LimitSpeedFromLookAhead(advisory_max_speed, stats, current_position, position, end_speed, z - stats.z_pos);
	};

	switch (item.type) {
		case TRLIT_STATION: {
			if (order->ShouldStopAtStation(last_station_visited, item.data_id, Waypoint::GetIfValid(item.data_id) != nullptr)) {
				limit_advisory_speed(item.start + PredictStationStoppingLocation(v, order, item.end - item.start, item.data_id), 0, item.z_pos);
				last_station_visited = item.data_id;
			} else if (order->IsType(OT_GOTO_WAYPOINT) && order->GetDestination() == item.data_id && (order->GetWaypointFlags() & OWF_REVERSE)) {
				limit_advisory_speed(item.start + v->gcache.cached_total_length, 0, item.z_pos);
				if (order->IsWaitTimetabled()) last_station_visited = item.data_id;
			}
			if (order->IsBaseStationOrder() && order->GetDestination() == item.data_id && v->GetNumOrders() > 0) {
				current_order_index++;
				AdvanceOrderIndex(v, current_order_index);
				order = v->GetOrder(current_order_index);
				uint16 max_speed = order->GetMaxSpeed();
				if (max_speed < UINT16_MAX) limit_advisory_speed(item.start, max_speed, item.z_pos);
			}
			break;
		}

		case TRLIT_REVERSE:
			limit_advisory_speed(item.start + v->gcache.cached_total_length, 0, item.z_pos);
			break;

		case TRLIT_TRACK_SPEED:
			limit_speed(item.start, item.data_id, item.z_pos);
			break;

		case TRLIT_SPEED_RESTRICTION:
			if (item.data_id > 0) limit_advisory_speed(item.start, item.data_id, item.z_pos);
			break;

		case TRLIT_SIGNAL:
			if (_settings_game.vehicle.realistic_braking_aspect_limited == TRBALM_ON &&
					(v->lookahead->lookahead_end_position == item.start || v->lookahead->lookahead_end_position == item.start + 1)) {
				limit_advisory_speed(item.start, 0, item.z_pos);
			}
			break;

		case TRLIT_CURVE_SPEED:
			if (_settings_game.vehicle.train_acceleration_model != AM_ORIGINAL) limit_speed(item.start, item.data_id, item.z_pos);
			break;
	}
}

static void AdvanceLookAheadPosition(Train *v)
{
	v->lookahead->current_position++;
	if (v->lookahead->zpos_refresh_remaining > 0) v->lookahead->zpos_refresh_remaining--;

	if (v->lookahead->current_position > v->lookahead->reservation_end_position + 8) {
		/* Beyond end of lookahead, delete it, it will be recreated later with a new reservation */
		v->lookahead.reset();
		return;
	}

	if (unlikely(v->lookahead->current_position >= (1 << 30))) {
		/* Prevent signed overflow by rebasing all position values */
		const int32 old_position = v->lookahead->current_position;
		v->lookahead->current_position = 0;
		v->lookahead->reservation_end_position -= old_position;
		v->lookahead->lookahead_end_position -= old_position;
		v->lookahead->next_extend_position -= old_position;
		for (TrainReservationLookAheadItem &item : v->lookahead->items) {
			item.start -= old_position;
			item.end -= old_position;
		}
		for (TrainReservationLookAheadCurve &curve : v->lookahead->curves) {
			curve.position -= old_position;
		}
	}

	while (!v->lookahead->items.empty() && v->lookahead->items.front().end < v->lookahead->current_position) {
		if (v->lookahead->items.front().type == TRLIT_STATION) {
			int trim_position = v->lookahead->current_position - 4;
			for (const Train *u = v; u != nullptr; u = u->Next()) {
				if (HasBit(u->flags, VRF_BEYOND_PLATFORM_END)) {
					trim_position -= u->gcache.cached_veh_length;
				} else {
					break;
				}
			}
			if (v->lookahead->items.front().end >= trim_position) break;
		}
		v->lookahead->items.pop_front();
	}

	if (v->lookahead->current_position == v->lookahead->next_extend_position) {
		SetTrainReservationLookaheadEnd(v);
		TryLongReserveChooseTrainTrackFromReservationEnd(v, true);
		v->lookahead->SetNextExtendPositionIfUnset();
	}
}

/**
 * Calculates the maximum speed information of the vehicle under its current conditions.
 * @return Maximum speed information of the vehicle.
 */
Train::MaxSpeedInfo Train::GetCurrentMaxSpeedInfoInternal(bool update_state) const
{
	int max_speed = _settings_game.vehicle.train_acceleration_model == AM_ORIGINAL ?
			this->gcache.cached_max_track_speed :
			std::min<int>(this->tcache.cached_max_curve_speed, this->gcache.cached_max_track_speed);

	if (this->current_order.IsType(OT_LOADING_ADVANCE)) max_speed = std::min<int>(max_speed, _settings_game.vehicle.through_load_speed_limit);

	int advisory_max_speed = max_speed;

	if (_settings_game.vehicle.train_acceleration_model == AM_REALISTIC && this->lookahead == nullptr) {
		Train *v_platform = const_cast<Train *>(this->GetStationLoadingVehicle());
		TileIndex platform_tile = v_platform->tile;
		if (HasStationTileRail(platform_tile)) {
			StationID sid = GetStationIndex(platform_tile);
			if (this->current_order.ShouldStopAtStation(this, sid, IsRailWaypoint(platform_tile))) {
				int station_ahead;
				int station_length;
				int stop_at = GetTrainStopLocation(sid, platform_tile, v_platform, update_state, &station_ahead, &station_length);

				/* The distance to go is whatever is still ahead of the train minus the
				 * distance from the train's stop location to the end of the platform */
				int distance_to_go = station_ahead / TILE_SIZE - (station_length - stop_at) / TILE_SIZE;

				if (distance_to_go > 0) {
					if (this->UsingRealisticBraking()) {
						advisory_max_speed = std::min(advisory_max_speed, 15 * distance_to_go);
					} else {
						int st_max_speed = 120;

						int delta_v = this->cur_speed / (distance_to_go + 1);
						if (max_speed > (this->cur_speed - delta_v)) {
							st_max_speed = this->cur_speed - (delta_v / 10);
						}

						st_max_speed = std::max(st_max_speed, 25 * distance_to_go);
						max_speed = std::min(max_speed, st_max_speed);
					}
				}
			}
		}
	}

	if (HasBit(this->flags, VRF_CONSIST_SPEED_REDUCTION)) {
		ClrBit(const_cast<Train *>(this)->flags, VRF_CONSIST_SPEED_REDUCTION);
		for (const Train *u = this; u != nullptr; u = u->Next()) {
			if (u->track == TRACK_BIT_DEPOT) {
				SetBit(const_cast<Train *>(this)->flags, VRF_CONSIST_SPEED_REDUCTION);
				if (_settings_game.vehicle.train_acceleration_model == AM_REALISTIC) {
					max_speed = std::min(max_speed, 61);
				}
				continue;
			}

			/* Vehicle is on the middle part of a bridge. */
			if (u->track & TRACK_BIT_WORMHOLE && !(u->vehstatus & VS_HIDDEN)) {
				SetBit(const_cast<Train *>(this)->flags, VRF_CONSIST_SPEED_REDUCTION);
				max_speed = std::min<int>(max_speed, GetBridgeSpec(GetBridgeType(u->tile))->speed);
			}
		}
	}

	advisory_max_speed = std::min<int>(advisory_max_speed, this->current_order.GetMaxSpeed());
	if (HasBit(this->flags, VRF_BREAKDOWN_SPEED)) {
		advisory_max_speed = std::min<int>(advisory_max_speed, this->GetBreakdownSpeed());
	}
	if (this->speed_restriction != 0) {
		advisory_max_speed = std::min<int>(advisory_max_speed, this->speed_restriction);
	}
	if (this->signal_speed_restriction != 0 && _settings_game.vehicle.train_speed_adaptation && !HasBit(this->flags, VRF_SPEED_ADAPTATION_EXEMPT)) {
		advisory_max_speed = std::min<int>(advisory_max_speed, this->signal_speed_restriction);
	}
	if (this->reverse_distance > 1) {
		advisory_max_speed = std::min<int>(advisory_max_speed, ReversingDistanceTargetSpeed(this));
	}

	if (this->UsingRealisticBraking()) {
		if (this->lookahead != nullptr) {
			if (update_state && this->lookahead->zpos_refresh_remaining == 0) {
				this->lookahead->cached_zpos = this->CalculateOverallZPos();
				this->lookahead->zpos_refresh_remaining = this->GetZPosCacheUpdateInterval();
			}
			TrainDecelerationStats stats(this, this->lookahead->cached_zpos);
			if (HasBit(this->lookahead->flags, TRLF_DEPOT_END)) {
				LimitSpeedFromLookAhead(max_speed, stats, this->lookahead->current_position, this->lookahead->reservation_end_position - TILE_SIZE, 61, this->lookahead->reservation_end_z - stats.z_pos);
			} else {
				LimitSpeedFromLookAhead(max_speed, stats, this->lookahead->current_position, this->lookahead->reservation_end_position, 0, this->lookahead->reservation_end_z - stats.z_pos);
			}
			VehicleOrderID current_order_index = this->cur_real_order_index;
			const Order *order = &(this->current_order);
			StationID last_station_visited = this->last_station_visited;
			for (const TrainReservationLookAheadItem &item : this->lookahead->items) {
				ApplyLookAheadItem(this, item, max_speed, advisory_max_speed, current_order_index, order, last_station_visited, stats, this->lookahead->current_position);
			}
			if (HasBit(this->lookahead->flags, TRLF_APPLY_ADVISORY)) {
				max_speed = std::min(max_speed, advisory_max_speed);
			}
		} else {
			advisory_max_speed = std::min(advisory_max_speed, 30);
		}
	}

	return { max_speed, advisory_max_speed };
}

/**
 * Calculates the maximum speed of the vehicle under its current conditions.
 * @return Maximum speed of the vehicle.
 */
int Train::GetCurrentMaxSpeed() const
{
	MaxSpeedInfo info = this->GetCurrentMaxSpeedInfo();
	return std::min(info.strict_max_speed, info.advisory_max_speed);
}

uint32 Train::CalculateOverallZPos() const
{
	if (likely(HasBit(this->vcache.cached_veh_flags, VCF_GV_ZERO_SLOPE_RESIST))) {
		return this->z_pos;
	} else {
		int64 sum = 0;
		for (const Train *u = this; u != nullptr; u = u->Next()) {
			sum += ((int)u->z_pos * (int)u->tcache.cached_veh_weight);
		}
		return sum / this->gcache.cached_weight;
	}
}

/** Update acceleration of the train from the cached power and weight. */
void Train::UpdateAcceleration()
{
	dbg_assert(this->IsFrontEngine() || this->IsFreeWagon());

	uint power = this->gcache.cached_power;
	uint weight = this->gcache.cached_weight;
	assert(weight != 0);
	this->acceleration = Clamp(power / weight * 4, 1, 255);

	if (_settings_game.vehicle.train_braking_model == TBM_REALISTIC && !HasBit(GetRailTypeInfo(this->railtype)->ctrl_flags, RTCF_NOREALISTICBRAKING) && this->IsFrontEngine()) {
		this->tcache.cached_tflags |= TCF_RL_BRAKING;
		switch (_settings_game.vehicle.train_acceleration_model) {
			default: NOT_REACHED();
			case AM_ORIGINAL:
				this->tcache.cached_uncapped_decel = this->tcache.cached_deceleration = Clamp((this->acceleration * 7) / 2, 1, 200);
				this->tcache.cached_braking_length = this->gcache.cached_total_length;
				break;

			case AM_REALISTIC: {
				int acceleration_type = this->GetAccelerationType();
				bool maglev = (acceleration_type == 2);
				int64 power_w = power * 746ll;

				/* Increase the effective length used for brake force/power value when using the freight weight multiplier */
				uint length = this->gcache.cached_total_length;
				if (_settings_game.vehicle.freight_trains > 1) {
					uint adjust = (_settings_game.vehicle.freight_trains - 1);
					for (const Train *u = this; u != nullptr; u = u->Next()) {
						if (u->cargo_cap > 0 && CargoSpec::Get(u->cargo_type)->is_freight) {
							length += ((u->gcache.cached_veh_length * adjust) + 1) / 2;
						}
					}
					length = Clamp<uint>(length, 0, UINT16_MAX);
				}
				this->tcache.cached_braking_length = length;

				int64 min_braking_force = (int64)length * (int64)RBC_BRAKE_FORCE_PER_LENGTH;
				if (!maglev) {
					/* From GroundVehicle::GetAcceleration()
					 * force = power * 18 / (speed * 5);
					 * resistance += (area * this->gcache.cached_air_drag * speed * speed) / 1000;
					 *
					 * let:
					 * F = force + resistance
					 * P = power
					 * v = speed
					 * d = area * this->gcache.cached_air_drag / 1000
					 *
					 * F = (18 P / 5 v) + d v^2
					 * Minimum occurs at d F / d v = 0
					 * This is v^3 = 9 P / 5 d
					 * If d == 0 or v > max v, evaluate at max v
					 */
					int evaluation_speed = this->vcache.cached_max_speed;
					int area = 14;
					int64 power_b = power_w + ((int64)length * RBC_BRAKE_POWER_PER_LENGTH);
					if (this->gcache.cached_air_drag > 0) {
						uint64 v_3 = 1800 * (uint64)power_b / (area * this->gcache.cached_air_drag);
						evaluation_speed = std::min<int>(evaluation_speed, IntCbrt(v_3));
					}
					if (evaluation_speed > 0) {
						min_braking_force += power_b * 18 / (evaluation_speed * 5);
						min_braking_force += (area * this->gcache.cached_air_drag * evaluation_speed * evaluation_speed) / 1000;
					}

					min_braking_force += this->gcache.cached_axle_resistance;
					int rolling_friction = 16; // 16 is the minimum value of v->GetRollingFriction() for a moving vehicle
					min_braking_force += weight * rolling_friction;
				} else {
					/* From GroundVehicle::GetAcceleration()
					 * Braking force does not decrease with speed,
					 * therefore air drag can be omitted.
					 * There is no rolling/axle drag. */
					min_braking_force += power_w / 25;
				}
				min_braking_force -= (min_braking_force >> 3); // Slightly underestimate braking for defensive driving purposes
				this->tcache.cached_uncapped_decel = Clamp(min_braking_force / (weight * 4), 1, UINT16_MAX);
				this->tcache.cached_deceleration = Clamp(this->tcache.cached_uncapped_decel, 1, GetTrainRealisticBrakingTargetDecelerationLimit(acceleration_type));
				break;
			}
		}
	} else {
		this->tcache.cached_tflags &= ~TCF_RL_BRAKING;
		this->tcache.cached_deceleration = 0;
		this->tcache.cached_uncapped_decel = 0;
		this->tcache.cached_braking_length = this->gcache.cached_total_length;
	}

	if (_settings_game.vehicle.improved_breakdowns) {
		if (_settings_game.vehicle.train_acceleration_model == AM_ORIGINAL) {
			this->breakdown_chance_factor = std::max(128 * 3 / (this->tcache.cached_num_engines + 2), 5);
		}
	}
}

bool Train::ConsistNeedsRepair() const
{
	if (!HasBit(this->flags, VRF_CONSIST_BREAKDOWN)) return false;

	for (const Train *u = this; u != nullptr; u = u->Next()) {
		if (HasBit(u->flags, VRF_NEED_REPAIR)) return true;
	}
	return false;
}

/**
 * Get the width of a train vehicle image in the GUI.
 * @param offset Additional offset for positioning the sprite; set to nullptr if not needed
 * @return Width in pixels
 */
int Train::GetDisplayImageWidth(Point *offset) const
{
	int reference_width = TRAININFO_DEFAULT_VEHICLE_WIDTH;
	int vehicle_pitch = 0;

	const Engine *e = this->GetEngine();
	if (e->GetGRF() != nullptr && is_custom_sprite(e->u.rail.image_index)) {
		reference_width = e->GetGRF()->traininfo_vehicle_width;
		vehicle_pitch = e->GetGRF()->traininfo_vehicle_pitch;
	}

	if (offset != nullptr) {
		offset->x = ScaleGUITrad(reference_width) / 2;
		offset->y = ScaleGUITrad(vehicle_pitch);
	}
	return ScaleGUITrad(this->gcache.cached_veh_length * reference_width / VEHICLE_LENGTH);
}

static SpriteID GetDefaultTrainSprite(uint8 spritenum, Direction direction)
{
	dbg_assert(IsValidImageIndex<VEH_TRAIN>(spritenum));
	return ((direction + _engine_sprite_add[spritenum]) & _engine_sprite_and[spritenum]) + _engine_sprite_base[spritenum];
}

/**
 * Get the sprite to display the train.
 * @param direction Direction of view/travel.
 * @param image_type Visualisation context.
 * @return Sprite to display.
 */
void Train::GetImage(Direction direction, EngineImageType image_type, VehicleSpriteSeq *result) const
{
	uint8 spritenum = this->spritenum;

	if (HasBit(this->flags, VRF_REVERSE_DIRECTION)) direction = ReverseDir(direction);

	if (is_custom_sprite(spritenum)) {
		GetCustomVehicleSprite(this, (Direction)(direction + 4 * IS_CUSTOM_SECONDHEAD_SPRITE(spritenum)), image_type, result);
		if (result->IsValid()) return;

		spritenum = this->GetEngine()->original_image_index;
	}

	dbg_assert(IsValidImageIndex<VEH_TRAIN>(spritenum));
	SpriteID sprite = GetDefaultTrainSprite(spritenum, direction);

	if (this->cargo.StoredCount() >= this->cargo_cap / 2U) sprite += _wagon_full_adder[spritenum];

	result->Set(sprite);
}

static void GetRailIcon(EngineID engine, bool rear_head, int &y, EngineImageType image_type, VehicleSpriteSeq *result)
{
	const Engine *e = Engine::Get(engine);
	Direction dir = rear_head ? DIR_E : DIR_W;
	uint8 spritenum = e->u.rail.image_index;

	if (is_custom_sprite(spritenum)) {
		GetCustomVehicleIcon(engine, dir, image_type, result);
		if (result->IsValid()) {
			if (e->GetGRF() != nullptr) {
				y += ScaleGUITrad(e->GetGRF()->traininfo_vehicle_pitch);
			}
			return;
		}

		spritenum = Engine::Get(engine)->original_image_index;
	}

	if (rear_head) spritenum++;

	result->Set(GetDefaultTrainSprite(spritenum, DIR_W));
}

void DrawTrainEngine(int left, int right, int preferred_x, int y, EngineID engine, PaletteID pal, EngineImageType image_type)
{
	if (RailVehInfo(engine)->railveh_type == RAILVEH_MULTIHEAD) {
		int yf = y;
		int yr = y;

		VehicleSpriteSeq seqf, seqr;
		GetRailIcon(engine, false, yf, image_type, &seqf);
		GetRailIcon(engine, true, yr, image_type, &seqr);

		Rect16 rectf = seqf.GetBounds();
		Rect16 rectr = seqr.GetBounds();

		preferred_x = SoftClamp(preferred_x,
				left - UnScaleGUI(rectf.left) + ScaleGUITrad(14),
				right - UnScaleGUI(rectr.right) - ScaleGUITrad(15));

		seqf.Draw(preferred_x - ScaleGUITrad(14), yf, pal, pal == PALETTE_CRASH);
		seqr.Draw(preferred_x + ScaleGUITrad(15), yr, pal, pal == PALETTE_CRASH);
	} else {
		VehicleSpriteSeq seq;
		GetRailIcon(engine, false, y, image_type, &seq);

		Rect16 rect = seq.GetBounds();
		preferred_x = Clamp(preferred_x,
				left - UnScaleGUI(rect.left),
				right - UnScaleGUI(rect.right));

		seq.Draw(preferred_x, y, pal, pal == PALETTE_CRASH);
	}
}

/**
 * Get the size of the sprite of a train sprite heading west, or both heads (used for lists).
 * @param engine The engine to get the sprite from.
 * @param[out] width The width of the sprite.
 * @param[out] height The height of the sprite.
 * @param[out] xoffs Number of pixels to shift the sprite to the right.
 * @param[out] yoffs Number of pixels to shift the sprite downwards.
 * @param image_type Context the sprite is used in.
 */
void GetTrainSpriteSize(EngineID engine, uint &width, uint &height, int &xoffs, int &yoffs, EngineImageType image_type)
{
	int y = 0;

	VehicleSpriteSeq seq;
	GetRailIcon(engine, false, y, image_type, &seq);

	Rect16 rect = seq.GetBounds();

	width  = UnScaleGUI(rect.right - rect.left + 1);
	height = UnScaleGUI(rect.bottom - rect.top + 1);
	xoffs  = UnScaleGUI(rect.left);
	yoffs  = UnScaleGUI(rect.top);

	if (RailVehInfo(engine)->railveh_type == RAILVEH_MULTIHEAD) {
		GetRailIcon(engine, true, y, image_type, &seq);
		rect = seq.GetBounds();

		/* Calculate values relative to an imaginary center between the two sprites. */
		width = ScaleGUITrad(TRAININFO_DEFAULT_VEHICLE_WIDTH) + UnScaleGUI(rect.right) - xoffs;
		height = std::max<uint>(height, UnScaleGUI(rect.bottom - rect.top + 1));
		xoffs  = xoffs - ScaleGUITrad(TRAININFO_DEFAULT_VEHICLE_WIDTH) / 2;
		yoffs  = std::min(yoffs, UnScaleGUI(rect.top));
	}
}

/**
 * Build a railroad wagon.
 * @param tile     tile of the depot where rail-vehicle is built.
 * @param flags    type of operation.
 * @param e        the engine to build.
 * @param[out] ret the vehicle that has been built.
 * @return the cost of this operation or an error.
 */
static CommandCost CmdBuildRailWagon(TileIndex tile, DoCommandFlag flags, const Engine *e, Vehicle **ret)
{
	const RailVehicleInfo *rvi = &e->u.rail;

	/* Check that the wagon can drive on the track in question */
	if (!IsCompatibleRail(rvi->railtype, GetRailType(tile))) return_cmd_error(STR_ERROR_DEPOT_HAS_WRONG_RAIL_TYPE);

	if (flags & DC_EXEC) {
		Train *v = new Train();
		*ret = v;
		v->spritenum = rvi->image_index;

		v->engine_type = e->index;
		v->gcache.first_engine = INVALID_ENGINE; // needs to be set before first callback

		DiagDirection dir = GetRailDepotDirection(tile);

		v->direction = DiagDirToDir(dir);
		v->tile = tile;

		int x = TileX(tile) * TILE_SIZE | _vehicle_initial_x_fract[dir];
		int y = TileY(tile) * TILE_SIZE | _vehicle_initial_y_fract[dir];

		v->x_pos = x;
		v->y_pos = y;
		v->z_pos = GetSlopePixelZ(x, y);
		v->owner = _current_company;
		v->track = TRACK_BIT_DEPOT;
		v->vehstatus = VS_HIDDEN | VS_DEFPAL;
		v->reverse_distance = 0;
		v->speed_restriction = 0;
		v->signal_speed_restriction = 0;

		v->SetWagon();

		v->SetFreeWagon();
		InvalidateWindowData(WC_VEHICLE_DEPOT, v->tile);

		v->cargo_type = e->GetDefaultCargoType();
		v->cargo_cap = rvi->capacity;
		v->refit_cap = 0;

		v->railtype = rvi->railtype;

		v->date_of_last_service = _date;
		v->build_year = _cur_year;
		v->sprite_seq.Set(SPR_IMG_QUERY);
		v->random_bits = VehicleRandomBits();

		v->group_id = DEFAULT_GROUP;

		AddArticulatedParts(v);

		_new_vehicle_id = v->index;

		v->UpdatePosition();
		v->First()->ConsistChanged(CCF_ARRANGE);
		UpdateTrainGroupID(v->First());

		CheckConsistencyOfArticulatedVehicle(v);

		/* Try to connect the vehicle to one of free chains of wagons. */
		for (Train *w : Train::Iterate()) {
			if (w->tile == tile &&              ///< Same depot
					w->IsFreeWagon() &&             ///< A free wagon chain
					w->engine_type == e->index &&   ///< Same type
					w->First() != v &&              ///< Don't connect to ourself
					!(w->vehstatus & VS_CRASHED) && ///< Not crashed/flooded
					w->owner == v->owner &&         ///< Same owner
					!w->IsVirtual()) {              ///< Not virtual
					if (DoCommand(0, v->index | 1 << 20, w->Last()->index, DC_EXEC, CMD_MOVE_RAIL_VEHICLE).Succeeded()) {
						break;
					}
			}
		}

		InvalidateVehicleTickCaches();
	}

	return CommandCost();
}

/** Move all free vehicles in the depot to the train */
static void NormalizeTrainVehInDepot(const Train *u)
{
	for (const Train *v : Train::Iterate()) {
		if (v->IsFreeWagon() && v->tile == u->tile &&
				v->track == TRACK_BIT_DEPOT &&
				v->owner == u->owner &&
				!v->IsVirtual()) {
			if (DoCommand(0, v->index | 1 << 20, u->index, DC_EXEC,
					CMD_MOVE_RAIL_VEHICLE).Failed())
				break;
		}
	}
}

static void AddRearEngineToMultiheadedTrain(Train *v)
{
	Train *u = new Train();
	v->value >>= 1;
	u->value = v->value;
	u->direction = v->direction;
	u->owner = v->owner;
	u->tile = v->tile;
	u->x_pos = v->x_pos;
	u->y_pos = v->y_pos;
	u->z_pos = v->z_pos;
	u->track = TRACK_BIT_DEPOT;
	u->vehstatus = v->vehstatus & ~VS_STOPPED;
	u->spritenum = v->spritenum + 1;
	u->cargo_type = v->cargo_type;
	u->cargo_subtype = v->cargo_subtype;
	u->cargo_cap = v->cargo_cap;
	u->refit_cap = v->refit_cap;
	u->railtype = v->railtype;
	u->engine_type = v->engine_type;
	u->reliability = v->reliability;
	u->reliability_spd_dec = v->reliability_spd_dec;
	u->date_of_last_service = v->date_of_last_service;
	u->build_year = v->build_year;
	u->sprite_seq.Set(SPR_IMG_QUERY);
	u->random_bits = VehicleRandomBits();
	v->SetMultiheaded();
	u->SetMultiheaded();
	if (v->IsVirtual()) u->SetVirtual();
	v->SetNext(u);
	u->UpdatePosition();

	/* Now we need to link the front and rear engines together */
	v->other_multiheaded_part = u;
	u->other_multiheaded_part = v;
}

/**
 * Build a railroad vehicle.
 * @param tile     tile of the depot where rail-vehicle is built.
 * @param flags    type of operation.
 * @param e        the engine to build.
 * @param data     bit 0 prevents any free cars from being added to the train.
 * @param[out] ret the vehicle that has been built.
 * @return the cost of this operation or an error.
 */
CommandCost CmdBuildRailVehicle(TileIndex tile, DoCommandFlag flags, const Engine *e, uint16 data, Vehicle **ret)
{
	const RailVehicleInfo *rvi = &e->u.rail;

	if (rvi->railveh_type == RAILVEH_WAGON) return CmdBuildRailWagon(tile, flags, e, ret);

	/* Check if depot and new engine uses the same kind of tracks *
	 * We need to see if the engine got power on the tile to avoid electric engines in non-electric depots */
	if (!HasPowerOnRail(rvi->railtype, GetRailType(tile))) return_cmd_error(STR_ERROR_DEPOT_HAS_WRONG_RAIL_TYPE);

	if (flags & DC_EXEC) {
		DiagDirection dir = GetRailDepotDirection(tile);
		int x = TileX(tile) * TILE_SIZE + _vehicle_initial_x_fract[dir];
		int y = TileY(tile) * TILE_SIZE + _vehicle_initial_y_fract[dir];

		Train *v = new Train();
		*ret = v;
		v->direction = DiagDirToDir(dir);
		v->tile = tile;
		v->owner = _current_company;
		v->x_pos = x;
		v->y_pos = y;
		v->z_pos = GetSlopePixelZ(x, y);
		v->track = TRACK_BIT_DEPOT;
		SetBit(v->flags, VRF_CONSIST_SPEED_REDUCTION);
		v->vehstatus = VS_HIDDEN | VS_STOPPED | VS_DEFPAL;
		v->spritenum = rvi->image_index;
		v->cargo_type = e->GetDefaultCargoType();
		v->cargo_cap = rvi->capacity;
		v->refit_cap = 0;
		v->last_station_visited = INVALID_STATION;
		v->last_loading_station = INVALID_STATION;
		v->reverse_distance = 0;
		v->speed_restriction = 0;

		v->engine_type = e->index;
		v->gcache.first_engine = INVALID_ENGINE; // needs to be set before first callback

		v->reliability = e->reliability;
		v->reliability_spd_dec = e->reliability_spd_dec;
		v->max_age = e->GetLifeLengthInDays();

		v->railtype = rvi->railtype;
		_new_vehicle_id = v->index;

		v->SetServiceInterval(Company::Get(_current_company)->settings.vehicle.servint_trains);
		v->date_of_last_service = _date;
		v->build_year = _cur_year;
		v->sprite_seq.Set(SPR_IMG_QUERY);
		v->random_bits = VehicleRandomBits();

		if (e->flags & ENGINE_EXCLUSIVE_PREVIEW) SetBit(v->vehicle_flags, VF_BUILT_AS_PROTOTYPE);
		v->SetServiceIntervalIsPercent(Company::Get(_current_company)->settings.vehicle.servint_ispercent);
		SB(v->vehicle_flags, VF_AUTOMATE_TIMETABLE, 1, Company::Get(_current_company)->settings.vehicle.auto_timetable_by_default);
		SB(v->vehicle_flags, VF_TIMETABLE_SEPARATION, 1, Company::Get(_current_company)->settings.vehicle.auto_separation_by_default);

		v->group_id = DEFAULT_GROUP;

		v->SetFrontEngine();
		v->SetEngine();

		v->UpdatePosition();

		if (rvi->railveh_type == RAILVEH_MULTIHEAD) {
			AddRearEngineToMultiheadedTrain(v);
		} else {
			AddArticulatedParts(v);
		}

		v->ConsistChanged(CCF_ARRANGE);
		UpdateTrainGroupID(v);

		if (!HasBit(data, 0) && !(flags & DC_AUTOREPLACE)) { // check if the cars should be added to the new vehicle
			NormalizeTrainVehInDepot(v);
		}

		CheckConsistencyOfArticulatedVehicle(v);

		InvalidateVehicleTickCaches();
	}

	return CommandCost();
}

static Train *FindGoodVehiclePos(const Train *src)
{
	EngineID eng = src->engine_type;
	TileIndex tile = src->tile;

	for (Train *dst : Train::Iterate()) {
		if (dst->IsFreeWagon() && dst->tile == tile && !(dst->vehstatus & VS_CRASHED) && dst->owner == src->owner && !dst->IsVirtual()) {
			/* check so all vehicles in the line have the same engine. */
			Train *t = dst;
			while (t->engine_type == eng) {
				t = t->Next();
				if (t == nullptr) return dst;
			}
		}
	}

	return nullptr;
}

/** Helper type for lists/vectors of trains */
typedef std::vector<Train *> TrainList;

/**
 * Make a backup of a train into a train list.
 * @param list to make the backup in
 * @param t    the train to make the backup of
 */
static void MakeTrainBackup(TrainList &list, Train *t)
{
	for (; t != nullptr; t = t->Next()) list.push_back(t);
}

/**
 * Restore the train from the backup list.
 * @param list the train to restore.
 */
static void RestoreTrainBackup(TrainList &list)
{
	/* No train, nothing to do. */
	if (list.size() == 0) return;

	Train *prev = nullptr;
	/* Iterate over the list and rebuild it. */
	for (Train *t : list) {
		if (prev != nullptr) {
			prev->SetNext(t);
		} else if (t->Previous() != nullptr) {
			/* Make sure the head of the train is always the first in the chain. */
			t->Previous()->SetNext(nullptr);
		}
		prev = t;
	}
}

/**
 * Remove the given wagon from its consist.
 * @param part the part of the train to remove.
 * @param chain whether to remove the whole chain.
 */
static void RemoveFromConsist(Train *part, bool chain = false)
{
	Train *tail = chain ? part->Last() : part->GetLastEnginePart();

	/* Unlink at the front, but make it point to the next
	 * vehicle after the to be remove part. */
	if (part->Previous() != nullptr) part->Previous()->SetNext(tail->Next());

	/* Unlink at the back */
	tail->SetNext(nullptr);
}

/**
 * Inserts a chain into the train at dst.
 * @param dst   the place where to append after.
 * @param chain the chain to actually add.
 */
static void InsertInConsist(Train *dst, Train *chain)
{
	/* We do not want to add something in the middle of an articulated part. */
	assert(dst != nullptr && (dst->Next() == nullptr || !dst->Next()->IsArticulatedPart()));

	chain->Last()->SetNext(dst->Next());
	dst->SetNext(chain);
}

/**
 * Normalise the dual heads in the train, i.e. if one is
 * missing move that one to this train.
 * @param t the train to normalise.
 */
static void NormaliseDualHeads(Train *t)
{
	for (; t != nullptr; t = t->GetNextVehicle()) {
		if (!t->IsMultiheaded() || !t->IsEngine()) continue;

		/* Make sure that there are no free cars before next engine */
		Train *u;
		for (u = t; u->Next() != nullptr && !u->Next()->IsEngine(); u = u->Next()) {}

		if (u == t->other_multiheaded_part) continue;

		/* Remove the part from the 'wrong' train */
		RemoveFromConsist(t->other_multiheaded_part);
		/* And add it to the 'right' train */
		InsertInConsist(u, t->other_multiheaded_part);
	}
}

/**
 * Normalise the sub types of the parts in this chain.
 * @param chain the chain to normalise.
 */
static void NormaliseSubtypes(Train *chain)
{
	/* Nothing to do */
	if (chain == nullptr) return;

	/* We must be the first in the chain. */
	assert(chain->Previous() == nullptr);

	/* Set the appropriate bits for the first in the chain. */
	if (chain->IsWagon()) {
		chain->SetFreeWagon();
	} else {
		assert(chain->IsEngine());
		chain->SetFrontEngine();
	}

	/* Now clear the bits for the rest of the chain */
	for (Train *t = chain->Next(); t != nullptr; t = t->Next()) {
		t->ClearFreeWagon();
		t->ClearFrontEngine();
	}
}

/**
 * Check/validate whether we may actually build a new train.
 * @note All vehicles are/were 'heads' of their chains.
 * @param original_dst The original destination chain.
 * @param dst          The destination chain after constructing the train.
 * @param original_src The original source chain.
 * @param src          The source chain after constructing the train.
 * @return possible error of this command.
 */
static CommandCost CheckNewTrain(Train *original_dst, Train *dst, Train *original_src, Train *src)
{
	/* Just add 'new' engines and subtract the original ones.
	 * If that's less than or equal to 0 we can be sure we did
	 * not add any engines (read: trains) along the way. */
	if ((src          != nullptr && src->IsEngine()          ? 1 : 0) +
			(dst          != nullptr && dst->IsEngine()          ? 1 : 0) -
			(original_src != nullptr && original_src->IsEngine() ? 1 : 0) -
			(original_dst != nullptr && original_dst->IsEngine() ? 1 : 0) <= 0) {
		return CommandCost();
	}

	/* Get a free unit number and check whether it's within the bounds.
	 * There will always be a maximum of one new train. */
	if (GetFreeUnitNumber(VEH_TRAIN) <= _settings_game.vehicle.max_trains) return CommandCost();

	return_cmd_error(STR_ERROR_TOO_MANY_VEHICLES_IN_GAME);
}

/**
 * Check whether the train parts can be attached.
 * @param t the train to check
 * @return possible error of this command.
 */
static CommandCost CheckTrainAttachment(Train *t)
{
	/* No multi-part train, no need to check. */
	if (t == nullptr || t->Next() == nullptr) return CommandCost();

	/* The maximum length for a train. For each part we decrease this by one
	 * and if the result is negative the train is simply too long. */
	int allowed_len = _settings_game.vehicle.max_train_length * TILE_SIZE - t->gcache.cached_veh_length;

	/* For free-wagon chains, check if they are within the max_train_length limit. */
	if (!t->IsEngine()) {
		t = t->Next();
		while (t != nullptr) {
			allowed_len -= t->gcache.cached_veh_length;

			t = t->Next();
		}

		if (allowed_len < 0) return_cmd_error(STR_ERROR_TRAIN_TOO_LONG);
		return CommandCost();
	}

	Train *head = t;
	Train *prev = t;

	/* Break the prev -> t link so it always holds within the loop. */
	t = t->Next();
	prev->SetNext(nullptr);

	/* Make sure the cache is cleared. */
	head->InvalidateNewGRFCache();

	while (t != nullptr) {
		allowed_len -= t->gcache.cached_veh_length;

		Train *next = t->Next();

		/* Unlink the to-be-added piece; it is already unlinked from the previous
		 * part due to the fact that the prev -> t link is broken. */
		t->SetNext(nullptr);

		/* Don't check callback for articulated or rear dual headed parts */
		if (!t->IsArticulatedPart() && !t->IsRearDualheaded()) {
			/* Back up and clear the first_engine data to avoid using wagon override group */
			EngineID first_engine = t->gcache.first_engine;
			t->gcache.first_engine = INVALID_ENGINE;

			/* We don't want the cache to interfere. head's cache is cleared before
			 * the loop and after each callback does not need to be cleared here. */
			t->InvalidateNewGRFCache();

			uint16 callback = GetVehicleCallbackParent(CBID_TRAIN_ALLOW_WAGON_ATTACH, 0, 0, head->engine_type, t, head);

			/* Restore original first_engine data */
			t->gcache.first_engine = first_engine;

			/* We do not want to remember any cached variables from the test run */
			t->InvalidateNewGRFCache();
			head->InvalidateNewGRFCache();

			if (callback != CALLBACK_FAILED) {
				/* A failing callback means everything is okay */
				StringID error = STR_NULL;

				if (head->GetGRF()->grf_version < 8) {
					if (callback == 0xFD) error = STR_ERROR_INCOMPATIBLE_RAIL_TYPES;
					if (callback  < 0xFD) error = GetGRFStringID(head->GetGRFID(), 0xD000 + callback);
					if (callback >= 0x100) ErrorUnknownCallbackResult(head->GetGRFID(), CBID_TRAIN_ALLOW_WAGON_ATTACH, callback);
				} else {
					if (callback < 0x400) {
						error = GetGRFStringID(head->GetGRFID(), 0xD000 + callback);
					} else {
						switch (callback) {
							case 0x400: // allow if railtypes match (always the case for OpenTTD)
							case 0x401: // allow
								break;

							default:    // unknown reason -> disallow
							case 0x402: // disallow attaching
								error = STR_ERROR_INCOMPATIBLE_RAIL_TYPES;
								break;
						}
					}
				}

				if (error != STR_NULL) return_cmd_error(error);
			}
		}

		/* And link it to the new part. */
		prev->SetNext(t);
		prev = t;
		t = next;
	}

	if (allowed_len < 0) return_cmd_error(STR_ERROR_TRAIN_TOO_LONG);
	return CommandCost();
}

/**
 * Validate whether we are going to create valid trains.
 * @note All vehicles are/were 'heads' of their chains.
 * @param original_dst The original destination chain.
 * @param dst          The destination chain after constructing the train.
 * @param original_src The original source chain.
 * @param src          The source chain after constructing the train.
 * @param check_limit  Whether to check the vehicle limit.
 * @return possible error of this command.
 */
static CommandCost ValidateTrains(Train *original_dst, Train *dst, Train *original_src, Train *src, bool check_limit)
{
	/* Check whether we may actually construct the trains. */
	CommandCost ret = CheckTrainAttachment(src);
	if (ret.Failed()) return ret;
	ret = CheckTrainAttachment(dst);
	if (ret.Failed()) return ret;

	/* Check whether we need to build a new train. */
	return check_limit ? CheckNewTrain(original_dst, dst, original_src, src) : CommandCost();
}

/**
 * Arrange the trains in the wanted way.
 * @param dst_head   The destination chain of the to be moved vehicle.
 * @param dst        The destination for the to be moved vehicle.
 * @param src_head   The source chain of the to be moved vehicle.
 * @param src        The to be moved vehicle.
 * @param move_chain Whether to move all vehicles after src or not.
 */
static void ArrangeTrains(Train **dst_head, Train *dst, Train **src_head, Train *src, bool move_chain)
{
	/* First determine the front of the two resulting trains */
	if (*src_head == *dst_head) {
		/* If we aren't moving part(s) to a new train, we are just moving the
		 * front back and there is not destination head. */
		*dst_head = nullptr;
	} else if (*dst_head == nullptr) {
		/* If we are moving to a new train the head of the move train would become
		 * the head of the new vehicle. */
		*dst_head = src;
	}

	if (src == *src_head) {
		/* If we are moving the front of a train then we are, in effect, creating
		 * a new head for the train. Point to that. Unless we are moving the whole
		 * train in which case there is not 'source' train anymore.
		 * In case we are a multiheaded part we want the complete thing to come
		 * with us, so src->GetNextUnit(), however... when we are e.g. a wagon
		 * that is followed by a rear multihead we do not want to include that. */
		*src_head = move_chain ? nullptr :
				(src->IsMultiheaded() ? src->GetNextUnit() : src->GetNextVehicle());
	}

	/* Now it's just simply removing the part that we are going to move from the
	 * source train and *if* the destination is a not a new train add the chain
	 * at the destination location. */
	RemoveFromConsist(src, move_chain);
	if (*dst_head != src) InsertInConsist(dst, src);

	/* Now normalise the dual heads, that is move the dual heads around in such
	 * a way that the head and rear of a dual head are in the same train */
	NormaliseDualHeads(*src_head);
	NormaliseDualHeads(*dst_head);
}

/**
 * Normalise the head of the train again, i.e. that is tell the world that
 * we have changed and update all kinds of variables.
 * @param head the train to update.
 */
static void NormaliseTrainHead(Train *head)
{
	/* Not much to do! */
	if (head == nullptr) return;

	/* Tell the 'world' the train changed. */
	head->ConsistChanged(CCF_ARRANGE);
	UpdateTrainGroupID(head);
	SetBit(head->flags, VRF_CONSIST_SPEED_REDUCTION);

	/* Not a front engine, i.e. a free wagon chain. No need to do more. */
	if (!head->IsFrontEngine()) return;

	/* Update the refit button and window */
	InvalidateWindowData(WC_VEHICLE_REFIT, head->index, VIWD_CONSIST_CHANGED);
	SetWindowWidgetDirty(WC_VEHICLE_VIEW, head->index, WID_VV_REFIT);

	/* If we don't have a unit number yet, set one. */
	if (head->unitnumber != 0 || HasBit(head->subtype, GVSF_VIRTUAL)) return;
	head->unitnumber = GetFreeUnitNumber(VEH_TRAIN);
}

CommandCost CmdMoveVirtualRailVehicle(TileIndex tile, DoCommandFlag flags, uint32 p1, uint32 p2, const char *text)
{
	Train *src = Train::GetIfValid(GB(p1, 0, 20));
	if (src == nullptr || !src->IsVirtual()) return CMD_ERROR;

	return CmdMoveRailVehicle(tile, flags, p1, p2, text);
}

/**
 * Move a rail vehicle around inside the depot.
 * @param tile unused
 * @param flags type of operation
 *              Note: DC_AUTOREPLACE is set when autoreplace tries to undo its modifications or moves vehicles to temporary locations inside the depot.
 * @param p1 various bitstuffed elements
 * - p1 (bit  0 - 19) source vehicle index
 * - p1 (bit      20) move all vehicles following the source vehicle
 * - p1 (bit      21) this is a virtual vehicle (for creating TemplateVehicles)
 * - p1 (bit      22) when moving a head vehicle, always reset the head state
 * - p1 (bit      23) if move fails, and source vehicle is virtual, delete it
 * @param p2 what wagon to put the source wagon AFTER, XXX - INVALID_VEHICLE to make a new line
 * @param text unused
 * @return the cost of this operation or an error
 */
CommandCost CmdMoveRailVehicle(TileIndex tile, DoCommandFlag flags, uint32 p1, uint32 p2, const char *text)
{
	VehicleID s = GB(p1, 0, 20);
	VehicleID d = GB(p2, 0, 20);
	bool move_chain = HasBit(p1, 20);
	bool new_head = HasBit(p1, 22);
	bool delete_failed_virtual = HasBit(p1, 23);

	Train *src = Train::GetIfValid(s);
	if (src == nullptr) return CMD_ERROR;

	auto check_on_failure = [&](CommandCost cost) -> CommandCost {
		if (delete_failed_virtual && src->IsVirtual()) {
			CommandCost res = DoCommand(src->tile, src->index | (1 << 21), 0, flags, CMD_SELL_VEHICLE);
			if (res.Failed() || cost.GetErrorMessage() == INVALID_STRING_ID) return res;
			cost.MakeSuccessWithMessage();
			return cost;
		} else {
			return cost;
		}
	};

	CommandCost ret = CheckOwnership(src->owner);
	if (ret.Failed()) return check_on_failure(ret);

	/* Do not allow moving crashed vehicles inside the depot, it is likely to cause asserts later */
	if (src->vehstatus & VS_CRASHED) return CMD_ERROR;

	/* if nothing is selected as destination, try and find a matching vehicle to drag to. */
	Train *dst;
	if (d == INVALID_VEHICLE) {
		dst = (src->IsEngine() || (flags & DC_AUTOREPLACE)) ? nullptr : FindGoodVehiclePos(src);
	} else {
		dst = Train::GetIfValid(d);
		if (dst == nullptr) return check_on_failure(CMD_ERROR);

		CommandCost ret = CheckOwnership(dst->owner);
		if (ret.Failed()) return check_on_failure(ret);

		/* Do not allow appending to crashed vehicles, too */
		if (dst->vehstatus & VS_CRASHED) return CMD_ERROR;
	}

	/* if an articulated part is being handled, deal with its parent vehicle */
	src = src->GetFirstEnginePart();
	if (dst != nullptr) {
		dst = dst->GetFirstEnginePart();
		assert(HasBit(dst->subtype, GVSF_VIRTUAL) == HasBit(src->subtype, GVSF_VIRTUAL));
	}

	/* don't move the same vehicle.. */
	if (src == dst) return CommandCost();

	/* locate the head of the two chains */
	Train *src_head = src->First();
	assert(HasBit(src_head->subtype, GVSF_VIRTUAL) == HasBit(src->subtype, GVSF_VIRTUAL));
	Train *dst_head;
	if (dst != nullptr) {
		dst_head = dst->First();
		assert(HasBit(dst_head->subtype, GVSF_VIRTUAL) == HasBit(dst->subtype, GVSF_VIRTUAL));
		if (dst_head->tile != src_head->tile) return CMD_ERROR;
		/* Now deal with articulated part of destination wagon */
		dst = dst->GetLastEnginePart();
	} else {
		dst_head = nullptr;
	}

	if (src->IsRearDualheaded()) return_cmd_error(STR_ERROR_REAR_ENGINE_FOLLOW_FRONT);

	/* When moving all wagons, we can't have the same src_head and dst_head */
	if (move_chain && src_head == dst_head) return CommandCost();

	/* When moving a multiheaded part to be place after itself, bail out. */
	if (!move_chain && dst != nullptr && dst->IsRearDualheaded() && src == dst->other_multiheaded_part) return CommandCost();

	/* Check if all vehicles in the source train are stopped inside a depot. */
	/* Do this check only if the vehicle to be moved is non-virtual */
	if (!HasBit(p1, 21)) {
		if (!src_head->IsStoppedInDepot()) return_cmd_error(STR_ERROR_TRAINS_CAN_ONLY_BE_ALTERED_INSIDE_A_DEPOT);
	}

	/* Check if all vehicles in the destination train are stopped inside a depot. */
	/* Do this check only if the destination vehicle is non-virtual */
	if (!HasBit(p1, 21)) {
		if (dst_head != nullptr && !dst_head->IsStoppedInDepot()) return_cmd_error(STR_ERROR_TRAINS_CAN_ONLY_BE_ALTERED_INSIDE_A_DEPOT);
	}

	/* First make a backup of the order of the trains. That way we can do
	 * whatever we want with the order and later on easily revert. */
	TrainList original_src;
	TrainList original_dst;

	MakeTrainBackup(original_src, src_head);
	MakeTrainBackup(original_dst, dst_head);

	/* Also make backup of the original heads as ArrangeTrains can change them.
	 * For the destination head we do not care if it is the same as the source
	 * head because in that case it's just a copy. */
	Train *original_src_head = src_head;
	Train *original_dst_head = (dst_head == src_head ? nullptr : dst_head);

	/* We want this information from before the rearrangement, but execute this after the validation.
	 * original_src_head can't be nullptr; src is by definition != nullptr, so src_head can't be nullptr as
	 * src->GetFirst() always yields non-nullptr, so eventually original_src_head != nullptr as well. */
	bool original_src_head_front_engine = original_src_head->IsFrontEngine();
	bool original_dst_head_front_engine = original_dst_head != nullptr && original_dst_head->IsFrontEngine();

	/* (Re)arrange the trains in the wanted arrangement. */
	ArrangeTrains(&dst_head, dst, &src_head, src, move_chain);

	if ((flags & DC_AUTOREPLACE) == 0) {
		/* If the autoreplace flag is set we do not need to test for the validity
		 * because we are going to revert the train to its original state. As we
		 * assume the original state was correct autoreplace can skip this. */
		CommandCost ret = ValidateTrains(original_dst_head, dst_head, original_src_head, src_head, true);
		if (ret.Failed()) {
			/* Restore the train we had. */
			RestoreTrainBackup(original_src);
			RestoreTrainBackup(original_dst);
			return check_on_failure(ret);
		}
	}

	/* do it? */
	if (flags & DC_EXEC) {
		/* Remove old heads from the statistics */
		if (original_src_head_front_engine) GroupStatistics::CountVehicle(original_src_head, -1);
		if (original_dst_head_front_engine) GroupStatistics::CountVehicle(original_dst_head, -1);

		/* First normalise the sub types of the chains. */
		NormaliseSubtypes(src_head);
		NormaliseSubtypes(dst_head);

		/* There are 14 different cases:
		 *  1) front engine gets moved to a new train, it stays a front engine.
		 *     a) the 'next' part is a wagon that becomes a free wagon chain.
		 *     b) the 'next' part is an engine that becomes a front engine.
		 *     c) there is no 'next' part, nothing else happens
		 *  2) front engine gets moved to another train, it is not a front engine anymore
		 *     a) the 'next' part is a wagon that becomes a free wagon chain.
		 *     b) the 'next' part is an engine that becomes a front engine.
		 *     c) there is no 'next' part, nothing else happens
		 *  3) front engine gets moved to later in the current train, it is not a front engine anymore.
		 *     a) the 'next' part is a wagon that becomes a free wagon chain.
		 *     b) the 'next' part is an engine that becomes a front engine.
		 *  4) free wagon gets moved
		 *     a) the 'next' part is a wagon that becomes a free wagon chain.
		 *     b) the 'next' part is an engine that becomes a front engine.
		 *     c) there is no 'next' part, nothing else happens
		 *  5) non front engine gets moved and becomes a new train, nothing else happens
		 *  6) non front engine gets moved within a train / to another train, nothing happens
		 *  7) wagon gets moved, nothing happens
		 */
		if (src == original_src_head && src->IsEngine() && (!src->IsFrontEngine() || new_head)) {
			/* Cases #2 and #3: the front engine gets trashed. */
			DeleteWindowById(WC_VEHICLE_VIEW, src->index);
			DeleteWindowById(WC_VEHICLE_ORDERS, src->index);
			DeleteWindowById(WC_VEHICLE_REFIT, src->index);
			DeleteWindowById(WC_VEHICLE_DETAILS, src->index);
			DeleteWindowById(WC_VEHICLE_TIMETABLE, src->index);
			DeleteWindowById(WC_SCHDISPATCH_SLOTS, src->index);
			DeleteNewGRFInspectWindow(GSF_TRAINS, src->index);
			SetWindowDirty(WC_COMPANY, _current_company);

			/* Delete orders, group stuff and the unit number as we're not the
			 * front of any vehicle anymore. */
			DeleteVehicleOrders(src);
			RemoveVehicleFromGroup(src);
			src->unitnumber = 0;
			if (HasBit(src->vehicle_flags, VF_HAVE_SLOT)) {
				TraceRestrictRemoveVehicleFromAllSlots(src->index);
				ClrBit(src->vehicle_flags, VF_HAVE_SLOT);
			}
			OrderBackup::ClearVehicle(src);
		}

		/* We weren't a front engine but are becoming one. So
		 * we should be put in the default group. */
		if ((original_src_head != src || new_head) && dst_head == src) {
			SetTrainGroupID(src, DEFAULT_GROUP);
			SetWindowDirty(WC_COMPANY, _current_company);
		}

		/* Add new heads to statistics */
		if (src_head != nullptr && src_head->IsFrontEngine()) GroupStatistics::CountVehicle(src_head, 1);
		if (dst_head != nullptr && dst_head->IsFrontEngine()) GroupStatistics::CountVehicle(dst_head, 1);

		/* Handle 'new engine' part of cases #1b, #2b, #3b, #4b and #5 in NormaliseTrainHead. */
		NormaliseTrainHead(src_head);
		NormaliseTrainHead(dst_head);

		if ((flags & DC_NO_CARGO_CAP_CHECK) == 0) {
			CheckCargoCapacity(src_head);
			CheckCargoCapacity(dst_head);
		}

		if (src_head != nullptr) {
			src_head->last_loading_station = INVALID_STATION;
			ClrBit(src_head->vehicle_flags, VF_LAST_LOAD_ST_SEP);
		}
		if (dst_head != nullptr) {
			dst_head->last_loading_station = INVALID_STATION;
			ClrBit(dst_head->vehicle_flags, VF_LAST_LOAD_ST_SEP);
		}

		if (src_head != nullptr) src_head->First()->MarkDirty();
		if (dst_head != nullptr) dst_head->First()->MarkDirty();

		/* We are undoubtedly changing something in the depot and train list. */
		/* But only if the moved vehicle is not virtual */
		if (!HasBit(src->subtype, GVSF_VIRTUAL)) {
			InvalidateWindowData(WC_VEHICLE_DEPOT, src->tile);
			InvalidateWindowClassesData(WC_TRAINS_LIST, 0);
			InvalidateWindowClassesData(WC_TRACE_RESTRICT_SLOTS, 0);
			InvalidateWindowClassesData(WC_DEPARTURES_BOARD, 0);
		}
	} else {
		/* We don't want to execute what we're just tried. */
		RestoreTrainBackup(original_src);
		RestoreTrainBackup(original_dst);
	}

	InvalidateVehicleTickCaches();

	return CommandCost();
}

/**
 * Sell a (single) train wagon/engine.
 * @param flags type of operation
 * @param t     the train wagon to sell
 * @param data  the selling mode
 * - data = 0: only sell the single dragged wagon/engine (and any belonging rear-engines)
 * - data = 1: sell the vehicle and all vehicles following it in the chain
 *             if the wagon is dragged, don't delete the possibly belonging rear-engine to some front
 * @param user  the user for the order backup.
 * @return the cost of this operation or an error
 */
CommandCost CmdSellRailWagon(DoCommandFlag flags, Vehicle *t, uint16 data, uint32 user)
{
	/* Sell a chain of vehicles or not? */
	bool sell_chain = HasBit(data, 0);

	Train *v = Train::From(t)->GetFirstEnginePart();
	Train *first = v->First();

	if (v->IsRearDualheaded()) return_cmd_error(STR_ERROR_REAR_ENGINE_FOLLOW_FRONT);

	/* First make a backup of the order of the train. That way we can do
	 * whatever we want with the order and later on easily revert. */
	TrainList original;
	MakeTrainBackup(original, first);

	/* We need to keep track of the new head and the head of what we're going to sell. */
	Train *new_head = first;
	Train *sell_head = nullptr;

	/* Split the train in the wanted way. */
	ArrangeTrains(&sell_head, nullptr, &new_head, v, sell_chain);

	/* We don't need to validate the second train; it's going to be sold. */
	CommandCost ret = ValidateTrains(nullptr, nullptr, first, new_head, (flags & DC_AUTOREPLACE) == 0);
	if (ret.Failed()) {
		/* Restore the train we had. */
		RestoreTrainBackup(original);
		return ret;
	}

	if (first->orders == nullptr && !OrderList::CanAllocateItem()) {
		/* Restore the train we had. */
		RestoreTrainBackup(original);
		return_cmd_error(STR_ERROR_NO_MORE_SPACE_FOR_ORDERS);
	}

	CommandCost cost(EXPENSES_NEW_VEHICLES);
	for (Train *part = sell_head; part != nullptr; part = part->Next()) cost.AddCost(-part->value);

	/* do it? */
	if (flags & DC_EXEC) {
		/* First normalise the sub types of the chain. */
		NormaliseSubtypes(new_head);

		if (v == first && v->IsEngine() && !sell_chain && new_head != nullptr && new_head->IsFrontEngine()) {
			/* We are selling the front engine. In this case we want to
			 * 'give' the order, unit number and such to the new head. */
			new_head->orders = first->orders;
			new_head->AddToShared(first);
			DeleteVehicleOrders(first);

			/* Copy other important data from the front engine */
			new_head->CopyVehicleConfigAndStatistics(first);
			new_head->speed_restriction = first->speed_restriction;
			SB(Train::From(new_head)->flags, VRF_SPEED_ADAPTATION_EXEMPT, 1, GB(Train::From(first)->flags, VRF_SPEED_ADAPTATION_EXEMPT, 1));
			GroupStatistics::CountVehicle(new_head, 1); // after copying over the profit
		} else if (v->IsPrimaryVehicle() && data & (MAKE_ORDER_BACKUP_FLAG >> 20)) {
			OrderBackup::Backup(v, user);
		}

		/* We need to update the information about the train. */
		NormaliseTrainHead(new_head);

		/* We are undoubtedly changing something in the depot and train list. */
		/* Unless its a virtual train */
		if (!HasBit(v->subtype, GVSF_VIRTUAL)) {
			InvalidateWindowData(WC_VEHICLE_DEPOT, v->tile);
			InvalidateWindowClassesData(WC_TRAINS_LIST, 0);
			InvalidateWindowClassesData(WC_TRACE_RESTRICT_SLOTS, 0);
			InvalidateWindowClassesData(WC_DEPARTURES_BOARD, 0);
		}

		/* Actually delete the sold 'goods' */
		delete sell_head;
	} else {
		/* We don't want to execute what we're just tried. */
		RestoreTrainBackup(original);
	}

	return cost;
}

void Train::UpdateDeltaXY()
{
	/* Set common defaults. */
	this->x_offs    = -1;
	this->y_offs    = -1;
	this->x_extent  =  3;
	this->y_extent  =  3;
	this->z_extent  =  6;
	this->x_bb_offs =  0;
	this->y_bb_offs =  0;

	if (!IsDiagonalDirection(this->direction)) {
		static const int _sign_table[] =
		{
			/* x, y */
			-1, -1, // DIR_N
			-1,  1, // DIR_E
			 1,  1, // DIR_S
			 1, -1, // DIR_W
		};

		int half_shorten = (VEHICLE_LENGTH - this->gcache.cached_veh_length) / 2;

		/* For all straight directions, move the bound box to the centre of the vehicle, but keep the size. */
		this->x_offs -= half_shorten * _sign_table[this->direction];
		this->y_offs -= half_shorten * _sign_table[this->direction + 1];
		this->x_extent += this->x_bb_offs = half_shorten * _sign_table[direction];
		this->y_extent += this->y_bb_offs = half_shorten * _sign_table[direction + 1];
	} else {
		switch (this->direction) {
				/* Shorten southern corner of the bounding box according the vehicle length
				 * and center the bounding box on the vehicle. */
			case DIR_NE:
				this->x_offs    = 1 - (this->gcache.cached_veh_length + 1) / 2;
				this->x_extent  = this->gcache.cached_veh_length - 1;
				this->x_bb_offs = -1;
				break;

			case DIR_NW:
				this->y_offs    = 1 - (this->gcache.cached_veh_length + 1) / 2;
				this->y_extent  = this->gcache.cached_veh_length - 1;
				this->y_bb_offs = -1;
				break;

				/* Move northern corner of the bounding box down according to vehicle length
				 * and center the bounding box on the vehicle. */
			case DIR_SW:
				this->x_offs    = 1 + (this->gcache.cached_veh_length + 1) / 2 - VEHICLE_LENGTH;
				this->x_extent  = VEHICLE_LENGTH - 1;
				this->x_bb_offs = VEHICLE_LENGTH - this->gcache.cached_veh_length - 1;
				break;

			case DIR_SE:
				this->y_offs    = 1 + (this->gcache.cached_veh_length + 1) / 2 - VEHICLE_LENGTH;
				this->y_extent  = VEHICLE_LENGTH - 1;
				this->y_bb_offs = VEHICLE_LENGTH - this->gcache.cached_veh_length - 1;
				break;

			default:
				NOT_REACHED();
		}
	}
}

/**
 * Mark a train as stuck and stop it if it isn't stopped right now.
 * @param v %Train to mark as being stuck.
 */
static void MarkTrainAsStuck(Train *v, bool waiting_restriction = false)
{
	if (!HasBit(v->flags, VRF_TRAIN_STUCK)) {
		/* It is the first time the problem occurred, set the "train stuck" flag. */
		SetBit(v->flags, VRF_TRAIN_STUCK);
		SB(v->flags, VRF_WAITING_RESTRICTION, 1, waiting_restriction ? 1 : 0);

		v->wait_counter = 0;

		/* Stop train */
		v->cur_speed = 0;
		v->subspeed = 0;
		v->SetLastSpeed();

		SetWindowWidgetDirty(WC_VEHICLE_VIEW, v->index, WID_VV_START_STOP);
	} else if (waiting_restriction != HasBit(v->flags, VRF_WAITING_RESTRICTION)) {
		ToggleBit(v->flags, VRF_WAITING_RESTRICTION);
		SetWindowWidgetDirty(WC_VEHICLE_VIEW, v->index, WID_VV_START_STOP);
	}
}

/**
 * Swap the two up/down flags in two ways:
 * - Swap values of \a swap_flag1 and \a swap_flag2, and
 * - If going up previously (#GVF_GOINGUP_BIT set), the #GVF_GOINGDOWN_BIT is set, and vice versa.
 * @param[in,out] swap_flag1 First train flag.
 * @param[in,out] swap_flag2 Second train flag.
 */
static void SwapTrainFlags(uint16 *swap_flag1, uint16 *swap_flag2)
{
	uint16 flag1 = *swap_flag1;
	uint16 flag2 = *swap_flag2;

	/* Clear the flags */
	ClrBit(*swap_flag1, GVF_GOINGUP_BIT);
	ClrBit(*swap_flag1, GVF_GOINGDOWN_BIT);
	ClrBit(*swap_flag1, GVF_CHUNNEL_BIT);
	ClrBit(*swap_flag2, GVF_GOINGUP_BIT);
	ClrBit(*swap_flag2, GVF_GOINGDOWN_BIT);
	ClrBit(*swap_flag2, GVF_CHUNNEL_BIT);

	/* Reverse the rail-flags (if needed) */
	if (HasBit(flag1, GVF_GOINGUP_BIT)) {
		SetBit(*swap_flag2, GVF_GOINGDOWN_BIT);
	} else if (HasBit(flag1, GVF_GOINGDOWN_BIT)) {
		SetBit(*swap_flag2, GVF_GOINGUP_BIT);
	}
	if (HasBit(flag2, GVF_GOINGUP_BIT)) {
		SetBit(*swap_flag1, GVF_GOINGDOWN_BIT);
	} else if (HasBit(flag2, GVF_GOINGDOWN_BIT)) {
		SetBit(*swap_flag1, GVF_GOINGUP_BIT);
	}
	if (HasBit(flag1, GVF_CHUNNEL_BIT)) {
		SetBit(*swap_flag2, GVF_CHUNNEL_BIT);
	}
	if (HasBit(flag2, GVF_CHUNNEL_BIT)) {
		SetBit(*swap_flag1, GVF_CHUNNEL_BIT);
	}
}

/**
 * Updates some variables after swapping the vehicle.
 * @param v swapped vehicle
 */
static void UpdateStatusAfterSwap(Train *v)
{
	v->InvalidateImageCache();

	/* Reverse the direction. */
	if (v->track != TRACK_BIT_DEPOT) v->direction = ReverseDir(v->direction);

	v->UpdateIsDrawn();

	/* Call the proper EnterTile function unless we are in a wormhole. */
	if (!(v->track & TRACK_BIT_WORMHOLE)) {
		VehicleEnterTile(v, v->tile, v->x_pos, v->y_pos);
	} else {
		/* VehicleEnter_TunnelBridge() may set TRACK_BIT_WORMHOLE when the vehicle
		 * is on the last bit of the bridge head (frame == TILE_SIZE - 1).
		 * If we were swapped with such a vehicle, we have set TRACK_BIT_WORMHOLE,
		 * when we shouldn't have. Check if this is the case. */
		TileIndex vt = TileVirtXY(v->x_pos, v->y_pos);
		if (IsTileType(vt, MP_TUNNELBRIDGE)) {
			VehicleEnterTile(v, vt, v->x_pos, v->y_pos);
			if (!(v->track & TRACK_BIT_WORMHOLE) && IsBridgeTile(v->tile)) {
				/* We have just left the wormhole, possibly set the
				 * "goingdown" bit. UpdateInclination() can be used
				 * because we are at the border of the tile. */
				v->UpdatePosition();
				v->UpdateInclination(true, true);
				return;
			}
		}
	}

	v->UpdatePosition();
	if (v->track & TRACK_BIT_WORMHOLE) v->UpdateInclination(false, false, true);
	v->UpdateViewport(true, true);
}

/**
 * Swap vehicles \a l and \a r in consist \a v, and reverse their direction.
 * @param v Consist to change.
 * @param l %Vehicle index in the consist of the first vehicle.
 * @param r %Vehicle index in the consist of the second vehicle.
 */
void ReverseTrainSwapVeh(Train *v, int l, int r)
{
	Train *a, *b;

	/* locate vehicles to swap */
	for (a = v; l != 0; l--) a = a->Next();
	for (b = v; r != 0; r--) b = b->Next();

	if (a != b) {
		/* swap the hidden bits */
		{
			uint16 tmp = (a->vehstatus & ~VS_HIDDEN) | (b->vehstatus & VS_HIDDEN);
			b->vehstatus = (b->vehstatus & ~VS_HIDDEN) | (a->vehstatus & VS_HIDDEN);
			a->vehstatus = tmp;
		}

		Swap(a->track, b->track);
		Swap(a->direction, b->direction);
		Swap(a->x_pos, b->x_pos);
		Swap(a->y_pos, b->y_pos);
		Swap(a->tile,  b->tile);
		Swap(a->z_pos, b->z_pos);

		SwapTrainFlags(&a->gv_flags, &b->gv_flags);

		UpdateStatusAfterSwap(a);
		UpdateStatusAfterSwap(b);
	} else {
		/* Swap GVF_GOINGUP_BIT/GVF_GOINGDOWN_BIT.
		 * This is a little bit redundant way, a->gv_flags will
		 * be (re)set twice, but it reduces code duplication */
		SwapTrainFlags(&a->gv_flags, &a->gv_flags);
		UpdateStatusAfterSwap(a);
	}
}


/**
 * Check if the vehicle is a train
 * @param v vehicle on tile
 * @return v if it is a train, nullptr otherwise
 */
static Vehicle *TrainOnTileEnum(Vehicle *v, void *)
{
	return v;
}


/**
 * Checks if a train is approaching a rail-road crossing
 * @param v vehicle on tile
 * @param data tile with crossing we are testing
 * @return v if it is approaching a crossing, nullptr otherwise
 */
static Vehicle *TrainApproachingCrossingEnum(Vehicle *v, void *data)
{
	if ((v->vehstatus & VS_CRASHED)) return nullptr;

	Train *t = Train::From(v);
	if (!t->IsFrontEngine()) return nullptr;

	TileIndex tile = (TileIndex) reinterpret_cast<uintptr_t>(data);

	if (TrainApproachingCrossingTile(t) != tile) return nullptr;

	return t;
}


/**
 * Finds a vehicle approaching rail-road crossing
 * @param tile tile to test
 * @return true if a vehicle is approaching the crossing
 * @pre tile is a rail-road crossing
 */
static bool TrainApproachingCrossing(TileIndex tile)
{
	dbg_assert_tile(IsLevelCrossingTile(tile), tile);

	DiagDirection dir = AxisToDiagDir(GetCrossingRailAxis(tile));
	TileIndex tile_from = tile + TileOffsByDiagDir(dir);

	if (HasVehicleOnPos(tile_from, VEH_TRAIN, reinterpret_cast<void *>((uintptr_t)tile), &TrainApproachingCrossingEnum)) return true;

	dir = ReverseDiagDir(dir);
	tile_from = tile + TileOffsByDiagDir(dir);

	return HasVehicleOnPos(tile_from, VEH_TRAIN, reinterpret_cast<void *>((uintptr_t)tile), &TrainApproachingCrossingEnum);
}

/** Check if the crossing should be closed
 *  @return train on crossing || train approaching crossing || reserved
 */
static inline bool CheckLevelCrossing(TileIndex tile)
{
	/* reserved || train on crossing || train approaching crossing */
	return HasCrossingReservation(tile) || HasVehicleOnPos(tile, VEH_TRAIN, nullptr, &TrainOnTileEnum) || TrainApproachingCrossing(tile);
}

/**
 * Sets correct crossing state
 * @param tile tile to update
 * @param sound should we play sound?
 * @param is_forced force set the crossing state to that of forced_state
 * @param forced_state the crossing state to set when using is_forced
 * @pre tile is a rail-road crossing
 */
static void UpdateLevelCrossingTile(TileIndex tile, bool sound, bool is_forced, bool forced_state)
{
	dbg_assert_tile(IsLevelCrossingTile(tile), tile);
	bool new_state;

	if (is_forced) {
		new_state = forced_state;
	} else {
		new_state = CheckLevelCrossing(tile);
	}

	if (new_state != IsCrossingBarred(tile)) {
		if (new_state && sound) {
			if (_settings_client.sound.ambient) SndPlayTileFx(SND_0E_LEVEL_CROSSING, tile);
		}
		SetCrossingBarred(tile, new_state);
		MarkTileDirtyByTile(tile, VMDF_NOT_MAP_MODE);
	}
}

/**
 * Cycles the adjacent crossings and sets their state
 * @param tile tile to update
 * @param sound should we play sound?
 * @param force_close force close the crossing
 */
void UpdateLevelCrossing(TileIndex tile, bool sound, bool force_close)
{
	bool forced_state = force_close;
	if (!IsLevelCrossingTile(tile)) return;

	const Axis axis = GetCrossingRoadAxis(tile);
	const DiagDirection dir = AxisToDiagDir(axis);
	const DiagDirection reverse_dir = ReverseDiagDir(dir);

	const bool adjacent_crossings = _settings_game.vehicle.adjacent_crossings;
	if (adjacent_crossings) {
		for (TileIndex t = tile; !forced_state && t < MapSize() && IsLevelCrossingTile(t) && GetCrossingRoadAxis(t) == axis; t = TileAddByDiagDir(t, dir)) {
			forced_state |= CheckLevelCrossing(t);
		}
		for (TileIndex t = TileAddByDiagDir(tile, reverse_dir); !forced_state && t < MapSize() && IsLevelCrossingTile(t) && GetCrossingRoadAxis(t) == axis; t = TileAddByDiagDir(t, reverse_dir)) {
			forced_state |= CheckLevelCrossing(t);
		}
	}

	UpdateLevelCrossingTile(tile, sound, adjacent_crossings || force_close, forced_state);
	for (TileIndex t = TileAddByDiagDir(tile, dir); t < MapSize() && IsLevelCrossingTile(t) && GetCrossingRoadAxis(t) == axis; t = TileAddByDiagDir(t, dir)) {
		UpdateLevelCrossingTile(t, sound, adjacent_crossings, forced_state);
	}
	for (TileIndex t = TileAddByDiagDir(tile, reverse_dir); t < MapSize() && IsLevelCrossingTile(t) && GetCrossingRoadAxis(t) == axis; t = TileAddByDiagDir(t, reverse_dir)) {
		UpdateLevelCrossingTile(t, sound, adjacent_crossings, forced_state);
	}
}

void MarkDirtyAdjacentLevelCrossingTilesOnAddRemove(TileIndex tile, Axis road_axis)
{
	if (!_settings_game.vehicle.adjacent_crossings) return;

	const DiagDirection dir1 = AxisToDiagDir(road_axis);
	const DiagDirection dir2 = ReverseDiagDir(dir1);
	for (DiagDirection dir : { dir1, dir2 }) {
		const TileIndex t = TileAddByDiagDir(tile, dir);
		if (t < MapSize() && IsLevelCrossingTile(t) && GetCrossingRoadAxis(t) == road_axis) {
			MarkTileDirtyByTile(t, VMDF_NOT_MAP_MODE);
		}
	}
}

/**
 * Check if the level crossing is occupied by road vehicle(s).
 * @param t The tile to query.
 * @pre IsLevelCrossing(t)
 * @return True if the level crossing is marked as occupied.
 */
bool IsCrossingOccupiedByRoadVehicle(TileIndex t)
{
	if (!IsCrossingPossiblyOccupiedByRoadVehicle(t)) return false;
	const bool occupied = EnsureNoRoadVehicleOnGround(t).Failed();
	SetCrossingOccupiedByRoadVehicle(t, occupied);
	return occupied;
}


/**
 * Bars crossing and plays ding-ding sound if not barred already
 * @param tile tile with crossing
 * @pre tile is a rail-road crossing
 */
static inline void MaybeBarCrossingWithSound(TileIndex tile)
{
	if (!IsCrossingBarred(tile)) {
		UpdateLevelCrossing(tile, true, true);
	}
}


/**
 * Advances wagons for train reversing, needed for variable length wagons.
 * This one is called before the train is reversed.
 * @param v First vehicle in chain
 */
static void AdvanceWagonsBeforeSwap(Train *v)
{
	Train *base = v;
	Train *first = base; // first vehicle to move
	Train *last = v->Last(); // last vehicle to move
	uint length = CountVehiclesInChain(v);

	while (length > 2) {
		last = last->Previous();
		first = first->Next();

		int differential = base->CalcNextVehicleOffset() - last->CalcNextVehicleOffset();

		/* do not update images now
		 * negative differential will be handled in AdvanceWagonsAfterSwap() */
		for (int i = 0; i < differential; i++) TrainController(first, last->Next());

		base = first; // == base->Next()
		length -= 2;
	}
}


/**
 * Advances wagons for train reversing, needed for variable length wagons.
 * This one is called after the train is reversed.
 * @param v First vehicle in chain
 */
static void AdvanceWagonsAfterSwap(Train *v)
{
	/* first of all, fix the situation when the train was entering a depot */
	Train *dep = v; // last vehicle in front of just left depot
	while (dep->Next() != nullptr && (dep->track == TRACK_BIT_DEPOT || dep->Next()->track != TRACK_BIT_DEPOT)) {
		dep = dep->Next(); // find first vehicle outside of a depot, with next vehicle inside a depot
	}

	Train *leave = dep->Next(); // first vehicle in a depot we are leaving now

	if (leave != nullptr) {
		/* 'pull' next wagon out of the depot, so we won't miss it (it could stay in depot forever) */
		int d = TicksToLeaveDepot(dep);

		if (d <= 0) {
			leave->vehstatus &= ~VS_HIDDEN; // move it out of the depot
			leave->track = TrackToTrackBits(GetRailDepotTrack(leave->tile));
			for (int i = 0; i >= d; i--) TrainController(leave, nullptr); // maybe move it, and maybe let another wagon leave
		}
	} else {
		dep = nullptr; // no vehicle in a depot, so no vehicle leaving a depot
	}

	Train *base = v;
	Train *first = base; // first vehicle to move
	Train *last = v->Last(); // last vehicle to move
	uint length = CountVehiclesInChain(v);

	/* We have to make sure all wagons that leave a depot because of train reversing are moved correctly
	 * they have already correct spacing, so we have to make sure they are moved how they should */
	bool nomove = (dep == nullptr); // If there is no vehicle leaving a depot, limit the number of wagons moved immediately.

	while (length > 2) {
		/* we reached vehicle (originally) in front of a depot, stop now
		 * (we would move wagons that are already moved with new wagon length). */
		if (base == dep) break;

		/* the last wagon was that one leaving a depot, so do not move it anymore */
		if (last == dep) nomove = true;

		last = last->Previous();
		first = first->Next();

		int differential = last->CalcNextVehicleOffset() - base->CalcNextVehicleOffset();

		/* do not update images now */
		for (int i = 0; i < differential; i++) TrainController(first, (nomove ? last->Next() : nullptr));

		base = first; // == base->Next()
		length -= 2;
	}
}

static bool IsWholeTrainInsideDepot(const Train *v)
{
	for (const Train *u = v; u != nullptr; u = u->Next()) {
		if (u->track != TRACK_BIT_DEPOT || u->tile != v->tile) return false;
	}
	return true;
}

/**
 * Turn a train around.
 * @param v %Train to turn around.
 */
void ReverseTrainDirection(Train *v)
{
	if (IsRailDepotTile(v->tile)) {
		if (IsWholeTrainInsideDepot(v)) return;
		InvalidateWindowData(WC_VEHICLE_DEPOT, v->tile);
	}

	if (_local_company == v->owner && (v->current_order.IsType(OT_LOADING_ADVANCE) || HasBit(v->flags, VRF_BEYOND_PLATFORM_END))) {
		SetDParam(0, v->index);
		SetDParam(1, v->current_order.GetDestination());
		AddNewsItem(STR_VEHICLE_LOAD_THROUGH_ABORTED_INSUFFICIENT_TRACK, NT_ADVICE, NF_INCOLOUR | NF_SMALL | NF_VEHICLE_PARAM0,
				NR_VEHICLE, v->index,
				NR_STATION, v->current_order.GetDestination());
	}
	if (v->current_order.IsType(OT_LOADING_ADVANCE)) {
		v->LeaveStation();

		/* Only advance to next order if we are loading at the current one */
		const Order *order = v->GetOrder(v->cur_implicit_order_index);
		if (order != nullptr && order->IsType(OT_GOTO_STATION) && order->GetDestination() == v->last_station_visited) {
			v->IncrementImplicitOrderIndex();
		}
	} else if (v->current_order.IsAnyLoadingType()) {
		const Vehicle *last = v;
		while (last->Next() != nullptr) last = last->Next();

		/* not a station || different station --> leave the station */
		if (!IsTileType(last->tile, MP_STATION) || !IsTileType(v->tile, MP_STATION) ||
				GetStationIndex(last->tile) != GetStationIndex(v->tile) ||
				HasBit(v->flags, VRF_BEYOND_PLATFORM_END)) {
			v->LeaveStation();
		}
	}

	for (Train *u = v; u != nullptr; u = u->Next()) {
		ClrBit(u->flags, VRF_BEYOND_PLATFORM_END);
		ClrBit(u->flags, VRF_NOT_YET_IN_PLATFORM);
	}

	v->reverse_distance = 0;

	bool no_near_end_unreserve = false;
	bool no_far_end_unreserve = false;
	{
		/* Temporarily clear and restore reservations to bidi tunnel/bridge entrances when reversing train inside,
		 * to avoid outgoing and incoming reservations becoming merged */
		auto find_train_reservations = [&v](TileIndex tile, bool &found_reservation) {
			TrackBits reserved = GetAcrossTunnelBridgeReservationTrackBits(tile);
			Track track;
			while ((track = RemoveFirstTrack(&reserved)) != INVALID_TRACK) {
				Train *res_train = GetTrainForReservation(tile, track);
				if (res_train != nullptr && res_train != v) {
					found_reservation = true;
				}
			}
		};
		if (IsTunnelBridgeWithSignalSimulation(v->tile) && IsTunnelBridgeSignalSimulationBidirectional(v->tile)) {
			find_train_reservations(v->tile, no_near_end_unreserve);
			find_train_reservations(GetOtherTunnelBridgeEnd(v->tile), no_far_end_unreserve);
		}
	}

	/* Clear path reservation in front if train is not stuck. */
	if (!HasBit(v->flags, VRF_TRAIN_STUCK) && !no_near_end_unreserve && !no_far_end_unreserve) {
		FreeTrainTrackReservation(v);
	} else {
		v->lookahead.reset();
	}

	if ((v->track & TRACK_BIT_WORMHOLE) && IsTunnelBridgeWithSignalSimulation(v->tile)) {
		/* Clear exit tile reservation if train was on approach to exit and had reserved it */
		Axis axis = DiagDirToAxis(GetTunnelBridgeDirection(v->tile));
		DiagDirection axial_dir = DirToDiagDirAlongAxis(v->direction, axis);
		TileIndex next_tile = TileVirtXY(v->x_pos, v->y_pos) + TileOffsByDiagDir(axial_dir);
		if ((!no_near_end_unreserve && next_tile == v->tile) || (!no_far_end_unreserve && next_tile == GetOtherTunnelBridgeEnd(v->tile))) {
			Trackdir exit_td = GetTunnelBridgeExitTrackdir(next_tile);
			CFollowTrackRail ft(GetTileOwner(next_tile), GetRailTypeInfo(v->railtype)->all_compatible_railtypes);
			if (ft.Follow(next_tile, exit_td)) {
				TrackdirBits reserved = ft.m_new_td_bits & TrackBitsToTrackdirBits(GetReservedTrackbits(ft.m_new_tile));
				if (reserved == TRACKDIR_BIT_NONE) {
					UnreserveBridgeTunnelTile(next_tile);
					MarkTileDirtyByTile(next_tile, VMDF_NOT_MAP_MODE);
				}
			} else {
				UnreserveBridgeTunnelTile(next_tile);
				MarkTileDirtyByTile(next_tile, VMDF_NOT_MAP_MODE);
			}
		}
	}

	/* Check if we were approaching a rail/road-crossing */
	TileIndex crossing = TrainApproachingCrossingTile(v);

	/* count number of vehicles */
	int r = CountVehiclesInChain(v) - 1;  // number of vehicles - 1

	AdvanceWagonsBeforeSwap(v);

	/* swap start<>end, start+1<>end-1, ... */
	int l = 0;
	do {
		ReverseTrainSwapVeh(v, l++, r--);
	} while (l <= r);

	AdvanceWagonsAfterSwap(v);

	ClrBit(v->vcache.cached_veh_flags, VCF_GV_ZERO_SLOPE_RESIST);

	if (IsRailDepotTile(v->tile)) {
		InvalidateWindowData(WC_VEHICLE_DEPOT, v->tile);
	}

	ToggleBit(v->flags, VRF_TOGGLE_REVERSE);

	ClrBit(v->flags, VRF_REVERSING);

	/* recalculate cached data */
	v->ConsistChanged(CCF_TRACK);

	/* update all images */
	for (Train *u = v; u != nullptr; u = u->Next()) u->UpdateViewport(false, false);

	/* update crossing we were approaching */
	if (crossing != INVALID_TILE) UpdateLevelCrossing(crossing);

	/* maybe we are approaching crossing now, after reversal */
	crossing = TrainApproachingCrossingTile(v);
	if (crossing != INVALID_TILE) MaybeBarCrossingWithSound(crossing);

	if (HasBit(v->flags, VRF_PENDING_SPEED_RESTRICTION)) {
		auto range = pending_speed_restriction_change_map.equal_range(v->index);
		for (auto it = range.first; it != range.second;) {
			it->second.distance = (v->gcache.cached_total_length + (HasBit(it->second.flags, PSRCF_DIAGONAL) ? 8 : 4)) - it->second.distance;
			if (it->second.distance == 0) {
				v->speed_restriction = it->second.prev_speed;
				it = pending_speed_restriction_change_map.erase(it);
			} else {
				std::swap(it->second.prev_speed, it->second.new_speed);
				++it;
			}
		}
	}

	/* If we are inside a depot after reversing, don't bother with path reserving. */
	if (v->track == TRACK_BIT_DEPOT) {
		/* Can't be stuck here as inside a depot is always a safe tile. */
		if (HasBit(v->flags, VRF_TRAIN_STUCK)) SetWindowWidgetDirty(WC_VEHICLE_VIEW, v->index, WID_VV_START_STOP);
		ClrBit(v->flags, VRF_TRAIN_STUCK);
		return;
	}

	auto update_check_tunnel_bridge_signal_counters = [](Train *t) {
		if (!(t->track & TRACK_BIT_WORMHOLE)) {
			/* Not in wormhole, clear counters */
			t->wait_counter = 0;
			t->tunnel_bridge_signal_num = 0;
			return;
		}

		DiagDirection tb_dir = GetTunnelBridgeDirection(t->tile);
		if (DirToDiagDirAlongAxis(t->direction, DiagDirToAxis(tb_dir)) == tb_dir) {
			/* Now going in correct direction, fix counters */
			const uint simulated_wormhole_signals = GetTunnelBridgeSignalSimulationSpacing(t->tile);
			const uint delta = DistanceManhattan(t->tile, TileVirtXY(t->x_pos, t->y_pos));
			t->wait_counter = TILE_SIZE * ((simulated_wormhole_signals - 1) - (delta % simulated_wormhole_signals));
			t->tunnel_bridge_signal_num = delta / simulated_wormhole_signals;
		} else {
			/* Now going in wrong direction, all bets are off.
			 * Prevent setting the wrong signals by making wait_counter a non-integer multiple of TILE_SIZE.
			 * Use a huge value so that the train will reverse again if there is another vehicle coming the other way.
			 */
			t->wait_counter = static_cast<uint16>(-((int)TILE_SIZE / 2));
			t->tunnel_bridge_signal_num = 0;
		}
	};

	Train *last = v->Last();
	if (IsTunnelBridgeWithSignalSimulation(last->tile) && IsTunnelBridgeSignalSimulationEntrance(last->tile)) {
		update_check_tunnel_bridge_signal_counters(last);
	}

	/* We are inside tunnel/bridge with signals, reversing will close the entrance. */
	if (IsTunnelBridgeWithSignalSimulation(v->tile) && IsTunnelBridgeSignalSimulationEntrance(v->tile)) {
		/* Flip signal on tunnel entrance tile red. */
		SetTunnelBridgeEntranceSignalState(v->tile, SIGNAL_STATE_RED);
		if (_extra_aspects > 0) {
			PropagateAspectChange(v->tile, GetTunnelBridgeEntranceTrackdir(v->tile), 0);
		}
		MarkTileDirtyByTile(v->tile, VMDF_NOT_MAP_MODE);
		update_check_tunnel_bridge_signal_counters(v);
		ClrBit(v->flags, VRF_TRAIN_STUCK);
		return;
	}

	/* VehicleExitDir does not always produce the desired dir for depots and
	 * tunnels/bridges that is needed for UpdateSignalsOnSegment. */
	DiagDirection dir = VehicleExitDir(v->direction, v->track);
	if (IsRailDepotTile(v->tile) || (IsTileType(v->tile, MP_TUNNELBRIDGE) && (v->track & TRACK_BIT_WORMHOLE || dir == GetTunnelBridgeDirection(v->tile)))) dir = INVALID_DIAGDIR;

	if (UpdateSignalsOnSegment(v->tile, dir, v->owner) == SIGSEG_PBS || _settings_game.pf.reserve_paths) {
		/* If we are currently on a tile with conventional signals, we can't treat the
		 * current tile as a safe tile or we would enter a PBS block without a reservation. */
		bool first_tile_okay = !(IsTileType(v->tile, MP_RAILWAY) &&
			HasSignalOnTrackdir(v->tile, v->GetVehicleTrackdir()) &&
			!IsPbsSignal(GetSignalType(v->tile, FindFirstTrack(v->track))));

		/* If we are on a depot tile facing outwards, do not treat the current tile as safe. */
		if (IsRailDepotTile(v->tile) && TrackdirToExitdir(v->GetVehicleTrackdir()) == GetRailDepotDirection(v->tile)) first_tile_okay = false;

		if (IsRailStationTile(v->tile)) SetRailStationPlatformReservation(v->tile, TrackdirToExitdir(v->GetVehicleTrackdir()), true);
		if (TryPathReserve(v, false, first_tile_okay)) {
			/* Do a look-ahead now in case our current tile was already a safe tile. */
			CheckNextTrainTile(v);
		} else if (v->current_order.GetType() != OT_LOADING) {
			/* Do not wait for a way out when we're still loading */
			MarkTrainAsStuck(v);
		}
	} else if (HasBit(v->flags, VRF_TRAIN_STUCK)) {
		/* A train not inside a PBS block can't be stuck. */
		ClrBit(v->flags, VRF_TRAIN_STUCK);
		v->wait_counter = 0;
	}
}

/**
 * Reverse train.
 * @param tile unused
 * @param flags type of operation
 * @param p1 train to reverse
 * @param p2 if true, reverse a unit in a train (needs to be in a depot)
 * @param text unused
 * @return the cost of this operation or an error
 */
CommandCost CmdReverseTrainDirection(TileIndex tile, DoCommandFlag flags, uint32 p1, uint32 p2, const char *text)
{
	Train *v = Train::GetIfValid(p1);
	if (v == nullptr) return CMD_ERROR;

	CommandCost ret = CheckOwnership(v->owner);
	if (ret.Failed()) return ret;

	if (p2 != 0) {
		/* turn a single unit around */

		if (v->IsMultiheaded() || HasBit(EngInfo(v->engine_type)->callback_mask, CBM_VEHICLE_ARTIC_ENGINE)) {
			return_cmd_error(STR_ERROR_CAN_T_REVERSE_DIRECTION_RAIL_VEHICLE_MULTIPLE_UNITS);
		}
		if (!HasBit(EngInfo(v->engine_type)->misc_flags, EF_RAIL_FLIPS) && !_settings_game.vehicle.flip_direction_all_trains) return CMD_ERROR;

		Train *front = v->First();
		/* make sure the vehicle is stopped in the depot */
		if (!front->IsStoppedInDepot() && !front->IsVirtual()) {
			return_cmd_error(STR_ERROR_TRAINS_CAN_ONLY_BE_ALTERED_INSIDE_A_DEPOT);
		}

		if (flags & DC_EXEC) {
			ToggleBit(v->flags, VRF_REVERSE_DIRECTION);

			front->ConsistChanged(CCF_ARRANGE);
			SetWindowDirty(WC_VEHICLE_DEPOT, front->tile);
			SetWindowDirty(WC_VEHICLE_DETAILS, front->index);
			SetWindowDirty(WC_VEHICLE_VIEW, front->index);
			DirtyVehicleListWindowForVehicle(front);
		}
	} else {
		/* turn the whole train around */
		if (!v->IsPrimaryVehicle()) return CMD_ERROR;
		if ((v->vehstatus & VS_CRASHED) || HasBit(v->flags, VRF_BREAKDOWN_STOPPED)) return CMD_ERROR;

		if (flags & DC_EXEC) {
			/* Properly leave the station if we are loading and won't be loading anymore */
			if (v->current_order.IsAnyLoadingType()) {
				const Vehicle *last = v;
				while (last->Next() != nullptr) last = last->Next();

				/* not a station || different station --> leave the station */
				if (!IsTileType(last->tile, MP_STATION) || !IsTileType(v->tile, MP_STATION) ||
						GetStationIndex(last->tile) != GetStationIndex(v->tile) ||
						HasBit(v->flags, VRF_BEYOND_PLATFORM_END) ||
						v->current_order.IsType(OT_LOADING_ADVANCE)) {
					v->LeaveStation();
				}
			}

			/* We cancel any 'skip signal at dangers' here */
			v->force_proceed = TFP_NONE;
			SetWindowDirty(WC_VEHICLE_VIEW, v->index);

			if (_settings_game.vehicle.train_acceleration_model != AM_ORIGINAL && v->cur_speed != 0) {
				ToggleBit(v->flags, VRF_REVERSING);
			} else {
				v->cur_speed = 0;
				v->SetLastSpeed();
				HideFillingPercent(&v->fill_percent_te_id);
				ReverseTrainDirection(v);
			}
		}
	}
	return CommandCost();
}

/**
 * Force a train through a red signal
 * @param tile unused
 * @param flags type of operation
 * @param p1 train to ignore the red signal
 * @param p2 unused
 * @param text unused
 * @return the cost of this operation or an error
 */
CommandCost CmdForceTrainProceed(TileIndex tile, DoCommandFlag flags, uint32 p1, uint32 p2, const char *text)
{
	Train *t = Train::GetIfValid(p1);
	if (t == nullptr) return CMD_ERROR;

	if (!t->IsPrimaryVehicle()) return CMD_ERROR;

	CommandCost ret = CheckVehicleControlAllowed(t);
	if (ret.Failed()) return ret;


	if (flags & DC_EXEC) {
		/* If we are forced to proceed, cancel that order.
		 * If we are marked stuck we would want to force the train
		 * to proceed to the next signal. In the other cases we
		 * would like to pass the signal at danger and run till the
		 * next signal we encounter. */
		t->force_proceed = t->force_proceed == TFP_SIGNAL ? TFP_NONE : HasBit(t->flags, VRF_TRAIN_STUCK) || t->IsChainInDepot() ? TFP_STUCK : TFP_SIGNAL;
		SetWindowDirty(WC_VEHICLE_VIEW, t->index);
	}

	return CommandCost();
}

/**
 * Try to find a depot nearby.
 * @param v %Train that wants a depot.
 * @param max_distance Maximal search distance.
 * @return Information where the closest train depot is located.
 * @pre The given vehicle must not be crashed!
 */
static FindDepotData FindClosestTrainDepot(Train *v, int max_distance)
{
	assert(!(v->vehstatus & VS_CRASHED));

	if (IsRailDepotTile(v->tile)) return FindDepotData(v->tile, 0);

	if (v->lookahead != nullptr && !ValidateLookAhead(v)) return FindDepotData();

	PBSTileInfo origin = FollowTrainReservation(v, nullptr, FTRF_OKAY_UNUSED);
	if (IsRailDepotTile(origin.tile)) return FindDepotData(origin.tile, 0);

	switch (_settings_game.pf.pathfinder_for_trains) {
		case VPF_NPF: return NPFTrainFindNearestDepot(v, max_distance);
		case VPF_YAPF: return YapfTrainFindNearestDepot(v, max_distance);

		default: NOT_REACHED();
	}
}

/**
 * Locate the closest depot for this consist, and return the information to the caller.
 * @param[out] location    If not \c nullptr and a depot is found, store its location in the given address.
 * @param[out] destination If not \c nullptr and a depot is found, store its index in the given address.
 * @param[out] reverse     If not \c nullptr and a depot is found, store reversal information in the given address.
 * @return A depot has been found.
 */
bool Train::FindClosestDepot(TileIndex *location, DestinationID *destination, bool *reverse)
{
	FindDepotData tfdd = FindClosestTrainDepot(this, 0);
	if (tfdd.best_length == UINT_MAX) return false;

	if (location    != nullptr) *location    = tfdd.tile;
	if (destination != nullptr) *destination = GetDepotIndex(tfdd.tile);
	if (reverse     != nullptr) *reverse     = tfdd.reverse;

	return true;
}

/** Play a sound for a train leaving the station. */
void Train::PlayLeaveStationSound(bool force) const
{
	static const SoundFx sfx[] = {
		SND_04_DEPARTURE_STEAM,
		SND_0A_DEPARTURE_TRAIN,
		SND_0A_DEPARTURE_TRAIN,
		SND_47_DEPARTURE_MONORAIL,
		SND_41_DEPARTURE_MAGLEV
	};

	if (PlayVehicleSound(this, VSE_START, force)) return;

	SndPlayVehicleFx(sfx[RailVehInfo(this->engine_type)->engclass], this);
}

/**
 * Check if the train is on the last reserved tile and try to extend the path then.
 * @param v %Train that needs its path extended.
 */
static void CheckNextTrainTile(Train *v)
{
	/* Don't do any look-ahead if path_backoff_interval is 255. */
	if (_settings_game.pf.path_backoff_interval == 255) return;

	/* Exit if we are inside a depot. */
	if (v->track == TRACK_BIT_DEPOT) return;

	/* Exit if we are currently in a waiting order */
	if (v->current_order.IsType(OT_WAITING)) return;

	/* Exit if we are on a station tile and are going to stop. */
	if (HasStationTileRail(v->tile) && v->current_order.ShouldStopAtStation(v, GetStationIndex(v->tile), IsRailWaypoint(v->tile))) return;

	switch (v->current_order.GetType()) {
		/* Exit if we reached our destination depot. */
		case OT_GOTO_DEPOT:
			if (v->tile == v->dest_tile) return;
			break;

		case OT_GOTO_WAYPOINT:
			/* If we reached our waypoint, make sure we see that. */
			if (IsRailWaypointTile(v->tile) && GetStationIndex(v->tile) == v->current_order.GetDestination()) ProcessOrders(v);
			break;

		case OT_NOTHING:
		case OT_LEAVESTATION:
		case OT_LOADING:
			/* Exit if the current order doesn't have a destination, but the train has orders. */
			if (v->GetNumOrders() > 0) return;
			break;

		default:
			break;
	}

	Trackdir td = v->GetVehicleTrackdir();

	/* On a tile with a red non-pbs signal, don't look ahead. */
	if (IsTileType(v->tile, MP_RAILWAY) && HasSignalOnTrackdir(v->tile, td) &&
			!IsPbsSignal(GetSignalType(v->tile, TrackdirToTrack(td))) &&
			GetSignalStateByTrackdir(v->tile, td) == SIGNAL_STATE_RED) return;

	CFollowTrackRail ft(v);
	if (!ft.Follow(v->tile, td)) return;

	if (!HasReservedTracks(ft.m_new_tile, TrackdirBitsToTrackBits(ft.m_new_td_bits))) {
		/* Next tile is not reserved. */
		if (KillFirstBit(ft.m_new_td_bits) == TRACKDIR_BIT_NONE) {
			Trackdir td = FindFirstTrackdir(ft.m_new_td_bits);
			if (HasPbsSignalOnTrackdir(ft.m_new_tile, td) && !IsNoEntrySignal(ft.m_new_tile, TrackdirToTrack(td))) {
				/* If the next tile is a PBS signal, try to make a reservation. */
				TrackBits tracks = TrackdirBitsToTrackBits(ft.m_new_td_bits);
				if (ft.m_tiles_skipped == 0 && Rail90DegTurnDisallowedTilesFromTrackdir(ft.m_old_tile, ft.m_new_tile, ft.m_old_td)) {
					tracks &= ~TrackCrossesTracks(TrackdirToTrack(ft.m_old_td));
				}
				ChooseTrainTrack(v, ft.m_new_tile, ft.m_exitdir, tracks, CTTF_NONE, nullptr);
			}
		}
	} else if (v->lookahead != nullptr && v->lookahead->reservation_end_tile == ft.m_new_tile && IsTileType(ft.m_new_tile, MP_TUNNELBRIDGE) && IsTunnelBridgeSignalSimulationEntrance(ft.m_new_tile) &&
			v->lookahead->reservation_end_trackdir == FindFirstTrackdir(ft.m_new_td_bits)) {
		/* If the lookahead ends at the next tile which is a signalled tunnel/bridge entrance, try to make a reservation. */
		TryLongReserveChooseTrainTrackFromReservationEnd(v);
	}
}

/**
 * Will the train stay in the depot the next tick?
 * @param v %Train to check.
 * @return True if it stays in the depot, false otherwise.
 */
static bool CheckTrainStayInDepot(Train *v)
{
	/* bail out if not all wagons are in the same depot or not in a depot at all */
	for (const Train *u = v; u != nullptr; u = u->Next()) {
		if (u->track != TRACK_BIT_DEPOT || u->tile != v->tile) return false;
	}

	/* if the train got no power, then keep it in the depot */
	if (v->gcache.cached_power == 0) {
		v->vehstatus |= VS_STOPPED;
		SetWindowDirty(WC_VEHICLE_DEPOT, v->tile);
		return true;
	}

	if (v->current_order.IsWaitTimetabled()) {
		v->HandleWaiting(false, true);
	}
	if (v->current_order.IsType(OT_WAITING)) {
		return true;
	}

	if (v->reverse_distance > 0) {
		v->reverse_distance--;
		if (v->reverse_distance == 0) SetWindowWidgetDirty(WC_VEHICLE_VIEW, v->index, WID_VV_START_STOP);
		return true;
	}

	SigSegState seg_state;
	bool exit_blocked = false;

	if (v->force_proceed == TFP_NONE) {
		/* force proceed was not pressed */
		if (++v->wait_counter < 37) {
			return true;
		}

		v->wait_counter = 0;

		seg_state = _settings_game.pf.reserve_paths ? SIGSEG_PBS : UpdateSignalsOnSegment(v->tile, INVALID_DIAGDIR, v->owner);
		if (seg_state == SIGSEG_FULL || HasDepotReservation(v->tile)) {
			/* Full and no PBS signal in block or depot reserved, can't exit. */
			exit_blocked = true;
		}
	} else {
		seg_state = _settings_game.pf.reserve_paths ? SIGSEG_PBS : UpdateSignalsOnSegment(v->tile, INVALID_DIAGDIR, v->owner);
	}

	/* We are leaving a depot, but have to go to the exact same one; re-enter. */
	if (v->current_order.IsType(OT_GOTO_DEPOT) && v->tile == v->dest_tile) {
		if (exit_blocked) return true;
		/* Service when depot has no reservation. */
		if (!HasDepotReservation(v->tile)) VehicleEnterDepot(v);
		return true;
	}

	if (_settings_game.pf.pathfinder_for_trains == VPF_YAPF && _settings_game.vehicle.drive_through_train_depot) {
		const TileIndex depot_tile = v->tile;
		const DiagDirection depot_dir = GetRailDepotDirection(depot_tile);
		const DiagDirection behind_depot_dir = ReverseDiagDir(depot_dir);
		const int depot_z = GetTileMaxZ(depot_tile);
		const TileIndexDiffC tile_diff = TileIndexDiffCByDiagDir(behind_depot_dir);

		TileIndex behind_depot_tile = depot_tile;
		uint skipped = 0;

		while (true) {
			TileIndex tile = AddTileIndexDiffCWrap(behind_depot_tile, tile_diff);
			if (tile == INVALID_TILE) break;
			if (!IsRailDepotTile(tile)) break;
			DiagDirection dir = GetRailDepotDirection(tile);
			if (dir != depot_dir && dir != behind_depot_dir) break;
			if (!HasBit(v->compatible_railtypes, GetRailType(tile))) break;
			if (GetTileMaxZ(tile) != depot_z) break;
			behind_depot_tile = tile;
			skipped++;
		}

		if (skipped > 0 && GetRailDepotDirection(behind_depot_tile) == behind_depot_dir &&
				YapfTrainCheckDepotReverse(v, depot_tile, behind_depot_tile)) {
			Direction direction = DiagDirToDir(behind_depot_dir);
			int x = TileX(behind_depot_tile) * TILE_SIZE | _vehicle_initial_x_fract[behind_depot_dir];
			int y = TileY(behind_depot_tile) * TILE_SIZE | _vehicle_initial_y_fract[behind_depot_dir];
			if (v->gcache.cached_total_length < skipped * TILE_SIZE) {
				int delta = (skipped * TILE_SIZE) - v->gcache.cached_total_length;
				int speed = std::max(1, v->GetCurrentMaxSpeed());
				v->reverse_distance = (1 + (((192 * 3 / 2) * delta) / speed));
				SetWindowWidgetDirty(WC_VEHICLE_VIEW, v->index, WID_VV_START_STOP);
			}

			for (Train *u = v; u != nullptr; u = u->Next()) {
				u->tile = behind_depot_tile;
				u->direction = direction;
				u->x_pos = x;
				u->y_pos = y;
				u->UpdatePosition();
				u->Vehicle::UpdateViewport(false);
			}

			InvalidateWindowData(WC_VEHICLE_DEPOT, depot_tile);
			InvalidateWindowData(WC_VEHICLE_DEPOT, behind_depot_tile);
			return true;
		}
	}

	if (exit_blocked) return true;

	/* Only leave when we can reserve a path to our destination. */
	if (seg_state == SIGSEG_PBS && !TryPathReserve(v) && v->force_proceed == TFP_NONE) {
		/* No path and no force proceed. */
		MarkTrainAsStuck(v);
		return true;
	}

	SetDepotReservation(v->tile, true);
	if (_settings_client.gui.show_track_reservation) MarkTileDirtyByTile(v->tile, VMDF_NOT_MAP_MODE);

	VehicleServiceInDepot(v);
	DirtyVehicleListWindowForVehicle(v);
	v->PlayLeaveStationSound();

	v->track = TRACK_BIT_X;
	if (v->direction & 2) v->track = TRACK_BIT_Y;

	v->vehstatus &= ~VS_HIDDEN;
	v->UpdateIsDrawn();
	v->cur_speed = 0;

	v->UpdateViewport(true, true);
	v->UpdatePosition();
	UpdateSignalsOnSegment(v->tile, INVALID_DIAGDIR, v->owner);
	v->UpdateAcceleration();
	InvalidateWindowData(WC_VEHICLE_DEPOT, v->tile);

	return false;
}

static int GetAndClearLastBridgeEntranceSetSignalIndex(TileIndex bridge_entrance)
{
	uint16 m = _m[bridge_entrance].m2;
	if (m & BRIDGE_M2_SIGNAL_STATE_EXT_FLAG) {
		auto it = _long_bridge_signal_sim_map.find(bridge_entrance);
		if (it != _long_bridge_signal_sim_map.end()) {
			LongBridgeSignalStorage &lbss = it->second;
			uint slot = (uint)lbss.signal_red_bits.size();
			while (slot > 0) {
				slot--;
				uint64 &slot_bits = lbss.signal_red_bits[slot];
				if (slot_bits) {
					uint8 i = FindLastBit(slot_bits);
					ClrBit(slot_bits, i);
					return 1 + BRIDGE_M2_SIGNAL_STATE_COUNT + (64 * slot) + i;
				}
			}
		}
	}
	uint16 m_masked = GB(m & (~BRIDGE_M2_SIGNAL_STATE_EXT_FLAG), BRIDGE_M2_SIGNAL_STATE_OFFSET, BRIDGE_M2_SIGNAL_STATE_FIELD_SIZE);
	if (m_masked) {
		uint8 i = FindLastBit(m_masked);
		ClrBit(_m[bridge_entrance].m2, BRIDGE_M2_SIGNAL_STATE_OFFSET + i);
		return 1 + i;
	}

	return 0;
}

static void UpdateTunnelBridgeEntranceSignalAspect(TileIndex tile)
{
	Trackdir trackdir = GetTunnelBridgeEntranceTrackdir(tile);
	uint8 aspect = GetForwardAspectFollowingTrackAndIncrement(tile, trackdir);
	uint8 old_aspect = GetTunnelBridgeEntranceSignalAspect(tile);
	if (aspect != old_aspect) {
		SetTunnelBridgeEntranceSignalAspect(tile, aspect);
		MarkTunnelBridgeSignalDirty(tile, false);
		PropagateAspectChange(tile, trackdir, aspect);
	}
}

static void SetTunnelBridgeEntranceSignalGreen(TileIndex tile)
{
	if (GetTunnelBridgeEntranceSignalState(tile) == SIGNAL_STATE_RED) {
		SetTunnelBridgeEntranceSignalState(tile, SIGNAL_STATE_GREEN);
		MarkTunnelBridgeSignalDirty(tile, false);
		if (_extra_aspects > 0) {
			SetTunnelBridgeEntranceSignalAspect(tile, 0);
			UpdateAspectDeferred(tile, GetTunnelBridgeEntranceTrackdir(tile));
		}
	} else if (_extra_aspects > 0) {
		UpdateTunnelBridgeEntranceSignalAspect(tile);
	}
}

static void UpdateEntranceAspectFromMiddleSignalChange(TileIndex entrance, int signal_number)
{
	if (signal_number < _extra_aspects && GetTunnelBridgeEntranceSignalState(entrance) == SIGNAL_STATE_GREEN) {
		UpdateTunnelBridgeEntranceSignalAspect(entrance);
	}
}

static void UpdateAspectFromBridgeMiddleSignalChange(TileIndex entrance, TileIndexDiff diff, int signal_number)
{
	UpdateEntranceAspectFromMiddleSignalChange(entrance, signal_number);
	if (signal_number > 0) {
		for (int i = std::max<int>(0, signal_number - _extra_aspects); i < signal_number; i++) {
			MarkSingleBridgeSignalDirty(entrance + (diff * (i + 1)), entrance);
		}
	}
}

static void HandleLastTunnelBridgeSignals(TileIndex tile, TileIndex end, DiagDirection dir, bool free)
{
	if (IsBridge(end) && _m[end].m2 != 0 && IsTunnelBridgeSignalSimulationEntrance(end)) {
		/* Clearing last bridge signal. */
		int signal_offset = GetAndClearLastBridgeEntranceSetSignalIndex(end);
		if (signal_offset) {
			TileIndexDiff diff = TileOffsByDiagDir(dir) * GetTunnelBridgeSignalSimulationSpacing(tile);
			TileIndex last_signal_tile = end + (diff * signal_offset);
			MarkSingleBridgeSignalDirty(last_signal_tile, end);
			if (_extra_aspects > 0) UpdateAspectFromBridgeMiddleSignalChange(end, diff, signal_offset - 1);
		}
		MarkTileDirtyByTile(tile, VMDF_NOT_MAP_MODE);
	}
	if (free) {
	/* Open up the wormhole and clear m2. */
		if (IsBridge(end)) {
			bool redraw = false;
			if (IsTunnelBridgeSignalSimulationEntrance(tile)) {
				redraw |= SetAllBridgeEntranceSimulatedSignalsGreen(tile);
			}
			if (IsTunnelBridgeSignalSimulationEntrance(end)) {
				redraw |= SetAllBridgeEntranceSimulatedSignalsGreen(end);
			}
			if (redraw) MarkBridgeDirty(tile, end, GetTunnelBridgeDirection(tile), GetBridgeHeight(tile), VMDF_NOT_MAP_MODE);
		}

		if (IsTunnelBridgeSignalSimulationEntrance(end)) SetTunnelBridgeEntranceSignalGreen(end);
		if (IsTunnelBridgeSignalSimulationEntrance(tile)) SetTunnelBridgeEntranceSignalGreen(tile);
	} else if (IsTunnel(end) && _extra_aspects > 0 && IsTunnelBridgeSignalSimulationEntrance(end)) {
		uint signal_count = GetTunnelBridgeLength(tile, end) / GetTunnelBridgeSignalSimulationSpacing(end);
		if (signal_count > 0) UpdateEntranceAspectFromMiddleSignalChange(end, signal_count - 1);
	}
}

static void UnreserveBridgeTunnelTile(TileIndex tile)
{
	UnreserveAcrossRailTunnelBridge(tile);
	if (IsTunnelBridgeSignalSimulationExit(tile) && IsTunnelBridgeEffectivelyPBS(tile)) {
		if (IsTunnelBridgePBS(tile)) {
			SetTunnelBridgeExitSignalState(tile, SIGNAL_STATE_RED);
			if (_extra_aspects > 0) PropagateAspectChange(tile, GetTunnelBridgeExitTrackdir(tile), 0);
		} else {
			UpdateSignalsOnSegment(tile, INVALID_DIAGDIR, GetTileOwner(tile));
		}
	}
}

/**
 * Clear the reservation of \a tile that was just left by a wagon on \a track_dir.
 * @param v %Train owning the reservation.
 * @param tile Tile with reservation to clear.
 * @param track_dir Track direction to clear.
 * @param tunbridge_clear_unsignaled_other_end Whether to clear the far end of unsignalled tunnels/bridges.
 */
static void ClearPathReservation(const Train *v, TileIndex tile, Trackdir track_dir, bool tunbridge_clear_unsignaled_other_end = false)
{
	if (IsTileType(tile, MP_TUNNELBRIDGE)) {
		if (IsTrackAcrossTunnelBridge(tile, TrackdirToTrack(track_dir))) {
			UnreserveBridgeTunnelTile(tile);

			if (IsTunnelBridgeWithSignalSimulation(tile)) {
				/* Are we just leaving a tunnel/bridge? */
				if (TrackdirExitsTunnelBridge(tile, track_dir)) {
					TileIndex end = GetOtherTunnelBridgeEnd(tile);
					bool free = TunnelBridgeIsFree(tile, end, v, true).Succeeded();
					HandleLastTunnelBridgeSignals(tile, end, ReverseDiagDir(GetTunnelBridgeDirection(tile)), free);
				}
			} else if (tunbridge_clear_unsignaled_other_end) {
				TileIndex end = GetOtherTunnelBridgeEnd(tile);
				UnreserveAcrossRailTunnelBridge(end);
				if (_settings_client.gui.show_track_reservation) {
					MarkTileDirtyByTile(end, VMDF_NOT_MAP_MODE);
				}
			}

			if (_settings_client.gui.show_track_reservation) {
				MarkBridgeOrTunnelDirtyOnReservationChange(tile, VMDF_NOT_MAP_MODE);
			}
		} else {
			UnreserveRailTrack(tile, TrackdirToTrack(track_dir));
			if (_settings_client.gui.show_track_reservation) {
				MarkTileDirtyByTile(tile, VMDF_NOT_MAP_MODE);
			}
		}
	} else if (IsRailStationTile(tile)) {
		DiagDirection dir = TrackdirToExitdir(track_dir);
		TileIndex new_tile = TileAddByDiagDir(tile, dir);
		/* If the new tile is not a further tile of the same station, we
		 * clear the reservation for the whole platform. */
		if (!IsCompatibleTrainStationTile(new_tile, tile)) {
			SetRailStationPlatformReservation(tile, ReverseDiagDir(dir), false);
		}
	} else {
		/* Any other tile */
		UnreserveRailTrack(tile, TrackdirToTrack(track_dir));
	}
}

/**
 * Free the reserved path in front of a vehicle.
 * @param v %Train owning the reserved path.
 * @param origin %Tile to start clearing (if #INVALID_TILE, use the current tile of \a v).
 * @param orig_td Track direction (if #INVALID_TRACKDIR, use the track direction of \a v).
 */
void FreeTrainTrackReservation(Train *v, TileIndex origin, Trackdir orig_td)
{
	assert(v->IsFrontEngine());

	if (origin == INVALID_TILE) v->lookahead.reset();

	bool free_origin_tunnel_bridge = false;

	if (origin == INVALID_TILE && (v->track & TRACK_BIT_WORMHOLE) && IsTunnelBridgeWithSignalSimulation(v->tile)) {
		TileIndex other_end = GetOtherTunnelBridgeEnd(v->tile);
		Axis axis = DiagDirToAxis(GetTunnelBridgeDirection(v->tile));
		DiagDirection axial_dir = DirToDiagDirAlongAxis(v->direction, axis);
		TileIndex exit = v->tile;
		TileIndex entrance = other_end;
		if (axial_dir == GetTunnelBridgeDirection(v->tile)) std::swap(exit, entrance);
		if (GetTrainClosestToTunnelBridgeEnd(exit, entrance) == v) {
			origin = exit;
			TrackBits tracks = GetAcrossTunnelBridgeTrackBits(origin);
			orig_td = ReverseTrackdir(TrackExitdirToTrackdir(FindFirstTrack(tracks), GetTunnelBridgeDirection(origin)));
			free_origin_tunnel_bridge = true;
		} else {
			return;
		}
	}

	TileIndex tile = origin != INVALID_TILE ? origin : v->tile;
	Trackdir  td = orig_td != INVALID_TRACKDIR ? orig_td : v->GetVehicleTrackdir();
	bool      free_tile = tile != v->tile || !(IsRailStationTile(v->tile) || IsTileType(v->tile, MP_TUNNELBRIDGE));
	StationID station_id = IsRailStationTile(v->tile) ? GetStationIndex(v->tile) : INVALID_STATION;

	/* Can't be holding a reservation if we enter a depot. */
	if (IsRailDepotTile(tile) && TrackdirToExitdir(td) != GetRailDepotDirection(tile)) return;
	if (v->track == TRACK_BIT_DEPOT) {
		/* Front engine is in a depot. We enter if some part is not in the depot. */
		for (const Train *u = v; u != nullptr; u = u->Next()) {
			if (u->track != TRACK_BIT_DEPOT || u->tile != v->tile) return;
		}
	}
	/* Don't free reservation if it's not ours. */
	if (TracksOverlap(GetReservedTrackbits(tile) | TrackToTrackBits(TrackdirToTrack(td)))) return;

	/* Do not attempt to unreserve out of a signalled tunnel/bridge entrance, as this would unreserve the reservations of another train coming in */
	if (IsTunnelBridgeWithSignalSimulation(tile) && TrackdirExitsTunnelBridge(tile, td) && IsTunnelBridgeSignalSimulationEntranceOnly(tile)) return;

	if (free_origin_tunnel_bridge) {
		if (!HasReservedTracks(tile, TrackToTrackBits(TrackdirToTrack(td)))) return;
		UnreserveRailTrack(tile, TrackdirToTrack(td));
		if (_settings_game.vehicle.train_braking_model == TBM_REALISTIC && !IsTunnelBridgePBS(tile)) {
			UpdateSignalsOnSegment(tile, INVALID_DIAGDIR, GetTileOwner(tile));
		}
	}

	CFollowTrackRail ft(v, GetRailTypeInfo(v->railtype)->all_compatible_railtypes);
	while (ft.Follow(tile, td)) {
		tile = ft.m_new_tile;
		TrackdirBits bits = ft.m_new_td_bits & TrackBitsToTrackdirBits(GetReservedTrackbits(tile));
		td = RemoveFirstTrackdir(&bits);
		dbg_assert(bits == TRACKDIR_BIT_NONE);

		if (!IsValidTrackdir(td)) break;

		bool update_signal = false;

		if (IsTileType(tile, MP_RAILWAY)) {
			if (HasSignalOnTrackdir(tile, td) && !IsPbsSignal(GetSignalType(tile, TrackdirToTrack(td)))) {
				/* Conventional signal along trackdir: remove reservation and stop. */
				UnreserveRailTrack(tile, TrackdirToTrack(td));
				break;
			}
			if (HasPbsSignalOnTrackdir(tile, td)) {
				if (GetSignalStateByTrackdir(tile, td) == SIGNAL_STATE_RED || IsNoEntrySignal(tile, TrackdirToTrack(td))) {
					/* Red PBS signal? Can't be our reservation, would be green then. */
					break;
				} else {
					/* Turn the signal back to red. */
					if (GetSignalType(tile, TrackdirToTrack(td)) == SIGTYPE_NORMAL) {
						update_signal = true;
					} else {
						SetSignalStateByTrackdir(tile, td, SIGNAL_STATE_RED);
					}
					MarkSingleSignalDirty(tile, td);
				}
			} else if (HasSignalOnTrackdir(tile, ReverseTrackdir(td)) && IsOnewaySignal(tile, TrackdirToTrack(td))) {
				break;
			}
		} else if (IsTunnelBridgeWithSignalSimulation(tile) && TrackdirExitsTunnelBridge(tile, td)) {
			TileIndex end = GetOtherTunnelBridgeEnd(tile);
			bool free = TunnelBridgeIsFree(tile, end, v, true).Succeeded();
			if (!free) break;
		}

		/* Don't free first station/bridge/tunnel if we are on it. */
		if (free_tile || (!(ft.m_is_station && GetStationIndex(ft.m_new_tile) == station_id) && !ft.m_is_tunnel && !ft.m_is_bridge)) ClearPathReservation(v, tile, td);
		if (update_signal) {
			AddSideToSignalBuffer(tile, TrackdirToExitdir(td), GetTileOwner(tile));
			UpdateSignalsInBuffer();
		}

		free_tile = true;
	}
}

static const byte _initial_tile_subcoord[6][4][3] = {
{{ 15, 8, 1 }, { 0, 0, 0 }, { 0, 8, 5 }, { 0,  0, 0 }},
{{  0, 0, 0 }, { 8, 0, 3 }, { 0, 0, 0 }, { 8, 15, 7 }},
{{  0, 0, 0 }, { 7, 0, 2 }, { 0, 7, 6 }, { 0,  0, 0 }},
{{ 15, 8, 2 }, { 0, 0, 0 }, { 0, 0, 0 }, { 8, 15, 6 }},
{{ 15, 7, 0 }, { 8, 0, 4 }, { 0, 0, 0 }, { 0,  0, 0 }},
{{  0, 0, 0 }, { 0, 0, 0 }, { 0, 8, 4 }, { 7, 15, 0 }},
};

/**
 * Perform pathfinding for a train.
 *
 * @param v The train
 * @param tile The tile the train is about to enter
 * @param enterdir Diagonal direction the train is coming from
 * @param tracks Usable tracks on the new tile
 * @param[out] path_found Whether a path has been found or not.
 * @param do_track_reservation Path reservation is requested
 * @param[out] dest State and destination of the requested path
 * @param[out] final_dest Final tile of the best path found
 * @return The best track the train should follow
 */
static Track DoTrainPathfind(const Train *v, TileIndex tile, DiagDirection enterdir, TrackBits tracks, bool &path_found, bool do_track_reservation, PBSTileInfo *dest, TileIndex *final_dest)
{
	if (final_dest != nullptr) *final_dest = INVALID_TILE;

	switch (_settings_game.pf.pathfinder_for_trains) {
		case VPF_NPF: return NPFTrainChooseTrack(v, path_found, do_track_reservation, dest);
		case VPF_YAPF: return YapfTrainChooseTrack(v, tile, enterdir, tracks, path_found, do_track_reservation, dest, final_dest);

		default: NOT_REACHED();
	}
}

/**
 * Extend a train path as far as possible. Stops on encountering a safe tile,
 * another reservation or a track choice.
 * @param v The train.
 * @param origin The tile from which the reservation have to be extended
 * @param new_tracks [out] Tracks to choose from when encountering a choice
 * @param enterdir [out] The direction from which the choice tile is to be entered
 * @return INVALID_TILE indicates that the reservation failed.
 */
static PBSTileInfo ExtendTrainReservation(const Train *v, const PBSTileInfo &origin, TrackBits *new_tracks, DiagDirection *enterdir)
{
	CFollowTrackRail ft(v);

	TileIndex tile = origin.tile;
	Trackdir  cur_td = origin.trackdir;
	while (ft.Follow(tile, cur_td)) {
		if (KillFirstBit(ft.m_new_td_bits) == TRACKDIR_BIT_NONE) {
			/* Possible signal tile. */
			if (HasOnewaySignalBlockingTrackdir(ft.m_new_tile, FindFirstTrackdir(ft.m_new_td_bits))) break;
		}

		if (ft.m_tiles_skipped == 0 && Rail90DegTurnDisallowedTilesFromTrackdir(ft.m_old_tile, ft.m_new_tile, ft.m_old_td)) {
			ft.m_new_td_bits &= ~TrackdirCrossesTrackdirs(ft.m_old_td);
			if (ft.m_new_td_bits == TRACKDIR_BIT_NONE) break;
		}

		/* Station, depot or waypoint are a possible target. */
		bool target_seen = ft.m_is_station || (IsTileType(ft.m_new_tile, MP_RAILWAY) && !IsPlainRail(ft.m_new_tile));
		if (target_seen || KillFirstBit(ft.m_new_td_bits) != TRACKDIR_BIT_NONE) {
			/* Choice found or possible target encountered.
			 * On finding a possible target, we need to stop and let the pathfinder handle the
			 * remaining path. This is because we don't know if this target is in one of our
			 * orders, so we might cause pathfinding to fail later on if we find a choice.
			 * This failure would cause a bogous call to TryReserveSafePath which might reserve
			 * a wrong path not leading to our next destination. */
			if (HasReservedTracks(ft.m_new_tile, TrackdirBitsToTrackBits(TrackdirReachesTrackdirs(ft.m_old_td)))) break;

			/* If we did skip some tiles, backtrack to the first skipped tile so the pathfinder
			 * actually starts its search at the first unreserved tile. */
			if (ft.m_tiles_skipped != 0) ft.m_new_tile -= TileOffsByDiagDir(ft.m_exitdir) * ft.m_tiles_skipped;

			/* Choice found, path valid but not okay. Save info about the choice tile as well. */
			if (new_tracks != nullptr) *new_tracks = TrackdirBitsToTrackBits(ft.m_new_td_bits);
			if (enterdir != nullptr) *enterdir = ft.m_exitdir;
			return PBSTileInfo(ft.m_new_tile, ft.m_old_td, false);
		}

		tile = ft.m_new_tile;
		cur_td = FindFirstTrackdir(ft.m_new_td_bits);

		if (IsSafeWaitingPosition(v, tile, cur_td, true, _settings_game.pf.forbid_90_deg)) {
			PBSWaitingPositionRestrictedSignalInfo restricted_signal_info;
			bool wp_free = IsWaitingPositionFree(v, tile, cur_td, _settings_game.pf.forbid_90_deg, &restricted_signal_info);
			if (!(wp_free && TryReserveRailTrackdir(v, tile, cur_td))) break;
			/* Safe position is all good, path valid and okay. */
			if (restricted_signal_info.tile != INVALID_TILE) {
				const TraceRestrictProgram *prog = GetExistingTraceRestrictProgram(restricted_signal_info.tile, TrackdirToTrack(restricted_signal_info.trackdir));
				if (prog && prog->actions_used_flags & TRPAUF_PBS_RES_END_SLOT) {
					TraceRestrictProgramResult out;
					TraceRestrictProgramInput input(restricted_signal_info.tile, restricted_signal_info.trackdir, &VehiclePosTraceRestrictPreviousSignalCallback, nullptr);
					input.permitted_slot_operations = TRPISP_PBS_RES_END_ACQUIRE | TRPISP_PBS_RES_END_RELEASE;
					prog->Execute(v, input, out);
				}
			}
			return PBSTileInfo(tile, cur_td, true);
		}

		if (!TryReserveRailTrackdir(v, tile, cur_td)) break;
	}

	if (ft.m_err == CFollowTrackRail::EC_OWNER || ft.m_err == CFollowTrackRail::EC_NO_WAY) {
		/* End of line, path valid and okay. */
		return PBSTileInfo(ft.m_old_tile, ft.m_old_td, true);
	}

	/* Sorry, can't reserve path, back out. */
	tile = origin.tile;
	cur_td = origin.trackdir;
	TileIndex stopped = ft.m_old_tile;
	Trackdir  stopped_td = ft.m_old_td;
	while (tile != stopped || cur_td != stopped_td) {
		if (!ft.Follow(tile, cur_td)) break;

		if (ft.m_tiles_skipped == 0 && Rail90DegTurnDisallowedTilesFromTrackdir(ft.m_old_tile, ft.m_new_tile, ft.m_old_td)) {
			ft.m_new_td_bits &= ~TrackdirCrossesTrackdirs(ft.m_old_td);
			dbg_assert(ft.m_new_td_bits != TRACKDIR_BIT_NONE);
		}
		dbg_assert(KillFirstBit(ft.m_new_td_bits) == TRACKDIR_BIT_NONE);

		tile = ft.m_new_tile;
		cur_td = FindFirstTrackdir(ft.m_new_td_bits);

		UnreserveRailTrackdir(tile, cur_td);
	}

	/* Path invalid. */
	return PBSTileInfo();
}

/**
 * Try to reserve any path to a safe tile, ignoring the vehicle's destination.
 * Safe tiles are tiles in front of a signal, depots and station tiles at end of line.
 *
 * @param v The vehicle.
 * @param tile The tile the search should start from.
 * @param td The trackdir the search should start from.
 * @param override_railtype Whether all physically compatible railtypes should be followed.
 * @return True if a path to a safe stopping tile could be reserved.
 */
static bool TryReserveSafeTrack(const Train *v, TileIndex tile, Trackdir td, bool override_railtype)
{
	switch (_settings_game.pf.pathfinder_for_trains) {
		case VPF_NPF: return NPFTrainFindNearestSafeTile(v, tile, td, override_railtype);
		case VPF_YAPF: return YapfTrainFindNearestSafeTile(v, tile, td, override_railtype);

		default: NOT_REACHED();
	}
}

const Order *_choose_train_track_saved_current_order = nullptr;

/** This class will save the current order of a vehicle and restore it on destruction. */
class VehicleOrderSaver {
private:
	Train          *v;
	Order          old_order;
	TileIndex      old_dest_tile;
	StationID      old_last_station_visited;
	VehicleOrderID old_index;
	VehicleOrderID old_impl_index;
	VehicleOrderID old_tt_index;
	bool           suppress_implicit_orders;
	bool           clear_saved_order_ptr;
	bool           restored;

public:
	VehicleOrderSaver(Train *_v) :
		v(_v),
		old_order(_v->current_order),
		old_dest_tile(_v->dest_tile),
		old_last_station_visited(_v->last_station_visited),
		old_index(_v->cur_real_order_index),
		old_impl_index(_v->cur_implicit_order_index),
		old_tt_index(_v->cur_timetable_order_index),
		suppress_implicit_orders(HasBit(_v->gv_flags, GVF_SUPPRESS_IMPLICIT_ORDERS)),
		restored(false)
	{
		if (_choose_train_track_saved_current_order == nullptr) {
			_choose_train_track_saved_current_order = &(this->old_order);
			this->clear_saved_order_ptr = true;
		} else {
			this->clear_saved_order_ptr = false;
		}
	}

	/**
	 * Restore the saved order to the vehicle.
	 */
	void Restore()
	{
		this->v->current_order = std::move(this->old_order);
		this->v->dest_tile = this->old_dest_tile;
		this->v->last_station_visited = this->old_last_station_visited;
		this->v->cur_real_order_index = this->old_index;
		this->v->cur_implicit_order_index = this->old_impl_index;
		this->v->cur_timetable_order_index = this->old_tt_index;
		SB(this->v->gv_flags, GVF_SUPPRESS_IMPLICIT_ORDERS, 1, suppress_implicit_orders ? 1: 0);
		if (this->clear_saved_order_ptr) _choose_train_track_saved_current_order = nullptr;
		this->restored = true;
	}

	/**
	 * Restore the saved order to the vehicle, if Restore() has not already been called.
	 */
	~VehicleOrderSaver()
	{
		if (!this->restored) this->Restore();
	}

	/**
	 * Set the current vehicle order to the next order in the order list.
	 * @param skip_first Shall the first (i.e. active) order be skipped?
	 * @return True if a suitable next order could be found.
	 */
	bool SwitchToNextOrder(bool skip_first)
	{
		if (this->v->GetNumOrders() == 0) return false;

		if (skip_first) ++this->v->cur_real_order_index;

		int depth = 0;

		do {
			/* Wrap around. */
			if (this->v->cur_real_order_index >= this->v->GetNumOrders()) this->v->cur_real_order_index = 0;

			Order *order = this->v->GetOrder(this->v->cur_real_order_index);
			dbg_assert(order != nullptr);

			switch (order->GetType()) {
				case OT_GOTO_DEPOT:
					/* Skip service in depot orders when the train doesn't need service. */
					if ((order->GetDepotOrderType() & ODTFB_SERVICE) && !this->v->NeedsServicing()) break;
					FALLTHROUGH;
				case OT_GOTO_STATION:
				case OT_GOTO_WAYPOINT:
					this->v->current_order = *order;
					return UpdateOrderDest(this->v, order, 0, true);
				case OT_CONDITIONAL: {
					VehicleOrderID next = ProcessConditionalOrder(order, this->v, PCO_DRY_RUN);
					if (next != INVALID_VEH_ORDER_ID) {
						depth++;
						this->v->cur_real_order_index = next;
						/* Don't increment next, so no break here. */
						continue;
					}
					break;
				}
				default:
					break;
			}
			/* Don't increment inside the while because otherwise conditional
			 * orders can lead to an infinite loop. */
			++this->v->cur_real_order_index;
			depth++;
		} while (this->v->cur_real_order_index != this->old_index && depth < this->v->GetNumOrders());

		return false;
	}

	void AdvanceOrdersFromVehiclePosition(ChooseTrainTrackLookAheadState &state)
	{
		/* If the current tile is the destination of the current order and
		 * a reservation was requested, advance to the next order.
		 * Don't advance on a depot order as depots are always safe end points
		 * for a path and no look-ahead is necessary. This also avoids a
		 * problem with depot orders not part of the order list when the
		 * order list itself is empty. */
		Train *v = this->v;
		if (v->current_order.IsType(OT_LEAVESTATION)) {
			this->SwitchToNextOrder(false);
		} else if (v->current_order.IsAnyLoadingType() || (!v->current_order.IsType(OT_GOTO_DEPOT) && (
				v->current_order.IsBaseStationOrder() ?
				HasStationTileRail(v->tile) && v->current_order.GetDestination() == GetStationIndex(v->tile) :
				v->tile == v->dest_tile))) {
			if (_settings_game.vehicle.train_braking_model == TBM_REALISTIC && v->current_order.IsBaseStationOrder()) {
				if (v->current_order.ShouldStopAtStation(v, v->current_order.GetDestination(), v->current_order.IsType(OT_GOTO_WAYPOINT))) {
					SetBit(state.flags, CTTLASF_STOP_FOUND);
					v->last_station_visited = v->current_order.GetDestination();
				}
			}
			if (v->current_order.IsAnyLoadingType() || v->current_order.IsType(OT_WAITING)) SetBit(state.flags, CTTLASF_STOP_FOUND);
			this->SwitchToNextOrder(true);
		}
	}

	void AdvanceOrdersFromLookahead(ChooseTrainTrackLookAheadState &state)
	{
		TrainReservationLookAhead *lookahead = this->v->lookahead.get();
		if (lookahead == nullptr) return;

		for (size_t i = state.order_items_start; i < lookahead->items.size(); i++) {
			const TrainReservationLookAheadItem &item = lookahead->items[i];
			switch (item.type) {
				case TRLIT_STATION:
					if (this->v->current_order.IsBaseStationOrder()) {
						/* we've already seen this station in the lookahead, advance current order */
						if (this->v->current_order.ShouldStopAtStation(this->v, item.data_id, Waypoint::GetIfValid(item.data_id) != nullptr)) {
							SetBit(state.flags, CTTLASF_STOP_FOUND);
							this->v->last_station_visited = item.data_id;
						} else if (this->v->current_order.IsType(OT_GOTO_WAYPOINT) && this->v->current_order.GetDestination() == item.data_id && (this->v->current_order.GetWaypointFlags() & OWF_REVERSE)) {
							if (!HasBit(state.flags, CTTLASF_REVERSE_FOUND)) {
								SetBit(state.flags, CTTLASF_REVERSE_FOUND);
								state.reverse_dest = item.data_id;
								if (this->v->current_order.IsWaitTimetabled()) {
									this->v->last_station_visited = item.data_id;
									SetBit(state.flags, CTTLASF_STOP_FOUND);
								}
							}
						}
						if (this->v->current_order.GetDestination() == item.data_id) {
							this->SwitchToNextOrder(true);
						}
					}
					break;

				default:
					break;
			}
		}
		state.order_items_start = (uint)lookahead->items.size();
	}
};

static bool IsReservationLookAheadLongEnough(const Train *v, const ChooseTrainTrackLookAheadState &lookahead_state)
{
	if (!v->UsingRealisticBraking() || v->lookahead == nullptr) return true;

	if (v->current_order.IsAnyLoadingType() || v->current_order.IsType(OT_WAITING)) return true;

	if (HasBit(lookahead_state.flags, CTTLASF_STOP_FOUND) || HasBit(v->lookahead->flags, TRLF_DEPOT_END)) return true;

	if (v->reverse_distance > 1) {
		if (v->lookahead->reservation_end_position >= v->lookahead->current_position + v->reverse_distance - 1) return true;
	}

	if (v->lookahead->lookahead_end_position <= v->lookahead->reservation_end_position && _settings_game.vehicle.realistic_braking_aspect_limited == TRBALM_ON &&
			v->lookahead->reservation_end_position > v->lookahead->current_position + 24) {
		return true;
	}

	TrainDecelerationStats stats(v, v->lookahead->cached_zpos);

	bool found_signal = false;
	int signal_speed = 0;
	int signal_position = 0;
	int signal_z = 0;

	for (const TrainReservationLookAheadItem &item : v->lookahead->items) {
		if (item.type == TRLIT_REVERSE) {
			if (v->lookahead->reservation_end_position >= item.start + v->gcache.cached_total_length) return true;
		}
		if (item.type == TRLIT_STATION && HasBit(lookahead_state.flags, CTTLASF_REVERSE_FOUND) && lookahead_state.reverse_dest == item.data_id) {
			if (v->lookahead->reservation_end_position >= item.start + v->gcache.cached_total_length) return true;
		}

		if (found_signal) {
			if (item.type == TRLIT_TRACK_SPEED || item.type == TRLIT_SPEED_RESTRICTION || item.type == TRLIT_CURVE_SPEED) {
				if (item.data_id > 0) LimitSpeedFromLookAhead(signal_speed, stats, signal_position, item.start, item.data_id, item.z_pos - stats.z_pos);
			}
		} else if (item.type == TRLIT_SIGNAL && item.start > v->lookahead->current_position + 24) {
			signal_speed = std::min<int>(item.data_id > 0 ? item.data_id : UINT16_MAX, v->vcache.cached_max_speed);
			signal_position = item.start;
			signal_z = item.z_pos;
			found_signal = true;
		}
	}

	if (found_signal) {
		int delta_z = v->lookahead->reservation_end_z - signal_z;
		delta_z += (delta_z >> 2); // Slightly overestimate slope changes to compensate for non-uniform descents
		int64 distance = GetRealisticBrakingDistanceForSpeed(stats, signal_speed, 0, delta_z);
		if (signal_position + distance <= v->lookahead->reservation_end_position) return true;
	}

	return false;
}

static bool LookaheadWithinCurrentTunnelBridge(const Train *t)
{
	return t->lookahead->current_position >= t->lookahead->reservation_end_position - ((int)TILE_SIZE * t->lookahead->tunnel_bridge_reserved_tiles) && !HasBit(t->lookahead->flags, TRLF_TB_EXIT_FREE);
}

static bool HasLongReservePbsSignalOnTrackdir(Train* v, TileIndex tile, Trackdir trackdir, bool default_value)
{
	if (HasPbsSignalOnTrackdir(tile, trackdir)) {
		if (IsNoEntrySignal(tile, TrackdirToTrack(trackdir))) return false;
		if (IsRestrictedSignal(tile)) {
			const TraceRestrictProgram *prog = GetExistingTraceRestrictProgram(tile, TrackdirToTrack(trackdir));
			if (prog && prog->actions_used_flags & TRPAUF_LONG_RESERVE) {
				TraceRestrictProgramResult out;
				if (default_value) out.flags |= TRPRF_LONG_RESERVE;
				prog->Execute(v, TraceRestrictProgramInput(tile, trackdir, &VehiclePosTraceRestrictPreviousSignalCallback, nullptr), out);
				return (out.flags & TRPRF_LONG_RESERVE);
			}
		}
		return default_value;
	}

	return false;
}

static TileIndex CheckLongReservePbsTunnelBridgeOnTrackdir(Train* v, TileIndex tile, Trackdir trackdir, bool restricted_only = false)
{
	if (_settings_game.vehicle.train_braking_model == TBM_REALISTIC && IsTunnelBridgeSignalSimulationEntranceTile(tile) && TrackdirEntersTunnelBridge(tile, trackdir)) {

		TileIndex end = GetOtherTunnelBridgeEnd(tile);
		if (restricted_only && !IsTunnelBridgeRestrictedSignal(end)) return INVALID_TILE;
		int raw_free_tiles;
		if (v->lookahead != nullptr && v->lookahead->reservation_end_tile == tile && v->lookahead->reservation_end_trackdir == trackdir) {
			if (HasBit(v->lookahead->flags, TRLF_TB_EXIT_FREE)) {
				raw_free_tiles = INT_MAX;
			} else {
				raw_free_tiles = GetAvailableFreeTilesInSignalledTunnelBridgeWithStartOffset(tile, end, v->lookahead->tunnel_bridge_reserved_tiles + 1);
				ApplyAvailableFreeTunnelBridgeTiles(v->lookahead.get(), raw_free_tiles, tile, end);
				FlushDeferredDetermineCombineNormalShuntMode(v);
				SetTrainReservationLookaheadEnd(v);
			}
		} else {
			raw_free_tiles = GetAvailableFreeTilesInSignalledTunnelBridge(tile, end, tile);
		}
		if (!HasAcrossTunnelBridgeReservation(end) && raw_free_tiles == INT_MAX) {
			return end;
		}
	}
	return INVALID_TILE;
}

bool _long_reserve_disabled = false;

static void TryLongReserveChooseTrainTrack(Train *v, TileIndex tile, Trackdir td, bool force_res, ChooseTrainTrackLookAheadState lookahead_state)
{
	if (_long_reserve_disabled) return;

	const bool long_enough = IsReservationLookAheadLongEnough(v, lookahead_state);

	// We reserved up to a unoccupied signalled tunnel/bridge, reserve past it as well. recursion
	TileIndex exit_tile = CheckLongReservePbsTunnelBridgeOnTrackdir(v, tile, td, long_enough);
	if (exit_tile != INVALID_TILE) {
		CFollowTrackRail ft(v);
		Trackdir exit_td = GetTunnelBridgeExitTrackdir(exit_tile);
		if (ft.Follow(exit_tile, exit_td)) {
			const TrackBits reserved_bits = GetReservedTrackbits(ft.m_new_tile);
			if ((ft.m_new_td_bits & TrackBitsToTrackdirBits(reserved_bits)) == TRACKDIR_BIT_NONE) {
				/* next tile is not reserved */

				bool long_reserve = !long_enough;
				if (IsTunnelBridgeRestrictedSignal(exit_tile)) {
					const TraceRestrictProgram *prog = GetExistingTraceRestrictProgram(exit_tile, TrackdirToTrack(exit_td));
					if (prog && prog->actions_used_flags & (TRPAUF_WAIT_AT_PBS | TRPAUF_SLOT_ACQUIRE | TRPAUF_SLOT_ACQUIRE_ON_RES | TRPAUF_LONG_RESERVE)) {
						TraceRestrictProgramResult out;
						if (long_reserve) out.flags |= TRPRF_LONG_RESERVE;
						TraceRestrictProgramInput input(exit_tile, exit_td, nullptr, nullptr);
						input.permitted_slot_operations = TRPISP_ACQUIRE | TRPISP_ACQUIRE_ON_RES;
						prog->Execute(v, input, out);
						if (out.flags & TRPRF_WAIT_AT_PBS) {
							return;
						}
						long_reserve = (out.flags & TRPRF_LONG_RESERVE);
					}
				}
				if (!long_reserve) return;

				SignalState exit_state = GetTunnelBridgeExitSignalState(exit_tile);

				/* reserve exit to make contiguous reservation */
				if (IsBridge(exit_tile)) {
					TryReserveRailBridgeHead(exit_tile, FindFirstTrack(GetAcrossTunnelBridgeTrackBits(exit_tile)));
				} else {
					SetTunnelReservation(exit_tile, true);
				}
				SetTunnelBridgeExitSignalState(exit_tile, SIGNAL_STATE_GREEN);

				ChooseTrainTrack(v, ft.m_new_tile, ft.m_exitdir, TrackdirBitsToTrackBits(ft.m_new_td_bits), CTTF_NO_LOOKAHEAD_VALIDATE | (force_res ? CTTF_FORCE_RES : CTTF_NONE), nullptr, lookahead_state);

				if (reserved_bits == GetReservedTrackbits(ft.m_new_tile)) {
					/* next tile is still not reserved, so unreserve exit and restore signal state */
					if (IsBridge(exit_tile)) {
						UnreserveRailBridgeHeadTrack(exit_tile, FindFirstTrack(GetAcrossTunnelBridgeTrackBits(exit_tile)));
					} else {
						SetTunnelReservation(exit_tile, false);
					}
					SetTunnelBridgeExitSignalState(exit_tile, exit_state);
				} else {
					if (_extra_aspects > 0) {
						SetTunnelBridgeExitSignalAspect(exit_tile, 0);
						UpdateAspectDeferred(exit_tile, GetTunnelBridgeExitTrackdir(exit_tile));
					}
					MarkTileDirtyByTile(exit_tile, VMDF_NOT_MAP_MODE);
				}
			}
		}
		return;
	}

	CFollowTrackRail ft(v);
	if (ft.Follow(tile, td) && HasLongReservePbsSignalOnTrackdir(v, ft.m_new_tile, FindFirstTrackdir(ft.m_new_td_bits), !long_enough)) {
		// We reserved up to a LR signal, reserve past it as well. recursion
		ChooseTrainTrack(v, ft.m_new_tile, ft.m_exitdir, TrackdirBitsToTrackBits(ft.m_new_td_bits), CTTF_NO_LOOKAHEAD_VALIDATE | (force_res ? CTTF_FORCE_RES : CTTF_NONE), nullptr, lookahead_state);
	}
}

static void TryLongReserveChooseTrainTrackFromReservationEnd(Train *v, bool no_reserve_vehicle_tile)
{
	ClearLookAheadIfInvalid(v);

	PBSTileInfo origin = FollowTrainReservation(v, nullptr, FTRF_OKAY_UNUSED);
	if (IsRailDepotTile(origin.tile)) return;

	ChooseTrainTrackLookAheadState lookahead_state;
	if (no_reserve_vehicle_tile) SetBit(lookahead_state.flags, CTTLASF_NO_RES_VEH_TILE);
	if (_settings_game.vehicle.train_braking_model == TBM_REALISTIC) {
		VehicleOrderSaver orders(v);
		orders.AdvanceOrdersFromVehiclePosition(lookahead_state);
		orders.AdvanceOrdersFromLookahead(lookahead_state);

		/* Note that this must be called before the VehicleOrderSaver destructor, above */
		TryLongReserveChooseTrainTrack(v, origin.tile, origin.trackdir, true, lookahead_state);
	} else {
		TryLongReserveChooseTrainTrack(v, origin.tile, origin.trackdir, true, lookahead_state);
	}
}

/**
 * Choose a track and reserve if necessary
 *
 * @param v The vehicle
 * @param tile The tile from which to start
 * @param enterdir
 * @param tracks
 * @param flags ChooseTrainTrackFlags flags
 * @param got_reservation [out] If the train has a reservation
 * @return The track the train should take.
 */
static Track ChooseTrainTrack(Train *v, TileIndex tile, DiagDirection enterdir, TrackBits tracks, ChooseTrainTrackFlags flags, bool *p_got_reservation, ChooseTrainTrackLookAheadState lookahead_state)
{
	Track best_track = INVALID_TRACK;
	bool do_track_reservation = _settings_game.pf.reserve_paths || (flags & CTTF_FORCE_RES);
	Trackdir changed_signal = INVALID_TRACKDIR;
	TileIndex final_dest = INVALID_TILE;

	dbg_assert((tracks & ~TRACK_BIT_MASK) == 0);

	bool got_reservation = false;
	if (p_got_reservation != nullptr) *p_got_reservation = got_reservation;

	/* Don't use tracks here as the setting to forbid 90 deg turns might have been switched between reservation and now. */
	TrackBits res_tracks = (TrackBits)(GetReservedTrackbits(tile) & DiagdirReachesTracks(enterdir));
	/* Do we have a suitable reserved track? */
	if (res_tracks != TRACK_BIT_NONE) return FindFirstTrack(res_tracks);

	bool mark_stuck = (flags & CTTF_MARK_STUCK);

	/* Quick return in case only one possible track is available */
	if (KillFirstBit(tracks) == TRACK_BIT_NONE) {
		Track track = FindFirstTrack(tracks);
		/* We need to check for signals only here, as a junction tile can't have signals. */
		if (track != INVALID_TRACK && HasPbsSignalOnTrackdir(tile, TrackEnterdirToTrackdir(track, enterdir)) && !IsNoEntrySignal(tile, track)) {
			if (IsRestrictedSignal(tile) && v->force_proceed != TFP_SIGNAL) {
				const TraceRestrictProgram *prog = GetExistingTraceRestrictProgram(tile, track);
				if (prog && prog->actions_used_flags & (TRPAUF_WAIT_AT_PBS | TRPAUF_SLOT_ACQUIRE | TRPAUF_SLOT_ACQUIRE_ON_RES | TRPAUF_TRAIN_NOT_STUCK)) {
					TraceRestrictProgramResult out;
					TraceRestrictProgramInput input(tile, TrackEnterdirToTrackdir(track, enterdir), nullptr, nullptr);
					input.permitted_slot_operations = TRPISP_ACQUIRE | TRPISP_ACQUIRE_ON_RES;
					prog->Execute(v, input, out);
					if (out.flags & TRPRF_TRAIN_NOT_STUCK && !(v->track & TRACK_BIT_WORMHOLE) && !(v->track == TRACK_BIT_DEPOT)) {
						v->wait_counter = 0;
					}
					if (out.flags & TRPRF_WAIT_AT_PBS) {
						if (mark_stuck) MarkTrainAsStuck(v, true);
						return track;
					}
				}
			}
			ClrBit(v->flags, VRF_WAITING_RESTRICTION);

			do_track_reservation = true;
			changed_signal = TrackEnterdirToTrackdir(track, enterdir);
			SetSignalStateByTrackdir(tile, changed_signal, SIGNAL_STATE_GREEN);
			if (_extra_aspects > 0) {
				SetSignalAspect(tile, track, 0);
				UpdateAspectDeferredWithVehicle(v, tile, changed_signal, true);
			}
		} else if (!do_track_reservation) {
			return track;
		}
		best_track = track;
	}

	if ((flags & CTTF_NON_LOOKAHEAD) && v->lookahead != nullptr) {
		/* We have reached a diverging junction with no reservation, yet we have a lookahead state.
		 * Clear the lookahead state. */
		v->lookahead.reset();
	}

	if (!(flags & CTTF_NO_LOOKAHEAD_VALIDATE)) {
		ClearLookAheadIfInvalid(v);
	}

	PBSTileInfo   origin = FollowTrainReservation(v, nullptr, FTRF_OKAY_UNUSED);
	PBSTileInfo   res_dest(tile, INVALID_TRACKDIR, false);
	DiagDirection dest_enterdir = enterdir;
	if (do_track_reservation) {
		res_dest = ExtendTrainReservation(v, origin, &tracks, &dest_enterdir);
		if (res_dest.tile == INVALID_TILE) {
			/* Reservation failed? */
			if (mark_stuck) MarkTrainAsStuck(v);
			if (changed_signal != INVALID_TRACKDIR) SetSignalStateByTrackdir(tile, changed_signal, SIGNAL_STATE_RED);
			return FindFirstTrack(tracks);
		}
		if (res_dest.okay) {
			bool long_reserve = (CheckLongReservePbsTunnelBridgeOnTrackdir(v, res_dest.tile, res_dest.trackdir) != INVALID_TILE);
			if (!long_reserve) {
				CFollowTrackRail ft(v);
				if (ft.Follow(res_dest.tile, res_dest.trackdir)) {
					Trackdir  new_td = FindFirstTrackdir(ft.m_new_td_bits);
					long_reserve = HasLongReservePbsSignalOnTrackdir(v, ft.m_new_tile, new_td, _settings_game.vehicle.train_braking_model == TBM_REALISTIC);
				}
			}

			if (!long_reserve) {
				/* Got a valid reservation that ends at a safe target, quick exit. */
				if (p_got_reservation != nullptr) *p_got_reservation = true;
				if (changed_signal != INVALID_TRACKDIR) MarkSingleSignalDirty(tile, changed_signal);
				if (!HasBit(lookahead_state.flags, CTTLASF_NO_RES_VEH_TILE)) TryReserveRailTrack(v->tile, TrackdirToTrack(v->GetVehicleTrackdir()));
				if (_settings_game.vehicle.train_braking_model == TBM_REALISTIC) FillTrainReservationLookAhead(v);
				return best_track;
			}
		}

		/* Check if the train needs service here, so it has a chance to always find a depot.
		 * Also check if the current order is a service order so we don't reserve a path to
		 * the destination but instead to the next one if service isn't needed. */
		CheckIfTrainNeedsService(v);
		if (v->current_order.IsType(OT_DUMMY) || v->current_order.IsType(OT_CONDITIONAL) || v->current_order.IsType(OT_GOTO_DEPOT) ||
				v->current_order.IsType(OT_RELEASE_SLOT) || v->current_order.IsType(OT_COUNTER)) {
			ProcessOrders(v);
		}
	}

	/* Save the current train order. The destructor will restore the old order on function exit. */
	VehicleOrderSaver orders(v);

	if (lookahead_state.order_items_start == 0) {
		orders.AdvanceOrdersFromVehiclePosition(lookahead_state);
	}
	if (_settings_game.vehicle.train_braking_model == TBM_REALISTIC) orders.AdvanceOrdersFromLookahead(lookahead_state);

	if (res_dest.tile != INVALID_TILE && !res_dest.okay) {
		/* Pathfinders are able to tell that route was only 'guessed'. */
		bool      path_found = true;
		TileIndex new_tile = res_dest.tile;

		Track next_track = DoTrainPathfind(v, new_tile, dest_enterdir, tracks, path_found, do_track_reservation, &res_dest, &final_dest);
		DEBUG_UPDATESTATECHECKSUM("ChooseTrainTrack: v: %u, path_found: %d, next_track: %d", v->index, path_found, next_track);
		UpdateStateChecksum((((uint64) v->index) << 32) | (path_found << 16) | next_track);
		if (new_tile == tile) best_track = next_track;
		v->HandlePathfindingResult(path_found);
	}

	/* No track reservation requested -> finished. */
	if (!do_track_reservation) return best_track;

	/* A path was found, but could not be reserved. */
	if (res_dest.tile != INVALID_TILE && !res_dest.okay) {
		if (mark_stuck) MarkTrainAsStuck(v);
		FreeTrainTrackReservation(v, origin.tile, origin.trackdir);
		return best_track;
	}

	/* No possible reservation target found, we are probably lost. */
	if (res_dest.tile == INVALID_TILE) {
		/* Try to find any safe destination. */
		PBSTileInfo path_end = FollowTrainReservation(v, nullptr, FTRF_OKAY_UNUSED);
		if (TryReserveSafeTrack(v, path_end.tile, path_end.trackdir, false)) {
			TrackBits res = GetReservedTrackbits(tile) & DiagdirReachesTracks(enterdir);
			best_track = FindFirstTrack(res);
			if (!HasBit(lookahead_state.flags, CTTLASF_NO_RES_VEH_TILE)) TryReserveRailTrack(v->tile, TrackdirToTrack(v->GetVehicleTrackdir()));
			if (p_got_reservation != nullptr) *p_got_reservation = true;
			if (changed_signal != INVALID_TRACKDIR) MarkSingleSignalDirty(tile, changed_signal);
			if (_settings_game.vehicle.train_braking_model == TBM_REALISTIC) FillTrainReservationLookAhead(v);
		} else {
			FreeTrainTrackReservation(v, origin.tile, origin.trackdir);
			if (mark_stuck) MarkTrainAsStuck(v);
		}
		return best_track;
	}

	got_reservation = true;

	auto check_destination_seen = [&](TileIndex tile) {
		if (_settings_game.vehicle.train_braking_model == TBM_REALISTIC && v->current_order.IsBaseStationOrder() &&
				HasStationTileRail(tile)) {
			if (v->current_order.ShouldStopAtStation(v, GetStationIndex(tile), IsRailWaypoint(tile))) {
				SetBit(lookahead_state.flags, CTTLASF_STOP_FOUND);
			} else if (v->current_order.IsType(OT_GOTO_WAYPOINT) && v->current_order.GetDestination() == GetStationIndex(tile) && (v->current_order.GetWaypointFlags() & OWF_REVERSE)) {
				if (!HasBit(lookahead_state.flags, CTTLASF_REVERSE_FOUND)) {
					SetBit(lookahead_state.flags, CTTLASF_REVERSE_FOUND);
					lookahead_state.reverse_dest = GetStationIndex(tile);
				}
			}
		}
	};

	check_destination_seen(res_dest.tile);

	/* Reservation target found and free, check if it is safe. */
	while (!IsSafeWaitingPosition(v, res_dest.tile, res_dest.trackdir, true, _settings_game.pf.forbid_90_deg)) {
		/* Extend reservation until we have found a safe position. */
		DiagDirection exitdir = TrackdirToExitdir(res_dest.trackdir);
		TileIndex     next_tile = TileAddByDiagDir(res_dest.tile, exitdir);
		TrackBits     reachable = TrackdirBitsToTrackBits((TrackdirBits)(GetTileTrackStatus(next_tile, TRANSPORT_RAIL, 0))) & DiagdirReachesTracks(exitdir);
		if (Rail90DegTurnDisallowedTilesFromDiagDir(res_dest.tile, next_tile, exitdir)) {
			reachable &= ~TrackCrossesTracks(TrackdirToTrack(res_dest.trackdir));
		}

		/* Get next order with destination. */
		if (orders.SwitchToNextOrder(true)) {
			PBSTileInfo cur_dest;
			bool path_found;
			DoTrainPathfind(v, next_tile, exitdir, reachable, path_found, true, &cur_dest, nullptr);
			if (cur_dest.tile != INVALID_TILE) {
				res_dest = cur_dest;
				if (res_dest.okay) {
					check_destination_seen(res_dest.tile);
					continue;
				}
				/* Path found, but could not be reserved. */
				FreeTrainTrackReservation(v, origin.tile, origin.trackdir);
				if (mark_stuck) MarkTrainAsStuck(v);
				got_reservation = false;
				changed_signal = INVALID_TRACKDIR;
				break;
			}
		}
		/* No order or no safe position found, try any position. */
		if (!TryReserveSafeTrack(v, res_dest.tile, res_dest.trackdir, true)) {
			FreeTrainTrackReservation(v, origin.tile, origin.trackdir);
			if (mark_stuck) MarkTrainAsStuck(v);
			got_reservation = false;
			changed_signal = INVALID_TRACKDIR;
		}
		break;
	}

	if (got_reservation) {
		if (v->current_order.IsBaseStationOrder() && HasStationTileRail(res_dest.tile) && v->current_order.GetDestination() == GetStationIndex(res_dest.tile)) {
			if (v->current_order.ShouldStopAtStation(v, v->current_order.GetDestination(), v->current_order.IsType(OT_GOTO_WAYPOINT))) {
				v->last_station_visited = v->current_order.GetDestination();
			}
			orders.SwitchToNextOrder(true);
		}
		if (_settings_game.vehicle.train_braking_model == TBM_REALISTIC) {
			FillTrainReservationLookAhead(v);
			if (v->lookahead != nullptr) lookahead_state.order_items_start = (uint)v->lookahead->items.size();
		}
		TryLongReserveChooseTrainTrack(v, res_dest.tile, res_dest.trackdir, (flags & CTTF_FORCE_RES), lookahead_state);
	}

	if (!HasBit(lookahead_state.flags, CTTLASF_NO_RES_VEH_TILE)) TryReserveRailTrack(v->tile, TrackdirToTrack(v->GetVehicleTrackdir()));

	if (changed_signal != INVALID_TRACKDIR) MarkSingleSignalDirty(tile, changed_signal);
	if (p_got_reservation != nullptr) *p_got_reservation = got_reservation;

	orders.Restore();
	if (v->current_order.IsType(OT_GOTO_DEPOT) &&
			(v->current_order.GetDepotActionType() & ODATFB_NEAREST_DEPOT) &&
			final_dest != INVALID_TILE && IsRailDepotTile(final_dest)) {
		v->current_order.SetDestination(GetDepotIndex(final_dest));
		v->dest_tile = final_dest;
		SetWindowWidgetDirty(WC_VEHICLE_VIEW, v->index, WID_VV_START_STOP);
	}

	return best_track;
}

/**
 * Try to reserve a path to a safe position.
 *
 * @param v The vehicle
 * @param mark_as_stuck Should the train be marked as stuck on a failed reservation?
 * @param first_tile_okay True if no path should be reserved if the current tile is a safe position.
 * @return True if a path could be reserved.
 */
bool TryPathReserve(Train *v, bool mark_as_stuck, bool first_tile_okay)
{
	dbg_assert(v->IsFrontEngine());

	ClearLookAheadIfInvalid(v);

	if (v->lookahead != nullptr && HasBit(v->lookahead->flags, TRLF_DEPOT_END)) return true;

	/* We have to handle depots specially as the track follower won't look
	 * at the depot tile itself but starts from the next tile. If we are still
	 * inside the depot, a depot reservation can never be ours. */
	if (v->track == TRACK_BIT_DEPOT) {
		if (HasDepotReservation(v->tile)) {
			if (mark_as_stuck) MarkTrainAsStuck(v);
			return false;
		} else {
			/* Depot not reserved, but the next tile might be. */
			TileIndex next_tile = TileAddByDiagDir(v->tile, GetRailDepotDirection(v->tile));
			if (HasReservedTracks(next_tile, DiagdirReachesTracks(GetRailDepotDirection(v->tile)))) return false;
		}
	}

	if (IsTileType(v->tile, MP_TUNNELBRIDGE) && IsTunnelBridgeSignalSimulationExitOnly(v->tile) &&
			TrackdirEntersTunnelBridge(v->tile, v->GetVehicleTrackdir())) {
		/* prevent any attempt to reserve the wrong way onto a tunnel/bridge exit */
		return false;
	}
	if (IsTunnelBridgeWithSignalSimulation(v->tile) && ((v->track & TRACK_BIT_WORMHOLE) || TrackdirEntersTunnelBridge(v->tile, v->GetVehicleTrackdir()))) {
		DiagDirection tunnel_bridge_dir = GetTunnelBridgeDirection(v->tile);
		Axis axis = DiagDirToAxis(tunnel_bridge_dir);
		DiagDirection axial_dir = DirToDiagDirAlongAxis(v->direction, axis);
		if (axial_dir == tunnel_bridge_dir) {
			/* prevent use of the entrance tile for reservations when the train is already in the wormhole */

			if (_settings_game.vehicle.train_braking_model == TBM_REALISTIC) {
				/* Initialise a lookahead if there isn't one already */
				if (v->lookahead == nullptr) FillTrainReservationLookAhead(v);
				if (v->lookahead != nullptr && !LookaheadWithinCurrentTunnelBridge(v)) {
					/* Try to extend the reservation beyond the tunnel/bridge exit */
					TryLongReserveChooseTrainTrackFromReservationEnd(v, true);
				}
			} else {
				TileIndex exit = GetOtherTunnelBridgeEnd(v->tile);
				TileIndex v_pos = TileVirtXY(v->x_pos, v->y_pos);
				if (v_pos != exit) {
					v_pos += TileOffsByDiagDir(tunnel_bridge_dir);
				}
				if (v_pos == exit) {
					return CheckTrainStayInWormHolePathReserve(v, exit);
				}
			}
			return false;
		}
	}

	Vehicle *other_train = nullptr;
	PBSTileInfo origin = FollowTrainReservation(v, &other_train);
	/* The path we are driving on is already blocked by some other train.
	 * This can only happen in certain situations when mixing path and
	 * block signals or when changing tracks and/or signals.
	 * Exit here as doing any further reservations will probably just
	 * make matters worse. */
	if (other_train != nullptr && other_train->index != v->index) {
		if (mark_as_stuck) MarkTrainAsStuck(v);
		return false;
	}
	/* If we have a reserved path and the path ends at a safe tile, we are finished already. */
	if (origin.okay && (v->tile != origin.tile || first_tile_okay)) {
		/* Can't be stuck then. */
		if (HasBit(v->flags, VRF_TRAIN_STUCK)) SetWindowWidgetDirty(WC_VEHICLE_VIEW, v->index, WID_VV_START_STOP);
		ClrBit(v->flags, VRF_TRAIN_STUCK);
		if (_settings_game.vehicle.train_braking_model == TBM_REALISTIC) {
			FillTrainReservationLookAhead(v);
			TryLongReserveChooseTrainTrackFromReservationEnd(v, true);
		}
		return true;
	}

	/* If we are in a depot, tentatively reserve the depot. */
	if (v->track == TRACK_BIT_DEPOT && v->tile == origin.tile) {
		SetDepotReservation(v->tile, true);
		if (_settings_client.gui.show_track_reservation) MarkTileDirtyByTile(v->tile, VMDF_NOT_MAP_MODE);
	}

	DiagDirection exitdir = TrackdirToExitdir(origin.trackdir);
	TileIndex new_tile;
	if (IsTileType(origin.tile, MP_TUNNELBRIDGE) && GetTunnelBridgeDirection(origin.tile) == exitdir) {
		new_tile = GetOtherTunnelBridgeEnd(origin.tile);
	} else {
		new_tile = TileAddByDiagDir(origin.tile, exitdir);
	}
	TrackBits reachable = TrackdirBitsToTrackBits(TrackStatusToTrackdirBits(GetTileTrackStatus(new_tile, TRANSPORT_RAIL, 0)) & DiagdirReachesTrackdirs(exitdir));

	if (Rail90DegTurnDisallowedTilesFromDiagDir(origin.tile, new_tile, exitdir)) reachable &= ~TrackCrossesTracks(TrackdirToTrack(origin.trackdir));

	bool res_made = false;
	if (reachable != TRACK_BIT_NONE) {
		ChooseTrainTrack(v, new_tile, exitdir, reachable, CTTF_FORCE_RES | (mark_as_stuck ? CTTF_MARK_STUCK : CTTF_NONE), &res_made);
	}

	if (!res_made) {
		/* Free the depot reservation as well. */
		if (v->track == TRACK_BIT_DEPOT && v->tile == origin.tile) SetDepotReservation(v->tile, false);
		return false;
	}

	if (HasBit(v->flags, VRF_TRAIN_STUCK)) {
		v->wait_counter = 0;
		SetWindowWidgetDirty(WC_VEHICLE_VIEW, v->index, WID_VV_START_STOP);
	}
	ClrBit(v->flags, VRF_TRAIN_STUCK);
	if (_settings_game.vehicle.train_braking_model == TBM_REALISTIC) FillTrainReservationLookAhead(v);
	return true;
}


static bool CheckReverseTrain(const Train *v)
{
	if (_settings_game.difficulty.line_reverse_mode != 0 ||
			v->track == TRACK_BIT_DEPOT) {
		return false;
	}

	dbg_assert(v->track != TRACK_BIT_NONE);

	switch (_settings_game.pf.pathfinder_for_trains) {
		case VPF_NPF: return NPFTrainCheckReverse(v);
		case VPF_YAPF: return YapfTrainCheckReverse(v);

		default: NOT_REACHED();
	}
}

/**
 * Get the location of the next station to visit.
 * @param station Next station to visit.
 * @return Location of the new station.
 */
TileIndex Train::GetOrderStationLocation(StationID station)
{
	if (station == this->last_station_visited) this->last_station_visited = INVALID_STATION;

	const Station *st = Station::Get(station);
	if (!(st->facilities & FACIL_TRAIN)) {
		/* The destination station has no trainstation tiles. */
		this->IncrementRealOrderIndex();
		return 0;
	}

	return st->xy;
}

/** Goods at the consist have changed, update the graphics, cargo, and acceleration. */
void Train::MarkDirty()
{
	Train *v = this;
	do {
		v->colourmap = PAL_NONE;
		v->InvalidateImageCache();
		v->UpdateViewport(true, false);
	} while ((v = v->Next()) != nullptr);

	/* need to update acceleration and cached values since the goods on the train changed. */
	this->CargoChanged();
	this->UpdateAcceleration();
}

/**
 * This function looks at the vehicle and updates its speed (cur_speed
 * and subspeed) variables. Furthermore, it returns the distance that
 * the train can drive this tick. #Vehicle::GetAdvanceDistance() determines
 * the distance to drive before moving a step on the map.
 * @return distance to drive.
 */
int Train::UpdateSpeed(MaxSpeedInfo max_speed_info)
{
	AccelStatus accel_status = this->GetAccelerationStatus();
	if (this->lookahead != nullptr && HasBit(this->lookahead->flags, TRLF_APPLY_ADVISORY) && this->cur_speed <= max_speed_info.strict_max_speed) {
		ClrBit(this->lookahead->flags, TRLF_APPLY_ADVISORY);
	}
	switch (_settings_game.vehicle.train_acceleration_model) {
		default: NOT_REACHED();
		case AM_ORIGINAL:
			return this->DoUpdateSpeed({ this->acceleration * (accel_status == AS_BRAKE ? -4 : 2), this->acceleration * -4 }, 0,
					max_speed_info.strict_max_speed, max_speed_info.advisory_max_speed, this->UsingRealisticBraking());

		case AM_REALISTIC:
			return this->DoUpdateSpeed(this->GetAcceleration(), accel_status == AS_BRAKE ? 0 : 2,
					max_speed_info.strict_max_speed, max_speed_info.advisory_max_speed, this->UsingRealisticBraking());
	}
}
/**
 * Handle all breakdown related stuff for a train consist.
 * @param v The front engine.
 */
static bool HandlePossibleBreakdowns(Train *v)
{
	dbg_assert(v->IsFrontEngine());
	for (Train *u = v; u != nullptr; u = u->Next()) {
		if (u->breakdown_ctr != 0 && (u->IsEngine() || u->IsMultiheaded())) {
			if (u->breakdown_ctr <= 2) {
				if (u->HandleBreakdown()) return true;
				/* We check the order of v (the first vehicle) instead of u here! */
			} else if (!v->current_order.IsType(OT_LOADING)) {
				u->breakdown_ctr--;
			}
		}
	}
	return false;
}

/**
 * Trains enters a station, send out a news item if it is the first train, and start loading.
 * @param v Train that entered the station.
 * @param station Station visited.
 */
static void TrainEnterStation(Train *v, StationID station)
{
	v->last_station_visited = station;

	BaseStation *bst = BaseStation::Get(station);

	if (Waypoint::IsExpected(bst)) {
		v->DeleteUnreachedImplicitOrders();
		UpdateVehicleTimetable(v, true);
		v->last_station_visited = station;
		v->force_proceed = TFP_NONE;
		SetWindowDirty(WC_VEHICLE_VIEW, v->index);
		v->current_order.MakeWaiting();
		v->current_order.SetNonStopType(ONSF_NO_STOP_AT_ANY_STATION);
		v->cur_speed = 0;
		v->signal_speed_restriction = 0;
		return;
	}

	/* check if a train ever visited this station before */
	Station *st = Station::From(bst);
	if (!(st->had_vehicle_of_type & HVOT_TRAIN)) {
		st->had_vehicle_of_type |= HVOT_TRAIN;
		SetDParam(0, st->index);
		AddVehicleNewsItem(
			STR_NEWS_FIRST_TRAIN_ARRIVAL,
			v->owner == _local_company ? NT_ARRIVAL_COMPANY : NT_ARRIVAL_OTHER,
			v->index,
			st->index
		);
		AI::NewEvent(v->owner, new ScriptEventStationFirstVehicle(st->index, v->index));
		Game::NewEvent(new ScriptEventStationFirstVehicle(st->index, v->index));
	}

	v->force_proceed = TFP_NONE;
	SetWindowDirty(WC_VEHICLE_VIEW, v->index);

	v->BeginLoading();

	TileIndex station_tile = v->GetStationLoadingVehicle()->tile;
	TriggerStationRandomisation(st, station_tile, SRT_TRAIN_ARRIVES);
	TriggerStationAnimation(st, station_tile, SAT_TRAIN_ARRIVES);
}

/* Check if the vehicle is compatible with the specified tile */
static inline bool CheckCompatibleRail(const Train *v, TileIndex tile, DiagDirection enterdir)
{
	return IsInfraTileUsageAllowed(VEH_TRAIN, v->owner, tile) &&
			(!v->IsFrontEngine() || HasBit(v->compatible_railtypes, GetRailTypeByEntryDir(tile, enterdir)));
}

/** Data structure for storing engine speed changes of an acceleration type. */
struct AccelerationSlowdownParams {
	byte small_turn; ///< Speed change due to a small turn.
	byte large_turn; ///< Speed change due to a large turn.
	byte z_up;       ///< Fraction to remove when moving up.
	byte z_down;     ///< Fraction to add when moving down.
};

/** Speed update fractions for each acceleration type. */
static const AccelerationSlowdownParams _accel_slowdown[] = {
	/* normal accel */
	{256 / 4, 256 / 2, 256 / 4, 2}, ///< normal
	{256 / 4, 256 / 2, 256 / 4, 2}, ///< monorail
	{0,       256 / 2, 256 / 4, 2}, ///< maglev
};

/**
 * Modify the speed of the vehicle due to a change in altitude.
 * @param v %Train to update.
 * @param old_z Previous height.
 */
static inline void AffectSpeedByZChange(Train *v, int old_z)
{
	if (old_z == v->z_pos || _settings_game.vehicle.train_acceleration_model != AM_ORIGINAL) return;

	const AccelerationSlowdownParams *asp = &_accel_slowdown[GetRailTypeInfo(v->railtype)->acceleration_type];

	if (old_z < v->z_pos) {
		v->cur_speed -= (v->cur_speed * asp->z_up >> 8);
	} else {
		uint16 spd = v->cur_speed + asp->z_down;
		if (spd <= v->gcache.cached_max_track_speed) v->cur_speed = spd;
	}
}

enum TrainMovedChangeSignalEnum {
	CHANGED_NOTHING, ///< No special signals were changed
	CHANGED_NORMAL_TO_PBS_BLOCK, ///< A PBS block with a non-PBS signal facing us
	CHANGED_LR_PBS ///< A long reserve PBS signal
};

static TrainMovedChangeSignalEnum TrainMovedChangeSignal(Train* v, TileIndex tile, DiagDirection dir, bool front)
{
	if (IsTileType(tile, MP_RAILWAY) &&
			GetRailTileType(tile) == RAIL_TILE_SIGNALS) {
		TrackdirBits tracks = TrackBitsToTrackdirBits(GetTrackBits(tile)) & DiagdirReachesTrackdirs(dir);
		Trackdir trackdir = FindFirstTrackdir(tracks);
		if (UpdateSignalsOnSegment(tile,  TrackdirToExitdir(trackdir), GetTileOwner(tile)) == SIGSEG_PBS && HasSignalOnTrackdir(tile, trackdir)) {
			/* A PBS block with a non-PBS signal facing us? */
			if (!IsPbsSignal(GetSignalType(tile, TrackdirToTrack(trackdir)))) return CHANGED_NORMAL_TO_PBS_BLOCK;

			if (front && HasLongReservePbsSignalOnTrackdir(v, tile, trackdir, _settings_game.vehicle.train_braking_model == TBM_REALISTIC)) return CHANGED_LR_PBS;
		}
	}
	if (IsTileType(tile, MP_TUNNELBRIDGE) && IsTunnelBridgeSignalSimulationExit(tile) && GetTunnelBridgeDirection(tile) == ReverseDiagDir(dir)) {
		if (UpdateSignalsOnSegment(tile, dir, GetTileOwner(tile)) == SIGSEG_PBS) {
			return CHANGED_NORMAL_TO_PBS_BLOCK;
		}
	}
	if (front && _settings_game.vehicle.train_braking_model == TBM_REALISTIC && IsTileType(tile, MP_TUNNELBRIDGE) && IsTunnelBridgeSignalSimulationEntrance(tile)) {
		TrackdirBits tracks = TrackBitsToTrackdirBits(GetTunnelBridgeTrackBits(tile)) & DiagdirReachesTrackdirs(dir);
		Trackdir trackdir = FindFirstTrackdir(tracks);
		if (CheckLongReservePbsTunnelBridgeOnTrackdir(v, tile, trackdir) != INVALID_TILE) return CHANGED_LR_PBS;
	}

	return CHANGED_NOTHING;
}

/** Tries to reserve track under whole train consist. */
void Train::ReserveTrackUnderConsist() const
{
	for (const Train *u = this; u != nullptr; u = u->Next()) {
		if (u->track & TRACK_BIT_WORMHOLE) {
			if (IsRailCustomBridgeHeadTile(u->tile)) {
				/* reserve the first available track */
				TrackBits bits = GetAcrossTunnelBridgeTrackBits(u->tile);
				Track first_track = RemoveFirstTrack(&bits);
				dbg_assert(IsValidTrack(first_track));
				TryReserveRailTrack(u->tile, first_track);
			} else {
				TryReserveRailTrack(u->tile, DiagDirToDiagTrack(GetTunnelBridgeDirection(u->tile)));
			}
		} else if (u->track != TRACK_BIT_DEPOT) {
			TryReserveRailTrack(u->tile, TrackBitsToTrack(u->track));
		}
	}
}

/**
 * The train vehicle crashed!
 * Update its status and other parts around it.
 * @param flooded Crash was caused by flooding.
 * @return Number of people killed.
 */
uint Train::Crash(bool flooded)
{
	uint pass = 0;
	if (this->IsFrontEngine()) {
		pass += 2; // driver

		/* Remove the reserved path in front of the train if it is not stuck.
		 * Also clear all reserved tracks the train is currently on. */
		if (!HasBit(this->flags, VRF_TRAIN_STUCK)) FreeTrainTrackReservation(this);
		for (const Train *v = this; v != nullptr; v = v->Next()) {
			ClearPathReservation(v, v->tile, v->GetVehicleTrackdir(), true);
		}

		/* we may need to update crossing we were approaching,
		 * but must be updated after the train has been marked crashed */
		TileIndex crossing = TrainApproachingCrossingTile(this);
		if (crossing != INVALID_TILE) UpdateLevelCrossing(crossing);

		/* Remove the loading indicators (if any) */
		HideFillingPercent(&this->fill_percent_te_id);
	}

	RegisterGameEvents(GEF_TRAIN_CRASH);

	pass += this->GroundVehicleBase::Crash(flooded);

	this->crash_anim_pos = flooded ? 4000 : 1; // max 4440, disappear pretty fast when flooded
	return pass;
}

/**
 * Marks train as crashed and creates an AI event.
 * Doesn't do anything if the train is crashed already.
 * @param v first vehicle of chain
 * @return number of victims (including 2 drivers; zero if train was already crashed)
 */
static uint TrainCrashed(Train *v)
{
	uint num = 0;

	/* do not crash train twice */
	if (!(v->vehstatus & VS_CRASHED)) {
		num = v->Crash();
		AI::NewEvent(v->owner, new ScriptEventVehicleCrashed(v->index, v->tile, ScriptEventVehicleCrashed::CRASH_TRAIN));
		Game::NewEvent(new ScriptEventVehicleCrashed(v->index, v->tile, ScriptEventVehicleCrashed::CRASH_TRAIN));
	}

	/* Try to re-reserve track under already crashed train too.
	 * Crash() clears the reservation! */
	v->ReserveTrackUnderConsist();

	return num;
}

/** Temporary data storage for testing collisions. */
struct TrainCollideChecker {
	Train *v; ///< %Vehicle we are testing for collision.
	uint num; ///< Total number of victims if train collided.
};

/**
 * Collision test function.
 * @param v %Train vehicle to test collision with.
 * @param data %Train being examined.
 * @return \c nullptr (always continue search)
 */
static Vehicle *FindTrainCollideEnum(Vehicle *v, void *data)
{
	TrainCollideChecker *tcc = (TrainCollideChecker*)data;

	/* not in depot */
	if (Train::From(v)->track == TRACK_BIT_DEPOT) return nullptr;

	if (_settings_game.vehicle.no_train_crash_other_company) {
		/* do not crash into trains of another company. */
		if (v->owner != tcc->v->owner) return nullptr;
	}

	/* get first vehicle now to make most usual checks faster */
	Train *coll = Train::From(v)->First();

	/* can't collide with own wagons */
	if (coll == tcc->v) return nullptr;

	int x_diff = v->x_pos - tcc->v->x_pos;
	int y_diff = v->y_pos - tcc->v->y_pos;

	/* Do fast calculation to check whether trains are not in close vicinity
	 * and quickly reject trains distant enough for any collision.
	 * Differences are shifted by 7, mapping range [-7 .. 8] into [0 .. 15]
	 * Differences are then ORed and then we check for any higher bits */
	uint hash = (y_diff + 7) | (x_diff + 7);
	if (hash & ~15) return nullptr;

	/* Slower check using multiplication */
	int min_diff = (Train::From(v)->gcache.cached_veh_length + 1) / 2 + (tcc->v->gcache.cached_veh_length + 1) / 2 - 1;
	if (x_diff * x_diff + y_diff * y_diff >= min_diff * min_diff) return nullptr;

	/* Happens when there is a train under bridge next to bridge head */
	if (abs(v->z_pos - tcc->v->z_pos) > 5) return nullptr;

	/* crash both trains */
	tcc->num += TrainCrashed(tcc->v);
	tcc->num += TrainCrashed(coll);

	return nullptr; // continue searching
}

/**
 * Checks whether the specified train has a collision with another vehicle. If
 * so, destroys this vehicle, and the other vehicle if its subtype has TS_Front.
 * Reports the incident in a flashy news item, modifies station ratings and
 * plays a sound.
 * @param v %Train to test.
 */
static bool CheckTrainCollision(Train *v)
{
	/* can't collide in depot */
	if (v->track == TRACK_BIT_DEPOT) return false;

	dbg_assert(v->track & TRACK_BIT_WORMHOLE || TileVirtXY(v->x_pos, v->y_pos) == v->tile);

	TrainCollideChecker tcc;
	tcc.v = v;
	tcc.num = 0;

	/* find colliding vehicles */
	if (v->track & TRACK_BIT_WORMHOLE) {
		FindVehicleOnPos(v->tile, VEH_TRAIN, &tcc, FindTrainCollideEnum);
		FindVehicleOnPos(GetOtherTunnelBridgeEnd(v->tile), VEH_TRAIN, &tcc, FindTrainCollideEnum);
	} else {
		FindVehicleOnPosXY(v->x_pos, v->y_pos, VEH_TRAIN, &tcc, FindTrainCollideEnum);
	}

	/* any dead -> no crash */
	if (tcc.num == 0) return false;

	SetDParam(0, tcc.num);
	AddTileNewsItem(STR_NEWS_TRAIN_CRASH, NT_ACCIDENT, v->tile);

	ModifyStationRatingAround(v->tile, v->owner, -160, 30);
	if (_settings_client.sound.disaster) SndPlayVehicleFx(SND_13_TRAIN_COLLISION, v);
	return true;
}

static Vehicle *CheckTrainAtSignal(Vehicle *v, void *data)
{
	if ((v->vehstatus & VS_CRASHED)) return nullptr;

	Train *t = Train::From(v);
	DiagDirection exitdir = *(DiagDirection *)data;

	/* not front engine of a train, inside wormhole or depot, crashed */
	if (!t->IsFrontEngine() || !(t->track & TRACK_BIT_MASK)) return nullptr;

	if (t->cur_speed > 5 || VehicleExitDir(t->direction, t->track) != exitdir) return nullptr;

	return t;
}

struct FindSpaceBetweenTrainsChecker {
	int32 pos;
	uint16 distance;
	DiagDirection direction;
};

/** Find train in front and keep distance between trains in tunnel/bridge. */
static Vehicle *FindSpaceBetweenTrainsEnum(Vehicle *v, void *data)
{
	/* Don't look at wagons between front and back of train. */
	if ((v->Previous() != nullptr && v->Next() != nullptr)) return nullptr;

	if (!IsDiagonalDirection(v->direction)) {
		/* Check for vehicles on non-across track pieces of custom bridge head */
		if ((GetAcrossTunnelBridgeTrackBits(v->tile) & Train::From(v)->track & TRACK_BIT_ALL) == TRACK_BIT_NONE) return nullptr;
	}

	const FindSpaceBetweenTrainsChecker *checker = (FindSpaceBetweenTrainsChecker*) data;
	int32 a, b = 0;

	switch (checker->direction) {
		default: NOT_REACHED();
		case DIAGDIR_NE: a = checker->pos; b = v->x_pos; break;
		case DIAGDIR_SE: a = v->y_pos; b = checker->pos; break;
		case DIAGDIR_SW: a = v->x_pos; b = checker->pos; break;
		case DIAGDIR_NW: a = checker->pos; b = v->y_pos; break;
	}

	if (a > b && a <= (b + (int)(checker->distance)) + (int)(TILE_SIZE) - 1) return v;
	return nullptr;
}

static bool IsTooCloseBehindTrain(Train *t, TileIndex tile, uint16 distance, bool check_endtile)
{
	if (t->force_proceed != 0) return false;

	if (_settings_game.vehicle.train_braking_model == TBM_REALISTIC) {
		if (unlikely(t->lookahead == nullptr)) {
			FillTrainReservationLookAhead(t);
		}
		if (likely(t->lookahead != nullptr)) {
			if (LookaheadWithinCurrentTunnelBridge(t)) {
				/* lookahead is within tunnel/bridge */
				TileIndex end = GetOtherTunnelBridgeEnd(t->tile);
				const int raw_free_tiles = GetAvailableFreeTilesInSignalledTunnelBridge(t->tile, end, tile);
				ApplyAvailableFreeTunnelBridgeTiles(t->lookahead.get(), raw_free_tiles + ((raw_free_tiles != INT_MAX) ? DistanceManhattan(t->tile, tile) : 0), t->tile, end);
				SetTrainReservationLookaheadEnd(t);

				if (!LookaheadWithinCurrentTunnelBridge(t)) {
					/* Try to extend the reservation beyond the tunnel/bridge exit */
					TryLongReserveChooseTrainTrackFromReservationEnd(t, true);
				}

				if (raw_free_tiles <= (int)(distance / TILE_SIZE)) {
					/* Revert train if not going with tunnel direction. */
					DiagDirection tb_dir = GetTunnelBridgeDirection(t->tile);
					if (DirToDiagDirAlongAxis(t->direction, DiagDirToAxis(tb_dir)) != tb_dir) {
						SetBit(t->flags, VRF_REVERSING);
					}
					return true;
				}
				return false;
			} else {
				/* Try to extend the reservation beyond the tunnel/bridge exit */
				TryLongReserveChooseTrainTrackFromReservationEnd(t, true);
			}
		}
	}

	FindSpaceBetweenTrainsChecker checker;
	checker.distance = distance;
	checker.direction = DirToDiagDirAlongAxis(t->direction, DiagDirToAxis(GetTunnelBridgeDirection(t->tile)));
	switch (checker.direction) {
		default: NOT_REACHED();
		case DIAGDIR_NE: checker.pos = (TileX(tile) * TILE_SIZE) + TILE_UNIT_MASK; break;
		case DIAGDIR_SE: checker.pos = (TileY(tile) * TILE_SIZE); break;
		case DIAGDIR_SW: checker.pos = (TileX(tile) * TILE_SIZE); break;
		case DIAGDIR_NW: checker.pos = (TileY(tile) * TILE_SIZE) + TILE_UNIT_MASK; break;
	}

	if (HasVehicleOnPos(t->tile, VEH_TRAIN, &checker, &FindSpaceBetweenTrainsEnum)) {
		/* Revert train if not going with tunnel direction. */
		if (checker.direction != GetTunnelBridgeDirection(t->tile)) {
			SetBit(t->flags, VRF_REVERSING);
		}
		return true;
	}
    /* Cover blind spot at end of tunnel bridge. */
	if (check_endtile){
		if (HasVehicleOnPos(GetOtherTunnelBridgeEnd(t->tile), VEH_TRAIN, &checker, &FindSpaceBetweenTrainsEnum)) {
			/* Revert train if not going with tunnel direction. */
			if (checker.direction != GetTunnelBridgeDirection(t->tile)) {
				SetBit(t->flags, VRF_REVERSING);
			}
			return true;
		}
	}

	return false;
}

static bool CheckTrainStayInWormHolePathReserve(Train *t, TileIndex tile)
{
	bool mark_dirty = false;
	auto guard = scope_guard([&]() {
		if (mark_dirty) MarkTileDirtyByTile(tile, VMDF_NOT_MAP_MODE);
	});

	Trackdir td = GetTunnelBridgeExitTrackdir(tile);
	CFollowTrackRail ft(GetTileOwner(tile), GetRailTypeInfo(t->railtype)->all_compatible_railtypes);

	if (ft.Follow(tile, td)) {
		TrackdirBits reserved = ft.m_new_td_bits & TrackBitsToTrackdirBits(GetReservedTrackbits(ft.m_new_tile));
		if (reserved == TRACKDIR_BIT_NONE) {
			/* next tile is not reserved, so reserve the exit tile */
			if (IsBridge(tile)) {
				TryReserveRailBridgeHead(tile, FindFirstTrack(GetAcrossTunnelBridgeTrackBits(tile)));
			} else {
				SetTunnelReservation(tile, true);
			}
			mark_dirty = true;
		}
	}

	auto try_exit_reservation = [&]() -> bool {
		if (IsTunnelBridgeRestrictedSignal(tile)) {
			const TraceRestrictProgram *prog = GetExistingTraceRestrictProgram(tile, TrackdirToTrack(td));
			if (prog && prog->actions_used_flags & (TRPAUF_WAIT_AT_PBS | TRPAUF_SLOT_ACQUIRE | TRPAUF_SLOT_ACQUIRE_ON_RES)) {
				TraceRestrictProgramResult out;
				TraceRestrictProgramInput input(tile, td, nullptr, nullptr);
				input.permitted_slot_operations = TRPISP_ACQUIRE | TRPISP_ACQUIRE_ON_RES;
				prog->Execute(t, input, out);
				if (out.flags & TRPRF_WAIT_AT_PBS) {
					return false;
				}
			}
		}

		return TryPathReserve(t);
	};

	if (_settings_game.vehicle.train_braking_model == TBM_REALISTIC) {
		if (unlikely(t->lookahead == nullptr)) {
			FillTrainReservationLookAhead(t);
		}
		if (likely(t->lookahead != nullptr)) {
			if (!HasAcrossTunnelBridgeReservation(tile)) return false;
			if (t->lookahead->reservation_end_tile == t->tile && t->lookahead->reservation_end_position - t->lookahead->current_position <= (int)TILE_SIZE && !HasBit(t->lookahead->flags, TRLF_TB_EXIT_FREE)) return false;
			SignalState exit_state = GetTunnelBridgeExitSignalState(tile);
			SetTunnelBridgeExitSignalState(tile, SIGNAL_STATE_GREEN);

			/* Get tile margin before changing vehicle direction */
			const int tile_margin = GetTileMarginInFrontOfTrain(t);

			TileIndex veh_orig_tile = t->tile;
			TrackBits veh_orig_track = t->track;
			Direction veh_orig_direction = t->direction;
			t->tile = tile;
			t->track = TRACK_BIT_WORMHOLE;
			t->direction = TrackdirToDirection(td);

			if (t->Next() == nullptr) {
				/* If this is a single-vehicle train, temporarily update the tile hash so that it can be found when scanning tiles.
				 * This is so that the whole train does not become invisible.
				 * Otherwise if the outgoing reservation reaches the entrance tile at the opposite end of this tunnel/bridge,
				 * the reservation would form a loop, resulting in various ill-effects and invariant violations. */
				t->UpdatePosition();
			}

			bool ok = try_exit_reservation();
			if (!ok && (t->lookahead->reservation_end_position >= t->lookahead->current_position && t->lookahead->reservation_end_position > t->lookahead->current_position + tile_margin)) {
				/* Reservation was made previously and was valid then.
				 * To avoid unexpected braking due to stopping short of the lookahead end,
				 * just carry on even if the end is not a safe waiting point now. */
				ok = true;
			}
			if (ok) {
				if (_extra_aspects > 0) {
					SetTunnelBridgeExitSignalAspect(tile, 0);
					UpdateAspectDeferred(tile, GetTunnelBridgeExitTrackdir(tile));
				}
				mark_dirty = true;
				if (t->lookahead->reservation_end_tile == veh_orig_tile && t->lookahead->reservation_end_position - t->lookahead->current_position <= (int)TILE_SIZE) {
					/* Less than a tile of lookahead, advance tile */
					t->lookahead->reservation_end_tile = tile;
					t->lookahead->reservation_end_trackdir = td;
					ClrBit(t->lookahead->flags, TRLF_TB_EXIT_FREE);
					ClrBit(t->lookahead->flags, TRLF_CHUNNEL);
					t->lookahead->reservation_end_position += (DistanceManhattan(veh_orig_tile, tile) - 1 - t->lookahead->tunnel_bridge_reserved_tiles) * (int)TILE_SIZE;
					t->lookahead->reservation_end_position += IsDiagonalTrackdir(td) ? 16 : 8;
					t->lookahead->tunnel_bridge_reserved_tiles = 0;
					FillTrainReservationLookAhead(t);
				}
				/* Try to extend the reservation */
				TryLongReserveChooseTrainTrackFromReservationEnd(t);
			} else {
				SetTunnelBridgeExitSignalState(tile, exit_state);
			}
			t->tile = veh_orig_tile;
			t->track = veh_orig_track;
			t->direction = veh_orig_direction;
			if (t->Next() == nullptr) {
				/* See equivalent UpdatePosition call above */
				t->UpdatePosition();
			}
			return ok;
		}
	}


	TileIndex veh_orig_tile = t->tile;
	TrackBits veh_orig_track = t->track;
	Direction veh_orig_direction = t->direction;
	t->tile = tile;
	t->track = TRACK_BIT_WORMHOLE;
	t->direction = TrackdirToDirection(td);
	bool ok = try_exit_reservation();
	t->tile = veh_orig_tile;
	t->track = veh_orig_track;
	t->direction = veh_orig_direction;
	if (ok && IsTunnelBridgeEffectivelyPBS(tile)) {
		SetTunnelBridgeExitSignalState(tile, SIGNAL_STATE_GREEN);
		if (_extra_aspects > 0) {
			SetTunnelBridgeExitSignalAspect(tile, 0);
			UpdateAspectDeferred(tile, GetTunnelBridgeExitTrackdir(tile));
		}
		mark_dirty = true;
	}
	return ok;
}

/** Simulate signals in tunnel - bridge. */
static bool CheckTrainStayInWormHole(Train *t, TileIndex tile)
{
	if (t->force_proceed != 0) return false;

	/* When not exit reverse train. */
	if (!IsTunnelBridgeSignalSimulationExit(tile)) {
		SetBit(t->flags, VRF_REVERSING);
		return true;
	}
	SigSegState seg_state = (_settings_game.pf.reserve_paths || IsTunnelBridgeEffectivelyPBS(tile)) ? SIGSEG_PBS : UpdateSignalsOnSegment(tile, INVALID_DIAGDIR, t->owner);
	if (seg_state != SIGSEG_PBS) {
		CFollowTrackRail ft(GetTileOwner(tile), GetRailTypeInfo(t->railtype)->all_compatible_railtypes);
		if (ft.Follow(tile, GetTunnelBridgeExitTrackdir(tile))) {
			if (ft.m_new_td_bits != TRACKDIR_BIT_NONE && KillFirstBit(ft.m_new_td_bits) == TRACKDIR_BIT_NONE) {
				Trackdir td = FindFirstTrackdir(ft.m_new_td_bits);
				if (HasPbsSignalOnTrackdir(ft.m_new_tile, td)) {
					/* immediately after the exit, there is a PBS signal, switch to PBS mode */
					seg_state = SIGSEG_PBS;
				}
			}
		}
	}
	if (seg_state == SIGSEG_FULL || (seg_state == SIGSEG_PBS && !CheckTrainStayInWormHolePathReserve(t, tile))) {
		t->vehstatus |= VS_TRAIN_SLOWING;
		return true;
	}

	return false;
}

static void HandleSignalBehindTrain(Train *v, int signal_number)
{
	if (!IsTunnelBridgeSignalSimulationEntrance(v->tile)) return;

	const uint simulated_wormhole_signals = GetTunnelBridgeSignalSimulationSpacing(v->tile);

	TileIndex tile;
	switch (v->direction) {
		default: NOT_REACHED();
		case DIR_NE: tile = TileVirtXY(v->x_pos + (TILE_SIZE * simulated_wormhole_signals), v->y_pos); break;
		case DIR_SE: tile = TileVirtXY(v->x_pos, v->y_pos - (TILE_SIZE * simulated_wormhole_signals) ); break;
		case DIR_SW: tile = TileVirtXY(v->x_pos - (TILE_SIZE * simulated_wormhole_signals), v->y_pos); break;
		case DIR_NW: tile = TileVirtXY(v->x_pos, v->y_pos + (TILE_SIZE * simulated_wormhole_signals)); break;
	}

	if (tile == v->tile) {
		/* Flip signal on ramp. */
		SetTunnelBridgeEntranceSignalGreen(tile);
	} else if (IsBridge(v->tile) && signal_number >= 0) {
		SetBridgeEntranceSimulatedSignalState(v->tile, signal_number, SIGNAL_STATE_GREEN);
		MarkSingleBridgeSignalDirty(tile, v->tile);
		if (_extra_aspects > 0) UpdateAspectFromBridgeMiddleSignalChange(v->tile, TileOffsByDiagDir(GetTunnelBridgeDirection(v->tile)) * simulated_wormhole_signals, signal_number);
	} else if (IsTunnel(v->tile) && signal_number >= 0 && _extra_aspects > 0) {
		UpdateEntranceAspectFromMiddleSignalChange(v->tile, signal_number);
	}
}

inline void DecreaseReverseDistance(Train *v)
{
	if (v->reverse_distance > 1) {
		v->reverse_distance--;
		if (unlikely(v->reverse_distance == 1 && v->cur_speed > 15 && _settings_game.vehicle.train_acceleration_model == AM_REALISTIC)) {
			/* Train is still moving too fast, extend the reversing point */
			v->reverse_distance++;
		}
	}
}

int ReversingDistanceTargetSpeed(const Train *v)
{
	if (v->UsingRealisticBraking()) {
		TrainDecelerationStats stats(v, v->lookahead != nullptr ? v->lookahead->cached_zpos : v->CalculateOverallZPos());
		return GetRealisticBrakingSpeedForDistance(stats, v->reverse_distance - 1, 0, 0);
	}
	int target_speed;
	if (_settings_game.vehicle.train_acceleration_model == AM_REALISTIC) {
		target_speed = ((v->reverse_distance - 1) * 5) / 2;
	} else {
		target_speed = (v->reverse_distance - 1) * 10 - 5;
	}
	return std::max(0, target_speed);
}

void DecrementPendingSpeedRestrictions(Train *v)
{
	auto range = pending_speed_restriction_change_map.equal_range(v->index);
	if (range.first == range.second) ClrBit(v->flags, VRF_PENDING_SPEED_RESTRICTION);
	for (auto it = range.first; it != range.second;) {
		if (--it->second.distance == 0) {
			v->speed_restriction = it->second.new_speed;
			it = pending_speed_restriction_change_map.erase(it);
		} else {
			++it;
		}
	}
}

void HandleTraceRestrictSpeedRestrictionAction(const TraceRestrictProgramResult &out, Train *v, Trackdir signal_td)
{
	if (out.flags & TRPRF_SPEED_RESTRICTION_SET) {
		SetBit(v->flags, VRF_PENDING_SPEED_RESTRICTION);
		auto range = pending_speed_restriction_change_map.equal_range(v->index);
		for (auto it = range.first; it != range.second; ++it) {
			if ((uint16) (out.speed_restriction + 0xFFFF) < (uint16) (it->second.new_speed + 0xFFFF)) it->second.new_speed = out.speed_restriction;
		}
		uint16 flags = 0;
		if (IsDiagonalTrack(TrackdirToTrack(signal_td))) SetBit(flags, PSRCF_DIAGONAL);
		pending_speed_restriction_change_map.insert({ v->index, { (uint16) (v->gcache.cached_total_length + (HasBit(flags, PSRCF_DIAGONAL) ? 8 : 4)), out.speed_restriction, v->speed_restriction, flags } });
		if ((uint16) (out.speed_restriction + 0xFFFF) < (uint16) (v->speed_restriction + 0xFFFF)) v->speed_restriction = out.speed_restriction;
	}
	if (out.flags & TRPRF_SPEED_ADAPT_EXEMPT && !HasBit(v->flags, VRF_SPEED_ADAPTATION_EXEMPT)) {
		SetBit(v->flags, VRF_SPEED_ADAPTATION_EXEMPT);
		SetWindowDirty(WC_VEHICLE_DETAILS, v->index);
	}
	if (out.flags & TRPRF_RM_SPEED_ADAPT_EXEMPT && HasBit(v->flags, VRF_SPEED_ADAPTATION_EXEMPT)) {
		ClrBit(v->flags, VRF_SPEED_ADAPTATION_EXEMPT);
		SetWindowDirty(WC_VEHICLE_DETAILS, v->index);
	}
}

/**
 * Move a vehicle chain one movement stop forwards.
 * @param v First vehicle to move.
 * @param nomove Stop moving this and all following vehicles.
 * @param reverse Set to false to not execute the vehicle reversing. This does not change any other logic.
 * @return True if the vehicle could be moved forward, false otherwise.
 */
bool TrainController(Train *v, Vehicle *nomove, bool reverse)
{
	Train *first = v->First();
	Train *prev = nullptr;
	SCOPE_INFO_FMT([&], "TrainController: %s, %s, %s", scope_dumper().VehicleInfo(v), scope_dumper().VehicleInfo(prev), scope_dumper().VehicleInfo(nomove));
	bool direction_changed = false; // has direction of any part changed?
	bool update_signal_tunbridge_exit = false;
	Direction old_direction = INVALID_DIR;
	TrackBits old_trackbits = INVALID_TRACK_BIT;
	uint16 old_gv_flags = 0;

	auto notify_direction_changed = [&](Direction old_direction, Direction new_direction) {
		if (prev == nullptr && _settings_game.vehicle.train_acceleration_model == AM_ORIGINAL) {
			const AccelerationSlowdownParams *asp = &_accel_slowdown[GetRailTypeInfo(v->railtype)->acceleration_type];
			DirDiff diff = DirDifference(old_direction, new_direction);
			v->cur_speed -= (diff == DIRDIFF_45RIGHT || diff == DIRDIFF_45LEFT ? asp->small_turn : asp->large_turn) * v->cur_speed >> 8;
		}
		direction_changed = true;
	};

	if (reverse && v->reverse_distance == 1) {
		goto reverse_train_direction;
	}

	/* For every vehicle after and including the given vehicle */
	for (prev = v->Previous(); v != nomove; prev = v, v = v->Next()) {
		old_direction = v->direction;
		old_trackbits = v->track;
		old_gv_flags = v->gv_flags;
		DiagDirection enterdir = DIAGDIR_BEGIN;
		bool update_signals_crossing = false; // will we update signals or crossing state?


		GetNewVehiclePosResult gp = GetNewVehiclePos(v);
		if (!(v->track & TRACK_BIT_WORMHOLE) && gp.old_tile != gp.new_tile &&
				IsRailBridgeHeadTile(gp.old_tile) && DiagdirBetweenTiles(gp.old_tile, gp.new_tile) == GetTunnelBridgeDirection(gp.old_tile)) {
			/* left a bridge headtile into a wormhole */
			Direction old_direction = v->direction;
			uint32 r = VehicleEnterTile(v, gp.old_tile, gp.x, gp.y); // NB: old tile, the bridge head which the train just left
			if (HasBit(r, VETS_CANNOT_ENTER)) {
				goto invalid_rail;
			}
			if (old_direction != v->direction) notify_direction_changed(old_direction, v->direction);
			DiagDirection dir = GetTunnelBridgeDirection(gp.old_tile);
			const byte *b = _initial_tile_subcoord[AxisToTrack(DiagDirToAxis(dir))][dir];
			gp.x = (gp.x & ~0xF) | b[0];
			gp.y = (gp.y & ~0xF) | b[1];
		}
		if (!(v->track & TRACK_BIT_WORMHOLE)) {
			/* Not inside tunnel */
			if (gp.old_tile == gp.new_tile) {
				/* Staying in the old tile */
				if (v->track == TRACK_BIT_DEPOT) {
					/* Inside depot */
					gp.x = v->x_pos;
					gp.y = v->y_pos;
					v->reverse_distance = 0;
				} else {
					/* Not inside depot */

					/* Reverse when we are at the end of the track already, do not move to the new position */
					if (v->IsFrontEngine() && !TrainCheckIfLineEnds(v, reverse)) return false;

					uint32 r = VehicleEnterTile(v, gp.new_tile, gp.x, gp.y);
					if (HasBit(r, VETS_CANNOT_ENTER)) {
						goto invalid_rail;
					}
					if (HasBit(r, VETS_ENTERED_STATION)) {
						/* The new position is the end of the platform */
						TrainEnterStation(v->First(), r >> VETS_STATION_ID_OFFSET);
					}
					if (old_direction != v->direction) notify_direction_changed(old_direction, v->direction);
				}
			} else {
				/* A new tile is about to be entered. */

				/* Determine what direction we're entering the new tile from */
				enterdir = DiagdirBetweenTiles(gp.old_tile, gp.new_tile);
				dbg_assert(IsValidDiagDirection(enterdir));

				enter_new_tile:

				/* Get the status of the tracks in the new tile and mask
				 * away the bits that aren't reachable. */
				TrackStatus ts = GetTileTrackStatus(gp.new_tile, TRANSPORT_RAIL, 0, (v->track & TRACK_BIT_WORMHOLE) ? INVALID_DIAGDIR : ReverseDiagDir(enterdir));
				TrackdirBits reachable_trackdirs = DiagdirReachesTrackdirs(enterdir);

				TrackdirBits trackdirbits = TrackStatusToTrackdirBits(ts) & reachable_trackdirs;
				TrackBits red_signals = TrackdirBitsToTrackBits(TrackStatusToRedSignals(ts) & reachable_trackdirs);

				TrackBits bits = TrackdirBitsToTrackBits(trackdirbits);
				if (Rail90DegTurnDisallowedTilesFromDiagDir(gp.old_tile, gp.new_tile, enterdir) && prev == nullptr) {
					/* We allow wagons to make 90 deg turns, because forbid_90_deg
					 * can be switched on halfway a turn */
					if (!(v->track & TRACK_BIT_WORMHOLE)) {
						bits &= ~TrackCrossesTracks(FindFirstTrack(v->track));
					} else if (v->track & TRACK_BIT_MASK) {
						bits &= ~TrackCrossesTracks(FindFirstTrack(v->track & TRACK_BIT_MASK));
					}
				}

				if (bits == TRACK_BIT_NONE) goto invalid_rail;

				/* Check if the new tile constrains tracks that are compatible
				 * with the current train, if not, bail out. */
				if (!CheckCompatibleRail(v, gp.new_tile, enterdir)) goto invalid_rail;

				TrackBits chosen_track;
				if (prev == nullptr) {
					/* Currently the locomotive is active. Determine which one of the
					 * available tracks to choose */
					chosen_track = TrackToTrackBits(ChooseTrainTrack(v, gp.new_tile, enterdir, bits, CTTF_MARK_STUCK | CTTF_NON_LOOKAHEAD, nullptr));
					dbg_assert_msg_tile(chosen_track & (bits | GetReservedTrackbits(gp.new_tile)), gp.new_tile, "0x%X, 0x%X, 0x%X", chosen_track, bits, GetReservedTrackbits(gp.new_tile));

					if (v->force_proceed != TFP_NONE && IsPlainRailTile(gp.new_tile) && HasSignals(gp.new_tile)) {
						/* For each signal we find decrease the counter by one.
						 * We start at two, so the first signal we pass decreases
						 * this to one, then if we reach the next signal it is
						 * decreased to zero and we won't pass that new signal. */
						Trackdir dir = FindFirstTrackdir(trackdirbits);
						if (HasSignalOnTrackdir(gp.new_tile, dir) ||
								(HasSignalOnTrackdir(gp.new_tile, ReverseTrackdir(dir)) &&
								GetSignalType(gp.new_tile, TrackdirToTrack(dir)) != SIGTYPE_PBS)) {
							/* However, we do not want to be stopped by PBS signals
							 * entered via the back. */
							v->force_proceed = (v->force_proceed == TFP_SIGNAL) ? TFP_STUCK : TFP_NONE;
							SetWindowDirty(WC_VEHICLE_VIEW, v->index);
						}
					}

					/* Check if it's a red signal and that force proceed is not clicked. */
					if ((red_signals & chosen_track) && v->force_proceed == TFP_NONE) {
						/* In front of a red signal */
						Trackdir i = FindFirstTrackdir(trackdirbits);

						/* Don't handle stuck trains here. */
						if (HasBit(v->flags, VRF_TRAIN_STUCK)) return false;

						if (IsNoEntrySignal(gp.new_tile, TrackdirToTrack(i)) && HasSignalOnTrackdir(gp.new_tile, i)) {
							goto reverse_train_direction;
						}

						if (!HasSignalOnTrackdir(gp.new_tile, ReverseTrackdir(i))) {
							v->cur_speed = 0;
							v->subspeed = 0;
							v->progress = 255; // make sure that every bit of acceleration will hit the signal again, so speed stays 0.
							if (!_settings_game.pf.reverse_at_signals || ++v->wait_counter < _settings_game.pf.wait_oneway_signal * DAY_TICKS * 2) return false;
						} else if (HasSignalOnTrackdir(gp.new_tile, i)) {
							v->cur_speed = 0;
							v->subspeed = 0;
							v->progress = 255; // make sure that every bit of acceleration will hit the signal again, so speed stays 0.
							if (!_settings_game.pf.reverse_at_signals || ++v->wait_counter < _settings_game.pf.wait_twoway_signal * DAY_TICKS * 2) {
								DiagDirection exitdir = TrackdirToExitdir(i);
								TileIndex o_tile = TileAddByDiagDir(gp.new_tile, exitdir);

								exitdir = ReverseDiagDir(exitdir);

								/* check if a train is waiting on the other side */
								if (!HasVehicleOnPos(o_tile, VEH_TRAIN, &exitdir, &CheckTrainAtSignal)) return false;
							}
						}

						/* If we would reverse but are currently in a PBS block and
						 * reversing of stuck trains is disabled, don't reverse.
						 * This does not apply if the reason for reversing is a one-way
						 * signal blocking us, because a train would then be stuck forever. */
						if (!_settings_game.pf.reverse_at_signals && !HasOnewaySignalBlockingTrackdir(gp.new_tile, i) &&
								UpdateSignalsOnSegment(v->tile, enterdir, v->owner) == SIGSEG_PBS) {
							v->wait_counter = 0;
							return false;
						}
						goto reverse_train_direction;
					} else {
						TryReserveRailTrack(gp.new_tile, TrackBitsToTrack(chosen_track), false);

						if (IsPlainRailTile(gp.new_tile) && HasSignals(gp.new_tile) && IsRestrictedSignal(gp.new_tile)) {
							const Trackdir dir = FindFirstTrackdir(trackdirbits);
							if (HasSignalOnTrack(gp.new_tile, TrackdirToTrack(dir))) {
								const TraceRestrictProgram *prog = GetExistingTraceRestrictProgram(gp.new_tile, TrackdirToTrack(dir));
								if (prog && prog->actions_used_flags & (TRPAUF_SLOT_ACQUIRE | TRPAUF_SLOT_RELEASE_FRONT | TRPAUF_REVERSE | TRPAUF_SPEED_RESTRICTION | TRPAUF_SPEED_ADAPTATION | TRPAUF_CHANGE_COUNTER)) {
									TraceRestrictProgramResult out;
									TraceRestrictProgramInput input(gp.new_tile, dir, nullptr, nullptr);
									input.permitted_slot_operations = TRPISP_ACQUIRE | TRPISP_RELEASE_FRONT | TRPISP_CHANGE_COUNTER;
									prog->Execute(v, input, out);
									if (out.flags & TRPRF_REVERSE && GetSignalType(gp.new_tile, TrackdirToTrack(dir)) == SIGTYPE_PBS &&
											!HasSignalOnTrackdir(gp.new_tile, dir)) {
										v->reverse_distance = v->gcache.cached_total_length + (IsDiagonalTrack(TrackdirToTrack(dir)) ? 16 : 8);
										SetWindowDirty(WC_VEHICLE_VIEW, v->index);
									}
									HandleTraceRestrictSpeedRestrictionAction(out, v, dir);
								}
							}
						}
					}
				} else {
					/* The wagon is active, simply follow the prev vehicle. */
					if (TileVirtXY(prev->x_pos, prev->y_pos) == gp.new_tile) {
						/* Choose the same track as prev */
						if (prev->track & TRACK_BIT_WORMHOLE) {
							/* Vehicles entering tunnels enter the wormhole earlier than for bridges.
							 * However, just choose the track into the wormhole. */
							dbg_assert_tile(IsTunnel(prev->tile), prev->tile);
							chosen_track = bits;
						} else {
							chosen_track = prev->track;
						}
					} else {
						/* Choose the track that leads to the tile where prev is.
						 * This case is active if 'prev' is already on the second next tile, when 'v' just enters the next tile.
						 * I.e. when the tile between them has only space for a single vehicle like
						 *  1) horizontal/vertical track tiles and
						 *  2) some orientations of tunnel entries, where the vehicle is already inside the wormhole at 8/16 from the tile edge.
						 *     Is also the train just reversing, the wagon inside the tunnel is 'on' the tile of the opposite tunnel entry.
						 */
						static const TrackBits _connecting_track[DIAGDIR_END][DIAGDIR_END] = {
							{TRACK_BIT_X,     TRACK_BIT_LOWER, TRACK_BIT_NONE,  TRACK_BIT_LEFT },
							{TRACK_BIT_UPPER, TRACK_BIT_Y,     TRACK_BIT_LEFT,  TRACK_BIT_NONE },
							{TRACK_BIT_NONE,  TRACK_BIT_RIGHT, TRACK_BIT_X,     TRACK_BIT_UPPER},
							{TRACK_BIT_RIGHT, TRACK_BIT_NONE,  TRACK_BIT_LOWER, TRACK_BIT_Y    }
						};
						DiagDirection exitdir = DiagdirBetweenTiles(gp.new_tile, TileVirtXY(prev->x_pos, prev->y_pos));
						dbg_assert(IsValidDiagDirection(exitdir));
						chosen_track = _connecting_track[enterdir][exitdir];
					}
					chosen_track &= bits;
				}

				/* Make sure chosen track is a valid track */
				dbg_assert(
						chosen_track == TRACK_BIT_X     || chosen_track == TRACK_BIT_Y ||
						chosen_track == TRACK_BIT_UPPER || chosen_track == TRACK_BIT_LOWER ||
						chosen_track == TRACK_BIT_LEFT  || chosen_track == TRACK_BIT_RIGHT);

				/* Update XY to reflect the entrance to the new tile, and select the direction to use */
				const byte *b = _initial_tile_subcoord[FIND_FIRST_BIT(chosen_track)][enterdir];
				gp.x = (gp.x & ~0xF) | b[0];
				gp.y = (gp.y & ~0xF) | b[1];
				Direction chosen_dir = (Direction)b[2];

				/* Call the landscape function and tell it that the vehicle entered the tile */
				uint32 r = (v->track & TRACK_BIT_WORMHOLE) ? 0 : VehicleEnterTile(v, gp.new_tile, gp.x, gp.y);
				if (HasBit(r, VETS_CANNOT_ENTER)) {
					goto invalid_rail;
				}

				if (!(v->track & TRACK_BIT_WORMHOLE) && IsTunnelBridgeWithSignalSimulation(gp.new_tile) && (GetAcrossTunnelBridgeTrackBits(gp.new_tile) & chosen_track)) {
					/* If red signal stop. */
					if (v->IsFrontEngine() && v->force_proceed == 0) {
						if (IsTunnelBridgeSignalSimulationEntrance(gp.new_tile) && GetTunnelBridgeEntranceSignalState(gp.new_tile) == SIGNAL_STATE_RED) {
							v->cur_speed = 0;
							v->vehstatus |= VS_TRAIN_SLOWING;
							return false;
						}
						if (IsTunnelBridgeSignalSimulationExitOnly(gp.new_tile) &&
								TrackdirEntersTunnelBridge(gp.new_tile, TrackDirectionToTrackdir(FindFirstTrack(chosen_track), chosen_dir))) {
							v->cur_speed = 0;
							goto invalid_rail;
						}
						/* Flip signal on tunnel entrance tile red. */
						SetTunnelBridgeEntranceSignalState(gp.new_tile, SIGNAL_STATE_RED);
						if (_extra_aspects > 0) {
							PropagateAspectChange(gp.new_tile, GetTunnelBridgeEntranceTrackdir(gp.new_tile), 0);
						}
						MarkTileDirtyByTile(gp.new_tile, VMDF_NOT_MAP_MODE);
						if (IsTunnelBridgeSignalSimulationBidirectional(gp.new_tile)) {
							/* Set incoming signal in other direction to red as well */
							TileIndex other_end = GetOtherTunnelBridgeEnd(gp.new_tile);
							SetTunnelBridgeEntranceSignalState(other_end, SIGNAL_STATE_RED);
							if (_extra_aspects > 0) {
								PropagateAspectChange(other_end, GetTunnelBridgeEntranceTrackdir(other_end), 0);
							}
							MarkTileDirtyByTile(other_end, VMDF_NOT_MAP_MODE);
						}
					}
				}

				if (!HasBit(r, VETS_ENTERED_WORMHOLE)) {
					Track track = FindFirstTrack(chosen_track);
					Trackdir tdir = TrackDirectionToTrackdir(track, chosen_dir);
					if (v->IsFrontEngine() && HasPbsSignalOnTrackdir(gp.new_tile, tdir)) {
						SetSignalStateByTrackdir(gp.new_tile, tdir, SIGNAL_STATE_RED);
						MarkSingleSignalDirty(gp.new_tile, tdir);
					}

					/* Clear any track reservation when the last vehicle leaves the tile */
					if (v->Next() == nullptr && !(v->track & TRACK_BIT_WORMHOLE)) ClearPathReservation(v, v->tile, v->GetVehicleTrackdir(), true);

					v->tile = gp.new_tile;
					v->track = chosen_track;
					dbg_assert(v->track);

					if (GetTileRailTypeByTrackBit(gp.new_tile, chosen_track) != GetTileRailTypeByTrackBit(gp.old_tile, old_trackbits)) {
						/* v->track and v->tile must both be valid and consistent before this is called */
						v->First()->ConsistChanged(CCF_TRACK);
					}
				}

				/* We need to update signal status, but after the vehicle position hash
				 * has been updated by UpdateInclination() */
				update_signals_crossing = true;

				if (chosen_dir != v->direction) {
					notify_direction_changed(v->direction, chosen_dir);
					v->direction = chosen_dir;
				}

				if (v->IsFrontEngine()) {
					v->wait_counter = 0;

					/* If we are approaching a crossing that is reserved, play the sound now. */
					TileIndex crossing = TrainApproachingCrossingTile(v);
					if (crossing != INVALID_TILE && HasCrossingReservation(crossing) && _settings_client.sound.ambient) SndPlayTileFx(SND_0E_LEVEL_CROSSING, crossing);

					/* Always try to extend the reservation when entering a tile. */
					CheckNextTrainTile(v);
				}

				if (HasBit(r, VETS_ENTERED_STATION)) {
					/* The new position is the location where we want to stop */
					TrainEnterStation(v->First(), r >> VETS_STATION_ID_OFFSET);
				}
			}
		} else {
			/* Handle signal simulation on tunnel/bridge. */
			TileIndex old_tile = TileVirtXY(v->x_pos, v->y_pos);
			if (old_tile != gp.new_tile && IsTunnelBridgeWithSignalSimulation(v->tile) && (v->IsFrontEngine() || v->Next() == nullptr)) {
				const uint simulated_wormhole_signals = GetTunnelBridgeSignalSimulationSpacing(v->tile);
				if (old_tile == v->tile) {
					if (v->IsFrontEngine() && v->force_proceed == 0 && IsTunnelBridgeSignalSimulationExitOnly(v->tile)) goto invalid_rail;
					/* Entered wormhole set counters. */
					v->wait_counter = (TILE_SIZE * simulated_wormhole_signals) - TILE_SIZE;
					v->tunnel_bridge_signal_num = 0;

					if (v->IsFrontEngine() && IsTunnelBridgeSignalSimulationEntrance(old_tile) && (IsTunnelBridgeRestrictedSignal(old_tile) || _settings_game.vehicle.train_speed_adaptation)) {
						const Trackdir trackdir = GetTunnelBridgeEntranceTrackdir(old_tile);
						if (IsTunnelBridgeRestrictedSignal(old_tile)) {
							const TraceRestrictProgram *prog = GetExistingTraceRestrictProgram(old_tile, TrackdirToTrack(trackdir));
							if (prog && prog->actions_used_flags & (TRPAUF_SLOT_ACQUIRE | TRPAUF_SLOT_RELEASE_FRONT | TRPAUF_SPEED_RESTRICTION | TRPAUF_SPEED_ADAPTATION | TRPAUF_CHANGE_COUNTER)) {
								TraceRestrictProgramResult out;
								TraceRestrictProgramInput input(old_tile, trackdir, nullptr, nullptr);
								input.permitted_slot_operations = TRPISP_ACQUIRE | TRPISP_RELEASE_FRONT | TRPISP_CHANGE_COUNTER;
								prog->Execute(v, input, out);
								HandleTraceRestrictSpeedRestrictionAction(out, v, trackdir);
							}
						}
						if (_settings_game.vehicle.train_speed_adaptation) {
							SetSignalTrainAdaptationSpeed(v, old_tile, TrackdirToTrack(trackdir));
						}
					}

					if (v->Next() == nullptr && IsTunnelBridgeSignalSimulationEntrance(old_tile) && (IsTunnelBridgeRestrictedSignal(old_tile) || _settings_game.vehicle.train_speed_adaptation)) {
						const Trackdir trackdir = GetTunnelBridgeEntranceTrackdir(old_tile);
						const Track track = TrackdirToTrack(trackdir);

						if (IsTunnelBridgeRestrictedSignal(old_tile)) {
							const TraceRestrictProgram *prog = GetExistingTraceRestrictProgram(old_tile, track);
							if (prog && prog->actions_used_flags & TRPAUF_SLOT_RELEASE_BACK) {
								TraceRestrictProgramResult out;
								TraceRestrictProgramInput input(old_tile, trackdir, nullptr, nullptr);
								input.permitted_slot_operations = TRPISP_RELEASE_BACK;
								prog->Execute(first, input, out);
							}
						}
						if (_settings_game.vehicle.train_speed_adaptation) {
							ApplySignalTrainAdaptationSpeed(v, old_tile, track);
						}
					}
				}

				uint distance = v->wait_counter;
				bool leaving = false;
				if (distance == 0) v->wait_counter = (TILE_SIZE * simulated_wormhole_signals);

				if (v->IsFrontEngine()) {
					/* Check if track in front is free and see if we can leave wormhole. */
					int z = GetSlopePixelZ(gp.x, gp.y) - v->z_pos;
					if (IsTileType(gp.new_tile, MP_TUNNELBRIDGE) &&	!(abs(z) > 2)) {
						if (CheckTrainStayInWormHole(v, gp.new_tile)) {
							v->cur_speed = 0;
							return false;
						}
						leaving = true;
						if (IsTunnelBridgeRestrictedSignal(gp.new_tile) && IsTunnelBridgeSignalSimulationExit(gp.new_tile)) {
							const Trackdir trackdir = GetTunnelBridgeExitTrackdir(gp.new_tile);
							const TraceRestrictProgram *prog = GetExistingTraceRestrictProgram(gp.new_tile, TrackdirToTrack(trackdir));
							if (prog && prog->actions_used_flags & (TRPAUF_SLOT_ACQUIRE | TRPAUF_SLOT_RELEASE_FRONT | TRPAUF_SPEED_RESTRICTION | TRPAUF_SPEED_ADAPTATION | TRPAUF_CHANGE_COUNTER)) {
								TraceRestrictProgramResult out;
								TraceRestrictProgramInput input(gp.new_tile, trackdir, nullptr, nullptr);
								input.permitted_slot_operations = TRPISP_ACQUIRE | TRPISP_RELEASE_FRONT | TRPISP_CHANGE_COUNTER;
								prog->Execute(v, input, out);
								HandleTraceRestrictSpeedRestrictionAction(out, v, trackdir);
							}
						}
					} else {
						if (IsTooCloseBehindTrain(v, gp.new_tile, v->wait_counter, distance == 0)) {
							if (distance == 0) v->wait_counter = 0;
							v->cur_speed = 0;
							v->vehstatus |= VS_TRAIN_SLOWING;
							return false;
						}
						/* flip signal in front to red on bridges*/
						if (distance == 0 && IsBridge(v->tile) && IsTunnelBridgeSignalSimulationEntrance(v->tile)) {
							SetBridgeEntranceSimulatedSignalState(v->tile, v->tunnel_bridge_signal_num, SIGNAL_STATE_RED);
							MarkSingleBridgeSignalDirty(gp.new_tile, v->tile);
						}
						if (_settings_game.vehicle.train_speed_adaptation && distance == 0 && IsTunnelBridgeSignalSimulationEntrance(v->tile)) {
							ApplySignalTrainAdaptationSpeed(v, v->tile, 0x100 + v->tunnel_bridge_signal_num);
						}
					}
				}
				if (v->Next() == nullptr) {
					if (v->tunnel_bridge_signal_num > 0 && distance == (TILE_SIZE * simulated_wormhole_signals) - TILE_SIZE) {
						HandleSignalBehindTrain(v, v->tunnel_bridge_signal_num - 2);
						if (_settings_game.vehicle.train_speed_adaptation) {
							SetSignalTrainAdaptationSpeed(v, v->tile, 0x100 + v->tunnel_bridge_signal_num - 1);
						}
					}
					DiagDirection tunnel_bridge_dir = GetTunnelBridgeDirection(v->tile);
					Axis axis = DiagDirToAxis(tunnel_bridge_dir);
					DiagDirection axial_dir = DirToDiagDirAlongAxis(v->direction, axis);
					if (old_tile == ((axial_dir == tunnel_bridge_dir) ? v->tile : GetOtherTunnelBridgeEnd(v->tile))) {
						/* We left ramp into wormhole. */
						v->x_pos = gp.x;
						v->y_pos = gp.y;
						UpdateSignalsOnSegment(old_tile, INVALID_DIAGDIR, v->owner);
						UnreserveBridgeTunnelTile(old_tile);
						if (_settings_client.gui.show_track_reservation) MarkTileDirtyByTile(old_tile, VMDF_NOT_MAP_MODE);
					}
				}
				if (distance == 0) v->tunnel_bridge_signal_num++;
				v->wait_counter -= TILE_SIZE;

				if (leaving) { // Reset counters.
					v->force_proceed = TFP_NONE;
					v->wait_counter = 0;
					v->tunnel_bridge_signal_num = 0;
					update_signal_tunbridge_exit = true;
				}
			}
			if (old_tile == gp.new_tile && IsTunnelBridgeWithSignalSimulation(v->tile) && v->IsFrontEngine()) {
				Axis axis = DiagDirToAxis(GetTunnelBridgeDirection(v->tile));
				DiagDirection axial_dir = DirToDiagDirAlongAxis(v->direction, axis);
				TileIndex next_tile = old_tile + TileOffsByDiagDir(axial_dir);
				bool is_exit = false;
				if (IsTileType(next_tile, MP_TUNNELBRIDGE) && IsTunnelBridgeWithSignalSimulation(next_tile) &&
						ReverseDiagDir(GetTunnelBridgeDirection(next_tile)) == axial_dir) {
					if (IsBridge(next_tile) && IsBridge(v->tile)) {
						// bridge ramp facing towards us
						is_exit = true;
					} else if (IsTunnel(next_tile) && IsTunnel(v->tile)) {
						// tunnel exit at same height
						is_exit = (GetTileZ(next_tile) == GetTileZ(v->tile));
					}
				}
				if (is_exit) {
					if (CheckTrainStayInWormHole(v, next_tile)) {
						TrainApproachingLineEnd(v, true, false);
					}
				} else if (v->wait_counter == 0) {
					if (IsTooCloseBehindTrain(v, next_tile, TILE_SIZE * GetTunnelBridgeSignalSimulationSpacing(v->tile), true)) {
						TrainApproachingLineEnd(v, true, false);
					}
				}
			}

			if (IsTileType(gp.new_tile, MP_TUNNELBRIDGE) && HasBit(VehicleEnterTile(v, gp.new_tile, gp.x, gp.y), VETS_ENTERED_WORMHOLE)) {
				/* Perform look-ahead on tunnel exit. */
				if (IsRailCustomBridgeHeadTile(gp.new_tile)) {
					enterdir = ReverseDiagDir(GetTunnelBridgeDirection(gp.new_tile));
					goto enter_new_tile;
				}
				if (v->IsFrontEngine()) {
					TryReserveRailTrack(gp.new_tile, DiagDirToDiagTrack(GetTunnelBridgeDirection(gp.new_tile)));
					CheckNextTrainTile(v);
				}
				/* Prevent v->UpdateInclination() being called with wrong parameters.
				 * This could happen if the train was reversed inside the tunnel/bridge. */
				if (gp.old_tile == gp.new_tile) {
					gp.old_tile = GetOtherTunnelBridgeEnd(gp.old_tile);
				}
			} else {
				v->x_pos = gp.x;
				v->y_pos = gp.y;
				v->UpdatePosition();
				v->UpdateDeltaXY();
				DecreaseReverseDistance(v);
				if (v->lookahead != nullptr) AdvanceLookAheadPosition(v);
				if (HasBit(v->flags, VRF_PENDING_SPEED_RESTRICTION)) DecrementPendingSpeedRestrictions(v);
				if (HasBit(v->gv_flags, GVF_CHUNNEL_BIT)) {
					/* update the Z position of the vehicle */
					int old_z = v->UpdateInclination(false, false, true);

					if (prev == nullptr) {
						/* This is the first vehicle in the train */
						AffectSpeedByZChange(v, old_z);
					}
				}
				if (v->IsDrawn()) v->Vehicle::UpdateViewport(true);
				if (update_signal_tunbridge_exit) {
					UpdateSignalsOnSegment(gp.new_tile, INVALID_DIAGDIR, v->owner);
					update_signal_tunbridge_exit = false;
					if (v->IsFrontEngine() && IsTunnelBridgeSignalSimulationExit(gp.new_tile)) {
						SetTunnelBridgeExitSignalState(gp.new_tile, SIGNAL_STATE_RED);
						MarkTileDirtyByTile(gp.new_tile, VMDF_NOT_MAP_MODE);
					}
				}
				continue;
			}
		}

		/* update image of train, as well as delta XY */
		v->UpdateDeltaXY();

		v->x_pos = gp.x;
		v->y_pos = gp.y;
		v->UpdatePosition();
		DecreaseReverseDistance(v);
		if (v->lookahead != nullptr) AdvanceLookAheadPosition(v);
		if (HasBit(v->flags, VRF_PENDING_SPEED_RESTRICTION)) DecrementPendingSpeedRestrictions(v);

		/* update the Z position of the vehicle */
		int old_z = v->UpdateInclination(gp.new_tile != gp.old_tile, false, v->track == TRACK_BIT_WORMHOLE);

		if (prev == nullptr) {
			/* This is the first vehicle in the train */
			AffectSpeedByZChange(v, old_z);
		}

		if (update_signal_tunbridge_exit) {
			UpdateSignalsOnSegment(gp.new_tile, INVALID_DIAGDIR, v->owner);
			update_signal_tunbridge_exit = false;
			if (v->IsFrontEngine() && IsTunnelBridgeSignalSimulationExit(gp.new_tile)) {
				SetTunnelBridgeExitSignalState(gp.new_tile, SIGNAL_STATE_RED);
				MarkTileDirtyByTile(gp.new_tile, VMDF_NOT_MAP_MODE);
			}
		}

		if (update_signals_crossing) {

			if (v->IsFrontEngine()) {
				if (_settings_game.vehicle.train_speed_adaptation && IsTileType(gp.old_tile, MP_RAILWAY) && HasSignals(gp.old_tile)) {
					const TrackdirBits rev_tracks = TrackBitsToTrackdirBits(GetTrackBits(gp.old_tile)) & DiagdirReachesTrackdirs(ReverseDiagDir(enterdir));
					const Trackdir rev_trackdir = FindFirstTrackdir(rev_tracks);
					if (HasSignalOnTrackdir(gp.old_tile, ReverseTrackdir(rev_trackdir))) {
						ApplySignalTrainAdaptationSpeed(v, gp.old_tile, TrackdirToTrack(rev_trackdir));
					}
				}
				if (_settings_game.vehicle.train_speed_adaptation && IsTileType(gp.old_tile, MP_TUNNELBRIDGE) && IsTunnelBridgeSignalSimulationExit(gp.old_tile)) {
					const TrackdirBits rev_tracks = TrackBitsToTrackdirBits(GetTunnelBridgeTrackBits(gp.old_tile)) & DiagdirReachesTrackdirs(ReverseDiagDir(enterdir));
					const Trackdir rev_trackdir = FindFirstTrackdir(rev_tracks);
					ApplySignalTrainAdaptationSpeed(v, gp.old_tile, TrackdirToTrack(rev_trackdir));
				}

				switch (TrainMovedChangeSignal(v, gp.new_tile, enterdir, true)) {
					case CHANGED_NORMAL_TO_PBS_BLOCK:
						/* We are entering a block with PBS signals right now, but
						* not through a PBS signal. This means we don't have a
						* reservation right now. As a conventional signal will only
						* ever be green if no other train is in the block, getting
						* a path should always be possible. If the player built
						* such a strange network that it is not possible, the train
						* will be marked as stuck and the player has to deal with
						* the problem. */
						if ((!HasReservedTracks(gp.new_tile, v->track) &&
								!TryReserveRailTrack(gp.new_tile, FindFirstTrack(v->track))) ||
								!TryPathReserve(v)) {
							MarkTrainAsStuck(v);
						}

						break;

					case CHANGED_LR_PBS:
						{
							/* We went past a long reserve PBS signal. Try to extend the
							* reservation if reserving failed at another LR signal. */
							TryLongReserveChooseTrainTrackFromReservationEnd(v);
							break;
						}

					default:
						break;
				}
			}

			/* Signals can only change when the first
			 * (above) or the last vehicle moves. */
			if (v->Next() == nullptr) {
				TrainMovedChangeSignal(v, gp.old_tile, ReverseDiagDir(enterdir), false);
				if (IsLevelCrossingTile(gp.old_tile)) UpdateLevelCrossing(gp.old_tile);

				if (IsTileType(gp.old_tile, MP_RAILWAY) && HasSignals(gp.old_tile)) {
					const TrackdirBits rev_tracks = TrackBitsToTrackdirBits(GetTrackBits(gp.old_tile)) & DiagdirReachesTrackdirs(ReverseDiagDir(enterdir));
					const Trackdir rev_trackdir = FindFirstTrackdir(rev_tracks);
					const Track track = TrackdirToTrack(rev_trackdir);

					if (_settings_game.vehicle.train_speed_adaptation && HasSignalOnTrackdir(gp.old_tile, ReverseTrackdir(rev_trackdir))) {
						SetSignalTrainAdaptationSpeed(v, gp.old_tile, track);
					}

					if (HasSignalOnTrack(gp.old_tile, track)) {
						if (IsRestrictedSignal(gp.old_tile)) {
							const TraceRestrictProgram *prog = GetExistingTraceRestrictProgram(gp.old_tile, track);
							if (prog && prog->actions_used_flags & TRPAUF_SLOT_RELEASE_BACK) {
								TraceRestrictProgramResult out;
								TraceRestrictProgramInput input(gp.old_tile, ReverseTrackdir(rev_trackdir), nullptr, nullptr);
								input.permitted_slot_operations = TRPISP_RELEASE_BACK;
								prog->Execute(first, input, out);
							}
						}
					}
				}

				if (IsTileType(gp.old_tile, MP_TUNNELBRIDGE) && IsTunnelBridgeSignalSimulationExit(gp.old_tile) && (IsTunnelBridgeRestrictedSignal(gp.old_tile) || _settings_game.vehicle.train_speed_adaptation)) {
					const TrackdirBits rev_tracks = TrackBitsToTrackdirBits(GetTunnelBridgeTrackBits(gp.old_tile)) & DiagdirReachesTrackdirs(ReverseDiagDir(enterdir));
					const Trackdir rev_trackdir = FindFirstTrackdir(rev_tracks);
					const Track track = TrackdirToTrack(rev_trackdir);

					if (TrackdirEntersTunnelBridge(gp.old_tile, rev_trackdir)) {
						if (IsTunnelBridgeRestrictedSignal(gp.old_tile)) {
							const TraceRestrictProgram *prog = GetExistingTraceRestrictProgram(gp.old_tile, track);
							if (prog && prog->actions_used_flags & TRPAUF_SLOT_RELEASE_BACK) {
								TraceRestrictProgramResult out;
								TraceRestrictProgramInput input(gp.old_tile, ReverseTrackdir(rev_trackdir), nullptr, nullptr);
								input.permitted_slot_operations = TRPISP_RELEASE_BACK;
								prog->Execute(first, input, out);
							}
						}
						if (_settings_game.vehicle.train_speed_adaptation) {
							SetSignalTrainAdaptationSpeed(v, gp.old_tile, track);
						}
					}
				}
			}
		}

		/* Do not check on every tick to save some computing time. */
		if (v->IsFrontEngine() && (v->lookahead != nullptr && v->cur_speed > 0 && v->lookahead->reservation_end_position <= v->lookahead->current_position + 24)) {
			TryLongReserveChooseTrainTrackFromReservationEnd(v, true);
		} else if (v->IsFrontEngine() && (v->tick_counter % _settings_game.pf.path_backoff_interval == 0)) {
			CheckNextTrainTile(v);
		}
	}

	if (direction_changed) first->tcache.cached_max_curve_speed = first->GetCurveSpeedLimit();

	return true;

invalid_rail:
	/* We've reached end of line?? */
	if (prev != nullptr) return true; //error("Disconnecting train");

reverse_train_direction:
	if (old_trackbits != INVALID_TRACK_BIT && (v->track ^ old_trackbits) & TRACK_BIT_WORMHOLE) {
		/* Entering/exiting wormhole failed/aborted, back out changes to vehicle direction and track */
		v->track = old_trackbits;
		v->direction = old_direction;
		v->gv_flags = old_gv_flags;
	}
	if (reverse) {
		v->wait_counter = 0;
		v->cur_speed = 0;
		v->subspeed = 0;
		ReverseTrainDirection(v);
	}

	return false;
}

static TrackBits GetTrackbitsFromCrashedVehicle(Train *t)
{
	TrackBits train_tbits = t->track;
	if (train_tbits & TRACK_BIT_WORMHOLE) {
		/* Vehicle is inside a wormhole, v->track contains no useful value then. */
		train_tbits = GetAcrossTunnelBridgeReservationTrackBits(t->tile);
		if (train_tbits != TRACK_BIT_NONE) return train_tbits;
		/* Pick the first available tunnel/bridge head track which could be reserved */
		train_tbits = GetAcrossTunnelBridgeTrackBits(t->tile);
		return train_tbits ^ KillFirstBit(train_tbits);
	} else {
		return train_tbits;
	}
}

/**
 * Collect trackbits of all crashed train vehicles on a tile
 * @param v Vehicle passed from Find/HasVehicleOnPos()
 * @param data trackdirbits for the result
 * @return nullptr to iterate over all vehicles on the tile.
 */
static Vehicle *CollectTrackbitsFromCrashedVehiclesEnum(Vehicle *v, void *data)
{
	TrackBits *trackbits = (TrackBits *)data;

	if ((v->vehstatus & VS_CRASHED) != 0) {
		if (Train::From(v)->track != TRACK_BIT_DEPOT) {
			*trackbits |= GetTrackbitsFromCrashedVehicle(Train::From(v));
		}
	}

	return nullptr;
}

static void SetSignalledBridgeTunnelGreenIfClear(TileIndex tile, TileIndex end)
{
	if (TunnelBridgeIsFree(tile, end, nullptr, true).Succeeded()) {
		auto process_tile = [](TileIndex t) {
			if (IsTunnelBridgeSignalSimulationEntrance(t)) {
				if (IsBridge(t)) {
					SetAllBridgeEntranceSimulatedSignalsGreen(t);
					MarkBridgeDirty(t, VMDF_NOT_MAP_MODE);
				}
				SetTunnelBridgeEntranceSignalGreen(t);
			}
		};
		process_tile(tile);
		process_tile(end);
	}
}

/**
 * Deletes/Clears the last wagon of a crashed train. It takes the engine of the
 * train, then goes to the last wagon and deletes that. Each call to this function
 * will remove the last wagon of a crashed train. If this wagon was on a crossing,
 * or inside a tunnel/bridge, recalculate the signals as they might need updating
 * @param v the Vehicle of which last wagon is to be removed
 */
static void DeleteLastWagon(Train *v)
{
	Train *first = v->First();

	/* Go to the last wagon and delete the link pointing there
	 * *u is then the one-before-last wagon, and *v the last
	 * one which will physically be removed */
	Train *u = v;
	for (; v->Next() != nullptr; v = v->Next()) u = v;
	u->SetNext(nullptr);

	if (first != v) {
		/* Recalculate cached train properties */
		first->ConsistChanged(CCF_ARRANGE);
		/* Update the depot window if the first vehicle is in depot -
		 * if v == first, then it is updated in PreDestructor() */
		if (first->track == TRACK_BIT_DEPOT) {
			SetWindowDirty(WC_VEHICLE_DEPOT, first->tile);
		}
		v->last_station_visited = first->last_station_visited; // for PreDestructor
	}

	/* 'v' shouldn't be accessed after it has been deleted */
	const TrackBits orig_trackbits = v->track;
	TrackBits trackbits = GetTrackbitsFromCrashedVehicle(v);
	const TileIndex tile = v->tile;
	const Owner owner = v->owner;

	delete v;
	v = nullptr; // make sure nobody will try to read 'v' anymore

	Track track = TrackBitsToTrack(trackbits);
	if (HasReservedTracks(tile, trackbits)) {
		UnreserveRailTrack(tile, track);

		/* If there are still crashed vehicles on the tile, give the track reservation to them */
		TrackBits remaining_trackbits = TRACK_BIT_NONE;
		FindVehicleOnPos(tile, VEH_TRAIN, &remaining_trackbits, CollectTrackbitsFromCrashedVehiclesEnum);

		/* It is important that these two are the first in the loop, as reservation cannot deal with every trackbit combination */
		dbg_assert(TRACK_BEGIN == TRACK_X && TRACK_Y == TRACK_BEGIN + 1);
		for (Track t : SetTrackBitIterator(remaining_trackbits)) TryReserveRailTrack(tile, t);
	}

	/* check if the wagon was on a road/rail-crossing */
	if (IsLevelCrossingTile(tile)) UpdateLevelCrossing(tile);

	/* Update signals */
	if (IsTunnelBridgeWithSignalSimulation(tile)) {
		TileIndex end = GetOtherTunnelBridgeEnd(tile);
		UpdateSignalsOnSegment(end, INVALID_DIAGDIR, owner);
		SetSignalledBridgeTunnelGreenIfClear(tile, end);
	}
	if ((orig_trackbits & TRACK_BIT_WORMHOLE) || IsRailDepotTile(tile)) {
		UpdateSignalsOnSegment(tile, INVALID_DIAGDIR, owner);
	} else {
		SetSignalsOnBothDir(tile, track, owner);
	}
}

/**
 * Rotate all vehicles of a (crashed) train chain randomly to animate the crash.
 * @param v First crashed vehicle.
 */
static void ChangeTrainDirRandomly(Train *v)
{
	static const DirDiff delta[] = {
		DIRDIFF_45LEFT, DIRDIFF_SAME, DIRDIFF_SAME, DIRDIFF_45RIGHT
	};

	do {
		/* We don't need to twist around vehicles if they're not visible */
		if (!(v->vehstatus & VS_HIDDEN)) {
			v->direction = ChangeDir(v->direction, delta[GB(Random(), 0, 2)]);
			/* Refrain from updating the z position of the vehicle when on
			 * a bridge, because UpdateInclination() will put the vehicle under
			 * the bridge in that case */
			if (!(v->track & TRACK_BIT_WORMHOLE)) {
				v->UpdatePosition();
				v->UpdateInclination(false, true);
			} else {
				v->UpdateViewport(false, true);
			}
		}
	} while ((v = v->Next()) != nullptr);
}

/**
 * Handle a crashed train.
 * @param v First train vehicle.
 * @return %Vehicle chain still exists.
 */
static bool HandleCrashedTrain(Train *v)
{
	int state = ++v->crash_anim_pos;

	if (state == 4 && !(v->vehstatus & VS_HIDDEN)) {
		CreateEffectVehicleRel(v, 4, 4, 8, EV_EXPLOSION_LARGE);
	}

	uint32 r;
	if (state <= 200 && Chance16R(1, 7, r)) {
		int index = (r * 10 >> 16);

		Vehicle *u = v;
		do {
			if (--index < 0) {
				r = Random();

				CreateEffectVehicleRel(u,
					GB(r,  8, 3) + 2,
					GB(r, 16, 3) + 2,
					GB(r,  0, 3) + 5,
					EV_EXPLOSION_SMALL);
				break;
			}
		} while ((u = u->Next()) != nullptr);
	}

	if (state <= 240 && !(v->tick_counter & 3)) ChangeTrainDirRandomly(v);

	if (state >= 4440 && !(v->tick_counter & 0x1F)) {
		bool ret = v->Next() != nullptr;
		DeleteLastWagon(v);
		return ret;
	}

	return true;
}

/** Maximum speeds for train that is broken down or approaching line end */
static const uint16 _breakdown_speeds[16] = {
	225, 210, 195, 180, 165, 150, 135, 120, 105, 90, 75, 60, 45, 30, 15, 15
};


/**
 * Train is approaching line end, slow down and possibly reverse
 *
 * @param v front train engine
 * @param signal not line end, just a red signal
 * @param reverse Set to false to not execute the vehicle reversing. This does not change any other logic.
 * @return true iff we did NOT have to reverse
 */
static bool TrainApproachingLineEnd(Train *v, bool signal, bool reverse)
{
	/* Calc position within the current tile */
	uint x = v->x_pos & 0xF;
	uint y = v->y_pos & 0xF;

	/* for diagonal directions, 'x' will be 0..15 -
	 * for other directions, it will be 1, 3, 5, ..., 15 */
	switch (v->direction) {
		case DIR_N : x = ~x + ~y + 25; break;
		case DIR_NW: x = y;            FALLTHROUGH;
		case DIR_NE: x = ~x + 16;      break;
		case DIR_E : x = ~x + y + 9;   break;
		case DIR_SE: x = y;            break;
		case DIR_S : x = x + y - 7;    break;
		case DIR_W : x = ~y + x + 9;   break;
		default: break;
	}

	/* Do not reverse when approaching red signal. Make sure the vehicle's front
	 * does not cross the tile boundary when we do reverse, but as the vehicle's
	 * location is based on their center, use half a vehicle's length as offset.
	 * Multiply the half-length by two for straight directions to compensate that
	 * we only get odd x offsets there. */
	if (!signal && x + (v->gcache.cached_veh_length + 1) / 2 * (IsDiagonalDirection(v->direction) ? 1 : 2) >= TILE_SIZE) {
		/* we are too near the tile end, reverse now */
		v->cur_speed = 0;
		if (reverse) ReverseTrainDirection(v);
		return false;
	}

	/* slow down */
	v->vehstatus |= VS_TRAIN_SLOWING;
	uint16 break_speed = _breakdown_speeds[x & 0xF];
	if (break_speed < v->cur_speed) v->cur_speed = break_speed;

	return true;
}


/**
 * Determines whether train would like to leave the tile
 * @param v train to test
 * @return true iff vehicle is NOT entering or inside a depot or tunnel/bridge
 */
static bool TrainCanLeaveTile(const Train *v)
{
	/* Exit if inside a tunnel/bridge or a depot */
	if (v->track & TRACK_BIT_WORMHOLE || v->track == TRACK_BIT_DEPOT) return false;

	TileIndex tile = v->tile;

	/* entering a tunnel/bridge? */
	if (IsTileType(tile, MP_TUNNELBRIDGE)) {
		DiagDirection dir = GetTunnelBridgeDirection(tile);
		if (DiagDirToDir(dir) == v->direction) return false;
		if (IsRailCustomBridgeHeadTile(tile) && VehicleExitDir(v->direction, v->track) == dir) {
			if (_settings_game.pf.forbid_90_deg && v->Previous() == nullptr && GetTunnelBridgeLength(tile, GetOtherTunnelBridgeEnd(tile)) == 0) {
				/* Check for 90 degree turn on zero-length bridge span */
				if (!(GetCustomBridgeHeadTrackBits(tile) & ~TrackCrossesTracks(FindFirstTrack(v->track)))) return true;
			}
			return false;
		}
	}

	/* entering a depot? */
	if (IsRailDepotTile(tile)) {
		DiagDirection dir = ReverseDiagDir(GetRailDepotDirection(tile));
		if (DiagDirToDir(dir) == v->direction) return false;
	}

	return true;
}


/**
 * Determines whether train is approaching a rail-road crossing
 *   (thus making it barred)
 * @param v front engine of train
 * @return TileIndex of crossing the train is approaching, else INVALID_TILE
 * @pre v in non-crashed front engine
 */
static TileIndex TrainApproachingCrossingTile(const Train *v)
{
	dbg_assert(v->IsFrontEngine());
	dbg_assert(!(v->vehstatus & VS_CRASHED));

	if (!TrainCanLeaveTile(v)) return INVALID_TILE;

	DiagDirection dir = VehicleExitDir(v->direction, v->track);
	TileIndex tile = v->tile + TileOffsByDiagDir(dir);

	/* not a crossing || wrong axis || unusable rail (wrong type or owner) */
	if (!IsLevelCrossingTile(tile) || DiagDirToAxis(dir) == GetCrossingRoadAxis(tile) ||
			!CheckCompatibleRail(v, tile, dir)) {
		return INVALID_TILE;
	}

	return tile;
}


/**
 * Checks for line end. Also, bars crossing at next tile if needed
 *
 * @param v vehicle we are checking
 * @param reverse Set to false to not execute the vehicle reversing. This does not change any other logic.
 * @return true iff we did NOT have to reverse
 */
static bool TrainCheckIfLineEnds(Train *v, bool reverse)
{
	/* First, handle broken down train */

	if (HasBit(v->flags, VRF_BREAKDOWN_BRAKING)) {
		v->vehstatus |= VS_TRAIN_SLOWING;
	} else {
		v->vehstatus &= ~VS_TRAIN_SLOWING;
	}

	if (!TrainCanLeaveTile(v)) return true;

	/* Determine the non-diagonal direction in which we will exit this tile */
	DiagDirection dir = VehicleExitDir(v->direction, v->track);
	/* Calculate next tile */
	TileIndex tile = v->tile + TileOffsByDiagDir(dir);

	/* Determine the track status on the next tile */
	TrackStatus ts = GetTileTrackStatus(tile, TRANSPORT_RAIL, 0, ReverseDiagDir(dir));
	TrackdirBits reachable_trackdirs = DiagdirReachesTrackdirs(dir);

	TrackdirBits trackdirbits = TrackStatusToTrackdirBits(ts) & reachable_trackdirs;
	TrackdirBits red_signals = TrackStatusToRedSignals(ts) & reachable_trackdirs;

	/* We are sure the train is not entering a depot, it is detected above */

	/* mask unreachable track bits if we are forbidden to do 90deg turns */
	TrackBits bits = TrackdirBitsToTrackBits(trackdirbits);
	if (Rail90DegTurnDisallowedTilesFromDiagDir(v->tile, tile, dir)) {
		bits &= ~TrackCrossesTracks(FindFirstTrack(v->track));
	}

	/* no suitable trackbits at all || unusable rail (wrong type or owner) */
	if (bits == TRACK_BIT_NONE || !CheckCompatibleRail(v, tile, dir)) {
		return TrainApproachingLineEnd(v, false, reverse);
	}

	/* approaching red signal */
	if ((trackdirbits & red_signals) != 0) return TrainApproachingLineEnd(v, true, reverse);

	/* approaching a rail/road crossing? then make it red */
	if (IsLevelCrossingTile(tile)) MaybeBarCrossingWithSound(tile);

	if (IsTunnelBridgeSignalSimulationEntranceTile(tile) && GetTunnelBridgeEntranceSignalState(tile) == SIGNAL_STATE_RED) {
		return TrainApproachingLineEnd(v, true, reverse);
	}

	return true;
}

/* Calculate the summed up value of all parts of a train */
Money Train::CalculateCurrentOverallValue() const
{
	Money ovr_value = 0;
	const Train *v = this;
	do {
		ovr_value += v->value;
	} while ((v = v->GetNextVehicle()) != nullptr);
	return ovr_value;
}

static bool TrainLocoHandler(Train *v, bool mode)
{
	/* train has crashed? */
	if (v->vehstatus & VS_CRASHED) {
		return mode ? true : HandleCrashedTrain(v); // 'this' can be deleted here
	} else if (v->crash_anim_pos > 0) {
		/* Reduce realistic braking brake overheating */
		v->crash_anim_pos--;
	}

	if (v->force_proceed != TFP_NONE) {
		ClrBit(v->flags, VRF_TRAIN_STUCK);
		SetWindowWidgetDirty(WC_VEHICLE_VIEW, v->index, WID_VV_START_STOP);
	}

	/* train is broken down? */
	if (HasBit(v->flags, VRF_CONSIST_BREAKDOWN) && HandlePossibleBreakdowns(v)) return true;

	if (HasBit(v->flags, VRF_REVERSING) && v->cur_speed == 0) {
		ReverseTrainDirection(v);
	}

	/* exit if train is stopped */
	if ((v->vehstatus & VS_STOPPED) && v->cur_speed == 0) return true;

	bool valid_order = !v->current_order.IsType(OT_NOTHING) && v->current_order.GetType() != OT_CONDITIONAL && !v->current_order.IsType(OT_RELEASE_SLOT) && !v->current_order.IsType(OT_COUNTER);
	if (ProcessOrders(v) && CheckReverseTrain(v)) {
		v->wait_counter = 0;
		v->cur_speed = 0;
		v->subspeed = 0;
		ClrBit(v->flags, VRF_LEAVING_STATION);
		ReverseTrainDirection(v);
		return true;
	} else if (HasBit(v->flags, VRF_LEAVING_STATION)) {
		/* Try to reserve a path when leaving the station as we
		 * might not be marked as wanting a reservation, e.g.
		 * when an overlength train gets turned around in a station. */
		DiagDirection dir = VehicleExitDir(v->direction, v->track);
		if (IsRailDepotTile(v->tile) || IsTileType(v->tile, MP_TUNNELBRIDGE)) dir = INVALID_DIAGDIR;

		if (UpdateSignalsOnSegment(v->tile, dir, v->owner) == SIGSEG_PBS || _settings_game.pf.reserve_paths) {
			TryPathReserve(v, true, true);
		}
		ClrBit(v->flags, VRF_LEAVING_STATION);
	}

	v->HandleLoading(mode);

	if (v->current_order.IsType(OT_LOADING)) return true;

	if (CheckTrainStayInDepot(v)) return true;

	if (v->current_order.IsType(OT_WAITING) && v->reverse_distance == 0) {
		if (mode) return true;
		v->HandleWaiting(false, true);
		if (v->current_order.IsType(OT_WAITING)) return true;
		if (IsRailWaypointTile(v->tile)) {
			StationID station_id = GetStationIndex(v->tile);
			if (v->current_order.ShouldStopAtStation(v, station_id, true)) {
				UpdateVehicleTimetable(v, true);
				v->last_station_visited = station_id;
				SetWindowDirty(WC_VEHICLE_VIEW, v->index);
				v->current_order.MakeWaiting();
				v->current_order.SetNonStopType(ONSF_NO_STOP_AT_ANY_STATION);
				return true;
			}
		}
	}

	/* We had no order but have an order now, do look ahead. */
	if (!valid_order && !v->current_order.IsType(OT_NOTHING)) {
		CheckNextTrainTile(v);
	}

	/* Handle stuck trains. */
	if (!mode && HasBit(v->flags, VRF_TRAIN_STUCK)) {
		++v->wait_counter;

		/* Should we try reversing this tick if still stuck? */
		bool turn_around = v->wait_counter % (_settings_game.pf.wait_for_pbs_path * DAY_TICKS) == 0 && _settings_game.pf.reverse_at_signals;

		if (!turn_around && v->wait_counter % _settings_game.pf.path_backoff_interval != 0 && v->force_proceed == TFP_NONE) return true;
		if (!TryPathReserve(v)) {
			/* Still stuck. */
			if (turn_around) ReverseTrainDirection(v);

			if (HasBit(v->flags, VRF_TRAIN_STUCK) && v->wait_counter > 2 * _settings_game.pf.wait_for_pbs_path * DAY_TICKS) {
				/* Show message to player. */
				if (v->owner == _local_company && (HasBit(v->flags, VRF_WAITING_RESTRICTION) ? _settings_client.gui.restriction_wait_vehicle_warn : _settings_client.gui.lost_vehicle_warn)) {
					SetDParam(0, v->index);
					AddVehicleAdviceNewsItem(STR_NEWS_TRAIN_IS_STUCK, v->index);
				}
				v->wait_counter = 0;
			}
			/* Exit if force proceed not pressed, else reset stuck flag anyway. */
			if (v->force_proceed == TFP_NONE) return true;
			ClrBit(v->flags, VRF_TRAIN_STUCK);
			v->wait_counter = 0;
			SetWindowWidgetDirty(WC_VEHICLE_VIEW, v->index, WID_VV_START_STOP);
		}
	}

	if (v->current_order.IsType(OT_LEAVESTATION)) {
		StationID station_id = v->current_order.GetDestination();
		v->current_order.Free();

		bool may_reverse = ProcessOrders(v);

		if (IsRailStationTile(v->tile) && GetStationIndex(v->tile) == station_id) {
			if (v->current_order.IsType(OT_GOTO_STATION) && v->current_order.GetDestination() == station_id &&
					!(v->current_order.GetNonStopType() & ONSF_NO_STOP_AT_DESTINATION_STATION)) {
				v->last_station_visited = station_id;
				v->BeginLoading();
				return true;
			}
		}

		v->PlayLeaveStationSound();

		if (may_reverse && CheckReverseTrain(v)) {
			v->wait_counter = 0;
			v->cur_speed = 0;
			v->subspeed = 0;
			ClrBit(v->flags, VRF_LEAVING_STATION);
			ReverseTrainDirection(v);
		}

		SetWindowWidgetDirty(WC_VEHICLE_VIEW, v->index, WID_VV_START_STOP);
		return true;
	}

	int j;
	{
		Train::MaxSpeedInfo max_speed_info = v->GetCurrentMaxSpeedInfoAndUpdate();

		if (!mode) v->ShowVisualEffect(std::min(max_speed_info.strict_max_speed, max_speed_info.advisory_max_speed));
		j = v->UpdateSpeed(max_speed_info);
	}

	/* we need to invalidate the widget if we are stopping from 'Stopping 0 km/h' to 'Stopped' */
	if (v->cur_speed == 0 && (v->vehstatus & VS_STOPPED)) {
		/* If we manually stopped, we're not force-proceeding anymore. */
		v->force_proceed = TFP_NONE;
		SetWindowDirty(WC_VEHICLE_VIEW, v->index);
	}

	int adv_spd = v->GetAdvanceDistance();
	if (j < adv_spd) {
		/* if the vehicle has speed 0, update the last_speed field. */
		if (v->cur_speed == 0) v->SetLastSpeed();
	} else {
		TrainCheckIfLineEnds(v);
		/* Loop until the train has finished moving. */
		for (;;) {
			j -= adv_spd;
			TrainController(v, nullptr);
			/* Don't continue to move if the train crashed. */
			if (CheckTrainCollision(v)) break;
			/* Determine distance to next map position */
			adv_spd = v->GetAdvanceDistance();

			/* No more moving this tick */
			if (j < adv_spd || v->cur_speed == 0) break;

			OrderType order_type = v->current_order.GetType();
			/* Do not skip waypoints (incl. 'via' stations) when passing through at full speed. */
			if ((order_type == OT_GOTO_WAYPOINT || order_type == OT_GOTO_STATION) &&
						(v->current_order.GetNonStopType() & ONSF_NO_STOP_AT_DESTINATION_STATION) &&
						IsTileType(v->tile, MP_STATION) &&
						v->current_order.GetDestination() == GetStationIndex(v->tile)) {
				ProcessOrders(v);
			}
		}
		v->SetLastSpeed();
	}

	for (Train *u = v; u != nullptr; u = u->Next()) {
		if (!(u->IsDrawn())) continue;

		u->UpdateViewport(false, false);
	}

	if (v->progress == 0) v->progress = j; // Save unused spd for next time, if TrainController didn't set progress

	return true;
}

/**
 * Get running cost for the train consist.
 * @return Yearly running costs.
 */
Money Train::GetRunningCost() const
{
	Money cost = 0;
	const Train *v = this;

	do {
		const Engine *e = v->GetEngine();
		if (e->u.rail.running_cost_class == INVALID_PRICE) continue;

		uint cost_factor = GetVehicleProperty(v, PROP_TRAIN_RUNNING_COST_FACTOR, e->u.rail.running_cost);
		if (cost_factor == 0) continue;

		/* Halve running cost for multiheaded parts */
		if (v->IsMultiheaded()) cost_factor /= 2;

		cost += GetPrice(e->u.rail.running_cost_class, cost_factor, e->GetGRF());
	} while ((v = v->GetNextVehicle()) != nullptr);

	if (this->cur_speed == 0) {
		if (this->IsInDepot()) {
			/* running costs if in depot */
			cost = CeilDivT<Money>(cost, _settings_game.difficulty.vehicle_costs_in_depot);
		} else {
			/* running costs if stopped */
			cost = CeilDivT<Money>(cost, _settings_game.difficulty.vehicle_costs_when_stopped);
		}
	}

	return cost;
}

/**
 * Update train vehicle data for a tick.
 * @return True if the vehicle still exists, false if it has ceased to exist (front of consists only).
 */
bool Train::Tick()
{
	DEBUG_UPDATESTATECHECKSUM("Train::Tick: v: %u, x: %d, y: %d, track: %d", this->index, this->x_pos, this->y_pos, this->track);
	UpdateStateChecksum((((uint64) this->x_pos) << 32) | (this->y_pos << 16) | this->track);
	if (this->IsFrontEngine()) {
		if (!((this->vehstatus & VS_STOPPED) || this->IsWaitingInDepot()) || this->cur_speed > 0) this->running_ticks++;

		this->current_order_time++;

		if (!TrainLocoHandler(this, false)) return false;

		return TrainLocoHandler(this, true);
	} else if (this->IsFreeWagon() && (this->vehstatus & VS_CRASHED)) {
		/* Delete flooded standalone wagon chain */
		if (++this->crash_anim_pos >= 4400) {
			delete this;
			return false;
		}
	}

	return true;
}

/**
 * Check whether a train needs service, and if so, find a depot or service it.
 * @return v %Train to check.
 */
static void CheckIfTrainNeedsService(Train *v)
{
	if (Company::Get(v->owner)->settings.vehicle.servint_trains == 0 || !v->NeedsAutomaticServicing()) return;
	if (v->IsChainInDepot()) {
		VehicleServiceInDepot(v);
		return;
	}

	uint max_penalty;
	switch (_settings_game.pf.pathfinder_for_trains) {
		case VPF_NPF:  max_penalty = _settings_game.pf.npf.maximum_go_to_depot_penalty;  break;
		case VPF_YAPF: max_penalty = _settings_game.pf.yapf.maximum_go_to_depot_penalty; break;
		default: NOT_REACHED();
	}

	FindDepotData tfdd = FindClosestTrainDepot(v, max_penalty * (v->current_order.IsType(OT_GOTO_DEPOT) ? 2 : 1));
	/* Only go to the depot if it is not too far out of our way. */
	if (tfdd.best_length == UINT_MAX || tfdd.best_length > max_penalty * (v->current_order.IsType(OT_GOTO_DEPOT) && v->current_order.GetDestination() == GetDepotIndex(tfdd.tile) ? 2 : 1)) {
		if (v->current_order.IsType(OT_GOTO_DEPOT)) {
			/* If we were already heading for a depot but it has
			 * suddenly moved farther away, we continue our normal
			 * schedule? */
			v->current_order.MakeDummy();
			SetWindowWidgetDirty(WC_VEHICLE_VIEW, v->index, WID_VV_START_STOP);
		}
		return;
	}

	DepotID depot = GetDepotIndex(tfdd.tile);

	if (v->current_order.IsType(OT_GOTO_DEPOT) &&
			v->current_order.GetDestination() != depot &&
			!Chance16(3, 16)) {
		return;
	}

	SetBit(v->gv_flags, GVF_SUPPRESS_IMPLICIT_ORDERS);
	v->current_order.MakeGoToDepot(depot, ODTFB_SERVICE, ONSF_NO_STOP_AT_INTERMEDIATE_STATIONS, ODATFB_NEAREST_DEPOT);
	v->dest_tile = tfdd.tile;
	SetWindowWidgetDirty(WC_VEHICLE_VIEW, v->index, WID_VV_START_STOP);

	for (Train *u = v; u != nullptr; u = u->Next()) {
		ClrBit(u->flags, VRF_BEYOND_PLATFORM_END);
	}
}

/** Update day counters of the train vehicle. */
void Train::OnNewDay()
{
	AgeVehicle(this);

	if ((++this->day_counter & 7) == 0) DecreaseVehicleValue(this);
}

void Train::OnPeriodic()
{
	if (this->IsFrontEngine()) {
		CheckIfTrainNeedsService(this);

		CheckOrders(this);

		/* update destination */
		if (this->current_order.IsType(OT_GOTO_STATION)) {
			TileIndex tile = Station::Get(this->current_order.GetDestination())->train_station.tile;
			if (tile != INVALID_TILE) this->dest_tile = tile;
		}

		if (this->running_ticks != 0) {
			/* running costs */
			CommandCost cost(EXPENSES_TRAIN_RUN, this->GetRunningCost() * this->running_ticks / (DAYS_IN_YEAR  * DAY_TICKS));

			/* sharing fee */
			PayDailyTrackSharingFee(this);

			this->profit_this_year -= cost.GetCost();
			this->running_ticks = 0;

			SubtractMoneyFromCompanyFract(this->owner, cost);

			SetWindowDirty(WC_VEHICLE_DETAILS, this->index);
			DirtyVehicleListWindowForVehicle(this);
		}
	}
	if (IsEngine() || IsMultiheaded()) {
		CheckVehicleBreakdown(this);
	}
}

/**
 * Get the tracks of the train vehicle.
 * @return Current tracks of the vehicle.
 */
Trackdir Train::GetVehicleTrackdir() const
{
	if (this->vehstatus & VS_CRASHED) return INVALID_TRACKDIR;

	if (this->track == TRACK_BIT_DEPOT) {
		/* We'll assume the train is facing outwards */
		return DiagDirToDiagTrackdir(GetRailDepotDirection(this->tile)); // Train in depot
	}

	if (this->track == TRACK_BIT_WORMHOLE) {
		/* Train in tunnel or on bridge, so just use its direction and make an educated guess
		 * given the track bits on the tunnel/bridge head tile.
		 * If a reachable track piece is reserved, use that, otherwise use the first reachable track piece.
		 */
		TrackBits tracks = GetAcrossTunnelBridgeReservationTrackBits(this->tile);
		if (!tracks) tracks = GetAcrossTunnelBridgeTrackBits(this->tile);
		Trackdir td = TrackExitdirToTrackdir(FindFirstTrack(tracks), GetTunnelBridgeDirection(this->tile));
		if (GetTunnelBridgeDirection(this->tile) != DirToDiagDir(this->direction)) td = ReverseTrackdir(td);
		return td;
	} else if (this->track & TRACK_BIT_WORMHOLE) {
		return TrackDirectionToTrackdir(FindFirstTrack(this->track & TRACK_BIT_MASK), this->direction);
	}

	return TrackDirectionToTrackdir(FindFirstTrack(this->track), this->direction);
}

<<<<<<< HEAD
/**
 * Delete a train while it is visible.
 * This happens when a company bankrupts when infrastructure sharing is enabled.
 * @param v The train to delete.
 */
void DeleteVisibleTrain(Train *v)
{
	SCOPE_INFO_FMT([v], "DeleteVisibleTrain: %s", scope_dumper().VehicleInfo(v));

	assert(!v->IsVirtual());

	FreeTrainTrackReservation(v);
	TileIndex crossing = TrainApproachingCrossingTile(v);

	/* delete train from back to front */
	Train *u;
	Train *prev = v->Last();
	do {
		u = prev;
		prev = u->Previous();
		if (prev != nullptr) prev->SetNext(nullptr);

		/* 'u' shouldn't be accessed after it has been deleted */
		TileIndex tile = u->tile;
		TrackBits trackbits = u->track;
		bool in_wormhole = trackbits & TRACK_BIT_WORMHOLE;

		delete u;

		if (in_wormhole) {
			/* Vehicle is inside a wormhole, u->track contains no useful value then. */
			if (IsTunnelBridgeWithSignalSimulation(tile)) {
				TileIndex end = GetOtherTunnelBridgeEnd(tile);
				AddSideToSignalBuffer(end, INVALID_DIAGDIR, GetTileOwner(tile));
				SetSignalledBridgeTunnelGreenIfClear(tile, end);
			}
		} else {
			Track track = TrackBitsToTrack(trackbits);
			if (HasReservedTracks(tile, trackbits)) UnreserveRailTrack(tile, track);
			if (IsLevelCrossingTile(tile)) UpdateLevelCrossing(tile);
		}

		/* Update signals */
		if (in_wormhole || IsRailDepotTile(tile)) {
			AddSideToSignalBuffer(tile, INVALID_DIAGDIR, GetTileOwner(tile));
		} else {
			AddTrackToSignalBuffer(tile, TrackBitsToTrack(trackbits), GetTileOwner(tile));
		}
	} while (prev != nullptr);

	if (crossing != INVALID_TILE) UpdateLevelCrossing(crossing);

	UpdateSignalsInBuffer();
}

/* Get the pixel-width of the image that is used for the train vehicle
 * @return:	the image width number in pixel
 */
int GetDisplayImageWidth(Train *t, Point *offset)
{
	int reference_width = TRAININFO_DEFAULT_VEHICLE_WIDTH;
	int vehicle_pitch = 0;

	const Engine *e = Engine::Get(t->engine_type);
	if (e->grf_prop.grffile != nullptr && is_custom_sprite(e->u.rail.image_index)) {
		reference_width = e->grf_prop.grffile->traininfo_vehicle_width;
		vehicle_pitch = e->grf_prop.grffile->traininfo_vehicle_pitch;
	}

	if (offset != nullptr) {
		offset->x = reference_width / 2;
		offset->y = vehicle_pitch;
	}
	return t->gcache.cached_veh_length * reference_width / VEHICLE_LENGTH;
}

Train* CmdBuildVirtualRailWagon(const Engine *e, uint32 user, bool no_consist_change)
{
	const RailVehicleInfo *rvi = &e->u.rail;

	Train *v = new Train();

	v->x_pos = 0;
	v->y_pos = 0;

	v->spritenum = rvi->image_index;

	v->engine_type = e->index;
	v->gcache.first_engine = INVALID_ENGINE; // needs to be set before first callback

	v->direction = DIR_W;
	v->tile = 0; // INVALID_TILE;

	v->owner = _current_company;
	v->track = TRACK_BIT_DEPOT;
	SetBit(v->flags, VRF_CONSIST_SPEED_REDUCTION);
	v->vehstatus = VS_HIDDEN | VS_DEFPAL;
	v->motion_counter = user;

	v->SetWagon();
	v->SetFreeWagon();
	v->SetVirtual();

	v->cargo_type = e->GetDefaultCargoType();
	v->cargo_cap = rvi->capacity;

	v->railtype = rvi->railtype;

	v->build_year = _cur_year;
	v->sprite_seq.Set(SPR_IMG_QUERY);
	v->random_bits = VehicleRandomBits();

	v->group_id = DEFAULT_GROUP;

	AddArticulatedParts(v);

	// Make sure we set EVERYTHING to virtual, even articulated parts.
	for (Train* train_part = v; train_part != nullptr; train_part = train_part->Next()) {
		train_part->SetVirtual();
	}

	_new_vehicle_id = v->index;

	if (no_consist_change) return v;

	v->First()->ConsistChanged(CCF_ARRANGE);

	CheckConsistencyOfArticulatedVehicle(v);

	InvalidateVehicleTickCaches();

	return v;
}

Train* BuildVirtualRailVehicle(EngineID eid, StringID &error, uint32 user, bool no_consist_change)
{
	const Engine *e = Engine::GetIfValid(eid);
	if (e == nullptr || e->type != VEH_TRAIN) {
		error = STR_ERROR_RAIL_VEHICLE_NOT_AVAILABLE + VEH_TRAIN;
		return nullptr;
	}

	const RailVehicleInfo *rvi = &e->u.rail;

	int num_vehicles = (e->u.rail.railveh_type == RAILVEH_MULTIHEAD ? 2 : 1) + CountArticulatedParts(eid, false);
	if (!Train::CanAllocateItem(num_vehicles)) {
		error = STR_ERROR_TOO_MANY_VEHICLES_IN_GAME;
		return nullptr;
	}

	RegisterGameEvents(GEF_VIRT_TRAIN);

	if (rvi->railveh_type == RAILVEH_WAGON) {
		return CmdBuildVirtualRailWagon(e, user, no_consist_change);
	}

	Train *v = new Train();

	v->x_pos = 0;
	v->y_pos = 0;

	v->direction = DIR_W;
	v->tile = 0; // INVALID_TILE;
	v->owner = _current_company;
	v->track = TRACK_BIT_DEPOT;
	SetBit(v->flags, VRF_CONSIST_SPEED_REDUCTION);
	v->vehstatus = VS_HIDDEN | VS_STOPPED | VS_DEFPAL;
	v->spritenum = rvi->image_index;
	v->cargo_type = e->GetDefaultCargoType();
	v->cargo_cap = rvi->capacity;
	v->last_station_visited = INVALID_STATION;
	v->motion_counter = user;

	v->engine_type = e->index;
	v->gcache.first_engine = INVALID_ENGINE; // needs to be set before first callback

	v->reliability = e->reliability;
	v->reliability_spd_dec = e->reliability_spd_dec;
	v->max_age = e->GetLifeLengthInDays();

	v->railtype = rvi->railtype;
	_new_vehicle_id = v->index;

	v->build_year = _cur_year;
	v->sprite_seq.Set(SPR_IMG_QUERY);
	v->random_bits = VehicleRandomBits();

	v->group_id = DEFAULT_GROUP;

	v->SetFrontEngine();
	v->SetEngine();
	v->SetVirtual();

	if (rvi->railveh_type == RAILVEH_MULTIHEAD) {
		AddRearEngineToMultiheadedTrain(v);
	} else {
		AddArticulatedParts(v);
	}

	// Make sure we set EVERYTHING to virtual, even articulated parts.
	for (Train* train_part = v; train_part != nullptr; train_part = train_part->Next()) {
		train_part->SetVirtual();
	}

	if (no_consist_change) return v;

	v->ConsistChanged(CCF_ARRANGE);

	CheckConsistencyOfArticulatedVehicle(v);

	InvalidateVehicleTickCaches();

	return v;
}

/**
 * Build a virtual train vehicle.
 * @param tile unused
 * @param flags type of operation
 * @param p1 various bitstuffed data
 *  bits  0-15: vehicle type being built.
 *  bits 24-31: refit cargo type.
 * @param p2 user
 * @param text unused
 * @return the cost of this operation or an error
 */
CommandCost CmdBuildVirtualRailVehicle(TileIndex tile, DoCommandFlag flags, uint32 p1, uint32 p2, const char *text)
{
	EngineID eid = GB(p1, 0, 16);

	if (!IsEngineBuildable(eid, VEH_TRAIN, _current_company)) {
		return_cmd_error(STR_ERROR_RAIL_VEHICLE_NOT_AVAILABLE + VEH_TRAIN);
	}

	/* Validate the cargo type. */
	CargoID cargo = GB(p1, 24, 8);
	if (cargo >= NUM_CARGO && cargo != CT_INVALID) return CMD_ERROR;

	bool should_execute = (flags & DC_EXEC) != 0;

	if (should_execute) {
		StringID err = INVALID_STRING_ID;
		Train* train = BuildVirtualRailVehicle(eid, err, p2, false);

		if (train == nullptr) {
			return_cmd_error(err);
		}

		if (cargo != CT_INVALID) {
			CargoID default_cargo = Engine::Get(eid)->GetDefaultCargoType();
			if (default_cargo != cargo) {
				CommandCost refit_res = CmdRefitVehicle(tile, flags, train->index, cargo, nullptr);
				if (!refit_res.Succeeded()) return refit_res;
			}
		}
	}

	return CommandCost();
}

void ClearVehicleWindows(const Train *v)
{
	if (v->IsPrimaryVehicle()) {
		DeleteWindowById(WC_VEHICLE_VIEW, v->index);
		DeleteWindowById(WC_VEHICLE_ORDERS, v->index);
		DeleteWindowById(WC_VEHICLE_REFIT, v->index);
		DeleteWindowById(WC_VEHICLE_DETAILS, v->index);
		DeleteWindowById(WC_VEHICLE_TIMETABLE, v->index);
		DeleteWindowById(WC_SCHDISPATCH_SLOTS, v->index);
		DeleteWindowById(WC_VEHICLE_CARGO_TYPE_LOAD_ORDERS, v->index);
		DeleteWindowById(WC_VEHICLE_CARGO_TYPE_UNLOAD_ORDERS, v->index);
	}
}

/**
* Replace a vehicle based on a template replacement order.
* @param tile unused
* @param flags type of operation
* @param p1 the ID of the vehicle to replace.
* @param p2 whether the vehicle should leave (1) or stay (0) in the depot.
* @param text unused
* @return the cost of this operation or an error
*/
CommandCost CmdTemplateReplaceVehicle(TileIndex tile, DoCommandFlag flags, uint32 p1, uint32 p2, const char *text)
{
	VehicleID vehicle_id = p1;

	Vehicle* vehicle = Vehicle::GetIfValid(vehicle_id);

	if (vehicle == nullptr || vehicle->type != VEH_TRAIN) {
		return CMD_ERROR;
	}

	bool should_execute = (flags & DC_EXEC) != 0;

	if (!should_execute) {
		return CommandCost();
	}

	Train* incoming = Train::From(vehicle);
	bool leaveDepot = (p2 != 0);

	Train *new_chain = nullptr;
	Train *remainder_chain = nullptr;
	Train *tmp_chain = nullptr;
	TemplateVehicle *tv = GetTemplateVehicleByGroupIDRecursive(incoming->group_id);
	if (tv == nullptr) {
		if (leaveDepot) incoming->vehstatus &= ~VS_STOPPED;
		return CMD_ERROR;
	}
	EngineID eid = tv->engine_type;

	_new_vehicle_id = p1;

	CommandCost buy(EXPENSES_NEW_VEHICLES);
	CommandCost move_cost(EXPENSES_NEW_VEHICLES);
	CommandCost tmp_result(EXPENSES_NEW_VEHICLES);


	/* first some tests on necessity and sanity */
	if (tv == nullptr) return buy;
	if (tv->IsReplaceOldOnly() && !vehicle->NeedsAutorenewing(Company::Get(vehicle->owner), false)) {
		if (leaveDepot) incoming->vehstatus &= ~VS_STOPPED;
		return buy;
	}
	bool need_replacement = !TrainMatchesTemplate(incoming, tv);
	bool need_refit = !TrainMatchesTemplateRefit(incoming, tv);
	bool use_refit = tv->refit_as_template;
	CargoID store_refit_ct = CT_INVALID;
	short store_refit_csubt = 0;
	// if a train shall keep its old refit, store the refit setting of its first vehicle
	if (!use_refit) {
		for (Train *getc = incoming; getc != nullptr; getc = getc->GetNextUnit()) {
			if (getc->cargo_type != CT_INVALID && getc->cargo_cap > 0) {
				store_refit_ct = getc->cargo_type;
				break;
			}
		}
	}

	// TODO: set result status to success/no success before returning
	if (!need_replacement) {
		if (!need_refit || !use_refit) {
			/* before returning, release incoming train first if 2nd param says so */
			if (leaveDepot) incoming->vehstatus &= ~VS_STOPPED;
			return buy;
		}
	} else {
		CommandCost buyCost = TestBuyAllTemplateVehiclesInChain(tv, tile);
		if (!buyCost.Succeeded()) {
			if (leaveDepot) incoming->vehstatus &= ~VS_STOPPED;
			if (buyCost.GetErrorMessage() == INVALID_STRING_ID) return_cmd_error(STR_ERROR_CAN_T_BUY_TRAIN);
			return buyCost;
		} else if (!CheckCompanyHasMoney(buyCost)) {
			if (leaveDepot) incoming->vehstatus &= ~VS_STOPPED;
			return_cmd_error(STR_ERROR_NOT_ENOUGH_CASH_REQUIRES_CURRENCY);
		}
	}

	if (need_replacement || (need_refit && use_refit)) RegisterGameEvents(GEF_TBTR_REPLACEMENT);

	/* define replacement behavior */
	bool reuseDepot = tv->IsSetReuseDepotVehicles();
	bool keepRemainders = tv->IsSetKeepRemainingVehicles();

	if (need_replacement) {
		// step 1: generate primary for newchain and generate remainder_chain
		// 1. primary of incoming might already fit the template
		//    leave incoming's primary as is and move the rest to a free chain = remainder_chain
		// 2. needed primary might be one of incoming's member vehicles
		// 3. primary might be available as orphan vehicle in the depot
		// 4. we need to buy a new engine for the primary
		// all options other than 1. need to make sure to copy incoming's primary's status
		if (eid == incoming->engine_type) {                                                                       // 1
			new_chain = incoming;
			remainder_chain = incoming->GetNextUnit();
			if (remainder_chain) {
				move_cost.AddCost(CmdMoveRailVehicle(tile, flags, remainder_chain->index | (1 << 20), INVALID_VEHICLE, 0));
			}
		} else if ((tmp_chain = ChainContainsEngine(eid, incoming)) && tmp_chain != nullptr) {                       // 2
			// new_chain is the needed engine, move it to an empty spot in the depot
			new_chain = tmp_chain;
			if (flags & DC_EXEC) ClearVehicleWindows(tmp_chain);
			move_cost.AddCost(DoCommand(tile, new_chain->index, INVALID_VEHICLE, flags, CMD_MOVE_RAIL_VEHICLE));
			remainder_chain = incoming;
		} else if (reuseDepot && (tmp_chain = DepotContainsEngine(tile, eid, incoming)) && tmp_chain != nullptr) {   // 3
			new_chain = tmp_chain;
			if (flags & DC_EXEC) ClearVehicleWindows(tmp_chain);
			move_cost.AddCost(DoCommand(tile, new_chain->index, INVALID_VEHICLE, flags, CMD_MOVE_RAIL_VEHICLE));
			remainder_chain = incoming;
		} else {                                                                                                  // 4
			tmp_result = DoCommand(tile, eid, 0, flags, CMD_BUILD_VEHICLE);
			/* break up in case buying the vehicle didn't succeed */
			if (!tmp_result.Succeeded()) {
				return tmp_result;
			}
			buy.AddCost(tmp_result);
			new_chain = Train::Get(_new_vehicle_id);
			/* make sure the newly built engine is not attached to any free wagons inside the depot */
			move_cost.AddCost(DoCommand(tile, new_chain->index, INVALID_VEHICLE, flags, CMD_MOVE_RAIL_VEHICLE));
			/* prepare the remainder chain */
			remainder_chain = incoming;
		}
		// If we bought a new engine or reused one from the depot, copy some parameters from the incoming primary engine
		if (incoming != new_chain && flags == DC_EXEC) {
			CopyHeadSpecificThings(incoming, new_chain, flags);
			NeutralizeStatus(incoming);

			// additionally, if we don't want to use the template refit, refit as incoming
			// the template refit will be set further down, if we use it at all
			if (!use_refit) {
				uint32 cb = GetCmdRefitVeh(new_chain);
				DoCommand(new_chain->tile, new_chain->index, store_refit_ct | store_refit_csubt << 8 | (1 << 16) | (1 << 31), flags, cb);
			}
		}

		// step 2: fill up newchain according to the template
		// foreach member of template (after primary):
		// 1. needed engine might be within remainder_chain already
		// 2. needed engine might be orphaned within the depot (copy status)
		// 3. we need to buy (again)                           (copy status)
		TemplateVehicle *cur_tmpl = tv->GetNextUnit();
		Train *last_veh = new_chain;
		while (cur_tmpl) {
			// 1. engine contained in remainder chain
			if ((tmp_chain = ChainContainsEngine(cur_tmpl->engine_type, remainder_chain)) && tmp_chain != nullptr)	{
				// advance remainder_chain (if necessary) to not lose track of it
				if (tmp_chain == remainder_chain) {
					remainder_chain = remainder_chain->GetNextUnit();
				}
				move_cost.AddCost(CmdMoveRailVehicle(tile, flags, tmp_chain->index, last_veh->index, 0));
			}
			// 2. engine contained somewhere else in the depot
			else if (reuseDepot && (tmp_chain = DepotContainsEngine(tile, cur_tmpl->engine_type, new_chain)) && tmp_chain != nullptr) {
				move_cost.AddCost(CmdMoveRailVehicle(tile, flags, tmp_chain->index, last_veh->index, 0));
			}
			// 3. must buy new engine
			else {
				tmp_result = DoCommand(tile, cur_tmpl->engine_type, 0, flags, CMD_BUILD_VEHICLE);
				if (!tmp_result.Succeeded()) {
					return tmp_result;
				}
				buy.AddCost(tmp_result);
				tmp_chain = Train::Get(_new_vehicle_id);
				move_cost.AddCost(CmdMoveRailVehicle(tile, flags, tmp_chain->index, last_veh->index, 0));
			}
			// TODO: is this enough ? might it be that we bought a new wagon here and it now has std refit ?
			if (need_refit && flags == DC_EXEC) {
				if (use_refit) {
					uint32 cb = GetCmdRefitVeh(tmp_chain);
					DoCommand(tmp_chain->tile, tmp_chain->index, cur_tmpl->cargo_type | (cur_tmpl->cargo_subtype << 8) | (1 << 16) | (1 << 31), flags, cb);
				} else {
					uint32 cb = GetCmdRefitVeh(tmp_chain);
					DoCommand(tmp_chain->tile, tmp_chain->index, store_refit_ct | (store_refit_csubt << 8) | (1 << 16) | (1 << 31), flags, cb);
				}
				if (HasBit(tmp_chain->flags, VRF_REVERSE_DIRECTION) != HasBit(cur_tmpl->ctrl_flags, TVCF_REVERSED)) {
					DoCommand(tmp_chain->tile, tmp_chain->index, true, flags, CMD_REVERSE_TRAIN_DIRECTION | CMD_MSG(STR_ERROR_CAN_T_REVERSE_DIRECTION_RAIL_VEHICLE));
				}
			}
			cur_tmpl = cur_tmpl->GetNextUnit();
			last_veh = tmp_chain;
		}
	}
	/* no replacement done */
	else {
		new_chain = incoming;
	}
	/// step 3: reorder and neutralize the remaining vehicles from incoming
	// wagons remaining from remainder_chain should be filled up in as few freewagonchains as possible
	// each locos might be left as singular in the depot
	// neutralize each remaining engine's status

	// refit, only if the template option is set so
	if (use_refit && (need_refit || need_replacement)) {
		buy.AddCost(CmdRefitTrainFromTemplate(new_chain, tv, flags));
	}

	if (new_chain && remainder_chain) {
		for (Train *ct = remainder_chain; ct; ct = ct->GetNextUnit()) {
			TransferCargoForTrain(ct, new_chain);
		}
	}

	// point incoming to the newly created train so that starting/stopping from the calling function can be done
	incoming = new_chain;
	if (leaveDepot && flags == DC_EXEC) {
		new_chain->vehstatus &= ~VS_STOPPED;
	}

	if (remainder_chain && keepRemainders && flags == DC_EXEC) {
		BreakUpRemainders(remainder_chain);
	} else if (remainder_chain) {
		buy.AddCost(DoCommand(tile, remainder_chain->index | (1 << 20), 0, flags, CMD_SELL_VEHICLE));
	}

	/* Redraw main gui for changed statistics */
	SetWindowClassesDirty(WC_TEMPLATEGUI_MAIN);

	_new_vehicle_id = new_chain->index;

	return buy;
}

void TrainRoadVehicleCrashBreakdown(Vehicle *v)
{
	Train *t = Train::From(v)->First();
	t->breakdown_ctr = 2;
	SetBit(t->flags, VRF_CONSIST_BREAKDOWN);
	t->breakdown_delay = 255;
	t->breakdown_type = BREAKDOWN_RV_CRASH;
	t->breakdown_severity = 0;
	t->reliability = 0;
}

void TrainBrakesOverheatedBreakdown(Vehicle *v)
{
	Train *t = Train::From(v)->First();
	if (t->breakdown_ctr != 0 || (t->vehstatus & VS_CRASHED)) return;

	if (unlikely(HasBit(_misc_debug_flags, MDF_OVERHEAT_BREAKDOWN_OPEN_WIN)) && !_network_dedicated) {
		ShowVehicleViewWindow(t);
	}

	t->crash_anim_pos = std::min<uint>(1500, t->crash_anim_pos + 200);
	if (t->crash_anim_pos < 1500) return;

	t->breakdown_ctr = 2;
	SetBit(t->flags, VRF_CONSIST_BREAKDOWN);
	t->breakdown_delay = 255;
	t->breakdown_type = BREAKDOWN_BRAKE_OVERHEAT;
	t->breakdown_severity = 0;
}

int GetTrainRealisticAccelerationAtSpeed(const int speed, const int mass, const uint32 cached_power, const uint32 max_te, const uint32 air_drag, const RailType railtype)
{
	const int64 power = cached_power * 746ll;
	int64 resistance = 0;

	const bool maglev = (GetRailTypeInfo(railtype)->acceleration_type == 2);

	if (!maglev) {
		/* Static resistance plus rolling friction. */
		resistance = 10 * mass;
		resistance += mass * (15 * (512 + speed) / 512);
	}

	const int area = 14;

	resistance += (area * air_drag * speed * speed) / 1000;

	int64 force;

	if (speed > 0) {
		if (!maglev) {
			/* Conversion factor from km/h to m/s is 5/18 to get [N] in the end. */
			force = power * 18 / (speed * 5);

			if (force > static_cast<int>(max_te)) {
				force = max_te;
			}
		} else {
			force = power / 25;
		}
	} else {
		force = (!maglev) ? std::min<uint64>(max_te, power) : power;
		force = std::max(force, (mass * 8) + resistance);
	}

	/* Easy way out when there is no acceleration. */
	if (force == resistance) return 0;

	int acceleration = ClampToI32((force - resistance) / (mass * 4));
	acceleration = force < resistance ? std::min(-1, acceleration) : std::max(1, acceleration);

	return acceleration;
}

int GetTrainEstimatedMaxAchievableSpeed(const Train *train, int mass, const int speed_cap)
{
	int max_speed = 0;
	int acceleration;

	if (mass < 1) mass = 1;

	do
	{
		max_speed++;
		acceleration = GetTrainRealisticAccelerationAtSpeed(max_speed, mass, train->gcache.cached_power, train->gcache.cached_max_te, train->gcache.cached_air_drag, train->railtype);
	} while (acceleration > 0 && max_speed < speed_cap);

	return max_speed;
}

void SetSignalTrainAdaptationSpeed(const Train *v, TileIndex tile, uint16 track)
{
	SignalSpeedKey speed_key = {
		speed_key.signal_tile = tile,
		speed_key.signal_track = track,
		speed_key.last_passing_train_dir = v->GetVehicleTrackdir()
	};
	SignalSpeedValue speed_value = {
		speed_value.train_speed = v->First()->cur_speed,
		speed_value.time_stamp = GetSpeedRestrictionTimeout(v->First())
	};
	_signal_speeds[speed_key] = speed_value;
}

void ApplySignalTrainAdaptationSpeed(Train *v, TileIndex tile, uint16 track)
{
	SignalSpeedKey speed_key = {
		speed_key.signal_tile = tile,
		speed_key.signal_track = track,
		speed_key.last_passing_train_dir = v->GetVehicleTrackdir()
	};
	const auto found_speed_restriction = _signal_speeds.find(speed_key);

	if (found_speed_restriction != _signal_speeds.end()) {
		if (IsOutOfDate(found_speed_restriction->second)) {
			_signal_speeds.erase(found_speed_restriction);
			v->signal_speed_restriction = 0;
		} else {
			v->signal_speed_restriction = std::max<uint16>(25, found_speed_restriction->second.train_speed);
		}
	} else {
		v->signal_speed_restriction = 0;
	}
=======
uint16 Train::GetMaxWeight() const
{
	uint16 weight = CargoSpec::Get(this->cargo_type)->WeightOfNUnitsInTrain(this->GetEngine()->DetermineCapacity(this));

	/* Vehicle weight is not added for articulated parts. */
	if (!this->IsArticulatedPart()) {
		weight += GetVehicleProperty(this, PROP_TRAIN_WEIGHT, RailVehInfo(this->engine_type)->weight);
	}

	/* Powered wagons have extra weight added. */
	if (HasBit(this->flags, VRF_POWEREDWAGON)) {
		weight += RailVehInfo(this->gcache.first_engine)->pow_wag_weight;
	}

	return weight;
>>>>>>> 7c3c92f8
}<|MERGE_RESOLUTION|>--- conflicted
+++ resolved
@@ -6782,7 +6782,6 @@
 	return TrackDirectionToTrackdir(FindFirstTrack(this->track), this->direction);
 }
 
-<<<<<<< HEAD
 /**
  * Delete a train while it is visible.
  * This happens when a company bankrupts when infrastructure sharing is enabled.
@@ -7409,7 +7408,8 @@
 	} else {
 		v->signal_speed_restriction = 0;
 	}
-=======
+}
+
 uint16 Train::GetMaxWeight() const
 {
 	uint16 weight = CargoSpec::Get(this->cargo_type)->WeightOfNUnitsInTrain(this->GetEngine()->DetermineCapacity(this));
@@ -7425,5 +7425,4 @@
 	}
 
 	return weight;
->>>>>>> 7c3c92f8
 }