--- conflicted
+++ resolved
@@ -485,11 +485,7 @@
 		}
 	}
 
-<<<<<<< HEAD
-	if (rev == NULL || strcmp(rev->revision.text, _openttd_revision) != 0 ||
-=======
-	if (rev == nullptr || strcmp(rev->revision.text, GetGamelogRevisionString()) != 0 ||
->>>>>>> 7c8e7c6b
+	if (rev == nullptr || strcmp(rev->revision.text, _openttd_revision) != 0 ||
 			rev->revision.modified != _openttd_revision_modified ||
 			rev->revision.newgrf != _openttd_newgrf_version) {
 		GamelogRevision();
