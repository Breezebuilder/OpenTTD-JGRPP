--- conflicted
+++ resolved
@@ -34,10 +34,10 @@
 		std::lock_guard<std::mutex> lock(this->game_state_mutex);
 
 		::GameLoop();
-<<<<<<< HEAD
-		this->LockVideoBuffer();
+
+		// TODO: lock
 		::GameLoopPaletteAnimations();
-=======
+		// TODO: unlock
 	}
 }
 
@@ -125,7 +125,6 @@
 {
 	if (!this->is_game_threaded && std::chrono::steady_clock::now() >= this->next_game_tick) {
 		this->GameLoop();
->>>>>>> 9bfa7198
 
 		/* For things like dedicated server, don't run a separate draw-tick. */
 		if (!this->HasGUI()) {
@@ -198,4 +197,9 @@
 	if (next_tick > now) {
 		std::this_thread::sleep_for(next_tick - now);
 	}
+}
+
+void VideoDriver::InvalidateGameOptionsWindow()
+{
+	InvalidateWindowClassesData(WC_GAME_OPTIONS, 3);
 }