--- conflicted
+++ resolved
@@ -520,11 +520,7 @@
 	bool wasstarted = _cocoa_video_started;
 	if (VideoDriver::GetInstance() == nullptr) {
 		setupApplication(); // Setup application before showing dialog
-<<<<<<< HEAD
-	} else if (!_cocoa_video_started && VideoDriver::GetInstance()->Start(nullptr) != nullptr) {
-=======
 	} else if (!_cocoa_video_started && VideoDriver::GetInstance()->Start(StringList()) != NULL) {
->>>>>>> c972a63c
 		fprintf(stderr, "%s: %s\n", title, message);
 		return;
 	}
