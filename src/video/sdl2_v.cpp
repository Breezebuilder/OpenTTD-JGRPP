/*
 * This file is part of OpenTTD.
 * OpenTTD is free software; you can redistribute it and/or modify it under the terms of the GNU General Public License as published by the Free Software Foundation, version 2.
 * OpenTTD is distributed in the hope that it will be useful, but WITHOUT ANY WARRANTY; without even the implied warranty of MERCHANTABILITY or FITNESS FOR A PARTICULAR PURPOSE.
 * See the GNU General Public License for more details. You should have received a copy of the GNU General Public License along with OpenTTD. If not, see <http://www.gnu.org/licenses/>.
 */

/** @file sdl2_v.cpp Implementation of the SDL2 video driver. */

#include "../stdafx.h"
#include "../openttd.h"
#include "../gfx_func.h"
#include "../rev.h"
#include "../blitter/factory.hpp"
#include "../network/network.h"
#include "../thread.h"
#include "../progress.h"
#include "../core/random_func.hpp"
#include "../core/math_func.hpp"
#include "../core/mem_func.hpp"
#include "../core/geometry_func.hpp"
#include "../fileio_func.h"
#include "../framerate_type.h"
#include "../scope.h"
#include "sdl2_v.h"
#include <SDL.h>
#include <mutex>
#include <condition_variable>
#include <algorithm>
#if defined(__MINGW32__)
#include "../3rdparty/mingw-std-threads/mingw.mutex.h"
#include "../3rdparty/mingw-std-threads/mingw.condition_variable.h"
#endif
#ifdef __EMSCRIPTEN__
#	include <emscripten.h>
#	include <emscripten/html5.h>
#endif

#if defined(WITH_FCITX)
#include <fcitx/frontend.h>
#include <dbus/dbus.h>
#include <SDL_syswm.h>
#include <X11/Xlib.h>
#include <X11/keysym.h>
#include <X11/Xutil.h>
#include <unistd.h>
#endif

#include "../safeguards.h"

static FVideoDriver_SDL iFVideoDriver_SDL;

static SDL_Window *_sdl_window;
static SDL_Surface *_sdl_surface;
static SDL_Surface *_sdl_rgb_surface;
static SDL_Surface *_sdl_real_surface;

/** Whether the drawing is/may be done in a separate thread. */
static bool _draw_threaded;
/** Mutex to keep the access to the shared memory controlled. */
static std::recursive_mutex *_draw_mutex = nullptr;
/** Signal to draw the next frame. */
static std::condition_variable_any *_draw_signal = nullptr;
/** Should we keep continue drawing? */
static volatile bool _draw_continue;
static Palette _local_palette;
static SDL_Palette *_sdl_palette;

#ifdef __EMSCRIPTEN__
/** Whether we just had a window-enter event. */
static bool _cursor_new_in_window = false;
#endif

static Rect _dirty_rect;

static std::string _editing_text;

static void SetTextInputRect();

Point GetFocusedWindowCaret();
Point GetFocusedWindowTopLeft();
bool FocusedWindowIsConsole();
bool EditBoxInGlobalFocus();

#if defined(WITH_FCITX)
static bool _fcitx_mode = false;
static char _fcitx_service_name[64];
static char _fcitx_ic_name[64];
static DBusConnection *_fcitx_dbus_session_conn = nullptr;
static bool _suppress_text_event = false;

static void FcitxICMethod(const char *method)
{
	DBusMessage *msg = dbus_message_new_method_call(_fcitx_service_name, _fcitx_ic_name, "org.fcitx.Fcitx.InputContext", method);
	if (!msg) return;
	dbus_connection_send(_fcitx_dbus_session_conn, msg, NULL);
	dbus_connection_flush(_fcitx_dbus_session_conn);
	dbus_message_unref(msg);
}

static int GetXDisplayNum()
{
	const char *display = getenv("DISPLAY");
	if (!display) return 0;
	const char *colon = strchr(display, ':');
	if (!colon) return 0;
	return atoi(colon + 1);
}

static void FcitxDeinit() {
	if (_fcitx_mode) {
		FcitxICMethod("DestroyIC");
		_fcitx_mode = false;
	}
	if (_fcitx_dbus_session_conn) {
		dbus_connection_close(_fcitx_dbus_session_conn);
		_fcitx_dbus_session_conn = nullptr;
	}
}

static DBusHandlerResult FcitxDBusMessageFilter(DBusConnection *connection, DBusMessage *message, void *user_data)
{
	if (dbus_message_is_signal(message, "org.fcitx.Fcitx.InputContext", "CommitString")) {
		DBusMessageIter iter;
		const char *text = nullptr;
		dbus_message_iter_init(message, &iter);
		dbus_message_iter_get_basic(&iter, &text);

		if (text != nullptr && EditBoxInGlobalFocus()) {
			HandleTextInput(nullptr, true);
			HandleTextInput(text);
			SetTextInputRect();
		}

		return DBUS_HANDLER_RESULT_HANDLED;
	}

	if (dbus_message_is_signal(message, "org.fcitx.Fcitx.InputContext", "UpdatePreedit")) {
		const char *text = nullptr;
		int32 cursor;
		if (!dbus_message_get_args(message, nullptr, DBUS_TYPE_STRING, &text, DBUS_TYPE_INT32, &cursor, DBUS_TYPE_INVALID)) return DBUS_HANDLER_RESULT_NOT_YET_HANDLED;

		if (text != nullptr && EditBoxInGlobalFocus()) {
			HandleTextInput(text, true, text + std::min<uint>(cursor, strlen(text)));
		}
		return DBUS_HANDLER_RESULT_HANDLED;
	}
	return DBUS_HANDLER_RESULT_NOT_YET_HANDLED;
}

static void FcitxInit()
{
	DBusError err;
	dbus_error_init(&err);
	_fcitx_dbus_session_conn = dbus_bus_get_private(DBUS_BUS_SESSION, &err);
	if (dbus_error_is_set(&err)) {
		dbus_error_free(&err);
		return;
	}
	dbus_connection_set_exit_on_disconnect(_fcitx_dbus_session_conn, false);
	seprintf(_fcitx_service_name, lastof(_fcitx_service_name), "org.fcitx.Fcitx-%d", GetXDisplayNum());

	auto guard = scope_guard([]() {
		if (!_fcitx_mode) FcitxDeinit();
	});

	int pid = getpid();
	int id = -1;
	uint32 enable, hk1sym, hk1state, hk2sym, hk2state;
	DBusMessage *msg = dbus_message_new_method_call(_fcitx_service_name, "/inputmethod", "org.fcitx.Fcitx.InputMethod", "CreateICv3");
	if (!msg) return;
	auto guard1 = scope_guard([&]() {
		dbus_message_unref(msg);
	});
	const char *name = "OpenTTD";
	if (!dbus_message_append_args(msg, DBUS_TYPE_STRING, &name, DBUS_TYPE_INT32, &pid, DBUS_TYPE_INVALID)) return;
	DBusMessage *reply = dbus_connection_send_with_reply_and_block(_fcitx_dbus_session_conn, msg, 100, nullptr);
	if (!reply) return;
	auto guard2 = scope_guard([&]() {
		dbus_message_unref(reply);
	});
	if (!dbus_message_get_args(reply, nullptr, DBUS_TYPE_INT32, &id, DBUS_TYPE_BOOLEAN, &enable, DBUS_TYPE_UINT32, &hk1sym, DBUS_TYPE_UINT32, &hk1state, DBUS_TYPE_UINT32, &hk2sym, DBUS_TYPE_UINT32, &hk2state, DBUS_TYPE_INVALID)) return;

	if (id < 0) return;

	seprintf(_fcitx_ic_name, lastof(_fcitx_ic_name), "/inputcontext_%d", id);
	dbus_bus_add_match(_fcitx_dbus_session_conn, "type='signal', interface='org.fcitx.Fcitx.InputContext'", nullptr);
	dbus_connection_add_filter(_fcitx_dbus_session_conn, &FcitxDBusMessageFilter, nullptr, nullptr);
	dbus_connection_flush(_fcitx_dbus_session_conn);

	uint32 caps = CAPACITY_PREEDIT;
	DBusMessage *msg2 = dbus_message_new_method_call(_fcitx_service_name, _fcitx_ic_name, "org.fcitx.Fcitx.InputContext", "SetCapacity");
	if (!msg2) return;
	auto guard3 = scope_guard([&]() {
		dbus_message_unref(msg2);
	});
	if (!dbus_message_append_args(msg2, DBUS_TYPE_UINT32, &caps, DBUS_TYPE_INVALID)) return;
	dbus_connection_send(_fcitx_dbus_session_conn, msg2, NULL);
	dbus_connection_flush(_fcitx_dbus_session_conn);

	setenv("SDL_IM_MODULE", "N/A", true);
	setenv("IBUS_ADDRESS", "/dev/null/invalid", true);

	_fcitx_mode = true;
}

static uint32 _fcitx_last_keycode = 0;
static uint32 _fcitx_last_keysym = 0;
static uint16 _last_sdl_key_mod;
static bool FcitxProcessKey()
{
	uint32 fcitx_mods = 0;
	if (_last_sdl_key_mod & KMOD_SHIFT) fcitx_mods |= FcitxKeyState_Shift;
	if (_last_sdl_key_mod & KMOD_CAPS)  fcitx_mods |= FcitxKeyState_CapsLock;
	if (_last_sdl_key_mod & KMOD_CTRL)  fcitx_mods |= FcitxKeyState_Ctrl;
	if (_last_sdl_key_mod & KMOD_ALT)   fcitx_mods |= FcitxKeyState_Alt;
	if (_last_sdl_key_mod & KMOD_NUM)   fcitx_mods |= FcitxKeyState_NumLock;
	if (_last_sdl_key_mod & KMOD_LGUI)  fcitx_mods |= FcitxKeyState_Super;
	if (_last_sdl_key_mod & KMOD_RGUI)  fcitx_mods |= FcitxKeyState_Meta;

	int type = FCITX_PRESS_KEY;
	uint32 event_time = 0;

	DBusMessage *msg = dbus_message_new_method_call(_fcitx_service_name, _fcitx_ic_name, "org.fcitx.Fcitx.InputContext", "ProcessKeyEvent");
	if (!msg) return false;
	auto guard1 = scope_guard([&]() {
		dbus_message_unref(msg);
	});
	if (!dbus_message_append_args(msg, DBUS_TYPE_UINT32, &_fcitx_last_keysym, DBUS_TYPE_UINT32, &_fcitx_last_keycode, DBUS_TYPE_UINT32, &fcitx_mods,
			DBUS_TYPE_INT32, &type, DBUS_TYPE_UINT32, &event_time, DBUS_TYPE_INVALID)) return false;
	DBusMessage *reply = dbus_connection_send_with_reply_and_block(_fcitx_dbus_session_conn, msg, 300, nullptr);
	if (!reply) return false;
	auto guard2 = scope_guard([&]() {
		dbus_message_unref(reply);
	});
	uint32 handled = 0;
	if (!dbus_message_get_args(reply, nullptr, DBUS_TYPE_INT32, &handled, DBUS_TYPE_INVALID)) return false;
	return handled;
}

static void FcitxPoll()
{
	dbus_connection_read_write(_fcitx_dbus_session_conn, 0);
	while (dbus_connection_dispatch(_fcitx_dbus_session_conn) == DBUS_DISPATCH_DATA_REMAINS) {}
}

static void FcitxFocusChange(bool focused)
{
	FcitxICMethod(focused ? "FocusIn" : "FocusOut");
}

static void FcitxSYSWMEVENT(const SDL_SysWMEvent &event)
{
	if (_fcitx_last_keycode != 0 || _fcitx_last_keysym != 0) {
		DEBUG(misc, 0, "Passing pending keypress to Fcitx");
		FcitxProcessKey();
	}
	_fcitx_last_keycode = _fcitx_last_keysym = 0;
	if (event.msg->subsystem != SDL_SYSWM_X11) return;
	XEvent &xevent = event.msg->msg.x11.event;
	if (xevent.type == KeyPress) {
		char text[8];
		KeySym keysym = 0;
		XLookupString(&xevent.xkey, text, lengthof(text), &keysym, nullptr);
		_fcitx_last_keycode = xevent.xkey.keycode;
		_fcitx_last_keysym = keysym;
	}
}
#else
const static bool _fcitx_mode = false;
const static bool _suppress_text_event = false;
#endif

void VideoDriver_SDL::MakeDirty(int left, int top, int width, int height)
{
	Rect r = {left, top, left + width, top + height};
	_dirty_rect = BoundingRect(_dirty_rect, r);
}

static void UpdatePalette()
{
	SDL_Color pal[256];

	for (int i = 0; i != _local_palette.count_dirty; i++) {
		pal[i].r = _local_palette.palette[_local_palette.first_dirty + i].r;
		pal[i].g = _local_palette.palette[_local_palette.first_dirty + i].g;
		pal[i].b = _local_palette.palette[_local_palette.first_dirty + i].b;
		pal[i].a = 0;
	}

	SDL_SetPaletteColors(_sdl_palette, pal, _local_palette.first_dirty, _local_palette.count_dirty);
	SDL_SetSurfacePalette(_sdl_surface, _sdl_palette);
}

static void MakePalette()
{
	if (_sdl_palette == nullptr) {
		_sdl_palette = SDL_AllocPalette(256);
		if (_sdl_palette == nullptr) usererror("SDL2: Couldn't allocate palette: %s", SDL_GetError());
	}

	_cur_palette.first_dirty = 0;
	_cur_palette.count_dirty = 256;
	_local_palette = _cur_palette;
	UpdatePalette();

	if (_sdl_surface != _sdl_real_surface) {
		/* When using a shadow surface, also set our palette on the real screen. This lets SDL
		 * allocate as many colors (or approximations) as
		 * possible, instead of using only the default SDL
		 * palette. This allows us to get more colors exactly
		 * right and might allow using better approximations for
		 * other colors.
		 *
		 * Note that colors allocations are tried in-order, so
		 * this favors colors further up into the palette. Also
		 * note that if two colors from the same animation
		 * sequence are approximated using the same color, that
		 * animation will stop working.
		 *
		 * Since changing the system palette causes the colours
		 * to change right away, and allocations might
		 * drastically change, we can't use this for animation,
		 * since that could cause weird coloring between the
		 * palette change and the blitting below, so we only set
		 * the real palette during initialisation.
		 */
		SDL_SetSurfacePalette(_sdl_real_surface, _sdl_palette);
	}
}

void VideoDriver_SDL::CheckPaletteAnim()
{
	if (_cur_palette.count_dirty == 0) return;

	_local_palette = _cur_palette;
	this->MakeDirty(0, 0, _screen.width, _screen.height);
}

static void Paint()
{
	PerformanceMeasurer framerate(PFE_VIDEO);

	if (IsEmptyRect(_dirty_rect) && _cur_palette.count_dirty == 0) return;

	if (_cur_palette.count_dirty != 0) {
		Blitter *blitter = BlitterFactory::GetCurrentBlitter();

		switch (blitter->UsePaletteAnimation()) {
			case Blitter::PALETTE_ANIMATION_VIDEO_BACKEND:
				UpdatePalette();
				break;

			case Blitter::PALETTE_ANIMATION_BLITTER:
				blitter->PaletteAnimate(_local_palette);
				break;

			case Blitter::PALETTE_ANIMATION_NONE:
				break;

			default:
				NOT_REACHED();
		}
		_cur_palette.count_dirty = 0;
	}

<<<<<<< HEAD
	int n = _num_dirty_rects;
	if (n == 0) return;

	_num_dirty_rects = 0;

	bool update_whole_screen = n > MAX_DIRTY_RECTS;

	if (!update_whole_screen) {
		int area = 0;
		for (int i = 0; i < n; i++) {
			area += _dirty_rects[i].w * _dirty_rects[i].h;
		}
		// Rectangles cover more than 80% of screen area, just do the whole screen
		if ((area * 5) / 4 >= _sdl_surface->w * _sdl_surface->h) update_whole_screen = true;
	}

	if (update_whole_screen) {
		if (_sdl_surface != _sdl_real_surface) {
			SDL_BlitSurface(_sdl_surface, nullptr, _sdl_real_surface, nullptr);
		}

		SDL_UpdateWindowSurface(_sdl_window);
	} else {
		if (_sdl_surface != _sdl_real_surface) {
			for (int i = 0; i < _num_dirty_rects; i++) {
				SDL_BlitSurface(_sdl_surface, &_dirty_rects[i], _sdl_real_surface, &_dirty_rects[i]);
			}
		}
		SDL_Rect update_rect = { _sdl_surface->w, _sdl_surface->h, 0, 0 };
		for (int i = 0; i < n; i++) {
			if (_dirty_rects[i].x < update_rect.x) update_rect.x = _dirty_rects[i].x;
			if (_dirty_rects[i].y < update_rect.y) update_rect.y = _dirty_rects[i].y;
			if (_dirty_rects[i].x + _dirty_rects[i].w > update_rect.w) update_rect.w = _dirty_rects[i].x + _dirty_rects[i].w;
			if (_dirty_rects[i].y + _dirty_rects[i].h > update_rect.h) update_rect.h = _dirty_rects[i].y + _dirty_rects[i].h;
		}
		update_rect.w -= update_rect.x;
		update_rect.h -= update_rect.y;

		SDL_UpdateWindowSurfaceRects(_sdl_window, &update_rect, 1);
=======
	SDL_Rect r = { _dirty_rect.left, _dirty_rect.top, _dirty_rect.right - _dirty_rect.left, _dirty_rect.bottom - _dirty_rect.top };

	if (_sdl_surface != _sdl_real_surface) {
		SDL_BlitSurface(_sdl_surface, &r, _sdl_real_surface, &r);
>>>>>>> cb8e1706
	}
	SDL_UpdateWindowSurfaceRects(_sdl_window, &r, 1);

	MemSetT(&_dirty_rect, 0);
}

static void PaintThread()
{
	/* First tell the main thread we're started */
	std::unique_lock<std::recursive_mutex> lock(*_draw_mutex);
	_draw_signal->notify_one();

	/* Now wait for the first thing to draw! */
	_draw_signal->wait(*_draw_mutex);

	while (_draw_continue) {
		/* Then just draw and wait till we stop */
		Paint();
		_draw_signal->wait(lock);
	}
}

static const Dimension default_resolutions[] = {
	{  640,  480 },
	{  800,  600 },
	{ 1024,  768 },
	{ 1152,  864 },
	{ 1280,  800 },
	{ 1280,  960 },
	{ 1280, 1024 },
	{ 1400, 1050 },
	{ 1600, 1200 },
	{ 1680, 1050 },
	{ 1920, 1200 }
};

static void FindResolutions()
{
	_resolutions.clear();

	for (int i = 0; i < SDL_GetNumDisplayModes(0); i++) {
		SDL_DisplayMode mode;
		SDL_GetDisplayMode(0, i, &mode);

		if (mode.w < 640 || mode.h < 480) continue;
		if (std::find(_resolutions.begin(), _resolutions.end(), Dimension(mode.w, mode.h)) != _resolutions.end()) continue;
		_resolutions.emplace_back(mode.w, mode.h);
	}

	/* We have found no resolutions, show the default list */
	if (_resolutions.empty()) {
		_resolutions.assign(std::begin(default_resolutions), std::end(default_resolutions));
	}

	SortResolutions();
}

static void GetAvailableVideoMode(uint *w, uint *h)
{
	/* All modes available? */
	if (!_fullscreen || _resolutions.empty()) return;

	/* Is the wanted mode among the available modes? */
	if (std::find(_resolutions.begin(), _resolutions.end(), Dimension(*w, *h)) != _resolutions.end()) return;

	/* Use the closest possible resolution */
	uint best = 0;
	uint delta = Delta(_resolutions[0].width, *w) * Delta(_resolutions[0].height, *h);
	for (uint i = 1; i != _resolutions.size(); ++i) {
		uint newdelta = Delta(_resolutions[i].width, *w) * Delta(_resolutions[i].height, *h);
		if (newdelta < delta) {
			best = i;
			delta = newdelta;
		}
	}
	*w = _resolutions[best].width;
	*h = _resolutions[best].height;
}

static uint FindStartupDisplay(uint startup_display)
{
	int num_displays = SDL_GetNumVideoDisplays();

	/* If the user indicated a valid monitor, use that. */
	if (IsInsideBS(startup_display, 0, num_displays)) return startup_display;

	/* Mouse position decides which display to use. */
	int mx, my;
	SDL_GetGlobalMouseState(&mx, &my);
	for (int display = 0; display < num_displays; ++display) {
		SDL_Rect r;
		if (SDL_GetDisplayBounds(display, &r) == 0 && IsInsideBS(mx, r.x, r.w) && IsInsideBS(my, r.y, r.h)) {
			DEBUG(driver, 1, "SDL2: Mouse is at (%d, %d), use display %d (%d, %d, %d, %d)", mx, my, display, r.x, r.y, r.w, r.h);
			return display;
		}
	}

	return 0;
}

bool VideoDriver_SDL::CreateMainWindow(uint w, uint h)
{
	if (_sdl_window != nullptr) return true;

	Uint32 flags = SDL_WINDOW_SHOWN | SDL_WINDOW_RESIZABLE;

	if (_fullscreen) {
		flags |= SDL_WINDOW_FULLSCREEN;
	}

	int x = SDL_WINDOWPOS_UNDEFINED, y = SDL_WINDOWPOS_UNDEFINED;
	SDL_Rect r;
	if (SDL_GetDisplayBounds(this->startup_display, &r) == 0) {
		x = r.x + std::max(0, r.w - static_cast<int>(w)) / 2;
		y = r.y + std::max(0, r.h - static_cast<int>(h)) / 4; // decent desktops have taskbars at the bottom
	}

	char caption[50];
	seprintf(caption, lastof(caption), "OpenTTD %s", _openttd_revision);
	_sdl_window = SDL_CreateWindow(
		caption,
		x, y,
		w, h,
		flags);

	if (_sdl_window == nullptr) {
		DEBUG(driver, 0, "SDL2: Couldn't allocate a window to draw on: %s", SDL_GetError());
		return false;
	}

	std::string icon_path = FioFindFullPath(BASESET_DIR, "openttd.32.bmp");
	if (!icon_path.empty()) {
		/* Give the application an icon */
		SDL_Surface *icon = SDL_LoadBMP(icon_path.c_str());
		if (icon != nullptr) {
			/* Get the colourkey, which will be magenta */
			uint32 rgbmap = SDL_MapRGB(icon->format, 255, 0, 255);

			SDL_SetColorKey(icon, SDL_TRUE, rgbmap);
			SDL_SetWindowIcon(_sdl_window, icon);
			SDL_FreeSurface(icon);
		}
	}

	return true;
}

bool VideoDriver_SDL::CreateMainSurface(uint w, uint h, bool resize)
{
	int bpp = BlitterFactory::GetCurrentBlitter()->GetScreenDepth();

	GetAvailableVideoMode(&w, &h);
	DEBUG(driver, 1, "SDL2: using mode %ux%ux%d", w, h, bpp);

	if (!this->CreateMainWindow(w, h)) return false;
	if (resize) SDL_SetWindowSize(_sdl_window, w, h);

	_sdl_real_surface = SDL_GetWindowSurface(_sdl_window);
	if (_sdl_real_surface == nullptr) {
		DEBUG(driver, 0, "SDL2: Couldn't get window surface: %s", SDL_GetError());
		return false;
	}

	/* Free any previously allocated rgb surface. */
	if (_sdl_rgb_surface != nullptr) {
		SDL_FreeSurface(_sdl_rgb_surface);
		_sdl_rgb_surface = nullptr;
	}

	if (bpp == 8) {
		_sdl_rgb_surface = SDL_CreateRGBSurface(0, w, h, 8, 0, 0, 0, 0);

		if (_sdl_rgb_surface == nullptr) {
			DEBUG(driver, 0, "SDL2: Couldn't allocate shadow surface: %s", SDL_GetError());
			return false;
		}

		_sdl_surface = _sdl_rgb_surface;
	} else {
		_sdl_surface = _sdl_real_surface;
	}

	/* X11 doesn't appreciate it if we invalidate areas outside the window
	 * if shared memory is enabled (read: it crashes). So, as we might have
	 * gotten smaller, reset our dirty rects. GameSizeChanged() a bit lower
	 * will mark the whole screen dirty again anyway, but this time with the
	 * new dimensions. */
	MemSetT(&_dirty_rect, 0);

	_screen.width = _sdl_surface->w;
	_screen.height = _sdl_surface->h;
	_screen.pitch = _sdl_surface->pitch / (bpp / 8);
	_screen.dst_ptr = _sdl_surface->pixels;

	MakePalette();

	/* When in full screen, we will always have the mouse cursor
	 * within the window, even though SDL does not give us the
	 * appropriate event to know this. */
	if (_fullscreen) _cursor.in_window = true;

	BlitterFactory::GetCurrentBlitter()->PostResize();

	GameSizeChanged();
	return true;
}

bool VideoDriver_SDL::ClaimMousePointer()
{
	SDL_ShowCursor(0);
#ifdef __EMSCRIPTEN__
	SDL_SetRelativeMouseMode(SDL_TRUE);
#endif
	return true;
}

static void SetTextInputRect()
{
	SDL_Rect winrect;
	Point caret = GetFocusedWindowCaret();
	Point win = GetFocusedWindowTopLeft();
	winrect.x = win.x + caret.x;
	winrect.y = win.y + caret.y;
	winrect.w = 1;
	winrect.h = FONT_HEIGHT_NORMAL;

#if defined(WITH_FCITX)
	if (_fcitx_mode) {
		SDL_SysWMinfo info;
		SDL_VERSION(&info.version);
		if (!SDL_GetWindowWMInfo(_sdl_window, &info)) {
			return;
		}
		int x = 0;
		int y = 0;
		if (info.subsystem == SDL_SYSWM_X11) {
			Display *x_disp = info.info.x11.display;
			Window x_win = info.info.x11.window;
			XWindowAttributes attrib;
			XGetWindowAttributes(x_disp, x_win, &attrib);
			Window unused;
			XTranslateCoordinates(x_disp, x_win, attrib.root, 0, 0, &x, &y, &unused);
		} else {
			SDL_GetWindowPosition(_sdl_window, &x, &y);
		}
		x += winrect.x;
		y += winrect.y;
		DBusMessage *msg = dbus_message_new_method_call(_fcitx_service_name, _fcitx_ic_name, "org.fcitx.Fcitx.InputContext", "SetCursorRect");
		if (!msg) return;
		auto guard = scope_guard([&]() {
			dbus_message_unref(msg);
		});
		if (!dbus_message_append_args(msg, DBUS_TYPE_INT32, &x, DBUS_TYPE_INT32, &y, DBUS_TYPE_INT32, &winrect.w,
				DBUS_TYPE_INT32, &winrect.h, DBUS_TYPE_INVALID)) return;
		dbus_connection_send(_fcitx_dbus_session_conn, msg, NULL);
		dbus_connection_flush(_fcitx_dbus_session_conn);
		return;
	}
#endif

	SDL_SetTextInputRect(&winrect);
}

/**
 * This is called to indicate that an edit box has gained focus, text input mode should be enabled.
 */
void VideoDriver_SDL::EditBoxGainedFocus()
{
	if (!this->edit_box_focused) {
		SDL_StartTextInput();
		this->edit_box_focused = true;
	}
	SetTextInputRect();
}

/**
 * This is called to indicate that an edit box has lost focus, text input mode should be disabled.
 */
void VideoDriver_SDL::EditBoxLostFocus()
{
	if (this->edit_box_focused) {
		if (_fcitx_mode) {
#if defined(WITH_FCITX)
			FcitxICMethod("Reset");
			FcitxICMethod("CloseIC");
#endif
		}
		SDL_StopTextInput();
		this->edit_box_focused = false;
	}
	/* Clear any marked string from the current edit box. */
	HandleTextInput(nullptr, true);
}

<<<<<<< HEAD
struct VkMapping {
=======

struct SDLVkMapping {
>>>>>>> cb8e1706
	SDL_Keycode vk_from;
	byte vk_count;
	byte map_to;
	bool unprintable;
};

#define AS(x, z) {x, 0, z, false}
#define AM(x, y, z, w) {x, (byte)(y - x), z, false}
#define AS_UP(x, z) {x, 0, z, true}
#define AM_UP(x, y, z, w) {x, (byte)(y - x), z, true}

static const SDLVkMapping _vk_mapping[] = {
	/* Pageup stuff + up/down */
	AS_UP(SDLK_PAGEUP,   WKC_PAGEUP),
	AS_UP(SDLK_PAGEDOWN, WKC_PAGEDOWN),
	AS_UP(SDLK_UP,     WKC_UP),
	AS_UP(SDLK_DOWN,   WKC_DOWN),
	AS_UP(SDLK_LEFT,   WKC_LEFT),
	AS_UP(SDLK_RIGHT,  WKC_RIGHT),

	AS_UP(SDLK_HOME,   WKC_HOME),
	AS_UP(SDLK_END,    WKC_END),

	AS_UP(SDLK_INSERT, WKC_INSERT),
	AS_UP(SDLK_DELETE, WKC_DELETE),

	/* Map letters & digits */
	AM(SDLK_a, SDLK_z, 'A', 'Z'),
	AM(SDLK_0, SDLK_9, '0', '9'),

	AS_UP(SDLK_ESCAPE,    WKC_ESC),
	AS_UP(SDLK_PAUSE,     WKC_PAUSE),
	AS_UP(SDLK_BACKSPACE, WKC_BACKSPACE),

	AS(SDLK_SPACE,     WKC_SPACE),
	AS(SDLK_RETURN,    WKC_RETURN),
	AS(SDLK_TAB,       WKC_TAB),

	/* Function keys */
	AM_UP(SDLK_F1, SDLK_F12, WKC_F1, WKC_F12),

	/* Numeric part. */
	AM(SDLK_KP_0, SDLK_KP_9, '0', '9'),
	AS(SDLK_KP_DIVIDE,   WKC_NUM_DIV),
	AS(SDLK_KP_MULTIPLY, WKC_NUM_MUL),
	AS(SDLK_KP_MINUS,    WKC_NUM_MINUS),
	AS(SDLK_KP_PLUS,     WKC_NUM_PLUS),
	AS(SDLK_KP_ENTER,    WKC_NUM_ENTER),
	AS(SDLK_KP_PERIOD,   WKC_NUM_DECIMAL),

	/* Other non-letter keys */
	AS(SDLK_SLASH,        WKC_SLASH),
	AS(SDLK_SEMICOLON,    WKC_SEMICOLON),
	AS(SDLK_EQUALS,       WKC_EQUALS),
	AS(SDLK_LEFTBRACKET,  WKC_L_BRACKET),
	AS(SDLK_BACKSLASH,    WKC_BACKSLASH),
	AS(SDLK_RIGHTBRACKET, WKC_R_BRACKET),

	AS(SDLK_QUOTE,   WKC_SINGLEQUOTE),
	AS(SDLK_COMMA,   WKC_COMMA),
	AS(SDLK_MINUS,   WKC_MINUS),
	AS(SDLK_PERIOD,  WKC_PERIOD),
	AS(SDLK_HASH,    WKC_HASH),
};

static uint ConvertSdlKeyIntoMy(SDL_Keysym *sym, WChar *character)
{
	const SDLVkMapping *map;
	uint key = 0;
	bool unprintable = false;

	for (map = _vk_mapping; map != endof(_vk_mapping); ++map) {
		if ((uint)(sym->sym - map->vk_from) <= map->vk_count) {
			key = sym->sym - map->vk_from + map->map_to;
			unprintable = map->unprintable;
			break;
		}
	}

	/* check scancode for BACKQUOTE key, because we want the key left of "1", not anything else (on non-US keyboards) */
	if (sym->scancode == SDL_SCANCODE_GRAVE) key = WKC_BACKQUOTE;

	/* META are the command keys on mac */
	if (sym->mod & KMOD_GUI)   key |= WKC_META;
	if (sym->mod & KMOD_SHIFT) key |= WKC_SHIFT;
	if (sym->mod & KMOD_CTRL)  key |= WKC_CTRL;
	if (sym->mod & KMOD_ALT)   key |= WKC_ALT;

	/* The mod keys have no character. Prevent '?' */
	if (sym->mod & KMOD_GUI ||
		sym->mod & KMOD_CTRL ||
		sym->mod & KMOD_ALT ||
		unprintable) {
		*character = WKC_NONE;
	} else {
		*character = sym->sym;
	}

	return key;
}

/**
 * Like ConvertSdlKeyIntoMy(), but takes an SDL_Keycode as input
 * instead of an SDL_Keysym.
 */
static uint ConvertSdlKeycodeIntoMy(SDL_Keycode kc)
{
	const SDLVkMapping *map;
	uint key = 0;

	for (map = _vk_mapping; map != endof(_vk_mapping); ++map) {
		if ((uint)(kc - map->vk_from) <= map->vk_count) {
			key = kc - map->vk_from + map->map_to;
			break;
		}
	}

	/* check scancode for BACKQUOTE key, because we want the key left
	 * of "1", not anything else (on non-US keyboards) */
	SDL_Scancode sc = SDL_GetScancodeFromKey(kc);
	if (sc == SDL_SCANCODE_GRAVE) key = WKC_BACKQUOTE;

	return key;
}

int VideoDriver_SDL::PollEvent()
{
#if defined(WITH_FCITX)
	if (_fcitx_mode) FcitxPoll();
#endif

	SDL_Event ev;
	if (!SDL_PollEvent(&ev)) return -2;

	switch (ev.type) {
		case SDL_MOUSEMOTION:
#ifdef __EMSCRIPTEN__
			if (_cursor_new_in_window) {
				/* The cursor just moved into the window; this means we don't
				 * know the absolutely position yet to move relative from.
				 * Before this time, SDL didn't know it either, and this is
				 * why we postpone it till now. Update the absolute position
				 * for this once, and work relative after. */
				_cursor.pos.x = ev.motion.x;
				_cursor.pos.y = ev.motion.y;
				_cursor.dirty = true;

				_cursor_new_in_window = false;
				SDL_SetRelativeMouseMode(SDL_TRUE);
			} else {
				_cursor.UpdateCursorPositionRelative(ev.motion.xrel, ev.motion.yrel);
			}
#else
			if (_cursor.UpdateCursorPosition(ev.motion.x, ev.motion.y, true)) {
				SDL_WarpMouseInWindow(_sdl_window, _cursor.pos.x, _cursor.pos.y);
			}
#endif
			HandleMouseEvents();
			break;

		case SDL_MOUSEWHEEL:
			if (ev.wheel.y > 0) {
				_cursor.wheel--;
			} else if (ev.wheel.y < 0) {
				_cursor.wheel++;
			}
			break;

		case SDL_MOUSEBUTTONDOWN:
			if (_rightclick_emulate && SDL_GetModState() & KMOD_CTRL) {
				ev.button.button = SDL_BUTTON_RIGHT;
			}

			switch (ev.button.button) {
				case SDL_BUTTON_LEFT:
					_left_button_down = true;
					break;

				case SDL_BUTTON_RIGHT:
					_right_button_down = true;
					_right_button_clicked = true;
					break;

				default: break;
			}
			HandleMouseEvents();
			break;

		case SDL_MOUSEBUTTONUP:
			if (_rightclick_emulate) {
				_right_button_down = false;
				_left_button_down = false;
				_left_button_clicked = false;
			} else if (ev.button.button == SDL_BUTTON_LEFT) {
				_left_button_down = false;
				_left_button_clicked = false;
			} else if (ev.button.button == SDL_BUTTON_RIGHT) {
				_right_button_down = false;
			}
			HandleMouseEvents();
			break;

		case SDL_QUIT:
			HandleExitGameRequest();
			break;

		case SDL_KEYDOWN: // Toggle full-screen on ALT + ENTER/F
#if defined(WITH_FCITX)
			_suppress_text_event = false;
			_last_sdl_key_mod = ev.key.keysym.mod;
			if (_fcitx_mode && EditBoxInGlobalFocus() && !(FocusedWindowIsConsole() &&
					ev.key.keysym.scancode == SDL_SCANCODE_GRAVE) && (_fcitx_last_keycode != 0 || _fcitx_last_keysym != 0)) {
				if (FcitxProcessKey()) {
					/* key press handled by Fcitx */
					_suppress_text_event = true;
					_fcitx_last_keycode = _fcitx_last_keysym = 0;
					break;
				}
			}
			_fcitx_last_keycode = _fcitx_last_keysym = 0;
#endif
			if ((ev.key.keysym.mod & (KMOD_ALT | KMOD_GUI)) &&
					(ev.key.keysym.sym == SDLK_RETURN || ev.key.keysym.sym == SDLK_f)) {
				if (ev.key.repeat == 0) ToggleFullScreen(!_fullscreen);
			} else {
				WChar character;

				uint keycode = ConvertSdlKeyIntoMy(&ev.key.keysym, &character);
				// Only handle non-text keys here. Text is handled in
				// SDL_TEXTINPUT below.
				if (!this->edit_box_focused ||
					keycode == WKC_DELETE ||
					keycode == WKC_NUM_ENTER ||
					keycode == WKC_LEFT ||
					keycode == WKC_RIGHT ||
					keycode == WKC_UP ||
					keycode == WKC_DOWN ||
					keycode == WKC_HOME ||
					keycode == WKC_END ||
					keycode & WKC_META ||
					keycode & WKC_CTRL ||
					keycode & WKC_ALT ||
					(keycode >= WKC_F1 && keycode <= WKC_F12) ||
					!IsValidChar(character, CS_ALPHANUMERAL) ||
					!this->edit_box_focused) {
					HandleKeypress(keycode, character);
				}
			}
			break;

		case SDL_TEXTINPUT: {
			if (_suppress_text_event) break;
			if (!this->edit_box_focused) break;
			SDL_Keycode kc = SDL_GetKeyFromName(ev.text.text);
			uint keycode = ConvertSdlKeycodeIntoMy(kc);

			if (keycode == WKC_BACKQUOTE && FocusedWindowIsConsole()) {
				WChar character;
				Utf8Decode(&character, ev.text.text);
				HandleKeypress(keycode, character);
			} else {
				HandleTextInput(nullptr, true);
				HandleTextInput(ev.text.text);
				SetTextInputRect();
			}
			break;
		}

		case SDL_TEXTEDITING: {
			if (!EditBoxInGlobalFocus()) break;
			if (ev.edit.start == 0) {
				_editing_text = ev.edit.text;
			} else {
				_editing_text += ev.edit.text;
			}
			HandleTextInput(_editing_text.c_str(), true, _editing_text.c_str() + _editing_text.size());
			break;
		}

		case SDL_WINDOWEVENT: {
			if (ev.window.event == SDL_WINDOWEVENT_EXPOSED) {
				// Force a redraw of the entire screen.
				this->MakeDirty(0, 0, _screen.width, _screen.height);
			} else if (ev.window.event == SDL_WINDOWEVENT_SIZE_CHANGED) {
				int w = std::max(ev.window.data1, 64);
				int h = std::max(ev.window.data2, 64);
				CreateMainSurface(w, h, w != ev.window.data1 || h != ev.window.data2);
			} else if (ev.window.event == SDL_WINDOWEVENT_ENTER) {
				// mouse entered the window, enable cursor
				_cursor.in_window = true;
#ifdef __EMSCRIPTEN__
				/* Disable relative mouse mode for the first mouse motion,
				 * so we can pick up the absolutely position again. */
				_cursor_new_in_window = true;
				SDL_SetRelativeMouseMode(SDL_FALSE);
#endif
			} else if (ev.window.event == SDL_WINDOWEVENT_LEAVE) {
				// mouse left the window, undraw cursor
				UndrawMouseCursor();
				_cursor.in_window = false;
			} else if (ev.window.event == SDL_WINDOWEVENT_MOVED) {
				if (_fcitx_mode) SetTextInputRect();
			} else if (ev.window.event == SDL_WINDOWEVENT_FOCUS_GAINED) {
#if defined(WITH_FCITX)
				if (_fcitx_mode) FcitxFocusChange(true);
#endif
			} else if (ev.window.event == SDL_WINDOWEVENT_FOCUS_LOST) {
#if defined(WITH_FCITX)
				if (_fcitx_mode) FcitxFocusChange(false);
#endif
			}
			break;
		}

		case SDL_SYSWMEVENT: {
#if defined(WITH_FCITX)
				if (_fcitx_mode) FcitxSYSWMEVENT(ev.syswm);
#endif
		}
	}
	return -1;
}

const char *VideoDriver_SDL::Start(const StringList &parm)
{
	if (BlitterFactory::GetCurrentBlitter()->GetScreenDepth() == 0) return "Only real blitters supported";

#if defined(WITH_FCITX)
	FcitxInit();
#endif

	/* Explicitly disable hardware acceleration. Enabling this causes
	 * UpdateWindowSurface() to update the window's texture instead of
	 * its surface. */
	SDL_SetHint(SDL_HINT_FRAMEBUFFER_ACCELERATION, "0");
	SDL_SetHint(SDL_HINT_MOUSE_RELATIVE_MODE_WARP, "1");

	/* Just on the offchance the audio subsystem started before the video system,
	 * check whether any part of SDL has been initialised before getting here.
	 * Slightly duplicated with sound/sdl_s.cpp */
	int ret_code = 0;
	if (SDL_WasInit(SDL_INIT_VIDEO) == 0) {
		ret_code = SDL_InitSubSystem(SDL_INIT_VIDEO);
	}
	if (ret_code < 0) return SDL_GetError();

	this->UpdateAutoResolution();

	FindResolutions();

	this->startup_display = FindStartupDisplay(GetDriverParamInt(parm, "display", -1));

	if (!CreateMainSurface(_cur_resolution.width, _cur_resolution.height, false)) {
		return SDL_GetError();
	}

	const char *dname = SDL_GetCurrentVideoDriver();
	DEBUG(driver, 1, "SDL2: using driver '%s'", dname);

	MarkWholeScreenDirty();

	_draw_threaded = !GetDriverParamBool(parm, "no_threads") && !GetDriverParamBool(parm, "no_thread");
	/* Wayland SDL video driver uses EGL to render the game. SDL created the
	 * EGL context from the main-thread, and with EGL you are not allowed to
	 * draw in another thread than the context was created. The function of
	 * _draw_threaded is to do exactly this: draw in another thread than the
	 * window was created, and as such, this fails on Wayland SDL video
	 * driver. So, we disable threading by default if Wayland SDL video
	 * driver is detected.
	 */
	if (strcmp(dname, "wayland") == 0) {
		_draw_threaded = false;
	}

	SDL_StopTextInput();
	this->edit_box_focused = false;

#if defined(WITH_FCITX)
	if (_fcitx_mode) SDL_EventState(SDL_SYSWMEVENT, 1);
#endif

	return nullptr;
}

void VideoDriver_SDL::Stop()
{
#if defined(WITH_FCITX)
	FcitxDeinit();
#endif
	SDL_QuitSubSystem(SDL_INIT_VIDEO);
	if (SDL_WasInit(SDL_INIT_EVERYTHING) == 0) {
		SDL_Quit(); // If there's nothing left, quit SDL
	}
}

void VideoDriver_SDL::LoopOnce()
{
	uint32 mod;
	int numkeys;
	const Uint8 *keys;
	InteractiveRandom(); // randomness

	while (PollEvent() == -1) {}
	if (_exit_game) {
#ifdef __EMSCRIPTEN__
		/* Emscripten is event-driven, and as such the main loop is inside
		 * the browser. So if _exit_game goes true, the main loop ends (the
		 * cancel call), but we still have to call the cleanup that is
		 * normally done at the end of the main loop for non-Emscripten.
		 * After that, Emscripten just halts, and the HTML shows a nice
		 * "bye, see you next time" message. */
		emscripten_cancel_main_loop();
		MainLoopCleanup();
#endif
		return;
	}

	mod = SDL_GetModState();
	keys = SDL_GetKeyboardState(&numkeys);

#if defined(_DEBUG)
	if (_shift_pressed)
#else
	/* Speedup when pressing tab, except when using ALT+TAB
	 * to switch to another application */
	if (keys[SDL_SCANCODE_TAB] && (mod & KMOD_ALT) == 0)
#endif /* defined(_DEBUG) */
	{
		if (!_networking && _game_mode != GM_MENU) _fast_forward |= 2;
	} else if (_fast_forward & 2) {
		_fast_forward = 0;
	}

	cur_ticks = std::chrono::steady_clock::now();

	/* If more than a millisecond has passed, increase the _realtime_tick. */
	if (cur_ticks - last_realtime_tick > std::chrono::milliseconds(1)) {
		auto delta = std::chrono::duration_cast<std::chrono::milliseconds>(cur_ticks - last_realtime_tick);
		_realtime_tick += delta.count();
		last_realtime_tick += delta;
	}

	if (cur_ticks >= next_game_tick || (_fast_forward && !_pause_mode)) {
		if (_fast_forward && !_pause_mode) {
			next_game_tick = cur_ticks + this->GetGameInterval();
		} else {
			next_game_tick += this->GetGameInterval();
			/* Avoid next_game_tick getting behind more and more if it cannot keep up. */
			if (next_game_tick < cur_ticks - ALLOWED_DRIFT * this->GetGameInterval()) next_game_tick = cur_ticks;
		}

		/* The gameloop is the part that can run asynchronously. The rest
		 * except sleeping can't. */
		if (_draw_mutex != nullptr) draw_lock.unlock();
		GameLoop();
		if (_draw_mutex != nullptr) draw_lock.lock();
	}

	/* Prevent drawing when switching mode, as windows can be removed when they should still appear. */
	if (cur_ticks >= next_draw_tick && (_switch_mode == SM_NONE || HasModalProgress())) {
		next_draw_tick += this->GetDrawInterval();
		/* Avoid next_draw_tick getting behind more and more if it cannot keep up. */
		if (next_draw_tick < cur_ticks - ALLOWED_DRIFT * this->GetDrawInterval()) next_draw_tick = cur_ticks;

		bool old_ctrl_pressed = _ctrl_pressed;
		bool old_shift_pressed = _shift_pressed;

		_ctrl_pressed  = !!(mod & KMOD_CTRL) != _invert_ctrl;
		_shift_pressed = !!(mod & KMOD_SHIFT) != _invert_shift;

		/* determine which directional keys are down */
		_dirkeys =
			(keys[SDL_SCANCODE_LEFT]  ? 1 : 0) |
			(keys[SDL_SCANCODE_UP]    ? 2 : 0) |
			(keys[SDL_SCANCODE_RIGHT] ? 4 : 0) |
			(keys[SDL_SCANCODE_DOWN]  ? 8 : 0);
		if (old_ctrl_pressed != _ctrl_pressed) HandleCtrlChanged();
		if (old_shift_pressed != _shift_pressed) HandleShiftChanged();

<<<<<<< HEAD
		/* The gameloop is the part that can run asynchronously. The rest
		 * except sleeping can't. */
		if (_draw_mutex != nullptr) draw_lock.unlock();

		GameLoop();

		if (_draw_mutex != nullptr) draw_lock.lock();

		GameLoopPaletteAnimations();

=======
		InputLoop();
>>>>>>> cb8e1706
		UpdateWindows();
		this->CheckPaletteAnim();

		if (_draw_mutex != nullptr && !HasModalProgress()) {
			_draw_signal->notify_one();
		} else {
			Paint();
		}
	}

/* Emscripten is running an event-based mainloop; there is already some
 * downtime between each iteration, so no need to sleep. */
#ifndef __EMSCRIPTEN__
	/* If we are not in fast-forward, create some time between calls to ease up CPU usage. */
	if (!_fast_forward || _pause_mode) {
		/* See how much time there is till we have to process the next event, and try to hit that as close as possible. */
		auto next_tick = std::min(next_draw_tick, next_game_tick);
		auto now = std::chrono::steady_clock::now();

		if (next_tick > now) {
			if (_draw_mutex != nullptr) draw_lock.unlock();
			std::this_thread::sleep_for(next_tick - now);
			if (_draw_mutex != nullptr) draw_lock.lock();
		}
	}
#endif
}

void VideoDriver_SDL::MainLoop()
{
	cur_ticks = std::chrono::steady_clock::now();
	last_realtime_tick = cur_ticks;
	next_game_tick = cur_ticks;

	this->CheckPaletteAnim();

	if (_draw_threaded) {
		/* Initialise the mutex first, because that's the thing we *need*
		 * directly in the newly created thread. */
		_draw_mutex = new std::recursive_mutex();
		if (_draw_mutex == nullptr) {
			_draw_threaded = false;
		} else {
			draw_lock = std::unique_lock<std::recursive_mutex>(*_draw_mutex);
			_draw_signal = new std::condition_variable_any();
			_draw_continue = true;

			_draw_threaded = StartNewThread(&draw_thread, "ottd:draw-sdl", &PaintThread);

			/* Free the mutex if we won't be able to use it. */
			if (!_draw_threaded) {
				draw_lock.unlock();
				draw_lock.release();
				delete _draw_mutex;
				delete _draw_signal;
				_draw_mutex = nullptr;
				_draw_signal = nullptr;
			} else {
				/* Wait till the draw mutex has started itself. */
				_draw_signal->wait(*_draw_mutex);
			}
		}
	}

	DEBUG(driver, 1, "SDL2: using %sthreads", _draw_threaded ? "" : "no ");

#ifdef __EMSCRIPTEN__
	/* Run the main loop event-driven, based on RequestAnimationFrame. */
	emscripten_set_main_loop_arg(&this->EmscriptenLoop, this, 0, 1);
#else
	while (!_exit_game) {
		LoopOnce();
	}

	MainLoopCleanup();
#endif
}

void VideoDriver_SDL::MainLoopCleanup()
{
	if (_draw_mutex != nullptr) {
		_draw_continue = false;
		/* Sending signal if there is no thread blocked
		 * is very valid and results in noop */
		_draw_signal->notify_one();
		if (draw_lock.owns_lock()) draw_lock.unlock();
		draw_lock.release();
		draw_thread.join();

		delete _draw_mutex;
		delete _draw_signal;

		_draw_mutex = nullptr;
		_draw_signal = nullptr;
	}

#ifdef __EMSCRIPTEN__
	emscripten_exit_pointerlock();
	/* In effect, the game ends here. As emscripten_set_main_loop() caused
	 * the stack to be unwound, the code after MainLoop() in
	 * openttd_main() is never executed. */
	EM_ASM(if (window["openttd_syncfs"]) openttd_syncfs());
	EM_ASM(if (window["openttd_exit"]) openttd_exit());
#endif
}

bool VideoDriver_SDL::ChangeResolution(int w, int h)
{
	std::unique_lock<std::recursive_mutex> lock;
	if (_draw_mutex != nullptr) lock = std::unique_lock<std::recursive_mutex>(*_draw_mutex);

	return CreateMainSurface(w, h, true);
}

bool VideoDriver_SDL::ToggleFullscreen(bool fullscreen)
{
	std::unique_lock<std::recursive_mutex> lock;
	if (_draw_mutex != nullptr) lock = std::unique_lock<std::recursive_mutex>(*_draw_mutex);

	int w, h;

	/* Remember current window size */
	if (fullscreen) {
		SDL_GetWindowSize(_sdl_window, &w, &h);

		/* Find fullscreen window size */
		SDL_DisplayMode dm;
		if (SDL_GetCurrentDisplayMode(0, &dm) < 0) {
			DEBUG(driver, 0, "SDL_GetCurrentDisplayMode() failed: %s", SDL_GetError());
		} else {
			SDL_SetWindowSize(_sdl_window, dm.w, dm.h);
		}
	}

	DEBUG(driver, 1, "SDL2: Setting %s", fullscreen ? "fullscreen" : "windowed");
	int ret = SDL_SetWindowFullscreen(_sdl_window, fullscreen ? SDL_WINDOW_FULLSCREEN : 0);
	if (ret == 0) {
		/* Switching resolution succeeded, set fullscreen value of window. */
		_fullscreen = fullscreen;
		if (!fullscreen) SDL_SetWindowSize(_sdl_window, w, h);
	} else {
		DEBUG(driver, 0, "SDL_SetWindowFullscreen() failed: %s", SDL_GetError());
	}

	return ret == 0;
}

bool VideoDriver_SDL::AfterBlitterChange()
{
	assert(BlitterFactory::GetCurrentBlitter()->GetScreenDepth() != 0);
	int w, h;
	SDL_GetWindowSize(_sdl_window, &w, &h);
	return CreateMainSurface(w, h, false);
}

void VideoDriver_SDL::AcquireBlitterLock()
{
	if (_draw_mutex != nullptr) _draw_mutex->lock();
}

void VideoDriver_SDL::ReleaseBlitterLock()
{
	if (_draw_mutex != nullptr) _draw_mutex->unlock();
}

Dimension VideoDriver_SDL::GetScreenSize() const
{
	SDL_DisplayMode mode;
	if (SDL_GetCurrentDisplayMode(this->startup_display, &mode) != 0) return VideoDriver::GetScreenSize();

	return { static_cast<uint>(mode.w), static_cast<uint>(mode.h) };
}<|MERGE_RESOLUTION|>--- conflicted
+++ resolved
@@ -81,6 +81,7 @@
 Point GetFocusedWindowTopLeft();
 bool FocusedWindowIsConsole();
 bool EditBoxInGlobalFocus();
+void InputLoop();
 
 #if defined(WITH_FCITX)
 static bool _fcitx_mode = false;
@@ -364,52 +365,10 @@
 		_cur_palette.count_dirty = 0;
 	}
 
-<<<<<<< HEAD
-	int n = _num_dirty_rects;
-	if (n == 0) return;
-
-	_num_dirty_rects = 0;
-
-	bool update_whole_screen = n > MAX_DIRTY_RECTS;
-
-	if (!update_whole_screen) {
-		int area = 0;
-		for (int i = 0; i < n; i++) {
-			area += _dirty_rects[i].w * _dirty_rects[i].h;
-		}
-		// Rectangles cover more than 80% of screen area, just do the whole screen
-		if ((area * 5) / 4 >= _sdl_surface->w * _sdl_surface->h) update_whole_screen = true;
-	}
-
-	if (update_whole_screen) {
-		if (_sdl_surface != _sdl_real_surface) {
-			SDL_BlitSurface(_sdl_surface, nullptr, _sdl_real_surface, nullptr);
-		}
-
-		SDL_UpdateWindowSurface(_sdl_window);
-	} else {
-		if (_sdl_surface != _sdl_real_surface) {
-			for (int i = 0; i < _num_dirty_rects; i++) {
-				SDL_BlitSurface(_sdl_surface, &_dirty_rects[i], _sdl_real_surface, &_dirty_rects[i]);
-			}
-		}
-		SDL_Rect update_rect = { _sdl_surface->w, _sdl_surface->h, 0, 0 };
-		for (int i = 0; i < n; i++) {
-			if (_dirty_rects[i].x < update_rect.x) update_rect.x = _dirty_rects[i].x;
-			if (_dirty_rects[i].y < update_rect.y) update_rect.y = _dirty_rects[i].y;
-			if (_dirty_rects[i].x + _dirty_rects[i].w > update_rect.w) update_rect.w = _dirty_rects[i].x + _dirty_rects[i].w;
-			if (_dirty_rects[i].y + _dirty_rects[i].h > update_rect.h) update_rect.h = _dirty_rects[i].y + _dirty_rects[i].h;
-		}
-		update_rect.w -= update_rect.x;
-		update_rect.h -= update_rect.y;
-
-		SDL_UpdateWindowSurfaceRects(_sdl_window, &update_rect, 1);
-=======
 	SDL_Rect r = { _dirty_rect.left, _dirty_rect.top, _dirty_rect.right - _dirty_rect.left, _dirty_rect.bottom - _dirty_rect.top };
 
 	if (_sdl_surface != _sdl_real_surface) {
 		SDL_BlitSurface(_sdl_surface, &r, _sdl_real_surface, &r);
->>>>>>> cb8e1706
 	}
 	SDL_UpdateWindowSurfaceRects(_sdl_window, &r, 1);
 
@@ -704,12 +663,7 @@
 	HandleTextInput(nullptr, true);
 }
 
-<<<<<<< HEAD
-struct VkMapping {
-=======
-
 struct SDLVkMapping {
->>>>>>> cb8e1706
 	SDL_Keycode vk_from;
 	byte vk_count;
 	byte map_to;
@@ -1148,7 +1102,7 @@
 	/* If more than a millisecond has passed, increase the _realtime_tick. */
 	if (cur_ticks - last_realtime_tick > std::chrono::milliseconds(1)) {
 		auto delta = std::chrono::duration_cast<std::chrono::milliseconds>(cur_ticks - last_realtime_tick);
-		_realtime_tick += delta.count();
+		IncreaseRealtimeTick(delta.count());
 		last_realtime_tick += delta;
 	}
 
@@ -1166,6 +1120,7 @@
 		if (_draw_mutex != nullptr) draw_lock.unlock();
 		GameLoop();
 		if (_draw_mutex != nullptr) draw_lock.lock();
+		GameLoopPaletteAnimations();
 	}
 
 	/* Prevent drawing when switching mode, as windows can be removed when they should still appear. */
@@ -1189,20 +1144,7 @@
 		if (old_ctrl_pressed != _ctrl_pressed) HandleCtrlChanged();
 		if (old_shift_pressed != _shift_pressed) HandleShiftChanged();
 
-<<<<<<< HEAD
-		/* The gameloop is the part that can run asynchronously. The rest
-		 * except sleeping can't. */
-		if (_draw_mutex != nullptr) draw_lock.unlock();
-
-		GameLoop();
-
-		if (_draw_mutex != nullptr) draw_lock.lock();
-
-		GameLoopPaletteAnimations();
-
-=======
 		InputLoop();
->>>>>>> cb8e1706
 		UpdateWindows();
 		this->CheckPaletteAnim();
 
