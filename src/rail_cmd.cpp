/*
 * This file is part of OpenTTD.
 * OpenTTD is free software; you can redistribute it and/or modify it under the terms of the GNU General Public License as published by the Free Software Foundation, version 2.
 * OpenTTD is distributed in the hope that it will be useful, but WITHOUT ANY WARRANTY; without even the implied warranty of MERCHANTABILITY or FITNESS FOR A PARTICULAR PURPOSE.
 * See the GNU General Public License for more details. You should have received a copy of the GNU General Public License along with OpenTTD. If not, see <http://www.gnu.org/licenses/>.
 */

/** @file rail_cmd.cpp Handling of rail tiles. */

#include "stdafx.h"
#include "cmd_helper.h"
#include "viewport_func.h"
#include "command_func.h"
#include "depot_base.h"
#include "pathfinder/yapf/yapf_cache.h"
#include "newgrf_debug.h"
#include "newgrf_railtype.h"
#include "train.h"
#include "autoslope.h"
#include "water.h"
#include "tunnelbridge_map.h"
#include "bridge_signal_map.h"
#include "vehicle_func.h"
#include "sound_func.h"
#include "tunnelbridge.h"
#include "elrail_func.h"
#include "town.h"
#include "pbs.h"
#include "company_base.h"
#include "core/backup_type.hpp"
#include "date_func.h"
#include "strings_func.h"
#include "company_gui.h"
#include "object_map.h"
#include "tracerestrict.h"
#include "programmable_signals.h"
#include "spritecache.h"
#include "core/container_func.hpp"
#include "news_func.h"
#include "scope.h"

#include "table/strings.h"
#include "table/railtypes.h"
#include "table/track_land.h"

#include <vector>

#include "safeguards.h"

/** Helper type for lists/vectors of trains */
typedef std::vector<Train *> TrainList;

RailtypeInfo _railtypes[RAILTYPE_END];
std::vector<RailType> _sorted_railtypes;
TileIndex _rail_track_endtile; ///< The end of a rail track; as hidden return from the rail build/remove command for GUI purposes.
RailTypes _railtypes_hidden_mask;

/**
 * Reset all rail type information to its default values.
 */
void ResetRailTypes()
{
	static_assert(lengthof(_original_railtypes) <= lengthof(_railtypes));

	uint i = 0;
	for (; i < lengthof(_original_railtypes); i++) _railtypes[i] = _original_railtypes[i];

	static const RailtypeInfo empty_railtype = {
		{0,0,0,0,0,0,0,0,0,0,0,0},
		{0,0,0,0,0,0,0,0,{}},
		{0,0,0,0,0,0,0,0},
		{0,0,0,0,0,0},
		0, RAILTYPES_NONE, RAILTYPES_NONE, RAILTYPES_NONE, 0, 0, 0, RTFB_NONE, 0, 0, 0, 0, 0, 0, 0,
		RailTypeLabelList(), 0, 0, RAILTYPES_NONE, RAILTYPES_NONE, 0,
		{}, {} };
	for (; i < lengthof(_railtypes);          i++) _railtypes[i] = empty_railtype;

	_railtypes_hidden_mask = RAILTYPES_NONE;
}

void ResolveRailTypeGUISprites(RailtypeInfo *rti)
{
	SpriteID cursors_base = GetCustomRailSprite(rti, INVALID_TILE, RTSG_CURSORS);
	if (cursors_base != 0) {
		rti->gui_sprites.build_ns_rail = cursors_base +  0;
		rti->gui_sprites.build_x_rail  = cursors_base +  1;
		rti->gui_sprites.build_ew_rail = cursors_base +  2;
		rti->gui_sprites.build_y_rail  = cursors_base +  3;
		rti->gui_sprites.auto_rail     = cursors_base +  4;
		rti->gui_sprites.build_depot   = cursors_base +  5;
		rti->gui_sprites.build_tunnel  = cursors_base +  6;
		rti->gui_sprites.convert_rail  = cursors_base +  7;
		rti->cursor.rail_ns   = cursors_base +  8;
		rti->cursor.rail_swne = cursors_base +  9;
		rti->cursor.rail_ew   = cursors_base + 10;
		rti->cursor.rail_nwse = cursors_base + 11;
		rti->cursor.autorail  = cursors_base + 12;
		rti->cursor.depot     = cursors_base + 13;
		rti->cursor.tunnel    = cursors_base + 14;
		rti->cursor.convert   = cursors_base + 15;
	}

	/* Array of default GUI signal sprite numbers. */
	const SpriteID _signal_lookup[2][SIGTYPE_END] = {
		{SPR_IMG_SIGNAL_ELECTRIC_NORM,  SPR_IMG_SIGNAL_ELECTRIC_ENTRY, SPR_IMG_SIGNAL_ELECTRIC_EXIT,
		 SPR_IMG_SIGNAL_ELECTRIC_COMBO, SPR_IMG_SIGNAL_ELECTRIC_PBS,   SPR_IMG_SIGNAL_ELECTRIC_PBS_OWAY,
		 SPR_IMG_SIGNAL_ELECTRIC_PROG,  SPR_IMG_SIGNAL_ELECTRIC_NO_ENTRY},

		{SPR_IMG_SIGNAL_SEMAPHORE_NORM,  SPR_IMG_SIGNAL_SEMAPHORE_ENTRY, SPR_IMG_SIGNAL_SEMAPHORE_EXIT,
		 SPR_IMG_SIGNAL_SEMAPHORE_COMBO, SPR_IMG_SIGNAL_SEMAPHORE_PBS,   SPR_IMG_SIGNAL_SEMAPHORE_PBS_OWAY,
		 SPR_IMG_SIGNAL_SEMAPHORE_PROG,  SPR_IMG_SIGNAL_SEMAPHORE_NO_ENTRY},
	};

	for (SignalType type = SIGTYPE_NORMAL; type < SIGTYPE_END; type = (SignalType)(type + 1)) {
		for (SignalVariant var = SIG_ELECTRIC; var <= SIG_SEMAPHORE; var = (SignalVariant)(var + 1)) {
			PalSpriteID red   = GetCustomSignalSprite(rti, INVALID_TILE, type, var, 0, true).sprite;
			if (red.sprite != 0) {
				rti->gui_sprites.signals[type][var][0] = { red.sprite + SIGNAL_TO_SOUTH, red.pal };
			} else {
				rti->gui_sprites.signals[type][var][0] = { _signal_lookup[var][type], PAL_NONE };
			}
			if (type == SIGTYPE_NO_ENTRY) {
				rti->gui_sprites.signals[type][var][1] = rti->gui_sprites.signals[type][var][0];
				continue;
			}
			PalSpriteID green = GetCustomSignalSprite(rti, INVALID_TILE, type, var, 255, true).sprite;
			if (green.sprite != 0) {
				rti->gui_sprites.signals[type][var][1] = { green.sprite + SIGNAL_TO_SOUTH, green.pal };
			} else {
				rti->gui_sprites.signals[type][var][1] = { _signal_lookup[var][type] + 1, PAL_NONE };
			}
		}
	}
}

/**
 * Compare railtypes based on their sorting order.
 * @param first  The railtype to compare to.
 * @param second The railtype to compare.
 * @return True iff the first should be sorted before the second.
 */
static bool CompareRailTypes(const RailType &first, const RailType &second)
{
	if (_settings_client.gui.sort_track_types_by_speed) {
		RailType rt[2] = { first, second };
		uint sort_value[2];

		for (int i = 0; i < 2; ++i) {
			// Last sort by speed
			sort_value[i] = (GetRailTypeInfo(rt[i])->max_speed != 0) ? GetRailTypeInfo(rt[i])->max_speed : UINT16_MAX;

			// Inside those categories filter by compatibility with eachother.
			if (!HasPowerOnRail(rt[i], rt[(i + 1) % 2])) {
				sort_value[i] += (1 << 16);
			}

			// We sort by Rail, Electric and others
			if (!HasPowerOnRail(rt[i], RAILTYPE_RAIL)) {
				sort_value[i] += (1 << 17);

				if (!HasPowerOnRail(rt[i], RAILTYPE_ELECTRIC)) {
					sort_value[i] += (1 << 18);

					if (!HasPowerOnRail(rt[i], RAILTYPE_MONO) && HasPowerOnRail(rt[i], RAILTYPE_MAGLEV)) {
						sort_value[i] += (1 << 19);
					}
				}
			}

			// Then Mono
			if (HasPowerOnRail(rt[i], RAILTYPE_MONO)) {
				sort_value[i] += (1 << 20);
			}

			// Maglev is second last
			if (HasPowerOnRail(rt[i], RAILTYPE_MAGLEV)) {
				sort_value[i] += (1 << 21);
			}

			// All no-speed tracks (like planning and lifted) go to the end
			if (GetRailTypeInfo(rt[i])->max_speed == 0) {
				sort_value[i] += (1 << 22);
			}
		}

		return sort_value[0] < sort_value[1];
	} else {
		return GetRailTypeInfo(first)->sorting_order < GetRailTypeInfo(second)->sorting_order;
	}
}

void SortRailTypes()
{
	std::sort(_sorted_railtypes.begin(), _sorted_railtypes.end(), CompareRailTypes);
}

/**
 * Resolve sprites of custom rail types
 */
void InitRailTypes()
{
	for (RailType rt = RAILTYPE_BEGIN; rt != RAILTYPE_END; rt++) {
		RailtypeInfo *rti = &_railtypes[rt];
		ResolveRailTypeGUISprites(rti);
		if (HasBit(rti->flags, RTF_HIDDEN)) SetBit(_railtypes_hidden_mask, rt);
	}

	_sorted_railtypes.clear();
	for (RailType rt = RAILTYPE_BEGIN; rt != RAILTYPE_END; rt++) {
		if (_railtypes[rt].label != 0 && !HasBit(_railtypes_hidden_mask, rt)) {
			_sorted_railtypes.push_back(rt);
		}
	}
	SortRailTypes();

	for (RailType rt = RAILTYPE_BEGIN; rt != RAILTYPE_END; rt++) {
		_railtypes[rt].all_compatible_railtypes = _railtypes[rt].compatible_railtypes;
	}
	for (RailType rt = RAILTYPE_BEGIN; rt != RAILTYPE_END; rt++) {
		RailTypes compatible = _railtypes[rt].all_compatible_railtypes;
		RailTypes to_check = compatible;
		while (to_check) {
			RailType i = (RailType)FindFirstBit64(to_check);
			to_check = KillFirstBit(to_check);
			RailTypes new_types = _railtypes[i].compatible_railtypes & (~compatible);
			to_check |= new_types;
			compatible |= new_types;
		}
		RailTypes to_update = compatible;
		while (to_update) {
			RailType i = (RailType)FindFirstBit64(to_update);
			to_update = KillFirstBit(to_update);
			_railtypes[i].all_compatible_railtypes = compatible;
		}
	}
}

/**
 * Allocate a new rail type label
 */
RailType AllocateRailType(RailTypeLabel label)
{
	for (RailType rt = RAILTYPE_BEGIN; rt != RAILTYPE_END; rt++) {
		RailtypeInfo *rti = &_railtypes[rt];

		if (rti->label == 0) {
			/* Set up new rail type */
			*rti = _original_railtypes[RAILTYPE_RAIL];
			rti->label = label;
			rti->alternate_labels.clear();

			/* Make us compatible with ourself. */
			rti->powered_railtypes    = (RailTypes)(1LL << rt);
			rti->compatible_railtypes = (RailTypes)(1LL << rt);

			/* We also introduce ourself. */
			rti->introduces_railtypes = (RailTypes)(1LL << rt);

			/* Default sort order; order of allocation, but with some
			 * offsets so it's easier for NewGRF to pick a spot without
			 * changing the order of other (original) rail types.
			 * The << is so you can place other railtypes in between the
			 * other railtypes, the 7 is to be able to place something
			 * before the first (default) rail type. */
			rti->sorting_order = rt << 4 | 7;

			if (label == 'TELE' || label == 'PIPE' || label == 'WIRE') SetBit(rti->ctrl_flags, RTCF_NOREALISTICBRAKING);
			return rt;
		}
	}

	return INVALID_RAILTYPE;
}

static const byte _track_sloped_sprites[14] = {
	14, 15, 22, 13,
	 0, 21, 17, 12,
	23,  0, 18, 20,
	19, 16
};


/*         4
 *     ---------
 *    |\       /|
 *    | \    1/ |
 *    |  \   /  |
 *    |   \ /   |
 *  16|    \    |32
 *    |   / \2  |
 *    |  /   \  |
 *    | /     \ |
 *    |/       \|
 *     ---------
 *         8
 */



/* MAP2 byte:    abcd???? => Signal On? Same coding as map3lo
 * MAP3LO byte:  abcd???? => Signal Exists?
 *               a and b are for diagonals, upper and left,
 *               one for each direction. (ie a == NE->SW, b ==
 *               SW->NE, or v.v., I don't know. b and c are
 *               similar for lower and right.
 * MAP2 byte:    ????abcd => Type of ground.
 * MAP3LO byte:  ????abcd => Type of rail.
 * MAP5:         00abcdef => rail
 *               01abcdef => rail w/ signals
 *               10uuuuuu => unused
 *               11uuuudd => rail depot
 */

/**
 * Tests if a vehicle interacts with the specified track.
 * All track bits interact except parallel #TRACK_BIT_HORZ or #TRACK_BIT_VERT.
 *
 * @param tile The tile.
 * @param track The track.
 * @return Succeeded command (no train found), or a failed command (a train was found).
 */
static CommandCost EnsureNoTrainOnTrack(TileIndex tile, Track track)
{
	TrackBits rail_bits = TrackToTrackBits(track);
	return EnsureNoTrainOnTrackBits(tile, rail_bits);
}

/**
 * Check that the new track bits may be built.
 * @param tile %Tile to build on.
 * @param to_build New track bits.
 * @param railtype New rail type.
 * @param disable_dual_rail_type Whether dual rail types are disabled.
 * @param flags    Flags of the operation.
 * @return Succeeded or failed command.
 */
static CommandCost CheckTrackCombination(TileIndex tile, TrackBits to_build, RailType railtype, bool disable_dual_rail_type, DoCommandFlag flags, bool auto_remove_signals)
{
	if (!IsPlainRail(tile)) return_cmd_error(STR_ERROR_IMPOSSIBLE_TRACK_COMBINATION);

	/* So, we have a tile with tracks on it (and possibly signals). Let's see
	 * what tracks first */
	TrackBits current = GetTrackBits(tile); // The current track layout.
	TrackBits future = current | to_build;  // The track layout we want to build.

	/* Are we really building something new? */
	if (current == future) {
		/* Nothing new is being built */
		if (IsCompatibleRail(GetTileRailTypeByTrackBit(tile, to_build), railtype)) {
			return_cmd_error(STR_ERROR_ALREADY_BUILT);
		} else {
			return_cmd_error(STR_ERROR_IMPOSSIBLE_TRACK_COMBINATION);
		}
	}

	/* These combinations are always allowed, unless disable_dual_rail_type is set */
	if ((future == TRACK_BIT_HORZ || future == TRACK_BIT_VERT) && !disable_dual_rail_type) {
		if (flags & DC_EXEC) {
			if (to_build & TRACK_BIT_RT_1) {
				RailType current_rt = GetRailType(tile);
				SetRailType(tile, railtype);
				SetSecondaryRailType(tile, current_rt);
			} else {
				SetSecondaryRailType(tile, railtype);
			}
		}
		return CommandCost();
	}

	/* Let's see if we may build this */
	if (HasSignals(tile) && !auto_remove_signals) {
		/* If we are not allowed to overlap (flag is on for ai companies or we have
		 * signals on the tile), check that */
		if (future != TRACK_BIT_HORZ && future != TRACK_BIT_VERT) {
			return_cmd_error(STR_ERROR_MUST_REMOVE_SIGNALS_FIRST);
		}
	}

	RailType rt = INVALID_RAILTYPE;
	if (current == TRACK_BIT_HORZ || current == TRACK_BIT_VERT) {
		RailType rt1 = GetRailType(tile);
		if (!IsCompatibleRail(rt1, railtype)) return_cmd_error(STR_ERROR_IMPOSSIBLE_TRACK_COMBINATION);

		RailType rt2 = GetSecondaryRailType(tile);
		if (!IsCompatibleRail(rt2, railtype)) return_cmd_error(STR_ERROR_IMPOSSIBLE_TRACK_COMBINATION);

		if (rt1 != rt2) {
			/* Two different railtypes present */
			if ((railtype == rt1 || HasPowerOnRail(rt1, railtype)) && (railtype == rt2 || HasPowerOnRail(rt2, railtype))) {
				rt = railtype;
			} else if ((railtype == rt1 || HasPowerOnRail(railtype, rt1)) && HasPowerOnRail(rt2, rt1)) {
				rt = railtype = rt1;
			} else if ((railtype == rt2 || HasPowerOnRail(railtype, rt2)) && HasPowerOnRail(rt1, rt2)) {
				rt = railtype = rt2;
			} else {
				return_cmd_error(STR_ERROR_IMPOSSIBLE_TRACK_COMBINATION);
			}
		} else if (railtype == rt1) {
			/* Nothing to do */
			rt = INVALID_RAILTYPE;
		} else if (HasPowerOnRail(railtype, rt1)) {
			/* Try to keep existing railtype */
			railtype = rt1;
			rt = INVALID_RAILTYPE;
		} else if (HasPowerOnRail(rt1, railtype)) {
			rt = railtype;
		} else {
			return_cmd_error(STR_ERROR_IMPOSSIBLE_TRACK_COMBINATION);
		}
	} else {
		rt = GetRailType(tile);

		if (railtype == rt) {
			/* Nothing to do */
			rt = INVALID_RAILTYPE;
		} else if (!IsCompatibleRail(rt, railtype)) {
			return_cmd_error(STR_ERROR_IMPOSSIBLE_TRACK_COMBINATION);
		} else if (HasPowerOnRail(railtype, rt)) {
			/* Try to keep existing railtype */
			railtype = rt;
			rt = INVALID_RAILTYPE;
		} else if (HasPowerOnRail(rt, railtype)) {
			rt = railtype;
		} else {
			return_cmd_error(STR_ERROR_IMPOSSIBLE_TRACK_COMBINATION);
		}
	}

	CommandCost ret;
	if (rt != INVALID_RAILTYPE) {
		ret = DoCommand(tile, tile, rt, flags, CMD_CONVERT_RAIL);
		if (ret.Failed()) return ret;
	}

	if (flags & DC_EXEC) {
		SetRailType(tile, railtype);
		SetSecondaryRailType(tile, railtype);
	}

	return ret;
}


/** Valid TrackBits on a specific (non-steep)-slope without foundation */
static const TrackBits _valid_tracks_without_foundation[15] = {
	TRACK_BIT_ALL,
	TRACK_BIT_RIGHT,
	TRACK_BIT_UPPER,
	TRACK_BIT_X,

	TRACK_BIT_LEFT,
	TRACK_BIT_NONE,
	TRACK_BIT_Y,
	TRACK_BIT_LOWER,

	TRACK_BIT_LOWER,
	TRACK_BIT_Y,
	TRACK_BIT_NONE,
	TRACK_BIT_LEFT,

	TRACK_BIT_X,
	TRACK_BIT_UPPER,
	TRACK_BIT_RIGHT,
};

/** Valid TrackBits on a specific (non-steep)-slope with leveled foundation */
static const TrackBits _valid_tracks_on_leveled_foundation[15] = {
	TRACK_BIT_NONE,
	TRACK_BIT_LEFT,
	TRACK_BIT_LOWER,
	TRACK_BIT_Y | TRACK_BIT_LOWER | TRACK_BIT_LEFT,

	TRACK_BIT_RIGHT,
	TRACK_BIT_ALL,
	TRACK_BIT_X | TRACK_BIT_LOWER | TRACK_BIT_RIGHT,
	TRACK_BIT_ALL,

	TRACK_BIT_UPPER,
	TRACK_BIT_X | TRACK_BIT_UPPER | TRACK_BIT_LEFT,
	TRACK_BIT_ALL,
	TRACK_BIT_ALL,

	TRACK_BIT_Y | TRACK_BIT_UPPER | TRACK_BIT_RIGHT,
	TRACK_BIT_ALL,
	TRACK_BIT_ALL
};

/**
 * Checks if a track combination is valid on a specific slope and returns the needed foundation.
 *
 * @param tileh Tile slope.
 * @param bits  Trackbits.
 * @return Needed foundation or FOUNDATION_INVALID if track/slope combination is not allowed.
 */
Foundation GetRailFoundation(Slope tileh, TrackBits bits)
{
	if (bits == TRACK_BIT_NONE) return FOUNDATION_NONE;

	if (IsSteepSlope(tileh)) {
		/* Test for inclined foundations */
		if (bits == TRACK_BIT_X) return FOUNDATION_INCLINED_X;
		if (bits == TRACK_BIT_Y) return FOUNDATION_INCLINED_Y;

		/* Get higher track */
		Corner highest_corner = GetHighestSlopeCorner(tileh);
		TrackBits higher_track = CornerToTrackBits(highest_corner);

		/* Only higher track? */
		if (bits == higher_track) return HalftileFoundation(highest_corner);

		/* Overlap with higher track? */
		if (TracksOverlap(bits | higher_track)) return FOUNDATION_INVALID;

		/* either lower track or both higher and lower track */
		return ((bits & higher_track) != 0 ? FOUNDATION_STEEP_BOTH : FOUNDATION_STEEP_LOWER);
	} else {
		if ((~_valid_tracks_without_foundation[tileh] & bits) == 0) return FOUNDATION_NONE;

		bool valid_on_leveled = ((~_valid_tracks_on_leveled_foundation[tileh] & bits) == 0);

		Corner track_corner;
		switch (bits) {
			case TRACK_BIT_LEFT:  track_corner = CORNER_W; break;
			case TRACK_BIT_LOWER: track_corner = CORNER_S; break;
			case TRACK_BIT_RIGHT: track_corner = CORNER_E; break;
			case TRACK_BIT_UPPER: track_corner = CORNER_N; break;

			case TRACK_BIT_HORZ:
				if (tileh == SLOPE_N) return HalftileFoundation(CORNER_N);
				if (tileh == SLOPE_S) return HalftileFoundation(CORNER_S);
				return (valid_on_leveled ? FOUNDATION_LEVELED : FOUNDATION_INVALID);

			case TRACK_BIT_VERT:
				if (tileh == SLOPE_W) return HalftileFoundation(CORNER_W);
				if (tileh == SLOPE_E) return HalftileFoundation(CORNER_E);
				return (valid_on_leveled ? FOUNDATION_LEVELED : FOUNDATION_INVALID);

			case TRACK_BIT_X:
				if (IsSlopeWithOneCornerRaised(tileh)) return FOUNDATION_INCLINED_X;
				return (valid_on_leveled ? FOUNDATION_LEVELED : FOUNDATION_INVALID);

			case TRACK_BIT_Y:
				if (IsSlopeWithOneCornerRaised(tileh)) return FOUNDATION_INCLINED_Y;
				return (valid_on_leveled ? FOUNDATION_LEVELED : FOUNDATION_INVALID);

			default:
				return (valid_on_leveled ? FOUNDATION_LEVELED : FOUNDATION_INVALID);
		}
		/* Single diagonal track */

		/* Track must be at least valid on leveled foundation */
		if (!valid_on_leveled) return FOUNDATION_INVALID;

		/* If slope has three raised corners, build leveled foundation */
		if (IsSlopeWithThreeCornersRaised(tileh)) return FOUNDATION_LEVELED;

		/* If neighboured corners of track_corner are lowered, build halftile foundation */
		if ((tileh & SlopeWithThreeCornersRaised(OppositeCorner(track_corner))) == SlopeWithOneCornerRaised(track_corner)) return HalftileFoundation(track_corner);

		/* else special anti-zig-zag foundation */
		return SpecialRailFoundation(track_corner);
	}
}


/**
 * Tests if a track can be build on a tile.
 *
 * @param tileh Tile slope.
 * @param rail_bits Tracks to build.
 * @param existing Tracks already built.
 * @param tile Tile (used for water test)
 * @return Error message or cost for foundation building.
 */
static CommandCost CheckRailSlope(Slope tileh, TrackBits rail_bits, TrackBits existing, TileIndex tile)
{
	/* don't allow building on the lower side of a coast */
	if (GetFloodingBehaviour(tile) != FLOOD_NONE) {
		if (!IsSteepSlope(tileh) && ((~_valid_tracks_on_leveled_foundation[tileh] & (rail_bits | existing)) != 0)) return_cmd_error(STR_ERROR_CAN_T_BUILD_ON_WATER);
	}

	Foundation f_new = GetRailFoundation(tileh, rail_bits | existing);

	/* check track/slope combination */
	if ((f_new == FOUNDATION_INVALID) ||
			((f_new != FOUNDATION_NONE) && (!_settings_game.construction.build_on_slopes))) {
		return_cmd_error(STR_ERROR_LAND_SLOPED_IN_WRONG_DIRECTION);
	}

	Foundation f_old = GetRailFoundation(tileh, existing);
	return CommandCost(EXPENSES_CONSTRUCTION, f_new != f_old ? _price[PR_BUILD_FOUNDATION] : (Money)0);
}

bool IsValidFlatRailBridgeHeadTrackBits(Slope normalised_slope, DiagDirection bridge_direction, TrackBits tracks)
{
	/* bridge_direction  c1  c2
	 *                0   0   1
	 *                1   0   3
	 *                2   2   3
	 *                3   2   1
	 */
	const Corner c1 = (Corner) (bridge_direction & 2);
	const Corner c2 = (Corner) (((bridge_direction + 1) & 2) + 1);
	auto test_corner = [&](Corner c) -> bool {
		if (normalised_slope & SlopeWithOneCornerRaised(c)) return true;
		Slope effective_slope = normalised_slope | SlopeWithOneCornerRaised(OppositeCorner(c));
		assert(effective_slope < lengthof(_valid_tracks_on_leveled_foundation));
		return (_valid_tracks_on_leveled_foundation[effective_slope] & tracks) == tracks;
	};
	return test_corner(c1) && test_corner(c2);
}

/* Validate functions for rail building */
static inline bool ValParamTrackOrientation(Track track)
{
	return IsValidTrack(track);
}

/**
 * Build a single piece of rail
 * @param tile tile  to build on
 * @param flags operation to perform
 * @param p1 railtype of being built piece (normal, mono, maglev)
 * @param p2 various bitstuffed elements
 *           - (bit  0- 2) - track-orientation, valid values: 0-5 (@see Track)
 *           - (bit  3)    - 0 = error on signal in the way, 1 = auto remove signals when in the way
 * @param text unused
 * @return the cost of this operation or an error
 */
CommandCost CmdBuildSingleRail(TileIndex tile, DoCommandFlag flags, uint32 p1, uint32 p2, const char *text)
{
	RailType railtype = Extract<RailType, 0, 6>(p1);
	Track track = Extract<Track, 0, 3>(p2);
	bool auto_remove_signals = HasBit(p2, 3);
	bool disable_custom_bridge_heads = HasBit(p2, 4);
	bool disable_dual_rail_type = HasBit(p2, 5);
	CommandCost cost(EXPENSES_CONSTRUCTION);

	_rail_track_endtile = INVALID_TILE;

	if (!ValParamRailtype(railtype) || !ValParamTrackOrientation(track)) return CMD_ERROR;

	Slope tileh = GetTileSlope(tile);
	TrackBits trackbit = TrackToTrackBits(track);

	switch (GetTileType(tile)) {
		case MP_RAILWAY: {
			CommandCost ret = CheckTileOwnership(tile);
			if (ret.Failed()) return ret;

			if (!IsPlainRail(tile)) return DoCommand(tile, 0, 0, flags, CMD_LANDSCAPE_CLEAR); // just get appropriate error message

			const RailType old_rt = GetRailType(tile);
			const RailType old_secondary_rt = GetSecondaryRailType(tile);
			auto rt_guard = scope_guard([&]() {
				if (flags & DC_EXEC) {
					SetRailType(tile, old_rt);
					SetSecondaryRailType(tile, old_secondary_rt);
				}
			});

			ret = CheckTrackCombination(tile, trackbit, railtype, disable_dual_rail_type, flags, auto_remove_signals);
			if (ret.Succeeded()) {
				cost.AddCost(ret);
				ret = EnsureNoTrainOnTrack(tile, track);
			}
			if (ret.Failed()) {
				if (ret.GetErrorMessage() == STR_ERROR_ALREADY_BUILT) _rail_track_endtile = tile;
				return ret;
			}

			ret = CheckRailSlope(tileh, trackbit, GetTrackBits(tile), tile);
			if (ret.Failed()) return ret;
			cost.AddCost(ret);

			if (HasSignals(tile) && TracksOverlap(GetTrackBits(tile) | TrackToTrackBits(track))) {
				/* If adding the new track causes any overlap, all signals must be removed first */
				if (!auto_remove_signals) return_cmd_error(STR_ERROR_MUST_REMOVE_SIGNALS_FIRST);

				for (Track track_it = TRACK_BEGIN; track_it < TRACK_END; track_it++) {
					if (HasTrack(tile, track_it) && HasSignalOnTrack(tile, track_it)) {
						CommandCost ret_remove_signals = DoCommand(tile, track_it, 0, flags, CMD_REMOVE_SIGNALS);
						if (ret_remove_signals.Failed()) return ret_remove_signals;
						cost.AddCost(ret_remove_signals);
					}
				}
			}

			rt_guard.cancel();

			if (flags & DC_EXEC) {
				SetRailGroundType(tile, RAIL_GROUND_BARREN);
				TrackBits bits = GetTrackBits(tile);
				TrackBits newbits = bits | trackbit;
				SetTrackBits(tile, newbits);
				if (newbits == TRACK_BIT_HORZ || newbits == TRACK_BIT_VERT) {
					Company::Get(GetTileOwner(tile))->infrastructure.rail[GetPlainRailParallelTrackRailTypeByTrackBit(tile, trackbit)]++;
				} else {
					/* Subtract old infrastructure count. */
					uint pieces = CountBits(bits);
					if (TracksOverlap(bits)) pieces *= pieces;
					Company::Get(GetTileOwner(tile))->infrastructure.rail[GetRailType(tile)] -= pieces;
					/* Add new infrastructure count. */
					pieces = CountBits(newbits);
					if (TracksOverlap(newbits)) pieces *= pieces;
					Company::Get(GetTileOwner(tile))->infrastructure.rail[GetRailType(tile)] += pieces;
				}
				DirtyCompanyInfrastructureWindows(GetTileOwner(tile));
			}
			break;
		}

		case MP_TUNNELBRIDGE: {
			CommandCost ret = CheckTileOwnership(tile);
			if (ret.Failed()) return ret;

			if (disable_custom_bridge_heads || !_settings_game.construction.rail_custom_bridge_heads || !IsFlatRailBridgeHeadTile(tile)) return DoCommand(tile, 0, 0, flags, CMD_LANDSCAPE_CLEAR); // just get appropriate error message

			const DiagDirection entrance_dir = GetTunnelBridgeDirection(tile);
			const TrackBits axial_track = DiagDirToDiagTrackBits(entrance_dir);
			const TrackBits existing = GetCustomBridgeHeadTrackBits(tile);
			const TrackBits future = existing | trackbit;

			const bool secondary_piece = ((future == TRACK_BIT_HORZ || future == TRACK_BIT_VERT) && (future != existing));

			if (!secondary_piece && !disable_dual_rail_type) {
				if (!IsCompatibleRail(GetRailType(tile), railtype)) return_cmd_error(STR_ERROR_IMPOSSIBLE_TRACK_COMBINATION);
				if (GetRailType(tile) != railtype && !HasPowerOnRail(railtype, GetRailType(tile))) return_cmd_error(STR_ERROR_CAN_T_CONVERT_RAIL);
				if (GetSecondaryTunnelBridgeTrackBits(tile) != TRACK_BIT_NONE) {
					if (!IsCompatibleRail(GetSecondaryRailType(tile), railtype)) return_cmd_error(STR_ERROR_IMPOSSIBLE_TRACK_COMBINATION);
					if (GetRailType(tile) != railtype && !HasPowerOnRail(railtype, GetSecondaryRailType(tile))) return_cmd_error(STR_ERROR_CAN_T_CONVERT_RAIL);
				}
			}

			if (existing == future) return_cmd_error(STR_ERROR_ALREADY_BUILT);

			if (IsTunnelBridgeWithSignalSimulation(tile)) {
				if (future != TRACK_BIT_HORZ && future != TRACK_BIT_VERT) {
					return_cmd_error(STR_ERROR_MUST_REMOVE_SIGNALS_FIRST);
				}
			}

			if ((trackbit & ~axial_track) && !_settings_game.construction.build_on_slopes) {
				return_cmd_error(STR_ERROR_LAND_SLOPED_IN_WRONG_DIRECTION);
			}

			/* Steep slopes behave the same as slopes with one corner raised. */
			const Slope normalised_tileh = IsSteepSlope(tileh) ? SlopeWithOneCornerRaised(GetHighestSlopeCorner(tileh)) : tileh;

			if (!IsValidFlatRailBridgeHeadTrackBits(normalised_tileh, GetTunnelBridgeDirection(tile), future)) {
				return_cmd_error(STR_ERROR_LAND_SLOPED_IN_WRONG_DIRECTION);
			}

			const TileIndex other_end = GetOtherTunnelBridgeEnd(tile);
			if (!secondary_piece) {
				ret = TunnelBridgeIsFree(tile, other_end);
				if (ret.Failed()) return ret;
			}

			if (flags & DC_EXEC) {
				SubtractRailTunnelBridgeInfrastructure(tile, other_end);
				SetCustomBridgeHeadTrackBits(tile, future);
				SetTunnelBridgeGroundBits(tile, IsRailCustomBridgeHead(tile) ? 2 : 0);
				if (secondary_piece) {
					SetSecondaryRailType(tile, railtype);
				}
				AddRailTunnelBridgeInfrastructure(tile, other_end);
				DirtyCompanyInfrastructureWindows(_current_company);
			}

			break;
		}

		case MP_ROAD: {
			/* Level crossings may only be built on these slopes */
			if (!HasBit(VALID_LEVEL_CROSSING_SLOPES, tileh)) return_cmd_error(STR_ERROR_LAND_SLOPED_IN_WRONG_DIRECTION);

			CommandCost ret = EnsureNoVehicleOnGround(tile);
			if (ret.Failed()) return ret;

			if (IsNormalRoad(tile)) {
				if (HasRoadWorks(tile)) return_cmd_error(STR_ERROR_ROAD_WORKS_IN_PROGRESS);

				if (GetDisallowedRoadDirections(tile) != DRD_NONE) return_cmd_error(STR_ERROR_CROSSING_ON_ONEWAY_ROAD);

				if (RailNoLevelCrossings(railtype)) return_cmd_error(STR_ERROR_CROSSING_DISALLOWED_RAIL);

				RoadType roadtype_road = GetRoadTypeRoad(tile);
				RoadType roadtype_tram = GetRoadTypeTram(tile);

				if (roadtype_road != INVALID_ROADTYPE && RoadNoLevelCrossing(roadtype_road)) return_cmd_error(STR_ERROR_CROSSING_DISALLOWED_ROAD);
				if (roadtype_tram != INVALID_ROADTYPE && RoadNoLevelCrossing(roadtype_tram)) return_cmd_error(STR_ERROR_CROSSING_DISALLOWED_ROAD);

				RoadBits road = GetRoadBits(tile, RTT_ROAD);
				RoadBits tram = GetRoadBits(tile, RTT_TRAM);
				if ((track == TRACK_X && ((road | tram) & ROAD_X) == 0) ||
						(track == TRACK_Y && ((road | tram) & ROAD_Y) == 0)) {
					Owner road_owner = GetRoadOwner(tile, RTT_ROAD);
					Owner tram_owner = GetRoadOwner(tile, RTT_TRAM);
					/* Disallow breaking end-of-line of someone else
					 * so trams can still reverse on this tile. */
					if (Company::IsValidID(tram_owner) && HasExactlyOneBit(tram)) {
						CommandCost ret = CheckOwnership(tram_owner);
						if (ret.Failed()) return ret;
					}

					uint num_new_road_pieces = (road != ROAD_NONE) ? 2 - CountBits(road) : 0;
					if (num_new_road_pieces > 0) {
						cost.AddCost(num_new_road_pieces * RoadBuildCost(roadtype_road));
					}

					uint num_new_tram_pieces = (tram != ROAD_NONE) ? 2 - CountBits(tram) : 0;
					if (num_new_tram_pieces > 0) {
						cost.AddCost(num_new_tram_pieces * RoadBuildCost(roadtype_tram));
					}

					if (flags & DC_EXEC) {
						MakeRoadCrossing(tile, road_owner, tram_owner, _current_company, (track == TRACK_X ? AXIS_Y : AXIS_X), railtype, roadtype_road, roadtype_tram, GetTownIndex(tile));
						UpdateLevelCrossing(tile, false);
						Company::Get(_current_company)->infrastructure.rail[railtype] += LEVELCROSSING_TRACKBIT_FACTOR;
						DirtyCompanyInfrastructureWindows(_current_company);
						if (num_new_road_pieces > 0 && Company::IsValidID(road_owner)) {
							Company::Get(road_owner)->infrastructure.road[roadtype_road] += num_new_road_pieces;
							DirtyCompanyInfrastructureWindows(road_owner);
						}
						if (num_new_tram_pieces > 0 && Company::IsValidID(tram_owner)) {
							Company::Get(tram_owner)->infrastructure.road[roadtype_tram] += num_new_tram_pieces;
							DirtyCompanyInfrastructureWindows(tram_owner);
						}
						UpdateRoadCachedOneWayStatesAroundTile(tile);
					}
					break;
				}
			}

			if (IsLevelCrossing(tile) && GetCrossingRailBits(tile) == trackbit) {
				_rail_track_endtile = tile;
				return_cmd_error(STR_ERROR_ALREADY_BUILT);
			}
			FALLTHROUGH;
		}

		default: {
			/* Will there be flat water on the lower halftile? */
			bool water_ground = IsTileType(tile, MP_WATER) && IsSlopeWithOneCornerRaised(tileh);

			CommandCost ret = CheckRailSlope(tileh, trackbit, TRACK_BIT_NONE, tile);
			if (ret.Failed()) return ret;
			cost.AddCost(ret);

			ret = DoCommand(tile, 0, 0, flags | DC_ALLOW_REMOVE_WATER, CMD_LANDSCAPE_CLEAR);
			if (ret.Failed()) return ret;
			cost.AddCost(ret);

			if (water_ground) {
				cost.AddCost(-_price[PR_CLEAR_WATER]);
				cost.AddCost(_price[PR_CLEAR_ROUGH]);
			}

			if (flags & DC_EXEC) {
				MakeRailNormal(tile, _current_company, trackbit, railtype);
				if (water_ground) {
					SetRailGroundType(tile, RAIL_GROUND_WATER);
					if (IsPossibleDockingTile(tile)) CheckForDockingTile(tile);
				}
				Company::Get(_current_company)->infrastructure.rail[railtype]++;
				DirtyCompanyInfrastructureWindows(_current_company);
			}
			break;
		}
	}

	if (flags & DC_EXEC) {
		MarkTileDirtyByTile(tile);
		AddTrackToSignalBuffer(tile, track, _current_company);
		YapfNotifyTrackLayoutChange(tile, track);
	}

	cost.AddCost(RailBuildCost(railtype));
	_rail_track_endtile = tile;
	return cost;
}

/**
 * Remove a single piece of track
 * @param tile tile to remove track from
 * @param flags operation to perform
 * @param p1 unused
 * @param p2 rail orientation
 * @param text unused
 * @return the cost of this operation or an error
 */
CommandCost CmdRemoveSingleRail(TileIndex tile, DoCommandFlag flags, uint32 p1, uint32 p2, const char *text)
{
	Track track = Extract<Track, 0, 3>(p2);
	CommandCost cost(EXPENSES_CONSTRUCTION);
	bool crossing = false;

	_rail_track_endtile = INVALID_TILE;

	if (!ValParamTrackOrientation(track)) return CMD_ERROR;
	TrackBits trackbit = TrackToTrackBits(track);

	/* Need to read tile owner now because it may change when the rail is removed
	 * Also, in case of floods, _current_company != owner
	 * There may be invalid tiletype even in exec run (when removing long track),
	 * so do not call GetTileOwner(tile) in any case here */
	Owner owner = INVALID_OWNER;

	Train *v = nullptr;

	switch (GetTileType(tile)) {
		case MP_ROAD: {
			if (!IsLevelCrossing(tile) || GetCrossingRailBits(tile) != trackbit) return_cmd_error(STR_ERROR_THERE_IS_NO_RAILROAD_TRACK);

			if (_current_company != OWNER_WATER) {
				CommandCost ret = CheckTileOwnership(tile);
				if (ret.Failed()) return ret;
			}

			if (!(flags & DC_BANKRUPT)) {
				CommandCost ret = EnsureNoVehicleOnGround(tile);
				if (ret.Failed()) return ret;
			}

			cost.AddCost(RailClearCost(GetRailType(tile)));

			if (HasReservedTracks(tile, trackbit)) {
				v = GetTrainForReservation(tile, track);
				if (v != nullptr) {
					CommandCost ret = CheckTrainReservationPreventsTrackModification(v);
					if (ret.Failed()) return ret;
				}
			}

			if (flags & DC_EXEC) {
				if (v != nullptr) FreeTrainTrackReservation(v);

				owner = GetTileOwner(tile);
				Company::Get(owner)->infrastructure.rail[GetRailType(tile)] -= LEVELCROSSING_TRACKBIT_FACTOR;
				DirtyCompanyInfrastructureWindows(owner);
				MakeRoadNormal(tile, GetCrossingRoadBits(tile), GetRoadTypeRoad(tile), GetRoadTypeTram(tile), GetTownIndex(tile), GetRoadOwner(tile, RTT_ROAD), GetRoadOwner(tile, RTT_TRAM));
				DeleteNewGRFInspectWindow(GSF_RAILTYPES, tile);
				UpdateRoadCachedOneWayStatesAroundTile(tile);
			}
			break;
		}

		case MP_RAILWAY: {
			TrackBits present;
			/* There are no rails present at depots. */
			if (!IsPlainRail(tile)) return_cmd_error(STR_ERROR_THERE_IS_NO_RAILROAD_TRACK);

			if (_current_company != OWNER_WATER) {
				CommandCost ret = CheckTileOwnership(tile);
				if (ret.Failed()) return ret;
			}

			CommandCost ret = EnsureNoTrainOnTrack(tile, track);
			if (ret.Failed()) return ret;

			present = GetTrackBits(tile);
			if ((present & trackbit) == 0) return_cmd_error(STR_ERROR_THERE_IS_NO_RAILROAD_TRACK);
			if (present == (TRACK_BIT_X | TRACK_BIT_Y)) crossing = true;

			cost.AddCost(RailClearCost(GetTileRailTypeByTrackBit(tile, trackbit)));

			/* Charge extra to remove signals on the track, if they are there */
			if (HasSignalOnTrack(tile, track)) {
				if (flags & DC_EXEC) CheckRemoveSignal(tile, track);
				cost.AddCost(DoCommand(tile, track, 0, flags, CMD_REMOVE_SIGNALS));
			}

			if (HasReservedTracks(tile, trackbit)) {
				v = GetTrainForReservation(tile, track);
				if (v != nullptr) {
					CommandCost ret = CheckTrainReservationPreventsTrackModification(v);
					if (ret.Failed()) return ret;
				}
			}

			if (flags & DC_EXEC) {
				if (v != nullptr) FreeTrainTrackReservation(v);

				owner = GetTileOwner(tile);

				if (present == TRACK_BIT_HORZ || present == TRACK_BIT_VERT) {
					Company::Get(owner)->infrastructure.rail[GetTileRailTypeByTrackBit(tile, trackbit)]--;
					present ^= trackbit;
					SetRailType(tile, GetTileRailTypeByTrackBit(tile, present));
				} else {
					/* Subtract old infrastructure count. */
					uint pieces = CountBits(present);
					if (TracksOverlap(present)) pieces *= pieces;
					Company::Get(owner)->infrastructure.rail[GetRailType(tile)] -= pieces;
					/* Add new infrastructure count. */
					present ^= trackbit;
					pieces = CountBits(present);
					if (TracksOverlap(present)) pieces *= pieces;
					Company::Get(owner)->infrastructure.rail[GetRailType(tile)] += pieces;
				}
				DirtyCompanyInfrastructureWindows(owner);

				if (present == 0) {
					Slope tileh = GetTileSlope(tile);
					/* If there is flat water on the lower halftile, convert the tile to shore so the water remains */
					if (GetRailGroundType(tile) == RAIL_GROUND_WATER && IsSlopeWithOneCornerRaised(tileh)) {
						bool docking = IsDockingTile(tile);
						MakeShore(tile);
						SetDockingTile(tile, docking);
					} else {
						DoClearSquare(tile);
					}
					DeleteNewGRFInspectWindow(GSF_RAILTYPES, tile);
				} else {
					SetTrackBits(tile, present);
					SetTrackReservation(tile, GetRailReservationTrackBits(tile) & present);
				}
			}
			break;
		}

		case MP_TUNNELBRIDGE: {
			CommandCost ret = CheckTileOwnership(tile);
			if (ret.Failed()) return ret;

			if (!IsFlatRailBridgeHeadTile(tile) || GetCustomBridgeHeadTrackBits(tile) == DiagDirToDiagTrackBits(GetTunnelBridgeDirection(tile))) {
				return DoCommand(tile, 0, 0, flags, CMD_LANDSCAPE_CLEAR); // just get appropriate error message
			}

			const TrackBits present = GetCustomBridgeHeadTrackBits(tile);
			if ((present & trackbit) == 0) return_cmd_error(STR_ERROR_THERE_IS_NO_RAILROAD_TRACK);
			if (present == (TRACK_BIT_X | TRACK_BIT_Y)) crossing = true;

			const TrackBits future = present ^ trackbit;

			if ((GetAcrossBridgePossibleTrackBits(tile) & future) == 0) return DoCommand(tile, 0, 0, flags, CMD_LANDSCAPE_CLEAR); // just get appropriate error message

			const TileIndex other_end = GetOtherTunnelBridgeEnd(tile);
			if (present == TRACK_BIT_HORZ || present == TRACK_BIT_VERT) {
				ret = EnsureNoTrainOnTrack(tile, track);
			} else {
				ret = TunnelBridgeIsFree(tile, other_end);
			}
			if (ret.Failed()) return ret;

			if (HasReservedTracks(tile, trackbit)) {
				v = GetTrainForReservation(tile, track);
				if (v != nullptr) {
					CommandCost ret = CheckTrainReservationPreventsTrackModification(v);
					if (ret.Failed()) return ret;
				}
			}

			cost.AddCost(RailClearCost(GetTileRailTypeByTrackBit(tile, trackbit)));

			if (flags & DC_EXEC) {
				SubtractRailTunnelBridgeInfrastructure(tile, other_end);
				owner = GetTileOwner(tile);

				if (v != nullptr) FreeTrainTrackReservation(v);

				if (future == TRACK_BIT_HORZ || future == TRACK_BIT_VERT) {
					// Changing to two separate tracks with separate rail types
					SetSecondaryRailType(tile, GetRailType(tile));
				}

				SetCustomBridgeHeadTrackBits(tile, future);
				SetTunnelBridgeGroundBits(tile, IsRailCustomBridgeHead(tile) ? 2 : 0);
				AddRailTunnelBridgeInfrastructure(tile, other_end);
				DirtyCompanyInfrastructureWindows(_current_company);
			}

			break;
		}

		default: return_cmd_error(STR_ERROR_THERE_IS_NO_RAILROAD_TRACK);
	}

	if (flags & DC_EXEC) {
		/* if we got that far, 'owner' variable is set correctly */
		assert(Company::IsValidID(owner));

		MarkTileDirtyByTile(tile);
		if (crossing) {
			/* crossing is set when only TRACK_BIT_X and TRACK_BIT_Y are set. As we
			 * are removing one of these pieces, we'll need to update signals for
			 * both directions explicitly, as after the track is removed it won't
			 * 'connect' with the other piece. */
			AddTrackToSignalBuffer(tile, TRACK_X, owner);
			AddTrackToSignalBuffer(tile, TRACK_Y, owner);
			YapfNotifyTrackLayoutChange(tile, TRACK_X);
			YapfNotifyTrackLayoutChange(tile, TRACK_Y);
		} else {
			AddTrackToSignalBuffer(tile, track, owner);
			YapfNotifyTrackLayoutChange(tile, track);
		}

		if (v != nullptr) TryPathReserve(v, true);
	}

	_rail_track_endtile = tile;
	return cost;
}


/**
 * Called from water_cmd if a non-flat rail-tile gets flooded and should be converted to shore.
 * The function floods the lower halftile, if the tile has a halftile foundation.
 *
 * @param t The tile to flood.
 * @return true if something was flooded.
 */
bool FloodHalftile(TileIndex t)
{
	assert_tile(IsPlainRailTile(t), t);

	bool flooded = false;
	if (GetRailGroundType(t) == RAIL_GROUND_WATER) return flooded;

	Slope tileh = GetTileSlope(t);
	TrackBits rail_bits = GetTrackBits(t);

	if (IsSlopeWithOneCornerRaised(tileh)) {
		TrackBits lower_track = CornerToTrackBits(OppositeCorner(GetHighestSlopeCorner(tileh)));

		TrackBits to_remove = lower_track & rail_bits;
		if (to_remove != 0) {
			Backup<CompanyID> cur_company(_current_company, OWNER_WATER, FILE_LINE);
			flooded = DoCommand(t, 0, FIND_FIRST_BIT(to_remove), DC_EXEC, CMD_REMOVE_SINGLE_RAIL).Succeeded();
			cur_company.Restore();
			if (!flooded) return flooded; // not yet floodable
			rail_bits = rail_bits & ~to_remove;
			if (rail_bits == 0) {
				MakeShore(t);
				MarkTileDirtyByTile(t);
				return flooded;
			}
		}

		if (IsNonContinuousFoundation(GetRailFoundation(tileh, rail_bits))) {
			flooded = true;
			SetRailGroundType(t, RAIL_GROUND_WATER);
			MarkTileDirtyByTile(t);
		}
	} else {
		/* Make shore on steep slopes and 'three-corners-raised'-slopes. */
		if (ApplyFoundationToSlope(GetRailFoundation(tileh, rail_bits), &tileh) == 0) {
			if (IsSteepSlope(tileh) || IsSlopeWithThreeCornersRaised(tileh)) {
				flooded = true;
				SetRailGroundType(t, RAIL_GROUND_WATER);
				MarkTileDirtyByTile(t, VMDF_NOT_MAP_MODE);
			}
		}
	}
	return flooded;
}

static const TileIndexDiffC _trackdelta[] = {
	{ -1,  0 }, {  0,  1 }, { -1,  0 }, {  0,  1 }, {  1,  0 }, {  0,  1 },
	{  0,  0 },
	{  0,  0 },
	{  1,  0 }, {  0, -1 }, {  0, -1 }, {  1,  0 }, {  0, -1 }, { -1,  0 },
	{  0,  0 },
	{  0,  0 }
};


static CommandCost ValidateAutoDrag(Trackdir *trackdir, TileIndex start, TileIndex end)
{
	int x = TileX(start);
	int y = TileY(start);
	int ex = TileX(end);
	int ey = TileY(end);

	if (!ValParamTrackOrientation(TrackdirToTrack(*trackdir))) return CMD_ERROR;

	/* calculate delta x,y from start to end tile */
	int dx = ex - x;
	int dy = ey - y;

	/* calculate delta x,y for the first direction */
	int trdx = _trackdelta[*trackdir].x;
	int trdy = _trackdelta[*trackdir].y;

	if (!IsDiagonalTrackdir(*trackdir)) {
		trdx += _trackdelta[*trackdir ^ 1].x;
		trdy += _trackdelta[*trackdir ^ 1].y;
	}

	/* validate the direction */
	while ((trdx <= 0 && dx > 0) ||
			(trdx >= 0 && dx < 0) ||
			(trdy <= 0 && dy > 0) ||
			(trdy >= 0 && dy < 0)) {
		if (!HasBit(*trackdir, 3)) { // first direction is invalid, try the other
			SetBit(*trackdir, 3); // reverse the direction
			trdx = -trdx;
			trdy = -trdy;
		} else { // other direction is invalid too, invalid drag
			return CMD_ERROR;
		}
	}

	/* (for diagonal tracks, this is already made sure of by above test), but:
	 * for non-diagonal tracks, check if the start and end tile are on 1 line */
	if (!IsDiagonalTrackdir(*trackdir)) {
		trdx = _trackdelta[*trackdir].x;
		trdy = _trackdelta[*trackdir].y;
		if (abs(dx) != abs(dy) && abs(dx) + abs(trdy) != abs(dy) + abs(trdx)) return CMD_ERROR;
	}

	return CommandCost();
}

/**
 * Build or remove a stretch of railroad tracks.
 * @param tile start tile of drag
 * @param flags operation to perform
 * @param p1 end tile of drag
 * @param p2 various bitstuffed elements
 * - p2 = (bit 0-5) - railroad type normal/maglev (0 = normal, 1 = mono, 2 = maglev), only used for building
 * - p2 = (bit 6-8) - track-orientation, valid values: 0-5 (Track enum)
 * - p2 = (bit 9)   - 0 = build, 1 = remove tracks
 * - p2 = (bit 10)  - 0 = build up to an obstacle, 1 = fail if an obstacle is found (used for AIs).
 * - p2 = (bit 13)  - 0 = error on signal in the way, 1 = auto remove signals when in the way
 * @param text unused
 * @return the cost of this operation or an error
 */
static CommandCost CmdRailTrackHelper(TileIndex tile, DoCommandFlag flags, uint32 p1, uint32 p2, const char *text)
{
	CommandCost total_cost(EXPENSES_CONSTRUCTION);
	RailType railtype = Extract<RailType, 0, 6>(p2);
	Track track = Extract<Track, 6, 3>(p2);
	bool remove = HasBit(p2, 9);
	bool fail_if_obstacle = HasBit(p2, 10);
	bool no_custom_bridge_heads = HasBit(p2, 11);
	bool no_dual_rail_type = HasBit(p2, 12);
	bool auto_remove_signals = HasBit(p2, 13);

	_rail_track_endtile = INVALID_TILE;

	if ((!remove && !ValParamRailtype(railtype)) || !ValParamTrackOrientation(track)) return CMD_ERROR;
	if (p1 >= MapSize()) return CMD_ERROR;
	TileIndex end_tile = p1;
	Trackdir trackdir = TrackToTrackdir(track);

	CommandCost ret = ValidateAutoDrag(&trackdir, tile, end_tile);
	if (ret.Failed()) return ret;

	bool had_success = false;
	CommandCost last_error = CMD_ERROR;
	for (;;) {
		TileIndex last_endtile = _rail_track_endtile;
		CommandCost ret = DoCommand(tile, remove ? 0 : railtype, TrackdirToTrack(trackdir) | (auto_remove_signals << 3) | (no_custom_bridge_heads ? 1 << 4 : 0) | (no_dual_rail_type ? 1 << 5 : 0), flags, remove ? CMD_REMOVE_SINGLE_RAIL : CMD_BUILD_SINGLE_RAIL);

		if (ret.Failed()) {
			last_error = ret;
			if (_rail_track_endtile == INVALID_TILE) _rail_track_endtile = last_endtile;
			if (last_error.GetErrorMessage() != STR_ERROR_ALREADY_BUILT && !remove) {
				if (fail_if_obstacle) return last_error;
				break;
			}

			/* Ownership errors are more important. */
			if (last_error.GetErrorMessage() == STR_ERROR_OWNED_BY && remove) break;
		} else {
			had_success = true;
			total_cost.AddCost(ret);
		}

		if (tile == end_tile) break;

		tile += ToTileIndexDiff(_trackdelta[trackdir]);

		/* toggle railbit for the non-diagonal tracks */
		if (!IsDiagonalTrackdir(trackdir)) ToggleBit(trackdir, 0);
	}

	if (had_success) return total_cost;
	return last_error;
}

/**
 * Build rail on a stretch of track.
 * Stub for the unified rail builder/remover
 * @param tile start tile of drag
 * @param flags operation to perform
 * @param p1 end tile of drag
 * @param p2 various bitstuffed elements
 * - p2 = (bit 0-5) - railroad type normal/maglev (0 = normal, 1 = mono, 2 = maglev)
 * - p2 = (bit 6-8) - track-orientation, valid values: 0-5 (Track enum)
 * - p2 = (bit 9)   - 0 = build, 1 = remove tracks
 * @param text unused
 * @return the cost of this operation or an error
 * @see CmdRailTrackHelper
 */
CommandCost CmdBuildRailroadTrack(TileIndex tile, DoCommandFlag flags, uint32 p1, uint32 p2, const char *text)
{
	return CmdRailTrackHelper(tile, flags, p1, ClrBit(p2, 9), text);
}

/**
 * Build rail on a stretch of track.
 * Stub for the unified rail builder/remover
 * @param tile start tile of drag
 * @param flags operation to perform
 * @param p1 end tile of drag
 * @param p2 various bitstuffed elements
 * - p2 = (bit 0-5) - railroad type normal/maglev (0 = normal, 1 = mono, 2 = maglev), only used for building
 * - p2 = (bit 6-8) - track-orientation, valid values: 0-5 (Track enum)
 * - p2 = (bit 9)   - 0 = build, 1 = remove tracks
 * @param text unused
 * @return the cost of this operation or an error
 * @see CmdRailTrackHelper
 */
CommandCost CmdRemoveRailroadTrack(TileIndex tile, DoCommandFlag flags, uint32 p1, uint32 p2, const char *text)
{
	return CmdRailTrackHelper(tile, flags, p1, SetBit(p2, 9), text);
}

/**
 * Build a train depot
 * @param tile position of the train depot
 * @param flags operation to perform
 * @param p1 rail type
 * @param p2 bit 0..1 entrance direction (DiagDirection)
 * @param text unused
 * @return the cost of this operation or an error
 *
 * @todo When checking for the tile slope,
 * distinguish between "Flat land required" and "land sloped in wrong direction"
 */
CommandCost CmdBuildTrainDepot(TileIndex tile, DoCommandFlag flags, uint32 p1, uint32 p2, const char *text)
{
	/* check railtype and valid direction for depot (0 through 3), 4 in total */
	RailType railtype = Extract<RailType, 0, 6>(p1);
	if (!ValParamRailtype(railtype)) return CMD_ERROR;

	Slope tileh = GetTileSlope(tile);

	DiagDirection dir = Extract<DiagDirection, 0, 2>(p2);

	CommandCost cost(EXPENSES_CONSTRUCTION);

	/* Prohibit construction if
	 * The tile is non-flat AND
	 * 1) build-on-slopes is disabled
	 * 2) the tile is steep i.e. spans two height levels
	 * 3) the exit points in the wrong direction
	 */

	if (tileh != SLOPE_FLAT) {
		if (!_settings_game.construction.build_on_slopes || !CanBuildDepotByTileh(dir, tileh)) {
			return_cmd_error(STR_ERROR_FLAT_LAND_REQUIRED);
		}
		cost.AddCost(_price[PR_BUILD_FOUNDATION]);
	}

	cost.AddCost(DoCommand(tile, 0, 0, flags, CMD_LANDSCAPE_CLEAR));
	if (cost.Failed()) return cost;

	if (IsBridgeAbove(tile)) return_cmd_error(STR_ERROR_MUST_DEMOLISH_BRIDGE_FIRST);

	if (!Depot::CanAllocateItem()) return CMD_ERROR;

	if (flags & DC_EXEC) {
		Depot *d = new Depot(tile);
		d->build_date = _date;

		MakeRailDepot(tile, _current_company, d->index, dir, railtype);
		MarkTileDirtyByTile(tile);
		MakeDefaultName(d);

		Company::Get(_current_company)->infrastructure.rail[railtype]++;
		DirtyCompanyInfrastructureWindows(_current_company);

		AddSideToSignalBuffer(tile, INVALID_DIAGDIR, _current_company);
		YapfNotifyTrackLayoutChange(tile, DiagDirToDiagTrack(dir));
	}

	cost.AddCost(_price[PR_BUILD_DEPOT_TRAIN]);
	cost.AddCost(RailBuildCost(railtype));
	return cost;
}

static void ClearBridgeTunnelSignalSimulation(TileIndex entrance, TileIndex exit)
{
	if (IsBridge(entrance)) ClearBridgeEntranceSimulatedSignals(entrance);
	ClrTunnelBridgeSignalSimulationEntrance(entrance);
	ClrTunnelBridgeSignalSimulationExit(exit);
}

static void SetupBridgeTunnelSignalSimulation(TileIndex entrance, TileIndex exit)
{
	SetTunnelBridgeSignalSimulationEntrance(entrance);
	SetTunnelBridgeEntranceSignalState(entrance, SIGNAL_STATE_GREEN);
	SetTunnelBridgeSignalSimulationExit(exit);
	if (_extra_aspects > 0) {
		SetTunnelBridgeEntranceSignalAspect(entrance, 0);
		UpdateAspectDeferred(entrance, GetTunnelBridgeEntranceTrackdir(entrance));
	}
}

static void ReReserveTrainPath(Train *v)
{
	/* Extend the train's path if it's not stopped or loading, or not at a safe position. */
	if (!(((v->vehstatus & VS_STOPPED) && v->cur_speed == 0) || v->current_order.IsType(OT_LOADING)) ||
			!IsSafeWaitingPosition(v, v->tile, v->GetVehicleTrackdir(), true, _settings_game.pf.forbid_90_deg)) {
		TryPathReserve(v, true);
	}
}

/**
 * Build signals, alternate between double/single, signal/semaphore,
 * pre/exit/combo-signals, and what-else not. If the rail piece does not
 * have any signals, bit 4 (cycle signal-type) is ignored
 * @param tile tile where to build the signals
 * @param flags operation to perform
 * @param p1 various bitstuffed elements
 * - p1 = (bit 0-2) - track-orientation, valid values: 0-5 (Track enum)
 * - p1 = (bit 3)   - 1 = override signal/semaphore, or pre/exit/combo signal or (for bit 7) toggle variant (CTRL-toggle)
 * - p1 = (bit 4)   - 0 = signals, 1 = semaphores
 * - p1 = (bit 5-7) - type of the signal, for valid values see enum SignalType in rail_map.h
 * - p1 = (bit 8)   - convert the present signal type and variant
 * - p1 = (bit 9-14)- cycle through which signal set?
 * - p1 = (bit 15-16)-cycle the signal direction this many times
 * - p1 = (bit 17)  - 1 = don't modify an existing signal but don't fail either, 0 = always set new signal type
 * - p1 = (bit 18)  - permit creation of/conversion to bidirectionally signalled bridges/tunnels
 * @param p2 used for CmdBuildManySignals() to copy direction of first signal
 * @param text unused
 * @return the cost of this operation or an error
 * @todo p2 should be replaced by two bits for "along" and "against" the track.
 */
CommandCost CmdBuildSingleSignal(TileIndex tile, DoCommandFlag flags, uint32 p1, uint32 p2, const char *text)
{
	Track track = Extract<Track, 0, 3>(p1);
	bool ctrl_pressed = HasBit(p1, 3); // was the CTRL button pressed
	SignalVariant sigvar = (ctrl_pressed ^ HasBit(p1, 4)) ? SIG_SEMAPHORE : SIG_ELECTRIC; // the signal variant of the new signal
	SignalType sigtype = Extract<SignalType, 5, 3>(p1); // the signal type of the new signal
	bool convert_signal = HasBit(p1, 8); // convert button pressed
	uint num_dir_cycle = GB(p1, 15, 2);

	uint which_signals = GB(p1, 9, 6);

	if (_settings_game.vehicle.train_braking_model == TBM_REALISTIC && IsSignalTypeUnsuitableForRealisticBraking(sigtype)) return CMD_ERROR;

	/* You can only build signals on plain rail tiles or tunnel/bridges, and the selected track must exist */
	if (IsTileType(tile, MP_TUNNELBRIDGE)) {
		if (GetTunnelBridgeTransportType(tile) != TRANSPORT_RAIL) return CMD_ERROR;
		if (!ValParamTrackOrientation(track) || !IsTrackAcrossTunnelBridge(tile, track)) {
			return_cmd_error(STR_ERROR_THERE_IS_NO_RAILROAD_TRACK);
		}
		CommandCost ret = EnsureNoTrainOnTrack(GetOtherTunnelBridgeEnd(tile), track);
		if (ret.Failed()) return ret;
		ret = EnsureNoTrainOnTrack(tile, track);
		if (ret.Failed()) return ret;
	} else if (!ValParamTrackOrientation(track) || !IsPlainRailTile(tile) || !HasTrack(tile, track)) {
		return_cmd_error(STR_ERROR_THERE_IS_NO_RAILROAD_TRACK);
	}
	/* Protect against invalid signal copying */
	if (p2 != 0 && (p2 & SignalOnTrack(track)) == 0) return CMD_ERROR;

	CommandCost ret = CheckTileOwnership(tile);
	if (ret.Failed()) return ret;

	CommandCost cost;
	/* handle signals simulation on tunnel/bridge. */
	if (IsTileType(tile, MP_TUNNELBRIDGE)) {
		TileIndex tile_exit = GetOtherTunnelBridgeEnd(tile);
		if (TracksOverlap(GetTunnelBridgeTrackBits(tile)) || TracksOverlap(GetTunnelBridgeTrackBits(tile_exit))) return_cmd_error(STR_ERROR_NO_SUITABLE_RAILROAD_TRACK);
		bool bidirectional = HasBit(p1, 18) && (sigtype == SIGTYPE_PBS);
		cost = CommandCost();
		bool flip_variant = false;
		bool is_pbs = (sigtype == SIGTYPE_PBS) || (sigtype == SIGTYPE_PBS_ONEWAY);
		Trackdir entrance_td = TrackExitdirToTrackdir(track, GetTunnelBridgeDirection(tile));
		bool p2_signal_in = p2 & SignalAlongTrackdir(entrance_td);
		bool p2_signal_out = p2 & SignalAgainstTrackdir(entrance_td);
		bool p2_active = p2_signal_in || p2_signal_out;
		if (!IsTunnelBridgeWithSignalSimulation(tile)) { // toggle signal zero costs.
			if (convert_signal) return_cmd_error(STR_ERROR_THERE_ARE_NO_SIGNALS);
			if (!(p2_signal_in && p2_signal_out)) cost = CommandCost(EXPENSES_CONSTRUCTION, _price[PR_BUILD_SIGNALS] * ((GetTunnelBridgeLength(tile, tile_exit) + 4) >> 2) * (bidirectional ? 2 : 1)); // minimal 1
		} else {
			if (HasBit(p1, 17)) return CommandCost();
			bool is_bidi = IsTunnelBridgeSignalSimulationBidirectional(tile);
			bool will_be_bidi = is_bidi;
			if (!p2_active) {
				if (convert_signal) {
					will_be_bidi = bidirectional && !ctrl_pressed;
				} else if (ctrl_pressed) {
					will_be_bidi = false;
				}
			} else if (!is_pbs) {
				will_be_bidi = false;
			}
			if ((p2_active && (sigvar == SIG_SEMAPHORE) != IsTunnelBridgeSemaphore(tile)) ||
					(convert_signal && (ctrl_pressed || (sigvar == SIG_SEMAPHORE) != IsTunnelBridgeSemaphore(tile)))) {
				flip_variant = true;
				cost = CommandCost(EXPENSES_CONSTRUCTION, ((_price[PR_BUILD_SIGNALS] * (will_be_bidi ? 2 : 1)) + (_price[PR_CLEAR_SIGNALS] * (is_bidi ? 2 : 1))) *
						((GetTunnelBridgeLength(tile, tile_exit) + 4) >> 2)); // minimal 1
			} else if (is_bidi != will_be_bidi) {
				cost = CommandCost(EXPENSES_CONSTRUCTION, _price[will_be_bidi ? PR_BUILD_SIGNALS : PR_CLEAR_SIGNALS] * ((GetTunnelBridgeLength(tile, tile_exit) + 4) >> 2)); // minimal 1
			}
		}
		auto remove_pbs_bidi = [&]() {
			if (IsTunnelBridgeSignalSimulationBidirectional(tile)) {
				ClrTunnelBridgeSignalSimulationExit(tile);
				ClrTunnelBridgeSignalSimulationEntrance(tile_exit);
			}
		};
		auto set_bidi = [&](TileIndex t) {
			SetTunnelBridgeSignalSimulationEntrance(t);
			SetTunnelBridgeEntranceSignalState(t, SIGNAL_STATE_GREEN);
			SetTunnelBridgeSignalSimulationExit(t);
			if (_extra_aspects > 0) {
				SetTunnelBridgeEntranceSignalAspect(t, 0);
				UpdateAspectDeferred(t, GetTunnelBridgeEntranceTrackdir(t));
			}
		};

		if (_settings_game.vehicle.train_braking_model == TBM_REALISTIC) {
			for (TileIndex t : { tile, tile_exit }) {
				if (HasAcrossTunnelBridgeReservation(t)) {
					CommandCost ret = CheckTrainReservationPreventsTrackModification(t, FindFirstTrack(GetAcrossTunnelBridgeReservationTrackBits(t)));
					if (ret.Failed()) return ret;
				}
			}
		}

		if (flags & DC_EXEC) {
			Company * const c = Company::Get(GetTileOwner(tile));
			std::vector<Train *> re_reserve_trains;
			if (IsTunnelBridgeWithSignalSimulation(tile)) {
				c->infrastructure.signal -= GetTunnelBridgeSignalSimulationSignalCount(tile, tile_exit);
			} else {
				uint spacing = GetBestTunnelBridgeSignalSimulationSpacing(GetTileOwner(tile), tile, tile_exit);
				SetTunnelBridgeSignalSimulationSpacing(tile, spacing);
				SetTunnelBridgeSignalSimulationSpacing(tile_exit, spacing);
				for (TileIndex t : { tile, tile_exit }) {
					if (HasAcrossTunnelBridgeReservation(t)) {
						Train *re_reserve_train = GetTrainForReservation(t, FindFirstTrack(GetAcrossTunnelBridgeReservationTrackBits(t)));
						if (re_reserve_train != nullptr) {
							FreeTrainTrackReservation(re_reserve_train);
							re_reserve_trains.push_back(re_reserve_train);
						}
					}
				}
			}
			if (!p2_active && IsTunnelBridgeWithSignalSimulation(tile)) { // Toggle signal if already signals present.
				if (convert_signal) {
					if (flip_variant) {
						SetTunnelBridgeSemaphore(tile, !IsTunnelBridgeSemaphore(tile));
						SetTunnelBridgeSemaphore(tile_exit, IsTunnelBridgeSemaphore(tile));
					}
					if (!ctrl_pressed) {
						SetTunnelBridgePBS(tile, is_pbs);
						SetTunnelBridgePBS(tile_exit, is_pbs);
						if (bidirectional) {
							set_bidi(tile);
							set_bidi(tile_exit);
						} else {
							remove_pbs_bidi();
						}
					}
				} else if (ctrl_pressed) {
					SetTunnelBridgePBS(tile, !IsTunnelBridgePBS(tile));
					SetTunnelBridgePBS(tile_exit, IsTunnelBridgePBS(tile));
					if (!IsTunnelBridgePBS(tile)) remove_pbs_bidi();
				} else if (!IsTunnelBridgeSignalSimulationBidirectional(tile)) {
					if (IsTunnelBridgeSignalSimulationEntrance(tile)) {
						ClearBridgeTunnelSignalSimulation(tile, tile_exit);
						SetupBridgeTunnelSignalSimulation(tile_exit, tile);
					} else {
						ClearBridgeTunnelSignalSimulation(tile_exit, tile);
						SetupBridgeTunnelSignalSimulation(tile, tile_exit);
					}
				}
			} else {
				/* Create one direction tunnel/bridge if required. */
				if (!p2_active) {
					if (bidirectional) {
						set_bidi(tile);
						set_bidi(tile_exit);
					} else {
						SetupBridgeTunnelSignalSimulation(tile, tile_exit);
					}
				} else if (p2_signal_in != p2_signal_out) {
					/* If signal only on one side build accoringly one-way tunnel/bridge. */
					if (p2_signal_in) {
						ClearBridgeTunnelSignalSimulation(tile_exit, tile);
						SetupBridgeTunnelSignalSimulation(tile, tile_exit);
					} else {
						ClearBridgeTunnelSignalSimulation(tile, tile_exit);
						SetupBridgeTunnelSignalSimulation(tile_exit, tile);
					}
				}
				if (!(p2_signal_in && p2_signal_out)) {
					SetTunnelBridgeSemaphore(tile, sigvar == SIG_SEMAPHORE);
					SetTunnelBridgeSemaphore(tile_exit, sigvar == SIG_SEMAPHORE);
					SetTunnelBridgePBS(tile, is_pbs);
					SetTunnelBridgePBS(tile_exit, is_pbs);
					if (!IsTunnelBridgePBS(tile)) remove_pbs_bidi();
				}
			}
			if (IsTunnelBridgeSignalSimulationExit(tile) && IsTunnelBridgeEffectivelyPBS(tile) && !HasAcrossTunnelBridgeReservation(tile)) SetTunnelBridgeExitSignalState(tile, SIGNAL_STATE_RED);
			if (IsTunnelBridgeSignalSimulationExit(tile_exit) && IsTunnelBridgeEffectivelyPBS(tile_exit) && !HasAcrossTunnelBridgeReservation(tile_exit)) SetTunnelBridgeExitSignalState(tile_exit, SIGNAL_STATE_RED);
			MarkBridgeOrTunnelDirty(tile);
			AddSideToSignalBuffer(tile, INVALID_DIAGDIR, GetTileOwner(tile));
			AddSideToSignalBuffer(tile_exit, INVALID_DIAGDIR, GetTileOwner(tile));
			YapfNotifyTrackLayoutChange(tile, track);
			YapfNotifyTrackLayoutChange(tile_exit, track);
			if (IsTunnelBridgeWithSignalSimulation(tile)) c->infrastructure.signal += GetTunnelBridgeSignalSimulationSignalCount(tile, tile_exit);
			DirtyCompanyInfrastructureWindows(GetTileOwner(tile));
			for (Train *re_reserve_train : re_reserve_trains) {
				ReReserveTrainPath(re_reserve_train);
			}
		}
		return cost;
	}

	/* See if this is a valid track combination for signals (no overlap) */
	if (TracksOverlap(GetTrackBits(tile))) return_cmd_error(STR_ERROR_NO_SUITABLE_RAILROAD_TRACK);

	/* In case we don't want to change an existing signal, return without error. */
	if (HasBit(p1, 17) && HasSignalOnTrack(tile, track)) return CommandCost();

	/* you can not convert a signal if no signal is on track */
	if (convert_signal && !HasSignalOnTrack(tile, track)) return_cmd_error(STR_ERROR_THERE_ARE_NO_SIGNALS);

	if (!HasSignalOnTrack(tile, track)) {
		/* build new signals */
		cost = CommandCost(EXPENSES_CONSTRUCTION, _price[PR_BUILD_SIGNALS]);
	} else {
		if (p2 != 0 && sigvar != GetSignalVariant(tile, track)) {
			/* convert signals <-> semaphores */
			cost = CommandCost(EXPENSES_CONSTRUCTION, _price[PR_BUILD_SIGNALS] + _price[PR_CLEAR_SIGNALS]);

		} else if (convert_signal) {
			/* convert button pressed */
			if (ctrl_pressed || GetSignalVariant(tile, track) != sigvar) {
				/* convert electric <-> semaphore */
				cost = CommandCost(EXPENSES_CONSTRUCTION, _price[PR_BUILD_SIGNALS] + _price[PR_CLEAR_SIGNALS]);
			} else {
				/* it is free to change signal type: normal-pre-exit-combo */
				cost = CommandCost();
			}

		} else {
			/* it is free to change orientation/pre-exit-combo signals */
			cost = CommandCost();
		}
	}

	Train *v = nullptr;
	/* The new/changed signal could block our path. As this can lead to
	 * stale reservations, we clear the path reservation here and try
	 * to redo it later on. */
	if (HasReservedTracks(tile, TrackToTrackBits(track))) {
		v = GetTrainForReservation(tile, track);
		if (v != nullptr) {
			CommandCost ret = CheckTrainReservationPreventsTrackModification(v);
			if (ret.Failed()) return ret;
			if (flags & DC_EXEC) FreeTrainTrackReservation(v);
		}
	}

	if (flags & DC_EXEC) {
		if (!HasSignals(tile)) {
			/* there are no signals at all on this tile yet */
			SetHasSignals(tile, true);
			SetSignalStates(tile, 0xF); // all signals are on
			SetPresentSignals(tile, 0); // no signals built by default
			SetSignalType(tile, track, sigtype);
			SetSignalVariant(tile, track, sigvar);
		}

		/* Subtract old signal infrastructure count. */
		Company::Get(GetTileOwner(tile))->infrastructure.signal -= CountBits(GetPresentSignals(tile));

		if (p2 == 0) {
			if (!HasSignalOnTrack(tile, track)) {
				/* build new signals */
				SetPresentSignals(tile, GetPresentSignals(tile) | ((IsPbsSignal(sigtype) || _settings_game.vehicle.train_braking_model == TBM_REALISTIC) ? KillFirstBit(SignalOnTrack(track)) : SignalOnTrack(track)));
				SetSignalType(tile, track, sigtype);
				SetSignalVariant(tile, track, sigvar);
				while (num_dir_cycle-- > 0) CycleSignalSide(tile, track);
			} else {
				if (convert_signal) {
					/* convert signal button pressed */
					if (ctrl_pressed) {
						/* toggle the present signal variant: SIG_ELECTRIC <-> SIG_SEMAPHORE */
						SetSignalVariant(tile, track, (GetSignalVariant(tile, track) == SIG_ELECTRIC) ? SIG_SEMAPHORE : SIG_ELECTRIC);
						/* Query current signal type so the check for PBS signals below works. */
						sigtype = GetSignalType(tile, track);
					} else {
						if (GetSignalType(tile, track) == SIGTYPE_NO_ENTRY) CycleSignalSide(tile, track);

						/* convert the present signal to the chosen type and variant */
						if (IsPresignalProgrammable(tile, track)) {
							FreeSignalProgram(SignalReference(tile, track));
						}
						SetSignalType(tile, track, sigtype);
						SetSignalVariant(tile, track, sigvar);
						if (IsPbsSignal(sigtype) && (GetPresentSignals(tile) & SignalOnTrack(track)) == SignalOnTrack(track)) {
							SetPresentSignals(tile, (GetPresentSignals(tile) & ~SignalOnTrack(track)) | KillFirstBit(SignalOnTrack(track)));
						}

						if (sigtype == SIGTYPE_NO_ENTRY) CycleSignalSide(tile, track);
					}

				} else if (ctrl_pressed) {
					/* cycle through signal types */
					sigtype = (SignalType)(GetSignalType(tile, track));
					if (IsProgrammableSignal(sigtype)) {
						FreeSignalProgram(SignalReference(tile, track));
					}

					if (sigtype == SIGTYPE_NO_ENTRY) CycleSignalSide(tile, track);

					do {
						sigtype = NextSignalType(sigtype, which_signals);
					} while (_settings_game.vehicle.train_braking_model == TBM_REALISTIC && IsSignalTypeUnsuitableForRealisticBraking(sigtype));

					SetSignalType(tile, track, sigtype);
					if (IsPbsSignal(sigtype) && (GetPresentSignals(tile) & SignalOnTrack(track)) == SignalOnTrack(track)) {
						SetPresentSignals(tile, (GetPresentSignals(tile) & ~SignalOnTrack(track)) | KillFirstBit(SignalOnTrack(track)));
					}

					if (sigtype == SIGTYPE_NO_ENTRY) CycleSignalSide(tile, track);
				} else {
					/* programmable pre-signal dependencies are invalidated when the signal direction is changed */
					CheckRemoveSignal(tile, track);
					/* cycle the signal side: both -> left -> right -> both -> ... */
					CycleSignalSide(tile, track);
					/* Query current signal type so the check for PBS signals below works. */
					sigtype = GetSignalType(tile, track);
				}
			}
		} else {
			/* If CmdBuildManySignals is called with copying signals, just copy the
			 * direction of the first signal given as parameter by CmdBuildManySignals */
			SetPresentSignals(tile, (GetPresentSignals(tile) & ~SignalOnTrack(track)) | (p2 & SignalOnTrack(track)));
			SetSignalVariant(tile, track, sigvar);
			if (IsPresignalProgrammable(tile, track))
				FreeSignalProgram(SignalReference(tile, track));
			SetSignalType(tile, track, sigtype);
		}

		/* Add new signal infrastructure count. */
		Company::Get(GetTileOwner(tile))->infrastructure.signal += CountBits(GetPresentSignals(tile));
		DirtyCompanyInfrastructureWindows(GetTileOwner(tile));

		if (IsPbsSignalNonExtended(sigtype) || (_settings_game.vehicle.train_braking_model == TBM_REALISTIC && HasBit(GetRailReservationTrackBits(tile), track))) {
			/* PBS signals should show red unless they are on reserved tiles without a train. */
			uint mask = GetPresentSignals(tile) & SignalOnTrack(track);
			SetSignalStates(tile, (GetSignalStates(tile) & ~mask) | ((HasBit(GetRailReservationTrackBits(tile), track) && EnsureNoVehicleOnGround(tile).Succeeded() ? UINT_MAX : 0) & mask));
		}
		MarkTileDirtyByTile(tile, VMDF_NOT_MAP_MODE);
		AddTrackToSignalBuffer(tile, track, _current_company);
		YapfNotifyTrackLayoutChange(tile, track);
		if (v != nullptr && v->track != TRACK_BIT_DEPOT) {
			ReReserveTrainPath(v);
		}
	}

	return cost;
}

static bool CheckSignalAutoFill(TileIndex &tile, Trackdir &trackdir, int &signal_ctr, bool remove)
{
	tile = AddTileIndexDiffCWrap(tile, _trackdelta[trackdir]);
	if (tile == INVALID_TILE) return false;

	/* Check for track bits on the new tile */
	TrackdirBits trackdirbits = TrackStatusToTrackdirBits(GetTileTrackStatus(tile, TRANSPORT_RAIL, 0));

	if (TracksOverlap(TrackdirBitsToTrackBits(trackdirbits))) return false;
	trackdirbits &= TrackdirReachesTrackdirs(trackdir);

	/* No track bits, must stop */
	if (trackdirbits == TRACKDIR_BIT_NONE) return false;

	/* Get the first track dir */
	trackdir = RemoveFirstTrackdir(&trackdirbits);

	/* Any left? It's a junction so we stop */
	if (trackdirbits != TRACKDIR_BIT_NONE) return false;

	switch (GetTileType(tile)) {
		case MP_RAILWAY:
			if (IsRailDepot(tile)) return false;
			if (!remove && HasSignalOnTrack(tile, TrackdirToTrack(trackdir))) return false;
			signal_ctr++;
			if (IsDiagonalTrackdir(trackdir)) {
				signal_ctr++;
				/* Ensure signal_ctr even so X and Y pieces get signals */
				ClrBit(signal_ctr, 0);
			}
			return true;

		case MP_ROAD:
			if (!IsLevelCrossing(tile)) return false;
			signal_ctr += 2;
			return true;

		case MP_TUNNELBRIDGE: {
			if (!remove && IsTunnelBridgeWithSignalSimulation(tile)) return false;
			TileIndex orig_tile = tile; // backup old value

			if (GetTunnelBridgeTransportType(tile) != TRANSPORT_RAIL) return false;
			signal_ctr += IsDiagonalTrackdir(trackdir) ? 2 : 1;
			if (GetTunnelBridgeDirection(tile) == TrackdirToExitdir(trackdir)) {
				/* Skip to end of tunnel or bridge
				 * note that tile is a parameter by reference, so it must be updated */
				tile = GetOtherTunnelBridgeEnd(tile);
				signal_ctr += GetTunnelBridgeLength(orig_tile, tile) * 2;

				/* Check for track bits on the new tile */
				trackdirbits = TrackStatusToTrackdirBits(GetTileTrackStatus(tile, TRANSPORT_RAIL, 0));

				if (TracksOverlap(TrackdirBitsToTrackBits(trackdirbits))) return false;
				trackdirbits &= TrackdirReachesTrackdirs(trackdir);

				/* Get the first track dir */
				trackdir = RemoveFirstTrackdir(&trackdirbits);

				/* Any left? It's a junction so we stop */
				if (trackdirbits != TRACKDIR_BIT_NONE) return false;

				signal_ctr += IsDiagonalTrackdir(trackdir) ? 2 : 1;
			}
			return true;
		}

		default: return false;
	}
}

/**
 * Build many signals by dragging; AutoSignals
 * @param tile start tile of drag
 * @param flags operation to perform
 * @param p1  end tile of drag
 * @param p2 various bitstuffed elements
 * - p2 = (bit  0- 2) - track-orientation, valid values: 0-5 (Track enum)
 * - p2 = (bit  3)    - 1 = override signal/semaphore, or pre/exit/combo signal (CTRL-toggle)
 * - p2 = (bit  4)    - 0 = signals, 1 = semaphores
 * - p2 = (bit  5)    - 0 = build, 1 = remove signals
 * - p2 = (bit  6)    - 0 = selected stretch, 1 = auto fill
 * - p2 = (bit  7- 9) - default signal type
 * - p2 = (bit 10)    - 0 = keep fixed distance, 1 = minimise gaps between signals
 * - p2 = (bit 24-31) - user defined signals_density
 * @param text unused
 * @return the cost of this operation or an error
 */
static CommandCost CmdSignalTrackHelper(TileIndex tile, DoCommandFlag flags, uint32 p1, uint32 p2, const char *text)
{
	CommandCost total_cost(EXPENSES_CONSTRUCTION);
	TileIndex start_tile = tile;

	Track track = Extract<Track, 0, 3>(p2);
	bool mode = HasBit(p2, 3);
	bool semaphores = HasBit(p2, 4);
	bool remove = HasBit(p2, 5);
	bool autofill = HasBit(p2, 6);
	bool minimise_gaps = HasBit(p2, 10);
	byte signal_density = GB(p2, 24, 8);

	if (p1 >= MapSize() || !ValParamTrackOrientation(track)) return CMD_ERROR;
	TileIndex end_tile = p1;
	if (signal_density == 0 || signal_density > 20) return CMD_ERROR;

	if (!IsPlainRailTile(tile)) return_cmd_error(STR_ERROR_THERE_IS_NO_RAILROAD_TRACK);

	/* for vertical/horizontal tracks, double the given signals density
	 * since the original amount will be too dense (shorter tracks) */
	signal_density *= 2;

	Trackdir trackdir = TrackToTrackdir(track);
	CommandCost ret = ValidateAutoDrag(&trackdir, tile, end_tile);
	if (ret.Failed()) return ret;

	track = TrackdirToTrack(trackdir); // trackdir might have changed, keep track in sync
	Trackdir start_trackdir = trackdir;

	/* Must start on a valid track to be able to avoid loops */
	if (!HasTrack(tile, track)) return CMD_ERROR;

	SignalType sigtype = Extract<SignalType, 7, 3>(p2);
	if (sigtype > SIGTYPE_LAST) return CMD_ERROR;

	byte signals;
	/* copy the signal-style of the first rail-piece if existing */
	if (HasSignalOnTrack(tile, track)) {
		signals = GetPresentSignals(tile) & SignalOnTrack(track);
		assert(signals != 0);

		/* copy signal/semaphores style (independent of CTRL) */
		semaphores = GetSignalVariant(tile, track) != SIG_ELECTRIC;

		sigtype = GetSignalType(tile, track);
		/* Don't but copy entry or exit-signal type */
		if (sigtype == SIGTYPE_ENTRY || sigtype == SIGTYPE_EXIT) sigtype = SIGTYPE_NORMAL;
	} else { // no signals exist, drag a two-way signal stretch
		signals = IsPbsSignal(sigtype) ? SignalAlongTrackdir(trackdir) : SignalOnTrack(track);
	}

	byte signal_dir = 0;
	if (signals & SignalAlongTrackdir(trackdir))   SetBit(signal_dir, 0);
	if (signals & SignalAgainstTrackdir(trackdir)) SetBit(signal_dir, 1);

	/* signal_ctr         - amount of tiles already processed
	 * last_used_ctr      - amount of tiles before previously placed signal
	 * signals_density    - setting to put signal on every Nth tile (double space on |, -- tracks)
	 * last_suitable_ctr  - amount of tiles before last possible signal place
	 * last_suitable_tile - last tile where it is possible to place a signal
	 * last_suitable_trackdir - trackdir of the last tile
	 **********
	 * trackdir   - trackdir to build with autorail
	 * semaphores - semaphores or signals
	 * signals    - is there a signal/semaphore on the first tile, copy its style (two-way/single-way)
	 *              and convert all others to semaphore/signal
	 * remove     - 1 remove signals, 0 build signals */
	int signal_ctr = 0;
	int last_used_ctr = INT_MIN; // initially INT_MIN to force building/removing at the first tile
	int last_suitable_ctr = 0;
	TileIndex last_suitable_tile = INVALID_TILE;
	Trackdir last_suitable_trackdir = INVALID_TRACKDIR;
	CommandCost last_error = CMD_ERROR;
	bool had_success = false;
	std::vector<TileIndex> tunnel_bridge_blacklist;
	for (;;) {
		bool tile_ok = true;
		if (IsTileType(tile, MP_TUNNELBRIDGE)) {
			if (container_unordered_remove(tunnel_bridge_blacklist, tile) > 0) {
				/* This tile is blacklisted, skip tile and remove from blacklist.
				 * Mark last used counter as current tile.
				 */
				tile_ok = false;
				last_used_ctr = signal_ctr;
				last_suitable_tile = INVALID_TILE;
			}
		}

		/* only build/remove signals with the specified density */
<<<<<<< HEAD
		if (tile_ok && (remove || minimise_gaps || signal_ctr % signal_density == 0 || IsTileType(tile, MP_TUNNELBRIDGE))) {
			uint32 p1 = GB(TrackdirToTrack(trackdir), 0, 3);
			SB(p1, 3, 1, mode);
			SB(p1, 4, 1, semaphores);
			SB(p1, 5, 3, sigtype);
			if (!remove && signal_ctr == 0) SetBit(p1, 17);
=======
		if (remove || minimise_gaps || signal_ctr % signal_density == 0) {
			uint32 param1 = GB(TrackdirToTrack(trackdir), 0, 3);
			SB(param1, 3, 1, mode);
			SB(param1, 4, 1, semaphores);
			SB(param1, 5, 3, sigtype);
			if (!remove && signal_ctr == 0) SetBit(param1, 17);
>>>>>>> ac99a381

			/* Pick the correct orientation for the track direction */
			signals = 0;
			if (HasBit(signal_dir, 0)) signals |= SignalAlongTrackdir(trackdir);
			if (HasBit(signal_dir, 1)) signals |= SignalAgainstTrackdir(trackdir);

			/* Test tiles in between for suitability as well if minimising gaps. */
			bool test_only = !remove && minimise_gaps && signal_ctr < (last_used_ctr + signal_density);
<<<<<<< HEAD
			CommandCost ret = DoCommand(tile, p1, signals, test_only ? flags & ~DC_EXEC : flags, remove ? CMD_REMOVE_SIGNALS : CMD_BUILD_SIGNALS);
			if (!test_only && ret.Succeeded() && IsTileType(tile, MP_TUNNELBRIDGE) && GetTunnelBridgeDirection(tile) == TrackdirToExitdir(trackdir)) {
				/* Blacklist far end of tunnel if we just actioned the near end */
				tunnel_bridge_blacklist.push_back(GetOtherTunnelBridgeEnd(tile));
			}
=======
			CommandCost ret = DoCommand(tile, param1, signals, test_only ? flags & ~DC_EXEC : flags, remove ? CMD_REMOVE_SIGNALS : CMD_BUILD_SIGNALS);
>>>>>>> ac99a381

			if (ret.Succeeded()) {
				/* Remember last track piece where we can place a signal. */
				last_suitable_ctr = signal_ctr;
				last_suitable_tile = tile;
				last_suitable_trackdir = trackdir;
			} else if (!test_only && last_suitable_tile != INVALID_TILE && ret.GetErrorMessage() != STR_ERROR_CANNOT_MODIFY_TRACK_TRAIN_APPROACHING) {
				/* If a signal can't be placed, place it at the last possible position. */
				SB(p1, 0, 3, TrackdirToTrack(last_suitable_trackdir));
				ClrBit(p1, 17);

				/* Pick the correct orientation for the track direction. */
				signals = 0;
				if (HasBit(signal_dir, 0)) signals |= SignalAlongTrackdir(last_suitable_trackdir);
				if (HasBit(signal_dir, 1)) signals |= SignalAgainstTrackdir(last_suitable_trackdir);

				ret = DoCommand(last_suitable_tile, p1, signals, flags, remove ? CMD_REMOVE_SIGNALS : CMD_BUILD_SIGNALS);
				if (ret.Succeeded() && IsTileType(last_suitable_tile, MP_TUNNELBRIDGE) && GetTunnelBridgeDirection(last_suitable_tile) == TrackdirToExitdir(last_suitable_trackdir)) {
					/* Blacklist far end of tunnel if we just actioned the near end */
					tunnel_bridge_blacklist.push_back(GetOtherTunnelBridgeEnd(last_suitable_tile));
				}
			}

			/* Collect cost. */
			if (!test_only) {
				/* Be user-friendly and try placing signals as much as possible */
				if (ret.Succeeded()) {
					had_success = true;
					total_cost.AddCost(ret);
					last_used_ctr = last_suitable_ctr;
					last_suitable_tile = INVALID_TILE;
				} else {
					/* The "No railway" error is the least important one. */
					if (ret.GetErrorMessage() != STR_ERROR_THERE_IS_NO_RAILROAD_TRACK ||
							last_error.GetErrorMessage() == INVALID_STRING_ID) {
						last_error = ret;
					}
				}
			}
		}

		if (autofill) {
			if (!CheckSignalAutoFill(tile, trackdir, signal_ctr, remove)) break;

			/* Prevent possible loops */
			if (tile == start_tile && trackdir == start_trackdir) break;
		} else {
			if (tile == end_tile) break;

			tile += ToTileIndexDiff(_trackdelta[trackdir]);
			signal_ctr++;

			/* toggle railbit for the non-diagonal tracks (|, -- tracks) */
			if (IsDiagonalTrackdir(trackdir)) {
				signal_ctr++;
			} else {
				ToggleBit(trackdir, 0);
			}
		}
	}

	return had_success ? total_cost : last_error;
}

/**
 * Build signals on a stretch of track.
 * Stub for the unified signal builder/remover
 * @param tile start tile of drag
 * @param flags operation to perform
 * @param p1  end tile of drag
 * @param p2 various bitstuffed elements
 * - p2 = (bit  0- 2) - track-orientation, valid values: 0-5 (Track enum)
 * - p2 = (bit  3)    - 1 = override signal/semaphore, or pre/exit/combo signal (CTRL-toggle)
 * - p2 = (bit  4)    - 0 = signals, 1 = semaphores
 * - p2 = (bit  5)    - 0 = build, 1 = remove signals
 * - p2 = (bit  6)    - 0 = selected stretch, 1 = auto fill
 * - p2 = (bit  7- 9) - default signal type
 * - p2 = (bit 24-31) - user defined signals_density
 * @param text unused
 * @return the cost of this operation or an error
 * @see CmdSignalTrackHelper
 */
CommandCost CmdBuildSignalTrack(TileIndex tile, DoCommandFlag flags, uint32 p1, uint32 p2, const char *text)
{
	return CmdSignalTrackHelper(tile, flags, p1, p2, text);
}

/**
 * Remove signals
 * @param tile coordinates where signal is being deleted from
 * @param flags operation to perform
 * @param p1 various bitstuffed elements, only track information is used
 *           - (bit  0- 2) - track-orientation, valid values: 0-5 (Track enum)
 *           - (bit  3)    - override signal/semaphore, or pre/exit/combo signal (CTRL-toggle)
 *           - (bit  4)    - 0 = signals, 1 = semaphores
 * @param p2 unused
 * @param text unused
 * @return the cost of this operation or an error
 */
CommandCost CmdRemoveSingleSignal(TileIndex tile, DoCommandFlag flags, uint32 p1, uint32 p2, const char *text)
{
	Track track = Extract<Track, 0, 3>(p1);
	Money cost = _price[PR_CLEAR_SIGNALS];

	if (IsTileType(tile, MP_TUNNELBRIDGE)) {
		TileIndex end = GetOtherTunnelBridgeEnd(tile);
		if (GetTunnelBridgeTransportType(tile) != TRANSPORT_RAIL) return_cmd_error(STR_ERROR_THERE_IS_NO_RAILROAD_TRACK);
		if (!IsTunnelBridgeWithSignalSimulation(tile)) return_cmd_error(STR_ERROR_THERE_ARE_NO_SIGNALS);

		cost *= ((GetTunnelBridgeLength(tile, end) + 4) >> 2);
		if (IsTunnelBridgeSignalSimulationBidirectional(tile)) cost *= 2;

		CommandCost ret = EnsureNoTrainOnTrack(GetOtherTunnelBridgeEnd(tile), track);
		if (ret.Failed()) return ret;
		ret = EnsureNoTrainOnTrack(tile, track);
		if (ret.Failed()) return ret;
	} else {
		if (!ValParamTrackOrientation(track) || !IsPlainRailTile(tile) || !HasTrack(tile, track)) {
			return_cmd_error(STR_ERROR_THERE_IS_NO_RAILROAD_TRACK);
		}
		if (!HasSignalOnTrack(tile, track)) {
			return_cmd_error(STR_ERROR_THERE_ARE_NO_SIGNALS);
		}
	}

	/* Only water can remove signals from anyone */
	if (_current_company != OWNER_WATER) {
		CommandCost ret = CheckTileOwnership(tile);
		if (ret.Failed()) return ret;
	}

	if (IsTunnelBridgeWithSignalSimulation(tile)) { // handle tunnel/bridge signals.
		TileIndex end = GetOtherTunnelBridgeEnd(tile);
		std::vector<Train *> re_reserve_trains;
		for (TileIndex t : { tile, end }) {
			if (HasAcrossTunnelBridgeReservation(t)) {
				Train *v = GetTrainForReservation(t, FindFirstTrack(GetAcrossTunnelBridgeReservationTrackBits(t)));
				if (v != nullptr) {
					CommandCost ret = CheckTrainReservationPreventsTrackModification(v);
					if (ret.Failed()) return ret;
					if (flags & DC_EXEC) {
						FreeTrainTrackReservation(v);
						re_reserve_trains.push_back(v);
					}
				}
			}
		}
		if (flags & DC_EXEC) {
			Company *c = Company::Get(GetTileOwner(tile));
			c->infrastructure.signal -= GetTunnelBridgeSignalSimulationSignalCount(tile, end);
			ClearBridgeTunnelSignalSimulation(end, tile);
			ClearBridgeTunnelSignalSimulation(tile, end);
			MarkBridgeOrTunnelDirty(tile);
			AddSideToSignalBuffer(tile, INVALID_DIAGDIR, GetTileOwner(tile));
			AddSideToSignalBuffer(end, INVALID_DIAGDIR, GetTileOwner(tile));
			YapfNotifyTrackLayoutChange(tile, track);
			YapfNotifyTrackLayoutChange(end, track);
			DirtyCompanyInfrastructureWindows(GetTileOwner(tile));
			for (Train *v : re_reserve_trains) {
				ReReserveTrainPath(v);
			}
		}
		return CommandCost(EXPENSES_CONSTRUCTION, cost);
	}

	Train *v = nullptr;
	if (HasReservedTracks(tile, TrackToTrackBits(track))) {
		v = GetTrainForReservation(tile, track);
	} else if (IsPbsSignal(GetSignalType(tile, track))) {
		/* PBS signal, might be the end of a path reservation. */
		Trackdir td = TrackToTrackdir(track);
		for (int i = 0; v == nullptr && i < 2; i++, td = ReverseTrackdir(td)) {
			/* Only test the active signal side. */
			if (!HasSignalOnTrackdir(tile, ReverseTrackdir(td))) continue;
			TileIndex next = TileAddByDiagDir(tile, TrackdirToExitdir(td));
			TrackBits tracks = TrackdirBitsToTrackBits(TrackdirReachesTrackdirs(td));
			if (HasReservedTracks(next, tracks)) {
				v = GetTrainForReservation(next, TrackBitsToTrack(GetReservedTrackbits(next) & tracks));
			}
		}
	}
	if (v != nullptr) {
		CommandCost ret = CheckTrainReservationPreventsTrackModification(v);
		if (ret.Failed()) return ret;
	}

	/* Do it? */
	if (flags & DC_EXEC) {
		Company::Get(GetTileOwner(tile))->infrastructure.signal -= CountBits(GetPresentSignals(tile));
		CheckRemoveSignal(tile, track);
		SetPresentSignals(tile, GetPresentSignals(tile) & ~SignalOnTrack(track));
		Company::Get(GetTileOwner(tile))->infrastructure.signal += CountBits(GetPresentSignals(tile));
		DirtyCompanyInfrastructureWindows(GetTileOwner(tile));
		TraceRestrictNotifySignalRemoval(tile, track);

		/* removed last signal from tile? */
		if (GetPresentSignals(tile) == 0) {
			SetSignalStates(tile, 0);
			SetHasSignals(tile, false);
			SetSignalVariant(tile, INVALID_TRACK, SIG_ELECTRIC); // remove any possible semaphores
		}

		AddTrackToSignalBuffer(tile, track, GetTileOwner(tile));
		YapfNotifyTrackLayoutChange(tile, track);
		if (v != nullptr && !(v->track & TRACK_BIT_WORMHOLE && IsTunnelBridgeWithSignalSimulation(v->tile))) {
			TryPathReserve(v, false);
		}

		MarkTileDirtyByTile(tile, VMDF_NOT_MAP_MODE);
	}

	return CommandCost(EXPENSES_CONSTRUCTION, cost);
}

/**
 * Remove signals on a stretch of track.
 * Stub for the unified signal builder/remover
 * @param tile start tile of drag
 * @param flags operation to perform
 * @param p1  end tile of drag
 * @param p2 various bitstuffed elements
 * - p2 = (bit  0- 2) - track-orientation, valid values: 0-5 (Track enum)
 * - p2 = (bit  3)    - 1 = override signal/semaphore, or pre/exit/combo signal (CTRL-toggle)
 * - p2 = (bit  4)    - 0 = signals, 1 = semaphores
 * - p2 = (bit  5)    - 0 = build, 1 = remove signals
 * - p2 = (bit  6)    - 0 = selected stretch, 1 = auto fill
 * - p2 = (bit  7- 9) - default signal type
 * - p2 = (bit 24-31) - user defined signals_density
 * @param text unused
 * @return the cost of this operation or an error
 * @see CmdSignalTrackHelper
 */
CommandCost CmdRemoveSignalTrack(TileIndex tile, DoCommandFlag flags, uint32 p1, uint32 p2, const char *text)
{
	return CmdSignalTrackHelper(tile, flags, p1, SetBit(p2, 5), text); // bit 5 is remove bit
}

/** Update power of train under which is the railtype being converted */
static Vehicle *UpdateTrainPowerProc(Vehicle *v, void *data)
{
	TrainList *affected_trains = static_cast<TrainList*>(data);
	include(*affected_trains, Train::From(v)->First());

	return nullptr;
}

struct EnsureNoIncompatibleRailtypeTrainOnGroundData {
	int z;
	RailType type;
};

static Vehicle *EnsureNoIncompatibleRailtypeTrainProc(Vehicle *v, void *data)
{
	const EnsureNoIncompatibleRailtypeTrainOnGroundData *procdata = (EnsureNoIncompatibleRailtypeTrainOnGroundData *)data;

	if (v->z_pos > procdata->z) return nullptr;
	if (HasBit(Train::From(v)->First()->compatible_railtypes, procdata->type)) return nullptr;

	return v;
}

CommandCost EnsureNoIncompatibleRailtypeTrainOnGround(TileIndex tile, RailType type)
{
	EnsureNoIncompatibleRailtypeTrainOnGroundData data = {
		GetTileMaxPixelZ(tile),
		type
	};

	if (HasVehicleOnPos(tile, VEH_TRAIN, &data, &EnsureNoIncompatibleRailtypeTrainProc)) {
		return_cmd_error(STR_ERROR_TRAIN_IN_THE_WAY);
	}
	return CommandCost();
}

struct EnsureNoIncompatibleRailtypeTrainOnTrackBitsData {
	TrackBits track_bits;
	RailType type;
};

static Vehicle *EnsureNoIncompatibleRailtypeTrainOnTrackProc(Vehicle *v, void *data)
{
	const EnsureNoIncompatibleRailtypeTrainOnTrackBitsData *procdata = (EnsureNoIncompatibleRailtypeTrainOnTrackBitsData *)data;
	TrackBits rail_bits = procdata->track_bits;

	Train *t = Train::From(v);
	if (HasBit(t->First()->compatible_railtypes, procdata->type)) return nullptr;
	if (rail_bits & TRACK_BIT_WORMHOLE) {
		if (t->track & TRACK_BIT_WORMHOLE) return v;
		rail_bits &= ~TRACK_BIT_WORMHOLE;
	} else if (t->track & TRACK_BIT_WORMHOLE) {
		return nullptr;
	}
	if ((t->track != rail_bits) && !TracksOverlap(t->track | rail_bits)) return nullptr;

	return v;
}

CommandCost EnsureNoIncompatibleRailtypeTrainOnTrackBits(TileIndex tile, TrackBits track_bits, RailType type)
{
	EnsureNoIncompatibleRailtypeTrainOnTrackBitsData data = {
		track_bits,
		type
	};

	if (HasVehicleOnPos(tile, VEH_TRAIN, &data, &EnsureNoIncompatibleRailtypeTrainOnTrackProc)) {
		return_cmd_error(STR_ERROR_TRAIN_IN_THE_WAY);
	}
	return CommandCost();
}

/**
 * Convert one rail type to the other. You can convert normal rail to
 * monorail/maglev easily or vice-versa.
 * @param tile end tile of rail conversion drag
 * @param flags operation to perform
 * @param p1 start tile of drag
 * @param p2 various bitstuffed elements:
 * - p2 = (bit  0- 5) new railtype to convert to.
 * - p2 = (bit  6)    build diagonally or not.
 * @param text unused
 * @return the cost of this operation or an error
 */
CommandCost CmdConvertRail(TileIndex tile, DoCommandFlag flags, uint32 p1, uint32 p2, const char *text)
{
	RailType totype = Extract<RailType, 0, 6>(p2);
	TileIndex area_start = p1;
	TileIndex area_end = tile;
	bool diagonal = HasBit(p2, 6);

	if (!ValParamRailtype(totype)) return CMD_ERROR;
	if (area_start >= MapSize()) return CMD_ERROR;

	TrainList affected_trains;

	CommandCost cost(EXPENSES_CONSTRUCTION);
	CommandCost error = CommandCost(STR_ERROR_NO_SUITABLE_RAILROAD_TRACK); // by default, there is no track to convert.
	bool found_convertible_track = false; // whether we actually did convert some track (see bug #7633)

	std::unique_ptr<TileIterator> iter(diagonal ? (TileIterator *)new DiagonalTileIterator(area_start, area_end) : new OrthogonalTileIterator(area_start, area_end));
	for (; (tile = *iter) != INVALID_TILE; ++(*iter)) {
		TileType tt = GetTileType(tile);

		/* Check if there is any track on tile */
		switch (tt) {
			case MP_RAILWAY:
				break;
			case MP_STATION:
				if (!HasStationRail(tile)) continue;
				break;
			case MP_ROAD:
				if (!IsLevelCrossing(tile)) continue;
				if (RailNoLevelCrossings(totype)) {
					error.MakeError(STR_ERROR_CROSSING_DISALLOWED_RAIL);
					continue;
				}
				break;
			case MP_TUNNELBRIDGE:
				if (GetTunnelBridgeTransportType(tile) != TRANSPORT_RAIL) continue;
				break;
			default: continue;
		}

		/* Original railtype we are converting from */
		const RailType type = GetRailType(tile);
		const RailType raw_secondary_type = GetTileSecondaryRailTypeIfValid(tile);
		const RailType secondary_type = (raw_secondary_type == INVALID_RAILTYPE) ? type : raw_secondary_type;

		/* Converting to the same type or converting 'hidden' elrail -> rail */
		if ((type == totype || (_settings_game.vehicle.disable_elrails && totype == RAILTYPE_RAIL && type == RAILTYPE_ELECTRIC))
				&& (secondary_type == totype || (_settings_game.vehicle.disable_elrails && totype == RAILTYPE_RAIL && secondary_type == RAILTYPE_ELECTRIC))) continue;

		/* Trying to convert other's rail */
		CommandCost ret = CheckTileOwnership(tile);
		if (ret.Failed()) {
			error = ret;
			continue;
		}

		std::vector<Train *> vehicles_affected;

		auto find_train_reservations = [&vehicles_affected, &totype, &flags](TileIndex tile, TrackBits reserved) -> CommandCost {
			if (!(flags & DC_EXEC) && _settings_game.vehicle.train_braking_model != TBM_REALISTIC) {
				/* Nothing to do */
				return CommandCost();
			}
			Track track;
			while ((track = RemoveFirstTrack(&reserved)) != INVALID_TRACK) {
				Train *v = GetTrainForReservation(tile, track);
				bool check_train = false;
				if (v != nullptr && !HasPowerOnRail(v->railtype, totype)) {
					check_train = true;
				} else if (v != nullptr && _settings_game.vehicle.train_braking_model == TBM_REALISTIC) {
					RailType original = GetRailTypeByTrack(tile, track);
					if ((uint)(GetRailTypeInfo(original)->max_speed - 1) > (uint)(GetRailTypeInfo(totype)->max_speed - 1)) {
						check_train = true;
					}
				}
				if (check_train) {
					CommandCost ret = CheckTrainReservationPreventsTrackModification(v);
					if (ret.Failed()) return ret;

					/* No power on new rail type, reroute. */
					if (flags & DC_EXEC) {
						FreeTrainTrackReservation(v);
						vehicles_affected.push_back(v);
					}
				}
			}
			return CommandCost();
		};

		auto yapf_notify_track_change = [](TileIndex tile, TrackBits tracks) {
			while (tracks != TRACK_BIT_NONE) {
				YapfNotifyTrackLayoutChange(tile, RemoveFirstTrack(&tracks));
			}
		};

		/* Vehicle on the tile when not converting Rail <-> ElRail
		 * Tunnels and bridges have special check later */
		if (tt != MP_TUNNELBRIDGE) {
			if (!IsCompatibleRail(type, totype) || !IsCompatibleRail(secondary_type, totype)) {
				CommandCost ret = IsPlainRailTile(tile) ? EnsureNoIncompatibleRailtypeTrainOnTrackBits(tile, GetTrackBits(tile), totype) : EnsureNoIncompatibleRailtypeTrainOnGround(tile, totype);
				if (ret.Failed()) {
					error = ret;
					continue;
				}
			}
			CommandCost ret = find_train_reservations(tile, GetReservedTrackbits(tile));
			if (ret.Failed()) return ret;
			if (flags & DC_EXEC) { // we can safely convert, too
				/* Update the company infrastructure counters. */
				if (!IsRailStationTile(tile) || !IsStationTileBlocked(tile)) {
					Company *c = Company::Get(GetTileOwner(tile));
					uint num_pieces = IsLevelCrossingTile(tile) ? LEVELCROSSING_TRACKBIT_FACTOR : 1;
					if (IsPlainRailTile(tile)) {
						TrackBits bits = GetTrackBits(tile);
						if (bits == TRACK_BIT_HORZ || bits == TRACK_BIT_VERT) {
							c->infrastructure.rail[secondary_type]--;
							c->infrastructure.rail[totype]++;
						} else {
							num_pieces = CountBits(bits);
							if (TracksOverlap(bits)) num_pieces *= num_pieces;
						}
					}
					c->infrastructure.rail[type] -= num_pieces;
					c->infrastructure.rail[totype] += num_pieces;
					DirtyCompanyInfrastructureWindows(c->index);
				}

				SetRailType(tile, totype);
				if (IsPlainRailTile(tile)) SetSecondaryRailType(tile, totype);

				MarkTileDirtyByTile(tile, VMDF_NOT_MAP_MODE);
				/* update power of train on this tile */
				FindVehicleOnPos(tile, VEH_TRAIN, &affected_trains, &UpdateTrainPowerProc);
			}
		}

		switch (tt) {
			case MP_RAILWAY:
				switch (GetRailTileType(tile)) {
					case RAIL_TILE_DEPOT:
						if (flags & DC_EXEC) {
							/* notify YAPF about the track layout change */
							YapfNotifyTrackLayoutChange(tile, GetRailDepotTrack(tile));

							/* Update build vehicle window related to this depot */
							InvalidateWindowData(WC_VEHICLE_DEPOT, tile);
							InvalidateWindowData(WC_BUILD_VEHICLE, tile);
						}
						found_convertible_track = true;
						cost.AddCost(RailConvertCost(type, totype));
						break;

					default: // RAIL_TILE_NORMAL, RAIL_TILE_SIGNALS
						if (flags & DC_EXEC) {
							/* notify YAPF about the track layout change */
							yapf_notify_track_change(tile, GetTrackBits(tile));
						}
						found_convertible_track = true;
						if (raw_secondary_type != INVALID_RAILTYPE) {
							cost.AddCost(RailConvertCost(type, totype));
							cost.AddCost(RailConvertCost(raw_secondary_type, totype));
						} else {
							cost.AddCost(RailConvertCost(type, totype) * CountBits(GetTrackBits(tile)));
						}
						break;
				}
				break;

			case MP_TUNNELBRIDGE: {
				TileIndex endtile = GetOtherTunnelBridgeEnd(tile);

				/* If both ends of tunnel/bridge are in the range, do not try to convert twice -
				 * it would cause assert because of different test and exec runs */
				if (endtile < tile) {
					if (diagonal) {
						if (DiagonalTileArea(area_start, area_end).Contains(endtile)) continue;
					} else {
						if (OrthogonalTileArea(area_start, area_end).Contains(endtile)) continue;
					}
				}

				/* When not converting rail <-> el. rail, any vehicle cannot be in tunnel/bridge */
				if (!IsCompatibleRail(type, totype) || !IsCompatibleRail(secondary_type, totype)) {
					CommandCost ret = TunnelBridgeIsFree(tile, endtile);
					if (ret.Failed()) {
						error = ret;
						continue;
					}
				}

				uint num_primary_pieces = GetTunnelBridgeLength(tile, endtile) + CountBits(GetPrimaryTunnelBridgeTrackBits(tile)) + CountBits(GetPrimaryTunnelBridgeTrackBits(endtile));
				found_convertible_track = true;
				cost.AddCost(num_primary_pieces * RailConvertCost(type, totype));
				RailType end_secondary_type = GetTileSecondaryRailTypeIfValid(endtile);
				if (raw_secondary_type != INVALID_RAILTYPE) cost.AddCost(RailConvertCost(raw_secondary_type, totype));
				if (end_secondary_type != INVALID_RAILTYPE) cost.AddCost(RailConvertCost(end_secondary_type, totype));

				CommandCost ret = find_train_reservations(tile, GetTunnelBridgeReservationTrackBits(tile));
				if (ret.Failed()) return ret;
				ret = find_train_reservations(endtile, GetTunnelBridgeReservationTrackBits(endtile));
				if (ret.Failed()) return ret;
				if ((uint)(GetRailTypeInfo(type)->max_speed - 1) > (uint)(GetRailTypeInfo(totype)->max_speed - 1)) {
					ret = CheckTrainInTunnelBridgePreventsTrackModification(tile, endtile);
					if (ret.Failed()) return ret;
				}

				if (flags & DC_EXEC) {
					SubtractRailTunnelBridgeInfrastructure(tile, endtile);

					SetRailType(tile, totype);
					SetRailType(endtile, totype);
					SetSecondaryRailType(tile, totype);
					SetSecondaryRailType(endtile, totype);

					FindVehicleOnPos(tile, VEH_TRAIN, &affected_trains, &UpdateTrainPowerProc);
					FindVehicleOnPos(endtile, VEH_TRAIN, &affected_trains, &UpdateTrainPowerProc);

					/* notify YAPF about the track layout change */
					yapf_notify_track_change(tile, GetTunnelBridgeTrackBits(tile));
					yapf_notify_track_change(endtile, GetTunnelBridgeTrackBits(endtile));

					if (IsBridge(tile)) {
						MarkBridgeDirty(tile, VMDF_NOT_MAP_MODE);
					} else {
						MarkTileDirtyByTile(tile, VMDF_NOT_MAP_MODE);
						MarkTileDirtyByTile(endtile, VMDF_NOT_MAP_MODE);
					}

					AddRailTunnelBridgeInfrastructure(tile, endtile);
					DirtyCompanyInfrastructureWindows(Company::Get(GetTileOwner(tile))->index);
				}
				break;
			}

			default: // MP_STATION, MP_ROAD
				if (flags & DC_EXEC) {
					Track track = ((tt == MP_STATION) ? GetRailStationTrack(tile) : GetCrossingRailTrack(tile));
					YapfNotifyTrackLayoutChange(tile, track);
				}

				found_convertible_track = true;
				cost.AddCost(RailConvertCost(type, totype));
				break;
		}

		for (uint i = 0; i < vehicles_affected.size(); ++i) {
			TryPathReserve(vehicles_affected[i], true);
		}
	}

	if (flags & DC_EXEC) {
		/* Railtype changed, update trains as when entering different track */
		for (Train *v : affected_trains) {
			v->ConsistChanged(CCF_TRACK);
		}
	}

	return found_convertible_track ? cost : error;
}

static CommandCost RemoveTrainDepot(TileIndex tile, DoCommandFlag flags)
{
	if (_current_company != OWNER_WATER) {
		CommandCost ret = CheckTileOwnership(tile);
		if (ret.Failed()) return ret;
	}

	CommandCost ret = EnsureNoVehicleOnGround(tile);
	if (ret.Failed()) return ret;

	/* read variables before the depot is removed */
	DiagDirection dir = GetRailDepotDirection(tile);

	Train *v = nullptr;
	if (HasDepotReservation(tile)) {
		v = GetTrainForReservation(tile, DiagDirToDiagTrack(dir));
		if (v != nullptr) {
			CommandCost ret = CheckTrainReservationPreventsTrackModification(v);
			if (ret.Failed()) return ret;
		}
	}

	if (flags & DC_EXEC) {
		/* read variables before the depot is removed */
		Owner owner = GetTileOwner(tile);

		if (v != nullptr) FreeTrainTrackReservation(v);

		Company::Get(owner)->infrastructure.rail[GetRailType(tile)]--;
		DirtyCompanyInfrastructureWindows(owner);

		delete Depot::GetByTile(tile);
		DoClearSquare(tile);
		AddSideToSignalBuffer(tile, dir, owner);
		YapfNotifyTrackLayoutChange(tile, DiagDirToDiagTrack(dir));
		if (v != nullptr) TryPathReserve(v, true);
		DeleteNewGRFInspectWindow(GSF_RAILTYPES, tile);
	}

	return CommandCost(EXPENSES_CONSTRUCTION, _price[PR_CLEAR_DEPOT_TRAIN]);
}

static CommandCost ClearTile_Track(TileIndex tile, DoCommandFlag flags)
{
	CommandCost cost(EXPENSES_CONSTRUCTION);

	if (flags & DC_AUTO) {
		if (!IsTileOwner(tile, _current_company)) {
			return_cmd_error(STR_ERROR_AREA_IS_OWNED_BY_ANOTHER);
		}

		if (IsPlainRail(tile)) {
			return_cmd_error(STR_ERROR_MUST_REMOVE_RAILROAD_TRACK);
		} else {
			return_cmd_error(STR_ERROR_BUILDING_MUST_BE_DEMOLISHED);
		}
	}

	switch (GetRailTileType(tile)) {
		case RAIL_TILE_SIGNALS:
			if (flags & DC_EXEC) CheckRemoveSignalsFromTile(tile);
			// FALL THROUGH

		case RAIL_TILE_NORMAL: {
			Slope tileh = GetTileSlope(tile);
			/* Is there flat water on the lower halftile that gets cleared expensively? */
			bool water_ground = (GetRailGroundType(tile) == RAIL_GROUND_WATER && IsSlopeWithOneCornerRaised(tileh));

			TrackBits tracks = GetTrackBits(tile);
			while (tracks != TRACK_BIT_NONE) {
				Track track = RemoveFirstTrack(&tracks);
				CommandCost ret = DoCommand(tile, 0, track, flags, CMD_REMOVE_SINGLE_RAIL);
				if (ret.Failed()) return ret;
				cost.AddCost(ret);
			}

			/* When bankrupting, don't make water dirty, there could be a ship on lower halftile.
			 * Same holds for non-companies clearing the tile, e.g. disasters. */
			if (water_ground && !(flags & DC_BANKRUPT) && Company::IsValidID(_current_company)) {
				CommandCost ret = EnsureNoVehicleOnGround(tile);
				if (ret.Failed()) return ret;

				if (_game_mode != GM_EDITOR && !_settings_game.construction.enable_remove_water && !(flags & DC_ALLOW_REMOVE_WATER)) return_cmd_error(STR_ERROR_CAN_T_BUILD_ON_WATER);

				/* The track was removed, and left a coast tile. Now also clear the water. */
				if (flags & DC_EXEC) {
					bool remove = IsDockingTile(tile);
					DoClearSquare(tile);
					if (remove) RemoveDockingTile(tile);
				}
				cost.AddCost(_price[PR_CLEAR_WATER]);
			}

			return cost;
		}

		case RAIL_TILE_DEPOT:
			return RemoveTrainDepot(tile, flags);

		default:
			return CMD_ERROR;
	}
}

/**
 * Get surface height in point (x,y)
 * On tiles with halftile foundations move (x,y) to a safe point wrt. track
 */
static uint GetSaveSlopeZ(uint x, uint y, Track track)
{
	switch (track) {
		case TRACK_UPPER: x &= ~0xF; y &= ~0xF; break;
		case TRACK_LOWER: x |=  0xF; y |=  0xF; break;
		case TRACK_LEFT:  x |=  0xF; y &= ~0xF; break;
		case TRACK_RIGHT: x &= ~0xF; y |=  0xF; break;
		default: break;
	}
	return GetSlopePixelZ(x, y);
}

static void GetSignalXY(TileIndex tile, uint pos, uint &x, uint &y)
{
	bool side;
	switch (_settings_game.construction.train_signal_side) {
		case 0:  side = false;                                 break; // left
		case 2:  side = true;                                  break; // right
		default: side = _settings_game.vehicle.road_side != 0; break; // driving side
	}
	static const Point SignalPositions[2][12] = {
		{ // Signals on the left side
		/*  LEFT      LEFT      RIGHT     RIGHT     UPPER     UPPER */
			{ 8,  5}, {14,  1}, { 1, 14}, { 9, 11}, { 1,  0}, { 3, 10},
		/*  LOWER     LOWER     X         X         Y         Y     */
			{11,  4}, {14, 14}, {11,  3}, { 4, 13}, { 3,  4}, {11, 13}
		}, { // Signals on the right side
		/*  LEFT      LEFT      RIGHT     RIGHT     UPPER     UPPER */
			{14,  1}, {12, 10}, { 4,  6}, { 1, 14}, {10,  4}, { 0,  1},
		/*  LOWER     LOWER     X         X         Y         Y     */
			{14, 14}, { 5, 12}, {11, 13}, { 4,  3}, {13,  4}, { 3, 11}
		}
	};

	x = TileX(tile) * TILE_SIZE + SignalPositions[side][pos].x;
	y = TileY(tile) * TILE_SIZE + SignalPositions[side][pos].y;
}

void DrawSingleSignal(TileIndex tile, const RailtypeInfo *rti, Track track, SignalState condition, SignalOffsets image, uint pos, SignalType type,
		SignalVariant variant, bool show_restricted, bool exit_signal = false)
{
	if (type == SIGTYPE_NO_ENTRY) pos ^= 1;

	uint x, y;
	GetSignalXY(tile, pos, x, y);

	uint8 aspect;
	if (condition == SIGNAL_STATE_GREEN) {
		aspect = 1;
		if (_extra_aspects > 0) {
			if (IsPlainRailTile(tile)) {
				aspect = GetSignalAspect(tile, track);
			} else if (IsTunnelBridgeWithSignalSimulation(tile)) {
				aspect = exit_signal? GetTunnelBridgeExitSignalAspect(tile) : GetTunnelBridgeEntranceSignalAspect(tile);
			}
		}
	} else {
		aspect = 0;
	}

	const CustomSignalSpriteResult result = GetCustomSignalSprite(rti, tile, type, variant, aspect, false, show_restricted);
	SpriteID sprite = result.sprite.sprite;
	PaletteID pal = PAL_NONE;
	bool is_custom_sprite = (sprite != 0);
	if (sprite != 0) {
		sprite += image;
		pal = result.sprite.pal;
	} else if (type == SIGTYPE_PROG) {
		if (variant == SIG_SEMAPHORE) {
			sprite = SPR_PROGSIGNAL_BASE + image * 2 + condition;
		} else {
			sprite = SPR_PROGSIGNAL_BASE + 16 + image * 2 + condition;
		}

		SpriteFile *file = GetOriginFile(sprite);
		is_custom_sprite = !(file != nullptr && file->flags & SFF_PROGSIG);
	} else if (type == SIGTYPE_NO_ENTRY) {
		if (variant == SIG_SEMAPHORE) {
			sprite = SPR_EXTRASIGNAL_BASE + image;
		} else {
			sprite = SPR_EXTRASIGNAL_BASE + 8 + image;
		}

		SpriteFile *file = GetOriginFile(sprite);
		is_custom_sprite = !(file != nullptr && file->flags & SFF_PROGSIG);
	} else {
		/* Normal electric signals are stored in a different sprite block than all other signals. */
		sprite = (type == SIGTYPE_NORMAL && variant == SIG_ELECTRIC) ? SPR_ORIGINAL_SIGNALS_BASE : SPR_SIGNALS_BASE - 16;
		sprite += type * 16 + variant * 64 + image * 2 + condition + (IsSignalSpritePBS(type) ? 64 : 0);

		SpriteFile *file = GetOriginFile(sprite);
		is_custom_sprite = file != nullptr && (file->flags & SFF_USERGRF) && !(file->flags & SFF_OGFX);
	}

	if (is_custom_sprite && show_restricted && _settings_client.gui.show_restricted_signal_default && !result.restricted_valid) {
		/* Use duplicate sprite block, instead of GRF-specified signals */
		if (type == SIGTYPE_PROG) {
			if (variant == SIG_SEMAPHORE) {
				sprite = SPR_DUP_PROGSIGNAL_BASE + image * 2 + condition;
			} else {
				sprite = SPR_DUP_PROGSIGNAL_BASE + 16 + image * 2 + condition;
			}
		} else if (type == SIGTYPE_NO_ENTRY) {
			if (variant == SIG_SEMAPHORE) {
				sprite = SPR_DUP_EXTRASIGNAL_BASE + image;
			} else {
				sprite = SPR_DUP_EXTRASIGNAL_BASE + 8 + image;
			}
		} else {
			sprite = (type == SIGTYPE_NORMAL && variant == SIG_ELECTRIC) ? SPR_DUP_ORIGINAL_SIGNALS_BASE : SPR_DUP_SIGNALS_BASE - 16;
			sprite += type * 16 + variant * 64 + image * 2 + condition + (IsSignalSpritePBS(type) ? 64 : 0);
		}
		pal = PAL_NONE;
		is_custom_sprite = false;
	}

	if (!is_custom_sprite && show_restricted) {
		if (type == SIGTYPE_PBS || type == SIGTYPE_PBS_ONEWAY) {
			static const SubSprite lower_part = { -50, -10, 50, 50 };
			static const SubSprite upper_part = { -50, -50, 50, -11 };

			AddSortableSpriteToDraw(sprite, SPR_TRACERESTRICT_BASE, x, y, 1, 1, BB_HEIGHT_UNDER_BRIDGE, GetSaveSlopeZ(x, y, track), false, 0, 0, 0, &lower_part);
			AddSortableSpriteToDraw(sprite,               PAL_NONE, x, y, 1, 1, BB_HEIGHT_UNDER_BRIDGE, GetSaveSlopeZ(x, y, track), false, 0, 0, 0, &upper_part);
		} else {
			AddSortableSpriteToDraw(sprite, SPR_TRACERESTRICT_BASE + (type == SIGTYPE_NO_ENTRY ? 0 : 1), x, y, 1, 1, BB_HEIGHT_UNDER_BRIDGE, GetSaveSlopeZ(x, y, track));
		}
	} else {
		AddSortableSpriteToDraw(sprite, pal, x, y, 1, 1, BB_HEIGHT_UNDER_BRIDGE, GetSaveSlopeZ(x, y, track));
	}
	const Sprite *sp = GetSprite(sprite, ST_NORMAL);
	if (sp->x_offs < -SIGNAL_DIRTY_LEFT || sp->x_offs + sp->width > SIGNAL_DIRTY_RIGHT || sp->y_offs < -SIGNAL_DIRTY_TOP || sp->y_offs + sp->height > SIGNAL_DIRTY_BOTTOM) {
		_signal_sprite_oversized = true;
	}
}

static void DrawSingleSignal(TileIndex tile, const RailtypeInfo *rti, Track track, SignalState condition, SignalOffsets image, uint pos)
{
	SignalType type       = GetSignalType(tile, track);
	SignalVariant variant = GetSignalVariant(tile, track);

	bool show_restricted = (variant == SIG_ELECTRIC) && IsRestrictedSignal(tile) && (GetExistingTraceRestrictProgram(tile, track) != nullptr);
	DrawSingleSignal(tile, rti, track, condition, image, pos, type, variant, show_restricted);
}

template <typename F>
void MarkSingleSignalDirtyIntl(TileIndex tile, Trackdir td, F get_z)
{
	static const uint8 trackdir_to_pos[TRACKDIR_END] = {
		8,  // TRACKDIR_X_NE
		10, // TRACKDIR_Y_SE
		4,  // TRACKDIR_UPPER_E
		6,  // TRACKDIR_LOWER_E
		0,  // TRACKDIR_LEFT_S
		2,  // TRACKDIR_RIGHT_S
		0,  // TRACKDIR_RVREV_NE
		0,  // TRACKDIR_RVREV_SE
		9,  // TRACKDIR_X_SW
		11, // TRACKDIR_Y_NW
		5,  // TRACKDIR_UPPER_W
		7,  // TRACKDIR_LOWER_W
		1,  // TRACKDIR_LEFT_N
		3,  // TRACKDIR_RIGHT_N
		0,  // TRACKDIR_RVREV_SW
		0,  // TRACKDIR_RVREV_NW
	};

	uint x, y;
	GetSignalXY(tile, trackdir_to_pos[td], x, y);
	Point pt = RemapCoords(x, y, get_z(x, y));
	MarkAllViewportsDirty(
			pt.x - SIGNAL_DIRTY_LEFT,
			pt.y - SIGNAL_DIRTY_TOP,
			pt.x + SIGNAL_DIRTY_RIGHT,
			pt.y + SIGNAL_DIRTY_BOTTOM,
			VMDF_NOT_MAP_MODE
	);
}

void MarkSingleSignalDirty(TileIndex tile, Trackdir td)
{
	if (_signal_sprite_oversized || td >= TRACKDIR_END) {
		MarkTileDirtyByTile(tile, VMDF_NOT_MAP_MODE);
		return;
	}

	MarkSingleSignalDirtyIntl(tile, td, [td](uint x, uint y) -> uint {
		return GetSaveSlopeZ(x, y, TrackdirToTrack(td));
	});
}

void MarkSingleSignalDirtyAtZ(TileIndex tile, Trackdir td, uint z)
{
	MarkSingleSignalDirtyIntl(tile, td, [z](uint x, uint y) -> uint {
		return z;
	});
}

static uint32 _drawtile_track_palette;



/** Offsets for drawing fences */
struct FenceOffset {
	Corner height_ref;  //!< Corner to use height offset from.
	int x_offs;         //!< Bounding box X offset.
	int y_offs;         //!< Bounding box Y offset.
	int x_size;         //!< Bounding box X size.
	int y_size;         //!< Bounding box Y size.
};

/** Offsets for drawing fences */
static FenceOffset _fence_offsets[] = {
	{ CORNER_INVALID,  0,  1, 16,  1 }, // RFO_FLAT_X_NW
	{ CORNER_INVALID,  1,  0,  1, 16 }, // RFO_FLAT_Y_NE
	{ CORNER_W,        8,  8,  1,  1 }, // RFO_FLAT_LEFT
	{ CORNER_N,        8,  8,  1,  1 }, // RFO_FLAT_UPPER
	{ CORNER_INVALID,  0,  1, 16,  1 }, // RFO_SLOPE_SW_NW
	{ CORNER_INVALID,  1,  0,  1, 16 }, // RFO_SLOPE_SE_NE
	{ CORNER_INVALID,  0,  1, 16,  1 }, // RFO_SLOPE_NE_NW
	{ CORNER_INVALID,  1,  0,  1, 16 }, // RFO_SLOPE_NW_NE
	{ CORNER_INVALID,  0, 15, 16,  1 }, // RFO_FLAT_X_SE
	{ CORNER_INVALID, 15,  0,  1, 16 }, // RFO_FLAT_Y_SW
	{ CORNER_E,        8,  8,  1,  1 }, // RFO_FLAT_RIGHT
	{ CORNER_S,        8,  8,  1,  1 }, // RFO_FLAT_LOWER
	{ CORNER_INVALID,  0, 15, 16,  1 }, // RFO_SLOPE_SW_SE
	{ CORNER_INVALID, 15,  0,  1, 16 }, // RFO_SLOPE_SE_SW
	{ CORNER_INVALID,  0, 15, 16,  1 }, // RFO_SLOPE_NE_SE
	{ CORNER_INVALID, 15,  0,  1, 16 }, // RFO_SLOPE_NW_SW
};

/**
 * Draw a track fence.
 * @param ti Tile drawing information.
 * @param base_image First fence sprite.
 * @param num_sprites Number of fence sprites.
 * @param rfo Fence to draw.
 */
static void DrawTrackFence(const TileInfo *ti, SpriteID base_image, uint num_sprites, RailFenceOffset rfo)
{
	int z = ti->z;
	if (_fence_offsets[rfo].height_ref != CORNER_INVALID) {
		z += GetSlopePixelZInCorner(RemoveHalftileSlope(ti->tileh), _fence_offsets[rfo].height_ref);
	}
	AddSortableSpriteToDraw(base_image + (rfo % num_sprites), _drawtile_track_palette,
		ti->x + _fence_offsets[rfo].x_offs,
		ti->y + _fence_offsets[rfo].y_offs,
		_fence_offsets[rfo].x_size,
		_fence_offsets[rfo].y_size,
		4, z);
}

/**
 * Draw fence at NW border matching the tile slope.
 */
static void DrawTrackFence_NW(const TileInfo *ti, SpriteID base_image, uint num_sprites)
{
	RailFenceOffset rfo = RFO_FLAT_X_NW;
	if (ti->tileh & SLOPE_NW) rfo = (ti->tileh & SLOPE_W) ? RFO_SLOPE_SW_NW : RFO_SLOPE_NE_NW;
	DrawTrackFence(ti, base_image, num_sprites, rfo);
}

/**
 * Draw fence at SE border matching the tile slope.
 */
static void DrawTrackFence_SE(const TileInfo *ti, SpriteID base_image, uint num_sprites)
{
	RailFenceOffset rfo = RFO_FLAT_X_SE;
	if (ti->tileh & SLOPE_SE) rfo = (ti->tileh & SLOPE_S) ? RFO_SLOPE_SW_SE : RFO_SLOPE_NE_SE;
	DrawTrackFence(ti, base_image, num_sprites, rfo);
}

/**
 * Draw fence at NE border matching the tile slope.
 */
static void DrawTrackFence_NE(const TileInfo *ti, SpriteID base_image, uint num_sprites)
{
	RailFenceOffset rfo = RFO_FLAT_Y_NE;
	if (ti->tileh & SLOPE_NE) rfo = (ti->tileh & SLOPE_E) ? RFO_SLOPE_SE_NE : RFO_SLOPE_NW_NE;
	DrawTrackFence(ti, base_image, num_sprites, rfo);
}

/**
 * Draw fence at SW border matching the tile slope.
 */
static void DrawTrackFence_SW(const TileInfo *ti, SpriteID base_image, uint num_sprites)
{
	RailFenceOffset rfo = RFO_FLAT_Y_SW;
	if (ti->tileh & SLOPE_SW) rfo = (ti->tileh & SLOPE_S) ? RFO_SLOPE_SE_SW : RFO_SLOPE_NW_SW;
	DrawTrackFence(ti, base_image, num_sprites, rfo);
}

/**
 * Draw track fences.
 * @param ti Tile drawing information.
 * @param rti Rail type information.
 */
void DrawTrackDetails(const TileInfo *ti, const RailtypeInfo *rti, const RailGroundType rgt)
{
	/* Base sprite for track fences.
	 * Note: Halftile slopes only have fences on the upper part. */
	uint num_sprites = 0;
	SpriteID base_image = GetCustomRailSprite(rti, ti->tile, RTSG_FENCES, IsHalftileSlope(ti->tileh) ? TCX_UPPER_HALFTILE : TCX_NORMAL, &num_sprites);
	if (base_image == 0) {
		base_image = SPR_TRACK_FENCE_FLAT_X;
		num_sprites = 8;
	}

	assert(num_sprites > 0);

	switch (rgt) {
		case RAIL_GROUND_FENCE_NW:     DrawTrackFence_NW(ti, base_image, num_sprites); break;
		case RAIL_GROUND_FENCE_SE:     DrawTrackFence_SE(ti, base_image, num_sprites); break;
		case RAIL_GROUND_FENCE_SENW:   DrawTrackFence_NW(ti, base_image, num_sprites);
		                               DrawTrackFence_SE(ti, base_image, num_sprites); break;
		case RAIL_GROUND_FENCE_NE:     DrawTrackFence_NE(ti, base_image, num_sprites); break;
		case RAIL_GROUND_FENCE_SW:     DrawTrackFence_SW(ti, base_image, num_sprites); break;
		case RAIL_GROUND_FENCE_NESW:   DrawTrackFence_NE(ti, base_image, num_sprites);
		                               DrawTrackFence_SW(ti, base_image, num_sprites); break;
		case RAIL_GROUND_FENCE_VERT1:  DrawTrackFence(ti, base_image, num_sprites, RFO_FLAT_LEFT);  break;
		case RAIL_GROUND_FENCE_VERT2:  DrawTrackFence(ti, base_image, num_sprites, RFO_FLAT_RIGHT); break;
		case RAIL_GROUND_FENCE_HORIZ1: DrawTrackFence(ti, base_image, num_sprites, RFO_FLAT_UPPER); break;
		case RAIL_GROUND_FENCE_HORIZ2: DrawTrackFence(ti, base_image, num_sprites, RFO_FLAT_LOWER); break;
		case RAIL_GROUND_WATER: {
			Corner track_corner;
			if (IsHalftileSlope(ti->tileh)) {
				/* Steep slope or one-corner-raised slope with halftile foundation */
				track_corner = GetHalftileSlopeCorner(ti->tileh);
			} else {
				/* Three-corner-raised slope */
				track_corner = OppositeCorner(GetHighestSlopeCorner(ComplementSlope(ti->tileh)));
			}
			switch (track_corner) {
				case CORNER_W: DrawTrackFence(ti, base_image, num_sprites, RFO_FLAT_LEFT);  break;
				case CORNER_S: DrawTrackFence(ti, base_image, num_sprites, RFO_FLAT_LOWER); break;
				case CORNER_E: DrawTrackFence(ti, base_image, num_sprites, RFO_FLAT_RIGHT); break;
				case CORNER_N: DrawTrackFence(ti, base_image, num_sprites, RFO_FLAT_UPPER); break;
				default: NOT_REACHED();
			}
			break;
		}
		default: break;
	}
}

/* SubSprite for drawing the track halftile of 'three-corners-raised'-sloped rail sprites. */
static const int INF = 1000; // big number compared to tilesprite size
static const SubSprite _halftile_sub_sprite[4] = {
	{ -INF    , -INF  , 32 - 33, INF     }, // CORNER_W, clip 33 pixels from right
	{ -INF    ,  0 + 7, INF    , INF     }, // CORNER_S, clip 7 pixels from top
	{ -31 + 33, -INF  , INF    , INF     }, // CORNER_E, clip 33 pixels from left
	{ -INF    , -INF  , INF    , 30 - 23 }  // CORNER_N, clip 23 pixels from bottom
};
static const SubSprite _dual_track_halftile_sub_sprite[4] = {
	{ -INF    , -INF  , 32 - 33, INF     }, // CORNER_W, clip 33 pixels from right
	{ -INF    , 0 + 15, INF    , INF     }, // CORNER_S, clip 15 pixels from top
	{ -31 + 33, -INF  , INF    , INF     }, // CORNER_E, clip 33 pixels from left
	{ -INF    , -INF  , INF    , 30 - 15 }  // CORNER_N, clip 15 pixels from bottom
};

static inline void DrawTrackSprite(SpriteID sprite, PaletteID pal, const TileInfo *ti, Slope s)
{
	DrawGroundSprite(sprite, pal, nullptr, 0, (ti->tileh & s) ? -8 : 0);
}

static RailGroundType GetRailOrBridgeGroundType(TileInfo *ti) {
	if (IsTileType(ti->tile, MP_TUNNELBRIDGE)) {
		return GetTunnelBridgeGroundType(ti->tile);
	} else {
		return GetRailGroundType(ti->tile);
	}
}

static void DrawTrackBitsOverlay(TileInfo *ti, TrackBits track, const RailtypeInfo *rti, RailGroundType rgt,  bool is_bridge, Corner halftile_corner, Corner draw_half_tile)
{
	if (halftile_corner != CORNER_INVALID) track &= ~CornerToTrackBits(halftile_corner);

	if (halftile_corner != CORNER_INVALID || draw_half_tile == CORNER_INVALID) {
		/* Draw ground */
		if (rgt == RAIL_GROUND_WATER) {
			if (track != TRACK_BIT_NONE || IsSteepSlope(ti->tileh)) {
				/* three-corner-raised slope or steep slope with track on upper part */
				DrawShoreTile(ti->tileh);
			} else {
				/* single-corner-raised slope with track on upper part */
				DrawGroundSprite(SPR_FLAT_WATER_TILE, PAL_NONE);
			}
		} else {
			SpriteID image;

			switch (rgt) {
				case RAIL_GROUND_BARREN:     image = SPR_FLAT_BARE_LAND;  break;
				case RAIL_GROUND_ICE_DESERT: image = SPR_FLAT_SNOW_DESERT_TILE; break;
				default:                     image = SPR_FLAT_GRASS_TILE; break;
			}

			image += SlopeToSpriteOffset(ti->tileh);

			const SubSprite *sub = nullptr;
			if (draw_half_tile != CORNER_INVALID) sub = &(_halftile_sub_sprite[draw_half_tile]);
			DrawGroundSprite(image, PAL_NONE, sub);
		}
	}

	bool no_combine = ti->tileh == SLOPE_FLAT && HasBit(rti->flags, RTF_NO_SPRITE_COMBINE);
	SpriteID overlay = GetCustomRailSprite(rti, ti->tile, RTSG_OVERLAY);
	SpriteID ground = GetCustomRailSprite(rti, ti->tile, no_combine ? RTSG_GROUND_COMPLETE : RTSG_GROUND);
	TrackBits pbs = TRACK_BIT_NONE;
	if (_settings_client.gui.show_track_reservation) {
		pbs = is_bridge ? GetTunnelBridgeReservationTrackBits(ti->tile) : GetRailReservationTrackBits(ti->tile);
	}

	if (track == TRACK_BIT_NONE) {
		/* Half-tile foundation, no track here? */
	} else if (no_combine) {
		/* Use trackbits as direct index from ground sprite, subtract 1
		 * because there is no sprite for no bits. */
		DrawGroundSprite(ground + track - 1, PAL_NONE);

		/* Draw reserved track bits */
		if (pbs & TRACK_BIT_X)     DrawGroundSprite(overlay + RTO_X, PALETTE_CRASH);
		if (pbs & TRACK_BIT_Y)     DrawGroundSprite(overlay + RTO_Y, PALETTE_CRASH);
		if (pbs & TRACK_BIT_UPPER) DrawTrackSprite(overlay + RTO_N, PALETTE_CRASH, ti, SLOPE_N);
		if (pbs & TRACK_BIT_LOWER) DrawTrackSprite(overlay + RTO_S, PALETTE_CRASH, ti, SLOPE_S);
		if (pbs & TRACK_BIT_RIGHT) DrawTrackSprite(overlay + RTO_E, PALETTE_CRASH, ti, SLOPE_E);
		if (pbs & TRACK_BIT_LEFT)  DrawTrackSprite(overlay + RTO_W, PALETTE_CRASH, ti, SLOPE_W);
	} else if (ti->tileh == SLOPE_NW && track == TRACK_BIT_Y) {
		DrawGroundSprite(ground + RTO_SLOPE_NW, PAL_NONE);
		if (pbs != TRACK_BIT_NONE) DrawGroundSprite(overlay + RTO_SLOPE_NW, PALETTE_CRASH);
	} else if (ti->tileh == SLOPE_NE && track == TRACK_BIT_X) {
		DrawGroundSprite(ground + RTO_SLOPE_NE, PAL_NONE);
		if (pbs != TRACK_BIT_NONE) DrawGroundSprite(overlay + RTO_SLOPE_NE, PALETTE_CRASH);
	} else if (ti->tileh == SLOPE_SE && track == TRACK_BIT_Y) {
		DrawGroundSprite(ground + RTO_SLOPE_SE, PAL_NONE);
		if (pbs != TRACK_BIT_NONE) DrawGroundSprite(overlay + RTO_SLOPE_SE, PALETTE_CRASH);
	} else if (ti->tileh == SLOPE_SW && track == TRACK_BIT_X) {
		DrawGroundSprite(ground + RTO_SLOPE_SW, PAL_NONE);
		if (pbs != TRACK_BIT_NONE) DrawGroundSprite(overlay + RTO_SLOPE_SW, PALETTE_CRASH);
	} else {
		switch (track) {
			/* Draw single ground sprite when not overlapping. No track overlay
			 * is necessary for these sprites. */
			case TRACK_BIT_X:     DrawGroundSprite(ground + RTO_X, PAL_NONE); break;
			case TRACK_BIT_Y:     DrawGroundSprite(ground + RTO_Y, PAL_NONE); break;
			case TRACK_BIT_UPPER: DrawTrackSprite(ground + RTO_N, PAL_NONE, ti, SLOPE_N); break;
			case TRACK_BIT_LOWER: DrawTrackSprite(ground + RTO_S, PAL_NONE, ti, SLOPE_S); break;
			case TRACK_BIT_RIGHT: DrawTrackSprite(ground + RTO_E, PAL_NONE, ti, SLOPE_E); break;
			case TRACK_BIT_LEFT:  DrawTrackSprite(ground + RTO_W, PAL_NONE, ti, SLOPE_W); break;
			case TRACK_BIT_CROSS: DrawGroundSprite(ground + RTO_CROSSING_XY, PAL_NONE); break;
			case TRACK_BIT_HORZ:  DrawTrackSprite(ground + RTO_N, PAL_NONE, ti, SLOPE_N);
			                      DrawTrackSprite(ground + RTO_S, PAL_NONE, ti, SLOPE_S); break;
			case TRACK_BIT_VERT:  DrawTrackSprite(ground + RTO_E, PAL_NONE, ti, SLOPE_E);
			                      DrawTrackSprite(ground + RTO_W, PAL_NONE, ti, SLOPE_W); break;

			default:
				/* We're drawing a junction tile */
				if ((track & TRACK_BIT_3WAY_NE) == 0) {
					DrawGroundSprite(ground + RTO_JUNCTION_SW, PAL_NONE);
				} else if ((track & TRACK_BIT_3WAY_SW) == 0) {
					DrawGroundSprite(ground + RTO_JUNCTION_NE, PAL_NONE);
				} else if ((track & TRACK_BIT_3WAY_NW) == 0) {
					DrawGroundSprite(ground + RTO_JUNCTION_SE, PAL_NONE);
				} else if ((track & TRACK_BIT_3WAY_SE) == 0) {
					DrawGroundSprite(ground + RTO_JUNCTION_NW, PAL_NONE);
				} else {
					DrawGroundSprite(ground + RTO_JUNCTION_NSEW, PAL_NONE);
				}

				/* Mask out PBS bits as we shall draw them afterwards anyway. */
				track &= ~pbs;

				/* Draw regular track bits */
				if (track & TRACK_BIT_X)     DrawGroundSprite(overlay + RTO_X, PAL_NONE);
				if (track & TRACK_BIT_Y)     DrawGroundSprite(overlay + RTO_Y, PAL_NONE);
				if (track & TRACK_BIT_UPPER) DrawGroundSprite(overlay + RTO_N, PAL_NONE);
				if (track & TRACK_BIT_LOWER) DrawGroundSprite(overlay + RTO_S, PAL_NONE);
				if (track & TRACK_BIT_RIGHT) DrawGroundSprite(overlay + RTO_E, PAL_NONE);
				if (track & TRACK_BIT_LEFT)  DrawGroundSprite(overlay + RTO_W, PAL_NONE);
		}

		/* Draw reserved track bits */
		if (pbs & TRACK_BIT_X)     DrawGroundSprite(overlay + RTO_X, PALETTE_CRASH);
		if (pbs & TRACK_BIT_Y)     DrawGroundSprite(overlay + RTO_Y, PALETTE_CRASH);
		if (pbs & TRACK_BIT_UPPER) DrawTrackSprite(overlay + RTO_N, PALETTE_CRASH, ti, SLOPE_N);
		if (pbs & TRACK_BIT_LOWER) DrawTrackSprite(overlay + RTO_S, PALETTE_CRASH, ti, SLOPE_S);
		if (pbs & TRACK_BIT_RIGHT) DrawTrackSprite(overlay + RTO_E, PALETTE_CRASH, ti, SLOPE_E);
		if (pbs & TRACK_BIT_LEFT)  DrawTrackSprite(overlay + RTO_W, PALETTE_CRASH, ti, SLOPE_W);
	}

	if (IsValidCorner(halftile_corner) && (draw_half_tile == halftile_corner || draw_half_tile == CORNER_INVALID)) {
		DrawFoundation(ti, HalftileFoundation(halftile_corner));
		overlay = GetCustomRailSprite(rti, ti->tile, RTSG_OVERLAY, TCX_UPPER_HALFTILE);
		ground = GetCustomRailSprite(rti, ti->tile, RTSG_GROUND, TCX_UPPER_HALFTILE);

		/* Draw higher halftile-overlay: Use the sloped sprites with three corners raised. They probably best fit the lightning. */
		Slope fake_slope = SlopeWithThreeCornersRaised(OppositeCorner(halftile_corner));

		SpriteID image;
		switch (rgt) {
			case RAIL_GROUND_BARREN:     image = SPR_FLAT_BARE_LAND;  break;
			case RAIL_GROUND_ICE_DESERT:
			case RAIL_GROUND_HALF_SNOW:  image = SPR_FLAT_SNOW_DESERT_TILE; break;
			default:                     image = SPR_FLAT_GRASS_TILE; break;
		}

		image += SlopeToSpriteOffset(fake_slope);

		DrawGroundSprite(image, PAL_NONE, &(_halftile_sub_sprite[halftile_corner]));

		track = CornerToTrackBits(halftile_corner);

		int offset;
		switch (track) {
			default: NOT_REACHED();
			case TRACK_BIT_UPPER: offset = RTO_N; break;
			case TRACK_BIT_LOWER: offset = RTO_S; break;
			case TRACK_BIT_RIGHT: offset = RTO_E; break;
			case TRACK_BIT_LEFT:  offset = RTO_W; break;
		}

		DrawTrackSprite(ground + offset, PAL_NONE, ti, fake_slope);
		if (_settings_client.gui.show_track_reservation && HasReservedTracks(ti->tile, track)) {
			DrawTrackSprite(overlay + offset, PALETTE_CRASH, ti, fake_slope);
		}
	}
}

/**
 * Draw ground sprite and track bits
 * @param ti TileInfo
 * @param track TrackBits to draw
 * @param rt Rail type
 * @param half_tile Half tile corner
 */
void DrawTrackBits(TileInfo *ti, TrackBits track, RailType rt, RailGroundType rgt, bool is_bridge, Corner halftile_corner, Corner draw_half_tile)
{
	const RailtypeInfo *rti = GetRailTypeInfo(rt);

	if (rti->UsesOverlay()) {
		DrawTrackBitsOverlay(ti, track, rti, rgt, is_bridge, halftile_corner, draw_half_tile);
		return;
	}

	SpriteID image;
	PaletteID pal = PAL_NONE;
	const SubSprite *sub = nullptr;
	bool junction = false;

	if (halftile_corner != CORNER_INVALID) {
		track &= ~CornerToTrackBits(halftile_corner);
		if (draw_half_tile != CORNER_INVALID) {
			sub = &(_halftile_sub_sprite[draw_half_tile]);
		}
	} else {
		if (draw_half_tile != CORNER_INVALID) {
			sub = &(_dual_track_halftile_sub_sprite[draw_half_tile]);
		}
	}

	/* Select the sprite to use. */
	if (track == 0 && draw_half_tile != CORNER_INVALID) {
		image = 0;
	} else if (track == 0) {
		/* Clear ground (only track on halftile foundation) */
		if (rgt == RAIL_GROUND_WATER) {
			if (IsSteepSlope(ti->tileh)) {
				DrawShoreTile(ti->tileh);
				image = 0;
			} else {
				image = SPR_FLAT_WATER_TILE;
			}
		} else {
			switch (rgt) {
				case RAIL_GROUND_BARREN:     image = SPR_FLAT_BARE_LAND;  break;
				case RAIL_GROUND_ICE_DESERT: image = SPR_FLAT_SNOW_DESERT_TILE; break;
				default:                     image = SPR_FLAT_GRASS_TILE; break;
			}
			image += SlopeToSpriteOffset(ti->tileh);
		}
	} else {
		if (ti->tileh != SLOPE_FLAT) {
			/* track on non-flat ground */
			image = _track_sloped_sprites[ti->tileh - 1] + rti->base_sprites.track_y;
		} else {
			/* track on flat ground */
			switch (track) {
				/* single track, select combined track + ground sprite*/
				case TRACK_BIT_Y:     image = rti->base_sprites.track_y;     break;
				case TRACK_BIT_X:     image = rti->base_sprites.track_y + 1; break;
				case TRACK_BIT_UPPER: image = rti->base_sprites.track_y + 2; break;
				case TRACK_BIT_LOWER: image = rti->base_sprites.track_y + 3; break;
				case TRACK_BIT_RIGHT: image = rti->base_sprites.track_y + 4; break;
				case TRACK_BIT_LEFT:  image = rti->base_sprites.track_y + 5; break;
				case TRACK_BIT_CROSS: image = rti->base_sprites.track_y + 6; break;

				/* double diagonal track, select combined track + ground sprite*/
				case TRACK_BIT_HORZ:  image = rti->base_sprites.track_ns;     break;
				case TRACK_BIT_VERT:  image = rti->base_sprites.track_ns + 1; break;

				/* junction, select only ground sprite, handle track sprite later */
				default:
					junction = true;
					if ((track & TRACK_BIT_3WAY_NE) == 0) { image = rti->base_sprites.ground;     break; }
					if ((track & TRACK_BIT_3WAY_SW) == 0) { image = rti->base_sprites.ground + 1; break; }
					if ((track & TRACK_BIT_3WAY_NW) == 0) { image = rti->base_sprites.ground + 2; break; }
					if ((track & TRACK_BIT_3WAY_SE) == 0) { image = rti->base_sprites.ground + 3; break; }
					image = rti->base_sprites.ground + 4;
					break;
			}
		}

		switch (rgt) {
			case RAIL_GROUND_BARREN:     pal = PALETTE_TO_BARE_LAND; break;
			case RAIL_GROUND_ICE_DESERT: image += rti->snow_offset;  break;
			case RAIL_GROUND_WATER: {
				/* three-corner-raised slope */
				DrawShoreTile(ti->tileh);
				Corner track_corner = OppositeCorner(GetHighestSlopeCorner(ComplementSlope(ti->tileh)));
				sub = &(_halftile_sub_sprite[track_corner]);
				break;
			}
			default: break;
		}
	}

	if (image != 0) DrawGroundSprite(image, pal, sub);

	/* Draw track pieces individually for junction tiles */
	if (junction) {
		if (track & TRACK_BIT_X)     DrawGroundSprite(rti->base_sprites.single_x, PAL_NONE);
		if (track & TRACK_BIT_Y)     DrawGroundSprite(rti->base_sprites.single_y, PAL_NONE);
		if (track & TRACK_BIT_UPPER) DrawGroundSprite(rti->base_sprites.single_n, PAL_NONE);
		if (track & TRACK_BIT_LOWER) DrawGroundSprite(rti->base_sprites.single_s, PAL_NONE);
		if (track & TRACK_BIT_LEFT)  DrawGroundSprite(rti->base_sprites.single_w, PAL_NONE);
		if (track & TRACK_BIT_RIGHT) DrawGroundSprite(rti->base_sprites.single_e, PAL_NONE);
	}

	/* PBS debugging, draw reserved tracks darker */
	if (_game_mode != GM_MENU && _settings_client.gui.show_track_reservation) {
		/* Get reservation, but mask track on halftile slope */
		TrackBits pbs = (is_bridge ? GetTunnelBridgeReservationTrackBits(ti->tile) : GetRailReservationTrackBits(ti->tile)) & track;
		if (pbs & TRACK_BIT_X) {
			if (ti->tileh == SLOPE_FLAT || ti->tileh == SLOPE_ELEVATED) {
				DrawGroundSprite(rti->base_sprites.single_x, PALETTE_CRASH);
			} else {
				DrawGroundSprite(_track_sloped_sprites[ti->tileh - 1] + rti->base_sprites.single_sloped - 20, PALETTE_CRASH);
			}
		}
		if (pbs & TRACK_BIT_Y) {
			if (ti->tileh == SLOPE_FLAT || ti->tileh == SLOPE_ELEVATED) {
				DrawGroundSprite(rti->base_sprites.single_y, PALETTE_CRASH);
			} else {
				DrawGroundSprite(_track_sloped_sprites[ti->tileh - 1] + rti->base_sprites.single_sloped - 20, PALETTE_CRASH);
			}
		}
		if (pbs & TRACK_BIT_UPPER) DrawGroundSprite(rti->base_sprites.single_n, PALETTE_CRASH, nullptr, 0, ti->tileh & SLOPE_N ? -(int)TILE_HEIGHT : 0);
		if (pbs & TRACK_BIT_LOWER) DrawGroundSprite(rti->base_sprites.single_s, PALETTE_CRASH, nullptr, 0, ti->tileh & SLOPE_S ? -(int)TILE_HEIGHT : 0);
		if (pbs & TRACK_BIT_LEFT)  DrawGroundSprite(rti->base_sprites.single_w, PALETTE_CRASH, nullptr, 0, ti->tileh & SLOPE_W ? -(int)TILE_HEIGHT : 0);
		if (pbs & TRACK_BIT_RIGHT) DrawGroundSprite(rti->base_sprites.single_e, PALETTE_CRASH, nullptr, 0, ti->tileh & SLOPE_E ? -(int)TILE_HEIGHT : 0);
	}

	if (IsValidCorner(halftile_corner) && (draw_half_tile == halftile_corner || draw_half_tile == CORNER_INVALID)) {
		DrawFoundation(ti, HalftileFoundation(halftile_corner));

		/* Draw higher halftile-overlay: Use the sloped sprites with three corners raised. They probably best fit the lightning. */
		Slope fake_slope = SlopeWithThreeCornersRaised(OppositeCorner(halftile_corner));
		image = _track_sloped_sprites[fake_slope - 1] + rti->base_sprites.track_y;
		pal = PAL_NONE;
		switch (rgt) {
			case RAIL_GROUND_BARREN:     pal = PALETTE_TO_BARE_LAND; break;
			case RAIL_GROUND_ICE_DESERT:
			case RAIL_GROUND_HALF_SNOW:  image += rti->snow_offset;  break; // higher part has snow in this case too
			default: break;
		}
		DrawGroundSprite(image, pal, &(_halftile_sub_sprite[halftile_corner]));

		if (_game_mode != GM_MENU && _settings_client.gui.show_track_reservation && HasReservedTracks(ti->tile, CornerToTrackBits(halftile_corner))) {
			static const byte _corner_to_track_sprite[] = {3, 1, 2, 0};
			DrawGroundSprite(_corner_to_track_sprite[halftile_corner] + rti->base_sprites.single_n, PALETTE_CRASH, nullptr, 0, -(int)TILE_HEIGHT);
		}
	}
}

void DrawTrackBits(TileInfo *ti, TrackBits track)
{
	const bool is_bridge = IsTileType(ti->tile, MP_TUNNELBRIDGE);
	RailGroundType rgt = GetRailOrBridgeGroundType(ti);
	Foundation f = is_bridge ? FOUNDATION_LEVELED : GetRailFoundation(ti->tileh, track);
	Corner halftile_corner = CORNER_INVALID;

	if (IsNonContinuousFoundation(f)) {
		/* Save halftile corner */
		halftile_corner = (f == FOUNDATION_STEEP_BOTH ? GetHighestSlopeCorner(ti->tileh) : GetHalftileFoundationCorner(f));
		/* Draw lower part first */
		f = (f == FOUNDATION_STEEP_BOTH ? FOUNDATION_STEEP_LOWER : FOUNDATION_NONE);
	}

	DrawFoundation(ti, f);
	/* DrawFoundation modifies ti */

	RailType rt1 = GetRailType(ti->tile);
	RailType rt2 = GetTileSecondaryRailTypeIfValid(ti->tile);
	if (rt2 == INVALID_RAILTYPE || rt1 == rt2) {
		DrawTrackBits(ti, track, rt1, rgt, is_bridge, halftile_corner, CORNER_INVALID);
	} else {
		const bool is_bridge = IsTileType(ti->tile, MP_TUNNELBRIDGE);
		TrackBits primary_track = track & (is_bridge ? GetAcrossBridgePossibleTrackBits(ti->tile) : TRACK_BIT_RT_1);
		TrackBits secondary_track = track ^ primary_track;
		assert((primary_track & (TRACK_BIT_HORZ | TRACK_BIT_VERT)) == primary_track);
		assert((primary_track & (primary_track - 1)) == 0);
		Track primary = FindFirstTrack(primary_track);

		// TRACK_UPPER 2 -> CORNER_N 3
		// TRACK_LOWER 3 -> CORNER_S 1
		// TRACK_LEFT  4 -> CORNER_W 0
		// TRACK_RIGHT 5 -> CORNER_E 2
		Corner primary_corner = (Corner) ((0x870 >> (primary * 2)) & 3);
		if (halftile_corner == primary_corner) {
			std::swap(primary_track, secondary_track);
			std::swap(rt1, rt2);
			primary_corner = OppositeCorner(primary_corner);
		}
		if (halftile_corner == CORNER_INVALID) {
			// draw ground sprite
			SpriteID image;

			switch (rgt) {
				case RAIL_GROUND_BARREN:     image = SPR_FLAT_BARE_LAND;  break;
				case RAIL_GROUND_ICE_DESERT: image = SPR_FLAT_SNOW_DESERT_TILE; break;
				default:                     image = SPR_FLAT_GRASS_TILE; break;
			}
			image += SlopeToSpriteOffset(ti->tileh);
			DrawGroundSprite(image, PAL_NONE);
		}
		DrawTrackBits(ti, primary_track, rt1, rgt, is_bridge, halftile_corner, primary_corner);
		DrawTrackBits(ti, secondary_track, rt2, rgt, is_bridge, halftile_corner, OppositeCorner(primary_corner));
	}
}

static void DrawSignals(TileIndex tile, TrackBits rails, const RailtypeInfo *rti)
{
#define MAYBE_DRAW_SIGNAL(x, y, z, t) if (IsSignalPresent(tile, x)) DrawSingleSignal(tile, rti, t, GetSingleSignalState(tile, x), y, z)

	if (!(rails & TRACK_BIT_Y)) {
		if (!(rails & TRACK_BIT_X)) {
			if (rails & TRACK_BIT_LEFT) {
				MAYBE_DRAW_SIGNAL(2, SIGNAL_TO_NORTH, 0, TRACK_LEFT);
				MAYBE_DRAW_SIGNAL(3, SIGNAL_TO_SOUTH, 1, TRACK_LEFT);
			}
			if (rails & TRACK_BIT_RIGHT) {
				MAYBE_DRAW_SIGNAL(0, SIGNAL_TO_NORTH, 2, TRACK_RIGHT);
				MAYBE_DRAW_SIGNAL(1, SIGNAL_TO_SOUTH, 3, TRACK_RIGHT);
			}
			if (rails & TRACK_BIT_UPPER) {
				MAYBE_DRAW_SIGNAL(3, SIGNAL_TO_WEST, 4, TRACK_UPPER);
				MAYBE_DRAW_SIGNAL(2, SIGNAL_TO_EAST, 5, TRACK_UPPER);
			}
			if (rails & TRACK_BIT_LOWER) {
				MAYBE_DRAW_SIGNAL(1, SIGNAL_TO_WEST, 6, TRACK_LOWER);
				MAYBE_DRAW_SIGNAL(0, SIGNAL_TO_EAST, 7, TRACK_LOWER);
			}
		} else {
			MAYBE_DRAW_SIGNAL(3, SIGNAL_TO_SOUTHWEST, 8, TRACK_X);
			MAYBE_DRAW_SIGNAL(2, SIGNAL_TO_NORTHEAST, 9, TRACK_X);
		}
	} else {
		MAYBE_DRAW_SIGNAL(3, SIGNAL_TO_SOUTHEAST, 10, TRACK_Y);
		MAYBE_DRAW_SIGNAL(2, SIGNAL_TO_NORTHWEST, 11, TRACK_Y);
	}
}

static void DrawTile_Track(TileInfo *ti, DrawTileProcParams params)
{
	const RailtypeInfo *rti = GetRailTypeInfo(GetRailType(ti->tile));

	_drawtile_track_palette = COMPANY_SPRITE_COLOUR(GetTileOwner(ti->tile));

	if (IsPlainRail(ti->tile)) {
		if (!IsBridgeAbove(ti->tile) && params.min_visible_height > std::max<int>(SIGNAL_DIRTY_TOP, (TILE_HEIGHT + BB_HEIGHT_UNDER_BRIDGE) * ZOOM_LVL_BASE) && !_signal_sprite_oversized) return;

		TrackBits rails = GetTrackBits(ti->tile);

		DrawTrackBits(ti, rails);

		if (HasBit(_display_opt, DO_FULL_DETAIL)) DrawTrackDetails(ti, rti, GetRailGroundType(ti->tile));

		const RailType secondary_railtype = GetTileSecondaryRailTypeIfValid(ti->tile);

		if (HasRailCatenaryDrawn(GetRailType(ti->tile), secondary_railtype)) DrawRailCatenary(ti);

		if (HasSignals(ti->tile)) {
			if (rails == TRACK_BIT_VERT) {
				const RailtypeInfo *rti2 = GetRailTypeInfo(secondary_railtype);
				if (IsSignalPresent(ti->tile, 2)) DrawSingleSignal(ti->tile, rti,   TRACK_LEFT, GetSingleSignalState(ti->tile, 2), SIGNAL_TO_NORTH, 0);
				if (IsSignalPresent(ti->tile, 3)) DrawSingleSignal(ti->tile, rti,   TRACK_LEFT, GetSingleSignalState(ti->tile, 3), SIGNAL_TO_SOUTH, 1);
				if (IsSignalPresent(ti->tile, 0)) DrawSingleSignal(ti->tile, rti2, TRACK_RIGHT, GetSingleSignalState(ti->tile, 0), SIGNAL_TO_NORTH, 2);
				if (IsSignalPresent(ti->tile, 1)) DrawSingleSignal(ti->tile, rti2, TRACK_RIGHT, GetSingleSignalState(ti->tile, 1), SIGNAL_TO_SOUTH, 3);
			} else if (rails == TRACK_BIT_HORZ) {
				const RailtypeInfo *rti2 = GetRailTypeInfo(secondary_railtype);
				if (IsSignalPresent(ti->tile, 3)) DrawSingleSignal(ti->tile, rti,  TRACK_UPPER, GetSingleSignalState(ti->tile, 3), SIGNAL_TO_WEST, 4);
				if (IsSignalPresent(ti->tile, 2)) DrawSingleSignal(ti->tile, rti,  TRACK_UPPER, GetSingleSignalState(ti->tile, 2), SIGNAL_TO_EAST, 5);
				if (IsSignalPresent(ti->tile, 1)) DrawSingleSignal(ti->tile, rti2, TRACK_LOWER, GetSingleSignalState(ti->tile, 1), SIGNAL_TO_WEST, 6);
				if (IsSignalPresent(ti->tile, 0)) DrawSingleSignal(ti->tile, rti2, TRACK_LOWER, GetSingleSignalState(ti->tile, 0), SIGNAL_TO_EAST, 7);
			} else {
				DrawSignals(ti->tile, rails, rti);
			}
		}
	} else {
		/* draw depot */
		const DrawTileSprites *dts;
		PaletteID pal = PAL_NONE;
		SpriteID relocation;

		if (ti->tileh != SLOPE_FLAT) DrawFoundation(ti, FOUNDATION_LEVELED);

		if (IsInvisibilitySet(TO_BUILDINGS)) {
			/* Draw rail instead of depot */
			dts = &_depot_invisible_gfx_table[GetRailDepotDirection(ti->tile)];
		} else {
			dts = &_depot_gfx_table[GetRailDepotDirection(ti->tile)];
		}

		SpriteID image;
		if (rti->UsesOverlay()) {
			image = SPR_FLAT_GRASS_TILE;
		} else {
			image = dts->ground.sprite;
			if (image != SPR_FLAT_GRASS_TILE) image += rti->GetRailtypeSpriteOffset();
		}

		/* Adjust ground tile for desert and snow. */
		if (IsSnowRailGround(ti->tile)) {
			if (image != SPR_FLAT_GRASS_TILE) {
				image += rti->snow_offset; // tile with tracks
			} else {
				image = SPR_FLAT_SNOW_DESERT_TILE; // flat ground
			}
		}

		DrawGroundSprite(image, GroundSpritePaletteTransform(image, pal, _drawtile_track_palette));

		if (rti->UsesOverlay()) {
			SpriteID ground = GetCustomRailSprite(rti, ti->tile, RTSG_GROUND);

			switch (GetRailDepotDirection(ti->tile)) {
				case DIAGDIR_NE:
					if (!IsInvisibilitySet(TO_BUILDINGS)) break;
					FALLTHROUGH;
				case DIAGDIR_SW:
					DrawGroundSprite(ground + RTO_X, PAL_NONE);
					break;
				case DIAGDIR_NW:
					if (!IsInvisibilitySet(TO_BUILDINGS)) break;
					FALLTHROUGH;
				case DIAGDIR_SE:
					DrawGroundSprite(ground + RTO_Y, PAL_NONE);
					break;
				default:
					break;
			}

			if (_settings_client.gui.show_track_reservation && HasDepotReservation(ti->tile)) {
				SpriteID overlay = GetCustomRailSprite(rti, ti->tile, RTSG_OVERLAY);

				switch (GetRailDepotDirection(ti->tile)) {
					case DIAGDIR_NE:
						if (!IsInvisibilitySet(TO_BUILDINGS)) break;
						FALLTHROUGH;
					case DIAGDIR_SW:
						DrawGroundSprite(overlay + RTO_X, PALETTE_CRASH);
						break;
					case DIAGDIR_NW:
						if (!IsInvisibilitySet(TO_BUILDINGS)) break;
						FALLTHROUGH;
					case DIAGDIR_SE:
						DrawGroundSprite(overlay + RTO_Y, PALETTE_CRASH);
						break;
					default:
						break;
				}
			}
		} else {
			/* PBS debugging, draw reserved tracks darker */
			if (_game_mode != GM_MENU && _settings_client.gui.show_track_reservation && HasDepotReservation(ti->tile)) {
				switch (GetRailDepotDirection(ti->tile)) {
					case DIAGDIR_NE:
						if (!IsInvisibilitySet(TO_BUILDINGS)) break;
						FALLTHROUGH;
					case DIAGDIR_SW:
						DrawGroundSprite(rti->base_sprites.single_x, PALETTE_CRASH);
						break;
					case DIAGDIR_NW:
						if (!IsInvisibilitySet(TO_BUILDINGS)) break;
						FALLTHROUGH;
					case DIAGDIR_SE:
						DrawGroundSprite(rti->base_sprites.single_y, PALETTE_CRASH);
						break;
					default:
						break;
				}
			}
		}
		int depot_sprite = GetCustomRailSprite(rti, ti->tile, RTSG_DEPOT);
		relocation = depot_sprite != 0 ? depot_sprite - SPR_RAIL_DEPOT_SE_1 : rti->GetRailtypeSpriteOffset();

		if (HasRailCatenaryDrawn(GetRailType(ti->tile))) DrawRailCatenary(ti);

		DrawRailTileSeq(ti, dts, TO_BUILDINGS, relocation, 0, _drawtile_track_palette);
	}
	DrawBridgeMiddle(ti);
}

void DrawTrainDepotSprite(int x, int y, int dir, RailType railtype)
{
	const DrawTileSprites *dts = &_depot_gfx_table[dir];
	const RailtypeInfo *rti = GetRailTypeInfo(railtype);
	SpriteID image = rti->UsesOverlay() ? SPR_FLAT_GRASS_TILE : dts->ground.sprite;
	uint32 offset = rti->GetRailtypeSpriteOffset();

	if (image != SPR_FLAT_GRASS_TILE) image += offset;
	PaletteID palette = COMPANY_SPRITE_COLOUR(_local_company);

	DrawSprite(image, PAL_NONE, x, y);

	if (rti->UsesOverlay()) {
		SpriteID ground = GetCustomRailSprite(rti, INVALID_TILE, RTSG_GROUND);

		switch (dir) {
			case DIAGDIR_SW: DrawSprite(ground + RTO_X, PAL_NONE, x, y); break;
			case DIAGDIR_SE: DrawSprite(ground + RTO_Y, PAL_NONE, x, y); break;
			default: break;
		}
	}
	int depot_sprite = GetCustomRailSprite(rti, INVALID_TILE, RTSG_DEPOT);
	if (depot_sprite != 0) offset = depot_sprite - SPR_RAIL_DEPOT_SE_1;

	DrawRailTileSeqInGUI(x, y, dts, offset, 0, palette);
}

static int GetSlopePixelZ_Track(TileIndex tile, uint x, uint y)
{
	if (IsPlainRail(tile)) {
		int z;
		Slope tileh = GetTilePixelSlope(tile, &z);
		if (tileh == SLOPE_FLAT) return z;

		z += ApplyPixelFoundationToSlope(GetRailFoundation(tileh, GetTrackBits(tile)), &tileh);
		return z + GetPartialPixelZ(x & 0xF, y & 0xF, tileh);
	} else {
		return GetTileMaxPixelZ(tile);
	}
}

static Foundation GetFoundation_Track(TileIndex tile, Slope tileh)
{
	return IsPlainRail(tile) ? GetRailFoundation(tileh, GetTrackBits(tile)) : FlatteningFoundation(tileh);
}

RailGroundType RailTrackToFence(TileIndex tile, TrackBits rail)
{
	Owner owner = GetTileOwner(tile);
	byte fences = 0;

	for (DiagDirection d = DIAGDIR_BEGIN; d < DIAGDIR_END; d++) {
		static const TrackBits dir_to_trackbits[DIAGDIR_END] = {TRACK_BIT_3WAY_NE, TRACK_BIT_3WAY_SE, TRACK_BIT_3WAY_SW, TRACK_BIT_3WAY_NW};

		/* Track bit on this edge => no fence. */
		if ((rail & dir_to_trackbits[d]) != TRACK_BIT_NONE) continue;

		TileIndex tile2 = tile + TileOffsByDiagDir(d);

		/* Show fences if it's a house, industry, object, road, tunnelbridge or not owned by us. */
		if (!IsValidTile(tile2) || IsTileType(tile2, MP_HOUSE) || IsTileType(tile2, MP_INDUSTRY) ||
				IsTileType(tile2, MP_ROAD) || (IsTileType(tile2, MP_OBJECT) && !IsObjectType(tile2, OBJECT_OWNED_LAND)) || IsTileType(tile2, MP_TUNNELBRIDGE) || !IsTileOwner(tile2, owner)) {
			fences |= 1 << d;
		}
	}

	RailGroundType new_ground;
	switch (fences) {
		case 0: new_ground = RAIL_GROUND_GRASS; break;
		case (1 << DIAGDIR_NE): new_ground = RAIL_GROUND_FENCE_NE; break;
		case (1 << DIAGDIR_SE): new_ground = RAIL_GROUND_FENCE_SE; break;
		case (1 << DIAGDIR_SW): new_ground = RAIL_GROUND_FENCE_SW; break;
		case (1 << DIAGDIR_NW): new_ground = RAIL_GROUND_FENCE_NW; break;
		case (1 << DIAGDIR_NE) | (1 << DIAGDIR_SW): new_ground = RAIL_GROUND_FENCE_NESW; break;
		case (1 << DIAGDIR_SE) | (1 << DIAGDIR_NW): new_ground = RAIL_GROUND_FENCE_SENW; break;
		case (1 << DIAGDIR_NE) | (1 << DIAGDIR_SE): new_ground = RAIL_GROUND_FENCE_VERT1; break;
		case (1 << DIAGDIR_NE) | (1 << DIAGDIR_NW): new_ground = RAIL_GROUND_FENCE_HORIZ2; break;
		case (1 << DIAGDIR_SE) | (1 << DIAGDIR_SW): new_ground = RAIL_GROUND_FENCE_HORIZ1; break;
		case (1 << DIAGDIR_SW) | (1 << DIAGDIR_NW): new_ground = RAIL_GROUND_FENCE_VERT2; break;
		default: NOT_REACHED();
	}
	return new_ground;
}

static void TileLoop_Track(TileIndex tile)
{
	RailGroundType old_ground = GetRailGroundType(tile);
	RailGroundType new_ground;

	if (old_ground == RAIL_GROUND_WATER) {
		TileLoop_Water(tile);
		return;
	}

	switch (_settings_game.game_creation.landscape) {
		case LT_ARCTIC: {
			int z;
			Slope slope = GetTileSlope(tile, &z);
			bool half = false;

			/* for non-flat track, use lower part of track
			 * in other cases, use the highest part with track */
			if (IsPlainRail(tile)) {
				TrackBits track = GetTrackBits(tile);
				Foundation f = GetRailFoundation(slope, track);

				switch (f) {
					case FOUNDATION_NONE:
						/* no foundation - is the track on the upper side of three corners raised tile? */
						if (IsSlopeWithThreeCornersRaised(slope)) z++;
						break;

					case FOUNDATION_INCLINED_X:
					case FOUNDATION_INCLINED_Y:
						/* sloped track - is it on a steep slope? */
						if (IsSteepSlope(slope)) z++;
						break;

					case FOUNDATION_STEEP_LOWER:
						/* only lower part of steep slope */
						z++;
						break;

					default:
						/* if it is a steep slope, then there is a track on higher part */
						if (IsSteepSlope(slope)) z++;
						z++;
						break;
				}

				half = IsInsideMM(f, FOUNDATION_STEEP_BOTH, FOUNDATION_HALFTILE_N + 1);
			} else {
				/* is the depot on a non-flat tile? */
				if (slope != SLOPE_FLAT) z++;
			}

			/* 'z' is now the lowest part of the highest track bit -
			 * for sloped track, it is 'z' of lower part
			 * for two track bits, it is 'z' of higher track bit
			 * For non-continuous foundations (and STEEP_BOTH), 'half' is set */
			if (z > GetSnowLine()) {
				if (half && z - GetSnowLine() == 1) {
					/* track on non-continuous foundation, lower part is not under snow */
					new_ground = RAIL_GROUND_HALF_SNOW;
				} else {
					new_ground = RAIL_GROUND_ICE_DESERT;
				}
				goto set_ground;
			}
			break;
			}

		case LT_TROPIC:
			if (GetTropicZone(tile) == TROPICZONE_DESERT) {
				new_ground = RAIL_GROUND_ICE_DESERT;
				goto set_ground;
			}
			break;
	}

	new_ground = RAIL_GROUND_GRASS;

	if (IsPlainRail(tile) && old_ground != RAIL_GROUND_BARREN) { // wait until bottom is green
		/* determine direction of fence */
		TrackBits rail = GetTrackBits(tile);
		new_ground = RailTrackToFence(tile, rail);
	}

set_ground:
	if (old_ground != new_ground) {
		SetRailGroundType(tile, new_ground);
		MarkTileDirtyByTile(tile, VMDF_NOT_MAP_MODE);
	}
}


static TrackStatus GetTileTrackStatus_Track(TileIndex tile, TransportType mode, uint sub_mode, DiagDirection side)
{
	/* Case of half tile slope with water. */
	if (mode == TRANSPORT_WATER && IsPlainRail(tile) && GetRailGroundType(tile) == RAIL_GROUND_WATER && IsSlopeWithOneCornerRaised(GetTileSlope(tile))) {
		TrackBits tb = GetTrackBits(tile);
		switch (tb) {
			default: NOT_REACHED();
			case TRACK_BIT_UPPER: tb = TRACK_BIT_LOWER; break;
			case TRACK_BIT_LOWER: tb = TRACK_BIT_UPPER; break;
			case TRACK_BIT_LEFT:  tb = TRACK_BIT_RIGHT; break;
			case TRACK_BIT_RIGHT: tb = TRACK_BIT_LEFT;  break;
		}
		return CombineTrackStatus(TrackBitsToTrackdirBits(tb), TRACKDIR_BIT_NONE);
	}

	if (mode != TRANSPORT_RAIL) return 0;

	TrackBits trackbits = TRACK_BIT_NONE;
	TrackdirBits red_signals = TRACKDIR_BIT_NONE;

	switch (GetRailTileType(tile)) {
		default: NOT_REACHED();
		case RAIL_TILE_NORMAL:
			trackbits = GetTrackBits(tile);
			break;

		case RAIL_TILE_SIGNALS: {
			trackbits = GetTrackBits(tile);
			byte a = GetPresentSignals(tile);
			uint b = GetSignalStates(tile);

			b &= a;

			/* When signals are not present (in neither direction),
			 * we pretend them to be green. Otherwise, it depends on
			 * the signal type. For signals that are only active from
			 * one side, we set the missing signals explicitly to
			 * `green'. Otherwise, they implicitly become `red'. */
			if (!IsOnewaySignal(tile, TRACK_UPPER) || (a & SignalOnTrack(TRACK_UPPER)) == 0) b |= ~a & SignalOnTrack(TRACK_UPPER);
			if (!IsOnewaySignal(tile, TRACK_LOWER) || (a & SignalOnTrack(TRACK_LOWER)) == 0) b |= ~a & SignalOnTrack(TRACK_LOWER);

			if ((b & 0x8) == 0) red_signals |= (TRACKDIR_BIT_LEFT_N | TRACKDIR_BIT_X_NE | TRACKDIR_BIT_Y_SE | TRACKDIR_BIT_UPPER_E);
			if ((b & 0x4) == 0) red_signals |= (TRACKDIR_BIT_LEFT_S | TRACKDIR_BIT_X_SW | TRACKDIR_BIT_Y_NW | TRACKDIR_BIT_UPPER_W);
			if ((b & 0x2) == 0) red_signals |= (TRACKDIR_BIT_RIGHT_N | TRACKDIR_BIT_LOWER_E);
			if ((b & 0x1) == 0) red_signals |= (TRACKDIR_BIT_RIGHT_S | TRACKDIR_BIT_LOWER_W);

			break;
		}

		case RAIL_TILE_DEPOT: {
			DiagDirection dir = GetRailDepotDirection(tile);

			if (side != INVALID_DIAGDIR && side != dir) break;

			trackbits = DiagDirToDiagTrackBits(dir);
			break;
		}
	}

	return CombineTrackStatus(TrackBitsToTrackdirBits(trackbits), red_signals);
}

static bool ClickTile_Track(TileIndex tile)
{
	if (_ctrl_pressed && IsPlainRailTile(tile)) {
		TrackBits trackbits = TrackStatusToTrackBits(GetTileTrackStatus(tile, TRANSPORT_RAIL, 0));

		if (trackbits & TRACK_BIT_VERT) { // N-S direction
			trackbits = (_tile_fract_coords.x <= _tile_fract_coords.y) ? TRACK_BIT_RIGHT : TRACK_BIT_LEFT;
		}

		if (trackbits & TRACK_BIT_HORZ) { // E-W direction
			trackbits = (_tile_fract_coords.x + _tile_fract_coords.y <= 15) ? TRACK_BIT_UPPER : TRACK_BIT_LOWER;
		}

		Track track = FindFirstTrack(trackbits);
		if (HasTrack(tile, track) && HasSignalOnTrack(tile, track)) {
			const bool programmable = IsPresignalProgrammable(tile, track);
			if (GetExistingTraceRestrictProgram(tile, track) != nullptr || !programmable) {
				ShowTraceRestrictProgramWindow(tile, track);
			}
			if (programmable) {
				ShowSignalProgramWindow(SignalReference(tile, track));
			}
			return true;
		}
	}

	if (!IsRailDepot(tile)) return false;

	ShowDepotWindow(tile, VEH_TRAIN);
	return true;
}

static void GetTileDesc_Track(TileIndex tile, TileDesc *td)
{
	RailType rt = GetRailType(tile);
	const RailtypeInfo *rti = GetRailTypeInfo(rt);
	td->rail_speed = rti->max_speed;
	td->railtype = rti->strings.name;
	RailType secondary_rt = GetTileSecondaryRailTypeIfValid(tile);
	if (secondary_rt != rt && secondary_rt != INVALID_RAILTYPE) {
		const RailtypeInfo *secondary_rti = GetRailTypeInfo(secondary_rt);
		td->rail_speed2 = secondary_rti->max_speed;
		td->railtype2 = secondary_rti->strings.name;
	}
	td->owner[0] = GetTileOwner(tile);
	switch (GetRailTileType(tile)) {
		case RAIL_TILE_NORMAL:
			td->str = STR_LAI_RAIL_DESCRIPTION_TRACK;
			break;

		case RAIL_TILE_SIGNALS: {
			static const StringID signal_type[7][7] = {
				{
					STR_LAI_RAIL_DESCRIPTION_TRACK_WITH_NORMAL_SIGNALS,
					STR_LAI_RAIL_DESCRIPTION_TRACK_WITH_NORMAL_PRESIGNALS,
					STR_LAI_RAIL_DESCRIPTION_TRACK_WITH_NORMAL_EXITSIGNALS,
					STR_LAI_RAIL_DESCRIPTION_TRACK_WITH_NORMAL_COMBOSIGNALS,
					STR_LAI_RAIL_DESCRIPTION_TRACK_WITH_NORMAL_PBSSIGNALS,
					STR_LAI_RAIL_DESCRIPTION_TRACK_WITH_NORMAL_NOENTRYSIGNALS,
					STR_LAI_RAIL_DESCRIPTION_TRACK_WITH_NORMAL_PROGSIGNALS
				},
				{
					STR_LAI_RAIL_DESCRIPTION_TRACK_WITH_NORMAL_PRESIGNALS,
					STR_LAI_RAIL_DESCRIPTION_TRACK_WITH_PRESIGNALS,
					STR_LAI_RAIL_DESCRIPTION_TRACK_WITH_PRE_EXITSIGNALS,
					STR_LAI_RAIL_DESCRIPTION_TRACK_WITH_PRE_COMBOSIGNALS,
					STR_LAI_RAIL_DESCRIPTION_TRACK_WITH_PRE_PBSSIGNALS,
					STR_LAI_RAIL_DESCRIPTION_TRACK_WITH_PRE_NOENTRYSIGNALS,
					STR_LAI_RAIL_DESCRIPTION_TRACK_WITH_PRE_PROGSIGNALS
				},
				{
					STR_LAI_RAIL_DESCRIPTION_TRACK_WITH_NORMAL_EXITSIGNALS,
					STR_LAI_RAIL_DESCRIPTION_TRACK_WITH_PRE_EXITSIGNALS,
					STR_LAI_RAIL_DESCRIPTION_TRACK_WITH_EXITSIGNALS,
					STR_LAI_RAIL_DESCRIPTION_TRACK_WITH_EXIT_COMBOSIGNALS,
					STR_LAI_RAIL_DESCRIPTION_TRACK_WITH_EXIT_PBSSIGNALS,
					STR_LAI_RAIL_DESCRIPTION_TRACK_WITH_EXIT_NOENTRYSIGNALS,
					STR_LAI_RAIL_DESCRIPTION_TRACK_WITH_EXIT_PROGSIGNALS
				},
				{
					STR_LAI_RAIL_DESCRIPTION_TRACK_WITH_NORMAL_COMBOSIGNALS,
					STR_LAI_RAIL_DESCRIPTION_TRACK_WITH_PRE_COMBOSIGNALS,
					STR_LAI_RAIL_DESCRIPTION_TRACK_WITH_EXIT_COMBOSIGNALS,
					STR_LAI_RAIL_DESCRIPTION_TRACK_WITH_COMBOSIGNALS,
					STR_LAI_RAIL_DESCRIPTION_TRACK_WITH_COMBO_PBSSIGNALS,
					STR_LAI_RAIL_DESCRIPTION_TRACK_WITH_COMBO_NOENTRYSIGNALS,
					STR_LAI_RAIL_DESCRIPTION_TRACK_WITH_COMBO_PROGSIGNALS
				},
				{
					STR_LAI_RAIL_DESCRIPTION_TRACK_WITH_NORMAL_PBSSIGNALS,
					STR_LAI_RAIL_DESCRIPTION_TRACK_WITH_PRE_PBSSIGNALS,
					STR_LAI_RAIL_DESCRIPTION_TRACK_WITH_EXIT_PBSSIGNALS,
					STR_LAI_RAIL_DESCRIPTION_TRACK_WITH_COMBO_PBSSIGNALS,
					STR_LAI_RAIL_DESCRIPTION_TRACK_WITH_PBSSIGNALS,
					STR_LAI_RAIL_DESCRIPTION_TRACK_WITH_PBS_NOENTRYSIGNALS,
					STR_LAI_RAIL_DESCRIPTION_TRACK_WITH_PBS_PROGSIGNALS
				},
				{
					STR_LAI_RAIL_DESCRIPTION_TRACK_WITH_NORMAL_NOENTRYSIGNALS,
					STR_LAI_RAIL_DESCRIPTION_TRACK_WITH_PRE_NOENTRYSIGNALS,
					STR_LAI_RAIL_DESCRIPTION_TRACK_WITH_EXIT_NOENTRYSIGNALS,
					STR_LAI_RAIL_DESCRIPTION_TRACK_WITH_COMBO_NOENTRYSIGNALS,
					STR_LAI_RAIL_DESCRIPTION_TRACK_WITH_PBS_NOENTRYSIGNALS,
					STR_LAI_RAIL_DESCRIPTION_TRACK_WITH_NOENTRYSIGNALS,
					STR_LAI_RAIL_DESCRIPTION_TRACK_WITH_NOENTRY_PROGSIGNALS
				},
				{
					STR_LAI_RAIL_DESCRIPTION_TRACK_WITH_NORMAL_PROGSIGNALS,
					STR_LAI_RAIL_DESCRIPTION_TRACK_WITH_PRE_PROGSIGNALS,
					STR_LAI_RAIL_DESCRIPTION_TRACK_WITH_EXIT_PROGSIGNALS,
					STR_LAI_RAIL_DESCRIPTION_TRACK_WITH_COMBO_PROGSIGNALS,
					STR_LAI_RAIL_DESCRIPTION_TRACK_WITH_PBS_PROGSIGNALS,
					STR_LAI_RAIL_DESCRIPTION_TRACK_WITH_NOENTRY_PROGSIGNALS,
					STR_LAI_RAIL_DESCRIPTION_TRACK_WITH_PROGSIGNALS
				}
			};

			SignalType primary_signal;
			SignalType secondary_signal;
			if (HasSignalOnTrack(tile, TRACK_UPPER)) {
				primary_signal = GetSignalType(tile, TRACK_UPPER);
				secondary_signal = HasSignalOnTrack(tile, TRACK_LOWER) ? GetSignalType(tile, TRACK_LOWER) : primary_signal;
			} else {
				secondary_signal = primary_signal = GetSignalType(tile, TRACK_LOWER);
			}

			td->str = signal_type[secondary_signal][primary_signal];

			if (IsRestrictedSignal(tile)) {
				SetDParamX(td->dparam, 0, td->str);
				td->str = STR_LAI_RAIL_DESCRIPTION_RESTRICTED_SIGNAL;
			}
			break;
		}

		case RAIL_TILE_DEPOT:
			td->str = STR_LAI_RAIL_DESCRIPTION_TRAIN_DEPOT;
			if (_settings_game.vehicle.train_acceleration_model != AM_ORIGINAL) {
				if (td->rail_speed > 0) {
					td->rail_speed = std::min<uint16>(td->rail_speed, 61);
				} else {
					td->rail_speed = 61;
				}
			}
			td->build_date = Depot::GetByTile(tile)->build_date;
			break;

		default:
			NOT_REACHED();
	}
}

static void ChangeTileOwner_Track(TileIndex tile, Owner old_owner, Owner new_owner)
{
	if (!IsTileOwner(tile, old_owner)) return;

	if (new_owner != INVALID_OWNER) {
		/* Update company infrastructure counts. No need to dirty windows here, we'll redraw the whole screen anyway. */
		uint num_pieces = 1;
		if (IsPlainRail(tile)) {
			TrackBits bits = GetTrackBits(tile);
			if (bits == TRACK_BIT_HORZ || bits == TRACK_BIT_VERT) {
				RailType secondary_rt = GetSecondaryRailType(tile);
				Company::Get(old_owner)->infrastructure.rail[secondary_rt]--;
				Company::Get(new_owner)->infrastructure.rail[secondary_rt]++;
			} else {
				num_pieces = CountBits(bits);
				if (TracksOverlap(bits)) num_pieces *= num_pieces;
			}
		}
		RailType rt = GetRailType(tile);
		Company::Get(old_owner)->infrastructure.rail[rt] -= num_pieces;
		Company::Get(new_owner)->infrastructure.rail[rt] += num_pieces;

		if (HasSignals(tile)) {
			uint num_sigs = CountBits(GetPresentSignals(tile));
			Company::Get(old_owner)->infrastructure.signal -= num_sigs;
			Company::Get(new_owner)->infrastructure.signal += num_sigs;
		}

		SetTileOwner(tile, new_owner);
	} else {
		DoCommand(tile, 0, 0, DC_EXEC | DC_BANKRUPT, CMD_LANDSCAPE_CLEAR);
	}
}

static const byte _fractcoords_behind[4] = { 0x8F, 0x8, 0x80, 0xF8 };
static const byte _fractcoords_enter[4] = { 0x8A, 0x48, 0x84, 0xA8 };
static const int8 _deltacoord_leaveoffset[8] = {
	-1,  0,  1,  0, /* x */
	 0,  1,  0, -1  /* y */
};


/**
 * Compute number of ticks when next wagon will leave a depot.
 * Negative means next wagon should have left depot n ticks before.
 * @param v vehicle outside (leaving) the depot
 * @return number of ticks when the next wagon will leave
 */
int TicksToLeaveDepot(const Train *v)
{
	DiagDirection dir = GetRailDepotDirection(v->tile);
	int length = v->CalcNextVehicleOffset();

	switch (dir) {
		case DIAGDIR_NE: return  ((int)(v->x_pos & 0x0F) - ((_fractcoords_enter[dir] & 0x0F) - (length + 1)));
		case DIAGDIR_SE: return -((int)(v->y_pos & 0x0F) - ((_fractcoords_enter[dir] >> 4)   + (length + 1)));
		case DIAGDIR_SW: return -((int)(v->x_pos & 0x0F) - ((_fractcoords_enter[dir] & 0x0F) + (length + 1)));
		case DIAGDIR_NW: return  ((int)(v->y_pos & 0x0F) - ((_fractcoords_enter[dir] >> 4)   - (length + 1)));
		default: NOT_REACHED();
	}
}

/**
 * Tile callback routine when vehicle enters tile
 * @see vehicle_enter_tile_proc
 */
static VehicleEnterTileStatus VehicleEnter_Track(Vehicle *u, TileIndex tile, int x, int y)
{
	/* This routine applies only to trains in depot tiles. */
	if (u->type != VEH_TRAIN || !IsRailDepotTile(tile)) return VETSB_CONTINUE;

	Train *v = Train::From(u);

	auto abort_load_through = [&](bool leave_station) {
		if (_local_company == v->owner) {
			SetDParam(0, v->index);
			SetDParam(1, v->current_order.GetDestination());
			AddNewsItem(STR_VEHICLE_LOAD_THROUGH_ABORTED_DEPOT, NT_ADVICE, NF_INCOLOUR | NF_SMALL | NF_VEHICLE_PARAM0,
					NR_VEHICLE, v->index,
					NR_STATION, v->current_order.GetDestination());
		}
		if (leave_station) {
			v->LeaveStation();
			/* Only advance to next order if we are loading at the current one */
			const Order *order = v->GetOrder(v->cur_implicit_order_index);
			if (order != nullptr && order->IsType(OT_GOTO_STATION) && order->GetDestination() == v->last_station_visited) {
				v->IncrementImplicitOrderIndex();
			}
		}
	};

	if (v->IsFrontEngine() && v->current_order.IsType(OT_LOADING_ADVANCE)) abort_load_through(true);

	/* Depot direction. */
	DiagDirection dir = GetRailDepotDirection(tile);

	/* Calculate the point where the following wagon should be activated. */
	int length = v->CalcNextVehicleOffset();

	byte fract_coord_leave =
		((_fractcoords_enter[dir] & 0x0F) + // x
			(length + 1) * _deltacoord_leaveoffset[dir]) +
		(((_fractcoords_enter[dir] >> 4) +  // y
			((length + 1) * _deltacoord_leaveoffset[dir + 4])) << 4);

	byte fract_coord = (x & 0xF) + ((y & 0xF) << 4);

	if (_fractcoords_behind[dir] == fract_coord) {
		/* make sure a train is not entering the tile from behind */
		return VETSB_CANNOT_ENTER;
	} else if (_fractcoords_enter[dir] == fract_coord) {
		if (DiagDirToDir(ReverseDiagDir(dir)) == v->direction) {
			/* enter the depot */

			if (v->IsFrontEngine()) {
				if (v->current_order.IsType(OT_LOADING_ADVANCE)) {
					abort_load_through(true);
				} else if (HasBit(v->flags, VRF_BEYOND_PLATFORM_END)) {
					abort_load_through(false);
				}
				SetBit(v->flags, VRF_CONSIST_SPEED_REDUCTION);
			}

			v->track = TRACK_BIT_DEPOT,
			v->vehstatus |= VS_HIDDEN; // hide it
			v->UpdateIsDrawn();
			v->direction = ReverseDir(v->direction);
			if (v->Next() == nullptr) VehicleEnterDepot(v->First());
			v->tile = tile;

			InvalidateWindowData(WC_VEHICLE_DEPOT, v->tile);
			return VETSB_ENTERED_WORMHOLE;
		}
	} else if (fract_coord_leave == fract_coord) {
		if (DiagDirToDir(dir) == v->direction) {
			/* leave the depot? */
			if ((v = v->Next()) != nullptr) {
				v->vehstatus &= ~VS_HIDDEN;
				v->track = (DiagDirToAxis(dir) == AXIS_X ? TRACK_BIT_X : TRACK_BIT_Y);
				v->UpdateIsDrawn();
			}
		}
	}

	return VETSB_CONTINUE;
}

/**
 * Tests if autoslope is allowed.
 *
 * @param tile The tile.
 * @param flags Terraform command flags.
 * @param z_old Old TileZ.
 * @param tileh_old Old TileSlope.
 * @param z_new New TileZ.
 * @param tileh_new New TileSlope.
 * @param rail_bits Trackbits.
 */
static CommandCost TestAutoslopeOnRailTile(TileIndex tile, uint flags, int z_old, Slope tileh_old, int z_new, Slope tileh_new, TrackBits rail_bits)
{
	if (!_settings_game.construction.build_on_slopes || !AutoslopeEnabled()) return_cmd_error(STR_ERROR_MUST_REMOVE_RAILROAD_TRACK);

	/* Is the slope-rail_bits combination valid in general? I.e. is it safe to call GetRailFoundation() ? */
	if (CheckRailSlope(tileh_new, rail_bits, TRACK_BIT_NONE, tile).Failed()) return_cmd_error(STR_ERROR_MUST_REMOVE_RAILROAD_TRACK);

	/* Get the slopes on top of the foundations */
	z_old += ApplyFoundationToSlope(GetRailFoundation(tileh_old, rail_bits), &tileh_old);
	z_new += ApplyFoundationToSlope(GetRailFoundation(tileh_new, rail_bits), &tileh_new);

	Corner track_corner;
	switch (rail_bits) {
		case TRACK_BIT_LEFT:  track_corner = CORNER_W; break;
		case TRACK_BIT_LOWER: track_corner = CORNER_S; break;
		case TRACK_BIT_RIGHT: track_corner = CORNER_E; break;
		case TRACK_BIT_UPPER: track_corner = CORNER_N; break;

		/* Surface slope must not be changed */
		default:
			if (z_old != z_new || tileh_old != tileh_new) return_cmd_error(STR_ERROR_MUST_REMOVE_RAILROAD_TRACK);
			return CommandCost(EXPENSES_CONSTRUCTION, _price[PR_BUILD_FOUNDATION]);
	}

	/* The height of the track_corner must not be changed. The rest ensures GetRailFoundation() already. */
	z_old += GetSlopeZInCorner(RemoveHalftileSlope(tileh_old), track_corner);
	z_new += GetSlopeZInCorner(RemoveHalftileSlope(tileh_new), track_corner);
	if (z_old != z_new) return_cmd_error(STR_ERROR_MUST_REMOVE_RAILROAD_TRACK);

	CommandCost cost = CommandCost(EXPENSES_CONSTRUCTION, _price[PR_BUILD_FOUNDATION]);
	/* Make the ground dirty, if surface slope has changed */
	if (tileh_old != tileh_new) {
		/* If there is flat water on the lower halftile add the cost for clearing it */
		if (GetRailGroundType(tile) == RAIL_GROUND_WATER && IsSlopeWithOneCornerRaised(tileh_old)) {
			if (_game_mode != GM_EDITOR && !_settings_game.construction.enable_remove_water && !(flags & DC_ALLOW_REMOVE_WATER)) return_cmd_error(STR_ERROR_CAN_T_BUILD_ON_WATER);
			cost.AddCost(_price[PR_CLEAR_WATER]);
		}
		if ((flags & DC_EXEC) != 0) SetRailGroundType(tile, RAIL_GROUND_BARREN);
	}
	return  cost;
}

/**
 * Test-procedure for HasVehicleOnPos to check for a ship.
 */
static Vehicle *EnsureNoShipProc(Vehicle *v, void *data)
{
	return v;
}

static CommandCost TerraformTile_Track(TileIndex tile, DoCommandFlag flags, int z_new, Slope tileh_new)
{
	int z_old;
	Slope tileh_old = GetTileSlope(tile, &z_old);
	if (IsPlainRail(tile)) {
		TrackBits rail_bits = GetTrackBits(tile);
		/* Is there flat water on the lower halftile that must be cleared expensively? */
		bool was_water = (GetRailGroundType(tile) == RAIL_GROUND_WATER && IsSlopeWithOneCornerRaised(tileh_old));

		/* Allow clearing the water only if there is no ship */
		if (was_water && HasVehicleOnPos(tile, VEH_SHIP, nullptr, &EnsureNoShipProc)) return_cmd_error(STR_ERROR_SHIP_IN_THE_WAY);

		if (was_water && _game_mode != GM_EDITOR && !_settings_game.construction.enable_remove_water && !(flags & DC_ALLOW_REMOVE_WATER)) return_cmd_error(STR_ERROR_CAN_T_BUILD_ON_WATER);

		/* First test autoslope. However if it succeeds we still have to test the rest, because non-autoslope terraforming is cheaper. */
		CommandCost autoslope_result = TestAutoslopeOnRailTile(tile, flags, z_old, tileh_old, z_new, tileh_new, rail_bits);

		/* When there is only a single horizontal/vertical track, one corner can be terraformed. */
		Corner allowed_corner;
		switch (rail_bits) {
			case TRACK_BIT_RIGHT: allowed_corner = CORNER_W; break;
			case TRACK_BIT_UPPER: allowed_corner = CORNER_S; break;
			case TRACK_BIT_LEFT:  allowed_corner = CORNER_E; break;
			case TRACK_BIT_LOWER: allowed_corner = CORNER_N; break;
			default: return autoslope_result;
		}

		Foundation f_old = GetRailFoundation(tileh_old, rail_bits);

		/* Do not allow terraforming if allowed_corner is part of anti-zig-zag foundations */
		if (tileh_old != SLOPE_NS && tileh_old != SLOPE_EW && IsSpecialRailFoundation(f_old)) return autoslope_result;

		/* Everything is valid, which only changes allowed_corner */
		for (Corner corner = (Corner)0; corner < CORNER_END; corner = (Corner)(corner + 1)) {
			if (allowed_corner == corner) continue;
			if (z_old + GetSlopeZInCorner(tileh_old, corner) != z_new + GetSlopeZInCorner(tileh_new, corner)) return autoslope_result;
		}

		/* Make the ground dirty */
		if ((flags & DC_EXEC) != 0) SetRailGroundType(tile, RAIL_GROUND_BARREN);

		/* allow terraforming */
		return CommandCost(EXPENSES_CONSTRUCTION, was_water ? _price[PR_CLEAR_WATER] : (Money)0);
	} else if (_settings_game.construction.build_on_slopes && AutoslopeEnabled() &&
			AutoslopeCheckForEntranceEdge(tile, z_new, tileh_new, GetRailDepotDirection(tile))) {
		return CommandCost(EXPENSES_CONSTRUCTION, _price[PR_BUILD_FOUNDATION]);
	}
	return DoCommand(tile, 0, 0, flags, CMD_LANDSCAPE_CLEAR);
}


extern const TileTypeProcs _tile_type_rail_procs = {
	DrawTile_Track,           // draw_tile_proc
	GetSlopePixelZ_Track,     // get_slope_z_proc
	ClearTile_Track,          // clear_tile_proc
	nullptr,                     // add_accepted_cargo_proc
	GetTileDesc_Track,        // get_tile_desc_proc
	GetTileTrackStatus_Track, // get_tile_track_status_proc
	ClickTile_Track,          // click_tile_proc
	nullptr,                     // animate_tile_proc
	TileLoop_Track,           // tile_loop_proc
	ChangeTileOwner_Track,    // change_tile_owner_proc
	nullptr,                     // add_produced_cargo_proc
	VehicleEnter_Track,       // vehicle_enter_tile_proc
	GetFoundation_Track,      // get_foundation_proc
	TerraformTile_Track,      // terraform_tile_proc
};<|MERGE_RESOLUTION|>--- conflicted
+++ resolved
@@ -1943,21 +1943,12 @@
 		}
 
 		/* only build/remove signals with the specified density */
-<<<<<<< HEAD
 		if (tile_ok && (remove || minimise_gaps || signal_ctr % signal_density == 0 || IsTileType(tile, MP_TUNNELBRIDGE))) {
-			uint32 p1 = GB(TrackdirToTrack(trackdir), 0, 3);
-			SB(p1, 3, 1, mode);
-			SB(p1, 4, 1, semaphores);
-			SB(p1, 5, 3, sigtype);
-			if (!remove && signal_ctr == 0) SetBit(p1, 17);
-=======
-		if (remove || minimise_gaps || signal_ctr % signal_density == 0) {
 			uint32 param1 = GB(TrackdirToTrack(trackdir), 0, 3);
 			SB(param1, 3, 1, mode);
 			SB(param1, 4, 1, semaphores);
 			SB(param1, 5, 3, sigtype);
 			if (!remove && signal_ctr == 0) SetBit(param1, 17);
->>>>>>> ac99a381
 
 			/* Pick the correct orientation for the track direction */
 			signals = 0;
@@ -1966,15 +1957,11 @@
 
 			/* Test tiles in between for suitability as well if minimising gaps. */
 			bool test_only = !remove && minimise_gaps && signal_ctr < (last_used_ctr + signal_density);
-<<<<<<< HEAD
-			CommandCost ret = DoCommand(tile, p1, signals, test_only ? flags & ~DC_EXEC : flags, remove ? CMD_REMOVE_SIGNALS : CMD_BUILD_SIGNALS);
+			CommandCost ret = DoCommand(tile, param1, signals, test_only ? flags & ~DC_EXEC : flags, remove ? CMD_REMOVE_SIGNALS : CMD_BUILD_SIGNALS);
 			if (!test_only && ret.Succeeded() && IsTileType(tile, MP_TUNNELBRIDGE) && GetTunnelBridgeDirection(tile) == TrackdirToExitdir(trackdir)) {
 				/* Blacklist far end of tunnel if we just actioned the near end */
 				tunnel_bridge_blacklist.push_back(GetOtherTunnelBridgeEnd(tile));
 			}
-=======
-			CommandCost ret = DoCommand(tile, param1, signals, test_only ? flags & ~DC_EXEC : flags, remove ? CMD_REMOVE_SIGNALS : CMD_BUILD_SIGNALS);
->>>>>>> ac99a381
 
 			if (ret.Succeeded()) {
 				/* Remember last track piece where we can place a signal. */
