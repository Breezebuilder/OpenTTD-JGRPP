--- conflicted
+++ resolved
@@ -673,19 +673,7 @@
 				break;
 
 			case WID_TV_EXPAND: { // expand town - only available on Scenario editor
-<<<<<<< HEAD
-				/* Warn the user if towns are not allowed to build roads, but do this only once per OpenTTD run. */
-				static bool _warn_town_no_roads = false;
-
-				if (!Town::Get(this->window_number)->GetAllowBuildRoads() && !_warn_town_no_roads) {
-					ShowErrorMessage(STR_ERROR_TOWN_EXPAND_WARN_NO_ROADS, INVALID_STRING_ID, WL_WARNING);
-					_warn_town_no_roads = true;
-				}
-
 				DoCommandP(0, this->window_number, 0, CMD_EXPAND_TOWN | CMD_MSG(STR_ERROR_CAN_T_EXPAND_TOWN));
-=======
-				Command<CMD_EXPAND_TOWN>::Post(STR_ERROR_CAN_T_EXPAND_TOWN, this->window_number, 0);
->>>>>>> 37f84b73
 				break;
 			}
 
