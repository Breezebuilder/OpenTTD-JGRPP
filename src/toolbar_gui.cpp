--- conflicted
+++ resolved
@@ -2159,11 +2159,8 @@
 			case MTHK_EXTRA_VIEWPORT: ShowExtraViewPortWindowForTileUnderCursor(); break;
 			case MTHK_CLIENT_LIST: if (_networking) ShowClientList(); break;
 			case MTHK_SIGN_LIST: ShowSignList(); break;
-<<<<<<< HEAD
+			case MTHK_LANDINFO: cbf = PlaceLandBlockInfo(); break;
 			case MTHK_PLAN_LIST: ShowPlansWindow(); break;
-=======
-			case MTHK_LANDINFO: cbf = PlaceLandBlockInfo(); break;
->>>>>>> 9339e4dc
 			default: return ES_NOT_HANDLED;
 		}
 		if (cbf != CBF_NONE) _last_started_action = cbf;
@@ -2277,11 +2274,8 @@
 	Hotkey('V', "extra_viewport", MTHK_EXTRA_VIEWPORT),
 	Hotkey((uint16)0, "client_list", MTHK_CLIENT_LIST),
 	Hotkey((uint16)0, "sign_list", MTHK_SIGN_LIST),
-<<<<<<< HEAD
+	Hotkey((uint16)0, "land_info", MTHK_LANDINFO),
 	Hotkey('P', "plan_list", MTHK_PLAN_LIST),
-=======
-	Hotkey((uint16)0, "land_info", MTHK_LANDINFO),
->>>>>>> 9339e4dc
 	HOTKEY_LIST_END
 };
 HotkeyList MainToolbarWindow::hotkeys("maintoolbar", maintoolbar_hotkeys);
