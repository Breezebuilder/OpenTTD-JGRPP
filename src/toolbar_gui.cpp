/* $Id$ */

/*
 * This file is part of OpenTTD.
 * OpenTTD is free software; you can redistribute it and/or modify it under the terms of the GNU General Public License as published by the Free Software Foundation, version 2.
 * OpenTTD is distributed in the hope that it will be useful, but WITHOUT ANY WARRANTY; without even the implied warranty of MERCHANTABILITY or FITNESS FOR A PARTICULAR PURPOSE.
 * See the GNU General Public License for more details. You should have received a copy of the GNU General Public License along with OpenTTD. If not, see <http://www.gnu.org/licenses/>.
 */

/** @file toolbar_gui.cpp Code related to the (main) toolbar. */

#include "stdafx.h"
#include "gui.h"
#include "window_gui.h"
#include "window_func.h"
#include "viewport_func.h"
#include "command_func.h"
#include "vehicle_gui.h"
#include "rail_gui.h"
#include "road_gui.h"
#include "date_func.h"
#include "vehicle_func.h"
#include "sound_func.h"
#include "terraform_gui.h"
#include "strings_func.h"
#include "company_func.h"
#include "company_gui.h"
#include "vehicle_base.h"
#include "cheat_func.h"
#include "transparency_gui.h"
#include "screenshot.h"
#include "signs_func.h"
#include "fios.h"
#include "console_gui.h"
#include "news_gui.h"
#include "ai/ai_gui.hpp"
#include "tilehighlight_func.h"
#include "smallmap_gui.h"
#include "graph_gui.h"
#include "textbuf_gui.h"
#include "linkgraph/linkgraph_gui.h"
#include "newgrf_debug.h"
#include "hotkeys.h"
#include "engine_base.h"
#include "highscore.h"
#include "game/game.hpp"
#include "goal_base.h"
#include "story_base.h"
#include "plans_func.h"
#include "toolbar_gui.h"
#include "framerate_type.h"
#include "zoning.h"
#include "guitimer_func.h"

#include "widgets/toolbar_widget.h"

#include "network/network.h"
#include "network/network_gui.h"
#include "network/network_func.h"

#include "safeguards.h"


/** Width of the toolbar, shared by statusbar. */
uint _toolbar_width = 0;

RailType _last_built_railtype;
RoadType _last_built_roadtype;

static ScreenshotType _confirmed_screenshot_type; ///< Screenshot type the current query is about to confirm.

/** Toobar modes */
enum ToolbarMode {
	TB_NORMAL,
	TB_UPPER,
	TB_LOWER
};

/** Callback functions. */
enum CallBackFunction {
	CBF_NONE,
	CBF_PLACE_SIGN,
	CBF_PLACE_LANDINFO,
};

static CallBackFunction _last_started_action = CBF_NONE; ///< Last started user action.


/**
 * Drop down list entry for showing a checked/unchecked toggle item.
 */
class DropDownListCheckedItem : public DropDownListStringItem {
	uint checkmark_width;
public:
	bool checked;

	DropDownListCheckedItem(StringID string, int result, bool masked, bool checked) : DropDownListStringItem(string, result, masked), checked(checked)
	{
		this->checkmark_width = GetStringBoundingBox(STR_JUST_CHECKMARK).width + 3;
	}

	uint Width() const
	{
		return DropDownListStringItem::Width() + this->checkmark_width;
	}

	void Draw(int left, int right, int top, int bottom, bool sel, Colours bg_colour) const
	{
		bool rtl = _current_text_dir == TD_RTL;
		if (this->checked) {
			DrawString(left + WD_FRAMERECT_LEFT, right - WD_FRAMERECT_RIGHT, top, STR_JUST_CHECKMARK, sel ? TC_WHITE : TC_BLACK);
		}
		DrawString(left + WD_FRAMERECT_LEFT + (rtl ? 0 : this->checkmark_width), right - WD_FRAMERECT_RIGHT - (rtl ? this->checkmark_width : 0), top, this->String(), sel ? TC_WHITE : TC_BLACK);
	}
};

/**
 * Drop down list entry for showing a company entry, with companies 'blob'.
 */
class DropDownListCompanyItem : public DropDownListItem {
	Dimension icon_size;
	Dimension lock_size;
public:
	bool greyed;

	DropDownListCompanyItem(int result, bool masked, bool greyed) : DropDownListItem(result, masked), greyed(greyed)
	{
		this->icon_size = GetSpriteSize(SPR_COMPANY_ICON);
		this->lock_size = GetSpriteSize(SPR_LOCK);
	}

	bool Selectable() const override
	{
		return true;
	}

	uint Width() const override
	{
		CompanyID company = (CompanyID)this->result;
		SetDParam(0, company);
		SetDParam(1, company);
		return GetStringBoundingBox(STR_COMPANY_NAME_COMPANY_NUM).width + this->icon_size.width + this->lock_size.width + 6;
	}

	uint Height(uint width) const override
	{
		return max(max(this->icon_size.height, this->lock_size.height) + 2U, (uint)FONT_HEIGHT_NORMAL);
	}

	void Draw(int left, int right, int top, int bottom, bool sel, Colours bg_colour) const override
	{
		CompanyID company = (CompanyID)this->result;
		bool rtl = _current_text_dir == TD_RTL;

		/* It's possible the company is deleted while the dropdown is open */
		if (!Company::IsValidID(company)) return;

		int icon_offset = (bottom - top - icon_size.height) / 2;
		int text_offset = (bottom - top - FONT_HEIGHT_NORMAL) / 2;
		int lock_offset = (bottom - top - lock_size.height) / 2;

		DrawCompanyIcon(company, rtl ? right - this->icon_size.width - WD_FRAMERECT_RIGHT : left + WD_FRAMERECT_LEFT, top + icon_offset);
		if (NetworkCompanyIsPassworded(company)) {
			DrawSprite(SPR_LOCK, PAL_NONE, rtl ? left + WD_FRAMERECT_LEFT : right - this->lock_size.width - WD_FRAMERECT_RIGHT, top + lock_offset);
		}

		SetDParam(0, company);
		SetDParam(1, company);
		TextColour col;
		if (this->greyed) {
			col = (sel ? TC_SILVER : TC_GREY) | TC_NO_SHADE;
		} else {
			col = sel ? TC_WHITE : TC_BLACK;
		}
		DrawString(left + WD_FRAMERECT_LEFT + (rtl ? 3 + this->lock_size.width : 3 + this->icon_size.width), right - WD_FRAMERECT_RIGHT - (rtl ? 3 + this->icon_size.width : 3 + this->lock_size.width), top + text_offset, STR_COMPANY_NAME_COMPANY_NUM, col);
	}
};

DropDownListItem *MakeCompanyDropDownListItem(CompanyID cid)
{
	return new DropDownListCompanyItem(cid, false, false);
}

/**
 * Pop up a generic text only menu.
 * @param w Toolbar
 * @param widget Toolbar button
 * @param list List of items
 * @param def Default item
 */
static void PopupMainToolbMenu(Window *w, int widget, DropDownList *list, int def)
{
	ShowDropDownList(w, list, def, widget, 0, true, true);
	if (_settings_client.sound.click_beep) SndPlayFx(SND_15_BEEP);
}

/**
 * Pop up a generic text only menu.
 * @param w Toolbar
 * @param widget Toolbar button
 * @param string String for the first item in the menu
 * @param count Number of items in the menu
 */
static void PopupMainToolbMenu(Window *w, int widget, StringID string, int count)
{
	DropDownList *list = new DropDownList();
	for (int i = 0; i < count; i++) {
		list->push_back(new DropDownListStringItem(string + i, i, false));
	}
	PopupMainToolbMenu(w, widget, list, 0);
}

/** Enum for the Company Toolbar's network related buttons */
static const int CTMN_CLIENT_LIST = -1; ///< Show the client list
static const int CTMN_NEW_COMPANY = -2; ///< Create a new company
static const int CTMN_SPECTATE    = -3; ///< Become spectator
static const int CTMN_SPECTATOR   = -4; ///< Show a company window as spectator

/**
 * Pop up a generic company list menu.
 * @param w The toolbar window.
 * @param widget The button widget id.
 * @param grey A bitbask of which items to mark as disabled.
 */
static void PopupMainCompanyToolbMenu(Window *w, int widget, int grey = 0)
{
	DropDownList *list = new DropDownList();

	switch (widget) {
		case WID_TN_COMPANIES:
			if (!_networking) break;

			/* Add the client list button for the companies menu */
			list->push_back(new DropDownListStringItem(STR_NETWORK_COMPANY_LIST_CLIENT_LIST, CTMN_CLIENT_LIST, false));

			if (_local_company == COMPANY_SPECTATOR) {
				list->push_back(new DropDownListStringItem(STR_NETWORK_COMPANY_LIST_NEW_COMPANY, CTMN_NEW_COMPANY, NetworkMaxCompaniesReached()));
			} else {
				list->push_back(new DropDownListStringItem(STR_NETWORK_COMPANY_LIST_SPECTATE, CTMN_SPECTATE, NetworkMaxSpectatorsReached()));
			}
			break;

		case WID_TN_STORY:
			list->push_back(new DropDownListStringItem(STR_STORY_BOOK_SPECTATOR, CTMN_SPECTATOR, false));
			break;

		case WID_TN_GOAL:
			list->push_back(new DropDownListStringItem(STR_GOALS_SPECTATOR, CTMN_SPECTATOR, false));
			break;
	}

	for (CompanyID c = COMPANY_FIRST; c < MAX_COMPANIES; c++) {
		if (!Company::IsValidID(c)) continue;
		list->push_back(new DropDownListCompanyItem(c, false, HasBit(grey, c)));
	}

	PopupMainToolbMenu(w, widget, list, _local_company == COMPANY_SPECTATOR ? (widget == WID_TN_COMPANIES ? CTMN_CLIENT_LIST : CTMN_SPECTATOR) : (int)_local_company);
}


static ToolbarMode _toolbar_mode;

static CallBackFunction SelectSignTool()
{
	if (_last_started_action == CBF_PLACE_SIGN) {
		ResetObjectToPlace();
		return CBF_NONE;
	} else {
		SetObjectToPlace(SPR_CURSOR_SIGN, PAL_NONE, HT_RECT, WC_MAIN_TOOLBAR, 0);
		return CBF_PLACE_SIGN;
	}
}

/* --- Pausing --- */

static CallBackFunction ToolbarPauseClick(Window *w)
{
	if (_networking && !_network_server) return CBF_NONE; // only server can pause the game

	if (DoCommandP(0, PM_PAUSED_NORMAL, _pause_mode == PM_UNPAUSED, CMD_PAUSE)) {
		if (_settings_client.sound.confirm) SndPlayFx(SND_15_BEEP);
	}
	return CBF_NONE;
}

/**
 * Toggle fast forward mode.
 *
 * @param w Unused.
 * @return #CBF_NONE
 */
static CallBackFunction ToolbarFastForwardClick(Window *w)
{
	_fast_forward ^= true;
	if (_settings_client.sound.click_beep) SndPlayFx(SND_15_BEEP);
	return CBF_NONE;
}

/**
 * Game Option button menu entries.
 */
enum OptionMenuEntries {
	OME_GAMEOPTIONS,
	OME_SETTINGS,
	OME_SCRIPT_SETTINGS,
	OME_NEWGRFSETTINGS,
	OME_ZONING,
	OME_TRANSPARENCIES,
	OME_SHOW_TOWNNAMES,
	OME_SHOW_STATIONNAMES,
	OME_SHOW_WAYPOINTNAMES,
	OME_SHOW_SIGNS,
	OME_SHOW_COMPETITOR_SIGNS,
	OME_FULL_ANIMATION,
	OME_FULL_DETAILS,
	OME_TRANSPARENTBUILDINGS,
	OME_SHOW_STATIONSIGNS,
};

/**
 * Handle click on Options button in toolbar.
 *
 * @param w parent window the shown Drop down list is attached to.
 * @return #CBF_NONE
 */
static CallBackFunction ToolbarOptionsClick(Window *w)
{
	DropDownList *list = new DropDownList();
	list->push_back(new DropDownListStringItem(STR_SETTINGS_MENU_GAME_OPTIONS,             OME_GAMEOPTIONS, false));
	list->push_back(new DropDownListStringItem(STR_SETTINGS_MENU_CONFIG_SETTINGS_TREE,     OME_SETTINGS, false));
	/* Changes to the per-AI settings don't get send from the server to the clients. Clients get
	 * the settings once they join but never update it. As such don't show the window at all
	 * to network clients. */
<<<<<<< HEAD
	if (!_networking || _network_server) *list->Append() = new DropDownListStringItem(STR_SETTINGS_MENU_SCRIPT_SETTINGS, OME_SCRIPT_SETTINGS, false);
	*list->Append() = new DropDownListStringItem(STR_SETTINGS_MENU_NEWGRF_SETTINGS,          OME_NEWGRFSETTINGS, false);
	*list->Append() = new DropDownListStringItem(STR_SETTINGS_MENU_ZONING,                   OME_ZONING, false);
	*list->Append() = new DropDownListStringItem(STR_SETTINGS_MENU_TRANSPARENCY_OPTIONS,     OME_TRANSPARENCIES, false);
	*list->Append() = new DropDownListItem(-1, false);
	*list->Append() = new DropDownListCheckedItem(STR_SETTINGS_MENU_TOWN_NAMES_DISPLAYED,    OME_SHOW_TOWNNAMES, false, HasBit(_display_opt, DO_SHOW_TOWN_NAMES));
	*list->Append() = new DropDownListCheckedItem(STR_SETTINGS_MENU_STATION_NAMES_DISPLAYED, OME_SHOW_STATIONNAMES, false, HasBit(_display_opt, DO_SHOW_STATION_NAMES));
	*list->Append() = new DropDownListCheckedItem(STR_SETTINGS_MENU_WAYPOINTS_DISPLAYED,     OME_SHOW_WAYPOINTNAMES, false, HasBit(_display_opt, DO_SHOW_WAYPOINT_NAMES));
	*list->Append() = new DropDownListCheckedItem(STR_SETTINGS_MENU_SIGNS_DISPLAYED,         OME_SHOW_SIGNS, false, HasBit(_display_opt, DO_SHOW_SIGNS));
	*list->Append() = new DropDownListCheckedItem(STR_SETTINGS_MENU_SHOW_COMPETITOR_SIGNS,   OME_SHOW_COMPETITOR_SIGNS, false, HasBit(_display_opt, DO_SHOW_COMPETITOR_SIGNS));
	*list->Append() = new DropDownListCheckedItem(STR_SETTINGS_MENU_FULL_ANIMATION,          OME_FULL_ANIMATION, false, HasBit(_display_opt, DO_FULL_ANIMATION));
	*list->Append() = new DropDownListCheckedItem(STR_SETTINGS_MENU_FULL_DETAIL,             OME_FULL_DETAILS, false, HasBit(_display_opt, DO_FULL_DETAIL));
	*list->Append() = new DropDownListCheckedItem(STR_SETTINGS_MENU_TRANSPARENT_BUILDINGS,   OME_TRANSPARENTBUILDINGS, false, IsTransparencySet(TO_HOUSES));
	*list->Append() = new DropDownListCheckedItem(STR_SETTINGS_MENU_TRANSPARENT_SIGNS,       OME_SHOW_STATIONSIGNS, false, IsTransparencySet(TO_SIGNS));
=======
	if (!_networking || _network_server) list->push_back(new DropDownListStringItem(STR_SETTINGS_MENU_SCRIPT_SETTINGS, OME_SCRIPT_SETTINGS, false));
	list->push_back(new DropDownListStringItem(STR_SETTINGS_MENU_NEWGRF_SETTINGS,          OME_NEWGRFSETTINGS, false));
	list->push_back(new DropDownListStringItem(STR_SETTINGS_MENU_TRANSPARENCY_OPTIONS,     OME_TRANSPARENCIES, false));
	list->push_back(new DropDownListItem(-1, false));
	list->push_back(new DropDownListCheckedItem(STR_SETTINGS_MENU_TOWN_NAMES_DISPLAYED,    OME_SHOW_TOWNNAMES, false, HasBit(_display_opt, DO_SHOW_TOWN_NAMES)));
	list->push_back(new DropDownListCheckedItem(STR_SETTINGS_MENU_STATION_NAMES_DISPLAYED, OME_SHOW_STATIONNAMES, false, HasBit(_display_opt, DO_SHOW_STATION_NAMES)));
	list->push_back(new DropDownListCheckedItem(STR_SETTINGS_MENU_WAYPOINTS_DISPLAYED,     OME_SHOW_WAYPOINTNAMES, false, HasBit(_display_opt, DO_SHOW_WAYPOINT_NAMES)));
	list->push_back(new DropDownListCheckedItem(STR_SETTINGS_MENU_SIGNS_DISPLAYED,         OME_SHOW_SIGNS, false, HasBit(_display_opt, DO_SHOW_SIGNS)));
	list->push_back(new DropDownListCheckedItem(STR_SETTINGS_MENU_SHOW_COMPETITOR_SIGNS,   OME_SHOW_COMPETITOR_SIGNS, false, HasBit(_display_opt, DO_SHOW_COMPETITOR_SIGNS)));
	list->push_back(new DropDownListCheckedItem(STR_SETTINGS_MENU_FULL_ANIMATION,          OME_FULL_ANIMATION, false, HasBit(_display_opt, DO_FULL_ANIMATION)));
	list->push_back(new DropDownListCheckedItem(STR_SETTINGS_MENU_FULL_DETAIL,             OME_FULL_DETAILS, false, HasBit(_display_opt, DO_FULL_DETAIL)));
	list->push_back(new DropDownListCheckedItem(STR_SETTINGS_MENU_TRANSPARENT_BUILDINGS,   OME_TRANSPARENTBUILDINGS, false, IsTransparencySet(TO_HOUSES)));
	list->push_back(new DropDownListCheckedItem(STR_SETTINGS_MENU_TRANSPARENT_SIGNS,       OME_SHOW_STATIONSIGNS, false, IsTransparencySet(TO_SIGNS)));
>>>>>>> fdaf67d9

	ShowDropDownList(w, list, 0, WID_TN_SETTINGS, 140, true, true);
	if (_settings_client.sound.click_beep) SndPlayFx(SND_15_BEEP);
	return CBF_NONE;
}

/**
 * Handle click on one of the entries in the Options button menu.
 *
 * @param index Index being clicked.
 * @return #CBF_NONE
 */
static CallBackFunction MenuClickSettings(int index)
{
	switch (index) {
		case OME_GAMEOPTIONS:          ShowGameOptions();                               return CBF_NONE;
		case OME_SETTINGS:             ShowGameSettings();                              return CBF_NONE;
		case OME_SCRIPT_SETTINGS:      ShowAIConfigWindow();                            return CBF_NONE;
		case OME_NEWGRFSETTINGS:       ShowNewGRFSettings(!_networking && _settings_client.gui.UserIsAllowedToChangeNewGRFs(), true, true, &_grfconfig); return CBF_NONE;
		case OME_ZONING:               ShowZoningToolbar();                             break;
		case OME_TRANSPARENCIES:       ShowTransparencyToolbar();                       break;

		case OME_SHOW_TOWNNAMES:       ToggleBit(_display_opt, DO_SHOW_TOWN_NAMES);     break;
		case OME_SHOW_STATIONNAMES:    ToggleBit(_display_opt, DO_SHOW_STATION_NAMES);  break;
		case OME_SHOW_WAYPOINTNAMES:   ToggleBit(_display_opt, DO_SHOW_WAYPOINT_NAMES); break;
		case OME_SHOW_SIGNS:           ToggleBit(_display_opt, DO_SHOW_SIGNS);          break;
		case OME_SHOW_COMPETITOR_SIGNS:
			ToggleBit(_display_opt, DO_SHOW_COMPETITOR_SIGNS);
			InvalidateWindowClassesData(WC_SIGN_LIST, -1);
			break;
		case OME_FULL_ANIMATION:       ToggleBit(_display_opt, DO_FULL_ANIMATION); CheckBlitter(); break;
		case OME_FULL_DETAILS:         ToggleBit(_display_opt, DO_FULL_DETAIL);         break;
		case OME_TRANSPARENTBUILDINGS: ToggleTransparency(TO_HOUSES);                   break;
		case OME_SHOW_STATIONSIGNS:    ToggleTransparency(TO_SIGNS);                    break;
	}
	MarkWholeScreenDirty();
	return CBF_NONE;
}

/**
 * SaveLoad entries in scenario editor mode.
 */
enum SaveLoadEditorMenuEntries {
	SLEME_SAVE_SCENARIO   = 0,
	SLEME_LOAD_SCENARIO,
	SLEME_SAVE_HEIGHTMAP,
	SLEME_LOAD_HEIGHTMAP,
	SLEME_EXIT_TOINTRO,
	SLEME_EXIT_GAME       = 6,
	SLEME_MENUCOUNT,
};

/**
 * SaveLoad entries in normal game mode.
 */
enum SaveLoadNormalMenuEntries {
	SLNME_SAVE_GAME   = 0,
	SLNME_LOAD_GAME,
	SLNME_EXIT_TOINTRO,
	SLNME_EXIT_GAME = 4,
	SLNME_MENUCOUNT,
};

/**
 * Handle click on Save button in toolbar in normal game mode.
 *
 * @param w parent window the shown save dialogue is attached to.
 * @return #CBF_NONE
 */
static CallBackFunction ToolbarSaveClick(Window *w)
{
	PopupMainToolbMenu(w, WID_TN_SAVE, STR_FILE_MENU_SAVE_GAME, SLNME_MENUCOUNT);
	return CBF_NONE;
}

/**
 * Handle click on SaveLoad button in toolbar in the scenario editor.
 *
 * @param w parent window the shown save dialogue is attached to.
 * @return #CBF_NONE
 */
static CallBackFunction ToolbarScenSaveOrLoad(Window *w)
{
	PopupMainToolbMenu(w, WID_TE_SAVE, STR_SCENEDIT_FILE_MENU_SAVE_SCENARIO, SLEME_MENUCOUNT);
	return CBF_NONE;
}

/**
 * Handle click on one of the entries in the SaveLoad menu.
 *
 * @param index Index being clicked.
 * @return #CBF_NONE
 */
static CallBackFunction MenuClickSaveLoad(int index = 0)
{
	if (_game_mode == GM_EDITOR) {
		switch (index) {
			case SLEME_SAVE_SCENARIO:  ShowSaveLoadDialog(FT_SCENARIO, SLO_SAVE);  break;
			case SLEME_LOAD_SCENARIO:  ShowSaveLoadDialog(FT_SCENARIO, SLO_LOAD);  break;
			case SLEME_SAVE_HEIGHTMAP: ShowSaveLoadDialog(FT_HEIGHTMAP,SLO_SAVE); break;
			case SLEME_LOAD_HEIGHTMAP: ShowSaveLoadDialog(FT_HEIGHTMAP,SLO_LOAD); break;
			case SLEME_EXIT_TOINTRO:   AskExitToGameMenu();                    break;
			case SLEME_EXIT_GAME:      HandleExitGameRequest();                break;
		}
	} else {
		switch (index) {
			case SLNME_SAVE_GAME:      ShowSaveLoadDialog(FT_SAVEGAME, SLO_SAVE); break;
			case SLNME_LOAD_GAME:      ShowSaveLoadDialog(FT_SAVEGAME, SLO_LOAD); break;
			case SLNME_EXIT_TOINTRO:   AskExitToGameMenu();               break;
			case SLNME_EXIT_GAME:      HandleExitGameRequest();           break;
		}
	}
	return CBF_NONE;
}

/* --- Map button menu --- */

enum MapMenuEntries {
	MME_SHOW_SMALLMAP        = 0,
	MME_SHOW_EXTRAVIEWPORTS,
	MME_SHOW_LINKGRAPH,
	MME_SHOW_SIGNLISTS,
	MME_SHOW_TOWNDIRECTORY,
	MME_SHOW_INDUSTRYDIRECTORY,
	MME_SHOW_PLANS,
};

static CallBackFunction ToolbarMapClick(Window *w)
{
	DropDownList *list = new DropDownList();
<<<<<<< HEAD
	*list->Append() = new DropDownListStringItem(STR_MAP_MENU_MAP_OF_WORLD,            MME_SHOW_SMALLMAP,          false);
	*list->Append() = new DropDownListStringItem(STR_MAP_MENU_EXTRA_VIEW_PORT,         MME_SHOW_EXTRAVIEWPORTS,    false);
	*list->Append() = new DropDownListStringItem(STR_MAP_MENU_LINGRAPH_LEGEND,         MME_SHOW_LINKGRAPH,         false);
	*list->Append() = new DropDownListStringItem(STR_MAP_MENU_SIGN_LIST,               MME_SHOW_SIGNLISTS,         false);
	*list->Append() = new DropDownListStringItem(STR_MAP_MENU_PLAN_LIST,               MME_SHOW_PLANS,             false);
=======
	list->push_back(new DropDownListStringItem(STR_MAP_MENU_MAP_OF_WORLD,            MME_SHOW_SMALLMAP,          false));
	list->push_back(new DropDownListStringItem(STR_MAP_MENU_EXTRA_VIEW_PORT,         MME_SHOW_EXTRAVIEWPORTS,    false));
	list->push_back(new DropDownListStringItem(STR_MAP_MENU_LINGRAPH_LEGEND,         MME_SHOW_LINKGRAPH,         false));
	list->push_back(new DropDownListStringItem(STR_MAP_MENU_SIGN_LIST,               MME_SHOW_SIGNLISTS,         false));
>>>>>>> fdaf67d9
	PopupMainToolbMenu(w, WID_TN_SMALL_MAP, list, 0);
	return CBF_NONE;
}

static CallBackFunction ToolbarScenMapTownDir(Window *w)
{
	DropDownList *list = new DropDownList();
	list->push_back(new DropDownListStringItem(STR_MAP_MENU_MAP_OF_WORLD,            MME_SHOW_SMALLMAP,          false));
	list->push_back(new DropDownListStringItem(STR_MAP_MENU_EXTRA_VIEW_PORT,         MME_SHOW_EXTRAVIEWPORTS,    false));
	list->push_back(new DropDownListStringItem(STR_MAP_MENU_SIGN_LIST,               MME_SHOW_SIGNLISTS,         false));
	list->push_back(new DropDownListStringItem(STR_TOWN_MENU_TOWN_DIRECTORY,         MME_SHOW_TOWNDIRECTORY,     false));
	list->push_back(new DropDownListStringItem(STR_INDUSTRY_MENU_INDUSTRY_DIRECTORY, MME_SHOW_INDUSTRYDIRECTORY, false));
	PopupMainToolbMenu(w, WID_TE_SMALL_MAP, list, 0);
	return CBF_NONE;
}

/**
 * Handle click on one of the entries in the Map menu.
 *
 * @param index Index being clicked.
 * @return #CBF_NONE
 */
static CallBackFunction MenuClickMap(int index)
{
	switch (index) {
		case MME_SHOW_SMALLMAP:       ShowSmallMap();            break;
		case MME_SHOW_EXTRAVIEWPORTS: ShowExtraViewPortWindow(); break;
		case MME_SHOW_LINKGRAPH:      ShowLinkGraphLegend();     break;
		case MME_SHOW_SIGNLISTS:      ShowSignList();            break;
		case MME_SHOW_TOWNDIRECTORY:  ShowTownDirectory();       break;
		case MME_SHOW_INDUSTRYDIRECTORY: ShowIndustryDirectory(); break;
		case MME_SHOW_PLANS:          ShowPlansWindow();         break;
	}
	return CBF_NONE;
}

/* --- Town button menu --- */

static CallBackFunction ToolbarTownClick(Window *w)
{
	PopupMainToolbMenu(w, WID_TN_TOWNS, STR_TOWN_MENU_TOWN_DIRECTORY, (_settings_game.economy.found_town == TF_FORBIDDEN) ? 1 : 2);
	return CBF_NONE;
}

/**
 * Handle click on one of the entries in the Town menu.
 *
 * @param index Index being clicked.
 * @return #CBF_NONE
 */
static CallBackFunction MenuClickTown(int index)
{
	switch (index) {
		case 0: ShowTownDirectory(); break;
		case 1: // setting could be changed when the dropdown was open
			if (_settings_game.economy.found_town != TF_FORBIDDEN) ShowFoundTownWindow();
			break;
	}
	return CBF_NONE;
}

/* --- Subidies button menu --- */

static CallBackFunction ToolbarSubsidiesClick(Window *w)
{
	PopupMainToolbMenu(w, WID_TN_SUBSIDIES, STR_SUBSIDIES_MENU_SUBSIDIES, 1);
	return CBF_NONE;
}

/**
 * Handle click on the entry in the Subsidies menu.
 *
 * @param index Unused.
 * @return #CBF_NONE
 */
static CallBackFunction MenuClickSubsidies(int index)
{
	switch (index) {
		case 0: ShowSubsidiesList(); break;
	}
	return CBF_NONE;
}

/* --- Stations button menu --- */

static CallBackFunction ToolbarStationsClick(Window *w)
{
	PopupMainCompanyToolbMenu(w, WID_TN_STATIONS);
	return CBF_NONE;
}

/**
 * Handle click on the entry in the Stations menu
 *
 * @param index CompanyID to show station list for
 * @return #CBF_NONE
 */
static CallBackFunction MenuClickStations(int index)
{
	ShowCompanyStations((CompanyID)index);
	return CBF_NONE;
}

/* --- Finances button menu --- */

static CallBackFunction ToolbarFinancesClick(Window *w)
{
	PopupMainCompanyToolbMenu(w, WID_TN_FINANCES);
	return CBF_NONE;
}

/**
 * Handle click on the entry in the finances overview menu.
 *
 * @param index CompanyID to show finances for.
 * @return #CBF_NONE
 */
static CallBackFunction MenuClickFinances(int index)
{
	ShowCompanyFinances((CompanyID)index);
	return CBF_NONE;
}

/* --- Company's button menu --- */

static CallBackFunction ToolbarCompaniesClick(Window *w)
{
	PopupMainCompanyToolbMenu(w, WID_TN_COMPANIES, 0);
	return CBF_NONE;
}

/**
 * Handle click on the entry in the Company menu.
 *
 * @param index Menu entry to handle.
 * @return #CBF_NONE
 */
static CallBackFunction MenuClickCompany(int index)
{
	if (_networking) {
		switch (index) {
			case CTMN_CLIENT_LIST:
				ShowClientList();
				return CBF_NONE;

			case CTMN_NEW_COMPANY:
				if (_network_server) {
					DoCommandP(0, CCA_NEW, _network_own_client_id, CMD_COMPANY_CTRL);
				} else {
					NetworkSendCommand(0, CCA_NEW, 0, CMD_COMPANY_CTRL, NULL, NULL, _local_company, 0);
				}
				return CBF_NONE;

			case CTMN_SPECTATE:
				if (_network_server) {
					NetworkServerDoMove(CLIENT_ID_SERVER, COMPANY_SPECTATOR);
					MarkWholeScreenDirty();
				} else {
					NetworkClientRequestMove(COMPANY_SPECTATOR);
				}
				return CBF_NONE;
		}
	}
	ShowCompany((CompanyID)index);
	return CBF_NONE;
}

/* --- Story button menu --- */

static CallBackFunction ToolbarStoryClick(Window *w)
{
	PopupMainCompanyToolbMenu(w, WID_TN_STORY, 0);
	return CBF_NONE;
}

/**
 * Handle click on the entry in the Story menu
 *
 * @param index CompanyID to show story book for
 * @return #CBF_NONE
 */
static CallBackFunction MenuClickStory(int index)
{
	ShowStoryBook(index == CTMN_SPECTATOR ? INVALID_COMPANY : (CompanyID)index);
	return CBF_NONE;
}

/* --- Goal button menu --- */

static CallBackFunction ToolbarGoalClick(Window *w)
{
	PopupMainCompanyToolbMenu(w, WID_TN_GOAL, 0);
	return CBF_NONE;
}

/**
 * Handle click on the entry in the Goal menu
 *
 * @param index CompanyID to show story book for
 * @return #CBF_NONE
 */
static CallBackFunction MenuClickGoal(int index)
{
	ShowGoalsList(index == CTMN_SPECTATOR ? INVALID_COMPANY : (CompanyID)index);
	return CBF_NONE;
}

/* --- Graphs button menu --- */

static CallBackFunction ToolbarGraphsClick(Window *w)
{
	PopupMainToolbMenu(w, WID_TN_GRAPHS, STR_GRAPH_MENU_OPERATING_PROFIT_GRAPH, (_toolbar_mode == TB_NORMAL) ? 6 : 8);
	return CBF_NONE;
}

/**
 * Handle click on the entry in the Graphs menu.
 *
 * @param index Graph to show.
 * @return #CBF_NONE
 */
static CallBackFunction MenuClickGraphs(int index)
{
	switch (index) {
		case 0: ShowOperatingProfitGraph();    break;
		case 1: ShowIncomeGraph();             break;
		case 2: ShowDeliveredCargoGraph();     break;
		case 3: ShowPerformanceHistoryGraph(); break;
		case 4: ShowCompanyValueGraph();       break;
		case 5: ShowCargoPaymentRates();       break;
		/* functions for combined graphs/league button */
		case 6: ShowCompanyLeagueTable();      break;
		case 7: ShowPerformanceRatingDetail(); break;
	}
	return CBF_NONE;
}

/* --- League button menu --- */

static CallBackFunction ToolbarLeagueClick(Window *w)
{
	PopupMainToolbMenu(w, WID_TN_LEAGUE, STR_GRAPH_MENU_COMPANY_LEAGUE_TABLE, _networking ? 2 : 3);
	return CBF_NONE;
}

/**
 * Handle click on the entry in the CompanyLeague menu.
 *
 * @param index Menu entry number.
 * @return #CBF_NONE
 */
static CallBackFunction MenuClickLeague(int index)
{
	switch (index) {
		case 0: ShowCompanyLeagueTable();      break;
		case 1: ShowPerformanceRatingDetail(); break;
		case 2: ShowHighscoreTable();          break;
	}
	return CBF_NONE;
}

/* --- Industries button menu --- */

static CallBackFunction ToolbarIndustryClick(Window *w)
{
	/* Disable build-industry menu if we are a spectator */
	PopupMainToolbMenu(w, WID_TN_INDUSTRIES, STR_INDUSTRY_MENU_INDUSTRY_DIRECTORY, (_local_company == COMPANY_SPECTATOR) ? 2 : 3);
	return CBF_NONE;
}

/**
 * Handle click on the entry in the Industry menu.
 *
 * @param index Menu entry number.
 * @return #CBF_NONE
 */
static CallBackFunction MenuClickIndustry(int index)
{
	switch (index) {
		case 0: ShowIndustryDirectory();     break;
		case 1: ShowIndustryCargoesWindow(); break;
		case 2: ShowBuildIndustryWindow();   break;
	}
	return CBF_NONE;
}

/* --- Trains button menu + 1 helper function for all vehicles. --- */

static void ToolbarVehicleClick(Window *w, VehicleType veh)
{
	const Vehicle *v;
	int dis = ~0;

	FOR_ALL_VEHICLES(v) {
		if (v->type == veh && v->IsPrimaryVehicle()) ClrBit(dis, v->owner);
	}
	PopupMainCompanyToolbMenu(w, WID_TN_VEHICLE_START + veh, dis);
}


static CallBackFunction ToolbarTrainClick(Window *w)
{
	ToolbarVehicleClick(w, VEH_TRAIN);
	return CBF_NONE;
}

/**
 * Handle click on the entry in the Train menu.
 *
 * @param index CompanyID to show train list for.
 * @return #CBF_NONE
 */
static CallBackFunction MenuClickShowTrains(int index)
{
	ShowVehicleListWindow((CompanyID)index, VEH_TRAIN);
	return CBF_NONE;
}

/* --- Road vehicle button menu --- */

static CallBackFunction ToolbarRoadClick(Window *w)
{
	ToolbarVehicleClick(w, VEH_ROAD);
	return CBF_NONE;
}

/**
 * Handle click on the entry in the Road Vehicles menu.
 *
 * @param index CompanyID to show road vehicles list for.
 * @return #CBF_NONE
 */
static CallBackFunction MenuClickShowRoad(int index)
{
	ShowVehicleListWindow((CompanyID)index, VEH_ROAD);
	return CBF_NONE;
}

/* --- Ship button menu --- */

static CallBackFunction ToolbarShipClick(Window *w)
{
	ToolbarVehicleClick(w, VEH_SHIP);
	return CBF_NONE;
}

/**
 * Handle click on the entry in the Ships menu.
 *
 * @param index CompanyID to show ship list for.
 * @return #CBF_NONE
 */
static CallBackFunction MenuClickShowShips(int index)
{
	ShowVehicleListWindow((CompanyID)index, VEH_SHIP);
	return CBF_NONE;
}

/* --- Aircraft button menu --- */

static CallBackFunction ToolbarAirClick(Window *w)
{
	ToolbarVehicleClick(w, VEH_AIRCRAFT);
	return CBF_NONE;
}

/**
 * Handle click on the entry in the Aircraft menu.
 *
 * @param index CompanyID to show aircraft list for.
 * @return #CBF_NONE
 */
static CallBackFunction MenuClickShowAir(int index)
{
	ShowVehicleListWindow((CompanyID)index, VEH_AIRCRAFT);
	return CBF_NONE;
}

/* --- Zoom in button --- */

static CallBackFunction ToolbarZoomInClick(Window *w)
{
	if (DoZoomInOutWindow(ZOOM_IN, FindWindowById(WC_MAIN_WINDOW, 0))) {
		w->HandleButtonClick((_game_mode == GM_EDITOR) ? (byte)WID_TE_ZOOM_IN : (byte)WID_TN_ZOOM_IN);
		if (_settings_client.sound.click_beep) SndPlayFx(SND_15_BEEP);
	}
	return CBF_NONE;
}

/* --- Zoom out button --- */

static CallBackFunction ToolbarZoomOutClick(Window *w)
{
	if (DoZoomInOutWindow(ZOOM_OUT, FindWindowById(WC_MAIN_WINDOW, 0))) {
		w->HandleButtonClick((_game_mode == GM_EDITOR) ? (byte)WID_TE_ZOOM_OUT : (byte)WID_TN_ZOOM_OUT);
		if (_settings_client.sound.click_beep) SndPlayFx(SND_15_BEEP);
	}
	return CBF_NONE;
}

/* --- Rail button menu --- */

static CallBackFunction ToolbarBuildRailClick(Window *w)
{
	ShowDropDownList(w, GetRailTypeDropDownList(), _last_built_railtype, WID_TN_RAILS, 140, true, true);
	if (_settings_client.sound.click_beep) SndPlayFx(SND_15_BEEP);
	return CBF_NONE;
}

/**
 * Handle click on the entry in the Build Rail menu.
 *
 * @param index RailType to show the build toolbar for.
 * @return #CBF_NONE
 */
static CallBackFunction MenuClickBuildRail(int index)
{
	_last_built_railtype = (RailType)index;
	ShowBuildRailToolbar(_last_built_railtype);
	return CBF_NONE;
}

/* --- Road button menu --- */

static CallBackFunction ToolbarBuildRoadClick(Window *w)
{
	const Company *c = Company::Get(_local_company);
	DropDownList *list = new DropDownList();

	/* Road is always visible and available. */
	list->push_back(new DropDownListIconItem(SPR_IMG_ROAD_X_DIR, PAL_NONE, STR_ROAD_MENU_ROAD_CONSTRUCTION, ROADTYPE_ROAD, false));

	/* Tram is only visible when there will be a tram, and available when that has been introduced. */
	Engine *e;
	FOR_ALL_ENGINES_OF_TYPE(e, VEH_ROAD) {
		if (!HasBit(e->info.climates, _settings_game.game_creation.landscape)) continue;
		if (!HasBit(e->info.misc_flags, EF_ROAD_TRAM)) continue;

		list->push_back(new DropDownListIconItem(SPR_IMG_TRAMWAY_X_DIR, PAL_NONE, STR_ROAD_MENU_TRAM_CONSTRUCTION, ROADTYPE_TRAM, !HasBit(c->avail_roadtypes, ROADTYPE_TRAM)));
		break;
	}
	ShowDropDownList(w, list, _last_built_roadtype, WID_TN_ROADS, 140, true, true);
	if (_settings_client.sound.click_beep) SndPlayFx(SND_15_BEEP);
	return CBF_NONE;
}

/**
 * Handle click on the entry in the Build Road menu.
 *
 * @param index RoadType to show the build toolbar for.
 * @return #CBF_NONE
 */
static CallBackFunction MenuClickBuildRoad(int index)
{
	_last_built_roadtype = (RoadType)index;
	ShowBuildRoadToolbar(_last_built_roadtype);
	return CBF_NONE;
}

/* --- Water button menu --- */

static CallBackFunction ToolbarBuildWaterClick(Window *w)
{
	PopupMainToolbMenu(w, WID_TN_WATER, STR_WATERWAYS_MENU_WATERWAYS_CONSTRUCTION, 1);
	return CBF_NONE;
}

/**
 * Handle click on the entry in the Build Waterways menu.
 *
 * @param index Unused.
 * @return #CBF_NONE
 */
static CallBackFunction MenuClickBuildWater(int index)
{
	ShowBuildDocksToolbar();
	return CBF_NONE;
}

/* --- Airport button menu --- */

static CallBackFunction ToolbarBuildAirClick(Window *w)
{
	PopupMainToolbMenu(w, WID_TN_AIR, STR_AIRCRAFT_MENU_AIRPORT_CONSTRUCTION, 1);
	return CBF_NONE;
}

/**
 * Handle click on the entry in the Build Air menu.
 *
 * @param index Unused.
 * @return #CBF_NONE
 */
static CallBackFunction MenuClickBuildAir(int index)
{
	ShowBuildAirToolbar();
	return CBF_NONE;
}

/* --- Forest button menu --- */

static CallBackFunction ToolbarForestClick(Window *w)
{
	PopupMainToolbMenu(w, WID_TN_LANDSCAPE, STR_LANDSCAPING_MENU_LANDSCAPING, 3);
	return CBF_NONE;
}

/**
 * Handle click on the entry in the landscaping menu.
 *
 * @param index Menu entry clicked.
 * @return #CBF_NONE
 */
static CallBackFunction MenuClickForest(int index)
{
	switch (index) {
		case 0: ShowTerraformToolbar();  break;
		case 1: ShowBuildTreesToolbar(); break;
		case 2: return SelectSignTool();
	}
	return CBF_NONE;
}

/* --- Music button menu --- */

static CallBackFunction ToolbarMusicClick(Window *w)
{
	PopupMainToolbMenu(w, WID_TN_MUSIC_SOUND, STR_TOOLBAR_SOUND_MUSIC, 1);
	return CBF_NONE;
}

/**
 * Handle click on the entry in the Music menu.
 *
 * @param index Unused.
 * @return #CBF_NONE
 */
static CallBackFunction MenuClickMusicWindow(int index)
{
	ShowMusicWindow();
	return CBF_NONE;
}

/* --- Newspaper button menu --- */

static CallBackFunction ToolbarNewspaperClick(Window *w)
{
	PopupMainToolbMenu(w, WID_TN_MESSAGES, STR_NEWS_MENU_LAST_MESSAGE_NEWS_REPORT, 3);
	return CBF_NONE;
}

/**
 * Handle click on the entry in the Newspaper menu.
 *
 * @param index Menu entry clicked.
 * @return #CBF_NONE
 */
static CallBackFunction MenuClickNewspaper(int index)
{
	switch (index) {
		case 0: ShowLastNewsMessage(); break;
		case 1: ShowMessageHistory();  break;
		case 2: DeleteAllMessages();   break;
	}
	return CBF_NONE;
}

/* --- Help button menu --- */

static CallBackFunction PlaceLandBlockInfo()
{
	if (_last_started_action == CBF_PLACE_LANDINFO) {
		ResetObjectToPlace();
		return CBF_NONE;
	} else {
		SetObjectToPlace(SPR_CURSOR_QUERY, PAL_NONE, HT_RECT, WC_MAIN_TOOLBAR, 0);
		return CBF_PLACE_LANDINFO;
	}
}

static CallBackFunction ToolbarHelpClick(Window *w)
{
	PopupMainToolbMenu(w, WID_TN_HELP, STR_ABOUT_MENU_LAND_BLOCK_INFO, _settings_client.gui.newgrf_developer_tools ? 13 : 10);
	return CBF_NONE;
}

static void MenuClickSmallScreenshot()
{
	MakeScreenshot(SC_VIEWPORT, NULL);
}

/**
 * Callback on the confirmation window for huge screenshots.
 * @param w Window with viewport
 * @param confirmed true on confirmation
 */
static void ScreenshotConfirmCallback(Window *w, bool confirmed)
{
	if (confirmed) MakeScreenshot(_confirmed_screenshot_type, NULL);
}

/**
 * Make a screenshot of the world.
 * Ask for confirmation if the screenshot will be huge.
 * @param t Screenshot type: World or viewport screenshot
 */
static void MenuClickLargeWorldScreenshot(ScreenshotType t)
{
	ViewPort vp;
	SetupScreenshotViewport(t, &vp);
	if ((uint64)vp.width * (uint64)vp.height > 8192 * 8192) {
		/* Ask for confirmation */
		SetDParam(0, vp.width);
		SetDParam(1, vp.height);
		_confirmed_screenshot_type = t;
		ShowQuery(STR_WARNING_SCREENSHOT_SIZE_CAPTION, STR_WARNING_SCREENSHOT_SIZE_MESSAGE, NULL, ScreenshotConfirmCallback);
	} else {
		/* Less than 64M pixels, just do it */
		MakeScreenshot(t, NULL);
	}
}

/**
 * Toggle drawing of sprites' bounding boxes.
 * @note has only an effect when newgrf_developer_tools are active.
 *
 * Function is found here and not in viewport.cpp in order to avoid
 * importing the settings structs to there.
 */
void ToggleBoundingBoxes()
{
	extern bool _draw_bounding_boxes;
	/* Always allow to toggle them off */
	if (_settings_client.gui.newgrf_developer_tools || _draw_bounding_boxes) {
		_draw_bounding_boxes = !_draw_bounding_boxes;
		MarkWholeScreenDirty();
	}
}

/**
 * Toggle drawing of the dirty blocks.
 * @note has only an effect when newgrf_developer_tools are active.
 *
 * Function is found here and not in viewport.cpp in order to avoid
 * importing the settings structs to there.
 */
void ToggleDirtyBlocks()
{
	extern bool _draw_dirty_blocks;
	/* Always allow to toggle them off */
	if (_settings_client.gui.newgrf_developer_tools || _draw_dirty_blocks) {
		_draw_dirty_blocks = !_draw_dirty_blocks;
		MarkWholeScreenDirty();
	}
}

/**
 * Set the starting year for a scenario.
 * @param year New starting year.
 */
void SetStartingYear(Year year)
{
	_settings_game.game_creation.starting_year = Clamp(year, MIN_YEAR, MAX_YEAR);
	Date new_date = ConvertYMDToDate(_settings_game.game_creation.starting_year, 0, 1);
	/* If you open a savegame as scenario there may already be link graphs.*/
	LinkGraphSchedule::instance.ShiftDates(new_date - _date);
	SetDate(new_date, 0);
}

/**
 * Choose the proper callback function for the main toolbar's help menu.
 * @param index The menu index which was selected.
 * @return CBF_NONE
 */
static CallBackFunction MenuClickHelp(int index)
{
	switch (index) {
		case  0: return PlaceLandBlockInfo();
		case  2: IConsoleSwitch();                 break;
		case  3: ShowAIDebugWindow();              break;
		case  4: MenuClickSmallScreenshot();       break;
		case  5: MenuClickLargeWorldScreenshot(SC_ZOOMEDIN);    break;
		case  6: MenuClickLargeWorldScreenshot(SC_DEFAULTZOOM); break;
		case  7: MenuClickLargeWorldScreenshot(SC_WORLD);       break;
		case  8: ShowFramerateWindow();            break;
		case  9: ShowAboutWindow();                break;
		case 10: ShowSpriteAlignerWindow();        break;
		case 11: ToggleBoundingBoxes();            break;
		case 12: ToggleDirtyBlocks();              break;
	}
	return CBF_NONE;
}

/* --- Switch toolbar button --- */

static CallBackFunction ToolbarSwitchClick(Window *w)
{
	if (_toolbar_mode != TB_LOWER) {
		_toolbar_mode = TB_LOWER;
	} else {
		_toolbar_mode = TB_UPPER;
	}

	w->ReInit();
	w->SetWidgetLoweredState(WID_TN_SWITCH_BAR, _toolbar_mode == TB_LOWER);
	if (_settings_client.sound.click_beep) SndPlayFx(SND_15_BEEP);
	return CBF_NONE;
}

/* --- Scenario editor specific handlers. */

/**
 * Called when clicking at the date panel of the scenario editor toolbar.
 */
static CallBackFunction ToolbarScenDatePanel(Window *w)
{
	SetDParam(0, _settings_game.game_creation.starting_year);
	ShowQueryString(STR_JUST_INT, STR_MAPGEN_START_DATE_QUERY_CAPT, 8, w, CS_NUMERAL, QSF_ENABLE_DEFAULT);
	_left_button_clicked = false;
	return CBF_NONE;
}

static CallBackFunction ToolbarScenDateBackward(Window *w)
{
	/* don't allow too fast scrolling */
	if (!(w->flags & WF_TIMEOUT) || w->timeout_timer <= 1) {
		w->HandleButtonClick(WID_TE_DATE_BACKWARD);
		w->SetDirty();

		SetStartingYear(_settings_game.game_creation.starting_year - 1);
	}
	_left_button_clicked = false;
	return CBF_NONE;
}

static CallBackFunction ToolbarScenDateForward(Window *w)
{
	/* don't allow too fast scrolling */
	if (!(w->flags & WF_TIMEOUT) || w->timeout_timer <= 1) {
		w->HandleButtonClick(WID_TE_DATE_FORWARD);
		w->SetDirty();

		SetStartingYear(_settings_game.game_creation.starting_year + 1);
	}
	_left_button_clicked = false;
	return CBF_NONE;
}

static CallBackFunction ToolbarScenGenLand(Window *w)
{
	w->HandleButtonClick(WID_TE_LAND_GENERATE);
	if (_settings_client.sound.click_beep) SndPlayFx(SND_15_BEEP);

	ShowEditorTerraformToolbar();
	return CBF_NONE;
}


static CallBackFunction ToolbarScenGenTown(Window *w)
{
	w->HandleButtonClick(WID_TE_TOWN_GENERATE);
	if (_settings_client.sound.click_beep) SndPlayFx(SND_15_BEEP);
	ShowFoundTownWindow();
	return CBF_NONE;
}

static CallBackFunction ToolbarScenGenIndustry(Window *w)
{
	w->HandleButtonClick(WID_TE_INDUSTRY);
	if (_settings_client.sound.click_beep) SndPlayFx(SND_15_BEEP);
	ShowBuildIndustryWindow();
	return CBF_NONE;
}

static CallBackFunction ToolbarScenBuildRoad(Window *w)
{
	w->HandleButtonClick(WID_TE_ROADS);
	if (_settings_client.sound.click_beep) SndPlayFx(SND_15_BEEP);
	ShowBuildRoadScenToolbar();
	return CBF_NONE;
}

static CallBackFunction ToolbarScenBuildDocks(Window *w)
{
	w->HandleButtonClick(WID_TE_WATER);
	if (_settings_client.sound.click_beep) SndPlayFx(SND_15_BEEP);
	ShowBuildDocksScenToolbar();
	return CBF_NONE;
}

static CallBackFunction ToolbarScenPlantTrees(Window *w)
{
	w->HandleButtonClick(WID_TE_TREES);
	if (_settings_client.sound.click_beep) SndPlayFx(SND_15_BEEP);
	ShowBuildTreesToolbar();
	return CBF_NONE;
}

static CallBackFunction ToolbarScenPlaceSign(Window *w)
{
	w->HandleButtonClick(WID_TE_SIGNS);
	if (_settings_client.sound.click_beep) SndPlayFx(SND_15_BEEP);
	return SelectSignTool();
}

static CallBackFunction ToolbarBtn_NULL(Window *w)
{
	return CBF_NONE;
}

typedef CallBackFunction MenuClickedProc(int index);

static MenuClickedProc * const _menu_clicked_procs[] = {
	NULL,                 // 0
	NULL,                 // 1
	MenuClickSettings,    // 2
	MenuClickSaveLoad,    // 3
	MenuClickMap,         // 4
	MenuClickTown,        // 5
	MenuClickSubsidies,   // 6
	MenuClickStations,    // 7
	MenuClickFinances,    // 8
	MenuClickCompany,     // 9
	MenuClickStory,       // 10
	MenuClickGoal,        // 11
	MenuClickGraphs,      // 12
	MenuClickLeague,      // 13
	MenuClickIndustry,    // 14
	MenuClickShowTrains,  // 15
	MenuClickShowRoad,    // 16
	MenuClickShowShips,   // 17
	MenuClickShowAir,     // 18
	MenuClickMap,         // 19
	NULL,                 // 20
	MenuClickBuildRail,   // 21
	MenuClickBuildRoad,   // 22
	MenuClickBuildWater,  // 23
	MenuClickBuildAir,    // 24
	MenuClickForest,      // 25
	MenuClickMusicWindow, // 26
	MenuClickNewspaper,   // 27
	MenuClickHelp,        // 28
};

/** Full blown container to make it behave exactly as we want :) */
class NWidgetToolbarContainer : public NWidgetContainer {
	bool visible[WID_TN_END]; ///< The visible headers
protected:
	uint spacers;          ///< Number of spacer widgets in this toolbar

public:
	NWidgetToolbarContainer() : NWidgetContainer(NWID_HORIZONTAL)
	{
	}

	/**
	 * Check whether the given widget type is a button for us.
	 * @param type the widget type to check.
	 * @return true if it is a button for us.
	 */
	bool IsButton(WidgetType type) const
	{
		return type == WWT_IMGBTN || type == WWT_IMGBTN_2 || type == WWT_PUSHIMGBTN;
	}

	void SetupSmallestSize(Window *w, bool init_array) override
	{
		this->smallest_x = 0; // Biggest child
		this->smallest_y = 0; // Biggest child
		this->fill_x = 1;
		this->fill_y = 0;
		this->resize_x = 1; // We only resize in this direction
		this->resize_y = 0; // We never resize in this direction
		this->spacers = 0;

		uint nbuttons = 0;
		/* First initialise some variables... */
		for (NWidgetBase *child_wid = this->head; child_wid != NULL; child_wid = child_wid->next) {
			child_wid->SetupSmallestSize(w, init_array);
			this->smallest_y = max(this->smallest_y, child_wid->smallest_y + child_wid->padding_top + child_wid->padding_bottom);
			if (this->IsButton(child_wid->type)) {
				nbuttons++;
				this->smallest_x = max(this->smallest_x, child_wid->smallest_x + child_wid->padding_left + child_wid->padding_right);
			} else if (child_wid->type == NWID_SPACER) {
				this->spacers++;
			}
		}

		/* ... then in a second pass make sure the 'current' heights are set. Won't change ever. */
		for (NWidgetBase *child_wid = this->head; child_wid != NULL; child_wid = child_wid->next) {
			child_wid->current_y = this->smallest_y;
			if (!this->IsButton(child_wid->type)) {
				child_wid->current_x = child_wid->smallest_x;
			}
		}
		_toolbar_width = nbuttons * this->smallest_x;
	}

	void AssignSizePosition(SizingType sizing, uint x, uint y, uint given_width, uint given_height, bool rtl) override
	{
		assert(given_width >= this->smallest_x && given_height >= this->smallest_y);

		this->pos_x = x;
		this->pos_y = y;
		this->current_x = given_width;
		this->current_y = given_height;

		/* Figure out what are the visible buttons */
		memset(this->visible, 0, sizeof(this->visible));
		uint arrangable_count, button_count, spacer_count;
		const byte *arrangement = GetButtonArrangement(given_width, arrangable_count, button_count, spacer_count);
		for (uint i = 0; i < arrangable_count; i++) {
			this->visible[arrangement[i]] = true;
		}

		/* Create us ourselves a quick lookup table */
		NWidgetBase *widgets[WID_TN_END];
		for (NWidgetBase *child_wid = this->head; child_wid != NULL; child_wid = child_wid->next) {
			if (child_wid->type == NWID_SPACER) continue;
			widgets[((NWidgetCore*)child_wid)->index] = child_wid;
		}

		/* Now assign the widgets to their rightful place */
		uint position = 0; // Place to put next child relative to origin of the container.
		uint spacer_space = max(0, (int)given_width - (int)(button_count * this->smallest_x)); // Remaining spacing for 'spacer' widgets
		uint button_space = given_width - spacer_space; // Remaining spacing for the buttons
		uint spacer_i = 0;
		uint button_i = 0;

		/* Index into the arrangement indices. The macro lastof cannot be used here! */
		const byte *cur_wid = rtl ? &arrangement[arrangable_count - 1] : arrangement;
		for (uint i = 0; i < arrangable_count; i++) {
			NWidgetBase *child_wid = widgets[*cur_wid];
			/* If we have to give space to the spacers, do that */
			if (spacer_space != 0) {
				NWidgetBase *possible_spacer = rtl ? child_wid->next : child_wid->prev;
				if (possible_spacer != NULL && possible_spacer->type == NWID_SPACER) {
					uint add = spacer_space / (spacer_count - spacer_i);
					position += add;
					spacer_space -= add;
					spacer_i++;
				}
			}

			/* Buttons can be scaled, the others not. */
			if (this->IsButton(child_wid->type)) {
				child_wid->current_x = button_space / (button_count - button_i);
				button_space -= child_wid->current_x;
				button_i++;
			}
			child_wid->AssignSizePosition(sizing, x + position, y, child_wid->current_x, this->current_y, rtl);
			position += child_wid->current_x;

			if (rtl) {
				cur_wid--;
			} else {
				cur_wid++;
			}
		}
	}

	void Draw(const Window *w) override
	{
		/* Draw brown-red toolbar bg. */
		GfxFillRect(this->pos_x, this->pos_y, this->pos_x + this->current_x - 1, this->pos_y + this->current_y - 1, PC_VERY_DARK_RED);
		GfxFillRect(this->pos_x, this->pos_y, this->pos_x + this->current_x - 1, this->pos_y + this->current_y - 1, PC_DARK_RED, FILLRECT_CHECKER);

		bool rtl = _current_text_dir == TD_RTL;
		for (NWidgetBase *child_wid = rtl ? this->tail : this->head; child_wid != NULL; child_wid = rtl ? child_wid->prev : child_wid->next) {
			if (child_wid->type == NWID_SPACER) continue;
			if (!this->visible[((NWidgetCore*)child_wid)->index]) continue;

			child_wid->Draw(w);
		}
	}

	NWidgetCore *GetWidgetFromPos(int x, int y) override
	{
		if (!IsInsideBS(x, this->pos_x, this->current_x) || !IsInsideBS(y, this->pos_y, this->current_y)) return NULL;

		for (NWidgetBase *child_wid = this->head; child_wid != NULL; child_wid = child_wid->next) {
			if (child_wid->type == NWID_SPACER) continue;
			if (!this->visible[((NWidgetCore*)child_wid)->index]) continue;

			NWidgetCore *nwid = child_wid->GetWidgetFromPos(x, y);
			if (nwid != NULL) return nwid;
		}
		return NULL;
	}

	/**
	 * Get the arrangement of the buttons for the toolbar.
	 * @param width the new width of the toolbar.
	 * @param arrangable_count output of the number of visible items.
	 * @param button_count output of the number of visible buttons.
	 * @param spacer_count output of the number of spacers.
	 * @return the button configuration.
	 */
	virtual const byte *GetButtonArrangement(uint &width, uint &arrangable_count, uint &button_count, uint &spacer_count) const = 0;
};

/** Container for the 'normal' main toolbar */
class NWidgetMainToolbarContainer : public NWidgetToolbarContainer {
	const byte *GetButtonArrangement(uint &width, uint &arrangable_count, uint &button_count, uint &spacer_count) const override
	{
		static const uint SMALLEST_ARRANGEMENT = 14;
		static const uint BIGGEST_ARRANGEMENT  = 20;

		/* The number of buttons of each row of the toolbar should match the number of items which we want to be visible.
		 * The total number of buttons should be equal to arrangable_count * 2.
		 * No bad things happen, but we could see strange behaviours if we have buttons < (arrangable_count * 2) like a
		 * pause button appearing on the right of the lower toolbar and weird resizing of the widgets even if there is
		 * enough space.
		 */
		static const byte arrange14[] = {
			WID_TN_PAUSE,
			WID_TN_FAST_FORWARD,
			WID_TN_TRAINS,
			WID_TN_ROADVEHS,
			WID_TN_SHIPS,
			WID_TN_AIRCRAFT,
			WID_TN_ZOOM_IN,
			WID_TN_ZOOM_OUT,
			WID_TN_RAILS,
			WID_TN_ROADS,
			WID_TN_WATER,
			WID_TN_AIR,
			WID_TN_LANDSCAPE,
			WID_TN_SWITCH_BAR,
			// lower toolbar
			WID_TN_SETTINGS,
			WID_TN_SAVE,
			WID_TN_SMALL_MAP,
			WID_TN_TOWNS,
			WID_TN_SUBSIDIES,
			WID_TN_STATIONS,
			WID_TN_FINANCES,
			WID_TN_COMPANIES,
			WID_TN_GRAPHS,
			WID_TN_INDUSTRIES,
			WID_TN_MUSIC_SOUND,
			WID_TN_MESSAGES,
			WID_TN_HELP,
			WID_TN_SWITCH_BAR,
		};
		static const byte arrange15[] = {
			WID_TN_PAUSE,
			WID_TN_FAST_FORWARD,
			WID_TN_SMALL_MAP,
			WID_TN_TRAINS,
			WID_TN_ROADVEHS,
			WID_TN_SHIPS,
			WID_TN_AIRCRAFT,
			WID_TN_RAILS,
			WID_TN_ROADS,
			WID_TN_WATER,
			WID_TN_AIR,
			WID_TN_LANDSCAPE,
			WID_TN_ZOOM_IN,
			WID_TN_ZOOM_OUT,
			WID_TN_SWITCH_BAR,
			// lower toolbar
			WID_TN_PAUSE,
			WID_TN_SETTINGS,
			WID_TN_SMALL_MAP,
			WID_TN_SAVE,
			WID_TN_TOWNS,
			WID_TN_SUBSIDIES,
			WID_TN_STATIONS,
			WID_TN_FINANCES,
			WID_TN_COMPANIES,
			WID_TN_GRAPHS,
			WID_TN_INDUSTRIES,
			WID_TN_MUSIC_SOUND,
			WID_TN_MESSAGES,
			WID_TN_HELP,
			WID_TN_SWITCH_BAR,
		};
		static const byte arrange16[] = {
			WID_TN_PAUSE,
			WID_TN_FAST_FORWARD,
			WID_TN_SETTINGS,
			WID_TN_SMALL_MAP,
			WID_TN_TRAINS,
			WID_TN_ROADVEHS,
			WID_TN_SHIPS,
			WID_TN_AIRCRAFT,
			WID_TN_RAILS,
			WID_TN_ROADS,
			WID_TN_WATER,
			WID_TN_AIR,
			WID_TN_LANDSCAPE,
			WID_TN_ZOOM_IN,
			WID_TN_ZOOM_OUT,
			WID_TN_SWITCH_BAR,
			// lower toolbar
			WID_TN_PAUSE,
			WID_TN_FAST_FORWARD,
			WID_TN_SAVE,
			WID_TN_TOWNS,
			WID_TN_SUBSIDIES,
			WID_TN_STATIONS,
			WID_TN_FINANCES,
			WID_TN_COMPANIES,
			WID_TN_GRAPHS,
			WID_TN_INDUSTRIES,
			WID_TN_MUSIC_SOUND,
			WID_TN_MESSAGES,
			WID_TN_HELP,
			WID_TN_ZOOM_IN,
			WID_TN_ZOOM_OUT,
			WID_TN_SWITCH_BAR,
		};
		static const byte arrange17[] = {
			WID_TN_PAUSE,
			WID_TN_FAST_FORWARD,
			WID_TN_SETTINGS,
			WID_TN_SMALL_MAP,
			WID_TN_SUBSIDIES,
			WID_TN_TRAINS,
			WID_TN_ROADVEHS,
			WID_TN_SHIPS,
			WID_TN_AIRCRAFT,
			WID_TN_RAILS,
			WID_TN_ROADS,
			WID_TN_WATER,
			WID_TN_AIR,
			WID_TN_LANDSCAPE,
			WID_TN_ZOOM_IN,
			WID_TN_ZOOM_OUT,
			WID_TN_SWITCH_BAR,
			// lower toolbar
			WID_TN_PAUSE,
			WID_TN_FAST_FORWARD,
			WID_TN_SAVE,
			WID_TN_SMALL_MAP,
			WID_TN_SUBSIDIES,
			WID_TN_TOWNS,
			WID_TN_STATIONS,
			WID_TN_FINANCES,
			WID_TN_COMPANIES,
			WID_TN_GRAPHS,
			WID_TN_INDUSTRIES,
			WID_TN_MUSIC_SOUND,
			WID_TN_MESSAGES,
			WID_TN_HELP,
			WID_TN_ZOOM_IN,
			WID_TN_ZOOM_OUT,
			WID_TN_SWITCH_BAR,
		};
		static const byte arrange18[] = {
			WID_TN_PAUSE,
			WID_TN_FAST_FORWARD,
			WID_TN_SETTINGS,
			WID_TN_SMALL_MAP,
			WID_TN_TOWNS,
			WID_TN_SUBSIDIES,
			WID_TN_STATIONS,
			WID_TN_FINANCES,
			WID_TN_COMPANIES,
			WID_TN_INDUSTRIES,
			WID_TN_RAILS,
			WID_TN_ROADS,
			WID_TN_WATER,
			WID_TN_AIR,
			WID_TN_LANDSCAPE,
			WID_TN_ZOOM_IN,
			WID_TN_ZOOM_OUT,
			WID_TN_SWITCH_BAR,
			// lower toolbar
			WID_TN_PAUSE,
			WID_TN_FAST_FORWARD,
			WID_TN_SAVE,
			WID_TN_SMALL_MAP,
			WID_TN_TOWNS,
			WID_TN_SUBSIDIES,
			WID_TN_STATIONS,
			WID_TN_GRAPHS,
			WID_TN_TRAINS,
			WID_TN_ROADVEHS,
			WID_TN_SHIPS,
			WID_TN_AIRCRAFT,
			WID_TN_MUSIC_SOUND,
			WID_TN_MESSAGES,
			WID_TN_HELP,
			WID_TN_ZOOM_IN,
			WID_TN_ZOOM_OUT,
			WID_TN_SWITCH_BAR,
		};
		static const byte arrange19[] = {
			WID_TN_PAUSE,
			WID_TN_FAST_FORWARD,
			WID_TN_SETTINGS,
			WID_TN_SMALL_MAP,
			WID_TN_TOWNS,
			WID_TN_SUBSIDIES,
			WID_TN_TRAINS,
			WID_TN_ROADVEHS,
			WID_TN_SHIPS,
			WID_TN_AIRCRAFT,
			WID_TN_RAILS,
			WID_TN_ROADS,
			WID_TN_WATER,
			WID_TN_AIR,
			WID_TN_LANDSCAPE,
			WID_TN_MUSIC_SOUND,
			WID_TN_ZOOM_IN,
			WID_TN_ZOOM_OUT,
			WID_TN_SWITCH_BAR,
			// lower toolbar
			WID_TN_PAUSE,
			WID_TN_FAST_FORWARD,
			WID_TN_SAVE,
			WID_TN_SMALL_MAP,
			WID_TN_STATIONS,
			WID_TN_FINANCES,
			WID_TN_COMPANIES,
			WID_TN_GRAPHS,
			WID_TN_INDUSTRIES,
			WID_TN_MESSAGES,
			WID_TN_RAILS,
			WID_TN_ROADS,
			WID_TN_WATER,
			WID_TN_AIR,
			WID_TN_LANDSCAPE,
			WID_TN_HELP,
			WID_TN_ZOOM_IN,
			WID_TN_ZOOM_OUT,
			WID_TN_SWITCH_BAR,
		};
		static const byte arrange20[] = {
			WID_TN_PAUSE,
			WID_TN_FAST_FORWARD,
			WID_TN_SETTINGS,
			WID_TN_SMALL_MAP,
			WID_TN_TOWNS,
			WID_TN_SUBSIDIES,
			WID_TN_TRAINS,
			WID_TN_ROADVEHS,
			WID_TN_SHIPS,
			WID_TN_AIRCRAFT,
			WID_TN_RAILS,
			WID_TN_ROADS,
			WID_TN_WATER,
			WID_TN_AIR,
			WID_TN_LANDSCAPE,
			WID_TN_MUSIC_SOUND,
			WID_TN_GOAL,
			WID_TN_ZOOM_IN,
			WID_TN_ZOOM_OUT,
			WID_TN_SWITCH_BAR,
			// lower toolbar
			WID_TN_PAUSE,
			WID_TN_FAST_FORWARD,
			WID_TN_SAVE,
			WID_TN_SMALL_MAP,
			WID_TN_STATIONS,
			WID_TN_FINANCES,
			WID_TN_COMPANIES,
			WID_TN_GRAPHS,
			WID_TN_INDUSTRIES,
			WID_TN_MESSAGES,
			WID_TN_RAILS,
			WID_TN_ROADS,
			WID_TN_WATER,
			WID_TN_AIR,
			WID_TN_LANDSCAPE,
			WID_TN_STORY,
			WID_TN_HELP,
			WID_TN_ZOOM_IN,
			WID_TN_ZOOM_OUT,
			WID_TN_SWITCH_BAR,
		};
		static const byte arrange_all[] = {
			WID_TN_PAUSE,
			WID_TN_FAST_FORWARD,
			WID_TN_SETTINGS,
			WID_TN_SAVE,
			WID_TN_SMALL_MAP,
			WID_TN_TOWNS,
			WID_TN_SUBSIDIES,
			WID_TN_STATIONS,
			WID_TN_FINANCES,
			WID_TN_COMPANIES,
			WID_TN_STORY,
			WID_TN_GOAL,
			WID_TN_GRAPHS,
			WID_TN_LEAGUE,
			WID_TN_INDUSTRIES,
			WID_TN_TRAINS,
			WID_TN_ROADVEHS,
			WID_TN_SHIPS,
			WID_TN_AIRCRAFT,
			WID_TN_ZOOM_IN,
			WID_TN_ZOOM_OUT,
			WID_TN_RAILS,
			WID_TN_ROADS,
			WID_TN_WATER,
			WID_TN_AIR,
			WID_TN_LANDSCAPE,
			WID_TN_MUSIC_SOUND,
			WID_TN_MESSAGES,
			WID_TN_HELP
		};

		/* If at least BIGGEST_ARRANGEMENT fit, just spread all the buttons nicely */
		uint full_buttons = max(CeilDiv(width, this->smallest_x), SMALLEST_ARRANGEMENT);
		if (full_buttons > BIGGEST_ARRANGEMENT) {
			button_count = arrangable_count = lengthof(arrange_all);
			spacer_count = this->spacers;
			return arrange_all;
		}

		/* Introduce the split toolbar */
		static const byte * const arrangements[] = { arrange14, arrange15, arrange16, arrange17, arrange18, arrange19, arrange20 };

		button_count = arrangable_count = full_buttons;
		spacer_count = this->spacers;
		return arrangements[full_buttons - SMALLEST_ARRANGEMENT] + ((_toolbar_mode == TB_LOWER) ? full_buttons : 0);
	}
};

/** Container for the scenario editor's toolbar */
class NWidgetScenarioToolbarContainer : public NWidgetToolbarContainer {
	uint panel_widths[2]; ///< The width of the two panels (the text panel and date panel)

	void SetupSmallestSize(Window *w, bool init_array) override
	{
		this->NWidgetToolbarContainer::SetupSmallestSize(w, init_array);

		/* Find the size of panel_widths */
		uint i = 0;
		for (NWidgetBase *child_wid = this->head; child_wid != NULL; child_wid = child_wid->next) {
			if (child_wid->type == NWID_SPACER || this->IsButton(child_wid->type)) continue;

			assert(i < lengthof(this->panel_widths));
			this->panel_widths[i++] = child_wid->current_x;
			_toolbar_width += child_wid->current_x;
		}
	}

	const byte *GetButtonArrangement(uint &width, uint &arrangable_count, uint &button_count, uint &spacer_count) const override
	{
		static const byte arrange_all[] = {
			WID_TE_PAUSE,
			WID_TE_FAST_FORWARD,
			WID_TE_SETTINGS,
			WID_TE_SAVE,
			WID_TE_SPACER,
			WID_TE_DATE_PANEL,
			WID_TE_SMALL_MAP,
			WID_TE_ZOOM_IN,
			WID_TE_ZOOM_OUT,
			WID_TE_LAND_GENERATE,
			WID_TE_TOWN_GENERATE,
			WID_TE_INDUSTRY,
			WID_TE_ROADS,
			WID_TE_WATER,
			WID_TE_TREES,
			WID_TE_SIGNS,
			WID_TE_MUSIC_SOUND,
			WID_TE_HELP,
		};
		static const byte arrange_nopanel[] = {
			WID_TE_PAUSE,
			WID_TE_FAST_FORWARD,
			WID_TE_SETTINGS,
			WID_TE_SAVE,
			WID_TE_DATE_PANEL,
			WID_TE_SMALL_MAP,
			WID_TE_ZOOM_IN,
			WID_TE_ZOOM_OUT,
			WID_TE_LAND_GENERATE,
			WID_TE_TOWN_GENERATE,
			WID_TE_INDUSTRY,
			WID_TE_ROADS,
			WID_TE_WATER,
			WID_TE_TREES,
			WID_TE_SIGNS,
			WID_TE_MUSIC_SOUND,
			WID_TE_HELP,
		};
		static const byte arrange_switch[] = {
			WID_TE_DATE_PANEL,
			WID_TE_SMALL_MAP,
			WID_TE_LAND_GENERATE,
			WID_TE_TOWN_GENERATE,
			WID_TE_INDUSTRY,
			WID_TE_ROADS,
			WID_TE_WATER,
			WID_TE_TREES,
			WID_TE_SIGNS,
			WID_TE_SWITCH_BAR,
			// lower toolbar
			WID_TE_PAUSE,
			WID_TE_FAST_FORWARD,
			WID_TE_SETTINGS,
			WID_TE_SAVE,
			WID_TE_DATE_PANEL,
			WID_TE_ZOOM_IN,
			WID_TE_ZOOM_OUT,
			WID_TE_MUSIC_SOUND,
			WID_TE_HELP, WID_TE_SWITCH_BAR,
		};

		/* If we can place all buttons *and* the panels, show them. */
		uint min_full_width = (lengthof(arrange_all) - lengthof(this->panel_widths)) * this->smallest_x + this->panel_widths[0] + this->panel_widths[1];
		if (width >= min_full_width) {
			width -= this->panel_widths[0] + this->panel_widths[1];
			arrangable_count = lengthof(arrange_all);
			button_count = arrangable_count - 2;
			spacer_count = this->spacers;
			return arrange_all;
		}

		/* Otherwise don't show the date panel and if we can't fit half the buttons and the panels anymore, split the toolbar in two */
		uint min_small_width = (lengthof(arrange_switch) - lengthof(this->panel_widths)) * this->smallest_x / 2 + this->panel_widths[1];
		if (width > min_small_width) {
			width -= this->panel_widths[1];
			arrangable_count = lengthof(arrange_nopanel);
			button_count = arrangable_count - 1;
			spacer_count = this->spacers - 1;
			return arrange_nopanel;
		}

		/* Split toolbar */
		width -= this->panel_widths[1];
		arrangable_count = lengthof(arrange_switch) / 2;
		button_count = arrangable_count - 1;
		spacer_count = 0;
		return arrange_switch + ((_toolbar_mode == TB_LOWER) ? arrangable_count : 0);
	}
};

/* --- Toolbar handling for the 'normal' case */

typedef CallBackFunction ToolbarButtonProc(Window *w);

static ToolbarButtonProc * const _toolbar_button_procs[] = {
	ToolbarPauseClick,
	ToolbarFastForwardClick,
	ToolbarOptionsClick,
	ToolbarSaveClick,
	ToolbarMapClick,
	ToolbarTownClick,
	ToolbarSubsidiesClick,
	ToolbarStationsClick,
	ToolbarFinancesClick,
	ToolbarCompaniesClick,
	ToolbarStoryClick,
	ToolbarGoalClick,
	ToolbarGraphsClick,
	ToolbarLeagueClick,
	ToolbarIndustryClick,
	ToolbarTrainClick,
	ToolbarRoadClick,
	ToolbarShipClick,
	ToolbarAirClick,
	ToolbarZoomInClick,
	ToolbarZoomOutClick,
	ToolbarBuildRailClick,
	ToolbarBuildRoadClick,
	ToolbarBuildWaterClick,
	ToolbarBuildAirClick,
	ToolbarForestClick,
	ToolbarMusicClick,
	ToolbarNewspaperClick,
	ToolbarHelpClick,
	ToolbarSwitchClick,
};

enum MainToolbarHotkeys {
	MTHK_PAUSE,
	MTHK_FASTFORWARD,
	MTHK_SETTINGS,
	MTHK_SAVEGAME,
	MTHK_LOADGAME,
	MTHK_SMALLMAP,
	MTHK_TOWNDIRECTORY,
	MTHK_SUBSIDIES,
	MTHK_STATIONS,
	MTHK_FINANCES,
	MTHK_COMPANIES,
	MTHK_STORY,
	MTHK_GOAL,
	MTHK_GRAPHS,
	MTHK_LEAGUE,
	MTHK_INDUSTRIES,
	MTHK_TRAIN_LIST,
	MTHK_ROADVEH_LIST,
	MTHK_SHIP_LIST,
	MTHK_AIRCRAFT_LIST,
	MTHK_ZOOM_IN,
	MTHK_ZOOM_OUT,
	MTHK_BUILD_RAIL,
	MTHK_BUILD_ROAD,
	MTHK_BUILD_DOCKS,
	MTHK_BUILD_AIRPORT,
	MTHK_BUILD_TREES,
	MTHK_MUSIC,
	MTHK_AI_DEBUG,
	MTHK_SMALL_SCREENSHOT,
	MTHK_ZOOMEDIN_SCREENSHOT,
	MTHK_DEFAULTZOOM_SCREENSHOT,
	MTHK_GIANT_SCREENSHOT,
	MTHK_CHEATS,
	MTHK_TERRAFORM,
	MTHK_EXTRA_VIEWPORT,
	MTHK_CLIENT_LIST,
	MTHK_SIGN_LIST,
	MTHK_PLAN_LIST,
};

/** Main toolbar. */
struct MainToolbarWindow : Window {
	GUITimer timer;

	MainToolbarWindow(WindowDesc *desc) : Window(desc)
	{
		this->InitNested(0);

		_last_started_action = CBF_NONE;
		CLRBITS(this->flags, WF_WHITE_BORDER);
		this->SetWidgetDisabledState(WID_TN_PAUSE, _networking && !_network_server); // if not server, disable pause button
		this->SetWidgetDisabledState(WID_TN_FAST_FORWARD, _networking); // if networking, disable fast-forward button
		PositionMainToolbar(this);
		DoZoomInOutWindow(ZOOM_NONE, this);

		this->timer.SetInterval(MILLISECONDS_PER_TICK);
	}

	void FindWindowPlacementAndResize(int def_width, int def_height) override
	{
		Window::FindWindowPlacementAndResize(_toolbar_width, def_height);
	}

	void OnPaint() override
	{
		/* If spectator, disable all construction buttons
		 * ie : Build road, rail, ships, airports and landscaping
		 * Since enabled state is the default, just disable when needed */
		this->SetWidgetsDisabledState(_local_company == COMPANY_SPECTATOR, WID_TN_RAILS, WID_TN_ROADS, WID_TN_WATER, WID_TN_AIR, WID_TN_LANDSCAPE, WIDGET_LIST_END);
		/* disable company list drop downs, if there are no companies */
		this->SetWidgetsDisabledState(Company::GetNumItems() == 0, WID_TN_STATIONS, WID_TN_FINANCES, WID_TN_TRAINS, WID_TN_ROADVEHS, WID_TN_SHIPS, WID_TN_AIRCRAFT, WIDGET_LIST_END);

		this->SetWidgetDisabledState(WID_TN_GOAL, Goal::GetNumItems() == 0);
		this->SetWidgetDisabledState(WID_TN_STORY, StoryPage::GetNumItems() == 0);

		this->SetWidgetDisabledState(WID_TN_RAILS, !CanBuildVehicleInfrastructure(VEH_TRAIN));
		this->SetWidgetDisabledState(WID_TN_AIR, !CanBuildVehicleInfrastructure(VEH_AIRCRAFT));

		this->DrawWidgets();
	}

	void OnClick(Point pt, int widget, int click_count) override
	{
		if (_game_mode != GM_MENU && !this->IsWidgetDisabled(widget)) _toolbar_button_procs[widget](this);
	}

	void OnDropdownSelect(int widget, int index) override
	{
		CallBackFunction cbf = _menu_clicked_procs[widget](index);
		if (cbf != CBF_NONE) _last_started_action = cbf;
	}

	EventState OnHotkey(int hotkey) override
	{
		switch (hotkey) {
			case MTHK_PAUSE: ToolbarPauseClick(this); break;
			case MTHK_FASTFORWARD: ToolbarFastForwardClick(this); break;
			case MTHK_SETTINGS: ShowGameOptions(); break;
			case MTHK_SAVEGAME: MenuClickSaveLoad(); break;
			case MTHK_LOADGAME: ShowSaveLoadDialog(FT_SAVEGAME, SLO_LOAD); break;
			case MTHK_SMALLMAP: ShowSmallMap(); break;
			case MTHK_TOWNDIRECTORY: ShowTownDirectory(); break;
			case MTHK_SUBSIDIES: ShowSubsidiesList(); break;
			case MTHK_STATIONS: ShowCompanyStations(_local_company); break;
			case MTHK_FINANCES: ShowCompanyFinances(_local_company); break;
			case MTHK_COMPANIES: ShowCompany(_local_company); break;
			case MTHK_STORY: ShowStoryBook(_local_company); break;
			case MTHK_GOAL: ShowGoalsList(_local_company); break;
			case MTHK_GRAPHS: ShowOperatingProfitGraph(); break;
			case MTHK_LEAGUE: ShowCompanyLeagueTable(); break;
			case MTHK_INDUSTRIES: ShowBuildIndustryWindow(); break;
			case MTHK_TRAIN_LIST: ShowVehicleListWindow(_local_company, VEH_TRAIN); break;
			case MTHK_ROADVEH_LIST: ShowVehicleListWindow(_local_company, VEH_ROAD); break;
			case MTHK_SHIP_LIST: ShowVehicleListWindow(_local_company, VEH_SHIP); break;
			case MTHK_AIRCRAFT_LIST: ShowVehicleListWindow(_local_company, VEH_AIRCRAFT); break;
			case MTHK_ZOOM_IN: ToolbarZoomInClick(this); break;
			case MTHK_ZOOM_OUT: ToolbarZoomOutClick(this); break;
			case MTHK_BUILD_RAIL: if (CanBuildVehicleInfrastructure(VEH_TRAIN)) ShowBuildRailToolbar(_last_built_railtype); break;
			case MTHK_BUILD_ROAD: ShowBuildRoadToolbar(_last_built_roadtype); break;
			case MTHK_BUILD_DOCKS: ShowBuildDocksToolbar(); break;
			case MTHK_BUILD_AIRPORT: if (CanBuildVehicleInfrastructure(VEH_AIRCRAFT)) ShowBuildAirToolbar(); break;
			case MTHK_BUILD_TREES: ShowBuildTreesToolbar(); break;
			case MTHK_MUSIC: ShowMusicWindow(); break;
			case MTHK_AI_DEBUG: ShowAIDebugWindow(); break;
			case MTHK_SMALL_SCREENSHOT: MenuClickSmallScreenshot(); break;
			case MTHK_ZOOMEDIN_SCREENSHOT: MenuClickLargeWorldScreenshot(SC_ZOOMEDIN); break;
			case MTHK_DEFAULTZOOM_SCREENSHOT: MenuClickLargeWorldScreenshot(SC_DEFAULTZOOM); break;
			case MTHK_GIANT_SCREENSHOT: MenuClickLargeWorldScreenshot(SC_WORLD); break;
			case MTHK_CHEATS: if (!_networking) ShowCheatWindow(); break;
			case MTHK_TERRAFORM: ShowTerraformToolbar(); break;
			case MTHK_EXTRA_VIEWPORT: ShowExtraViewPortWindowForTileUnderCursor(); break;
			case MTHK_CLIENT_LIST: if (_networking) ShowClientList(); break;
			case MTHK_SIGN_LIST: ShowSignList(); break;
			case MTHK_PLAN_LIST: ShowPlansWindow(); break;
			default: return ES_NOT_HANDLED;
		}
		return ES_HANDLED;
	}

	void OnPlaceObject(Point pt, TileIndex tile) override
	{
		switch (_last_started_action) {
			case CBF_PLACE_SIGN:
				PlaceProc_Sign(tile);
				break;

			case CBF_PLACE_LANDINFO:
				ShowLandInfo(tile);
				break;

			default: NOT_REACHED();
		}
	}

	void OnPlaceObjectAbort() override
	{
		_last_started_action = CBF_NONE;
	}

	void OnRealtimeTick(uint delta_ms) override
	{
		if (!this->timer.Elapsed(delta_ms)) return;
		this->timer.SetInterval(MILLISECONDS_PER_TICK);

		if (this->IsWidgetLowered(WID_TN_PAUSE) != !!_pause_mode) {
			this->ToggleWidgetLoweredState(WID_TN_PAUSE);
			this->SetWidgetDirty(WID_TN_PAUSE);
		}

		if (this->IsWidgetLowered(WID_TN_FAST_FORWARD) != !!_fast_forward) {
			this->ToggleWidgetLoweredState(WID_TN_FAST_FORWARD);
			this->SetWidgetDirty(WID_TN_FAST_FORWARD);
		}
	}

	void OnTimeout() override
	{
		/* We do not want to automatically raise the pause, fast forward and
		 * switchbar buttons; they have to stay down when pressed etc. */
		for (uint i = WID_TN_SETTINGS; i < WID_TN_SWITCH_BAR; i++) {
			if (this->IsWidgetLowered(i)) {
				this->RaiseWidget(i);
				this->SetWidgetDirty(i);
			}
		}
	}

	/**
	 * Some data on this window has become invalid.
	 * @param data Information about the changed data.
	 * @param gui_scope Whether the call is done from GUI scope. You may not do everything when not in GUI scope. See #InvalidateWindowData() for details.
	 */
	void OnInvalidateData(int data = 0, bool gui_scope = true) override
	{
		if (!gui_scope) return;
		if (FindWindowById(WC_MAIN_WINDOW, 0) != NULL) HandleZoomMessage(this, FindWindowById(WC_MAIN_WINDOW, 0)->viewport, WID_TN_ZOOM_IN, WID_TN_ZOOM_OUT);
	}

	static HotkeyList hotkeys;
};

const uint16 _maintoolbar_pause_keys[] = {WKC_F1, WKC_PAUSE, 0};
const uint16 _maintoolbar_zoomin_keys[] = {WKC_NUM_PLUS, WKC_EQUALS, WKC_SHIFT | WKC_EQUALS, WKC_SHIFT | WKC_F5, 0};
const uint16 _maintoolbar_zoomout_keys[] = {WKC_NUM_MINUS, WKC_MINUS, WKC_SHIFT | WKC_MINUS, WKC_SHIFT | WKC_F6, 0};
const uint16 _maintoolbar_smallmap_keys[] = {WKC_F4, 'M', 0};

static Hotkey maintoolbar_hotkeys[] = {
	Hotkey(_maintoolbar_pause_keys, "pause", MTHK_PAUSE),
	Hotkey((uint16)0, "fastforward", MTHK_FASTFORWARD),
	Hotkey(WKC_F2, "settings", MTHK_SETTINGS),
	Hotkey(WKC_F3, "saveload", MTHK_SAVEGAME),
	Hotkey((uint16)0, "load_game", MTHK_LOADGAME),
	Hotkey(_maintoolbar_smallmap_keys, "smallmap", MTHK_SMALLMAP),
	Hotkey(WKC_F5, "town_list", MTHK_TOWNDIRECTORY),
	Hotkey(WKC_F6, "subsidies", MTHK_SUBSIDIES),
	Hotkey(WKC_F7, "station_list", MTHK_STATIONS),
	Hotkey(WKC_F8, "finances", MTHK_FINANCES),
	Hotkey(WKC_F9, "companies", MTHK_COMPANIES),
	Hotkey((uint16)0, "story_book", MTHK_STORY),
	Hotkey((uint16)0, "goal_list", MTHK_GOAL),
	Hotkey(WKC_F10, "graphs", MTHK_GRAPHS),
	Hotkey(WKC_F11, "league", MTHK_LEAGUE),
	Hotkey(WKC_F12, "industry_list", MTHK_INDUSTRIES),
	Hotkey(WKC_SHIFT | WKC_F1, "train_list", MTHK_TRAIN_LIST),
	Hotkey(WKC_SHIFT | WKC_F2, "roadveh_list", MTHK_ROADVEH_LIST),
	Hotkey(WKC_SHIFT | WKC_F3, "ship_list", MTHK_SHIP_LIST),
	Hotkey(WKC_SHIFT | WKC_F4, "aircraft_list", MTHK_AIRCRAFT_LIST),
	Hotkey(_maintoolbar_zoomin_keys, "zoomin", MTHK_ZOOM_IN),
	Hotkey(_maintoolbar_zoomout_keys, "zoomout", MTHK_ZOOM_OUT),
	Hotkey(WKC_SHIFT | WKC_F7, "build_rail", MTHK_BUILD_RAIL),
	Hotkey(WKC_SHIFT | WKC_F8, "build_road", MTHK_BUILD_ROAD),
	Hotkey(WKC_SHIFT | WKC_F9, "build_docks", MTHK_BUILD_DOCKS),
	Hotkey(WKC_SHIFT | WKC_F10, "build_airport", MTHK_BUILD_AIRPORT),
	Hotkey(WKC_SHIFT | WKC_F11, "build_trees", MTHK_BUILD_TREES),
	Hotkey(WKC_SHIFT | WKC_F12, "music", MTHK_MUSIC),
	Hotkey((uint16)0, "ai_debug", MTHK_AI_DEBUG),
	Hotkey(WKC_CTRL  | 'S', "small_screenshot", MTHK_SMALL_SCREENSHOT),
	Hotkey(WKC_CTRL  | 'P', "zoomedin_screenshot", MTHK_ZOOMEDIN_SCREENSHOT),
	Hotkey(WKC_CTRL  | 'D', "defaultzoom_screenshot", MTHK_DEFAULTZOOM_SCREENSHOT),
	Hotkey((uint16)0, "giant_screenshot", MTHK_GIANT_SCREENSHOT),
	Hotkey(WKC_CTRL | WKC_ALT | 'C', "cheats", MTHK_CHEATS),
	Hotkey('L', "terraform", MTHK_TERRAFORM),
	Hotkey('V', "extra_viewport", MTHK_EXTRA_VIEWPORT),
	Hotkey((uint16)0, "client_list", MTHK_CLIENT_LIST),
	Hotkey((uint16)0, "sign_list", MTHK_SIGN_LIST),
	Hotkey('P', "plan_list", MTHK_PLAN_LIST),
	HOTKEY_LIST_END
};
HotkeyList MainToolbarWindow::hotkeys("maintoolbar", maintoolbar_hotkeys);

static NWidgetBase *MakeMainToolbar(int *biggest_index)
{
	/** Sprites to use for the different toolbar buttons */
	static const SpriteID toolbar_button_sprites[] = {
		SPR_IMG_PAUSE,           // WID_TN_PAUSE
		SPR_IMG_FASTFORWARD,     // WID_TN_FAST_FORWARD
		SPR_IMG_SETTINGS,        // WID_TN_SETTINGS
		SPR_IMG_SAVE,            // WID_TN_SAVE
		SPR_IMG_SMALLMAP,        // WID_TN_SMALL_MAP
		SPR_IMG_TOWN,            // WID_TN_TOWNS
		SPR_IMG_SUBSIDIES,       // WID_TN_SUBSIDIES
		SPR_IMG_COMPANY_LIST,    // WID_TN_STATIONS
		SPR_IMG_COMPANY_FINANCE, // WID_TN_FINANCES
		SPR_IMG_COMPANY_GENERAL, // WID_TN_COMPANIES
		SPR_IMG_STORY_BOOK,      // WID_TN_STORY
		SPR_IMG_GOAL,            // WID_TN_GOAL
		SPR_IMG_GRAPHS,          // WID_TN_GRAPHS
		SPR_IMG_COMPANY_LEAGUE,  // WID_TN_LEAGUE
		SPR_IMG_INDUSTRY,        // WID_TN_INDUSTRIES
		SPR_IMG_TRAINLIST,       // WID_TN_TRAINS
		SPR_IMG_TRUCKLIST,       // WID_TN_ROADVEHS
		SPR_IMG_SHIPLIST,        // WID_TN_SHIPS
		SPR_IMG_AIRPLANESLIST,   // WID_TN_AIRCRAFT
		SPR_IMG_ZOOMIN,          // WID_TN_ZOOMIN
		SPR_IMG_ZOOMOUT,         // WID_TN_ZOOMOUT
		SPR_IMG_BUILDRAIL,       // WID_TN_RAILS
		SPR_IMG_BUILDROAD,       // WID_TN_ROADS
		SPR_IMG_BUILDWATER,      // WID_TN_WATER
		SPR_IMG_BUILDAIR,        // WID_TN_AIR
		SPR_IMG_LANDSCAPING,     // WID_TN_LANDSCAPE
		SPR_IMG_MUSIC,           // WID_TN_MUSIC_SOUND
		SPR_IMG_MESSAGES,        // WID_TN_MESSAGES
		SPR_IMG_QUERY,           // WID_TN_HELP
		SPR_IMG_SWITCH_TOOLBAR,  // WID_TN_SWITCH_BAR
	};

	NWidgetMainToolbarContainer *hor = new NWidgetMainToolbarContainer();
	for (uint i = 0; i < WID_TN_END; i++) {
		switch (i) {
			case WID_TN_SMALL_MAP:
			case WID_TN_FINANCES:
			case WID_TN_VEHICLE_START:
			case WID_TN_ZOOM_IN:
			case WID_TN_BUILDING_TOOLS_START:
			case WID_TN_MUSIC_SOUND:
				hor->Add(new NWidgetSpacer(0, 0));
				break;
		}
		hor->Add(new NWidgetLeaf(i == WID_TN_SAVE ? WWT_IMGBTN_2 : WWT_IMGBTN, COLOUR_GREY, i, toolbar_button_sprites[i], STR_TOOLBAR_TOOLTIP_PAUSE_GAME + i));
	}

	*biggest_index = max<int>(*biggest_index, WID_TN_SWITCH_BAR);
	return hor;
}

static const NWidgetPart _nested_toolbar_normal_widgets[] = {
	NWidgetFunction(MakeMainToolbar),
};

static WindowDesc _toolb_normal_desc(
	WDP_MANUAL, NULL, 0, 0,
	WC_MAIN_TOOLBAR, WC_NONE,
	WDF_NO_FOCUS,
	_nested_toolbar_normal_widgets, lengthof(_nested_toolbar_normal_widgets),
	&MainToolbarWindow::hotkeys
);


/* --- Toolbar handling for the scenario editor */

static ToolbarButtonProc * const _scen_toolbar_button_procs[] = {
	ToolbarPauseClick,
	ToolbarFastForwardClick,
	ToolbarOptionsClick,
	ToolbarScenSaveOrLoad,
	ToolbarBtn_NULL,
	ToolbarScenDatePanel,
	ToolbarScenDateBackward,
	ToolbarScenDateForward,
	ToolbarScenMapTownDir,
	ToolbarZoomInClick,
	ToolbarZoomOutClick,
	ToolbarScenGenLand,
	ToolbarScenGenTown,
	ToolbarScenGenIndustry,
	ToolbarScenBuildRoad,
	ToolbarScenBuildDocks,
	ToolbarScenPlantTrees,
	ToolbarScenPlaceSign,
	ToolbarBtn_NULL,
	NULL,
	NULL,
	NULL,
	NULL,
	NULL,
	NULL,
	NULL,
	ToolbarMusicClick,
	NULL,
	ToolbarHelpClick,
	ToolbarSwitchClick,
};

enum MainToolbarEditorHotkeys {
	MTEHK_PAUSE,
	MTEHK_FASTFORWARD,
	MTEHK_SETTINGS,
	MTEHK_SAVEGAME,
	MTEHK_GENLAND,
	MTEHK_GENTOWN,
	MTEHK_GENINDUSTRY,
	MTEHK_BUILD_ROAD,
	MTEHK_BUILD_DOCKS,
	MTEHK_BUILD_TREES,
	MTEHK_SIGN,
	MTEHK_MUSIC,
	MTEHK_LANDINFO,
	MTEHK_SMALL_SCREENSHOT,
	MTEHK_ZOOMEDIN_SCREENSHOT,
	MTEHK_DEFAULTZOOM_SCREENSHOT,
	MTEHK_GIANT_SCREENSHOT,
	MTEHK_ZOOM_IN,
	MTEHK_ZOOM_OUT,
	MTEHK_TERRAFORM,
	MTEHK_SMALLMAP,
	MTEHK_EXTRA_VIEWPORT,
};

struct ScenarioEditorToolbarWindow : Window {
	GUITimer timer;

	ScenarioEditorToolbarWindow(WindowDesc *desc) : Window(desc)
	{
		this->InitNested(0);

		_last_started_action = CBF_NONE;
		CLRBITS(this->flags, WF_WHITE_BORDER);
		PositionMainToolbar(this);
		DoZoomInOutWindow(ZOOM_NONE, this);

		this->timer.SetInterval(MILLISECONDS_PER_TICK);
	}

	void FindWindowPlacementAndResize(int def_width, int def_height) override
	{
		Window::FindWindowPlacementAndResize(_toolbar_width, def_height);
	}

	void OnPaint() override
	{
		this->SetWidgetDisabledState(WID_TE_DATE_BACKWARD, _settings_game.game_creation.starting_year <= MIN_YEAR);
		this->SetWidgetDisabledState(WID_TE_DATE_FORWARD, _settings_game.game_creation.starting_year >= MAX_YEAR);

		this->DrawWidgets();
	}

	void DrawWidget(const Rect &r, int widget) const override
	{
		switch (widget) {
			case WID_TE_DATE:
				SetDParam(0, ConvertYMDToDate(_settings_game.game_creation.starting_year, 0, 1));
				DrawString(r.left, r.right, (this->height - FONT_HEIGHT_NORMAL) / 2, STR_WHITE_DATE_LONG, TC_FROMSTRING, SA_HOR_CENTER);
				break;

			case WID_TE_SPACER: {
				int height = r.bottom - r.top;
				if (height > 2 * FONT_HEIGHT_NORMAL) {
					DrawString(r.left, r.right, (height + 1) / 2 - FONT_HEIGHT_NORMAL, STR_SCENEDIT_TOOLBAR_OPENTTD, TC_FROMSTRING, SA_HOR_CENTER);
					DrawString(r.left, r.right, (height + 1) / 2, STR_SCENEDIT_TOOLBAR_SCENARIO_EDITOR, TC_FROMSTRING, SA_HOR_CENTER);
				} else {
					DrawString(r.left, r.right, (height - FONT_HEIGHT_NORMAL) / 2, STR_SCENEDIT_TOOLBAR_SCENARIO_EDITOR, TC_FROMSTRING, SA_HOR_CENTER);
				}
				break;
			}
		}
	}

	void UpdateWidgetSize(int widget, Dimension *size, const Dimension &padding, Dimension *fill, Dimension *resize) override
	{
		switch (widget) {
			case WID_TE_SPACER:
				size->width = max(GetStringBoundingBox(STR_SCENEDIT_TOOLBAR_OPENTTD).width, GetStringBoundingBox(STR_SCENEDIT_TOOLBAR_SCENARIO_EDITOR).width) + WD_FRAMERECT_LEFT + WD_FRAMERECT_RIGHT;
				break;

			case WID_TE_DATE:
				SetDParam(0, ConvertYMDToDate(MAX_YEAR, 0, 1));
				*size = GetStringBoundingBox(STR_WHITE_DATE_LONG);
				size->height = max(size->height, GetSpriteSize(SPR_IMG_SAVE).height + WD_IMGBTN_TOP + WD_IMGBTN_BOTTOM);
				break;
		}
	}

	void OnClick(Point pt, int widget, int click_count) override
	{
		if (_game_mode == GM_MENU) return;
		CallBackFunction cbf = _scen_toolbar_button_procs[widget](this);
		if (cbf != CBF_NONE) _last_started_action = cbf;
	}

	void OnDropdownSelect(int widget, int index) override
	{
		/* The map button is in a different location on the scenario
		 * editor toolbar, so we need to adjust for it. */
		if (widget == WID_TE_SMALL_MAP) widget = WID_TN_SMALL_MAP;
		CallBackFunction cbf = _menu_clicked_procs[widget](index);
		if (cbf != CBF_NONE) _last_started_action = cbf;
		if (_settings_client.sound.click_beep) SndPlayFx(SND_15_BEEP);
	}

	EventState OnHotkey(int hotkey) override
	{
		CallBackFunction cbf = CBF_NONE;
		switch (hotkey) {
			case MTEHK_PAUSE:                  ToolbarPauseClick(this); break;
			case MTEHK_FASTFORWARD:            ToolbarFastForwardClick(this); break;
			case MTEHK_SETTINGS:               ShowGameOptions(); break;
			case MTEHK_SAVEGAME:               MenuClickSaveLoad(); break;
			case MTEHK_GENLAND:                ToolbarScenGenLand(this); break;
			case MTEHK_GENTOWN:                ToolbarScenGenTown(this); break;
			case MTEHK_GENINDUSTRY:            ToolbarScenGenIndustry(this); break;
			case MTEHK_BUILD_ROAD:             ToolbarScenBuildRoad(this); break;
			case MTEHK_BUILD_DOCKS:            ToolbarScenBuildDocks(this); break;
			case MTEHK_BUILD_TREES:            ToolbarScenPlantTrees(this); break;
			case MTEHK_SIGN:                   cbf = ToolbarScenPlaceSign(this); break;
			case MTEHK_MUSIC:                  ShowMusicWindow(); break;
			case MTEHK_LANDINFO:               cbf = PlaceLandBlockInfo(); break;
			case MTEHK_SMALL_SCREENSHOT:       MenuClickSmallScreenshot(); break;
			case MTEHK_ZOOMEDIN_SCREENSHOT:    MenuClickLargeWorldScreenshot(SC_ZOOMEDIN); break;
			case MTEHK_DEFAULTZOOM_SCREENSHOT: MenuClickLargeWorldScreenshot(SC_DEFAULTZOOM); break;
			case MTEHK_GIANT_SCREENSHOT:       MenuClickLargeWorldScreenshot(SC_WORLD); break;
			case MTEHK_ZOOM_IN:                ToolbarZoomInClick(this); break;
			case MTEHK_ZOOM_OUT:               ToolbarZoomOutClick(this); break;
			case MTEHK_TERRAFORM:              ShowEditorTerraformToolbar(); break;
			case MTEHK_SMALLMAP:               ShowSmallMap(); break;
			case MTEHK_EXTRA_VIEWPORT:         ShowExtraViewPortWindowForTileUnderCursor(); break;
			default: return ES_NOT_HANDLED;
		}
		if (cbf != CBF_NONE) _last_started_action = cbf;
		return ES_HANDLED;
	}

	void OnPlaceObject(Point pt, TileIndex tile) override
	{
		switch (_last_started_action) {
			case CBF_PLACE_SIGN:
				PlaceProc_Sign(tile);
				break;

			case CBF_PLACE_LANDINFO:
				ShowLandInfo(tile);
				break;

			default: NOT_REACHED();
		}
	}

	void OnPlaceObjectAbort() override
	{
		_last_started_action = CBF_NONE;
	}

	void OnTimeout() override
	{
		this->SetWidgetsLoweredState(false, WID_TE_DATE_BACKWARD, WID_TE_DATE_FORWARD, WIDGET_LIST_END);
		this->SetWidgetDirty(WID_TE_DATE_BACKWARD);
		this->SetWidgetDirty(WID_TE_DATE_FORWARD);
	}

	void OnRealtimeTick(uint delta_ms) override
	{
		if (!this->timer.Elapsed(delta_ms)) return;
		this->timer.SetInterval(MILLISECONDS_PER_TICK);

		if (this->IsWidgetLowered(WID_TE_PAUSE) != !!_pause_mode) {
			this->ToggleWidgetLoweredState(WID_TE_PAUSE);
			this->SetDirty();
		}

		if (this->IsWidgetLowered(WID_TE_FAST_FORWARD) != !!_fast_forward) {
			this->ToggleWidgetLoweredState(WID_TE_FAST_FORWARD);
			this->SetDirty();
		}
	}

	/**
	 * Some data on this window has become invalid.
	 * @param data Information about the changed data.
	 * @param gui_scope Whether the call is done from GUI scope. You may not do everything when not in GUI scope. See #InvalidateWindowData() for details.
	 */
	void OnInvalidateData(int data = 0, bool gui_scope = true) override
	{
		if (!gui_scope) return;
		if (FindWindowById(WC_MAIN_WINDOW, 0) != NULL) HandleZoomMessage(this, FindWindowById(WC_MAIN_WINDOW, 0)->viewport, WID_TE_ZOOM_IN, WID_TE_ZOOM_OUT);
	}

	void OnQueryTextFinished(char *str) override
	{
		/* Was 'cancel' pressed? */
		if (str == NULL) return;

		int32 value;
		if (!StrEmpty(str)) {
			value = atoi(str);
		} else {
			/* An empty string means revert to the default */
			value = DEF_START_YEAR;
		}
		SetStartingYear(value);

		this->SetDirty();
	}

	static HotkeyList hotkeys;
};

static Hotkey scenedit_maintoolbar_hotkeys[] = {
	Hotkey(_maintoolbar_pause_keys, "pause", MTEHK_PAUSE),
	Hotkey((uint16)0, "fastforward", MTEHK_FASTFORWARD),
	Hotkey(WKC_F2, "settings", MTEHK_SETTINGS),
	Hotkey(WKC_F3, "saveload", MTEHK_SAVEGAME),
	Hotkey(WKC_F4, "gen_land", MTEHK_GENLAND),
	Hotkey(WKC_F5, "gen_town", MTEHK_GENTOWN),
	Hotkey(WKC_F6, "gen_industry", MTEHK_GENINDUSTRY),
	Hotkey(WKC_F7, "build_road", MTEHK_BUILD_ROAD),
	Hotkey(WKC_F8, "build_docks", MTEHK_BUILD_DOCKS),
	Hotkey(WKC_F9, "build_trees", MTEHK_BUILD_TREES),
	Hotkey(WKC_F10, "build_sign", MTEHK_SIGN),
	Hotkey(WKC_F11, "music", MTEHK_MUSIC),
	Hotkey(WKC_F12, "land_info", MTEHK_LANDINFO),
	Hotkey(WKC_CTRL  | 'S', "small_screenshot", MTEHK_SMALL_SCREENSHOT),
	Hotkey(WKC_CTRL  | 'P', "zoomedin_screenshot", MTEHK_ZOOMEDIN_SCREENSHOT),
	Hotkey(WKC_CTRL  | 'D', "defaultzoom_screenshot", MTEHK_DEFAULTZOOM_SCREENSHOT),
	Hotkey((uint16)0, "giant_screenshot", MTEHK_GIANT_SCREENSHOT),
	Hotkey(_maintoolbar_zoomin_keys, "zoomin", MTEHK_ZOOM_IN),
	Hotkey(_maintoolbar_zoomout_keys, "zoomout", MTEHK_ZOOM_OUT),
	Hotkey('L', "terraform", MTEHK_TERRAFORM),
	Hotkey('M', "smallmap", MTEHK_SMALLMAP),
	Hotkey('V', "extra_viewport", MTEHK_EXTRA_VIEWPORT),
	HOTKEY_LIST_END
};
HotkeyList ScenarioEditorToolbarWindow::hotkeys("scenedit_maintoolbar", scenedit_maintoolbar_hotkeys);

static const NWidgetPart _nested_toolb_scen_inner_widgets[] = {
	NWidget(WWT_IMGBTN, COLOUR_GREY, WID_TE_PAUSE), SetDataTip(SPR_IMG_PAUSE, STR_TOOLBAR_TOOLTIP_PAUSE_GAME),
	NWidget(WWT_IMGBTN, COLOUR_GREY, WID_TE_FAST_FORWARD), SetDataTip(SPR_IMG_FASTFORWARD, STR_TOOLBAR_TOOLTIP_FORWARD),
	NWidget(WWT_IMGBTN, COLOUR_GREY, WID_TE_SETTINGS), SetDataTip(SPR_IMG_SETTINGS, STR_TOOLBAR_TOOLTIP_OPTIONS),
	NWidget(WWT_IMGBTN_2, COLOUR_GREY, WID_TE_SAVE), SetDataTip(SPR_IMG_SAVE, STR_SCENEDIT_TOOLBAR_TOOLTIP_SAVE_SCENARIO_LOAD_SCENARIO),
	NWidget(NWID_SPACER),
	NWidget(WWT_PANEL, COLOUR_GREY, WID_TE_SPACER), EndContainer(),
	NWidget(NWID_SPACER),
	NWidget(WWT_PANEL, COLOUR_GREY, WID_TE_DATE_PANEL),
		NWidget(NWID_HORIZONTAL), SetPIP(3, 2, 3),
			NWidget(WWT_IMGBTN, COLOUR_GREY, WID_TE_DATE_BACKWARD), SetDataTip(SPR_ARROW_DOWN, STR_SCENEDIT_TOOLBAR_TOOLTIP_MOVE_THE_STARTING_DATE_BACKWARD),
			NWidget(WWT_EMPTY, COLOUR_GREY, WID_TE_DATE), SetDataTip(STR_NULL, STR_SCENEDIT_TOOLBAR_TOOLTIP_SET_DATE),
			NWidget(WWT_IMGBTN, COLOUR_GREY, WID_TE_DATE_FORWARD), SetDataTip(SPR_ARROW_UP, STR_SCENEDIT_TOOLBAR_TOOLTIP_MOVE_THE_STARTING_DATE_FORWARD),
		EndContainer(),
	EndContainer(),
	NWidget(NWID_SPACER),
	NWidget(WWT_IMGBTN, COLOUR_GREY, WID_TE_SMALL_MAP), SetDataTip(SPR_IMG_SMALLMAP, STR_SCENEDIT_TOOLBAR_TOOLTIP_DISPLAY_MAP_TOWN_DIRECTORY),
	NWidget(NWID_SPACER),
	NWidget(WWT_PUSHIMGBTN, COLOUR_GREY, WID_TE_ZOOM_IN), SetDataTip(SPR_IMG_ZOOMIN, STR_TOOLBAR_TOOLTIP_ZOOM_THE_VIEW_IN),
	NWidget(WWT_PUSHIMGBTN, COLOUR_GREY, WID_TE_ZOOM_OUT), SetDataTip(SPR_IMG_ZOOMOUT, STR_TOOLBAR_TOOLTIP_ZOOM_THE_VIEW_OUT),
	NWidget(NWID_SPACER),
	NWidget(WWT_PUSHIMGBTN, COLOUR_GREY, WID_TE_LAND_GENERATE), SetDataTip(SPR_IMG_LANDSCAPING, STR_SCENEDIT_TOOLBAR_LANDSCAPE_GENERATION),
	NWidget(WWT_PUSHIMGBTN, COLOUR_GREY, WID_TE_TOWN_GENERATE), SetDataTip(SPR_IMG_TOWN, STR_SCENEDIT_TOOLBAR_TOWN_GENERATION),
	NWidget(WWT_PUSHIMGBTN, COLOUR_GREY, WID_TE_INDUSTRY), SetDataTip(SPR_IMG_INDUSTRY, STR_SCENEDIT_TOOLBAR_INDUSTRY_GENERATION),
	NWidget(WWT_PUSHIMGBTN, COLOUR_GREY, WID_TE_ROADS), SetDataTip(SPR_IMG_BUILDROAD, STR_SCENEDIT_TOOLBAR_ROAD_CONSTRUCTION),
	NWidget(WWT_PUSHIMGBTN, COLOUR_GREY, WID_TE_WATER), SetDataTip(SPR_IMG_BUILDWATER, STR_TOOLBAR_TOOLTIP_BUILD_SHIP_DOCKS),
	NWidget(WWT_PUSHIMGBTN, COLOUR_GREY, WID_TE_TREES), SetDataTip(SPR_IMG_PLANTTREES, STR_SCENEDIT_TOOLBAR_PLANT_TREES),
	NWidget(WWT_PUSHIMGBTN, COLOUR_GREY, WID_TE_SIGNS), SetDataTip(SPR_IMG_SIGN, STR_SCENEDIT_TOOLBAR_PLACE_SIGN),
	NWidget(NWID_SPACER),
	NWidget(WWT_IMGBTN, COLOUR_GREY, WID_TE_MUSIC_SOUND), SetDataTip(SPR_IMG_MUSIC, STR_TOOLBAR_TOOLTIP_SHOW_SOUND_MUSIC_WINDOW),
	NWidget(WWT_IMGBTN, COLOUR_GREY, WID_TE_HELP), SetDataTip(SPR_IMG_QUERY, STR_TOOLBAR_TOOLTIP_LAND_BLOCK_INFORMATION),
	NWidget(WWT_IMGBTN, COLOUR_GREY, WID_TE_SWITCH_BAR), SetDataTip(SPR_IMG_SWITCH_TOOLBAR, STR_TOOLBAR_TOOLTIP_SWITCH_TOOLBAR),
};

static NWidgetBase *MakeScenarioToolbar(int *biggest_index)
{
	return MakeNWidgets(_nested_toolb_scen_inner_widgets, lengthof(_nested_toolb_scen_inner_widgets), biggest_index, new NWidgetScenarioToolbarContainer());
}

static const NWidgetPart _nested_toolb_scen_widgets[] = {
	NWidgetFunction(MakeScenarioToolbar),
};

static WindowDesc _toolb_scen_desc(
	WDP_MANUAL, NULL, 0, 0,
	WC_MAIN_TOOLBAR, WC_NONE,
	WDF_NO_FOCUS,
	_nested_toolb_scen_widgets, lengthof(_nested_toolb_scen_widgets),
	&ScenarioEditorToolbarWindow::hotkeys
);

/** Allocate the toolbar. */
void AllocateToolbar()
{
	/* Clean old GUI values; railtype is (re)set by rail_gui.cpp */
	_last_built_roadtype = ROADTYPE_ROAD;

	if (_game_mode == GM_EDITOR) {
		new ScenarioEditorToolbarWindow(&_toolb_scen_desc);
	} else {
		new MainToolbarWindow(&_toolb_normal_desc);
	}
}<|MERGE_RESOLUTION|>--- conflicted
+++ resolved
@@ -331,24 +331,9 @@
 	/* Changes to the per-AI settings don't get send from the server to the clients. Clients get
 	 * the settings once they join but never update it. As such don't show the window at all
 	 * to network clients. */
-<<<<<<< HEAD
-	if (!_networking || _network_server) *list->Append() = new DropDownListStringItem(STR_SETTINGS_MENU_SCRIPT_SETTINGS, OME_SCRIPT_SETTINGS, false);
-	*list->Append() = new DropDownListStringItem(STR_SETTINGS_MENU_NEWGRF_SETTINGS,          OME_NEWGRFSETTINGS, false);
-	*list->Append() = new DropDownListStringItem(STR_SETTINGS_MENU_ZONING,                   OME_ZONING, false);
-	*list->Append() = new DropDownListStringItem(STR_SETTINGS_MENU_TRANSPARENCY_OPTIONS,     OME_TRANSPARENCIES, false);
-	*list->Append() = new DropDownListItem(-1, false);
-	*list->Append() = new DropDownListCheckedItem(STR_SETTINGS_MENU_TOWN_NAMES_DISPLAYED,    OME_SHOW_TOWNNAMES, false, HasBit(_display_opt, DO_SHOW_TOWN_NAMES));
-	*list->Append() = new DropDownListCheckedItem(STR_SETTINGS_MENU_STATION_NAMES_DISPLAYED, OME_SHOW_STATIONNAMES, false, HasBit(_display_opt, DO_SHOW_STATION_NAMES));
-	*list->Append() = new DropDownListCheckedItem(STR_SETTINGS_MENU_WAYPOINTS_DISPLAYED,     OME_SHOW_WAYPOINTNAMES, false, HasBit(_display_opt, DO_SHOW_WAYPOINT_NAMES));
-	*list->Append() = new DropDownListCheckedItem(STR_SETTINGS_MENU_SIGNS_DISPLAYED,         OME_SHOW_SIGNS, false, HasBit(_display_opt, DO_SHOW_SIGNS));
-	*list->Append() = new DropDownListCheckedItem(STR_SETTINGS_MENU_SHOW_COMPETITOR_SIGNS,   OME_SHOW_COMPETITOR_SIGNS, false, HasBit(_display_opt, DO_SHOW_COMPETITOR_SIGNS));
-	*list->Append() = new DropDownListCheckedItem(STR_SETTINGS_MENU_FULL_ANIMATION,          OME_FULL_ANIMATION, false, HasBit(_display_opt, DO_FULL_ANIMATION));
-	*list->Append() = new DropDownListCheckedItem(STR_SETTINGS_MENU_FULL_DETAIL,             OME_FULL_DETAILS, false, HasBit(_display_opt, DO_FULL_DETAIL));
-	*list->Append() = new DropDownListCheckedItem(STR_SETTINGS_MENU_TRANSPARENT_BUILDINGS,   OME_TRANSPARENTBUILDINGS, false, IsTransparencySet(TO_HOUSES));
-	*list->Append() = new DropDownListCheckedItem(STR_SETTINGS_MENU_TRANSPARENT_SIGNS,       OME_SHOW_STATIONSIGNS, false, IsTransparencySet(TO_SIGNS));
-=======
 	if (!_networking || _network_server) list->push_back(new DropDownListStringItem(STR_SETTINGS_MENU_SCRIPT_SETTINGS, OME_SCRIPT_SETTINGS, false));
 	list->push_back(new DropDownListStringItem(STR_SETTINGS_MENU_NEWGRF_SETTINGS,          OME_NEWGRFSETTINGS, false));
+	list->push_back(new DropDownListStringItem(STR_SETTINGS_MENU_ZONING,                   OME_ZONING, false));
 	list->push_back(new DropDownListStringItem(STR_SETTINGS_MENU_TRANSPARENCY_OPTIONS,     OME_TRANSPARENCIES, false));
 	list->push_back(new DropDownListItem(-1, false));
 	list->push_back(new DropDownListCheckedItem(STR_SETTINGS_MENU_TOWN_NAMES_DISPLAYED,    OME_SHOW_TOWNNAMES, false, HasBit(_display_opt, DO_SHOW_TOWN_NAMES)));
@@ -360,7 +345,6 @@
 	list->push_back(new DropDownListCheckedItem(STR_SETTINGS_MENU_FULL_DETAIL,             OME_FULL_DETAILS, false, HasBit(_display_opt, DO_FULL_DETAIL)));
 	list->push_back(new DropDownListCheckedItem(STR_SETTINGS_MENU_TRANSPARENT_BUILDINGS,   OME_TRANSPARENTBUILDINGS, false, IsTransparencySet(TO_HOUSES)));
 	list->push_back(new DropDownListCheckedItem(STR_SETTINGS_MENU_TRANSPARENT_SIGNS,       OME_SHOW_STATIONSIGNS, false, IsTransparencySet(TO_SIGNS)));
->>>>>>> fdaf67d9
 
 	ShowDropDownList(w, list, 0, WID_TN_SETTINGS, 140, true, true);
 	if (_settings_client.sound.click_beep) SndPlayFx(SND_15_BEEP);
@@ -491,18 +475,11 @@
 static CallBackFunction ToolbarMapClick(Window *w)
 {
 	DropDownList *list = new DropDownList();
-<<<<<<< HEAD
-	*list->Append() = new DropDownListStringItem(STR_MAP_MENU_MAP_OF_WORLD,            MME_SHOW_SMALLMAP,          false);
-	*list->Append() = new DropDownListStringItem(STR_MAP_MENU_EXTRA_VIEW_PORT,         MME_SHOW_EXTRAVIEWPORTS,    false);
-	*list->Append() = new DropDownListStringItem(STR_MAP_MENU_LINGRAPH_LEGEND,         MME_SHOW_LINKGRAPH,         false);
-	*list->Append() = new DropDownListStringItem(STR_MAP_MENU_SIGN_LIST,               MME_SHOW_SIGNLISTS,         false);
-	*list->Append() = new DropDownListStringItem(STR_MAP_MENU_PLAN_LIST,               MME_SHOW_PLANS,             false);
-=======
 	list->push_back(new DropDownListStringItem(STR_MAP_MENU_MAP_OF_WORLD,            MME_SHOW_SMALLMAP,          false));
 	list->push_back(new DropDownListStringItem(STR_MAP_MENU_EXTRA_VIEW_PORT,         MME_SHOW_EXTRAVIEWPORTS,    false));
 	list->push_back(new DropDownListStringItem(STR_MAP_MENU_LINGRAPH_LEGEND,         MME_SHOW_LINKGRAPH,         false));
 	list->push_back(new DropDownListStringItem(STR_MAP_MENU_SIGN_LIST,               MME_SHOW_SIGNLISTS,         false));
->>>>>>> fdaf67d9
+	list->push_back(new DropDownListStringItem(STR_MAP_MENU_PLAN_LIST,               MME_SHOW_PLANS,             false));
 	PopupMainToolbMenu(w, WID_TN_SMALL_MAP, list, 0);
 	return CBF_NONE;
 }
