--- conflicted
+++ resolved
@@ -415,31 +415,26 @@
 							if (!(info.flags & SF_TRAIN) && HasVehicleOnPos(tile, &tile, &TrainInWormholeTileEnum)) info.flags |= SF_TRAIN;
 						}
 						if (IsTunnelBridgeExit(tile) && !_tbuset.Add(tile, INVALID_TRACKDIR)) {
-							return flags | SF_FULL;
+							info.flags |= SF_FULL;
+							return info;
 						}
 						enterdir = dir;
 						exitdir = ReverseDiagDir(dir);
 						tile += TileOffsByDiagDir(exitdir); // just skip to next tile
 					} else { // NOT incoming from the wormhole!
 						if (ReverseDiagDir(enterdir) != dir) continue;
-<<<<<<< HEAD
+						if (IsTunnelBridgeExit(tile)) {
+							if (IsTunnelBridgePBS(tile)) {
+								info.flags |= SF_PBS;
+							} else if (!_tbuset.Add(tile, INVALID_TRACKDIR)) {
+								info.flags |= SF_FULL;
+								return info;
+							}
+						}
 						if (!(info.flags & SF_TRAIN)) {
 							if (HasVehicleOnPos(tile, &tile, &TrainInWormholeTileEnum)) info.flags |= SF_TRAIN;
 							if (!(info.flags & SF_TRAIN) && IsTunnelBridgeExit(tile)) {
 								if (HasVehicleOnPos(GetOtherTunnelBridgeEnd(tile), &tile, &TrainInWormholeTileEnum)) info.flags |= SF_TRAIN;
-=======
-						if (IsTunnelBridgeExit(tile)) {
-							if (IsTunnelBridgePBS(tile)) {
-								flags |= SF_PBS;
-							} else if (!_tbuset.Add(tile, INVALID_TRACKDIR)) {
-								return flags | SF_FULL;
-							}
-						}
-						if (!(flags & SF_TRAIN)) {
-							if (HasVehicleOnPos(tile, &tile, &TrainInWormholeTileEnum)) flags |= SF_TRAIN;
-							if (!(flags & SF_TRAIN) && IsTunnelBridgeExit(tile)) {
-								if (HasVehicleOnPos(GetOtherTunnelBridgeEnd(tile), &tile, &TrainInWormholeTileEnum)) flags |= SF_TRAIN;
->>>>>>> 83f6463a
 							}
 						}
 						continue;
@@ -489,10 +484,10 @@
 		if (IsTileType(tile, MP_TUNNELBRIDGE) && IsTunnelBridgeExit(tile)) {
 			if (IsTunnelBridgePBS(tile)) continue;
 			bool old_state = IsTunnelBridgeExitGreen(tile);
-			bool new_state = !(flags & SF_TRAIN);
+			bool new_state = !(info.flags & SF_TRAIN);
 			if (old_state != new_state) {
 				SetTunnelBridgeExitGreen(tile, new_state);
-				MarkTileDirtyByTile(tile);
+				MarkTileDirtyByTile(tile, ZOOM_LVL_DRAW_MAP);
 			}
 			continue;
 		}
