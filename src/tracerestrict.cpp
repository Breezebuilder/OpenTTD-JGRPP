--- conflicted
+++ resolved
@@ -344,13 +344,13 @@
 						break;
 					}
 
-<<<<<<< HEAD
+					case TRIT_COND_TRAIN_GROUP: {
+						result = TestBinaryConditionCommon(item, GroupIsInGroup(v->group_id, GetTraceRestrictValue(item)));
+						break;
+					}
+
 					case TRIT_COND_TRAIN_OWNER: {
 						result = TestBinaryConditionCommon(item, v->owner == condvalue);
-=======
-					case TRIT_COND_TRAIN_GROUP: {
-						result = TestBinaryConditionCommon(item, GroupIsInGroup(v->group_id, GetTraceRestrictValue(item)));
->>>>>>> faf8dab1
 						break;
 					}
 
@@ -490,11 +490,8 @@
 				case TRIT_COND_CARGO:
 				case TRIT_COND_ENTRY_DIRECTION:
 				case TRIT_COND_PBS_ENTRY_SIGNAL:
-<<<<<<< HEAD
+				case TRIT_COND_TRAIN_GROUP:
 				case TRIT_COND_TRAIN_OWNER:
-=======
-				case TRIT_COND_TRAIN_GROUP:
->>>>>>> faf8dab1
 					break;
 
 				default:
@@ -593,13 +590,13 @@
 			SetTraceRestrictAuxField(item, TRPPAF_PRESET);
 			break;
 
-<<<<<<< HEAD
+		case TRVT_GROUP_INDEX:
+			SetTraceRestrictValue(item, INVALID_GROUP);
+			SetTraceRestrictAuxField(item, 0);
+			break;
+
 		case TRVT_OWNER:
 			SetTraceRestrictValue(item, INVALID_OWNER);
-=======
-		case TRVT_GROUP_INDEX:
-			SetTraceRestrictValue(item, INVALID_GROUP);
->>>>>>> faf8dab1
 			SetTraceRestrictAuxField(item, 0);
 			break;
 
@@ -1138,32 +1135,42 @@
 }
 
 /**
-<<<<<<< HEAD
- * This is called when a company is about to be deleted or taken over
- * Scan program pool and change any references to it to the new company ID, to avoid dangling references
- */
-void TraceRestrictUpdateCompanyID(CompanyID old_company, CompanyID new_company)
-=======
  * This is called when a group is about to be deleted
  * Scan program pool and change any references to it to the invalid group ID, to avoid dangling references
  */
 void TraceRestrictRemoveGroupID(GroupID index)
->>>>>>> faf8dab1
 {
 	TraceRestrictProgram *prog;
 
 	FOR_ALL_TRACE_RESTRICT_PROGRAMS(prog) {
 		for (size_t i = 0; i < prog->items.size(); i++) {
 			TraceRestrictItem &item = prog->items[i]; // note this is a reference,
-<<<<<<< HEAD
+			if (GetTraceRestrictType(item) == TRIT_COND_TRAIN_GROUP && GetTraceRestrictValue(item) == index) {
+				SetTraceRestrictValueDefault(item, TRVT_GROUP_INDEX); // this updates the instruction in-place
+			}
+			if (IsTraceRestrictDoubleItem(item)) i++;
+		}
+	}
+
+	// update windows
+	InvalidateWindowClassesData(WC_TRACE_RESTRICT);
+}
+
+/**
+ * This is called when a company is about to be deleted or taken over
+ * Scan program pool and change any references to it to the new company ID, to avoid dangling references
+ */
+void TraceRestrictUpdateCompanyID(CompanyID old_company, CompanyID new_company)
+{
+	TraceRestrictProgram *prog;
+
+	FOR_ALL_TRACE_RESTRICT_PROGRAMS(prog) {
+		for (size_t i = 0; i < prog->items.size(); i++) {
+			TraceRestrictItem &item = prog->items[i]; // note this is a reference,
 			if (GetTraceRestrictType(item) == TRIT_COND_TRAIN_OWNER) {
 				if (GetTraceRestrictValue(item) == old_company) {
 					SetTraceRestrictValue(item, new_company); // this updates the instruction in-place
 				}
-=======
-			if (GetTraceRestrictType(item) == TRIT_COND_TRAIN_GROUP && GetTraceRestrictValue(item) == index) {
-				SetTraceRestrictValueDefault(item, TRVT_GROUP_INDEX); // this updates the instruction in-place
->>>>>>> faf8dab1
 			}
 			if (IsTraceRestrictDoubleItem(item)) i++;
 		}
