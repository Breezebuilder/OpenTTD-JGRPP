/* $Id$ */

/*
 * This file is part of OpenTTD.
 * OpenTTD is free software; you can redistribute it and/or modify it under the terms of the GNU General Public License as published by the Free Software Foundation, version 2.
 * OpenTTD is distributed in the hope that it will be useful, but WITHOUT ANY WARRANTY; without even the implied warranty of MERCHANTABILITY or FITNESS FOR A PARTICULAR PURPOSE.
 * See the GNU General Public License for more details. You should have received a copy of the GNU General Public License along with OpenTTD. If not, see <http://www.gnu.org/licenses/>.
 */

/** @file economy.cpp Handling of the economy. */

#include "stdafx.h"
#include "company_func.h"
#include "command_func.h"
#include "industry.h"
#include "town.h"
#include "news_func.h"
#include "network/network.h"
#include "network/network_func.h"
#include "ai/ai.hpp"
#include "aircraft.h"
#include "train.h"
#include "newgrf_engine.h"
#include "engine_base.h"
#include "ground_vehicle.hpp"
#include "newgrf_cargo.h"
#include "newgrf_sound.h"
#include "newgrf_industrytiles.h"
#include "newgrf_station.h"
#include "newgrf_airporttiles.h"
#include "object.h"
#include "strings_func.h"
#include "date_func.h"
#include "vehicle_func.h"
#include "sound_func.h"
#include "autoreplace_func.h"
#include "company_gui.h"
#include "signs_base.h"
#include "subsidy_base.h"
#include "subsidy_func.h"
#include "station_base.h"
#include "waypoint_base.h"
#include "economy_base.h"
#include "core/pool_func.hpp"
#include "core/backup_type.hpp"
#include "infrastructure_func.h"
#include "cargo_type.h"
#include "water.h"
#include "game/game.hpp"
#include "cargomonitor.h"
#include "goal_base.h"
#include "story_base.h"
#include "linkgraph/refresh.h"
#include "tracerestrict.h"
#include "tbtr_template_vehicle.h"
#include "scope_info.h"

#include "table/strings.h"
#include "table/pricebase.h"

#include "safeguards.h"


/* Initialize the cargo payment-pool */
CargoPaymentPool _cargo_payment_pool("CargoPayment");
INSTANTIATE_POOL_METHODS(CargoPayment)

/**
 * Multiply two integer values and shift the results to right.
 *
 * This function multiplies two integer values. The result is
 * shifted by the amount of shift to right.
 *
 * @param a The first integer
 * @param b The second integer
 * @param shift The amount to shift the value to right.
 * @return The shifted result
 */
static inline int32 BigMulS(const int32 a, const int32 b, const uint8 shift)
{
	return (int32)((int64)a * (int64)b >> shift);
}

typedef SmallVector<Industry *, 16> SmallIndustryList;

/**
 * Score info, values used for computing the detailed performance rating.
 */
const ScoreInfo _score_info[] = {
	{     120, 100}, // SCORE_VEHICLES
	{      80, 100}, // SCORE_STATIONS
	{   10000, 100}, // SCORE_MIN_PROFIT
	{   50000,  50}, // SCORE_MIN_INCOME
	{  100000, 100}, // SCORE_MAX_INCOME
	{   40000, 400}, // SCORE_DELIVERED
	{       8,  50}, // SCORE_CARGO
	{10000000,  50}, // SCORE_MONEY
	{  250000,  50}, // SCORE_LOAN
	{       0,   0}  // SCORE_TOTAL
};

int64 _score_part[MAX_COMPANIES][SCORE_END];
Economy _economy;
Prices _price;
Money _additional_cash_required;
static PriceMultipliers _price_base_multiplier;

/**
 * Calculate the value of the company. That is the value of all
 * assets (vehicles, stations, etc) and money minus the loan,
 * except when including_loan is \c false which is useful when
 * we want to calculate the value for bankruptcy.
 * @param c              the company to get the value of.
 * @param including_loan include the loan in the company value.
 * @return the value of the company.
 */
Money CalculateCompanyValue(const Company *c, bool including_loan)
{
	Owner owner = c->index;

	Station *st;
	uint num = 0;

	FOR_ALL_STATIONS(st) {
		if (st->owner == owner) num += CountBits((byte)st->facilities);
	}

	Money value = num * _price[PR_STATION_VALUE] * 25;

	Vehicle *v;
	FOR_ALL_VEHICLES(v) {
		if (v->owner != owner) continue;

		if (v->type == VEH_TRAIN ||
				v->type == VEH_ROAD ||
				(v->type == VEH_AIRCRAFT && Aircraft::From(v)->IsNormalAircraft()) ||
				v->type == VEH_SHIP) {
			value += v->value * 3 >> 1;
		}
	}

	/* Add real money value */
	if (including_loan) value -= c->current_loan;
	value += c->money;

	return max(value, (Money)1);
}

/**
 * if update is set to true, the economy is updated with this score
 *  (also the house is updated, should only be true in the on-tick event)
 * @param update the economy with calculated score
 * @param c company been evaluated
 * @return actual score of this company
 *
 */
int UpdateCompanyRatingAndValue(Company *c, bool update)
{
	Owner owner = c->index;
	int score = 0;

	memset(_score_part[owner], 0, sizeof(_score_part[owner]));

	/* Count vehicles */
	{
		Vehicle *v;
		Money min_profit = 0;
		bool min_profit_first = true;
		uint num = 0;

		FOR_ALL_VEHICLES(v) {
			if (v->owner != owner) continue;
			if (IsCompanyBuildableVehicleType(v->type) && v->IsPrimaryVehicle()) {
				if (v->profit_last_year > 0) num++; // For the vehicle score only count profitable vehicles
				if (v->age > 730) {
					/* Find the vehicle with the lowest amount of profit */
					if (min_profit_first || min_profit > v->profit_last_year) {
						min_profit = v->profit_last_year;
						min_profit_first = false;
					}
				}
			}
		}

		min_profit >>= 8; // remove the fract part

		_score_part[owner][SCORE_VEHICLES] = num;
		/* Don't allow negative min_profit to show */
		if (min_profit > 0) {
			_score_part[owner][SCORE_MIN_PROFIT] = min_profit;
		}
	}

	/* Count stations */
	{
		uint num = 0;
		const Station *st;

		FOR_ALL_STATIONS(st) {
			/* Only count stations that are actually serviced */
			if (st->owner == owner && (st->time_since_load <= 20 || st->time_since_unload <= 20)) num += CountBits((byte)st->facilities);
		}
		_score_part[owner][SCORE_STATIONS] = num;
	}

	/* Generate statistics depending on recent income statistics */
	{
		int numec = min(c->num_valid_stat_ent, 12);
		if (numec != 0) {
			const CompanyEconomyEntry *cee = c->old_economy;
			Money min_income = cee->income + cee->expenses;
			Money max_income = cee->income + cee->expenses;

			do {
				min_income = min(min_income, cee->income + cee->expenses);
				max_income = max(max_income, cee->income + cee->expenses);
			} while (++cee, --numec);

			if (min_income > 0) {
				_score_part[owner][SCORE_MIN_INCOME] = min_income;
			}

			_score_part[owner][SCORE_MAX_INCOME] = max_income;
		}
	}

	/* Generate score depending on amount of transported cargo */
	{
		int numec = min(c->num_valid_stat_ent, 4);
		if (numec != 0) {
			const CompanyEconomyEntry *cee = c->old_economy;
			OverflowSafeInt64 total_delivered = 0;
			do {
				total_delivered += cee->delivered_cargo.GetSum<OverflowSafeInt64>();
			} while (++cee, --numec);

			_score_part[owner][SCORE_DELIVERED] = total_delivered;
		}
	}

	/* Generate score for variety of cargo */
	{
		_score_part[owner][SCORE_CARGO] = c->old_economy->delivered_cargo.GetCount();
	}

	/* Generate score for company's money */
	{
		if (c->money > 0) {
			_score_part[owner][SCORE_MONEY] = c->money;
		}
	}

	/* Generate score for loan */
	{
		_score_part[owner][SCORE_LOAN] = _score_info[SCORE_LOAN].needed - c->current_loan;
	}

	/* Now we calculate the score for each item.. */
	{
		int total_score = 0;
		int s;
		score = 0;
		for (ScoreID i = SCORE_BEGIN; i < SCORE_END; i++) {
			/* Skip the total */
			if (i == SCORE_TOTAL) continue;
			/*  Check the score */
			s = Clamp(_score_part[owner][i], 0, _score_info[i].needed) * _score_info[i].score / _score_info[i].needed;
			score += s;
			total_score += _score_info[i].score;
		}

		_score_part[owner][SCORE_TOTAL] = score;

		/*  We always want the score scaled to SCORE_MAX (1000) */
		if (total_score != SCORE_MAX) score = score * SCORE_MAX / total_score;
	}

	if (update) {
		c->old_economy[0].performance_history = score;
		UpdateCompanyHQ(c->location_of_HQ, score);
		c->old_economy[0].company_value = CalculateCompanyValue(c);
	}

	SetWindowDirty(WC_PERFORMANCE_DETAIL, 0);
	return score;
}

/**
 * Change the ownership of all the items of a company.
 * @param old_owner The company that gets removed.
 * @param new_owner The company to merge to, or INVALID_OWNER to remove the company.
 */
void ChangeOwnershipOfCompanyItems(Owner old_owner, Owner new_owner)
{
	/* We need to set _current_company to old_owner before we try to move
	 * the client. This is needed as it needs to know whether "you" really
	 * are the current local company. */
	Backup<CompanyByte> cur_company(_current_company, old_owner, FILE_LINE);
#ifdef ENABLE_NETWORK
	/* In all cases, make spectators of clients connected to that company */
	if (_networking) NetworkClientsToSpectators(old_owner);
#endif /* ENABLE_NETWORK */
	if (old_owner == _local_company) {
		/* Single player cheated to AI company.
		 * There are no spectators in single player, so we must pick some other company. */
		assert(!_networking);
		Backup<CompanyByte> cur_company2(_current_company, FILE_LINE);
		Company *c;
		FOR_ALL_COMPANIES(c) {
			if (c->index != old_owner) {
				SetLocalCompany(c->index);
				break;
			}
		}
		cur_company2.Restore();
		assert(old_owner != _local_company);
	}

	Town *t;

	assert(old_owner != new_owner);

	{
		Company *c;
		uint i;

		/* See if the old_owner had shares in other companies */
		FOR_ALL_COMPANIES(c) {
			for (i = 0; i < 4; i++) {
				if (c->share_owners[i] == old_owner) {
					/* Sell his shares */
					CommandCost res = DoCommand(0, c->index, 0, DC_EXEC | DC_BANKRUPT, CMD_SELL_SHARE_IN_COMPANY);
					/* Because we are in a DoCommand, we can't just execute another one and
					 *  expect the money to be removed. We need to do it ourself! */
					SubtractMoneyFromCompany(res);
				}
			}
		}

		/* Sell all the shares that people have on this company */
		Backup<CompanyByte> cur_company2(_current_company, FILE_LINE);
		c = Company::Get(old_owner);
		for (i = 0; i < 4; i++) {
			cur_company2.Change(c->share_owners[i]);
			if (_current_company != INVALID_OWNER) {
				/* Sell the shares */
				CommandCost res = DoCommand(0, old_owner, 0, DC_EXEC | DC_BANKRUPT, CMD_SELL_SHARE_IN_COMPANY);
				/* Because we are in a DoCommand, we can't just execute another one and
				 *  expect the money to be removed. We need to do it ourself! */
				SubtractMoneyFromCompany(res);
			}
		}
		cur_company2.Restore();
	}

	/* Temporarily increase the company's money, to be sure that
	 * removing his/her property doesn't fail because of lack of money.
	 * Not too drastically though, because it could overflow */
	if (new_owner == INVALID_OWNER) {
		Company::Get(old_owner)->money = UINT64_MAX >> 2; // jackpot ;p
	}

	Subsidy *s;
	FOR_ALL_SUBSIDIES(s) {
		if (s->awarded == old_owner) {
			if (new_owner == INVALID_OWNER) {
				delete s;
			} else {
				s->awarded = new_owner;
			}
		}
	}
	if (new_owner == INVALID_OWNER) RebuildSubsidisedSourceAndDestinationCache();

	/* Take care of rating and transport rights in towns */
	FOR_ALL_TOWNS(t) {
		/* If a company takes over, give the ratings to that company. */
		if (new_owner != INVALID_OWNER) {
			if (HasBit(t->have_ratings, old_owner)) {
				if (HasBit(t->have_ratings, new_owner)) {
					/* use max of the two ratings. */
					t->ratings[new_owner] = max(t->ratings[new_owner], t->ratings[old_owner]);
				} else {
					SetBit(t->have_ratings, new_owner);
					t->ratings[new_owner] = t->ratings[old_owner];
				}
			}
		}

		/* Reset the ratings for the old owner */
		t->ratings[old_owner] = RATING_INITIAL;
		ClrBit(t->have_ratings, old_owner);

		/* Transfer exclusive rights */
		if (t->exclusive_counter > 0 && t->exclusivity == old_owner) {
			if (new_owner != INVALID_OWNER) {
				t->exclusivity = new_owner;
			} else {
				t->exclusive_counter = 0;
				t->exclusivity = INVALID_COMPANY;
			}
		}
	}

	{
		Vehicle *v;
		FOR_ALL_VEHICLES(v) {
			if (v->owner == old_owner && IsCompanyBuildableVehicleType(v->type)) {
				if (new_owner == INVALID_OWNER) {
					if (v->Previous() == NULL) {
						if (_settings_game.economy.infrastructure_sharing[VEH_TRAIN] && v->type == VEH_TRAIN && Train::From(v)->IsFrontEngine() && !Train::From(v)->IsVirtual()) {
							DeleteVisibleTrain(Train::From(v));
						} else {
							delete v;
						}
					}
				} else {
					if (v->IsEngineCountable()) GroupStatistics::CountEngine(v, -1);
					if (v->IsPrimaryVehicle()) GroupStatistics::CountVehicle(v, -1);
				}
			}
		}
	}

	/* In all cases clear replace engine rules.
	 * Even if it was copied, it could interfere with new owner's rules */
	RemoveAllEngineReplacementForCompany(Company::Get(old_owner));

	if (new_owner == INVALID_OWNER) {
		RemoveAllGroupsForCompany(old_owner);
	} else {
		Group *g;
		FOR_ALL_GROUPS(g) {
			if (g->owner == old_owner) g->owner = new_owner;
		}
	}

	/* Change ownership of vehicles */
	if (new_owner != INVALID_OWNER) {
		FreeUnitIDGenerator unitidgen[] = {
			FreeUnitIDGenerator(VEH_TRAIN, new_owner), FreeUnitIDGenerator(VEH_ROAD,     new_owner),
			FreeUnitIDGenerator(VEH_SHIP,  new_owner), FreeUnitIDGenerator(VEH_AIRCRAFT, new_owner)
		};

		/* Override company settings to new company defaults in case we need to convert them.
		 * This is required as the CmdChangeServiceInt doesn't copy the supplied value when it is non-custom
		 */
		if (new_owner != INVALID_OWNER) {
			Company *old_company = Company::Get(old_owner);
			Company *new_company = Company::Get(new_owner);

			old_company->settings.vehicle.servint_aircraft = new_company->settings.vehicle.servint_aircraft;
			old_company->settings.vehicle.servint_trains = new_company->settings.vehicle.servint_trains;
			old_company->settings.vehicle.servint_roadveh = new_company->settings.vehicle.servint_roadveh;
			old_company->settings.vehicle.servint_ships = new_company->settings.vehicle.servint_ships;
			old_company->settings.vehicle.servint_ispercent = new_company->settings.vehicle.servint_ispercent;
		}

		Vehicle *v;
		FOR_ALL_VEHICLES(v) {
			if (v->owner == old_owner && IsCompanyBuildableVehicleType(v->type)) {
				assert(new_owner != INVALID_OWNER);

				/* Correct default values of interval settings while maintaining custom set ones.
				 * This prevents invalid values on mismatching company defaults being accepted.
				 */
				if (!v->ServiceIntervalIsCustom()) {
					Company *new_company = Company::Get(new_owner);

					/* Technically, passing the interval is not needed as the command will query the default value itself.
					 * However, do not rely on that behaviour.
					 */
					int interval = CompanyServiceInterval(new_company, v->type);
					DoCommand(v->tile, v->index, interval | (new_company->settings.vehicle.servint_ispercent << 17), DC_EXEC | DC_BANKRUPT, CMD_CHANGE_SERVICE_INT);
				}

				v->owner = new_owner;

				/* Owner changes, clear cache */
				v->colourmap = PAL_NONE;
				v->InvalidateNewGRFCache();

				if (v->IsEngineCountable()) {
					GroupStatistics::CountEngine(v, 1);
				}
				if (v->IsPrimaryVehicle()) {
					GroupStatistics::CountVehicle(v, 1);
					v->unitnumber = unitidgen[v->type].NextID();
				}

				/* Invalidate the vehicle's cargo payment "owner cache". */
				if (v->cargo_payment != NULL) v->cargo_payment->owner = NULL;
			}
		}

		if (new_owner != INVALID_OWNER) GroupStatistics::UpdateAutoreplace(new_owner);
	} else {
		/* Depending on sharing settings, other companies could be affected too.
		 * Let the infrastructure sharing code handle this. */
		HandleSharingCompanyDeletion(old_owner);
	}
	TraceRestrictUpdateCompanyID(old_owner, new_owner);

	/* Change ownership of template vehicles */
	if (new_owner == INVALID_OWNER) {
		TemplateVehicle *tv;
		FOR_ALL_TEMPLATES(tv) {
			if (tv->owner == old_owner) {
				TemplateReplacement *tr;
				FOR_ALL_TEMPLATE_REPLACEMENTS(tr) {
					if (tr->Template() == tv->index) {
						delete tr;
					}
				}
				delete tv;
			}
		}
	} else {
		TemplateVehicle *tv;
		FOR_ALL_TEMPLATES(tv) {
			if (tv->owner == old_owner) tv->owner = new_owner;
		}
	}

	/*  Change ownership of tiles */
	{
		TileIndex tile = 0;
		do {
			ChangeTileOwner(tile, old_owner, new_owner);
		} while (++tile != MapSize());

		if (new_owner != INVALID_OWNER) {
			/* Update all signals because there can be new segment that was owned by two companies
			 * and signals were not propagated
			 * Similar with crossings - it is needed to bar crossings that weren't before
			 * because of different owner of crossing and approaching train */

			UpdateAllBlockSignals(new_owner);
		} else if (_settings_game.economy.infrastructure_sharing[VEH_TRAIN]) {
			/* tracks are being removed while sharing is enabled.
			 * Thus, update all signals and crossings. */
			UpdateAllBlockSignals();
		}
		/* Update any signals in the buffer */
		UpdateSignalsInBuffer();
	}

	/* Add airport infrastructure count of the old company to the new one. */
	if (new_owner != INVALID_OWNER) Company::Get(new_owner)->infrastructure.airport += Company::Get(old_owner)->infrastructure.airport;

	/* convert owner of stations (including deleted ones, but excluding buoys) */
	Station *st;
	FOR_ALL_STATIONS(st) {
		if (st->owner == old_owner) {
			/* if a company goes bankrupt, set owner to OWNER_NONE so the sign doesn't disappear immediately
			 * also, drawing station window would cause reading invalid company's colour */
			st->owner = new_owner == INVALID_OWNER ? OWNER_NONE : new_owner;
		}
	}

	/* do the same for waypoints (we need to do this here so deleted waypoints are converted too) */
	Waypoint *wp;
	FOR_ALL_WAYPOINTS(wp) {
		if (wp->owner == old_owner) {
			wp->owner = new_owner == INVALID_OWNER ? OWNER_NONE : new_owner;
		}
	}

	Sign *si;
	FOR_ALL_SIGNS(si) {
		if (si->owner == old_owner) si->owner = new_owner == INVALID_OWNER ? OWNER_NONE : new_owner;
	}

	/* Remove Game Script created Goals, CargoMonitors and Story pages. */
	Goal *g;
	FOR_ALL_GOALS(g) {
		if (g->company == old_owner) delete g;
	}

	ClearCargoPickupMonitoring(old_owner);
	ClearCargoDeliveryMonitoring(old_owner);

	StoryPage *sp;
	FOR_ALL_STORY_PAGES(sp) {
		if (sp->company == old_owner) delete sp;
	}

	/* Change colour of existing windows */
	if (new_owner != INVALID_OWNER) ChangeWindowOwner(old_owner, new_owner);

	/* Change owner of deferred cargo payments */
	ChangeOwnershipOfCargoPacketDeferredPayments(old_owner, new_owner);

	cur_company.Restore();

	MarkWholeScreenDirty();
}

/**
 * Check for bankruptcy of a company. Called every three months.
 * @param c Company to check.
 */
static void CompanyCheckBankrupt(Company *c)
{
	/*  If the company has money again, it does not go bankrupt */
	if (c->money - c->current_loan >= -_economy.max_loan) {
		c->months_of_bankruptcy = 0;
		c->bankrupt_asked = 0;
		return;
	}

	c->months_of_bankruptcy++;

	switch (c->months_of_bankruptcy) {
		/* All the boring cases (months) with a bad balance where no action is taken */
		case 0:
		case 1:
		case 2:
		case 3:

		case 5:
		case 6:

		case 8:
		case 9:
			break;

		/* Warn about bankruptcy after 3 months */
		case 4: {
			CompanyNewsInformation *cni = MallocT<CompanyNewsInformation>(1);
			cni->FillData(c);
			SetDParam(0, STR_NEWS_COMPANY_IN_TROUBLE_TITLE);
			SetDParam(1, STR_NEWS_COMPANY_IN_TROUBLE_DESCRIPTION);
			SetDParamStr(2, cni->company_name);
			AddCompanyNewsItem(STR_MESSAGE_NEWS_FORMAT, cni);
			AI::BroadcastNewEvent(new ScriptEventCompanyInTrouble(c->index));
			Game::NewEvent(new ScriptEventCompanyInTrouble(c->index));
			break;
		}

		/* Offer company for sale after 6 months */
		case 7: {
			/* Don't consider the loan */
			Money val = CalculateCompanyValue(c, false);

			c->bankrupt_value = val;
			c->bankrupt_asked = 1 << c->index; // Don't ask the owner
			c->bankrupt_timeout = 0;

			/* The company assets should always have some value */
			assert(c->bankrupt_value > 0);
			break;
		}

		/* Bankrupt company after 6 months (if the company has no value) or latest
		 * after 9 months (if it still had value after 6 months) */
		default:
		case 10: {
			if (!_networking && _local_company == c->index) {
				/* If we are in offline mode, leave the company playing. Eg. there
				 * is no THE-END, otherwise mark the client as spectator to make sure
				 * he/she is no long in control of this company. However... when you
				 * join another company (cheat) the "unowned" company can bankrupt. */
				c->bankrupt_asked = MAX_UVALUE(CompanyMask);
				break;
			}

			/* Actually remove the company, but not when we're a network client.
			 * In case of network clients we will be getting a command from the
			 * server. It is done in this way as we are called from the
			 * StateGameLoop which can't change the current company, and thus
			 * updating the local company triggers an assert later on. In the
			 * case of a network game the command will be processed at a time
			 * that changing the current company is okay. In case of single
			 * player we are sure (the above check) that we are not the local
			 * company and thus we won't be moved. */
			if (!_networking || _network_server) DoCommandP(0, CCA_DELETE | (c->index << 16), CRR_BANKRUPT, CMD_COMPANY_CTRL);
			break;
		}
	}
}

/**
 * Update the finances of all companies.
 * Pay for the stations, update the history graph, update ratings and company values, and deal with bankruptcy.
 */
static void CompaniesGenStatistics()
{
	/* Check for bankruptcy each month */
	Company *c;
	FOR_ALL_COMPANIES(c) {
		CompanyCheckBankrupt(c);
	}

	Backup<CompanyByte> cur_company(_current_company, FILE_LINE);

	if (!_settings_game.economy.infrastructure_maintenance) {
		Station *st;
		FOR_ALL_STATIONS(st) {
			cur_company.Change(st->owner);
			CommandCost cost(EXPENSES_PROPERTY, _price[PR_STATION_VALUE] >> 1);
			SubtractMoneyFromCompany(cost);
		}
	} else {
		/* Improved monthly infrastructure costs. */
		FOR_ALL_COMPANIES(c) {
			cur_company.Change(c->index);

			CommandCost cost(EXPENSES_PROPERTY);
			uint32 rail_total = c->infrastructure.GetRailTotal();
			for (RailType rt = RAILTYPE_BEGIN; rt < RAILTYPE_END; rt++) {
				if (c->infrastructure.rail[rt] != 0) cost.AddCost(RailMaintenanceCost(rt, c->infrastructure.rail[rt], rail_total));
			}
			cost.AddCost(SignalMaintenanceCost(c->infrastructure.signal));
			for (RoadType rt = ROADTYPE_BEGIN; rt < ROADTYPE_END; rt++) {
				if (c->infrastructure.road[rt] != 0) cost.AddCost(RoadMaintenanceCost(rt, c->infrastructure.road[rt]));
			}
			cost.AddCost(CanalMaintenanceCost(c->infrastructure.water));
			cost.AddCost(StationMaintenanceCost(c->infrastructure.station));
			cost.AddCost(AirportMaintenanceCost(c->index));

			SubtractMoneyFromCompany(cost);
		}
	}
	cur_company.Restore();

	/* Only run the economic statics and update company stats every 3rd month (1st of quarter). */
	if (!HasBit(1 << 0 | 1 << 3 | 1 << 6 | 1 << 9, _cur_month)) return;

	FOR_ALL_COMPANIES(c) {
		/* Drop the oldest history off the end */
		std::copy_backward(c->old_economy, c->old_economy + MAX_HISTORY_QUARTERS - 1, c->old_economy + MAX_HISTORY_QUARTERS);
		c->old_economy[0] = c->cur_economy;
		c->cur_economy = {};

		if (c->num_valid_stat_ent != MAX_HISTORY_QUARTERS) c->num_valid_stat_ent++;

		UpdateCompanyRatingAndValue(c, true);
		if (c->block_preview != 0) c->block_preview--;
	}

	SetWindowDirty(WC_INCOME_GRAPH, 0);
	SetWindowDirty(WC_OPERATING_PROFIT, 0);
	SetWindowDirty(WC_DELIVERED_CARGO, 0);
	SetWindowDirty(WC_PERFORMANCE_HISTORY, 0);
	SetWindowDirty(WC_COMPANY_VALUE, 0);
	SetWindowDirty(WC_COMPANY_LEAGUE, 0);
}

/**
 * Add monthly inflation
 * @param check_year Shall the inflation get stopped after 170 years?
 * @return true if inflation is maxed and nothing was changed
 */
bool AddInflation(bool check_year)
{
	/* The cargo payment inflation differs from the normal inflation, so the
	 * relative amount of money you make with a transport decreases slowly over
	 * the 170 years. After a few hundred years we reach a level in which the
	 * games will become unplayable as the maximum income will be less than
	 * the minimum running cost.
	 *
	 * Furthermore there are a lot of inflation related overflows all over the
	 * place. Solving them is hardly possible because inflation will always
	 * reach the overflow threshold some day. So we'll just perform the
	 * inflation mechanism during the first 170 years (the amount of years that
	 * one had in the original TTD) and stop doing the inflation after that
	 * because it only causes problems that can't be solved nicely and the
	 * inflation doesn't add anything after that either; it even makes playing
	 * it impossible due to the diverging cost and income rates.
	 */
	if (check_year && (_cur_year - _settings_game.game_creation.starting_year) >= (ORIGINAL_MAX_YEAR - ORIGINAL_BASE_YEAR)) return true;

	if (_economy.inflation_prices == MAX_INFLATION || _economy.inflation_payment == MAX_INFLATION) return true;

	/* Approximation for (100 + infl_amount)% ** (1 / 12) - 100%
	 * scaled by 65536
	 * 12 -> months per year
	 * This is only a good approximation for small values
	 */
	_economy.inflation_prices  += (_economy.inflation_prices  * _economy.infl_amount    * 54) >> 16;
	_economy.inflation_payment += (_economy.inflation_payment * _economy.infl_amount_pr * 54) >> 16;

	if (_economy.inflation_prices > MAX_INFLATION) _economy.inflation_prices = MAX_INFLATION;
	if (_economy.inflation_payment > MAX_INFLATION) _economy.inflation_payment = MAX_INFLATION;

	return false;
}

/**
 * Computes all prices, payments and maximum loan.
 */
void RecomputePrices()
{
	/* Setup maximum loan */
	_economy.max_loan = (_settings_game.difficulty.max_loan * _economy.inflation_prices >> 16) / 50000 * 50000;

	/* Setup price bases */
	for (Price i = PR_BEGIN; i < PR_END; i++) {
		Money price = _price_base_specs[i].start_price;

		/* Apply difficulty settings */
		uint mod = 1;
		switch (_price_base_specs[i].category) {
			case PCAT_RUNNING:
				mod = _settings_game.difficulty.vehicle_costs;
				break;

			case PCAT_CONSTRUCTION:
				mod = _settings_game.difficulty.construction_cost;
				break;

			default: break;
		}
		switch (mod) {
			case 0: price *= 6; break;
			case 1: price *= 8; break; // normalised to 1 below
			case 2: price *= 9; break;
			default: NOT_REACHED();
		}

		/* Apply inflation */
		price = (int64)price * _economy.inflation_prices;

		/* Apply newgrf modifiers, remove fractional part of inflation, and normalise on medium difficulty. */
		int shift = _price_base_multiplier[i] - 16 - 3;
		if (shift >= 0) {
			price <<= shift;
		} else {
			price >>= -shift;
		}

		/* Make sure the price does not get reduced to zero.
		 * Zero breaks quite a few commands that use a zero
		 * cost to see whether something got changed or not
		 * and based on that cause an error. When the price
		 * is zero that fails even when things are done. */
		if (price == 0) {
			price = Clamp(_price_base_specs[i].start_price, -1, 1);
			/* No base price should be zero, but be sure. */
			assert(price != 0);
		}
		/* Store value */
		_price[i] = price;
	}

	/* Setup cargo payment */
	CargoSpec *cs;
	FOR_ALL_CARGOSPECS(cs) {
		cs->current_payment = ((int64)cs->initial_payment * _economy.inflation_payment) >> 16;
	}

	SetWindowClassesDirty(WC_BUILD_VEHICLE);
	SetWindowClassesDirty(WC_REPLACE_VEHICLE);
	SetWindowClassesDirty(WC_VEHICLE_DETAILS);
	SetWindowClassesDirty(WC_COMPANY_INFRASTRUCTURE);
	InvalidateWindowData(WC_PAYMENT_RATES, 0);
}

/** Let all companies pay the monthly interest on their loan. */
static void CompaniesPayInterest()
{
	const Company *c;

	Backup<CompanyByte> cur_company(_current_company, FILE_LINE);
	FOR_ALL_COMPANIES(c) {
		cur_company.Change(c->index);

		/* Over a year the paid interest should be "loan * interest percentage",
		 * but... as that number is likely not dividable by 12 (pay each month),
		 * one needs to account for that in the monthly fee calculations.
		 * To easily calculate what one should pay "this" month, you calculate
		 * what (total) should have been paid up to this month and you subtract
		 * whatever has been paid in the previous months. This will mean one month
		 * it'll be a bit more and the other it'll be a bit less than the average
		 * monthly fee, but on average it will be exact.
		 * In order to prevent cheating or abuse (just not paying interest by not
		 * taking a loan we make companies pay interest on negative cash as well
		 */
		Money yearly_fee = c->current_loan * _economy.interest_rate / 100;
		if (c->money < 0) {
			yearly_fee += -c->money *_economy.interest_rate / 100;
		}
		Money up_to_previous_month = yearly_fee * _cur_month / 12;
		Money up_to_this_month = yearly_fee * (_cur_month + 1) / 12;

		SubtractMoneyFromCompany(CommandCost(EXPENSES_LOAN_INT, up_to_this_month - up_to_previous_month));

		SubtractMoneyFromCompany(CommandCost(EXPENSES_OTHER, _price[PR_STATION_VALUE] >> 2));
	}
	cur_company.Restore();
}

static void HandleEconomyFluctuations()
{
	if (_settings_game.difficulty.economy != 0) {
		/* When economy is Fluctuating, decrease counter */
		_economy.fluct--;
	} else if (EconomyIsInRecession()) {
		/* When it's Steady and we are in recession, end it now */
		_economy.fluct = -12;
	} else {
		/* No need to do anything else in other cases */
		return;
	}

	if (_economy.fluct == 0) {
		_economy.fluct = -(int)GB(Random(), 0, 2);
		AddNewsItem(STR_NEWS_BEGIN_OF_RECESSION, NT_ECONOMY, NF_NORMAL);
	} else if (_economy.fluct == -12) {
		_economy.fluct = GB(Random(), 0, 8) + 312;
		AddNewsItem(STR_NEWS_END_OF_RECESSION, NT_ECONOMY, NF_NORMAL);
	}
}


/**
 * Reset changes to the price base multipliers.
 */
void ResetPriceBaseMultipliers()
{
	memset(_price_base_multiplier, 0, sizeof(_price_base_multiplier));
}

/**
 * Change a price base by the given factor.
 * The price base is altered by factors of two.
 * NewBaseCost = OldBaseCost * 2^n
 * @param price Index of price base to change.
 * @param factor Amount to change by.
 */
void SetPriceBaseMultiplier(Price price, int factor)
{
	assert(price < PR_END);
	_price_base_multiplier[price] = Clamp(factor, MIN_PRICE_MODIFIER, MAX_PRICE_MODIFIER);
}

/**
 * Initialize the variables that will maintain the daily industry change system.
 * @param init_counter specifies if the counter is required to be initialized
 */
void StartupIndustryDailyChanges(bool init_counter)
{
	uint map_size = MapLogX() + MapLogY();
	/* After getting map size, it needs to be scaled appropriately and divided by 31,
	 * which stands for the days in a month.
	 * Using just 31 will make it so that a monthly reset (based on the real number of days of that month)
	 * would not be needed.
	 * Since it is based on "fractional parts", the leftover days will not make much of a difference
	 * on the overall total number of changes performed */
	_economy.industry_daily_increment = (1 << map_size) / 31;

	if (init_counter) {
		/* A new game or a savegame from an older version will require the counter to be initialized */
		_economy.industry_daily_change_counter = 0;
	}
}

void StartupEconomy()
{
	_economy.interest_rate = _settings_game.difficulty.initial_interest;
	_economy.infl_amount = _settings_game.difficulty.initial_interest;
	_economy.infl_amount_pr = max(0, _settings_game.difficulty.initial_interest - 1);
	_economy.fluct = GB(Random(), 0, 8) + 168;

	/* Set up prices */
	RecomputePrices();

	StartupIndustryDailyChanges(true); // As we are starting a new game, initialize the counter too

}

/**
 * Resets economy to initial values
 */
void InitializeEconomy()
{
	_economy.inflation_prices = _economy.inflation_payment = 1 << 16;
	ClearCargoPickupMonitoring();
	ClearCargoDeliveryMonitoring();
}

/**
 * Determine a certain price
 * @param index Price base
 * @param cost_factor Price factor
 * @param grf_file NewGRF to use local price multipliers from.
 * @param shift Extra bit shifting after the computation
 * @return Price
 */
Money GetPrice(Price index, uint cost_factor, const GRFFile *grf_file, int shift)
{
	if (index >= PR_END) return 0;

	Money cost = _price[index] * cost_factor;
	if (grf_file != NULL) shift += grf_file->price_base_multipliers[index];

	if (shift >= 0) {
		cost <<= shift;
	} else {
		cost >>= -shift;
	}

	return cost;
}

Money GetTransportedGoodsIncome(uint num_pieces, uint dist, byte transit_days, CargoID cargo_type)
{
	const CargoSpec *cs = CargoSpec::Get(cargo_type);
	if (!cs->IsValid()) {
		/* User changed newgrfs and some vehicle still carries some cargo which is no longer available. */
		return 0;
	}

	/* Use callback to calculate cargo profit, if available */
	if (HasBit(cs->callback_mask, CBM_CARGO_PROFIT_CALC)) {
		uint32 var18 = min(dist, 0xFFFF) | (min(num_pieces, 0xFF) << 16) | (transit_days << 24);
		uint16 callback = GetCargoCallback(CBID_CARGO_PROFIT_CALC, 0, var18, cs);
		if (callback != CALLBACK_FAILED) {
			int result = GB(callback, 0, 14);

			/* Simulate a 15 bit signed value */
			if (HasBit(callback, 14)) result -= 0x4000;

			/* "The result should be a signed multiplier that gets multiplied
			 * by the amount of cargo moved and the price factor, then gets
			 * divided by 8192." */
			return result * num_pieces * cs->current_payment / 8192;
		}
	}

	static const int MIN_TIME_FACTOR = 31;
	static const int MAX_TIME_FACTOR = 255;

	const int days1 = cs->transit_days[0];
	const int days2 = cs->transit_days[1];
	const int days_over_days1 = max(   transit_days - days1, 0);
	const int days_over_days2 = max(days_over_days1 - days2, 0);

	/*
	 * The time factor is calculated based on the time it took
	 * (transit_days) compared two cargo-depending values. The
	 * range is divided into three parts:
	 *
	 *  - constant for fast transits
	 *  - linear decreasing with time with a slope of -1 for medium transports
	 *  - linear decreasing with time with a slope of -2 for slow transports
	 *
	 */
	const int time_factor = max(MAX_TIME_FACTOR - days_over_days1 - days_over_days2, MIN_TIME_FACTOR);

	return BigMulS(dist * time_factor * num_pieces, cs->current_payment, 21);
}

/** The industries we've currently brought cargo to. */
static SmallIndustryList _cargo_delivery_destinations;

/**
 * Transfer goods from station to industry.
 * All cargo is delivered to the nearest (Manhattan) industry to the station sign, which is inside the acceptance rectangle and actually accepts the cargo.
 * @param st The station that accepted the cargo
 * @param cargo_type Type of cargo delivered
 * @param num_pieces Amount of cargo delivered
 * @param source The source of the cargo
 * @return actually accepted pieces of cargo
 */
static uint DeliverGoodsToIndustry(const Station *st, CargoID cargo_type, uint num_pieces, IndustryID source)
{
	/* Find the nearest industrytile to the station sign inside the catchment area, whose industry accepts the cargo.
	 * This fails in three cases:
	 *  1) The station accepts the cargo because there are enough houses around it accepting the cargo.
	 *  2) The industries in the catchment area temporarily reject the cargo, and the daily station loop has not yet updated station acceptance.
	 *  3) The results of callbacks CBID_INDUSTRY_REFUSE_CARGO and CBID_INDTILE_CARGO_ACCEPTANCE are inconsistent. (documented behaviour)
	 */

	uint accepted = 0;

	for (uint i = 0; i < st->industries_near.Length() && num_pieces != 0; i++) {
		Industry *ind = st->industries_near[i];
		if (ind->index == source) continue;

		uint cargo_index;
		for (cargo_index = 0; cargo_index < lengthof(ind->accepts_cargo); cargo_index++) {
			if (cargo_type == ind->accepts_cargo[cargo_index]) break;
		}
		/* Check if matching cargo has been found */
		if (cargo_index >= lengthof(ind->accepts_cargo)) continue;

		/* Check if industry temporarily refuses acceptance */
		if (IndustryTemporarilyRefusesCargo(ind, cargo_type)) continue;

		/* Insert the industry into _cargo_delivery_destinations, if not yet contained */
		_cargo_delivery_destinations.Include(ind);

		uint amount = min(num_pieces, 0xFFFFU - ind->incoming_cargo_waiting[cargo_index]);
		ind->incoming_cargo_waiting[cargo_index] += amount;
		ind->last_cargo_accepted_at[cargo_index] = _date;
		num_pieces -= amount;
		accepted += amount;
	}

	return accepted;
}

/**
 * Delivers goods to industries/towns and calculates the payment
 * @param num_pieces amount of cargo delivered
 * @param cargo_type the type of cargo that is delivered
 * @param dest Station the cargo has been unloaded
 * @param source_tile The origin of the cargo for distance calculation
 * @param days_in_transit Travel time
 * @param company The company delivering the cargo
 * @param src_type Type of source of cargo (industry, town, headquarters)
 * @param src Index of source of cargo
 * @return Revenue for delivering cargo
 * @note The cargo is just added to the stockpile of the industry. It is due to the caller to trigger the industry's production machinery
 */
static Money DeliverGoods(int num_pieces, CargoID cargo_type, StationID dest, TileIndex source_tile, byte days_in_transit, Company *company, SourceType src_type, SourceID src)
{
	assert(num_pieces > 0);

	Station *st = Station::Get(dest);

	/* Give the goods to the industry. */
	uint accepted = DeliverGoodsToIndustry(st, cargo_type, num_pieces, src_type == ST_INDUSTRY ? src : INVALID_INDUSTRY);

	/* If this cargo type is always accepted, accept all */
	if (HasBit(st->always_accepted, cargo_type)) accepted = num_pieces;

	/* Update station statistics */
	if (accepted > 0) {
		SetBit(st->goods[cargo_type].status, GoodsEntry::GES_EVER_ACCEPTED);
		SetBit(st->goods[cargo_type].status, GoodsEntry::GES_CURRENT_MONTH);
		SetBit(st->goods[cargo_type].status, GoodsEntry::GES_ACCEPTED_BIGTICK);
	}

	/* Update company statistics */
	company->cur_economy.delivered_cargo[cargo_type] += accepted;

	/* Increase town's counter for town effects */
	const CargoSpec *cs = CargoSpec::Get(cargo_type);
	st->town->received[cs->town_effect].new_act += accepted;

	/* Determine profit */
	Money profit = GetTransportedGoodsIncome(accepted, DistanceManhattan(source_tile, st->xy), days_in_transit, cargo_type);

	/* Update the cargo monitor. */
	AddCargoDelivery(cargo_type, company->index, accepted, src_type, src, st);

	/* Modify profit if a subsidy is in effect */
	if (CheckSubsidised(cargo_type, company->index, src_type, src, st))  {
		switch (_settings_game.difficulty.subsidy_multiplier) {
			case 0:  profit += profit >> 1; break;
			case 1:  profit *= 2; break;
			case 2:  profit *= 3; break;
			default: profit *= 4; break;
		}
	}

	return profit;
}

/**
 * Inform the industry about just delivered cargo
 * DeliverGoodsToIndustry() silently incremented incoming_cargo_waiting, now it is time to do something with the new cargo.
 * @param i The industry to process
 */
static void TriggerIndustryProduction(Industry *i)
{
	const IndustrySpec *indspec = GetIndustrySpec(i->type);
	uint16 callback = indspec->callback_mask;

	i->was_cargo_delivered = true;

	if (HasBit(callback, CBM_IND_PRODUCTION_CARGO_ARRIVAL) || HasBit(callback, CBM_IND_PRODUCTION_256_TICKS)) {
		if (HasBit(callback, CBM_IND_PRODUCTION_CARGO_ARRIVAL)) {
			IndustryProductionCallback(i, 0);
		} else {
			SetWindowDirty(WC_INDUSTRY_VIEW, i->index);
		}
	} else {
		for (uint ci_in = 0; ci_in < lengthof(i->incoming_cargo_waiting); ci_in++) {
			uint cargo_waiting = i->incoming_cargo_waiting[ci_in];
			if (cargo_waiting == 0) continue;

			for (uint ci_out = 0; ci_out < lengthof(i->produced_cargo_waiting); ci_out++) {
				i->produced_cargo_waiting[ci_out] = min(i->produced_cargo_waiting[ci_out] + (cargo_waiting * indspec->input_cargo_multiplier[ci_in][ci_out] / 256), 0xFFFF);
			}

			i->incoming_cargo_waiting[ci_in] = 0;
		}
	}

	TriggerIndustry(i, INDUSTRY_TRIGGER_RECEIVED_CARGO);
	StartStopIndustryTileAnimation(i, IAT_INDUSTRY_RECEIVED_CARGO);
}

/**
 * Makes us a new cargo payment helper.
 * @param front The front of the train
 */
CargoPayment::CargoPayment(Vehicle *front) :
	front(front),
	current_station(front->last_station_visited)
{
}

CargoPayment::~CargoPayment()
{
	if (this->CleaningPool()) return;

	this->front->cargo_payment = NULL;

	if (this->visual_profit == 0 && this->visual_transfer == 0) return;

	Backup<CompanyByte> cur_company(_current_company, this->front->owner, FILE_LINE);

	SubtractMoneyFromCompany(CommandCost(this->front->GetExpenseType(true), -this->route_profit));
	this->front->profit_this_year += (this->visual_profit + this->visual_transfer) << 8;

	if (this->route_profit != 0 && IsLocalCompany() && !PlayVehicleSound(this->front, VSE_LOAD_UNLOAD)) {
		SndPlayVehicleFx(SND_14_CASHTILL, this->front);
	}

	if (this->visual_transfer != 0) {
		ShowFeederIncomeAnimation(this->front->x_pos, this->front->y_pos,
				this->front->z_pos, this->visual_transfer, -this->visual_profit);
	} else if (this->visual_profit != 0) {
		ShowCostOrIncomeAnimation(this->front->x_pos, this->front->y_pos,
				this->front->z_pos, -this->visual_profit);
	}

	cur_company.Restore();
}

/**
 * Handle payment for final delivery of the given cargo packet.
 * @param cp The cargo packet to pay for.
 * @param count The number of packets to pay for.
 */
void CargoPayment::PayFinalDelivery(CargoPacket *cp, uint count)
{
	if (this->owner == NULL) {
		this->owner = Company::Get(this->front->owner);
	}

	/* Handle end of route payment */
	Money profit = DeliverGoods(count, this->ct, this->current_station, cp->SourceStationXY(), cp->DaysInTransit(), this->owner, cp->SourceSubsidyType(), cp->SourceSubsidyID());

	profit -= cp->FeederShare(count);

	/* For Infrastructure patch. Handling transfers between other companies */
	this->route_profit += profit;
	cp->PayDeferredPayments();

	/* The vehicle's profit is whatever route profit there is minus feeder shares. */
	this->visual_profit += profit;
}

/**
 * Handle payment for transfer of the given cargo packet.
 * @param cp The cargo packet to pay for; actual payment won't be made!.
 * @param count The number of packets to pay for.
 * @return The amount of money paid for the transfer.
 */
Money CargoPayment::PayTransfer(CargoPacket *cp, uint count)
{
	Money profit = GetTransportedGoodsIncome(
			count,
			/* pay transfer vehicle for only the part of transfer it has done: ie. cargo_loaded_at_xy to here */
			DistanceManhattan(_settings_game.economy.feeder_payment_src_station ? cp->SourceStationXY() : cp->LoadedAtXY(), Station::Get(this->current_station)->xy),
			cp->DaysInTransit(),
			this->ct);

	if (_settings_game.economy.feeder_payment_src_station) profit -= cp->FeederShare(count);

	profit = profit * _settings_game.economy.feeder_payment_share / 100;

	/* For Infrastructure patch. Handling transfers between other companies */
	cp->RegisterDeferredCargoPayment(this->front->owner, this->front->type, profit);

	this->visual_transfer += profit; // accumulate transfer profits for whole vehicle
	return profit; // account for the (virtual) profit already made for the cargo packet
}

/**
 * Returns the load type of a vehicle.
 * In case of cargo type order, the load type returned depends on the cargo carriable by the vehicle.
 * @pre v != NULL
 * @param v A pointer to a vehicle.
 * @return the load type of this vehicle.
 */
static OrderLoadFlags GetLoadType(const Vehicle *v)
{
	return v->First()->current_order.GetCargoLoadType(v->cargo_type);
}

/**
 * Returns the unload type of a vehicle.
 * In case of cargo type order, the unload type returned depends on the cargo carriable by the vehicle.
 * @pre v != NULL
 * @param v A pointer to a vehicle.
 * @return The unload type of this vehicle.
 */
static OrderUnloadFlags GetUnloadType(const Vehicle *v)
{
	return v->First()->current_order.GetCargoUnloadType(v->cargo_type);
}

/**
 * Prepare the vehicle to be unloaded.
 * @param front_v the vehicle to be unloaded
 */
void PrepareUnload(Vehicle *front_v)
{
	Station *curr_station = Station::Get(front_v->last_station_visited);
	curr_station->loading_vehicles.push_back(front_v);

	/* At this moment loading cannot be finished */
	ClrBit(front_v->vehicle_flags, VF_LOADING_FINISHED);

	/* Start unloading at the first possible moment */
	front_v->load_unload_ticks = 1;

	assert(front_v->cargo_payment == NULL);
	/* One CargoPayment per vehicle and the vehicle limit equals the
	 * limit in number of CargoPayments. Can't go wrong. */
	assert_compile(CargoPaymentPool::MAX_SIZE == VehiclePool::MAX_SIZE);
	assert(CargoPayment::CanAllocateItem());
	front_v->cargo_payment = new CargoPayment(front_v);

	CargoStationIDStackSet next_station = front_v->GetNextStoppingStation();
	if (front_v->orders.list == NULL || (front_v->current_order.GetUnloadType() & OUFB_NO_UNLOAD) == 0) {
		Station *st = Station::Get(front_v->last_station_visited);
		for (Vehicle *v = front_v; v != NULL; v = v->Next()) {
			if (GetUnloadType(v) & OUFB_NO_UNLOAD) continue;
			const GoodsEntry *ge = &st->goods[v->cargo_type];
			if (v->cargo_cap > 0 && v->cargo.TotalCount() > 0) {
				v->cargo.Stage(
						HasBit(ge->status, GoodsEntry::GES_ACCEPTANCE),
						front_v->last_station_visited, next_station.Get(v->cargo_type),
						GetUnloadType(v), ge,
						front_v->cargo_payment);
				if (v->cargo.UnloadCount() > 0) SetBit(v->vehicle_flags, VF_CARGO_UNLOADING);
			}
		}
	}
}

/**
 * Gets the amount of cargo the given vehicle can load in the current tick.
 * This is only about loading speed. The free capacity is ignored.
 * @param v Vehicle to be queried.
 * @return Amount of cargo the vehicle can load at once.
 */
static uint GetLoadAmount(Vehicle *v)
{
	const Engine *e = v->GetEngine();
	uint load_amount = e->info.load_amount;

	/* The default loadamount for mail is 1/4 of the load amount for passengers */
	bool air_mail = v->type == VEH_AIRCRAFT && !Aircraft::From(v)->IsNormalAircraft();
	if (air_mail) load_amount = CeilDiv(load_amount, 4);

	if (_settings_game.order.gradual_loading) {
		uint16 cb_load_amount = CALLBACK_FAILED;
		if (e->GetGRF() != NULL && e->GetGRF()->grf_version >= 8) {
			/* Use callback 36 */
			cb_load_amount = GetVehicleProperty(v, PROP_VEHICLE_LOAD_AMOUNT, CALLBACK_FAILED);
		} else if (HasBit(e->info.callback_mask, CBM_VEHICLE_LOAD_AMOUNT)) {
			/* Use callback 12 */
			cb_load_amount = GetVehicleCallback(CBID_VEHICLE_LOAD_AMOUNT, 0, 0, v->engine_type, v);
		}
		if (cb_load_amount != CALLBACK_FAILED) {
			if (e->GetGRF()->grf_version < 8) cb_load_amount = GB(cb_load_amount, 0, 8);
			if (cb_load_amount >= 0x100) {
				ErrorUnknownCallbackResult(e->GetGRFID(), CBID_VEHICLE_LOAD_AMOUNT, cb_load_amount);
			} else if (cb_load_amount != 0) {
				load_amount = cb_load_amount;
			}
		}
	}

	/* Scale load amount the same as capacity */
	if (HasBit(e->info.misc_flags, EF_NO_DEFAULT_CARGO_MULTIPLIER) && !air_mail) load_amount = CeilDiv(load_amount * CargoSpec::Get(v->cargo_type)->multiplier, 0x100);

	/* Zero load amount breaks a lot of things. */
	return max(1u, load_amount);
}

/**
 * Iterate the articulated parts of a vehicle, also considering the special cases of "normal"
 * aircraft and double headed trains. Apply an action to each vehicle and immediately return false
 * if that action does so. Otherwise return true.
 * @tparam Taction Class of action to be applied. Must implement bool operator()([const] Vehicle *).
 * @param v First articulated part.
 * @param action Instance of Taction.
 * @param ignore_multihead_rear Don't call action on multihead rear.
 * @return false if any of the action invocations returned false, true otherwise.
 */
template<class Taction>
bool IterateVehicleParts(Vehicle *v, Taction action, bool ignore_multihead_rear = false)
{
	for (Vehicle *w = v; w != NULL;
			w = w->HasArticulatedPart() ? w->GetNextArticulatedPart() : NULL) {
		if (!action(w)) return false;
		if (!ignore_multihead_rear && w->type == VEH_TRAIN) {
			Train *train = Train::From(w);
			if (train->IsMultiheaded() && !action(train->other_multiheaded_part)) return false;
		}
	}
	if (v->type == VEH_AIRCRAFT && Aircraft::From(v)->IsNormalAircraft()) return action(v->Next());
	return true;
}

/**
 * Action to check if a vehicle has no stored cargo.
 */
struct IsEmptyAction
{
	/**
	 * Checks if the vehicle has stored cargo.
	 * @param v Vehicle to be checked.
	 * @return true if v is either empty or has only reserved cargo, false otherwise.
	 */
	bool operator()(const Vehicle *v)
	{
		return v->cargo.StoredCount() == 0;
	}
};

/**
 * Action to check whether a vehicle is wholly in the platform.
 */
struct ThroughLoadTrainInPlatformAction
{
	/**
	 * Checks if the vehicle has stored cargo.
	 * @param v Vehicle to be checked.
	 * @return true if v is either empty or has only reserved cargo, false otherwise.
	 */
	bool operator()(const Vehicle *v)
	{
		assert(v->type == VEH_TRAIN);
		return !HasBit(Train::From(v)->flags, VRF_BEYOND_PLATFORM_END) && !HasBit(Train::From(v)->flags, VRF_NOT_YET_IN_PLATFORM);
	}
};

/**
 * Refit preparation action.
 */
struct PrepareRefitAction
{
	CargoArray &consist_capleft; ///< Capacities left in the consist.
	CargoTypes &refit_mask;          ///< Bitmask of possible refit cargoes.

	/**
	 * Create a refit preparation action.
	 * @param consist_capleft Capacities left in consist, to be updated here.
	 * @param refit_mask Refit mask to be constructed from refit information of vehicles.
	 */
	PrepareRefitAction(CargoArray &consist_capleft, CargoTypes &refit_mask) :
		consist_capleft(consist_capleft), refit_mask(refit_mask) {}

	/**
	 * Prepares for refitting of a vehicle, subtracting its free capacity from consist_capleft and
	 * adding the cargoes it can refit to to the refit mask.
	 * @param v The vehicle to be refitted.
	 * @return true.
	 */
	bool operator()(const Vehicle *v)
	{
		this->consist_capleft[v->cargo_type] -= v->cargo_cap - v->cargo.ReservedCount();
		this->refit_mask |= EngInfo(v->engine_type)->refit_mask;
		return true;
	}
};

/**
 * Action for returning reserved cargo.
 */
struct ReturnCargoAction
{
	Station *st;        ///< Station to give the returned cargo to.
	StationID next_hop; ///< Next hop the cargo should be assigned to.

	/**
	 * Construct a cargo return action.
	 * @param st Station to give the returned cargo to.
	 * @param next_one Next hop the cargo should be assigned to.
	 */
	ReturnCargoAction(Station *st, StationID next_one) : st(st), next_hop(next_one) {}

	/**
	 * Return all reserved cargo from a vehicle.
	 * @param v Vehicle to return cargo from.
	 * @return true.
	 */
	bool operator()(Vehicle *v)
	{
		v->cargo.Return(UINT_MAX, &this->st->goods[v->cargo_type].cargo, this->next_hop);
		return true;
	}
};

/**
 * Action for finalizing a refit.
 */
struct FinalizeRefitAction
{
	CargoArray &consist_capleft;  ///< Capacities left in the consist.
	Station *st;                  ///< Station to reserve cargo from.
	const CargoStationIDStackSet &next_station; ///< Next hops to reserve cargo for.
	bool do_reserve;              ///< If the vehicle should reserve.
	Vehicle *cargo_type_loading;  ///< Non-null if vehicle should reserve if the cargo type of the vehicle is a cargo-specific full-load order using this pointer

	/**
	 * Create a finalizing action.
	 * @param consist_capleft Capacities left in the consist.
	 * @param st Station to reserve cargo from.
	 * @param next_station Next hops to reserve cargo for.
	 * @param do_reserve If we should reserve cargo or just add up the capacities.
	 * @param cargo_type_loading Non-null if vehicle should reserve if the cargo type of the vehicle is a cargo-specific full-load order using this pointer
	 */
	FinalizeRefitAction(CargoArray &consist_capleft, Station *st, const CargoStationIDStackSet &next_station, bool do_reserve, Vehicle *cargo_type_loading) :
		consist_capleft(consist_capleft), st(st), next_station(next_station), do_reserve(do_reserve), cargo_type_loading(cargo_type_loading) {}

	/**
	 * Reserve cargo from the station and update the remaining consist capacities with the
	 * vehicle's remaining free capacity.
	 * @param v Vehicle to be finalized.
	 * @return true.
	 */
	bool operator()(Vehicle *v)
	{
		if (this->do_reserve || (cargo_type_loading == NULL || (cargo_type_loading->current_order.GetCargoLoadTypeRaw(v->cargo_type) & OLFB_FULL_LOAD))) {
			this->st->goods[v->cargo_type].cargo.Reserve(v->cargo_cap - v->cargo.RemainingCount(),
					&v->cargo, st->xy, this->next_station.Get(v->cargo_type));
		}
		this->consist_capleft[v->cargo_type] += v->cargo_cap - v->cargo.RemainingCount();
		return true;
	}
};

/**
 * Refit a vehicle in a station.
 * @param v Vehicle to be refitted.
 * @param consist_capleft Added cargo capacities in the consist.
 * @param st Station the vehicle is loading at.
 * @param next_station Possible next stations the vehicle can travel to.
 * @param new_cid Target cargo for refit.
 */
static void HandleStationRefit(Vehicle *v, CargoArray &consist_capleft, Station *st, CargoStationIDStackSet next_station, CargoID new_cid)
{
	Vehicle *v_start = v->GetFirstEnginePart();
	if (!IterateVehicleParts(v_start, IsEmptyAction())) return;
	if (v->type == VEH_TRAIN && !IterateVehicleParts(v_start, ThroughLoadTrainInPlatformAction())) return;

	Backup<CompanyByte> cur_company(_current_company, v->owner, FILE_LINE);

	CargoTypes refit_mask = v->GetEngine()->info.refit_mask;

	/* Remove old capacity from consist capacity and collect refit mask. */
	IterateVehicleParts(v_start, PrepareRefitAction(consist_capleft, refit_mask));

	bool is_auto_refit = new_cid == CT_AUTO_REFIT;
	bool check_order = (v->First()->current_order.GetLoadType() == OLFB_CARGO_TYPE_LOAD);
	if (is_auto_refit) {
		/* Get a refittable cargo type with waiting cargo for next_station or INVALID_STATION. */
		CargoID cid;
		new_cid = v_start->cargo_type;
		FOR_EACH_SET_CARGO_ID(cid, refit_mask) {
			if (check_order && v->First()->current_order.GetCargoLoadType(cid) == OLFB_NO_LOAD) continue;
			if (st->goods[cid].cargo.HasCargoFor(next_station.Get(cid))) {
				/* Try to find out if auto-refitting would succeed. In case the refit is allowed,
				 * the returned refit capacity will be greater than zero. */
				DoCommand(v_start->tile, v_start->index, cid | 1U << 24 | 0xFF << 8 | 1U << 16, DC_QUERY_COST, GetCmdRefitVeh(v_start)); // Auto-refit and only this vehicle including artic parts.
				/* Try to balance different loadable cargoes between parts of the consist, so that
				 * all of them can be loaded. Avoid a situation where all vehicles suddenly switch
				 * to the first loadable cargo for which there is only one packet. If the capacities
				 * are equal refit to the cargo of which most is available. This is important for
				 * consists of only a single vehicle as those will generally have a consist_capleft
				 * of 0 for all cargoes. */
				if (_returned_refit_capacity > 0 && (consist_capleft[cid] < consist_capleft[new_cid] ||
						(consist_capleft[cid] == consist_capleft[new_cid] &&
						st->goods[cid].cargo.AvailableCount() > st->goods[new_cid].cargo.AvailableCount()))) {
					new_cid = cid;
				}
			}
		}
	}

	/* Refit if given a valid cargo. */
	if (new_cid < NUM_CARGO && new_cid != v_start->cargo_type) {
		/* INVALID_STATION because in the DT_MANUAL case that's correct and in the DT_(A)SYMMETRIC
		 * cases the next hop of the vehicle doesn't really tell us anything if the cargo had been
		 * "via any station" before reserving. We rather produce some more "any station" cargo than
		 * misrouting it. */
		IterateVehicleParts(v_start, ReturnCargoAction(st, INVALID_STATION));
		CommandCost cost = DoCommand(v_start->tile, v_start->index, new_cid | 1U << 24 | 0xFF << 8 | 1U << 16, DC_EXEC, GetCmdRefitVeh(v_start)); // Auto-refit and only this vehicle including artic parts.
		if (cost.Succeeded()) v->First()->profit_this_year -= cost.GetCost() << 8;
	}

	/* Add new capacity to consist capacity and reserve cargo */
	IterateVehicleParts(v_start, FinalizeRefitAction(consist_capleft, st, next_station,
			is_auto_refit || (v->First()->current_order.GetLoadType() & OLFB_FULL_LOAD) != 0,
			(v->First()->current_order.GetLoadType() == OLFB_CARGO_TYPE_LOAD) ? v->First() : NULL));

	cur_company.Restore();
}

/**
 * Test whether a vehicle can load cargo at a station even if exclusive transport rights are present.
 * @param st Station with cargo waiting to be loaded.
 * @param v Vehicle loading the cargo.
 * @return true when a vehicle can load the cargo.
 */
static bool MayLoadUnderExclusiveRights(const Station *st, const Vehicle *v)
{
	return st->owner != OWNER_NONE || st->town->exclusive_counter == 0 || st->town->exclusivity == v->owner;
}

struct ReserveCargoAction {
	Station *st;
	const CargoStationIDStackSet &next_station;
	Vehicle *cargo_type_loading;
	bool through_load;

	ReserveCargoAction(Station *st, const CargoStationIDStackSet &next_station, Vehicle *cargo_type_loading, bool through_load) :
		st(st), next_station(next_station), cargo_type_loading(cargo_type_loading), through_load(through_load) {}

	bool operator()(Vehicle *v)
	{
<<<<<<< HEAD
		/* Don't try to reserve cargo if the vehicle has already advanced beyond the station platform */
		if (v->type == VEH_TRAIN && HasBit(Train::From(v)->flags, VRF_BEYOND_PLATFORM_END)) return true;

		if (cargo_type_loading != NULL) {
			OrderLoadFlags flags = cargo_type_loading->current_order.GetCargoLoadTypeRaw(v->cargo_type);
			if (flags & OLFB_NO_LOAD) return true;
			if (!(flags & OLFB_FULL_LOAD) && !through_load) return true;
		}
		if (v->cargo_cap > v->cargo.RemainingCount()) {
=======
		if (v->cargo_cap > v->cargo.RemainingCount() && MayLoadUnderExclusiveRights(st, v)) {
>>>>>>> 690d1dd6
			st->goods[v->cargo_type].cargo.Reserve(v->cargo_cap - v->cargo.RemainingCount(),
					&v->cargo, st->xy, next_station.Get(v->cargo_type));
		}

		return true;
	}

};

/**
 * Reserves cargo if the full load order and improved_load is set or if the
 * current order allows autorefit.
 * @param st Station where the consist is loading at the moment.
 * @param u Front of the loading vehicle consist.
 * @param consist_capleft If given, save free capacities after reserving there.
 * @param next_station Station(s) the vehicle will stop at next.
 * @param cargo_type_loading check cargo-specific loading type
 * @param through_load through load mode
 */
static void ReserveConsist(Station *st, Vehicle *u, CargoArray *consist_capleft, const CargoStationIDStackSet &next_station,
		bool cargo_type_loading, bool through_load)
{
	/* If there is a cargo payment not all vehicles of the consist have tried to do the refit.
	 * In that case, only reserve if it's a fixed refit and the equivalent of "articulated chain"
	 * a vehicle belongs to already has the right cargo. */
	bool must_reserve = !u->current_order.IsRefit() || u->cargo_payment == NULL;
	for (Vehicle *v = u; v != NULL; v = v->Next()) {
		assert(v->cargo_cap >= v->cargo.RemainingCount());

		/* Exclude various ways in which the vehicle might not be the head of an equivalent of
		 * "articulated chain". Also don't do the reservation if the vehicle is going to refit
		 * to a different cargo and hasn't tried to do so, yet. */
		if (!v->IsArticulatedPart() &&
				(v->type != VEH_TRAIN || !Train::From(v)->IsRearDualheaded()) &&
				(v->type != VEH_AIRCRAFT || Aircraft::From(v)->IsNormalAircraft()) &&
				(must_reserve || u->current_order.GetRefitCargo() == v->cargo_type)) {
			IterateVehicleParts(v, ReserveCargoAction(st, next_station, cargo_type_loading ? u : NULL, through_load), through_load);
		} else if (through_load && v->type == VEH_TRAIN && Train::From(v)->IsRearDualheaded()) {
			ReserveCargoAction(st, next_station, cargo_type_loading ? u : NULL, through_load)(v);
		}
		if (consist_capleft == NULL || v->cargo_cap == 0) continue;
		if (cargo_type_loading) {
			OrderLoadFlags flags = u->current_order.GetCargoLoadTypeRaw(v->cargo_type);
			if (flags & OLFB_NO_LOAD) continue;
			if (!(flags & OLFB_FULL_LOAD) && !through_load) continue;
		 }
		(*consist_capleft)[v->cargo_type] += v->cargo_cap - v->cargo.RemainingCount();
	}
}

/**
 * Update the vehicle's load_unload_ticks, the time it will wait until it tries to load or unload
 * again. Adjust for overhang of trains and set it at least to 1.
 * @param front The vehicle to be updated.
 * @param st The station the vehicle is loading at.
 * @param ticks The time it would normally wait, based on cargo loaded and unloaded.
 * @param platform_length_left Platform length left, negative values indicate train is overhanging platform
 */
static void UpdateLoadUnloadTicks(Vehicle *front, const Station *st, int ticks, int platform_length_left)
{
	if (front->type == VEH_TRAIN) {
		/* Each platform tile is worth 2 rail vehicles. */
		int overhang = -platform_length_left;
		if (overhang > 0) {
			ticks <<= 1;
			ticks += (overhang * ticks) / 8;
		}
	}
	/* Always wait at least 1, otherwise we'll wait 'infinitively' long. */
	front->load_unload_ticks = max(1, ticks);
}

/**
 * Loads/unload the vehicle if possible.
 * @param front the vehicle to be (un)loaded
 */
static void LoadUnloadVehicle(Vehicle *front)
{
	assert(front->current_order.IsType(OT_LOADING));

	StationID last_visited = front->last_station_visited;
	Station *st = Station::Get(last_visited);

	Vehicle *station_vehicle = front;
	if (front->type == VEH_TRAIN) station_vehicle = Train::From(front)->GetStationLoadingVehicle();
	TileIndex station_tile = station_vehicle->tile;

	SCOPE_INFO_FMT([&], "LoadUnloadVehicle: %s, %s, %s, %X", scope_dumper().StationInfo(st), scope_dumper().VehicleInfo(front), scope_dumper().VehicleInfo(station_vehicle), station_tile);

	bool pull_through_mode = false;
	bool load_unload_not_yet_in_station = false;
	bool unload_payment_not_yet_in_station = false;
	if (front->type == VEH_TRAIN && front->cur_real_order_index < front->GetNumOrders()) {
		Order *order = front->GetOrder(front->cur_real_order_index);
		if (order->IsType(OT_GOTO_STATION) && order->GetDestination() == last_visited &&
				order->GetStopLocation() == OSL_PLATFORM_THROUGH) {
			pull_through_mode = true;
			for (Vehicle *v = front; v != NULL; v = v->Next()) {
				/* Passengers may not be through-loaded */
				if (v->cargo_cap > 0 && IsCargoInClass(v->cargo_type, CC_PASSENGERS)) {
					pull_through_mode = false;
					break;
				}
				/* Disallow through-load when any part of train is in a depot, to prevent cheating */
				if (Train::From(v)->IsInDepot()) {
					pull_through_mode = false;
					break;
				}
			}
		}
	}
	int platform_length_left = 0;
	if (pull_through_mode) {
		platform_length_left = st->GetPlatformLength(station_tile, ReverseDiagDir(DirToDiagDir(station_vehicle->direction))) * TILE_SIZE - GetTileMarginInFrontOfTrain(Train::From(station_vehicle));
	} else if (front->type == VEH_TRAIN) {
		platform_length_left = st->GetPlatformLength(station_tile) * TILE_SIZE - front->GetGroundVehicleCache()->cached_total_length;
	}

	CargoStationIDStackSet next_station = front->GetNextStoppingStation();

	bool use_autorefit = front->current_order.IsRefit() && front->current_order.GetRefitCargo() == CT_AUTO_REFIT;
	CargoArray consist_capleft;
	bool should_reserve_consist = false;
	bool reserve_consist_cargo_type_loading = false;
	if (_settings_game.order.improved_load && use_autorefit) {
		if (front->cargo_payment == NULL) should_reserve_consist = true;
	} else {
		if ((front->current_order.GetLoadType() & OLFB_FULL_LOAD) || (front->current_order.GetLoadType() == OLFB_CARGO_TYPE_LOAD) || pull_through_mode) {
			should_reserve_consist = true;
			reserve_consist_cargo_type_loading = (front->current_order.GetLoadType() == OLFB_CARGO_TYPE_LOAD);
		}
	}
	if (should_reserve_consist) {
		ReserveConsist(st, front,
				(use_autorefit && front->load_unload_ticks != 0) ? &consist_capleft : NULL,
				next_station,
				reserve_consist_cargo_type_loading,
				pull_through_mode);
	}

	/* We have not waited enough time till the next round of loading/unloading */
	if (front->load_unload_ticks != 0) return;

	if (front->type == VEH_TRAIN && (!IsTileType(station_tile, MP_STATION) || GetStationIndex(station_tile) != st->index)) {
		/* The train reversed in the station. Take the "easy" way
		 * out and let the train just leave as it always did. */
		SetBit(front->vehicle_flags, VF_LOADING_FINISHED);
		front->load_unload_ticks = 1;
		return;
	}

	int new_load_unload_ticks = 0;
	bool dirty_vehicle = false;
	bool dirty_station = false;

	bool completely_emptied = true;
	bool anything_unloaded  = false;
	bool anything_loaded    = false;
	CargoTypes full_load_amount = 0;
	CargoTypes cargo_not_full   = 0;
	CargoTypes cargo_full       = 0;
	CargoTypes reservation_left = 0;
	CargoTypes not_yet_in_station_cargo_not_full   = 0;
	CargoTypes not_yet_in_station_cargo_full       = 0;

	front->cur_speed = 0;

	CargoPayment *payment = front->cargo_payment;

	uint artic_part = 0; // Articulated part we are currently trying to load. (not counting parts without capacity)
	for (Vehicle *v = front; v != NULL; v = v->Next()) {
		if (pull_through_mode && HasBit(Train::From(v)->flags, VRF_BEYOND_PLATFORM_END)) continue;
		if (pull_through_mode && !v->IsArticulatedPart()) {
			int length = Train::From(v)->gcache.cached_veh_length;
			Vehicle *u = v;
			while (u->HasArticulatedPart()) {
				u = u->GetNextArticulatedPart();
				length += Train::From(u)->gcache.cached_veh_length;
			}
			if (v != station_vehicle && !HasBit(Train::From(v->Previous())->flags, VRF_BEYOND_PLATFORM_END) && length > platform_length_left) {
				for (Vehicle *skip = v; skip != NULL; skip = skip->Next()) {
					SetBit(Train::From(skip)->flags, VRF_NOT_YET_IN_PLATFORM);
					if (HasBit(skip->vehicle_flags, VF_CARGO_UNLOADING)) {
						unload_payment_not_yet_in_station = true;
						load_unload_not_yet_in_station = true;
					} else if (skip->cargo.ReservedCount() || skip->cargo.UnloadCount() || (skip->cargo_cap != 0 && front->current_order.IsRefit())) {
						load_unload_not_yet_in_station = true;
					}
					if (skip->cargo_cap != 0) {
						if (skip->cargo.StoredCount() >= skip->cargo_cap) {
							SetBit(not_yet_in_station_cargo_full, skip->cargo_type);
						} else {
							SetBit(not_yet_in_station_cargo_not_full, skip->cargo_type);
						}
					}
				}
				break; // articulated vehicle won't fit in platform, no loading
			}
			platform_length_left -= length;
		}
		if (v == front || !v->Previous()->HasArticulatedPart()) artic_part = 0;
		if (v->cargo_cap == 0) continue;
		artic_part++;

		GoodsEntry *ge = &st->goods[v->cargo_type];

		if (HasBit(v->vehicle_flags, VF_CARGO_UNLOADING) && (GetUnloadType(v) & OUFB_NO_UNLOAD) == 0) {
			uint cargo_count = v->cargo.UnloadCount();
			uint amount_unloaded = _settings_game.order.gradual_loading ? min(cargo_count, GetLoadAmount(v)) : cargo_count;
			bool remaining = false; // Are there cargo entities in this vehicle that can still be unloaded here?

			assert(payment != NULL);
			payment->SetCargo(v->cargo_type);

			if (!HasBit(ge->status, GoodsEntry::GES_ACCEPTANCE) && v->cargo.ActionCount(VehicleCargoList::MTA_DELIVER) > 0) {
				/* The station does not accept our goods anymore. */
				if (GetUnloadType(v) & (OUFB_TRANSFER | OUFB_UNLOAD)) {
					/* Transfer instead of delivering. */
					v->cargo.Reassign<VehicleCargoList::MTA_DELIVER, VehicleCargoList::MTA_TRANSFER>(
							v->cargo.ActionCount(VehicleCargoList::MTA_DELIVER), INVALID_STATION);
				} else {
					uint new_remaining = v->cargo.RemainingCount() + v->cargo.ActionCount(VehicleCargoList::MTA_DELIVER);
					if (v->cargo_cap < new_remaining) {
						/* Return some of the reserved cargo to not overload the vehicle. */
						v->cargo.Return(new_remaining - v->cargo_cap, &ge->cargo, INVALID_STATION);
					}

					/* Keep instead of delivering. This may lead to no cargo being unloaded, so ...*/
					v->cargo.Reassign<VehicleCargoList::MTA_DELIVER, VehicleCargoList::MTA_KEEP>(
							v->cargo.ActionCount(VehicleCargoList::MTA_DELIVER));

					/* ... say we unloaded something, otherwise we'll think we didn't unload
					 * something and we didn't load something, so we must be finished
					 * at this station. Setting the unloaded means that we will get a
					 * retry for loading in the next cycle. */
					anything_unloaded = true;
				}
			}

			if (v->cargo.ActionCount(VehicleCargoList::MTA_TRANSFER) > 0) {
				/* Mark the station dirty if we transfer, but not if we only deliver. */
				dirty_station = true;

				if (!ge->HasRating()) {
					/* Upon transfering cargo, make sure the station has a rating. Fake a pickup for the
					 * first unload to prevent the cargo from quickly decaying after the initial drop. */
					ge->time_since_pickup = 0;
					SetBit(ge->status, GoodsEntry::GES_RATING);
				}
			}

			amount_unloaded = v->cargo.Unload(amount_unloaded, &ge->cargo, payment);
			remaining = v->cargo.UnloadCount() > 0;
			if (amount_unloaded > 0) {
				dirty_vehicle = true;
				anything_unloaded = true;
				new_load_unload_ticks += amount_unloaded;

				/* Deliver goods to the station */
				st->time_since_unload = 0;
			}

			if (_settings_game.order.gradual_loading && remaining) {
				completely_emptied = false;
			} else {
				/* We have finished unloading (cargo count == 0) */
				ClrBit(v->vehicle_flags, VF_CARGO_UNLOADING);
			}

			continue;
		} else if (HasBit(v->vehicle_flags, VF_CARGO_UNLOADING) && payment == nullptr) {
			/* Once the payment has been made, never attempt to unload again */
			ClrBit(v->vehicle_flags, VF_CARGO_UNLOADING);
		}

		/* Do not pick up goods when we have no-load set or loading is stopped. */
		if (GetLoadType(v) & OLFB_NO_LOAD || HasBit(front->vehicle_flags, VF_STOP_LOADING)) continue;

		/* This order has a refit, if this is the first vehicle part carrying cargo and the whole vehicle is empty, try refitting. */
		if (front->current_order.IsRefit() && artic_part == 1) {
			HandleStationRefit(v, consist_capleft, st, next_station, front->current_order.GetRefitCargo());
			ge = &st->goods[v->cargo_type];
		}

		/* As we're loading here the following link can carry the full capacity of the vehicle. */
		v->refit_cap = v->cargo_cap;

		/* update stats */
		int t;
		switch (front->type) {
			case VEH_TRAIN:
			case VEH_SHIP:
				t = front->vcache.cached_max_speed;
				break;

			case VEH_ROAD:
				t = front->vcache.cached_max_speed / 2;
				break;

			case VEH_AIRCRAFT:
				t = Aircraft::From(front)->GetSpeedOldUnits(); // Convert to old units.
				break;

			default: NOT_REACHED();
		}

		/* if last speed is 0, we treat that as if no vehicle has ever visited the station. */
		ge->last_speed = min(t, 255);
		ge->last_age = min(_cur_year - front->build_year, 255);
		ge->time_since_pickup = 0;

		assert(v->cargo_cap >= v->cargo.StoredCount());
		/* If there's goods waiting at the station, and the vehicle
		 * has capacity for it, load it on the vehicle. */
		uint cap_left = v->cargo_cap - v->cargo.StoredCount();
		if (cap_left > 0 && (v->cargo.ActionCount(VehicleCargoList::MTA_LOAD) > 0 || ge->cargo.AvailableCount() > 0) && MayLoadUnderExclusiveRights(st, v)) {
			if (v->cargo.StoredCount() == 0) TriggerVehicle(v, VEHICLE_TRIGGER_NEW_CARGO);
			if (_settings_game.order.gradual_loading) cap_left = min(cap_left, GetLoadAmount(v));

			uint loaded = ge->cargo.Load(cap_left, &v->cargo, st->xy, next_station.Get(v->cargo_type));
			if (v->cargo.ActionCount(VehicleCargoList::MTA_LOAD) > 0) {
				/* Remember if there are reservations left so that we don't stop
				 * loading before they're loaded. */
				SetBit(reservation_left, v->cargo_type);
			}

			/* Store whether the maximum possible load amount was loaded or not.*/
			if (loaded == cap_left) {
				SetBit(full_load_amount, v->cargo_type);
			} else {
				ClrBit(full_load_amount, v->cargo_type);
			}

			/* TODO: Regarding this, when we do gradual loading, we
			 * should first unload all vehicles and then start
			 * loading them. Since this will cause
			 * VEHICLE_TRIGGER_EMPTY to be called at the time when
			 * the whole vehicle chain is really totally empty, the
			 * completely_emptied assignment can then be safely
			 * removed; that's how TTDPatch behaves too. --pasky */
			if (loaded > 0) {
				completely_emptied = false;
				anything_loaded = true;

				st->time_since_load = 0;
				ge->last_vehicle_type = v->type;

				if (ge->cargo.TotalCount() == 0) {
					TriggerStationRandomisation(st, st->xy, SRT_CARGO_TAKEN, v->cargo_type);
					TriggerStationAnimation(st, st->xy, SAT_CARGO_TAKEN, v->cargo_type);
					AirportAnimationTrigger(st, AAT_STATION_CARGO_TAKEN, v->cargo_type);
				}

				new_load_unload_ticks += loaded;

				dirty_vehicle = dirty_station = true;
			}
		}

		if (v->cargo.StoredCount() >= v->cargo_cap) {
			SetBit(cargo_full, v->cargo_type);
		} else {
			SetBit(cargo_not_full, v->cargo_type);
		}
	}

	if (anything_loaded || anything_unloaded) {
		if (front->type == VEH_TRAIN) {
			TriggerStationRandomisation(st, station_tile, SRT_TRAIN_LOADS);
			TriggerStationAnimation(st, station_tile, SAT_TRAIN_LOADS);
		}
	}

	/* Only set completely_emptied, if we just unloaded all remaining cargo */
	completely_emptied &= anything_unloaded;

	if (!anything_unloaded && !unload_payment_not_yet_in_station) delete payment;

	ClrBit(front->vehicle_flags, VF_STOP_LOADING);

	bool has_full_load_order = front->current_order.GetLoadType() & OLFB_FULL_LOAD;
	if (front->current_order.GetLoadType() == OLFB_CARGO_TYPE_LOAD) {
		for (Vehicle *v = front; v != NULL; v = v->Next()) {
			if (front->current_order.GetCargoLoadTypeRaw(v->cargo_type) & OLFB_FULL_LOAD) {
				has_full_load_order = true;
				break;
			}
		}
	}
	if (anything_loaded || anything_unloaded) {
		if (_settings_game.order.gradual_loading) {
			/* The time it takes to load one 'slice' of cargo or passengers depends
			 * on the vehicle type - the values here are those found in TTDPatch */
			const uint gradual_loading_wait_time[] = { 40, 20, 10, 20 };

			new_load_unload_ticks = gradual_loading_wait_time[front->type];
		}
		/* We loaded less cargo than possible for all cargo types and it's not full
		 * load and we're not supposed to wait any longer: stop loading. */
		if (!anything_unloaded && full_load_amount == 0 && reservation_left == 0 && !has_full_load_order &&
				(front->current_order_time >= (uint)max<int>(front->current_order.GetTimetabledWait() - front->lateness_counter, 0) ||
				front->current_order.GetLeaveType() == OLT_LEAVE_EARLY)) {
			SetBit(front->vehicle_flags, VF_STOP_LOADING);
		}

		UpdateLoadUnloadTicks(front, st, new_load_unload_ticks, platform_length_left);
	} else {
		UpdateLoadUnloadTicks(front, st, 20, platform_length_left); // We need the ticks for link refreshing.
		bool finished_loading = true;
		if (has_full_load_order) {
			const bool full_load_any_order = front->current_order.GetLoadType() == OLF_FULL_LOAD_ANY;
			if (full_load_any_order) {
				/* if the aircraft carries passengers and is NOT full, then
				 * continue loading, no matter how much mail is in */
				if ((front->type == VEH_AIRCRAFT && IsCargoInClass(front->cargo_type, CC_PASSENGERS) && front->cargo_cap > front->cargo.StoredCount()) ||
						(cargo_not_full != 0 && (cargo_full & ~cargo_not_full) == 0)) { // There are still non-full cargoes
					finished_loading = false;
				}
			} else if (cargo_not_full != 0) {
				finished_loading = false;
			}
			if (finished_loading && pull_through_mode) {
				if (full_load_any_order) {
					if (not_yet_in_station_cargo_not_full != 0 &&
							((cargo_full | not_yet_in_station_cargo_full) & ~(cargo_not_full | not_yet_in_station_cargo_not_full)) == 0) {
						finished_loading = false;
						SetBit(Train::From(front)->flags, VRF_ADVANCE_IN_PLATFORM);
					}
				} else if (not_yet_in_station_cargo_not_full) {
					finished_loading = false;
					SetBit(Train::From(front)->flags, VRF_ADVANCE_IN_PLATFORM);
				}
			}
		}

		if (finished_loading && pull_through_mode && load_unload_not_yet_in_station) {
			finished_loading = false;
			SetBit(Train::From(front)->flags, VRF_ADVANCE_IN_PLATFORM);
		}

		/* Refresh next hop stats if we're full loading to make the links
		 * known to the distribution algorithm and allow cargo to be sent
		 * along them. Otherwise the vehicle could wait for cargo
		 * indefinitely if it hasn't visited the other links yet, or if the
		 * links die while it's loading. */
		if (!finished_loading) LinkRefresher::Run(front, true, true);

		SB(front->vehicle_flags, VF_LOADING_FINISHED, 1, finished_loading);
	}

	/* Calculate the loading indicator fill percent and display
	 * In the Game Menu do not display indicators
	 * If _settings_client.gui.loading_indicators == 2, show indicators (bool can be promoted to int as 0 or 1 - results in 2 > 0,1 )
	 * if _settings_client.gui.loading_indicators == 1, _local_company must be the owner or must be a spectator to show ind., so 1 > 0
	 * if _settings_client.gui.loading_indicators == 0, do not display indicators ... 0 is never greater than anything
	 */
	if (_game_mode != GM_MENU && (_settings_client.gui.loading_indicators > (uint)(front->owner != _local_company && _local_company != COMPANY_SPECTATOR))
			&& !front->current_order.IsType(OT_LOADING_ADVANCE)) {
		StringID percent_up_down = STR_NULL;
		int percent = CalcPercentVehicleFilled(front, &percent_up_down);
		if (front->fill_percent_te_id == INVALID_TE_ID) {
			front->fill_percent_te_id = ShowFillingPercent(front->x_pos, front->y_pos, front->z_pos + 20, percent, percent_up_down);
		} else {
			UpdateFillingPercent(front->fill_percent_te_id, percent, percent_up_down);
		}
	}

	if (completely_emptied) {
		/* Make sure the vehicle is marked dirty, since we need to update the NewGRF
		 * properties such as weight, power and TE whenever the trigger runs. */
		dirty_vehicle = true;
		TriggerVehicle(front, VEHICLE_TRIGGER_EMPTY);
	}

	if (dirty_vehicle) {
		SetWindowDirty(GetWindowClassForVehicleType(front->type), front->owner);
		SetWindowDirty(WC_VEHICLE_DETAILS, front->index);
		front->MarkDirty();
	}
	if (dirty_station) {
		st->MarkTilesDirty(true);
		SetWindowDirty(WC_STATION_VIEW, last_visited);
		InvalidateWindowData(WC_STATION_LIST, last_visited);
	}
}

/**
 * Load/unload the vehicles in this station according to the order
 * they entered.
 * @param st the station to do the loading/unloading for
 */
void LoadUnloadStation(Station *st)
{
	/* No vehicle is here... */
	if (st->loading_vehicles.empty()) return;

	Vehicle *last_loading = NULL;

	/* Check if anything will be loaded at all. Otherwise we don't need to reserve either. */
	for (Vehicle *v : st->loading_vehicles) {
		if ((v->vehstatus & (VS_STOPPED | VS_CRASHED)) || v->current_order.IsType(OT_LOADING_ADVANCE)) continue;

		assert(v->load_unload_ticks != 0);
		if (--v->load_unload_ticks == 0) last_loading = v;
	}

	/* We only need to reserve and load/unload up to the last loading vehicle.
	 * Anything else will be forgotten anyway after returning from this function.
	 *
	 * Especially this means we do _not_ need to reserve cargo for a single
	 * consist in a station which is not allowed to load yet because its
	 * load_unload_ticks is still not 0.
	 */
	if (last_loading == NULL) return;

	for (Vehicle *v : st->loading_vehicles) {
		if (!(v->vehstatus & (VS_STOPPED | VS_CRASHED)) && !v->current_order.IsType(OT_LOADING_ADVANCE)) LoadUnloadVehicle(v);
		if (v == last_loading) break;
	}

	/* Call the production machinery of industries */
	const Industry * const *isend = _cargo_delivery_destinations.End();
	for (Industry **iid = _cargo_delivery_destinations.Begin(); iid != isend; iid++) {
		TriggerIndustryProduction(*iid);
	}
	_cargo_delivery_destinations.Clear();
}

/**
 * Monthly update of the economic data (of the companies as well as economic fluctuations).
 */
void CompaniesMonthlyLoop()
{
	CompaniesGenStatistics();
	if (_settings_game.economy.inflation) {
		AddInflation();
		RecomputePrices();
	}
	CompaniesPayInterest();
	HandleEconomyFluctuations();
}

static void DoAcquireCompany(Company *c)
{
	CompanyID ci = c->index;

	CompanyNewsInformation *cni = MallocT<CompanyNewsInformation>(1);
	cni->FillData(c, Company::Get(_current_company));

	SetDParam(0, STR_NEWS_COMPANY_MERGER_TITLE);
	SetDParam(1, c->bankrupt_value == 0 ? STR_NEWS_MERGER_TAKEOVER_TITLE : STR_NEWS_COMPANY_MERGER_DESCRIPTION);
	SetDParamStr(2, cni->company_name);
	SetDParamStr(3, cni->other_company_name);
	SetDParam(4, c->bankrupt_value);
	AddCompanyNewsItem(STR_MESSAGE_NEWS_FORMAT, cni);
	AI::BroadcastNewEvent(new ScriptEventCompanyMerger(ci, _current_company));
	Game::NewEvent(new ScriptEventCompanyMerger(ci, _current_company));

	ChangeOwnershipOfCompanyItems(ci, _current_company);

	if (c->bankrupt_value == 0) {
		Company *owner = Company::Get(_current_company);
		owner->current_loan += c->current_loan;
	}

	if (c->is_ai) AI::Stop(c->index);

	DeleteCompanyWindows(ci);
	InvalidateWindowClassesData(WC_TRAINS_LIST, 0);
	InvalidateWindowClassesData(WC_TRACE_RESTRICT_SLOTS, 0);
	InvalidateWindowClassesData(WC_SHIPS_LIST, 0);
	InvalidateWindowClassesData(WC_ROADVEH_LIST, 0);
	InvalidateWindowClassesData(WC_AIRCRAFT_LIST, 0);

	delete c;
}

extern int GetAmountOwnedBy(const Company *c, Owner owner);

/**
 * Acquire shares in an opposing company.
 * @param tile unused
 * @param flags type of operation
 * @param p1 company to buy the shares from
 * @param p2 unused
 * @param text unused
 * @return the cost of this operation or an error
 */
CommandCost CmdBuyShareInCompany(TileIndex tile, DoCommandFlag flags, uint32 p1, uint32 p2, const char *text)
{
	CommandCost cost(EXPENSES_OTHER);
	CompanyID target_company = (CompanyID)p1;
	Company *c = Company::GetIfValid(target_company);

	/* Check if buying shares is allowed (protection against modified clients)
	 * Cannot buy own shares */
	if (c == NULL || !_settings_game.economy.allow_shares || _current_company == target_company) return CMD_ERROR;

	/* Protect new companies from hostile takeovers */
	if (_cur_year - c->inaugurated_year < 6) return_cmd_error(STR_ERROR_PROTECTED);

	/* Those lines are here for network-protection (clients can be slow) */
	if (GetAmountOwnedBy(c, COMPANY_SPECTATOR) == 0) return cost;

	if (GetAmountOwnedBy(c, COMPANY_SPECTATOR) == 1) {
		if (!c->is_ai) return cost; //  We can not buy out a real company (temporarily). TODO: well, enable it obviously.

		if (GetAmountOwnedBy(c, _current_company) == 3 && !MayCompanyTakeOver(_current_company, target_company)) return_cmd_error(STR_ERROR_TOO_MANY_VEHICLES_IN_GAME);
	}


	cost.AddCost(CalculateCompanyValue(c) >> 2);
	if (flags & DC_EXEC) {
		OwnerByte *b = c->share_owners;

		while (*b != COMPANY_SPECTATOR) b++; // share owners is guaranteed to contain at least one COMPANY_SPECTATOR
		*b = _current_company;

		for (int i = 0; c->share_owners[i] == _current_company;) {
			if (++i == 4) {
				c->bankrupt_value = 0;
				DoAcquireCompany(c);
				break;
			}
		}
		InvalidateWindowData(WC_COMPANY, target_company);
		CompanyAdminUpdate(c);
	}
	return cost;
}

/**
 * Sell shares in an opposing company.
 * @param tile unused
 * @param flags type of operation
 * @param p1 company to sell the shares from
 * @param p2 unused
 * @param text unused
 * @return the cost of this operation or an error
 */
CommandCost CmdSellShareInCompany(TileIndex tile, DoCommandFlag flags, uint32 p1, uint32 p2, const char *text)
{
	CompanyID target_company = (CompanyID)p1;
	Company *c = Company::GetIfValid(target_company);

	/* Cannot sell own shares */
	if (c == NULL || _current_company == target_company) return CMD_ERROR;

	/* Check if selling shares is allowed (protection against modified clients).
	 * However, we must sell shares of companies being closed down. */
	if (!_settings_game.economy.allow_shares && !(flags & DC_BANKRUPT)) return CMD_ERROR;

	/* Those lines are here for network-protection (clients can be slow) */
	if (GetAmountOwnedBy(c, _current_company) == 0) return CommandCost();

	/* adjust it a little to make it less profitable to sell and buy */
	Money cost = CalculateCompanyValue(c) >> 2;
	cost = -(cost - (cost >> 7));

	if (flags & DC_EXEC) {
		OwnerByte *b = c->share_owners;
		while (*b != _current_company) b++; // share owners is guaranteed to contain company
		*b = COMPANY_SPECTATOR;
		InvalidateWindowData(WC_COMPANY, target_company);
		CompanyAdminUpdate(c);
	}
	return CommandCost(EXPENSES_OTHER, cost);
}

/**
 * Buy up another company.
 * When a competing company is gone bankrupt you get the chance to purchase
 * that company.
 * @todo currently this only works for AI companies
 * @param tile unused
 * @param flags type of operation
 * @param p1 company to buy up
 * @param p2 unused
 * @param text unused
 * @return the cost of this operation or an error
 */
CommandCost CmdBuyCompany(TileIndex tile, DoCommandFlag flags, uint32 p1, uint32 p2, const char *text)
{
	CompanyID target_company = (CompanyID)p1;
	Company *c = Company::GetIfValid(target_company);
	if (c == NULL) return CMD_ERROR;

	/* Disable takeovers when not asked */
	if (!HasBit(c->bankrupt_asked, _current_company)) return CMD_ERROR;

	/* Disable taking over the local company in single player */
	if (!_networking && _local_company == c->index) return CMD_ERROR;

	/* Do not allow companies to take over themselves */
	if (target_company == _current_company) return CMD_ERROR;

	/* Disable taking over when not allowed. */
	if (!MayCompanyTakeOver(_current_company, target_company)) return CMD_ERROR;

	/* Get the cost here as the company is deleted in DoAcquireCompany. */
	CommandCost cost(EXPENSES_OTHER, c->bankrupt_value);

	if (flags & DC_EXEC) {
		DoAcquireCompany(c);
	}
	return cost;
}<|MERGE_RESOLUTION|>--- conflicted
+++ resolved
@@ -1631,7 +1631,6 @@
 
 	bool operator()(Vehicle *v)
 	{
-<<<<<<< HEAD
 		/* Don't try to reserve cargo if the vehicle has already advanced beyond the station platform */
 		if (v->type == VEH_TRAIN && HasBit(Train::From(v)->flags, VRF_BEYOND_PLATFORM_END)) return true;
 
@@ -1640,10 +1639,7 @@
 			if (flags & OLFB_NO_LOAD) return true;
 			if (!(flags & OLFB_FULL_LOAD) && !through_load) return true;
 		}
-		if (v->cargo_cap > v->cargo.RemainingCount()) {
-=======
 		if (v->cargo_cap > v->cargo.RemainingCount() && MayLoadUnderExclusiveRights(st, v)) {
->>>>>>> 690d1dd6
 			st->goods[v->cargo_type].cargo.Reserve(v->cargo_cap - v->cargo.RemainingCount(),
 					&v->cargo, st->xy, next_station.Get(v->cargo_type));
 		}
