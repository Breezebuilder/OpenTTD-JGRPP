--- conflicted
+++ resolved
@@ -1376,23 +1376,14 @@
 		SndPlayVehicleFx(SND_14_CASHTILL, this->front);
 	}
 
-<<<<<<< HEAD
 	if (HasBit(_extra_display_opt, XDO_SHOW_MONEY_TEXT_EFFECTS)) {
 		if (this->visual_transfer != 0) {
 			ShowFeederIncomeAnimation(this->front->x_pos, this->front->y_pos,
 					this->front->z_pos, this->visual_transfer, -this->visual_profit);
-		} else if (this->visual_profit != 0) {
+		} else {
 			ShowCostOrIncomeAnimation(this->front->x_pos, this->front->y_pos,
 					this->front->z_pos, -this->visual_profit);
 		}
-=======
-	if (this->visual_transfer != 0) {
-		ShowFeederIncomeAnimation(this->front->x_pos, this->front->y_pos,
-				this->front->z_pos, this->visual_transfer, -this->visual_profit);
-	} else {
-		ShowCostOrIncomeAnimation(this->front->x_pos, this->front->y_pos,
-				this->front->z_pos, -this->visual_profit);
->>>>>>> adc76cca
 	}
 
 	cur_company.Restore();
