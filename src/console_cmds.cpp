/*
 * This file is part of OpenTTD.
 * OpenTTD is free software; you can redistribute it and/or modify it under the terms of the GNU General Public License as published by the Free Software Foundation, version 2.
 * OpenTTD is distributed in the hope that it will be useful, but WITHOUT ANY WARRANTY; without even the implied warranty of MERCHANTABILITY or FITNESS FOR A PARTICULAR PURPOSE.
 * See the GNU General Public License for more details. You should have received a copy of the GNU General Public License along with OpenTTD. If not, see <http://www.gnu.org/licenses/>.
 */

/** @file console_cmds.cpp Implementation of the console hooks. */

#include "stdafx.h"
#include "console_internal.h"
#include "debug.h"
#include "engine_func.h"
#include "landscape.h"
#include "saveload/saveload.h"
#include "network/core/game_info.h"
#include "network/network.h"
#include "network/network_func.h"
#include "network/network_base.h"
#include "network/network_admin.h"
#include "network/network_client.h"
#include "network/network_server.h"
#include "command_func.h"
#include "settings_func.h"
#include "fios.h"
#include "fileio_func.h"
#include "screenshot.h"
#include "genworld.h"
#include "strings_func.h"
#include "viewport_func.h"
#include "window_func.h"
#include "date_func.h"
#include "company_func.h"
#include "gamelog.h"
#include "ai/ai.hpp"
#include "ai/ai_config.hpp"
#include "newgrf.h"
#include "newgrf_profiling.h"
#include "console_func.h"
#include "engine_base.h"
#include "road.h"
#include "rail.h"
#include "game/game.hpp"
#include "table/strings.h"
#include "aircraft.h"
#include "airport.h"
#include "station_base.h"
#include "waypoint_base.h"
#include "waypoint_func.h"
#include "economy_func.h"
#include "town.h"
#include "industry.h"
#include "string_func_extra.h"
#include "linkgraph/linkgraphjob.h"
#include "base_media_base.h"
#include "debug_settings.h"
#include "walltime_func.h"
#include "debug_desync.h"
#include "scope_info.h"
#include "event_logs.h"
#include <time.h>

#include <set>

#include "safeguards.h"

/* scriptfile handling */
static uint _script_current_depth; ///< Depth of scripts running (used to abort execution when #ConReturn is encountered).

/** File list storage for the console, for caching the last 'ls' command. */
class ConsoleFileList : public FileList {
public:
	ConsoleFileList() : FileList()
	{
		this->file_list_valid = false;
	}

	/** Declare the file storage cache as being invalid, also clears all stored files. */
	void InvalidateFileList()
	{
		this->clear();
		this->file_list_valid = false;
	}

	/**
	 * (Re-)validate the file storage cache. Only makes a change if the storage was invalid, or if \a force_reload.
	 * @param force_reload Always reload the file storage cache.
	 */
	void ValidateFileList(bool force_reload = false)
	{
		if (force_reload || !this->file_list_valid) {
			this->BuildFileList(FT_SAVEGAME, SLO_LOAD);
			this->file_list_valid = true;
		}
	}

	bool file_list_valid; ///< If set, the file list is valid.
};

static ConsoleFileList _console_file_list; ///< File storage cache for the console.

/* console command defines */
#define DEF_CONSOLE_CMD(function) static bool function(byte argc, char *argv[])
#define DEF_CONSOLE_HOOK(function) static ConsoleHookResult function(bool echo)

/****************
 * command hooks
 ****************/

/**
 * Check network availability and inform in console about failure of detection.
 * @return Network availability.
 */
static inline bool NetworkAvailable(bool echo)
{
	if (!_network_available) {
		if (echo) IConsoleError("You cannot use this command because there is no network available.");
		return false;
	}
	return true;
}

/**
 * Check whether we are a server.
 * @return Are we a server? True when yes, false otherwise.
 */
DEF_CONSOLE_HOOK(ConHookServerOnly)
{
	if (!NetworkAvailable(echo)) return CHR_DISALLOW;

	if (!_network_server) {
		if (echo) IConsoleError("This command is only available to a network server.");
		return CHR_DISALLOW;
	}
	return CHR_ALLOW;
}

/**
 * Check whether we are a client in a network game.
 * @return Are we a client in a network game? True when yes, false otherwise.
 */
DEF_CONSOLE_HOOK(ConHookClientOnly)
{
	if (!NetworkAvailable(echo)) return CHR_DISALLOW;

	if (_network_server) {
		if (echo) IConsoleError("This command is not available to a network server.");
		return CHR_DISALLOW;
	}
	return CHR_ALLOW;
}

/**
 * Check whether we are in a multiplayer game.
 * @return True when we are client or server in a network game.
 */
DEF_CONSOLE_HOOK(ConHookNeedNetwork)
{
	if (!NetworkAvailable(echo)) return CHR_DISALLOW;

	if (!_networking || (!_network_server && !MyClient::IsConnected())) {
		if (echo) IConsoleError("Not connected. This command is only available in multiplayer.");
		return CHR_DISALLOW;
	}
	return CHR_ALLOW;
}

/**
 * Check whether we are in singleplayer mode.
 * @return True when no network is active.
 */
DEF_CONSOLE_HOOK(ConHookNoNetwork)
{
	if (_networking) {
		if (echo) IConsoleError("This command is forbidden in multiplayer.");
		return CHR_DISALLOW;
	}
	return CHR_ALLOW;
}

/**
 * Check if are either in singleplayer or a server.
 * @return True iff we are either in singleplayer or a server.
 */
DEF_CONSOLE_HOOK(ConHookServerOrNoNetwork)
{
	if (_networking && !_network_server) {
		if (echo) IConsoleError("This command is only available to a network server, or in single-player.");
		return CHR_DISALLOW;
	}
	return CHR_ALLOW;
}

DEF_CONSOLE_HOOK(ConHookNewGRFDeveloperTool)
{
	if (_settings_client.gui.newgrf_developer_tools) {
		if (_game_mode == GM_MENU) {
			if (echo) IConsoleError("This command is only available in-game and in the editor.");
			return CHR_DISALLOW;
		}
		return ConHookNoNetwork(echo);
	}
	return CHR_HIDE;
}

/**
 * Show help for the console.
 * @param str String to print in the console.
 */
static void IConsoleHelp(const char *str)
{
	IConsolePrintF(CC_WARNING, "- %s", str);
}

/**
 * Reset status of all engines.
 * @return Will always succeed.
 */
DEF_CONSOLE_CMD(ConResetEngines)
{
	if (argc == 0) {
		IConsoleHelp("Reset status data of all engines. This might solve some issues with 'lost' engines. Usage: 'resetengines'");
		return true;
	}

	StartupEngines();
	return true;
}

/**
 * Reset status of the engine pool.
 * @return Will always return true.
 * @note Resetting the pool only succeeds when there are no vehicles ingame.
 */
DEF_CONSOLE_CMD(ConResetEnginePool)
{
	if (argc == 0) {
		IConsoleHelp("Reset NewGRF allocations of engine slots. This will remove invalid engine definitions, and might make default engines available again.");
		return true;
	}

	if (_game_mode == GM_MENU) {
		IConsoleError("This command is only available in-game and in the editor.");
		return true;
	}

	if (!EngineOverrideManager::ResetToCurrentNewGRFConfig()) {
		IConsoleError("This can only be done when there are no vehicles in the game.");
		return true;
	}

	return true;
}

#ifdef _DEBUG
/**
 * Reset a tile to bare land in debug mode.
 * param tile number.
 * @return True when the tile is reset or the help on usage was printed (0 or two parameters).
 */
DEF_CONSOLE_CMD(ConResetTile)
{
	if (argc == 0) {
		IConsoleHelp("Reset a tile to bare land. Usage: 'resettile <tile>'");
		IConsoleHelp("Tile can be either decimal (34161) or hexadecimal (0x4a5B)");
		return true;
	}

	if (argc == 2) {
		uint32 result;
		if (GetArgumentInteger(&result, argv[1])) {
			DoClearSquare((TileIndex)result);
			return true;
		}
	}

	return false;
}
#endif /* _DEBUG */

/**
 * Zoom map to given level.
 * param level As defined by ZoomLevel and as limited by zoom_min/zoom_max from GUISettings.
 * @return True when either console help was shown or a proper amount of parameters given.
 */
DEF_CONSOLE_CMD(ConZoomToLevel)
{
	switch (argc) {
		case 0:
			IConsolePrint(CC_HELP, "Set the current zoom level of the main viewport.");
			IConsolePrint(CC_HELP, "Usage: 'zoomto <level>'.");
			IConsolePrint(
				CC_HELP,
				ZOOM_LVL_MIN < _settings_client.gui.zoom_min ?
					"The lowest zoom-in level allowed by current client settings is {}." :
					"The lowest supported zoom-in level is {}.",
				std::max(ZOOM_LVL_MIN, _settings_client.gui.zoom_min)
			);
			IConsolePrint(
				CC_HELP,
				_settings_client.gui.zoom_max < ZOOM_LVL_MAX ?
					"The highest zoom-out level allowed by current client settings is {}." :
					"The highest supported zoom-out level is {}.",
				std::min(_settings_client.gui.zoom_max, ZOOM_LVL_MAX)
			);
			return true;

		case 2: {
			uint32 level;
			if (GetArgumentInteger(&level, argv[1])) {
				if (level < ZOOM_LVL_MIN) {
					IConsolePrint(CC_ERROR, "Zoom-in levels below {} are not supported.", ZOOM_LVL_MIN);
				} else if (level < _settings_client.gui.zoom_min) {
					IConsolePrint(CC_ERROR, "Current client settings do not allow zooming in below level {}.", _settings_client.gui.zoom_min);
				} else if (level > ZOOM_LVL_MAX) {
					IConsolePrint(CC_ERROR, "Zoom-in levels above {} are not supported.", ZOOM_LVL_MAX);
				} else if (level > _settings_client.gui.zoom_max) {
					IConsolePrint(CC_ERROR, "Current client settings do not allow zooming out beyond level {}.", _settings_client.gui.zoom_max);
				} else {
					Window *w = FindWindowById(WC_MAIN_WINDOW, 0);
					Viewport *vp = w->viewport;
					while (vp->zoom > level) DoZoomInOutWindow(ZOOM_IN, w);
					while (vp->zoom < level) DoZoomInOutWindow(ZOOM_OUT, w);
				}
				return true;
			}
			break;
		}
	}

	return false;
}

/**
 * Scroll to a tile on the map.
 * param x tile number or tile x coordinate.
 * param y optional y coordinate.
 * @note When only one argument is given it is interpreted as the tile number.
 *       When two arguments are given, they are interpreted as the tile's x
 *       and y coordinates.
 * @return True when either console help was shown or a proper amount of parameters given.
 */
DEF_CONSOLE_CMD(ConScrollToTile)
{
<<<<<<< HEAD
	switch (argc) {
		case 0:
			IConsoleHelp("Center the screen on a given tile.");
			IConsoleHelp("Usage: 'scrollto <tile>' or 'scrollto <x> <y>'");
			IConsoleHelp("Numbers can be either decimal (34161) or hexadecimal (0x4a5B).");
			return true;
=======
	if (argc == 0) {
		IConsolePrint(CC_HELP, "Center the screen on a given tile.");
		IConsolePrint(CC_HELP, "Usage: 'scrollto [instant] <tile>' or 'scrollto [instant] <x> <y>'.");
		IConsolePrint(CC_HELP, "Numbers can be either decimal (34161) or hexadecimal (0x4a5B).");
		IConsolePrint(CC_HELP, "'instant' will immediately move and redraw viewport without smooth scrolling.");
		return true;
	}
	if (argc < 2) return false;
>>>>>>> 83b6defb

	uint32 arg_index = 1;
	bool instant = false;
	if (strcmp(argv[arg_index], "instant") == 0) {
		++arg_index;
		instant = true;
	}

	switch (argc - arg_index) {
		case 1: {
			uint32 result;
			if (GetArgumentInteger(&result, argv[arg_index])) {
				if (result >= MapSize()) {
					IConsolePrint(CC_ERROR, "Tile does not exist");
					return true;
				}
				ScrollMainWindowToTile((TileIndex)result, instant);
				return true;
			}
			break;
		}

		case 2: {
			uint32 x, y;
			if (GetArgumentInteger(&x, argv[arg_index]) && GetArgumentInteger(&y, argv[arg_index + 1])) {
				if (x >= MapSizeX() || y >= MapSizeY()) {
					IConsolePrint(CC_ERROR, "Tile does not exist");
					return true;
				}
				ScrollMainWindowToTile(TileXY(x, y), instant);
				return true;
			}
			break;
		}
	}

	return false;
}

/**
 * Highlight a tile on the map.
 * param x tile number or tile x coordinate.
 * param y optional y coordinate.
 * @note When only one argument is given it is intepreted as the tile number.
 *       When two arguments are given, they are interpreted as the tile's x
 *       and y coordinates.
 * @return True when either console help was shown or a proper amount of parameters given.
 */
DEF_CONSOLE_CMD(ConHighlightTile)
{
	switch (argc) {
		case 0:
			IConsoleHelp("Highlight a given tile.");
			IConsoleHelp("Usage: 'highlight_tile <tile>' or 'highlight_tile <x> <y>'");
			IConsoleHelp("Numbers can be either decimal (34161) or hexadecimal (0x4a5B).");
			return true;

		case 2: {
			uint32 result;
			if (GetArgumentInteger(&result, argv[1])) {
				if (result >= MapSize()) {
					IConsolePrint(CC_ERROR, "Tile does not exist");
					return true;
				}
				SetRedErrorSquare((TileIndex)result);
				return true;
			}
			break;
		}

		case 3: {
			uint32 x, y;
			if (GetArgumentInteger(&x, argv[1]) && GetArgumentInteger(&y, argv[2])) {
				if (x >= MapSizeX() || y >= MapSizeY()) {
					IConsolePrint(CC_ERROR, "Tile does not exist");
					return true;
				}
				SetRedErrorSquare(TileXY(x, y));
				return true;
			}
			break;
		}
	}

	return false;
}

/**
 * Save the map to a file.
 * param filename the filename to save the map to.
 * @return True when help was displayed or the file attempted to be saved.
 */
DEF_CONSOLE_CMD(ConSave)
{
	if (argc == 0) {
		IConsoleHelp("Save the current game. Usage: 'save <filename>'");
		return true;
	}

	if (argc == 2) {
		char *filename = str_fmt("%s.sav", argv[1]);
		IConsolePrint(CC_DEFAULT, "Saving map...");

		if (SaveOrLoad(filename, SLO_SAVE, DFT_GAME_FILE, SAVE_DIR) != SL_OK) {
			IConsolePrint(CC_ERROR, "Saving map failed");
		} else {
			IConsolePrintF(CC_DEFAULT, "Map successfully saved to %s", filename);
		}
		free(filename);
		return true;
	}

	return false;
}

/**
 * Explicitly save the configuration.
 * @return True.
 */
DEF_CONSOLE_CMD(ConSaveConfig)
{
	if (argc == 0) {
		IConsoleHelp("Saves the configuration for new games to the configuration file, typically 'openttd.cfg'.");
		IConsoleHelp("It does not save the configuration of the current game to the configuration file.");
		return true;
	}

	SaveToConfig();
	IConsolePrint(CC_DEFAULT, "Saved config.");
	return true;
}

DEF_CONSOLE_CMD(ConLoad)
{
	if (argc == 0) {
		IConsoleHelp("Load a game by name or index. Usage: 'load <file | number>'");
		return true;
	}

	if (argc != 2) return false;

	const char *file = argv[1];
	_console_file_list.ValidateFileList();
	const FiosItem *item = _console_file_list.FindItem(file);
	if (item != nullptr) {
		if (GetAbstractFileType(item->type) == FT_SAVEGAME) {
			_switch_mode = SM_LOAD_GAME;
			_file_to_saveload.SetMode(item->type);
			_file_to_saveload.SetName(FiosBrowseTo(item));
			_file_to_saveload.SetTitle(item->title);
		} else {
			IConsolePrintF(CC_ERROR, "%s: Not a savegame.", file);
		}
	} else {
		IConsolePrintF(CC_ERROR, "%s: No such file or directory.", file);
	}

	return true;
}


DEF_CONSOLE_CMD(ConRemove)
{
	if (argc == 0) {
		IConsoleHelp("Remove a savegame by name or index. Usage: 'rm <file | number>'");
		return true;
	}

	if (argc != 2) return false;

	const char *file = argv[1];
	_console_file_list.ValidateFileList();
	const FiosItem *item = _console_file_list.FindItem(file);
	if (item != nullptr) {
		if (!FiosDelete(item->name)) {
			IConsolePrintF(CC_ERROR, "%s: Failed to delete file", file);
		}
	} else {
		IConsolePrintF(CC_ERROR, "%s: No such file or directory.", file);
	}

	_console_file_list.InvalidateFileList();
	return true;
}


/* List all the files in the current dir via console */
DEF_CONSOLE_CMD(ConListFiles)
{
	if (argc == 0) {
		IConsoleHelp("List all loadable savegames and directories in the current dir via console. Usage: 'ls | dir'");
		return true;
	}

	_console_file_list.ValidateFileList(true);
	for (uint i = 0; i < _console_file_list.size(); i++) {
		IConsolePrintF(CC_DEFAULT, "%d) %s", i, _console_file_list[i].title);
	}

	return true;
}

/* Change the dir via console */
DEF_CONSOLE_CMD(ConChangeDirectory)
{
	if (argc == 0) {
		IConsoleHelp("Change the dir via console. Usage: 'cd <directory | number>'");
		return true;
	}

	if (argc != 2) return false;

	const char *file = argv[1];
	_console_file_list.ValidateFileList(true);
	const FiosItem *item = _console_file_list.FindItem(file);
	if (item != nullptr) {
		switch (item->type) {
			case FIOS_TYPE_DIR: case FIOS_TYPE_DRIVE: case FIOS_TYPE_PARENT:
				FiosBrowseTo(item);
				break;
			default: IConsolePrintF(CC_ERROR, "%s: Not a directory.", file);
		}
	} else {
		IConsolePrintF(CC_ERROR, "%s: No such file or directory.", file);
	}

	_console_file_list.InvalidateFileList();
	return true;
}

DEF_CONSOLE_CMD(ConPrintWorkingDirectory)
{
	const char *path;

	if (argc == 0) {
		IConsoleHelp("Print out the current working directory. Usage: 'pwd'");
		return true;
	}

	/* XXX - Workaround for broken file handling */
	_console_file_list.ValidateFileList(true);
	_console_file_list.InvalidateFileList();

	FiosGetDescText(&path, nullptr);
	IConsolePrint(CC_DEFAULT, path);
	return true;
}

DEF_CONSOLE_CMD(ConClearBuffer)
{
	if (argc == 0) {
		IConsoleHelp("Clear the console buffer. Usage: 'clear'");
		return true;
	}

	IConsoleClearBuffer();
	SetWindowDirty(WC_CONSOLE, 0);
	return true;
}


/**********************************
 * Network Core Console Commands
 **********************************/

static bool ConKickOrBan(const char *argv, bool ban, const std::string &reason)
{
	uint n;

	if (strchr(argv, '.') == nullptr && strchr(argv, ':') == nullptr) { // banning with ID
		ClientID client_id = (ClientID)atoi(argv);

		/* Don't kill the server, or the client doing the rcon. The latter can't be kicked because
		 * kicking frees closes and subsequently free the connection related instances, which we
		 * would be reading from and writing to after returning. So we would read or write data
		 * from freed memory up till the segfault triggers. */
		if (client_id == CLIENT_ID_SERVER || client_id == _redirect_console_to_client) {
			IConsolePrintF(CC_ERROR, "ERROR: You can not %s yourself!", ban ? "ban" : "kick");
			return true;
		}

		NetworkClientInfo *ci = NetworkClientInfo::GetByClientID(client_id);
		if (ci == nullptr) {
			IConsoleError("Invalid client");
			return true;
		}

		if (!ban) {
			/* Kick only this client, not all clients with that IP */
			NetworkServerKickClient(client_id, reason);
			return true;
		}

		/* When banning, kick+ban all clients with that IP */
		n = NetworkServerKickOrBanIP(client_id, ban, reason);
	} else {
		n = NetworkServerKickOrBanIP(argv, ban, reason);
	}

	if (n == 0) {
		IConsolePrint(CC_DEFAULT, ban ? "Client not online, address added to banlist" : "Client not found");
	} else {
		IConsolePrintF(CC_DEFAULT, "%sed %u client(s)", ban ? "Bann" : "Kick", n);
	}

	return true;
}

DEF_CONSOLE_CMD(ConKick)
{
	if (argc == 0) {
		IConsoleHelp("Kick a client from a network game. Usage: 'kick <ip | client-id> [<kick-reason>]'");
		IConsoleHelp("For client-id's, see the command 'clients'");
		return true;
	}

	if (argc != 2 && argc != 3) return false;

	/* No reason supplied for kicking */
	if (argc == 2) return ConKickOrBan(argv[1], false, {});

	/* Reason for kicking supplied */
	size_t kick_message_length = strlen(argv[2]);
	if (kick_message_length >= 255) {
		IConsolePrintF(CC_ERROR, "ERROR: Maximum kick message length is 254 characters. You entered " PRINTF_SIZE " characters.", kick_message_length);
		return false;
	} else {
		return ConKickOrBan(argv[1], false, argv[2]);
	}
}

DEF_CONSOLE_CMD(ConBan)
{
	if (argc == 0) {
		IConsoleHelp("Ban a client from a network game. Usage: 'ban <ip | client-id> [<ban-reason>]'");
		IConsoleHelp("For client-id's, see the command 'clients'");
		IConsoleHelp("If the client is no longer online, you can still ban their IP");
		return true;
	}

	if (argc != 2 && argc != 3) return false;

	/* No reason supplied for kicking */
	if (argc == 2) return ConKickOrBan(argv[1], true, {});

	/* Reason for kicking supplied */
	size_t kick_message_length = strlen(argv[2]);
	if (kick_message_length >= 255) {
		IConsolePrintF(CC_ERROR, "ERROR: Maximum kick message length is 254 characters. You entered " PRINTF_SIZE " characters.", kick_message_length);
		return false;
	} else {
		return ConKickOrBan(argv[1], true, argv[2]);
	}
}

DEF_CONSOLE_CMD(ConUnBan)
{
	if (argc == 0) {
		IConsoleHelp("Unban a client from a network game. Usage: 'unban <ip | banlist-index>'");
		IConsoleHelp("For a list of banned IP's, see the command 'banlist'");
		return true;
	}

	if (argc != 2) return false;

	/* Try by IP. */
	uint index;
	for (index = 0; index < _network_ban_list.size(); index++) {
		if (_network_ban_list[index] == argv[1]) break;
	}

	/* Try by index. */
	if (index >= _network_ban_list.size()) {
		index = atoi(argv[1]) - 1U; // let it wrap
	}

	if (index < _network_ban_list.size()) {
		char msg[64];
		seprintf(msg, lastof(msg), "Unbanned %s", _network_ban_list[index].c_str());
		IConsolePrint(CC_DEFAULT, msg);
		_network_ban_list.erase(_network_ban_list.begin() + index);
	} else {
		IConsolePrint(CC_DEFAULT, "Invalid list index or IP not in ban-list.");
		IConsolePrint(CC_DEFAULT, "For a list of banned IP's, see the command 'banlist'");
	}

	return true;
}

DEF_CONSOLE_CMD(ConBanList)
{
	if (argc == 0) {
		IConsoleHelp("List the IP's of banned clients: Usage 'banlist'");
		return true;
	}

	IConsolePrint(CC_DEFAULT, "Banlist: ");

	uint i = 1;
	for (const auto &entry : _network_ban_list) {
		IConsolePrintF(CC_DEFAULT, "  %d) %s", i, entry.c_str());
		i++;
	}

	return true;
}

DEF_CONSOLE_CMD(ConPauseGame)
{
	if (argc == 0) {
		IConsoleHelp("Pause a network game. Usage: 'pause'");
		return true;
	}

	if (_game_mode == GM_MENU) {
		IConsoleError("This command is only available in-game and in the editor.");
		return true;
	}

	if ((_pause_mode & PM_PAUSED_NORMAL) == PM_UNPAUSED) {
		DoCommandP(0, PM_PAUSED_NORMAL, 1, CMD_PAUSE);
		if (!_networking) IConsolePrint(CC_DEFAULT, "Game paused.");
	} else {
		IConsolePrint(CC_DEFAULT, "Game is already paused.");
	}

	return true;
}

DEF_CONSOLE_CMD(ConUnpauseGame)
{
	if (argc == 0) {
		IConsoleHelp("Unpause a network game. Usage: 'unpause'");
		return true;
	}

	if (_game_mode == GM_MENU) {
		IConsoleError("This command is only available in-game and in the editor.");
		return true;
	}

	if ((_pause_mode & PM_PAUSED_NORMAL) != PM_UNPAUSED) {
		DoCommandP(0, PM_PAUSED_NORMAL, 0, CMD_PAUSE);
		if (!_networking) IConsolePrint(CC_DEFAULT, "Game unpaused.");
	} else if ((_pause_mode & PM_PAUSED_ERROR) != PM_UNPAUSED) {
		IConsolePrint(CC_DEFAULT, "Game is in error state and cannot be unpaused via console.");
	} else if (_pause_mode != PM_UNPAUSED) {
		IConsolePrint(CC_DEFAULT, "Game cannot be unpaused manually; disable pause_on_join/min_active_clients.");
	} else {
		IConsolePrint(CC_DEFAULT, "Game is already unpaused.");
	}

	return true;
}

DEF_CONSOLE_CMD(ConRcon)
{
	if (argc == 0) {
		IConsoleHelp("Remote control the server from another client. Usage: 'rcon <password> <command>'");
		IConsoleHelp("Remember to enclose the command in quotes, otherwise only the first parameter is sent");
		return true;
	}

	if (argc < 3) return false;

	if (_network_server) {
		IConsoleCmdExec(argv[2]);
	} else {
		NetworkClientSendRcon(argv[1], argv[2]);
	}
	return true;
}

DEF_CONSOLE_CMD(ConSettingsAccess)
{
	if (argc == 0) {
		IConsoleHelp("Enable changing game settings from this client. Usage: 'settings_access <password>'");
		IConsoleHelp("Send an empty password \"\" to drop access");
		return true;
	}

	if (argc < 2) return false;

	if (!_network_server) {
		NetworkClientSendSettingsPassword(argv[1]);
	}
	return true;
}

DEF_CONSOLE_CMD(ConStatus)
{
	if (argc == 0) {
		IConsoleHelp("List the status of all clients connected to the server. Usage 'status'");
		return true;
	}

	NetworkServerShowStatusToConsole();
	return true;
}

DEF_CONSOLE_CMD(ConServerInfo)
{
	if (argc == 0) {
		IConsoleHelp("List current and maximum client/company limits. Usage 'server_info'");
		IConsoleHelp("You can change these values by modifying settings 'network.max_clients' and 'network.max_companies'");
		return true;
	}

	IConsolePrintF(CC_DEFAULT, "Invite code:                %s", _network_server_invite_code.c_str());
	IConsolePrintF(CC_DEFAULT, "Current/maximum clients:    %3d/%3d", _network_game_info.clients_on, _settings_client.network.max_clients);
	IConsolePrintF(CC_DEFAULT, "Current/maximum companies:  %3d/%3d", (int)Company::GetNumItems(), _settings_client.network.max_companies);
	IConsolePrintF(CC_DEFAULT, "Current spectators:         %3d", NetworkSpectatorCount());

	return true;
}

DEF_CONSOLE_CMD(ConClientNickChange)
{
	if (argc != 3) {
		IConsoleHelp("Change the nickname of a connected client. Usage: 'client_name <client-id> <new-name>'");
		IConsoleHelp("For client-id's, see the command 'clients'");
		return true;
	}

	ClientID client_id = (ClientID)atoi(argv[1]);

	if (client_id == CLIENT_ID_SERVER) {
		IConsoleError("Please use the command 'name' to change your own name!");
		return true;
	}

	if (NetworkClientInfo::GetByClientID(client_id) == nullptr) {
		IConsoleError("Invalid client");
		return true;
	}

	std::string client_name(argv[2]);
	StrTrimInPlace(client_name);
	if (!NetworkIsValidClientName(client_name)) {
		IConsoleError("Cannot give a client an empty name");
		return true;
	}

	if (!NetworkServerChangeClientName(client_id, client_name)) {
		IConsoleError("Cannot give a client a duplicate name");
	}

	return true;
}

DEF_CONSOLE_CMD(ConJoinCompany)
{
	if (argc < 2) {
		IConsoleHelp("Request joining another company. Usage: join <company-id> [<password>]");
		IConsoleHelp("For valid company-id see company list, use 255 for spectator");
		return true;
	}

	CompanyID company_id = (CompanyID)(atoi(argv[1]) <= MAX_COMPANIES ? atoi(argv[1]) - 1 : atoi(argv[1]));

	/* Check we have a valid company id! */
	if (!Company::IsValidID(company_id) && company_id != COMPANY_SPECTATOR) {
		IConsolePrintF(CC_ERROR, "Company does not exist. Company-id must be between 1 and %d.", MAX_COMPANIES);
		return true;
	}

	if (NetworkClientInfo::GetByClientID(_network_own_client_id)->client_playas == company_id) {
		IConsoleError("You are already there!");
		return true;
	}

	if (company_id != COMPANY_SPECTATOR && !Company::IsHumanID(company_id)) {
		IConsoleError("Cannot join AI company.");
		return true;
	}

	/* Check if the company requires a password */
	if (NetworkCompanyIsPassworded(company_id) && argc < 3) {
		IConsolePrintF(CC_ERROR, "Company %d requires a password to join.", company_id + 1);
		return true;
	}

	/* non-dedicated server may just do the move! */
	if (_network_server) {
		NetworkServerDoMove(CLIENT_ID_SERVER, company_id);
	} else {
		NetworkClientRequestMove(company_id, NetworkCompanyIsPassworded(company_id) ? argv[2] : "");
	}

	return true;
}

DEF_CONSOLE_CMD(ConMoveClient)
{
	if (argc < 3) {
		IConsoleHelp("Move a client to another company. Usage: move <client-id> <company-id>");
		IConsoleHelp("For valid client-id see 'clients', for valid company-id see 'companies', use 255 for moving to spectators");
		return true;
	}

	const NetworkClientInfo *ci = NetworkClientInfo::GetByClientID((ClientID)atoi(argv[1]));
	CompanyID company_id = (CompanyID)(atoi(argv[2]) <= MAX_COMPANIES ? atoi(argv[2]) - 1 : atoi(argv[2]));

	/* check the client exists */
	if (ci == nullptr) {
		IConsoleError("Invalid client-id, check the command 'clients' for valid client-id's.");
		return true;
	}

	if (!Company::IsValidID(company_id) && company_id != COMPANY_SPECTATOR) {
		IConsolePrintF(CC_ERROR, "Company does not exist. Company-id must be between 1 and %d.", MAX_COMPANIES);
		return true;
	}

	if (company_id != COMPANY_SPECTATOR && !Company::IsHumanID(company_id)) {
		IConsoleError("You cannot move clients to AI companies.");
		return true;
	}

	if (ci->client_id == CLIENT_ID_SERVER && _network_dedicated) {
		IConsoleError("You cannot move the server!");
		return true;
	}

	if (ci->client_playas == company_id) {
		IConsoleError("You cannot move someone to where they already are!");
		return true;
	}

	/* we are the server, so force the update */
	NetworkServerDoMove(ci->client_id, company_id);

	return true;
}

DEF_CONSOLE_CMD(ConResetCompany)
{
	if (argc == 0) {
		IConsoleHelp("Remove an idle company from the game. Usage: 'reset_company <company-id>'");
		IConsoleHelp("For company-id's, see the list of companies from the dropdown menu. Company 1 is 1, etc.");
		return true;
	}

	if (argc != 2) return false;

	CompanyID index = (CompanyID)(atoi(argv[1]) - 1);

	/* Check valid range */
	if (!Company::IsValidID(index)) {
		IConsolePrintF(CC_ERROR, "Company does not exist. Company-id must be between 1 and %d.", MAX_COMPANIES);
		return true;
	}

	if (!Company::IsHumanID(index)) {
		IConsoleError("Company is owned by an AI.");
		return true;
	}

	if (NetworkCompanyHasClients(index)) {
		IConsoleError("Cannot remove company: a client is connected to that company.");
		return false;
	}
	const NetworkClientInfo *ci = NetworkClientInfo::GetByClientID(CLIENT_ID_SERVER);
	if (ci->client_playas == index) {
		IConsoleError("Cannot remove company: the server is connected to that company.");
		return true;
	}

	/* It is safe to remove this company */
	DoCommandP(0, CCA_DELETE | index << 16 | CRR_MANUAL << 24, 0, CMD_COMPANY_CTRL);
	IConsolePrint(CC_DEFAULT, "Company deleted.");

	return true;
}

DEF_CONSOLE_CMD(ConOfferCompanySale)
{
	if (argc == 0) {
		IConsoleHelp("Offer a company for sale. Usage: 'offer_company_sale <company-id>'");
		IConsoleHelp("For company-id's, see the list of companies from the dropdown menu. Company 1 is 1, etc.");
		return true;
	}

	if (argc != 2) return false;

	CompanyID index = (CompanyID)(atoi(argv[1]) - 1);

	/* Check valid range */
	if (!Company::IsValidID(index)) {
		IConsolePrintF(CC_ERROR, "Company does not exist. Company-id must be between 1 and %d.", MAX_COMPANIES);
		return true;
	}

	DoCommandP(0, CCA_SALE | index << 16, 0, CMD_COMPANY_CTRL);
	IConsolePrint(CC_DEFAULT, "Company offered for sale.");

	return true;
}

DEF_CONSOLE_CMD(ConNetworkClients)
{
	if (argc == 0) {
		IConsoleHelp("Get a list of connected clients including their ID, name, company-id, and IP. Usage: 'clients'");
		return true;
	}

	NetworkPrintClients();

	return true;
}

DEF_CONSOLE_CMD(ConNetworkReconnect)
{
	if (argc == 0) {
		IConsoleHelp("Reconnect to server to which you were connected last time. Usage: 'reconnect [<company>]'");
		IConsoleHelp("Company 255 is spectator (default, if not specified), 0 means creating new company.");
		IConsoleHelp("All others are a certain company with Company 1 being #1");
		return true;
	}

	CompanyID playas = (argc >= 2) ? (CompanyID)atoi(argv[1]) : COMPANY_SPECTATOR;
	switch (playas) {
		case 0: playas = COMPANY_NEW_COMPANY; break;
		case COMPANY_SPECTATOR: /* nothing to do */ break;
		default:
			/* From a user pov 0 is a new company, internally it's different and all
			 * companies are offset by one to ease up on users (eg companies 1-8 not 0-7) */
			if (playas < COMPANY_FIRST + 1 || playas > MAX_COMPANIES + 1) return false;
			break;
	}

	if (_settings_client.network.last_joined.empty()) {
		IConsolePrint(CC_DEFAULT, "No server for reconnecting.");
		return true;
	}

	/* Don't resolve the address first, just print it directly as it comes from the config file. */
	IConsolePrintF(CC_DEFAULT, "Reconnecting to %s ...", _settings_client.network.last_joined.c_str());

	return NetworkClientConnectGame(_settings_client.network.last_joined, playas);
}

DEF_CONSOLE_CMD(ConNetworkConnect)
{
	if (argc == 0) {
		IConsoleHelp("Connect to a remote OTTD server and join the game. Usage: 'connect <ip>'");
		IConsoleHelp("IP can contain port and company: 'IP[:Port][#Company]', eg: 'server.ottd.org:443#2'");
		IConsoleHelp("Company #255 is spectator all others are a certain company with Company 1 being #1");
		return true;
	}

	if (argc < 2) return false;

	return NetworkClientConnectGame(argv[1], COMPANY_NEW_COMPANY);
}

/*********************************
 *  script file console commands
 *********************************/

DEF_CONSOLE_CMD(ConExec)
{
	if (argc == 0) {
		IConsoleHelp("Execute a local script file. Usage: 'exec <script> <?>'");
		return true;
	}

	if (argc < 2) return false;

	FILE *script_file = FioFOpenFile(argv[1], "r", BASE_DIR);

	if (script_file == nullptr) {
		if (argc == 2 || atoi(argv[2]) != 0) IConsoleError("script file not found");
		return true;
	}

	if (_script_current_depth == 11) {
		FioFCloseFile(script_file);
		IConsoleError("Maximum 'exec' depth reached; script A is calling script B is calling script C ... more than 10 times.");
		return true;
	}

	_script_current_depth++;
	uint script_depth = _script_current_depth;

	char cmdline[ICON_CMDLN_SIZE];
	while (fgets(cmdline, sizeof(cmdline), script_file) != nullptr) {
		/* Remove newline characters from the executing script */
		for (char *cmdptr = cmdline; *cmdptr != '\0'; cmdptr++) {
			if (*cmdptr == '\n' || *cmdptr == '\r') {
				*cmdptr = '\0';
				break;
			}
		}
		IConsoleCmdExec(cmdline);
		/* Ensure that we are still on the same depth or that we returned via 'return'. */
		assert(_script_current_depth == script_depth || _script_current_depth == script_depth - 1);

		/* The 'return' command was executed. */
		if (_script_current_depth == script_depth - 1) break;
	}

	if (ferror(script_file)) {
		IConsoleError("Encountered error while trying to read from script file");
	}

	if (_script_current_depth == script_depth) _script_current_depth--;
	FioFCloseFile(script_file);
	return true;
}

DEF_CONSOLE_CMD(ConReturn)
{
	if (argc == 0) {
		IConsoleHelp("Stop executing a running script. Usage: 'return'");
		return true;
	}

	_script_current_depth--;
	return true;
}

/*****************************
 *  default console commands
 ******************************/
extern bool CloseConsoleLogIfActive();

DEF_CONSOLE_CMD(ConScript)
{
	extern FILE *_iconsole_output_file;

	if (argc == 0) {
		IConsoleHelp("Start or stop logging console output to a file. Usage: 'script <filename>'");
		IConsoleHelp("If filename is omitted, a running log is stopped if it is active");
		return true;
	}

	if (!CloseConsoleLogIfActive()) {
		if (argc < 2) return false;

		IConsolePrintF(CC_DEFAULT, "file output started to: %s", argv[1]);
		_iconsole_output_file = fopen(argv[1], "ab");
		if (_iconsole_output_file == nullptr) IConsoleError("could not open file");
	}

	return true;
}


DEF_CONSOLE_CMD(ConEcho)
{
	if (argc == 0) {
		IConsoleHelp("Print back the first argument to the console. Usage: 'echo <arg>'");
		return true;
	}

	if (argc < 2) return false;
	IConsolePrint(CC_DEFAULT, argv[1]);
	return true;
}

DEF_CONSOLE_CMD(ConEchoC)
{
	if (argc == 0) {
		IConsoleHelp("Print back the first argument to the console in a given colour. Usage: 'echoc <colour> <arg2>'");
		return true;
	}

	if (argc < 3) return false;
	IConsolePrint((TextColour)Clamp(atoi(argv[1]), TC_BEGIN, TC_END - 1), argv[2]);
	return true;
}

DEF_CONSOLE_CMD(ConNewGame)
{
	if (argc == 0) {
		IConsoleHelp("Start a new game. Usage: 'newgame [seed]'");
		IConsoleHelp("The server can force a new game using 'newgame'; any client joined will rejoin after the server is done generating the new game.");
		return true;
	}

	StartNewGameWithoutGUI((argc == 2) ? strtoul(argv[1], nullptr, 10) : GENERATE_NEW_SEED);
	return true;
}

DEF_CONSOLE_CMD(ConRestart)
{
	if (argc == 0) {
		IConsoleHelp("Restart game. Usage: 'restart'");
		IConsoleHelp("Restarts a game. It tries to reproduce the exact same map as the game started with.");
		IConsoleHelp("However:");
		IConsoleHelp(" * restarting games started in another version might create another map due to difference in map generation");
		IConsoleHelp(" * restarting games based on scenarios, loaded games or heightmaps will start a new game based on the settings stored in the scenario/savegame");
		return true;
	}

	/* Don't copy the _newgame pointers to the real pointers, so call SwitchToMode directly */
	_settings_game.game_creation.map_x = MapLogX();
	_settings_game.game_creation.map_y = FindFirstBit(MapSizeY());
	_switch_mode = SM_RESTARTGAME;
	return true;
}

DEF_CONSOLE_CMD(ConReload)
{
	if (argc == 0) {
		IConsoleHelp("Reload game. Usage: 'reload'");
		IConsoleHelp("Reloads a game.");
		IConsoleHelp(" * if you started from a savegame / scenario / heightmap, that exact same savegame / scenario / heightmap will be loaded.");
		IConsoleHelp(" * if you started from a new game, this acts the same as 'restart'.");
		return true;
	}

	/* Don't copy the _newgame pointers to the real pointers, so call SwitchToMode directly */
	_settings_game.game_creation.map_x = MapLogX();
	_settings_game.game_creation.map_y = FindFirstBit(MapSizeY());
	_switch_mode = SM_RELOADGAME;
	return true;
}

/**
 * Print a text buffer line by line to the console. Lines are separated by '\n'.
 * @param buf The buffer to print.
 * @note All newlines are replace by '\0' characters.
 */
static void PrintLineByLine(char *buf)
{
	ProcessLineByLine(buf, [&](const char *line) {
		IConsolePrintF(CC_DEFAULT, "%s", line);
	});
}

DEF_CONSOLE_CMD(ConListAILibs)
{
	char buf[4096];
	AI::GetConsoleLibraryList(buf, lastof(buf));

	PrintLineByLine(buf);

	return true;
}

DEF_CONSOLE_CMD(ConListAI)
{
	char buf[4096];
	AI::GetConsoleList(buf, lastof(buf));

	PrintLineByLine(buf);

	return true;
}

DEF_CONSOLE_CMD(ConListGameLibs)
{
	char buf[4096];
	Game::GetConsoleLibraryList(buf, lastof(buf));

	PrintLineByLine(buf);

	return true;
}

DEF_CONSOLE_CMD(ConListGame)
{
	char buf[4096];
	Game::GetConsoleList(buf, lastof(buf));

	PrintLineByLine(buf);

	return true;
}

DEF_CONSOLE_CMD(ConStartAI)
{
	if (argc == 0 || argc > 3) {
		IConsoleHelp("Start a new AI. Usage: 'start_ai [<AI>] [<settings>]'");
		IConsoleHelp("Start a new AI. If <AI> is given, it starts that specific AI (if found).");
		IConsoleHelp("If <settings> is given, it is parsed and the AI settings are set to that.");
		return true;
	}

	if (_game_mode != GM_NORMAL) {
		IConsoleWarning("AIs can only be managed in a game.");
		return true;
	}

	if (Company::GetNumItems() == CompanyPool::MAX_SIZE) {
		IConsoleWarning("Can't start a new AI (no more free slots).");
		return true;
	}
	if (_networking && !_network_server) {
		IConsoleWarning("Only the server can start a new AI.");
		return true;
	}
	if (_networking && !_settings_game.ai.ai_in_multiplayer) {
		IConsoleWarning("AIs are not allowed in multiplayer by configuration.");
		IConsoleWarning("Switch AI -> AI in multiplayer to True.");
		return true;
	}
	if (!AI::CanStartNew()) {
		IConsoleWarning("Can't start a new AI.");
		return true;
	}

	int n = 0;
	/* Find the next free slot */
	for (const Company *c : Company::Iterate()) {
		if (c->index != n) break;
		n++;
	}

	AIConfig *config = AIConfig::GetConfig((CompanyID)n);
	if (argc >= 2) {
		config->Change(argv[1], -1, false);

		/* If the name is not found, and there is a dot in the name,
		 * try again with the assumption everything right of the dot is
		 * the version the user wants to load. */
		if (!config->HasScript()) {
			char *name = stredup(argv[1]);
			char *e = strrchr(name, '.');
			if (e != nullptr) {
				*e = '\0';
				e++;

				int version = atoi(e);
				config->Change(name, version, true);
			}
			free(name);
		}

		if (!config->HasScript()) {
			IConsoleWarning("Failed to load the specified AI");
			return true;
		}
		if (argc == 3) {
			config->StringToSettings(argv[2]);
		}
	}

	/* Start a new AI company */
	DoCommandP(0, CCA_NEW_AI | INVALID_COMPANY << 16, 0, CMD_COMPANY_CTRL);

	return true;
}

DEF_CONSOLE_CMD(ConReloadAI)
{
	if (argc != 2) {
		IConsoleHelp("Reload an AI. Usage: 'reload_ai <company-id>'");
		IConsoleHelp("Reload the AI with the given company id. For company-id's, see the list of companies from the dropdown menu. Company 1 is 1, etc.");
		return true;
	}

	if (_game_mode != GM_NORMAL) {
		IConsoleWarning("AIs can only be managed in a game.");
		return true;
	}

	if (_networking && !_network_server) {
		IConsoleWarning("Only the server can reload an AI.");
		return true;
	}

	CompanyID company_id = (CompanyID)(atoi(argv[1]) - 1);
	if (!Company::IsValidID(company_id)) {
		IConsolePrintF(CC_DEFAULT, "Unknown company. Company range is between 1 and %d.", MAX_COMPANIES);
		return true;
	}

	/* In singleplayer mode the player can be in an AI company, after cheating or loading network save with an AI in first slot. */
	if (Company::IsHumanID(company_id) || company_id == _local_company) {
		IConsoleWarning("Company is not controlled by an AI.");
		return true;
	}

	/* First kill the company of the AI, then start a new one. This should start the current AI again */
	DoCommandP(0, CCA_DELETE | company_id << 16 | CRR_MANUAL << 24, 0, CMD_COMPANY_CTRL);
	DoCommandP(0, CCA_NEW_AI | company_id << 16, 0, CMD_COMPANY_CTRL);
	IConsolePrint(CC_DEFAULT, "AI reloaded.");

	return true;
}

DEF_CONSOLE_CMD(ConStopAI)
{
	if (argc != 2) {
		IConsoleHelp("Stop an AI. Usage: 'stop_ai <company-id>'");
		IConsoleHelp("Stop the AI with the given company id. For company-id's, see the list of companies from the dropdown menu. Company 1 is 1, etc.");
		return true;
	}

	if (_game_mode != GM_NORMAL) {
		IConsoleWarning("AIs can only be managed in a game.");
		return true;
	}

	if (_networking && !_network_server) {
		IConsoleWarning("Only the server can stop an AI.");
		return true;
	}

	CompanyID company_id = (CompanyID)(atoi(argv[1]) - 1);
	if (!Company::IsValidID(company_id)) {
		IConsolePrintF(CC_DEFAULT, "Unknown company. Company range is between 1 and %d.", MAX_COMPANIES);
		return true;
	}

	/* In singleplayer mode the player can be in an AI company, after cheating or loading network save with an AI in first slot. */
	if (Company::IsHumanID(company_id) || company_id == _local_company) {
		IConsoleWarning("Company is not controlled by an AI.");
		return true;
	}

	/* Now kill the company of the AI. */
	DoCommandP(0, CCA_DELETE | company_id << 16 | CRR_MANUAL << 24, 0, CMD_COMPANY_CTRL);
	IConsolePrint(CC_DEFAULT, "AI stopped, company deleted.");

	return true;
}

DEF_CONSOLE_CMD(ConRescanAI)
{
	if (argc == 0) {
		IConsoleHelp("Rescan the AI dir for scripts. Usage: 'rescan_ai'");
		return true;
	}

	if (_networking && !_network_server) {
		IConsoleWarning("Only the server can rescan the AI dir for scripts.");
		return true;
	}

	AI::Rescan();

	return true;
}

DEF_CONSOLE_CMD(ConRescanGame)
{
	if (argc == 0) {
		IConsoleHelp("Rescan the Game Script dir for scripts. Usage: 'rescan_game'");
		return true;
	}

	if (_networking && !_network_server) {
		IConsoleWarning("Only the server can rescan the Game Script dir for scripts.");
		return true;
	}

	Game::Rescan();

	return true;
}

DEF_CONSOLE_CMD(ConRescanNewGRF)
{
	if (argc == 0) {
		IConsoleHelp("Rescan the data dir for NewGRFs. Usage: 'rescan_newgrf'");
		return true;
	}

	if (!RequestNewGRFScan()) {
		IConsoleWarning("NewGRF scanning is already running. Please wait until completed to run again.");
	}

	return true;
}

DEF_CONSOLE_CMD(ConGetSeed)
{
	if (argc == 0) {
		IConsoleHelp("Returns the seed used to create this game. Usage: 'getseed'");
		IConsoleHelp("The seed can be used to reproduce the exact same map as the game started with.");
		return true;
	}

	IConsolePrintF(CC_DEFAULT, "Generation Seed: %u", _settings_game.game_creation.generation_seed);
	return true;
}

DEF_CONSOLE_CMD(ConGetDate)
{
	if (argc == 0) {
		IConsoleHelp("Returns the current date (year-month-day) of the game. Usage: 'getdate'");
		return true;
	}

	IConsolePrintF(CC_DEFAULT, "Date: %04d-%02d-%02d", _cur_date_ymd.year, _cur_date_ymd.month + 1, _cur_date_ymd.day);
	return true;
}

DEF_CONSOLE_CMD(ConGetSysDate)
{
	if (argc == 0) {
		IConsoleHelp("Returns the current date (year-month-day) of your system. Usage: 'getsysdate'");
		return true;
	}

	char buffer[lengthof("2000-01-02 03:04:05")];
	LocalTime::Format(buffer, lastof(buffer), "%Y-%m-%d %H:%M:%S");
	IConsolePrintF(CC_DEFAULT, "System Date: %s", buffer);
	return true;
}


DEF_CONSOLE_CMD(ConAlias)
{
	IConsoleAlias *alias;

	if (argc == 0) {
		IConsoleHelp("Add a new alias, or redefine the behaviour of an existing alias . Usage: 'alias <name> <command>'");
		return true;
	}

	if (argc < 3) return false;

	alias = IConsole::AliasGet(argv[1]);
	if (alias == nullptr) {
		IConsole::AliasRegister(argv[1], argv[2]);
	} else {
		alias->cmdline = argv[2];
	}
	return true;
}

DEF_CONSOLE_CMD(ConScreenShot)
{
	if (argc == 0) {
		IConsoleHelp("Create a screenshot of the game. Usage: 'screenshot [viewport | normal | big | giant | world | heightmap | minimap] [no_con] [size <width> <height>] [<filename>]'");
		IConsoleHelp("'viewport' (default) makes a screenshot of the current viewport (including menus, windows, ..), "
				"'normal' makes a screenshot of the visible area, "
				"'big' makes a zoomed-in screenshot of the visible area, "
				"'giant' makes a screenshot of the whole map using the default zoom level, "
				"'world' makes a screenshot of the whole map using the current zoom level, "
				"'heightmap' makes a heightmap screenshot of the map that can be loaded in as heightmap, "
				"'minimap' makes a top-viewed minimap screenshot of the whole world which represents one tile by one pixel. "
				"'topography' makes a top-viewed topography screenshot of the whole world which represents one tile by one pixel. "
				"'industry' makes a top-viewed industries screenshot of the whole world which represents one tile by one pixel. "
				"'no_con' hides the console to create the screenshot (only useful in combination with 'viewport'). "
				"'size' sets the width and height of the viewport to make a screenshot of (only useful in combination with 'normal' or 'big').");
		return true;
	}

	if (argc > 7) return false;

	ScreenshotType type = SC_VIEWPORT;
	uint32 width = 0;
	uint32 height = 0;
	std::string name{};
	uint32 arg_index = 1;

	if (argc > arg_index) {
		if (strcmp(argv[arg_index], "viewport") == 0) {
			type = SC_VIEWPORT;
			arg_index += 1;
		} else if (strcmp(argv[arg_index], "normal") == 0) {
			type = SC_DEFAULTZOOM;
			arg_index += 1;
		} else if (strcmp(argv[arg_index], "big") == 0) {
			type = SC_ZOOMEDIN;
			arg_index += 1;
		} else if (strcmp(argv[arg_index], "giant") == 0) {
			type = SC_WORLD;
			arg_index += 1;
		} else if (strcmp(argv[arg_index], "world") == 0) {
			type = SC_WORLD_ZOOM;
			arg_index += 1;
		} else if (strcmp(argv[arg_index], "heightmap") == 0) {
			type = SC_HEIGHTMAP;
			arg_index += 1;
		} else if (strcmp(argv[arg_index], "minimap") == 0) {
			type = SC_MINIMAP;
			arg_index += 1;
		} else if (strcmp(argv[arg_index], "topography") == 0) {
			type = SC_TOPOGRAPHY;
			arg_index += 1;
		} else if (strcmp(argv[arg_index], "industry") == 0) {
			type = SC_INDUSTRY;
			arg_index += 1;
		}
	}

	if (argc > arg_index && strcmp(argv[arg_index], "no_con") == 0) {
		if (type != SC_VIEWPORT) {
			IConsoleError("'no_con' can only be used in combination with 'viewport'");
			return true;
		}
		IConsoleClose();
		arg_index += 1;
	}

	if (argc > arg_index + 2 && strcmp(argv[arg_index], "size") == 0) {
		/* size <width> <height> */
		if (type != SC_DEFAULTZOOM && type != SC_ZOOMEDIN) {
			IConsoleError("'size' can only be used in combination with 'normal' or 'big'");
			return true;
		}
		GetArgumentInteger(&width, argv[arg_index + 1]);
		GetArgumentInteger(&height, argv[arg_index + 2]);
		arg_index += 3;
	}

	if (argc > arg_index) {
		/* Last parameter that was not one of the keywords must be the filename. */
		name = argv[arg_index];
		arg_index += 1;
	}

	if (argc > arg_index) {
		/* We have parameters we did not process; means we misunderstood any of the above. */
		return false;
	}

	MakeScreenshot(type, name, width, height);
	return true;
}

DEF_CONSOLE_CMD(ConMinimap)
{
	if (argc == 0) {
		IConsoleHelp("Create a flat image of the game minimap. Usage: 'minimap [owner] [file name]'");
		IConsoleHelp("'owner' uses the tile owner to colour the minimap image, this is the only mode at present");
		return true;
	}

	const char *name = nullptr;
	if (argc > 1) {
		if (strcmp(argv[1], "owner") != 0) {
			/* invalid mode */
			return false;
		}
	}
	if (argc > 2) {
		name = argv[2];
	}

	MakeMinimapWorldScreenshot(name);
	return true;
}

DEF_CONSOLE_CMD(ConInfoCmd)
{
	if (argc == 0) {
		IConsoleHelp("Print out debugging information about a command. Usage: 'info_cmd <cmd>'");
		return true;
	}

	if (argc < 2) return false;

	const IConsoleCmd *cmd = IConsole::CmdGet(argv[1]);
	if (cmd == nullptr) {
		IConsoleError("the given command was not found");
		return true;
	}

	IConsolePrintF(CC_DEFAULT, "command name: %s", cmd->name.c_str());
	IConsolePrintF(CC_DEFAULT, "command proc: %p", cmd->proc);

	if (cmd->hook != nullptr) IConsoleWarning("command is hooked");

	return true;
}

DEF_CONSOLE_CMD(ConDebugLevel)
{
	if (argc == 0) {
		IConsoleHelp("Get/set the default debugging level for the game. Usage: 'debug_level [<level>]'");
		IConsoleHelp("Level can be any combination of names, levels. Eg 'net=5 ms=4'. Remember to enclose it in \"'s");
		return true;
	}

	if (argc > 2) return false;

	if (argc == 1) {
		IConsolePrintF(CC_DEFAULT, "Current debug-level: '%s'", GetDebugString());
	} else {
		SetDebugString(argv[1]);
	}

	return true;
}

DEF_CONSOLE_CMD(ConExit)
{
	if (argc == 0) {
		IConsoleHelp("Exit the game. Usage: 'exit'");
		return true;
	}

	if (_game_mode == GM_NORMAL && _settings_client.gui.autosave_on_exit) DoExitSave();

	_exit_game = true;
	return true;
}

DEF_CONSOLE_CMD(ConPart)
{
	if (argc == 0) {
		IConsoleHelp("Leave the currently joined/running game (only ingame). Usage: 'part'");
		return true;
	}

	if (_game_mode != GM_NORMAL) return false;

	_switch_mode = SM_MENU;
	return true;
}

DEF_CONSOLE_CMD(ConHelp)
{
	if (argc == 2) {
		const IConsoleCmd *cmd;
		const IConsoleAlias *alias;

		cmd = IConsole::CmdGet(argv[1]);
		if (cmd != nullptr) {
			cmd->proc(0, nullptr);
			return true;
		}

		alias = IConsole::AliasGet(argv[1]);
		if (alias != nullptr) {
			cmd = IConsole::CmdGet(alias->cmdline);
			if (cmd != nullptr) {
				cmd->proc(0, nullptr);
				return true;
			}
			IConsolePrintF(CC_ERROR, "ERROR: alias is of special type, please see its execution-line: '%s'", alias->cmdline.c_str());
			return true;
		}

		IConsoleError("command not found");
		return true;
	}

	IConsolePrint(CC_WARNING, " ---- OpenTTD Console Help ---- ");
	IConsolePrint(CC_DEFAULT, " - commands: [command to list all commands: list_cmds]");
	IConsolePrint(CC_DEFAULT, " call commands with '<command> <arg2> <arg3>...'");
	IConsolePrint(CC_DEFAULT, " - to assign strings, or use them as arguments, enclose it within quotes");
	IConsolePrint(CC_DEFAULT, " like this: '<command> \"string argument with spaces\"'");
	IConsolePrint(CC_DEFAULT, " - use 'help <command>' to get specific information");
	IConsolePrint(CC_DEFAULT, " - scroll console output with shift + (up | down | pageup | pagedown)");
	IConsolePrint(CC_DEFAULT, " - scroll console input history with the up or down arrows");
	IConsolePrint(CC_DEFAULT, "");
	return true;
}

DEF_CONSOLE_CMD(ConListCommands)
{
	if (argc == 0) {
		IConsoleHelp("List all registered commands. Usage: 'list_cmds [<pre-filter>]'");
		return true;
	}

	for (auto &it : IConsole::Commands()) {
		const IConsoleCmd *cmd = &it.second;
		if (argv[1] == nullptr || cmd->name.find(argv[1]) != std::string::npos) {
			if ((_settings_client.gui.console_show_unlisted || !cmd->unlisted) && (cmd->hook == nullptr || cmd->hook(false) != CHR_HIDE)) IConsolePrintF(CC_DEFAULT, "%s", cmd->name.c_str());
		}
	}

	return true;
}

DEF_CONSOLE_CMD(ConListAliases)
{
	if (argc == 0) {
		IConsoleHelp("List all registered aliases. Usage: 'list_aliases [<pre-filter>]'");
		return true;
	}

	for (auto &it : IConsole::Aliases()) {
		const IConsoleAlias *alias = &it.second;
		if (argv[1] == nullptr || alias->name.find(argv[1]) != std::string::npos) {
			IConsolePrintF(CC_DEFAULT, "%s => %s", alias->name.c_str(), alias->cmdline.c_str());
		}
	}

	return true;
}

DEF_CONSOLE_CMD(ConCompanies)
{
	if (argc == 0) {
		IConsoleHelp("List the details of all companies in the game. Usage 'companies'");
		return true;
	}

	for (const Company *c : Company::Iterate()) {
		/* Grab the company name */
		char company_name[512];
		SetDParam(0, c->index);
		GetString(company_name, STR_COMPANY_NAME, lastof(company_name));

		const char *password_state = "";
		if (c->is_ai) {
			password_state = "AI";
		} else if (_network_server) {
			password_state = _network_company_states[c->index].password.empty() ? "unprotected" : "protected";
		}

		char colour[512];
		GetString(colour, STR_COLOUR_DARK_BLUE + _company_colours[c->index], lastof(colour));
		IConsolePrintF(CC_INFO, "#:%d(%s) Company Name: '%s'  Year Founded: %d  Money: " OTTD_PRINTF64 "  Loan: " OTTD_PRINTF64 "  Value: " OTTD_PRINTF64 "  (T:%d, R:%d, P:%d, S:%d) %s",
			c->index + 1, colour, company_name,
			c->inaugurated_year, (int64)c->money, (int64)c->current_loan, (int64)CalculateCompanyValue(c),
			c->group_all[VEH_TRAIN].num_vehicle,
			c->group_all[VEH_ROAD].num_vehicle,
			c->group_all[VEH_AIRCRAFT].num_vehicle,
			c->group_all[VEH_SHIP].num_vehicle,
			password_state);
	}

	return true;
}

DEF_CONSOLE_CMD(ConSay)
{
	if (argc == 0) {
		IConsoleHelp("Chat to your fellow players in a multiplayer game. Usage: 'say \"<msg>\"'");
		return true;
	}

	if (argc != 2) return false;

	if (!_network_server) {
		NetworkClientSendChat(NETWORK_ACTION_CHAT, DESTTYPE_BROADCAST, 0 /* param does not matter */, argv[1]);
	} else {
		bool from_admin = (_redirect_console_to_admin < INVALID_ADMIN_ID);
		NetworkServerSendChat(NETWORK_ACTION_CHAT, DESTTYPE_BROADCAST, 0, argv[1], CLIENT_ID_SERVER, from_admin);
	}

	return true;
}

DEF_CONSOLE_CMD(ConSayCompany)
{
	if (argc == 0) {
		IConsoleHelp("Chat to a certain company in a multiplayer game. Usage: 'say_company <company-no> \"<msg>\"'");
		IConsoleHelp("CompanyNo is the company that plays as company <companyno>, 1 through max_companies");
		return true;
	}

	if (argc != 3) return false;

	CompanyID company_id = (CompanyID)(atoi(argv[1]) - 1);
	if (!Company::IsValidID(company_id)) {
		IConsolePrintF(CC_DEFAULT, "Unknown company. Company range is between 1 and %d.", MAX_COMPANIES);
		return true;
	}

	if (!_network_server) {
		NetworkClientSendChat(NETWORK_ACTION_CHAT_COMPANY, DESTTYPE_TEAM, company_id, argv[2]);
	} else {
		bool from_admin = (_redirect_console_to_admin < INVALID_ADMIN_ID);
		NetworkServerSendChat(NETWORK_ACTION_CHAT_COMPANY, DESTTYPE_TEAM, company_id, argv[2], CLIENT_ID_SERVER, from_admin);
	}

	return true;
}

DEF_CONSOLE_CMD(ConSayClient)
{
	if (argc == 0) {
		IConsoleHelp("Chat to a certain client in a multiplayer game. Usage: 'say_client <client-no> \"<msg>\"'");
		IConsoleHelp("For client-id's, see the command 'clients'");
		return true;
	}

	if (argc != 3) return false;

	if (!_network_server) {
		NetworkClientSendChat(NETWORK_ACTION_CHAT_CLIENT, DESTTYPE_CLIENT, atoi(argv[1]), argv[2]);
	} else {
		bool from_admin = (_redirect_console_to_admin < INVALID_ADMIN_ID);
		NetworkServerSendChat(NETWORK_ACTION_CHAT_CLIENT, DESTTYPE_CLIENT, atoi(argv[1]), argv[2], CLIENT_ID_SERVER, from_admin);
	}

	return true;
}

DEF_CONSOLE_CMD(ConCompanyPassword)
{
	if (argc == 0) {
		const char *helpmsg;

		if (_network_dedicated) {
			helpmsg = "Change the password of a company. Usage: 'company_pw <company-no> \"<password>\"";
		} else if (_network_server) {
			helpmsg = "Change the password of your or any other company. Usage: 'company_pw [<company-no>] \"<password>\"'";
		} else {
			helpmsg = "Change the password of your company. Usage: 'company_pw \"<password>\"'";
		}

		IConsoleHelp(helpmsg);
		IConsoleHelp("Use \"*\" to disable the password.");
		return true;
	}

	CompanyID company_id;
	std::string password;
	const char *errormsg;

	if (argc == 2) {
		company_id = _local_company;
		password = argv[1];
		errormsg = "You have to own a company to make use of this command.";
	} else if (argc == 3 && _network_server) {
		company_id = (CompanyID)(atoi(argv[1]) - 1);
		password = argv[2];
		errormsg = "You have to specify the ID of a valid human controlled company.";
	} else {
		return false;
	}

	if (!Company::IsValidHumanID(company_id)) {
		IConsoleError(errormsg);
		return false;
	}

	password = NetworkChangeCompanyPassword(company_id, password);

	if (password.empty()) {
		IConsolePrintF(CC_WARNING, "Company password cleared");
	} else {
		IConsolePrintF(CC_WARNING, "Company password changed to: %s", password.c_str());
	}

	return true;
}

DEF_CONSOLE_CMD(ConCompanyPasswordHash)
{
	if (argc == 0) {
		IConsoleHelp("Change the password hash of a company. Usage: 'company_pw_hash <company-no> \"<password_hash>\"");
		IConsoleHelp("Use \"*\" to disable the password.");
		return true;
	}

	if (argc != 3) return false;

	CompanyID company_id = (CompanyID)(atoi(argv[1]) - 1);
	const char *password = argv[2];

	if (!Company::IsValidHumanID(company_id)) {
		IConsoleError("You have to specify the ID of a valid human controlled company.");
		return false;
	}

	if (strcmp(password, "*") == 0) password = "";

	NetworkServerSetCompanyPassword(company_id, password, true);

	if (StrEmpty(password)) {
		IConsolePrintF(CC_WARNING, "Company password hash cleared");
	} else {
		IConsolePrintF(CC_WARNING, "Company password hash changed to: %s", password);
	}

	return true;
}

DEF_CONSOLE_CMD(ConCompanyPasswordHashes)
{
	if (argc == 0) {
		IConsoleHelp("List the password hashes of all companies in the game. Usage 'company_pw_hashes'");
		return true;
	}

	for (const Company *c : Company::Iterate()) {
		/* Grab the company name */
		char company_name[512];
		SetDParam(0, c->index);
		GetString(company_name, STR_COMPANY_NAME, lastof(company_name));

		char colour[512];
		GetString(colour, STR_COLOUR_DARK_BLUE + _company_colours[c->index], lastof(colour));
		IConsolePrintF(CC_INFO, "#:%d(%s) Company Name: '%s'  Hash: '%s'",
			c->index + 1, colour, company_name, _network_company_states[c->index].password.c_str());
	}

	return true;
}

/* Content downloading only is available with ZLIB */
#if defined(WITH_ZLIB)
#include "network/network_content.h"

/** Resolve a string to a content type. */
static ContentType StringToContentType(const char *str)
{
	static const char * const inv_lookup[] = { "", "base", "newgrf", "ai", "ailib", "scenario", "heightmap" };
	for (uint i = 1 /* there is no type 0 */; i < lengthof(inv_lookup); i++) {
		if (strcasecmp(str, inv_lookup[i]) == 0) return (ContentType)i;
	}
	return CONTENT_TYPE_END;
}

/** Asynchronous callback */
struct ConsoleContentCallback : public ContentCallback {
	void OnConnect(bool success)
	{
		IConsolePrintF(CC_DEFAULT, "Content server connection %s", success ? "established" : "failed");
	}

	void OnDisconnect()
	{
		IConsolePrintF(CC_DEFAULT, "Content server connection closed");
	}

	void OnDownloadComplete(ContentID cid)
	{
		IConsolePrintF(CC_DEFAULT, "Completed download of %d", cid);
	}
};

/**
 * Outputs content state information to console
 * @param ci the content info
 */
static void OutputContentState(const ContentInfo *const ci)
{
	static const char * const types[] = { "Base graphics", "NewGRF", "AI", "AI library", "Scenario", "Heightmap", "Base sound", "Base music", "Game script", "GS library" };
	static_assert(lengthof(types) == CONTENT_TYPE_END - CONTENT_TYPE_BEGIN);
	static const char * const states[] = { "Not selected", "Selected", "Dep Selected", "Installed", "Unknown" };
	static const TextColour state_to_colour[] = { CC_COMMAND, CC_INFO, CC_INFO, CC_WHITE, CC_ERROR };

	char buf[sizeof(ci->md5sum) * 2 + 1];
	md5sumToString(buf, lastof(buf), ci->md5sum);
	IConsolePrintF(state_to_colour[ci->state], "%d, %s, %s, %s, %08X, %s", ci->id, types[ci->type - 1], states[ci->state], ci->name.c_str(), ci->unique_id, buf);
}

DEF_CONSOLE_CMD(ConContent)
{
	static ContentCallback *cb = nullptr;
	if (cb == nullptr) {
		cb = new ConsoleContentCallback();
		_network_content_client.AddCallback(cb);
	}

	if (argc <= 1) {
		IConsoleHelp("Query, select and download content. Usage: 'content update|upgrade|select [id]|unselect [all|id]|state [filter]|download'");
		IConsoleHelp("  update: get a new list of downloadable content; must be run first");
		IConsoleHelp("  upgrade: select all items that are upgrades");
		IConsoleHelp("  select: select a specific item given by its id. If no parameter is given, all selected content will be listed");
		IConsoleHelp("  unselect: unselect a specific item given by its id or 'all' to unselect all");
		IConsoleHelp("  state: show the download/select state of all downloadable content. Optionally give a filter string");
		IConsoleHelp("  download: download all content you've selected");
		return true;
	}

	if (strcasecmp(argv[1], "update") == 0) {
		_network_content_client.RequestContentList((argc > 2) ? StringToContentType(argv[2]) : CONTENT_TYPE_END);
		return true;
	}

	if (strcasecmp(argv[1], "upgrade") == 0) {
		_network_content_client.SelectUpgrade();
		return true;
	}

	if (strcasecmp(argv[1], "select") == 0) {
		if (argc <= 2) {
			/* List selected content */
			IConsolePrintF(CC_WHITE, "id, type, state, name");
			for (ConstContentIterator iter = _network_content_client.Begin(); iter != _network_content_client.End(); iter++) {
				if ((*iter)->state != ContentInfo::SELECTED && (*iter)->state != ContentInfo::AUTOSELECTED) continue;
				OutputContentState(*iter);
			}
		} else if (strcasecmp(argv[2], "all") == 0) {
			/* The intention of this function was that you could download
			 * everything after a filter was applied; but this never really
			 * took off. Instead, a select few people used this functionality
			 * to download every available package on BaNaNaS. This is not in
			 * the spirit of this service. Additionally, these few people were
			 * good for 70% of the consumed bandwidth of BaNaNaS. */
			IConsoleError("'select all' is no longer supported since 1.11");
		} else {
			_network_content_client.Select((ContentID)atoi(argv[2]));
		}
		return true;
	}

	if (strcasecmp(argv[1], "unselect") == 0) {
		if (argc <= 2) {
			IConsoleError("You must enter the id.");
			return false;
		}
		if (strcasecmp(argv[2], "all") == 0) {
			_network_content_client.UnselectAll();
		} else {
			_network_content_client.Unselect((ContentID)atoi(argv[2]));
		}
		return true;
	}

	if (strcasecmp(argv[1], "state") == 0) {
		IConsolePrintF(CC_WHITE, "id, type, state, name");
		for (ConstContentIterator iter = _network_content_client.Begin(); iter != _network_content_client.End(); iter++) {
			if (argc > 2 && strcasestr((*iter)->name.c_str(), argv[2]) == nullptr) continue;
			OutputContentState(*iter);
		}
		return true;
	}

	if (strcasecmp(argv[1], "download") == 0) {
		uint files;
		uint bytes;
		_network_content_client.DownloadSelectedContent(files, bytes);
		IConsolePrintF(CC_DEFAULT, "Downloading %d file(s) (%d bytes)", files, bytes);
		return true;
	}

	return false;
}
#endif /* defined(WITH_ZLIB) */

DEF_CONSOLE_CMD(ConSetting)
{
	if (argc == 0) {
		IConsoleHelp("Change setting for all clients. Usage: 'setting <name> [<value>]'");
		IConsoleHelp("Omitting <value> will print out the current value of the setting.");
		return true;
	}

	if (argc == 1 || argc > 3) return false;

	if (argc == 2) {
		IConsoleGetSetting(argv[1]);
	} else {
		IConsoleSetSetting(argv[1], argv[2]);
	}

	return true;
}

DEF_CONSOLE_CMD(ConSettingNewgame)
{
	if (argc == 0) {
		IConsoleHelp("Change setting for the next game. Usage: 'setting_newgame <name> [<value>]'");
		IConsoleHelp("Omitting <value> will print out the current value of the setting.");
		return true;
	}

	if (argc == 1 || argc > 3) return false;

	if (argc == 2) {
		IConsoleGetSetting(argv[1], true);
	} else {
		IConsoleSetSetting(argv[1], argv[2], true);
	}

	return true;
}

DEF_CONSOLE_CMD(ConListSettings)
{
	if (argc == 0) {
		IConsoleHelp("List settings. Usage: 'list_settings [<pre-filter>]'");
		return true;
	}

	if (argc > 2) return false;

	IConsoleListSettings((argc == 2) ? argv[1] : nullptr);
	return true;
}

DEF_CONSOLE_CMD(ConGamelogPrint)
{
	GamelogPrintConsole();
	return true;
}

DEF_CONSOLE_CMD(ConNewGRFReload)
{
	if (argc == 0) {
		IConsoleHelp("Reloads all active NewGRFs from disk. Equivalent to reapplying NewGRFs via the settings, but without asking for confirmation. This might crash OpenTTD!");
		return true;
	}

	ReloadNewGRFData();

	extern void PostCheckNewGRFLoadWarnings();
	PostCheckNewGRFLoadWarnings();
	return true;
}

DEF_CONSOLE_CMD(ConListDirs)
{
	struct SubdirNameMap {
		Subdirectory subdir; ///< Index of subdirectory type
		const char *name;    ///< UI name for the directory
		bool default_only;   ///< Whether only the default (first existing) directory for this is interesting
	};
	static const SubdirNameMap subdir_name_map[] = {
		/* Game data directories */
		{ BASESET_DIR,      "baseset",    false },
		{ NEWGRF_DIR,       "newgrf",     false },
		{ AI_DIR,           "ai",         false },
		{ AI_LIBRARY_DIR,   "ailib",      false },
		{ GAME_DIR,         "gs",         false },
		{ GAME_LIBRARY_DIR, "gslib",      false },
		{ SCENARIO_DIR,     "scenario",   false },
		{ HEIGHTMAP_DIR,    "heightmap",  false },
		/* Default save locations for user data */
		{ SAVE_DIR,         "save",       true  },
		{ AUTOSAVE_DIR,     "autosave",   true  },
		{ SCREENSHOT_DIR,   "screenshot", true  },
	};

	if (argc != 2) {
		IConsoleHelp("List all search paths or default directories for various categories.");
		IConsoleHelp("Usage: list_dirs <category>");
		std::string cats = subdir_name_map[0].name;
		bool first = true;
		for (const SubdirNameMap &sdn : subdir_name_map) {
			if (!first) cats = cats + ", " + sdn.name;
			first = false;
		}
		IConsolePrintF(CC_WARNING, "Valid categories: %s", cats.c_str());
		return true;
	}

	std::set<std::string> seen_dirs;
	for (const SubdirNameMap &sdn : subdir_name_map) {
		if (strcasecmp(argv[1], sdn.name) != 0)  continue;
		bool found = false;
		for (Searchpath sp : _valid_searchpaths) {
			/* Get the directory */
			std::string path = FioGetDirectory(sp, sdn.subdir);
			/* Check it hasn't already been listed */
			if (seen_dirs.find(path) != seen_dirs.end()) continue;
			seen_dirs.insert(path);
			/* Check if exists and mark found */
			bool exists = FileExists(path);
			found |= exists;
			/* Print */
			if (!sdn.default_only || exists) {
				IConsolePrintF(exists ? CC_DEFAULT : CC_INFO, "%s %s", path.c_str(), exists ? "[ok]" : "[not found]");
				if (sdn.default_only) break;
			}
		}
		if (!found) {
			IConsolePrintF(CC_ERROR, "No directories exist for category %s", argv[1]);
		}
		return true;
	}

	IConsolePrintF(CC_ERROR, "Invalid category name: %s", argv[1]);
	return false;
}

DEF_CONSOLE_CMD(ConResetBlockedHeliports)
{
	if (argc == 0) {
		IConsoleHelp("Resets heliports blocked by the improved breakdowns bug, for single-player use only.");
		return true;
	}

	unsigned int count = 0;
	for (Station *st : Station::Iterate()) {
		if (st->airport.tile == INVALID_TILE) continue;
		if (st->airport.HasHangar()) continue;
		if (!st->airport.flags) continue;

		bool occupied = false;
		for (const Aircraft *a : Aircraft::Iterate()) {
			if (a->targetairport == st->index && a->state != FLYING) {
				occupied = true;
				break;
			}
		}
		if (!occupied) {
			st->airport.flags = 0;
			count++;
			char buffer[256];
			SetDParam(0, st->index);
			GetString(buffer, STR_STATION_NAME, lastof(buffer));
			IConsolePrintF(CC_DEFAULT, "Unblocked: %s", buffer);
		}
	}

	IConsolePrintF(CC_DEFAULT, "Unblocked %u heliports", count);
	return true;
}

DEF_CONSOLE_CMD(ConMergeLinkgraphJobsAsap)
{
	if (argc == 0) {
		IConsoleHelp("Merge linkgraph jobs asap, for single-player use only.");
		return true;
	}

	for (LinkGraphJob *lgj : LinkGraphJob::Iterate()) lgj->ShiftJoinDate((((_date * DAY_TICKS) + _date_fract) - lgj->JoinDateTicks()) / DAY_TICKS);
	return true;
}

#ifdef _DEBUG
DEF_CONSOLE_CMD(ConDeleteVehicleID)
{
	if (argc == 0) {
		IConsoleHelp("Delete vehicle ID, for emergency single-player use only.");
		return true;
	}

	if (argc == 2) {
		uint32 result;
		if (GetArgumentInteger(&result, argv[1])) {
			extern void ConsoleRemoveVehicle(VehicleID id);
			ConsoleRemoveVehicle(result);
			return true;
		}
	}

	return false;
}
#endif

DEF_CONSOLE_CMD(ConGetFullDate)
{
	if (argc == 0) {
		IConsoleHelp("Returns the current full date (year-month-day, date fract, tick skip, counter) of the game. Usage: 'getfulldate'");
		return true;
	}

	IConsolePrintF(CC_DEFAULT, "Date: %04d-%02d-%02d, %i, %i", _cur_date_ymd.year, _cur_date_ymd.month + 1, _cur_date_ymd.day, _date_fract, _tick_skip_counter);
	return true;
}

DEF_CONSOLE_CMD(ConDumpCommandLog)
{
	if (argc == 0) {
		IConsoleHelp("Dump log of recently executed commands.");
		return true;
	}

	char buffer[32768];
	DumpCommandLog(buffer, lastof(buffer));
	PrintLineByLine(buffer);
	return true;
}

DEF_CONSOLE_CMD(ConDumpSpecialEventsLog)
{
	if (argc == 0) {
		IConsoleHelp("Dump log of special events.");
		return true;
	}

	char buffer[32768];
	DumpSpecialEventsLog(buffer, lastof(buffer));
	PrintLineByLine(buffer);
	return true;
}

DEF_CONSOLE_CMD(ConDumpDesyncMsgLog)
{
	if (argc == 0) {
		IConsoleHelp("Dump log of desync messages.");
		return true;
	}

	char buffer[32768];
	DumpDesyncMsgLog(buffer, lastof(buffer));
	PrintLineByLine(buffer);
	return true;
}

DEF_CONSOLE_CMD(ConDumpInflation)
{
	if (argc == 0) {
		IConsoleHelp("Dump inflation data.");
		return true;
	}

	IConsolePrintF(CC_DEFAULT, "interest_rate: %u", _economy.interest_rate);
	IConsolePrintF(CC_DEFAULT, "infl_amount: %u", _economy.infl_amount);
	IConsolePrintF(CC_DEFAULT, "infl_amount_pr: %u", _economy.infl_amount_pr);
	IConsolePrintF(CC_DEFAULT, "inflation_prices: %f", _economy.inflation_prices / 65536.0);
	IConsolePrintF(CC_DEFAULT, "inflation_payment: %f", _economy.inflation_payment / 65536.0);
	IConsolePrintF(CC_DEFAULT, "inflation ratio: %f", (double) _economy.inflation_prices / (double) _economy.inflation_payment);
	return true;
}

DEF_CONSOLE_CMD(ConDumpCpdpStats)
{
	if (argc == 0) {
		IConsoleHelp("Dump cargo packet deferred payment stats.");
		return true;
	}

	extern void DumpCargoPacketDeferredPaymentStats(char *buffer, const char *last);
	char buffer[32768];
	DumpCargoPacketDeferredPaymentStats(buffer, lastof(buffer));
	PrintLineByLine(buffer);
	return true;
}

DEF_CONSOLE_CMD(ConVehicleStats)
{
	if (argc == 0) {
		IConsoleHelp("Dump vehicle stats.");
		return true;
	}

	extern void DumpVehicleStats(char *buffer, const char *last);
	char buffer[32768];
	DumpVehicleStats(buffer, lastof(buffer));
	PrintLineByLine(buffer);
	return true;
}

DEF_CONSOLE_CMD(ConMapStats)
{
	if (argc == 0) {
		IConsoleHelp("Dump map stats.");
		return true;
	}

	extern void DumpMapStats(char *b, const char *last);
	char buffer[32768];
	DumpMapStats(buffer, lastof(buffer));
	PrintLineByLine(buffer);

	IConsolePrint(CC_DEFAULT, "");
	IConsolePrintF(CC_DEFAULT, "towns: %u", (uint) Town::GetNumItems());
	IConsolePrintF(CC_DEFAULT, "industries: %u", (uint) Industry::GetNumItems());
	return true;
}

DEF_CONSOLE_CMD(ConStFlowStats)
{
	if (argc == 0) {
		IConsoleHelp("Dump station flow stats.");
		return true;
	}

	extern void DumpStationFlowStats(char *b, const char *last);
	char buffer[32768];
	DumpStationFlowStats(buffer, lastof(buffer));
	PrintLineByLine(buffer);
	return true;
}

DEF_CONSOLE_CMD(ConDumpGameEvents)
{
	if (argc == 0) {
		IConsoleHelp("Dump game events.");
		return true;
	}

	char buffer[256];
	DumpGameEventFlags(_game_events_since_load, buffer, lastof(buffer));
	IConsolePrintF(CC_DEFAULT, "Since load: %s", buffer);
	DumpGameEventFlags(_game_events_overall, buffer, lastof(buffer));
	IConsolePrintF(CC_DEFAULT, "Overall: %s", buffer);
	return true;
}

DEF_CONSOLE_CMD(ConDumpLoadDebugLog)
{
	if (argc == 0) {
		IConsoleHelp("Dump load debug log.");
		return true;
	}

	std::string dbgl = _loadgame_DBGL_data;
	PrintLineByLine(dbgl.data());
	return true;
}

DEF_CONSOLE_CMD(ConDumpLoadDebugConfig)
{
	if (argc == 0) {
		IConsoleHelp("Dump load debug config.");
		return true;
	}

	std::string dbgc = _loadgame_DBGC_data;
	PrintLineByLine(dbgc.data());
	return true;
}


DEF_CONSOLE_CMD(ConDumpLinkgraphJobs)
{
	if (argc == 0) {
		IConsoleHelp("Dump link-graph jobs.");
		return true;
	}

	IConsolePrintF(CC_DEFAULT, PRINTF_SIZE " link graph jobs", LinkGraphJob::GetNumItems());
	for (const LinkGraphJob *lgj : LinkGraphJob::Iterate()) {
		YearMonthDay start_ymd;
		ConvertDateToYMD(lgj->StartDateTicks() / DAY_TICKS, &start_ymd);
		YearMonthDay join_ymd;
		ConvertDateToYMD(lgj->JoinDateTicks() / DAY_TICKS, &join_ymd);
		IConsolePrintF(CC_DEFAULT, "  Job: %5u, nodes: %u, cost: " OTTD_PRINTF64U ", start: (%u, %4i-%02i-%02i, %i), end: (%u, %4i-%02i-%02i, %i), duration: %u",
				lgj->index, lgj->Graph().Size(), lgj->Graph().CalculateCostEstimate(),
				lgj->StartDateTicks(), start_ymd.year, start_ymd.month + 1, start_ymd.day, lgj->StartDateTicks() % DAY_TICKS,
				lgj->JoinDateTicks(), join_ymd.year, join_ymd.month + 1, join_ymd.day, lgj->JoinDateTicks() % DAY_TICKS,
				lgj->JoinDateTicks() - lgj->StartDateTicks());
	 }
	return true;
}

DEF_CONSOLE_CMD(ConDumpRoadTypes)
{
	if (argc == 0) {
		IConsoleHelp("Dump road/tram types.");
		return true;
	}

	IConsolePrintF(CC_DEFAULT, "  Flags:");
	IConsolePrintF(CC_DEFAULT, "    c = catenary");
	IConsolePrintF(CC_DEFAULT, "    l = no level crossings");
	IConsolePrintF(CC_DEFAULT, "    X = no houses");
	IConsolePrintF(CC_DEFAULT, "    h = hidden");
	IConsolePrintF(CC_DEFAULT, "    T = buildable by towns");
	IConsolePrintF(CC_DEFAULT, "  Extra flags:");
	IConsolePrintF(CC_DEFAULT, "    s = not available to scripts (AI/GS)");
	IConsolePrintF(CC_DEFAULT, "    t = not modifiable by towns");

	btree::btree_map<uint32, const GRFFile *> grfs;
	for (RoadType rt = ROADTYPE_BEGIN; rt < ROADTYPE_END; rt++) {
		const RoadTypeInfo *rti = GetRoadTypeInfo(rt);
		if (rti->label == 0) continue;
		uint32 grfid = 0;
		const GRFFile *grf = rti->grffile[ROTSG_GROUND];
		if (grf == nullptr) {
			uint32 str_grfid = GetStringGRFID(rti->strings.name);
			if (str_grfid != 0) {
				extern GRFFile *GetFileByGRFID(uint32 grfid);
				grf = GetFileByGRFID(grfid);
			}
		}
		if (grf != nullptr) {
			grfid = grf->grfid;
			grfs.insert(std::pair<uint32, const GRFFile *>(grfid, grf));
		}
		IConsolePrintF(CC_DEFAULT, "  %02u %s %c%c%c%c, Flags: %c%c%c%c%c, Extra Flags: %c%c, GRF: %08X, %s",
				(uint) rt,
				RoadTypeIsTram(rt) ? "Tram" : "Road",
				rti->label >> 24, rti->label >> 16, rti->label >> 8, rti->label,
				HasBit(rti->flags, ROTF_CATENARY)                   ? 'c' : '-',
				HasBit(rti->flags, ROTF_NO_LEVEL_CROSSING)          ? 'l' : '-',
				HasBit(rti->flags, ROTF_NO_HOUSES)                  ? 'X' : '-',
				HasBit(rti->flags, ROTF_HIDDEN)                     ? 'h' : '-',
				HasBit(rti->flags, ROTF_TOWN_BUILD)                 ? 'T' : '-',
				HasBit(rti->extra_flags, RXTF_NOT_AVAILABLE_AI_GS)  ? 's' : '-',
				HasBit(rti->extra_flags, RXTF_NO_TOWN_MODIFICATION) ? 't' : '-',
				BSWAP32(grfid),
				GetStringPtr(rti->strings.name)
		);
	}
	for (const auto &grf : grfs) {
		IConsolePrintF(CC_DEFAULT, "  GRF: %08X = %s", BSWAP32(grf.first), grf.second->filename);
	}
	return true;
}

DEF_CONSOLE_CMD(ConDumpRailTypes)
{
	if (argc == 0) {
		IConsoleHelp("Dump rail types.");
		return true;
	}

	IConsolePrintF(CC_DEFAULT, "  Flags:");
	IConsolePrintF(CC_DEFAULT, "    c = catenary");
	IConsolePrintF(CC_DEFAULT, "    l = no level crossings");
	IConsolePrintF(CC_DEFAULT, "    h = hidden");
	IConsolePrintF(CC_DEFAULT, "    s = no sprite combine");
	IConsolePrintF(CC_DEFAULT, "    a = allow 90° turns");
	IConsolePrintF(CC_DEFAULT, "    d = disallow 90° turns");
	IConsolePrintF(CC_DEFAULT, "  Ctrl flags:");
	IConsolePrintF(CC_DEFAULT, "    p = signal graphics callback enabled for programmable pre-signals");
	IConsolePrintF(CC_DEFAULT, "    r = signal graphics callback restricted signal flag enabled");

	btree::btree_map<uint32, const GRFFile *> grfs;
	for (RailType rt = RAILTYPE_BEGIN; rt < RAILTYPE_END; rt++) {
		const RailtypeInfo *rti = GetRailTypeInfo(rt);
		if (rti->label == 0) continue;
		uint32 grfid = 0;
		const GRFFile *grf = rti->grffile[RTSG_GROUND];
		if (grf == nullptr) {
			uint32 str_grfid = GetStringGRFID(rti->strings.name);
			if (str_grfid != 0) {
				extern GRFFile *GetFileByGRFID(uint32 grfid);
				grf = GetFileByGRFID(grfid);
			}
		}
		if (grf != nullptr) {
			grfid = grf->grfid;
			grfs.insert(std::pair<uint32, const GRFFile *>(grfid, grf));
		}
		IConsolePrintF(CC_DEFAULT, "  %02u %c%c%c%c, Flags: %c%c%c%c%c%c, Ctrl Flags: %c%c%c%c, GRF: %08X, %s",
				(uint) rt,
				rti->label >> 24, rti->label >> 16, rti->label >> 8, rti->label,
				HasBit(rti->flags, RTF_CATENARY)            ? 'c' : '-',
				HasBit(rti->flags, RTF_NO_LEVEL_CROSSING)   ? 'l' : '-',
				HasBit(rti->flags, RTF_HIDDEN)              ? 'h' : '-',
				HasBit(rti->flags, RTF_NO_SPRITE_COMBINE)   ? 's' : '-',
				HasBit(rti->flags, RTF_ALLOW_90DEG)         ? 'a' : '-',
				HasBit(rti->flags, RTF_DISALLOW_90DEG)      ? 'd' : '-',
				HasBit(rti->ctrl_flags, RTCF_PROGSIG)       ? 'p' : '-',
				HasBit(rti->ctrl_flags, RTCF_RESTRICTEDSIG) ? 'r' : '-',
				HasBit(rti->ctrl_flags, RTCF_NOREALISTICBRAKING) ? 'b' : '-',
				HasBit(rti->ctrl_flags, RTCF_NOENTRYSIG)    ? 'n' : '-',
				BSWAP32(grfid),
				GetStringPtr(rti->strings.name)
		);
	}
	for (const auto &grf : grfs) {
		IConsolePrintF(CC_DEFAULT, "  GRF: %08X = %s", BSWAP32(grf.first), grf.second->filename);
	}
	return true;
}

DEF_CONSOLE_CMD(ConDumpBridgeTypes)
{
	if (argc == 0) {
		IConsoleHelp("Dump bridge types.");
		return true;
	}

	IConsolePrintF(CC_DEFAULT, "  Ctrl flags:");
	IConsolePrintF(CC_DEFAULT, "    c = custom pillar flags");
	IConsolePrintF(CC_DEFAULT, "    i = invalid pillar flags");
	IConsolePrintF(CC_DEFAULT, "    t = not available to towns");
	IConsolePrintF(CC_DEFAULT, "    s = not available to scripts (AI/GS)");

	btree::btree_set<uint32> grfids;
	for (BridgeType bt = 0; bt < MAX_BRIDGES; bt++) {
		const BridgeSpec *spec = GetBridgeSpec(bt);
		uint32 grfid = GetStringGRFID(spec->material);
		if (grfid != 0) grfids.insert(grfid);
		IConsolePrintF(CC_DEFAULT, "  %02u Year: %7u, Min: %3u, Max: %5u, Flags: %02X, Ctrl Flags: %c%c%c%c, Pillars: %02X %02X %02X %02X %02X %02X %02X %02X %02X %02X %02X %02X, GRF: %08X, %s",
				(uint) bt,
				spec->avail_year,
				spec->min_length,
				spec->max_length,
				spec->flags,
				HasBit(spec->ctrl_flags, BSCF_CUSTOM_PILLAR_FLAGS) ? 'c' : '-',
				HasBit(spec->ctrl_flags, BSCF_INVALID_PILLAR_FLAGS) ? 'i' : '-',
				HasBit(spec->ctrl_flags, BSCF_NOT_AVAILABLE_TOWN) ? 't' : '-',
				HasBit(spec->ctrl_flags, BSCF_NOT_AVAILABLE_AI_GS) ? 's' : '-',
				spec->pillar_flags[0],
				spec->pillar_flags[1],
				spec->pillar_flags[2],
				spec->pillar_flags[3],
				spec->pillar_flags[4],
				spec->pillar_flags[5],
				spec->pillar_flags[6],
				spec->pillar_flags[7],
				spec->pillar_flags[8],
				spec->pillar_flags[9],
				spec->pillar_flags[10],
				spec->pillar_flags[11],
				BSWAP32(grfid),
				GetStringPtr(spec->material)
		);
	}
	for (uint32 grfid : grfids) {
		extern GRFFile *GetFileByGRFID(uint32 grfid);
		const GRFFile *grffile = GetFileByGRFID(grfid);
		IConsolePrintF(CC_DEFAULT, "  GRF: %08X = %s", BSWAP32(grfid), grffile ? grffile->filename : "????");
	}
	return true;
}

DEF_CONSOLE_CMD(ConDumpCargoTypes)
{
	if (argc == 0) {
		IConsoleHelp("Dump cargo types.");
		return true;
	}

	IConsolePrintF(CC_DEFAULT, "  Cargo classes:");
	IConsolePrintF(CC_DEFAULT, "    p = passenger");
	IConsolePrintF(CC_DEFAULT, "    m = mail");
	IConsolePrintF(CC_DEFAULT, "    x = express");
	IConsolePrintF(CC_DEFAULT, "    a = armoured");
	IConsolePrintF(CC_DEFAULT, "    b = bulk");
	IConsolePrintF(CC_DEFAULT, "    g = piece goods");
	IConsolePrintF(CC_DEFAULT, "    l = liquid");
	IConsolePrintF(CC_DEFAULT, "    r = refrigerated");
	IConsolePrintF(CC_DEFAULT, "    h = hazardous");
	IConsolePrintF(CC_DEFAULT, "    c = covered/sheltered");
	IConsolePrintF(CC_DEFAULT, "    S = special");

	btree::btree_map<uint32, const GRFFile *> grfs;
	for (CargoID i = 0; i < NUM_CARGO; i++) {
		const CargoSpec *spec = CargoSpec::Get(i);
		if (!spec->IsValid()) continue;
		uint32 grfid = 0;
		const GRFFile *grf = spec->grffile;
		if (grf == nullptr) {
			uint32 str_grfid = GetStringGRFID(spec->name);
			if (str_grfid != 0) {
				extern GRFFile *GetFileByGRFID(uint32 grfid);
				grf = GetFileByGRFID(grfid);
			}
		}
		if (grf != nullptr) {
			grfid = grf->grfid;
			grfs.insert(std::pair<uint32, const GRFFile *>(grfid, grf));
		}
		IConsolePrintF(CC_DEFAULT, "  %02u Bit: %2u, Label: %c%c%c%c, Callback mask: 0x%02X, Cargo class: %c%c%c%c%c%c%c%c%c%c%c, GRF: %08X, %s",
				(uint) i,
				spec->bitnum,
				spec->label >> 24, spec->label >> 16, spec->label >> 8, spec->label,
				spec->callback_mask,
				(spec->classes & CC_PASSENGERS)   != 0 ? 'p' : '-',
				(spec->classes & CC_MAIL)         != 0 ? 'm' : '-',
				(spec->classes & CC_EXPRESS)      != 0 ? 'x' : '-',
				(spec->classes & CC_ARMOURED)     != 0 ? 'a' : '-',
				(spec->classes & CC_BULK)         != 0 ? 'b' : '-',
				(spec->classes & CC_PIECE_GOODS)  != 0 ? 'g' : '-',
				(spec->classes & CC_LIQUID)       != 0 ? 'l' : '-',
				(spec->classes & CC_REFRIGERATED) != 0 ? 'r' : '-',
				(spec->classes & CC_HAZARDOUS)    != 0 ? 'h' : '-',
				(spec->classes & CC_COVERED)      != 0 ? 'c' : '-',
				(spec->classes & CC_SPECIAL)      != 0 ? 'S' : '-',
				BSWAP32(grfid),
				GetStringPtr(spec->name)
		);
	}
	for (const auto &grf : grfs) {
		IConsolePrintF(CC_DEFAULT, "  GRF: %08X = %s", BSWAP32(grf.first), grf.second->filename);
	}
	return true;
}

DEF_CONSOLE_CMD(ConDumpVehicle)
{
	if (argc != 2) {
		IConsoleHelp("Debug: Show vehicle information.  Usage: 'dump_vehicle <vehicle-id>'");
		return true;
	}

	const Vehicle *v = Vehicle::GetIfValid(atoi(argv[1]));
	if (v != nullptr) {
		IConsolePrint(CC_DEFAULT, scope_dumper().VehicleInfo(v));
	} else {
		IConsolePrint(CC_DEFAULT, "No such vehicle");
	}

	return true;
}

/**
 * Dump the state of a tile on the map.
 * param x tile number or tile x coordinate.
 * param y optional y coordinate.
 * @note When only one argument is given it is interpreted as the tile number.
 *       When two arguments are given, they are interpreted as the tile's x
 *       and y coordinates.
 * @return True when either console help was shown or a proper amount of parameters given.
 */
DEF_CONSOLE_CMD(ConDumpTile)
{
	char buffer[128];

	switch (argc) {
		case 0:
			IConsoleHelp("Dump the map state of a given tile.");
			IConsoleHelp("Usage: 'dump_tile <tile>' or 'dump_tile <x> <y>'");
			IConsoleHelp("Numbers can be either decimal (34161) or hexadecimal (0x4a5B).");
			return true;

		case 2: {
			uint32 result;
			if (GetArgumentInteger(&result, argv[1])) {
				if (result >= MapSize()) {
					IConsolePrint(CC_ERROR, "Tile does not exist");
					return true;
				}
				DumpTileInfo(buffer, lastof(buffer), (TileIndex)result);
				IConsolePrintF(CC_DEFAULT, "  %s", buffer);
				return true;
			}
			break;
		}

		case 3: {
			uint32 x, y;
			if (GetArgumentInteger(&x, argv[1]) && GetArgumentInteger(&y, argv[2])) {
				if (x >= MapSizeX() || y >= MapSizeY()) {
					IConsolePrint(CC_ERROR, "Tile does not exist");
					return true;
				}
				DumpTileInfo(buffer, lastof(buffer), TileXY(x, y));
				IConsolePrintF(CC_DEFAULT, "  %s", buffer);
				return true;
			}
			break;
		}
	}

	return false;
}

DEF_CONSOLE_CMD(ConCheckCaches)
{
	if (argc == 0) {
		IConsoleHelp("Debug: Check caches. Usage: 'check_caches [<broadcast>]'");
		return true;
	}

	if (argc > 2) return false;

	bool broadcast = (argc == 2 && atoi(argv[1]) > 0 && (!_networking || _network_server));
	if (broadcast) {
		DoCommandP(0, 0, 0, CMD_DESYNC_CHECK);
	} else {
		CheckCaches(true, nullptr, CHECK_CACHE_ALL | CHECK_CACHE_EMIT_LOG);
	}

	return true;
}

DEF_CONSOLE_CMD(ConShowTownWindow)
{
	if (argc != 2) {
		IConsoleHelp("Debug: Show town window.  Usage: 'show_town_window <town-id>'");
		return true;
	}

	if (_game_mode != GM_NORMAL && _game_mode != GM_EDITOR) {
		return true;
	}

	TownID town_id = (TownID)(atoi(argv[1]));
	if (!Town::IsValidID(town_id)) {
		return true;
	}

	ShowTownViewWindow(town_id);

	return true;
}

DEF_CONSOLE_CMD(ConShowStationWindow)
{
	if (argc != 2) {
		IConsoleHelp("Debug: Show station window.  Usage: 'show_station_window <station-id>'");
		return true;
	}

	if (_game_mode != GM_NORMAL && _game_mode != GM_EDITOR) {
		return true;
	}

	const BaseStation *bst = BaseStation::GetIfValid(atoi(argv[1]));
	if (bst == nullptr) return true;
	if (bst->facilities & FACIL_WAYPOINT) {
		ShowWaypointWindow(Waypoint::From(bst));
	} else {
		ShowStationViewWindow(bst->index);
	}

	return true;
}

DEF_CONSOLE_CMD(ConShowIndustryWindow)
{
	if (argc != 2) {
		IConsoleHelp("Debug: Show industry window.  Usage: 'show_industry_window <industry-id>'");
		return true;
	}

	if (_game_mode != GM_NORMAL && _game_mode != GM_EDITOR) {
		return true;
	}

	IndustryID ind_id = (IndustryID)(atoi(argv[1]));
	if (!Industry::IsValidID(ind_id)) {
		return true;
	}

	extern void ShowIndustryViewWindow(int industry);
	ShowIndustryViewWindow(ind_id);

	return true;
}

DEF_CONSOLE_CMD(ConViewportDebug)
{
	if (argc < 1 || argc > 2) {
		IConsoleHelp("Debug: viewports flags.  Usage: 'viewport_debug [<flags>]'");
		IConsoleHelp("   1: VDF_DIRTY_BLOCK_PER_DRAW");
		IConsoleHelp("   2: VDF_DIRTY_WHOLE_VIEWPORT");
		IConsoleHelp("   4: VDF_DIRTY_BLOCK_PER_SPLIT");
		IConsoleHelp("   8: VDF_DISABLE_DRAW_SPLIT");
		IConsoleHelp("  10: VDF_SHOW_NO_LANDSCAPE_MAP_DRAW");
		IConsoleHelp("  20: VDF_DISABLE_LANDSCAPE_CACHE");
		return true;
	}

	extern uint32 _viewport_debug_flags;
	if (argc == 1) {
		IConsolePrintF(CC_DEFAULT, "Viewport debug flags: %X", _viewport_debug_flags);
	} else {
		_viewport_debug_flags = strtoul(argv[1], nullptr, 16);
	}

	return true;
}

DEF_CONSOLE_CMD(ConViewportMarkDirty)
{
	if (argc < 3 || argc > 5) {
		IConsoleHelp("Debug: Mark main viewport dirty.  Usage: 'viewport_mark_dirty <x> <y> [<w> <h>]'");
		return true;
	}

	Viewport *vp = FindWindowByClass(WC_MAIN_WINDOW)->viewport;
	uint l = strtoul(argv[1], nullptr, 0);
	uint t = strtoul(argv[2], nullptr, 0);
	uint r = std::min<uint>(l + ((argc > 3) ? strtoul(argv[3], nullptr, 0) : 1), vp->dirty_blocks_per_row);
	uint b = std::min<uint>(t + ((argc > 4) ? strtoul(argv[4], nullptr, 0) : 1), vp->dirty_blocks_per_column);
	for (uint x = l; x < r; x++) {
		for (uint y = t; y < b; y++) {
			vp->dirty_blocks[(x * vp->dirty_blocks_per_column) + y] = true;
		}
	}
	vp->is_dirty = true;

	return true;
}


DEF_CONSOLE_CMD(ConViewportMarkStationOverlayDirty)
{
	if (argc != 2) {
		IConsoleHelp("Debug: Mark main viewport link graph overlay station links.  Usage: 'viewport_mark_dirty_st_overlay <station-id>'");
		return true;
	}

	if (_game_mode != GM_NORMAL && _game_mode != GM_EDITOR) {
		return true;
	}

	const Station *st = Station::GetIfValid(atoi(argv[1]));
	if (st == nullptr) return true;
	MarkAllViewportOverlayStationLinksDirty(st);

	return true;
}

DEF_CONSOLE_CMD(ConGfxDebug)
{
	if (argc < 1 || argc > 2) {
		IConsoleHelp("Debug: gfx flags.  Usage: 'gfx_debug [<flags>]'");
		IConsoleHelp("  1: GDF_SHOW_WINDOW_DIRTY");
		IConsoleHelp("  2: GDF_SHOW_WIDGET_DIRTY");
		IConsoleHelp("  4: GDF_SHOW_RECT_DIRTY");
		return true;
	}

	extern uint32 _gfx_debug_flags;
	if (argc == 1) {
		IConsolePrintF(CC_DEFAULT, "Gfx debug flags: %X", _gfx_debug_flags);
	} else {
		_gfx_debug_flags = strtoul(argv[1], nullptr, 16);
	}

	return true;
}

DEF_CONSOLE_CMD(ConCSleep)
{
	if (argc != 2) {
		IConsoleHelp("Debug: Sleep.  Usage: 'csleep <milliseconds>'");
		return true;
	}

	CSleep(atoi(argv[1]));

	return true;
}

DEF_CONSOLE_CMD(ConRecalculateRoadCachedOneWayStates)
{
	if (argc == 0) {
		IConsoleHelp("Debug: Recalculate road cached one way states");
		return true;
	}

	extern void RecalculateRoadCachedOneWayStates();
	RecalculateRoadCachedOneWayStates();

	return true;
}

DEF_CONSOLE_CMD(ConMiscDebug)
{
	if (argc < 1 || argc > 2) {
		IConsoleHelp("Debug: misc flags.  Usage: 'misc_debug [<flags>]'");
		IConsoleHelp("  1: MDF_OVERHEAT_BREAKDOWN_OPEN_WIN");
		IConsoleHelp("  2: MDF_ZONING_RS_WATER_FLOOD_STATE");
		return true;
	}

	if (argc == 1) {
		IConsolePrintF(CC_DEFAULT, "Misc debug flags: %X", _misc_debug_flags);
	} else {
		_misc_debug_flags = strtoul(argv[1], nullptr, 16);
	}

	return true;
}

DEF_CONSOLE_CMD(ConDoDisaster)
{
	if (argc == 0) {
		IConsoleHelp("Debug: Do disaster");
		return true;
	}

	extern void DoDisaster();
	DoDisaster();

	return true;
}

DEF_CONSOLE_CMD(ConBankruptCompany)
{
	if (argc != 2) {
		IConsoleHelp("Debug: Mark company as bankrupt.  Usage: 'bankrupt_company <company-id>'");
		return true;
	}

	if (_game_mode != GM_NORMAL) {
		IConsoleWarning("Companies can only be managed in a game.");
		return true;
	}

	CompanyID company_id = (CompanyID)(atoi(argv[1]) - 1);
	if (!Company::IsValidID(company_id)) {
		IConsolePrintF(CC_DEFAULT, "Unknown company. Company range is between 1 and %d.", MAX_COMPANIES);
		return true;
	}

	Company *c = Company::Get(company_id);
	c->bankrupt_value = 42;
	c->bankrupt_asked = 1 << c->index; // Don't ask the owner
	c->bankrupt_timeout = 0;
	c->money = INT64_MIN / 2;
	IConsolePrint(CC_DEFAULT, "Company marked as bankrupt.");

	return true;
}

DEF_CONSOLE_CMD(ConDeleteCompany)
{
	if (argc != 2) {
		IConsoleHelp("Debug: Delete company.  Usage: 'delete_company <company-id>'");
		return true;
	}

	if (_game_mode != GM_NORMAL) {
		IConsoleWarning("Companies can only be managed in a game.");
		return true;
	}

	CompanyID company_id = (CompanyID)(atoi(argv[1]) - 1);
	if (!Company::IsValidID(company_id)) {
		IConsolePrintF(CC_DEFAULT, "Unknown company. Company range is between 1 and %d.", MAX_COMPANIES);
		return true;
	}

	if (company_id == _local_company) {
		IConsoleWarning("Cannot delete current company.");
		return true;
	}

	DoCommandP(0, CCA_DELETE | company_id << 16 | CRR_MANUAL << 24, 0, CMD_COMPANY_CTRL);
	IConsolePrint(CC_DEFAULT, "Company deleted.");

	return true;
}

DEF_CONSOLE_CMD(ConNewGRFProfile)
{
	if (argc == 0) {
		IConsoleHelp("Collect performance data about NewGRF sprite requests and callbacks. Sub-commands can be abbreviated.");
		IConsoleHelp("Usage: newgrf_profile [list]");
		IConsoleHelp("  List all NewGRFs that can be profiled, and their status.");
		IConsoleHelp("Usage: newgrf_profile select <grf-num>...");
		IConsoleHelp("  Select one or more GRFs for profiling.");
		IConsoleHelp("Usage: newgrf_profile unselect <grf-num>...");
		IConsoleHelp("  Unselect one or more GRFs from profiling. Use the keyword \"all\" instead of a GRF number to unselect all. Removing an active profiler aborts data collection.");
		IConsoleHelp("Usage: newgrf_profile start [<num-days>]");
		IConsoleHelp("  Begin profiling all selected GRFs. If a number of days is provided, profiling stops after that many in-game days.");
		IConsoleHelp("Usage: newgrf_profile stop");
		IConsoleHelp("  End profiling and write the collected data to CSV files.");
		IConsoleHelp("Usage: newgrf_profile abort");
		IConsoleHelp("  End profiling and discard all collected data.");
		return true;
	}

	extern const std::vector<GRFFile *> &GetAllGRFFiles();
	const std::vector<GRFFile *> &files = GetAllGRFFiles();

	/* "list" sub-command */
	if (argc == 1 || strncasecmp(argv[1], "lis", 3) == 0) {
		IConsolePrint(CC_INFO, "Loaded GRF files:");
		int i = 1;
		for (GRFFile *grf : files) {
			auto profiler = std::find_if(_newgrf_profilers.begin(), _newgrf_profilers.end(), [&](NewGRFProfiler &pr) { return pr.grffile == grf; });
			bool selected = profiler != _newgrf_profilers.end();
			bool active = selected && profiler->active;
			TextColour tc = active ? TC_LIGHT_BLUE : selected ? TC_GREEN : CC_INFO;
			const char *statustext = active ? " (active)" : selected ? " (selected)" : "";
			IConsolePrintF(tc, "%d: [%08X] %s%s", i, BSWAP32(grf->grfid), grf->filename, statustext);
			i++;
		}
		return true;
	}

	/* "select" sub-command */
	if (strncasecmp(argv[1], "sel", 3) == 0 && argc >= 3) {
		for (size_t argnum = 2; argnum < argc; ++argnum) {
			int grfnum = atoi(argv[argnum]);
			if (grfnum < 1 || grfnum > (int)files.size()) { // safe cast, files.size() should not be larger than a few hundred in the most extreme cases
				IConsolePrintF(CC_WARNING, "GRF number %d out of range, not added.", grfnum);
				continue;
			}
			GRFFile *grf = files[grfnum - 1];
			if (std::any_of(_newgrf_profilers.begin(), _newgrf_profilers.end(), [&](NewGRFProfiler &pr) { return pr.grffile == grf; })) {
				IConsolePrintF(CC_WARNING, "GRF number %d [%08X] is already selected for profiling.", grfnum, BSWAP32(grf->grfid));
				continue;
			}
			_newgrf_profilers.emplace_back(grf);
		}
		return true;
	}

	/* "unselect" sub-command */
	if (strncasecmp(argv[1], "uns", 3) == 0 && argc >= 3) {
		for (size_t argnum = 2; argnum < argc; ++argnum) {
			if (strcasecmp(argv[argnum], "all") == 0) {
				_newgrf_profilers.clear();
				break;
			}
			int grfnum = atoi(argv[argnum]);
			if (grfnum < 1 || grfnum > (int)files.size()) {
				IConsolePrintF(CC_WARNING, "GRF number %d out of range, not removing.", grfnum);
				continue;
			}
			GRFFile *grf = files[grfnum - 1];
			auto pos = std::find_if(_newgrf_profilers.begin(), _newgrf_profilers.end(), [&](NewGRFProfiler &pr) { return pr.grffile == grf; });
			if (pos != _newgrf_profilers.end()) _newgrf_profilers.erase(pos);
		}
		return true;
	}

	/* "start" sub-command */
	if (strncasecmp(argv[1], "sta", 3) == 0) {
		std::string grfids;
		size_t started = 0;
		for (NewGRFProfiler &pr : _newgrf_profilers) {
			if (!pr.active) {
				pr.Start();
				started++;

				if (!grfids.empty()) grfids += ", ";
				char grfidstr[12]{ 0 };
				seprintf(grfidstr, lastof(grfidstr), "[%08X]", BSWAP32(pr.grffile->grfid));
				grfids += grfidstr;
			}
		}
		if (started > 0) {
			IConsolePrintF(CC_DEBUG, "Started profiling for GRFID%s %s", (started > 1) ? "s" : "", grfids.c_str());
			if (argc >= 3) {
				int days = std::max(atoi(argv[2]), 1);
				_newgrf_profile_end_date = _date + days;

				char datestrbuf[32]{ 0 };
				SetDParam(0, _newgrf_profile_end_date);
				GetString(datestrbuf, STR_JUST_DATE_ISO, lastof(datestrbuf));
				IConsolePrintF(CC_DEBUG, "Profiling will automatically stop on game date %s", datestrbuf);
			} else {
				_newgrf_profile_end_date = MAX_DAY;
			}
		} else if (_newgrf_profilers.empty()) {
			IConsolePrintF(CC_WARNING, "No GRFs selected for profiling, did not start.");
		} else {
			IConsolePrintF(CC_WARNING, "Did not start profiling for any GRFs, all selected GRFs are already profiling.");
		}
		return true;
	}

	/* "stop" sub-command */
	if (strncasecmp(argv[1], "sto", 3) == 0) {
		NewGRFProfiler::FinishAll();
		return true;
	}

	/* "abort" sub-command */
	if (strncasecmp(argv[1], "abo", 3) == 0) {
		for (NewGRFProfiler &pr : _newgrf_profilers) {
			pr.Abort();
		}
		_newgrf_profile_end_date = MAX_DAY;
		return true;
	}

	return false;
}

DEF_CONSOLE_CMD(ConRoadTypeFlagCtl)
{
	if (argc != 3) {
		IConsoleHelp("Debug: Road/tram type flag control.");
		return true;
	}

	RoadType rt = (RoadType)atoi(argv[1]);
	uint flag = atoi(argv[2]);

	if (rt >= ROADTYPE_END) return true;
	extern RoadTypeInfo _roadtypes[ROADTYPE_END];

	if (flag >= 100) {
		ToggleBit(_roadtypes[rt].extra_flags, flag - 100);
	} else {
		ToggleBit(_roadtypes[rt].flags, flag);
	}

	return true;
}

DEF_CONSOLE_CMD(ConRailTypeMapColourCtl)
{
	if (argc != 3) {
		IConsoleHelp("Debug: Rail type map colour control.");
		return true;
	}

	RailType rt = (RailType)atoi(argv[1]);
	uint8 map_colour = atoi(argv[2]);

	if (rt >= RAILTYPE_END) return true;
	extern RailtypeInfo _railtypes[RAILTYPE_END];

	_railtypes[rt].map_colour = map_colour;
	MarkAllViewportMapLandscapesDirty();

	return true;
}

DEF_CONSOLE_CMD(ConSwitchBaseset)
{
	if (argc != 2) {
		IConsoleHelp("Debug: Try to switch baseset and reload NewGRFs. Usage: 'switch_baseset <baseset-name>'");
		return true;
	}

	for (int i = 0; i < BaseGraphics::GetNumSets(); i++) {
		const GraphicsSet *basegfx = BaseGraphics::GetSet(i);
		if (argv[1] == basegfx->name) {
			extern std::string _switch_baseset;
			_switch_baseset = basegfx->name;
			_check_special_modes = true;
			return true;
		}
	}

	IConsolePrintF(CC_WARNING, "No such baseset: %s.", argv[1]);
	return 1;
}

static bool ConConditionalCommon(byte argc, char *argv[], int value, const char *value_name, const char *name)
{
	if (argc < 4) {
		IConsolePrintF(CC_WARNING, "- Execute command if %s is within the specified range. Usage: '%s <minimum> <maximum> <command...>'", value_name, name);
		return true;
	}

	int min_value = atoi(argv[1]);
	int max_value = atoi(argv[2]);

	if (value >= min_value && value <= max_value) IConsoleCmdExecTokens(argc - 3, argv + 3);

	return true;
}

DEF_CONSOLE_CMD(ConIfYear)
{
	return ConConditionalCommon(argc, argv, _cur_date_ymd.year, "the current year (in game)", "if_year");
}

DEF_CONSOLE_CMD(ConIfMonth)
{
	return ConConditionalCommon(argc, argv, _cur_date_ymd.month + 1, "the current month (in game)", "if_month");
}

DEF_CONSOLE_CMD(ConIfDay)
{
	return ConConditionalCommon(argc, argv, _cur_date_ymd.day, "the current day of the month (in game)", "if_day");
}

DEF_CONSOLE_CMD(ConIfHour)
{
	Minutes minutes = _scaled_date_ticks / _settings_time.ticks_per_minute + _settings_time.clock_offset;
	return ConConditionalCommon(argc, argv,  MINUTES_HOUR(minutes), "the current hour (in game, assuming time is in minutes)", "if_hour");
}

DEF_CONSOLE_CMD(ConIfMinute)
{
	Minutes minutes = _scaled_date_ticks / _settings_time.ticks_per_minute + _settings_time.clock_offset;
	return ConConditionalCommon(argc, argv, MINUTES_MINUTE(minutes), "the current minute (in game, assuming time is in minutes)", "if_minute");
}

DEF_CONSOLE_CMD(ConIfHourMinute)
{
	Minutes minutes = _scaled_date_ticks / _settings_time.ticks_per_minute + _settings_time.clock_offset;
	return ConConditionalCommon(argc, argv, (MINUTES_HOUR(minutes) * 100) + MINUTES_MINUTE(minutes), "the current hour and minute 0000 - 2359 (in game, assuming time is in minutes)", "if_hour_minute");
}

#ifdef _DEBUG
/******************
 *  debug commands
 ******************/

static void IConsoleDebugLibRegister()
{
	IConsole::CmdRegister("resettile",        ConResetTile);
	IConsole::AliasRegister("dbg_echo",       "echo %A; echo %B");
	IConsole::AliasRegister("dbg_echo2",      "echo %!");
}
#endif

DEF_CONSOLE_CMD(ConFramerate)
{
	extern void ConPrintFramerate(); // framerate_gui.cpp

	if (argc == 0) {
		IConsoleHelp("Show frame rate and game speed information");
		return true;
	}

	ConPrintFramerate();
	return true;
}

DEF_CONSOLE_CMD(ConFramerateWindow)
{
	extern void ShowFramerateWindow();

	if (argc == 0) {
		IConsoleHelp("Open the frame rate window");
		return true;
	}

	if (_network_dedicated) {
		IConsoleError("Can not open frame rate window on a dedicated server");
		return false;
	}

	ShowFramerateWindow();
	return true;
}

DEF_CONSOLE_CMD(ConFindNonRealisticBrakingSignal)
{
	if (argc == 0) {
		IConsoleHelp("Find the next signal tile which prevents enabling of realistic braking");
		return true;
	}

	for (TileIndex t = 0; t < MapSize(); t++) {
		if (IsTileType(t, MP_RAILWAY) && GetRailTileType(t) == RAIL_TILE_SIGNALS) {
			uint signals = GetPresentSignals(t);
			if ((signals & 0x3) & ((signals & 0x3) - 1) || (signals & 0xC) & ((signals & 0xC) - 1)) {
				/* Signals in both directions */
				ScrollMainWindowToTile(t);
				SetRedErrorSquare(t);
				return true;
			}
			if (((signals & 0x3) && IsSignalTypeUnsuitableForRealisticBraking(GetSignalType(t, TRACK_LOWER))) ||
					((signals & 0xC) && IsSignalTypeUnsuitableForRealisticBraking(GetSignalType(t, TRACK_UPPER)))) {
				/* Banned signal types present */
				ScrollMainWindowToTile(t);
				SetRedErrorSquare(t);
				return true;
			}
		}
	}

	return true;
}

DEF_CONSOLE_CMD(ConDumpInfo)
{
	if (argc != 2) {
		IConsoleHelp("Dump debugging information.");
		IConsoleHelp("Usage: dump_info roadtypes|railtypes|cargotypes");
		IConsoleHelp("  Show information about road/tram types, rail types or cargo types.");
		return true;
	}

	if (strcasecmp(argv[1], "roadtypes") == 0) {
		ConDumpRoadTypes(argc, argv);
		return true;
	}

	if (strcasecmp(argv[1], "railtypes") == 0) {
		ConDumpRailTypes(argc, argv);
		return true;
	}

	if (strcasecmp(argv[1], "cargotypes") == 0) {
		ConDumpCargoTypes(argc, argv);
		return true;
	}

	return false;
}

/*******************************
 * console command registration
 *******************************/

void IConsoleStdLibRegister()
{
	IConsole::CmdRegister("debug_level",             ConDebugLevel);
	IConsole::CmdRegister("echo",                    ConEcho);
	IConsole::CmdRegister("echoc",                   ConEchoC);
	IConsole::CmdRegister("exec",                    ConExec);
	IConsole::CmdRegister("exit",                    ConExit);
	IConsole::CmdRegister("part",                    ConPart);
	IConsole::CmdRegister("help",                    ConHelp);
	IConsole::CmdRegister("info_cmd",                ConInfoCmd);
	IConsole::CmdRegister("list_cmds",               ConListCommands);
	IConsole::CmdRegister("list_aliases",            ConListAliases);
	IConsole::CmdRegister("newgame",                 ConNewGame);
	IConsole::CmdRegister("restart",                 ConRestart);
	IConsole::CmdRegister("reload",                  ConReload);
	IConsole::CmdRegister("getseed",                 ConGetSeed);
	IConsole::CmdRegister("getdate",                 ConGetDate);
	IConsole::CmdRegister("getsysdate",              ConGetSysDate);
	IConsole::CmdRegister("quit",                    ConExit);
	IConsole::CmdRegister("resetengines",            ConResetEngines,     ConHookNoNetwork);
	IConsole::CmdRegister("reset_enginepool",        ConResetEnginePool,  ConHookNoNetwork);
	IConsole::CmdRegister("return",                  ConReturn);
	IConsole::CmdRegister("screenshot",              ConScreenShot);
	IConsole::CmdRegister("minimap",                 ConMinimap);
	IConsole::CmdRegister("script",                  ConScript);
	IConsole::CmdRegister("zoomto",                  ConZoomToLevel);
	IConsole::CmdRegister("scrollto",                ConScrollToTile);
	IConsole::CmdRegister("highlight_tile",          ConHighlightTile);
	IConsole::AliasRegister("scrollto_highlight",    "scrollto %+; highlight_tile %+");
	IConsole::CmdRegister("alias",                   ConAlias);
	IConsole::CmdRegister("load",                    ConLoad);
	IConsole::CmdRegister("rm",                      ConRemove);
	IConsole::CmdRegister("save",                    ConSave);
	IConsole::CmdRegister("saveconfig",              ConSaveConfig);
	IConsole::CmdRegister("ls",                      ConListFiles);
	IConsole::CmdRegister("cd",                      ConChangeDirectory);
	IConsole::CmdRegister("pwd",                     ConPrintWorkingDirectory);
	IConsole::CmdRegister("clear",                   ConClearBuffer);
	IConsole::CmdRegister("setting",                 ConSetting);
	IConsole::CmdRegister("setting_newgame",         ConSettingNewgame);
	IConsole::CmdRegister("list_settings",           ConListSettings);
	IConsole::CmdRegister("gamelog",                 ConGamelogPrint);
	IConsole::CmdRegister("rescan_newgrf",           ConRescanNewGRF);
	IConsole::CmdRegister("list_dirs",               ConListDirs);

	IConsole::AliasRegister("dir",                   "ls");
	IConsole::AliasRegister("del",                   "rm %+");
	IConsole::AliasRegister("newmap",                "newgame");
	IConsole::AliasRegister("patch",                 "setting %+");
	IConsole::AliasRegister("set",                   "setting %+");
	IConsole::AliasRegister("set_newgame",           "setting_newgame %+");
	IConsole::AliasRegister("list_patches",          "list_settings %+");
	IConsole::AliasRegister("developer",             "setting developer %+");

	IConsole::CmdRegister("list_ai_libs",            ConListAILibs);
	IConsole::CmdRegister("list_ai",                 ConListAI);
	IConsole::CmdRegister("reload_ai",               ConReloadAI);
	IConsole::CmdRegister("rescan_ai",               ConRescanAI);
	IConsole::CmdRegister("start_ai",                ConStartAI);
	IConsole::CmdRegister("stop_ai",                 ConStopAI);

	IConsole::CmdRegister("list_game",               ConListGame);
	IConsole::CmdRegister("list_game_libs",          ConListGameLibs);
	IConsole::CmdRegister("rescan_game",             ConRescanGame);

	IConsole::CmdRegister("companies",               ConCompanies);
	IConsole::AliasRegister("players",               "companies");

	/* networking functions */

/* Content downloading is only available with ZLIB */
#if defined(WITH_ZLIB)
	IConsole::CmdRegister("content",                 ConContent);
#endif /* defined(WITH_ZLIB) */

	/*** Networking commands ***/
	IConsole::CmdRegister("say",                     ConSay,              ConHookNeedNetwork);
	IConsole::CmdRegister("say_company",             ConSayCompany,       ConHookNeedNetwork);
	IConsole::AliasRegister("say_player",            "say_company %+");
	IConsole::CmdRegister("say_client",              ConSayClient,        ConHookNeedNetwork);

	IConsole::CmdRegister("connect",                 ConNetworkConnect,   ConHookClientOnly);
	IConsole::CmdRegister("clients",                 ConNetworkClients,   ConHookNeedNetwork);
	IConsole::CmdRegister("status",                  ConStatus,           ConHookServerOnly);
	IConsole::CmdRegister("server_info",             ConServerInfo,       ConHookServerOnly);
	IConsole::AliasRegister("info",                  "server_info");
	IConsole::CmdRegister("reconnect",               ConNetworkReconnect, ConHookClientOnly);
	IConsole::CmdRegister("rcon",                    ConRcon,             ConHookNeedNetwork);
	IConsole::CmdRegister("settings_access",         ConSettingsAccess,   ConHookNeedNetwork);

	IConsole::CmdRegister("join",                    ConJoinCompany,      ConHookNeedNetwork);
	IConsole::AliasRegister("spectate",              "join 255");
	IConsole::CmdRegister("move",                    ConMoveClient,       ConHookServerOnly);
	IConsole::CmdRegister("reset_company",           ConResetCompany,     ConHookServerOnly);
	IConsole::AliasRegister("clean_company",         "reset_company %A");
	IConsole::CmdRegister("offer_company_sale",      ConOfferCompanySale, ConHookServerOrNoNetwork);
	IConsole::CmdRegister("client_name",             ConClientNickChange, ConHookServerOnly);
	IConsole::CmdRegister("kick",                    ConKick,             ConHookServerOnly);
	IConsole::CmdRegister("ban",                     ConBan,              ConHookServerOnly);
	IConsole::CmdRegister("unban",                   ConUnBan,            ConHookServerOnly);
	IConsole::CmdRegister("banlist",                 ConBanList,          ConHookServerOnly);

	IConsole::CmdRegister("pause",                   ConPauseGame,        ConHookServerOrNoNetwork);
	IConsole::CmdRegister("unpause",                 ConUnpauseGame,      ConHookServerOrNoNetwork);

	IConsole::CmdRegister("company_pw",              ConCompanyPassword,  ConHookNeedNetwork);
	IConsole::AliasRegister("company_password",      "company_pw %+");
	IConsole::CmdRegister("company_pw_hash",         ConCompanyPasswordHash, ConHookServerOnly);
	IConsole::AliasRegister("company_password_hash", "company_pw %+");
	IConsole::CmdRegister("company_pw_hashes",       ConCompanyPasswordHashes, ConHookServerOnly);
	IConsole::AliasRegister("company_password_hashes", "company_pw_hashes");

	IConsole::AliasRegister("net_frame_freq",        "setting frame_freq %+");
	IConsole::AliasRegister("net_sync_freq",         "setting sync_freq %+");
	IConsole::AliasRegister("server_pw",             "setting server_password %+");
	IConsole::AliasRegister("server_password",       "setting server_password %+");
	IConsole::AliasRegister("rcon_pw",               "setting rcon_password %+");
	IConsole::AliasRegister("rcon_password",         "setting rcon_password %+");
	IConsole::AliasRegister("settings_pw",           "setting settings_password %+");
	IConsole::AliasRegister("settings_password",     "setting settings_password %+");
	IConsole::AliasRegister("name",                  "setting client_name %+");
	IConsole::AliasRegister("server_name",           "setting server_name %+");
	IConsole::AliasRegister("server_port",           "setting server_port %+");
	IConsole::AliasRegister("max_clients",           "setting max_clients %+");
	IConsole::AliasRegister("max_companies",         "setting max_companies %+");
	IConsole::AliasRegister("max_join_time",         "setting max_join_time %+");
	IConsole::AliasRegister("pause_on_join",         "setting pause_on_join %+");
	IConsole::AliasRegister("autoclean_companies",   "setting autoclean_companies %+");
	IConsole::AliasRegister("autoclean_protected",   "setting autoclean_protected %+");
	IConsole::AliasRegister("autoclean_unprotected", "setting autoclean_unprotected %+");
	IConsole::AliasRegister("restart_game_year",     "setting restart_game_year %+");
	IConsole::AliasRegister("min_players",           "setting min_active_clients %+");
	IConsole::AliasRegister("reload_cfg",            "setting reload_cfg %+");

	/* conditionals */
	IConsole::CmdRegister("if_year",                 ConIfYear);
	IConsole::CmdRegister("if_month",                ConIfMonth);
	IConsole::CmdRegister("if_day",                  ConIfDay);
	IConsole::CmdRegister("if_hour",                 ConIfHour);
	IConsole::CmdRegister("if_minute",               ConIfMinute);
	IConsole::CmdRegister("if_hour_minute",          ConIfHourMinute);

	/* debugging stuff */
#ifdef _DEBUG
	IConsoleDebugLibRegister();
#endif
	IConsole::CmdRegister("fps",                     ConFramerate);
	IConsole::CmdRegister("fps_wnd",                 ConFramerateWindow);

	IConsole::CmdRegister("find_non_realistic_braking_signal", ConFindNonRealisticBrakingSignal);

	IConsole::CmdRegister("getfulldate",             ConGetFullDate,      nullptr, true);
	IConsole::CmdRegister("dump_command_log",        ConDumpCommandLog,   nullptr, true);
	IConsole::CmdRegister("dump_special_events_log", ConDumpSpecialEventsLog, nullptr, true);
	IConsole::CmdRegister("dump_desync_msgs",        ConDumpDesyncMsgLog, nullptr, true);
	IConsole::CmdRegister("dump_inflation",          ConDumpInflation,    nullptr, true);
	IConsole::CmdRegister("dump_cpdp_stats",         ConDumpCpdpStats,    nullptr, true);
	IConsole::CmdRegister("dump_veh_stats",          ConVehicleStats,     nullptr, true);
	IConsole::CmdRegister("dump_map_stats",          ConMapStats,         nullptr, true);
	IConsole::CmdRegister("dump_st_flow_stats",      ConStFlowStats,      nullptr, true);
	IConsole::CmdRegister("dump_game_events",        ConDumpGameEvents,   nullptr, true);
	IConsole::CmdRegister("dump_load_debug_log",     ConDumpLoadDebugLog, nullptr, true);
	IConsole::CmdRegister("dump_load_debug_config",  ConDumpLoadDebugConfig, nullptr, true);
	IConsole::CmdRegister("dump_linkgraph_jobs",     ConDumpLinkgraphJobs, nullptr, true);
	IConsole::CmdRegister("dump_road_types",         ConDumpRoadTypes,    nullptr, true);
	IConsole::CmdRegister("dump_rail_types",         ConDumpRailTypes,    nullptr, true);
	IConsole::CmdRegister("dump_bridge_types",       ConDumpBridgeTypes,  nullptr, true);
	IConsole::CmdRegister("dump_cargo_types",        ConDumpCargoTypes,   nullptr, true);
	IConsole::CmdRegister("dump_vehicle",            ConDumpVehicle,      nullptr, true);
	IConsole::CmdRegister("dump_tile",               ConDumpTile,         nullptr, true);
	IConsole::CmdRegister("check_caches",            ConCheckCaches,      nullptr, true);
	IConsole::CmdRegister("show_town_window",        ConShowTownWindow,   nullptr, true);
	IConsole::CmdRegister("show_station_window",     ConShowStationWindow, nullptr, true);
	IConsole::CmdRegister("show_industry_window",    ConShowIndustryWindow, nullptr, true);
	IConsole::CmdRegister("viewport_debug",          ConViewportDebug,    nullptr, true);
	IConsole::CmdRegister("viewport_mark_dirty",     ConViewportMarkDirty, nullptr, true);
	IConsole::CmdRegister("viewport_mark_dirty_st_overlay", ConViewportMarkStationOverlayDirty, nullptr, true);
	IConsole::CmdRegister("gfx_debug",               ConGfxDebug,         nullptr, true);
	IConsole::CmdRegister("csleep",                  ConCSleep,           nullptr, true);
	IConsole::CmdRegister("recalculate_road_cached_one_way_states", ConRecalculateRoadCachedOneWayStates, ConHookNoNetwork, true);
	IConsole::CmdRegister("misc_debug",              ConMiscDebug,        nullptr, true);

	/* NewGRF development stuff */
	IConsole::CmdRegister("reload_newgrfs",          ConNewGRFReload,     ConHookNewGRFDeveloperTool);
	IConsole::CmdRegister("newgrf_profile",          ConNewGRFProfile,    ConHookNewGRFDeveloperTool);
	IConsole::CmdRegister("dump_info",               ConDumpInfo);
	IConsole::CmdRegister("do_disaster",             ConDoDisaster,       ConHookNewGRFDeveloperTool, true);
	IConsole::CmdRegister("bankrupt_company",        ConBankruptCompany,  ConHookNewGRFDeveloperTool, true);
	IConsole::CmdRegister("delete_company",          ConDeleteCompany,    ConHookNewGRFDeveloperTool, true);
	IConsole::CmdRegister("road_type_flag_ctl",      ConRoadTypeFlagCtl,  ConHookNewGRFDeveloperTool, true);
	IConsole::CmdRegister("rail_type_map_colour_ctl", ConRailTypeMapColourCtl, ConHookNewGRFDeveloperTool, true);
	IConsole::CmdRegister("switch_baseset",          ConSwitchBaseset,    ConHookNewGRFDeveloperTool, true);

	/* Bug workarounds */
	IConsole::CmdRegister("jgrpp_bug_workaround_unblock_heliports", ConResetBlockedHeliports, ConHookNoNetwork, true);
	IConsole::CmdRegister("merge_linkgraph_jobs_asap", ConMergeLinkgraphJobsAsap, ConHookNoNetwork, true);

#ifdef _DEBUG
	IConsole::CmdRegister("delete_vehicle_id",       ConDeleteVehicleID,  ConHookNoNetwork, true);
#endif
}<|MERGE_RESOLUTION|>--- conflicted
+++ resolved
@@ -287,20 +287,20 @@
 {
 	switch (argc) {
 		case 0:
-			IConsolePrint(CC_HELP, "Set the current zoom level of the main viewport.");
-			IConsolePrint(CC_HELP, "Usage: 'zoomto <level>'.");
-			IConsolePrint(
-				CC_HELP,
+			IConsoleHelp("Set the current zoom level of the main viewport.");
+			IConsoleHelp("Usage: 'zoomto <level>'.");
+			IConsolePrintF(
+				CC_WARNING,
 				ZOOM_LVL_MIN < _settings_client.gui.zoom_min ?
-					"The lowest zoom-in level allowed by current client settings is {}." :
-					"The lowest supported zoom-in level is {}.",
+					"- The lowest zoom-in level allowed by current client settings is %u." :
+					"- The lowest supported zoom-in level is %u.",
 				std::max(ZOOM_LVL_MIN, _settings_client.gui.zoom_min)
 			);
-			IConsolePrint(
-				CC_HELP,
+			IConsolePrintF(
+				CC_WARNING,
 				_settings_client.gui.zoom_max < ZOOM_LVL_MAX ?
-					"The highest zoom-out level allowed by current client settings is {}." :
-					"The highest supported zoom-out level is {}.",
+					"- The highest zoom-out level allowed by current client settings is %u." :
+					"- The highest supported zoom-out level is %u.",
 				std::min(_settings_client.gui.zoom_max, ZOOM_LVL_MAX)
 			);
 			return true;
@@ -309,13 +309,13 @@
 			uint32 level;
 			if (GetArgumentInteger(&level, argv[1])) {
 				if (level < ZOOM_LVL_MIN) {
-					IConsolePrint(CC_ERROR, "Zoom-in levels below {} are not supported.", ZOOM_LVL_MIN);
+					IConsolePrintF(CC_ERROR, "Zoom-in levels below %u are not supported.", ZOOM_LVL_MIN);
 				} else if (level < _settings_client.gui.zoom_min) {
-					IConsolePrint(CC_ERROR, "Current client settings do not allow zooming in below level {}.", _settings_client.gui.zoom_min);
+					IConsolePrintF(CC_ERROR, "Current client settings do not allow zooming in below level %u.", _settings_client.gui.zoom_min);
 				} else if (level > ZOOM_LVL_MAX) {
-					IConsolePrint(CC_ERROR, "Zoom-in levels above {} are not supported.", ZOOM_LVL_MAX);
+					IConsolePrintF(CC_ERROR, "Zoom-in levels above %u are not supported.", ZOOM_LVL_MAX);
 				} else if (level > _settings_client.gui.zoom_max) {
-					IConsolePrint(CC_ERROR, "Current client settings do not allow zooming out beyond level {}.", _settings_client.gui.zoom_max);
+					IConsolePrintF(CC_ERROR, "Current client settings do not allow zooming out beyond level %u.", _settings_client.gui.zoom_max);
 				} else {
 					Window *w = FindWindowById(WC_MAIN_WINDOW, 0);
 					Viewport *vp = w->viewport;
@@ -342,23 +342,14 @@
  */
 DEF_CONSOLE_CMD(ConScrollToTile)
 {
-<<<<<<< HEAD
-	switch (argc) {
-		case 0:
-			IConsoleHelp("Center the screen on a given tile.");
-			IConsoleHelp("Usage: 'scrollto <tile>' or 'scrollto <x> <y>'");
-			IConsoleHelp("Numbers can be either decimal (34161) or hexadecimal (0x4a5B).");
-			return true;
-=======
-	if (argc == 0) {
-		IConsolePrint(CC_HELP, "Center the screen on a given tile.");
-		IConsolePrint(CC_HELP, "Usage: 'scrollto [instant] <tile>' or 'scrollto [instant] <x> <y>'.");
-		IConsolePrint(CC_HELP, "Numbers can be either decimal (34161) or hexadecimal (0x4a5B).");
-		IConsolePrint(CC_HELP, "'instant' will immediately move and redraw viewport without smooth scrolling.");
+	if (argc == 0) {
+		IConsoleHelp("Center the screen on a given tile.");
+		IConsoleHelp("Usage: 'scrollto [instant] <tile>' or 'scrollto [instant] <x> <y>'.");
+		IConsoleHelp("Numbers can be either decimal (34161) or hexadecimal (0x4a5B).");
+		IConsoleHelp("'instant' will immediately move and redraw viewport without smooth scrolling.");
 		return true;
 	}
 	if (argc < 2) return false;
->>>>>>> 83b6defb
 
 	uint32 arg_index = 1;
 	bool instant = false;
