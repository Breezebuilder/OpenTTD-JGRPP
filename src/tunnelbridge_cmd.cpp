--- conflicted
+++ resolved
@@ -389,13 +389,8 @@
 			break;
 
 		case TRANSPORT_RAIL:
-<<<<<<< HEAD
 			railtype = Extract<RailType, 8, 6>(p2);
-			if (!ValParamRailtype(railtype)) return CMD_ERROR;
-=======
-			railtype = (RailType)road_rail_type;
 			if (!ValParamRailType(railtype)) return CMD_ERROR;
->>>>>>> 30eba33f
 			break;
 
 		case TRANSPORT_WATER:
@@ -965,13 +960,8 @@
 	_build_tunnel_endtile = 0;
 	switch (transport_type) {
 		case TRANSPORT_RAIL:
-<<<<<<< HEAD
 			railtype = Extract<RailType, 0, 6>(p1);
-			if (!ValParamRailtype(railtype)) return CMD_ERROR;
-=======
-			railtype = (RailType)road_rail_type;
 			if (!ValParamRailType(railtype)) return CMD_ERROR;
->>>>>>> 30eba33f
 			break;
 
 		case TRANSPORT_ROAD:
@@ -1764,7 +1754,7 @@
 
 	if (ti->tileh != SLOPE_FLAT && IsBridge(ti->tile)) z += 8; // sloped bridge head
 	SignalVariant variant = IsTunnelBridgeSemaphore(ti->tile) ? SIG_SEMAPHORE : SIG_ELECTRIC;
-	const RailtypeInfo *rti = GetRailTypeInfo(GetRailType(ti->tile));
+	const RailTypeInfo *rti = GetRailTypeInfo(GetRailType(ti->tile));
 
 	uint8 aspect = 0;
 	if (is_green) {
@@ -1900,7 +1890,7 @@
 				}
 			}
 
-			const RailtypeInfo *rti = GetRailTypeInfo(GetRailType(bridge_start_tile));
+			const RailTypeInfo *rti = GetRailTypeInfo(GetRailType(bridge_start_tile));
 			PalSpriteID sprite = GetCustomSignalSprite(rti, bridge_start_tile, SIGTYPE_NORMAL, variant, aspect, CSSC_BRIDGE_MIDDLE, style).sprite;
 
 			if (sprite.sprite != 0) {
@@ -2201,10 +2191,10 @@
 			return;
 		}
 		if (transport_type == TRANSPORT_RAIL && IsRailCustomBridgeHead(ti->tile)) {
-			const RailtypeInfo *rti = GetRailTypeInfo(GetRailType(ti->tile));
+			const RailTypeInfo *rti = GetRailTypeInfo(GetRailType(ti->tile));
 			DrawTrackBits(ti, GetCustomBridgeHeadTrackBits(ti->tile));
 			if (HasBit(_display_opt, DO_FULL_DETAIL)) {
-				extern void DrawTrackDetails(const TileInfo *ti, const RailtypeInfo *rti, const RailGroundType rgt);
+				extern void DrawTrackDetails(const TileInfo *ti, const RailTypeInfo *rti, const RailGroundType rgt);
 				DrawTrackDetails(ti, rti, GetTunnelBridgeGroundType(ti->tile));
 			}
 			if (HasRailCatenaryDrawn(GetRailType(ti->tile), GetTileSecondaryRailTypeIfValid(ti->tile))) {
@@ -2212,7 +2202,7 @@
 			}
 
 			if (IsTunnelBridgeWithSignalSimulation(ti->tile)) {
-				extern void DrawSingleSignal(TileIndex tile, const RailtypeInfo *rti, Track track, SignalState condition,
+				extern void DrawSingleSignal(TileIndex tile, const RailTypeInfo *rti, Track track, SignalState condition,
 						SignalOffsets image, uint pos, SignalType type, SignalVariant variant, const TraceRestrictProgram *prog, CustomSignalSpriteContext context);
 
 				DiagDirection dir = GetTunnelBridgeDirection(ti->tile);
@@ -2686,17 +2676,13 @@
 	}
 
 	if (tt == TRANSPORT_RAIL) {
-<<<<<<< HEAD
 		RailType rt = GetRailType(tile);
-		const RailtypeInfo *rti = GetRailTypeInfo(rt);
-=======
-		const RailTypeInfo *rti = GetRailTypeInfo(GetRailType(tile));
->>>>>>> 30eba33f
+		const RailTypeInfo *rti = GetRailTypeInfo(rt);
 		td->rail_speed = rti->max_speed;
 		td->railtype = rti->strings.name;
 		RailType secondary_rt = GetTileSecondaryRailTypeIfValid(tile);
 		if (secondary_rt != rt && secondary_rt != INVALID_RAILTYPE) {
-			const RailtypeInfo *secondary_rti = GetRailTypeInfo(secondary_rt);
+			const RailTypeInfo *secondary_rti = GetRailTypeInfo(secondary_rt);
 			td->rail_speed2 = secondary_rti->max_speed;
 			td->railtype2 = secondary_rti->strings.name;
 		}
