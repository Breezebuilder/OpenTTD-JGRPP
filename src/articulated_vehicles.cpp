/*
 * This file is part of OpenTTD.
 * OpenTTD is free software; you can redistribute it and/or modify it under the terms of the GNU General Public License as published by the Free Software Foundation, version 2.
 * OpenTTD is distributed in the hope that it will be useful, but WITHOUT ANY WARRANTY; without even the implied warranty of MERCHANTABILITY or FITNESS FOR A PARTICULAR PURPOSE.
 * See the GNU General Public License for more details. You should have received a copy of the GNU General Public License along with OpenTTD. If not, see <http://www.gnu.org/licenses/>.
 */

/** @file articulated_vehicles.cpp Implementation of articulated vehicles. */

#include "stdafx.h"
#include "core/bitmath_func.hpp"
#include "core/random_func.hpp"
#include "train.h"
#include "roadveh.h"
#include "ship.h"
#include "vehicle_func.h"
#include "engine_func.h"
#include "company_func.h"
#include "newgrf.h"
#include "newgrf_extension.h"
#include <vector>

#include "table/strings.h"

#include "safeguards.h"

static const uint MAX_ARTICULATED_PARTS = 100; ///< Maximum of articulated parts per vehicle, i.e. when to abort calling the articulated vehicle callback.

/**
 * Determines the next articulated part to attach
 * @param index Position in chain
 * @param front_type Front engine type
 * @param front Front engine
 * @param mirrored Returns whether the part shall be flipped.
 * @return engine to add or INVALID_ENGINE
 */
static EngineID GetNextArticulatedPart(uint index, EngineID front_type, Vehicle *front = nullptr, bool *mirrored = nullptr)
{
	assert(front == nullptr || front->engine_type == front_type);

	const Engine *front_engine = Engine::Get(front_type);

	if (front_engine->type == VEH_SHIP && !(front_engine->GetGRF() != nullptr && HasBit(front_engine->GetGRF()->observed_feature_tests, GFTOF_MULTI_PART_SHIPS))) {
		return INVALID_ENGINE;
	}

	uint16 callback = GetVehicleCallback(CBID_VEHICLE_ARTIC_ENGINE, index, 0, front_type, front);
	if (callback == CALLBACK_FAILED) return INVALID_ENGINE;

	if (front_engine->GetGRF()->grf_version < 8) {
		/* 8 bits, bit 7 for mirroring */
		callback = GB(callback, 0, 8);
		if (callback == 0xFF) return INVALID_ENGINE;
		if (mirrored != nullptr) *mirrored = HasBit(callback, 7);
		callback = GB(callback, 0, 7);
	} else {
		/* 15 bits, bit 14 for mirroring */
		if (callback == 0x7FFF) return INVALID_ENGINE;
		if (mirrored != nullptr) *mirrored = HasBit(callback, 14);
		callback = GB(callback, 0, 14);
	}

	return GetNewEngineID(front_engine->GetGRF(), front_engine->type, callback);
}

/**
 * Does a NewGRF report that this should be an articulated vehicle?
 * @param engine_type The engine to check.
 * @return True iff the articulated engine callback flag is set.
 */
bool IsArticulatedEngine(EngineID engine_type)
{
	return HasBit(EngInfo(engine_type)->callback_mask, CBM_VEHICLE_ARTIC_ENGINE);
}

/**
 * Count the number of articulated parts of an engine.
 * @param engine_type The engine to get the number of parts of.
 * @param purchase_window Whether we are in the scope of the purchase window or not, i.e. whether we cannot allocate vehicles.
 * @return The number of parts.
 */
uint CountArticulatedParts(EngineID engine_type, bool purchase_window)
{
	if (!HasBit(EngInfo(engine_type)->callback_mask, CBM_VEHICLE_ARTIC_ENGINE)) return 0;

	/* If we can't allocate a vehicle now, we can't allocate it in the command
	 * either, so it doesn't matter how many articulated parts there are. */
	if (!Vehicle::CanAllocateItem()) return 0;

	Vehicle *v = nullptr;
	if (!purchase_window) {
		v = new Vehicle();
		v->engine_type = engine_type;
		v->owner = _current_company;
	}

	uint i;
	for (i = 1; i < MAX_ARTICULATED_PARTS; i++) {
		if (GetNextArticulatedPart(i, engine_type, v) == INVALID_ENGINE) break;
	}

	delete v;

	return i - 1;
}

/**
 * Count the number of articulated parts of an engine.
 * @param engine_type The engine to get the number of parts of.
 * @param purchase_window Whether we are in the scope of the purchase window or not, i.e. whether we cannot allocate vehicles.
 * @param ids [Out] The list of engine IDs.
 */
void GetArticulatedPartsEngineIDs(EngineID engine_type, bool purchase_window, std::vector<EngineID> &ids)
{
	ids.clear();
	if (!HasBit(EngInfo(engine_type)->callback_mask, CBM_VEHICLE_ARTIC_ENGINE)) return;

	/* If we can't allocate a vehicle now, we can't allocate it in the command
	 * either, so it doesn't matter how many articulated parts there are. */
	if (!Vehicle::CanAllocateItem()) return;

	Vehicle *v = nullptr;
	if (!purchase_window) {
		v = new Vehicle();
		v->engine_type = engine_type;
		v->owner = _current_company;
	}

	uint i;
	for (i = 1; i < MAX_ARTICULATED_PARTS; i++) {
		EngineID id = GetNextArticulatedPart(i, engine_type, v);
		if (id == INVALID_ENGINE) break;
		ids.push_back(id);
	}

	delete v;
}


/**
 * Returns the default (non-refitted) capacity of a specific EngineID.
 * @param engine the EngineID of interest
 * @param cargo_type returns the default cargo type, if needed
 * @return capacity
 */
static inline uint16 GetVehicleDefaultCapacity(EngineID engine, CargoID *cargo_type)
{
	const Engine *e = Engine::Get(engine);
	CargoID cargo = (e->CanCarryCargo() ? e->GetDefaultCargoType() : (CargoID)CT_INVALID);
	if (cargo_type != nullptr) *cargo_type = cargo;
	if (cargo == CT_INVALID) return 0;
	return e->GetDisplayDefaultCapacity();
}

/**
 * Returns all cargoes a vehicle can carry.
 * @param engine the EngineID of interest
 * @param include_initial_cargo_type if true the default cargo type of the vehicle is included; if false only the refit_mask
 * @return bit set of CargoIDs
 */
static inline CargoTypes GetAvailableVehicleCargoTypes(EngineID engine, bool include_initial_cargo_type)
{
	const Engine *e = Engine::Get(engine);
	if (!e->CanCarryCargo()) return 0;

	CargoTypes cargoes = e->info.refit_mask;

	if (include_initial_cargo_type) {
		SetBit(cargoes, e->GetDefaultCargoType());
	}

	return cargoes;
}

/**
 * Get the capacity of the parts of a given engine.
 * @param engine The engine to get the capacities from.
 * @return The cargo capacities.
 */
CargoArray GetCapacityOfArticulatedParts(EngineID engine)
{
	CargoArray capacity{};
	const Engine *e = Engine::Get(engine);

	CargoID cargo_type;
	uint16 cargo_capacity = GetVehicleDefaultCapacity(engine, &cargo_type);
	if (cargo_type < NUM_CARGO) capacity[cargo_type] = cargo_capacity;

	if (!e->IsArticulatedCallbackVehicleType()) return capacity;

	if (!HasBit(e->info.callback_mask, CBM_VEHICLE_ARTIC_ENGINE)) return capacity;

	for (uint i = 1; i < MAX_ARTICULATED_PARTS; i++) {
		EngineID artic_engine = GetNextArticulatedPart(i, engine);
		if (artic_engine == INVALID_ENGINE) break;

		cargo_capacity = GetVehicleDefaultCapacity(artic_engine, &cargo_type);
		if (cargo_type < NUM_CARGO) capacity[cargo_type] += cargo_capacity;
	}

	return capacity;
}

/**
 * Get the cargo mask of the parts of a given engine.
 * @param engine The engine to get the capacities from.
 * @return The cargo mask.
 */
CargoTypes GetCargoTypesOfArticulatedParts(EngineID engine)
{
	CargoTypes cargoes = 0;
	const Engine *e = Engine::Get(engine);

	CargoID cargo_type;
	uint16 cargo_capacity = GetVehicleDefaultCapacity(engine, &cargo_type);
	if (cargo_type < NUM_CARGO && cargo_capacity > 0) SetBit(cargoes, cargo_type);

	if (!e->IsArticulatedCallbackVehicleType()) return cargoes;

	if (!HasBit(e->info.callback_mask, CBM_VEHICLE_ARTIC_ENGINE)) return cargoes;

	for (uint i = 1; i < MAX_ARTICULATED_PARTS; i++) {
		EngineID artic_engine = GetNextArticulatedPart(i, engine);
		if (artic_engine == INVALID_ENGINE) break;

		cargo_capacity = GetVehicleDefaultCapacity(artic_engine, &cargo_type);
		if (cargo_type < NUM_CARGO && cargo_capacity > 0) SetBit(cargoes, cargo_type);
	}

	return cargoes;
}

/**
 * Checks whether any of the articulated parts is refittable
 * @param engine the first part
 * @return true if refittable
 */
bool IsArticulatedVehicleRefittable(EngineID engine)
{
	if (IsEngineRefittable(engine)) return true;

	const Engine *e = Engine::Get(engine);
	if (!e->IsArticulatedCallbackVehicleType()) return false;

	if (!HasBit(e->info.callback_mask, CBM_VEHICLE_ARTIC_ENGINE)) return false;

	for (uint i = 1; i < MAX_ARTICULATED_PARTS; i++) {
		EngineID artic_engine = GetNextArticulatedPart(i, engine);
		if (artic_engine == INVALID_ENGINE) break;

		if (IsEngineRefittable(artic_engine)) return true;
	}

	return false;
}

/**
 * Merges the refit_masks of all articulated parts.
 * @param engine the first part
 * @param include_initial_cargo_type if true the default cargo type of the vehicle is included; if false only the refit_mask
 * @param union_mask returns bit mask of CargoIDs which are a refit option for at least one articulated part
 * @param intersection_mask returns bit mask of CargoIDs which are a refit option for every articulated part (with default capacity > 0)
 */
void GetArticulatedRefitMasks(EngineID engine, bool include_initial_cargo_type, CargoTypes *union_mask, CargoTypes *intersection_mask)
{
	const Engine *e = Engine::Get(engine);
	CargoTypes veh_cargoes = GetAvailableVehicleCargoTypes(engine, include_initial_cargo_type);
	*union_mask = veh_cargoes;
	*intersection_mask = (veh_cargoes != 0) ? veh_cargoes : ALL_CARGOTYPES;

	if (!e->IsArticulatedCallbackVehicleType()) return;
	if (!HasBit(e->info.callback_mask, CBM_VEHICLE_ARTIC_ENGINE)) return;

	for (uint i = 1; i < MAX_ARTICULATED_PARTS; i++) {
		EngineID artic_engine = GetNextArticulatedPart(i, engine);
		if (artic_engine == INVALID_ENGINE) break;

		veh_cargoes = GetAvailableVehicleCargoTypes(artic_engine, include_initial_cargo_type);
		*union_mask |= veh_cargoes;
		if (veh_cargoes != 0) *intersection_mask &= veh_cargoes;
	}
}
/**
 * Gets the individual refit_masks of each articulated part.
 * @param engine the first part
 * @return vector of cargo types
 */
std::vector<CargoTypes> GetArticulatedRefitMaskVector(EngineID engine, bool include_initial_cargo_type)
{
	std::vector<CargoTypes> output;

	const Engine *e = Engine::Get(engine);
	output.push_back(GetAvailableVehicleCargoTypes(engine, include_initial_cargo_type));

	if (!e->IsArticulatedCallbackVehicleType()) return output;
	if (!HasBit(e->info.callback_mask, CBM_VEHICLE_ARTIC_ENGINE)) return output;

	for (uint i = 1; i < MAX_ARTICULATED_PARTS; i++) {
		EngineID artic_engine = GetNextArticulatedPart(i, engine);
		if (artic_engine == INVALID_ENGINE) break;

		output.push_back(GetAvailableVehicleCargoTypes(artic_engine, include_initial_cargo_type));
	}

	return output;
}

/**
 * Ors the refit_masks of all articulated parts.
 * @param engine the first part
 * @param include_initial_cargo_type if true the default cargo type of the vehicle is included; if false only the refit_mask
 * @return bit mask of CargoIDs which are a refit option for at least one articulated part
 */
CargoTypes GetUnionOfArticulatedRefitMasks(EngineID engine, bool include_initial_cargo_type)
{
	CargoTypes union_mask, intersection_mask;
	GetArticulatedRefitMasks(engine, include_initial_cargo_type, &union_mask, &intersection_mask);
	return union_mask;
}

/**
<<<<<<< HEAD
 * Ands the refit_masks of all articulated parts.
 * @param engine the first part
 * @param include_initial_cargo_type if true the default cargo type of the vehicle is included; if false only the refit_mask
 * @return bit mask of CargoIDs which are a refit option for every articulated part (with default capacity > 0)
 */
CargoTypes GetIntersectionOfArticulatedRefitMasks(EngineID engine, bool include_initial_cargo_type)
{
	CargoTypes union_mask, intersection_mask;
	GetArticulatedRefitMasks(engine, include_initial_cargo_type, &union_mask, &intersection_mask);
	return intersection_mask;
}

/**
 * Get cargo mask of all cargoes carried by an articulated vehicle.
=======
 * Tests if all parts of an articulated vehicle are refitted to the same cargo.
>>>>>>> ab535c0a
 * Note: Vehicles not carrying anything are ignored
 * @param v the first vehicle in the chain
 * @param cargo_type returns the common CargoID if needed. (CT_INVALID if no part is carrying something or they are carrying different things)
 * @return cargo mask, may be 0 if the no vehicle parts have cargo capacity
 */
CargoTypes GetCargoTypesOfArticulatedVehicle(const Vehicle *v, CargoID *cargo_type)
{
	CargoTypes cargoes = 0;
	CargoID first_cargo = CT_INVALID;

	do {
		if (v->cargo_type != CT_INVALID && v->GetEngine()->CanCarryCargo()) {
			SetBit(cargoes, v->cargo_type);
			if (first_cargo == CT_INVALID) first_cargo = v->cargo_type;
			if (first_cargo != v->cargo_type) {
				if (cargo_type != nullptr) {
					*cargo_type = CT_INVALID;
					cargo_type = nullptr;
				}
			}
		}

		v = v->HasArticulatedPart() ? v->GetNextArticulatedPart() : nullptr;
	} while (v != nullptr);

	if (cargo_type != nullptr) *cargo_type = first_cargo;
	return cargoes;
}

/**
 * Returns the overall cargo of an articulated vehicle if all parts are refitted to the same cargo.
 * Note: Vehicles not carrying anything are ignored
 * @param v the first vehicle in the chain
 * @return the common CargoID. (CT_INVALID if no part is carrying something or they are carrying different things)
 */
CargoID GetOverallCargoOfArticulatedVehicle(const Vehicle *v)
{
	CargoID cargo_id;
	GetCargoTypesOfArticulatedVehicle(v, &cargo_id);
	return cargo_id;
}

/**
 * Checks whether the specs of freshly build articulated vehicles are consistent with the information specified in the purchase list.
 * Only essential information is checked to leave room for magic tricks/workarounds to grfcoders.
 * It checks:
 *   For autoreplace/-renew:
 *    - Default cargo type (without capacity)
 *    - intersection and union of refit masks.
 */
void CheckConsistencyOfArticulatedVehicle(const Vehicle *v)
{
	const Engine *engine = v->GetEngine();

	CargoTypes purchase_refit_union, purchase_refit_intersection;
	GetArticulatedRefitMasks(v->engine_type, true, &purchase_refit_union, &purchase_refit_intersection);
	CargoArray purchase_default_capacity = GetCapacityOfArticulatedParts(v->engine_type);

	CargoTypes real_refit_union = 0;
	CargoTypes real_refit_intersection = ALL_CARGOTYPES;
	CargoTypes real_default_cargoes = 0;

	do {
		CargoTypes refit_mask = GetAvailableVehicleCargoTypes(v->engine_type, true);
		real_refit_union |= refit_mask;
		if (refit_mask != 0) real_refit_intersection &= refit_mask;

		assert(v->cargo_type < NUM_CARGO || (v->type == VEH_TRAIN && Train::From(v)->IsVirtual()));
		if (v->cargo_cap > 0) SetBit(real_default_cargoes, v->cargo_type);

		v = v->HasArticulatedPart() ? v->GetNextArticulatedPart() : nullptr;
	} while (v != nullptr);

	/* Check whether the vehicle carries more cargoes than expected */
	bool carries_more = false;
	for (CargoID cid : SetCargoBitIterator(real_default_cargoes)) {
		if (purchase_default_capacity[cid] == 0) {
			carries_more = true;
			break;
		}
	}

	/* show a warning once for each GRF after each game load */
	if (real_refit_union != purchase_refit_union || real_refit_intersection != purchase_refit_intersection || carries_more) {
		ShowNewGrfVehicleError(engine->index, STR_NEWGRF_BUGGY, STR_NEWGRF_BUGGY_ARTICULATED_CARGO, GBUG_VEH_REFIT, false);
	}
}

/**
 * Add the remaining articulated parts to the given vehicle.
 * @param first The head of the articulated bit.
 */
void AddArticulatedParts(Vehicle *first)
{
	VehicleType type = first->type;
	if (!HasBit(EngInfo(first->engine_type)->callback_mask, CBM_VEHICLE_ARTIC_ENGINE)) return;

	Vehicle *v = first;
	for (uint i = 1; i < MAX_ARTICULATED_PARTS; i++) {
		bool flip_image;
		EngineID engine_type = GetNextArticulatedPart(i, first->engine_type, first, &flip_image);
		if (engine_type == INVALID_ENGINE) return;

		/* In the (very rare) case the GRF reported wrong number of articulated parts
		 * and we run out of available vehicles, bail out. */
		if (!Vehicle::CanAllocateItem()) return;

		GroundVehicleCache *gcache = nullptr;
		if (type == VEH_TRAIN || type == VEH_ROAD) {
			gcache = v->GetGroundVehicleCache();
			gcache->first_engine = v->engine_type; // Needs to be set before first callback
		}

		const Engine *e_artic = Engine::Get(engine_type);
		switch (type) {
			default: NOT_REACHED();

			case VEH_TRAIN: {
				Train *front = Train::From(first);
				Train *t = new Train();
				v->SetNext(t);
				v = t;

				t->subtype = 0;
				t->track = front->track;
				t->railtype = front->railtype;

				t->spritenum = e_artic->u.rail.image_index;
				if (e_artic->CanCarryCargo()) {
					t->cargo_type = e_artic->GetDefaultCargoType();
					t->cargo_cap = e_artic->u.rail.capacity;  // Callback 36 is called when the consist is finished
				} else {
					t->cargo_type = front->cargo_type; // Needed for livery selection
					t->cargo_cap = 0;
				}
				t->refit_cap = 0;

				if (front->IsVirtual()) t->SetVirtual();

				t->SetArticulatedPart();
				break;
			}

			case VEH_ROAD: {
				RoadVehicle *front = RoadVehicle::From(first);
				RoadVehicle *rv = new RoadVehicle();
				v->SetNext(rv);
				v = rv;

				rv->subtype = 0;
				gcache->cached_veh_length = VEHICLE_LENGTH; // Callback is called when the consist is finished
				rv->state = RVSB_IN_DEPOT;

				rv->roadtype = front->roadtype;
				rv->compatible_roadtypes = front->compatible_roadtypes;

				rv->spritenum = e_artic->u.road.image_index;
				if (e_artic->CanCarryCargo()) {
					rv->cargo_type = e_artic->GetDefaultCargoType();
					rv->cargo_cap = e_artic->u.road.capacity;  // Callback 36 is called when the consist is finished
				} else {
					rv->cargo_type = front->cargo_type; // Needed for livery selection
					rv->cargo_cap = 0;
				}
				rv->refit_cap = 0;

				rv->SetArticulatedPart();
				break;
			}

			case VEH_SHIP: {
				Ship *front = Ship::From(first);
				Ship *s = new Ship();
				v->SetNext(s);
				v = s;

				s->direction = DIR_N;
				s->x_pos = 0;
				s->y_pos = 0;
				s->z_pos = 0;
				s->vehstatus = VS_HIDDEN | VS_UNCLICKABLE;
				s->subtype = (1 << GVSF_VIRTUAL);

				if (e_artic->CanCarryCargo()) {
					s->cargo_type = e_artic->GetDefaultCargoType();
					s->cargo_cap = e_artic->u.ship.capacity;  // Callback 36 is called when the consist is finished
				} else {
					s->cargo_type = front->cargo_type;
					s->cargo_cap = 0;
				}
				break;
			}
		}

		/* get common values from first engine */
		v->owner = first->owner;
		v->date_of_last_service = first->date_of_last_service;
		v->date_of_last_service_newgrf = first->date_of_last_service_newgrf;
		v->build_year = first->build_year;

		v->cargo_subtype = 0;
		v->max_age = 0;
		v->engine_type = engine_type;
		v->value = 0;
		v->random_bits = Random();

		if (type == VEH_SHIP) continue;

		v->direction = first->direction;
		v->tile = first->tile;
		v->x_pos = first->x_pos;
		v->y_pos = first->y_pos;
		v->z_pos = first->z_pos;
		v->vehstatus = first->vehstatus & ~VS_STOPPED;

		v->sprite_seq.Set(SPR_IMG_QUERY);

		if (flip_image) v->spritenum++;

		v->UpdatePosition();
	}
}<|MERGE_RESOLUTION|>--- conflicted
+++ resolved
@@ -319,24 +319,7 @@
 }
 
 /**
-<<<<<<< HEAD
- * Ands the refit_masks of all articulated parts.
- * @param engine the first part
- * @param include_initial_cargo_type if true the default cargo type of the vehicle is included; if false only the refit_mask
- * @return bit mask of CargoIDs which are a refit option for every articulated part (with default capacity > 0)
- */
-CargoTypes GetIntersectionOfArticulatedRefitMasks(EngineID engine, bool include_initial_cargo_type)
-{
-	CargoTypes union_mask, intersection_mask;
-	GetArticulatedRefitMasks(engine, include_initial_cargo_type, &union_mask, &intersection_mask);
-	return intersection_mask;
-}
-
-/**
  * Get cargo mask of all cargoes carried by an articulated vehicle.
-=======
- * Tests if all parts of an articulated vehicle are refitted to the same cargo.
->>>>>>> ab535c0a
  * Note: Vehicles not carrying anything are ignored
  * @param v the first vehicle in the chain
  * @param cargo_type returns the common CargoID if needed. (CT_INVALID if no part is carrying something or they are carrying different things)
