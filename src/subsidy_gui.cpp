--- conflicted
+++ resolved
@@ -142,14 +142,7 @@
 	{
 		if (widget != WID_SUL_PANEL) return;
 
-<<<<<<< HEAD
-		Rect tr = r.Shrink(WD_FRAMERECT_LEFT, WD_FRAMERECT_TOP, WD_FRAMERECT_RIGHT, WD_FRAMERECT_BOTTOM);
-=======
-		YearMonthDay ymd;
-		ConvertDateToYMD(_date, &ymd);
-
 		Rect tr = r.Shrink(WidgetDimensions::scaled.framerect);
->>>>>>> 1c82200e
 
 		int pos = -this->vscroll->GetPosition();
 		const int cap = this->vscroll->GetCapacity();
