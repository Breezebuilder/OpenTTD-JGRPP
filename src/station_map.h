/*
 * This file is part of OpenTTD.
 * OpenTTD is free software; you can redistribute it and/or modify it under the terms of the GNU General Public License as published by the Free Software Foundation, version 2.
 * OpenTTD is distributed in the hope that it will be useful, but WITHOUT ANY WARRANTY; without even the implied warranty of MERCHANTABILITY or FITNESS FOR A PARTICULAR PURPOSE.
 * See the GNU General Public License for more details. You should have received a copy of the GNU General Public License along with OpenTTD. If not, see <http://www.gnu.org/licenses/>.
 */

/** @file station_map.h Maps accessors for stations. */

#ifndef STATION_MAP_H
#define STATION_MAP_H

#include "rail_map.h"
#include "road_map.h"
#include "water_map.h"
#include "station_func.h"
#include "rail.h"
#include "road.h"

typedef byte StationGfx; ///< Index of station graphics. @see _station_display_datas

/**
 * Get StationID from a tile
 * @param t Tile to query station ID from
 * @pre IsTileType(t, MP_STATION)
 * @return Station ID of the station at \a t
 */
static inline StationID GetStationIndex(TileIndex t)
{
	dbg_assert_tile(IsTileType(t, MP_STATION), t);
	return (StationID)_m[t].m2;
}


static const int GFX_DOCK_BASE_WATER_PART          =  4; ///< The offset for the water parts.
static const int GFX_TRUCK_BUS_DRIVETHROUGH_OFFSET =  4; ///< The offset for the drive through parts.

/**
 * Get the station type of this tile
 * @param t the tile to query
 * @pre IsTileType(t, MP_STATION)
 * @return the station type
 */
static inline StationType GetStationType(TileIndex t)
{
	dbg_assert_tile(IsTileType(t, MP_STATION), t);
	return (StationType)GB(_me[t].m6, 3, 4);
}

/**
 * Get the road stop type of this tile
 * @param t the tile to query
 * @pre GetStationType(t) == STATION_TRUCK || GetStationType(t) == STATION_BUS
 * @return the road stop type
 */
static inline RoadStopType GetRoadStopType(TileIndex t)
{
	dbg_assert_tile(GetStationType(t) == STATION_TRUCK || GetStationType(t) == STATION_BUS, t);
	return GetStationType(t) == STATION_TRUCK ? ROADSTOP_TRUCK : ROADSTOP_BUS;
}

/**
 * Get the station graphics of this tile
 * @param t the tile to query
 * @pre IsTileType(t, MP_STATION)
 * @return the station graphics
 */
static inline StationGfx GetStationGfx(TileIndex t)
{
	dbg_assert_tile(IsTileType(t, MP_STATION), t);
	return _m[t].m5;
}

/**
 * Set the station graphics of this tile
 * @param t the tile to update
 * @param gfx the new graphics
 * @pre IsTileType(t, MP_STATION)
 */
static inline void SetStationGfx(TileIndex t, StationGfx gfx)
{
	dbg_assert_tile(IsTileType(t, MP_STATION), t);
	_m[t].m5 = gfx;
}

/**
 * Is this station tile a rail station?
 * @param t the tile to get the information from
 * @pre IsTileType(t, MP_STATION)
 * @return true if and only if the tile is a rail station
 */
static inline bool IsRailStation(TileIndex t)
{
	return GetStationType(t) == STATION_RAIL;
}

/**
 * Is this tile a station tile and a rail station?
 * @param t the tile to get the information from
 * @return true if and only if the tile is a rail station
 */
static inline bool IsRailStationTile(TileIndex t)
{
	return IsTileType(t, MP_STATION) && IsRailStation(t);
}

/**
 * Is this station tile a rail waypoint?
 * @param t the tile to get the information from
 * @pre IsTileType(t, MP_STATION)
 * @return true if and only if the tile is a rail waypoint
 */
static inline bool IsRailWaypoint(TileIndex t)
{
	return GetStationType(t) == STATION_WAYPOINT;
}

/**
 * Is this tile a station tile and a rail waypoint?
 * @param t the tile to get the information from
 * @return true if and only if the tile is a rail waypoint
 */
static inline bool IsRailWaypointTile(TileIndex t)
{
	return IsTileType(t, MP_STATION) && IsRailWaypoint(t);
}

/**
 * Has this station tile a rail? In other words, is this station
 * tile a rail station or rail waypoint?
 * @param t the tile to check
 * @pre IsTileType(t, MP_STATION)
 * @return true if and only if the tile has rail
 */
static inline bool HasStationRail(TileIndex t)
{
	return IsRailStation(t) || IsRailWaypoint(t);
}

/**
 * Has this station tile a rail? In other words, is this station
 * tile a rail station or rail waypoint?
 * @param t the tile to check
 * @return true if and only if the tile is a station tile and has rail
 */
static inline bool HasStationTileRail(TileIndex t)
{
	return IsTileType(t, MP_STATION) && HasStationRail(t);
}

/**
 * Is this station tile an airport?
 * @param t the tile to get the information from
 * @pre IsTileType(t, MP_STATION)
 * @return true if and only if the tile is an airport
 */
static inline bool IsAirport(TileIndex t)
{
	return GetStationType(t) == STATION_AIRPORT;
}

/**
 * Is this tile a station tile and an airport tile?
 * @param t the tile to get the information from
 * @return true if and only if the tile is an airport
 */
static inline bool IsAirportTile(TileIndex t)
{
	return IsTileType(t, MP_STATION) && IsAirport(t);
}

bool IsHangar(TileIndex t);

/**
 * Is the station at \a t a truck stop?
 * @param t Tile to check
 * @pre IsTileType(t, MP_STATION)
 * @return \c true if station is a truck stop, \c false otherwise
 */
static inline bool IsTruckStop(TileIndex t)
{
	return GetStationType(t) == STATION_TRUCK;
}

/**
 * Is the station at \a t a bus stop?
 * @param t Tile to check
 * @pre IsTileType(t, MP_STATION)
 * @return \c true if station is a bus stop, \c false otherwise
 */
static inline bool IsBusStop(TileIndex t)
{
	return GetStationType(t) == STATION_BUS;
}

/**
 * Is the station at \a t a road waypoint?
 * @param t Tile to check
 * @pre IsTileType(t, MP_STATION)
 * @return \c true if station is a road waypoint, \c false otherwise
 */
static inline bool IsRoadWaypoint(TileIndex t)
{
	return GetStationType(t) == STATION_ROADWAYPOINT;
}

/**
 * Is this tile a station tile and a road waypoint?
 * @param t the tile to get the information from
 * @return true if and only if the tile is a road waypoint
 */
static inline bool IsRoadWaypointTile(TileIndex t)
{
	return IsTileType(t, MP_STATION) && IsRoadWaypoint(t);
}

/**
 * Is the station at \a t a road station?
 * @param t Tile to check
 * @pre IsTileType(t, MP_STATION)
 * @return \c true if station at the tile is a bus stop, truck stop \c false otherwise
 */
static inline bool IsStationRoadStop(TileIndex t)
{
	dbg_assert_tile(IsTileType(t, MP_STATION), t);
	return IsTruckStop(t) || IsBusStop(t);
}

/**
 * Is tile \a t a road stop station?
 * @param t Tile to check
 * @return \c true if the tile is a station tile and a road stop
 */
static inline bool IsStationRoadStopTile(TileIndex t)
{
	return IsTileType(t, MP_STATION) && IsStationRoadStop(t);
}

/**
 * Is the station at \a t a road station?
 * @param t Tile to check
 * @pre IsTileType(t, MP_STATION)
 * @return \c true if station at the tile is a bus stop, truck stop or road waypoint, \c false otherwise
 */
static inline bool IsAnyRoadStop(TileIndex t)
{
	dbg_assert_tile(IsTileType(t, MP_STATION), t);
	return IsTruckStop(t) || IsBusStop(t) || IsRoadWaypoint(t);
}

/**
 * Is tile \a t a road stop station?
 * @param t Tile to check
 * @return \c true if the tile is a station tile and a road stop
 */
static inline bool IsAnyRoadStopTile(TileIndex t)
{
	return IsTileType(t, MP_STATION) && IsAnyRoadStop(t);
}

/**
 * Is tile \a t a standard (non-drive through) road stop station?
 * @param t Tile to check
 * @return \c true if the tile is a station tile and a standard road stop
 */
static inline bool IsStandardRoadStopTile(TileIndex t)
{
	return IsAnyRoadStopTile(t) && GetStationGfx(t) < GFX_TRUCK_BUS_DRIVETHROUGH_OFFSET;
}

/**
 * Is tile \a t a drive through road stop station?
 * @param t Tile to check
 * @return \c true if the tile is a station tile and a drive through road stop
 */
static inline bool IsDriveThroughStopTile(TileIndex t)
{
	return IsAnyRoadStopTile(t) && GetStationGfx(t) >= GFX_TRUCK_BUS_DRIVETHROUGH_OFFSET;
}

/**
 * Gets the disallowed directions
 * @param t the tile to get the directions from
 * @return the disallowed directions
 */
static inline DisallowedRoadDirections GetDriveThroughStopDisallowedRoadDirections(TileIndex t)
{
	dbg_assert_tile(IsDriveThroughStopTile(t), t);
	return (DisallowedRoadDirections)GB(_m[t].m3, 0, 2);
}

/**
 * Sets the disallowed directions
 * @param t   the tile to set the directions for
 * @param drd the disallowed directions
 */
static inline void SetDriveThroughStopDisallowedRoadDirections(TileIndex t, DisallowedRoadDirections drd)
{
	dbg_assert_tile(IsDriveThroughStopTile(t), t);
	dbg_assert(drd < DRD_END);
	SB(_m[t].m3, 0, 2, drd);
}

/**
 * Get the decorations of a road waypoint.
 * @param tile The tile to query.
 * @return The road decoration of the tile.
 */
static inline Roadside GetRoadWaypointRoadside(TileIndex tile)
{
	dbg_assert_tile(IsRoadWaypointTile(tile), tile);
	return (Roadside)GB(_m[tile].m3, 2, 2);
}

/**
 * Set the decorations of a road waypoint.
 * @param tile The tile to change.
 * @param s    The new road decoration of the tile.
 */
static inline void SetRoadWaypointRoadside(TileIndex tile, Roadside s)
{
	dbg_assert_tile(IsRoadWaypointTile(tile), tile);
	SB(_m[tile].m3, 2, 2, s);
}

/**
 * Check if a road waypoint tile has snow/desert.
 * @param t The tile to query.
 * @return True if the tile has snow/desert.
 */
static inline bool IsRoadWaypointOnSnowOrDesert(TileIndex t)
{
	dbg_assert_tile(IsRoadWaypointTile(t), t);
	return HasBit(_me[t].m8, 15);
}

/**
 * Toggle the snow/desert state of a road waypoint tile.
 * @param t The tile to change.
 */
static inline void ToggleRoadWaypointOnSnowOrDesert(TileIndex t)
{
	dbg_assert_tile(IsRoadWaypointTile(t), t);
	ToggleBit(_me[t].m8, 15);
}

StationGfx GetTranslatedAirportTileID(StationGfx gfx);

/**
 * Get the station graphics of this airport tile
 * @param t the tile to query
 * @pre IsAirport(t)
 * @return the station graphics
 */
static inline StationGfx GetAirportGfx(TileIndex t)
{
	dbg_assert_tile(IsAirport(t), t);
	return GetTranslatedAirportTileID(GetStationGfx(t));
}

/**
 * Gets the direction the road stop entrance points towards.
 * @param t the tile of the road stop
 * @pre IsAnyRoadStopTile(t)
 * @return the direction of the entrance
 */
static inline DiagDirection GetRoadStopDir(TileIndex t)
{
	StationGfx gfx = GetStationGfx(t);
	dbg_assert_tile(IsAnyRoadStopTile(t), t);
	if (gfx < GFX_TRUCK_BUS_DRIVETHROUGH_OFFSET) {
		return (DiagDirection)(gfx);
	} else {
		return (DiagDirection)(gfx - GFX_TRUCK_BUS_DRIVETHROUGH_OFFSET);
	}
}

/**
 * Is tile \a t part of an oilrig?
 * @param t Tile to check
 * @pre IsTileType(t, MP_STATION)
 * @return \c true if the tile is an oilrig tile
 */
static inline bool IsOilRig(TileIndex t)
{
	return GetStationType(t) == STATION_OILRIG;
}

/**
 * Is tile \a t a dock tile?
 * @param t Tile to check
 * @pre IsTileType(t, MP_STATION)
 * @return \c true if the tile is a dock
 */
static inline bool IsDock(TileIndex t)
{
	return GetStationType(t) == STATION_DOCK;
}

/**
 * Is tile \a t a dock tile?
 * @param t Tile to check
 * @return \c true if the tile is a dock
 */
static inline bool IsDockTile(TileIndex t)
{
	return IsTileType(t, MP_STATION) && GetStationType(t) == STATION_DOCK;
}

/**
 * Is tile \a t a buoy tile?
 * @param t Tile to check
 * @pre IsTileType(t, MP_STATION)
 * @return \c true if the tile is a buoy
 */
static inline bool IsBuoy(TileIndex t)
{
	return GetStationType(t) == STATION_BUOY;
}

/**
 * Is tile \a t a buoy tile?
 * @param t Tile to check
 * @return \c true if the tile is a buoy
 */
static inline bool IsBuoyTile(TileIndex t)
{
	return IsTileType(t, MP_STATION) && IsBuoy(t);
}

/**
 * Is tile \a t an hangar tile?
 * @param t Tile to check
 * @return \c true if the tile is an hangar
 */
static inline bool IsHangarTile(TileIndex t)
{
	return IsTileType(t, MP_STATION) && IsHangar(t);
}

/**
 * Is tile \a t a blocked tile?
 * @pre HasStationRail(t)
 * @param t Tile to check
 * @return \c true if the tile is blocked
 */
<<<<<<< HEAD
static inline bool IsStationTileBlocked(TileIndex t)
{
	assert(HasStationRail(t));
	return HasBit(_me[t].m6, 0);
=======
static inline bool IsStationTileBlocked(Tile t)
{
	assert(HasStationRail(t));
	return HasBit(t.m6(), 0);
>>>>>>> 077b08bb
}

/**
 * Set the blocked state of the rail station
 * @pre HasStationRail(t)
 * @param t the station tile
 * @param b the blocked state
 */
<<<<<<< HEAD
static inline void SetStationTileBlocked(TileIndex t, bool b)
{
	assert(HasStationRail(t));
	SB(_me[t].m6, 0, 1, b ? 1 : 0);
=======
static inline void SetStationTileBlocked(Tile t, bool b)
{
	assert(HasStationRail(t));
	SB(t.m6(), 0, 1, b ? 1 : 0);
>>>>>>> 077b08bb
}

/**
 * Can tile \a t have catenary wires?
 * @pre HasStationRail(t)
 * @param t Tile to check
 * @return \c true if the tile can have catenary wires
 */
<<<<<<< HEAD
static inline bool CanStationTileHaveWires(TileIndex t)
{
	assert(HasStationRail(t));
	return HasBit(_me[t].m6, 1);
=======
static inline bool CanStationTileHaveWires(Tile t)
{
	assert(HasStationRail(t));
	return HasBit(t.m6(), 6);
>>>>>>> 077b08bb
}

/**
 * Set the catenary wires state of the rail station
 * @pre HasStationRail(t)
 * @param t the station tile
 * @param b the catenary wires state
 */
<<<<<<< HEAD
static inline void SetStationTileHaveWires(TileIndex t, bool b)
{
	assert(HasStationRail(t));
	SB(_me[t].m6, 1, 1, b ? 1 : 0);
=======
static inline void SetStationTileHaveWires(Tile t, bool b)
{
	assert(HasStationRail(t));
	SB(t.m6(), 6, 1, b ? 1 : 0);
>>>>>>> 077b08bb
}

/**
 * Can tile \a t have catenary pylons?
 * @pre HasStationRail(t)
 * @param t Tile to check
 * @return \c true if the tile can have catenary pylons
 */
<<<<<<< HEAD
static inline bool CanStationTileHavePylons(TileIndex t)
{
	assert(HasStationRail(t));
	return HasBit(_me[t].m6, 7);
=======
static inline bool CanStationTileHavePylons(Tile t)
{
	assert(HasStationRail(t));
	return HasBit(t.m6(), 7);
>>>>>>> 077b08bb
}

/**
 * Set the catenary pylon state of the rail station
 * @pre HasStationRail(t)
 * @param t the station tile
 * @param b the catenary pylons state
 */
<<<<<<< HEAD
static inline void SetStationTileHavePylons(TileIndex t, bool b)
{
	assert(HasStationRail(t));
	SB(_me[t].m6, 7, 1, b ? 1 : 0);
=======
static inline void SetStationTileHavePylons(Tile t, bool b)
{
	assert(HasStationRail(t));
	SB(t.m6(), 7, 1, b ? 1 : 0);
>>>>>>> 077b08bb
}

/**
 * Get the rail direction of a rail station.
 * @param t Tile to query
 * @pre HasStationRail(t)
 * @return The direction of the rails on tile \a t.
 */
static inline Axis GetRailStationAxis(TileIndex t)
{
	dbg_assert_tile(HasStationRail(t), t);
	return HasBit(GetStationGfx(t), 0) ? AXIS_Y : AXIS_X;
}

/**
 * Get the rail track of a rail station tile.
 * @param t Tile to query
 * @pre HasStationRail(t)
 * @return The rail track of the rails on tile \a t.
 */
static inline Track GetRailStationTrack(TileIndex t)
{
	return AxisToTrack(GetRailStationAxis(t));
}

/**
 * Get the trackbits of a rail station tile.
 * @param t Tile to query
 * @pre HasStationRail(t)
 * @return The trackbits of the rails on tile \a t.
 */
static inline TrackBits GetRailStationTrackBits(TileIndex t)
{
	return AxisToTrackBits(GetRailStationAxis(t));
}

/**
 * Check if a tile is a valid continuation to a railstation tile.
 * The tile \a test_tile is a valid continuation to \a station_tile, if all of the following are true:
 * \li \a test_tile is a rail station tile
 * \li the railtype of \a test_tile is compatible with the railtype of \a station_tile
 * \li the tracks on \a test_tile and \a station_tile are in the same direction
 * \li both tiles belong to the same station
 * \li \a test_tile is not blocked (@see IsStationTileBlocked)
 * @param test_tile Tile to test
 * @param station_tile Station tile to compare with
 * @pre IsRailStationTile(station_tile)
 * @return true if the two tiles are compatible
 */
static inline bool IsCompatibleTrainStationTile(TileIndex test_tile, TileIndex station_tile)
{
<<<<<<< HEAD
	dbg_assert_tile(IsRailStationTile(station_tile), station_tile);
=======
	assert(IsRailStationTile(station_tile));
>>>>>>> 077b08bb
	return IsRailStationTile(test_tile) && !IsStationTileBlocked(test_tile) &&
			IsCompatibleRail(GetRailType(test_tile), GetRailType(station_tile)) &&
			GetRailStationAxis(test_tile) == GetRailStationAxis(station_tile) &&
			GetStationIndex(test_tile) == GetStationIndex(station_tile);
}

/**
 * Get the reservation state of the rail station
 * @pre HasStationRail(t)
 * @param t the station tile
 * @return reservation state
 */
static inline bool HasStationReservation(TileIndex t)
{
	dbg_assert_tile(HasStationRail(t), t);
	return HasBit(_me[t].m6, 2);
}

/**
 * Set the reservation state of the rail station
 * @pre HasStationRail(t)
 * @param t the station tile
 * @param b the reservation state
 */
static inline void SetRailStationReservation(TileIndex t, bool b)
{
	dbg_assert_tile(HasStationRail(t), t);
	SB(_me[t].m6, 2, 1, b ? 1 : 0);
}

/**
 * Get the reserved track bits for a waypoint
 * @pre HasStationRail(t)
 * @param t the tile
 * @return reserved track bits
 */
static inline TrackBits GetStationReservationTrackBits(TileIndex t)
{
	return HasStationReservation(t) ? GetRailStationTrackBits(t) : TRACK_BIT_NONE;
}

/**
 * Get the direction of a dock.
 * @param t Tile to query
 * @pre IsDock(t)
 * @pre \a t is the land part of the dock
 * @return The direction of the dock on tile \a t.
 */
static inline DiagDirection GetDockDirection(TileIndex t)
{
	StationGfx gfx = GetStationGfx(t);
	dbg_assert_tile(IsDock(t) && gfx < GFX_DOCK_BASE_WATER_PART, t);
	return (DiagDirection)(gfx);
}

/**
<<<<<<< HEAD
 * Get the tileoffset from this tile a ship should target to get to this dock.
 * @param t Tile to query
 * @pre IsTileType(t, MP_STATION)
 * @pre IsBuoy(t) || IsOilRig(t) || IsDock(t)
 * @return The offset from this tile that should be used as destination for ships.
 */
static inline TileIndexDiffC GetDockOffset(TileIndex t)
{
	static const TileIndexDiffC buoy_offset = {0, 0};
	static const TileIndexDiffC oilrig_offset = {2, 0};
	static const TileIndexDiffC dock_offset[DIAGDIR_END] = {
		{-2,  0},
		{ 0,  2},
		{ 2,  0},
		{ 0, -2},
	};
	dbg_assert_tile(IsTileType(t, MP_STATION), t);

	if (IsBuoy(t)) return buoy_offset;
	if (IsOilRig(t)) return oilrig_offset;

	dbg_assert_tile(IsDock(t), t);

	return dock_offset[GetDockDirection(t)];
=======
 * Check whether a dock tile is the tile on water.
 */
static inline bool IsDockWaterPart(Tile t)
{
	assert(IsDockTile(t));
	StationGfx gfx = GetStationGfx(t);
	return gfx >= GFX_DOCK_BASE_WATER_PART;
>>>>>>> 077b08bb
}

/**
 * Is there a custom rail station spec on this tile?
 * @param t Tile to query
 * @pre HasStationTileRail(t)
 * @return True if this station is part of a newgrf station.
 */
static inline bool IsCustomStationSpecIndex(TileIndex t)
{
	dbg_assert_tile(HasStationTileRail(t), t);
	return _m[t].m4 != 0;
}

/**
 * Set the custom station spec for this tile.
 * @param t Tile to set the stationspec of.
 * @param specindex The new spec.
 * @pre HasStationTileRail(t)
 */
static inline void SetCustomStationSpecIndex(TileIndex t, byte specindex)
{
	dbg_assert_tile(HasStationTileRail(t), t);
	_m[t].m4 = specindex;
}

/**
 * Get the custom station spec for this tile.
 * @param t Tile to query
 * @pre HasStationTileRail(t)
 * @return The custom station spec of this tile.
 */
static inline uint GetCustomStationSpecIndex(TileIndex t)
{
	dbg_assert_tile(HasStationTileRail(t), t);
	return _m[t].m4;
}

/**
 * Is there a custom road stop spec on this tile?
 * @param t Tile to query
 * @pre IsAnyRoadStopTile(t)
 * @return True if this station is part of a newgrf station.
 */
static inline bool IsCustomRoadStopSpecIndex(TileIndex t)
{
	dbg_assert_tile(IsAnyRoadStopTile(t), t);
	return GB(_me[t].m8, 0, 6) != 0;
}

/**
 * Set the custom road stop spec for this tile.
 * @param t Tile to set the stationspec of.
 * @param specindex The new spec.
 * @pre IsAnyRoadStopTile(t)
 */
static inline void SetCustomRoadStopSpecIndex(TileIndex t, byte specindex)
{
	dbg_assert_tile(IsAnyRoadStopTile(t), t);
	SB(_me[t].m8, 0, 6, specindex);
}

/**
 * Get the custom road stop spec for this tile.
 * @param t Tile to query
 * @pre IsAnyRoadStopTile(t)
 * @return The custom station spec of this tile.
 */
static inline uint GetCustomRoadStopSpecIndex(TileIndex t)
{
	dbg_assert_tile(IsAnyRoadStopTile(t), t);
	return GB(_me[t].m8, 0, 6);
}

/**
 * Set the random bits for a station tile.
 * @param t Tile to set random bits for.
 * @param random_bits The random bits.
 * @pre IsTileType(t, MP_STATION)
 */
static inline void SetStationTileRandomBits(TileIndex t, byte random_bits)
{
	dbg_assert_tile(IsTileType(t, MP_STATION), t);
	SB(_m[t].m3, 4, 4, random_bits);
}

/**
 * Get the random bits of a station tile.
 * @param t Tile to query
 * @pre IsTileType(t, MP_STATION)
 * @return The random bits for this station tile.
 */
static inline byte GetStationTileRandomBits(TileIndex t)
{
	dbg_assert_tile(IsTileType(t, MP_STATION), t);
	return GB(_m[t].m3, 4, 4);
}

/**
 * Make the given tile a station tile.
 * @param t the tile to make a station tile
 * @param o the owner of the station
 * @param sid the station to which this tile belongs
 * @param st the type this station tile
 * @param section the StationGfx to be used for this tile
 * @param wc The water class of the station
 */
static inline void MakeStation(TileIndex t, Owner o, StationID sid, StationType st, byte section, WaterClass wc = WATER_CLASS_INVALID)
{
	SetTileType(t, MP_STATION);
	SetTileOwner(t, o);
	SetWaterClass(t, wc);
	SetDockingTile(t, false);
	_m[t].m2 = sid;
	_m[t].m3 = 0;
	_m[t].m4 = 0;
	_m[t].m5 = section;
	SB(_me[t].m6, 2, 1, 0);
	SB(_me[t].m6, 3, 4, st);
	_me[t].m7 = 0;
	_me[t].m8 = 0;
}

/**
 * Make the given tile a rail station tile.
 * @param t the tile to make a rail station tile
 * @param o the owner of the station
 * @param sid the station to which this tile belongs
 * @param a the axis of this tile
 * @param section the StationGfx to be used for this tile
 * @param rt the railtype of this tile
 */
static inline void MakeRailStation(TileIndex t, Owner o, StationID sid, Axis a, byte section, RailType rt)
{
	MakeStation(t, o, sid, STATION_RAIL, section + a);
	SetRailType(t, rt);
	SetRailStationReservation(t, false);
}

/**
 * Make the given tile a rail waypoint tile.
 * @param t the tile to make a rail waypoint
 * @param o the owner of the waypoint
 * @param sid the waypoint to which this tile belongs
 * @param a the axis of this tile
 * @param section the StationGfx to be used for this tile
 * @param rt the railtype of this tile
 */
static inline void MakeRailWaypoint(TileIndex t, Owner o, StationID sid, Axis a, byte section, RailType rt)
{
	MakeStation(t, o, sid, STATION_WAYPOINT, section + a);
	SetRailType(t, rt);
	SetRailStationReservation(t, false);
}

/**
 * Make the given tile a roadstop tile.
 * @param t the tile to make a roadstop
 * @param o the owner of the roadstop
 * @param sid the station to which this tile belongs
 * @param rst the type of roadstop to make this tile
 * @param road_rt the road roadtype on this tile
 * @param tram_rt the tram roadtype on this tile
 * @param d the direction of the roadstop
 */
static inline void MakeRoadStop(TileIndex t, Owner o, StationID sid, RoadStopType rst, RoadType road_rt, RoadType tram_rt, DiagDirection d)
{
	MakeStation(t, o, sid, (rst == ROADSTOP_BUS ? STATION_BUS : STATION_TRUCK), d);
	SetRoadTypes(t, road_rt, tram_rt);
	SetRoadOwner(t, RTT_ROAD, o);
	SetRoadOwner(t, RTT_TRAM, o);
}

/**
 * Make the given tile a drivethrough roadstop tile.
 * @param t the tile to make a roadstop
 * @param station the owner of the roadstop
 * @param road the owner of the road
 * @param tram the owner of the tram
 * @param sid the station to which this tile belongs
 * @param rst the type of roadstop to make this tile
 * @param road_rt the road roadtype on this tile
 * @param tram_rt the tram roadtype on this tile
 * @param a the direction of the roadstop
 */
static inline void MakeDriveThroughRoadStop(TileIndex t, Owner station, Owner road, Owner tram, StationID sid, StationType rst, RoadType road_rt, RoadType tram_rt, Axis a)
{
	MakeStation(t, station, sid, rst, GFX_TRUCK_BUS_DRIVETHROUGH_OFFSET + a);
	SetRoadTypes(t, road_rt, tram_rt);
	SetRoadOwner(t, RTT_ROAD, road);
	SetRoadOwner(t, RTT_TRAM, tram);
}

/**
 * Make the given tile an airport tile.
 * @param t the tile to make a airport
 * @param o the owner of the airport
 * @param sid the station to which this tile belongs
 * @param section the StationGfx to be used for this tile
 * @param wc the type of water on this tile
 */
static inline void MakeAirport(TileIndex t, Owner o, StationID sid, byte section, WaterClass wc)
{
	MakeStation(t, o, sid, STATION_AIRPORT, section, wc);
}

/**
 * Make the given tile a buoy tile.
 * @param t the tile to make a buoy
 * @param sid the station to which this tile belongs
 * @param wc the type of water on this tile
 */
static inline void MakeBuoy(TileIndex t, StationID sid, WaterClass wc)
{
	/* Make the owner of the buoy tile the same as the current owner of the
	 * water tile. In this way, we can reset the owner of the water to its
	 * original state when the buoy gets removed. */
	MakeStation(t, GetTileOwner(t), sid, STATION_BUOY, 0, wc);
}

/**
 * Make the given tile a dock tile.
 * @param t the tile to make a dock
 * @param o the owner of the dock
 * @param sid the station to which this tile belongs
 * @param d the direction of the dock
 * @param wc the type of water on this tile
 */
static inline void MakeDock(TileIndex t, Owner o, StationID sid, DiagDirection d, WaterClass wc)
{
	MakeStation(t, o, sid, STATION_DOCK, d);
	MakeStation(t + TileOffsByDiagDir(d), o, sid, STATION_DOCK, GFX_DOCK_BASE_WATER_PART + DiagDirToAxis(d), wc);
}

/**
 * Make the given tile an oilrig tile.
 * @param t the tile to make an oilrig
 * @param sid the station to which this tile belongs
 * @param wc the type of water on this tile
 */
static inline void MakeOilrig(TileIndex t, StationID sid, WaterClass wc)
{
	MakeStation(t, OWNER_NONE, sid, STATION_OILRIG, 0, wc);
}

#endif /* STATION_MAP_H */<|MERGE_RESOLUTION|>--- conflicted
+++ resolved
@@ -444,17 +444,10 @@
  * @param t Tile to check
  * @return \c true if the tile is blocked
  */
-<<<<<<< HEAD
 static inline bool IsStationTileBlocked(TileIndex t)
 {
 	assert(HasStationRail(t));
 	return HasBit(_me[t].m6, 0);
-=======
-static inline bool IsStationTileBlocked(Tile t)
-{
-	assert(HasStationRail(t));
-	return HasBit(t.m6(), 0);
->>>>>>> 077b08bb
 }
 
 /**
@@ -463,17 +456,10 @@
  * @param t the station tile
  * @param b the blocked state
  */
-<<<<<<< HEAD
 static inline void SetStationTileBlocked(TileIndex t, bool b)
 {
 	assert(HasStationRail(t));
 	SB(_me[t].m6, 0, 1, b ? 1 : 0);
-=======
-static inline void SetStationTileBlocked(Tile t, bool b)
-{
-	assert(HasStationRail(t));
-	SB(t.m6(), 0, 1, b ? 1 : 0);
->>>>>>> 077b08bb
 }
 
 /**
@@ -482,17 +468,10 @@
  * @param t Tile to check
  * @return \c true if the tile can have catenary wires
  */
-<<<<<<< HEAD
 static inline bool CanStationTileHaveWires(TileIndex t)
 {
 	assert(HasStationRail(t));
 	return HasBit(_me[t].m6, 1);
-=======
-static inline bool CanStationTileHaveWires(Tile t)
-{
-	assert(HasStationRail(t));
-	return HasBit(t.m6(), 6);
->>>>>>> 077b08bb
 }
 
 /**
@@ -501,17 +480,10 @@
  * @param t the station tile
  * @param b the catenary wires state
  */
-<<<<<<< HEAD
 static inline void SetStationTileHaveWires(TileIndex t, bool b)
 {
 	assert(HasStationRail(t));
 	SB(_me[t].m6, 1, 1, b ? 1 : 0);
-=======
-static inline void SetStationTileHaveWires(Tile t, bool b)
-{
-	assert(HasStationRail(t));
-	SB(t.m6(), 6, 1, b ? 1 : 0);
->>>>>>> 077b08bb
 }
 
 /**
@@ -520,17 +492,10 @@
  * @param t Tile to check
  * @return \c true if the tile can have catenary pylons
  */
-<<<<<<< HEAD
 static inline bool CanStationTileHavePylons(TileIndex t)
 {
 	assert(HasStationRail(t));
 	return HasBit(_me[t].m6, 7);
-=======
-static inline bool CanStationTileHavePylons(Tile t)
-{
-	assert(HasStationRail(t));
-	return HasBit(t.m6(), 7);
->>>>>>> 077b08bb
 }
 
 /**
@@ -539,17 +504,10 @@
  * @param t the station tile
  * @param b the catenary pylons state
  */
-<<<<<<< HEAD
 static inline void SetStationTileHavePylons(TileIndex t, bool b)
 {
 	assert(HasStationRail(t));
 	SB(_me[t].m6, 7, 1, b ? 1 : 0);
-=======
-static inline void SetStationTileHavePylons(Tile t, bool b)
-{
-	assert(HasStationRail(t));
-	SB(t.m6(), 7, 1, b ? 1 : 0);
->>>>>>> 077b08bb
 }
 
 /**
@@ -601,11 +559,7 @@
  */
 static inline bool IsCompatibleTrainStationTile(TileIndex test_tile, TileIndex station_tile)
 {
-<<<<<<< HEAD
 	dbg_assert_tile(IsRailStationTile(station_tile), station_tile);
-=======
-	assert(IsRailStationTile(station_tile));
->>>>>>> 077b08bb
 	return IsRailStationTile(test_tile) && !IsStationTileBlocked(test_tile) &&
 			IsCompatibleRail(GetRailType(test_tile), GetRailType(station_tile)) &&
 			GetRailStationAxis(test_tile) == GetRailStationAxis(station_tile) &&
@@ -662,40 +616,13 @@
 }
 
 /**
-<<<<<<< HEAD
- * Get the tileoffset from this tile a ship should target to get to this dock.
- * @param t Tile to query
- * @pre IsTileType(t, MP_STATION)
- * @pre IsBuoy(t) || IsOilRig(t) || IsDock(t)
- * @return The offset from this tile that should be used as destination for ships.
- */
-static inline TileIndexDiffC GetDockOffset(TileIndex t)
-{
-	static const TileIndexDiffC buoy_offset = {0, 0};
-	static const TileIndexDiffC oilrig_offset = {2, 0};
-	static const TileIndexDiffC dock_offset[DIAGDIR_END] = {
-		{-2,  0},
-		{ 0,  2},
-		{ 2,  0},
-		{ 0, -2},
-	};
-	dbg_assert_tile(IsTileType(t, MP_STATION), t);
-
-	if (IsBuoy(t)) return buoy_offset;
-	if (IsOilRig(t)) return oilrig_offset;
-
-	dbg_assert_tile(IsDock(t), t);
-
-	return dock_offset[GetDockDirection(t)];
-=======
  * Check whether a dock tile is the tile on water.
  */
-static inline bool IsDockWaterPart(Tile t)
+static inline bool IsDockWaterPart(TileIndex t)
 {
 	assert(IsDockTile(t));
 	StationGfx gfx = GetStationGfx(t);
 	return gfx >= GFX_DOCK_BASE_WATER_PART;
->>>>>>> 077b08bb
 }
 
 /**
