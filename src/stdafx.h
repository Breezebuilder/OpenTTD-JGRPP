/*
 * This file is part of OpenTTD.
 * OpenTTD is free software; you can redistribute it and/or modify it under the terms of the GNU General Public License as published by the Free Software Foundation, version 2.
 * OpenTTD is distributed in the hope that it will be useful, but WITHOUT ANY WARRANTY; without even the implied warranty of MERCHANTABILITY or FITNESS FOR A PARTICULAR PURPOSE.
 * See the GNU General Public License for more details. You should have received a copy of the GNU General Public License along with OpenTTD. If not, see <http://www.gnu.org/licenses/>.
 */

/** @file stdafx.h Definition of base types and functions in a cross-platform compatible way. */

#ifndef STDAFX_H
#define STDAFX_H

#if defined(_WIN32)
	/* MinGW defaults to Windows 7 if none of these are set, and they must be set before any MinGW header is included */
#	define NTDDI_VERSION NTDDI_WINXP // Windows XP
#	define _WIN32_WINNT 0x501        // Windows XP
#	define _WIN32_WINDOWS 0x501      // Windows XP
#	define WINVER 0x0501             // Windows XP
#	define _WIN32_IE_ 0x0600         // 6.0 (XP+)
#endif

#ifdef _MSC_VER
	/* Stop Microsoft (and clang-cl) compilers from complaining about potentially-unsafe/potentially-non-standard functions */
#	define _CRT_SECURE_NO_DEPRECATE
#	define _CRT_SECURE_NO_WARNINGS
#	define _CRT_NONSTDC_NO_WARNINGS
#endif

#if defined(__APPLE__)
#	include "os/macosx/osx_stdafx.h"
#endif /* __APPLE__ */

#if defined(__HAIKU__)
#	include <SupportDefs.h>
#	include <unistd.h>
#	define _DEFAULT_SOURCE
#	define _GNU_SOURCE
#	define TROUBLED_INTS
#endif

#if defined(__HAIKU__) || defined(__CYGWIN__)
#	include <strings.h> /* strncasecmp */
#endif

/* It seems that we need to include stdint.h before anything else
 * We need INT64_MAX, which for most systems comes from stdint.h. However, MSVC
 * does not have stdint.h.
 * For OSX the inclusion is already done in osx_stdafx.h. */
#if !defined(__APPLE__) && (!defined(_MSC_VER) || _MSC_VER >= 1600)
#	if defined(SUNOS)
		/* SunOS/Solaris does not have stdint.h, but inttypes.h defines everything
		 * stdint.h defines and we need. */
#		include <inttypes.h>
#	else
#		define __STDC_LIMIT_MACROS
#		define __STDC_FORMAT_MACROS
#		include <stdint.h>
#	endif
#endif

/* The conditions for these constants to be available are way too messy; so check them one by one */
#if !defined(UINT64_MAX)
#	define UINT64_MAX (18446744073709551615ULL)
#endif
#if !defined(INT64_MAX)
#	define INT64_MAX  (9223372036854775807LL)
#endif
#if !defined(INT64_MIN)
#	define INT64_MIN  (-INT64_MAX - 1)
#endif
#if !defined(UINT32_MAX)
#	define UINT32_MAX (4294967295U)
#endif
#if !defined(INT32_MAX)
#	define INT32_MAX  (2147483647)
#endif
#if !defined(INT32_MIN)
#	define INT32_MIN  (-INT32_MAX - 1)
#endif
#if !defined(UINT16_MAX)
#	define UINT16_MAX (65535U)
#endif
#if !defined(INT16_MAX)
#	define INT16_MAX  (32767)
#endif
#if !defined(INT16_MIN)
#	define INT16_MIN  (-INT16_MAX - 1)
#endif
#if !defined(UINT8_MAX)
#	define UINT8_MAX  (255)
#endif
#if !defined(INT8_MAX)
#	define INT8_MAX   (127)
#endif
#if !defined(INT8_MIN)
#	define INT8_MIN   (-INT8_MAX - 1)
#endif

#include <algorithm>
#include <cstdio>
#include <cstddef>
#include <cstring>
#include <cstdlib>
#include <climits>
#include <cassert>
#include <memory>
#include <string>

#ifndef SIZE_MAX
#	define SIZE_MAX ((size_t)-1)
#endif

#if defined(UNIX) || defined(__MINGW32__)
#	include <sys/types.h>
#endif

#if defined(__OS2__)
#	include <types.h>
#	define strcasecmp stricmp
#endif

#if defined(SUNOS) || defined(HPUX) || defined(__CYGWIN__)
#	include <alloca.h>
#endif

/* Stuff for GCC */
#if defined(__GNUC__) || (defined(__clang__) && !defined(_MSC_VER))
#	define NORETURN __attribute__ ((noreturn))
#	define CDECL
#	define __int64 long long
	/* Warn about functions using 'printf' format syntax. First argument determines which parameter
	 * is the format string, second argument is start of values passed to printf. */
	#define WARN_FORMAT(string, args) __attribute__ ((format (printf, string, args)))
	#define WARN_TIME_FORMAT(string) __attribute__ ((format (strftime, string, 0)))
	#define FINAL final

	/* Use fallthrough attribute where supported */
#	if __GNUC__ >= 7
#		if __cplusplus > 201402L // C++17
#			define FALLTHROUGH [[fallthrough]]
#		else
#			define FALLTHROUGH __attribute__((fallthrough))
#		endif
#	else
#		define FALLTHROUGH
#	endif
#endif /* __GNUC__ || __clang__ */

#if __GNUC__ > 11 || (__GNUC__ == 11 && __GNUC_MINOR__ >= 1)
#      define NOACCESS(args) __attribute__ ((access (none, args)))
#else
#      define NOACCESS(args)
#endif

#if defined(__WATCOMC__)
#	define NORETURN
#	define CDECL
#	define WARN_FORMAT(string, args)
#	define WARN_TIME_FORMAT(string)
#	define FINAL
#	define FALLTHROUGH
#	include <malloc.h>
#endif /* __WATCOMC__ */

#if defined(__MINGW32__)
#	include <malloc.h> // alloca()
#endif

#if defined(_WIN32)
#	define WIN32_LEAN_AND_MEAN     // Exclude rarely-used stuff from Windows headers
#endif

/* Stuff for MSVC */
#if defined(_MSC_VER)
#	pragma once
#	define NOMINMAX                // Disable min/max macros in windows.h.

#	pragma warning(disable: 4244)  // 'conversion' conversion from 'type1' to 'type2', possible loss of data
#	pragma warning(disable: 4761)  // integral size mismatch in argument : conversion supplied
#	pragma warning(disable: 4200)  // nonstandard extension used : zero-sized array in struct/union
#	pragma warning(disable: 4355)  // 'this' : used in base member initializer list

#	if (_MSC_VER < 1400)                   // MSVC 2005 safety checks
#		error "Only MSVC 2005 or higher are supported. MSVC 2003 and earlier are not! Upgrade your compiler."
#	endif /* (_MSC_VER < 1400) */
#	pragma warning(disable: 4291)   // no matching operator delete found; memory will not be freed if initialization throws an exception (reason: our overloaded functions never throw an exception)
#	pragma warning(disable: 4996)   // 'function': was declared deprecated
#	pragma warning(disable: 6308)   // code analyzer: 'realloc' might return null pointer: assigning null pointer to 't_ptr', which is passed as an argument to 'realloc', will cause the original memory block to be leaked
#	pragma warning(disable: 6011)   // code analyzer: Dereferencing NULL pointer 'pfGetAddrInfo': Lines: 995, 996, 998, 999, 1001
#	pragma warning(disable: 6326)   // code analyzer: potential comparison of a constant with another constant
#	pragma warning(disable: 6031)   // code analyzer: Return value ignored: 'ReadFile'
#	pragma warning(disable: 6255)   // code analyzer: _alloca indicates failure by raising a stack overflow exception. Consider using _malloca instead
#	pragma warning(disable: 6246)   // code analyzer: Local declaration of 'statspec' hides declaration of the same name in outer scope. For additional information, see previous declaration at ...

#	if (_MSC_VER == 1500)           // Addresses item #13 on http://blogs.msdn.com/b/vcblog/archive/2008/08/11/tr1-fixes-in-vc9-sp1.aspx, for Visual Studio 2008
#		define _DO_NOT_DECLARE_INTERLOCKED_INTRINSICS_IN_MEMORY
#		include <intrin.h>
#	endif

#	include <malloc.h> // alloca()
#	define NORETURN __declspec(noreturn)
#	if (_MSC_VER < 1900)
#		define inline __forceinline
#	endif

#	define CDECL _cdecl
#	define WARN_FORMAT(string, args)
#	define WARN_TIME_FORMAT(string)
#	define FINAL final

	/* fallthrough attribute, VS 2017 */
#	if (_MSC_VER >= 1910) || defined(__clang__)
#		define FALLTHROUGH [[fallthrough]]
#	else
#		define FALLTHROUGH
#	endif

#	if defined(_WIN32) && !defined(_WIN64)
#		if !defined(_W64)
#			define _W64
#		endif

		typedef _W64 int INT_PTR, *PINT_PTR;
		typedef _W64 unsigned int UINT_PTR, *PUINT_PTR;
#	endif /* _WIN32 && !_WIN64 */

#	if defined(_WIN64)
#		define fseek _fseeki64
#	endif /* _WIN64 */

	/* zlib from vcpkg use cdecl calling convention without enforcing it in the headers */
#	if defined(WITH_ZLIB)
#		if !defined(ZEXPORT)
#			define ZEXPORT CDECL
#		endif
#	endif

	/* freetype from vcpkg use cdecl calling convention without enforcing it in the headers */
#	if defined(WITH_FREETYPE)
#		if !defined(FT_EXPORT)
#			define FT_EXPORT( x )  extern "C"  x CDECL
#		endif
#	endif

	/* liblzma from vcpkg (before 5.2.4-2) used to patch lzma.h to define LZMA_API_STATIC for static builds */
#	if defined(WITH_LIBLZMA)
#		if !defined(LZMA_API_STATIC)
#			define LZMA_API_STATIC
#		endif
#	endif

#	define strcasecmp stricmp
#	define strncasecmp strnicmp
#	define strtoull _strtoui64

	/* MSVC doesn't have these :( */
#	define S_ISDIR(mode) (mode & S_IFDIR)
#	define S_ISREG(mode) (mode & S_IFREG)

#endif /* defined(_MSC_VER) */

#if !defined(STRGEN) && !defined(SETTINGSGEN)
#	if defined(_WIN32)
		char *getcwd(char *buf, size_t size);
#		include <io.h>
#		include <tchar.h>

#		define fopen(file, mode) _wfopen(OTTD2FS(file).c_str(), _T(mode))
#		define unlink(file) _wunlink(OTTD2FS(file).c_str())

		std::string FS2OTTD(const std::wstring &name);
		std::wstring OTTD2FS(const std::string &name);
#	elif defined(WITH_ICONV)
#		define fopen(file, mode) fopen(OTTD2FS(file).c_str(), mode)
		std::string FS2OTTD(const std::string &name);
		std::string OTTD2FS(const std::string &name);
#	else
		// no override of fopen() since no transformation is required of the filename
		template <typename T> std::string FS2OTTD(T name) { return name; }
		template <typename T> std::string OTTD2FS(T name) { return name; }
#	endif /* _WIN32 or WITH_ICONV */
#endif /* STRGEN || SETTINGSGEN */

#if defined(_WIN32) || defined(__OS2__) && !defined(__INNOTEK_LIBC__)
#	define PATHSEP "\\"
#	define PATHSEPCHAR '\\'
#else
#	define PATHSEP "/"
#	define PATHSEPCHAR '/'
#endif

#if defined(_MSC_VER) || defined(__WATCOMC__)
#	define PACK_N(type_dec, n) __pragma(pack(push, n)) type_dec; __pragma(pack(pop))
#elif defined(__MINGW32__)
#	define PRAGMA(x) _Pragma(#x)
#	define PACK_N(type_dec, n) PRAGMA(pack(push, n)) type_dec; PRAGMA(pack(pop))
#else
#	define PACK_N(type_dec, n) type_dec __attribute__((__packed__, aligned(n)))
#endif
#define PACK(type_dec) PACK_N(type_dec, 1)

/* MSVCRT of course has to have a different syntax for long long *sigh* */
#if defined(_MSC_VER) || defined(__MINGW32__)
#   define OTTD_PRINTF64 "%I64d"
#   define OTTD_PRINTF64U "%I64u"
#   define OTTD_PRINTFHEX64 "%I64x"
#   define OTTD_PRINTFHEX64PAD "%016I64x"
#   define PRINTF_SIZE "%Iu"
#   define PRINTF_SIZEX "%IX"
#else
#if defined(PRId64)
#   define OTTD_PRINTF64 "%" PRId64
#else
#   define OTTD_PRINTF64 "%lld"
#endif
#if defined(PRIu64)
#   define OTTD_PRINTF64U "%" PRIu64
#else
#   define OTTD_PRINTF64U "%llu"
#endif
#if defined(PRIx64)
#   define OTTD_PRINTFHEX64 "%" PRIx64
#   define OTTD_PRINTFHEX64PAD "%016" PRIx64
#else
#   define OTTD_PRINTFHEX64 "%llx"
#   define OTTD_PRINTFHEX64PAD "%016llx"
#endif
#   define PRINTF_SIZE "%zu"
#   define PRINTF_SIZEX "%zX"
#endif

typedef unsigned char byte;

/* This is already defined in unix, but not in QNX Neutrino (6.x) or Cygwin. */
#if (!defined(UNIX) && !defined(__HAIKU__)) || defined(__QNXNTO__) || defined(__CYGWIN__)
	typedef unsigned int uint;
#endif

#if defined(TROUBLED_INTS)
	/* Haiku's types for uint32/int32/uint64/int64 are different than what
	 * they are on other platforms; not in length, but how to print them.
	 * So make them more like the other platforms, to make printf() etc a
	 * little bit easier. */
#	define uint32 uint32_ugly_hack
#	define int32 int32_ugly_hack
#	define uint64 uint64_ugly_hack
#	define int64 int64_ugly_hack
	typedef unsigned int uint32_ugly_hack;
	typedef signed int int32_ugly_hack;
	typedef unsigned __int64 uint64_ugly_hack;
	typedef signed __int64 int64_ugly_hack;
#else
	typedef unsigned char    uint8;
	typedef   signed char     int8;
	typedef unsigned short   uint16;
	typedef   signed short    int16;
	typedef unsigned int     uint32;
	typedef   signed int      int32;
	typedef unsigned __int64 uint64;
	typedef   signed __int64  int64;
#endif /* !TROUBLED_INTS */

#if !defined(WITH_PERSONAL_DIR)
#	define PERSONAL_DIR ""
#endif

/* Define the the platforms that use XDG */
#if defined(WITH_PERSONAL_DIR) && defined(UNIX) && !defined(__APPLE__) && !defined(__EMSCRIPTEN__)
#	define USE_XDG
#endif

/* Check if the types have the bitsizes like we are using them */
static_assert(sizeof(uint64) == 8);
static_assert(sizeof(uint32) == 4);
static_assert(sizeof(uint16) == 2);
static_assert(sizeof(uint8)  == 1);
static_assert(SIZE_MAX >= UINT32_MAX);

#ifndef M_PI_2
#define M_PI_2 1.57079632679489661923
#define M_PI   3.14159265358979323846
#endif /* M_PI_2 */

/**
 * Return the length of an fixed size array.
 * Unlike sizeof this function returns the number of elements
 * of the given type.
 *
 * @param x The pointer to the first element of the array
 * @return The number of elements
 */
#define lengthof(x) (sizeof(x) / sizeof(x[0]))

/**
 * Get the end element of an fixed size array.
 *
 * @param x The pointer to the first element of the array
 * @return The pointer past to the last element of the array
 */
#define endof(x) (&x[lengthof(x)])

/**
 * Get the last element of an fixed size array.
 *
 * @param x The pointer to the first element of the array
 * @return The pointer to the last element of the array
 */
#define lastof(x) (&x[lengthof(x) - 1])

#define cpp_offsetof(s, m)   (((size_t)&reinterpret_cast<const volatile char&>((((s*)(char*)8)->m))) - 8)
#if !defined(offsetof)
#	define offsetof(s, m) cpp_offsetof(s, m)
#endif /* offsetof */

/**
 * Gets the size of a variable within a class.
 * @param base     The class the variable is in.
 * @param variable The variable to get the size of.
 * @return the size of the variable
 */
#define cpp_sizeof(base, variable) (sizeof(((base*)8)->variable))

/**
 * Gets the length of an array variable within a class.
 * @param base     The class the variable is in.
 * @param variable The array variable to get the size of.
 * @return the length of the array
 */
#define cpp_lengthof(base, variable) (cpp_sizeof(base, variable) / cpp_sizeof(base, variable[0]))


/* take care of some name clashes on MacOS */
#if defined(__APPLE__)
#	define GetString OTTD_GetString
#	define DrawString OTTD_DrawString
#	define CloseConnection OTTD_CloseConnection
#endif /* __APPLE__ */

#if defined(__GNUC__) || defined(__clang__)
#	define likely(x)   __builtin_expect(!!(x), 1)
#	define unlikely(x) __builtin_expect(!!(x), 0)
#else
#	define likely(x)   (x)
#	define unlikely(x) (x)
#endif /* __GNUC__ || __clang__ */

#if defined(__GNUC__) || defined(__clang__)
__attribute__((aligned(1))) typedef uint16 unaligned_uint16;
__attribute__((aligned(1))) typedef uint32 unaligned_uint32;
__attribute__((aligned(1))) typedef uint64 unaligned_uint64;
#else
typedef uint16 unaligned_uint16;
typedef uint32 unaligned_uint32;
typedef uint64 unaligned_uint64;
#endif /* __GNUC__ || __clang__ */

void NORETURN CDECL usererror(const char *str, ...) WARN_FORMAT(1, 2);
void NORETURN CDECL error(const char *str, ...) WARN_FORMAT(1, 2);
void NORETURN CDECL assert_msg_error(int line, const char *file, const char *expr, const char *extra, const char *str, ...) WARN_FORMAT(5, 6);
const char *assert_tile_info(uint32 tile);
#define NOT_REACHED() error("NOT_REACHED triggered at line %i of %s", __LINE__, __FILE__)

/* For non-debug builds with assertions enabled use the special assertion handler. */
#if defined(NDEBUG) && defined(WITH_ASSERT)
#	undef assert
#	define assert(expression) if (unlikely(!(expression))) error("Assertion failed at line %i of %s: %s", __LINE__, __FILE__, #expression);
#endif

<<<<<<< HEAD
/* Asserts are enabled if NDEBUG isn't defined or WITH_ASSERT is defined. */
#if !defined(NDEBUG) || defined(WITH_ASSERT)
#	define OTTD_ASSERT
#	define assert_msg(expression, ...) if (unlikely(!(expression))) assert_msg_error(__LINE__, __FILE__, #expression, nullptr, __VA_ARGS__);
#	define assert_msg_tile(expression, tile, ...) if (unlikely(!(expression))) assert_msg_error(__LINE__, __FILE__, #expression, assert_tile_info(tile), __VA_ARGS__);
#	define assert_tile(expression, tile) if (unlikely(!(expression))) error("Assertion failed at line %i of %s: %s\n\t%s", __LINE__, __FILE__, #expression, assert_tile_info(tile));
#else
#	define assert_msg(expression, ...)
#	define assert_msg_tile(expression, tile, ...)
#	define assert_tile(expression, tile)
#endif

=======
>>>>>>> 7572603c
#if defined(OPENBSD)
	/* OpenBSD uses strcasecmp(3) */
#	define _stricmp strcasecmp
#endif

#if defined(MAX_PATH)
	/* It's already defined, no need to override */
#elif defined(PATH_MAX) && PATH_MAX > 0
	/* Use the value from PATH_MAX, if it exists */
#	define MAX_PATH PATH_MAX
#else
	/* If all else fails, hardcode something :( */
#	define MAX_PATH 260
#endif

/**
 * Version of the standard free that accepts const pointers.
 * @param ptr The data to free.
 */
static inline void free(const void *ptr)
{
	free(const_cast<void *>(ptr));
}

/**
 * The largest value that can be entered in a variable
 * @param type the type of the variable
 */
#define MAX_UVALUE(type) ((type)~(type)0)

#if defined(_MSC_VER) && !defined(_DEBUG)
#	define IGNORE_UNINITIALIZED_WARNING_START __pragma(warning(push)) __pragma(warning(disable:4700))
#	define IGNORE_UNINITIALIZED_WARNING_STOP __pragma(warning(pop))
#elif defined(__GNUC__) && !defined(_DEBUG)
#	define HELPER0(x) #x
#	define HELPER1(x) HELPER0(GCC diagnostic ignored x)
#	define HELPER2(y) HELPER1(#y)
#if (__GNUC__ > 4 || (__GNUC__ == 4 && __GNUC_MINOR__ >= 6))
#	define IGNORE_UNINITIALIZED_WARNING_START \
		_Pragma("GCC diagnostic push") \
		_Pragma(HELPER2(-Wuninitialized)) \
		_Pragma(HELPER2(-Wmaybe-uninitialized))
#	define IGNORE_UNINITIALIZED_WARNING_STOP _Pragma("GCC diagnostic pop")
#endif
#endif

#ifndef IGNORE_UNINITIALIZED_WARNING_START
#	define IGNORE_UNINITIALIZED_WARNING_START
#	define IGNORE_UNINITIALIZED_WARNING_STOP
#endif

/**
 * Using _mm_prefetch() with gcc implies the compile flag -msse.
 * This is not the case with __builtin_prefetch() so the latter can be used in normal .cpp files.
 */
#if defined(_MSC_VER) && (defined(_M_IX86) || defined(_M_X64))
	#define INCLUDE_FOR_PREFETCH_NTA <xmmintrin.h>
	#define PREFETCH_NTA(address) _mm_prefetch((const char *) (address), _MM_HINT_NTA);
#elif defined(__GNUC__) || defined(__clang__)
	#define INCLUDE_FOR_PREFETCH_NTA "stdafx.h"
	#define PREFETCH_NTA(address) __builtin_prefetch((const void *) (address), 0, 0);
#else
	#define INCLUDE_FOR_PREFETCH_NTA "stdafx.h"
	#define PREFETCH_NTA(address)
#endif

#if !defined(DISABLE_SCOPE_INFO) && (__cplusplus >= 201103L || defined(__STDCXX_VERSION__) || defined(__GXX_EXPERIMENTAL_CXX0X__) || defined(__GXX_EXPERIMENTAL_CPP0X__))
#define USE_SCOPE_INFO
#endif

#define SINGLE_ARG(...) __VA_ARGS__

#endif /* STDAFX_H */<|MERGE_RESOLUTION|>--- conflicted
+++ resolved
@@ -466,10 +466,8 @@
 #	define assert(expression) if (unlikely(!(expression))) error("Assertion failed at line %i of %s: %s", __LINE__, __FILE__, #expression);
 #endif
 
-<<<<<<< HEAD
 /* Asserts are enabled if NDEBUG isn't defined or WITH_ASSERT is defined. */
 #if !defined(NDEBUG) || defined(WITH_ASSERT)
-#	define OTTD_ASSERT
 #	define assert_msg(expression, ...) if (unlikely(!(expression))) assert_msg_error(__LINE__, __FILE__, #expression, nullptr, __VA_ARGS__);
 #	define assert_msg_tile(expression, tile, ...) if (unlikely(!(expression))) assert_msg_error(__LINE__, __FILE__, #expression, assert_tile_info(tile), __VA_ARGS__);
 #	define assert_tile(expression, tile) if (unlikely(!(expression))) error("Assertion failed at line %i of %s: %s\n\t%s", __LINE__, __FILE__, #expression, assert_tile_info(tile));
@@ -479,8 +477,6 @@
 #	define assert_tile(expression, tile)
 #endif
 
-=======
->>>>>>> 7572603c
 #if defined(OPENBSD)
 	/* OpenBSD uses strcasecmp(3) */
 #	define _stricmp strcasecmp
