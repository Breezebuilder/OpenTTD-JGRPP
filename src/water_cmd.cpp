--- conflicted
+++ resolved
@@ -474,15 +474,6 @@
 		}
 	}
 
-<<<<<<< HEAD
-	/* Outside the editor you can only drag canals, and not areas */
-	if (_game_mode != GM_EDITOR) {
-		TileArea ta(tile, p1);
-		if (ta.w != 1 && ta.h != 1) return CMD_ERROR;
-	}
-
-=======
->>>>>>> 1c82200e
 	CommandCost cost(EXPENSES_CONSTRUCTION);
 
 	std::unique_ptr<TileIterator> iter(HasBit(p2, 2) ? (TileIterator *)new DiagonalTileIterator(tile, p1) : new OrthogonalTileIterator(tile, p1));
