/* $Id$ */

/*
 * This file is part of OpenTTD.
 * OpenTTD is free software; you can redistribute it and/or modify it under the terms of the GNU General Public License as published by the Free Software Foundation, version 2.
 * OpenTTD is distributed in the hope that it will be useful, but WITHOUT ANY WARRANTY; without even the implied warranty of MERCHANTABILITY or FITNESS FOR A PARTICULAR PURPOSE.
 * See the GNU General Public License for more details. You should have received a copy of the GNU General Public License along with OpenTTD. If not, see <http://www.gnu.org/licenses/>.
 */

/** @file screenshot.cpp The creation of screenshots! */

#include "stdafx.h"
#include "fileio_func.h"
#include "viewport_func.h"
#include "gfx_func.h"
#include "screenshot.h"
#include "blitter/factory.hpp"
#include "zoom_func.h"
#include "core/endian_func.hpp"
#include "saveload/saveload.h"
#include "company_func.h"
#include "strings_func.h"
#include "error.h"
#include "window_gui.h"
#include "window_func.h"
#include "tile_map.h"
#include "landscape.h"
#include "smallmap_gui.h"

#include "table/strings.h"

#include "safeguards.h"

static const char * const SCREENSHOT_NAME = "screenshot"; ///< Default filename of a saved screenshot.
static const char * const HEIGHTMAP_NAME  = "heightmap";  ///< Default filename of a saved heightmap.

char _screenshot_format_name[8];      ///< Extension of the current screenshot format (corresponds with #_cur_screenshot_format).
uint _num_screenshot_formats;         ///< Number of available screenshot formats.
uint _cur_screenshot_format;          ///< Index of the currently selected screenshot format in #_screenshot_formats.
static char _screenshot_name[128];    ///< Filename of the screenshot file.
char _full_screenshot_name[MAX_PATH]; ///< Pathname of the screenshot file.

/**
 * Callback function signature for generating lines of pixel data to be written to the screenshot file.
 * @param userdata Pointer to user data.
 * @param buf      Destination buffer.
 * @param y        Line number of the first line to write.
 * @param pitch    Number of pixels to write (1 byte for 8bpp, 4 bytes for 32bpp). @see Colour
 * @param n        Number of lines to write.
 */
typedef void ScreenshotCallback(void *userdata, void *buf, uint y, uint pitch, uint n);

/**
 * Function signature for a screenshot generation routine for one of the available formats.
 * @param name        Filename, including extension.
 * @param callb       Callback function for generating lines of pixels.
 * @param userdata    User data, passed on to \a callb.
 * @param w           Width of the image in pixels.
 * @param h           Height of the image in pixels.
 * @param pixelformat Bits per pixel (bpp), either 8 or 32.
 * @param palette     %Colour palette (for 8bpp images).
 * @return File was written successfully.
 */
typedef bool ScreenshotHandlerProc(const char *name, ScreenshotCallback *callb, void *userdata, uint w, uint h, int pixelformat, const Colour *palette);

/** Screenshot format information. */
struct ScreenshotFormat {
	const char *extension;       ///< File extension.
	ScreenshotHandlerProc *proc; ///< Function for writing the screenshot.
};

#define MKCOLOUR(x) TO_LE32X(x)

/*************************************************
 **** SCREENSHOT CODE FOR WINDOWS BITMAP (.BMP)
 *************************************************/
#if defined(_MSC_VER) || defined(__WATCOMC__)
#pragma pack(push, 1)
#endif

/** BMP File Header (stored in little endian) */
struct BitmapFileHeader {
	uint16 type;
	uint32 size;
	uint32 reserved;
	uint32 off_bits;
} GCC_PACK;
assert_compile(sizeof(BitmapFileHeader) == 14);

#if defined(_MSC_VER) || defined(__WATCOMC__)
#pragma pack(pop)
#endif

/** BMP Info Header (stored in little endian) */
struct BitmapInfoHeader {
	uint32 size;
	int32 width, height;
	uint16 planes, bitcount;
	uint32 compression, sizeimage, xpels, ypels, clrused, clrimp;
};
assert_compile(sizeof(BitmapInfoHeader) == 40);

/** Format of palette data in BMP header */
struct RgbQuad {
	byte blue, green, red, reserved;
};
assert_compile(sizeof(RgbQuad) == 4);

/**
 * Generic .BMP writer
 * @param name file name including extension
 * @param callb callback used for gathering rendered image
 * @param userdata parameters forwarded to \a callb
 * @param w width in pixels
 * @param h height in pixels
 * @param pixelformat bits per pixel
 * @param palette colour palette (for 8bpp mode)
 * @return was everything ok?
 * @see ScreenshotHandlerProc
 */
static bool MakeBMPImage(const char *name, ScreenshotCallback *callb, void *userdata, uint w, uint h, int pixelformat, const Colour *palette)
{
	uint bpp; // bytes per pixel
	switch (pixelformat) {
		case 8:  bpp = 1; break;
		/* 32bpp mode is saved as 24bpp BMP */
		case 32: bpp = 3; break;
		/* Only implemented for 8bit and 32bit images so far */
		default: return false;
	}

	FILE *f = fopen(name, "wb");
	if (f == NULL) return false;

	/* Each scanline must be aligned on a 32bit boundary */
	uint bytewidth = Align(w * bpp, 4); // bytes per line in file

	/* Size of palette. Only present for 8bpp mode */
	uint pal_size = pixelformat == 8 ? sizeof(RgbQuad) * 256 : 0;

	/* Setup the file header */
	BitmapFileHeader bfh;
	bfh.type = TO_LE16('MB');
	bfh.size = TO_LE32(sizeof(BitmapFileHeader) + sizeof(BitmapInfoHeader) + pal_size + bytewidth * h);
	bfh.reserved = 0;
	bfh.off_bits = TO_LE32(sizeof(BitmapFileHeader) + sizeof(BitmapInfoHeader) + pal_size);

	/* Setup the info header */
	BitmapInfoHeader bih;
	bih.size = TO_LE32(sizeof(BitmapInfoHeader));
	bih.width = TO_LE32(w);
	bih.height = TO_LE32(h);
	bih.planes = TO_LE16(1);
	bih.bitcount = TO_LE16(bpp * 8);
	bih.compression = 0;
	bih.sizeimage = 0;
	bih.xpels = 0;
	bih.ypels = 0;
	bih.clrused = 0;
	bih.clrimp = 0;

	/* Write file header and info header */
	if (fwrite(&bfh, sizeof(bfh), 1, f) != 1 || fwrite(&bih, sizeof(bih), 1, f) != 1) {
		fclose(f);
		return false;
	}

	if (pixelformat == 8) {
		/* Convert the palette to the windows format */
		RgbQuad rq[256];
		for (uint i = 0; i < 256; i++) {
			rq[i].red   = palette[i].r;
			rq[i].green = palette[i].g;
			rq[i].blue  = palette[i].b;
			rq[i].reserved = 0;
		}
		/* Write the palette */
		if (fwrite(rq, sizeof(rq), 1, f) != 1) {
			fclose(f);
			return false;
		}
	}

	/* Try to use 64k of memory, store between 16 and 128 lines */
	uint maxlines = Clamp(65536 / (w * pixelformat / 8), 16, 128); // number of lines per iteration

	uint8 *buff = MallocT<uint8>(maxlines * w * pixelformat / 8); // buffer which is rendered to
	uint8 *line = AllocaM(uint8, bytewidth); // one line, stored to file
	memset(line, 0, bytewidth);

	/* Start at the bottom, since bitmaps are stored bottom up */
	do {
		uint n = min(h, maxlines);
		h -= n;

		/* Render the pixels */
		callb(userdata, buff, h, w, n);

		/* Write each line */
		while (n-- != 0) {
			if (pixelformat == 8) {
				/* Move to 'line', leave last few pixels in line zeroed */
				memcpy(line, buff + n * w, w);
			} else {
				/* Convert from 'native' 32bpp to BMP-like 24bpp.
				 * Works for both big and little endian machines */
				Colour *src = ((Colour *)buff) + n * w;
				byte *dst = line;
				for (uint i = 0; i < w; i++) {
					dst[i * 3    ] = src[i].b;
					dst[i * 3 + 1] = src[i].g;
					dst[i * 3 + 2] = src[i].r;
				}
			}
			/* Write to file */
			if (fwrite(line, bytewidth, 1, f) != 1) {
				free(buff);
				fclose(f);
				return false;
			}
		}
	} while (h != 0);

	free(buff);
	fclose(f);

	return true;
}

/*********************************************************
 **** SCREENSHOT CODE FOR PORTABLE NETWORK GRAPHICS (.PNG)
 *********************************************************/
#if defined(WITH_PNG)
#include <png.h>

#ifdef PNG_TEXT_SUPPORTED
#include "rev.h"
#include "newgrf_config.h"
#include "ai/ai_info.hpp"
#include "company_base.h"
#include "base_media_base.h"
#endif /* PNG_TEXT_SUPPORTED */

static void PNGAPI png_my_error(png_structp png_ptr, png_const_charp message)
{
	DEBUG(misc, 0, "[libpng] error: %s - %s", message, (const char *)png_get_error_ptr(png_ptr));
	longjmp(png_jmpbuf(png_ptr), 1);
}

static void PNGAPI png_my_warning(png_structp png_ptr, png_const_charp message)
{
	DEBUG(misc, 1, "[libpng] warning: %s - %s", message, (const char *)png_get_error_ptr(png_ptr));
}

/**
 * Generic .PNG file image writer.
 * @param name        Filename, including extension.
 * @param callb       Callback function for generating lines of pixels.
 * @param userdata    User data, passed on to \a callb.
 * @param w           Width of the image in pixels.
 * @param h           Height of the image in pixels.
 * @param pixelformat Bits per pixel (bpp), either 8 or 32.
 * @param palette     %Colour palette (for 8bpp images).
 * @return File was written successfully.
 * @see ScreenshotHandlerProc
 */
static bool MakePNGImage(const char *name, ScreenshotCallback *callb, void *userdata, uint w, uint h, int pixelformat, const Colour *palette)
{
	png_color rq[256];
	FILE *f;
	uint i, y, n;
	uint maxlines;
	uint bpp = pixelformat / 8;
	png_structp png_ptr;
	png_infop info_ptr;

	/* only implemented for 8bit and 32bit images so far. */
	if (pixelformat != 8 && pixelformat != 32) return false;

	f = fopen(name, "wb");
	if (f == NULL) return false;

	png_ptr = png_create_write_struct(PNG_LIBPNG_VER_STRING, const_cast<char *>(name), png_my_error, png_my_warning);

	if (png_ptr == NULL) {
		fclose(f);
		return false;
	}

	info_ptr = png_create_info_struct(png_ptr);
	if (info_ptr == NULL) {
		png_destroy_write_struct(&png_ptr, (png_infopp)NULL);
		fclose(f);
		return false;
	}

	if (setjmp(png_jmpbuf(png_ptr))) {
		png_destroy_write_struct(&png_ptr, &info_ptr);
		fclose(f);
		return false;
	}

	png_init_io(png_ptr, f);

	png_set_filter(png_ptr, 0, PNG_FILTER_NONE);

	png_set_IHDR(png_ptr, info_ptr, w, h, 8, pixelformat == 8 ? PNG_COLOR_TYPE_PALETTE : PNG_COLOR_TYPE_RGB,
		PNG_INTERLACE_NONE, PNG_COMPRESSION_TYPE_DEFAULT, PNG_FILTER_TYPE_DEFAULT);

#ifdef PNG_TEXT_SUPPORTED
	/* Try to add some game metadata to the PNG screenshot so
	 * it's more useful for debugging and archival purposes. */
	png_text_struct text[2];
	memset(text, 0, sizeof(text));
	text[0].key = const_cast<char *>("Software");
	text[0].text = const_cast<char *>(_openttd_revision);
	text[0].text_length = strlen(_openttd_revision);
	text[0].compression = PNG_TEXT_COMPRESSION_NONE;

	char buf[8192];
	char *p = buf;
	p += seprintf(p, lastof(buf), "Graphics set: %s (%u)\n", BaseGraphics::GetUsedSet()->name, BaseGraphics::GetUsedSet()->version);
	p = strecpy(p, "NewGRFs:\n", lastof(buf));
	for (const GRFConfig *c = _game_mode == GM_MENU ? NULL : _grfconfig; c != NULL; c = c->next) {
		p += seprintf(p, lastof(buf), "%08X ", BSWAP32(c->ident.grfid));
		p = md5sumToString(p, lastof(buf), c->ident.md5sum);
		p += seprintf(p, lastof(buf), " %s\n", c->filename);
	}
	p = strecpy(p, "\nCompanies:\n", lastof(buf));
	const Company *c;
	FOR_ALL_COMPANIES(c) {
		if (c->ai_info == NULL) {
			p += seprintf(p, lastof(buf), "%2i: Human\n", (int)c->index);
		} else {
			p += seprintf(p, lastof(buf), "%2i: %s (v%d)\n", (int)c->index, c->ai_info->GetName(), c->ai_info->GetVersion());
		}
	}
	text[1].key = const_cast<char *>("Description");
	text[1].text = buf;
	text[1].text_length = p - buf;
	text[1].compression = PNG_TEXT_COMPRESSION_zTXt;
	png_set_text(png_ptr, info_ptr, text, 2);
#endif /* PNG_TEXT_SUPPORTED */

	if (pixelformat == 8) {
		/* convert the palette to the .PNG format. */
		for (i = 0; i != 256; i++) {
			rq[i].red   = palette[i].r;
			rq[i].green = palette[i].g;
			rq[i].blue  = palette[i].b;
		}

		png_set_PLTE(png_ptr, info_ptr, rq, 256);
	}

	png_write_info(png_ptr, info_ptr);
	png_set_flush(png_ptr, 512);

	if (pixelformat == 32) {
		png_color_8 sig_bit;

		/* Save exact colour/alpha resolution */
		sig_bit.alpha = 0;
		sig_bit.blue  = 8;
		sig_bit.green = 8;
		sig_bit.red   = 8;
		sig_bit.gray  = 8;
		png_set_sBIT(png_ptr, info_ptr, &sig_bit);

#if TTD_ENDIAN == TTD_LITTLE_ENDIAN
		png_set_bgr(png_ptr);
		png_set_filler(png_ptr, 0, PNG_FILLER_AFTER);
#else
		png_set_filler(png_ptr, 0, PNG_FILLER_BEFORE);
#endif /* TTD_ENDIAN == TTD_LITTLE_ENDIAN */
	}

	/* use by default 64k temp memory */
	maxlines = Clamp(65536 / w, 16, 128);

	/* now generate the bitmap bits */
	void *buff = CallocT<uint8>(w * maxlines * bpp); // by default generate 128 lines at a time.

	y = 0;
	do {
		/* determine # lines to write */
		n = min(h - y, maxlines);

		/* render the pixels into the buffer */
		callb(userdata, buff, y, w, n);
		y += n;

		/* write them to png */
		for (i = 0; i != n; i++) {
			png_write_row(png_ptr, (png_bytep)buff + i * w * bpp);
		}
	} while (y != h);

	png_write_end(png_ptr, info_ptr);
	png_destroy_write_struct(&png_ptr, &info_ptr);

	free(buff);
	fclose(f);
	return true;
}
#endif /* WITH_PNG */


/*************************************************
 **** SCREENSHOT CODE FOR ZSOFT PAINTBRUSH (.PCX)
 *************************************************/

/** Definition of a PCX file header. */
struct PcxHeader {
	byte manufacturer;
	byte version;
	byte rle;
	byte bpp;
	uint32 unused;
	uint16 xmax, ymax;
	uint16 hdpi, vdpi;
	byte pal_small[16 * 3];
	byte reserved;
	byte planes;
	uint16 pitch;
	uint16 cpal;
	uint16 width;
	uint16 height;
	byte filler[54];
};
assert_compile(sizeof(PcxHeader) == 128);

/**
 * Generic .PCX file image writer.
 * @param name        Filename, including extension.
 * @param callb       Callback function for generating lines of pixels.
 * @param userdata    User data, passed on to \a callb.
 * @param w           Width of the image in pixels.
 * @param h           Height of the image in pixels.
 * @param pixelformat Bits per pixel (bpp), either 8 or 32.
 * @param palette     %Colour palette (for 8bpp images).
 * @return File was written successfully.
 * @see ScreenshotHandlerProc
 */
static bool MakePCXImage(const char *name, ScreenshotCallback *callb, void *userdata, uint w, uint h, int pixelformat, const Colour *palette)
{
	FILE *f;
	uint maxlines;
	uint y;
	PcxHeader pcx;
	bool success;

	if (pixelformat == 32) {
		DEBUG(misc, 0, "Can't convert a 32bpp screenshot to PCX format. Please pick another format.");
		return false;
	}
	if (pixelformat != 8 || w == 0) return false;

	f = fopen(name, "wb");
	if (f == NULL) return false;

	memset(&pcx, 0, sizeof(pcx));

	/* setup pcx header */
	pcx.manufacturer = 10;
	pcx.version = 5;
	pcx.rle = 1;
	pcx.bpp = 8;
	pcx.xmax = TO_LE16(w - 1);
	pcx.ymax = TO_LE16(h - 1);
	pcx.hdpi = TO_LE16(320);
	pcx.vdpi = TO_LE16(320);

	pcx.planes = 1;
	pcx.cpal = TO_LE16(1);
	pcx.width = pcx.pitch = TO_LE16(w);
	pcx.height = TO_LE16(h);

	/* write pcx header */
	if (fwrite(&pcx, sizeof(pcx), 1, f) != 1) {
		fclose(f);
		return false;
	}

	/* use by default 64k temp memory */
	maxlines = Clamp(65536 / w, 16, 128);

	/* now generate the bitmap bits */
	uint8 *buff = CallocT<uint8>(w * maxlines); // by default generate 128 lines at a time.

	y = 0;
	do {
		/* determine # lines to write */
		uint n = min(h - y, maxlines);
		uint i;

		/* render the pixels into the buffer */
		callb(userdata, buff, y, w, n);
		y += n;

		/* write them to pcx */
		for (i = 0; i != n; i++) {
			const uint8 *bufp = buff + i * w;
			byte runchar = bufp[0];
			uint runcount = 1;
			uint j;

			/* for each pixel... */
			for (j = 1; j < w; j++) {
				uint8 ch = bufp[j];

				if (ch != runchar || runcount >= 0x3f) {
					if (runcount > 1 || (runchar & 0xC0) == 0xC0) {
						if (fputc(0xC0 | runcount, f) == EOF) {
							free(buff);
							fclose(f);
							return false;
						}
					}
					if (fputc(runchar, f) == EOF) {
						free(buff);
						fclose(f);
						return false;
					}
					runcount = 0;
					runchar = ch;
				}
				runcount++;
			}

			/* write remaining bytes.. */
			if (runcount > 1 || (runchar & 0xC0) == 0xC0) {
				if (fputc(0xC0 | runcount, f) == EOF) {
					free(buff);
					fclose(f);
					return false;
				}
			}
			if (fputc(runchar, f) == EOF) {
				free(buff);
				fclose(f);
				return false;
			}
		}
	} while (y != h);

	free(buff);

	/* write 8-bit colour palette */
	if (fputc(12, f) == EOF) {
		fclose(f);
		return false;
	}

	/* Palette is word-aligned, copy it to a temporary byte array */
	byte tmp[256 * 3];

	for (uint i = 0; i < 256; i++) {
		tmp[i * 3 + 0] = palette[i].r;
		tmp[i * 3 + 1] = palette[i].g;
		tmp[i * 3 + 2] = palette[i].b;
	}
	success = fwrite(tmp, sizeof(tmp), 1, f) == 1;

	fclose(f);

	return success;
}

/*************************************************
 **** GENERIC SCREENSHOT CODE
 *************************************************/

/** Available screenshot formats. */
static const ScreenshotFormat _screenshot_formats[] = {
#if defined(WITH_PNG)
	{"png", &MakePNGImage},
#endif
	{"bmp", &MakeBMPImage},
	{"pcx", &MakePCXImage},
};

/** Get filename extension of current screenshot file format. */
const char *GetCurrentScreenshotExtension()
{
	return _screenshot_formats[_cur_screenshot_format].extension;
}

/** Initialize screenshot format information on startup, with #_screenshot_format_name filled from the loadsave code. */
void InitializeScreenshotFormats()
{
	uint j = 0;
	for (uint i = 0; i < lengthof(_screenshot_formats); i++) {
		if (!strcmp(_screenshot_format_name, _screenshot_formats[i].extension)) {
			j = i;
			break;
		}
	}
	_cur_screenshot_format = j;
	_num_screenshot_formats = lengthof(_screenshot_formats);
}

/**
 * Callback of the screenshot generator that dumps the current video buffer.
 * @see ScreenshotCallback
 */
static void CurrentScreenCallback(void *userdata, void *buf, uint y, uint pitch, uint n)
{
	Blitter *blitter = BlitterFactory::GetCurrentBlitter();
	void *src = blitter->MoveTo(_screen.dst_ptr, 0, y);
	blitter->CopyImageToBuffer(src, buf, _screen.width, n, pitch);
}

/**
 * generate a large piece of the world
 * @param userdata Viewport area to draw
 * @param buf Videobuffer with same bitdepth as current blitter
 * @param y First line to render
 * @param pitch Pitch of the videobuffer
 * @param n Number of lines to render
 */
static void LargeWorldCallback(void *userdata, void *buf, uint y, uint pitch, uint n)
{
	ViewPort *vp = (ViewPort *)userdata;
	DrawPixelInfo dpi, *old_dpi;
	int wx, left;

	/* We are no longer rendering to the screen */
	DrawPixelInfo old_screen = _screen;
	bool old_disable_anim = _screen_disable_anim;

	_screen.dst_ptr = buf;
	_screen.width = pitch;
	_screen.height = n;
	_screen.pitch = pitch;
	_screen_disable_anim = true;

	old_dpi = _cur_dpi;
	_cur_dpi = &dpi;

	dpi.dst_ptr = buf;
	dpi.height = n;
	dpi.width = vp->width;
	dpi.pitch = pitch;
	dpi.zoom = ZOOM_LVL_WORLD_SCREENSHOT;
	dpi.left = 0;
	dpi.top = y;

	/* Render viewport in blocks of 1600 pixels width */
	left = 0;
	while (vp->width - left != 0) {
		wx = min(vp->width - left, 1600);
		left += wx;

		ViewportDoDraw(vp,
			ScaleByZoom(left - wx - vp->left, vp->zoom) + vp->virtual_left,
			ScaleByZoom(y - vp->top, vp->zoom) + vp->virtual_top,
			ScaleByZoom(left - vp->left, vp->zoom) + vp->virtual_left,
			ScaleByZoom((y + n) - vp->top, vp->zoom) + vp->virtual_top
		);
	}

	_cur_dpi = old_dpi;

	/* Switch back to rendering to the screen */
	_screen = old_screen;
	_screen_disable_anim = old_disable_anim;
}

/**
 * Construct a pathname for a screenshot file.
 * @param default_fn Default filename.
 * @param ext        Extension to use.
 * @param crashlog   Create path for crash.png
 * @return Pathname for a screenshot file.
 */
static const char *MakeScreenshotName(const char *default_fn, const char *ext, bool crashlog = false)
{
	bool generate = StrEmpty(_screenshot_name);

	if (generate) {
		if (_game_mode == GM_EDITOR || _game_mode == GM_MENU || _local_company == COMPANY_SPECTATOR) {
			strecpy(_screenshot_name, default_fn, lastof(_screenshot_name));
		} else {
			GenerateDefaultSaveName(_screenshot_name, lastof(_screenshot_name));
		}
	}

	/* Add extension to screenshot file */
	size_t len = strlen(_screenshot_name);
	seprintf(&_screenshot_name[len], lastof(_screenshot_name), ".%s", ext);

	const char *screenshot_dir = crashlog ? _personal_dir : FiosGetScreenshotDir();

	for (uint serial = 1;; serial++) {
		if (seprintf(_full_screenshot_name, lastof(_full_screenshot_name), "%s%s", screenshot_dir, _screenshot_name) >= (int)lengthof(_full_screenshot_name)) {
			/* We need more characters than MAX_PATH -> end with error */
			_full_screenshot_name[0] = '\0';
			break;
		}
		if (!generate) break; // allow overwriting of non-automatic filenames
		if (!FileExists(_full_screenshot_name)) break;
		/* If file exists try another one with same name, but just with a higher index */
		seprintf(&_screenshot_name[len], lastof(_screenshot_name) - len, "#%u.%s", serial, ext);
	}

	return _full_screenshot_name;
}

/** Make a screenshot of the current screen. */
static bool MakeSmallScreenshot(bool crashlog)
{
	const ScreenshotFormat *sf = _screenshot_formats + _cur_screenshot_format;
	return sf->proc(MakeScreenshotName(SCREENSHOT_NAME, sf->extension, crashlog), CurrentScreenCallback, NULL, _screen.width, _screen.height,
			BlitterFactory::GetCurrentBlitter()->GetScreenDepth(), _cur_palette.palette);
}

/**
 * Configure a ViewPort for rendering (a part of) the map into a screenshot.
 * @param t Screenshot type
 * @param [out] vp Result viewport
 */
void SetupScreenshotViewport(ScreenshotType t, ViewPort *vp)
{
	/* Determine world coordinates of screenshot */
	if (t == SC_WORLD) {
		vp->zoom = ZOOM_LVL_WORLD_SCREENSHOT;

		TileIndex north_tile = _settings_game.construction.freeform_edges ? TileXY(1, 1) : TileXY(0, 0);
		TileIndex south_tile = MapSize() - 1;

		/* We need to account for a hill or high building at tile 0,0. */
		int extra_height_top = TilePixelHeight(north_tile) + 150;
		/* If there is a hill at the bottom don't create a large black area. */
		int reclaim_height_bottom = TilePixelHeight(south_tile);

		vp->virtual_left   = RemapCoords(TileX(south_tile) * TILE_SIZE, TileY(north_tile) * TILE_SIZE, 0).x;
		vp->virtual_top    = RemapCoords(TileX(north_tile) * TILE_SIZE, TileY(north_tile) * TILE_SIZE, extra_height_top).y;
		vp->virtual_width  = RemapCoords(TileX(north_tile) * TILE_SIZE, TileY(south_tile) * TILE_SIZE, 0).x                     - vp->virtual_left + 1;
		vp->virtual_height = RemapCoords(TileX(south_tile) * TILE_SIZE, TileY(south_tile) * TILE_SIZE, reclaim_height_bottom).y - vp->virtual_top  + 1;
	} else {
		vp->zoom = (t == SC_ZOOMEDIN) ? _settings_client.gui.zoom_min : ZOOM_LVL_VIEWPORT;

		Window *w = FindWindowById(WC_MAIN_WINDOW, 0);
		vp->virtual_left   = w->viewport->virtual_left;
		vp->virtual_top    = w->viewport->virtual_top;
		vp->virtual_width  = w->viewport->virtual_width;
		vp->virtual_height = w->viewport->virtual_height;
	}

	/* Compute pixel coordinates */
	vp->left = 0;
	vp->top = 0;
	vp->width  = UnScaleByZoom(vp->virtual_width,  vp->zoom);
	vp->height = UnScaleByZoom(vp->virtual_height, vp->zoom);
	vp->overlay = NULL;
}

/**
 * Make a screenshot of the map.
 * @param t Screenshot type: World or viewport screenshot
 * @return true on success
 */
static bool MakeLargeWorldScreenshot(ScreenshotType t)
{
	ViewPort vp;
	SetupScreenshotViewport(t, &vp);

	const ScreenshotFormat *sf = _screenshot_formats + _cur_screenshot_format;
	return sf->proc(MakeScreenshotName(SCREENSHOT_NAME, sf->extension), LargeWorldCallback, &vp, vp.width, vp.height,
			BlitterFactory::GetCurrentBlitter()->GetScreenDepth(), _cur_palette.palette);
}

/**
 * Callback for generating a heightmap. Supports 8bpp grayscale only.
 * @param userdata Pointer to user data.
 * @param buf      Destination buffer.
 * @param y        Line number of the first line to write.
 * @param pitch    Number of pixels to write (1 byte for 8bpp, 4 bytes for 32bpp). @see Colour
 * @param n        Number of lines to write.
 * @see ScreenshotCallback
 */
static void HeightmapCallback(void *userdata, void *buffer, uint y, uint pitch, uint n)
{
	byte *buf = (byte *)buffer;
	while (n > 0) {
		TileIndex ti = TileXY(MapMaxX(), y);
		for (uint x = MapMaxX(); true; x--) {
			*buf = 256 * TileHeight(ti) / (1 + _settings_game.construction.max_heightlevel);
			buf++;
			if (x == 0) break;
			ti = TILE_ADDXY(ti, -1, 0);
		}
		y++;
		n--;
	}
}

/**
 * Make a heightmap of the current map.
 * @param filename Filename to use for saving.
 */
bool MakeHeightmapScreenshot(const char *filename)
{
	Colour palette[256];
	for (uint i = 0; i < lengthof(palette); i++) {
		palette[i].a = 0xff;
		palette[i].r = i;
		palette[i].g = i;
		palette[i].b = i;
	}
	const ScreenshotFormat *sf = _screenshot_formats + _cur_screenshot_format;
	return sf->proc(filename, HeightmapCallback, NULL, MapSizeX(), MapSizeY(), 8, palette);
}

/**
 * Show a a success or failure message indicating the result of a screenshot action
 * @param ret  whether the screenshot action was successful
 */
static void ShowScreenshotResultMessage(bool ret)
{
	if (ret) {
		SetDParamStr(0, _screenshot_name);
		ShowErrorMessage(STR_MESSAGE_SCREENSHOT_SUCCESSFULLY, INVALID_STRING_ID, WL_WARNING);
	} else {
		ShowErrorMessage(STR_ERROR_SCREENSHOT_FAILED, INVALID_STRING_ID, WL_ERROR);
	}
}

/**
 * Make an actual screenshot.
 * @param t    the type of screenshot to make.
 * @param name the name to give to the screenshot.
 * @return true iff the screenshot was made successfully
 */
bool MakeScreenshot(ScreenshotType t, const char *name)
{
	if (t == SC_VIEWPORT) {
		/* First draw the dirty parts of the screen and only then change the name
		 * of the screenshot. This way the screenshot will always show the name
		 * of the previous screenshot in the 'successful' message instead of the
		 * name of the new screenshot (or an empty name). */
		UndrawMouseCursor();
		DrawDirtyBlocks();
	}

	_screenshot_name[0] = '\0';
	if (name != NULL) strecpy(_screenshot_name, name, lastof(_screenshot_name));

	bool ret;
	switch (t) {
		case SC_VIEWPORT:
			ret = MakeSmallScreenshot(false);
			break;

		case SC_CRASHLOG:
			ret = MakeSmallScreenshot(true);
			break;

		case SC_ZOOMEDIN:
		case SC_DEFAULTZOOM:
		case SC_WORLD:
			ret = MakeLargeWorldScreenshot(t);
			break;

		case SC_HEIGHTMAP: {
			const ScreenshotFormat *sf = _screenshot_formats + _cur_screenshot_format;
			ret = MakeHeightmapScreenshot(MakeScreenshotName(HEIGHTMAP_NAME, sf->extension));
			break;
		}

		default:
			NOT_REACHED();
	}

	ShowScreenshotResultMessage(ret);

	return ret;
}

<<<<<<< HEAD
/**
 * Callback for generating a smallmap screenshot.
 * @param userdata SmallMapWindow window pointer
 * @param buf Videobuffer with same bitdepth as current blitter
 * @param y First line to render
 * @param pitch Pitch of the videobuffer
 * @param n Number of lines to render
 */
static void SmallMapCallback(void *userdata, void *buf, uint y, uint pitch, uint n)
{
	SmallMapWindow *window = static_cast<SmallMapWindow *>(userdata);
	window->ScreenshotCallbackHandler(buf, y, pitch, n);
}

/**
 * Make a screenshot of the smallmap
 * @param width   the width of the screenshot
 * @param height  the height of the screenshot
 * @param window  a pointer to the smallmap window to use, the current mode and zoom status of the window is used for the screenshot
 * @return true iff the screenshot was made successfully
 */
bool MakeSmallMapScreenshot(unsigned int width, unsigned int height, SmallMapWindow *window)
{
	_screenshot_name[0] = '\0';
	const ScreenshotFormat *sf = _screenshot_formats + _cur_screenshot_format;
	bool ret = sf->proc(MakeScreenshotName(SCREENSHOT_NAME, sf->extension), SmallMapCallback, window, width, height, BlitterFactory::GetCurrentBlitter()->GetScreenDepth(), _cur_palette.palette);
	ShowScreenshotResultMessage(ret);
	return ret;
=======
static byte _owner_colours[OWNER_END + 1];

/**
 * Return the colour a tile would be displayed with in the small map in mode "Owner".
 *
 * @param tile The tile of which we would like to get the colour.
 * @return The colour of tile in the small map in mode "Owner"
 */
static inline byte GetMinimapOwnerPixels(TileIndex tile)
{
	Owner o;

	switch (GetTileType(tile)) {
		case MP_INDUSTRY: o = OWNER_END;          break;
		case MP_HOUSE:    o = OWNER_TOWN;         break;
		default:          o = GetTileOwner(tile); break;
		/* FIXME: For MP_ROAD there are multiple owners.
		 * GetTileOwner returns the rail owner (level crossing) resp. the owner of ROADTYPE_ROAD (normal road),
		 * even if there are no ROADTYPE_ROAD bits on the tile.
		 */
	}

	return _owner_colours[o];
}

static void MinimapOwnerCallback(void *userdata, void *buf, uint y, uint pitch, uint n)
{
	uint8 *ubuf = (uint8 *)buf;

	uint num = (pitch * n);
	uint row, col;
	byte val;

	for (uint i=0; i < num; i++) {
		row = y + (int) (i / pitch);
		col = (MapSizeX()-1) - (i % pitch);

		TileIndex tile = TileXY(col, row);

		if (IsTileType(tile, MP_VOID)) {
			val = 0x00;
		} else {
			val = GetMinimapOwnerPixels(tile);
		}

		*ubuf = (uint8) _cur_palette.palette[val].b;
		ubuf += sizeof(uint8); *ubuf = (uint8) _cur_palette.palette[val].g;
		ubuf += sizeof(uint8); *ubuf = (uint8) _cur_palette.palette[val].r;
		ubuf += sizeof(uint8);
		ubuf += sizeof(uint8);
	}
}

/**
 * Saves the complete savemap in a PNG-file.
 */
void SaveMinimap(const char *name)
{
	/* setup owner table */
	const Company *c;

	/* fill with some special colours */
	_owner_colours[OWNER_TOWN]  = MKCOLOUR(0xB4);
	_owner_colours[OWNER_NONE]  = MKCOLOUR(0x54);
	_owner_colours[OWNER_WATER] = MKCOLOUR(0xCA);
	_owner_colours[OWNER_END]   = MKCOLOUR(0x20); // industry

	/* now fill with the company colours */
	FOR_ALL_COMPANIES(c) {
		_owner_colours[c->index] =
			_colour_gradient[c->colour][5] * 0x01010101;
	}

	_screenshot_name[0] = '\0';
	if (name != NULL) strecpy(_screenshot_name, name, lastof(_screenshot_name));

	const ScreenshotFormat *sf = _screenshot_formats + _cur_screenshot_format;
	sf->proc(MakeScreenshotName("minimap", sf->extension), MinimapOwnerCallback, NULL, MapSizeX(), MapSizeY(), 32, _cur_palette.palette);
>>>>>>> dde1c161
}<|MERGE_RESOLUTION|>--- conflicted
+++ resolved
@@ -878,7 +878,6 @@
 	return ret;
 }
 
-<<<<<<< HEAD
 /**
  * Callback for generating a smallmap screenshot.
  * @param userdata SmallMapWindow window pointer
@@ -907,7 +906,8 @@
 	bool ret = sf->proc(MakeScreenshotName(SCREENSHOT_NAME, sf->extension), SmallMapCallback, window, width, height, BlitterFactory::GetCurrentBlitter()->GetScreenDepth(), _cur_palette.palette);
 	ShowScreenshotResultMessage(ret);
 	return ret;
-=======
+}
+
 static byte _owner_colours[OWNER_END + 1];
 
 /**
@@ -986,5 +986,4 @@
 
 	const ScreenshotFormat *sf = _screenshot_formats + _cur_screenshot_format;
 	sf->proc(MakeScreenshotName("minimap", sf->extension), MinimapOwnerCallback, NULL, MapSizeX(), MapSizeY(), 32, _cur_palette.palette);
->>>>>>> dde1c161
 }