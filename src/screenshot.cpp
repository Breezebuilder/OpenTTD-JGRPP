--- conflicted
+++ resolved
@@ -649,7 +649,7 @@
 	_screen.pitch = pitch;
 	_screen_disable_anim = true;
 
-	AutoRestoreBackup dpi_backup(_cur_dpi, &dpi);
+	Backup dpi_backup(_cur_dpi, &dpi, FILE_LINE);
 
 	dpi.dst_ptr = buf;
 	dpi.height = n;
@@ -674,13 +674,10 @@
 		);
 	}
 
-<<<<<<< HEAD
-	_cur_dpi = old_dpi;
+	dpi_backup.Restore();
 
 	ViewportDoDrawProcessAllPending();
 
-=======
->>>>>>> 5a4f0498
 	/* Switch back to rendering to the screen */
 	_screen = old_screen;
 	_screen_disable_anim = old_disable_anim;
