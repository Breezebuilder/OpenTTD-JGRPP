--- conflicted
+++ resolved
@@ -30,12 +30,8 @@
 #include "safeguards.h"
 
 void PlaceTreesRandomly();
-<<<<<<< HEAD
 void RemoveAllTrees();
-uint PlaceTreeGroupAroundTile(TileIndex tile, TreeType treetype, uint radius, uint count);
-=======
 uint PlaceTreeGroupAroundTile(TileIndex tile, TreeType treetype, uint radius, uint count, bool set_zone);
->>>>>>> ff6c9349
 
 /** Tree Sprites with their palettes */
 const PalSpriteID tree_sprites[] = {
