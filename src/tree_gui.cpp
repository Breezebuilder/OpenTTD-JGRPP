/*
 * This file is part of OpenTTD.
 * OpenTTD is free software; you can redistribute it and/or modify it under the terms of the GNU General Public License as published by the Free Software Foundation, version 2.
 * OpenTTD is distributed in the hope that it will be useful, but WITHOUT ANY WARRANTY; without even the implied warranty of MERCHANTABILITY or FITNESS FOR A PARTICULAR PURPOSE.
 * See the GNU General Public License for more details. You should have received a copy of the GNU General Public License along with OpenTTD. If not, see <http://www.gnu.org/licenses/>.
 */

/** @file tree_gui.cpp GUIs for building trees. */

#include "stdafx.h"
#include "window_gui.h"
#include "gfx_func.h"
#include "tilehighlight_func.h"
#include "company_func.h"
#include "company_base.h"
#include "command_func.h"
#include "core/random_func.hpp"
#include "sound_func.h"
#include "strings_func.h"
#include "zoom_func.h"
#include "tree_map.h"
#include "viewport_func.h"

#include "widgets/tree_widget.h"

#include "table/sprites.h"
#include "table/strings.h"
#include "table/tree_land.h"

#include "safeguards.h"

void PlaceTreesRandomly();
void RemoveAllTrees();
uint PlaceTreeGroupAroundTile(TileIndex tile, TreeType treetype, uint radius, uint count);

/** Tree Sprites with their palettes */
const PalSpriteID tree_sprites[] = {
	{ 1621, PAL_NONE }, { 1635, PAL_NONE }, { 1656, PAL_NONE }, { 1579, PAL_NONE },
	{ 1607, PAL_NONE }, { 1593, PAL_NONE }, { 1614, PAL_NONE }, { 1586, PAL_NONE },
	{ 1663, PAL_NONE }, { 1677, PAL_NONE }, { 1691, PAL_NONE }, { 1705, PAL_NONE },
	{ 1711, PAL_NONE }, { 1746, PAL_NONE }, { 1753, PAL_NONE }, { 1732, PAL_NONE },
	{ 1739, PAL_NONE }, { 1718, PAL_NONE }, { 1725, PAL_NONE }, { 1760, PAL_NONE },
	{ 1838, PAL_NONE }, { 1844, PAL_NONE }, { 1866, PAL_NONE }, { 1871, PAL_NONE },
	{ 1899, PAL_NONE }, { 1935, PAL_NONE }, { 1928, PAL_NONE }, { 1915, PAL_NONE },
	{ 1887, PAL_NONE }, { 1908, PAL_NONE }, { 1824, PAL_NONE }, { 1943, PAL_NONE },
	{ 1950, PAL_NONE }, { 1957, PALETTE_TO_GREEN }, { 1964, PALETTE_TO_RED },        { 1971, PAL_NONE },
	{ 1978, PAL_NONE }, { 1985, PALETTE_TO_RED, },  { 1992, PALETTE_TO_PALE_GREEN }, { 1999, PALETTE_TO_YELLOW }, { 2006, PALETTE_TO_RED }
};

/**
 * Calculate the maximum size of all tree sprites
 * @return Dimension of the largest tree sprite
 */
static Dimension GetMaxTreeSpriteSize()
{
	const uint16 base = _tree_base_by_landscape[_settings_game.game_creation.landscape];
	const uint16 count = _tree_count_by_landscape[_settings_game.game_creation.landscape];

	Dimension size, this_size;
	Point offset;
	/* Avoid to use it uninitialized */
	size.width = 32; // default width - WD_FRAMERECT_LEFT
	size.height = 39; // default height - BUTTON_BOTTOM_OFFSET
	offset.x = 0;
	offset.y = 0;

	for (int i = base; i < base + count; i++) {
<<<<<<< HEAD
		if (i >= (int)lengthof(_tree_sprites)) return size;
		this_size = GetSpriteSize(_tree_sprites[i].sprite, &offset);
		size.width = max<int>(size.width, 2 * max<int>(this_size.width, -offset.x));
		size.height = max<int>(size.height, max<int>(this_size.height, -offset.y));
=======
		if (i >= (int)lengthof(tree_sprites)) return size;
		this_size = GetSpriteSize(tree_sprites[i].sprite, &offset);
		size.width = std::max<int>(size.width, 2 * std::max<int>(this_size.width, -offset.x));
		size.height = std::max<int>(size.height, std::max<int>(this_size.height, -offset.y));
>>>>>>> cd36e171
	}

	return size;
}


/**
 * The build trees window.
 */
class BuildTreesWindow : public Window
{
	/** Visual Y offset of tree root from the bottom of the tree type buttons */
	static const int BUTTON_BOTTOM_OFFSET = 7;

	enum PlantingMode {
		PM_NORMAL,
		PM_FOREST_SM,
		PM_FOREST_LG,
	};

	int tree_to_plant;  ///< Tree number to plant, \c TREE_INVALID for a random tree.
	PlantingMode mode;  ///< Current mode for planting

	/**
	 * Update the GUI and enable/disable planting to reflect selected options.
	 */
	void UpdateMode()
	{
		this->RaiseButtons();

		const int current_tree = this->tree_to_plant;

		if (this->tree_to_plant >= 0) {
			/* Activate placement */
			if (_settings_client.sound.confirm) SndPlayFx(SND_15_BEEP);
			SetObjectToPlace(SPR_CURSOR_TREE, PAL_NONE, HT_RECT, this->window_class, this->window_number);
			this->tree_to_plant = current_tree; // SetObjectToPlace may call ResetObjectToPlace which may reset tree_to_plant to -1
		} else {
			/* Deactivate placement */
			ResetObjectToPlace();
		}

		if (this->tree_to_plant == TREE_INVALID) {
			this->LowerWidget(WID_BT_TYPE_RANDOM);
		} else if (this->tree_to_plant >= 0) {
			this->LowerWidget(WID_BT_TYPE_BUTTON_FIRST + this->tree_to_plant);
		}

		switch (this->mode) {
			case PM_NORMAL: this->LowerWidget(WID_BT_MODE_NORMAL); break;
			case PM_FOREST_SM: this->LowerWidget(WID_BT_MODE_FOREST_SM); break;
			case PM_FOREST_LG: this->LowerWidget(WID_BT_MODE_FOREST_LG); break;
			default: NOT_REACHED();
		}

		this->SetDirty();
	}

	void DoPlantForest(TileIndex tile)
	{
		TreeType treetype = (TreeType)this->tree_to_plant;
		if (this->tree_to_plant == TREE_INVALID) {
			treetype = (TreeType)(InteractiveRandomRange(_tree_count_by_landscape[_settings_game.game_creation.landscape]) + _tree_base_by_landscape[_settings_game.game_creation.landscape]);
		}
		const uint radius = this->mode == PM_FOREST_LG ? 12 : 5;
		const uint count = this->mode == PM_FOREST_LG ? 12 : 5;
		PlaceTreeGroupAroundTile(tile, treetype, radius, count);
	}

public:
	BuildTreesWindow(WindowDesc *desc, WindowNumber window_number) : Window(desc), tree_to_plant(-1), mode(PM_NORMAL)
	{
		this->InitNested(window_number);
		ResetObjectToPlace();

		this->LowerWidget(WID_BT_MODE_NORMAL);

		/* Show scenario editor tools in editor */
		auto *se_tools = this->GetWidget<NWidgetStacked>(WID_BT_SE_PANE);
		if (_game_mode != GM_EDITOR) {
			se_tools->SetDisplayedPlane(SZSP_HORIZONTAL);
			this->ReInit();
		}
	}

	void UpdateWidgetSize(int widget, Dimension *size, const Dimension &padding, Dimension *fill, Dimension *resize) override
	{
		if (widget >= WID_BT_TYPE_BUTTON_FIRST) {
			/* Ensure tree type buttons are sized after the largest tree type */
			Dimension d = GetMaxTreeSpriteSize();
			size->width = d.width + WD_FRAMERECT_LEFT + WD_FRAMERECT_RIGHT;
			size->height = d.height + WD_FRAMERECT_RIGHT + WD_FRAMERECT_BOTTOM + ScaleGUITrad(BUTTON_BOTTOM_OFFSET); // we need some more space
		}
	}

	void DrawWidget(const Rect &r, int widget) const override
	{
		if (widget >= WID_BT_TYPE_BUTTON_FIRST) {
			const int index = widget - WID_BT_TYPE_BUTTON_FIRST;
			/* Trees "grow" in the centre on the bottom line of the buttons */
			DrawSprite(tree_sprites[index].sprite, _tree_sprites[index].pal, (r.left + r.right) / 2 + WD_FRAMERECT_LEFT, r.bottom - ScaleGUITrad(BUTTON_BOTTOM_OFFSET));
		}
	}

	void OnClick(Point pt, int widget, int click_count) override
	{
		switch (widget) {
			case WID_BT_TYPE_RANDOM: // tree of random type.
				this->tree_to_plant = this->tree_to_plant == TREE_INVALID ? -1 : TREE_INVALID;
				this->UpdateMode();
				break;

			case WID_BT_MANY_RANDOM: // place trees randomly over the landscape
				if (_settings_client.sound.confirm) SndPlayFx(SND_15_BEEP);
				PlaceTreesRandomly();
				MarkWholeNonMapViewportsDirty();
				break;

			case WID_BT_REMOVE_ALL: // remove all trees over the landscape
				if (_settings_client.sound.confirm) SndPlayFx(SND_15_BEEP);
				RemoveAllTrees();
				MarkWholeNonMapViewportsDirty();
				break;

			case WID_BT_MODE_NORMAL:
				this->mode = PM_NORMAL;
				this->UpdateMode();
				break;

			case WID_BT_MODE_FOREST_SM:
				assert(_game_mode == GM_EDITOR);
				this->mode = PM_FOREST_SM;
				this->UpdateMode();
				break;

			case WID_BT_MODE_FOREST_LG:
				assert(_game_mode == GM_EDITOR);
				this->mode = PM_FOREST_LG;
				this->UpdateMode();
				break;

			default:
				if (widget >= WID_BT_TYPE_BUTTON_FIRST) {
					const int index = widget - WID_BT_TYPE_BUTTON_FIRST;
					this->tree_to_plant = this->tree_to_plant == index ? -1 : index;
					this->UpdateMode();
				}
				break;
		}
	}

	void OnPlaceObject(Point pt, TileIndex tile) override
	{
		if (_game_mode != GM_EDITOR && this->mode == PM_NORMAL) {
			VpStartPlaceSizing(tile, VPM_X_AND_Y, DDSP_PLANT_TREES);
		} else {
			VpStartDragging(DDSP_PLANT_TREES);
		}
	}

	void OnPlaceDrag(ViewportPlaceMethod select_method, ViewportDragDropSelectionProcess select_proc, Point pt) override
	{
		if (_game_mode != GM_EDITOR && this->mode == PM_NORMAL) {
			VpSelectTilesWithMethod(pt.x, pt.y, select_method);
		} else {
			TileIndex tile = TileVirtXY(pt.x, pt.y);

			if (this->mode == PM_NORMAL) {
				DoCommandP(tile, this->tree_to_plant, tile, CMD_PLANT_TREE);
			} else {
				this->DoPlantForest(tile);
			}
		}
	}

	void OnPlaceMouseUp(ViewportPlaceMethod select_method, ViewportDragDropSelectionProcess select_proc, Point pt, TileIndex start_tile, TileIndex end_tile) override
	{
		if (_game_mode != GM_EDITOR && this->mode == PM_NORMAL && pt.x != -1 && select_proc == DDSP_PLANT_TREES) {
			DoCommandP(end_tile, this->tree_to_plant, start_tile, CMD_PLANT_TREE | CMD_MSG(STR_ERROR_CAN_T_PLANT_TREE_HERE));
		}
	}

	void OnPlaceObjectAbort() override
	{
		this->tree_to_plant = -1;
		this->UpdateMode();
	}
};

/**
 * Make widgets for the current available tree types.
 * This does not use a NWID_MATRIX or WWT_MATRIX control as those are more difficult to
 * get producing the correct result than dynamically building the widgets is.
 * @see NWidgetFunctionType
 */
static NWidgetBase *MakeTreeTypeButtons(int *biggest_index)
{
	const byte type_base = _tree_base_by_landscape[_settings_game.game_creation.landscape];
	const byte type_count = _tree_count_by_landscape[_settings_game.game_creation.landscape];

	/* Toyland has 9 tree types, which look better in 3x3 than 4x3 */
	const int num_columns = type_count == 9 ? 3 : 4;
	const int num_rows = CeilDiv(type_count, num_columns);
	byte cur_type = type_base;

	NWidgetVertical *vstack = new NWidgetVertical(NC_EQUALSIZE);
	vstack->SetPIP(0, 1, 0);

	for (int row = 0; row < num_rows; row++) {
		NWidgetHorizontal *hstack = new NWidgetHorizontal(NC_EQUALSIZE);
		hstack->SetPIP(0, 1, 0);
		vstack->Add(hstack);
		for (int col = 0; col < num_columns; col++) {
			if (cur_type > type_base + type_count) break;
			NWidgetBackground *button = new NWidgetBackground(WWT_PANEL, COLOUR_GREY, WID_BT_TYPE_BUTTON_FIRST + cur_type);
			button->SetDataTip(0x0, STR_PLANT_TREE_TOOLTIP);
			hstack->Add(button);
			*biggest_index = WID_BT_TYPE_BUTTON_FIRST + cur_type;
			cur_type++;
		}
	}

	return vstack;
}

static const NWidgetPart _nested_build_trees_widgets[] = {
	NWidget(NWID_HORIZONTAL),
		NWidget(WWT_CLOSEBOX, COLOUR_DARK_GREEN),
		NWidget(WWT_CAPTION, COLOUR_DARK_GREEN), SetDataTip(STR_PLANT_TREE_CAPTION, STR_TOOLTIP_WINDOW_TITLE_DRAG_THIS),
		NWidget(WWT_SHADEBOX, COLOUR_DARK_GREEN),
		NWidget(WWT_STICKYBOX, COLOUR_DARK_GREEN),
	EndContainer(),
	NWidget(WWT_PANEL, COLOUR_DARK_GREEN),
		NWidget(NWID_VERTICAL), SetPadding(2),
			NWidgetFunction(MakeTreeTypeButtons),
			NWidget(NWID_SPACER), SetMinimalSize(0, 1),
			NWidget(WWT_TEXTBTN, COLOUR_GREY, WID_BT_TYPE_RANDOM), SetDataTip(STR_TREES_RANDOM_TYPE, STR_TREES_RANDOM_TYPE_TOOLTIP),
			NWidget(NWID_SELECTION, INVALID_COLOUR, WID_BT_SE_PANE),
				NWidget(NWID_VERTICAL),
					NWidget(NWID_SPACER), SetMinimalSize(0, 1),
					NWidget(NWID_HORIZONTAL, NC_EQUALSIZE),
						NWidget(WWT_TEXTBTN, COLOUR_GREY, WID_BT_MODE_NORMAL), SetFill(1, 0), SetDataTip(STR_TREES_MODE_NORMAL_BUTTON, STR_TREES_MODE_NORMAL_TOOLTIP),
						NWidget(WWT_TEXTBTN, COLOUR_GREY, WID_BT_MODE_FOREST_SM), SetFill(1, 0), SetDataTip(STR_TREES_MODE_FOREST_SM_BUTTON, STR_TREES_MODE_FOREST_SM_TOOLTIP),
						NWidget(WWT_TEXTBTN, COLOUR_GREY, WID_BT_MODE_FOREST_LG), SetFill(1, 0), SetDataTip(STR_TREES_MODE_FOREST_LG_BUTTON, STR_TREES_MODE_FOREST_LG_TOOLTIP),
					EndContainer(),
					NWidget(NWID_SPACER), SetMinimalSize(0, 1),
					NWidget(WWT_PUSHTXTBTN, COLOUR_GREY, WID_BT_MANY_RANDOM), SetDataTip(STR_TREES_RANDOM_TREES_BUTTON, STR_TREES_RANDOM_TREES_TOOLTIP),
					NWidget(NWID_SPACER), SetMinimalSize(0, 1),
					NWidget(WWT_PUSHTXTBTN, COLOUR_GREY, WID_BT_REMOVE_ALL), SetDataTip(STR_TREES_REMOVE_TREES_BUTTON, STR_TREES_REMOVE_TREES_TOOLTIP),
				EndContainer(),
			EndContainer(),
		EndContainer(),
	EndContainer(),
};

static WindowDesc _build_trees_desc(
	WDP_AUTO, "build_tree", 0, 0,
	WC_BUILD_TREES, WC_NONE,
	WDF_CONSTRUCTION,
	_nested_build_trees_widgets, lengthof(_nested_build_trees_widgets)
);

void ShowBuildTreesToolbar()
{
	if (_game_mode != GM_EDITOR && !Company::IsValidID(_local_company)) return;
	AllocateWindowDescFront<BuildTreesWindow>(&_build_trees_desc, 0);
}<|MERGE_RESOLUTION|>--- conflicted
+++ resolved
@@ -65,17 +65,10 @@
 	offset.y = 0;
 
 	for (int i = base; i < base + count; i++) {
-<<<<<<< HEAD
 		if (i >= (int)lengthof(_tree_sprites)) return size;
 		this_size = GetSpriteSize(_tree_sprites[i].sprite, &offset);
-		size.width = max<int>(size.width, 2 * max<int>(this_size.width, -offset.x));
-		size.height = max<int>(size.height, max<int>(this_size.height, -offset.y));
-=======
-		if (i >= (int)lengthof(tree_sprites)) return size;
-		this_size = GetSpriteSize(tree_sprites[i].sprite, &offset);
 		size.width = std::max<int>(size.width, 2 * std::max<int>(this_size.width, -offset.x));
 		size.height = std::max<int>(size.height, std::max<int>(this_size.height, -offset.y));
->>>>>>> cd36e171
 	}
 
 	return size;
