--- conflicted
+++ resolved
@@ -43,11 +43,7 @@
 			byte landscape;  ///< landscape (temperate, arctic, ...)
 		} mode;
 		struct {
-<<<<<<< HEAD
 			char *text;      ///< revision string, _openttd_revision
-=======
-			char text[GAMELOG_REVISION_LENGTH]; ///< revision string, _openttd_revision
->>>>>>> 46b5b015
 			uint32 newgrf;   ///< _openttd_newgrf_version
 			uint16 slver;    ///< _sl_version
 			byte modified;   ///< _openttd_revision_modified
