--- conflicted
+++ resolved
@@ -38,10 +38,7 @@
 #include "station_base.h"
 #include "infrastructure_func.h"
 #include "tilehighlight_func.h"
-<<<<<<< HEAD
 #include "train.h"
-=======
->>>>>>> 1af23b7c
 #include "tbtr_template_gui_main.h"
 #include "zoom_func.h"
 
@@ -154,11 +151,7 @@
  * @param show_group If true include group-related stuff.
  * @return Required size.
  */
-<<<<<<< HEAD
 Dimension BaseVehicleListWindow::GetActionDropdownSize(bool show_autoreplace, bool show_group, bool show_template_replace, StringID change_order_str)
-=======
-Dimension BaseVehicleListWindow::GetActionDropdownSize(bool show_autoreplace, bool show_group, bool show_template_replace)
->>>>>>> 1af23b7c
 {
 	Dimension d = {0, 0};
 
@@ -189,12 +182,8 @@
  * @param show_group If true include group-related stuff.
  * @return Itemlist for dropdown
  */
-<<<<<<< HEAD
 DropDownList *BaseVehicleListWindow::BuildActionDropdownList(bool show_autoreplace, bool show_group, bool show_template_replace,
 		StringID change_order_str, bool show_create_group)
-=======
-DropDownList *BaseVehicleListWindow::BuildActionDropdownList(bool show_autoreplace, bool show_group, bool show_template_replace)
->>>>>>> 1af23b7c
 {
 	DropDownList *list = new DropDownList();
 
@@ -1643,12 +1632,8 @@
 			}
 
 			case WID_VL_MANAGE_VEHICLES_DROPDOWN: {
-<<<<<<< HEAD
 				Dimension d = this->GetActionDropdownSize(this->vli.type == VL_STANDARD, false,
 						this->vli.vtype == VEH_TRAIN, this->GetChangeOrderStringID());
-=======
-				Dimension d = this->GetActionDropdownSize(this->vli.type == VL_STANDARD, false, this->vli.vtype == VEH_TRAIN);
->>>>>>> 1af23b7c
 				d.height += padding.height;
 				d.width  += padding.width;
 				*size = maxdim(*size, d);
@@ -1773,13 +1758,8 @@
 				break;
 
 			case WID_VL_MANAGE_VEHICLES_DROPDOWN: {
-<<<<<<< HEAD
 				DropDownList *list = this->BuildActionDropdownList(VehicleListIdentifier(this->window_number).type == VL_STANDARD, false,
 						this->vli.vtype == VEH_TRAIN, this->GetChangeOrderStringID(), true);
-=======
-				DropDownList *list = this->BuildActionDropdownList(VehicleListIdentifier(this->window_number).type == VL_STANDARD,
-						false, this->vli.vtype == VEH_TRAIN);
->>>>>>> 1af23b7c
 				ShowDropDownList(this, list, 0, WID_VL_MANAGE_VEHICLES_DROPDOWN);
 				break;
 			}
