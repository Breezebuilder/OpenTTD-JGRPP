--- conflicted
+++ resolved
@@ -362,13 +362,12 @@
  * @param nelems the number of elements the array holds.
  * @param type the type of elements the array holds (eg INT8, UINT16, etc.)
  */
-std::string ListSettingDesc::FormatValue(const void *object) const
+void ListSettingDesc::FormatValue(char *buf, const char *last, const void *object) const
 {
 	const byte *p = static_cast<const byte *>(GetVariableAddress(object, this->save));
-
-	std::string result;
-	for (size_t i = 0; i != this->save.length; i++) {
-		int64_t v;
+	int i, v = 0;
+
+	for (i = 0; i != this->save.length; i++) {
 		switch (GetVarMemType(this->save.conv)) {
 			case SLE_VAR_BL:
 			case SLE_VAR_I8:  v = *(const   int8 *)p; p += 1; break;
@@ -379,48 +378,40 @@
 			case SLE_VAR_U32: v = *(const uint32 *)p; p += 4; break;
 			default: NOT_REACHED();
 		}
-		if (i != 0) result += ',';
-		result += std::to_string(v);
-	}
-	return result;
-}
-
-std::string OneOfManySettingDesc::FormatSingleValue(uint id) const
+		if (IsSignedVarMemType(this->save.conv)) {
+			buf += seprintf(buf, last, (i == 0) ? "%d" : ",%d", v);
+		} else {
+			buf += seprintf(buf, last, (i == 0) ? "%u" : ",%u", v);
+		}
+	}
+}
+
+char *OneOfManySettingDesc::FormatSingleValue(char *buf, const char *last, uint id) const
 {
 	if (id >= this->many.size()) {
-		return std::to_string(id);
-	}
-	return this->many[id];
-}
-
-<<<<<<< HEAD
+		return buf + seprintf(buf, last, "%d", id);
+	}
+	return strecpy(buf, this->many[id].c_str(), last);
+}
+
 void OneOfManySettingDesc::FormatIntValue(char *buf, const char *last, uint32 value) const
 {
 	this->FormatSingleValue(buf, last, value);
 }
 
 void ManyOfManySettingDesc::FormatIntValue(char *buf, const char *last, uint32 value) const
-=======
-std::string OneOfManySettingDesc::FormatValue(const void *object) const
-{
-	uint id = (uint)this->Read(object);
-	return this->FormatSingleValue(id);
-}
-
-std::string ManyOfManySettingDesc::FormatValue(const void *object) const
->>>>>>> 90fdf17e
 {
 	uint bitmask = (uint)value;
 	if (bitmask == 0) {
-		return {};
-	}
-
-	std::string result;
+		buf[0] = '\0';
+		return;
+	}
+	bool first = true;
 	for (uint id : SetBitIterator(bitmask)) {
-		if (!result.empty()) result += '|';
-		result += this->FormatSingleValue(id);
-	}
-	return result;
+		if (!first) buf = strecpy(buf, "|", last);
+		buf = this->FormatSingleValue(buf, last, id);
+		first = false;
+	}
 }
 
 /**
@@ -754,6 +745,7 @@
 {
 	IniGroup *group_def = nullptr, *group;
 	IniItem *item;
+	char buf[512];
 
 	for (auto &sd : settings_table) {
 		/* If the setting is not saved to the configuration
@@ -776,15 +768,17 @@
 		item = group->GetItem(s, true);
 
 		if (!item->value.has_value() || !sd->IsSameValue(item, object)) {
+			/* Value has changed, get the new value and put it into a buffer */
+			sd->FormatValue(buf, lastof(buf), object);
+
 			/* The value is different, that means we have to write it to the ini */
-			item->value.emplace(sd->FormatValue(object));
-		}
-	}
-}
-
-std::string IntSettingDesc::FormatValue(const void *object) const
-{
-<<<<<<< HEAD
+			item->value.emplace(buf);
+		}
+	}
+}
+
+void IntSettingDesc::FormatValue(char *buf, const char *last, const void *object) const
+{
 	uint32 i = (uint32)this->Read(object);
 	this->FormatIntValue(buf, last, i);
 }
@@ -797,21 +791,6 @@
 void BoolSettingDesc::FormatIntValue(char *buf, const char *last, uint32 value) const
 {
 	strecpy(buf, (value != 0) ? "true" : "false", last);
-=======
-	int64_t i;
-	if (IsSignedVarMemType(this->save.conv)) {
-		i = this->Read(object);
-	} else {
-		i = (uint32_t)this->Read(object);
-	}
-	return std::to_string(i);
-}
-
-std::string BoolSettingDesc::FormatValue(const void *object) const
-{
-	bool val = this->Read(object) != 0;
-	return val ? "true" : "false";
->>>>>>> 90fdf17e
 }
 
 bool IntSettingDesc::IsSameValue(const IniItem *item, void *object) const
@@ -821,17 +800,19 @@
 	return item_value == object_value;
 }
 
-std::string StringSettingDesc::FormatValue(const void *object) const
+void StringSettingDesc::FormatValue(char *buf, const char *last, const void *object) const
 {
 	const std::string &str = this->Read(object);
 	switch (GetVarMemType(this->save.conv)) {
-		case SLE_VAR_STR: return str;
+		case SLE_VAR_STR: strecpy(buf, str.c_str(), last); break;
 
 		case SLE_VAR_STRQ:
 			if (str.empty()) {
-				return str;
-			}
-			return fmt::format("\"{}\"", str);
+				buf[0] = '\0';
+			} else {
+				seprintf(buf, last, "\"%s\"", str.c_str());
+			}
+			break;
 
 		default: NOT_REACHED();
 	}
@@ -2273,21 +2254,12 @@
 	const GRFConfig *c;
 
 	for (c = list; c != nullptr; c = c->next) {
-<<<<<<< HEAD
 		/* Hex grfid (4 bytes in nibbles), "|", hex md5sum (16 bytes in nibbles), "|", file system path. */
 		char key[4 * 2 + 1 + 16 * 2 + 1 + MAX_PATH];
-		char params[512];
-		GRFBuildParamList(params, c, lastof(params));
-
 		char *pos = key + seprintf(key, lastof(key), "%08X|", BSWAP32(c->ident.grfid));
 		pos = md5sumToString(pos, lastof(key), c->ident.md5sum);
 		seprintf(pos, lastof(key), "|%s", c->filename.c_str());
-		group->GetItem(key, true)->SetValue(params);
-=======
-		std::string key = fmt::format("{:08X}|{}|{}", BSWAP32(c->ident.grfid),
-				FormatArrayAsHex(c->ident.md5sum), c->filename);
 		group->GetItem(key, true)->SetValue(GRFBuildParamList(c));
->>>>>>> 90fdf17e
 	}
 }
 
@@ -2930,7 +2902,6 @@
 	if (sd->IsStringSetting()) {
 		IConsolePrintF(CC_WARNING, "Current value for '%s' is: '%s'", name, sd->AsStringSetting()->Read(object).c_str());
 	} else if (sd->IsIntSetting()) {
-<<<<<<< HEAD
 		const IntSettingDesc *int_setting = sd->AsIntSetting();
 
 		bool show_min_max = true;
@@ -2961,18 +2932,11 @@
 			IConsolePrintF(CC_WARNING, "Current value for '%s' is: '%s'",
 				name, value);
 		}
-=======
-		std::string value = sd->FormatValue(object);
-		const IntSettingDesc *int_setting = sd->AsIntSetting();
-		IConsolePrint(CC_INFO, "Current value for '{}' is '{}' (min: {}{}, max: {}).",
-			sd->GetName(), value, (sd->flags & SF_GUI_0_IS_SPECIAL) ? "(0) " : "", int_setting->min, int_setting->max);
->>>>>>> 90fdf17e
 	}
 }
 
 static void IConsoleListSettingsTable(const SettingTable &table, const char *prefilter, bool show_defaults)
 {
-<<<<<<< HEAD
 	for (auto &sd : table) {
 		if (!SlIsObjectCurrentlyValid(sd->save.version_from, sd->save.version_to, sd->save.ext_feature_test)) continue;
 		if (prefilter != nullptr && strstr(sd->name, prefilter) == nullptr) continue;
@@ -2988,13 +2952,6 @@
 		} else {
 			IConsolePrintF(CC_DEFAULT, "%s = %s", sd->name, value);
 		}
-=======
-	for (auto &desc : table) {
-		const SettingDesc *sd = GetSettingDesc(desc);
-		if (!SlIsObjectCurrentlyValid(sd->save.version_from, sd->save.version_to)) continue;
-		if (prefilter != nullptr && sd->GetName().find(prefilter) == std::string::npos) continue;
-		IConsolePrint(CC_DEFAULT, "{} = {}", sd->GetName(), sd->FormatValue(&GetGameSettings()));
->>>>>>> 90fdf17e
 	}
 }
 
