--- conflicted
+++ resolved
@@ -309,11 +309,7 @@
 		/* Initialize viewport if it exists. */
 		NWidgetViewport *nvp = this->GetWidget<NWidgetViewport>(WID_N_VIEWPORT);
 		if (nvp != nullptr) {
-<<<<<<< HEAD
-			nvp->InitializeViewport(this, ni->reftype1 == NR_VEHICLE ? 0x80000000 | ni->ref1 : GetReferenceTile(ni->reftype1, ni->ref1), ZOOM_LVL_NEWS);
-=======
-			nvp->InitializeViewport(this, ni->reftype1 == NR_VEHICLE ? 0x80000000 | ni->ref1 : (uint32)GetReferenceTile(ni->reftype1, ni->ref1),ScaleZoomGUI(ZOOM_LVL_NEWS));
->>>>>>> 864771ca
+			nvp->InitializeViewport(this, ni->reftype1 == NR_VEHICLE ? 0x80000000 | ni->ref1 : GetReferenceTile(ni->reftype1, ni->ref1), ScaleZoomGUI(ZOOM_LVL_NEWS));
 			if (this->ni->flags & NF_NO_TRANSPARENT) nvp->disp_flags |= ND_NO_TRANSPARENCY;
 			if ((this->ni->flags & NF_INCOLOUR) == 0) {
 				nvp->disp_flags |= ND_SHADE_GREY;
