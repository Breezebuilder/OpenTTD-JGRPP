--- conflicted
+++ resolved
@@ -2175,9 +2175,8 @@
 
 static inline TileIndex GetLastValidOrderLocation(const Vehicle *veh)
 {
-	Order *order;
 	TileIndex tmp, result = INVALID_TILE;
-	FOR_VEHICLE_ORDERS(veh, order) {
+	for(const Order *order : veh->Orders()) {
 		switch (order->GetType()) {
 			case OT_GOTO_STATION:
 			case OT_GOTO_WAYPOINT:
@@ -2193,7 +2192,7 @@
 	return result;
 }
 
-static inline Order *GetFinalOrder(const Vehicle *veh, Order *order)
+static inline const Order *GetFinalOrder(const Vehicle *veh, const Order *order)
 {
 	// Use Floyd's cycle-finding algorithm to prevent endless loop
 	// due to a cycle formed by confitional orders.
@@ -2226,9 +2225,8 @@
 		TileIndex from_tile = GetLastValidOrderLocation(veh);
 		if (from_tile == INVALID_TILE) return false;
 
-		Order *order;
-		FOR_VEHICLE_ORDERS(veh, order) {
-			Order *final_order = GetFinalOrder(veh, order);
+		for(const Order *order : veh->Orders()) {
+			const Order *final_order = GetFinalOrder(veh, order);
 			if (final_order == nullptr) continue;
 			const TileIndex to_tile = final_order->GetLocation(veh, veh->type == VEH_AIRCRAFT);
 			if (to_tile == INVALID_TILE) continue;
@@ -2363,9 +2361,8 @@
 
 	if (_vp_route_steps.size() == 0) {
 		/* Prepare data. */
-		Order *order;
 		int order_rank = 0;
-		FOR_VEHICLE_ORDERS(veh, order) {
+		for(const Order *order : veh->Orders()) {
 			const TileIndex tile = order->GetLocation(veh, veh->type == VEH_AIRCRAFT);
 			order_rank++;
 			if (tile == INVALID_TILE) continue;
@@ -5558,25 +5555,17 @@
 		return ES_HANDLED;
 	}
 
-<<<<<<< HEAD
+	if (_left_button_down && _special_mouse_mode == WSM_DRAGGING) {
+		/* Only register a drag event when the mouse moved. */
+		if (_thd.new_pos.x == _thd.selstart.x && _thd.new_pos.y == _thd.selstart.y) return ES_HANDLED;
+		_thd.selstart.x = _thd.new_pos.x;
+		_thd.selstart.y = _thd.new_pos.y;
+	}
+
 	/* While dragging execute the drag procedure of the corresponding window (mostly VpSelectTilesWithMethod() ).
 	 * Do it even if the button is no longer pressed to make sure that OnPlaceDrag was called at least once. */
 	w->OnPlaceDrag(_thd.select_method, _thd.select_proc, GetTileBelowCursor());
 	if (_left_button_down) return ES_HANDLED;
-=======
-	/* while dragging execute the drag procedure of the corresponding window (mostly VpSelectTilesWithMethod() ) */
-	if (_left_button_down) {
-		if (_special_mouse_mode == WSM_DRAGGING) {
-			/* Only register a drag event when the mouse moved. */
-			if (_thd.new_pos.x == _thd.selstart.x && _thd.new_pos.y == _thd.selstart.y) return ES_HANDLED;
-			_thd.selstart.x = _thd.new_pos.x;
-			_thd.selstart.y = _thd.new_pos.y;
-		}
-
-		w->OnPlaceDrag(_thd.select_method, _thd.select_proc, GetTileBelowCursor());
-		return ES_HANDLED;
-	}
->>>>>>> 0f91cb04
 
 	/* Mouse button released. */
 	_special_mouse_mode = WSM_NONE;
