--- conflicted
+++ resolved
@@ -1174,27 +1174,17 @@
 	bool is_redsq = _thd.redsq == ti->tile;
 	if (is_redsq) DrawTileSelectionRect(ti, PALETTE_TILE_RED_PULSATING);
 
-<<<<<<< HEAD
+	TileHighlightType tht = GetTileHighlightType(ti->tile);
+	DrawTileHighlightType(ti, tht);
+
 	switch (_thd.drawstyle & HT_DRAG_MASK) {
 		default: break; // No tile selection active?
-=======
-	TileHighlightType tht = GetTileHighlightType(ti->tile);
-	DrawTileHighlightType(ti, tht);
-
-	/* No tile selection active? */
-	if ((_thd.drawstyle & HT_DRAG_MASK) == HT_NONE) return;
-
-	if (_thd.diagonal) { // We're drawing a 45 degrees rotated (diagonal) rectangle
-		if (IsInsideRotatedRectangle((int)ti->x, (int)ti->y)) goto draw_inner;
-		return;
-	}
->>>>>>> 21edf67f
 
 		case HT_RECT:
 			if (!is_redsq) {
 				if (IsInsideSelectedRectangle(ti->x, ti->y)) {
 					DrawTileSelectionRect(ti, _thd.make_square_red ? PALETTE_SEL_TILE_RED : PAL_NONE);
-				} else if (_thd.outersize.x > 0 &&
+				} else if (_thd.outersize.x > 0 && (tht == THT_NONE || tht == THT_RED) &&
 						/* Check if it's inside the outer area? */
 						IsInsideBS(ti->x, _thd.pos.x + _thd.offs.x, _thd.size.x + _thd.outersize.x) &&
 						IsInsideBS(ti->y, _thd.pos.y + _thd.offs.y, _thd.size.y + _thd.outersize.y)) {
@@ -1242,19 +1232,6 @@
 			}
 			break;
 		}
-<<<<<<< HEAD
-=======
-		return;
-	}
-
-	/* Check if it's inside the outer area? */
-	if (!is_redsq && (tht == THT_NONE || tht == THT_RED) && _thd.outersize.x > 0 &&
-			IsInsideBS(ti->x, _thd.pos.x + _thd.offs.x, _thd.size.x + _thd.outersize.x) &&
-			IsInsideBS(ti->y, _thd.pos.y + _thd.offs.y, _thd.size.y + _thd.outersize.y)) {
-		/* Draw a blue rect. */
-		DrawTileSelectionRect(ti, PALETTE_SEL_TILE_BLUE);
-		return;
->>>>>>> 21edf67f
 	}
 }
 
@@ -2734,11 +2711,7 @@
  */
 static void ViewportDrawChk(const ViewPort *vp, int left, int top, int right, int bottom)
 {
-<<<<<<< HEAD
-	if ((vp->zoom < ZOOM_LVL_DRAW_MAP) && (ScaleByZoom(bottom - top, vp->zoom) * ScaleByZoom(right - left, vp->zoom) > 180000 * ZOOM_LVL_BASE * ZOOM_LVL_BASE)) {
-=======
-	if (ScaleByZoom(bottom - top, vp->zoom) * ScaleByZoom(right - left, vp->zoom) > (int)(180000 * ZOOM_LVL_BASE * ZOOM_LVL_BASE)) {
->>>>>>> 21edf67f
+	if ((vp->zoom < ZOOM_LVL_DRAW_MAP) && (ScaleByZoom(bottom - top, vp->zoom) * ScaleByZoom(right - left, vp->zoom) > (int)(180000 * ZOOM_LVL_BASE * ZOOM_LVL_BASE))) {
 		if ((bottom - top) > (right - left)) {
 			int t = (top + bottom) >> 1;
 			ViewportDrawChk(vp, left, top, right, t);
@@ -5063,7 +5036,6 @@
 	return CommandCost();
 }
 
-<<<<<<< HEAD
 static LineSnapPoint LineSnapPointAtRailTrackEndpoint(TileIndex tile, DiagDirection exit_dir, bool bidirectional)
 {
 	LineSnapPoint ret;
@@ -5129,52 +5101,6 @@
 	}
 }
 
-bool CurrentlySnappingRailPlacement()
-{
-	return (_thd.place_mode & HT_POLY) && GetRailSnapMode() == RSM_SNAP_TO_RAIL;
-}
-
-static RailSnapMode GetRailSnapMode()
-{
-	if (_rail_snap_mode == RSM_SNAP_TO_TILE && _tile_snap_points.size() == 0) return RSM_NO_SNAP;
-	if (_rail_snap_mode == RSM_SNAP_TO_RAIL && _rail_snap_points.size() == 0) return RSM_NO_SNAP;
-	return _rail_snap_mode;
-}
-
-static void SetRailSnapMode(RailSnapMode mode)
-{
-	_rail_snap_mode = mode;
-
-	if ((_thd.place_mode & HT_POLY) && (GetRailSnapMode() == RSM_NO_SNAP)) {
-		SetTileSelectSize(1, 1);
-	}
-}
-
-static TileIndex GetRailSnapTile()
-{
-	if (_tile_snap_points.size() == 0) return INVALID_TILE;
-	return TileVirtXY(_tile_snap_points[DIAGDIR_NE].x, _tile_snap_points[DIAGDIR_NE].y);
-}
-
-static void SetRailSnapTile(TileIndex tile)
-{
-	_tile_snap_points.clear();
-	if (tile == INVALID_TILE) return;
-
-	for (DiagDirection dir = DIAGDIR_BEGIN; dir < DIAGDIR_END; dir++) {
-		_tile_snap_points.push_back(LineSnapPointAtRailTrackEndpoint(tile, dir, false));
-		LineSnapPoint &point = _tile_snap_points.back();
-		point.dirs = ROR<uint8>(point.dirs, DIRDIFF_REVERSE);
-	}
-}
-
-void ResetRailPlacementSnapping()
-{
-	_rail_snap_mode = RSM_NO_SNAP;
-	_tile_snap_points.clear();
-	_rail_snap_points.clear();
-	_current_snap_lock.x = -1;
-=======
 static void MarkCatchmentTilesDirty()
 {
 	if (_viewport_highlight_town != nullptr) {
@@ -5192,6 +5118,53 @@
 			}
 		}
 	}
+}
+
+bool CurrentlySnappingRailPlacement()
+{
+	return (_thd.place_mode & HT_POLY) && GetRailSnapMode() == RSM_SNAP_TO_RAIL;
+}
+
+static RailSnapMode GetRailSnapMode()
+{
+	if (_rail_snap_mode == RSM_SNAP_TO_TILE && _tile_snap_points.size() == 0) return RSM_NO_SNAP;
+	if (_rail_snap_mode == RSM_SNAP_TO_RAIL && _rail_snap_points.size() == 0) return RSM_NO_SNAP;
+	return _rail_snap_mode;
+}
+
+static void SetRailSnapMode(RailSnapMode mode)
+{
+	_rail_snap_mode = mode;
+
+	if ((_thd.place_mode & HT_POLY) && (GetRailSnapMode() == RSM_NO_SNAP)) {
+		SetTileSelectSize(1, 1);
+	}
+}
+
+static TileIndex GetRailSnapTile()
+{
+	if (_tile_snap_points.size() == 0) return INVALID_TILE;
+	return TileVirtXY(_tile_snap_points[DIAGDIR_NE].x, _tile_snap_points[DIAGDIR_NE].y);
+}
+
+static void SetRailSnapTile(TileIndex tile)
+{
+	_tile_snap_points.clear();
+	if (tile == INVALID_TILE) return;
+
+	for (DiagDirection dir = DIAGDIR_BEGIN; dir < DIAGDIR_END; dir++) {
+		_tile_snap_points.push_back(LineSnapPointAtRailTrackEndpoint(tile, dir, false));
+		LineSnapPoint &point = _tile_snap_points.back();
+		point.dirs = ROR<uint8>(point.dirs, DIRDIFF_REVERSE);
+	}
+}
+
+void ResetRailPlacementSnapping()
+{
+	_rail_snap_mode = RSM_NO_SNAP;
+	_tile_snap_points.clear();
+	_rail_snap_points.clear();
+	_current_snap_lock.x = -1;
 }
 
 /**
@@ -5235,5 +5208,4 @@
 		MarkWholeScreenDirty();
 	}
 	if (_viewport_highlight_town != nullptr) SetWindowDirty(WC_TOWN_VIEW, _viewport_highlight_town->index);
->>>>>>> 21edf67f
 }