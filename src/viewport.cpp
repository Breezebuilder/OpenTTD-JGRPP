/*
 * This file is part of OpenTTD.
 * OpenTTD is free software; you can redistribute it and/or modify it under the terms of the GNU General Public License as published by the Free Software Foundation, version 2.
 * OpenTTD is distributed in the hope that it will be useful, but WITHOUT ANY WARRANTY; without even the implied warranty of MERCHANTABILITY or FITNESS FOR A PARTICULAR PURPOSE.
 * See the GNU General Public License for more details. You should have received a copy of the GNU General Public License along with OpenTTD. If not, see <http://www.gnu.org/licenses/>.
 */

/**
 * @file viewport.cpp Handling of all viewports.
 *
 * \verbatim
 * The in-game coordinate system looks like this *
 *                                               *
 *                    ^ Z                        *
 *                    |                          *
 *                    |                          *
 *                    |                          *
 *                    |                          *
 *                 /     \                       *
 *              /           \                    *
 *           /                 \                 *
 *        /                       \              *
 *   X <                             > Y         *
 * \endverbatim
 */

/**
 * @defgroup vp_column_row Rows and columns in the viewport
 *
 * Columns are vertical sections of the viewport that are half a tile wide.
 * The origin, i.e. column 0, is through the northern and southern most tile.
 * This means that the column of e.g. Tile(0, 0) and Tile(100, 100) are in
 * column number 0. The negative columns are towards the left of the screen,
 * or towards the west, whereas the positive ones are towards respectively
 * the right and east.
 * With half a tile wide is meant that the next column of tiles directly west
 * or east of the centre line are respectively column -1 and 1. Their tile
 * centers are only half a tile from the center of their adjoining tile when
 * looking only at the X-coordinate.
 *
 * \verbatim
 *        ╳        *
 *       ╱ ╲       *
 *      ╳ 0 ╳      *
 *     ╱ ╲ ╱ ╲     *
 *    ╳-1 ╳ 1 ╳    *
 *   ╱ ╲ ╱ ╲ ╱ ╲   *
 *  ╳-2 ╳ 0 ╳ 2 ╳  *
 *   ╲ ╱ ╲ ╱ ╲ ╱   *
 *    ╳-1 ╳ 1 ╳    *
 *     ╲ ╱ ╲ ╱     *
 *      ╳ 0 ╳      *
 *       ╲ ╱       *
 *        ╳        *
 * \endverbatim
 *
 *
 * Rows are horizontal sections of the viewport, also half a tile wide.
 * This time the northern most tile on the map defines 0 and
 * everything south of that has a positive number.
 */

#include "stdafx.h"
#include "clear_map.h"
#include "tree_map.h"
#include "industry.h"
#include "smallmap_gui.h"
#include "smallmap_colours.h"
#include "table/tree_land.h"
#include "blitter/32bpp_base.hpp"
#include "core/math_func.hpp"
#include "core/smallvec_type.hpp"
#include "landscape.h"
#include "viewport_func.h"
#include "station_base.h"
#include "waypoint_base.h"
#include "town.h"
#include "signs_base.h"
#include "signs_func.h"
#include "plans_base.h"
#include "plans_func.h"
#include "vehicle_base.h"
#include "vehicle_gui.h"
#include "blitter/factory.hpp"
#include "strings_func.h"
#include "zoom_func.h"
#include "vehicle_func.h"
#include "company_func.h"
#include "waypoint_func.h"
#include "window_func.h"
#include "tilehighlight_func.h"
#include "zoning.h"
#include "window_gui.h"
#include "linkgraph/linkgraph_gui.h"
#include "viewport_kdtree.h"
#include "town_kdtree.h"
#include "viewport_sprite_sorter.h"
#include "bridge_map.h"
#include "company_base.h"
#include "command_func.h"
#include "network/network_func.h"
#include "framerate_type.h"
#include "depot_base.h"
#include "tunnelbridge_map.h"
#include "gui.h"
#include "core/container_func.hpp"
#include "tunnelbridge_map.h"
#include "video/video_driver.hpp"
#include "scope_info.h"
#include "scope.h"
#include "blitter/32bpp_base.hpp"

#include <map>
#include <vector>
#include <math.h>
#include <algorithm>
#include <tuple>

#include "table/strings.h"
#include "table/string_colours.h"

#include "safeguards.h"

Point _tile_fract_coords;


ViewportSignKdtree _viewport_sign_kdtree(&Kdtree_ViewportSignXYFunc);
bool _viewport_sign_kdtree_valid = false;
static int _viewport_sign_maxwidth = 0;


//static const int MAX_TILE_EXTENT_LEFT   = ZOOM_LVL_BASE * TILE_PIXELS;                     ///< Maximum left   extent of tile relative to north corner.
//static const int MAX_TILE_EXTENT_RIGHT  = ZOOM_LVL_BASE * TILE_PIXELS;                     ///< Maximum right  extent of tile relative to north corner.
static const int MAX_TILE_EXTENT_TOP    = ZOOM_LVL_BASE * MAX_BUILDING_PIXELS;             ///< Maximum top    extent of tile relative to north corner (not considering bridges).
static const int MAX_TILE_EXTENT_BOTTOM = ZOOM_LVL_BASE * (TILE_PIXELS + 2 * TILE_HEIGHT); ///< Maximum bottom extent of tile relative to north corner (worst case: #SLOPE_STEEP_N).

struct StringSpriteToDraw {
	StringID string;
	Colours colour;
	int32 x;
	int32 y;
	uint64 params[2];
	uint16 width;
};

struct TileSpriteToDraw {
	SpriteID image;
	PaletteID pal;
	const SubSprite *sub;           ///< only draw a rectangular part of the sprite
	int32 x;                        ///< screen X coordinate of sprite
	int32 y;                        ///< screen Y coordinate of sprite
};

struct ChildScreenSpriteToDraw {
	SpriteID image;
	PaletteID pal;
	const SubSprite *sub;           ///< only draw a rectangular part of the sprite
	int32 x;
	int32 y;
	int next;                       ///< next child to draw (-1 at the end)
	bool relative;
};

/**
 * Mode of "sprite combining"
 * @see StartSpriteCombine
 */
enum SpriteCombineMode {
	SPRITE_COMBINE_NONE,     ///< Every #AddSortableSpriteToDraw start its own bounding box
	SPRITE_COMBINE_PENDING,  ///< %Sprite combining will start with the next unclipped sprite.
	SPRITE_COMBINE_ACTIVE,   ///< %Sprite combining is active. #AddSortableSpriteToDraw outputs child sprites.
};

typedef std::vector<TileSpriteToDraw> TileSpriteToDrawVector;
typedef std::vector<StringSpriteToDraw> StringSpriteToDrawVector;
typedef std::vector<ParentSpriteToDraw> ParentSpriteToDrawVector;
typedef std::vector<ChildScreenSpriteToDraw> ChildScreenSpriteToDrawVector;

typedef std::vector<std::pair<int, OrderType> > RankOrderTypeList;
typedef std::map<TileIndex, RankOrderTypeList> RouteStepsMap;

const uint max_rank_order_type_count = 10;

enum RailSnapMode {
	RSM_NO_SNAP,
	RSM_SNAP_TO_TILE,
	RSM_SNAP_TO_RAIL,
};

/**
 * Snapping point for a track.
 *
 * Point where a track (rail/road/other) can be snapped to while selecting tracks with polyline
 * tool (HT_POLY). Besides of x/y coordinates expressed in tile "units" it contains a set of
 * allowed line directions.
 */
struct LineSnapPoint : Point {
	uint8 dirs; ///< Allowed line directions, set of #Direction bits.
};

typedef std::vector<LineSnapPoint> LineSnapPoints; ///< Set of snapping points

/** Coordinates of a polyline track made of 2 connected line segments. */
struct PolylineInfo {
	Point start;           ///< The point where the first segment starts (as given in LineSnapPoint).
	Direction first_dir;   ///< Direction of the first line segment.
	uint first_len;        ///< size of the first segment - number of track pieces.
	Direction second_dir;  ///< Direction of the second line segment.
	uint second_len;       ///< size of the second segment - number of track pieces.
};

struct TunnelToMap {
	TunnelBridgeToMap tb;
	int y_intercept;
	uint8 tunnel_z;
};
struct TunnelToMapStorage {
	std::vector<TunnelToMap> tunnels;
};

struct BridgeSetXComparator {
	bool operator() (const TileIndex a, const TileIndex b) const
	{
		return std::make_tuple(TileX(a), TileY(a)) < std::make_tuple(TileX(b), TileY(b));
	}
};

struct BridgeSetYComparator {
	bool operator() (const TileIndex a, const TileIndex b) const
	{
		return a < b;
	}
};

/** Data structure storing rendering information */
struct ViewportDrawer {
	DrawPixelInfo dpi;
	int offset_x;
	int offset_y;

	StringSpriteToDrawVector string_sprites_to_draw;
	TileSpriteToDrawVector tile_sprites_to_draw;
	ParentSpriteToDrawVector parent_sprites_to_draw;
	ParentSpriteToSortVector parent_sprites_to_sort; ///< Parent sprite pointer array used for sorting
	ChildScreenSpriteToDrawVector child_screen_sprites_to_draw;
	TunnelToMapStorage tunnel_to_map_x;
	TunnelToMapStorage tunnel_to_map_y;
	btree::btree_map<TileIndex, TileIndex, BridgeSetXComparator> bridge_to_map_x;
	btree::btree_map<TileIndex, TileIndex, BridgeSetYComparator> bridge_to_map_y;

	int *last_child;

	SpriteCombineMode combine_sprites;               ///< Current mode of "sprite combining". @see StartSpriteCombine
	uint combine_psd_index;
	int combine_left;
	int combine_right;
	int combine_top;
	int combine_bottom;

	int foundation[FOUNDATION_PART_END];             ///< Foundation sprites (index into parent_sprites_to_draw).
	FoundationPart foundation_part;                  ///< Currently active foundation for ground sprite drawing.
	int *last_foundation_child[FOUNDATION_PART_END]; ///< Tail of ChildSprite list of the foundations. (index into child_screen_sprites_to_draw)
	Point foundation_offset[FOUNDATION_PART_END];    ///< Pixel offset for ground sprites on the foundations.
};

static void MarkRouteStepDirty(RouteStepsMap::const_iterator cit);
static void MarkRouteStepDirty(const TileIndex tile, uint order_nr);
static void HideMeasurementTooltips();

static DrawPixelInfo _dpi_for_text;
static ViewportDrawer _vd;

static std::vector<Viewport *> _viewport_window_cache;
static std::vector<Rect> _viewport_coverage_rects;
std::vector<Rect> _viewport_vehicle_normal_redraw_rects;
std::vector<Rect> _viewport_vehicle_map_redraw_rects;

RouteStepsMap _vp_route_steps;
RouteStepsMap _vp_route_steps_last_mark_dirty;
uint _vp_route_step_width = 0;
uint _vp_route_step_height_top = 0;
uint _vp_route_step_height_middle = 0;
uint _vp_route_step_height_bottom = 0;
SubSprite _vp_route_step_subsprite;

struct DrawnPathRouteTileLine {
	TileIndex from_tile;
	TileIndex to_tile;
	bool order_match;

	bool operator==(const DrawnPathRouteTileLine &other) const
	{
		return std::tie(this->from_tile, this->to_tile, this->order_match) == std::tie(other.from_tile, other.to_tile, other.order_match);
	}

	bool operator!=(const DrawnPathRouteTileLine &other) const
	{
		return !(*this == other);
	}

	bool operator<(const DrawnPathRouteTileLine &other) const
	{
		return std::tie(this->from_tile, this->to_tile, this->order_match) < std::tie(other.from_tile, other.to_tile, other.order_match);
	}
};

std::vector<DrawnPathRouteTileLine> _vp_route_paths;
std::vector<DrawnPathRouteTileLine> _vp_route_paths_last_mark_dirty;

static void MarkRoutePathsDirty(const std::vector<DrawnPathRouteTileLine> &lines);

TileHighlightData _thd;
static TileInfo *_cur_ti;
bool _draw_bounding_boxes = false;
bool _draw_dirty_blocks = false;
uint _dirty_block_colour = 0;
static VpSpriteSorter _vp_sprite_sorter = nullptr;

const byte *_pal2trsp_remap_ptr = nullptr;

static RailSnapMode _rail_snap_mode = RSM_NO_SNAP; ///< Type of rail track snapping (polyline tool).
static LineSnapPoints _tile_snap_points; ///< Tile to which a rail track will be snapped to (polyline tool).
static LineSnapPoints _rail_snap_points; ///< Set of points where a rail track will be snapped to (polyline tool).
static LineSnapPoint _current_snap_lock; ///< Start point and direction at which selected track is locked on currently (while dragging in polyline mode).

static RailSnapMode GetRailSnapMode();
static void SetRailSnapMode(RailSnapMode mode);
static TileIndex GetRailSnapTile();
static void SetRailSnapTile(TileIndex tile);

enum ViewportDebugFlags {
	VDF_DIRTY_BLOCK_PER_DRAW,
	VDF_DIRTY_WHOLE_VIEWPORT,
	VDF_DIRTY_BLOCK_PER_SPLIT,
	VDF_DISABLE_DRAW_SPLIT,
	VDF_SHOW_NO_LANDSCAPE_MAP_DRAW,
	VDF_DISABLE_LANDSCAPE_CACHE,
};
uint32 _viewport_debug_flags;

static Point MapXYZToViewport(const Viewport *vp, int x, int y, int z)
{
	Point p = RemapCoords(x, y, z);
	p.x -= vp->virtual_width / 2;
	p.y -= vp->virtual_height / 2;
	return p;
}

static void FillViewportCoverageRect()
{
	_viewport_coverage_rects.resize(_viewport_window_cache.size());
	_viewport_vehicle_normal_redraw_rects.clear();
	_viewport_vehicle_map_redraw_rects.clear();

	for (uint i = 0; i < _viewport_window_cache.size(); i++) {
		const Viewport *vp = _viewport_window_cache[i];
		Rect &r = _viewport_coverage_rects[i];
		r.left = vp->virtual_left;
		r.top = vp->virtual_top;
		r.right = vp->virtual_left + vp->virtual_width + (1 << vp->zoom) - 1;
		r.bottom = vp->virtual_top + vp->virtual_height + (1 << vp->zoom) - 1;

		if (vp->zoom >= ZOOM_LVL_DRAW_MAP) {
			_viewport_vehicle_map_redraw_rects.push_back(r);
		} else {
			_viewport_vehicle_normal_redraw_rects.push_back({
				r.left - (MAX_VEHICLE_PIXEL_X * ZOOM_LVL_BASE),
				r.top - (MAX_VEHICLE_PIXEL_Y * ZOOM_LVL_BASE),
				r.right + (MAX_VEHICLE_PIXEL_X * ZOOM_LVL_BASE),
				r.bottom + (MAX_VEHICLE_PIXEL_Y * ZOOM_LVL_BASE),
			});
		}
	}
}

void ClearViewportLandPixelCache(Viewport *vp)
{
	vp->land_pixel_cache.assign(vp->land_pixel_cache.size(), 0xD7);
}

void ClearViewportCache(Viewport *vp)
{
	if (vp->zoom >= ZOOM_LVL_DRAW_MAP) {
		memset(vp->map_draw_vehicles_cache.done_hash_bits, 0, sizeof(vp->map_draw_vehicles_cache.done_hash_bits));
		vp->map_draw_vehicles_cache.vehicle_pixels.assign(vp->map_draw_vehicles_cache.vehicle_pixels.size(), false);
	}
}

void ClearViewportCaches()
{
	for (Viewport *vp : _viewport_window_cache) {
		ClearViewportCache(vp);
	}
	if (unlikely(HasBit(_viewport_debug_flags, VDF_DISABLE_LANDSCAPE_CACHE))) {
		for (Viewport *vp : _viewport_window_cache) {
			ClearViewportLandPixelCache(vp);
		}
	}
}

void DeleteWindowViewport(Window *w)
{
	if (w->viewport == nullptr) return;

	container_unordered_remove(_viewport_window_cache, w->viewport);
	delete w->viewport->overlay;
	delete w->viewport;
	w->viewport = nullptr;
	FillViewportCoverageRect();
}

/**
 * Initialize viewport of the window for use.
 * @param w Window to use/display the viewport in
 * @param x Offset of left edge of viewport with respect to left edge window \a w
 * @param y Offset of top edge of viewport with respect to top edge window \a w
 * @param width Width of the viewport
 * @param height Height of the viewport
 * @param follow_flags Flags controlling the viewport.
 *        - If bit 31 is set, the lower 20 bits are the vehicle that the viewport should follow.
 *        - If bit 31 is clear, it is a #TileIndex.
 * @param zoom Zoomlevel to display
 */
void InitializeWindowViewport(Window *w, int x, int y,
	int width, int height, uint32 follow_flags, ZoomLevel zoom)
{
	assert(w->viewport == nullptr);

	ViewportData *vp = new ViewportData();

	vp->overlay = nullptr;
	vp->left = x + w->left;
	vp->top = y + w->top;
	vp->width = width;
	vp->height = height;

	vp->zoom = static_cast<ZoomLevel>(Clamp(zoom, _settings_client.gui.zoom_min, _settings_client.gui.zoom_max));

	vp->virtual_left = 0;
	vp->virtual_top = 0;
	vp->virtual_width = ScaleByZoom(width, vp->zoom);
	vp->virtual_height = ScaleByZoom(height, vp->zoom);

	vp->map_type = VPMT_BEGIN;

	UpdateViewportSizeZoom(vp);

	Point pt;

	if (follow_flags & 0x80000000) {
		const Vehicle *veh;

		vp->follow_vehicle = (VehicleID)(follow_flags & 0xFFFFF);
		veh = Vehicle::Get(vp->follow_vehicle);
		pt = MapXYZToViewport(vp, veh->x_pos, veh->y_pos, veh->z_pos);
		MarkAllRoutePathsDirty(veh);
		MarkAllRouteStepsDirty(veh);
	} else {
		uint x = TileX(follow_flags) * TILE_SIZE;
		uint y = TileY(follow_flags) * TILE_SIZE;

		vp->follow_vehicle = INVALID_VEHICLE;
		pt = MapXYZToViewport(vp, x, y, GetSlopePixelZ(x, y));
	}

	vp->scrollpos_x = pt.x;
	vp->scrollpos_y = pt.y;
	vp->dest_scrollpos_x = pt.x;
	vp->dest_scrollpos_y = pt.y;

	w->viewport = vp;
	_viewport_window_cache.push_back(vp);
	FillViewportCoverageRect();
}

static Point _vp_move_offs;

<<<<<<< HEAD
struct ViewportRedrawRegion {
	Rect coords;
};

static std::vector<ViewportRedrawRegion> _vp_redraw_regions;

static void DoViewportRedrawRegions(const Window *w, int left, int top, int width, int height)
{
	if (width <= 0 || height <= 0) return;

	for (const Window *w : Window::IterateFromBack<const Window>(w)) {
=======
static void DoSetViewportPosition(Window::IteratorToFront it, int left, int top, int width, int height)
{
	for (; !it.IsEnd(); ++it) {
		const Window *w = *it;
>>>>>>> 86741ad4
		if (left + width > w->left &&
				w->left + w->width > left &&
				top + height > w->top &&
				w->top + w->height > top) {

			if (left < w->left) {
<<<<<<< HEAD
				DoViewportRedrawRegions(w, left, top, w->left - left, height);
				DoViewportRedrawRegions(w, left + (w->left - left), top, width - (w->left - left), height);
=======
				DoSetViewportPosition(it, left, top, w->left - left, height);
				DoSetViewportPosition(it, left + (w->left - left), top, width - (w->left - left), height);
>>>>>>> 86741ad4
				return;
			}

			if (left + width > w->left + w->width) {
<<<<<<< HEAD
				DoViewportRedrawRegions(w, left, top, (w->left + w->width - left), height);
				DoViewportRedrawRegions(w, left + (w->left + w->width - left), top, width - (w->left + w->width - left), height);
=======
				DoSetViewportPosition(it, left, top, (w->left + w->width - left), height);
				DoSetViewportPosition(it, left + (w->left + w->width - left), top, width - (w->left + w->width - left), height);
>>>>>>> 86741ad4
				return;
			}

			if (top < w->top) {
<<<<<<< HEAD
				DoViewportRedrawRegions(w, left, top, width, (w->top - top));
				DoViewportRedrawRegions(w, left, top + (w->top - top), width, height - (w->top - top));
=======
				DoSetViewportPosition(it, left, top, width, (w->top - top));
				DoSetViewportPosition(it, left, top + (w->top - top), width, height - (w->top - top));
>>>>>>> 86741ad4
				return;
			}

			if (top + height > w->top + w->height) {
<<<<<<< HEAD
				DoViewportRedrawRegions(w, left, top, width, (w->top + w->height - top));
				DoViewportRedrawRegions(w, left, top + (w->top + w->height - top), width, height - (w->top + w->height - top));
=======
				DoSetViewportPosition(it, left, top, width, (w->top + w->height - top));
				DoSetViewportPosition(it, left, top + (w->top + w->height - top), width, height - (w->top + w->height - top));
>>>>>>> 86741ad4
				return;
			}

			return;
		}
	}

	_vp_redraw_regions.push_back({ { left, top, left + width, top + height } });
}

static void DoSetViewportPositionFillRegion(int left, int top, int width, int height, int xo, int yo) {
	int src_left = left - xo;
	int src_top = top - yo;
	int src_right = src_left + width;
	int src_bottom = src_top + height;
	for (const auto &region : _vp_redraw_regions) {
		if (region.coords.left < src_right &&
				region.coords.right > src_left &&
				region.coords.top < src_bottom &&
				region.coords.bottom > src_top) {
			/* can use this region as a source */
			if (src_left < region.coords.left) {
				DoSetViewportPositionFillRegion(src_left + xo, src_top + yo, region.coords.left - src_left, height, xo, yo);
				src_left = region.coords.left;
				width = src_right - src_left;
			}
			if (src_top < region.coords.top) {
				DoSetViewportPositionFillRegion(src_left + xo, src_top + yo, width, region.coords.top - src_top, xo, yo);
				src_top = region.coords.top;
				height = src_bottom - src_top;
			}
			if (src_right > region.coords.right) {
				DoSetViewportPositionFillRegion(region.coords.right + xo, src_top + yo, src_right - region.coords.right, height, xo, yo);
				src_right = region.coords.right;
				width = src_right - src_left;
			}
			if (src_bottom > region.coords.bottom) {
				DoSetViewportPositionFillRegion(src_left + xo, region.coords.bottom + yo, width, src_bottom - region.coords.bottom, xo, yo);
				src_bottom = region.coords.bottom;
				height = src_bottom - src_top;
			}

			if (xo >= 0) {
				/* scrolling left, moving pixels right */
				width += xo;
			} else {
				/* scrolling right, moving pixels left */
				src_left += xo;
				width -= xo;
			}
			if (yo >= 0) {
				/* scrolling down, moving pixels up */
				height += yo;
			} else {
				/* scrolling up, moving pixels down */
				src_top += yo;
				height -= yo;
			}
			BlitterFactory::GetCurrentBlitter()->ScrollBuffer(_screen.dst_ptr, src_left, src_top, width, height, xo, yo);

			return;
		}
	}
	DrawOverlappedWindowForAll(left, top, left + width, top + height);
};

static void DoSetViewportPosition(Window *w, const int left, const int top, const int width, const int height)
{
	const int xo = _vp_move_offs.x;
	const int yo = _vp_move_offs.y;


	IncrementWindowUpdateNumber();

	_vp_redraw_regions.clear();
	DoViewportRedrawRegions(w, left, top, width, height);

	if (abs(xo) >= width || abs(yo) >= height) {
		/* fully outside */
		for (ViewportRedrawRegion &vrr : _vp_redraw_regions) {
			RedrawScreenRect(vrr.coords.left, vrr.coords.top, vrr.coords.right, vrr.coords.bottom);
		}
		return;
	}

	Blitter *blitter = BlitterFactory::GetCurrentBlitter();

	if (_cursor.visible) UndrawMouseCursor();

	if (_networking) NetworkUndrawChatMessage();

	if (xo != 0) {
		std::sort(_vp_redraw_regions.begin(), _vp_redraw_regions.end(), [&](const ViewportRedrawRegion &a, const ViewportRedrawRegion &b) {
			if (a.coords.right <= b.coords.left && xo > 0) return true;
			if (a.coords.left >= b.coords.right && xo < 0) return true;
			return false;
		});
		if (yo != 0) {
			std::stable_sort(_vp_redraw_regions.begin(), _vp_redraw_regions.end(), [&](const ViewportRedrawRegion &a, const ViewportRedrawRegion &b) {
				if (a.coords.bottom <= b.coords.top && yo > 0) return true;
				if (a.coords.top >= b.coords.bottom && yo < 0) return true;
				return false;
			});
		}
	} else {
		std::sort(_vp_redraw_regions.begin(), _vp_redraw_regions.end(), [&](const ViewportRedrawRegion &a, const ViewportRedrawRegion &b) {
			if (a.coords.bottom <= b.coords.top && yo > 0) return true;
			if (a.coords.top >= b.coords.bottom && yo < 0) return true;
			return false;
		});
	}

	while (!_vp_redraw_regions.empty()) {
		const Rect &rect = _vp_redraw_regions.back().coords;
		int left = rect.left;
		int top = rect.top;
		int width = rect.right - rect.left;
		int height = rect.bottom - rect.top;
		_vp_redraw_regions.pop_back();
		VideoDriver::GetInstance()->MakeDirty(left, top, width, height);
		int fill_width = abs(xo);
		int fill_height = abs(yo);
		if (fill_width < width && fill_height < height) {
			blitter->ScrollBuffer(_screen.dst_ptr, left, top, width, height, xo, yo);
		} else {
			if (width < fill_width) fill_width = width;
			if (height < fill_height) fill_height = height;
		}
		if (xo < 0) {
			/* scrolling right, moving pixels left, fill in on right */
			width -= fill_width;
			DoSetViewportPositionFillRegion(left + width, top, fill_width, height, xo, yo);
		} else if (xo > 0) {
			/* scrolling left, moving pixels right, fill in on left */
			DoSetViewportPositionFillRegion(left, top, fill_width, height, xo, yo);
			width -= fill_width;
			left += fill_width;
		}
		if (yo < 0 && width > 0) {
			/* scrolling down, moving pixels up, fill in at bottom */
			height -= fill_height;
			DoSetViewportPositionFillRegion(left, top + height, width, fill_height, xo, yo);
		} else if (yo > 0 && width > 0) {
			/* scrolling up, moving pixels down, fill in at top */
			DoSetViewportPositionFillRegion(left, top, width, fill_height, xo, yo);
		}
	}
}

inline void UpdateViewportDirtyBlockLeftMargin(Viewport *vp)
{
	if (vp->zoom >= ZOOM_LVL_DRAW_MAP) {
		vp->dirty_block_left_margin = 0;
	} else {
		vp->dirty_block_left_margin = UnScaleByZoomLower((-vp->virtual_left) & 127, vp->zoom);
	}
}

static void SetViewportPosition(Window *w, int x, int y, bool force_update_overlay)
{
	if (unlikely(HasBit(_viewport_debug_flags, VDF_DIRTY_WHOLE_VIEWPORT))) {
		w->flags |= WF_DIRTY;
	}

	Viewport *vp = w->viewport;
	int old_left = vp->virtual_left;
	int old_top = vp->virtual_top;
	int i;
	int left, top, width, height;

	vp->virtual_left = x;
	vp->virtual_top = y;
	UpdateViewportDirtyBlockLeftMargin(vp);

	if (force_update_overlay || IsViewportOverlayOutsideCachedRegion(w)) RebuildViewportOverlay(w, true);

	/* Viewport is bound to its left top corner, so it must be rounded down (UnScaleByZoomLower)
	 * else glitch described in FS#1412 will happen (offset by 1 pixel with zoom level > NORMAL)
	 */
	old_left = UnScaleByZoomLower(old_left, vp->zoom);
	old_top = UnScaleByZoomLower(old_top, vp->zoom);
	x = UnScaleByZoomLower(x, vp->zoom);
	y = UnScaleByZoomLower(y, vp->zoom);

	old_left -= x;
	old_top -= y;

	if (old_top == 0 && old_left == 0) return;

	_vp_move_offs.x = old_left;
	_vp_move_offs.y = old_top;

	left = vp->left;
	top = vp->top;
	width = vp->width;
	height = vp->height;

	if (left < 0) {
		width += left;
		left = 0;
	}

	i = left + width - _screen.width;
	if (i >= 0) width -= i;

	if (width > 0) {
		if (top < 0) {
			height += top;
			top = 0;
		}

		i = top + height - _screen.height;
		if (i >= 0) height -= i;

<<<<<<< HEAD
		if (height > 0 && (_vp_move_offs.x != 0 || _vp_move_offs.y != 0)) {
			ClearViewportLandPixelCache(vp);
			SCOPE_INFO_FMT([&], "DoSetViewportPosition: %d, %d, %d, %d, %d, %d, %s", left, top, width, height, _vp_move_offs.x, _vp_move_offs.y, scope_dumper().WindowInfo(w));
			w->viewport->update_vehicles = true;
			DoSetViewportPosition((Window *) w->z_front, left, top, width, height);
			ClearViewportCache(w->viewport);
			FillViewportCoverageRect();
=======
		if (height > 0) {
			Window::IteratorToFront it(w);
			++it;
			DoSetViewportPosition(it, left, top, width, height);
>>>>>>> 86741ad4
		}
	}
}

/**
 * Is a xy position inside the viewport of the window?
 * @param w Window to examine its viewport
 * @param x X coordinate of the xy position
 * @param y Y coordinate of the xy position
 * @return Pointer to the viewport if the xy position is in the viewport of the window,
 *         otherwise \c nullptr is returned.
 */
Viewport *IsPtInWindowViewport(const Window *w, int x, int y)
{
	Viewport *vp = w->viewport;

	if (vp != nullptr &&
			IsInsideMM(x, vp->left, vp->left + vp->width) &&
			IsInsideMM(y, vp->top, vp->top + vp->height))
		return vp;

	return nullptr;
}

/**
 * Translate screen coordinate in a viewport to underlying tile coordinate.
 *
 * Returns exact point of the map that is visible in the given place
 * of the viewport (3D perspective), height of tiles and foundations matter.
 *
 * @param vp  Viewport that contains the (\a x, \a y) screen coordinate
 * @param x   Screen x coordinate, distance in pixels from the left edge of viewport frame
 * @param y   Screen y coordinate, distance in pixels from the top edge of viewport frame
 * @param clamp_to_map Clamp the coordinate outside of the map to the closest, non-void tile within the map
 * @return Tile coordinate or (-1, -1) if given x or y is not within viewport frame
 */
Point TranslateXYToTileCoord(const Viewport *vp, int x, int y, bool clamp_to_map)
{
	if (!IsInsideBS(x, vp->left, vp->width) || !IsInsideBS(y, vp->top, vp->height)) {
		Point pt = { -1, -1 };
		return pt;
	}

	return InverseRemapCoords2(
			ScaleByZoom(x - vp->left, vp->zoom) + vp->virtual_left,
			ScaleByZoom(y - vp->top, vp->zoom) + vp->virtual_top, clamp_to_map);
}

/* When used for zooming, check area below current coordinates (x,y)
 * and return the tile of the zoomed out/in position (zoom_x, zoom_y)
 * when you just want the tile, make x = zoom_x and y = zoom_y */
static Point GetTileFromScreenXY(int x, int y, int zoom_x, int zoom_y)
{
	Window *w;
	Viewport *vp;
	Point pt;

	if ( (w = FindWindowFromPt(x, y)) != nullptr &&
			 (vp = IsPtInWindowViewport(w, x, y)) != nullptr)
				return TranslateXYToTileCoord(vp, zoom_x, zoom_y);

	pt.y = pt.x = -1;
	return pt;
}

Point GetTileBelowCursor()
{
	return GetTileFromScreenXY(_cursor.pos.x, _cursor.pos.y, _cursor.pos.x, _cursor.pos.y);
}


Point GetTileZoomCenterWindow(bool in, Window * w)
{
	int x, y;
	Viewport *vp = w->viewport;

	if (in) {
		x = ((_cursor.pos.x - vp->left) >> 1) + (vp->width >> 2);
		y = ((_cursor.pos.y - vp->top) >> 1) + (vp->height >> 2);
	} else {
		x = vp->width - (_cursor.pos.x - vp->left);
		y = vp->height - (_cursor.pos.y - vp->top);
	}
	/* Get the tile below the cursor and center on the zoomed-out center */
	return GetTileFromScreenXY(_cursor.pos.x, _cursor.pos.y, x + vp->left, y + vp->top);
}

/**
 * Update the status of the zoom-buttons according to the zoom-level
 * of the viewport. This will update their status and invalidate accordingly
 * @param w Window pointer to the window that has the zoom buttons
 * @param vp pointer to the viewport whose zoom-level the buttons represent
 * @param widget_zoom_in widget index for window with zoom-in button
 * @param widget_zoom_out widget index for window with zoom-out button
 */
void HandleZoomMessage(Window *w, const Viewport *vp, byte widget_zoom_in, byte widget_zoom_out)
{
	w->SetWidgetDisabledState(widget_zoom_in, vp->zoom <= _settings_client.gui.zoom_min);
	w->SetWidgetDirty(widget_zoom_in);

	w->SetWidgetDisabledState(widget_zoom_out, vp->zoom >= _settings_client.gui.zoom_max);
	w->SetWidgetDirty(widget_zoom_out);
}

/**
 * Schedules a tile sprite for drawing.
 *
 * @param image the image to draw.
 * @param pal the provided palette.
 * @param x position x (world coordinates) of the sprite.
 * @param y position y (world coordinates) of the sprite.
 * @param z position z (world coordinates) of the sprite.
 * @param sub Only draw a part of the sprite.
 * @param extra_offs_x Pixel X offset for the sprite position.
 * @param extra_offs_y Pixel Y offset for the sprite position.
 */
static void AddTileSpriteToDraw(SpriteID image, PaletteID pal, int32 x, int32 y, int z, const SubSprite *sub = nullptr, int extra_offs_x = 0, int extra_offs_y = 0)
{
	assert((image & SPRITE_MASK) < MAX_SPRITES);

	TileSpriteToDraw &ts = _vd.tile_sprites_to_draw.emplace_back();
	ts.image = image;
	ts.pal = pal;
	ts.sub = sub;
	Point pt = RemapCoords(x, y, z);
	ts.x = pt.x + extra_offs_x;
	ts.y = pt.y + extra_offs_y;
}

/**
 * Adds a child sprite to the active foundation.
 *
 * The pixel offset of the sprite relative to the ParentSprite is the sum of the offset passed to OffsetGroundSprite() and extra_offs_?.
 *
 * @param image the image to draw.
 * @param pal the provided palette.
 * @param sub Only draw a part of the sprite.
 * @param foundation_part Foundation part.
 * @param extra_offs_x Pixel X offset for the sprite position.
 * @param extra_offs_y Pixel Y offset for the sprite position.
 */
static void AddChildSpriteToFoundation(SpriteID image, PaletteID pal, const SubSprite *sub, FoundationPart foundation_part, int extra_offs_x, int extra_offs_y)
{
	assert(IsInsideMM(foundation_part, 0, FOUNDATION_PART_END));
	assert(_vd.foundation[foundation_part] != -1);
	Point offs = _vd.foundation_offset[foundation_part];

	/* Change the active ChildSprite list to the one of the foundation */
	int *old_child = _vd.last_child;
	_vd.last_child = _vd.last_foundation_child[foundation_part];

	AddChildSpriteScreen(image, pal, offs.x + extra_offs_x, offs.y + extra_offs_y, false, sub, false);

	/* Switch back to last ChildSprite list */
	_vd.last_child = old_child;
}

/**
 * Draws a ground sprite at a specific world-coordinate relative to the current tile.
 * If the current tile is drawn on top of a foundation the sprite is added as child sprite to the "foundation"-ParentSprite.
 *
 * @param image the image to draw.
 * @param pal the provided palette.
 * @param x position x (world coordinates) of the sprite relative to current tile.
 * @param y position y (world coordinates) of the sprite relative to current tile.
 * @param z position z (world coordinates) of the sprite relative to current tile.
 * @param sub Only draw a part of the sprite.
 * @param extra_offs_x Pixel X offset for the sprite position.
 * @param extra_offs_y Pixel Y offset for the sprite position.
 */
void DrawGroundSpriteAt(SpriteID image, PaletteID pal, int32 x, int32 y, int z, const SubSprite *sub, int extra_offs_x, int extra_offs_y)
{
	/* Switch to first foundation part, if no foundation was drawn */
	if (_vd.foundation_part == FOUNDATION_PART_NONE) _vd.foundation_part = FOUNDATION_PART_NORMAL;

	if (_vd.foundation[_vd.foundation_part] != -1) {
		Point pt = RemapCoords(x, y, z);
		AddChildSpriteToFoundation(image, pal, sub, _vd.foundation_part, pt.x + extra_offs_x * ZOOM_LVL_BASE, pt.y + extra_offs_y * ZOOM_LVL_BASE);
	} else {
		AddTileSpriteToDraw(image, pal, _cur_ti->x + x, _cur_ti->y + y, _cur_ti->z + z, sub, extra_offs_x * ZOOM_LVL_BASE, extra_offs_y * ZOOM_LVL_BASE);
	}
}

/**
 * Draws a ground sprite for the current tile.
 * If the current tile is drawn on top of a foundation the sprite is added as child sprite to the "foundation"-ParentSprite.
 *
 * @param image the image to draw.
 * @param pal the provided palette.
 * @param sub Only draw a part of the sprite.
 * @param extra_offs_x Pixel X offset for the sprite position.
 * @param extra_offs_y Pixel Y offset for the sprite position.
 */
void DrawGroundSprite(SpriteID image, PaletteID pal, const SubSprite *sub, int extra_offs_x, int extra_offs_y)
{
	DrawGroundSpriteAt(image, pal, 0, 0, 0, sub, extra_offs_x, extra_offs_y);
}

/**
 * Called when a foundation has been drawn for the current tile.
 * Successive ground sprites for the current tile will be drawn as child sprites of the "foundation"-ParentSprite, not as TileSprites.
 *
 * @param x sprite x-offset (screen coordinates) of ground sprites relative to the "foundation"-ParentSprite.
 * @param y sprite y-offset (screen coordinates) of ground sprites relative to the "foundation"-ParentSprite.
 */
void OffsetGroundSprite(int x, int y)
{
	/* Switch to next foundation part */
	switch (_vd.foundation_part) {
		case FOUNDATION_PART_NONE:
			_vd.foundation_part = FOUNDATION_PART_NORMAL;
			break;
		case FOUNDATION_PART_NORMAL:
			_vd.foundation_part = FOUNDATION_PART_HALFTILE;
			break;
		default: NOT_REACHED();
	}

	/* _vd.last_child == nullptr if foundation sprite was clipped by the viewport bounds */
	if (_vd.last_child != nullptr) _vd.foundation[_vd.foundation_part] = (uint)_vd.parent_sprites_to_draw.size() - 1;

	_vd.foundation_offset[_vd.foundation_part].x = x * ZOOM_LVL_BASE;
	_vd.foundation_offset[_vd.foundation_part].y = y * ZOOM_LVL_BASE;
	_vd.last_foundation_child[_vd.foundation_part] = _vd.last_child;
}

/**
 * Adds a child sprite to a parent sprite.
 * In contrast to "AddChildSpriteScreen()" the sprite position is in world coordinates
 *
 * @param image the image to draw.
 * @param pal the provided palette.
 * @param x position x of the sprite.
 * @param y position y of the sprite.
 * @param z position z of the sprite.
 * @param sub Only draw a part of the sprite.
 */
static void AddCombinedSprite(SpriteID image, PaletteID pal, int x, int y, int z, const SubSprite *sub)
{
	Point pt = RemapCoords(x, y, z);
	const Sprite *spr = GetSprite(image & SPRITE_MASK, ST_NORMAL);

	int left = pt.x + spr->x_offs;
	int right = pt.x + spr->x_offs + spr->width;
	int top = pt.y + spr->y_offs;
	int bottom = pt.y + spr->y_offs + spr->height;
	if (left >= _vd.dpi.left + _vd.dpi.width ||
			right <= _vd.dpi.left ||
			top >= _vd.dpi.top + _vd.dpi.height ||
			bottom <= _vd.dpi.top)
		return;

	AddChildSpriteScreen(image, pal, pt.x, pt.y, false, sub, false, false);
	if (left < _vd.combine_left) _vd.combine_left = left;
	if (right > _vd.combine_right) _vd.combine_right = right;
	if (top < _vd.combine_top) _vd.combine_top = top;
	if (bottom > _vd.combine_bottom) _vd.combine_bottom = bottom;
}

/**
 * Draw a (transparent) sprite at given coordinates with a given bounding box.
 * The bounding box extends from (x + bb_offset_x, y + bb_offset_y, z + bb_offset_z) to (x + w - 1, y + h - 1, z + dz - 1), both corners included.
 * Bounding boxes with bb_offset_x == w or bb_offset_y == h or bb_offset_z == dz are allowed and produce thin slices.
 *
 * @note Bounding boxes are normally specified with bb_offset_x = bb_offset_y = bb_offset_z = 0. The extent of the bounding box in negative direction is
 *       defined by the sprite offset in the grf file.
 *       However if modifying the sprite offsets is not suitable (e.g. when using existing graphics), the bounding box can be tuned by bb_offset.
 *
 * @pre w >= bb_offset_x, h >= bb_offset_y, dz >= bb_offset_z. Else w, h or dz are ignored.
 *
 * @param image the image to combine and draw,
 * @param pal the provided palette,
 * @param x position X (world) of the sprite,
 * @param y position Y (world) of the sprite,
 * @param w bounding box extent towards positive X (world),
 * @param h bounding box extent towards positive Y (world),
 * @param dz bounding box extent towards positive Z (world),
 * @param z position Z (world) of the sprite,
 * @param transparent if true, switch the palette between the provided palette and the transparent palette,
 * @param bb_offset_x bounding box extent towards negative X (world),
 * @param bb_offset_y bounding box extent towards negative Y (world),
 * @param bb_offset_z bounding box extent towards negative Z (world)
 * @param sub Only draw a part of the sprite.
 */
void AddSortableSpriteToDraw(SpriteID image, PaletteID pal, int x, int y, int w, int h, int dz, int z, bool transparent, int bb_offset_x, int bb_offset_y, int bb_offset_z, const SubSprite *sub)
{
	int32 left, right, top, bottom;

	assert((image & SPRITE_MASK) < MAX_SPRITES);

	/* make the sprites transparent with the right palette */
	if (transparent) {
		SetBit(image, PALETTE_MODIFIER_TRANSPARENT);
		pal = PALETTE_TO_TRANSPARENT;
	}

	if (_vd.combine_sprites == SPRITE_COMBINE_ACTIVE) {
		AddCombinedSprite(image, pal, x, y, z, sub);
		return;
	}

	_vd.last_child = nullptr;

	Point pt = RemapCoords(x, y, z);
	int tmp_left, tmp_top, tmp_x = pt.x, tmp_y = pt.y;
	uint16 tmp_width, tmp_height;

	/* Compute screen extents of sprite */
	if (unlikely(image == SPR_EMPTY_BOUNDING_BOX)) {
		left = tmp_left = RemapCoords(x + w          , y + bb_offset_y, z + bb_offset_z).x;
		right           = RemapCoords(x + bb_offset_x, y + h          , z + bb_offset_z).x + 1;
		top  = tmp_top  = RemapCoords(x + bb_offset_x, y + bb_offset_y, z + dz         ).y;
		bottom          = RemapCoords(x + w          , y + h          , z + bb_offset_z).y + 1;
		tmp_width = right - left;
		tmp_height = bottom - top;
	} else {
		const Sprite *spr = GetSprite(image & SPRITE_MASK, ST_NORMAL);
		left = tmp_left = (pt.x += spr->x_offs);
		right           = (pt.x +  spr->width );
		top  = tmp_top  = (pt.y += spr->y_offs);
		bottom          = (pt.y +  spr->height);
		tmp_width = spr->width;
		tmp_height = spr->height;
	}

	if (unlikely(_draw_bounding_boxes && (image != SPR_EMPTY_BOUNDING_BOX))) {
		/* Compute maximal extents of sprite and its bounding box */
		left   = std::min(left  , RemapCoords(x + w          , y + bb_offset_y, z + bb_offset_z).x);
		right  = std::max(right , RemapCoords(x + bb_offset_x, y + h          , z + bb_offset_z).x + 1);
		top    = std::min(top   , RemapCoords(x + bb_offset_x, y + bb_offset_y, z + dz         ).y);
		bottom = std::max(bottom, RemapCoords(x + w          , y + h          , z + bb_offset_z).y + 1);
	}

	/* Do not add the sprite to the viewport, if it is outside */
	if (left   >= _vd.dpi.left + _vd.dpi.width ||
	    right  <= _vd.dpi.left                 ||
	    top    >= _vd.dpi.top + _vd.dpi.height ||
	    bottom <= _vd.dpi.top) {
		return;
	}

	ParentSpriteToDraw &ps = _vd.parent_sprites_to_draw.emplace_back();
	ps.x = tmp_x;
	ps.y = tmp_y;

	ps.left = tmp_left;
	ps.top  = tmp_top;

	ps.image = image;
	ps.pal = pal;
	ps.sub = sub;
	ps.xmin = x + bb_offset_x;
	ps.xmax = x + std::max(bb_offset_x, w) - 1;

	ps.ymin = y + bb_offset_y;
	ps.ymax = y + std::max(bb_offset_y, h) - 1;

	ps.zmin = z + bb_offset_z;
	ps.zmax = z + std::max(bb_offset_z, dz) - 1;

	ps.first_child = -1;
	ps.width = tmp_width;
	ps.height = tmp_height;

	/* bit 15 of ps.height */
	// ps.comparison_done = false;

	_vd.last_child = &ps.first_child;

	if (_vd.combine_sprites == SPRITE_COMBINE_PENDING) {
		_vd.combine_sprites = SPRITE_COMBINE_ACTIVE;
		_vd.combine_psd_index = (uint)_vd.parent_sprites_to_draw.size() - 1;
		_vd.combine_left = tmp_left;
		_vd.combine_right = right;
		_vd.combine_top = tmp_top;
		_vd.combine_bottom = bottom;
	}
}

/**
 * Starts a block of sprites, which are "combined" into a single bounding box.
 *
 * Subsequent calls to #AddSortableSpriteToDraw will be drawn into the same bounding box.
 * That is: The first sprite that is not clipped by the viewport defines the bounding box, and
 * the following sprites will be child sprites to that one.
 *
 * That implies:
 *  - The drawing order is definite. No other sprites will be sorted between those of the block.
 *  - You have to provide a valid bounding box for all sprites,
 *    as you won't know which one is the first non-clipped one.
 *    Preferable you use the same bounding box for all.
 *  - You cannot use #AddChildSpriteScreen inside the block, as its result will be indefinite.
 *
 * The block is terminated by #EndSpriteCombine.
 *
 * You cannot nest "combined" blocks.
 */
void StartSpriteCombine()
{
	assert(_vd.combine_sprites == SPRITE_COMBINE_NONE);
	_vd.combine_sprites = SPRITE_COMBINE_PENDING;
}

/**
 * Terminates a block of sprites started by #StartSpriteCombine.
 * Take a look there for details.
 */
void EndSpriteCombine()
{
	assert(_vd.combine_sprites != SPRITE_COMBINE_NONE);
	if (_vd.combine_sprites == SPRITE_COMBINE_ACTIVE) {
		ParentSpriteToDraw &ps = _vd.parent_sprites_to_draw[_vd.combine_psd_index];
		ps.left = _vd.combine_left;
		ps.top = _vd.combine_top;
		ps.width = _vd.combine_right - _vd.combine_left;
		ps.height = _vd.combine_bottom - _vd.combine_top;
	}
	_vd.combine_sprites = SPRITE_COMBINE_NONE;
}

/**
 * Check if the parameter "check" is inside the interval between
 * begin and end, including both begin and end.
 * @note Whether \c begin or \c end is the biggest does not matter.
 *       This method will account for that.
 * @param begin The begin of the interval.
 * @param end   The end of the interval.
 * @param check The value to check.
 */
static bool IsInRangeInclusive(int begin, int end, int check)
{
	if (begin > end) Swap(begin, end);
	return begin <= check && check <= end;
}

/**
 * Checks whether a point is inside the selected rectangle given by _thd.size, _thd.pos and _thd.diagonal
 * @param x The x coordinate of the point to be checked.
 * @param y The y coordinate of the point to be checked.
 * @return True if the point is inside the rectangle, else false.
 */
static bool IsInsideSelectedRectangle(int x, int y)
{
	if (!_thd.diagonal) {
		return IsInsideBS(x, _thd.pos.x, _thd.size.x) && IsInsideBS(y, _thd.pos.y, _thd.size.y);
	}

	int dist_a = (_thd.size.x + _thd.size.y);      // Rotated coordinate system for selected rectangle.
	int dist_b = (_thd.size.x - _thd.size.y);      // We don't have to divide by 2. It's all relative!
	int a = ((x - _thd.pos.x) + (y - _thd.pos.y)); // Rotated coordinate system for the point under scrutiny.
	int b = ((x - _thd.pos.x) - (y - _thd.pos.y));

	/* Check if a and b are between 0 and dist_a or dist_b respectively. */
	return IsInRangeInclusive(dist_a, 0, a) && IsInRangeInclusive(dist_b, 0, b);
}

/**
 * Add a child sprite to a parent sprite.
 *
 * @param image the image to draw.
 * @param pal the provided palette.
 * @param x sprite x-offset (screen coordinates), optionally relative to parent sprite.
 * @param y sprite y-offset (screen coordinates), optionally relative to parent sprite.
 * @param transparent if true, switch the palette between the provided palette and the transparent palette,
 * @param sub Only draw a part of the sprite.
 * @param relative Whether coordinates are relative.
 */
void AddChildSpriteScreen(SpriteID image, PaletteID pal, int x, int y, bool transparent, const SubSprite *sub, bool scale, bool relative)
{
	assert((image & SPRITE_MASK) < MAX_SPRITES);

	/* If the ParentSprite was clipped by the viewport bounds, do not draw the ChildSprites either */
	if (_vd.last_child == nullptr) return;

	/* make the sprites transparent with the right palette */
	if (transparent) {
		SetBit(image, PALETTE_MODIFIER_TRANSPARENT);
		pal = PALETTE_TO_TRANSPARENT;
	}

	*_vd.last_child = (uint)_vd.child_screen_sprites_to_draw.size();

	ChildScreenSpriteToDraw &cs = _vd.child_screen_sprites_to_draw.emplace_back();
	cs.image = image;
	cs.pal = pal;
	cs.sub = sub;
	cs.x = scale ? x * ZOOM_LVL_BASE : x;
	cs.y = scale ? y * ZOOM_LVL_BASE : y;
	cs.next = -1;
	cs.relative = relative;

	/* Append the sprite to the active ChildSprite list.
	 * If the active ParentSprite is a foundation, update last_foundation_child as well.
	 * Note: ChildSprites of foundations are NOT sequential in the vector, as selection sprites are added at last. */
	if (_vd.last_foundation_child[0] == _vd.last_child) _vd.last_foundation_child[0] = &cs.next;
	if (_vd.last_foundation_child[1] == _vd.last_child) _vd.last_foundation_child[1] = &cs.next;
	_vd.last_child = &cs.next;
}

static void AddStringToDraw(int x, int y, StringID string, uint64 params_1, uint64 params_2, Colours colour, uint16 width)
{
	assert(width != 0);
	StringSpriteToDraw &ss = _vd.string_sprites_to_draw.emplace_back();
	ss.string = string;
	ss.x = x;
	ss.y = y;
	ss.params[0] = params_1;
	ss.params[1] = params_2;
	ss.width = width;
	ss.colour = colour;
}


/**
 * Draws sprites between ground sprite and everything above.
 *
 * The sprite is either drawn as TileSprite or as ChildSprite of the active foundation.
 *
 * @param image the image to draw.
 * @param pal the provided palette.
 * @param ti TileInfo Tile that is being drawn
 * @param z_offset Z offset relative to the groundsprite. Only used for the sprite position, not for sprite sorting.
 * @param foundation_part Foundation part the sprite belongs to.
 * @param sub Sub-section of sprite to draw.
 */
void DrawSelectionSprite(SpriteID image, PaletteID pal, const TileInfo *ti, int z_offset, FoundationPart foundation_part, const SubSprite *sub)
{
	/* FIXME: This is not totally valid for some autorail highlights that extend over the edges of the tile. */
	if (_vd.foundation[foundation_part] == -1) {
		/* draw on real ground */
		AddTileSpriteToDraw(image, pal, ti->x, ti->y, ti->z + z_offset, sub);
	} else {
		/* draw on top of foundation */
		AddChildSpriteToFoundation(image, pal, sub, foundation_part, 0, -z_offset * ZOOM_LVL_BASE);
	}
}

/**
 * Draws a selection rectangle on a tile.
 *
 * @param ti TileInfo Tile that is being drawn
 * @param pal Palette to apply.
 */
void DrawTileSelectionRect(const TileInfo *ti, PaletteID pal)
{
	if (!IsValidTile(ti->tile)) return;

	SpriteID sel;
	if (IsHalftileSlope(ti->tileh)) {
		Corner halftile_corner = GetHalftileSlopeCorner(ti->tileh);
		SpriteID sel2 = SPR_HALFTILE_SELECTION_FLAT + halftile_corner;
		DrawSelectionSprite(sel2, pal, ti, 7 + TILE_HEIGHT, FOUNDATION_PART_HALFTILE);

		Corner opposite_corner = OppositeCorner(halftile_corner);
		if (IsSteepSlope(ti->tileh)) {
			sel = SPR_HALFTILE_SELECTION_DOWN;
		} else {
			sel = ((ti->tileh & SlopeWithOneCornerRaised(opposite_corner)) != 0 ? SPR_HALFTILE_SELECTION_UP : SPR_HALFTILE_SELECTION_FLAT);
		}
		sel += opposite_corner;
	} else {
		sel = SPR_SELECT_TILE + SlopeToSpriteOffset(ti->tileh);
	}
	DrawSelectionSprite(sel, pal, ti, 7, FOUNDATION_PART_NORMAL);
}

static HighLightStyle GetPartOfAutoLine(int px, int py, const Point &selstart, const Point &selend, HighLightStyle dir)
{
	if (!IsInRangeInclusive(selstart.x & ~TILE_UNIT_MASK, selend.x & ~TILE_UNIT_MASK, px)) return HT_DIR_END;
	if (!IsInRangeInclusive(selstart.y & ~TILE_UNIT_MASK, selend.y & ~TILE_UNIT_MASK, py)) return HT_DIR_END;

	px -= selstart.x & ~TILE_UNIT_MASK;
	py -= selstart.y & ~TILE_UNIT_MASK;

	switch (dir) {
		case HT_DIR_X: return (py == 0) ? HT_DIR_X : HT_DIR_END;
		case HT_DIR_Y: return (px == 0) ? HT_DIR_Y : HT_DIR_END;
		case HT_DIR_HU: return (px == -py) ? HT_DIR_HU : (px == -py - (int)TILE_SIZE) ? HT_DIR_HL : HT_DIR_END;
		case HT_DIR_HL: return (px == -py) ? HT_DIR_HL : (px == -py + (int)TILE_SIZE) ? HT_DIR_HU : HT_DIR_END;
		case HT_DIR_VL: return (px ==  py) ? HT_DIR_VL : (px ==  py + (int)TILE_SIZE) ? HT_DIR_VR : HT_DIR_END;
		case HT_DIR_VR: return (px ==  py) ? HT_DIR_VR : (px ==  py - (int)TILE_SIZE) ? HT_DIR_VL : HT_DIR_END;
		default: NOT_REACHED(); break;
	}

	return HT_DIR_END;
}

#include "table/autorail.h"

/**
 * Draws autorail highlights.
 *
 * @param *ti TileInfo Tile that is being drawn
 * @param autorail_type \c HT_DIR_XXX, offset into _AutorailTilehSprite[][]
 * @param pal Palette to use, -1 to autodetect
 */
static void DrawAutorailSelection(const TileInfo *ti, HighLightStyle autorail_type, PaletteID pal = -1)
{
	SpriteID image;
	FoundationPart foundation_part = FOUNDATION_PART_NORMAL;
	int offset;
	bool bridge_head_mode = false;

	if (IsFlatRailBridgeHeadTile(ti->tile)) {
		extern bool IsValidFlatRailBridgeHeadTrackBits(Slope normalised_slope, DiagDirection bridge_direction, TrackBits tracks);

		offset = _AutorailTilehSprite[SLOPE_FLAT][autorail_type];
		const Slope real_tileh = GetTileSlope(ti->tile, nullptr);
		const Slope normalised_tileh = IsSteepSlope(real_tileh) ? SlopeWithOneCornerRaised(GetHighestSlopeCorner(real_tileh)) : real_tileh;
		if (!IsValidFlatRailBridgeHeadTrackBits(normalised_tileh, GetTunnelBridgeDirection(ti->tile), TrackToTrackBits((Track) autorail_type))) {
			offset = -offset;
		}
		if (!IsRailCustomBridgeHead(ti->tile)) {
			bridge_head_mode = true;
		}
	} else {
		Slope autorail_tileh = RemoveHalftileSlope(ti->tileh);
		if (IsHalftileSlope(ti->tileh)) {
			static const HighLightStyle _lower_rail[CORNER_END] = { HT_DIR_VR, HT_DIR_HU, HT_DIR_VL, HT_DIR_HL }; // CORNER_W, CORNER_S, CORNER_E, CORNER_N
			Corner halftile_corner = GetHalftileSlopeCorner(ti->tileh);
			if (autorail_type != _lower_rail[halftile_corner]) {
				foundation_part = FOUNDATION_PART_HALFTILE;
				/* Here we draw the highlights of the "three-corners-raised"-slope. That looks ok to me. */
				autorail_tileh = SlopeWithThreeCornersRaised(OppositeCorner(halftile_corner));
			}
		}
		assert(autorail_type < HT_DIR_END);
		offset = _AutorailTilehSprite[autorail_tileh][autorail_type];
	}

	if (offset >= 0) {
		image = SPR_AUTORAIL_BASE + offset;
		if (pal == (PaletteID)-1) pal = _thd.make_square_red ? PALETTE_SEL_TILE_RED : PAL_NONE;
	} else {
		image = SPR_AUTORAIL_BASE - offset;
		if (pal == (PaletteID)-1) pal = PALETTE_SEL_TILE_RED;
	}

	if (bridge_head_mode) {
		AddSortableSpriteToDraw(image, pal, ti->x, ti->y, 16, 16, 0, ti->z + 15);
	} else {
		DrawSelectionSprite(image, pal, ti, 7, foundation_part);
	}
}

enum TileHighlightType {
	THT_NONE,
	THT_WHITE,
	THT_BLUE,
	THT_RED,
	THT_LIGHT_BLUE,
};

const Station *_viewport_highlight_station; ///< Currently selected station for coverage area highlight
const Town *_viewport_highlight_town;       ///< Currently selected town for coverage area highlight

/**
 * Get tile highlight type of coverage area for a given tile.
 * @param t Tile that is being drawn
 * @return Tile highlight type to draw
 */
static TileHighlightType GetTileHighlightType(TileIndex t)
{
	if (_viewport_highlight_station != nullptr) {
		if (IsTileType(t, MP_STATION) && GetStationIndex(t) == _viewport_highlight_station->index) return THT_LIGHT_BLUE;
		if (_viewport_highlight_station->TileIsInCatchment(t)) return THT_BLUE;
	}

	if (_viewport_highlight_town != nullptr) {
		if (IsTileType(t, MP_HOUSE)) {
			if (GetTownIndex(t) == _viewport_highlight_town->index) {
				TileHighlightType type = THT_RED;
				for (const Station *st : _viewport_highlight_town->stations_near) {
					if (st->owner != _current_company) continue;
					if (st->TileIsInCatchment(t)) return THT_BLUE;
				}
				return type;
			}
		} else if (IsTileType(t, MP_STATION)) {
			for (const Station *st : _viewport_highlight_town->stations_near) {
				if (st->owner != _current_company) continue;
				if (GetStationIndex(t) == st->index) return THT_WHITE;
			}
		}
	}

	return THT_NONE;
}

/**
 * Draw tile highlight for coverage area highlight.
 * @param *ti TileInfo Tile that is being drawn
 * @param tht Highlight type to draw.
 */
static void DrawTileHighlightType(const TileInfo *ti, TileHighlightType tht)
{
	switch (tht) {
		default:
		case THT_NONE: break;
		case THT_WHITE: DrawTileSelectionRect(ti, PAL_NONE); break;
		case THT_BLUE:  DrawTileSelectionRect(ti, PALETTE_SEL_TILE_BLUE); break;
		case THT_RED:   DrawTileSelectionRect(ti, PALETTE_SEL_TILE_RED); break;
		case THT_LIGHT_BLUE: DrawTileSelectionRect(ti, SPR_ZONING_INNER_HIGHLIGHT_LIGHT_BLUE); break;
	}
}

/**
 * Highlights tiles insede local authority of selected towns.
 * @param *ti TileInfo Tile that is being drawn
 */
static void HighlightTownLocalAuthorityTiles(const TileInfo *ti)
{
	/* Going through cases in order of computational time. */

	if (_town_local_authority_kdtree.Count() == 0) return;

	/* Tile belongs to town regardless of distance from town. */
	if (GetTileType(ti->tile) == MP_HOUSE) {
		if (!Town::GetByTile(ti->tile)->show_zone) return;

		DrawTileSelectionRect(ti, PALETTE_CRASH);
		return;
	}

	/* If the closest town in the highlighted list is far, we can stop searching. */
	TownID tid = _town_local_authority_kdtree.FindNearest(TileX(ti->tile), TileY(ti->tile));
	Town *closest_highlighted_town = Town::Get(tid);

	if (DistanceManhattan(ti->tile, closest_highlighted_town->xy) >= _settings_game.economy.dist_local_authority) return;

	/* Tile is inside of the local autrhority distance of a highlighted town,
	   but it is possible that a non-highlighted town is even closer. */
	Town *closest_town = ClosestTownFromTile(ti->tile, _settings_game.economy.dist_local_authority);

	if (closest_town->show_zone) {
		DrawTileSelectionRect(ti, PALETTE_CRASH);
	}

}

/**
 * Checks if the specified tile is selected and if so draws selection using correct selectionstyle.
 * @param *ti TileInfo Tile that is being drawn
 */
static void DrawTileSelection(const TileInfo *ti)
{
	/* Highlight tiles insede local authority of selected towns. */
	HighlightTownLocalAuthorityTiles(ti);

	/* Draw a red error square? */
	bool is_redsq = _thd.redsq == ti->tile;
	if (is_redsq) DrawTileSelectionRect(ti, PALETTE_TILE_RED_PULSATING);

	TileHighlightType tht = GetTileHighlightType(ti->tile);
	DrawTileHighlightType(ti, tht);

	switch (_thd.drawstyle & HT_DRAG_MASK) {
		default: break; // No tile selection active?

		case HT_RECT:
			if (!is_redsq) {
				if (IsInsideSelectedRectangle(ti->x, ti->y)) {
					DrawTileSelectionRect(ti, _thd.make_square_red ? PALETTE_SEL_TILE_RED : PAL_NONE);
				} else if (_thd.outersize.x > 0 && (tht == THT_NONE || tht == THT_RED) &&
						/* Check if it's inside the outer area? */
						IsInsideBS(ti->x, _thd.pos.x + _thd.offs.x, _thd.size.x + _thd.outersize.x) &&
						IsInsideBS(ti->y, _thd.pos.y + _thd.offs.y, _thd.size.y + _thd.outersize.y)) {
					/* Draw a blue rect. */
					DrawTileSelectionRect(ti, PALETTE_SEL_TILE_BLUE);
				}
			}
			break;

		case HT_POINT:
			if (IsInsideSelectedRectangle(ti->x, ti->y)) {
				/* Figure out the Z coordinate for the single dot. */
				int z = 0;
				FoundationPart foundation_part = FOUNDATION_PART_NORMAL;
				if (ti->tileh & SLOPE_N) {
					z += TILE_HEIGHT;
					if (RemoveHalftileSlope(ti->tileh) == SLOPE_STEEP_N) z += TILE_HEIGHT;
				}
				if (IsHalftileSlope(ti->tileh)) {
					Corner halftile_corner = GetHalftileSlopeCorner(ti->tileh);
					if ((halftile_corner == CORNER_W) || (halftile_corner == CORNER_E)) z += TILE_HEIGHT;
					if (halftile_corner != CORNER_S) {
						foundation_part = FOUNDATION_PART_HALFTILE;
						if (IsSteepSlope(ti->tileh)) z -= TILE_HEIGHT;
					}
				}
				DrawSelectionSprite(_cur_dpi->zoom <= ZOOM_LVL_DETAIL ? SPR_DOT : SPR_DOT_SMALL, PAL_NONE, ti, z, foundation_part);
			}
			break;

		case HT_RAIL:
			if (ti->tile == TileVirtXY(_thd.pos.x, _thd.pos.y)) {
				assert((_thd.drawstyle & HT_DIR_MASK) < HT_DIR_END);
				DrawAutorailSelection(ti, _thd.drawstyle & HT_DIR_MASK);
			}
			break;

		case HT_LINE: {
			HighLightStyle type = GetPartOfAutoLine(ti->x, ti->y, _thd.selstart, _thd.selend, _thd.drawstyle & HT_DIR_MASK);
			if (type < HT_DIR_END) {
				DrawAutorailSelection(ti, type);
			} else if (_thd.dir2 < HT_DIR_END) {
				type = GetPartOfAutoLine(ti->x, ti->y, _thd.selstart2, _thd.selend2, _thd.dir2);
				if (type < HT_DIR_END) DrawAutorailSelection(ti, type, PALETTE_SEL_TILE_BLUE);
			}
			break;
		}
	}
}

/**
 * Returns the y coordinate in the viewport coordinate system where the given
 * tile is painted.
 * @param tile Any tile.
 * @return The viewport y coordinate where the tile is painted.
 */
static int GetViewportY(Point tile)
{
	/* Each increment in X or Y direction moves down by half a tile, i.e. TILE_PIXELS / 2. */
	return (tile.y * (int)(TILE_PIXELS / 2) + tile.x * (int)(TILE_PIXELS / 2) - TilePixelHeightOutsideMap(tile.x, tile.y)) << ZOOM_LVL_SHIFT;
}

/**
 * Add the landscape to the viewport, i.e. all ground tiles and buildings.
 */
static void ViewportAddLandscape()
{
	assert(_vd.dpi.top <= _vd.dpi.top + _vd.dpi.height);
	assert(_vd.dpi.left <= _vd.dpi.left + _vd.dpi.width);

	Point upper_left = InverseRemapCoords(_vd.dpi.left, _vd.dpi.top);
	Point upper_right = InverseRemapCoords(_vd.dpi.left + _vd.dpi.width, _vd.dpi.top);

	/* Transformations between tile coordinates and viewport rows/columns: See vp_column_row
	 *   column = y - x
	 *   row    = x + y
	 *   x      = (row - column) / 2
	 *   y      = (row + column) / 2
	 * Note: (row, columns) pairs are only valid, if they are both even or both odd.
	 */

	/* Columns overlap with neighbouring columns by a half tile.
	 *  - Left column is column of upper_left (rounded down) and one column to the left.
	 *  - Right column is column of upper_right (rounded up) and one column to the right.
	 * Note: Integer-division does not round down for negative numbers, so ensure rounding with another increment/decrement.
	 */
	int left_column = DivTowardsNegativeInf(upper_left.y - upper_left.x, (int)TILE_SIZE) - 1;
	int right_column = DivTowardsPositiveInf(upper_right.y - upper_right.x, (int)TILE_SIZE) + 1;

	int potential_bridge_height = ZOOM_LVL_BASE * TILE_HEIGHT * _settings_game.construction.max_bridge_height;

	/* Rows overlap with neighbouring rows by a half tile.
	 * The first row that could possibly be visible is the row above upper_left (if it is at height 0).
	 * Due to integer-division not rounding down for negative numbers, we need another decrement.
	 */
	int row = DivTowardsNegativeInf(upper_left.y + upper_left.x, (int)TILE_SIZE) - 1;
	bool last_row = false;
	for (; !last_row; row++) {
		last_row = true;
		for (int column = left_column; column <= right_column; column++) {
			/* Valid row/column? */
			if ((row + column) % 2 != 0) continue;

			Point tilecoord;
			tilecoord.x = (row - column) / 2;
			tilecoord.y = (row + column) / 2;
			assert(column == tilecoord.y - tilecoord.x);
			assert(row == tilecoord.y + tilecoord.x);

			TileType tile_type;
			TileInfo tile_info;
			_cur_ti = &tile_info;
			tile_info.x = tilecoord.x * TILE_SIZE; // FIXME tile_info should use signed integers
			tile_info.y = tilecoord.y * TILE_SIZE;

			if (IsInsideBS(tilecoord.x, 0, MapSizeX()) && IsInsideBS(tilecoord.y, 0, MapSizeY())) {
				/* This includes the south border at MapMaxX / MapMaxY. When terraforming we still draw tile selections there. */
				tile_info.tile = TileXY(tilecoord.x, tilecoord.y);
				tile_type = GetTileType(tile_info.tile);
			} else {
				tile_info.tile = INVALID_TILE;
				tile_type = MP_VOID;
			}

			if (tile_type != MP_VOID) {
				/* We are inside the map => paint landscape. */
				tile_info.tileh = GetTilePixelSlope(tile_info.tile, &tile_info.z);
			} else {
				/* We are outside the map => paint black. */
				tile_info.tileh = GetTilePixelSlopeOutsideMap(tilecoord.x, tilecoord.y, &tile_info.z);
			}

			int viewport_y = GetViewportY(tilecoord);

			if (viewport_y + MAX_TILE_EXTENT_BOTTOM < _vd.dpi.top) {
				/* The tile in this column is not visible yet.
				 * Tiles in other columns may be visible, but we need more rows in any case. */
				last_row = false;
				continue;
			}

			int min_visible_height = viewport_y - (_vd.dpi.top + _vd.dpi.height);
			bool tile_visible = min_visible_height <= 0;

			if (tile_type != MP_VOID) {
				/* Is tile with buildings visible? */
				if (min_visible_height < MAX_TILE_EXTENT_TOP) tile_visible = true;

				if (IsBridgeAbove(tile_info.tile)) {
					/* Is the bridge visible? */
					TileIndex bridge_tile = GetNorthernBridgeEnd(tile_info.tile);
					int bridge_height = ZOOM_LVL_BASE * (GetBridgePixelHeight(bridge_tile) - TilePixelHeight(tile_info.tile));
					if (min_visible_height < bridge_height + MAX_TILE_EXTENT_TOP) tile_visible = true;
				}

				/* Would a higher bridge on a more southern tile be visible?
				 * If yes, we need to loop over more rows to possibly find one. */
				if (min_visible_height < potential_bridge_height + MAX_TILE_EXTENT_TOP) last_row = false;
			} else {
				/* Outside of map. If we are on the north border of the map, there may still be a bridge visible,
				 * so we need to loop over more rows to possibly find one. */
				if ((tilecoord.x <= 0 || tilecoord.y <= 0) && min_visible_height < potential_bridge_height + MAX_TILE_EXTENT_TOP) last_row = false;
			}

			if (tile_visible) {
				last_row = false;
				_vd.foundation_part = FOUNDATION_PART_NONE;
				_vd.foundation[0] = -1;
				_vd.foundation[1] = -1;
				_vd.last_foundation_child[0] = nullptr;
				_vd.last_foundation_child[1] = nullptr;

				bool no_ground_tiles = min_visible_height > 0;
				_tile_type_procs[tile_type]->draw_tile_proc(&tile_info, { min_visible_height, no_ground_tiles });
				if (tile_info.tile != INVALID_TILE && min_visible_height <= 0) {
					DrawTileSelection(&tile_info);
					DrawTileZoning(&tile_info);
				}
			}
		}
	}
}

/**
 * Add a string to draw in the viewport
 * @param dpi current viewport area
 * @param small_from Zoomlevel from when the small font should be used
 * @param sign sign position and dimension
 * @param string_normal String for normal and 2x zoom level
 * @param string_small String for 4x and 8x zoom level
 * @param string_small_shadow Shadow string for 4x and 8x zoom level; or #STR_NULL if no shadow
 * @param colour colour of the sign background; or INVALID_COLOUR if transparent
 */
void ViewportAddString(const DrawPixelInfo *dpi, ZoomLevel small_from, const ViewportSign *sign, StringID string_normal, StringID string_small, StringID string_small_shadow, uint64 params_1, uint64 params_2, Colours colour)
{
	bool small = dpi->zoom >= small_from;

	int left   = dpi->left;
	int top    = dpi->top;
	int right  = left + dpi->width;
	int bottom = top + dpi->height;

	int sign_height     = ScaleByZoom(VPSM_TOP + FONT_HEIGHT_NORMAL + VPSM_BOTTOM, dpi->zoom);
	int sign_half_width = ScaleByZoom((small ? sign->width_small : sign->width_normal) / 2, dpi->zoom);

	if (bottom < sign->top ||
			top   > sign->top + sign_height ||
			right < sign->center - sign_half_width ||
			left  > sign->center + sign_half_width) {
		return;
	}

	if (!small) {
		AddStringToDraw(sign->center - sign_half_width, sign->top, string_normal, params_1, params_2, colour, sign->width_normal);
	} else {
		int shadow_offset = 0;
		if (string_small_shadow != STR_NULL) {
			shadow_offset = 4;
			AddStringToDraw(sign->center - sign_half_width + shadow_offset, sign->top, string_small_shadow, params_1, params_2, INVALID_COLOUR, sign->width_small);
		}
		AddStringToDraw(sign->center - sign_half_width, sign->top - shadow_offset, string_small, params_1, params_2,
				colour, sign->width_small | 0x8000);
	}
}

static Rect ExpandRectWithViewportSignMargins(Rect r, ZoomLevel zoom)
{
	/* Pessimistically always use normal font, but also assume small font is never larger in either dimension */
	const int fh = FONT_HEIGHT_NORMAL;
	const int max_tw = _viewport_sign_maxwidth / 2 + 1;
	const int expand_y = ScaleByZoom(VPSM_TOP + fh + VPSM_BOTTOM, zoom);
	const int expand_x = ScaleByZoom(VPSM_LEFT + max_tw + VPSM_RIGHT, zoom);

	r.left -= expand_x;
	r.right += expand_x;
	r.top -= expand_y;
	r.bottom += expand_y;

	return r;
}

static void ViewportAddKdtreeSigns(DrawPixelInfo *dpi, bool towns_only)
{
	Rect search_rect{ dpi->left, dpi->top, dpi->left + dpi->width, dpi->top + dpi->height };
	search_rect = ExpandRectWithViewportSignMargins(search_rect, dpi->zoom);

	bool show_stations = HasBit(_display_opt, DO_SHOW_STATION_NAMES) && _game_mode != GM_MENU && !towns_only;
	bool show_waypoints = HasBit(_display_opt, DO_SHOW_WAYPOINT_NAMES) && _game_mode != GM_MENU && !towns_only;
	bool show_towns = HasBit(_display_opt, DO_SHOW_TOWN_NAMES) && _game_mode != GM_MENU;
	bool show_signs = HasBit(_display_opt, DO_SHOW_SIGNS) && !IsInvisibilitySet(TO_SIGNS) && !towns_only;
	bool show_competitors = HasBit(_display_opt, DO_SHOW_COMPETITOR_SIGNS) && !towns_only;

	const BaseStation *st;
	const Sign *si;

	/* Collect all the items first and draw afterwards, to ensure layering */
	std::vector<const BaseStation *> stations;
	std::vector<const Town *> towns;
	std::vector<const Sign *> signs;

	_viewport_sign_kdtree.FindContained(search_rect.left, search_rect.top, search_rect.right, search_rect.bottom, [&](const ViewportSignKdtreeItem & item) {
		switch (item.type) {
			case ViewportSignKdtreeItem::VKI_STATION:
				if (!show_stations) break;
				st = BaseStation::Get(item.id.station);

				/* Don't draw if station is owned by another company and competitor station names are hidden. Stations owned by none are never ignored. */
				if (!show_competitors && _local_company != st->owner && st->owner != OWNER_NONE) break;

				stations.push_back(st);
				break;

			case ViewportSignKdtreeItem::VKI_WAYPOINT:
				if (!show_waypoints) break;
				st = BaseStation::Get(item.id.station);

				/* Don't draw if station is owned by another company and competitor station names are hidden. Stations owned by none are never ignored. */
				if (!show_competitors && _local_company != st->owner && st->owner != OWNER_NONE) break;

				stations.push_back(st);
				break;

			case ViewportSignKdtreeItem::VKI_TOWN:
				if (!show_towns) break;
				towns.push_back(Town::Get(item.id.town));
				break;

			case ViewportSignKdtreeItem::VKI_SIGN:
				if (!show_signs) break;
				si = Sign::Get(item.id.sign);

				/* Don't draw if sign is owned by another company and competitor signs should be hidden.
				* Note: It is intentional that also signs owned by OWNER_NONE are hidden. Bankrupt
				* companies can leave OWNER_NONE signs after them. */
				if (!show_competitors && si->IsCompetitorOwned()) break;

				signs.push_back(si);
				break;

			default:
				NOT_REACHED();
		}
	});

	/* Layering order (bottom to top): Town names, signs, stations */

	for (const auto *t : towns) {
		ViewportAddString(dpi, ZOOM_LVL_OUT_16X, &t->cache.sign,
			t->Label(), t->SmallLabel(), STR_VIEWPORT_TOWN_TINY_BLACK,
			t->index, t->cache.population);
	}

	for (const auto *si : signs) {
		ViewportAddString(dpi, ZOOM_LVL_OUT_16X, &si->sign,
			STR_WHITE_SIGN,
			(IsTransparencySet(TO_SIGNS) || si->owner == OWNER_DEITY) ? STR_VIEWPORT_SIGN_SMALL_WHITE : STR_VIEWPORT_SIGN_SMALL_BLACK, STR_NULL,
			si->index, 0, (si->owner == OWNER_NONE) ? COLOUR_GREY : (si->owner == OWNER_DEITY ? INVALID_COLOUR : _company_colours[si->owner]));
	}

	for (const auto *st : stations) {
		if (Station::IsExpected(st)) {
			/* Station */
			ViewportAddString(dpi, ZOOM_LVL_OUT_16X, &st->sign,
				STR_VIEWPORT_STATION, STR_VIEWPORT_STATION + 1, STR_NULL,
				st->index, st->facilities, (st->owner == OWNER_NONE || !st->IsInUse()) ? COLOUR_GREY : _company_colours[st->owner]);
		} else {
			/* Waypoint */
			ViewportAddString(dpi, ZOOM_LVL_OUT_16X, &st->sign,
				STR_VIEWPORT_WAYPOINT, STR_VIEWPORT_WAYPOINT + 1, STR_NULL,
				st->index, st->facilities, (st->owner == OWNER_NONE || !st->IsInUse()) ? COLOUR_GREY : _company_colours[st->owner]);
		}
	}
}


/**
 * Update the position of the viewport sign.
 * @param center the (preferred) center of the viewport sign
 * @param top    the new top of the sign
 * @param str    the string to show in the sign
 * @param str_small the string to show when zoomed out. STR_NULL means same as \a str
 */
void ViewportSign::UpdatePosition(ZoomLevel maxzoom, int center, int top, StringID str, StringID str_small)
{
	if (this->width_normal != 0) this->MarkDirty(maxzoom);

	this->top = top;

	char buffer[DRAW_STRING_BUFFER];

	GetString(buffer, str, lastof(buffer));
	this->width_normal = VPSM_LEFT + Align(GetStringBoundingBox(buffer).width, 2) + VPSM_RIGHT;
	this->center = center;

	/* zoomed out version */
	if (str_small != STR_NULL) {
		GetString(buffer, str_small, lastof(buffer));
	}
	this->width_small = VPSM_LEFT + Align(GetStringBoundingBox(buffer, FS_SMALL).width, 2) + VPSM_RIGHT;

	this->MarkDirty(maxzoom);
}

/**
 * Mark the sign dirty in all viewports.
 * @param maxzoom Maximum %ZoomLevel at which the text is visible.
 *
 * @ingroup dirty
 */
void ViewportSign::MarkDirty(ZoomLevel maxzoom) const
{
	if (maxzoom == ZOOM_LVL_END) return;

	Rect zoomlevels[ZOOM_LVL_COUNT];

	for (ZoomLevel zoom = ZOOM_LVL_BEGIN; zoom != ZOOM_LVL_END; zoom++) {
		const ZoomLevel small_from = (maxzoom == ZOOM_LVL_OUT_8X) ? ZOOM_LVL_OUT_8X : ZOOM_LVL_OUT_16X;
		const int width = (zoom >= small_from) ? this->width_small : this->width_normal ;
		zoomlevels[zoom].left   = this->center - ScaleByZoom(width / 2 + 1, zoom);
		zoomlevels[zoom].top    = this->top    - ScaleByZoom(1, zoom);
		zoomlevels[zoom].right  = this->center + ScaleByZoom(width / 2 + 1, zoom);
		zoomlevels[zoom].bottom = this->top    + ScaleByZoom(VPSM_TOP + FONT_HEIGHT_NORMAL + VPSM_BOTTOM + 1, zoom);
	}

<<<<<<< HEAD
	for (Viewport *vp : _viewport_window_cache) {
		if (vp->zoom <= maxzoom) {
=======
	for (const Window *w : Window::Iterate()) {
		Viewport *vp = w->viewport;
		if (vp != nullptr && vp->zoom <= maxzoom) {
			assert(vp->width != 0);
>>>>>>> 86741ad4
			Rect &zl = zoomlevels[vp->zoom];
			MarkViewportDirty(vp, zl.left, zl.top, zl.right, zl.bottom, VMDF_NONE);
		}
	}
}

static void ViewportDrawTileSprites(const TileSpriteToDrawVector *tstdv)
{
	for (const TileSpriteToDraw &ts : *tstdv) {
		DrawSpriteViewport(ts.image, ts.pal, ts.x, ts.y, ts.sub);
	}
}

/** This fallback sprite checker always exists. */
static bool ViewportSortParentSpritesChecker()
{
	return true;
}

/** Sort parent sprites pointer array */
static void ViewportSortParentSprites(ParentSpriteToSortVector *psdv)
{
	auto psdvend = psdv->end();
	auto psd = psdv->begin();
	while (psd != psdvend) {
		ParentSpriteToDraw *ps = *psd;

		if (ps->IsComparisonDone()) {
			psd++;
			continue;
		}

		ps->SetComparisonDone(true);

		for (auto psd2 = psd + 1; psd2 != psdvend; psd2++) {
			ParentSpriteToDraw *ps2 = *psd2;

			if (ps2->IsComparisonDone()) continue;

			/* Decide which comparator to use, based on whether the bounding
			 * boxes overlap
			 */
			if (ps->xmax >= ps2->xmin && ps->xmin <= ps2->xmax && // overlap in X?
					ps->ymax >= ps2->ymin && ps->ymin <= ps2->ymax && // overlap in Y?
					ps->zmax >= ps2->zmin && ps->zmin <= ps2->zmax) { // overlap in Z?
				/* Use X+Y+Z as the sorting order, so sprites closer to the bottom of
				 * the screen and with higher Z elevation, are drawn in front.
				 * Here X,Y,Z are the coordinates of the "center of mass" of the sprite,
				 * i.e. X=(left+right)/2, etc.
				 * However, since we only care about order, don't actually divide / 2
				 */
				if (ps->xmin + ps->xmax + ps->ymin + ps->ymax + ps->zmin + ps->zmax <=
						ps2->xmin + ps2->xmax + ps2->ymin + ps2->ymax + ps2->zmin + ps2->zmax) {
					continue;
				}
			} else {
				/* We only change the order, if it is definite.
				 * I.e. every single order of X, Y, Z says ps2 is behind ps or they overlap.
				 * That is: If one partial order says ps behind ps2, do not change the order.
				 */
				if (ps->xmax < ps2->xmin ||
						ps->ymax < ps2->ymin ||
						ps->zmax < ps2->zmin) {
					continue;
				}
			}

			/* Move ps2 in front of ps */
			ParentSpriteToDraw *temp = ps2;
			for (auto psd3 = psd2; psd3 > psd; psd3--) {
				*psd3 = *(psd3 - 1);
			}
			*psd = temp;
		}
	}
}

static void ViewportDrawParentSprites(const ParentSpriteToSortVector *psd, const ChildScreenSpriteToDrawVector *csstdv)
{
	for (const ParentSpriteToDraw *ps : *psd) {
		if (ps->image != SPR_EMPTY_BOUNDING_BOX) DrawSpriteViewport(ps->image, ps->pal, ps->x, ps->y, ps->sub);

		int child_idx = ps->first_child;
		while (child_idx >= 0) {
			const ChildScreenSpriteToDraw *cs = csstdv->data() + child_idx;
			child_idx = cs->next;
			int x = cs->x;
			int y = cs->y;
			if (cs->relative) {
				x += ps->left;
				y += ps->top;
			}
			DrawSpriteViewport(cs->image, cs->pal, x, y, cs->sub);
		}
	}
}

/**
 * Draws the bounding boxes of all ParentSprites
 * @param psd Array of ParentSprites
 */
static void ViewportDrawBoundingBoxes(const ParentSpriteToSortVector *psd)
{
	for (const ParentSpriteToDraw *ps : *psd) {
		Point pt1 = RemapCoords(ps->xmax + 1, ps->ymax + 1, ps->zmax + 1); // top front corner
		Point pt2 = RemapCoords(ps->xmin    , ps->ymax + 1, ps->zmax + 1); // top left corner
		Point pt3 = RemapCoords(ps->xmax + 1, ps->ymin    , ps->zmax + 1); // top right corner
		Point pt4 = RemapCoords(ps->xmax + 1, ps->ymax + 1, ps->zmin    ); // bottom front corner

		DrawBox(        pt1.x,         pt1.y,
		        pt2.x - pt1.x, pt2.y - pt1.y,
		        pt3.x - pt1.x, pt3.y - pt1.y,
		        pt4.x - pt1.x, pt4.y - pt1.y);
	}
}

static void ViewportMapStoreBridge(const Viewport * const vp, const TileIndex tile)
{
	extern LegendAndColour _legend_land_owners[NUM_NO_COMPANY_ENTRIES + MAX_COMPANIES + 1];
	extern uint _company_to_list_pos[MAX_COMPANIES];

	/* No need to bother for hidden things */
	if (!_settings_client.gui.show_bridges_on_map) return;
	const Owner o = GetTileOwner(tile);
	if (o < MAX_COMPANIES && !_legend_land_owners[_company_to_list_pos[o]].show_on_map) return;

	switch (GetTunnelBridgeDirection(tile)) {
		case DIAGDIR_NE: {
			/* X axis: tile at higher coordinate, facing towards lower coordinate */
			auto iter = _vd.bridge_to_map_x.lower_bound(tile);
			if (iter != _vd.bridge_to_map_x.begin()) {
				auto prev = iter;
				--prev;
				if (prev->second == tile) return;
			}
			_vd.bridge_to_map_x.insert(iter, std::make_pair(GetOtherTunnelBridgeEnd(tile), tile));
			break;
		}

		case DIAGDIR_NW: {
			/* Y axis: tile at higher coordinate, facing towards lower coordinate */
			auto iter = _vd.bridge_to_map_y.lower_bound(tile);
			if (iter != _vd.bridge_to_map_y.begin()) {
				auto prev = iter;
				--prev;
				if (prev->second == tile) return;
			}
			_vd.bridge_to_map_y.insert(iter, std::make_pair(GetOtherTunnelBridgeEnd(tile), tile));
			break;
		}

		case DIAGDIR_SW: {
			/* X axis: tile at lower coordinate, facing towards higher coordinate */
			auto iter = _vd.bridge_to_map_x.lower_bound(tile);
			if (iter != _vd.bridge_to_map_x.end() && iter->first == tile) return;
			_vd.bridge_to_map_x.insert(iter, std::make_pair(tile, GetOtherTunnelBridgeEnd(tile)));
			break;
		}

		case DIAGDIR_SE: {
			/* Y axis: tile at lower coordinate, facing towards higher coordinate */
			auto iter = _vd.bridge_to_map_y.lower_bound(tile);
			if (iter != _vd.bridge_to_map_y.end() && iter->first == tile) return;
			_vd.bridge_to_map_y.insert(iter, std::make_pair(tile, GetOtherTunnelBridgeEnd(tile)));
			break;
		}

		default:
			NOT_REACHED();
	}
}

void ViewportMapStoreTunnel(const TileIndex tile, const TileIndex tile_south, const int tunnel_z, const bool insert_sorted)
{
	extern LegendAndColour _legend_land_owners[NUM_NO_COMPANY_ENTRIES + MAX_COMPANIES + 1];
	extern uint _company_to_list_pos[MAX_COMPANIES];

	/* No need to bother for hidden things */
	if (!_settings_client.gui.show_tunnels_on_map) return;
	const Owner o = GetTileOwner(tile);
	if (o < MAX_COMPANIES && !_legend_land_owners[_company_to_list_pos[o]].show_on_map) return;

	const Axis axis = (TileX(tile) == TileX(tile_south)) ? AXIS_Y : AXIS_X;
	const Point viewport_pt = RemapCoords(TileX(tile) * TILE_SIZE, TileY(tile) * TILE_SIZE, tunnel_z);
	int y_intercept;
	if (axis == AXIS_X) {
		/* NE to SW */
		y_intercept = viewport_pt.y + (viewport_pt.x / 2);
	} else {
		/* NW to SE */
		y_intercept = viewport_pt.y - (viewport_pt.x / 2);
	}
	TunnelToMapStorage &storage = (axis == AXIS_X) ? _vd.tunnel_to_map_x : _vd.tunnel_to_map_y;
	TunnelToMap *tbtm;
	if (insert_sorted) {
		auto iter = std::upper_bound(storage.tunnels.begin(), storage.tunnels.end(), y_intercept, [](int a, const TunnelToMap &b) -> bool {
			return a < b.y_intercept;
		});
		tbtm = &(*(storage.tunnels.emplace(iter)));
	} else {
		storage.tunnels.emplace_back();
		tbtm = &(storage.tunnels.back());
	}

	/* ensure deterministic ordering, to avoid render flicker */
	tbtm->tb.from_tile = tile;
	tbtm->tb.to_tile = tile_south;
	tbtm->y_intercept = y_intercept;
	tbtm->tunnel_z = tunnel_z;
}

void ViewportMapClearTunnelCache()
{
	_vd.tunnel_to_map_x.tunnels.clear();
	_vd.tunnel_to_map_y.tunnels.clear();
}

void ViewportMapInvalidateTunnelCacheByTile(const TileIndex tile, const Axis axis)
{
	if (!_settings_client.gui.show_tunnels_on_map) return;
	std::vector<TunnelToMap> &tbtmv = (axis == AXIS_X) ? _vd.tunnel_to_map_x.tunnels : _vd.tunnel_to_map_y.tunnels;
	for (auto tbtm = tbtmv.begin(); tbtm != tbtmv.end(); tbtm++) {
		if (tbtm->tb.from_tile == tile) {
			tbtmv.erase(tbtm);
			return;
		}
	}
}

void ViewportMapBuildTunnelCache()
{
	ViewportMapClearTunnelCache();
	if (_settings_client.gui.show_tunnels_on_map) {
		for (Tunnel *tunnel : Tunnel::Iterate()) {
			ViewportMapStoreTunnel(tunnel->tile_n, tunnel->tile_s, tunnel->height, false);
		}
		auto sorter = [](const TunnelToMap &a, const TunnelToMap &b) -> bool {
			return a.y_intercept < b.y_intercept;
		};
		std::sort(_vd.tunnel_to_map_x.tunnels.begin(), _vd.tunnel_to_map_x.tunnels.end(), sorter);
		std::sort(_vd.tunnel_to_map_y.tunnels.begin(), _vd.tunnel_to_map_y.tunnels.end(), sorter);
	}
}

/**
 * Draw/colour the blocks that have been redrawn.
 */
void ViewportDrawDirtyBlocks()
{
	Blitter *blitter = BlitterFactory::GetCurrentBlitter();
	const DrawPixelInfo *dpi = _cur_dpi;
	void *dst;
	int right =  UnScaleByZoom(dpi->width,  dpi->zoom);
	int bottom = UnScaleByZoom(dpi->height, dpi->zoom);

	int colour = _string_colourmap[_dirty_block_colour & 0xF];

	dst = dpi->dst_ptr;

	byte bo = UnScaleByZoom(dpi->left + dpi->top, dpi->zoom) & 1;
	do {
		for (int i = (bo ^= 1); i < right; i += 2) blitter->SetPixel(dst, i, 0, (uint8)colour);
		dst = blitter->MoveTo(dst, 0, 1);
	} while (--bottom > 0);
}

static void ViewportDrawStrings(ZoomLevel zoom, const StringSpriteToDrawVector *sstdv)
{
	for (const StringSpriteToDraw &ss : *sstdv) {
		TextColour colour = TC_BLACK;
		bool small = HasBit(ss.width, 15);
		int w = GB(ss.width, 0, 15);
		int x = UnScaleByZoom(ss.x, zoom);
		int y = UnScaleByZoom(ss.y, zoom);
		int h = VPSM_TOP + (small ? FONT_HEIGHT_SMALL : FONT_HEIGHT_NORMAL) + VPSM_BOTTOM;

		SetDParam(0, ss.params[0]);
		SetDParam(1, ss.params[1]);

		if (ss.colour != INVALID_COLOUR) {
			/* Do not draw signs nor station names if they are set invisible */
			if (IsInvisibilitySet(TO_SIGNS) && ss.string != STR_WHITE_SIGN) continue;

			if (IsTransparencySet(TO_SIGNS) && ss.string != STR_WHITE_SIGN) {
				/* Don't draw the rectangle.
				 * Real colours need the TC_IS_PALETTE_COLOUR flag.
				 * Otherwise colours from _string_colourmap are assumed. */
				colour = (TextColour)_colour_gradient[ss.colour][6] | TC_IS_PALETTE_COLOUR;
			} else {
				/* Draw the rectangle if 'transparent station signs' is off,
				 * or if we are drawing a general text sign (STR_WHITE_SIGN). */
				DrawFrameRect(
					x, y, x + w, y + h, ss.colour,
					IsTransparencySet(TO_SIGNS) ? FR_TRANSPARENT : FR_NONE
				);
			}
		}

		DrawString(x + VPSM_LEFT, x + w - 1 - VPSM_RIGHT, y + VPSM_TOP, ss.string, colour, SA_HOR_CENTER);
	}
}

static inline Vehicle *GetVehicleFromWindow(Window *w)
{
	if (w) {
		WindowClass wc = w->window_class;
		WindowNumber wn = w->window_number;

		if (wc == WC_DROPDOWN_MENU) GetParentWindowInfo(w, wc, wn);

		switch (wc) {
			case WC_VEHICLE_VIEW:
			case WC_VEHICLE_ORDERS:
			case WC_VEHICLE_TIMETABLE:
			case WC_VEHICLE_DETAILS:
			case WC_VEHICLE_REFIT:
			case WC_VEHICLE_CARGO_TYPE_LOAD_ORDERS:
			case WC_VEHICLE_CARGO_TYPE_UNLOAD_ORDERS:
				if (wn != INVALID_VEHICLE) return Vehicle::Get(wn);
				break;
			default:
				break;
		}
	}
	return nullptr;
}

static inline TileIndex GetLastValidOrderLocation(const Vehicle *veh)
{
	TileIndex tmp, result = INVALID_TILE;
	for(const Order *order : veh->Orders()) {
		switch (order->GetType()) {
			case OT_GOTO_STATION:
			case OT_GOTO_WAYPOINT:
			case OT_IMPLICIT:
			case OT_GOTO_DEPOT:
				tmp = order->GetLocation(veh, veh->type == VEH_AIRCRAFT);
				if (tmp != INVALID_TILE) result = tmp;
				break;
			default:
				break;
		}
	}
	return result;
}

static inline std::pair<const Order *, bool> GetFinalOrder(const Vehicle *veh, const Order *order)
{
	// Use Floyd's cycle-finding algorithm to prevent endless loop
	// due to a cycle formed by confitional orders.
	auto cycle_check = order;

	bool is_conditional = false;

	while (order->IsType(OT_CONDITIONAL)) {
		if (order->GetConditionVariable() != OCV_UNCONDITIONALLY) is_conditional = true;
		order = veh->GetOrder(order->GetConditionSkipToOrder());

		if (cycle_check->IsType(OT_CONDITIONAL)) {
			cycle_check = veh->GetOrder(cycle_check->GetConditionSkipToOrder());

			if (cycle_check->IsType(OT_CONDITIONAL)) {
				cycle_check = veh->GetOrder(cycle_check->GetConditionSkipToOrder());
			}
		}

		bool cycle_detected = (order->IsType(OT_CONDITIONAL) && (order == cycle_check));

		if (cycle_detected) return std::pair<const Order *, bool>(nullptr, is_conditional);
	}

	return std::pair<const Order *, bool>(order, is_conditional);
}

static bool ViewportMapPrepareVehicleRoute(const Vehicle * const veh)
{
	if (!veh) return false;

	if (_vp_route_paths.size() == 0) {
		TileIndex from_tile = GetLastValidOrderLocation(veh);
		if (from_tile == INVALID_TILE) return false;

		for(const Order *order : veh->Orders()) {
			auto guard = scope_guard([&]() {
				if (order->IsType(OT_CONDITIONAL) && order->GetConditionVariable() == OCV_UNCONDITIONALLY) from_tile = INVALID_TILE;
			});
			const Order *final_order;
			bool conditional;
			std::tie(final_order, conditional) = GetFinalOrder(veh, order);
			if (final_order == nullptr) continue;
			const TileIndex to_tile = final_order->GetLocation(veh, veh->type == VEH_AIRCRAFT);
			if (to_tile == INVALID_TILE) continue;

			if (from_tile != INVALID_TILE) {
				DrawnPathRouteTileLine path = { from_tile, to_tile, !conditional };
				if (path.from_tile > path.to_tile) std::swap(path.from_tile, path.to_tile);
				_vp_route_paths.push_back(path);
			}

			const OrderType ot = order->GetType();
			if (ot == OT_GOTO_STATION || ot == OT_GOTO_DEPOT || ot == OT_GOTO_WAYPOINT || ot == OT_IMPLICIT) from_tile = to_tile;
		}
		// remove duplicate lines
		std::sort(_vp_route_paths.begin(), _vp_route_paths.end());
		_vp_route_paths.erase(std::unique(_vp_route_paths.begin(), _vp_route_paths.end()), _vp_route_paths.end());
	}
	return true;
}

/** Draw the route of a vehicle. */
static void ViewportMapDrawVehicleRoute(const Viewport *vp)
{
	switch (_settings_client.gui.show_vehicle_route) {
		/* case 0: return; // No */
		case 1: { // Simple
			DrawPixelInfo *old_dpi = _cur_dpi;
			_cur_dpi = &_dpi_for_text;

			for (const auto &iter : _vp_route_paths) {
				const int from_tile_x = TileX(iter.from_tile) * TILE_SIZE + TILE_SIZE / 2;
				const int from_tile_y = TileY(iter.from_tile) * TILE_SIZE + TILE_SIZE / 2;
				Point from_pt = RemapCoords(from_tile_x, from_tile_y, 0);
				const int from_x = UnScaleByZoom(from_pt.x, vp->zoom);

				const int to_tile_x = TileX(iter.to_tile) * TILE_SIZE + TILE_SIZE / 2;
				const int to_tile_y = TileY(iter.to_tile) * TILE_SIZE + TILE_SIZE / 2;
				Point to_pt = RemapCoords(to_tile_x, to_tile_y, 0);
				const int to_x = UnScaleByZoom(to_pt.x, vp->zoom);

				if (from_x < _cur_dpi->left - 1 && to_x < _cur_dpi->left - 1) continue;
				if (from_x > _cur_dpi->left + _cur_dpi->width + 1 && to_x > _cur_dpi->left + _cur_dpi->width + 1) continue;

				from_pt.y -= GetSlopePixelZ(from_tile_x, from_tile_y) * ZOOM_LVL_BASE;
				to_pt.y -= GetSlopePixelZ(to_tile_x, to_tile_y) * ZOOM_LVL_BASE;
				const int from_y = UnScaleByZoom(from_pt.y, vp->zoom);
				const int to_y = UnScaleByZoom(to_pt.y, vp->zoom);

				int line_width = 3;
				if (_settings_client.gui.dash_level_of_route_lines == 0) {
					GfxDrawLine(from_x, from_y, to_x, to_y, PC_BLACK, 3, _settings_client.gui.dash_level_of_route_lines);
					line_width = 1;
				}
				GfxDrawLine(from_x, from_y, to_x, to_y, iter.order_match ? PC_WHITE : PC_YELLOW, line_width, _settings_client.gui.dash_level_of_route_lines);
			}

			_cur_dpi = old_dpi;
			break;
		}
	}
}

static inline void DrawRouteStep(const Viewport * const vp, const TileIndex tile, const RankOrderTypeList list)
{
	if (tile == INVALID_TILE) return;
	const uint step_count = list.size() > max_rank_order_type_count ? 1 : (uint)list.size();
	const int x_pos = TileX(tile) * TILE_SIZE + TILE_SIZE / 2;
	const int y_pos = TileY(tile) * TILE_SIZE + TILE_SIZE / 2;
	Point pt = RemapCoords(x_pos, y_pos, 0);
	const int x = UnScaleByZoomLower(pt.x - _vd.dpi.left, _vd.dpi.zoom) - (_vp_route_step_width / 2);
	if (x >= _cur_dpi->width || (x + _vp_route_step_width) <= 0) return;
	pt.y -= GetSlopePixelZ(x_pos, y_pos) * ZOOM_LVL_BASE;
	const int char_height = GetCharacterHeight(FS_SMALL) + 1;
	const int rsth = _vp_route_step_height_top + (int) step_count * char_height + _vp_route_step_height_bottom;
	const int y = UnScaleByZoomLower(pt.y - _vd.dpi.top,  _vd.dpi.zoom) - rsth;
	if (y >= _cur_dpi->height || (y + rsth) <= 0) return;

	/* Draw the background. */
	DrawSprite(SPR_ROUTE_STEP_TOP, PAL_NONE, _cur_dpi->left + x, _cur_dpi->top + y);
	uint y2 = y + _vp_route_step_height_top;

	for (uint r = step_count; r != 0; r--, y2 += char_height) {
		DrawSprite(SPR_ROUTE_STEP_MIDDLE, PAL_NONE, _cur_dpi->left + x, _cur_dpi->top + y2, &_vp_route_step_subsprite);
	}

	DrawSprite(SPR_ROUTE_STEP_BOTTOM, PAL_NONE, _cur_dpi->left + x, _cur_dpi->top + y2);
	SpriteID s = SPR_ROUTE_STEP_BOTTOM_SHADOW;
	DrawSprite(SetBit(s, PALETTE_MODIFIER_TRANSPARENT), PALETTE_TO_TRANSPARENT, _cur_dpi->left + x, _cur_dpi->top + y2);

	/* Fill with the data. */
	DrawPixelInfo *old_dpi = _cur_dpi;
	y2 = y + _vp_route_step_height_top;
	_cur_dpi = &_dpi_for_text;

	if (list.size() > max_rank_order_type_count) {
		/* Write order overflow item */
		SetDParam(0, list.size());
		DrawString(_dpi_for_text.left + x, _dpi_for_text.left + x + _vp_route_step_width - 1, _dpi_for_text.top + y2,
				STR_VIEWPORT_SHOW_VEHICLE_ROUTE_STEP_OVERFLOW, TC_FROMSTRING, SA_CENTER, false, FS_SMALL);
	} else {
		for (RankOrderTypeList::const_iterator cit = list.begin(); cit != list.end(); cit++, y2 += char_height) {
			bool ok = true;
			switch (cit->second) {
				case OT_GOTO_STATION:
					SetDParam(1, STR_VIEWPORT_SHOW_VEHICLE_ROUTE_STEP_STATION);
					break;
				case OT_GOTO_DEPOT:
					SetDParam(1, STR_VIEWPORT_SHOW_VEHICLE_ROUTE_STEP_DEPOT);
					break;
				case OT_GOTO_WAYPOINT:
					SetDParam(1, STR_VIEWPORT_SHOW_VEHICLE_ROUTE_STEP_WAYPOINT);
					break;
				case OT_IMPLICIT:
					SetDParam(1, STR_VIEWPORT_SHOW_VEHICLE_ROUTE_STEP_IMPLICIT);
					break;
				default: // OT_NOTHING OT_LOADING OT_LEAVESTATION OT_DUMMY OT_CONDITIONAL
					ok = false;
					break;
			}
			if (ok) {
				/* Write order's info */
				SetDParam(0, cit->first);
				DrawString(_dpi_for_text.left + x, _dpi_for_text.left + x + _vp_route_step_width - 1, _dpi_for_text.top + y2,
						STR_VIEWPORT_SHOW_VEHICLE_ROUTE_STEP, TC_FROMSTRING, SA_CENTER, false, FS_SMALL);
			}
		}
	}
	_cur_dpi = old_dpi;
}

static bool ViewportPrepareVehicleRouteSteps(const Vehicle * const veh)
{
	if (!veh) return false;

	if (_vp_route_steps.size() == 0) {
		/* Prepare data. */
		int order_rank = 0;
		for(const Order *order : veh->Orders()) {
			const TileIndex tile = order->GetLocation(veh, veh->type == VEH_AIRCRAFT);
			order_rank++;
			if (tile == INVALID_TILE) continue;
			_vp_route_steps[tile].push_back(std::pair<int, OrderType>(order_rank, order->GetType()));
		}
	}

	return true;
}

void ViewportPrepareVehicleRoute()
{
	if (!_settings_client.gui.show_vehicle_route_steps && !_settings_client.gui.show_vehicle_route) return;
	const Vehicle * const veh = GetVehicleFromWindow(_focused_window);
	if (_settings_client.gui.show_vehicle_route_steps && veh && ViewportPrepareVehicleRouteSteps(veh)) {
		if (_vp_route_steps != _vp_route_steps_last_mark_dirty) {
			for (RouteStepsMap::const_iterator cit = _vp_route_steps.begin(); cit != _vp_route_steps.end(); cit++) {
				MarkRouteStepDirty(cit);
			}
			_vp_route_steps_last_mark_dirty = _vp_route_steps;
		}
	}
	if (_settings_client.gui.show_vehicle_route) {
		if (!veh) {
			if (!_vp_route_paths.empty()) {
				// make sure we remove any leftover paths
				MarkRoutePathsDirty(_vp_route_paths);
				_vp_route_paths.clear();
				_vp_route_paths_last_mark_dirty.clear();
			}
			return;
		} else {
			if (ViewportMapPrepareVehicleRoute(veh)) {
				if (_vp_route_paths_last_mark_dirty != _vp_route_paths) {
					// make sure we're not drawing a partial path
					MarkRoutePathsDirty(_vp_route_paths);
					_vp_route_paths_last_mark_dirty = _vp_route_paths;
				}
			} else {
				if (!_vp_route_paths.empty()) {
					// make sure we remove any leftover paths
					MarkRoutePathsDirty(_vp_route_paths);
					_vp_route_paths.clear();
					_vp_route_paths_last_mark_dirty.clear();
				}
				return;
			}
		}
	}
}

/** Draw the route steps of a vehicle. */
static void ViewportDrawVehicleRouteSteps(const Viewport * const vp)
{
	for (RouteStepsMap::const_iterator cit = _vp_route_steps.begin(); cit != _vp_route_steps.end(); cit++) {
		DrawRouteStep(vp, cit->first, cit->second);
	}
}

void ViewportDrawPlans(const Viewport *vp)
{
	if (Plan::GetNumItems() == 0 && !(_current_plan && _current_plan->temp_line->tiles.size() > 1)) return;

	DrawPixelInfo *old_dpi = _cur_dpi;
	_cur_dpi = &_dpi_for_text;

	const Rect bounds = {
		ScaleByZoom(_dpi_for_text.left - 2, vp->zoom),
		ScaleByZoom(_dpi_for_text.top - 2, vp->zoom),
		ScaleByZoom(_dpi_for_text.left + _dpi_for_text.width + 2, vp->zoom),
		ScaleByZoom(_dpi_for_text.top + _dpi_for_text.height + 2, vp->zoom) + (int)(ZOOM_LVL_BASE * TILE_HEIGHT * _settings_game.construction.map_height_limit)
	};

	const int min_coord_delta = bounds.left / (int)(2 * ZOOM_LVL_BASE * TILE_SIZE);
	const int max_coord_delta = (bounds.right / (int)(2 * ZOOM_LVL_BASE * TILE_SIZE)) + 1;

	for (Plan *p : Plan::Iterate()) {
		if (!p->IsVisible()) continue;
		for (PlanLineVector::iterator it = p->lines.begin(); it != p->lines.end(); it++) {
			PlanLine *pl = *it;
			if (!pl->visible) continue;

			if (
				bounds.left   > pl->viewport_extents.right ||
				bounds.right  < pl->viewport_extents.left ||
				bounds.top    > pl->viewport_extents.bottom ||
				bounds.bottom < pl->viewport_extents.top
			) {
				continue;
			}

			TileIndex to_tile = pl->tiles[0];
			int to_coord_delta = (int)TileY(to_tile) - (int)TileX(to_tile);
			for (uint i = 1; i < pl->tiles.size(); i++) {
				const TileIndex from_tile = to_tile;
				const int from_coord_delta = to_coord_delta;
				to_tile = pl->tiles[i];
				to_coord_delta = (int)TileY(to_tile) - (int)TileX(to_tile);

				if (to_coord_delta < min_coord_delta && from_coord_delta < min_coord_delta) continue;
				if (to_coord_delta > max_coord_delta && from_coord_delta > max_coord_delta) continue;

				const Point from_pt = RemapCoords2(TileX(from_tile) * TILE_SIZE + TILE_SIZE / 2, TileY(from_tile) * TILE_SIZE + TILE_SIZE / 2);
				const int from_x = UnScaleByZoom(from_pt.x, vp->zoom);
				const int from_y = UnScaleByZoom(from_pt.y, vp->zoom);

				const Point to_pt = RemapCoords2(TileX(to_tile) * TILE_SIZE + TILE_SIZE / 2, TileY(to_tile) * TILE_SIZE + TILE_SIZE / 2);
				const int to_x = UnScaleByZoom(to_pt.x, vp->zoom);
				const int to_y = UnScaleByZoom(to_pt.y, vp->zoom);

				GfxDrawLine(from_x, from_y, to_x, to_y, PC_BLACK, 3);
				if (pl->focused) {
					GfxDrawLine(from_x, from_y, to_x, to_y, PC_RED, 1);
				} else {
					GfxDrawLine(from_x, from_y, to_x, to_y, _colour_value[p->colour], 1);
				}
			}
		}
	}

	if (_current_plan && _current_plan->temp_line->tiles.size() > 1) {
		PlanLine *pl = _current_plan->temp_line;
		TileIndex to_tile = pl->tiles[0];
		int to_coord_delta = (int)TileY(to_tile) - (int)TileX(to_tile);
		for (uint i = 1; i < pl->tiles.size(); i++) {
			const TileIndex from_tile = to_tile;
			const int from_coord_delta = to_coord_delta;
			to_tile = pl->tiles[i];
			to_coord_delta = (int)TileY(to_tile) - (int)TileX(to_tile);

			if (to_coord_delta < min_coord_delta && from_coord_delta < min_coord_delta) continue;
			if (to_coord_delta > max_coord_delta && from_coord_delta > max_coord_delta) continue;

			const Point from_pt = RemapCoords2(TileX(from_tile) * TILE_SIZE + TILE_SIZE / 2, TileY(from_tile) * TILE_SIZE + TILE_SIZE / 2);
			const int from_x = UnScaleByZoom(from_pt.x, vp->zoom);
			const int from_y = UnScaleByZoom(from_pt.y, vp->zoom);

			const Point to_pt = RemapCoords2(TileX(to_tile) * TILE_SIZE + TILE_SIZE / 2, TileY(to_tile) * TILE_SIZE + TILE_SIZE / 2);
			const int to_x = UnScaleByZoom(to_pt.x, vp->zoom);
			const int to_y = UnScaleByZoom(to_pt.y, vp->zoom);

			GfxDrawLine(from_x, from_y, to_x, to_y, _colour_value[_current_plan->colour], 3, 1);
		}
	}

	_cur_dpi = old_dpi;
}

#define SLOPIFY_COLOUR(tile, height, vF, vW, vS, vE, vN, action) { \
	if (show_slope) { \
		const Slope slope = GetTileSlope((tile), (height)); \
		switch (slope) { \
			case SLOPE_FLAT: \
			case SLOPE_ELEVATED: \
				action (vF); break; \
			default: { \
				switch (slope & SLOPE_EW) { \
					case SLOPE_W: action (vW); break; \
					case SLOPE_E: action (vE); break; \
					default:      action (slope & SLOPE_S) ? (vS) : (vN); break; \
				} \
				break; \
			} \
		} \
	} else { \
		action (vF); \
	} \
}
#define RETURN_SLOPIFIED_COLOUR(tile, height, colour, colour_light, colour_dark) SLOPIFY_COLOUR(tile, height, colour, colour_light, colour_dark, colour_dark, colour_light, return)
#define ASSIGN_SLOPIFIED_COLOUR(tile, height, colour, colour_light, colour_dark, to_var) SLOPIFY_COLOUR(tile, height, colour, colour_light, colour_dark, colour_dark, colour_light, to_var =)
#define GET_SLOPE_INDEX(slope_index) SLOPIFY_COLOUR(tile, nullptr, 0, 1, 2, 3, 4, slope_index =)

#define COL8TO32(x) _cur_palette.palette[x].data
#define COLOUR_FROM_INDEX(x) ((const uint8 *)&(x))[colour_index]
#define IS32(x) (is_32bpp ? COL8TO32(x) : (x))

/* Variables containing Colour if 32bpp or palette index if 8bpp. */
uint32 _vp_map_vegetation_clear_colours[16][6][8]; ///< [Slope][ClearGround][Multi (see LoadClearGroundMainColours())]
uint32 _vp_map_vegetation_tree_colours[16][5][MAX_TREE_COUNT_BY_LANDSCAPE]; ///< [Slope][TreeGround][max of _tree_count_by_landscape]
uint32 _vp_map_water_colour[5]; ///< [Slope]

static inline uint ViewportMapGetColourIndexMulti(const TileIndex tile, const ClearGround cg)
{
	switch (cg) {
		case CLEAR_GRASS:
		case CLEAR_SNOW:
		case CLEAR_DESERT:
			return GetClearDensity(tile);
		case CLEAR_ROUGH:
			return GB(TileX(tile) ^ TileY(tile), 4, 3);
		case CLEAR_ROCKS:
			return TileHash(TileX(tile), TileY(tile)) & 1;
		case CLEAR_FIELDS:
			return GetFieldType(tile) & 7;
		default: NOT_REACHED();
	}
}

static const ClearGround _treeground_to_clearground[5] = {
	CLEAR_GRASS, // TREE_GROUND_GRASS
	CLEAR_ROUGH, // TREE_GROUND_ROUGH
	CLEAR_SNOW,  // TREE_GROUND_SNOW_DESERT, make it +1 if _settings_game.game_creation.landscape == LT_TROPIC
	CLEAR_GRASS, // TREE_GROUND_SHORE
	CLEAR_SNOW,  // TREE_GROUND_ROUGH_SNOW, make it +1 if _settings_game.game_creation.landscape == LT_TROPIC
};

template <bool is_32bpp, bool show_slope>
static inline uint32 ViewportMapGetColourVegetation(const TileIndex tile, TileType t, const uint colour_index)
{
	uint32 colour;
	switch (t) {
		case MP_CLEAR: {
			Slope slope = show_slope ? (Slope) (GetTileSlope(tile, nullptr) & 15) : SLOPE_FLAT;
			uint multi;
			ClearGround cg = GetClearGround(tile);
			if (cg == CLEAR_FIELDS && colour_index & 1) {
				cg = CLEAR_GRASS;
				multi = 1;
			} else multi = ViewportMapGetColourIndexMulti(tile, cg);
			return _vp_map_vegetation_clear_colours[slope][cg][multi];
		}

		case MP_INDUSTRY:
			colour = IsTileForestIndustry(tile) ? (colour_index & 1 ? PC_GREEN : 0x7B) : GREY_SCALE(3);
			break;

		case MP_TREES: {
			const TreeGround tg = GetTreeGround(tile);
			const uint td = GetTreeDensity(tile);
			Slope slope = show_slope ? (Slope) (GetTileSlope(tile, nullptr) & 15) : SLOPE_FLAT;
			if (IsTransparencySet(TO_TREES)) {
				ClearGround cg = _treeground_to_clearground[tg];
				if (cg == CLEAR_SNOW && _settings_game.game_creation.landscape == LT_TROPIC) cg = CLEAR_DESERT;
				uint32 ground_colour = _vp_map_vegetation_clear_colours[slope][cg][td];

				if (IsInvisibilitySet(TO_TREES)) {
					/* Like ground. */
					return ground_colour;
				}

				/* Take ground and make it darker. */
				if (is_32bpp) {
					return Blitter_32bppBase::MakeTransparent(ground_colour, 192, 256).data;
				} else {
					/* 8bpp transparent snow trees give blue. Definitely don't want that. Prefer grey. */
					if (cg == CLEAR_SNOW && td > 1) return GREY_SCALE(13 - GetTreeCount(tile));
					return _pal2trsp_remap_ptr[ground_colour];
				}
			} else {
				if (tg == TREE_GROUND_SNOW_DESERT || tg == TREE_GROUND_ROUGH_SNOW) {
					return _vp_map_vegetation_clear_colours[colour_index ^ slope][_settings_game.game_creation.landscape == LT_TROPIC ? CLEAR_DESERT : CLEAR_SNOW][td];
				} else {
					const uint rnd = std::min<uint>(GetTreeCount(tile) ^ (((tile & 3) ^ (TileY(tile) & 3)) * td), MAX_TREE_COUNT_BY_LANDSCAPE - 1);
					return _vp_map_vegetation_tree_colours[slope][tg][rnd];
				}
			}
		}

		case MP_WATER:
			if (is_32bpp) {
				uint slope_index = 0;
				if (IsTileType(tile, MP_WATER) && GetWaterTileType(tile) != WATER_TILE_COAST) GET_SLOPE_INDEX(slope_index);
				return _vp_map_water_colour[slope_index];
			}
			/* FALL THROUGH */

		default:
			colour = ApplyMask(MKCOLOUR_XXXX(GREY_SCALE(3)), &_smallmap_vehicles_andor[t]);
			colour = COLOUR_FROM_INDEX(colour);
			break;
	}

	if (is_32bpp) {
		return COL8TO32(colour);
	} else {
		if (show_slope) ASSIGN_SLOPIFIED_COLOUR(tile, nullptr, colour, _lighten_colour[colour], _darken_colour[colour], colour);
		return colour;
	}
}

template <bool is_32bpp, bool show_slope>
static inline uint32 ViewportMapGetColourIndustries(const TileIndex tile, const TileType t, const uint colour_index)
{
	extern LegendAndColour _legend_from_industries[NUM_INDUSTRYTYPES + 1];
	extern uint _industry_to_list_pos[NUM_INDUSTRYTYPES];
	extern bool _smallmap_show_heightmap;

	TileType t2 = t;
	if (t == MP_INDUSTRY) {
		/* If industry is allowed to be seen, use its colour on the map. */
		const IndustryType it = Industry::GetByTile(tile)->type;
		if (_legend_from_industries[_industry_to_list_pos[it]].show_on_map)
			return IS32(GetIndustrySpec(it)->map_colour);
		/* Otherwise, return the colour which will make it disappear. */
		t2 = IsTileOnWater(tile) ? MP_WATER : MP_CLEAR;
	}

	if (is_32bpp && t2 == MP_WATER) {
		uint slope_index = 0;
		if (t != MP_INDUSTRY && IsTileType(tile, MP_WATER) && GetWaterTileType(tile) != WATER_TILE_COAST) GET_SLOPE_INDEX(slope_index); ///< Ignore industry on water not shown on map.
		return _vp_map_water_colour[slope_index];
	}

	const int h = TileHeight(tile);
	const SmallMapColourScheme * const cs = &_heightmap_schemes[_settings_client.gui.smallmap_land_colour];
	const uint32 colours = ApplyMask(_smallmap_show_heightmap ? cs->height_colours[h] : cs->default_colour, &_smallmap_vehicles_andor[t2]);
	uint32 colour = COLOUR_FROM_INDEX(colours);

	if (show_slope) ASSIGN_SLOPIFIED_COLOUR(tile, nullptr, colour, _lighten_colour[colour], _darken_colour[colour], colour);

	return IS32(colour);
}

template <bool is_32bpp, bool show_slope>
static inline uint32 ViewportMapGetColourOwner(const TileIndex tile, TileType t, const uint colour_index)
{
	extern LegendAndColour _legend_land_owners[NUM_NO_COMPANY_ENTRIES + MAX_COMPANIES + 1];
	extern uint _company_to_list_pos[MAX_COMPANIES];

	switch (t) {
		case MP_INDUSTRY: return IS32(PC_DARK_GREY);
		case MP_HOUSE:    return IS32(colour_index & 1 ? PC_DARK_RED : GREY_SCALE(3));
		default:          break;
	}

	const Owner o = GetTileOwner(tile);
	if (o == OWNER_NONE && t == MP_ROAD) {
		return IS32(colour_index & 1 ? PC_BLACK : GREY_SCALE(3));
	} else if ((o < MAX_COMPANIES && !_legend_land_owners[_company_to_list_pos[o]].show_on_map) || o == OWNER_NONE || o == OWNER_WATER) {
		if (t == MP_WATER) {
			if (is_32bpp) {
				uint slope_index = 0;
				if (IsTileType(tile, MP_WATER) && GetWaterTileType(tile) != WATER_TILE_COAST) GET_SLOPE_INDEX(slope_index);
				return _vp_map_water_colour[slope_index];
			} else {
				return PC_WATER;
			}
		}

		const int h = TileHeight(tile);
		uint32 colour = COLOUR_FROM_INDEX(_heightmap_schemes[_settings_client.gui.smallmap_land_colour].height_colours[h]);
		if (show_slope) ASSIGN_SLOPIFIED_COLOUR(tile, nullptr, colour, _lighten_colour[colour], _darken_colour[colour], colour);
		return IS32(colour);

	} else if (o == OWNER_TOWN) {
		return IS32(t == MP_ROAD ? (colour_index & 1 ? PC_BLACK : GREY_SCALE(3)) : PC_DARK_RED);
	}

	/* Train stations are sometimes hard to spot.
	 * So we give the player a hint by mixing his colour with black. */
	uint32 colour = _legend_land_owners[_company_to_list_pos[o]].colour;
	if (t != MP_STATION) {
		if (show_slope) ASSIGN_SLOPIFIED_COLOUR(tile, nullptr, colour, _lighten_colour[colour], _darken_colour[colour], colour);
	} else {
		if (GetStationType(tile) == STATION_RAIL) colour = colour_index & 1 ? colour : PC_BLACK;
	}
	if (is_32bpp) return COL8TO32(colour);
	return colour;
}

template <bool is_32bpp, bool show_slope>
static inline uint32 ViewportMapGetColourRoutes(const TileIndex tile, TileType t, const uint colour_index)
{
	uint32 colour;

	switch (t) {
		case MP_WATER:
			if (is_32bpp) {
				uint slope_index = 0;
				if (IsTileType(tile, MP_WATER) && GetWaterTileType(tile) != WATER_TILE_COAST) GET_SLOPE_INDEX(slope_index);
				return _vp_map_water_colour[slope_index];
			} else {
				return PC_WATER;
			}

		case MP_INDUSTRY:
			return IS32(PC_DARK_GREY);

		case MP_HOUSE:
		case MP_OBJECT:
			return IS32(colour_index & 1 ? PC_DARK_RED : GREY_SCALE(3));

		case MP_STATION:
			switch (GetStationType(tile)) {
				case STATION_RAIL:    return IS32(PC_VERY_DARK_BROWN);
				case STATION_AIRPORT: return IS32(PC_RED);
				case STATION_TRUCK:   return IS32(PC_ORANGE);
				case STATION_BUS:     return IS32(PC_YELLOW);
				case STATION_DOCK:    return IS32(PC_LIGHT_BLUE);
				default:              return IS32(0xFF);
			}

		case MP_RAILWAY: {
			colour = GetRailTypeInfo(GetRailType(tile))->map_colour;
			break;
		}

		case MP_ROAD: {
			const RoadTypeInfo *rti = nullptr;
			if (GetRoadTypeRoad(tile) != INVALID_ROADTYPE) {
				rti = GetRoadTypeInfo(GetRoadTypeRoad(tile));
			} else {
				rti = GetRoadTypeInfo(GetRoadTypeTram(tile));
			}
			if (rti != nullptr) {
				colour = rti->map_colour;
				break;
			}
			FALLTHROUGH;
		}

		default:
			colour = COLOUR_FROM_INDEX(_heightmap_schemes[_settings_client.gui.smallmap_land_colour].height_colours[TileHeight(tile)]);
			break;
	}

	if (show_slope) ASSIGN_SLOPIFIED_COLOUR(tile, nullptr, colour, _lighten_colour[colour], _darken_colour[colour], colour);
	return IS32(colour);
}

static inline void ViewportMapStoreBridgeAboveTile(const Viewport * const vp, const TileIndex tile)
{
	/* No need to bother for hidden things */
	if (!_settings_client.gui.show_bridges_on_map) return;

	if (GetBridgeAxis(tile) == AXIS_X) {
		auto iter = _vd.bridge_to_map_x.lower_bound(tile);
		if (iter != _vd.bridge_to_map_x.end() && iter->first < tile && iter->second > tile) return; /* already covered */
		_vd.bridge_to_map_x.insert(iter, std::make_pair(GetNorthernBridgeEnd(tile), GetSouthernBridgeEnd(tile)));
	} else {
		auto iter = _vd.bridge_to_map_y.lower_bound(tile);
		if (iter != _vd.bridge_to_map_y.end() && iter->first < tile && iter->second > tile) return; /* already covered */
		_vd.bridge_to_map_y.insert(iter, std::make_pair(GetNorthernBridgeEnd(tile), GetSouthernBridgeEnd(tile)));
	}
}

static inline TileIndex ViewportMapGetMostSignificantTileType(const Viewport * const vp, const TileIndex from_tile, TileType * const tile_type)
{
	if (vp->zoom <= ZOOM_LVL_OUT_128X || !_settings_client.gui.viewport_map_scan_surroundings) {
		const TileType ttype = GetTileType(from_tile);
		/* Store bridges and tunnels. */
		if (ttype != MP_TUNNELBRIDGE) {
			*tile_type = ttype;
			if (IsBridgeAbove(from_tile)) ViewportMapStoreBridgeAboveTile(vp, from_tile);
		} else {
			if (IsBridge(from_tile)) {
				ViewportMapStoreBridge(vp, from_tile);
			}
			switch (GetTunnelBridgeTransportType(from_tile)) {
				case TRANSPORT_RAIL:  *tile_type = MP_RAILWAY; break;
				case TRANSPORT_ROAD:  *tile_type = MP_ROAD;    break;
				case TRANSPORT_WATER: *tile_type = MP_WATER;   break;
				default:              NOT_REACHED();           break;
			}
		}
		return from_tile;
	}

	const uint8 length = (vp->zoom - ZOOM_LVL_OUT_128X) * 2;
	TileArea tile_area = TileArea(from_tile, length, length);
	tile_area.ClampToMap();

	/* Find the most important tile of the area. */
	TileIndex result = from_tile;
	uint importance = 0;
	TILE_AREA_LOOP_WITH_PREFETCH(tile, tile_area) {
		const TileType ttype = GetTileType(tile);
		const uint tile_importance = _tiletype_importance[ttype];
		if (tile_importance > importance) {
			importance = tile_importance;
			result = tile;
		}
		if (ttype != MP_TUNNELBRIDGE && IsBridgeAbove(tile)) {
			ViewportMapStoreBridgeAboveTile(vp, tile);
		}
	}

	/* Store bridges and tunnels. */
	*tile_type = GetTileType(result);
	if (*tile_type == MP_TUNNELBRIDGE) {
		if (IsBridge(result)) {
			ViewportMapStoreBridge(vp, result);
		}
		switch (GetTunnelBridgeTransportType(result)) {
			case TRANSPORT_RAIL: *tile_type = MP_RAILWAY; break;
			case TRANSPORT_ROAD: *tile_type = MP_ROAD;    break;
			default:             *tile_type = MP_WATER;   break;
		}
	}

	return result;
}

/** Get the colour of a tile, can be 32bpp RGB or 8bpp palette index. */
template <bool is_32bpp, bool show_slope>
uint32 ViewportMapGetColour(const Viewport * const vp, int x, int y, const uint colour_index)
{
	if (x >= static_cast<int>(MapMaxX() * TILE_SIZE) || y >= static_cast<int>(MapMaxY() * TILE_SIZE)) return 0;

	/* Very approximative but fast way to get the tile when taking Z into account. */
	const TileIndex tile_tmp = TileVirtXY(std::max(0, x), std::max(0, y));
	const int z = TileHeight(tile_tmp) * 4;
	if (x + z < 0 || y + z < 0 || static_cast<uint>(x + z) >= MapSizeX() << 4) {
		/* Wrapping of tile X coordinate causes a graphic glitch below south west border. */
		return 0;
	}
	TileIndex tile = TileVirtXY(x + z, y + z);
	if (tile >= MapSize()) return 0;
	const int z2 = TileHeight(tile) * 4;
	if (unlikely(z2 != z)) {
		const int approx_z = (z + z2) / 2;
		if (x + approx_z < 0 || y + approx_z < 0 || static_cast<uint>(x + approx_z) >= MapSizeX() << 4) {
			/* Wrapping of tile X coordinate causes a graphic glitch below south west border. */
			return 0;
		}
		tile = TileVirtXY(x + approx_z, y + approx_z);
		if (tile >= MapSize()) return 0;
	}
	TileType tile_type = MP_VOID;
	tile = ViewportMapGetMostSignificantTileType(vp, tile, &tile_type);
	if (tile_type == MP_VOID) return 0;

	/* Return the colours. */
	switch (vp->map_type) {
		default:              return ViewportMapGetColourOwner<is_32bpp, show_slope>(tile, tile_type, colour_index);
		case VPMT_INDUSTRY:   return ViewportMapGetColourIndustries<is_32bpp, show_slope>(tile, tile_type, colour_index);
		case VPMT_VEGETATION: return ViewportMapGetColourVegetation<is_32bpp, show_slope>(tile, tile_type, colour_index);
		case VPMT_ROUTES:     return ViewportMapGetColourRoutes<is_32bpp, show_slope>(tile, tile_type, colour_index);
	}
}

/* Taken from http://stereopsis.com/doubleblend.html, PixelBlend() is faster than ComposeColourRGBANoCheck() */
static inline void PixelBlend(uint32 * const d, const uint32 s)
{
	const uint32 a     = (s >> 24) + 1;
	const uint32 dstrb = *d & 0xFF00FF;
	const uint32 dstg  = *d & 0xFF00;
	const uint32 srcrb = s & 0xFF00FF;
	const uint32 srcg  = s & 0xFF00;
	uint32 drb = srcrb - dstrb;
	uint32 dg  =  srcg - dstg;
	drb *= a;
	dg  *= a;
	drb >>= 8;
	dg  >>= 8;
	uint32 rb = (drb + dstrb) & 0xFF00FF;
	uint32 g  = (dg  + dstg) & 0xFF00;
	*d = rb | g;
}

/** Draw the bounding boxes of the scrolling viewport (right-clicked and dragged) */
static void ViewportMapDrawScrollingViewportBox(const Viewport * const vp)
{
	if (_scrolling_viewport && _scrolling_viewport->viewport) {
		const Viewport * const vp_scrolling = _scrolling_viewport->viewport;
		if (vp_scrolling->zoom < ZOOM_LVL_DRAW_MAP) {
			/* Check intersection of dpi and vp_scrolling */
			const int mask = ScaleByZoom(-1, vp->zoom);
			const int vp_scrolling_virtual_top_mask = vp_scrolling->virtual_top & mask;
			const int vp_scrolling_virtual_bottom_mask = (vp_scrolling->virtual_top + vp_scrolling->virtual_height) & mask;
			const int t_inter = std::max(vp_scrolling_virtual_top_mask, _vd.dpi.top);
			const int b_inter = std::min(vp_scrolling_virtual_bottom_mask, _vd.dpi.top + _vd.dpi.height);
			if (t_inter < b_inter) {
				const int vp_scrolling_virtual_left_mask = vp_scrolling->virtual_left & mask;
				const int vp_scrolling_virtual_right_mask = (vp_scrolling->virtual_left + vp_scrolling->virtual_width) & mask;
				const int l_inter = std::max(vp_scrolling_virtual_left_mask, _vd.dpi.left);
				const int r_inter = std::min(vp_scrolling_virtual_right_mask, _vd.dpi.left + _vd.dpi.width);
				if (l_inter < r_inter) {
					/* OK, so we can draw something that tells where the scrolling viewport is */
					Blitter * const blitter = BlitterFactory::GetCurrentBlitter();
					const int w_inter = UnScaleByZoom(r_inter - l_inter, vp->zoom);
					const int h_inter = UnScaleByZoom(b_inter - t_inter, vp->zoom);
					const int x = UnScaleByZoom(l_inter - _vd.dpi.left, vp->zoom);
					const int y = UnScaleByZoom(t_inter - _vd.dpi.top, vp->zoom);

					/* If asked, with 32bpp we can do some blending */
					if (_settings_client.gui.show_scrolling_viewport_on_map >= 2 && blitter->GetScreenDepth() == 32)
						for (int j = y; j < y + h_inter; j++)
							for (int i = x; i < x + w_inter; i++)
								PixelBlend((uint32*) blitter->MoveTo(_vd.dpi.dst_ptr, i, j), 0x40FCFCFC);

					/* Draw area contour */
					if (_settings_client.gui.show_scrolling_viewport_on_map != 2) {
						if (t_inter == vp_scrolling_virtual_top_mask)
							for (int i = x; i < x + w_inter; i += 2)
								blitter->SetPixel(_vd.dpi.dst_ptr, i, y, PC_WHITE);
						if (b_inter == vp_scrolling_virtual_bottom_mask)
							for (int i = x; i < x + w_inter; i += 2)
								blitter->SetPixel(_vd.dpi.dst_ptr, i, y + h_inter, PC_WHITE);
						if (l_inter == vp_scrolling_virtual_left_mask)
							for (int j = y; j < y + h_inter; j += 2)
								blitter->SetPixel(_vd.dpi.dst_ptr, x, j, PC_WHITE);
						if (r_inter == vp_scrolling_virtual_right_mask)
							for (int j = y; j < y + h_inter; j += 2)
								blitter->SetPixel(_vd.dpi.dst_ptr, x + w_inter, j, PC_WHITE);
					}
				}
			}
		}
	}
}

template <bool is_32bpp>
static void ViewportMapDrawBridgeTunnel(Viewport * const vp, const TunnelBridgeToMap * const tbtm, const int z,
		const bool is_tunnel, const int w, const int h, Blitter * const blitter)
{
	extern LegendAndColour _legend_land_owners[NUM_NO_COMPANY_ENTRIES + MAX_COMPANIES + 1];
	extern uint _company_to_list_pos[MAX_COMPANIES];

	TileIndex tile = tbtm->from_tile;
	const Owner o = GetTileOwner(tile);
	if (o < MAX_COMPANIES && !_legend_land_owners[_company_to_list_pos[o]].show_on_map) return;

	uint8 colour;
	if (vp->map_type == VPMT_OWNER && _settings_client.gui.use_owner_colour_for_tunnelbridge && o < MAX_COMPANIES) {
		colour = _legend_land_owners[_company_to_list_pos[o]].colour;
		colour = is_tunnel ? _darken_colour[colour] : _lighten_colour[colour];
	} else {
		colour = is_tunnel ? PC_BLACK : PC_VERY_LIGHT_YELLOW;
	}

	TileIndexDiff delta = TileOffsByDiagDir(GetTunnelBridgeDirection(tile));
	for (tile += delta; tile != tbtm->to_tile; tile += delta) { // For each tile
		const Point pt = RemapCoords(TileX(tile) * TILE_SIZE, TileY(tile) * TILE_SIZE, z);
		const int x = UnScaleByZoomLower(pt.x - _vd.dpi.left, _vd.dpi.zoom);
		if (IsInsideMM(x, 0, w)) {
			const int y = UnScaleByZoomLower(pt.y - _vd.dpi.top, _vd.dpi.zoom);
			if (IsInsideMM(y, 0, h)) {
				uint idx = (x + _vd.offset_x) + ((y + _vd.offset_y) * vp->width);
				if (is_32bpp) {
					reinterpret_cast<uint32 *>(vp->land_pixel_cache.data())[idx] = COL8TO32(colour);
				} else {
					reinterpret_cast<uint8 *>(vp->land_pixel_cache.data())[idx] = colour;
				}
			}
		}
	}
}

/** Draw the map on a viewport. */
template <bool is_32bpp, bool show_slope>
void ViewportMapDraw(Viewport * const vp)
{
	assert(vp != nullptr);
	Blitter * const blitter = BlitterFactory::GetCurrentBlitter();

	SmallMapWindow::RebuildColourIndexIfNecessary();

	/* Index of colour: _green_map_heights[] contains blocks of 4 colours, say ABCD
	 * For a XXXY colour block to render nicely, follow the model:
	 *   line 1: ABCDABCDABCD
	 *   line 2: CDABCDABCDAB
	 *   line 3: ABCDABCDABCD
	 * => colour_index_base's second bit is changed every new line.
	 */
	const  int sx = UnScaleByZoomLower(_vd.dpi.left, _vd.dpi.zoom);
	const  int sy = UnScaleByZoomLower(_vd.dpi.top, _vd.dpi.zoom);
	const uint line_padding = 2 * (sy & 1);
	uint       colour_index_base = (sx + line_padding) & 3;

	const  int incr_a = (1 << (vp->zoom - 2)) / ZOOM_LVL_BASE;
	const  int incr_b = (1 << (vp->zoom - 1)) / ZOOM_LVL_BASE;
	const  int a = (_vd.dpi.left >> 2) / ZOOM_LVL_BASE;
	int        b = (_vd.dpi.top >> 1) / ZOOM_LVL_BASE;
	const  int w = UnScaleByZoom(_vd.dpi.width, vp->zoom);
	const  int h = UnScaleByZoom(_vd.dpi.height, vp->zoom);
	int        j = 0;

	const int land_cache_start = _vd.offset_x + (_vd.offset_y * vp->width);
	uint32 *land_cache_ptr32 = reinterpret_cast<uint32 *>(vp->land_pixel_cache.data()) + land_cache_start;
	uint8 *land_cache_ptr8 = reinterpret_cast<uint8 *>(vp->land_pixel_cache.data()) + land_cache_start;

	bool cache_updated = false;

	/* Render base map. */
	do { // For each line
		int i = w;
		uint colour_index = colour_index_base;
		colour_index_base ^= 2;
		int c = b - a;
		int d = b + a;
		do { // For each pixel of a line
			if (is_32bpp) {
				if (*land_cache_ptr32 == 0xD7D7D7D7) {
					*land_cache_ptr32 = ViewportMapGetColour<is_32bpp, show_slope>(vp, c, d, colour_index);
					cache_updated = true;
				}
				land_cache_ptr32++;
			} else {
				if (*land_cache_ptr8 == 0xD7) {
					*land_cache_ptr8 = (uint8) ViewportMapGetColour<is_32bpp, show_slope>(vp, c, d, colour_index);
					cache_updated = true;
				}
				land_cache_ptr8++;
			}
			colour_index = (colour_index + 1) & 3;
			c -= incr_a;
			d += incr_a;
		} while (--i);
		if (is_32bpp) {
			land_cache_ptr32 += (vp->width - w);
		} else {
			land_cache_ptr8 += (vp->width - w);
		}
		b += incr_b;
	} while (++j < h);

	auto draw_tunnels = [&](const int y_intercept_min, const int y_intercept_max, const TunnelToMapStorage &storage) {
		auto iter = std::lower_bound(storage.tunnels.begin(), storage.tunnels.end(), y_intercept_min, [](const TunnelToMap &a, int b) -> bool {
			return a.y_intercept < b;
		});
		for (; iter != storage.tunnels.end() && iter->y_intercept <= y_intercept_max; ++iter) {
			const TunnelToMap &ttm = *iter;
			const int tunnel_z = ttm.tunnel_z * TILE_HEIGHT;
			const Point pt_from = RemapCoords(TileX(ttm.tb.from_tile) * TILE_SIZE, TileY(ttm.tb.from_tile) * TILE_SIZE, tunnel_z);
			const Point pt_to = RemapCoords(TileX(ttm.tb.to_tile) * TILE_SIZE, TileY(ttm.tb.to_tile) * TILE_SIZE, tunnel_z);

			/* check if tunnel is wholly outside redrawing area */
			const int x_from = UnScaleByZoomLower(pt_from.x - _vd.dpi.left, _vd.dpi.zoom);
			const int x_to = UnScaleByZoomLower(pt_to.x - _vd.dpi.left, _vd.dpi.zoom);
			if ((x_from < 0 && x_to < 0) || (x_from > w && x_to > w)) continue;
			const int y_from = UnScaleByZoomLower(pt_from.y - _vd.dpi.top, _vd.dpi.zoom);
			const int y_to = UnScaleByZoomLower(pt_to.y - _vd.dpi.top, _vd.dpi.zoom);
			if ((y_from < 0 && y_to < 0) || (y_from > h && y_to > h)) continue;

			ViewportMapDrawBridgeTunnel<is_32bpp>(vp, &ttm.tb, tunnel_z, true, w, h, blitter);
		}
	};

	if (cache_updated) {
		/* Render tunnels */
		if (_settings_client.gui.show_tunnels_on_map && _vd.tunnel_to_map_x.tunnels.size() != 0) {
			const int y_intercept_min = _vd.dpi.top + (_vd.dpi.left / 2);
			const int y_intercept_max = _vd.dpi.top + _vd.dpi.height + ((_vd.dpi.left + _vd.dpi.width) / 2);
			draw_tunnels(y_intercept_min, y_intercept_max, _vd.tunnel_to_map_x);
		}
		if (_settings_client.gui.show_tunnels_on_map && _vd.tunnel_to_map_y.tunnels.size() != 0) {
			const int y_intercept_min = _vd.dpi.top - ((_vd.dpi.left + _vd.dpi.width) / 2);
			const int y_intercept_max = _vd.dpi.top + _vd.dpi.height - (_vd.dpi.left / 2);
			draw_tunnels(y_intercept_min, y_intercept_max, _vd.tunnel_to_map_y);
		}

		/* Render bridges */
		if (_settings_client.gui.show_bridges_on_map && _vd.bridge_to_map_x.size() != 0) {
			for (const auto &it : _vd.bridge_to_map_x) { // For each bridge
				TunnelBridgeToMap tbtm { it.first, it.second };
				ViewportMapDrawBridgeTunnel<is_32bpp>(vp, &tbtm, (GetBridgeHeight(tbtm.from_tile) - 1) * TILE_HEIGHT, false, w, h, blitter);
			}
		}
		if (_settings_client.gui.show_bridges_on_map && _vd.bridge_to_map_y.size() != 0) {
			for (const auto &it : _vd.bridge_to_map_y) { // For each bridge
				TunnelBridgeToMap tbtm { it.first, it.second };
				ViewportMapDrawBridgeTunnel<is_32bpp>(vp, &tbtm, (GetBridgeHeight(tbtm.from_tile) - 1) * TILE_HEIGHT, false, w, h, blitter);
			}
		}
	}

	if (is_32bpp) {
		blitter->SetRect32(_vd.dpi.dst_ptr, 0, 0, reinterpret_cast<uint32 *>(vp->land_pixel_cache.data()) + land_cache_start, h, w, vp->width);
	} else {
		blitter->SetRect(_vd.dpi.dst_ptr, 0, 0, reinterpret_cast<uint8 *>(vp->land_pixel_cache.data()) + land_cache_start, h, w, vp->width);
	}

	if (unlikely(HasBit(_viewport_debug_flags, VDF_SHOW_NO_LANDSCAPE_MAP_DRAW)) && !cache_updated) {
		ViewportDrawDirtyBlocks();
		++_dirty_block_colour;
	}
}

static void ViewportProcessParentSprites()
{
	if (_vd.parent_sprites_to_sort.size() > 60 && (_cur_dpi->width >= 256 || _cur_dpi->height >= 256) && !_draw_bounding_boxes && !HasBit(_viewport_debug_flags, VDF_DISABLE_DRAW_SPLIT)) {
		/* split drawing region */
		ParentSpriteToSortVector all_sprites = std::move(_vd.parent_sprites_to_sort);
		_vd.parent_sprites_to_sort.clear();
		void *saved_dst_ptr = _cur_dpi->dst_ptr;
		if (_cur_dpi->height > _cur_dpi->width) {
			/* vertical split: upper half */
			const int orig_height = _cur_dpi->height;
			const int orig_top = _cur_dpi->top;
			_cur_dpi->height = (orig_height / 2) & ScaleByZoom(-1, _cur_dpi->zoom);
			int split = _cur_dpi->top + _cur_dpi->height;
			for (ParentSpriteToDraw *psd : all_sprites) {
				if (psd->top < split) _vd.parent_sprites_to_sort.push_back(psd);
			}
			ViewportProcessParentSprites();
			_vd.parent_sprites_to_sort.clear();

			/* vertical split: lower half */
			_cur_dpi->dst_ptr = BlitterFactory::GetCurrentBlitter()->MoveTo(_cur_dpi->dst_ptr, 0, UnScaleByZoom(_cur_dpi->height, _cur_dpi->zoom));
			_cur_dpi->top = split;
			_cur_dpi->height = orig_height - _cur_dpi->height;

			for (ParentSpriteToDraw *psd : all_sprites) {
				psd->SetComparisonDone(false);
				if (psd->top + psd->height > _cur_dpi->top) {
					_vd.parent_sprites_to_sort.push_back(psd);
				}
			}
			ViewportProcessParentSprites();

			/* restore _cur_dpi */
			_cur_dpi->height = orig_height;
			_cur_dpi->top = orig_top;
		} else {
			/* horizontal split: left half */
			const int orig_width = _cur_dpi->width;
			const int orig_left = _cur_dpi->left;
			_cur_dpi->width = (orig_width / 2) & ScaleByZoom(-1, _cur_dpi->zoom);
			const int margin = UnScaleByZoom(128, _cur_dpi->zoom); // Half tile (1 column) margin either side of split
			const int split = _cur_dpi->left + _cur_dpi->width;
			for (ParentSpriteToDraw *psd : all_sprites) {
				if (psd->left < split + margin) _vd.parent_sprites_to_sort.push_back(psd);
			}
			ViewportProcessParentSprites();
			_vd.parent_sprites_to_sort.clear();

			/* horizontal split: right half */
			_cur_dpi->dst_ptr = BlitterFactory::GetCurrentBlitter()->MoveTo(_cur_dpi->dst_ptr, UnScaleByZoom(_cur_dpi->width, _cur_dpi->zoom), 0);
			_cur_dpi->left = split;
			_cur_dpi->width = orig_width - _cur_dpi->width;

			for (ParentSpriteToDraw *psd : all_sprites) {
				psd->SetComparisonDone(false);
				if (psd->left + psd->width > _cur_dpi->left - margin) {
					_vd.parent_sprites_to_sort.push_back(psd);
				}
			}
			ViewportProcessParentSprites();

			/* restore _cur_dpi */
			_cur_dpi->width = orig_width;
			_cur_dpi->left = orig_left;
		}
		_cur_dpi->dst_ptr = saved_dst_ptr;
	} else {
		_vp_sprite_sorter(&_vd.parent_sprites_to_sort);
		ViewportDrawParentSprites(&_vd.parent_sprites_to_sort, &_vd.child_screen_sprites_to_draw);

		if (_draw_dirty_blocks && HasBit(_viewport_debug_flags, VDF_DIRTY_BLOCK_PER_SPLIT)) {
			ViewportDrawDirtyBlocks();
			++_dirty_block_colour;
		}
	}
}

void ViewportDoDraw(Viewport *vp, int left, int top, int right, int bottom)
{
	DrawPixelInfo *old_dpi = _cur_dpi;
	_cur_dpi = &_vd.dpi;

	_vd.dpi.zoom = vp->zoom;
	int mask = ScaleByZoom(-1, vp->zoom);

	_vd.combine_sprites = SPRITE_COMBINE_NONE;

	_vd.dpi.width = (right - left) & mask;
	_vd.dpi.height = (bottom - top) & mask;
	_vd.dpi.left = left & mask;
	_vd.dpi.top = top & mask;
	_vd.dpi.pitch = old_dpi->pitch;
	_vd.last_child = nullptr;

	_vd.offset_x = UnScaleByZoomLower(_vd.dpi.left - (vp->virtual_left & mask), vp->zoom);
	_vd.offset_y = UnScaleByZoomLower(_vd.dpi.top - (vp->virtual_top & mask), vp->zoom);
	int x = _vd.offset_x + vp->left;
	int y = _vd.offset_y + vp->top;

	_vd.dpi.dst_ptr = BlitterFactory::GetCurrentBlitter()->MoveTo(old_dpi->dst_ptr, x - old_dpi->left, y - old_dpi->top);

	_dpi_for_text        = _vd.dpi;
	_dpi_for_text.left   = UnScaleByZoom(_dpi_for_text.left,   _dpi_for_text.zoom);
	_dpi_for_text.top    = UnScaleByZoom(_dpi_for_text.top,    _dpi_for_text.zoom);
	_dpi_for_text.width  = UnScaleByZoom(_dpi_for_text.width,  _dpi_for_text.zoom);
	_dpi_for_text.height = UnScaleByZoom(_dpi_for_text.height, _dpi_for_text.zoom);
	_dpi_for_text.zoom   = ZOOM_LVL_NORMAL;

	if (vp->zoom >= ZOOM_LVL_DRAW_MAP) {
		/* Here the rendering is like smallmap. */
		if (BlitterFactory::GetCurrentBlitter()->GetScreenDepth() == 32) {
			if (_settings_client.gui.show_slopes_on_viewport_map) ViewportMapDraw<true, true>(vp);
			else ViewportMapDraw<true, false>(vp);
		} else {
			_pal2trsp_remap_ptr = IsTransparencySet(TO_TREES) ? GetNonSprite(GB(PALETTE_TO_TRANSPARENT, 0, PALETTE_WIDTH), ST_RECOLOUR) + 1 : nullptr;
			if (_settings_client.gui.show_slopes_on_viewport_map) ViewportMapDraw<false, true>(vp);
			else ViewportMapDraw<false, false>(vp);
		}
		ViewportMapDrawVehicles(&_vd.dpi, vp);
		if (_scrolling_viewport && _settings_client.gui.show_scrolling_viewport_on_map) ViewportMapDrawScrollingViewportBox(vp);
		if (vp->zoom < ZOOM_LVL_OUT_256X) ViewportAddKdtreeSigns(&_vd.dpi, true);
	} else {
		/* Classic rendering. */
		ViewportAddLandscape();
		ViewportAddVehicles(&_vd.dpi, vp->update_vehicles);

		ViewportAddKdtreeSigns(&_vd.dpi, false);

		DrawTextEffects(&_vd.dpi);

		if (_vd.tile_sprites_to_draw.size() != 0) ViewportDrawTileSprites(&_vd.tile_sprites_to_draw);

		for (auto &psd : _vd.parent_sprites_to_draw) {
			_vd.parent_sprites_to_sort.push_back(&psd);
		}

		ViewportProcessParentSprites();

		if (_draw_bounding_boxes) ViewportDrawBoundingBoxes(&_vd.parent_sprites_to_sort);
	}
	if (_draw_dirty_blocks && !(HasBit(_viewport_debug_flags, VDF_DIRTY_BLOCK_PER_SPLIT) && vp->zoom < ZOOM_LVL_DRAW_MAP)) {
		ViewportDrawDirtyBlocks();
		if (HasBit(_viewport_debug_flags, VDF_DIRTY_BLOCK_PER_DRAW)) ++_dirty_block_colour;
	}

	DrawPixelInfo dp = _vd.dpi;
	ZoomLevel zoom = _vd.dpi.zoom;
	dp.zoom = ZOOM_LVL_NORMAL;
	dp.width = UnScaleByZoom(dp.width, zoom);
	dp.height = UnScaleByZoom(dp.height, zoom);
	_cur_dpi = &dp;

	if (vp->overlay != nullptr && vp->overlay->GetCargoMask() != 0 && vp->overlay->GetCompanyMask() != 0) {
		/* translate to window coordinates */
		dp.left = x;
		dp.top = y;
		vp->overlay->Draw(&dp);
	}

	if (_settings_client.gui.show_vehicle_route) ViewportMapDrawVehicleRoute(vp);
	if (_vd.string_sprites_to_draw.size() != 0) {
		/* translate to world coordinates */
		dp.left = UnScaleByZoom(_vd.dpi.left, zoom);
		dp.top = UnScaleByZoom(_vd.dpi.top, zoom);
		ViewportDrawStrings(zoom, &_vd.string_sprites_to_draw);
	}
	if (_settings_client.gui.show_vehicle_route_steps) ViewportDrawVehicleRouteSteps(vp);
	ViewportDrawPlans(vp);

	_cur_dpi = old_dpi;

	_vd.bridge_to_map_x.clear();
	_vd.bridge_to_map_y.clear();
	_vd.string_sprites_to_draw.clear();
	_vd.tile_sprites_to_draw.clear();
	_vd.parent_sprites_to_draw.clear();
	_vd.parent_sprites_to_sort.clear();
	_vd.child_screen_sprites_to_draw.clear();
}

/**
 * Make sure we don't draw a too big area at a time.
 * If we do, the sprite sorter will run into major performance problems and the sprite memory may overflow.
 */
void ViewportDrawChk(Viewport *vp, int left, int top, int right, int bottom)
{
	if ((vp->zoom < ZOOM_LVL_DRAW_MAP) && ((int64)ScaleByZoom(bottom - top, vp->zoom) * (int64)ScaleByZoom(right - left, vp->zoom) > (int64)(1000000 * ZOOM_LVL_BASE * ZOOM_LVL_BASE))) {
		if ((bottom - top) > (right - left)) {
			int t = (top + bottom) >> 1;
			ViewportDrawChk(vp, left, top, right, t);
			ViewportDrawChk(vp, left, t, right, bottom);
		} else {
			int t = (left + right) >> 1;
			ViewportDrawChk(vp, left, top, t, bottom);
			ViewportDrawChk(vp, t, top, right, bottom);
		}
	} else {
		ViewportDoDraw(vp,
			ScaleByZoom(left - vp->left, vp->zoom) + vp->virtual_left,
			ScaleByZoom(top - vp->top, vp->zoom) + vp->virtual_top,
			ScaleByZoom(right - vp->left, vp->zoom) + vp->virtual_left,
			ScaleByZoom(bottom - vp->top, vp->zoom) + vp->virtual_top
		);
	}
}

static inline void ViewportDraw(Viewport *vp, int left, int top, int right, int bottom)
{
	if (right <= vp->left || bottom <= vp->top) return;

	if (left >= vp->left + vp->width) return;

	if (left < vp->left) left = vp->left;
	if (right > vp->left + vp->width) right = vp->left + vp->width;

	if (top >= vp->top + vp->height) return;

	if (top < vp->top) top = vp->top;
	if (bottom > vp->top + vp->height) bottom = vp->top + vp->height;

	vp->is_drawn = true;

	ViewportDrawChk(vp, left, top, right, bottom);
}

/**
 * Draw the viewport of this window.
 */
void Window::DrawViewport() const
{
	PerformanceAccumulator framerate(PFE_DRAWWORLD);

	DrawPixelInfo *dpi = _cur_dpi;

	dpi->left += this->left;
	dpi->top += this->top;

	ViewportDraw(this->viewport, dpi->left, dpi->top, dpi->left + dpi->width, dpi->top + dpi->height);

	dpi->left -= this->left;
	dpi->top -= this->top;
}

/**
 * Ensure that a given viewport has a valid scroll position.
 *
 * There must be a visible piece of the map in the center of the viewport.
 * If there isn't, the viewport will be scrolled to nearest such location.
 *
 * @param vp The viewport.
 * @param[in,out] scroll_x Viewport X scroll.
 * @param[in,out] scroll_y Viewport Y scroll.
 */
static inline void ClampViewportToMap(const Viewport *vp, int *scroll_x, int *scroll_y)
{
	/* Centre of the viewport is hot spot. */
	Point pt = {
		*scroll_x + vp->virtual_width / 2,
		*scroll_y + vp->virtual_height / 2
	};

	/* Find nearest tile that is within borders of the map. */
	bool clamped;
	pt = InverseRemapCoords2(pt.x, pt.y, true, &clamped);

	if (clamped) {
		/* Convert back to viewport coordinates and remove centering. */
		pt = RemapCoords2(pt.x, pt.y);
		*scroll_x = pt.x - vp->virtual_width / 2;
		*scroll_y = pt.y - vp->virtual_height / 2;
	}
}

/**
 * Update the viewport position being displayed.
 * @param w %Window owning the viewport.
 */
void UpdateViewportPosition(Window *w)
{
	const Viewport *vp = w->viewport;

	if (w->viewport->follow_vehicle != INVALID_VEHICLE) {
		const Vehicle *veh = Vehicle::Get(w->viewport->follow_vehicle);
		Point pt = MapXYZToViewport(vp, veh->x_pos, veh->y_pos, veh->z_pos);

		w->viewport->scrollpos_x = pt.x;
		w->viewport->scrollpos_y = pt.y;
		SetViewportPosition(w, pt.x, pt.y, false);
	} else {
		/* Ensure the destination location is within the map */
		ClampViewportToMap(vp, &w->viewport->dest_scrollpos_x, &w->viewport->dest_scrollpos_y);

		int delta_x = w->viewport->dest_scrollpos_x - w->viewport->scrollpos_x;
		int delta_y = w->viewport->dest_scrollpos_y - w->viewport->scrollpos_y;

		bool update_overlay = false;
		if (delta_x != 0 || delta_y != 0) {
			if (_settings_client.gui.smooth_scroll) {
				int max_scroll = ScaleByMapSize1D(512 * ZOOM_LVL_BASE);
				/* Not at our desired position yet... */
				w->viewport->scrollpos_x += Clamp(DivAwayFromZero(delta_x, 4), -max_scroll, max_scroll);
				w->viewport->scrollpos_y += Clamp(DivAwayFromZero(delta_y, 4), -max_scroll, max_scroll);
			} else {
				w->viewport->scrollpos_x = w->viewport->dest_scrollpos_x;
				w->viewport->scrollpos_y = w->viewport->dest_scrollpos_y;
			}
			update_overlay = (w->viewport->scrollpos_x == w->viewport->dest_scrollpos_x &&
								w->viewport->scrollpos_y == w->viewport->dest_scrollpos_y);
		}

		ClampViewportToMap(vp, &w->viewport->scrollpos_x, &w->viewport->scrollpos_y);

		if (_scrolling_viewport == w) UpdateActiveScrollingViewport(w);

		SetViewportPosition(w, w->viewport->scrollpos_x, w->viewport->scrollpos_y, update_overlay);
	}
}

void UpdateViewportSizeZoom(Viewport *vp)
{
	vp->dirty_blocks_per_column = CeilDiv(vp->height, vp->GetDirtyBlockHeight());
	vp->dirty_blocks_per_row = CeilDiv(vp->width, vp->GetDirtyBlockWidth());
	uint size = vp->dirty_blocks_per_row * vp->dirty_blocks_per_column;
	vp->dirty_blocks.assign(size, false);
	UpdateViewportDirtyBlockLeftMargin(vp);
	if (vp->zoom >= ZOOM_LVL_DRAW_MAP) {
		memset(vp->map_draw_vehicles_cache.done_hash_bits, 0, sizeof(vp->map_draw_vehicles_cache.done_hash_bits));
		vp->map_draw_vehicles_cache.vehicle_pixels.assign(vp->width * vp->height, false);

		if (BlitterFactory::GetCurrentBlitter()->GetScreenDepth() == 32) {
			vp->land_pixel_cache.assign(vp->height * vp->width * 4, 0xD7);
		} else {
			vp->land_pixel_cache.assign(vp->height * vp->width, 0xD7);
		}
	} else {
		vp->map_draw_vehicles_cache.vehicle_pixels.clear();
		vp->land_pixel_cache.clear();
		vp->land_pixel_cache.shrink_to_fit();
	}
	vp->update_vehicles = true;
	FillViewportCoverageRect();
}

void UpdateActiveScrollingViewport(Window *w)
{
	if (w && (!_settings_client.gui.show_scrolling_viewport_on_map || w->viewport->zoom >= ZOOM_LVL_DRAW_MAP)) w = nullptr;

	const bool bound_valid = (_scrolling_viewport_bound.left != _scrolling_viewport_bound.right);

	if (!w && !bound_valid) return;

	const int gap = ScaleByZoom(1, ZOOM_LVL_MAX);

	auto get_bounds = [&gap](const ViewportData *vp) -> Rect {
		int lr_low = vp->virtual_left;
		int lr_hi = vp->dest_scrollpos_x;
		if (lr_low > lr_hi) Swap(lr_low, lr_hi);
		int right = lr_hi + vp->virtual_width + gap;

		int tb_low = vp->virtual_top;
		int tb_hi = vp->scrollpos_y;
		if (tb_low > tb_hi) Swap(tb_low, tb_hi);
		int bottom = tb_hi + vp->virtual_height + gap;

		return { lr_low, tb_low, right, bottom };
	};

	if (w && !bound_valid) {
		const Rect bounds = get_bounds(w->viewport);
		MarkAllViewportMapsDirty(bounds.left, bounds.top, bounds.right, bounds.bottom);
		_scrolling_viewport_bound = bounds;
	} else if (!w && bound_valid) {
		const Rect &bounds = _scrolling_viewport_bound;
		MarkAllViewportMapsDirty(bounds.left, bounds.top, bounds.right, bounds.bottom);
		_scrolling_viewport_bound = { 0, 0, 0, 0 };
	} else {
		/* Calculate symmetric difference of two rectangles */
		const Rect a = get_bounds(w->viewport);
		const Rect &b = _scrolling_viewport_bound;
		if (a.left != b.left) MarkAllViewportMapsDirty(std::min(a.left, b.left) - gap, std::min(a.top, b.top) - gap, std::max(a.left, b.left) + gap, std::max(a.bottom, b.bottom) + gap);
		if (a.top != b.top) MarkAllViewportMapsDirty(std::min(a.left, b.left) - gap, std::min(a.top, b.top) - gap, std::max(a.right, b.right) + gap, std::max(a.top, b.top) + gap);
		if (a.right != b.right) MarkAllViewportMapsDirty(std::min(a.right, b.right) - (2 * gap), std::min(a.top, b.top) - gap, std::max(a.right, b.right) + gap, std::max(a.bottom, b.bottom) + gap);
		if (a.bottom != b.bottom) MarkAllViewportMapsDirty(std::min(a.left, b.left) - gap, std::min(a.bottom, b.bottom) - (2 * gap), std::max(a.right, b.right) + gap, std::max(a.bottom, b.bottom) + gap);
		_scrolling_viewport_bound = a;
	}
}

/**
 * Marks a viewport as dirty for repaint if it displays (a part of) the area the needs to be repainted.
 * @param vp     The viewport to mark as dirty
 * @param left   Left edge of area to repaint
 * @param top    Top edge of area to repaint
 * @param right  Right edge of area to repaint
 * @param bottom Bottom edge of area to repaint
 * @ingroup dirty
 */
void MarkViewportDirty(Viewport * const vp, int left, int top, int right, int bottom, ViewportMarkDirtyFlags flags)
{
	/* Rounding wrt. zoom-out level */
	right  += (1 << vp->zoom) - 1;
	bottom += (1 << vp->zoom) - 1;

	right -= vp->virtual_left;
	if (right <= 0) return;
	right = std::min(right, vp->virtual_width);

	bottom -= vp->virtual_top;
	if (bottom <= 0) return;
	bottom = std::min(bottom, vp->virtual_height);

	left = std::max(0, left - vp->virtual_left);

	if (left >= vp->virtual_width) return;

	top = std::max(0, top - vp->virtual_top);

	if (top >= vp->virtual_height) return;

	uint x = std::max<int>(0, UnScaleByZoomLower(left, vp->zoom) - vp->dirty_block_left_margin) >> vp->GetDirtyBlockWidthShift();
	uint y = UnScaleByZoomLower(top, vp->zoom) >> vp->GetDirtyBlockHeightShift();
	uint w = (std::max<int>(0, UnScaleByZoomLower(right, vp->zoom) - 1 - vp->dirty_block_left_margin) >> vp->GetDirtyBlockWidthShift()) + 1 - x;
	uint h = ((UnScaleByZoom(bottom, vp->zoom) - 1) >> vp->GetDirtyBlockHeightShift()) + 1 - y;

	uint column_skip = vp->dirty_blocks_per_column - h;
	uint pos = (x * vp->dirty_blocks_per_column) + y;
	for (uint i = 0; i < w; i++) {
		for (uint j = 0; j < h; j++) {
			vp->dirty_blocks[pos] = true;
			pos++;
		}
		pos += column_skip;
	}
	vp->is_dirty = true;

	if (unlikely(vp->zoom >= ZOOM_LVL_DRAW_MAP && !(flags & VMDF_NOT_LANDSCAPE))) {
		uint l = UnScaleByZoomLower(left, vp->zoom);
		uint t = UnScaleByZoomLower(top, vp->zoom);
		uint w = UnScaleByZoom(right, vp->zoom) - l;
		uint h = UnScaleByZoom(bottom, vp->zoom) - t;
		uint bitdepth = BlitterFactory::GetCurrentBlitter()->GetScreenDepth() / 8;
		uint8 *land_cache = vp->land_pixel_cache.data() + ((l + (t * vp->width)) * bitdepth);
		while (--h) {
			memset(land_cache, 0xD7, w * bitdepth);
			land_cache += vp->width * bitdepth;
		}
	}
}

/**
 * Mark all viewports that display an area as dirty (in need of repaint).
 * @param left   Left   edge of area to repaint. (viewport coordinates, that is wrt. #ZOOM_LVL_NORMAL)
 * @param top    Top    edge of area to repaint. (viewport coordinates, that is wrt. #ZOOM_LVL_NORMAL)
 * @param right  Right  edge of area to repaint. (viewport coordinates, that is wrt. #ZOOM_LVL_NORMAL)
 * @param bottom Bottom edge of area to repaint. (viewport coordinates, that is wrt. #ZOOM_LVL_NORMAL)
 * @param flags  To tell if an update is relevant or not (for example, animations in map mode are not)
 * @ingroup dirty
 */
void MarkAllViewportsDirty(int left, int top, int right, int bottom, ViewportMarkDirtyFlags flags)
{
	for (uint i = 0; i < _viewport_window_cache.size(); i++) {
		if (flags & VMDF_NOT_MAP_MODE && _viewport_window_cache[i]->zoom >= ZOOM_LVL_DRAW_MAP) continue;
		const Rect &r = _viewport_coverage_rects[i];
		if (left >= r.right ||
				right <= r.left ||
				top >= r.bottom ||
				bottom <= r.top) {
			continue;
		}
		MarkViewportDirty(_viewport_window_cache[i], left, top, right, bottom, flags);
	}
}

static void MarkRouteStepDirty(RouteStepsMap::const_iterator cit)
{
	const uint size = cit->second.size() > max_rank_order_type_count ? 1 : (uint)cit->second.size();
	MarkRouteStepDirty(cit->first, size);
}

static void MarkRouteStepDirty(const TileIndex tile, uint order_nr)
{
	assert(tile != INVALID_TILE);
	const Point pt = RemapCoords2(TileX(tile) * TILE_SIZE + TILE_SIZE / 2, TileY(tile) * TILE_SIZE + TILE_SIZE / 2);
	const int char_height = GetCharacterHeight(FS_SMALL) + 1;
	for (Viewport * const vp : _viewport_window_cache) {
		const int half_width = ScaleByZoom((_vp_route_step_width / 2) + 1, vp->zoom);
		const int height = ScaleByZoom(_vp_route_step_height_top + char_height * order_nr + _vp_route_step_height_bottom, vp->zoom);
		MarkViewportDirty(vp, pt.x - half_width, pt.y - height, pt.x + half_width, pt.y, VMDF_NOT_LANDSCAPE);
	}
}

void MarkAllRouteStepsDirty(const Vehicle *veh)
{
	ViewportPrepareVehicleRouteSteps(veh);
	for (RouteStepsMap::const_iterator cit = _vp_route_steps.begin(); cit != _vp_route_steps.end(); cit++) {
		MarkRouteStepDirty(cit);
	}
	_vp_route_steps_last_mark_dirty.swap(_vp_route_steps);
	_vp_route_steps.clear();
}

/**
 * Mark all viewports in map mode that display an area as dirty (in need of repaint).
 * @param left   Left edge of area to repaint
 * @param top    Top edge of area to repaint
 * @param right  Right edge of area to repaint
 * @param bottom Bottom edge of area to repaint
 * @ingroup dirty
 */
void MarkAllViewportMapsDirty(int left, int top, int right, int bottom)
{
	for (Window *w : Window::IterateFromBack()) {
		Viewport *vp = w->viewport;
		if (vp != nullptr && vp->zoom >= ZOOM_LVL_DRAW_MAP) {
			MarkViewportDirty(vp, left, top, right, bottom, VMDF_NOT_LANDSCAPE);
		}
	}
}

void MarkAllViewportMapLandscapesDirty()
{
	for (Window *w : Window::IterateFromBack()) {
		Viewport *vp = w->viewport;
		if (vp != nullptr && vp->zoom >= ZOOM_LVL_DRAW_MAP) {
			ClearViewportLandPixelCache(vp);
			w->SetDirty();
		}
	}
}

void MarkWholeNonMapViewportsDirty()
{
	for (Window *w : Window::IterateFromBack()) {
		Viewport *vp = w->viewport;
		if (vp != nullptr && vp->zoom < ZOOM_LVL_DRAW_MAP) {
			w->SetDirty();
		}
	}
}

/**
 * Mark all viewport overlays for a specific station dirty (in need of repaint).
 * @param st     Station
 * @ingroup dirty
 */
void MarkAllViewportOverlayStationLinksDirty(const Station *st)
{
<<<<<<< HEAD
	for (Window *w : Window::IterateFromBack()) {
=======
	bool dirty = false;

	for (const Window *w : Window::Iterate()) {
>>>>>>> 86741ad4
		Viewport *vp = w->viewport;
		if (vp != nullptr && vp->overlay != nullptr) {
			vp->overlay->MarkStationViewportLinksDirty(st);
		}
	}
}

void ConstrainAllViewportsZoom()
{
	for (Window *w : Window::Iterate()) {
		if (w->viewport == nullptr) continue;

		ZoomLevel zoom = static_cast<ZoomLevel>(Clamp(w->viewport->zoom, _settings_client.gui.zoom_min, _settings_client.gui.zoom_max));
		if (zoom != w->viewport->zoom) {
			while (w->viewport->zoom < zoom) DoZoomInOutWindow(ZOOM_OUT, w);
			while (w->viewport->zoom > zoom) DoZoomInOutWindow(ZOOM_IN, w);
		}
	}
}

/**
 * Mark a tile given by its index dirty for repaint.
 * @param tile The tile to mark dirty.
 * @param flags To tell if an update is relevant or not (for example, animations in map mode are not).
 * @param bridge_level_offset Height of bridge on tile to also mark dirty. (Height level relative to north corner.)
 * @param tile_height_override Height of the tile (#TileHeight).
 * @ingroup dirty
 */
void MarkTileDirtyByTile(TileIndex tile, ViewportMarkDirtyFlags flags, int bridge_level_offset, int tile_height_override)
{
	Point pt = RemapCoords(TileX(tile) * TILE_SIZE, TileY(tile) * TILE_SIZE, tile_height_override * TILE_HEIGHT);
	MarkAllViewportsDirty(
			pt.x - 31  * ZOOM_LVL_BASE,
			pt.y - 122 * ZOOM_LVL_BASE - ZOOM_LVL_BASE * TILE_HEIGHT * bridge_level_offset,
			pt.x - 31  * ZOOM_LVL_BASE + 67  * ZOOM_LVL_BASE,
			pt.y - 122 * ZOOM_LVL_BASE + 154 * ZOOM_LVL_BASE,
			flags
	);
}

void MarkTileGroundDirtyByTile(TileIndex tile, ViewportMarkDirtyFlags flags)
{
	int x = TileX(tile) * TILE_SIZE;
	int y = TileY(tile) * TILE_SIZE;
	Point top = RemapCoords(x, y, GetTileMaxPixelZ(tile));
	Point bot = RemapCoords(x + TILE_SIZE, y + TILE_SIZE, GetTilePixelZ(tile));
	MarkAllViewportsDirty(top.x - TILE_PIXELS * ZOOM_LVL_BASE, top.y - TILE_HEIGHT * ZOOM_LVL_BASE, top.x + TILE_PIXELS * ZOOM_LVL_BASE, bot.y, flags);
}

void MarkViewportLineDirty(Viewport * const vp, const Point from_pt, const Point to_pt, const int block_radius, ViewportMarkDirtyFlags flags)
{
	int x1 = from_pt.x / block_radius;
	int y1 = from_pt.y / block_radius;
	const int x2 = to_pt.x / block_radius;
	const int y2 = to_pt.y / block_radius;

	/* http://en.wikipedia.org/wiki/Bresenham%27s_line_algorithm#Simplification */
	const int dx = abs(x2 - x1);
	const int dy = abs(y2 - y1);
	const int sx = (x1 < x2) ? 1 : -1;
	const int sy = (y1 < y2) ? 1 : -1;
	int err = dx - dy;
	for (;;) {
		MarkViewportDirty(
				vp,
				(x1 - 2) * block_radius,
				(y1 - 2) * block_radius,
				(x1 + 2) * block_radius,
				(y1 + 2) * block_radius,
				flags
		);
		if (x1 == x2 && y1 == y2) break;
		const int e2 = 2 * err;
		if (e2 > -dy) {
			err -= dy;
			x1 += sx;
		}
		if (e2 < dx) {
			err += dx;
			y1 += sy;
		}
	}
}

void MarkTileLineDirty(const TileIndex from_tile, const TileIndex to_tile, ViewportMarkDirtyFlags flags)
{
	assert(from_tile != INVALID_TILE);
	assert(to_tile != INVALID_TILE);

	const Point from_pt = RemapCoords2(TileX(from_tile) * TILE_SIZE + TILE_SIZE / 2, TileY(from_tile) * TILE_SIZE + TILE_SIZE / 2);
	const Point to_pt = RemapCoords2(TileX(to_tile) * TILE_SIZE + TILE_SIZE / 2, TileY(to_tile) * TILE_SIZE + TILE_SIZE / 2);

	for (Viewport * const vp : _viewport_window_cache) {
		if (flags & VMDF_NOT_MAP_MODE && vp->zoom >= ZOOM_LVL_DRAW_MAP) continue;

		const int block_shift = 2 + vp->zoom;

		int x1 = from_pt.x >> block_shift;
		int y1 = from_pt.y >> block_shift;
		const int x2 = to_pt.x >> block_shift;
		const int y2 = to_pt.y >> block_shift;

		/* http://en.wikipedia.org/wiki/Bresenham%27s_line_algorithm#Simplification */
		const int dx = abs(x2 - x1);
		const int dy = abs(y2 - y1);
		const int sx = (x1 < x2) ? 1 : -1;
		const int sy = (y1 < y2) ? 1 : -1;
		int err = dx - dy;
		for (;;) {
			MarkViewportDirty(
					vp,
					(x1 - 1) << block_shift,
					(y1 - 1) << block_shift,
					(x1 + 2) << block_shift,
					(y1 + 2) << block_shift,
					flags
			);
			if (x1 == x2 && y1 == y2) break;
			const int e2 = 2 * err;
			if (e2 > -dy) {
				err -= dy;
				x1 += sx;
			}
			if (e2 < dx) {
				err += dx;
				y1 += sy;
			}
		}
	}
}

static void MarkRoutePathsDirty(const std::vector<DrawnPathRouteTileLine> &lines)
{
	for (std::vector<DrawnPathRouteTileLine>::const_iterator it = lines.begin(); it != lines.end(); ++it) {
		MarkTileLineDirty(it->from_tile, it->to_tile, VMDF_NOT_LANDSCAPE);
	}
}

void MarkAllRoutePathsDirty(const Vehicle *veh)
{
	switch (_settings_client.gui.show_vehicle_route) {
		case 0: // No
			return;

		case 1: // Simple
			ViewportMapPrepareVehicleRoute(veh);
			break;
	}
	for (const auto &iter : _vp_route_paths) {
		MarkTileLineDirty(iter.from_tile, iter.to_tile, VMDF_NOT_LANDSCAPE);
	}
	_vp_route_paths_last_mark_dirty.swap(_vp_route_paths);
	_vp_route_paths.clear();
}

void CheckMarkDirtyFocusedRoutePaths(const Vehicle *veh)
{
	const Vehicle *focused_veh = GetVehicleFromWindow(_focused_window);
	if (focused_veh && veh == focused_veh) {
		MarkAllRoutePathsDirty(veh);
		MarkAllRouteStepsDirty(veh);
	}
}

/**
 * Marks the selected tiles as dirty.
 *
 * This function marks the selected tiles as dirty for repaint
 *
 * @ingroup dirty
 */
static void SetSelectionTilesDirty()
{
	int x_size = _thd.size.x;
	int y_size = _thd.size.y;

	if (!_thd.diagonal) { // Selecting in a straight rectangle (or a single square)
		int x_start = _thd.pos.x;
		int y_start = _thd.pos.y;

		if (_thd.outersize.x != 0 || _thd.outersize.y != 0) {
			x_size  += _thd.outersize.x;
			x_start += _thd.offs.x;
			y_size  += _thd.outersize.y;
			y_start += _thd.offs.y;
		}

		x_size -= TILE_SIZE;
		y_size -= TILE_SIZE;

		assert(x_size >= 0);
		assert(y_size >= 0);

		int x_end = Clamp(x_start + x_size, 0, MapSizeX() * TILE_SIZE - TILE_SIZE);
		int y_end = Clamp(y_start + y_size, 0, MapSizeY() * TILE_SIZE - TILE_SIZE);

		x_start = Clamp(x_start, 0, MapSizeX() * TILE_SIZE - TILE_SIZE);
		y_start = Clamp(y_start, 0, MapSizeY() * TILE_SIZE - TILE_SIZE);

		/* make sure everything is multiple of TILE_SIZE */
		assert((x_end | y_end | x_start | y_start) % TILE_SIZE == 0);

		/* How it works:
		 * Suppose we have to mark dirty rectangle of 3x4 tiles:
		 *   x
		 *  xxx
		 * xxxxx
		 *  xxxxx
		 *   xxx
		 *    x
		 * This algorithm marks dirty columns of tiles, so it is done in 3+4-1 steps:
		 * 1)  x     2)  x
		 *    xxx       Oxx
		 *   Oxxxx     xOxxx
		 *    xxxxx     Oxxxx
		 *     xxx       xxx
		 *      x         x
		 * And so forth...
		 */

		int top_x = x_end; // coordinates of top dirty tile
		int top_y = y_start;
		int bot_x = top_x; // coordinates of bottom dirty tile
		int bot_y = top_y;

		do {
			/* topmost dirty point */
			TileIndex top_tile = TileVirtXY(top_x, top_y);
			Point top = RemapCoords(top_x, top_y, GetTileMaxPixelZ(top_tile));

			/* bottommost point */
			TileIndex bottom_tile = TileVirtXY(bot_x, bot_y);
			Point bot = RemapCoords(bot_x + TILE_SIZE, bot_y + TILE_SIZE, GetTilePixelZ(bottom_tile)); // bottommost point

			/* the 'x' coordinate of 'top' and 'bot' is the same (and always in the same distance from tile middle),
			 * tile height/slope affects only the 'y' on-screen coordinate! */

			int l = top.x - TILE_PIXELS * ZOOM_LVL_BASE; // 'x' coordinate of left   side of the dirty rectangle
			int t = top.y;                               // 'y' coordinate of top    side of the dirty rectangle
			int r = top.x + TILE_PIXELS * ZOOM_LVL_BASE; // 'x' coordinate of right  side of the dirty rectangle
			int b = bot.y;                               // 'y' coordinate of bottom side of the dirty rectangle

			static const int OVERLAY_WIDTH = 4 * ZOOM_LVL_BASE; // part of selection sprites is drawn outside the selected area (in particular: terraforming)

			/* For halftile foundations on SLOPE_STEEP_S the sprite extents some more towards the top */
			MarkAllViewportsDirty(l - OVERLAY_WIDTH, t - OVERLAY_WIDTH - TILE_HEIGHT * ZOOM_LVL_BASE, r + OVERLAY_WIDTH, b + OVERLAY_WIDTH, VMDF_NOT_MAP_MODE);

			/* haven't we reached the topmost tile yet? */
			if (top_x != x_start) {
				top_x -= TILE_SIZE;
			} else {
				top_y += TILE_SIZE;
			}

			/* the way the bottom tile changes is different when we reach the bottommost tile */
			if (bot_y != y_end) {
				bot_y += TILE_SIZE;
			} else {
				bot_x -= TILE_SIZE;
			}
		} while (bot_x >= top_x);
	} else { // Selecting in a 45 degrees rotated (diagonal) rectangle.
		/* a_size, b_size describe a rectangle with rotated coordinates */
		int a_size = x_size + y_size, b_size = x_size - y_size;

		int interval_a = a_size < 0 ? -(int)TILE_SIZE : (int)TILE_SIZE;
		int interval_b = b_size < 0 ? -(int)TILE_SIZE : (int)TILE_SIZE;

		for (int a = -interval_a; a != a_size + interval_a; a += interval_a) {
			for (int b = -interval_b; b != b_size + interval_b; b += interval_b) {
				uint x = (_thd.pos.x + (a + b) / 2) / TILE_SIZE;
				uint y = (_thd.pos.y + (a - b) / 2) / TILE_SIZE;

				if (x < MapMaxX() && y < MapMaxY()) {
					MarkTileDirtyByTile(TileXY(x, y), VMDF_NOT_MAP_MODE);
				}
			}
		}
	}
}


void SetSelectionRed(bool b)
{
	_thd.make_square_red = b;
	SetSelectionTilesDirty();
}

/**
 * Test whether a sign is below the mouse
 * @param vp the clicked viewport
 * @param x X position of click
 * @param y Y position of click
 * @param sign the sign to check
 * @return true if the sign was hit
 */
static bool CheckClickOnViewportSign(const Viewport *vp, int x, int y, const ViewportSign *sign)
{
	bool small = (vp->zoom >= ZOOM_LVL_OUT_16X);
	int sign_half_width = ScaleByZoom((small ? sign->width_small : sign->width_normal) / 2, vp->zoom);
	int sign_height = ScaleByZoom(VPSM_TOP + (small ? FONT_HEIGHT_SMALL : FONT_HEIGHT_NORMAL) + VPSM_BOTTOM, vp->zoom);

	return y >= sign->top && y < sign->top + sign_height &&
			x >= sign->center - sign_half_width && x < sign->center + sign_half_width;
}


/**
 * Check whether any viewport sign was clicked, and dispatch the click.
 * @param vp the clicked viewport
 * @param x X position of click
 * @param y Y position of click
 * @return true if the sign was hit
 */
static bool CheckClickOnViewportSign(const Viewport *vp, int x, int y)
{
	if (_game_mode == GM_MENU) return false;

	x = ScaleByZoom(x - vp->left, vp->zoom) + vp->virtual_left;
	y = ScaleByZoom(y - vp->top, vp->zoom) + vp->virtual_top;

	Rect search_rect{ x - 1, y - 1, x + 1, y + 1 };
	search_rect = ExpandRectWithViewportSignMargins(search_rect, vp->zoom);

	bool show_stations = HasBit(_display_opt, DO_SHOW_STATION_NAMES) && !IsInvisibilitySet(TO_SIGNS);
	bool show_waypoints = HasBit(_display_opt, DO_SHOW_WAYPOINT_NAMES) && !IsInvisibilitySet(TO_SIGNS);
	bool show_towns = HasBit(_display_opt, DO_SHOW_TOWN_NAMES);
	bool show_signs = HasBit(_display_opt, DO_SHOW_SIGNS) && !IsInvisibilitySet(TO_SIGNS);
	bool show_competitors = HasBit(_display_opt, DO_SHOW_COMPETITOR_SIGNS);

	/* Topmost of each type that was hit */
	BaseStation *st = nullptr, *last_st = nullptr;
	Town *t = nullptr, *last_t = nullptr;
	Sign *si = nullptr, *last_si = nullptr;

	/* See ViewportAddKdtreeSigns() for details on the search logic */
	_viewport_sign_kdtree.FindContained(search_rect.left, search_rect.top, search_rect.right, search_rect.bottom, [&](const ViewportSignKdtreeItem & item) {
		switch (item.type) {
			case ViewportSignKdtreeItem::VKI_STATION:
				if (!show_stations) break;
				st = BaseStation::Get(item.id.station);
				if (!show_competitors && _local_company != st->owner && st->owner != OWNER_NONE) break;
				if (CheckClickOnViewportSign(vp, x, y, &st->sign)) last_st = st;
				break;

			case ViewportSignKdtreeItem::VKI_WAYPOINT:
				if (!show_waypoints) break;
				st = BaseStation::Get(item.id.station);
				if (!show_competitors && _local_company != st->owner && st->owner != OWNER_NONE) break;
				if (CheckClickOnViewportSign(vp, x, y, &st->sign)) last_st = st;
				break;

			case ViewportSignKdtreeItem::VKI_TOWN:
				if (!show_towns) break;
				t = Town::Get(item.id.town);
				if (CheckClickOnViewportSign(vp, x, y, &t->cache.sign)) last_t = t;
				break;

			case ViewportSignKdtreeItem::VKI_SIGN:
				if (!show_signs) break;
				si = Sign::Get(item.id.sign);
				if (!show_competitors && _local_company != si->owner && si->owner != OWNER_DEITY) break;
				if (CheckClickOnViewportSign(vp, x, y, &si->sign)) last_si = si;
				break;

			default:
				NOT_REACHED();
		}
	});

	/* Select which hit to handle based on priority */
	if (last_st != nullptr) {
		if (Station::IsExpected(last_st)) {
			ShowStationViewWindow(last_st->index);
		} else {
			ShowWaypointWindow(Waypoint::From(last_st));
		}
		return true;
	} else if (last_t != nullptr) {
		ShowTownViewWindow(last_t->index);
		return true;
	} else if (last_si != nullptr) {
		HandleClickOnSign(last_si);
		return true;
	} else {
		return false;
	}
}


ViewportSignKdtreeItem ViewportSignKdtreeItem::MakeStation(StationID id)
{
	ViewportSignKdtreeItem item;
	item.type = VKI_STATION;
	item.id.station = id;

	const Station *st = Station::Get(id);
	assert(st->sign.kdtree_valid);
	item.center = st->sign.center;
	item.top = st->sign.top;

	/* Assume the sign can be a candidate for drawing, so measure its width */
	_viewport_sign_maxwidth = std::max<int>(_viewport_sign_maxwidth, st->sign.width_normal);

	return item;
}

ViewportSignKdtreeItem ViewportSignKdtreeItem::MakeWaypoint(StationID id)
{
	ViewportSignKdtreeItem item;
	item.type = VKI_WAYPOINT;
	item.id.station = id;

	const Waypoint *st = Waypoint::Get(id);
	assert(st->sign.kdtree_valid);
	item.center = st->sign.center;
	item.top = st->sign.top;

	/* Assume the sign can be a candidate for drawing, so measure its width */
	_viewport_sign_maxwidth = std::max<int>(_viewport_sign_maxwidth, st->sign.width_normal);

	return item;
}

ViewportSignKdtreeItem ViewportSignKdtreeItem::MakeTown(TownID id)
{
	ViewportSignKdtreeItem item;
	item.type = VKI_TOWN;
	item.id.town = id;

	const Town *town = Town::Get(id);
	assert(town->cache.sign.kdtree_valid);
	item.center = town->cache.sign.center;
	item.top = town->cache.sign.top;

	/* Assume the sign can be a candidate for drawing, so measure its width */
	_viewport_sign_maxwidth = std::max<int>(_viewport_sign_maxwidth, town->cache.sign.width_normal);

	return item;
}

ViewportSignKdtreeItem ViewportSignKdtreeItem::MakeSign(SignID id)
{
	ViewportSignKdtreeItem item;
	item.type = VKI_SIGN;
	item.id.sign = id;

	const Sign *sign = Sign::Get(id);
	assert(sign->sign.kdtree_valid);
	item.center = sign->sign.center;
	item.top = sign->sign.top;

	/* Assume the sign can be a candidate for drawing, so measure its width */
	_viewport_sign_maxwidth = std::max<int>(_viewport_sign_maxwidth, sign->sign.width_normal);

	return item;
}

void RebuildViewportKdtree()
{
	/* Reset biggest size sign seen */
	_viewport_sign_maxwidth = 0;

	if (_network_dedicated) {
		_viewport_sign_kdtree_valid = false;
		_viewport_sign_kdtree.Build<ViewportSignKdtreeItem*>(nullptr, nullptr);
		return;
	}

	_viewport_sign_kdtree_valid = true;

	std::vector<ViewportSignKdtreeItem> items;
	items.reserve(BaseStation::GetNumItems() + Town::GetNumItems() + Sign::GetNumItems());

	for (const Station *st : Station::Iterate()) {
		if (st->sign.kdtree_valid) items.push_back(ViewportSignKdtreeItem::MakeStation(st->index));
	}

	for (const Waypoint *wp : Waypoint::Iterate()) {
		if (wp->sign.kdtree_valid) items.push_back(ViewportSignKdtreeItem::MakeWaypoint(wp->index));
	}

	for (const Town *town : Town::Iterate()) {
		if (town->cache.sign.kdtree_valid) items.push_back(ViewportSignKdtreeItem::MakeTown(town->index));
	}

	for (const Sign *sign : Sign::Iterate()) {
		if (sign->sign.kdtree_valid) items.push_back(ViewportSignKdtreeItem::MakeSign(sign->index));
	}

	_viewport_sign_kdtree.Build(items.begin(), items.end());
}


static bool CheckClickOnLandscape(const Viewport *vp, int x, int y)
{
	Point pt = TranslateXYToTileCoord(vp, x, y);

	_tile_fract_coords.x = pt.x & TILE_UNIT_MASK;
	_tile_fract_coords.y = pt.y & TILE_UNIT_MASK;

	if (pt.x != -1) return ClickTile(TileVirtXY(pt.x, pt.y));
	return true;
}

static void PlaceObject()
{
	Point pt;
	Window *w;

	pt = GetTileBelowCursor();
	if (pt.x == -1) return;

	if ((_thd.place_mode & HT_DRAG_MASK) == HT_POINT) {
		pt.x += TILE_SIZE / 2;
		pt.y += TILE_SIZE / 2;
	}

	_tile_fract_coords.x = pt.x & TILE_UNIT_MASK;
	_tile_fract_coords.y = pt.y & TILE_UNIT_MASK;

	w = _thd.GetCallbackWnd();
	if (w != nullptr) w->OnPlaceObject(pt, TileVirtXY(pt.x, pt.y));
}

bool HandleViewportDoubleClicked(Window *w, int x, int y)
{
	Viewport *vp = w->viewport;
	if (vp->zoom < ZOOM_LVL_DRAW_MAP) return false;

	switch (_settings_client.gui.action_when_viewport_map_is_dblclicked) {
		case 0: // Do nothing
			return false;
		case 1: // Zoom in main viewport
			while (vp->zoom != ZOOM_LVL_VIEWPORT)
				ZoomInOrOutToCursorWindow(true, w);
			return true;
		case 2: // Open an extra viewport
			ShowExtraViewportWindowForTileUnderCursor();
			return true;
		default:
			return false;
	}
}

HandleViewportClickedResult HandleViewportClicked(const Viewport *vp, int x, int y, bool double_click)
{
	/* No click in smallmap mode except for plan making and left-button scrolling. */
	if (vp->zoom >= ZOOM_LVL_DRAW_MAP && !(_thd.place_mode & HT_MAP)) return HVCR_SCROLL_ONLY;

	const Vehicle *v = CheckClickOnVehicle(vp, x, y);

	if (_thd.place_mode & HT_VEHICLE) {
		if (v != nullptr && VehicleClicked(v)) return HVCR_DENY;
	}

	/* Vehicle placement mode already handled above. */
	if ((_thd.place_mode & HT_DRAG_MASK) != HT_NONE) {
		if (_thd.place_mode & HT_POLY) {
			/* In polyline mode double-clicking on a single white line, finishes current polyline.
			 * If however the user double-clicks on a line that has a white and a blue section,
			 * both lines (white and blue) will be constructed consecutively. */
			static bool stop_snap_on_double_click = false;
			if (double_click && stop_snap_on_double_click) {
				SetRailSnapMode(RSM_NO_SNAP);
				HideMeasurementTooltips();
				return HVCR_DENY;
			}
			stop_snap_on_double_click = !(_thd.drawstyle & HT_LINE) || (_thd.dir2 == HT_DIR_END);
		}

		PlaceObject();
		return HVCR_DENY;
	}

	if (vp->zoom >= ZOOM_LVL_DRAW_MAP) return HVCR_SCROLL_ONLY;

	if (CheckClickOnViewportSign(vp, x, y)) return HVCR_DENY;
	bool result = CheckClickOnLandscape(vp, x, y);

	if (v != nullptr) {
		DEBUG(misc, 2, "Vehicle %d (index %d) at %p", v->unitnumber, v->index, v);
		if (IsCompanyBuildableVehicleType(v)) {
			v = v->First();
			WindowClass wc = _thd.GetCallbackWnd()->window_class;
			if (_ctrl_pressed && v->owner == _local_company) {
				StartStopVehicle(v, true);
			} else if (wc != WC_CREATE_TEMPLATE && wc != WC_TEMPLATEGUI_MAIN) {
				ShowVehicleViewWindow(v);
			}
		}
		return HVCR_DENY;
	}
	return result ? HVCR_DENY : HVCR_ALLOW;
}

void RebuildViewportOverlay(Window *w, bool incremental)
{
	if (w->viewport->overlay != nullptr &&
			w->viewport->overlay->GetCompanyMask() != 0 &&
			w->viewport->overlay->GetCargoMask() != 0) {
		w->viewport->overlay->RebuildCache(incremental);
		if (!incremental) w->SetDirty();
	}
}

bool IsViewportOverlayOutsideCachedRegion(Window *w)
{
	if (w->viewport->overlay != nullptr &&
			w->viewport->overlay->GetCompanyMask() != 0 &&
			w->viewport->overlay->GetCargoMask() != 0) {
		return !w->viewport->overlay->CacheStillValid();
	} else {
		return false;
	}
}

/**
 * Scrolls the viewport in a window to a given location.
 * @param x       Desired x location of the map to scroll to (world coordinate).
 * @param y       Desired y location of the map to scroll to (world coordinate).
 * @param z       Desired z location of the map to scroll to (world coordinate). Use \c -1 to scroll to the height of the map at the \a x, \a y location.
 * @param w       %Window containing the viewport.
 * @param instant Jump to the location instead of slowly moving to it.
 * @return Destination of the viewport was changed (to activate other actions when the viewport is already at the desired position).
 */
bool ScrollWindowTo(int x, int y, int z, Window *w, bool instant)
{
	/* The slope cannot be acquired outside of the map, so make sure we are always within the map. */
	if (z == -1) {
		if ( x >= 0 && x <= (int)MapSizeX() * (int)TILE_SIZE - 1
				&& y >= 0 && y <= (int)MapSizeY() * (int)TILE_SIZE - 1) {
			z = GetSlopePixelZ(x, y);
		} else {
			z = TileHeightOutsideMap(x / (int)TILE_SIZE, y / (int)TILE_SIZE);
		}
	}

	Point pt = MapXYZToViewport(w->viewport, x, y, z);
	w->viewport->follow_vehicle = INVALID_VEHICLE;

	if (w->viewport->dest_scrollpos_x == pt.x && w->viewport->dest_scrollpos_y == pt.y) return false;

	if (instant) {
		w->viewport->scrollpos_x = pt.x;
		w->viewport->scrollpos_y = pt.y;
		RebuildViewportOverlay(w, true);
	}

	w->viewport->dest_scrollpos_x = pt.x;
	w->viewport->dest_scrollpos_y = pt.y;
	return true;
}

/**
 * Scrolls the viewport in a window to a given location.
 * @param tile    Desired tile to center on.
 * @param w       %Window containing the viewport.
 * @param instant Jump to the location instead of slowly moving to it.
 * @return Destination of the viewport was changed (to activate other actions when the viewport is already at the desired position).
 */
bool ScrollWindowToTile(TileIndex tile, Window *w, bool instant)
{
	return ScrollWindowTo(TileX(tile) * TILE_SIZE, TileY(tile) * TILE_SIZE, -1, w, instant);
}

/**
 * Scrolls the viewport of the main window to a given location.
 * @param tile    Desired tile to center on.
 * @param instant Jump to the location instead of slowly moving to it.
 * @return Destination of the viewport was changed (to activate other actions when the viewport is already at the desired position).
 */
bool ScrollMainWindowToTile(TileIndex tile, bool instant)
{
	return ScrollMainWindowTo(TileX(tile) * TILE_SIZE + TILE_SIZE / 2, TileY(tile) * TILE_SIZE + TILE_SIZE / 2, -1, instant);
}

/**
 * Set a tile to display a red error square.
 * @param tile Tile that should show the red error square.
 */
void SetRedErrorSquare(TileIndex tile)
{
	TileIndex old;

	old = _thd.redsq;
	_thd.redsq = tile;

	if (tile != old) {
		if (tile != INVALID_TILE) MarkTileDirtyByTile(tile, VMDF_NOT_MAP_MODE);
		if (old  != INVALID_TILE) MarkTileDirtyByTile(old, VMDF_NOT_MAP_MODE);
	}
}

/**
 * Highlight \a w by \a h tiles at the cursor.
 * @param w Width of the highlighted tiles rectangle.
 * @param h Height of the highlighted tiles rectangle.
 */
void SetTileSelectSize(int w, int h)
{
	_thd.new_size.x = w * TILE_SIZE;
	_thd.new_size.y = h * TILE_SIZE;
	_thd.new_outersize.x = 0;
	_thd.new_outersize.y = 0;
}

void SetTileSelectBigSize(int ox, int oy, int sx, int sy)
{
	_thd.new_offs.x = ox * TILE_SIZE;
	_thd.new_offs.y = oy * TILE_SIZE;
	_thd.new_outersize.x = sx * TILE_SIZE;
	_thd.new_outersize.y = sy * TILE_SIZE;
}

/** returns the best autorail highlight type from map coordinates */
static HighLightStyle GetAutorailHT(int x, int y)
{
	return HT_RAIL | _autorail_piece[x & TILE_UNIT_MASK][y & TILE_UNIT_MASK];
}

/**
 * Reset tile highlighting.
 */
void TileHighlightData::Reset()
{
	this->pos.x = 0;
	this->pos.y = 0;
	this->new_pos.x = 0;
	this->new_pos.y = 0;
}

/**
 * Is the user dragging a 'diagonal rectangle'?
 * @return User is dragging a rotated rectangle.
 */
bool TileHighlightData::IsDraggingDiagonal()
{
	return (this->place_mode & HT_DIAGONAL) != 0 && _ctrl_pressed && _left_button_down;
}

/**
 * Get the window that started the current highlighting.
 * @return The window that requested the current tile highlighting, or \c nullptr if not available.
 */
Window *TileHighlightData::GetCallbackWnd()
{
	return FindWindowById(this->window_class, this->window_number);
}

static HighLightStyle CalcPolyrailDrawstyle(Point pt, bool dragging);

static inline void CalcNewPolylineOutersize()
{
	/* use the 'outersize' to mark the second (blue) part of a polyline selection */
	if (_thd.dir2 < HT_DIR_END) {
		/* get bounds of the second part */
		int outer_x1 = _thd.selstart2.x & ~TILE_UNIT_MASK;
		int outer_y1 = _thd.selstart2.y & ~TILE_UNIT_MASK;
		int outer_x2 = _thd.selend2.x & ~TILE_UNIT_MASK;
		int outer_y2 = _thd.selend2.y & ~TILE_UNIT_MASK;
		if (outer_x1 > outer_x2) Swap(outer_x1, outer_x2);
		if (outer_y1 > outer_y2) Swap(outer_y1, outer_y2);
		/* include the first part */
		outer_x1 = std::min<int>(outer_x1, _thd.new_pos.x);
		outer_y1 = std::min<int>(outer_y1, _thd.new_pos.y);
		outer_x2 = std::max<int>(outer_x2, _thd.new_pos.x + _thd.new_size.x - TILE_SIZE);
		outer_y2 = std::max<int>(outer_y2, _thd.new_pos.y + _thd.new_size.y - TILE_SIZE);
		/* write new values */
		_thd.new_offs.x = outer_x1 - _thd.new_pos.x;
		_thd.new_offs.y = outer_y1 - _thd.new_pos.y;
		_thd.new_outersize.x = outer_x2 - outer_x1 + TILE_SIZE - _thd.new_size.x;
		_thd.new_outersize.y = outer_y2 - outer_y1 + TILE_SIZE - _thd.new_size.y;
	} else {
		_thd.new_offs.x = 0;
		_thd.new_offs.y = 0;
		_thd.new_outersize.x = 0;
		_thd.new_outersize.y = 0;
	}
}

/**
 * Updates tile highlighting for all cases.
 * Uses _thd.selstart and _thd.selend and _thd.place_mode (set elsewhere) to determine _thd.pos and _thd.size
 * Also drawstyle is determined. Uses _thd.new.* as a buffer and calls SetSelectionTilesDirty() twice,
 * Once for the old and once for the new selection.
 * _thd is TileHighlightData, found in viewport.h
 */
void UpdateTileSelection()
{
	int x1;
	int y1;

	if (_thd.freeze) return;

	HighLightStyle new_drawstyle = HT_NONE;
	bool new_diagonal = false;

	if ((_thd.place_mode & HT_DRAG_MASK) == HT_SPECIAL) {
		x1 = _thd.selend.x;
		y1 = _thd.selend.y;
		if (x1 != -1) {
			int x2 = _thd.selstart.x & ~TILE_UNIT_MASK;
			int y2 = _thd.selstart.y & ~TILE_UNIT_MASK;
			x1 &= ~TILE_UNIT_MASK;
			y1 &= ~TILE_UNIT_MASK;

			if (_thd.IsDraggingDiagonal()) {
				new_diagonal = true;
			} else {
				if (x1 >= x2) Swap(x1, x2);
				if (y1 >= y2) Swap(y1, y2);
			}
			_thd.new_pos.x = x1;
			_thd.new_pos.y = y1;
			_thd.new_size.x = x2 - x1;
			_thd.new_size.y = y2 - y1;
			if (!new_diagonal) {
				_thd.new_size.x += TILE_SIZE;
				_thd.new_size.y += TILE_SIZE;
			}
			new_drawstyle = _thd.next_drawstyle;
		}
	} else if ((_thd.place_mode & HT_DRAG_MASK) != HT_NONE) {
		Point pt = GetTileBelowCursor();
		x1 = pt.x;
		y1 = pt.y;
		if (x1 != -1) {
			switch (_thd.place_mode & HT_DRAG_MASK) {
				case HT_RECT:
					new_drawstyle = HT_RECT;
					break;
				case HT_POINT:
					new_drawstyle = HT_POINT;
					x1 += TILE_SIZE / 2;
					y1 += TILE_SIZE / 2;
					break;
				case HT_RAIL:
				case HT_LINE:
					/* HT_POLY */
					if (_thd.place_mode & HT_POLY) {
						RailSnapMode snap_mode = GetRailSnapMode();
						if (snap_mode == RSM_NO_SNAP ||
								(snap_mode == RSM_SNAP_TO_TILE && GetRailSnapTile() == TileVirtXY(pt.x, pt.y))) {
							new_drawstyle = GetAutorailHT(pt.x, pt.y);
							_thd.new_offs.x = 0;
							_thd.new_offs.y = 0;
							_thd.new_outersize.x = 0;
							_thd.new_outersize.y = 0;
							_thd.dir2 = HT_DIR_END;
						} else {
							new_drawstyle = CalcPolyrailDrawstyle(pt, false);
							if (new_drawstyle != HT_NONE) {
								x1 = _thd.selstart.x & ~TILE_UNIT_MASK;
								y1 = _thd.selstart.y & ~TILE_UNIT_MASK;
								int x2 = _thd.selend.x & ~TILE_UNIT_MASK;
								int y2 = _thd.selend.y & ~TILE_UNIT_MASK;
								if (x1 > x2) Swap(x1, x2);
								if (y1 > y2) Swap(y1, y2);
								_thd.new_pos.x = x1;
								_thd.new_pos.y = y1;
								_thd.new_size.x = x2 - x1 + TILE_SIZE;
								_thd.new_size.y = y2 - y1 + TILE_SIZE;
							}
						}
						break;
					}
					/* HT_RAIL */
					if (_thd.place_mode & HT_RAIL) {
						/* Draw one highlighted tile in any direction */
						new_drawstyle = GetAutorailHT(pt.x, pt.y);
						break;
					}
					/* HT_LINE */
					switch (_thd.place_mode & HT_DIR_MASK) {
						case HT_DIR_X: new_drawstyle = HT_LINE | HT_DIR_X; break;
						case HT_DIR_Y: new_drawstyle = HT_LINE | HT_DIR_Y; break;

						case HT_DIR_HU:
						case HT_DIR_HL:
							new_drawstyle = (pt.x & TILE_UNIT_MASK) + (pt.y & TILE_UNIT_MASK) <= TILE_SIZE ? HT_LINE | HT_DIR_HU : HT_LINE | HT_DIR_HL;
							break;

						case HT_DIR_VL:
						case HT_DIR_VR:
							new_drawstyle = (pt.x & TILE_UNIT_MASK) > (pt.y & TILE_UNIT_MASK) ? HT_LINE | HT_DIR_VL : HT_LINE | HT_DIR_VR;
							break;

						default: NOT_REACHED();
					}
					_thd.selstart.x = x1 & ~TILE_UNIT_MASK;
					_thd.selstart.y = y1 & ~TILE_UNIT_MASK;
					_thd.selend.x = x1;
					_thd.selend.y = y1;
					break;
				default:
					NOT_REACHED();
			}
			_thd.new_pos.x = x1 & ~TILE_UNIT_MASK;
			_thd.new_pos.y = y1 & ~TILE_UNIT_MASK;
		}
	}

	if (new_drawstyle & HT_LINE) CalcNewPolylineOutersize();

	/* redraw selection */
	if (_thd.drawstyle != new_drawstyle ||
			_thd.pos.x != _thd.new_pos.x || _thd.pos.y != _thd.new_pos.y ||
			_thd.size.x != _thd.new_size.x || _thd.size.y != _thd.new_size.y ||
			_thd.offs.x != _thd.new_offs.x || _thd.offs.y != _thd.new_offs.y ||
			_thd.outersize.x != _thd.new_outersize.x ||
			_thd.outersize.y != _thd.new_outersize.y ||
			_thd.diagonal    != new_diagonal) {
		/* Clear the old tile selection? */
		if ((_thd.drawstyle & HT_DRAG_MASK) != HT_NONE) SetSelectionTilesDirty();

		_thd.drawstyle = new_drawstyle;
		_thd.pos = _thd.new_pos;
		_thd.size = _thd.new_size;
		_thd.offs = _thd.new_offs;
		_thd.outersize = _thd.new_outersize;
		_thd.diagonal = new_diagonal;
		_thd.dirty = 0xff;

		/* Draw the new tile selection? */
		if ((new_drawstyle & HT_DRAG_MASK) != HT_NONE) SetSelectionTilesDirty();
	}
}

/**
 * Displays the measurement tooltips when selecting multiple tiles
 * @param str String to be displayed
 * @param paramcount number of params to deal with
 * @param params (optional) up to 5 pieces of additional information that may be added to a tooltip
 * @param close_cond Condition for closing this tooltip.
 */
static inline void ShowMeasurementTooltips(StringID str, uint paramcount, const uint64 params[], TooltipCloseCondition close_cond = TCC_EXIT_VIEWPORT)
{
	if (!_settings_client.gui.measure_tooltip) return;
	GuiShowTooltips(_thd.GetCallbackWnd(), str, paramcount, params, close_cond);
}

static void HideMeasurementTooltips()
{
	DeleteWindowById(WC_TOOLTIPS, 0);
}

/** highlighting tiles while only going over them with the mouse */
void VpStartPlaceSizing(TileIndex tile, ViewportPlaceMethod method, ViewportDragDropSelectionProcess process)
{
	_thd.select_method = method;
	_thd.select_proc   = process;
	_thd.selend.x = TileX(tile) * TILE_SIZE;
	_thd.selstart.x = TileX(tile) * TILE_SIZE;
	_thd.selend.y = TileY(tile) * TILE_SIZE;
	_thd.selstart.y = TileY(tile) * TILE_SIZE;

	/* Needed so several things (road, autoroad, bridges, ...) are placed correctly.
	 * In effect, placement starts from the centre of a tile
	 */
	if (method == VPM_X_OR_Y || method == VPM_FIX_X || method == VPM_FIX_Y) {
		_thd.selend.x += TILE_SIZE / 2;
		_thd.selend.y += TILE_SIZE / 2;
		_thd.selstart.x += TILE_SIZE / 2;
		_thd.selstart.y += TILE_SIZE / 2;
	}

	HighLightStyle others = _thd.place_mode & ~(HT_DRAG_MASK | HT_DIR_MASK);
	if ((_thd.place_mode & HT_DRAG_MASK) == HT_RECT) {
		_thd.place_mode = HT_SPECIAL | others;
		_thd.next_drawstyle = HT_RECT | others;
	} else if (_thd.place_mode & (HT_RAIL | HT_LINE)) {
		_thd.place_mode = HT_SPECIAL | others;
		_thd.next_drawstyle = _thd.drawstyle | others;
		_current_snap_lock.x = -1;
		if ((_thd.place_mode & HT_POLY) != 0 && GetRailSnapMode() == RSM_NO_SNAP) {
			SetRailSnapMode(RSM_SNAP_TO_TILE);
			SetRailSnapTile(tile);
		}
	} else {
		_thd.place_mode = HT_SPECIAL | others;
		_thd.next_drawstyle = HT_POINT | others;
	}
	_special_mouse_mode = WSM_SIZING;
}

/** Drag over the map while holding the left mouse down. */
void VpStartDragging(ViewportDragDropSelectionProcess process)
{
	_thd.select_method = VPM_X_AND_Y;
	_thd.select_proc = process;
	_thd.selstart.x = 0;
	_thd.selstart.y = 0;
	_thd.next_drawstyle = HT_RECT;

	_special_mouse_mode = WSM_DRAGGING;
}

void VpSetPlaceSizingLimit(int limit)
{
	_thd.sizelimit = limit;
}

/**
 * Highlights all tiles between a set of two tiles. Used in dock and tunnel placement
 * @param from TileIndex of the first tile to highlight
 * @param to TileIndex of the last tile to highlight
 */
void VpSetPresizeRange(TileIndex from, TileIndex to)
{
	uint64 distance = DistanceManhattan(from, to) + 1;

	_thd.selend.x = TileX(to) * TILE_SIZE;
	_thd.selend.y = TileY(to) * TILE_SIZE;
	_thd.selstart.x = TileX(from) * TILE_SIZE;
	_thd.selstart.y = TileY(from) * TILE_SIZE;
	_thd.next_drawstyle = HT_RECT;

	/* show measurement only if there is any length to speak of */
	if (distance > 1) {
		ShowMeasurementTooltips(STR_MEASURE_LENGTH, 1, &distance);
	} else {
		HideMeasurementTooltips();
	}
}

static void VpStartPreSizing()
{
	_thd.selend.x = -1;
	_special_mouse_mode = WSM_PRESIZE;
}

/**
 * returns information about the 2x1 piece to be build.
 * The lower bits (0-3) are the track type.
 */
static HighLightStyle Check2x1AutoRail(int mode)
{
	int fxpy = _tile_fract_coords.x + _tile_fract_coords.y;
	int sxpy = (_thd.selend.x & TILE_UNIT_MASK) + (_thd.selend.y & TILE_UNIT_MASK);
	int fxmy = _tile_fract_coords.x - _tile_fract_coords.y;
	int sxmy = (_thd.selend.x & TILE_UNIT_MASK) - (_thd.selend.y & TILE_UNIT_MASK);

	switch (mode) {
		default: NOT_REACHED();
		case 0: // end piece is lower right
			if (fxpy >= 20 && sxpy <= 12) return HT_DIR_HL;
			if (fxmy < -3 && sxmy > 3) return HT_DIR_VR;
			return HT_DIR_Y;

		case 1:
			if (fxmy > 3 && sxmy < -3) return HT_DIR_VL;
			if (fxpy <= 12 && sxpy >= 20) return HT_DIR_HU;
			return HT_DIR_Y;

		case 2:
			if (fxmy > 3 && sxmy < -3) return HT_DIR_VL;
			if (fxpy >= 20 && sxpy <= 12) return HT_DIR_HL;
			return HT_DIR_X;

		case 3:
			if (fxmy < -3 && sxmy > 3) return HT_DIR_VR;
			if (fxpy <= 12 && sxpy >= 20) return HT_DIR_HU;
			return HT_DIR_X;
	}
}

/**
 * Check if the direction of start and end tile should be swapped based on
 * the dragging-style. Default directions are:
 * in the case of a line (HT_RAIL, HT_LINE):  DIR_NE, DIR_NW, DIR_N, DIR_E
 * in the case of a rect (HT_RECT, HT_POINT): DIR_S, DIR_E
 * For example dragging a rectangle area from south to north should be swapped to
 * north-south (DIR_S) to obtain the same results with less code. This is what
 * the return value signifies.
 * @param style HighLightStyle dragging style
 * @param start_tile start tile of drag
 * @param end_tile end tile of drag
 * @return boolean value which when true means start/end should be swapped
 */
static bool SwapDirection(HighLightStyle style, TileIndex start_tile, TileIndex end_tile)
{
	uint start_x = TileX(start_tile);
	uint start_y = TileY(start_tile);
	uint end_x = TileX(end_tile);
	uint end_y = TileY(end_tile);

	switch (style & HT_DRAG_MASK) {
		case HT_RAIL:
		case HT_LINE: return (end_x > start_x || (end_x == start_x && end_y > start_y));

		case HT_RECT:
		case HT_POINT: return (end_x != start_x && end_y < start_y);
		default: NOT_REACHED();
	}

	return false;
}

/**
 * Calculates height difference between one tile and another.
 * Multiplies the result to suit the standard given by #TILE_HEIGHT_STEP.
 *
 * To correctly get the height difference we need the direction we are dragging
 * in, as well as with what kind of tool we are dragging. For example a horizontal
 * autorail tool that starts in bottom and ends at the top of a tile will need the
 * maximum of SW, S and SE, N corners respectively. This is handled by the lookup table below
 * See #_tileoffs_by_dir in map.cpp for the direction enums if you can't figure out the values yourself.
 * @param style      Highlighting style of the drag. This includes direction and style (autorail, rect, etc.)
 * @param distance   Number of tiles dragged, important for horizontal/vertical drags, ignored for others.
 * @param start_tile Start tile of the drag operation.
 * @param end_tile   End tile of the drag operation.
 * @return Height difference between two tiles. The tile measurement tool utilizes this value in its tooltip.
 */
static int CalcHeightdiff(HighLightStyle style, uint distance, TileIndex start_tile, TileIndex end_tile)
{
	bool swap = SwapDirection(style, start_tile, end_tile);
	uint h0, h1; // Start height and end height.

	if (start_tile == end_tile) return 0;
	if (swap) Swap(start_tile, end_tile);

	switch (style & HT_DRAG_MASK) {
		case HT_RECT: {
			static const TileIndexDiffC heightdiff_area_by_dir[] = {
				/* Start */ {1, 0}, /* Dragging east */ {0, 0}, // Dragging south
				/* End   */ {0, 1}, /* Dragging east */ {1, 1}  // Dragging south
			};

			/* In the case of an area we can determine whether we were dragging south or
			 * east by checking the X-coordinates of the tiles */
			byte style_t = (byte)(TileX(end_tile) > TileX(start_tile));
			start_tile = TILE_ADD(start_tile, ToTileIndexDiff(heightdiff_area_by_dir[style_t]));
			end_tile   = TILE_ADD(end_tile, ToTileIndexDiff(heightdiff_area_by_dir[2 + style_t]));
			FALLTHROUGH;
		}

		case HT_POINT:
			h0 = TileHeight(start_tile);
			h1 = TileHeight(end_tile);
			break;
		default: { // All other types, this is mostly only line/autorail
			static const HighLightStyle flip_style_direction[] = {
				HT_DIR_X, HT_DIR_Y, HT_DIR_HL, HT_DIR_HU, HT_DIR_VR, HT_DIR_VL
			};
			static const TileIndexDiffC heightdiff_line_by_dir[] = {
				/* Start */ {1, 0}, {1, 1}, /* HT_DIR_X  */ {0, 1}, {1, 1}, // HT_DIR_Y
				/* Start */ {1, 0}, {0, 0}, /* HT_DIR_HU */ {1, 0}, {1, 1}, // HT_DIR_HL
				/* Start */ {1, 0}, {1, 1}, /* HT_DIR_VL */ {0, 1}, {1, 1}, // HT_DIR_VR

				/* Start */ {0, 1}, {0, 0}, /* HT_DIR_X  */ {1, 0}, {0, 0}, // HT_DIR_Y
				/* End   */ {0, 1}, {0, 0}, /* HT_DIR_HU */ {1, 1}, {0, 1}, // HT_DIR_HL
				/* End   */ {1, 0}, {0, 0}, /* HT_DIR_VL */ {0, 0}, {0, 1}, // HT_DIR_VR
			};

			distance %= 2; // we're only interested if the distance is even or uneven
			style &= HT_DIR_MASK;

			/* To handle autorail, we do some magic to be able to use a lookup table.
			 * Firstly if we drag the other way around, we switch start&end, and if needed
			 * also flip the drag-position. Eg if it was on the left, and the distance is even
			 * that means the end, which is now the start is on the right */
			if (swap && distance == 0) style = flip_style_direction[style];

			/* Use lookup table for start-tile based on HighLightStyle direction */
			byte style_t = style * 2;
			assert(style_t < lengthof(heightdiff_line_by_dir) - 13);
			h0 = TileHeight(TILE_ADD(start_tile, ToTileIndexDiff(heightdiff_line_by_dir[style_t])));
			uint ht = TileHeight(TILE_ADD(start_tile, ToTileIndexDiff(heightdiff_line_by_dir[style_t + 1])));
			h0 = std::max(h0, ht);

			/* Use lookup table for end-tile based on HighLightStyle direction
			 * flip around side (lower/upper, left/right) based on distance */
			if (distance == 0) style_t = flip_style_direction[style] * 2;
			assert(style_t < lengthof(heightdiff_line_by_dir) - 13);
			h1 = TileHeight(TILE_ADD(end_tile, ToTileIndexDiff(heightdiff_line_by_dir[12 + style_t])));
			ht = TileHeight(TILE_ADD(end_tile, ToTileIndexDiff(heightdiff_line_by_dir[12 + style_t + 1])));
			h1 = std::max(h1, ht);
			break;
		}
	}

	if (swap) Swap(h0, h1);
	return (int)(h1 - h0) * TILE_HEIGHT_STEP;
}

static void ShowLengthMeasurement(HighLightStyle style, TileIndex start_tile, TileIndex end_tile, TooltipCloseCondition close_cond = TCC_EXIT_VIEWPORT, bool show_single_tile_length = false)
{
	static const StringID measure_strings_length[] = {STR_NULL, STR_MEASURE_LENGTH, STR_MEASURE_LENGTH_HEIGHTDIFF};

	if (_settings_client.gui.measure_tooltip) {
		uint distance = DistanceManhattan(start_tile, end_tile) + 1;
		byte index = 0;
		uint64 params[2];

		if (show_single_tile_length || distance != 1) {
			int heightdiff = CalcHeightdiff(style, distance, start_tile, end_tile);
			/* If we are showing a tooltip for horizontal or vertical drags,
			 * 2 tiles have a length of 1. To bias towards the ceiling we add
			 * one before division. It feels more natural to count 3 lengths as 2 */
			if ((style & HT_DIR_MASK) != HT_DIR_X && (style & HT_DIR_MASK) != HT_DIR_Y) {
				distance = CeilDiv(distance, 2);
			}

			params[index++] = distance;
			if (heightdiff != 0) params[index++] = heightdiff;
		}

		ShowMeasurementTooltips(measure_strings_length[index], index, params, close_cond);
	}
}

/**
 * Check for underflowing the map.
 * @param test  the variable to test for underflowing
 * @param other the other variable to update to keep the line
 * @param mult  the constant to multiply the difference by for \c other
 */
static void CheckUnderflow(int &test, int &other, int mult)
{
	if (test >= 0) return;

	other += mult * test;
	test = 0;
}

/**
 * Check for overflowing the map.
 * @param test  the variable to test for overflowing
 * @param other the other variable to update to keep the line
 * @param max   the maximum value for the \c test variable
 * @param mult  the constant to multiply the difference by for \c other
 */
static void CheckOverflow(int &test, int &other, int max, int mult)
{
	if (test <= max) return;

	other += mult * (test - max);
	test = max;
}

static const uint X_DIRS = (1 << DIR_NE) | (1 << DIR_SW);
static const uint Y_DIRS = (1 << DIR_SE) | (1 << DIR_NW);
static const uint HORZ_DIRS = (1 << DIR_W) | (1 << DIR_E);
//static const uint VERT_DIRS = (1 << DIR_N) | (1 << DIR_S);

Trackdir PointDirToTrackdir(const Point &pt, Direction dir)
{
	Trackdir ret;

	if (IsDiagonalDirection(dir)) {
		ret = DiagDirToDiagTrackdir(DirToDiagDir(dir));
	} else {
		int x = pt.x & TILE_UNIT_MASK;
		int y = pt.y & TILE_UNIT_MASK;
		int ns = x + y;
		int we = y - x;
		if (HasBit(HORZ_DIRS, dir)) {
			ret = TrackDirectionToTrackdir(ns < (int)TILE_SIZE ? TRACK_UPPER : TRACK_LOWER, dir);
		} else {
			ret = TrackDirectionToTrackdir(we < 0 ? TRACK_LEFT : TRACK_RIGHT, dir);
		}
	}

	return ret;
}

static bool FindPolyline(const Point &pt, const LineSnapPoint &start, PolylineInfo *ret)
{
	/* relative coordinats of the mouse point (offset against the snap point) */
	int x = pt.x - start.x;
	int y = pt.y - start.y;
	int we = y - x;
	int ns = x + y;

	/* in-tile alignment of the snap point (there are two variants: [0, 8] or [8, 0]) */
	uint align_x = start.x & TILE_UNIT_MASK;
	uint align_y = start.y & TILE_UNIT_MASK;
	assert((align_x == TILE_SIZE / 2 && align_y == 0 && !(start.dirs & X_DIRS)) || (align_x == 0 && align_y == TILE_SIZE / 2 && !(start.dirs & Y_DIRS)));

	/* absolute distance between points (in tiles) */
	uint d_x = abs(RoundDivSU(x < 0 ? x - align_y : x + align_y, TILE_SIZE));
	uint d_y = abs(RoundDivSU(y < 0 ? y - align_x : y + align_x, TILE_SIZE));
	uint d_ns = abs(RoundDivSU(ns, TILE_SIZE));
	uint d_we = abs(RoundDivSU(we, TILE_SIZE));

	/* Find on which quadrant is the mouse point (reltively to the snap point).
	 * Numeration (clockwise like in Direction):
	 * ortho            diag
	 *   \   2   /       2 | 3
	 *     \   /         --+---> [we]
	 *  1    X    3      1 | 0
	 *     /   \           v
	 *  [x]  0  [y]       [ns]          */
	uint ortho_quadrant = 2 * (x < 0) + ((x < 0) != (y < 0)); // implicit cast: false/true --> 0/1
	uint diag_quadrant = 2 * (ns < 0) + ((ns < 0) != (we < 0));

	/* direction from the snap point to the mouse point */
	Direction ortho_line_dir = ChangeDir(DIR_S, (DirDiff)(2 * ortho_quadrant)); // DIR_S is the middle of the ortho quadrant no. 0
	Direction diag_line_dir = ChangeDir(DIR_SE, (DirDiff)(2 * diag_quadrant));  // DIR_SE is the middle of the diag quadrant no. 0
	if (!HasBit(start.dirs, ortho_line_dir) && !HasBit(start.dirs, diag_line_dir)) return false;

	/* length of booth segments of auto line (choosing orthogonal direction first) */
	uint ortho_len = 0, ortho_len2 = 0;
	if (HasBit(start.dirs, ortho_line_dir)) {
		bool is_len_even = (align_x != 0) ? d_x >= d_y : d_x <= d_y;
		ortho_len = 2 * std::min(d_x, d_y) - (int)is_len_even;
		assert((int)ortho_len >= 0);
		if (d_ns == 0 || d_we == 0) { // just single segment?
			ortho_len++;
		} else {
			ortho_len2 = abs((int)d_x - (int)d_y) + (int)is_len_even;
		}
	}

	/* length of booth segments of auto line (choosing diagonal direction first) */
	uint diag_len = 0, diag_len2 = 0;
	if (HasBit(start.dirs, diag_line_dir)) {
		if (d_x == 0 || d_y == 0) { // just single segment?
			diag_len = d_x + d_y;
		} else {
			diag_len = std::min(d_ns, d_we);
			diag_len2 = d_x + d_y - diag_len;
		}
	}

	/* choose the best variant */
	if (ortho_len != 0 && diag_len != 0) {
		/* in the first place, choose this line whose first segment ends up closer
		 * to the mouse point (thus the second segment is shorter) */
		int cmp = ortho_len2 - diag_len2;
		/* if equeal, choose the shorter line */
		if (cmp == 0) cmp = ortho_len - diag_len;
		/* finally look at small "units" and choose the line which is closer to the mouse point */
		if (cmp == 0) cmp = std::min(abs(we), abs(ns)) - std::min(abs(x), abs(y));
		/* based on comparison, disable one of variants */
		if (cmp > 0) {
			ortho_len = 0;
		} else {
			diag_len = 0;
		}
	}

	/* store results */
	if (ortho_len != 0) {
		ret->first_dir = ortho_line_dir;
		ret->first_len = ortho_len;
		ret->second_dir = (ortho_len2 != 0) ? diag_line_dir : INVALID_DIR;
		ret->second_len = ortho_len2;
	} else if (diag_len != 0) {
		ret->first_dir = diag_line_dir;
		ret->first_len = diag_len;
		ret->second_dir = (diag_len2 != 0) ? ortho_line_dir : INVALID_DIR;
		ret->second_len = diag_len2;
	} else {
		return false;
	}

	ret->start = start;
	return true;
}

/**
 * Calculate squared euclidean distance between two points.
 * @param a the first point
 * @param b the second point
 * @return |b - a| ^ 2
 */
static inline uint SqrDist(const Point &a, const Point &b)
{
	return (b.x - a.x) * (b.x - a.x) + (b.y - a.y) * (b.y - a.y);
}

static LineSnapPoint *FindBestPolyline(const Point &pt, LineSnapPoint *snap_points, uint num_points, PolylineInfo *ret)
{
	/* Find the best polyline (a pair of two lines - the white one and the blue
	 * one) led from any of saved snap points to the mouse cursor. */

	LineSnapPoint *best_snap_point = nullptr; // the best polyline we found so far is led from this snap point

	for (int i = 0; i < (int)num_points; i++) {
		/* try to fit a polyline */
		PolylineInfo polyline;
		if (!FindPolyline(pt, snap_points[i], &polyline)) continue; // skip non-matching snap points
		/* check whether we've found a better polyline */
		if (best_snap_point != nullptr) {
			/* firstly choose shorter polyline (the one with smaller amount of
			 * track pieces composing booth the white and the blue line) */
			uint cur_len = polyline.first_len + polyline.second_len;
			uint best_len = ret->first_len + ret->second_len;
			if (cur_len > best_len) continue;
			/* secondly choose that polyline which has longer first (white) line */
			if (cur_len == best_len && polyline.first_len < ret->first_len) continue;
			/* finally check euclidean distance to snap points and choose the
			 * one which is closer */
			if (cur_len == best_len && polyline.first_len == ret->first_len && SqrDist(pt, snap_points[i]) >= SqrDist(pt, *best_snap_point)) continue;
		}
		/* save the found polyline */
		*ret = polyline;
		best_snap_point = &snap_points[i];
	}

	return best_snap_point;
}

/** while dragging */
static void CalcRaildirsDrawstyle(int x, int y, int method)
{
	HighLightStyle b;

	int dx = _thd.selstart.x - (_thd.selend.x & ~TILE_UNIT_MASK);
	int dy = _thd.selstart.y - (_thd.selend.y & ~TILE_UNIT_MASK);
	uint w = abs(dx) + TILE_SIZE;
	uint h = abs(dy) + TILE_SIZE;

	if (method & ~(VPM_RAILDIRS | VPM_SIGNALDIRS)) {
		/* We 'force' a selection direction; first four rail buttons. */
		method &= ~(VPM_RAILDIRS | VPM_SIGNALDIRS);
		int raw_dx = _thd.selstart.x - _thd.selend.x;
		int raw_dy = _thd.selstart.y - _thd.selend.y;
		switch (method) {
			case VPM_FIX_X:
				b = HT_LINE | HT_DIR_Y;
				x = _thd.selstart.x;
				break;

			case VPM_FIX_Y:
				b = HT_LINE | HT_DIR_X;
				y = _thd.selstart.y;
				break;

			case VPM_FIX_HORIZONTAL:
				if (dx == -dy) {
					/* We are on a straight horizontal line. Determine the 'rail'
					 * to build based the sub tile location. */
					b = (x & TILE_UNIT_MASK) + (y & TILE_UNIT_MASK) >= TILE_SIZE ? HT_LINE | HT_DIR_HL : HT_LINE | HT_DIR_HU;
				} else {
					/* We are not on a straight line. Determine the rail to build
					 * based on whether we are above or below it. */
					b = dx + dy >= (int)TILE_SIZE ? HT_LINE | HT_DIR_HU : HT_LINE | HT_DIR_HL;

					/* Calculate where a horizontal line through the start point and
					 * a vertical line from the selected end point intersect and
					 * use that point as the end point. */
					int offset = (raw_dx - raw_dy) / 2;
					x = _thd.selstart.x - (offset & ~TILE_UNIT_MASK);
					y = _thd.selstart.y + (offset & ~TILE_UNIT_MASK);

					/* 'Build' the last half rail tile if needed */
					if ((offset & TILE_UNIT_MASK) > (TILE_SIZE / 2)) {
						if (dx + dy >= (int)TILE_SIZE) {
							x += (dx + dy < 0) ? (int)TILE_SIZE : -(int)TILE_SIZE;
						} else {
							y += (dx + dy < 0) ? (int)TILE_SIZE : -(int)TILE_SIZE;
						}
					}

					/* Make sure we do not overflow the map! */
					CheckUnderflow(x, y, 1);
					CheckUnderflow(y, x, 1);
					CheckOverflow(x, y, (MapMaxX() - 1) * TILE_SIZE, 1);
					CheckOverflow(y, x, (MapMaxY() - 1) * TILE_SIZE, 1);
					assert(x >= 0 && y >= 0 && x <= (int)(MapMaxX() * TILE_SIZE) && y <= (int)(MapMaxY() * TILE_SIZE));
				}
				break;

			case VPM_FIX_VERTICAL:
				if (dx == dy) {
					/* We are on a straight vertical line. Determine the 'rail'
					 * to build based the sub tile location. */
					b = (x & TILE_UNIT_MASK) > (y & TILE_UNIT_MASK) ? HT_LINE | HT_DIR_VL : HT_LINE | HT_DIR_VR;
				} else {
					/* We are not on a straight line. Determine the rail to build
					 * based on whether we are left or right from it. */
					b = dx < dy ? HT_LINE | HT_DIR_VL : HT_LINE | HT_DIR_VR;

					/* Calculate where a vertical line through the start point and
					 * a horizontal line from the selected end point intersect and
					 * use that point as the end point. */
					int offset = (raw_dx + raw_dy + (int)TILE_SIZE) / 2;
					x = _thd.selstart.x - (offset & ~TILE_UNIT_MASK);
					y = _thd.selstart.y - (offset & ~TILE_UNIT_MASK);

					/* 'Build' the last half rail tile if needed */
					if ((offset & TILE_UNIT_MASK) > (TILE_SIZE / 2)) {
						if (dx - dy < 0) {
							y += (dx > dy) ? (int)TILE_SIZE : -(int)TILE_SIZE;
						} else {
							x += (dx < dy) ? (int)TILE_SIZE : -(int)TILE_SIZE;
						}
					}

					/* Make sure we do not overflow the map! */
					CheckUnderflow(x, y, -1);
					CheckUnderflow(y, x, -1);
					CheckOverflow(x, y, (MapMaxX() - 1) * TILE_SIZE, -1);
					CheckOverflow(y, x, (MapMaxY() - 1) * TILE_SIZE, -1);
					assert(x >= 0 && y >= 0 && x <= (int)(MapMaxX() * TILE_SIZE) && y <= (int)(MapMaxY() * TILE_SIZE));
				}
				break;

			default:
				NOT_REACHED();
		}
	} else if (TileVirtXY(_thd.selstart.x, _thd.selstart.y) == TileVirtXY(x, y)) { // check if we're only within one tile
		if (method & VPM_RAILDIRS) {
			b = GetAutorailHT(x, y);
		} else { // rect for autosignals on one tile
			b = HT_RECT;
		}
	} else if (h == TILE_SIZE) { // Is this in X direction?
		if (dx == (int)TILE_SIZE) { // 2x1 special handling
			b = (Check2x1AutoRail(3)) | HT_LINE;
		} else if (dx == -(int)TILE_SIZE) {
			b = (Check2x1AutoRail(2)) | HT_LINE;
		} else {
			b = HT_LINE | HT_DIR_X;
		}
		y = _thd.selstart.y;
	} else if (w == TILE_SIZE) { // Or Y direction?
		if (dy == (int)TILE_SIZE) { // 2x1 special handling
			b = (Check2x1AutoRail(1)) | HT_LINE;
		} else if (dy == -(int)TILE_SIZE) { // 2x1 other direction
			b = (Check2x1AutoRail(0)) | HT_LINE;
		} else {
			b = HT_LINE | HT_DIR_Y;
		}
		x = _thd.selstart.x;
	} else if (w > h * 2) { // still count as x dir?
		b = HT_LINE | HT_DIR_X;
		y = _thd.selstart.y;
	} else if (h > w * 2) { // still count as y dir?
		b = HT_LINE | HT_DIR_Y;
		x = _thd.selstart.x;
	} else { // complicated direction
		int d = w - h;
		_thd.selend.x = _thd.selend.x & ~TILE_UNIT_MASK;
		_thd.selend.y = _thd.selend.y & ~TILE_UNIT_MASK;

		/* four cases. */
		if (x > _thd.selstart.x) {
			if (y > _thd.selstart.y) {
				/* south */
				if (d == 0) {
					b = (x & TILE_UNIT_MASK) > (y & TILE_UNIT_MASK) ? HT_LINE | HT_DIR_VL : HT_LINE | HT_DIR_VR;
				} else if (d >= 0) {
					x = _thd.selstart.x + h;
					b = HT_LINE | HT_DIR_VL;
				} else {
					y = _thd.selstart.y + w;
					b = HT_LINE | HT_DIR_VR;
				}
			} else {
				/* west */
				if (d == 0) {
					b = (x & TILE_UNIT_MASK) + (y & TILE_UNIT_MASK) >= TILE_SIZE ? HT_LINE | HT_DIR_HL : HT_LINE | HT_DIR_HU;
				} else if (d >= 0) {
					x = _thd.selstart.x + h;
					b = HT_LINE | HT_DIR_HL;
				} else {
					y = _thd.selstart.y - w;
					b = HT_LINE | HT_DIR_HU;
				}
			}
		} else {
			if (y > _thd.selstart.y) {
				/* east */
				if (d == 0) {
					b = (x & TILE_UNIT_MASK) + (y & TILE_UNIT_MASK) >= TILE_SIZE ? HT_LINE | HT_DIR_HL : HT_LINE | HT_DIR_HU;
				} else if (d >= 0) {
					x = _thd.selstart.x - h;
					b = HT_LINE | HT_DIR_HU;
				} else {
					y = _thd.selstart.y + w;
					b = HT_LINE | HT_DIR_HL;
				}
			} else {
				/* north */
				if (d == 0) {
					b = (x & TILE_UNIT_MASK) > (y & TILE_UNIT_MASK) ? HT_LINE | HT_DIR_VL : HT_LINE | HT_DIR_VR;
				} else if (d >= 0) {
					x = _thd.selstart.x - h;
					b = HT_LINE | HT_DIR_VR;
				} else {
					y = _thd.selstart.y - w;
					b = HT_LINE | HT_DIR_VL;
				}
			}
		}
	}

	_thd.selend.x = x;
	_thd.selend.y = y;
	_thd.dir2 = HT_DIR_END;
	_thd.next_drawstyle = b;

	ShowLengthMeasurement(b, TileVirtXY(_thd.selstart.x, _thd.selstart.y), TileVirtXY(_thd.selend.x, _thd.selend.y));
}

static HighLightStyle CalcPolyrailDrawstyle(Point pt, bool dragging)
{
	RailSnapMode snap_mode = GetRailSnapMode();

	/* are we only within one tile? */
	if (snap_mode == RSM_SNAP_TO_TILE && GetRailSnapTile() == TileVirtXY(pt.x, pt.y)) {
		_thd.selend.x = pt.x;
		_thd.selend.y = pt.y;
		HideMeasurementTooltips();
		return GetAutorailHT(pt.x, pt.y);
	}

	/* find the best track */
	PolylineInfo line;

	bool lock_snapping = dragging && snap_mode == RSM_SNAP_TO_RAIL;
	if (!lock_snapping) _current_snap_lock.x = -1;

	const LineSnapPoint *snap_point;
	if (_current_snap_lock.x != -1) {
		snap_point = FindBestPolyline(pt, &_current_snap_lock, 1, &line);
	} else if (snap_mode == RSM_SNAP_TO_TILE) {
		snap_point = FindBestPolyline(pt, _tile_snap_points.data(), (uint)_tile_snap_points.size(), &line);
	} else {
		assert(snap_mode == RSM_SNAP_TO_RAIL);
		snap_point = FindBestPolyline(pt, _rail_snap_points.data(), (uint)_rail_snap_points.size(), &line);
	}

	if (snap_point == nullptr) {
		HideMeasurementTooltips();
		return HT_NONE; // no match
	}

	if (lock_snapping && _current_snap_lock.x == -1) {
		/* lock down the snap point */
		_current_snap_lock = *snap_point;
		_current_snap_lock.dirs &= (1 << line.first_dir) | (1 << ReverseDir(line.first_dir));
	}

	TileIndexDiffC first_dir = TileIndexDiffCByDir(line.first_dir);
	_thd.selstart.x  = line.start.x;
	_thd.selstart.y  = line.start.y;
	_thd.selend.x    = _thd.selstart.x + line.first_len * first_dir.x * (IsDiagonalDirection(line.first_dir) ? TILE_SIZE : TILE_SIZE / 2);
	_thd.selend.y    = _thd.selstart.y + line.first_len * first_dir.y * (IsDiagonalDirection(line.first_dir) ? TILE_SIZE : TILE_SIZE / 2);
	_thd.selstart2.x = _thd.selend.x;
	_thd.selstart2.y = _thd.selend.y;
	_thd.selstart.x  += first_dir.x;
	_thd.selstart.y  += first_dir.y;
	_thd.selend.x    -= first_dir.x;
	_thd.selend.y    -= first_dir.y;
	Trackdir seldir = PointDirToTrackdir(_thd.selstart, line.first_dir);
	_thd.selstart.x  &= ~TILE_UNIT_MASK;
	_thd.selstart.y  &= ~TILE_UNIT_MASK;

	if (line.second_len != 0) {
		TileIndexDiffC second_dir = TileIndexDiffCByDir(line.second_dir);
		_thd.selend2.x   = _thd.selstart2.x + line.second_len * second_dir.x * (IsDiagonalDirection(line.second_dir) ? TILE_SIZE : TILE_SIZE / 2);
		_thd.selend2.y   = _thd.selstart2.y + line.second_len * second_dir.y * (IsDiagonalDirection(line.second_dir) ? TILE_SIZE : TILE_SIZE / 2);
		_thd.selstart2.x += second_dir.x;
		_thd.selstart2.y += second_dir.y;
		_thd.selend2.x   -= second_dir.x;
		_thd.selend2.y   -= second_dir.y;
		Trackdir seldir2 = PointDirToTrackdir(_thd.selstart2, line.second_dir);
		_thd.selstart2.x &= ~TILE_UNIT_MASK;
		_thd.selstart2.y &= ~TILE_UNIT_MASK;
		_thd.dir2 = (HighLightStyle)TrackdirToTrack(seldir2);
	} else {
		_thd.dir2 = HT_DIR_END;
	}

	HighLightStyle ret = HT_LINE | (HighLightStyle)TrackdirToTrack(seldir);
	ShowLengthMeasurement(ret, TileVirtXY(_thd.selstart.x, _thd.selstart.y), TileVirtXY(_thd.selend.x, _thd.selend.y), TCC_EXIT_VIEWPORT, true);
	return ret;
}

/**
 * Selects tiles while dragging
 * @param x X coordinate of end of selection
 * @param y Y coordinate of end of selection
 * @param method modifies the way tiles are selected. Possible
 * methods are VPM_* in viewport.h
 */
void VpSelectTilesWithMethod(int x, int y, ViewportPlaceMethod method)
{
	int sx, sy;
	HighLightStyle style;

	if (x == -1) {
		_thd.selend.x = -1;
		return;
	}

	if ((_thd.place_mode & HT_POLY) && GetRailSnapMode() != RSM_NO_SNAP) {
		Point pt = { x, y };
		_thd.next_drawstyle = CalcPolyrailDrawstyle(pt, true);
		return;
	}

	/* Special handling of drag in any (8-way) direction */
	if (method & (VPM_RAILDIRS | VPM_SIGNALDIRS)) {
		_thd.selend.x = x;
		_thd.selend.y = y;
		CalcRaildirsDrawstyle(x, y, method);
		return;
	}

	/* Needed so level-land is placed correctly */
	if ((_thd.next_drawstyle & HT_DRAG_MASK) == HT_POINT) {
		x += TILE_SIZE / 2;
		y += TILE_SIZE / 2;
	}

	sx = _thd.selstart.x;
	sy = _thd.selstart.y;

	int limit = 0;

	switch (method) {
		case VPM_X_OR_Y: // drag in X or Y direction
			if (abs(sy - y) < abs(sx - x)) {
				y = sy;
				style = HT_DIR_X;
			} else {
				x = sx;
				style = HT_DIR_Y;
			}
			goto calc_heightdiff_single_direction;

		case VPM_X_LIMITED: // Drag in X direction (limited size).
			limit = (_thd.sizelimit - 1) * TILE_SIZE;
			FALLTHROUGH;

		case VPM_FIX_X: // drag in Y direction
			x = sx;
			style = HT_DIR_Y;
			goto calc_heightdiff_single_direction;

		case VPM_Y_LIMITED: // Drag in Y direction (limited size).
			limit = (_thd.sizelimit - 1) * TILE_SIZE;
			FALLTHROUGH;

		case VPM_FIX_Y: // drag in X direction
			y = sy;
			style = HT_DIR_X;

calc_heightdiff_single_direction:;
			if (limit > 0) {
				x = sx + Clamp(x - sx, -limit, limit);
				y = sy + Clamp(y - sy, -limit, limit);
			}
			/* With current code passing a HT_LINE style to calculate the height
			 * difference is enough. However if/when a point-tool is created
			 * with this method, function should be called with new_style (below)
			 * instead of HT_LINE | style case HT_POINT is handled specially
			 * new_style := (_thd.next_drawstyle & HT_RECT) ? HT_LINE | style : _thd.next_drawstyle; */
			ShowLengthMeasurement(HT_LINE | style, TileVirtXY(sx, sy), TileVirtXY(x, y));
			break;

		case VPM_A_B_LINE: { // drag an A to B line
			TileIndex t0 = TileVirtXY(sx, sy);
			TileIndex t1 = TileVirtXY(x, y);
			uint dx = Delta(TileX(t0), TileX(t1)) + 1;
			uint dy = Delta(TileY(t0), TileY(t1)) + 1;
			byte index = 0;
			uint64 params[5];
			memset( params, 0, sizeof( params ) );

			/* If dragging an area (eg dynamite tool) and it is actually a single
			 * row/column, change the type to 'line' to get proper calculation for height */
			style = (HighLightStyle)_thd.next_drawstyle;
			if (style & HT_RECT) {
				if (dx == 1) {
					style = HT_LINE | HT_DIR_Y;
				} else if (dy == 1) {
					style = HT_LINE | HT_DIR_X;
				}
			}

			int heightdiff = 0;

			if (dx != 1 || dy != 1) {
				heightdiff = CalcHeightdiff(style, 0, t0, t1);
				params[index++] = DistanceManhattan(t0, t1);
				params[index++] = sqrtl(dx * dx + dy * dy); //DistanceSquare does not like big numbers

			} else {
				index += 2;
			}

			params[index++] = DistanceFromEdge(t1);
			params[index++] = GetTileMaxZ(t1) * TILE_HEIGHT_STEP;
			params[index++] = heightdiff;
			//Show always the measurement tooltip
			GuiShowTooltips(_thd.GetCallbackWnd(),STR_MEASURE_DIST_HEIGHTDIFF, index, params, TCC_EXIT_VIEWPORT);
			break;
		}

		case VPM_X_AND_Y_LIMITED: // Drag an X by Y constrained rect area.
			limit = (_thd.sizelimit - 1) * TILE_SIZE;
			x = sx + Clamp(x - sx, -limit, limit);
			y = sy + Clamp(y - sy, -limit, limit);
			FALLTHROUGH;

		case VPM_X_AND_Y: // drag an X by Y area
			if (_settings_client.gui.measure_tooltip) {
				static const StringID measure_strings_area[] = {
					STR_NULL, STR_NULL, STR_MEASURE_AREA, STR_MEASURE_AREA_HEIGHTDIFF
				};

				TileIndex t0 = TileVirtXY(sx, sy);
				TileIndex t1 = TileVirtXY(x, y);
				uint dx = Delta(TileX(t0), TileX(t1)) + 1;
				uint dy = Delta(TileY(t0), TileY(t1)) + 1;
				byte index = 0;
				uint64 params[3];

				/* If dragging an area (eg dynamite tool) and it is actually a single
				 * row/column, change the type to 'line' to get proper calculation for height */
				style = (HighLightStyle)_thd.next_drawstyle;
				if (_thd.IsDraggingDiagonal()) {
					/* Determine the "area" of the diagonal dragged selection.
					 * We assume the area is the number of tiles along the X
					 * edge and the number of tiles along the Y edge. However,
					 * multiplying these two numbers does not give the exact
					 * number of tiles; basically we are counting the black
					 * squares on a chess board and ignore the white ones to
					 * make the tile counts at the edges match up. There is no
					 * other way to make a proper count though.
					 *
					 * First convert to the rotated coordinate system. */
					int dist_x = TileX(t0) - TileX(t1);
					int dist_y = TileY(t0) - TileY(t1);
					int a_max = dist_x + dist_y;
					int b_max = dist_y - dist_x;

					/* Now determine the size along the edge, but due to the
					 * chess board principle this counts double. */
					a_max = abs(a_max + (a_max > 0 ? 2 : -2)) / 2;
					b_max = abs(b_max + (b_max > 0 ? 2 : -2)) / 2;

					/* We get a 1x1 on normal 2x1 rectangles, due to it being
					 * a seen as two sides. As the result for actual building
					 * will be the same as non-diagonal dragging revert to that
					 * behaviour to give it a more normally looking size. */
					if (a_max != 1 || b_max != 1) {
						dx = a_max;
						dy = b_max;
					}
				} else if (style & HT_RECT) {
					if (dx == 1) {
						style = HT_LINE | HT_DIR_Y;
					} else if (dy == 1) {
						style = HT_LINE | HT_DIR_X;
					}
				}

				if (dx != 1 || dy != 1) {
					int heightdiff = CalcHeightdiff(style, 0, t0, t1);

					params[index++] = dx - (style & HT_POINT ? 1 : 0);
					params[index++] = dy - (style & HT_POINT ? 1 : 0);
					if (heightdiff != 0) params[index++] = heightdiff;
				}

				ShowMeasurementTooltips(measure_strings_area[index], index, params);
			}
			break;

		default: NOT_REACHED();
	}

	_thd.selend.x = x;
	_thd.selend.y = y;
	_thd.dir2 = HT_DIR_END;
}

/**
 * Handle the mouse while dragging for placement/resizing.
 * @return State of handling the event.
 */
EventState VpHandlePlaceSizingDrag()
{
	if (_special_mouse_mode != WSM_SIZING && _special_mouse_mode != WSM_DRAGGING) return ES_NOT_HANDLED;

	/* stop drag mode if the window has been closed */
	Window *w = _thd.GetCallbackWnd();
	if (w == nullptr) {
		ResetObjectToPlace();
		return ES_HANDLED;
	}

	if (_left_button_down && _special_mouse_mode == WSM_DRAGGING) {
		/* Only register a drag event when the mouse moved. */
		if (_thd.new_pos.x == _thd.selstart.x && _thd.new_pos.y == _thd.selstart.y) return ES_HANDLED;
		_thd.selstart.x = _thd.new_pos.x;
		_thd.selstart.y = _thd.new_pos.y;
	}

	/* While dragging execute the drag procedure of the corresponding window (mostly VpSelectTilesWithMethod() ).
	 * Do it even if the button is no longer pressed to make sure that OnPlaceDrag was called at least once. */
	w->OnPlaceDrag(_thd.select_method, _thd.select_proc, GetTileBelowCursor());
	if (_left_button_down) return ES_HANDLED;

	/* Mouse button released. */
	_special_mouse_mode = WSM_NONE;
	if (_special_mouse_mode == WSM_DRAGGING) return ES_HANDLED;

	/* Keep the selected tool, but reset it to the original mode. */
	HighLightStyle others = _thd.place_mode & ~(HT_DRAG_MASK | HT_DIR_MASK);
	if ((_thd.next_drawstyle & HT_DRAG_MASK) == HT_RECT) {
		_thd.place_mode = HT_RECT | others;
	} else if (_thd.select_method & VPM_SIGNALDIRS) {
		_thd.place_mode = HT_RECT | others;
	} else if (_thd.select_method & VPM_RAILDIRS) {
		_thd.place_mode = (_thd.select_method & ~VPM_RAILDIRS ? _thd.next_drawstyle : HT_RAIL) | others;
	} else {
		_thd.place_mode = HT_POINT | others;
	}
	SetTileSelectSize(1, 1);

	if (_thd.place_mode & HT_POLY) {
		if (GetRailSnapMode() == RSM_SNAP_TO_TILE) SetRailSnapMode(RSM_NO_SNAP);
		if (_thd.drawstyle == HT_NONE) return ES_HANDLED;
	}
	HideMeasurementTooltips();

	w->OnPlaceMouseUp(_thd.select_method, _thd.select_proc, _thd.selend, TileVirtXY(_thd.selstart.x, _thd.selstart.y), TileVirtXY(_thd.selend.x, _thd.selend.y));
	return ES_HANDLED;
}

/**
 * Change the cursor and mouse click/drag handling to a mode for performing special operations like tile area selection, object placement, etc.
 * @param icon New shape of the mouse cursor.
 * @param pal Palette to use.
 * @param mode Mode to perform.
 * @param w %Window requesting the mode change.
 */
void SetObjectToPlaceWnd(CursorID icon, PaletteID pal, HighLightStyle mode, Window *w)
{
	SetObjectToPlace(icon, pal, mode, w->window_class, w->window_number);
}

#include "table/animcursors.h"

/**
 * Change the cursor and mouse click/drag handling to a mode for performing special operations like tile area selection, object placement, etc.
 * @param icon New shape of the mouse cursor.
 * @param pal Palette to use.
 * @param mode Mode to perform.
 * @param window_class %Window class of the window requesting the mode change.
 * @param window_num Number of the window in its class requesting the mode change.
 */
void SetObjectToPlace(CursorID icon, PaletteID pal, HighLightStyle mode, WindowClass window_class, WindowNumber window_num)
{
	if (_thd.window_class != WC_INVALID) {
		/* Undo clicking on button and drag & drop */
		Window *w = _thd.GetCallbackWnd();
		/* Call the abort function, but set the window class to something
		 * that will never be used to avoid infinite loops. Setting it to
		 * the 'next' window class must not be done because recursion into
		 * this function might in some cases reset the newly set object to
		 * place or not properly reset the original selection. */
		_thd.window_class = WC_INVALID;
		if (w != nullptr) {
			w->OnPlaceObjectAbort();
			HideMeasurementTooltips();
		}
	}

	/* Mark the old selection dirty, in case the selection shape or colour changes */
	if ((_thd.drawstyle & HT_DRAG_MASK) != HT_NONE) SetSelectionTilesDirty();

	SetTileSelectSize(1, 1);

	_thd.make_square_red = false;

	if (mode == HT_DRAG) { // HT_DRAG is for dragdropping trains in the depot window
		mode = HT_NONE;
		_special_mouse_mode = WSM_DRAGDROP;
	} else {
		_special_mouse_mode = WSM_NONE;
	}

	_thd.place_mode = mode;
	_thd.window_class = window_class;
	_thd.window_number = window_num;

	if ((mode & HT_DRAG_MASK) == HT_SPECIAL) { // special tools, like tunnels or docks start with presizing mode
		VpStartPreSizing();
	}

	if (mode & HT_POLY) {
		SetRailSnapMode((mode & HT_NEW_POLY) == HT_NEW_POLY ? RSM_NO_SNAP : RSM_SNAP_TO_RAIL);
	}

	if ((icon & ANIMCURSOR_FLAG) != 0) {
		SetAnimatedMouseCursor(_animcursors[icon & ~ANIMCURSOR_FLAG]);
	} else {
		SetMouseCursor(icon, pal);
	}

}

/** Reset the cursor and mouse mode handling back to default (normal cursor, only clicking in windows). */
void ResetObjectToPlace()
{
	SetObjectToPlace(SPR_CURSOR_MOUSE, PAL_NONE, HT_NONE, WC_MAIN_WINDOW, 0);
}

void ChangeRenderMode(Viewport *vp, bool down) {
	ViewportMapType map_type = vp->map_type;
	if (vp->zoom < ZOOM_LVL_DRAW_MAP) return;
	ClearViewportLandPixelCache(vp);
	if (down) {
		vp->map_type = (map_type == VPMT_MIN) ? VPMT_MAX : (ViewportMapType) (map_type - 1);
	} else {
		vp->map_type = (map_type == VPMT_MAX) ? VPMT_MIN : (ViewportMapType) (map_type + 1);
	}
}

Point GetViewportStationMiddle(const Viewport *vp, const Station *st)
{
	int x = TileX(st->xy) * TILE_SIZE;
	int y = TileY(st->xy) * TILE_SIZE;
	int z = GetSlopePixelZ(Clamp(x, 0, MapSizeX() * TILE_SIZE - 1), Clamp(y, 0, MapSizeY() * TILE_SIZE - 1));

	Point p = RemapCoords(x, y, z);
	p.x = UnScaleByZoom(p.x - vp->virtual_left, vp->zoom) + vp->left;
	p.y = UnScaleByZoom(p.y - vp->virtual_top, vp->zoom) + vp->top;
	return p;
}

/** Helper class for getting the best sprite sorter. */
struct ViewportSSCSS {
	VpSorterChecker fct_checker; ///< The check function.
	VpSpriteSorter fct_sorter;   ///< The sorting function.
};

/** List of sorters ordered from best to worst. */
static ViewportSSCSS _vp_sprite_sorters[] = {
#ifdef WITH_SSE
	{ &ViewportSortParentSpritesSSE41Checker, &ViewportSortParentSpritesSSE41 },
#endif
	{ &ViewportSortParentSpritesChecker, &ViewportSortParentSprites }
};

/** Choose the "best" sprite sorter and set _vp_sprite_sorter. */
void InitializeSpriteSorter()
{
	for (uint i = 0; i < lengthof(_vp_sprite_sorters); i++) {
		if (_vp_sprite_sorters[i].fct_checker()) {
			_vp_sprite_sorter = _vp_sprite_sorters[i].fct_sorter;
			break;
		}
	}
	assert(_vp_sprite_sorter != nullptr);
}

/**
 * Scroll players main viewport.
 * @param tile tile to center viewport on
 * @param flags type of operation
 * @param p1 ViewportScrollTarget of scroll target
 * @param p2 company or client id depending on the target
 * @param text unused
 * @return the cost of this operation or an error
 */
CommandCost CmdScrollViewport(TileIndex tile, DoCommandFlag flags, uint32 p1, uint32 p2, const char *text)
{
	if (_current_company != OWNER_DEITY) return CMD_ERROR;
	ViewportScrollTarget target = (ViewportScrollTarget)p1;
	switch (target) {
		case VST_EVERYONE:
			break;
		case VST_COMPANY:
			if (_local_company != (CompanyID)p2) return CommandCost();
			break;
		case VST_CLIENT:
			if (_network_own_client_id != (ClientID)p2) return CommandCost();
			break;
		default:
			return CMD_ERROR;
	}

	if (flags & DC_EXEC) {
		ResetObjectToPlace();
		ScrollMainWindowToTile(tile);
	}
	return CommandCost();
}

static LineSnapPoint LineSnapPointAtRailTrackEndpoint(TileIndex tile, DiagDirection exit_dir, bool bidirectional)
{
	LineSnapPoint ret;
	ret.x = (TILE_SIZE / 2) * (uint)(2 * TileX(tile) + TileIndexDiffCByDiagDir(exit_dir).x + 1);
	ret.y = (TILE_SIZE / 2) * (uint)(2 * TileY(tile) + TileIndexDiffCByDiagDir(exit_dir).y + 1);

	ret.dirs = 0;
	SetBit(ret.dirs, DiagDirToDir(exit_dir));
	SetBit(ret.dirs, ChangeDir(DiagDirToDir(exit_dir), DIRDIFF_45LEFT));
	SetBit(ret.dirs, ChangeDir(DiagDirToDir(exit_dir), DIRDIFF_45RIGHT));
	if (bidirectional) ret.dirs |= ROR<uint8>(ret.dirs, DIRDIFF_REVERSE);

	return ret;
}

/**
 * Store the position of lastly built rail track; for highlighting purposes.
 *
 * In "polyline" highlighting mode, the stored end point will be used as a snapping point for new
 * tracks allowing to place multi-segment polylines.
 *
 * @param start_tile         tile where the track starts
 * @param end_tile           tile where the track ends
 * @param start_track        track piece on the start_tile
 * @param bidirectional_exit whether to allow to highlight next track in any direction; otherwise new track will have to fallow the stored one (usefull when placing tunnels and bridges)
 */
void StoreRailPlacementEndpoints(TileIndex start_tile, TileIndex end_tile, Track start_track, bool bidirectional_exit)
{
	if (start_tile != INVALID_TILE && end_tile != INVALID_TILE) {
		/* calculate trackdirs at booth ends of the track */
		Trackdir exit_trackdir_at_start = TrackToTrackdir(start_track);
		Trackdir exit_trackdir_at_end = ReverseTrackdir(TrackToTrackdir(start_track));
		if (start_tile != end_tile) { // multi-tile case
			/* determine proper direction (pointing outside of the track) */
			uint distance = DistanceManhattan(start_tile, end_tile);
			if (distance > DistanceManhattan(TileAddByDiagDir(start_tile, TrackdirToExitdir(exit_trackdir_at_start)), end_tile)) {
				Swap(exit_trackdir_at_start, exit_trackdir_at_end);
			}
			/* determine proper track on the end tile - switch between upper/lower or left/right based on the length */
			if (distance % 2 != 0) exit_trackdir_at_end = NextTrackdir(exit_trackdir_at_end);
		}

		LineSnapPoint snap_start = LineSnapPointAtRailTrackEndpoint(start_tile, TrackdirToExitdir(exit_trackdir_at_start), bidirectional_exit);
		LineSnapPoint snap_end = LineSnapPointAtRailTrackEndpoint(end_tile, TrackdirToExitdir(exit_trackdir_at_end), bidirectional_exit);
		/* Find if we already had these coordinates before. */
		bool had_start = false;
		bool had_end = false;
		for (const LineSnapPoint &snap : _rail_snap_points) {
			had_start |= (snap.x == snap_start.x && snap.y == snap_start.y);
			had_end |= (snap.x == snap_end.x && snap.y == snap_end.y);
		}
		/* Create new snap point set. */
		if (had_start && had_end) {
			/* just stop snaping, don't forget snap points */
			SetRailSnapMode(RSM_NO_SNAP);
		} else {
			/* include only new points */
			_rail_snap_points.clear();
			if (!had_start) _rail_snap_points.push_back(snap_start);
			if (!had_end) _rail_snap_points.push_back(snap_end);
			SetRailSnapMode(RSM_SNAP_TO_RAIL);
		}
	}
}

static void MarkCatchmentTilesDirty()
{
	if (_viewport_highlight_town != nullptr) {
		MarkWholeNonMapViewportsDirty();
		return;
	}
	if (_viewport_highlight_station != nullptr) {
		if (_viewport_highlight_station->catchment_tiles.tile == INVALID_TILE) {
			MarkWholeNonMapViewportsDirty();
			_viewport_highlight_station = nullptr;
		} else {
			BitmapTileIterator it(_viewport_highlight_station->catchment_tiles);
			for (TileIndex tile = it; tile != INVALID_TILE; tile = ++it) {
				MarkTileDirtyByTile(tile, VMDF_NOT_MAP_MODE);
			}
		}
	}
}

bool CurrentlySnappingRailPlacement()
{
	return (_thd.place_mode & HT_POLY) && GetRailSnapMode() == RSM_SNAP_TO_RAIL;
}

static RailSnapMode GetRailSnapMode()
{
	if (_rail_snap_mode == RSM_SNAP_TO_TILE && _tile_snap_points.size() == 0) return RSM_NO_SNAP;
	if (_rail_snap_mode == RSM_SNAP_TO_RAIL && _rail_snap_points.size() == 0) return RSM_NO_SNAP;
	return _rail_snap_mode;
}

static void SetRailSnapMode(RailSnapMode mode)
{
	_rail_snap_mode = mode;

	if ((_thd.place_mode & HT_POLY) && (GetRailSnapMode() == RSM_NO_SNAP)) {
		SetTileSelectSize(1, 1);
	}
}

static TileIndex GetRailSnapTile()
{
	if (_tile_snap_points.size() == 0) return INVALID_TILE;
	return TileVirtXY(_tile_snap_points[DIAGDIR_NE].x, _tile_snap_points[DIAGDIR_NE].y);
}

static void SetRailSnapTile(TileIndex tile)
{
	_tile_snap_points.clear();
	if (tile == INVALID_TILE) return;

	for (DiagDirection dir = DIAGDIR_BEGIN; dir < DIAGDIR_END; dir++) {
		_tile_snap_points.push_back(LineSnapPointAtRailTrackEndpoint(tile, dir, false));
		LineSnapPoint &point = _tile_snap_points.back();
		point.dirs = ROR<uint8>(point.dirs, DIRDIFF_REVERSE);
	}
}

void ResetRailPlacementSnapping()
{
	_rail_snap_mode = RSM_NO_SNAP;
	_tile_snap_points.clear();
	_rail_snap_points.clear();
	_current_snap_lock.x = -1;
}

/**
 * Select or deselect station for coverage area highlight.
 * Selecting a station will deselect a town.
 * @param *st Station in question
 * @param sel Select or deselect given station
 */
void SetViewportCatchmentStation(const Station *st, bool sel)
{
	if (_viewport_highlight_station != nullptr) SetWindowDirty(WC_STATION_VIEW, _viewport_highlight_station->index);
	if (_viewport_highlight_town != nullptr) SetWindowDirty(WC_TOWN_VIEW, _viewport_highlight_town->index);
	if (sel && _viewport_highlight_station != st) {
		MarkCatchmentTilesDirty();
		_viewport_highlight_station = st;
		_viewport_highlight_town = nullptr;
		MarkCatchmentTilesDirty();
	} else if (!sel && _viewport_highlight_station == st) {
		MarkCatchmentTilesDirty();
		_viewport_highlight_station = nullptr;
	}
	if (_viewport_highlight_station != nullptr) SetWindowDirty(WC_STATION_VIEW, _viewport_highlight_station->index);
}

/**
 * Select or deselect town for coverage area highlight.
 * Selecting a town will deselect a station.
 * @param *t Town in question
 * @param sel Select or deselect given town
 */
void SetViewportCatchmentTown(const Town *t, bool sel)
{
	if (_viewport_highlight_town != nullptr) SetWindowDirty(WC_TOWN_VIEW, _viewport_highlight_town->index);
	if (_viewport_highlight_station != nullptr) SetWindowDirty(WC_STATION_VIEW, _viewport_highlight_station->index);
	if (sel && _viewport_highlight_town != t) {
		_viewport_highlight_station = nullptr;
		_viewport_highlight_town = t;
		MarkWholeNonMapViewportsDirty();
	} else if (!sel && _viewport_highlight_town == t) {
		_viewport_highlight_town = nullptr;
		MarkWholeNonMapViewportsDirty();
	}
	if (_viewport_highlight_town != nullptr) SetWindowDirty(WC_TOWN_VIEW, _viewport_highlight_town->index);
}

int GetSlopeTreeBrightnessAdjust(Slope slope)
{
	switch (slope) {
		case SLOPE_NW:
		case SLOPE_STEEP_N:
		case SLOPE_STEEP_W:
			return 8;
		case SLOPE_N:
		case SLOPE_W:
		case SLOPE_ENW:
		case SLOPE_NWS:
			return 4;
		case SLOPE_SE:
			return -10;
		case SLOPE_STEEP_S:
		case SLOPE_STEEP_E:
			return -4;
		case SLOPE_NE:
			return -8;
		case SLOPE_SW:
			return -4;
		case SLOPE_S:
		case SLOPE_E:
		case SLOPE_SEN:
		case SLOPE_WSE:
			return -6;
		default:
			return 0;
	}
}<|MERGE_RESOLUTION|>--- conflicted
+++ resolved
@@ -475,7 +475,6 @@
 
 static Point _vp_move_offs;
 
-<<<<<<< HEAD
 struct ViewportRedrawRegion {
 	Rect coords;
 };
@@ -487,58 +486,32 @@
 	if (width <= 0 || height <= 0) return;
 
 	for (const Window *w : Window::IterateFromBack<const Window>(w)) {
-=======
-static void DoSetViewportPosition(Window::IteratorToFront it, int left, int top, int width, int height)
-{
-	for (; !it.IsEnd(); ++it) {
-		const Window *w = *it;
->>>>>>> 86741ad4
 		if (left + width > w->left &&
 				w->left + w->width > left &&
 				top + height > w->top &&
 				w->top + w->height > top) {
 
 			if (left < w->left) {
-<<<<<<< HEAD
 				DoViewportRedrawRegions(w, left, top, w->left - left, height);
 				DoViewportRedrawRegions(w, left + (w->left - left), top, width - (w->left - left), height);
-=======
-				DoSetViewportPosition(it, left, top, w->left - left, height);
-				DoSetViewportPosition(it, left + (w->left - left), top, width - (w->left - left), height);
->>>>>>> 86741ad4
 				return;
 			}
 
 			if (left + width > w->left + w->width) {
-<<<<<<< HEAD
 				DoViewportRedrawRegions(w, left, top, (w->left + w->width - left), height);
 				DoViewportRedrawRegions(w, left + (w->left + w->width - left), top, width - (w->left + w->width - left), height);
-=======
-				DoSetViewportPosition(it, left, top, (w->left + w->width - left), height);
-				DoSetViewportPosition(it, left + (w->left + w->width - left), top, width - (w->left + w->width - left), height);
->>>>>>> 86741ad4
 				return;
 			}
 
 			if (top < w->top) {
-<<<<<<< HEAD
 				DoViewportRedrawRegions(w, left, top, width, (w->top - top));
 				DoViewportRedrawRegions(w, left, top + (w->top - top), width, height - (w->top - top));
-=======
-				DoSetViewportPosition(it, left, top, width, (w->top - top));
-				DoSetViewportPosition(it, left, top + (w->top - top), width, height - (w->top - top));
->>>>>>> 86741ad4
 				return;
 			}
 
 			if (top + height > w->top + w->height) {
-<<<<<<< HEAD
 				DoViewportRedrawRegions(w, left, top, width, (w->top + w->height - top));
 				DoViewportRedrawRegions(w, left, top + (w->top + w->height - top), width, height - (w->top + w->height - top));
-=======
-				DoSetViewportPosition(it, left, top, width, (w->top + w->height - top));
-				DoSetViewportPosition(it, left, top + (w->top + w->height - top), width, height - (w->top + w->height - top));
->>>>>>> 86741ad4
 				return;
 			}
 
@@ -753,7 +726,6 @@
 		i = top + height - _screen.height;
 		if (i >= 0) height -= i;
 
-<<<<<<< HEAD
 		if (height > 0 && (_vp_move_offs.x != 0 || _vp_move_offs.y != 0)) {
 			ClearViewportLandPixelCache(vp);
 			SCOPE_INFO_FMT([&], "DoSetViewportPosition: %d, %d, %d, %d, %d, %d, %s", left, top, width, height, _vp_move_offs.x, _vp_move_offs.y, scope_dumper().WindowInfo(w));
@@ -761,12 +733,6 @@
 			DoSetViewportPosition((Window *) w->z_front, left, top, width, height);
 			ClearViewportCache(w->viewport);
 			FillViewportCoverageRect();
-=======
-		if (height > 0) {
-			Window::IteratorToFront it(w);
-			++it;
-			DoSetViewportPosition(it, left, top, width, height);
->>>>>>> 86741ad4
 		}
 	}
 }
@@ -1915,15 +1881,8 @@
 		zoomlevels[zoom].bottom = this->top    + ScaleByZoom(VPSM_TOP + FONT_HEIGHT_NORMAL + VPSM_BOTTOM + 1, zoom);
 	}
 
-<<<<<<< HEAD
 	for (Viewport *vp : _viewport_window_cache) {
 		if (vp->zoom <= maxzoom) {
-=======
-	for (const Window *w : Window::Iterate()) {
-		Viewport *vp = w->viewport;
-		if (vp != nullptr && vp->zoom <= maxzoom) {
-			assert(vp->width != 0);
->>>>>>> 86741ad4
 			Rect &zl = zoomlevels[vp->zoom];
 			MarkViewportDirty(vp, zl.left, zl.top, zl.right, zl.bottom, VMDF_NONE);
 		}
@@ -2916,7 +2875,7 @@
 	/* Find the most important tile of the area. */
 	TileIndex result = from_tile;
 	uint importance = 0;
-	TILE_AREA_LOOP_WITH_PREFETCH(tile, tile_area) {
+	for (OrthogonalPrefetchTileIterator tile(tile_area); tile != INVALID_TILE; ++tile) {
 		const TileType ttype = GetTileType(tile);
 		const uint tile_importance = _tiletype_importance[ttype];
 		if (tile_importance > importance) {
@@ -3766,13 +3725,7 @@
  */
 void MarkAllViewportOverlayStationLinksDirty(const Station *st)
 {
-<<<<<<< HEAD
 	for (Window *w : Window::IterateFromBack()) {
-=======
-	bool dirty = false;
-
-	for (const Window *w : Window::Iterate()) {
->>>>>>> 86741ad4
 		Viewport *vp = w->viewport;
 		if (vp != nullptr && vp->overlay != nullptr) {
 			vp->overlay->MarkStationViewportLinksDirty(st);
@@ -3782,7 +3735,7 @@
 
 void ConstrainAllViewportsZoom()
 {
-	for (Window *w : Window::Iterate()) {
+	for (Window *w : Window::IterateFromFront()) {
 		if (w->viewport == nullptr) continue;
 
 		ZoomLevel zoom = static_cast<ZoomLevel>(Clamp(w->viewport->zoom, _settings_client.gui.zoom_min, _settings_client.gui.zoom_max));
