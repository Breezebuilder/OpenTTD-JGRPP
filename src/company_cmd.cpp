--- conflicted
+++ resolved
@@ -80,10 +80,6 @@
 	this->purchase_land_limit = (uint32)_settings_game.construction.purchase_land_frame_burst << 16;
 	this->build_object_limit = (uint32)_settings_game.construction.build_object_frame_burst << 16;
 
-<<<<<<< HEAD
-	for (uint j = 0; j < 4; j++) this->share_owners[j] = INVALID_OWNER;
-=======
->>>>>>> 908be596
 	InvalidateWindowData(WC_PERFORMANCE_DETAIL, 0, INVALID_COMPANY);
 }
 
@@ -591,11 +587,6 @@
 	/* Scale the initial loan based on the inflation rounded down to the loan interval. The maximum loan has already been inflation adjusted. */
 	c->money = c->current_loan = std::min<int64>((INITIAL_LOAN * _economy.inflation_prices >> 16) / LOAN_INTERVAL * LOAN_INTERVAL, _economy.max_loan);
 
-<<<<<<< HEAD
-	c->share_owners[0] = c->share_owners[1] = c->share_owners[2] = c->share_owners[3] = INVALID_OWNER;
-
-=======
->>>>>>> 908be596
 	c->avail_railtypes = GetCompanyRailtypes(c->index);
 	c->avail_roadtypes = GetCompanyRoadTypes(c->index);
 	c->inaugurated_year = _cur_year;
