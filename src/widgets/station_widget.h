--- conflicted
+++ resolved
@@ -30,11 +30,8 @@
 	WID_SV_ROADVEHS,           ///< List of scheduled road vehs button.
 	WID_SV_SHIPS,              ///< List of scheduled ships button.
 	WID_SV_PLANES,             ///< List of scheduled planes button.
-<<<<<<< HEAD
+	WID_SV_CATCHMENT,          ///< Toggle catchment area highlight.
 	WID_SV_DEPARTURES,         ///< Departures button.
-=======
-	WID_SV_CATCHMENT,          ///< Toggle catchment area highlight.
->>>>>>> 21edf67f
 };
 
 /** Widgets of the #CompanyStationsWindow class. */
