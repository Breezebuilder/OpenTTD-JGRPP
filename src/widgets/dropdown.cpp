/*
 * This file is part of OpenTTD.
 * OpenTTD is free software; you can redistribute it and/or modify it under the terms of the GNU General Public License as published by the Free Software Foundation, version 2.
 * OpenTTD is distributed in the hope that it will be useful, but WITHOUT ANY WARRANTY; without even the implied warranty of MERCHANTABILITY or FITNESS FOR A PARTICULAR PURPOSE.
 * See the GNU General Public License for more details. You should have received a copy of the GNU General Public License along with OpenTTD. If not, see <http://www.gnu.org/licenses/>.
 */

/** @file dropdown.cpp Implementation of the dropdown widget. */

#include "../stdafx.h"
#include "../window_gui.h"
#include "../string_func.h"
#include "../strings_func.h"
#include "../window_func.h"
#include "../guitimer_func.h"
#include "../zoom_func.h"
#include "dropdown_type.h"

#include "dropdown_widget.h"

#include "../safeguards.h"


void DropDownListItem::Draw(const Rect &r, bool sel, Colours bg_colour) const
{
	int c1 = _colour_gradient[bg_colour][3];
	int c2 = _colour_gradient[bg_colour][7];

	int mid = CenterBounds(r.top, r.bottom, 0);
	GfxFillRect(r.left, mid - WidgetDimensions::scaled.bevel.bottom, r.right, mid - 1, c1);
	GfxFillRect(r.left, mid, r.right, mid + WidgetDimensions::scaled.bevel.top - 1, c2);
}

DropDownListStringItem::DropDownListStringItem(StringID string, int result, bool masked) : DropDownListItem(result, masked), string(GetString(string))
{
}

uint DropDownListStringItem::Width() const
{
	return GetStringBoundingBox(this->String()).width + WidgetDimensions::scaled.dropdowntext.Horizontal();
}

void DropDownListStringItem::Draw(const Rect &r, bool sel, Colours bg_colour) const
{
	Rect ir = r.Shrink(WidgetDimensions::scaled.dropdowntext);
	DrawString(ir.left, ir.right, r.top, this->String(), (sel ? TC_WHITE : TC_BLACK) | this->colour_flags);
}

/**
 * Natural sorting comparator function for DropDownList::sort().
 * @param first Left side of comparison.
 * @param second Right side of comparison.
 * @return true if \a first precedes \a second.
 * @warning All items in the list need to be derivates of DropDownListStringItem.
 */
/* static */ bool DropDownListStringItem::NatSortFunc(std::unique_ptr<const DropDownListItem> const &first, std::unique_ptr<const DropDownListItem> const &second)
{
	std::string str1 = static_cast<const DropDownListStringItem*>(first.get())->String();
	std::string str2 = static_cast<const DropDownListStringItem*>(second.get())->String();
	return StrNaturalCompare(str1, str2) < 0;
}

DropDownListIconItem::DropDownListIconItem(SpriteID sprite, PaletteID pal, StringID string, int result, bool masked) : DropDownListStringItem(string, result, masked), sprite(sprite), pal(pal)
{
	this->dim = GetSpriteSize(sprite);
	this->sprite_y = dim.height;
}

uint DropDownListIconItem::Height(uint width) const
{
	return std::max(this->dim.height, (uint)FONT_HEIGHT_NORMAL);
}

uint DropDownListIconItem::Width() const
{
	return DropDownListStringItem::Width() + this->dim.width + WidgetDimensions::scaled.hsep_wide;
}

void DropDownListIconItem::Draw(const Rect &r, bool sel, Colours bg_colour) const
{
	bool rtl = _current_text_dir == TD_RTL;
	Rect ir = r.Shrink(WidgetDimensions::scaled.dropdowntext);
	Rect tr = ir.Indent(this->dim.width + WidgetDimensions::scaled.hsep_normal, rtl);
	DrawSprite(this->sprite, this->pal, ir.WithWidth(this->dim.width, rtl).left, CenterBounds(r.top, r.bottom, this->sprite_y));
	DrawString(tr.left, tr.right, CenterBounds(r.top, r.bottom, FONT_HEIGHT_NORMAL), this->String(), (sel ? TC_WHITE : TC_BLACK) | this->colour_flags);
}

void DropDownListIconItem::SetDimension(Dimension d)
{
	this->dim = d;
}

static const NWidgetPart _nested_dropdown_menu_widgets[] = {
	NWidget(NWID_HORIZONTAL),
		NWidget(WWT_PANEL, COLOUR_END, WID_DM_ITEMS), SetMinimalSize(1, 1), SetScrollbar(WID_DM_SCROLL), EndContainer(),
		NWidget(NWID_SELECTION, INVALID_COLOUR, WID_DM_SHOW_SCROLL),
			NWidget(NWID_VSCROLLBAR, COLOUR_END, WID_DM_SCROLL),
		EndContainer(),
	EndContainer(),
};

static WindowDesc _dropdown_desc(
	WDP_MANUAL, nullptr, 0, 0,
	WC_DROPDOWN_MENU, WC_NONE,
	WDF_NO_FOCUS,
	_nested_dropdown_menu_widgets, lengthof(_nested_dropdown_menu_widgets)
);

/** Drop-down menu window */
struct DropdownWindow : Window {
	WindowClass parent_wnd_class; ///< Parent window class.
	WindowNumber parent_wnd_num;  ///< Parent window number.
	int parent_button;            ///< Parent widget number where the window is dropped from.
	const DropDownList list;      ///< List with dropdown menu items.
	int selected_index;           ///< Index of the selected item in the list.
	byte click_delay;             ///< Timer to delay selection.
	bool drag_mode;
	bool instant_close;           ///< Close the window when the mouse button is raised.
	int scrolling;                ///< If non-zero, auto-scroll the item list (one time).
	GUITimer scrolling_timer;     ///< Timer for auto-scroll of the item list.
	Point position;               ///< Position of the topleft corner of the window.
	Scrollbar *vscroll;
	DropDownSyncFocus sync_parent_focus; ///< Call parent window's OnFocus[Lost]().

	/**
	 * Create a dropdown menu.
	 * @param parent        Parent window.
	 * @param list          Dropdown item list.
	 * @param selected      Index of the selected item in the list.
	 * @param button        Widget of the parent window doing the dropdown.
	 * @param instant_close Close the window when the mouse button is raised.
	 * @param position      Topleft position of the dropdown menu window.
	 * @param size          Size of the dropdown menu window.
	 * @param wi_colour     Colour of the parent widget.
	 * @param scroll        Dropdown menu has a scrollbar.
	 */
	DropdownWindow(Window *parent, DropDownList &&list, int selected, int button, bool instant_close, const Point &position, const Dimension &size, Colours wi_colour, bool scroll, DropDownSyncFocus sync_parent_focus)
			: Window(&_dropdown_desc), list(std::move(list))
	{
		assert(this->list.size() > 0);

		this->position = position;
		this->parent_wnd_class = parent->window_class;
		this->parent_wnd_num   = parent->window_number;
		this->sync_parent_focus = sync_parent_focus;

		this->CreateNestedTree();

		this->vscroll = this->GetScrollbar(WID_DM_SCROLL);

		uint items_width = size.width - (scroll ? NWidgetScrollbar::GetVerticalDimension().width : 0);
		NWidgetCore *nwi = this->GetWidget<NWidgetCore>(WID_DM_ITEMS);
		nwi->SetMinimalSizeAbsolute(items_width, size.height + WidgetDimensions::scaled.fullbevel.Vertical() * 2);
		nwi->colour = wi_colour;

		nwi = this->GetWidget<NWidgetCore>(WID_DM_SCROLL);
		nwi->colour = wi_colour;

		this->GetWidget<NWidgetStacked>(WID_DM_SHOW_SCROLL)->SetDisplayedPlane(scroll ? 0 : SZSP_NONE);

		this->FinishInitNested(0);
		CLRBITS(this->flags, WF_WHITE_BORDER);

		/* Total length of list */
		int list_height = 0;
		for (const auto &item : this->list) {
			list_height += item->Height(items_width);
		}

		/* Capacity is the average number of items visible */
		this->vscroll->SetCapacity(size.height * this->list.size() / list_height);
		this->vscroll->SetCount(this->list.size());

		this->parent_button    = button;
		this->selected_index   = selected;
		this->click_delay      = 0;
		this->drag_mode        = true;
		this->instant_close    = instant_close;
		this->scrolling_timer  = GUITimer(MILLISECONDS_PER_TICK);
	}

	~DropdownWindow()
	{
		/* Make the dropdown "invisible", so it doesn't affect new window placement.
		 * Also mark it dirty in case the callback deals with the screen. (e.g. screenshots). */
<<<<<<< HEAD
		this->window_class = WC_INVALID;
		this->SetDirty();

		Window *w2 = FindWindowById(this->parent_wnd_class, this->parent_wnd_num);
		if (w2 != nullptr) {
			Point pt = _cursor.pos;
			pt.x -= w2->left;
			pt.y -= w2->top;
			w2->OnDropdownClose(pt, this->parent_button, this->selected_index, this->instant_close);
			if (_focused_window == this) {
				SetFocusedWindow(w2);
			}
=======
		this->Window::Close();

		Point pt = _cursor.pos;
		pt.x -= this->parent->left;
		pt.y -= this->parent->top;
		this->parent->OnDropdownClose(pt, this->parent_button, this->selected_index, this->instant_close);

		/* Set flag on parent widget to indicate that we have just closed. */
		NWidgetCore *nwc = this->parent->GetWidget<NWidgetCore>(this->parent_button);
		if (nwc != nullptr) SetBit(nwc->disp_flags, NDB_DROPDOWN_CLOSED);
	}

	void OnFocusLost(bool closing) override
	{
		if (!closing) {
			this->instant_close = false;
			this->Close();
>>>>>>> 5db4473a
		}
	}

	virtual Point OnInitialPosition(int16 sm_width, int16 sm_height, int window_number)
	{
		return this->position;
	}

	/**
	 * Find the dropdown item under the cursor.
	 * @param[out] value Selected item, if function returns \c true.
	 * @return Cursor points to a dropdown item.
	 */
	bool GetDropDownItem(int &value)
	{
		if (GetWidgetFromPos(this, _cursor.pos.x - this->left, _cursor.pos.y - this->top) < 0) return false;

		const Rect &r = this->GetWidget<NWidgetBase>(WID_DM_ITEMS)->GetCurrentRect().Shrink(WidgetDimensions::scaled.fullbevel);
		int y     = _cursor.pos.y - this->top - r.top - WidgetDimensions::scaled.fullbevel.top;
		int width = r.Width();
		int pos   = this->vscroll->GetPosition();

		for (const auto &item : this->list) {
			/* Skip items that are scrolled up */
			if (--pos >= 0) continue;

			int item_height = item->Height(width);

			if (y < item_height) {
				if (item->masked || !item->Selectable()) return false;
				value = item->result;
				return true;
			}

			y -= item_height;
		}

		return false;
	}

	virtual void DrawWidget(const Rect &r, int widget) const
	{
		if (widget != WID_DM_ITEMS) return;

		Colours colour = this->GetWidget<NWidgetCore>(widget)->colour;

		Rect ir = r.Shrink(WidgetDimensions::scaled.fullbevel).Shrink(RectPadding::zero, WidgetDimensions::scaled.fullbevel);
		int y = ir.top;
		int pos = this->vscroll->GetPosition();
		for (const auto &item : this->list) {
			int item_height = item->Height(ir.Width());

			/* Skip items that are scrolled up */
			if (--pos >= 0) continue;

			if (y + item_height - 1 <= ir.bottom) {
				bool selected = (this->selected_index == item->result);
				if (selected) GfxFillRect(ir.left, y, ir.right, y + item_height - 1, PC_BLACK);

				item->Draw({ir.left, y, ir.right, y + item_height - 1}, selected, colour);

				if (item->masked) {
					GfxFillRect(ir.left, y, ir.right, y + item_height - 1, _colour_gradient[colour][5], FILLRECT_CHECKER);
				}
			}
			y += item_height;
		}
	}

	virtual void OnClick(Point pt, int widget, int click_count)
	{
		if (widget != WID_DM_ITEMS) return;
		int item;
		if (this->GetDropDownItem(item)) {
			this->click_delay = 4;
			this->selected_index = item;
			this->SetDirty();
		}
	}

	virtual void OnRealtimeTick(uint delta_ms)
	{
		if (!this->scrolling_timer.Elapsed(delta_ms)) return;
		this->scrolling_timer.SetInterval(MILLISECONDS_PER_TICK);

		if (this->scrolling != 0) {
			if (this->vscroll->UpdatePosition(this->scrolling)) this->SetDirty();

			this->scrolling = 0;
		}
	}

	virtual void OnMouseLoop()
	{
		Window *w2 = FindWindowById(this->parent_wnd_class, this->parent_wnd_num);
		if (w2 == nullptr) {
			delete this;
			return;
		}

		if (this->click_delay != 0 && --this->click_delay == 0) {
			/* Make the dropdown "invisible", so it doesn't affect new window placement.
			 * Also mark it dirty in case the callback deals with the screen. (e.g. screenshots). */
			this->window_class = WC_INVALID;
			this->SetDirty();

			w2->OnDropdownSelect(this->parent_button, this->selected_index);
			delete this;
			return;
		}

		if (this->drag_mode) {
			int item;

			if (!_left_button_clicked) {
				this->drag_mode = false;
				if (!this->GetDropDownItem(item)) {
					if (this->instant_close) delete this;
					return;
				}
				this->click_delay = 2;
			} else {
				if (_cursor.pos.y <= this->top + 2) {
					/* Cursor is above the list, set scroll up */
					this->scrolling = -1;
					return;
				} else if (_cursor.pos.y >= this->top + this->height - 2) {
					/* Cursor is below list, set scroll down */
					this->scrolling = 1;
					return;
				}

				if (!this->GetDropDownItem(item)) return;
			}

			if (this->selected_index != item) {
				this->selected_index = item;
				this->SetDirty();
			}
		}
	}

	virtual void OnFocus(Window *previously_focused_window)
	{
		if (this->sync_parent_focus & DDSF_RECV_FOCUS) {
			Window *parent = FindWindowById(this->parent_wnd_class, this->parent_wnd_num);
			if (parent) parent->OnFocus(previously_focused_window);
		}
	}

	virtual void OnFocusLost(Window *newly_focused_window)
	{
		if (this->sync_parent_focus & DDSF_LOST_FOCUS) {
			Window *parent = FindWindowById(this->parent_wnd_class, this->parent_wnd_num);
			if (parent) parent->OnFocusLost(newly_focused_window);
		}
	}
};

/**
 * Show a drop down list.
 * @param w        Parent window for the list.
 * @param list     Prepopulated DropDownList.
 * @param selected The initially selected list item.
 * @param button   The widget which is passed to Window::OnDropdownSelect and OnDropdownClose.
 *                 Unless you override those functions, this should be then widget index of the dropdown button.
 * @param wi_rect  Coord of the parent drop down button, used to position the dropdown menu.
 * @param instant_close Set to true if releasing mouse button should close the
 *                      list regardless of where the cursor is.
 */
void ShowDropDownListAt(Window *w, DropDownList &&list, int selected, int button, Rect wi_rect, Colours wi_colour, bool instant_close, DropDownSyncFocus sync_parent_focus)
{
	DeleteWindowById(WC_DROPDOWN_MENU, 0);

	/* The preferred position is just below the dropdown calling widget */
	int top = w->top + wi_rect.bottom + 1;

	/* The preferred width equals the calling widget */
	uint width = wi_rect.Width();

	/* Longest item in the list */
	uint max_item_width = 0;

	/* Total height of list */
	uint height = 0;

	for (const auto &item : list) {
		height += item->Height(width);
		max_item_width = std::max(max_item_width, item->Width());
	}

	max_item_width += WidgetDimensions::scaled.fullbevel.Horizontal();

	/* Scrollbar needed? */
	bool scroll = false;

	/* Is it better to place the dropdown above the widget? */
	bool above = false;

	/* Available height below (or above, if the dropdown is placed above the widget). */
	uint available_height = std::max(GetMainViewBottom() - top - (int)WidgetDimensions::scaled.fullbevel.Vertical() * 2, 0);

	/* If the dropdown doesn't fully fit below the widget... */
	if (height > available_height) {

		uint available_height_above = std::max(w->top + wi_rect.top - GetMainViewTop() - (int)WidgetDimensions::scaled.fullbevel.Vertical() * 2, 0);

		/* Put the dropdown above if there is more available space. */
		if (available_height_above > available_height) {
			above = true;
			available_height = available_height_above;
		}

		/* If the dropdown doesn't fully fit, we need a dropdown. */
		if (height > available_height) {
			scroll = true;
			uint avg_height = height / (uint)list.size();

			/* Fit the list; create at least one row, even if there is no height available. */
			uint rows = std::max<uint>(available_height / avg_height, 1);
			height = rows * avg_height;

			/* Add space for the scrollbar. */
			max_item_width += NWidgetScrollbar::GetVerticalDimension().width;
		}

		/* Set the top position if needed. */
		if (above) {
			top = w->top + wi_rect.top - height - WidgetDimensions::scaled.fullbevel.Vertical() * 2;
		}
	}

	width = std::max(width, max_item_width);

	Point dw_pos = { w->left + (_current_text_dir == TD_RTL ? wi_rect.right + 1 - (int)width : wi_rect.left), top};
	Dimension dw_size = {width, height};
	DropdownWindow *dropdown = new DropdownWindow(w, std::move(list), selected, button, instant_close, dw_pos, dw_size, wi_colour, scroll, sync_parent_focus);

	/* The dropdown starts scrolling downwards when opening it towards
	 * the top and holding down the mouse button. It can be fooled by
	 * opening the dropdown scrolled to the very bottom.  */
	if (above && scroll) dropdown->vscroll->UpdatePosition(INT_MAX);
}

/**
 * Show a drop down list.
 * @param w        Parent window for the list.
 * @param list     Prepopulated DropDownList.
 * @param selected The initially selected list item.
 * @param button   The widget within the parent window that is used to determine
 *                 the list's location.
 * @param width    Override the minimum width determined by the selected widget and list contents.
 * @param instant_close Set to true if releasing mouse button should close the
 *                      list regardless of where the cursor is.
 */
void ShowDropDownList(Window *w, DropDownList &&list, int selected, int button, uint width, bool instant_close, DropDownSyncFocus sync_parent_focus)
{
	/* Our parent's button widget is used to determine where to place the drop
	 * down list window. */
	NWidgetCore *nwi = w->GetWidget<NWidgetCore>(button);
	Rect wi_rect      = nwi->GetCurrentRect();
	Colours wi_colour = nwi->colour;

	if ((nwi->type & WWT_MASK) == NWID_BUTTON_DROPDOWN) {
		nwi->disp_flags |= ND_DROPDOWN_ACTIVE;
	} else {
		w->LowerWidget(button);
	}
	w->SetWidgetDirty(button);

	if (width != 0) {
		if (_current_text_dir == TD_RTL) {
			wi_rect.left = wi_rect.right + 1 - ScaleGUITrad(width);
		} else {
			wi_rect.right = wi_rect.left + ScaleGUITrad(width) - 1;
		}
	}

	ShowDropDownListAt(w, std::move(list), selected, button, wi_rect, wi_colour, instant_close, sync_parent_focus);
}

/**
 * Show a dropdown menu window near a widget of the parent window.
 * The result code of the items is their index in the \a strings list.
 * @param w             Parent window that wants the dropdown menu.
 * @param strings       Menu list, end with #INVALID_STRING_ID
 * @param selected      Index of initial selected item.
 * @param button        Button widget number of the parent window \a w that wants the dropdown menu.
 * @param disabled_mask Bitmask for disabled items (items with their bit set are displayed, but not selectable in the dropdown list).
 * @param hidden_mask   Bitmask for hidden items (items with their bit set are not copied to the dropdown list).
 * @param width         Minimum width of the dropdown menu.
 */
void ShowDropDownMenu(Window *w, const StringID *strings, int selected, int button, uint32 disabled_mask, uint32 hidden_mask, uint width, DropDownSyncFocus sync_parent_focus)
{
	DropDownList list;

	for (uint i = 0; strings[i] != INVALID_STRING_ID; i++) {
		if (i >= 32 || !HasBit(hidden_mask, i)) {
			list.emplace_back(new DropDownListStringItem(strings[i], i, i < 32 && HasBit(disabled_mask, i)));
		}
	}

<<<<<<< HEAD
	if (!list.empty()) ShowDropDownList(w, std::move(list), selected, button, width, false, sync_parent_focus);
}

/**
 * Delete the drop-down menu from window \a pw
 * @param pw Parent window of the drop-down menu window
 * @return Parent widget number if the drop-down was found and closed, \c -1 if the window was not found.
 */
int HideDropDownMenu(Window *pw)
{
	for (Window *w : Window::IterateFromBack()) {
		if (w->window_class != WC_DROPDOWN_MENU) continue;

		DropdownWindow *dw = dynamic_cast<DropdownWindow*>(w);
		assert(dw != nullptr);
		if (pw->window_class == dw->parent_wnd_class &&
				pw->window_number == dw->parent_wnd_num) {
			int parent_button = dw->parent_button;
			delete dw;
			return parent_button;
		}
	}

	return -1;
}

void GetParentWindowInfo(Window *w, WindowClass &parent_wc, WindowNumber &parent_wn)
{
	DropdownWindow *dw = dynamic_cast<DropdownWindow*>(w);
	assert(dw != nullptr);
	parent_wc = dw->parent_wnd_class;
	parent_wn = dw->parent_wnd_num;
=======
	if (!list.empty()) ShowDropDownList(w, std::move(list), selected, button, width);
>>>>>>> 5db4473a
}<|MERGE_RESOLUTION|>--- conflicted
+++ resolved
@@ -183,7 +183,6 @@
 	{
 		/* Make the dropdown "invisible", so it doesn't affect new window placement.
 		 * Also mark it dirty in case the callback deals with the screen. (e.g. screenshots). */
-<<<<<<< HEAD
 		this->window_class = WC_INVALID;
 		this->SetDirty();
 
@@ -196,25 +195,6 @@
 			if (_focused_window == this) {
 				SetFocusedWindow(w2);
 			}
-=======
-		this->Window::Close();
-
-		Point pt = _cursor.pos;
-		pt.x -= this->parent->left;
-		pt.y -= this->parent->top;
-		this->parent->OnDropdownClose(pt, this->parent_button, this->selected_index, this->instant_close);
-
-		/* Set flag on parent widget to indicate that we have just closed. */
-		NWidgetCore *nwc = this->parent->GetWidget<NWidgetCore>(this->parent_button);
-		if (nwc != nullptr) SetBit(nwc->disp_flags, NDB_DROPDOWN_CLOSED);
-	}
-
-	void OnFocusLost(bool closing) override
-	{
-		if (!closing) {
-			this->instant_close = false;
-			this->Close();
->>>>>>> 5db4473a
 		}
 	}
 
@@ -517,7 +497,6 @@
 		}
 	}
 
-<<<<<<< HEAD
 	if (!list.empty()) ShowDropDownList(w, std::move(list), selected, button, width, false, sync_parent_focus);
 }
 
@@ -550,7 +529,4 @@
 	assert(dw != nullptr);
 	parent_wc = dw->parent_wnd_class;
 	parent_wn = dw->parent_wnd_num;
-=======
-	if (!list.empty()) ShowDropDownList(w, std::move(list), selected, button, width);
->>>>>>> 5db4473a
 }