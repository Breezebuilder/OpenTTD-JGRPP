/* $Id$ */

/*
 * This file is part of OpenTTD.
 * OpenTTD is free software; you can redistribute it and/or modify it under the terms of the GNU General Public License as published by the Free Software Foundation, version 2.
 * OpenTTD is distributed in the hope that it will be useful, but WITHOUT ANY WARRANTY; without even the implied warranty of MERCHANTABILITY or FITNESS FOR A PARTICULAR PURPOSE.
 * See the GNU General Public License for more details. You should have received a copy of the GNU General Public License along with OpenTTD. If not, see <http://www.gnu.org/licenses/>.
 */

/** @file dropdown.cpp Implementation of the dropdown widget. */

#include "../stdafx.h"
#include "../window_gui.h"
#include "../string_func.h"
#include "../strings_func.h"
#include "../window_func.h"
#include "dropdown_type.h"

#include "dropdown_widget.h"

#include "../safeguards.h"


void DropDownListItem::Draw(int left, int right, int top, int bottom, bool sel, int bg_colour) const
{
	int c1 = _colour_gradient[bg_colour][3];
	int c2 = _colour_gradient[bg_colour][7];

	int mid = top + this->Height(0) / 2;
	GfxFillRect(left + 1, mid - 2, right - 1, mid - 2, c1);
	GfxFillRect(left + 1, mid - 1, right - 1, mid - 1, c2);
}

uint DropDownListStringItem::Width() const
{
	char buffer[512];
	GetString(buffer, this->String(), lastof(buffer));
	return GetStringBoundingBox(buffer).width;
}

void DropDownListStringItem::Draw(int left, int right, int top, int bottom, bool sel, int bg_colour) const
{
	DrawString(left + WD_FRAMERECT_LEFT, right - WD_FRAMERECT_RIGHT, top, this->String(), sel ? TC_WHITE : TC_BLACK);
}

/**
 * Natural sorting comparator function for DropDownList::sort().
 * @param first Left side of comparison.
 * @param second Right side of comparison.
 * @return true if \a first precedes \a second.
 * @warning All items in the list need to be derivates of DropDownListStringItem.
 */
/* static */ int DropDownListStringItem::NatSortFunc(const DropDownListItem * const *first, const DropDownListItem * const * second)
{
	char buffer1[512], buffer2[512];
	GetString(buffer1, static_cast<const DropDownListStringItem*>(*first)->String(), lastof(buffer1));
	GetString(buffer2, static_cast<const DropDownListStringItem*>(*second)->String(), lastof(buffer2));
	return strnatcmp(buffer1, buffer2);
}

StringID DropDownListParamStringItem::String() const
{
	for (uint i = 0; i < lengthof(this->decode_params); i++) SetDParam(i, this->decode_params[i]);
	return this->string;
}

StringID DropDownListCharStringItem::String() const
{
	SetDParamStr(0, this->raw_string);
	return this->string;
}

static const NWidgetPart _nested_dropdown_menu_widgets[] = {
	NWidget(NWID_HORIZONTAL),
		NWidget(WWT_PANEL, COLOUR_END, WID_DM_ITEMS), SetMinimalSize(1, 1), SetScrollbar(WID_DM_SCROLL), EndContainer(),
		NWidget(NWID_SELECTION, INVALID_COLOUR, WID_DM_SHOW_SCROLL),
			NWidget(NWID_VSCROLLBAR, COLOUR_END, WID_DM_SCROLL),
		EndContainer(),
	EndContainer(),
};

static WindowDesc _dropdown_desc(
	WDP_MANUAL, NULL, 0, 0,
	WC_DROPDOWN_MENU, WC_NONE,
	WDF_NO_FOCUS,
	_nested_dropdown_menu_widgets, lengthof(_nested_dropdown_menu_widgets)
);

/** Drop-down menu window */
struct DropdownWindow : Window {
	WindowClass parent_wnd_class; ///< Parent window class.
	WindowNumber parent_wnd_num;  ///< Parent window number.
	int parent_button;            ///< Parent widget number where the window is dropped from.
	const DropDownList *list;     ///< List with dropdown menu items.
	int selected_index;           ///< Index of the selected item in the list.
	byte click_delay;             ///< Timer to delay selection.
	bool drag_mode;
	bool instant_close;           ///< Close the window when the mouse button is raised.
	int scrolling;                ///< If non-zero, auto-scroll the item list (one time).
	Point position;               ///< Position of the topleft corner of the window.
	Scrollbar *vscroll;
	DropDownSyncFocus sync_parent_focus; ///< Call parent window's OnFocus[Lost]().

	/**
	 * Create a dropdown menu.
	 * @param parent        Parent window.
	 * @param list          Dropdown item list.
	 * @param selected      Index of the selected item in the list.
	 * @param button        Widget of the parent window doing the dropdown.
	 * @param instant_close Close the window when the mouse button is raised.
	 * @param position      Topleft position of the dropdown menu window.
	 * @param size          Size of the dropdown menu window.
	 * @param wi_colour     Colour of the parent widget.
	 * @param scroll        Dropdown menu has a scrollbar.
	 * @param widget        Widgets of the dropdown menu window.
	 */
	DropdownWindow(Window *parent, const DropDownList *list, int selected, int button, bool instant_close, const Point &position, const Dimension &size, Colours wi_colour, bool scroll, DropDownSyncFocus sync_parent_focus)
			: Window(&_dropdown_desc)
	{
		assert(list->Length() > 0);

		this->position = position;
		this->parent_wnd_class = parent->window_class;
		this->parent_wnd_num   = parent->window_number;
		this->sync_parent_focus = sync_parent_focus;

		this->CreateNestedTree();

		this->vscroll = this->GetScrollbar(WID_DM_SCROLL);

		uint items_width = size.width - (scroll ? NWidgetScrollbar::GetVerticalDimension().width : 0);
		NWidgetCore *nwi = this->GetWidget<NWidgetCore>(WID_DM_ITEMS);
		nwi->SetMinimalSize(items_width, size.height + 4);
		nwi->colour = wi_colour;

		nwi = this->GetWidget<NWidgetCore>(WID_DM_SCROLL);
		nwi->colour = wi_colour;

		this->GetWidget<NWidgetStacked>(WID_DM_SHOW_SCROLL)->SetDisplayedPlane(scroll ? 0 : SZSP_NONE);

		this->FinishInitNested(0);
		CLRBITS(this->flags, WF_WHITE_BORDER);

		/* Total length of list */
		int list_height = 0;
		for (const DropDownListItem * const *it = list->Begin(); it != list->End(); ++it) {
			const DropDownListItem *item = *it;
			list_height += item->Height(items_width);
		}

		/* Capacity is the average number of items visible */
		this->vscroll->SetCapacity(size.height * (uint16)list->Length() / list_height);
		this->vscroll->SetCount((uint16)list->Length());

		this->parent_button    = button;
		this->list             = list;
		this->selected_index   = selected;
		this->click_delay      = 0;
		this->drag_mode        = true;
		this->instant_close    = instant_close;
	}

	~DropdownWindow()
	{
		/* Make the dropdown "invisible", so it doesn't affect new window placement.
		 * Also mark it dirty in case the callback deals with the screen. (e.g. screenshots). */
		this->window_class = WC_INVALID;
		this->SetDirty();

		Window *w2 = FindWindowById(this->parent_wnd_class, this->parent_wnd_num);
		if (w2 != NULL) {
			Point pt = _cursor.pos;
			pt.x -= w2->left;
			pt.y -= w2->top;
			w2->OnDropdownClose(pt, this->parent_button, this->selected_index, this->instant_close);
		}
		delete this->list;
	}

	virtual Point OnInitialPosition(int16 sm_width, int16 sm_height, int window_number)
	{
		return this->position;
	}

	/**
	 * Find the dropdown item under the cursor.
	 * @param value [out] Selected item, if function returns \c true.
	 * @return Cursor points to a dropdown item.
	 */
	bool GetDropDownItem(int &value)
	{
		if (GetWidgetFromPos(this, _cursor.pos.x - this->left, _cursor.pos.y - this->top) < 0) return false;

		NWidgetBase *nwi = this->GetWidget<NWidgetBase>(WID_DM_ITEMS);
		int y     = _cursor.pos.y - this->top - nwi->pos_y - 2;
		int width = nwi->current_x - 4;
		int pos   = this->vscroll->GetPosition();

		const DropDownList *list = this->list;

		for (const DropDownListItem * const *it = list->Begin(); it != list->End(); ++it) {
			/* Skip items that are scrolled up */
			if (--pos >= 0) continue;

			const DropDownListItem *item = *it;
			int item_height = item->Height(width);

			if (y < item_height) {
				if (item->masked || !item->Selectable()) return false;
				value = item->result;
				return true;
			}

			y -= item_height;
		}

		return false;
	}

	virtual void DrawWidget(const Rect &r, int widget) const
	{
		if (widget != WID_DM_ITEMS) return;

		Colours colour = this->GetWidget<NWidgetCore>(widget)->colour;

		int y = r.top + 2;
		int pos = this->vscroll->GetPosition();
		for (const DropDownListItem * const *it = this->list->Begin(); it != this->list->End(); ++it) {
			const DropDownListItem *item = *it;
			int item_height = item->Height(r.right - r.left + 1);

			/* Skip items that are scrolled up */
			if (--pos >= 0) continue;

			if (y + item_height < r.bottom) {
				bool selected = (this->selected_index == item->result);
				if (selected) GfxFillRect(r.left + 2, y, r.right - 1, y + item_height - 1, PC_BLACK);

				item->Draw(r.left, r.right, y, y + item_height, selected, colour);

				if (item->masked) {
					GfxFillRect(r.left + 1, y, r.right - 1, y + item_height - 1, _colour_gradient[colour][5], FILLRECT_CHECKER);
				}
			}
			y += item_height;
		}
	}

	virtual void OnClick(Point pt, int widget, int click_count)
	{
		if (widget != WID_DM_ITEMS) return;
		int item;
		if (this->GetDropDownItem(item)) {
			this->click_delay = 4;
			this->selected_index = item;
			this->SetDirty();
		}
	}

	virtual void OnTick()
	{
		if (this->scrolling != 0) {
			int pos = this->vscroll->GetPosition();

			this->vscroll->UpdatePosition(this->scrolling);
			this->scrolling = 0;

			if (pos != this->vscroll->GetPosition()) {
				this->SetDirty();
			}
		}
	}

	virtual void OnMouseLoop()
	{
		Window *w2 = FindWindowById(this->parent_wnd_class, this->parent_wnd_num);
		if (w2 == NULL) {
			delete this;
			return;
		}

		if (this->click_delay != 0 && --this->click_delay == 0) {
			/* Make the dropdown "invisible", so it doesn't affect new window placement.
			 * Also mark it dirty in case the callback deals with the screen. (e.g. screenshots). */
			this->window_class = WC_INVALID;
			this->SetDirty();

			w2->OnDropdownSelect(this->parent_button, this->selected_index);
			delete this;
			return;
		}

		if (this->drag_mode) {
			int item;

			if (!_left_button_clicked) {
				this->drag_mode = false;
				if (!this->GetDropDownItem(item)) {
					if (this->instant_close) delete this;
					return;
				}
				this->click_delay = 2;
			} else {
				if (_cursor.pos.y <= this->top + 2) {
					/* Cursor is above the list, set scroll up */
					this->scrolling = -1;
					return;
				} else if (_cursor.pos.y >= this->top + this->height - 2) {
					/* Cursor is below list, set scroll down */
					this->scrolling = 1;
					return;
				}

				if (!this->GetDropDownItem(item)) return;
			}

			if (this->selected_index != item) {
				this->selected_index = item;
				this->SetDirty();
			}
		}
	}

	virtual void OnFocus(Window *previously_focused_window)
	{
		if (this->sync_parent_focus & DDSF_RECV_FOCUS) {
			Window *parent = FindWindowById(this->parent_wnd_class, this->parent_wnd_num);
			if (parent) parent->OnFocus(previously_focused_window);
		}
	}

	virtual void OnFocusLost(Window *newly_focused_window)
	{
		if (this->sync_parent_focus & DDSF_LOST_FOCUS) {
			Window *parent = FindWindowById(this->parent_wnd_class, this->parent_wnd_num);
			if (parent) parent->OnFocusLost(newly_focused_window);
		}
	}
};

/**
 * Show a drop down list.
 * @param w        Parent window for the list.
 * @param list     Prepopulated DropDownList. Will be deleted when the list is
 *                 closed.
 * @param selected The initially selected list item.
 * @param button   The widget which is passed to Window::OnDropdownSelect and OnDropdownClose.
 *                 Unless you override those functions, this should be then widget index of the dropdown button.
 * @param wi_rect  Coord of the parent drop down button, used to position the dropdown menu.
 * @param auto_width The width is determined by the widest item in the list,
 *                   in this case only one of \a left or \a right is used (depending on text direction).
 * @param instant_close Set to true if releasing mouse button should close the
 *                      list regardless of where the cursor is.
 */
void ShowDropDownListAt(Window *w, const DropDownList *list, int selected, int button, Rect wi_rect, Colours wi_colour, bool auto_width, bool instant_close, DropDownSyncFocus sync_parent_focus)
{
	DeleteWindowById(WC_DROPDOWN_MENU, 0);

	/* The preferred position is just below the dropdown calling widget */
	int top = w->top + wi_rect.bottom + 1;

	/* The preferred width equals the calling widget */
	uint width = wi_rect.right - wi_rect.left + 1;

	/* Longest item in the list, if auto_width is enabled */
	uint max_item_width = 0;

	/* Total length of list */
	int height = 0;

	for (const DropDownListItem * const *it = list->Begin(); it != list->End(); ++it) {
		const DropDownListItem *item = *it;
		height += item->Height(width);
		if (auto_width) max_item_width = max(max_item_width, item->Width() + 5);
	}

	/* Check if the status bar is visible, as we don't want to draw over it */
	int screen_bottom = GetMainViewBottom();
	bool scroll = false;

	/* Check if the dropdown will fully fit below the widget */
	if (top + height + 4 >= screen_bottom) {
		/* If not, check if it will fit above the widget */
		if (w->top + wi_rect.top - height > GetMainViewTop()) {
			top = w->top + wi_rect.top - height - 4;
		} else {
			/* ... and lastly if it won't, enable the scroll bar and fit the
			 * list in below the widget */
			int avg_height = height / (int)list->Length();
			int rows = (screen_bottom - 4 - top) / avg_height;
			height = rows * avg_height;
			scroll = true;
			/* Add space for the scroll bar if we automatically determined
			 * the width of the list. */
			max_item_width += NWidgetScrollbar::GetVerticalDimension().width;
		}
	}

	if (auto_width) width = max(width, max_item_width);

<<<<<<< HEAD
	Point dw_pos = { w->left + (_current_text_dir == TD_RTL ? wi_rect.right + 1 - width : wi_rect.left), top};
	Dimension dw_size = {width, height};
=======
	Point dw_pos = { w->left + (_current_text_dir == TD_RTL ? wi_rect.right + 1 - (int)width : wi_rect.left), top};
	Dimension dw_size = {width, (uint)height};
>>>>>>> 88c150ab
	new DropdownWindow(w, list, selected, button, instant_close, dw_pos, dw_size, wi_colour, scroll, sync_parent_focus);
}

/**
 * Show a drop down list.
 * @param w        Parent window for the list.
 * @param list     Prepopulated DropDownList. Will be deleted when the list is
 *                 closed.
 * @param selected The initially selected list item.
 * @param button   The widget within the parent window that is used to determine
 *                 the list's location.
 * @param width    Override the width determined by the selected widget.
 * @param auto_width Maximum width is determined by the widest item in the list.
 * @param instant_close Set to true if releasing mouse button should close the
 *                      list regardless of where the cursor is.
 */
void ShowDropDownList(Window *w, const DropDownList *list, int selected, int button, uint width, bool auto_width, bool instant_close, DropDownSyncFocus sync_parent_focus)
{
	/* Our parent's button widget is used to determine where to place the drop
	 * down list window. */
	Rect wi_rect;
	NWidgetCore *nwi = w->GetWidget<NWidgetCore>(button);
	wi_rect.left   = nwi->pos_x;
	wi_rect.right  = nwi->pos_x + nwi->current_x - 1;
	wi_rect.top    = nwi->pos_y;
	wi_rect.bottom = nwi->pos_y + nwi->current_y - 1;
	Colours wi_colour = nwi->colour;

	if ((nwi->type & WWT_MASK) == NWID_BUTTON_DROPDOWN) {
		nwi->disp_flags |= ND_DROPDOWN_ACTIVE;
	} else {
		w->LowerWidget(button);
	}
	w->SetWidgetDirty(button);

	if (width != 0) {
		if (_current_text_dir == TD_RTL) {
			wi_rect.left = wi_rect.right + 1 - width;
		} else {
			wi_rect.right = wi_rect.left + width - 1;
		}
	}

	ShowDropDownListAt(w, list, selected, button, wi_rect, wi_colour, auto_width, instant_close, sync_parent_focus);
}

/**
 * Show a dropdown menu window near a widget of the parent window.
 * The result code of the items is their index in the \a strings list.
 * @param w             Parent window that wants the dropdown menu.
 * @param strings       Menu list, end with #INVALID_STRING_ID
 * @param selected      Index of initial selected item.
 * @param button        Button widget number of the parent window \a w that wants the dropdown menu.
 * @param disabled_mask Bitmask for disabled items (items with their bit set are displayed, but not selectable in the dropdown list).
 * @param hidden_mask   Bitmask for hidden items (items with their bit set are not copied to the dropdown list).
 * @param width         Width of the dropdown menu. If \c 0, use the width of parent widget \a button.
 */
void ShowDropDownMenu(Window *w, const StringID *strings, int selected, int button, uint32 disabled_mask, uint32 hidden_mask, uint width, DropDownSyncFocus sync_parent_focus)
{
	DropDownList *list = new DropDownList();

	for (uint i = 0; strings[i] != INVALID_STRING_ID; i++) {
		if (!HasBit(hidden_mask, i)) {
			*list->Append() = new DropDownListStringItem(strings[i], i, HasBit(disabled_mask, i));
		}
	}

	/* No entries in the list? */
	if (list->Length() == 0) {
		delete list;
		return;
	}

	ShowDropDownList(w, list, selected, button, width, false, false, sync_parent_focus);
}

/**
 * Delete the drop-down menu from window \a pw
 * @param pw Parent window of the drop-down menu window
 * @return Parent widget number if the drop-down was found and closed, \c -1 if the window was not found.
 */
int HideDropDownMenu(Window *pw)
{
	Window *w;
	FOR_ALL_WINDOWS_FROM_BACK(w) {
		if (w->window_class != WC_DROPDOWN_MENU) continue;

		DropdownWindow *dw = dynamic_cast<DropdownWindow*>(w);
		assert(dw != NULL);
		if (pw->window_class == dw->parent_wnd_class &&
				pw->window_number == dw->parent_wnd_num) {
			int parent_button = dw->parent_button;
			delete dw;
			return parent_button;
		}
	}

	return -1;
}

void GetParentWindowInfo(Window *w, WindowClass &parent_wc, WindowNumber &parent_wn)
{
	DropdownWindow *dw = dynamic_cast<DropdownWindow*>(w);
	assert(dw != NULL);
	parent_wc = dw->parent_wnd_class;
	parent_wn = dw->parent_wnd_num;
}<|MERGE_RESOLUTION|>--- conflicted
+++ resolved
@@ -398,13 +398,8 @@
 
 	if (auto_width) width = max(width, max_item_width);
 
-<<<<<<< HEAD
-	Point dw_pos = { w->left + (_current_text_dir == TD_RTL ? wi_rect.right + 1 - width : wi_rect.left), top};
-	Dimension dw_size = {width, height};
-=======
 	Point dw_pos = { w->left + (_current_text_dir == TD_RTL ? wi_rect.right + 1 - (int)width : wi_rect.left), top};
 	Dimension dw_size = {width, (uint)height};
->>>>>>> 88c150ab
 	new DropdownWindow(w, list, selected, button, instant_close, dw_pos, dw_size, wi_colour, scroll, sync_parent_focus);
 }
 
