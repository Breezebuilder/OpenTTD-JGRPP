/* $Id$ */

/*
 * This file is part of OpenTTD.
 * OpenTTD is free software; you can redistribute it and/or modify it under the terms of the GNU General Public License as published by the Free Software Foundation, version 2.
 * OpenTTD is distributed in the hope that it will be useful, but WITHOUT ANY WARRANTY; without even the implied warranty of MERCHANTABILITY or FITNESS FOR A PARTICULAR PURPOSE.
 * See the GNU General Public License for more details. You should have received a copy of the GNU General Public License along with OpenTTD. If not, see <http://www.gnu.org/licenses/>.
 */

/** @file dropdown.cpp Implementation of the dropdown widget. */

#include "../stdafx.h"
#include "../window_gui.h"
#include "../string_func.h"
#include "../strings_func.h"
#include "../window_func.h"
#include "../guitimer_func.h"
#include "dropdown_type.h"

#include "dropdown_widget.h"

#include "../safeguards.h"


void DropDownListItem::Draw(int left, int right, int top, int bottom, bool sel, Colours bg_colour) const
{
	int c1 = _colour_gradient[bg_colour][3];
	int c2 = _colour_gradient[bg_colour][7];

	int mid = top + this->Height(0) / 2;
	GfxFillRect(left + 1, mid - 2, right - 1, mid - 2, c1);
	GfxFillRect(left + 1, mid - 1, right - 1, mid - 1, c2);
}

uint DropDownListStringItem::Width() const
{
	char buffer[512];
	GetString(buffer, this->String(), lastof(buffer));
	return GetStringBoundingBox(buffer).width;
}

void DropDownListStringItem::Draw(int left, int right, int top, int bottom, bool sel, Colours bg_colour) const
{
	DrawString(left + WD_FRAMERECT_LEFT, right - WD_FRAMERECT_RIGHT, top, this->String(), sel ? TC_WHITE : TC_BLACK);
}

/**
 * Natural sorting comparator function for DropDownList::sort().
 * @param first Left side of comparison.
 * @param second Right side of comparison.
 * @return true if \a first precedes \a second.
 * @warning All items in the list need to be derivates of DropDownListStringItem.
 */
/* static */ int DropDownListStringItem::NatSortFunc(const DropDownListItem * const *first, const DropDownListItem * const * second)
{
	char buffer1[512], buffer2[512];
	GetString(buffer1, static_cast<const DropDownListStringItem*>(*first)->String(), lastof(buffer1));
	GetString(buffer2, static_cast<const DropDownListStringItem*>(*second)->String(), lastof(buffer2));
	return strnatcmp(buffer1, buffer2);
}

StringID DropDownListParamStringItem::String() const
{
	for (uint i = 0; i < lengthof(this->decode_params); i++) SetDParam(i, this->decode_params[i]);
	return this->string;
}

StringID DropDownListCharStringItem::String() const
{
	SetDParamStr(0, this->raw_string);
	return this->string;
}

DropDownListIconItem::DropDownListIconItem(SpriteID sprite, PaletteID pal, StringID string, int result, bool masked) : DropDownListParamStringItem(string, result, masked), sprite(sprite), pal(pal)
{
	this->dim = GetSpriteSize(sprite);
	if (this->dim.height < (uint)FONT_HEIGHT_NORMAL) {
		this->sprite_y = (FONT_HEIGHT_NORMAL - dim.height) / 2;
		this->text_y = 0;
	} else {
		this->sprite_y = 0;
		this->text_y = (dim.height - FONT_HEIGHT_NORMAL) / 2;
	}
}

uint DropDownListIconItem::Height(uint width) const
{
	return max(this->dim.height, (uint)FONT_HEIGHT_NORMAL);
}

uint DropDownListIconItem::Width() const
{
	return DropDownListStringItem::Width() + this->dim.width + WD_FRAMERECT_LEFT;
}

void DropDownListIconItem::Draw(int left, int right, int top, int bottom, bool sel, Colours bg_colour) const
{
	bool rtl = _current_text_dir == TD_RTL;
	DrawSprite(this->sprite, this->pal, rtl ? right - this->dim.width - WD_FRAMERECT_RIGHT : left + WD_FRAMERECT_LEFT, top + this->sprite_y);
	DrawString(left + WD_FRAMERECT_LEFT + (rtl ? 0 : (this->dim.width + WD_FRAMERECT_LEFT)), right - WD_FRAMERECT_RIGHT - (rtl ? (this->dim.width + WD_FRAMERECT_RIGHT) : 0), top + this->text_y, this->String(), sel ? TC_WHITE : TC_BLACK);
}

void DropDownListIconItem::SetDimension(Dimension d)
{
	this->dim = d;
}

static const NWidgetPart _nested_dropdown_menu_widgets[] = {
	NWidget(NWID_HORIZONTAL),
		NWidget(WWT_PANEL, COLOUR_END, WID_DM_ITEMS), SetMinimalSize(1, 1), SetScrollbar(WID_DM_SCROLL), EndContainer(),
		NWidget(NWID_SELECTION, INVALID_COLOUR, WID_DM_SHOW_SCROLL),
			NWidget(NWID_VSCROLLBAR, COLOUR_END, WID_DM_SCROLL),
		EndContainer(),
	EndContainer(),
};

static WindowDesc _dropdown_desc(
	WDP_MANUAL, NULL, 0, 0,
	WC_DROPDOWN_MENU, WC_NONE,
	WDF_NO_FOCUS,
	_nested_dropdown_menu_widgets, lengthof(_nested_dropdown_menu_widgets)
);

/** Drop-down menu window */
struct DropdownWindow : Window {
	WindowClass parent_wnd_class; ///< Parent window class.
	WindowNumber parent_wnd_num;  ///< Parent window number.
	int parent_button;            ///< Parent widget number where the window is dropped from.
	const DropDownList *list;     ///< List with dropdown menu items.
	int selected_index;           ///< Index of the selected item in the list.
	byte click_delay;             ///< Timer to delay selection.
	bool drag_mode;
	bool instant_close;           ///< Close the window when the mouse button is raised.
	int scrolling;                ///< If non-zero, auto-scroll the item list (one time).
	GUITimer scrolling_timer;     ///< Timer for auto-scroll of the item list.
	Point position;               ///< Position of the topleft corner of the window.
	Scrollbar *vscroll;
	DropDownSyncFocus sync_parent_focus; ///< Call parent window's OnFocus[Lost]().

	/**
	 * Create a dropdown menu.
	 * @param parent        Parent window.
	 * @param list          Dropdown item list.
	 * @param selected      Index of the selected item in the list.
	 * @param button        Widget of the parent window doing the dropdown.
	 * @param instant_close Close the window when the mouse button is raised.
	 * @param position      Topleft position of the dropdown menu window.
	 * @param size          Size of the dropdown menu window.
	 * @param wi_colour     Colour of the parent widget.
	 * @param scroll        Dropdown menu has a scrollbar.
	 */
	DropdownWindow(Window *parent, const DropDownList *list, int selected, int button, bool instant_close, const Point &position, const Dimension &size, Colours wi_colour, bool scroll, DropDownSyncFocus sync_parent_focus)
			: Window(&_dropdown_desc)
	{
		assert(list->size() > 0);

		this->position = position;
		this->parent_wnd_class = parent->window_class;
		this->parent_wnd_num   = parent->window_number;
		this->sync_parent_focus = sync_parent_focus;

		this->CreateNestedTree();

		this->vscroll = this->GetScrollbar(WID_DM_SCROLL);

		uint items_width = size.width - (scroll ? NWidgetScrollbar::GetVerticalDimension().width : 0);
		NWidgetCore *nwi = this->GetWidget<NWidgetCore>(WID_DM_ITEMS);
		nwi->SetMinimalSize(items_width, size.height + 4);
		nwi->colour = wi_colour;

		nwi = this->GetWidget<NWidgetCore>(WID_DM_SCROLL);
		nwi->colour = wi_colour;

		this->GetWidget<NWidgetStacked>(WID_DM_SHOW_SCROLL)->SetDisplayedPlane(scroll ? 0 : SZSP_NONE);

		this->FinishInitNested(0);
		CLRBITS(this->flags, WF_WHITE_BORDER);

		/* Total length of list */
		int list_height = 0;
		for (const DropDownListItem *item : *list) {
			list_height += item->Height(items_width);
		}

		/* Capacity is the average number of items visible */
		this->vscroll->SetCapacity(size.height * (uint16)list->size() / list_height);
		this->vscroll->SetCount((uint16)list->size());

		this->parent_button    = button;
		this->list             = list;
		this->selected_index   = selected;
		this->click_delay      = 0;
		this->drag_mode        = true;
		this->instant_close    = instant_close;
		this->scrolling_timer  = GUITimer(MILLISECONDS_PER_TICK);
	}

	~DropdownWindow()
	{
		/* Make the dropdown "invisible", so it doesn't affect new window placement.
		 * Also mark it dirty in case the callback deals with the screen. (e.g. screenshots). */
		this->window_class = WC_INVALID;
		this->SetDirty();

		Window *w2 = FindWindowById(this->parent_wnd_class, this->parent_wnd_num);
		if (w2 != NULL) {
			Point pt = _cursor.pos;
			pt.x -= w2->left;
			pt.y -= w2->top;
			w2->OnDropdownClose(pt, this->parent_button, this->selected_index, this->instant_close);
			if (_focused_window == this) {
				SetFocusedWindow(w2);
			}
		}
		delete this->list;
	}

	virtual Point OnInitialPosition(int16 sm_width, int16 sm_height, int window_number)
	{
		return this->position;
	}

	/**
	 * Find the dropdown item under the cursor.
	 * @param[out] value Selected item, if function returns \c true.
	 * @return Cursor points to a dropdown item.
	 */
	bool GetDropDownItem(int &value)
	{
		if (GetWidgetFromPos(this, _cursor.pos.x - this->left, _cursor.pos.y - this->top) < 0) return false;

		NWidgetBase *nwi = this->GetWidget<NWidgetBase>(WID_DM_ITEMS);
		int y     = _cursor.pos.y - this->top - nwi->pos_y - 2;
		int width = nwi->current_x - 4;
		int pos   = this->vscroll->GetPosition();

		for (const DropDownListItem *item : *this->list) {
			/* Skip items that are scrolled up */
			if (--pos >= 0) continue;

			int item_height = item->Height(width);

			if (y < item_height) {
				if (item->masked || !item->Selectable()) return false;
				value = item->result;
				return true;
			}

			y -= item_height;
		}

		return false;
	}

	virtual void DrawWidget(const Rect &r, int widget) const
	{
		if (widget != WID_DM_ITEMS) return;

		Colours colour = this->GetWidget<NWidgetCore>(widget)->colour;

		int y = r.top + 2;
		int pos = this->vscroll->GetPosition();
		for (const DropDownListItem *item : *this->list) {
			int item_height = item->Height(r.right - r.left + 1);

			/* Skip items that are scrolled up */
			if (--pos >= 0) continue;

			if (y + item_height < r.bottom) {
				bool selected = (this->selected_index == item->result);
				if (selected) GfxFillRect(r.left + 2, y, r.right - 1, y + item_height - 1, PC_BLACK);

				item->Draw(r.left, r.right, y, y + item_height, selected, colour);

				if (item->masked) {
					GfxFillRect(r.left + 1, y, r.right - 1, y + item_height - 1, _colour_gradient[colour][5], FILLRECT_CHECKER);
				}
			}
			y += item_height;
		}
	}

	virtual void OnClick(Point pt, int widget, int click_count)
	{
		if (widget != WID_DM_ITEMS) return;
		int item;
		if (this->GetDropDownItem(item)) {
			this->click_delay = 4;
			this->selected_index = item;
			this->SetDirty();
		}
	}

	virtual void OnRealtimeTick(uint delta_ms)
	{
		if (!this->scrolling_timer.Elapsed(delta_ms)) return;
		this->scrolling_timer.SetInterval(MILLISECONDS_PER_TICK);

		if (this->scrolling != 0) {
			int pos = this->vscroll->GetPosition();

			this->vscroll->UpdatePosition(this->scrolling);
			this->scrolling = 0;

			if (pos != this->vscroll->GetPosition()) {
				this->SetDirty();
			}
		}
	}

	virtual void OnMouseLoop()
	{
		Window *w2 = FindWindowById(this->parent_wnd_class, this->parent_wnd_num);
		if (w2 == NULL) {
			delete this;
			return;
		}

		if (this->click_delay != 0 && --this->click_delay == 0) {
			/* Make the dropdown "invisible", so it doesn't affect new window placement.
			 * Also mark it dirty in case the callback deals with the screen. (e.g. screenshots). */
			this->window_class = WC_INVALID;
			this->SetDirty();

			w2->OnDropdownSelect(this->parent_button, this->selected_index);
			delete this;
			return;
		}

		if (this->drag_mode) {
			int item;

			if (!_left_button_clicked) {
				this->drag_mode = false;
				if (!this->GetDropDownItem(item)) {
					if (this->instant_close) delete this;
					return;
				}
				this->click_delay = 2;
			} else {
				if (_cursor.pos.y <= this->top + 2) {
					/* Cursor is above the list, set scroll up */
					this->scrolling = -1;
					return;
				} else if (_cursor.pos.y >= this->top + this->height - 2) {
					/* Cursor is below list, set scroll down */
					this->scrolling = 1;
					return;
				}

				if (!this->GetDropDownItem(item)) return;
			}

			if (this->selected_index != item) {
				this->selected_index = item;
				this->SetDirty();
			}
		}
	}

	virtual void OnFocus(Window *previously_focused_window)
	{
		if (this->sync_parent_focus & DDSF_RECV_FOCUS) {
			Window *parent = FindWindowById(this->parent_wnd_class, this->parent_wnd_num);
			if (parent) parent->OnFocus(previously_focused_window);
		}
	}

	virtual void OnFocusLost(Window *newly_focused_window)
	{
		if (this->sync_parent_focus & DDSF_LOST_FOCUS) {
			Window *parent = FindWindowById(this->parent_wnd_class, this->parent_wnd_num);
			if (parent) parent->OnFocusLost(newly_focused_window);
		}
	}
};

/**
 * Show a drop down list.
 * @param w        Parent window for the list.
 * @param list     Prepopulated DropDownList. Will be deleted when the list is
 *                 closed.
 * @param selected The initially selected list item.
 * @param button   The widget which is passed to Window::OnDropdownSelect and OnDropdownClose.
 *                 Unless you override those functions, this should be then widget index of the dropdown button.
 * @param wi_rect  Coord of the parent drop down button, used to position the dropdown menu.
 * @param auto_width The width is determined by the widest item in the list,
 *                   in this case only one of \a left or \a right is used (depending on text direction).
 * @param instant_close Set to true if releasing mouse button should close the
 *                      list regardless of where the cursor is.
 */
void ShowDropDownListAt(Window *w, const DropDownList *list, int selected, int button, Rect wi_rect, Colours wi_colour, bool auto_width, bool instant_close, DropDownSyncFocus sync_parent_focus)
{
	DeleteWindowById(WC_DROPDOWN_MENU, 0);

	/* The preferred position is just below the dropdown calling widget */
	int top = w->top + wi_rect.bottom + 1;

	/* The preferred width equals the calling widget */
	uint width = wi_rect.right - wi_rect.left + 1;

	/* Longest item in the list, if auto_width is enabled */
	uint max_item_width = 0;

	/* Total height of list */
	uint height = 0;

	for (const DropDownListItem *item : *list) {
		height += item->Height(width);
		if (auto_width) max_item_width = max(max_item_width, item->Width() + 5);
	}

	/* Scrollbar needed? */
	bool scroll = false;

	/* Is it better to place the dropdown above the widget? */
	bool above = false;

	/* Available height below (or above, if the dropdown is placed above the widget). */
	uint available_height = (uint)max(GetMainViewBottom() - top - 4, 0);

	/* If the dropdown doesn't fully fit below the widget... */
	if (height > available_height) {

		uint available_height_above = (uint)max(w->top + wi_rect.top - GetMainViewTop() - 4, 0);

		/* Put the dropdown above if there is more available space. */
		if (available_height_above > available_height) {
			above = true;
			available_height = available_height_above;
		}

		/* If the dropdown doesn't fully fit, we need a dropdown. */
		if (height > available_height) {
			scroll = true;
			uint avg_height = height / list->size();

			/* Check at least there is space for one item. */
			assert(available_height >= avg_height);

			/* Fit the list. */
			uint rows = available_height / avg_height;
			height = rows * avg_height;

			/* Add space for the scrollbar. */
			max_item_width += NWidgetScrollbar::GetVerticalDimension().width;
		}

		/* Set the top position if needed. */
		if (above) {
			top = w->top + wi_rect.top - height - 4;
		}
	}

	if (auto_width) width = max(width, max_item_width);

	Point dw_pos = { w->left + (_current_text_dir == TD_RTL ? wi_rect.right + 1 - (int)width : wi_rect.left), top};
	Dimension dw_size = {width, (uint)height};
	DropdownWindow *dropdown = new DropdownWindow(w, list, selected, button, instant_close, dw_pos, dw_size, wi_colour, scroll, sync_parent_focus);

	/* The dropdown starts scrolling downwards when opening it towards
	 * the top and holding down the mouse button. It can be fooled by
	 * opening the dropdown scrolled to the very bottom.  */
	if (above && scroll) dropdown->vscroll->UpdatePosition(INT_MAX);
}

/**
 * Show a drop down list.
 * @param w        Parent window for the list.
 * @param list     Prepopulated DropDownList. Will be deleted when the list is
 *                 closed.
 * @param selected The initially selected list item.
 * @param button   The widget within the parent window that is used to determine
 *                 the list's location.
 * @param width    Override the width determined by the selected widget.
 * @param auto_width Maximum width is determined by the widest item in the list.
 * @param instant_close Set to true if releasing mouse button should close the
 *                      list regardless of where the cursor is.
 */
void ShowDropDownList(Window *w, const DropDownList *list, int selected, int button, uint width, bool auto_width, bool instant_close, DropDownSyncFocus sync_parent_focus)
{
	/* Our parent's button widget is used to determine where to place the drop
	 * down list window. */
	Rect wi_rect;
	NWidgetCore *nwi = w->GetWidget<NWidgetCore>(button);
	wi_rect.left   = nwi->pos_x;
	wi_rect.right  = nwi->pos_x + nwi->current_x - 1;
	wi_rect.top    = nwi->pos_y;
	wi_rect.bottom = nwi->pos_y + nwi->current_y - 1;
	Colours wi_colour = nwi->colour;

	if ((nwi->type & WWT_MASK) == NWID_BUTTON_DROPDOWN) {
		nwi->disp_flags |= ND_DROPDOWN_ACTIVE;
	} else {
		w->LowerWidget(button);
	}
	w->SetWidgetDirty(button);

	if (width != 0) {
		if (_current_text_dir == TD_RTL) {
			wi_rect.left = wi_rect.right + 1 - width;
		} else {
			wi_rect.right = wi_rect.left + width - 1;
		}
	}

	ShowDropDownListAt(w, list, selected, button, wi_rect, wi_colour, auto_width, instant_close, sync_parent_focus);
}

/**
 * Show a dropdown menu window near a widget of the parent window.
 * The result code of the items is their index in the \a strings list.
 * @param w             Parent window that wants the dropdown menu.
 * @param strings       Menu list, end with #INVALID_STRING_ID
 * @param selected      Index of initial selected item.
 * @param button        Button widget number of the parent window \a w that wants the dropdown menu.
 * @param disabled_mask Bitmask for disabled items (items with their bit set are displayed, but not selectable in the dropdown list).
 * @param hidden_mask   Bitmask for hidden items (items with their bit set are not copied to the dropdown list).
 * @param width         Width of the dropdown menu. If \c 0, use the width of parent widget \a button.
 */
void ShowDropDownMenu(Window *w, const StringID *strings, int selected, int button, uint32 disabled_mask, uint32 hidden_mask, uint width, DropDownSyncFocus sync_parent_focus)
{
	DropDownList *list = new DropDownList();

	for (uint i = 0; strings[i] != INVALID_STRING_ID; i++) {
<<<<<<< HEAD
		if (i >= 32 || !HasBit(hidden_mask, i)) {
			*list->Append() = new DropDownListStringItem(strings[i], i, i < 32 && HasBit(disabled_mask, i));
=======
		if (!HasBit(hidden_mask, i)) {
			list->push_back(new DropDownListStringItem(strings[i], i, HasBit(disabled_mask, i)));
>>>>>>> fdaf67d9
		}
	}

	/* No entries in the list? */
	if (list->size() == 0) {
		delete list;
		return;
	}

	ShowDropDownList(w, list, selected, button, width, false, false, sync_parent_focus);
}

/**
 * Delete the drop-down menu from window \a pw
 * @param pw Parent window of the drop-down menu window
 * @return Parent widget number if the drop-down was found and closed, \c -1 if the window was not found.
 */
int HideDropDownMenu(Window *pw)
{
	Window *w;
	FOR_ALL_WINDOWS_FROM_BACK(w) {
		if (w->window_class != WC_DROPDOWN_MENU) continue;

		DropdownWindow *dw = dynamic_cast<DropdownWindow*>(w);
		assert(dw != NULL);
		if (pw->window_class == dw->parent_wnd_class &&
				pw->window_number == dw->parent_wnd_num) {
			int parent_button = dw->parent_button;
			delete dw;
			return parent_button;
		}
	}

	return -1;
}

void GetParentWindowInfo(Window *w, WindowClass &parent_wc, WindowNumber &parent_wn)
{
	DropdownWindow *dw = dynamic_cast<DropdownWindow*>(w);
	assert(dw != NULL);
	parent_wc = dw->parent_wnd_class;
	parent_wn = dw->parent_wnd_num;
}<|MERGE_RESOLUTION|>--- conflicted
+++ resolved
@@ -523,13 +523,8 @@
 	DropDownList *list = new DropDownList();
 
 	for (uint i = 0; strings[i] != INVALID_STRING_ID; i++) {
-<<<<<<< HEAD
 		if (i >= 32 || !HasBit(hidden_mask, i)) {
-			*list->Append() = new DropDownListStringItem(strings[i], i, i < 32 && HasBit(disabled_mask, i));
-=======
-		if (!HasBit(hidden_mask, i)) {
-			list->push_back(new DropDownListStringItem(strings[i], i, HasBit(disabled_mask, i)));
->>>>>>> fdaf67d9
+			list->push_back(new DropDownListStringItem(strings[i], i, i < 32 && HasBit(disabled_mask, i)));
 		}
 	}
 
